#include "ggml-alloc.h"
#include "ggml-backend.h"
#include "ggml.h"
#include <assert.h>
#include <stdarg.h>
#include <stdio.h>
#include <stdlib.h>
#include <string.h>


#define UNUSED(x) (void)(x)
#define MAX(a, b) ((a) > (b) ? (a) : (b))
#define GGML_MAX_CONCUR (2*GGML_MAX_NODES)

//#define GGML_ALLOCATOR_DEBUG

//#define AT_PRINTF printf
#define AT_PRINTF(...) ((void)0)

struct hash_node {
    struct ggml_tensor * t;
    int n_children;
    int n_views;
};

static size_t hash(void * p) {
    return (size_t)p % GGML_GRAPH_HASHTABLE_SIZE;
}

static struct hash_node * hash_get(struct hash_node hash_table[], struct ggml_tensor * t) {
    size_t h = hash(t);

    // linear probing
    size_t i = h;
    while (hash_table[i].t != NULL) {
        if (hash_table[i].t == t) {
            return &hash_table[i];
        }
        i = (i + 1) % GGML_GRAPH_HASHTABLE_SIZE;
        if (i == h) {
            // hash table is full
            GGML_ASSERT(false);
        }
    }

    hash_table[i].t = t;
    return &hash_table[i];
}

// TODO: GGML_PAD ?
static size_t aligned_offset(const void * buffer, size_t offset, size_t alignment) {
    assert(alignment && !(alignment & (alignment - 1))); // power of 2
    size_t align = (alignment - (((uintptr_t)buffer + offset) % alignment)) % alignment;
    return offset + align;
}

struct free_block {
    void * addr;
    size_t size;
};

#define MAX_FREE_BLOCKS 256

struct ggml_allocr {
    struct ggml_backend_buffer * buffer;
    bool buffer_owned;
    void * data;
    size_t alignment;
    int n_free_blocks;
    struct free_block free_blocks[MAX_FREE_BLOCKS];
    struct hash_node hash_table[GGML_GRAPH_HASHTABLE_SIZE];
    size_t max_size;
    bool measure;
    int parse_seq[GGML_MAX_CONCUR];
    int parse_seq_len;

#ifdef GGML_ALLOCATOR_DEBUG
    struct ggml_tensor * allocated_tensors[1024];
#endif
};

#ifdef GGML_ALLOCATOR_DEBUG
static void add_allocated_tensor(struct ggml_allocr * alloc, struct ggml_tensor * tensor) {
    for (int i = 0; i < 1024; i++) {
        if (alloc->allocated_tensors[i] == NULL) {
            alloc->allocated_tensors[i] = tensor;
            return;
        }
    }
    GGML_ASSERT(!"out of allocated_tensors");
}
static void remove_allocated_tensor(struct ggml_allocr * alloc, struct ggml_tensor * tensor) {
    for (int i = 0; i < 1024; i++) {
        if (alloc->allocated_tensors[i] == tensor ||
            (alloc->allocated_tensors[i] != NULL && alloc->allocated_tensors[i]->data == tensor->data)) {
            alloc->allocated_tensors[i] = NULL;
            return;
        }
    }
    printf("tried to free tensor %s not found\n", tensor->name);
    GGML_ASSERT(!"tensor not found");
}
#endif

// check if a tensor is allocated by this buffer
static bool ggml_allocr_is_own(struct ggml_allocr * alloc, const struct ggml_tensor * tensor) {
    return tensor->buffer == alloc->buffer;
}

static bool ggml_is_view(struct ggml_tensor * t) {
    return t->view_src != NULL;
}

void ggml_allocr_alloc(struct ggml_allocr * alloc, struct ggml_tensor * tensor) {
    GGML_ASSERT(!ggml_is_view(tensor)); // views generally get data pointer from one of their sources
    GGML_ASSERT(tensor->data == NULL); // avoid allocating tensor which already has memory allocated

    size_t size = ggml_backend_buffer_get_alloc_size(alloc->buffer, tensor);
    size = aligned_offset(NULL, size, alloc->alignment);

    AT_PRINTF("%s: allocating %s (%zu bytes) - ", __func__, tensor->name, size);

    size_t max_avail = 0;

    // find the best fitting free block besides the last block
    int best_fit_block = -1;
    size_t best_fit_size = SIZE_MAX;
    for (int i = 0; i < alloc->n_free_blocks - 1; i++) {
        struct free_block * block = &alloc->free_blocks[i];
        max_avail = MAX(max_avail, block->size);
        if (block->size >= size && block->size <= best_fit_size) {
            best_fit_block = i;
            best_fit_size = block->size;
        }
    }

    AT_PRINTF("block %d\n", best_fit_block);

    if (best_fit_block == -1) {
        // the last block is our last resort
        struct free_block * block = &alloc->free_blocks[alloc->n_free_blocks - 1];
        max_avail = MAX(max_avail, block->size);
        if (block->size >= size) {
            best_fit_block = alloc->n_free_blocks - 1;
        } else {
            fprintf(stderr, "%s: not enough space in the buffer (needed %zu, largest block available %zu)\n",
                    __func__, size, max_avail);
            GGML_ASSERT(!"not enough space in the buffer");
            return;
        }
    }
    struct free_block * block = &alloc->free_blocks[best_fit_block];
    void * addr = block->addr;
    block->addr = (char*)block->addr + size;
    block->size -= size;
    if (block->size == 0) {
        // remove block if empty
        alloc->n_free_blocks--;
        for (int j = best_fit_block; j < alloc->n_free_blocks; j++) {
            alloc->free_blocks[j] = alloc->free_blocks[j+1];
        }
    }

    tensor->data = addr;
    AT_PRINTF("%s: allocated data at %p\n", __func__, tensor->data);
    tensor->buffer = alloc->buffer;
    ggml_backend_buffer_init_tensor(alloc->buffer, tensor);

#ifdef GGML_ALLOCATOR_DEBUG
    add_allocated_tensor(alloc, tensor);
    size_t cur_max = (char*)addr - (char*)alloc->data + size;
    if (cur_max > alloc->max_size) {
        printf("max_size = %.2f MB: tensors: ", cur_max / 1024.0 / 1024.0);
        for (int i = 0; i < 1024; i++) {
            if (alloc->allocated_tensors[i]) {
                printf("%s (%.2f MB) ", alloc->allocated_tensors[i]->name, ggml_nbytes(alloc->allocated_tensors[i]) / 1024.0 / 1024.0);
            }
        }
        printf("\n");
    }
#endif

    alloc->max_size = MAX(alloc->max_size, (char*)addr - (char*)alloc->data + size);
}

// this is a very naive implementation, but for our case the number of free blocks should be very small
static void ggml_allocr_free_tensor(struct ggml_allocr * alloc, struct ggml_tensor * tensor) {
    if (ggml_allocr_is_own(alloc, tensor) == false) {
        // the tensor was not allocated in this buffer
        // this can happen because the graph allocator will try to free weights and other tensors from different buffers
        // the easiest way to deal with this is just to ignore it
        AT_PRINTF("ignoring %s (their buffer: %p, our buffer: %p)\n", tensor->name, (void *)tensor->buffer, (void *)alloc->buffer);
        return;
    }

    void * ptr = tensor->data;

    size_t size = ggml_backend_buffer_get_alloc_size(alloc->buffer, tensor);
    size = aligned_offset(NULL, size, alloc->alignment);
    AT_PRINTF("%s: freeing %s at %p (%zu bytes) - n_free_blocks = %d\n", __func__, tensor->name, ptr, size, alloc->n_free_blocks);

    ggml_backend_buffer_free_tensor(alloc->buffer, tensor);

#ifdef GGML_ALLOCATOR_DEBUG
    remove_allocated_tensor(alloc, tensor);
#endif

    // see if we can merge with an existing block
    for (int i = 0; i < alloc->n_free_blocks; i++) {
        struct free_block * block = &alloc->free_blocks[i];
        // check if ptr is at the end of the block
        if ((char*)block->addr + block->size == ptr) {
            block->size += size;
            // check if we can merge with the next block
            if (i < alloc->n_free_blocks - 1 && (char*)block->addr + block->size == alloc->free_blocks[i+1].addr) {
                block->size += alloc->free_blocks[i+1].size;
                alloc->n_free_blocks--;
                for (int j = i+1; j < alloc->n_free_blocks; j++) {
                    alloc->free_blocks[j] = alloc->free_blocks[j+1];
                }
            }
            return;
        }
        // check if ptr is at the beginning of the block
        if ((char*)ptr + size == block->addr) {
            block->addr = ptr;
            block->size += size;
            // check if we can merge with the previous block
            if (i > 0 && (char*)alloc->free_blocks[i-1].addr + alloc->free_blocks[i-1].size == block->addr) {
                alloc->free_blocks[i-1].size += block->size;
                alloc->n_free_blocks--;
                for (int j = i; j < alloc->n_free_blocks; j++) {
                    alloc->free_blocks[j] = alloc->free_blocks[j+1];
                }
            }
            return;
        }
    }
    // otherwise, add a new block
    GGML_ASSERT(alloc->n_free_blocks < MAX_FREE_BLOCKS && "out of free blocks");
    // insert the new block in the correct position to keep the array sorted by address (to make merging blocks faster)
    int insert_pos = 0;
    while (insert_pos < alloc->n_free_blocks && alloc->free_blocks[insert_pos].addr < ptr) {
        insert_pos++;
    }
    // shift all blocks from insert_pos onward to make room for the new block
    for (int i = alloc->n_free_blocks; i > insert_pos; i--) {
        alloc->free_blocks[i] = alloc->free_blocks[i-1];
    }
    // insert the new block
    alloc->free_blocks[insert_pos].addr = ptr;
    alloc->free_blocks[insert_pos].size = size;
    alloc->n_free_blocks++;
}

void ggml_allocr_set_parse_seq(struct ggml_allocr * alloc, const int * list, int n) {
    for (int i = 0; i < n; i++) {
        alloc->parse_seq[i] = list[i];
    }
    alloc->parse_seq_len = n;
}

void ggml_allocr_reset(struct ggml_allocr * alloc) {
    alloc->n_free_blocks = 1;
    size_t align_offset = aligned_offset(alloc->data, 0, alloc->alignment);
    alloc->free_blocks[0].addr = (char *)alloc->data + align_offset;
    alloc->free_blocks[0].size = ggml_backend_buffer_get_size(alloc->buffer) - align_offset;
}

struct ggml_allocr * ggml_allocr_new(void * data, size_t size, size_t alignment) {
    struct ggml_backend_buffer * buffer = ggml_backend_cpu_buffer_from_ptr(NULL, data, size);

    struct ggml_allocr * alloc = (struct ggml_allocr *)malloc(sizeof(struct ggml_allocr));

<<<<<<< HEAD
    (*alloc).data = data;
    (*alloc).size = size;
    (*alloc).alignment = alignment;
    (*alloc).n_free_blocks = 0;
    (*alloc).max_size = 0;
    (*alloc).measure = false;
    (*alloc).parse_seq_len = 0;
    
    memset((*alloc).free_blocks, 0, sizeof((*alloc).free_blocks));
    memset((*alloc).hash_table, 0, sizeof((*alloc).hash_table));
    memset((*alloc).parse_seq, 0, sizeof((*alloc).parse_seq));

=======
    *alloc = (struct ggml_allocr){
        /*.buffer        = */ buffer,
        /*.buffer_owned  = */ true,
        /*.base          = */ ggml_backend_buffer_get_base(buffer),
        /*.alignment     = */ alignment,
        /*.n_free_blocks = */ 0,
        /*.free_blocks   = */ {{0}},
        /*.hash_table    = */ {{0}},
        /*.max_size      = */ 0,
        /*.measure       = */ false,
        /*.parse_seq     = */ {0},
        /*.parse_seq_len = */ 0,
>>>>>>> b8fe4b5c
#ifdef GGML_ALLOCATOR_DEBUG
    memset((*alloc).allocated_tensors, 0, sizeof((*alloc).allocated_tensors));
#endif

    ggml_allocr_reset(alloc);

    return alloc;
}

struct ggml_allocr * ggml_allocr_new_measure(size_t alignment) {
    struct ggml_allocr * alloc = ggml_allocr_new((void *)0x1000, (size_t)-0x1001, alignment);
    alloc->measure = true;

    return alloc;
}

<<<<<<< HEAD
    alloc_measure_vmem(&base_addr, &size);
    
    (*alloc).data = base_addr;
    (*alloc).size = size;
    (*alloc).alignment = alignment;
    (*alloc).n_free_blocks = 0;
    (*alloc).max_size = 0;
    (*alloc).measure = true;
    (*alloc).parse_seq_len = 0;
    
    memset((*alloc).free_blocks, 0, sizeof((*alloc).free_blocks));
    memset((*alloc).hash_table, 0, sizeof((*alloc).hash_table));
    memset((*alloc).parse_seq, 0, sizeof((*alloc).parse_seq));
    
=======
struct ggml_allocr * ggml_allocr_new_from_buffer(struct ggml_backend_buffer * buffer) {
    struct ggml_allocr * alloc = (struct ggml_allocr *)malloc(sizeof(struct ggml_allocr));

    *alloc = (struct ggml_allocr){
        /*.buffer        = */ buffer,
        /*.buffer_owned  = */ false,
        /*.base          = */ ggml_backend_buffer_get_base(buffer),
        /*.alignment     = */ ggml_backend_buffer_get_alignment(buffer),
        /*.n_free_blocks = */ 0,
        /*.free_blocks   = */ {{0}},
        /*.hash_table    = */ {{0}},
        /*.max_size      = */ 0,
        /*.measure       = */ false,
        /*.parse_seq     = */ {0},
        /*.parse_seq_len = */ 0,
>>>>>>> b8fe4b5c
#ifdef GGML_ALLOCATOR_DEBUG
    memset((*alloc).allocated_tensors, 0, sizeof((*alloc).allocated_tensors));
#endif

    ggml_allocr_reset(alloc);

    return alloc;
}

void ggml_allocr_free(struct ggml_allocr * alloc) {
    if (alloc->buffer_owned) {
        ggml_backend_buffer_free(alloc->buffer);
    }
    free(alloc);
}

bool ggml_allocr_is_measure(struct ggml_allocr * alloc) {
    return alloc->measure;
}

//////////// compute graph allocator

static bool ggml_are_same_layout(const struct ggml_tensor * a, const struct ggml_tensor * b) {
    if (a->type != b->type) {
        return false;
    }
    for (int i = 0; i < GGML_MAX_DIMS; i++) {
        if (a->ne[i] != b->ne[i]) {
            return false;
        }
        if (a->nb[i] != b->nb[i]) {
            return false;
        }
    }
    return true;
}

static bool ggml_op_can_inplace(enum ggml_op op) {
    switch (op) {
        case GGML_OP_SCALE:
        case GGML_OP_DIAG_MASK_ZERO:
        case GGML_OP_DIAG_MASK_INF:
        case GGML_OP_ADD:
        case GGML_OP_ADD1:
        case GGML_OP_SUB:
        case GGML_OP_MUL:
        case GGML_OP_DIV:
        case GGML_OP_SQR:
        case GGML_OP_SQRT:
        case GGML_OP_LOG:
        case GGML_OP_UNARY:
        case GGML_OP_ROPE:
        case GGML_OP_RMS_NORM:
        case GGML_OP_SOFT_MAX:
            return true;

        default:
            return false;
    }
}

static void init_view(struct ggml_allocr * alloc, struct ggml_tensor * view) {
    assert(view->view_src != NULL && view->view_src->data != NULL);
    view->backend = view->view_src->backend;
    view->buffer  = view->view_src->buffer;
    view->data    = (char *)view->view_src->data + view->view_offs;

    // FIXME: the view should be initialized by the owning buffer, but currently this breaks the CUDA backend
    // due to the ggml_tensor_extra_gpu ring buffer overwriting the KV cache extras
    assert(ggml_allocr_is_measure(alloc) || !view->buffer || view->buffer->backend == alloc->buffer->backend);
    ggml_backend_buffer_init_tensor(alloc->buffer, view);
}

static void allocate_node(struct ggml_allocr * alloc, struct ggml_tensor * node) {
    struct hash_node * ht = alloc->hash_table;
    if (node->data == NULL) {
        if (ggml_is_view(node)) {
            init_view(alloc, node);
        } else {
            // see if we can reuse a parent's buffer (inplace)
            if (ggml_op_can_inplace(node->op)) {
                for (int i = 0; i < GGML_MAX_SRC; i++) {
                    struct ggml_tensor * parent = node->src[i];
                    if (parent == NULL) {
                        break;
                    }

                    // if the node's data is external, then we cannot re-use it
                    if (ggml_allocr_is_own(alloc, parent) == false) {
                        AT_PRINTF("not reusing parent %s for %s as %p is external\n", parent->name, node->name, parent->data);
                        continue;
                    }

                    struct hash_node * p_hn = hash_get(ht, parent);
                    if (parent->data != NULL && p_hn->n_children == 1 && p_hn->n_views == 0 && ggml_are_same_layout(node, parent)) {
                        if (ggml_is_view(parent)) {
                            struct ggml_tensor * view_src = parent->view_src;
                            struct hash_node * view_src_hn = hash_get(ht, view_src);
                            if (view_src_hn->n_views == 1 && view_src_hn->n_children == 0 && view_src->data == parent->data) {
                                // TODO: the offset of the view parent must be kept to ensure that the op doesn't overwrite
                                // the parent's data that it will need later (same layout requirement). the problem is that then
                                // we cannot free the tensor because the original address of the allocation is lost.
                                // adding a view_src pointer to the tensor would solve this and simplify the code dealing with views
                                // for now, we only reuse the parent's data if the offset is zero (view_src->data == parent->data)
                                AT_PRINTF("reusing view parent %s (%s) for %s\n", parent->name, view_src->name, node->name);
                                node->view_src = view_src;
                                view_src_hn->n_views += 1;
                                init_view(alloc, node);
                                return;
                            }
                        }
                        else {
                            AT_PRINTF("reusing parent %s for %s\n", parent->name, node->name);
                            node->view_src = parent;
                            p_hn->n_views += 1;
                            init_view(alloc, node);
                            return;
                        }
                    }
                }
            }
            ggml_allocr_alloc(alloc, node);
        }
    }
}

size_t ggml_allocr_alloc_graph_n(
    struct ggml_allocr * alloc,
    struct ggml_cgraph ** graphs, int n_graphs,
    struct ggml_tensor *** inputs, struct ggml_tensor *** outputs) {

    // reset hash table
    struct hash_node * ht = alloc->hash_table;
    memset(ht, 0, sizeof(struct hash_node) * GGML_GRAPH_HASHTABLE_SIZE);

    // count number of children and views
    for (int g = 0; g < n_graphs; g++) {
        struct ggml_cgraph * gf = graphs[g];
        for (int i = 0; i < gf->n_nodes; i++) {
            struct ggml_tensor * node = gf->nodes[i];

            if (ggml_is_view(node)) {
                struct ggml_tensor * view_src = node->view_src;
                hash_get(ht, view_src)->n_views += 1;
                if (node->buffer == NULL && node->data != NULL) {
                    // view of a pre-allocated tensor, didn't call init_view() yet
                    init_view(alloc, node);
                }
            }

            for (int j = 0; j < GGML_MAX_SRC; j++) {
                struct ggml_tensor * parent = node->src[j];
                if (parent == NULL) {
                    break;
                }
                hash_get(ht, parent)->n_children += 1;
                if (ggml_is_view(parent) && parent->buffer == NULL && parent->data != NULL) {
                    init_view(alloc, parent);
                }
            }
        }
    }

    // allocate tensors
    for (int g = 0; g < n_graphs; g++) {
        struct ggml_cgraph * gf = graphs[g];
        AT_PRINTF("####### graph %d/%d\n", g, n_graphs);
        // graph inputs are allocated first to ensure that they are not overwritten by each other
        if (inputs != NULL && inputs[g] != NULL) {
            for (int i = 0; inputs[g][i] != NULL; i++) {
                struct ggml_tensor * input = inputs[g][i];
                AT_PRINTF("input: %s\n", input->name);
                allocate_node(alloc, input);
            }
        }
        // if we have parse_seq then we allocate nodes following the list, and we only free nodes at barriers
        int last_barrier_pos = 0;
        int n_nodes = alloc->parse_seq_len ? alloc->parse_seq_len : gf->n_nodes;

        for (int ind = 0; ind < n_nodes; ind++) {
            // allocate a node if there is no parse_seq or this is not a barrier
            if ((alloc->parse_seq_len==0) || alloc->parse_seq[ind] != -1) {
                int i = alloc->parse_seq_len ? alloc->parse_seq[ind] : ind;
                struct ggml_tensor * node = gf->nodes[i];

                // allocate parents (leafs)
                for (int j = 0; j < GGML_MAX_SRC; j++) {
                    struct ggml_tensor * parent = node->src[j];
                    if (parent == NULL) {
                        break;
                    }
                    allocate_node(alloc, parent);
                }

                // allocate node
                allocate_node(alloc, node);

                AT_PRINTF("exec: %s (%s) <= ", ggml_op_name(node->op), node->name);
                for (int j = 0; j < GGML_MAX_SRC; j++) {
                    struct ggml_tensor * parent = node->src[j];
                    if (parent == NULL) {
                        break;
                    }
                    AT_PRINTF("%s", parent->name);
                    if (j < GGML_MAX_SRC - 1 && node->src[j + 1] != NULL) {
                        AT_PRINTF(", ");
                    }
                }
                AT_PRINTF("\n");
            }

            // update parents
            // update immediately if there is no parse_seq
            // update only at barriers if there is parse_seq
            if ((alloc->parse_seq_len == 0) || alloc->parse_seq[ind] == -1) {
                int update_start = alloc->parse_seq_len ? last_barrier_pos : ind;
                int update_end   = alloc->parse_seq_len ? ind              : ind + 1;
                for (int i = update_start; i < update_end; i++) {
                    int node_i = alloc->parse_seq_len ? alloc->parse_seq[i] : i;
                    struct ggml_tensor * node = gf->nodes[node_i];

                    for (int j = 0; j < GGML_MAX_SRC; j++) {
                        struct ggml_tensor * parent = node->src[j];
                        if (parent == NULL) {
                            break;
                        }
                        struct hash_node * p_hn = hash_get(ht, parent);
                        p_hn->n_children -= 1;

                        //AT_PRINTF("parent %s: %d children, %d views\n", parent->name, parent->n_children, parent->n_views);

                        if (p_hn->n_children == 0 && p_hn->n_views == 0) {
                            if (ggml_is_view(parent)) {
                                struct ggml_tensor * view_src = parent->view_src;
                                struct hash_node * view_src_hn = hash_get(ht, view_src);
                                view_src_hn->n_views -= 1;
                                AT_PRINTF("view_src %s: %d children, %d views\n", view_src->name, view_src_hn->n_children, view_src_hn->n_views);
                                if (view_src_hn->n_views == 0 && view_src_hn->n_children == 0 && view_src->data != node->data) {
                                    ggml_allocr_free_tensor(alloc, view_src);
                                }
                            }
                            else {
                                if (parent->data != node->data) {
                                    ggml_allocr_free_tensor(alloc, parent);
                                }
                            }
                        }
                    }
                }
                AT_PRINTF("\n");
                if (alloc->parse_seq_len) {
                    last_barrier_pos = ind + 1;
                }
            }
        }
        // free graph outputs here that wouldn't be freed otherwise because they have no children
        if (outputs != NULL && outputs[g] != NULL) {
            for (int i = 0; outputs[g][i] != NULL; i++) {
                struct ggml_tensor * output = outputs[g][i];
                AT_PRINTF("output: %s\n", output->name);
                ggml_allocr_free_tensor(alloc, output);
            }
        }
    }

    return alloc->max_size;
}

size_t ggml_allocr_alloc_graph(struct ggml_allocr * alloc, struct ggml_cgraph * graph) {
    return ggml_allocr_alloc_graph_n(alloc, &graph, 1, NULL, NULL);
}

size_t ggml_allocr_max_size(struct ggml_allocr * alloc) {
    return alloc->max_size;
}<|MERGE_RESOLUTION|>--- conflicted
+++ resolved
@@ -272,20 +272,6 @@
 
     struct ggml_allocr * alloc = (struct ggml_allocr *)malloc(sizeof(struct ggml_allocr));
 
-<<<<<<< HEAD
-    (*alloc).data = data;
-    (*alloc).size = size;
-    (*alloc).alignment = alignment;
-    (*alloc).n_free_blocks = 0;
-    (*alloc).max_size = 0;
-    (*alloc).measure = false;
-    (*alloc).parse_seq_len = 0;
-    
-    memset((*alloc).free_blocks, 0, sizeof((*alloc).free_blocks));
-    memset((*alloc).hash_table, 0, sizeof((*alloc).hash_table));
-    memset((*alloc).parse_seq, 0, sizeof((*alloc).parse_seq));
-
-=======
     *alloc = (struct ggml_allocr){
         /*.buffer        = */ buffer,
         /*.buffer_owned  = */ true,
@@ -298,10 +284,10 @@
         /*.measure       = */ false,
         /*.parse_seq     = */ {0},
         /*.parse_seq_len = */ 0,
->>>>>>> b8fe4b5c
 #ifdef GGML_ALLOCATOR_DEBUG
-    memset((*alloc).allocated_tensors, 0, sizeof((*alloc).allocated_tensors));
+        /*.allocated_tensors = */ {0},
 #endif
+    };
 
     ggml_allocr_reset(alloc);
 
@@ -315,22 +301,6 @@
     return alloc;
 }
 
-<<<<<<< HEAD
-    alloc_measure_vmem(&base_addr, &size);
-    
-    (*alloc).data = base_addr;
-    (*alloc).size = size;
-    (*alloc).alignment = alignment;
-    (*alloc).n_free_blocks = 0;
-    (*alloc).max_size = 0;
-    (*alloc).measure = true;
-    (*alloc).parse_seq_len = 0;
-    
-    memset((*alloc).free_blocks, 0, sizeof((*alloc).free_blocks));
-    memset((*alloc).hash_table, 0, sizeof((*alloc).hash_table));
-    memset((*alloc).parse_seq, 0, sizeof((*alloc).parse_seq));
-    
-=======
 struct ggml_allocr * ggml_allocr_new_from_buffer(struct ggml_backend_buffer * buffer) {
     struct ggml_allocr * alloc = (struct ggml_allocr *)malloc(sizeof(struct ggml_allocr));
 
@@ -346,10 +316,10 @@
         /*.measure       = */ false,
         /*.parse_seq     = */ {0},
         /*.parse_seq_len = */ 0,
->>>>>>> b8fe4b5c
 #ifdef GGML_ALLOCATOR_DEBUG
-    memset((*alloc).allocated_tensors, 0, sizeof((*alloc).allocated_tensors));
+        /*.allocated_tensors = */ {0},
 #endif
+    };
 
     ggml_allocr_reset(alloc);
 
