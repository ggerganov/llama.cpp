#include "common.cuh"
#include "fattn-common.cuh"

template<int D, int ncols, int parallel_blocks, ggml_type type_K, ggml_type type_V> // D == head size
#if !(defined(GGML_USE_HIPBLAS) && defined(__HIP_PLATFORM_AMD__))
__launch_bounds__(D, 1)
#endif // !(defined(GGML_USE_HIPBLAS) && defined(__HIP_PLATFORM_AMD__))
static __global__ void flash_attn_vec_ext_f32(
        const char * __restrict__ Q,
        const char * __restrict__ K,
        const char * __restrict__ V,
        const char * __restrict__ mask,
        float      * __restrict__ dst,
        float2     * __restrict__ dst_meta,
        const float scale,
        const float max_bias,
        const float m0,
        const float m1,
        const uint32_t n_head_log2,
        const int ne00,
        const int ne01,
        const int ne02,
        const int ne03,
        const int ne10,
        const int ne11,
        const int ne12,
        const int ne13,
        const int ne31,
        const int nb31,
        const int nb01,
        const int nb02,
        const int nb03,
        const int nb11,
        const int nb12,
        const int nb13,
        const int nb21,
        const int nb22,
        const int nb23,
        const int ne0,
        const int ne1,
        const int ne2,
        const int ne3) {
    //In this kernel Q, K, V are matrices while i, j, k are matrix indices.

    constexpr vec_dot_KQ_f32_t vec_dot_KQ = get_vec_dot_KQ_f32<D>(type_K);
    constexpr bool Q_q8_1 = type_K != GGML_TYPE_F16;
    constexpr dequantize_1_f32_t dequantize_1_v = get_dequantize_1_f32(type_V);

    const int ic0 = (blockIdx.x / parallel_blocks) * ncols; // Index of the Q/QKV column to work on.
    const int ip  =  blockIdx.x % parallel_blocks; // Index in group of blocks running for the same column in parallel.

    const int gqa_ratio = ne02 / ne12; // With grouped query attention there are > 1 Q matrices per K, V matrix.
    Q += nb02* blockIdx.y              + nb01*ic0;
    K += nb12*(blockIdx.y / gqa_ratio);
    V += nb22*(blockIdx.y / gqa_ratio); // K and V have same shape
    const half * maskh = (const half   *)  mask + ne11*ic0;

    const float slope = get_alibi_slope(max_bias, blockIdx.y, n_head_log2, m0, m1);

    static_assert(D % (2*WARP_SIZE) == 0, "D not divisible by 2*WARP_SIZE == 64.");
    constexpr int nwarps = D / WARP_SIZE;
    const int tid = WARP_SIZE*threadIdx.y + threadIdx.x;
    __builtin_assume(tid < D);

    __shared__ float KQ[ncols*D];
#pragma unroll
    for (int j = 0; j < ncols; ++j) {
        KQ[j*D + tid] = -FLT_MAX/2.0f;
    }

    float kqmax[ncols];
#pragma unroll
    for (int j = 0; j < ncols; ++j) {
        kqmax[j] = -FLT_MAX/2.0f;
    }
    float kqsum[ncols] = {0.0f};

    __shared__ float kqmax_shared[ncols][WARP_SIZE];
    __shared__ float kqsum_shared[ncols][WARP_SIZE];
#pragma unroll
    for (int j = 0; j < ncols; ++j) {
        if (threadIdx.y == 0) {
            kqmax_shared[j][threadIdx.x] = -FLT_MAX/2.0f;
            kqsum_shared[j][threadIdx.x] = 0.0f;
        }
    }
    __syncthreads();

    // Convert Q to float2 (f16 K) or q8_1 (quantized K) and store in registers:
    float2  Q_f2[ncols][D/(2*WARP_SIZE)];
    int    Q_i32[ncols][D/(sizeof(int)*QK8_1) == 0 ? 1 : D >= D/(sizeof(int)*QK8_1)];
    float2  Q_ds[ncols][D/QK8_1 == 0 ? 1 : D/QK8_1];
    if (Q_q8_1) {
#pragma unroll
        for (int j0 = 0; j0 < ncols; j0 += nwarps) {
            const int j = j0 + threadIdx.y;

            if (j0 + nwarps > ncols && j >= ncols) {
                break;
            }

            // Reuse KQ as temporary storage for converting Q to q8_1:
            int    * tmp_q_i32 = (int    *) &KQ[j*D];
            float2 * tmp_q_ds  = (float2 *) (tmp_q_i32 + D/sizeof(int));

            // Set memory to zero if out of bounds:
            if (ncols > 2 && ic0 + j >= ne01) {
#pragma unroll
                for (int i0 = 0; i0 < D/sizeof(int); i0 += WARP_SIZE) {
                    const int i = i0 + threadIdx.x;

                    tmp_q_i32[i] = 0;
                }
                if (threadIdx.x < D/QK8_1) {
                    tmp_q_ds[threadIdx.x] = make_float2(0.0f, 0.0f);
                }
                continue;
            }

            const float * Q_f = (const float *) (Q + j*nb01);
#pragma unroll
            for (int i0 = 0; i0 < D/sizeof(int); i0 += WARP_SIZE) {
                quantize_q8_1_to_shared<float2>(Q_f + 4*i0, scale, tmp_q_i32, tmp_q_ds);
            }
        }

        __syncthreads();

#pragma unroll
        for (int j = 0; j < ncols; ++j) {
            int    * tmp_q_i32 = (int    *) &KQ[j*D];
            float2 * tmp_q_ds  = (float2 *) (tmp_q_i32 + D/sizeof(int));

#pragma unroll
            for (int i0 = 0; i0 < D/sizeof(int); i0 += WARP_SIZE) {
                const int i = i0 + threadIdx.x;

                Q_i32[j][i0/WARP_SIZE] = tmp_q_i32[i];
                Q_ds[j][i0/WARP_SIZE]  = tmp_q_ds[i/QI8_1];
            }
        }

        __syncthreads();
    } else {
#pragma unroll
        for (int j = 0; j < ncols; ++j) {
            const float2 * Q_f2_j = (const float2 *) (Q + j*nb01);
#pragma unroll
            for (int i0 = 0; i0 < D/2; i0 += WARP_SIZE) {
                const int i = i0 + threadIdx.x;

<<<<<<< HEAD
                Q_f2[j][i0/WARP_SIZE]    = ncols <= 2 || ic0 + j ? Q_f2_j[i] : make_float2(0.0f, 0.0f);
=======
                Q_f2[j][i0/WARP_SIZE]    = ncols <= 2 || ic0 + j < ne01 ? Q_f2_j[i] : make_float2(0.0f, 0.0f);
>>>>>>> f8ec8877
                Q_f2[j][i0/WARP_SIZE].x *= scale;
                Q_f2[j][i0/WARP_SIZE].y *= scale;
            }
        }
    }

    float VKQ[ncols] = {0.0f};

    const int k_start = parallel_blocks == 1 ? 0 : ip*D;
    for (int k_VKQ_0 = k_start; k_VKQ_0 < ne11; k_VKQ_0 += parallel_blocks*D) {
        // Calculate KQ tile and keep track of new maximum KQ values:

        float kqmax_new_arr[ncols];
#pragma unroll
        for (int j = 0; j < ncols; ++j) {
            kqmax_new_arr[j] = kqmax[j];
        }

#pragma unroll
        for (int i_KQ_0 = 0; i_KQ_0 < D; i_KQ_0 += nwarps) {
            const int i_KQ = i_KQ_0 + threadIdx.y;

            if ((i_KQ_0 + nwarps > D && i_KQ >= D) || (FATTN_KQ_STRIDE % D != 0 && k_VKQ_0 + i_KQ >= ne11)) {
                break;
            }

#pragma unroll
            for (int j = 0; j < ncols; ++j) {
                float sum = vec_dot_KQ(K + (k_VKQ_0 + i_KQ)*nb11, Q_f2[j], Q_i32[j], Q_ds[j]);
                sum = warp_reduce_sum(sum);
                sum += mask ? slope*__half2float(maskh[j*ne11 + k_VKQ_0 + i_KQ]) : 0.0f;

                kqmax_new_arr[j] = fmaxf(kqmax_new_arr[j], sum);

                if (threadIdx.x == 0) {
                    KQ[j*D + i_KQ] = sum;
                }
            }
        }

#pragma unroll
        for (int j = 0; j < ncols; ++j) {
            float kqmax_new_j = kqmax_new_arr[j];

            kqmax_new_j = warp_reduce_max(kqmax_new_j);
            if (threadIdx.x == 0) {
                kqmax_shared[j][threadIdx.y] = kqmax_new_j;
            }
        }

        __syncthreads();

#pragma unroll
        for (int j = 0; j < ncols; ++j) {
            float kqmax_new_j = kqmax_shared[j][threadIdx.x];
            kqmax_new_j = warp_reduce_max(kqmax_new_j);

            const float KQ_max_scale = expf(kqmax[j] - kqmax_new_j);
            kqmax[j] = kqmax_new_j;

            const float val = expf(KQ[j*D + tid] - kqmax[j]);
            kqsum[j] = kqsum[j]*KQ_max_scale + val;
            KQ[j*D + tid] = val;

            VKQ[j] *= KQ_max_scale;
        }

        __syncthreads();

#pragma unroll
        for (int k = 0; k < D; ++k) {
            if (FATTN_KQ_STRIDE % D != 0 && k_VKQ_0 + k >= ne11) {
                break;
            }

            const float V_ki = dequantize_1_v(V + (k_VKQ_0 + k)*nb21, tid);
#pragma unroll
            for (int j = 0; j < ncols; ++j) {
                VKQ[j] += V_ki*KQ[j*D + k];
            }
        }

        __syncthreads();
    }

#pragma unroll
    for (int j = 0; j < ncols; ++j) {
        kqsum[j] = warp_reduce_sum(kqsum[j]);
        if (threadIdx.x == 0) {
            kqsum_shared[j][threadIdx.y] = kqsum[j];
        }
    }

    __syncthreads();

#pragma unroll
    for (int j_VKQ = 0; j_VKQ < ncols; ++j_VKQ) {
        if (ncols > 2 && ic0 + j_VKQ >= ne01) {
            break;
        }

        kqsum[j_VKQ] = kqsum_shared[j_VKQ][threadIdx.x];
        kqsum[j_VKQ] = warp_reduce_sum(kqsum[j_VKQ]);

        float dst_val = VKQ[j_VKQ];
        if (parallel_blocks == 1) {
            dst_val /= kqsum[j_VKQ];
        }
        const int j_dst = (ic0 + j_VKQ)*parallel_blocks + ip;
        dst[j_dst*D*gridDim.y + D*blockIdx.y + tid] = dst_val;
    }

    if (parallel_blocks != 1 && tid < ncols && (ncols <= 2 || ic0 + tid < ne01)) {
        dst_meta[(ic0 + tid)*gridDim.y*parallel_blocks + blockIdx.y*parallel_blocks + ip] = make_float2(kqmax[tid], kqsum[tid]);
    }
}

template <int D, int cols_per_block, int parallel_blocks, ggml_type type_K, ggml_type type_V>
void ggml_cuda_flash_attn_ext_vec_f32_case_impl(ggml_backend_cuda_context & ctx, ggml_tensor * dst) {
    constexpr int nwarps = D/WARP_SIZE;
    fattn_kernel_t fattn_kernel = flash_attn_vec_ext_f32<D, cols_per_block, parallel_blocks, type_K, type_V>;
    constexpr bool need_f16_K = D != 128;
    constexpr bool need_f16_V = D != 128 && D != 64;
    launch_fattn<D, parallel_blocks>(ctx, dst, fattn_kernel, nwarps, cols_per_block, need_f16_K, need_f16_V);
}

template <int D, ggml_type type_K, ggml_type type_V>
void ggml_cuda_flash_attn_ext_vec_f32_case(ggml_backend_cuda_context & ctx, ggml_tensor * dst) {
    ggml_tensor * Q   = dst->src[0];
    ggml_tensor * K   = dst->src[1];
    ggml_tensor * V   = dst->src[2];

    GGML_ASSERT(K->type == type_K);
    GGML_ASSERT(V->type == type_V);

    if (Q->ne[1] == 1) {
        constexpr int cols_per_block  = 1;
        constexpr int parallel_blocks = 4;
        ggml_cuda_flash_attn_ext_vec_f32_case_impl<D, cols_per_block, parallel_blocks, type_K, type_V>(ctx, dst);
        return;
    }

    if (Q->ne[1] == 2) {
        constexpr int cols_per_block  = 2;
        constexpr int parallel_blocks = 4;
        ggml_cuda_flash_attn_ext_vec_f32_case_impl<D, cols_per_block, parallel_blocks, type_K, type_V>(ctx, dst);
        return;
    }

    if (Q->ne[1] <= 4) {
        constexpr int cols_per_block  = 4;
        constexpr int parallel_blocks = 4;
        ggml_cuda_flash_attn_ext_vec_f32_case_impl<D, cols_per_block, parallel_blocks, type_K, type_V>(ctx, dst);
        return;
    }

    if (Q->ne[1] <= 8) {
        constexpr int cols_per_block  = 8;
        constexpr int parallel_blocks = 4;
        ggml_cuda_flash_attn_ext_vec_f32_case_impl<D, cols_per_block, parallel_blocks, type_K, type_V>(ctx, dst);
        return;
    }

    constexpr int cols_per_block  = 8;
    constexpr int parallel_blocks = 1;
    ggml_cuda_flash_attn_ext_vec_f32_case_impl<D, cols_per_block, parallel_blocks, type_K, type_V>(ctx, dst);
}

#define DECL_FATTN_VEC_F32_CASE(D, type_K, type_V)                          \
    template void ggml_cuda_flash_attn_ext_vec_f32_case                     \
    <D, type_K, type_V>(ggml_backend_cuda_context & ctx, ggml_tensor * dst) \

extern DECL_FATTN_VEC_F32_CASE( 64, GGML_TYPE_F16, GGML_TYPE_Q4_0);
extern DECL_FATTN_VEC_F32_CASE( 64, GGML_TYPE_F16, GGML_TYPE_Q4_1);
extern DECL_FATTN_VEC_F32_CASE( 64, GGML_TYPE_F16, GGML_TYPE_Q5_0);
extern DECL_FATTN_VEC_F32_CASE( 64, GGML_TYPE_F16, GGML_TYPE_Q5_1);
extern DECL_FATTN_VEC_F32_CASE( 64, GGML_TYPE_F16, GGML_TYPE_Q8_0);
extern DECL_FATTN_VEC_F32_CASE( 64, GGML_TYPE_F16, GGML_TYPE_F16);

extern DECL_FATTN_VEC_F32_CASE(128, GGML_TYPE_Q4_0, GGML_TYPE_Q4_0);
extern DECL_FATTN_VEC_F32_CASE(128, GGML_TYPE_Q4_1, GGML_TYPE_Q4_0);
extern DECL_FATTN_VEC_F32_CASE(128, GGML_TYPE_Q5_0, GGML_TYPE_Q4_0);
extern DECL_FATTN_VEC_F32_CASE(128, GGML_TYPE_Q5_1, GGML_TYPE_Q4_0);
extern DECL_FATTN_VEC_F32_CASE(128, GGML_TYPE_Q8_0, GGML_TYPE_Q4_0);
extern DECL_FATTN_VEC_F32_CASE(128, GGML_TYPE_F16,  GGML_TYPE_Q4_0);

extern DECL_FATTN_VEC_F32_CASE(128, GGML_TYPE_Q4_0, GGML_TYPE_Q4_1);
extern DECL_FATTN_VEC_F32_CASE(128, GGML_TYPE_Q4_1, GGML_TYPE_Q4_1);
extern DECL_FATTN_VEC_F32_CASE(128, GGML_TYPE_Q5_0, GGML_TYPE_Q4_1);
extern DECL_FATTN_VEC_F32_CASE(128, GGML_TYPE_Q5_1, GGML_TYPE_Q4_1);
extern DECL_FATTN_VEC_F32_CASE(128, GGML_TYPE_Q8_0, GGML_TYPE_Q4_1);
extern DECL_FATTN_VEC_F32_CASE(128, GGML_TYPE_F16,  GGML_TYPE_Q4_1);

extern DECL_FATTN_VEC_F32_CASE(128, GGML_TYPE_Q4_0, GGML_TYPE_Q5_0);
extern DECL_FATTN_VEC_F32_CASE(128, GGML_TYPE_Q4_1, GGML_TYPE_Q5_0);
extern DECL_FATTN_VEC_F32_CASE(128, GGML_TYPE_Q5_0, GGML_TYPE_Q5_0);
extern DECL_FATTN_VEC_F32_CASE(128, GGML_TYPE_Q5_1, GGML_TYPE_Q5_0);
extern DECL_FATTN_VEC_F32_CASE(128, GGML_TYPE_Q8_0, GGML_TYPE_Q5_0);
extern DECL_FATTN_VEC_F32_CASE(128, GGML_TYPE_F16,  GGML_TYPE_Q5_0);

extern DECL_FATTN_VEC_F32_CASE(128, GGML_TYPE_Q4_0, GGML_TYPE_Q5_1);
extern DECL_FATTN_VEC_F32_CASE(128, GGML_TYPE_Q4_1, GGML_TYPE_Q5_1);
extern DECL_FATTN_VEC_F32_CASE(128, GGML_TYPE_Q5_0, GGML_TYPE_Q5_1);
extern DECL_FATTN_VEC_F32_CASE(128, GGML_TYPE_Q5_1, GGML_TYPE_Q5_1);
extern DECL_FATTN_VEC_F32_CASE(128, GGML_TYPE_Q8_0, GGML_TYPE_Q5_1);
extern DECL_FATTN_VEC_F32_CASE(128, GGML_TYPE_F16,  GGML_TYPE_Q5_1);

extern DECL_FATTN_VEC_F32_CASE(128, GGML_TYPE_Q4_0, GGML_TYPE_Q8_0);
extern DECL_FATTN_VEC_F32_CASE(128, GGML_TYPE_Q4_1, GGML_TYPE_Q8_0);
extern DECL_FATTN_VEC_F32_CASE(128, GGML_TYPE_Q5_0, GGML_TYPE_Q8_0);
extern DECL_FATTN_VEC_F32_CASE(128, GGML_TYPE_Q5_1, GGML_TYPE_Q8_0);
extern DECL_FATTN_VEC_F32_CASE(128, GGML_TYPE_Q8_0, GGML_TYPE_Q8_0);
extern DECL_FATTN_VEC_F32_CASE(128, GGML_TYPE_F16,  GGML_TYPE_Q8_0);

extern DECL_FATTN_VEC_F32_CASE(128, GGML_TYPE_Q4_0, GGML_TYPE_F16);
extern DECL_FATTN_VEC_F32_CASE(128, GGML_TYPE_Q4_1, GGML_TYPE_F16);
extern DECL_FATTN_VEC_F32_CASE(128, GGML_TYPE_Q5_0, GGML_TYPE_F16);
extern DECL_FATTN_VEC_F32_CASE(128, GGML_TYPE_Q5_1, GGML_TYPE_F16);
extern DECL_FATTN_VEC_F32_CASE(128, GGML_TYPE_Q8_0, GGML_TYPE_F16);
extern DECL_FATTN_VEC_F32_CASE(128, GGML_TYPE_F16,  GGML_TYPE_F16);

extern DECL_FATTN_VEC_F32_CASE(256, GGML_TYPE_F16, GGML_TYPE_F16);<|MERGE_RESOLUTION|>--- conflicted
+++ resolved
@@ -149,11 +149,7 @@
             for (int i0 = 0; i0 < D/2; i0 += WARP_SIZE) {
                 const int i = i0 + threadIdx.x;
 
-<<<<<<< HEAD
-                Q_f2[j][i0/WARP_SIZE]    = ncols <= 2 || ic0 + j ? Q_f2_j[i] : make_float2(0.0f, 0.0f);
-=======
                 Q_f2[j][i0/WARP_SIZE]    = ncols <= 2 || ic0 + j < ne01 ? Q_f2_j[i] : make_float2(0.0f, 0.0f);
->>>>>>> f8ec8877
                 Q_f2[j][i0/WARP_SIZE].x *= scale;
                 Q_f2[j][i0/WARP_SIZE].y *= scale;
             }
