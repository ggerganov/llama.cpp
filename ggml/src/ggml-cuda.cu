#include "ggml-cuda.h"
#include "ggml.h"
#include "ggml-backend-impl.h"

#include "ggml-cuda/common.cuh"
#include "ggml-cuda/acc.cuh"
#include "ggml-cuda/arange.cuh"
#include "ggml-cuda/argsort.cuh"
#include "ggml-cuda/binbcast.cuh"
#include "ggml-cuda/clamp.cuh"
#include "ggml-cuda/concat.cuh"
#include "ggml-cuda/conv-transpose-1d.cuh"
#include "ggml-cuda/convert.cuh"
#include "ggml-cuda/cpy.cuh"
#include "ggml-cuda/cross-entropy-loss.cuh"
#include "ggml-cuda/diagmask.cuh"
#include "ggml-cuda/dmmv.cuh"
#include "ggml-cuda/fattn.cuh"
#include "ggml-cuda/getrows.cuh"
#include "ggml-cuda/im2col.cuh"
#include "ggml-cuda/mmq.cuh"
#include "ggml-cuda/mmvq.cuh"
#include "ggml-cuda/norm.cuh"
#include "ggml-cuda/pad.cuh"
#include "ggml-cuda/pool2d.cuh"
#include "ggml-cuda/quantize.cuh"
#include "ggml-cuda/rope.cuh"
#include "ggml-cuda/scale.cuh"
#include "ggml-cuda/softmax.cuh"
#include "ggml-cuda/sumrows.cuh"
#include "ggml-cuda/tsembd.cuh"
#include "ggml-cuda/unary.cuh"
#include "ggml-cuda/upscale.cuh"
<<<<<<< HEAD
#include "ggml-cuda/conv-transpose-1d.cuh"
#include "ggml-cuda/ssm_conv.cuh"
#include "ggml-cuda/ssm_scan.cuh"
=======
>>>>>>> 20f1789d

#include <algorithm>
#include <array>
#include <atomic>
#include <cinttypes>
#include <cstddef>
#include <cstdint>
#include <float.h>
#include <limits>
#include <map>
#include <memory>
#include <mutex>
#include <stdint.h>
#include <stdio.h>
#include <stdarg.h>
#include <stdlib.h>
#include <string>
#include <vector>

static_assert(sizeof(half) == sizeof(ggml_fp16_t), "wrong fp16 size");

static void ggml_cuda_default_log_callback(enum ggml_log_level level, const char * msg, void * user_data) {
    GGML_UNUSED(level);
    GGML_UNUSED(user_data);
    fprintf(stderr, "%s", msg);
}

ggml_log_callback ggml_cuda_log_callback = ggml_cuda_default_log_callback;
void * ggml_cuda_log_user_data = NULL;

GGML_API void ggml_backend_cuda_log_set_callback(ggml_log_callback log_callback, void * user_data) {
    ggml_cuda_log_callback = log_callback;
    ggml_cuda_log_user_data = user_data;
}

#define GGML_CUDA_LOG_INFO(...) ggml_cuda_log(GGML_LOG_LEVEL_INFO, __VA_ARGS__)
#define GGML_CUDA_LOG_WARN(...) ggml_cuda_log(GGML_LOG_LEVEL_WARN, __VA_ARGS__)
#define GGML_CUDA_LOG_ERROR(...) ggml_cuda_log(GGML_LOG_LEVEL_ERROR, __VA_ARGS__)

GGML_ATTRIBUTE_FORMAT(2, 3)
static void ggml_cuda_log(enum ggml_log_level level, const char * format, ...) {
    if (ggml_cuda_log_callback != NULL) {
        va_list args;
        va_start(args, format);
        char buffer[128];
        int len = vsnprintf(buffer, 128, format, args);
        if (len < 128) {
            ggml_cuda_log_callback(level, buffer, ggml_cuda_log_user_data);
        } else {
            std::vector<char> buffer2(len + 1);  // vsnprintf adds a null terminator
            va_end(args);
            va_start(args, format);
            vsnprintf(&buffer2[0], buffer2.size(), format, args);
            ggml_cuda_log_callback(level, buffer2.data(), ggml_cuda_log_user_data);
        }
        va_end(args);
    }
}

[[noreturn]]
void ggml_cuda_error(const char * stmt, const char * func, const char * file, int line, const char * msg) {
    int id = -1; // in case cudaGetDevice fails
    cudaGetDevice(&id);

    GGML_CUDA_LOG_ERROR("CUDA error: %s\n", msg);
    GGML_CUDA_LOG_ERROR("  current device: %d, in function %s at %s:%d\n", id, func, file, line);
    GGML_CUDA_LOG_ERROR("  %s\n", stmt);
    // abort with GGML_ASSERT to get a stack trace
    GGML_ABORT("CUDA error");
}

// this is faster on Windows
// probably because the Windows CUDA libraries forget to make this check before invoking the drivers
void ggml_cuda_set_device(int device) {
    int current_device;
    CUDA_CHECK(cudaGetDevice(&current_device));

    if (device == current_device) {
        return;
    }

    CUDA_CHECK(cudaSetDevice(device));
}

int ggml_cuda_get_device() {
    int id;
    CUDA_CHECK(cudaGetDevice(&id));
    return id;
}

static cudaError_t ggml_cuda_device_malloc(void ** ptr, size_t size, int device) {
    ggml_cuda_set_device(device);
#if defined(GGML_USE_HIPBLAS) && defined(GGML_HIP_UMA)
    auto res = hipMallocManaged(ptr, size);
    if (res == hipSuccess) {
        // if error we "need" to know why...
        CUDA_CHECK(hipMemAdvise(*ptr, size, hipMemAdviseSetCoarseGrain, device));
    }
    return res;
#else

#if !defined(GGML_USE_HIPBLAS) && !defined(GGML_USE_MUSA)
    cudaError_t err;
    if (getenv("GGML_CUDA_ENABLE_UNIFIED_MEMORY") != nullptr)
    {
        err = cudaMallocManaged(ptr, size);
    }
    else
    {
        err = cudaMalloc(ptr, size);
    }
    return err;
#else
    return cudaMalloc(ptr, size);
#endif // !defined(GGML_USE_HIPBLAS) && !defined(GGML_USE_MUSA)

#endif
}

static ggml_cuda_device_info ggml_cuda_init() {
#ifdef __HIP_PLATFORM_AMD__
    // Workaround for a rocBLAS bug when using multiple graphics cards:
    // https://github.com/ROCmSoftwarePlatform/rocBLAS/issues/1346
    rocblas_initialize();
    CUDA_CHECK(cudaDeviceSynchronize());
#endif

    ggml_cuda_device_info info = {};

    cudaError_t err = cudaGetDeviceCount(&info.device_count);
    if (err != cudaSuccess) {
        GGML_CUDA_LOG_ERROR("%s: failed to initialize " GGML_CUDA_NAME ": %s\n", __func__, cudaGetErrorString(err));
        return info;
    }

    GGML_ASSERT(info.device_count <= GGML_CUDA_MAX_DEVICES);

    int64_t total_vram = 0;
#ifdef GGML_CUDA_FORCE_MMQ
    GGML_CUDA_LOG_INFO("%s: GGML_CUDA_FORCE_MMQ:    yes\n", __func__);
#else
    GGML_CUDA_LOG_INFO("%s: GGML_CUDA_FORCE_MMQ:    no\n", __func__);
#endif // GGML_CUDA_FORCE_MMQ
#ifdef GGML_CUDA_FORCE_CUBLAS
    GGML_CUDA_LOG_INFO("%s: GGML_CUDA_FORCE_CUBLAS: yes\n", __func__);
#else
    GGML_CUDA_LOG_INFO("%s: GGML_CUDA_FORCE_CUBLAS: no\n", __func__);
#endif // GGML_CUDA_FORCE_CUBLAS
    GGML_CUDA_LOG_INFO("%s: found %d " GGML_CUDA_NAME " devices:\n", __func__, info.device_count);
    for (int id = 0; id < info.device_count; ++id) {
        int device_vmm = 0;

#if !defined(GGML_USE_HIPBLAS) && !defined(GGML_CUDA_NO_VMM) && !defined(GGML_USE_MUSA)
        CUdevice device;
        CU_CHECK(cuDeviceGet(&device, id));
        CU_CHECK(cuDeviceGetAttribute(&device_vmm, CU_DEVICE_ATTRIBUTE_VIRTUAL_MEMORY_MANAGEMENT_SUPPORTED, device));

        if (device_vmm) {
            CUmemAllocationProp alloc_prop = {};
            alloc_prop.type = CU_MEM_ALLOCATION_TYPE_PINNED;
            alloc_prop.location.type = CU_MEM_LOCATION_TYPE_DEVICE;
            alloc_prop.location.id = id;
            CU_CHECK(cuMemGetAllocationGranularity(&info.devices[id].vmm_granularity, &alloc_prop, CU_MEM_ALLOC_GRANULARITY_RECOMMENDED));
        }
#endif // !defined(GGML_USE_HIPBLAS) && !defined(GGML_CUDA_NO_VMM) && !defined(GGML_USE_MUSA)
        info.devices[id].vmm = !!device_vmm;

        cudaDeviceProp prop;
        CUDA_CHECK(cudaGetDeviceProperties(&prop, id));
        GGML_CUDA_LOG_INFO("  Device %d: %s, compute capability %d.%d, VMM: %s\n", id, prop.name, prop.major, prop.minor, device_vmm ? "yes" : "no");

        info.default_tensor_split[id] = total_vram;
        total_vram += prop.totalGlobalMem;

        info.devices[id].nsm   = prop.multiProcessorCount;
        info.devices[id].smpb  = prop.sharedMemPerBlock;
#if defined(GGML_USE_HIPBLAS) && defined(__HIP_PLATFORM_AMD__)
        info.devices[id].smpbo = prop.sharedMemPerBlock;
        info.devices[id].cc = 100*prop.major + 10*prop.minor + CC_OFFSET_AMD;
#else
        info.devices[id].smpbo = prop.sharedMemPerBlockOptin;
        info.devices[id].cc = 100*prop.major + 10*prop.minor;
#endif // defined(GGML_USE_HIPBLAS) && defined(__HIP_PLATFORM_AMD__)
    }

    for (int id = 0; id < info.device_count; ++id) {
        info.default_tensor_split[id] /= total_vram;
    }

    // configure logging to stdout
    // CUBLAS_CHECK(cublasLoggerConfigure(1, 1, 0, nullptr));

    return info;
}

const ggml_cuda_device_info & ggml_cuda_info() {
    static ggml_cuda_device_info info = ggml_cuda_init();
    return info;
}

// #define DEBUG_CUDA_MALLOC

// buffer pool for cuda (legacy)
struct ggml_cuda_pool_leg : public ggml_cuda_pool {
    static const int MAX_BUFFERS = 256;

    int device;
    struct ggml_cuda_buffer {
        void * ptr = nullptr;
        size_t size = 0;
    };

    ggml_cuda_buffer buffer_pool[MAX_BUFFERS] = {};
    size_t pool_size = 0;

    explicit ggml_cuda_pool_leg(int device) :
        device(device) {
    }

    ~ggml_cuda_pool_leg() {
        ggml_cuda_set_device(device);
        for (int i = 0; i < MAX_BUFFERS; ++i) {
            ggml_cuda_buffer & b = buffer_pool[i];
            if (b.ptr != nullptr) {
                CUDA_CHECK(cudaFree(b.ptr));
                pool_size -= b.size;
            }
        }
        GGML_ASSERT(pool_size == 0);
    }

    void * alloc(size_t size, size_t * actual_size) override {
#ifdef DEBUG_CUDA_MALLOC
        int nnz = 0;
        size_t max_size = 0;
#endif
        size_t best_diff = 1ull << 36;
        int ibest = -1;
        for (int i = 0; i < MAX_BUFFERS; ++i) {
            ggml_cuda_buffer& b = buffer_pool[i];
            if (b.ptr != nullptr) {
#ifdef DEBUG_CUDA_MALLOC
                ++nnz;
                if (b.size > max_size) max_size = b.size;
#endif
                if (b.size >= size) {
                    size_t diff = b.size - size;
                    if (diff < best_diff) {
                        best_diff = diff;
                        ibest = i;
                        if (!best_diff) {
                            void * ptr = b.ptr;
                            *actual_size = b.size;
                            b.ptr = nullptr;
                            b.size = 0;
                            return ptr;
                        }
                    }
                }
            }
        }
        if (ibest >= 0) {
            ggml_cuda_buffer& b = buffer_pool[ibest];
            void * ptr = b.ptr;
            *actual_size = b.size;
            b.ptr = nullptr;
            b.size = 0;
            return ptr;
        }
        void * ptr;
        size_t look_ahead_size = (size_t) (1.05 * size);
        look_ahead_size = 256 * ((look_ahead_size + 255)/256);
        ggml_cuda_set_device(device);
        CUDA_CHECK(ggml_cuda_device_malloc(&ptr, look_ahead_size, device));
        *actual_size = look_ahead_size;
        pool_size += look_ahead_size;
#ifdef DEBUG_CUDA_MALLOC
        GGML_CUDA_LOG_INFO("%s[%d]: %d buffers, max_size = %u MB, pool_size = %u MB, requested %u MB\n", __func__, device, nnz,
                           (uint32_t)(max_size / 1024 / 1024), (uint32_t)(pool_size / 1024 / 1024), (uint32_t)(size / 1024 / 1024));
#endif
        return ptr;
    }

    void free(void * ptr, size_t size) override {
        for (int i = 0; i < MAX_BUFFERS; ++i) {
            ggml_cuda_buffer& b = buffer_pool[i];
            if (b.ptr == nullptr) {
                b.ptr = ptr;
                b.size = size;
                return;
            }
        }
        GGML_CUDA_LOG_WARN("Cuda buffer pool full, increase MAX_CUDA_BUFFERS\n");
        ggml_cuda_set_device(device);
        CUDA_CHECK(cudaFree(ptr));
        pool_size -= size;
    }
};

// pool with virtual memory
#if !defined(GGML_USE_HIPBLAS) && !defined(GGML_CUDA_NO_VMM) && !defined(GGML_USE_MUSA)
struct ggml_cuda_pool_vmm : public ggml_cuda_pool {
    static const size_t CUDA_POOL_VMM_MAX_SIZE = 1ull << 35; // 32 GB

    int device;
    CUdeviceptr pool_addr = 0;
    size_t pool_used = 0;
    size_t pool_size = 0;
    size_t granularity;

    explicit ggml_cuda_pool_vmm(int device) :
        device(device),
        granularity(ggml_cuda_info().devices[device].vmm_granularity) {
    }

    ~ggml_cuda_pool_vmm() {
        if (pool_addr != 0) {
            CU_CHECK(cuMemUnmap(pool_addr, pool_size));
            CU_CHECK(cuMemAddressFree(pool_addr, CUDA_POOL_VMM_MAX_SIZE));
        }
    }

    void * alloc(size_t size, size_t * actual_size) override {
        // round up the allocation size to the alignment to ensure that all allocations are aligned for all data types
        const size_t alignment = 128;
        size = alignment * ((size + alignment - 1) / alignment);

        size_t avail = pool_size - pool_used;

        if (size > avail) {
            // round up to the next multiple of the granularity
            size_t reserve_size = size - avail;
            reserve_size = granularity * ((reserve_size + granularity - 1) / granularity);

            GGML_ASSERT(pool_size + reserve_size <= CUDA_POOL_VMM_MAX_SIZE);

            // allocate more physical memory
            CUmemAllocationProp prop = {};
            prop.type = CU_MEM_ALLOCATION_TYPE_PINNED;
            prop.location.type = CU_MEM_LOCATION_TYPE_DEVICE;
            prop.location.id = device;
            CUmemGenericAllocationHandle handle;
            CU_CHECK(cuMemCreate(&handle, reserve_size, &prop, 0));

            // reserve virtual address space (if not already reserved)
            if (pool_addr == 0) {
                CU_CHECK(cuMemAddressReserve(&pool_addr, CUDA_POOL_VMM_MAX_SIZE, 0, 0, 0));
            }

            // map at the end of the pool
            CU_CHECK(cuMemMap(pool_addr + pool_size, reserve_size, 0, handle, 0));

            // the memory allocation handle is no longer needed after mapping
            CU_CHECK(cuMemRelease(handle));

            // set access
            CUmemAccessDesc access = {};
            access.location.type = CU_MEM_LOCATION_TYPE_DEVICE;
            access.location.id = device;
            access.flags = CU_MEM_ACCESS_FLAGS_PROT_READWRITE;
            CU_CHECK(cuMemSetAccess(pool_addr + pool_size, reserve_size, &access, 1));

            // add to the pool
            pool_size += reserve_size;

            //printf("cuda pool[%d]: size increased to %llu MB (reserved %llu MB)\n",
            //       device, (unsigned long long) (pool_size/1024/1024),
            //       (unsigned long long) (reserve_size/1024/1024));
        }

        GGML_ASSERT(pool_addr != 0);

        void * ptr = (void *) (pool_addr + pool_used);
        *actual_size = size;
        pool_used += size;

#ifdef DEBUG_CUDA_MALLOC
        printf("cuda pool[%d]: allocated %llu bytes at %llx\n", device, (unsigned long long) size, ptr);
#endif

        return ptr;
    }

    void free(void * ptr, size_t size) override {
#ifdef DEBUG_CUDA_MALLOC
        printf("cuda pool[%d]: freed %llu bytes at %llx\n", device, (unsigned long long) size, ptr);
#endif

        pool_used -= size;

        // all deallocations must be in reverse order of the allocations
        GGML_ASSERT(ptr == (void *) (pool_addr + pool_used));
    }
};
#endif // !defined(GGML_USE_HIPBLAS) && !defined(GGML_CUDA_NO_VMM) && !defined(GGML_USE_MUSA)

std::unique_ptr<ggml_cuda_pool> ggml_backend_cuda_context::new_pool_for_device(int device) {
#if !defined(GGML_USE_HIPBLAS) && !defined(GGML_CUDA_NO_VMM) && !defined(GGML_USE_MUSA)
    if (ggml_cuda_info().devices[device].vmm) {
        return std::unique_ptr<ggml_cuda_pool>(new ggml_cuda_pool_vmm(device));
    }
#endif // !defined(GGML_USE_HIPBLAS) && !defined(GGML_CUDA_NO_VMM) && !defined(GGML_USE_MUSA)
    return std::unique_ptr<ggml_cuda_pool>(new ggml_cuda_pool_leg(device));
}

// cuda buffer

struct ggml_backend_cuda_buffer_context {
    int device;
    void * dev_ptr = nullptr;
    std::string name;

    ggml_backend_cuda_buffer_context(int device, void * dev_ptr) :
        device(device), dev_ptr(dev_ptr),
        name(GGML_CUDA_NAME + std::to_string(device)) {
    }

    ~ggml_backend_cuda_buffer_context() {
        CUDA_CHECK(cudaFree(dev_ptr));
    }
};

GGML_CALL static const char * ggml_backend_cuda_buffer_get_name(ggml_backend_buffer_t buffer) {
    ggml_backend_cuda_buffer_context * ctx = (ggml_backend_cuda_buffer_context *)buffer->context;
    return ctx->name.c_str();
}

GGML_CALL static bool ggml_backend_buffer_is_cuda(ggml_backend_buffer_t buffer) {
    return buffer->iface.get_name == ggml_backend_cuda_buffer_get_name;
}

GGML_CALL static void ggml_backend_cuda_buffer_free_buffer(ggml_backend_buffer_t buffer) {
    ggml_backend_cuda_buffer_context * ctx = (ggml_backend_cuda_buffer_context *)buffer->context;
    delete ctx;
}

GGML_CALL static void * ggml_backend_cuda_buffer_get_base(ggml_backend_buffer_t buffer) {
    ggml_backend_cuda_buffer_context * ctx = (ggml_backend_cuda_buffer_context *)buffer->context;
    return ctx->dev_ptr;
}

GGML_CALL static void ggml_backend_cuda_buffer_init_tensor(ggml_backend_buffer_t buffer, ggml_tensor * tensor) {
    ggml_backend_cuda_buffer_context * ctx = (ggml_backend_cuda_buffer_context *)buffer->context;

    if (tensor->view_src != NULL) {
        assert(tensor->view_src->buffer->buft == buffer->buft);
        return;
    }

    if (ggml_is_quantized(tensor->type) && tensor->view_src == nullptr && ggml_backend_buffer_get_usage(buffer) != GGML_BACKEND_BUFFER_USAGE_COMPUTE) {
        // initialize padding to 0 to avoid possible NaN values
        size_t original_size = ggml_nbytes(tensor);
        size_t padded_size = ggml_backend_buft_get_alloc_size(buffer->buft, tensor);

        if (padded_size > original_size) {
            ggml_cuda_set_device(ctx->device);
            CUDA_CHECK(cudaMemset((char *)tensor->data + original_size, 0, padded_size - original_size));
        }
    }
}

GGML_CALL static void ggml_backend_cuda_buffer_set_tensor(ggml_backend_buffer_t buffer, ggml_tensor * tensor, const void * data, size_t offset, size_t size) {
    ggml_backend_cuda_buffer_context * ctx = (ggml_backend_cuda_buffer_context *)buffer->context;

    ggml_cuda_set_device(ctx->device);
    CUDA_CHECK(cudaMemcpyAsync((char *)tensor->data + offset, data, size, cudaMemcpyHostToDevice, cudaStreamPerThread));
    CUDA_CHECK(cudaStreamSynchronize(cudaStreamPerThread));
}

GGML_CALL static void ggml_backend_cuda_buffer_get_tensor(ggml_backend_buffer_t buffer, const ggml_tensor * tensor, void * data, size_t offset, size_t size) {
    ggml_backend_cuda_buffer_context * ctx = (ggml_backend_cuda_buffer_context *)buffer->context;

    ggml_cuda_set_device(ctx->device);
    CUDA_CHECK(cudaMemcpyAsync(data, (const char *)tensor->data + offset, size, cudaMemcpyDeviceToHost, cudaStreamPerThread));
    CUDA_CHECK(cudaStreamSynchronize(cudaStreamPerThread));
}

GGML_CALL static bool ggml_backend_cuda_buffer_cpy_tensor(ggml_backend_buffer_t buffer, const ggml_tensor * src, ggml_tensor * dst) {
    if (ggml_backend_buffer_is_cuda(src->buffer)) {
        ggml_backend_cuda_buffer_context * src_ctx = (ggml_backend_cuda_buffer_context *)src->buffer->context;
        ggml_backend_cuda_buffer_context * dst_ctx = (ggml_backend_cuda_buffer_context *)dst->buffer->context;
        if (src_ctx->device == dst_ctx->device) {
            CUDA_CHECK(cudaMemcpyAsync(dst->data, src->data, ggml_nbytes(src), cudaMemcpyDeviceToDevice, cudaStreamPerThread));
        } else {
#ifdef GGML_CUDA_NO_PEER_COPY
            return false;
#else
            CUDA_CHECK(cudaMemcpyPeerAsync(dst->data, dst_ctx->device, src->data, src_ctx->device, ggml_nbytes(src), cudaStreamPerThread));
#endif
        }
        CUDA_CHECK(cudaStreamSynchronize(cudaStreamPerThread));
        return true;
    }
    return false;

    GGML_UNUSED(buffer);
}

GGML_CALL static void ggml_backend_cuda_buffer_clear(ggml_backend_buffer_t buffer, uint8_t value) {
    ggml_backend_cuda_buffer_context * ctx = (ggml_backend_cuda_buffer_context *)buffer->context;

    ggml_cuda_set_device(ctx->device);
    CUDA_CHECK(cudaDeviceSynchronize());
    CUDA_CHECK(cudaMemset(ctx->dev_ptr, value, buffer->size));
    CUDA_CHECK(cudaDeviceSynchronize());
}

static ggml_backend_buffer_i ggml_backend_cuda_buffer_interface = {
    /* .get_name        = */ ggml_backend_cuda_buffer_get_name,
    /* .free_buffer     = */ ggml_backend_cuda_buffer_free_buffer,
    /* .get_base        = */ ggml_backend_cuda_buffer_get_base,
    /* .init_tensor     = */ ggml_backend_cuda_buffer_init_tensor,
    /* .set_tensor      = */ ggml_backend_cuda_buffer_set_tensor,
    /* .get_tensor      = */ ggml_backend_cuda_buffer_get_tensor,
    /* .cpy_tensor      = */ ggml_backend_cuda_buffer_cpy_tensor,
    /* .clear           = */ ggml_backend_cuda_buffer_clear,
    /* .reset           = */ NULL,
};

// cuda buffer type
struct ggml_backend_cuda_buffer_type_context {
    int device;
    std::string name;
};

GGML_CALL static const char * ggml_backend_cuda_buffer_type_name(ggml_backend_buffer_type_t buft) {
    ggml_backend_cuda_buffer_type_context * ctx = (ggml_backend_cuda_buffer_type_context *)buft->context;

    return ctx->name.c_str();
}

static bool ggml_backend_buft_is_cuda(ggml_backend_buffer_type_t buft) {
    return buft->iface.get_name == ggml_backend_cuda_buffer_type_name;
}

GGML_CALL static ggml_backend_buffer_t ggml_backend_cuda_buffer_type_alloc_buffer(ggml_backend_buffer_type_t buft, size_t size) {
    ggml_backend_cuda_buffer_type_context * buft_ctx = (ggml_backend_cuda_buffer_type_context *)buft->context;

    ggml_cuda_set_device(buft_ctx->device);

    size = std::max(size, (size_t)1); // cudaMalloc returns null for size 0

    void * dev_ptr;
    cudaError_t err = ggml_cuda_device_malloc(&dev_ptr, size, buft_ctx->device);
    if (err != cudaSuccess) {
        // clear the error
        cudaGetLastError();
        GGML_CUDA_LOG_ERROR("%s: allocating %.2f MiB on device %d: cudaMalloc failed: %s\n", __func__, size / 1024.0 / 1024.0, buft_ctx->device, cudaGetErrorString(err));
        return nullptr;
    }

    ggml_backend_cuda_buffer_context * ctx = new ggml_backend_cuda_buffer_context(buft_ctx->device, dev_ptr);

    return ggml_backend_buffer_init(buft, ggml_backend_cuda_buffer_interface, ctx, size);
}

GGML_CALL static size_t ggml_backend_cuda_buffer_type_get_alignment(ggml_backend_buffer_type_t buft) {
    return 128;

    GGML_UNUSED(buft);
}

GGML_CALL static size_t ggml_backend_cuda_buffer_type_get_alloc_size(ggml_backend_buffer_type_t buft, const ggml_tensor * tensor) {
    size_t size = ggml_nbytes(tensor);
    int64_t ne0 = tensor->ne[0];

    if (ggml_is_quantized(tensor->type)) {
        if (ne0 % MATRIX_ROW_PADDING != 0) {
            size += ggml_row_size(tensor->type, MATRIX_ROW_PADDING - ne0 % MATRIX_ROW_PADDING);
        }
    }

    return size;

    GGML_UNUSED(buft);
}

static ggml_backend_buffer_type_i ggml_backend_cuda_buffer_type_interface = {
    /* .get_name         = */ ggml_backend_cuda_buffer_type_name,
    /* .alloc_buffer     = */ ggml_backend_cuda_buffer_type_alloc_buffer,
    /* .get_alignment    = */ ggml_backend_cuda_buffer_type_get_alignment,
    /* .get_max_size     = */ NULL, // defaults to SIZE_MAX
    /* .get_alloc_size   = */ ggml_backend_cuda_buffer_type_get_alloc_size,
    /* .is_host          = */ NULL,
};

GGML_CALL ggml_backend_buffer_type_t ggml_backend_cuda_buffer_type(int device) {
    static std::mutex mutex;
    std::lock_guard<std::mutex> lock(mutex);

    if (device >= ggml_backend_cuda_get_device_count()) {
        return nullptr;
    }

    static ggml_backend_buffer_type ggml_backend_cuda_buffer_types[GGML_CUDA_MAX_DEVICES];

    static bool ggml_backend_cuda_buffer_type_initialized = false;

    if (!ggml_backend_cuda_buffer_type_initialized) {
        for (int i = 0; i < GGML_CUDA_MAX_DEVICES; i++) {
            ggml_backend_cuda_buffer_types[i] = {
                /* .iface    = */ ggml_backend_cuda_buffer_type_interface,
                /* .context  = */ new ggml_backend_cuda_buffer_type_context{i, GGML_CUDA_NAME + std::to_string(i)},
            };
        }
        ggml_backend_cuda_buffer_type_initialized = true;
    }

    return &ggml_backend_cuda_buffer_types[device];
}

// cuda split buffer

static int64_t get_row_rounding(const std::array<float, GGML_CUDA_MAX_DEVICES> & tensor_split) {
    int64_t row_rounding = 0;
    for (int id = 0; id < ggml_backend_cuda_get_device_count(); ++id) {
        if (tensor_split[id] >= (id + 1 < ggml_backend_cuda_get_device_count() ? tensor_split[id + 1] : 1.0f)) {
            continue;
        }

        const int cc = ggml_cuda_info().devices[id].cc;
        row_rounding = std::max(row_rounding, (int64_t)get_mmq_y_host(cc));
    }
    return row_rounding;
}

static void get_row_split(int64_t * row_low, int64_t * row_high, const ggml_tensor * tensor, const std::array<float, GGML_CUDA_MAX_DEVICES> & tensor_split, int id) {
    const int64_t nrows = ggml_nrows(tensor);
    const int64_t rounding = get_row_rounding(tensor_split);

    *row_low = id == 0 ? 0 : nrows*tensor_split[id];
    *row_low -= *row_low % rounding;

    if (id == ggml_backend_cuda_get_device_count() - 1) {
        *row_high = nrows;
    } else {
        *row_high = nrows*tensor_split[id + 1];
        *row_high -= *row_high % rounding;
    }
}

static size_t ggml_nbytes_split(const struct ggml_tensor * tensor, int nrows_split) {
    static_assert(GGML_MAX_DIMS == 4, "GGML_MAX_DIMS is not 4 - update this function");

    return nrows_split*ggml_row_size(tensor->type, tensor->ne[0]);
}

struct ggml_backend_cuda_split_buffer_type_context {
    std::array<float, GGML_CUDA_MAX_DEVICES> tensor_split;
};

struct ggml_backend_cuda_split_buffer_context {
    ~ggml_backend_cuda_split_buffer_context() {
        for (ggml_tensor_extra_gpu * extra : tensor_extras) {
            for (int id = 0; id < GGML_CUDA_MAX_DEVICES; ++id) {
                for (int64_t is = 0; is < GGML_CUDA_MAX_STREAMS; ++is) {
                    if (extra->events[id][is] != nullptr) {
                        CUDA_CHECK(cudaEventDestroy(extra->events[id][is]));
                    }
                }
                if (extra->data_device[id] != nullptr) {
                    CUDA_CHECK(cudaFree(extra->data_device[id]));
                }
            }
            delete extra;
        }
    }

    std::vector<ggml_tensor_extra_gpu *> tensor_extras;
};

GGML_CALL static const char * ggml_backend_cuda_split_buffer_get_name(ggml_backend_buffer_t buffer) {
    return GGML_CUDA_NAME "_Split";

    GGML_UNUSED(buffer);
}

static bool ggml_backend_buffer_is_cuda_split(ggml_backend_buffer_t buffer) {
    return buffer->iface.get_name == ggml_backend_cuda_split_buffer_get_name;
    GGML_UNUSED(ggml_backend_buffer_is_cuda_split); // only used in debug builds currently, avoid unused function warning in release builds
}

GGML_CALL static void ggml_backend_cuda_split_buffer_free_buffer(ggml_backend_buffer_t buffer) {
    ggml_backend_cuda_split_buffer_context * ctx = (ggml_backend_cuda_split_buffer_context *)buffer->context;
    delete ctx;
}

GGML_CALL static void * ggml_backend_cuda_split_buffer_get_base(ggml_backend_buffer_t buffer) {
    // the pointers are stored in the tensor extras, this is just a dummy address and never dereferenced
    return (void *)0x1000;

    GGML_UNUSED(buffer);
}

GGML_CALL static void ggml_backend_cuda_split_buffer_init_tensor(ggml_backend_buffer_t buffer, ggml_tensor * tensor) {
    GGML_ASSERT(tensor->view_src == nullptr); // views of split tensors are not supported

    ggml_backend_cuda_split_buffer_context * ctx = (ggml_backend_cuda_split_buffer_context *)buffer->context;
    ggml_backend_cuda_split_buffer_type_context * buft_ctx = (ggml_backend_cuda_split_buffer_type_context *)buffer->buft->context;

    const int64_t ne0 = tensor->ne[0];

    ggml_tensor_extra_gpu * extra = new ggml_tensor_extra_gpu{};
    ctx->tensor_extras.push_back(extra);

    for (int id = 0; id < ggml_backend_cuda_get_device_count(); ++id) {
        int64_t row_low, row_high;
        get_row_split(&row_low, &row_high, tensor, buft_ctx->tensor_split, id);

        int64_t nrows_split = row_high - row_low;
        if (nrows_split == 0) {
            continue;
        }

        size_t size = ggml_nbytes_split(tensor, nrows_split);
        const size_t original_size = size;

        // pad last row to a multiple of 512 elements to avoid out-of-bounds memory accesses
        if (ne0 % MATRIX_ROW_PADDING != 0) {
            size += ggml_row_size(tensor->type, MATRIX_ROW_PADDING - ne0 % MATRIX_ROW_PADDING);
        }

        // FIXME: do not crash if cudaMalloc fails
        // currently, init_tensor cannot fail, it needs to be fixed in ggml-backend first
        ggml_cuda_set_device(id);
        char * buf;
        CUDA_CHECK(ggml_cuda_device_malloc((void**)&buf, size, id));

        // set padding to 0 to avoid possible NaN values
        if (size > original_size) {
            CUDA_CHECK(cudaMemset(buf + original_size, 0, size - original_size));
        }

        extra->data_device[id] = buf;

        for (int64_t is = 0; is < GGML_CUDA_MAX_STREAMS; ++is) {
            CUDA_CHECK(cudaEventCreateWithFlags(&extra->events[id][is], cudaEventDisableTiming));
        }
    }
    tensor->extra = extra;
}

GGML_CALL static void ggml_backend_cuda_split_buffer_set_tensor(ggml_backend_buffer_t buffer, ggml_tensor * tensor, const void * data, size_t offset, size_t size) {
    // split tensors must always be set in their entirety at once
    GGML_ASSERT(offset == 0);
    GGML_ASSERT(size == ggml_nbytes(tensor));

    ggml_backend_cuda_split_buffer_type_context * buft_ctx = (ggml_backend_cuda_split_buffer_type_context *)buffer->buft->context;

    const int64_t ne0 = tensor->ne[0];
    const size_t nb1 = tensor->nb[1];
    ggml_tensor_extra_gpu * extra = (ggml_tensor_extra_gpu *)tensor->extra;

    for (int id = 0; id < ggml_backend_cuda_get_device_count(); ++id) {
        int64_t row_low, row_high;
        get_row_split(&row_low, &row_high, tensor, buft_ctx->tensor_split, id);

        int64_t nrows_split = row_high - row_low;
        if (nrows_split == 0) {
            continue;
        }

        const size_t offset_split = row_low*nb1;
        size_t size = ggml_nbytes_split(tensor, nrows_split);
        const size_t original_size = size;

        // pad last row to a multiple of 512 elements to avoid out-of-bounds memory accesses
        if (ne0 % MATRIX_ROW_PADDING != 0) {
            size += ggml_row_size(tensor->type, MATRIX_ROW_PADDING - ne0 % MATRIX_ROW_PADDING);
        }

        const char * buf_host = (const char *)data + offset_split;
        CUDA_CHECK(cudaMemcpyAsync(extra->data_device[id], buf_host, original_size, cudaMemcpyHostToDevice, cudaStreamPerThread));
    }

    for (int id = 0; id < ggml_backend_cuda_get_device_count(); ++id) {
        CUDA_CHECK(cudaStreamSynchronize(cudaStreamPerThread));
    }
}

GGML_CALL static void ggml_backend_cuda_split_buffer_get_tensor(ggml_backend_buffer_t buffer, const ggml_tensor * tensor, void * data, size_t offset, size_t size) {
    // split tensors must always be set in their entirety at once
    GGML_ASSERT(offset == 0);
    GGML_ASSERT(size == ggml_nbytes(tensor));

    ggml_backend_cuda_split_buffer_type_context * buft_ctx = (ggml_backend_cuda_split_buffer_type_context *)buffer->buft->context;

    const int64_t ne0 = tensor->ne[0];
    const size_t nb1 = tensor->nb[1];
    ggml_tensor_extra_gpu * extra = (ggml_tensor_extra_gpu *)tensor->extra;

    for (int id = 0; id < ggml_backend_cuda_get_device_count(); ++id) {
        int64_t row_low, row_high;
        get_row_split(&row_low, &row_high, tensor, buft_ctx->tensor_split, id);

        int64_t nrows_split = row_high - row_low;
        if (nrows_split == 0) {
            continue;
        }

        const size_t offset_split = row_low*nb1;
        size_t size = ggml_nbytes_split(tensor, nrows_split);
        const size_t original_size = size;

        // pad last row to a multiple of 512 elements to avoid out-of-bounds memory accesses
        if (ne0 % MATRIX_ROW_PADDING != 0) {
            size += ggml_row_size(tensor->type, MATRIX_ROW_PADDING - ne0 % MATRIX_ROW_PADDING);
        }

        char * buf_host = (char *)data + offset_split;
        CUDA_CHECK(cudaMemcpyAsync(buf_host, extra->data_device[id], original_size, cudaMemcpyDeviceToHost, cudaStreamPerThread));
    }

    for (int id = 0; id < ggml_backend_cuda_get_device_count(); ++id) {
        CUDA_CHECK(cudaStreamSynchronize(cudaStreamPerThread));
    }
}

GGML_CALL static void ggml_backend_cuda_split_buffer_clear(ggml_backend_buffer_t buffer, uint8_t value) {
    GGML_UNUSED(buffer);
    GGML_UNUSED(value);
}

static struct ggml_backend_buffer_i ggml_backend_cuda_split_buffer_interface = {
    /* .get_name        = */ ggml_backend_cuda_split_buffer_get_name,
    /* .free_buffer     = */ ggml_backend_cuda_split_buffer_free_buffer,
    /* .get_base        = */ ggml_backend_cuda_split_buffer_get_base,
    /* .init_tensor     = */ ggml_backend_cuda_split_buffer_init_tensor,
    /* .set_tensor      = */ ggml_backend_cuda_split_buffer_set_tensor,
    /* .get_tensor      = */ ggml_backend_cuda_split_buffer_get_tensor,
    /* .cpy_tensor      = */ NULL,
    /* .clear           = */ ggml_backend_cuda_split_buffer_clear,
    /* .reset           = */ NULL,
};

// cuda split buffer type

GGML_CALL static const char * ggml_backend_cuda_split_buffer_type_name(ggml_backend_buffer_type_t buft) {
    return GGML_CUDA_NAME "_Split";

    GGML_UNUSED(buft);
}

static bool ggml_backend_buft_is_cuda_split(ggml_backend_buffer_type_t buft) {
    return buft->iface.get_name == ggml_backend_cuda_split_buffer_type_name;
}

GGML_CALL static ggml_backend_buffer_t ggml_backend_cuda_split_buffer_type_alloc_buffer(ggml_backend_buffer_type_t buft, size_t size) {
    // since we don't know the exact split after rounding, we cannot allocate the device buffers at this point
    // instead, we allocate them for each tensor separately in init_tensor
    // however, the size still represents the maximum cumulative size of all the device buffers after the tensors are allocated,
    // as returned by get_alloc_size. this limit is enforced during tensor allocation by ggml-alloc, so it must be correct.
    ggml_backend_cuda_split_buffer_context * ctx = new ggml_backend_cuda_split_buffer_context();

    return ggml_backend_buffer_init(buft, ggml_backend_cuda_split_buffer_interface, ctx, size);
}

GGML_CALL static size_t ggml_backend_cuda_split_buffer_type_get_alignment(ggml_backend_buffer_type_t buft) {
    return 128;

    GGML_UNUSED(buft);
}

GGML_CALL static size_t ggml_backend_cuda_split_buffer_type_get_alloc_size(ggml_backend_buffer_type_t buft, const ggml_tensor * tensor) {
    ggml_backend_cuda_split_buffer_type_context * ctx = (ggml_backend_cuda_split_buffer_type_context *)buft->context;

    size_t total_size = 0;

    const int64_t ne0 = tensor->ne[0];

    for (int id = 0; id < ggml_backend_cuda_get_device_count(); ++id) {
        int64_t row_low, row_high;
        get_row_split(&row_low, &row_high, tensor, ctx->tensor_split, id);

        int64_t nrows_split = row_high - row_low;
        if (nrows_split == 0) {
            continue;
        }

        total_size += ggml_nbytes_split(tensor, nrows_split);

        // pad last row to a multiple of 512 elements to avoid out-of-bounds memory accesses
        if (ne0 % MATRIX_ROW_PADDING != 0) {
            total_size += ggml_row_size(tensor->type, MATRIX_ROW_PADDING - ne0 % MATRIX_ROW_PADDING);
        }
    }

    return total_size;
}

GGML_CALL static bool ggml_backend_cuda_split_buffer_type_is_host(ggml_backend_buffer_type_t buft) {
    return false;

    GGML_UNUSED(buft);
}

static ggml_backend_buffer_type_i ggml_backend_cuda_split_buffer_type_interface = {
    /* .get_name         = */ ggml_backend_cuda_split_buffer_type_name,
    /* .alloc_buffer     = */ ggml_backend_cuda_split_buffer_type_alloc_buffer,
    /* .get_alignment    = */ ggml_backend_cuda_split_buffer_type_get_alignment,
    /* .get_max_size     = */ NULL, // defaults to SIZE_MAX
    /* .get_alloc_size   = */ ggml_backend_cuda_split_buffer_type_get_alloc_size,
    /* .is_host          = */ ggml_backend_cuda_split_buffer_type_is_host,
};

GGML_CALL ggml_backend_buffer_type_t ggml_backend_cuda_split_buffer_type(const float * tensor_split) {
    static std::mutex mutex;
    std::lock_guard<std::mutex> lock(mutex);

    static std::map<std::array<float, GGML_CUDA_MAX_DEVICES>, struct ggml_backend_buffer_type> buft_map;

    std::array<float, GGML_CUDA_MAX_DEVICES> tensor_split_arr = {};

    bool all_zero = tensor_split == nullptr || std::all_of(tensor_split, tensor_split + GGML_CUDA_MAX_DEVICES, [](float x) { return x == 0.0f; });
    if (all_zero) {
        tensor_split_arr = ggml_cuda_info().default_tensor_split;
    } else {
        float split_sum = 0.0f;
        for (int i = 0; i < ggml_backend_cuda_get_device_count(); ++i) {
            tensor_split_arr[i] = split_sum;
            split_sum += tensor_split[i];
        }
        for (int i = 0; i < ggml_backend_cuda_get_device_count(); ++i) {
            tensor_split_arr[i] /= split_sum;
        }
    }

    auto it = buft_map.find(tensor_split_arr);
    if (it != buft_map.end()) {
        return &it->second;
    }

    struct ggml_backend_buffer_type buft {
        /* .iface   = */ ggml_backend_cuda_split_buffer_type_interface,
        /* .context = */ new ggml_backend_cuda_split_buffer_type_context{tensor_split_arr},
    };

    auto result = buft_map.emplace(tensor_split_arr, buft);
    return &result.first->second;
}

// host buffer type

GGML_CALL static const char * ggml_backend_cuda_host_buffer_type_name(ggml_backend_buffer_type_t buft) {
    return GGML_CUDA_NAME "_Host";

    GGML_UNUSED(buft);
}

GGML_CALL static const char * ggml_backend_cuda_host_buffer_name(ggml_backend_buffer_t buffer) {
    return GGML_CUDA_NAME "_Host";

    GGML_UNUSED(buffer);
}

GGML_CALL static void ggml_backend_cuda_host_buffer_free_buffer(ggml_backend_buffer_t buffer) {
    CUDA_CHECK(cudaFreeHost(buffer->context));
}

static void * ggml_cuda_host_malloc(size_t size) {
    if (getenv("GGML_CUDA_NO_PINNED") != nullptr) {
        return nullptr;
    }

    void * ptr = nullptr;
    cudaError_t err = cudaMallocHost((void **) &ptr, size);
    if (err != cudaSuccess) {
        // clear the error
        cudaGetLastError();
        GGML_CUDA_LOG_WARN("%s: failed to allocate %.2f MiB of pinned memory: %s\n", __func__,
                           size / 1024.0 / 1024.0, cudaGetErrorString(err));
        return nullptr;
    }

    return ptr;
}

GGML_CALL static ggml_backend_buffer_t ggml_backend_cuda_host_buffer_type_alloc_buffer(ggml_backend_buffer_type_t buft, size_t size) {
    void * ptr = ggml_cuda_host_malloc(size);

    if (ptr == nullptr) {
        // fallback to cpu buffer
        return ggml_backend_buft_alloc_buffer(ggml_backend_cpu_buffer_type(), size);
    }

    ggml_backend_buffer_t buffer = ggml_backend_cpu_buffer_from_ptr(ptr, size);
    buffer->buft = buft;
    buffer->iface.get_name = ggml_backend_cuda_host_buffer_name;
    buffer->iface.free_buffer = ggml_backend_cuda_host_buffer_free_buffer;

    return buffer;
}

GGML_CALL ggml_backend_buffer_type_t ggml_backend_cuda_host_buffer_type() {
    static struct ggml_backend_buffer_type ggml_backend_cuda_buffer_type_host = {
        /* .iface    = */ {
            /* .get_name         = */ ggml_backend_cuda_host_buffer_type_name,
            /* .alloc_buffer     = */ ggml_backend_cuda_host_buffer_type_alloc_buffer,
            /* .get_alignment    = */ ggml_backend_cpu_buffer_type()->iface.get_alignment,
            /* .get_max_size     = */ NULL, // defaults to SIZE_MAX
            /* .get_alloc_size   = */ ggml_backend_cpu_buffer_type()->iface.get_alloc_size,
            /* .is_host          = */ ggml_backend_cpu_buffer_type()->iface.is_host,
        },
        /* .context  = */ nullptr,
    };

    return &ggml_backend_cuda_buffer_type_host;
}

//static bool ggml_backend_buffer_is_cuda_host(ggml_backend_buffer_t buffer) {
//    return buffer->buft->iface.get_name == ggml_backend_cuda_host_buffer_type_name;
//}

/// kernels

typedef void (*ggml_cuda_op_mul_mat_t)(
    ggml_backend_cuda_context & ctx,
    const ggml_tensor * src0, const ggml_tensor * src1, ggml_tensor * dst, const char * src0_dd_i, const float * src1_ddf_i,
    const char * src1_ddq_i, float * dst_dd_i, const int64_t row_low, const int64_t row_high, const int64_t src1_ncols,
    const int64_t src1_padded_row_size, cudaStream_t stream);

#ifndef GGML_CUDA_PEER_MAX_BATCH_SIZE
#define GGML_CUDA_PEER_MAX_BATCH_SIZE 128
#endif // GGML_CUDA_PEER_MAX_BATCH_SIZE

#define MUL_MAT_SRC1_COL_STRIDE 128

static __global__ void mul_mat_p021_f16_f32(
    const void * __restrict__ vx, const float * __restrict__ y, float * __restrict__ dst,
    const int ncols_x, const int nrows_x, const int nchannels_x, const int nchannels_y) {

    const half * x = (const half *) vx;

    const int row_x = blockDim.y*blockIdx.y + threadIdx.y;
    const int channel = blockDim.z*blockIdx.z + threadIdx.z;
    const int channel_x = channel / (nchannels_y / nchannels_x);

    const int nrows_y = ncols_x;
    const int nrows_dst = nrows_x;
    const int row_dst = row_x;

    float tmp = 0.0f;

    for (int col_x0 = 0; col_x0 < ncols_x; col_x0 += blockDim.x) {
        const int col_x = col_x0 + threadIdx.x;

        if (col_x >= ncols_x) {
            break;
        }

        // x is transposed and permuted
        const int ix = row_x*nchannels_x*ncols_x + channel_x*ncols_x + col_x;
        const float xi = __half2float(x[ix]);

        const int row_y = col_x;

        // y is not transposed but permuted
        const int iy = channel*nrows_y + row_y;

        tmp += xi * y[iy];
    }

    // dst is not transposed and not permuted
    const int idst = channel*nrows_dst + row_dst;

    // sum up partial sums and write back result
    tmp = warp_reduce_sum(tmp);

    if (threadIdx.x == 0) {
        dst[idst] = tmp;
    }
}

static __global__ void mul_mat_vec_nc_f16_f32( // nc == non-contiguous
    const void * __restrict__ vx, const float * __restrict__ y, float * __restrict__ dst, const int ncols_x, const int nrows_x,
    const int row_stride_x, const int channel_stride_x, const int channel_x_divisor) {

    const half * x = (const half *) vx;

    const int row_x     = blockDim.y*blockIdx.y + threadIdx.y;
    const int channel   = blockDim.z*blockIdx.z + threadIdx.z;
    const int channel_x = channel / channel_x_divisor;

    const int nrows_y   = ncols_x;
    const int nrows_dst = nrows_x;
    const int row_dst   = row_x;

    const int idst = channel*nrows_dst + row_dst;

    float tmp = 0.0f;

    for (int col_x0 = 0; col_x0 < ncols_x; col_x0 += blockDim.x) {
        const int col_x = col_x0 + threadIdx.x;

        if (col_x >= ncols_x) {
            break;
        }

        const int row_y = col_x;

        const int ix = channel_x*channel_stride_x + row_x*row_stride_x + col_x;
        const int iy = channel*nrows_y + row_y;

        const float xi = __half2float(x[ix]);

        tmp += xi * y[iy];
    }

    // sum up partial sums and write back result
    tmp = warp_reduce_sum(tmp);

    if (threadIdx.x == 0) {
        dst[idst] = tmp;
    }
}

static void ggml_mul_mat_p021_f16_f32_cuda(
    const void * vx, const float * y, float * dst, const int ncols_x, const int nrows_x,
    const int nchannels_x, const int nchannels_y, cudaStream_t stream) {

    const dim3 block_nums(1, nrows_x, nchannels_y);
    const dim3 block_dims(WARP_SIZE, 1, 1);
    mul_mat_p021_f16_f32<<<block_nums, block_dims, 0, stream>>>(vx, y, dst, ncols_x, nrows_x, nchannels_x, nchannels_y);
}

static void ggml_mul_mat_vec_nc_f16_f32_cuda(
    const void * vx, const float * y, float * dst, const int ncols_x, const int nrows_x, const int row_stride_x,
    const int nchannels_x, const int nchannels_y, const int channel_stride_x, cudaStream_t stream) {

    const dim3 block_nums(1, nrows_x, nchannels_y);
    const dim3 block_dims(WARP_SIZE, 1, 1);
    mul_mat_vec_nc_f16_f32<<<block_nums, block_dims, 0, stream>>>
        (vx, y, dst, ncols_x, nrows_x, row_stride_x, channel_stride_x, nchannels_y/nchannels_x);
}

static cudaError_t ggml_cuda_cpy_tensor_2d(
    void * dst, const struct ggml_tensor * src, int64_t i3, int64_t i2, int64_t i1_low, int64_t i1_high, cudaStream_t stream) {

    GGML_ASSERT(ggml_backend_buffer_is_cuda(src->buffer));
    char * src_ptr = (char *) src->data;
    char * dst_ptr = (char *) dst;

    const int64_t ne0 = src->ne[0];
    const int64_t nb0 = src->nb[0];
    const int64_t nb1 = src->nb[1];
    const int64_t nb2 = src->nb[2];
    const int64_t nb3 = src->nb[3];
    const enum ggml_type type = src->type;
    const int64_t ts = ggml_type_size(type);
    const int64_t bs = ggml_blck_size(type);
    int64_t i1_diff = i1_high - i1_low;

    const char * x = src_ptr + i1_low*nb1 + i2*nb2 + i3*nb3;
    if (nb0 == ts && nb1 == ts*ne0/bs) {
        return cudaMemcpyAsync(dst_ptr, x, i1_diff*nb1, cudaMemcpyDeviceToDevice, stream);
    } else if (nb0 == ts) {
        return cudaMemcpy2DAsync(dst_ptr, ts*ne0/bs, x, nb1, ts*ne0/bs, i1_diff, cudaMemcpyDeviceToDevice, stream);
    } else {
        for (int64_t i1 = 0; i1 < i1_diff; i1++) {
            const void * rx = (const void *) ((const char *) x + i1*nb1);
            void * rd = (void *) (dst_ptr + i1*ts*ne0/bs);
            // pretend the row is a matrix with cols=1
            cudaError_t r = cudaMemcpy2DAsync(rd, ts/bs, rx, nb0, ts/bs, ne0, cudaMemcpyDeviceToDevice, stream);
            if (r != cudaSuccess) {
                return r;
            }
        }
        return cudaSuccess;
    }
}

static void ggml_cuda_op_mul_mat_cublas(
    ggml_backend_cuda_context & ctx,
    const ggml_tensor * src0, const ggml_tensor * src1, ggml_tensor * dst, const char * src0_dd_i, const float * src1_ddf_i,
    const char * src1_ddq_i, float * dst_dd_i, const int64_t row_low, const int64_t row_high, const int64_t src1_ncols,
    const int64_t src1_padded_row_size, cudaStream_t stream) {

    GGML_ASSERT(src0_dd_i  != nullptr);
    GGML_ASSERT(src1_ddf_i != nullptr);
    GGML_ASSERT(dst_dd_i   != nullptr);

    const int64_t ne00 = src0->ne[0];
    const int64_t ne10 = src1->ne[0];

    const int64_t ne0 = dst->ne[0];

    const int64_t row_diff = row_high - row_low;

    int id = ggml_cuda_get_device();

    // the main device has a larger memory buffer to hold the results from all GPUs
    // ldc == nrows of the matrix that cuBLAS writes into
    int64_t ldc = id == ctx.device ? ne0 : row_diff;

    const int compute_capability = ggml_cuda_info().devices[id].cc;

    if (compute_capability >= CC_VOLTA && (src0->type == GGML_TYPE_F16 || ggml_is_quantized(src0->type)) && ggml_is_contiguous(src0) && row_diff == src0->ne[1] && dst->op_params[0] == GGML_PREC_DEFAULT) {
        // convert src0 and src1 to fp16, multiply as fp16, convert dst to fp32
        ggml_cuda_pool_alloc<half> src0_as_f16(ctx.pool(id));
        if (src0->type != GGML_TYPE_F16) {
            const to_fp16_cuda_t to_fp16_cuda = ggml_get_to_fp16_cuda(src0->type);
            GGML_ASSERT(to_fp16_cuda != nullptr);
            size_t ne = row_diff*ne00;
            src0_as_f16.alloc(ne);
            to_fp16_cuda(src0_dd_i, src0_as_f16.get(), ne, stream);
        }
        const half * src0_ptr = src0->type == GGML_TYPE_F16 ? (const half *) src0_dd_i : src0_as_f16.get();

        ggml_cuda_pool_alloc<half> src1_as_f16(ctx.pool(id));
        if (src1->type != GGML_TYPE_F16) {
            const to_fp16_cuda_t to_fp16_cuda = ggml_get_to_fp16_cuda(src1->type);
            GGML_ASSERT(to_fp16_cuda != nullptr);
            size_t ne = src1_ncols*ne10;
            src1_as_f16.alloc(ne);
            to_fp16_cuda(src1_ddf_i, src1_as_f16.get(), ne, stream);
        }
        const half * src1_ptr = src1->type == GGML_TYPE_F16 ? (const half *) src1_ddf_i : src1_as_f16.get();
        ggml_cuda_pool_alloc<half> dst_f16(ctx.pool(id), row_diff*src1_ncols);

        const half alpha_f16 = 1.0f;
        const half beta_f16 = 0.0f;

        CUBLAS_CHECK(cublasSetStream(ctx.cublas_handle(id), stream));
        CUBLAS_CHECK(
            cublasGemmEx(ctx.cublas_handle(id), CUBLAS_OP_T, CUBLAS_OP_N,
                    row_diff, src1_ncols, ne10,
                    &alpha_f16, src0_ptr,       CUDA_R_16F, ne00,
                                src1_ptr,       CUDA_R_16F, ne10,
                    &beta_f16,   dst_f16.get(), CUDA_R_16F, ldc,
                    CUBLAS_COMPUTE_16F,
                    CUBLAS_GEMM_DEFAULT_TENSOR_OP));

        const to_fp32_cuda_t to_fp32_cuda = ggml_get_to_fp32_cuda(GGML_TYPE_F16);
        to_fp32_cuda(dst_f16.get(), dst_dd_i, row_diff*src1_ncols, stream);
    } else {
        ggml_cuda_pool_alloc<float> src0_ddq_as_f32(ctx.pool(id));
        ggml_cuda_pool_alloc<float> src1_ddq_as_f32(ctx.pool(id));

        if (src0->type != GGML_TYPE_F32) {
            const to_fp32_cuda_t to_fp32_cuda = ggml_get_to_fp32_cuda(src0->type);
            GGML_ASSERT(to_fp32_cuda != nullptr);
            src0_ddq_as_f32.alloc(row_diff*ne00);
            to_fp32_cuda(src0_dd_i, src0_ddq_as_f32.get(), row_diff*ne00, stream);
        }
        if (src1->type != GGML_TYPE_F32) {
            const to_fp32_cuda_t to_fp32_cuda = ggml_get_to_fp32_cuda(src1->type);
            GGML_ASSERT(to_fp32_cuda != nullptr);
            src1_ddq_as_f32.alloc(src1_ncols*ne10);
            to_fp32_cuda(src1_ddf_i, src1_ddq_as_f32.get(), src1_ncols*ne10, stream);
        }

        const float * src0_ddf_i = src0->type == GGML_TYPE_F32 ? (const float *) src0_dd_i : src0_ddq_as_f32.get();
        const float * src1_ddf1_i = src1->type == GGML_TYPE_F32 ? (const float *) src1_ddf_i : src1_ddq_as_f32.get();

        const float alpha = 1.0f;
        const float beta = 0.0f;

        CUBLAS_CHECK(cublasSetStream(ctx.cublas_handle(id), stream));
        CUBLAS_CHECK(
            cublasSgemm(ctx.cublas_handle(id), CUBLAS_OP_T, CUBLAS_OP_N,
                    row_diff, src1_ncols, ne10,
                    &alpha, src0_ddf_i,  ne00,
                            src1_ddf1_i, ne10,
                    &beta,  dst_dd_i,    ldc));
    }

    GGML_UNUSED(dst);
    GGML_UNUSED(src1_ddq_i);
    GGML_UNUSED(src1_padded_row_size);
}

static void ggml_cuda_set_peer_access(const int n_tokens, int main_device) {
    static bool peer_access_enabled = false;

    const bool enable_peer_access = n_tokens <= GGML_CUDA_PEER_MAX_BATCH_SIZE;

    if (peer_access_enabled == enable_peer_access) {
        return;
    }

#ifdef NDEBUG
    for (int id = 0; id < ggml_backend_cuda_get_device_count(); ++id) {
        ggml_cuda_set_device(id);
        CUDA_CHECK(cudaDeviceSynchronize());
    }

    for (int id = 0; id < ggml_backend_cuda_get_device_count(); ++id) {
        ggml_cuda_set_device(id);

        for (int id_other = 0; id_other < ggml_backend_cuda_get_device_count(); ++id_other) {
            if (id == id_other) {
                continue;
            }
            if (id != main_device && id_other != main_device) {
                continue;
            }

            int can_access_peer;
            CUDA_CHECK(cudaDeviceCanAccessPeer(&can_access_peer, id, id_other));
            if (can_access_peer) {
                if (enable_peer_access) {
                    cudaError_t err = cudaDeviceEnablePeerAccess(id_other, 0);
                    if (err != cudaErrorPeerAccessAlreadyEnabled) {
                        CUDA_CHECK(err);
                    }
                } else {
                    cudaError_t err = cudaDeviceDisablePeerAccess(id_other);
                    if (err != cudaErrorPeerAccessNotEnabled) {
                        CUDA_CHECK(err);
                    }
                }
            }
        }
    }

    ggml_cuda_set_device(main_device);
#endif // NDEBUG

    peer_access_enabled = enable_peer_access;

    GGML_UNUSED(main_device);
}

static cudaError_t ggml_cuda_Memcpy2DPeerAsync(
    void * dst, int dstDevice, size_t dpitch, void * src, int srcDevice, size_t spitch, size_t width, size_t height, cudaStream_t stream) {

#if !defined(GGML_USE_HIPBLAS) && !defined(GGML_USE_MUSA)
    // cudaMemcpy2DAsync may fail with copies between vmm pools of different devices
    cudaMemcpy3DPeerParms p = {};
    p.dstDevice = dstDevice;
    p.dstPtr = make_cudaPitchedPtr(dst, dpitch, dpitch, height);
    p.srcDevice = srcDevice;
    p.srcPtr = make_cudaPitchedPtr(src, spitch, spitch, height);
    p.extent = make_cudaExtent(width, height, 1);
    return cudaMemcpy3DPeerAsync(&p, stream);
#else
    // HIP does not support cudaMemcpy3DPeerAsync or vmm pools
    GGML_UNUSED(dstDevice);
    GGML_UNUSED(srcDevice);
    return cudaMemcpy2DAsync(dst, dpitch, src, spitch, width, height, cudaMemcpyDeviceToDevice, stream);
#endif // !defined(GGML_USE_HIPBLAS) && !defined(GGML_USE_MUSA)
}

static void ggml_cuda_op_mul_mat(
    ggml_backend_cuda_context & ctx,
    const ggml_tensor * src0, const ggml_tensor * src1, ggml_tensor * dst, ggml_cuda_op_mul_mat_t op,
    quantize_cuda_t quantize_src1) {

    const int64_t ne00 = src0->ne[0];
    const int64_t ne01 = src0->ne[1];
    const int64_t ne02 = src0->ne[2];
    const int64_t ne03 = src0->ne[3];

    const int64_t ne10 = src1->ne[0];
    const int64_t ne11 = src1->ne[1];
    const int64_t ne12 = src1->ne[2];
    const int64_t ne13 = src1->ne[3];
    const int64_t nrows1 = ggml_nrows(src1);

    GGML_ASSERT(ne03 == ne13);

    const int64_t ne0 = dst->ne[0];
    const int64_t ne1 = dst->ne[1];

    const int64_t nb2 = dst->nb[2];
    const int64_t nb3 = dst->nb[3];

    GGML_ASSERT(ggml_backend_buffer_is_cuda(dst->buffer));
    GGML_ASSERT(ggml_backend_buffer_is_cuda(src1->buffer));
    ggml_backend_cuda_buffer_context * src1_ctx = (ggml_backend_cuda_buffer_context *) src1->buffer->context;
    ggml_backend_cuda_buffer_context * dst_ctx  = (ggml_backend_cuda_buffer_context *) dst->buffer->context;

    GGML_ASSERT(src1->type == GGML_TYPE_F32 || (src1->ne[2] == 1 && src1->ne[3] == 1));

    GGML_ASSERT(ne12 >= ne02 && ne12 % ne02 == 0);

    const int64_t i02_divisor = ne12 / ne02;

    const size_t src0_ts = ggml_type_size(src0->type);
    const size_t src0_bs = ggml_blck_size(src0->type);
    const size_t q8_1_ts = sizeof(block_q8_1);
    const size_t q8_1_bs = QK8_1;

    const bool src0_is_contiguous = ggml_is_contiguous(src0);
    const bool src1_is_contiguous = ggml_is_contiguous(src1);

    const int64_t src1_padded_col_size = GGML_PAD(ne10, MATRIX_ROW_PADDING);

    const bool split = ggml_backend_buffer_is_cuda_split(src0->buffer);
    GGML_ASSERT(!(split && ne02 > 1));
    GGML_ASSERT(!(split && ne03 > 1));
    GGML_ASSERT(!(split && ne02 < ne12));

    ggml_tensor_extra_gpu * src0_extra = split ? (ggml_tensor_extra_gpu *) src0->extra : nullptr;


    std::array<float, GGML_CUDA_MAX_DEVICES> tensor_split;
    if (split) {
        ggml_backend_cuda_split_buffer_type_context * buft_ctx = (ggml_backend_cuda_split_buffer_type_context *) src0->buffer->buft->context;
        tensor_split = buft_ctx->tensor_split;
    }

    struct dev_data {
        int cc;

        ggml_cuda_pool_alloc<char>   src0_dd_alloc;
        ggml_cuda_pool_alloc<float> src1_ddf_alloc;
        ggml_cuda_pool_alloc<char>  src1_ddq_alloc;
        ggml_cuda_pool_alloc<float>   dst_dd_alloc;

        char  *  src0_dd = nullptr;
        float * src1_ddf = nullptr; // float
        char  * src1_ddq = nullptr; // q8_1
        float *   dst_dd = nullptr;

        int64_t  row_low;
        int64_t row_high;
    };

    dev_data dev[GGML_CUDA_MAX_DEVICES];

    int used_devices = 0;

    for (int id = 0; id < ggml_backend_cuda_get_device_count(); ++id) {
        dev[id].cc = ggml_cuda_info().devices[id].cc;

        // by default, use all rows
        dev[id].row_low  = 0;
        dev[id].row_high = ne01;

        // for multi GPU, get the row boundaries from tensor split
        // and round to mul_mat_q tile sizes
        if (split) {
            const int64_t rounding = get_row_rounding(tensor_split);

            if (id != 0) {
                dev[id].row_low  = ne01*tensor_split[id];
                if (dev[id].row_low < ne01) {
                    dev[id].row_low -= dev[id].row_low % rounding;
                }
            }

            if (id != ggml_backend_cuda_get_device_count() - 1) {
                dev[id].row_high  = ne01*tensor_split[id + 1];
                if (dev[id].row_high < ne01) {
                    dev[id].row_high -= dev[id].row_high % rounding;
                }
            }
        }
    }

    for (int id = 0; id < ggml_backend_cuda_get_device_count(); ++id) {
        if ((!split && id != ctx.device) || dev[id].row_low == dev[id].row_high) {
            continue;
        }

        used_devices++;

        const bool src1_on_device = id == src1_ctx->device;
        const bool  dst_on_device = id == dst_ctx->device;

        ggml_cuda_set_device(id);
        cudaStream_t stream = ctx.stream(id, 0);

        if (src0_is_contiguous) {
            dev[id].src0_dd = split ? (char *) src0_extra->data_device[id] : (char *) src0->data;
        } else {
            dev[id].src0_dd = dev[id].src0_dd_alloc.alloc(ctx.pool(id), ggml_nbytes(src0));
        }

        // If src0 is on a temporary compute buffers (partial offloading) there may be some padding that needs to be cleared:
        if (ne00 % MATRIX_ROW_PADDING != 0 && ggml_is_quantized(src0->type) && ggml_backend_buffer_get_usage(src0->buffer) == GGML_BACKEND_BUFFER_USAGE_COMPUTE && src0->view_src == nullptr) {
            const int64_t nbytes_data    = ggml_row_size(src0->type, (dev[id].row_high - dev[id].row_low)*ne00);
            const int64_t nbytes_padding = ggml_row_size(src0->type, MATRIX_ROW_PADDING - ne00 % MATRIX_ROW_PADDING);
            CUDA_CHECK(cudaMemsetAsync(dev[id].src0_dd + nbytes_data , 0, nbytes_padding, stream));
        }

        if (src1_on_device && src1_is_contiguous) {
            dev[id].src1_ddf = (float *) src1->data;
        } else {
            dev[id].src1_ddf = dev[id].src1_ddf_alloc.alloc(ctx.pool(id), ggml_nelements(src1));
        }

        if (quantize_src1) {
            size_t src_1_ddq_size = nrows1*src1_padded_col_size*q8_1_ts/q8_1_bs;
            if (quantize_src1 == quantize_mmq_q8_1_cuda) {
                src_1_ddq_size += get_mmq_x_max_host(dev[id].cc)*sizeof(block_q8_1_mmq);
            }
            dev[id].src1_ddq = dev[id].src1_ddq_alloc.alloc(ctx.pool(id), src_1_ddq_size);

            if (src1_on_device && src1_is_contiguous) {
                quantize_src1(dev[id].src1_ddf, dev[id].src1_ddq, ne10, ne11, ne12*ne13, src1_padded_col_size, src0->type, stream);
                CUDA_CHECK(cudaGetLastError());
            }
        }

        if (dst_on_device) {
            dev[id].dst_dd = (float *) dst->data;
        } else {
            const size_t size_dst_ddf = split ? (dev[id].row_high - dev[id].row_low)*ne1 : ggml_nelements(dst);
            dev[id].dst_dd = dev[id].dst_dd_alloc.alloc(ctx.pool(id), size_dst_ddf);
        }
    }

    // if multiple devices are used they need to wait for the main device
    // here an event is recorded that signals that the main device has finished calculating the input data
    if (split && used_devices > 1) {
        ggml_cuda_set_device(ctx.device);
        CUDA_CHECK(cudaEventRecord(src0_extra->events[ctx.device][0], ctx.stream()));
    }

    const int64_t src1_col_stride = split && used_devices > 1 ? MUL_MAT_SRC1_COL_STRIDE : ne11;
    for (int64_t src1_col_0 = 0; src1_col_0 < ne11; src1_col_0 += src1_col_stride) {
        const int64_t is = split ? (src1_col_0/src1_col_stride) % GGML_CUDA_MAX_STREAMS : 0;
        const int64_t src1_ncols = src1_col_0 + src1_col_stride > ne11 ? ne11 - src1_col_0 : src1_col_stride;

        for (int id = 0; id < ggml_backend_cuda_get_device_count(); ++id) {
            if ((!split && id != ctx.device) || dev[id].row_low == dev[id].row_high) {
                continue;
            }

            const bool src1_on_device = id == src1_ctx->device;
            const bool  dst_on_device = id == dst_ctx->device;
            const int64_t row_diff = dev[id].row_high - dev[id].row_low;

            ggml_cuda_set_device(id);
            cudaStream_t stream = ctx.stream(id, is);

            // wait for main GPU data if necessary
            if (split && (id != ctx.device || is != 0)) {
                CUDA_CHECK(cudaStreamWaitEvent(stream, src0_extra->events[ctx.device][0], 0));
            }

            for (int64_t i0 = 0; i0 < ne13*ne12; ++i0) {
                const int64_t i03 = i0 / ne12;
                const int64_t i02 = i0 % ne12;

                size_t src1_ddq_i_offset = i0*ne11 * src1_padded_col_size*q8_1_ts/q8_1_bs;
                if (quantize_src1 == quantize_mmq_q8_1_cuda) {
                    src1_ddq_i_offset += src1_col_0 * sizeof(block_q8_1_mmq);
                } else {
                    src1_ddq_i_offset += src1_col_0 * src1_padded_col_size*q8_1_ts/q8_1_bs;
                }

                // for split tensors the data begins at i0 == i0_offset_low
                char  *  src0_dd_i =  dev[id].src0_dd + (i0/i02_divisor) * (ne01*ne00*src0_ts)/src0_bs;
                float * src1_ddf_i = dev[id].src1_ddf + (i0*ne11 + src1_col_0) * ne10;
                char  * src1_ddq_i = dev[id].src1_ddq +  src1_ddq_i_offset;
                float *   dst_dd_i =   dev[id].dst_dd + (i0*ne1  + src1_col_0) * (dst_on_device ? ne0 : row_diff);

                // the main device memory buffer can be on VRAM scratch, with space for all partial results
                // in that case an offset on dst_ddf_i is needed
                if (id == ctx.device) {
                    dst_dd_i += dev[id].row_low; // offset is 0 if no tensor split
                }

                // copy src0, src1 to device if necessary
                if (src1_is_contiguous) {
                    if (id != ctx.device) {
                        if (quantize_src1) {
                            char * src1_ddq_i_source = dev[ctx.device].src1_ddq + src1_ddq_i_offset;
                            if (quantize_src1 == quantize_mmq_q8_1_cuda) {
                                const size_t pitch = ne11*sizeof(block_q8_1_mmq);
                                const size_t width = src1_ncols*sizeof(block_q8_1_mmq);
                                const size_t height = src1_padded_col_size/(4*QK8_1);
                                CUDA_CHECK(ggml_cuda_Memcpy2DPeerAsync(src1_ddq_i, id, pitch, src1_ddq_i_source, ctx.device, pitch, width, height, stream));
                            } else {
                                CUDA_CHECK(cudaMemcpyPeerAsync(
                                    src1_ddq_i, id, src1_ddq_i_source, ctx.device, src1_ncols*src1_padded_col_size*q8_1_ts/q8_1_bs, stream));
                            }
                        } else {
                            float * src1_ddf_i_source = (float *) src1->data;
                            src1_ddf_i_source += (i0*ne11 + src1_col_0) * ne10;
                            CUDA_CHECK(cudaMemcpyPeerAsync(src1_ddf_i, id, src1_ddf_i_source, ctx.device,
                                                            src1_ncols*ne10*sizeof(float), stream));
                        }
                    }
                } else if (src1_on_device && !src1_is_contiguous) {
                    CUDA_CHECK(ggml_cuda_cpy_tensor_2d(
                                src1_ddf_i, src1, i03, i02, src1_col_0, src1_col_0+src1_ncols, stream));
                } else {
                    GGML_ABORT("fatal error");
                }

                if (quantize_src1 && !src1_is_contiguous) {
                    quantize_src1(src1_ddf_i, src1_ddq_i, ne10, src1_ncols, 1, src1_padded_col_size, src0->type, stream);
                    CUDA_CHECK(cudaGetLastError());
                }

                if (src1_col_0 == 0 && !src0_is_contiguous && i02 % i02_divisor == 0) {
                    CUDA_CHECK(ggml_cuda_cpy_tensor_2d(src0_dd_i, src0, i03, i02/i02_divisor, dev[id].row_low, dev[id].row_high, stream));
                }

                // do the computation
                op(ctx, src0, src1, dst, src0_dd_i, src1_ddf_i, src1_ddq_i, dst_dd_i,
                    dev[id].row_low, dev[id].row_high, src1_ncols, src1_padded_col_size, stream);
                CUDA_CHECK(cudaGetLastError());

                // copy dst to host or other device if necessary
                if (!dst_on_device) {
                    void * dst_off_device = dst->data;
                    if (split) {
                        // src0 = weight matrix is saved as a transposed matrix for better memory layout.
                        // dst is NOT transposed.
                        // The outputs of matrix matrix multiplications can therefore NOT simply be concatenated for >1 GPU.
                        // Instead they need to be copied to the correct slice in ne0 = dst row index.
                        // If dst is a vector with ne0 == 1 then you don't have to do this but it still produces correct results.
                        float * dhf_dst_i = (float *) ((char *) dst_off_device + i02*nb2 + i03*nb3);
                        GGML_ASSERT(dst->nb[1] == ne0*sizeof(float));
                        dhf_dst_i += src1_col_0*ne0 + dev[id].row_low;
                        CUDA_CHECK(ggml_cuda_Memcpy2DPeerAsync(
                            dhf_dst_i, ctx.device, ne0*sizeof(float), dst_dd_i, id, row_diff*sizeof(float), row_diff*sizeof(float), src1_ncols, stream));
                    } else {
                        float * dhf_dst_i = (float *) ((char *) dst_off_device + i02*nb2 + i03*nb3);
                        GGML_ASSERT(dst->nb[1] == ne0*sizeof(float));
                        dhf_dst_i += src1_col_0*ne0;
                        CUDA_CHECK(cudaMemcpyAsync(dhf_dst_i, dst_dd_i, src1_ncols*ne0*sizeof(float), cudaMemcpyDeviceToDevice, stream));
                    }
                }

                // add event for the main device to wait on until other device is done
                if (split && (id != ctx.device || is != 0)) {
                    CUDA_CHECK(cudaEventRecord(src0_extra->events[id][is], stream));
                }
            }
        }
    }

    // main device waits for all other devices to be finished
    if (split && ggml_backend_cuda_get_device_count() > 1) {
        int64_t is_max = (ne11 + MUL_MAT_SRC1_COL_STRIDE - 1) / MUL_MAT_SRC1_COL_STRIDE;
        is_max = is_max <= GGML_CUDA_MAX_STREAMS ? is_max : GGML_CUDA_MAX_STREAMS;

        ggml_cuda_set_device(ctx.device);
        for (int id = 0; id < ggml_backend_cuda_get_device_count(); ++id) {
            if (dev[id].row_low == dev[id].row_high) {
                continue;
            }
            for (int64_t is = 0; is < is_max; ++is) {
                CUDA_CHECK(cudaStreamWaitEvent(ctx.stream(), src0_extra->events[id][is], 0));
            }
        }
    }
}

static void ggml_cuda_mul_mat_vec_p021(ggml_backend_cuda_context & ctx, const ggml_tensor * src0, const ggml_tensor * src1, ggml_tensor * dst) {
    GGML_ASSERT(ggml_is_permuted(src0) && ggml_is_permuted(src1));
    GGML_ASSERT(ggml_backend_buffer_is_cuda(src0->buffer));
    GGML_ASSERT(src0->nb[0] <= src0->nb[1] && src0->nb[2] <= src0->nb[3]); // 0213 permutation
    GGML_ASSERT(src1->nb[0] <= src1->nb[1] && src1->nb[2] <= src1->nb[3]); // 0213 permutation
    GGML_ASSERT(src0->type == GGML_TYPE_F16);
    GGML_ASSERT(src1->type == GGML_TYPE_F32);

    const int64_t ne00 = src0->ne[0];
    const int64_t ne01 = src0->ne[1];
    const int64_t ne02 = src0->ne[2];

    const int64_t ne12 = src1->ne[2];

    cudaStream_t main_stream = ctx.stream();

    void  * src0_ddq = src0->data;
    float * src1_ddf = (float *) src1->data;
    float * dst_ddf  = (float *) dst->data;

    ggml_mul_mat_p021_f16_f32_cuda(src0_ddq, src1_ddf, dst_ddf, ne00, ne01, ne02, ne12, main_stream);
}

static void ggml_cuda_mul_mat_vec_nc(ggml_backend_cuda_context & ctx, const ggml_tensor * src0, const ggml_tensor * src1, ggml_tensor * dst) {
    GGML_ASSERT(!ggml_is_transposed(src0));
    GGML_ASSERT(!ggml_is_transposed(src1));
    GGML_ASSERT(!ggml_is_permuted(src0));
    GGML_ASSERT(ggml_backend_buffer_is_cuda(src0->buffer));
    GGML_ASSERT(src0->type == GGML_TYPE_F16);
    GGML_ASSERT(src1->type == GGML_TYPE_F32);

    const int64_t ne00 = src0->ne[0];
    const int64_t ne01 = src0->ne[1];
    const int64_t ne02 = src0->ne[2];

    const int64_t nb01 = src0->nb[1];
    const int64_t nb02 = src0->nb[2];

    const int64_t ne12 = src1->ne[2];

    cudaStream_t main_stream = ctx.stream();

    void  * src0_ddq = src0->data;
    float * src1_ddf = (float *) src1->data;
    float * dst_ddf  = (float *) dst->data;

    const int64_t row_stride_x = nb01 / sizeof(half);
    const int64_t channel_stride_x = nb02 / sizeof(half);

    ggml_mul_mat_vec_nc_f16_f32_cuda(src0_ddq, src1_ddf, dst_ddf, ne00, ne01, row_stride_x, ne02, ne12, channel_stride_x, main_stream);
}

static __global__ void k_compute_batched_ptrs(
        const half * src0_as_f16, const half * src1_as_f16, char * dst,
        const void ** ptrs_src, void ** ptrs_dst,
        int64_t ne12, int64_t ne13,
        int64_t ne23,
        size_t  nb02, size_t  nb03,
        size_t  nb12, size_t  nb13,
        size_t  nbd2, size_t  nbd3,
        int64_t r2,   int64_t r3) {
    int64_t i13 = blockIdx.x * blockDim.x + threadIdx.x;
    int64_t i12 = blockIdx.y * blockDim.y + threadIdx.y;

    if (i13 >= ne13 || i12 >= ne12) {
        return;
    }

    int64_t i03 = i13 / r3;
    int64_t i02 = i12 / r2;

    ptrs_src[0*ne23 + i12 + i13*ne12] = (const char *) src0_as_f16 + i02*nb02 + i03*nb03;
    ptrs_src[1*ne23 + i12 + i13*ne12] = (const char *) src1_as_f16 + i12*nb12 + i13*nb13;
    ptrs_dst[0*ne23 + i12 + i13*ne12] = (      char *)         dst + i12*nbd2 + i13*nbd3;
}

static void ggml_cuda_mul_mat_batched_cublas(ggml_backend_cuda_context & ctx, const ggml_tensor * src0, const ggml_tensor * src1, ggml_tensor * dst) {
    GGML_ASSERT(!ggml_is_transposed(src0));
    GGML_ASSERT(!ggml_is_transposed(src1));

    GGML_ASSERT(ggml_backend_buffer_is_cuda(src0->buffer));
    GGML_ASSERT(src0->type == GGML_TYPE_F16);

    GGML_TENSOR_BINARY_OP_LOCALS

    const int64_t ne_dst = ggml_nelements(dst);

    cudaStream_t main_stream = ctx.stream();

    CUBLAS_CHECK(cublasSetStream(ctx.cublas_handle(), main_stream));

    void * src0_ddq = src0->data;
    half * src0_f16 = (half *) src0_ddq;
    float * src1_ddf = (float *) src1->data;
    float * dst_ddf  = (float *) dst->data;

    // convert src1 to fp16
    ggml_cuda_pool_alloc<half> src1_f16_alloc(ctx.pool());
    if (src1->type != GGML_TYPE_F16) {
        const to_fp16_cuda_t to_fp16_cuda = ggml_get_to_fp16_cuda(src1->type);
        const int64_t ne_src1 = ggml_nelements(src1);
        src1_f16_alloc.alloc(ne_src1);
        GGML_ASSERT(to_fp16_cuda != nullptr);
        to_fp16_cuda(src1_ddf, src1_f16_alloc.get(), ne_src1, main_stream);
    }
    half * src1_f16 = src1->type == GGML_TYPE_F16 ? (half *) src1_ddf : src1_f16_alloc.get();

    ggml_cuda_pool_alloc<half> dst_f16(ctx.pool());
    char * dst_t;

    cublasComputeType_t cu_compute_type = CUBLAS_COMPUTE_16F;
    cudaDataType_t      cu_data_type    = CUDA_R_16F;

    // dst strides
    size_t nbd2 = dst->nb[2];
    size_t nbd3 = dst->nb[3];

    const half  alpha_f16 = 1.0f;
    const half  beta_f16  = 0.0f;

    const float alpha_f32 = 1.0f;
    const float beta_f32  = 0.0f;

    const void * alpha = &alpha_f16;
    const void * beta  = &beta_f16;

    if (dst->op_params[0] == GGML_PREC_DEFAULT) {
        dst_t = (char *) dst_f16.alloc(ne_dst);

        nbd2 /= sizeof(float) / sizeof(half);
        nbd3 /= sizeof(float) / sizeof(half);
    } else {
        dst_t = (char *) dst_ddf;

        cu_compute_type = CUBLAS_COMPUTE_32F;
        cu_data_type    = CUDA_R_32F;

        alpha = &alpha_f32;
        beta  = &beta_f32;
    }

    GGML_ASSERT(ne12 % ne02 == 0);
    GGML_ASSERT(ne13 % ne03 == 0);

    // broadcast factors
    const int64_t r2 = ne12/ne02;
    const int64_t r3 = ne13/ne03;

#if 0
    // use cublasGemmEx
    {
        for (int i13 = 0; i13 < ne13; ++i13) {
            for (int i12 = 0; i12 < ne12; ++i12) {
                int i03 = i13 / r3;
                int i02 = i12 / r2;

                CUBLAS_CHECK(
                        cublasGemmEx(g_cublas_handles[g_main_device], CUBLAS_OP_T, CUBLAS_OP_N,
                            ne01, ne11, ne10,
                            alpha, (const char *) src0_as_f16 + i02*src0->nb[2]   + i03*src0->nb[3]  , CUDA_R_16F,   nb01/sizeof(half),
                                   (const char *) src1_as_f16 + i12*src1->nb[2]/2 + i13*src1->nb[3]/2, CUDA_R_16F,   nb11/sizeof(float),
                            beta,  (      char *)       dst_t + i12*nbd2          + i13*nbd3,          cu_data_type, ne01,
                            cu_compute_type,
                            CUBLAS_GEMM_DEFAULT_TENSOR_OP));
            }
        }
    }
#else
#ifdef GGML_USE_MUSA
    GGML_ASSERT(false);
#else // !GGML_USE_MUSA
    if (r2 == 1 && r3 == 1 && ggml_is_contiguous_2(src0) && ggml_is_contiguous_2(src1)) {
        // there is no broadcast and src0, src1 are contiguous across dims 2, 3
        // use cublasGemmStridedBatchedEx
        CUBLAS_CHECK(
        cublasGemmStridedBatchedEx(ctx.cublas_handle(), CUBLAS_OP_T, CUBLAS_OP_N,
                ne01, ne11, ne10,
                alpha, (const char *) src0_f16, CUDA_R_16F,   nb01/nb00, nb02/nb00,  // strideA
                       (const char *) src1_f16, CUDA_R_16F,   nb11/nb10, nb12/nb10,  // strideB
                beta,  (      char *)    dst_t, cu_data_type, ne01,       nb2/nb0,   // strideC
                ne12*ne13,
                cu_compute_type,
                CUBLAS_GEMM_DEFAULT_TENSOR_OP));
    } else {
        // use cublasGemmBatchedEx
        const int ne23 = ne12*ne13;

        ggml_cuda_pool_alloc<const void *> ptrs_src(ctx.pool(), 2*ne23);
        ggml_cuda_pool_alloc<      void *> ptrs_dst(ctx.pool(), 1*ne23);

        dim3 block_dims(ne13, ne12);
        k_compute_batched_ptrs<<<1, block_dims, 0, main_stream>>>(
                src0_f16, src1_f16, dst_t,
                ptrs_src.get(), ptrs_dst.get(),
                ne12, ne13,
                ne23,
                nb02, nb03,
                src1->type == GGML_TYPE_F16 ? nb12 : nb12/2,
                src1->type == GGML_TYPE_F16 ? nb13 : nb13/2,
                nbd2, nbd3,
                r2, r3);
        CUDA_CHECK(cudaGetLastError());

        CUBLAS_CHECK(
        cublasGemmBatchedEx(ctx.cublas_handle(), CUBLAS_OP_T, CUBLAS_OP_N,
                ne01, ne11, ne10,
                alpha, (const void **) (ptrs_src.get() + 0*ne23), CUDA_R_16F,   nb01/nb00,
                       (const void **) (ptrs_src.get() + 1*ne23), CUDA_R_16F,   nb11/nb10,
                beta,  (      void **) (ptrs_dst.get() + 0*ne23), cu_data_type, ne01,
                ne23,
                cu_compute_type,
                CUBLAS_GEMM_DEFAULT_TENSOR_OP));
    }
#endif // GGML_USE_MUSA
#endif

    if (dst->op_params[0] == GGML_PREC_DEFAULT) {
        const to_fp32_cuda_t to_fp32_cuda = ggml_get_to_fp32_cuda(GGML_TYPE_F16);
        to_fp32_cuda(dst_f16.get(), dst_ddf, ne_dst, main_stream);
    }
}

static void ggml_cuda_mul_mat(ggml_backend_cuda_context & ctx, const ggml_tensor * src0, const ggml_tensor * src1, ggml_tensor * dst) {
    const bool split = ggml_backend_buffer_is_cuda_split(src0->buffer);

    bool use_dequantize_mul_mat_vec = ggml_cuda_dmmv_type_supported(src0->type)
        && src1->type == GGML_TYPE_F32 && dst->type == GGML_TYPE_F32
        && src0->ne[0] % (GGML_CUDA_DMMV_X*2) == 0 && src1->ne[1] == 1;
    bool          use_mul_mat_vec_q =  ggml_is_quantized(src0->type)
        && src1->type == GGML_TYPE_F32 && dst->type == GGML_TYPE_F32
        && src1->ne[1] <= MMVQ_MAX_BATCH_SIZE;
    bool              use_mul_mat_q =  ggml_is_quantized(src0->type)
        && src1->type == GGML_TYPE_F32 && dst->type == GGML_TYPE_F32;

    // if mmvq is available it's a better choice than dmmv:
#ifndef GGML_CUDA_FORCE_DMMV
    use_dequantize_mul_mat_vec = use_dequantize_mul_mat_vec && !use_mul_mat_vec_q;
#endif // GGML_CUDA_FORCE_DMMV

    bool any_gpus_with_slow_fp16 = false;

    if (split) {
        ggml_backend_cuda_split_buffer_type_context * buft_ctx = (ggml_backend_cuda_split_buffer_type_context *) src0->buffer->buft->context;
        auto & tensor_split = buft_ctx->tensor_split;
        for (int id = 0; id < ggml_backend_cuda_get_device_count(); ++id) {
            // skip devices that are not going to do any work:
            if (tensor_split[id] >= (id + 1 < ggml_backend_cuda_get_device_count() ? tensor_split[id + 1] : 1.0f)) {
                continue;
            }

            const int cc            = ggml_cuda_info().devices[id].cc;
            use_mul_mat_q           = use_mul_mat_q           && ggml_cuda_should_use_mmq(src0->type, cc, src1->ne[1]);
            any_gpus_with_slow_fp16 = any_gpus_with_slow_fp16 || !fast_fp16_available(cc);
        }
    } else {
        const int cc            = ggml_cuda_info().devices[ctx.device].cc;
        use_mul_mat_q           = use_mul_mat_q           && ggml_cuda_should_use_mmq(src0->type, cc, src1->ne[1]);
        any_gpus_with_slow_fp16 = any_gpus_with_slow_fp16 || !fast_fp16_available(cc);
    }

    // debug helpers
    //printf("src0: %8d %8d %8d %8d\n", src0->ne[0], src0->ne[1], src0->ne[2], src0->ne[3]);
    //printf("      %8d %8d %8d %8d\n", src0->nb[0], src0->nb[1], src0->nb[2], src0->nb[3]);
    //printf("src1: %8d %8d %8d %8d\n", src1->ne[0], src1->ne[1], src1->ne[2], src1->ne[3]);
    //printf("      %8d %8d %8d %8d\n", src1->nb[0], src1->nb[1], src1->nb[2], src1->nb[3]);
    //printf("src0 is contiguous %d, transposed %d, type = %s, name = %s\n", ggml_is_contiguous(src0), ggml_is_transposed(src0), ggml_type_name(src0->type), src0->name);
    //printf("src1 is contiguous %d, transposed %d, type = %s, name = %s\n", ggml_is_contiguous(src1), ggml_is_transposed(src1), ggml_type_name(src1->type), src1->name);

    if (!split && any_gpus_with_slow_fp16 && src0->type == GGML_TYPE_F16 && ggml_is_permuted(src0) && ggml_is_permuted(src1) && src1->ne[1] == 1) {
        // FP32 precision KQ single-batch for batch size 1 without FlashAttention
        ggml_cuda_mul_mat_vec_p021(ctx, src0, src1, dst);
    } else if (!split && any_gpus_with_slow_fp16 && src0->type == GGML_TYPE_F16 && !ggml_is_contiguous(src0) && !ggml_is_transposed(src1) && src1->ne[1] == 1) {
        // FP32 precision KQV single-batch for batch size 1 without FlashAttention
        ggml_cuda_mul_mat_vec_nc(ctx, src0, src1, dst);
    } else if (!split && src0->type == GGML_TYPE_F16 && (src1->type == GGML_TYPE_F16 || !any_gpus_with_slow_fp16)
               && !ggml_is_transposed(src0) && !ggml_is_transposed(src1) && src1->ne[2]*src1->ne[3] > 1) {
        // KQ + KQV multi-batch without FlashAttention
        ggml_cuda_mul_mat_batched_cublas(ctx, src0, src1, dst);
    } else if (use_dequantize_mul_mat_vec) {
        ggml_cuda_op_mul_mat(ctx, src0, src1, dst, ggml_cuda_op_dequantize_mul_mat_vec, nullptr);
    } else if (use_mul_mat_vec_q) {
        ggml_cuda_op_mul_mat(ctx, src0, src1, dst, ggml_cuda_op_mul_mat_vec_q, quantize_row_q8_1_cuda);
    } else if (use_mul_mat_q) {
        ggml_cuda_op_mul_mat(ctx, src0, src1, dst, ggml_cuda_op_mul_mat_q, quantize_mmq_q8_1_cuda);
    } else {
        ggml_cuda_op_mul_mat(ctx, src0, src1, dst, ggml_cuda_op_mul_mat_cublas, nullptr);
    }
}

struct mmid_row_mapping {
    int32_t i1;
    int32_t i2;
};

static __global__ void k_copy_src1_to_contiguous(const char * __restrict__ src1_original, char * __restrict__ src1_contiguous,
                                                 int * __restrict__ cur_src1_row, mmid_row_mapping * __restrict__ row_mapping,
                                                 const char * __restrict ids, int64_t i02, size_t ids_nb1, size_t ids_nb0,
                                                 int64_t ne11, int64_t ne10,
                                                 size_t nb11, size_t nb12) {
    int32_t iid1 = blockIdx.x;
    int32_t id = blockIdx.y;

    const int32_t row_id_i = *(const int32_t *) (ids + iid1*ids_nb1 + id*ids_nb0);

    if (row_id_i != i02) {
        return;
    }

    const int64_t i11 = id % ne11;
    const int64_t i12 = iid1;

    __shared__ int src1_row;
    if (threadIdx.x == 0) {
        src1_row = atomicAdd(cur_src1_row, 1);
        row_mapping[src1_row] = {id, iid1};
    }
    __syncthreads();

    const float * src1_row_original = (const float *)(src1_original + i11*nb11 + i12*nb12);
    float * src1_row_contiguous = (float *)(src1_contiguous + src1_row*nb11);

    for (int i = threadIdx.x; i < ne10; i += blockDim.x) {
        src1_row_contiguous[i] = src1_row_original[i];
    }
}

static __global__ void k_copy_dst_from_contiguous(char * __restrict__ dst_original, const char * __restrict__ dst_contiguous,
                                                  const mmid_row_mapping * __restrict__ row_mapping,
                                                  int64_t ne0,
                                                  size_t nb1, size_t nb2) {
    int32_t i = blockIdx.x;

    const int32_t i1 = row_mapping[i].i1;
    const int32_t i2 = row_mapping[i].i2;

    const float * dst_row_contiguous = (const float *)(dst_contiguous + i*nb1);
    float * dst_row_original = (float *)(dst_original + i1*nb1 + i2*nb2);

    for (int j = threadIdx.x; j < ne0; j += blockDim.x) {
        dst_row_original[j] = dst_row_contiguous[j];
    }
}

static void ggml_cuda_mul_mat_id(ggml_backend_cuda_context & ctx, ggml_tensor * dst) {
    const ggml_tensor * src0 = dst->src[0];
    const ggml_tensor * src1 = dst->src[1];
    const ggml_tensor * ids  = dst->src[2];

    GGML_TENSOR_BINARY_OP_LOCALS

    GGML_ASSERT(!ggml_backend_buffer_is_cuda_split(src0->buffer) && "mul_mat_id does not support split buffers");

    cudaStream_t stream = ctx.stream();

    const int64_t n_as = ne02;
    const int64_t n_ids = ids->ne[0];

    std::vector<char> ids_host(ggml_nbytes(ids));
    const char * ids_dev = (const char *) ids->data;
    CUDA_CHECK(cudaMemcpyAsync(ids_host.data(), ids_dev, ggml_nbytes(ids), cudaMemcpyDeviceToHost, stream));
    CUDA_CHECK(cudaStreamSynchronize(stream));

    ggml_tensor src0_row = *src0;
    ggml_tensor src1_row = *src1;
    ggml_tensor dst_row  = *dst;

    char * src0_original = (char *) src0->data;
    char * src1_original = (char *) src1->data;
    char * dst_original  = (char *)  dst->data;

    src0_row.ne[2] = 1;
    src0_row.ne[3] = 1;
    src0_row.nb[3] = nb02;

    src1_row.ne[1] = 1;
    src1_row.ne[2] = 1;
    src1_row.ne[3] = 1;
    src1_row.nb[2] = nb11;
    src1_row.nb[3] = nb11;

    dst_row.ne[1] = 1;
    dst_row.ne[2] = 1;
    dst_row.ne[3] = 1;
    dst_row.nb[2] = nb1;
    dst_row.nb[3] = nb1;

    if (ne12 == 1) {
        for (int64_t iid1 = 0; iid1 < ids->ne[1]; iid1++) {
            for (int64_t id = 0; id < n_ids; id++) {
                const int32_t i02 = *(const int32_t *) (ids_host.data() + iid1*ids->nb[1] + id*ids->nb[0]);

                GGML_ASSERT(i02 >= 0 && i02 < n_as);

                const int64_t i11 = id % ne11;
                const int64_t i12 = iid1;

                const int64_t i1 = id;
                const int64_t i2 = i12;

                src0_row.data = src0_original + i02*nb02;
                src1_row.data = src1_original + i11*nb11 + i12*nb12;
                dst_row.data  =  dst_original + i1*nb1   + i2*nb2;

                ggml_cuda_mul_mat(ctx, &src0_row, &src1_row, &dst_row);
            }
        }
    } else {
        ggml_cuda_pool_alloc<char> src1_contiguous(ctx.pool(), sizeof(float)*ggml_nelements(src1));
        ggml_cuda_pool_alloc<char>  dst_contiguous(ctx.pool(), sizeof(float)*ggml_nelements(dst));

        src1_row.data = src1_contiguous.get();
        dst_row.data  =  dst_contiguous.get();

        for (int64_t i02 = 0; i02 < n_as; i02++) {
            int64_t num_src1_rows = 0;

            for (int64_t iid1 = 0; iid1 < ids->ne[1]; iid1++) {
                for (int64_t id = 0; id < n_ids; id++) {
                    const int32_t row_id_i = *(const int32_t *) (ids_host.data() + iid1*ids->nb[1] + id*ids->nb[0]);

                    GGML_ASSERT(row_id_i >= 0 && row_id_i < n_as);

                    if (row_id_i != i02) {
                        continue;
                    }

                    num_src1_rows++;
                }
            }

            if (num_src1_rows == 0) {
                continue;
            }

            ggml_cuda_pool_alloc<int> dev_cur_src1_row(ctx.pool(), 1);
            ggml_cuda_pool_alloc<mmid_row_mapping> dev_row_mapping(ctx.pool(), num_src1_rows);
            CUDA_CHECK(cudaMemsetAsync(dev_cur_src1_row.get(), 0, sizeof(int), stream));

            {
                dim3 block_dims(std::min((unsigned int)ne10, 768u));
                dim3 grid_dims(ids->ne[1], n_ids);
                k_copy_src1_to_contiguous<<<grid_dims, block_dims, 0, stream>>>(
                        src1_original, src1_contiguous.get(),
                        dev_cur_src1_row.get(), dev_row_mapping.get(),
                        ids_dev, i02, ids->nb[1], ids->nb[0],
                        ne11, ne10,
                        nb11, nb12);
                CUDA_CHECK(cudaGetLastError());
            }

            src0_row.data = src0_original + i02*nb02;

            GGML_ASSERT(nb11 == sizeof(float)*ne10);
            GGML_ASSERT(nb1 == sizeof(float)*ne0);

            src1_row.ne[1] = num_src1_rows;
            src1_row.nb[1] = nb11;
            src1_row.nb[2] = num_src1_rows*nb11;
            src1_row.nb[3] = num_src1_rows*nb11;

            dst_row.ne[1] = num_src1_rows;
            dst_row.nb[1] = nb1;
            dst_row.nb[2] = num_src1_rows*nb1;
            dst_row.nb[3] = num_src1_rows*nb1;

            ggml_cuda_mul_mat(ctx, &src0_row, &src1_row, &dst_row);

            {
                dim3 block_dims(std::min((unsigned int)ne0, 768u));
                dim3 grid_dims(num_src1_rows);
                k_copy_dst_from_contiguous<<<grid_dims, block_dims, 0, stream>>>(
                        dst_original, dst_contiguous.get(),
                        dev_row_mapping.get(),
                        ne0,
                        nb1, nb2);
                CUDA_CHECK(cudaGetLastError());
            }
        }
    }
}

static bool ggml_cuda_compute_forward(ggml_backend_cuda_context & ctx, struct ggml_tensor * dst) {
    // why is this here instead of mul_mat?
    if (dst->src[0] != nullptr && ggml_backend_buffer_is_cuda_split(dst->src[0]->buffer)) {
        ggml_cuda_set_peer_access(dst->src[1]->ne[1], ctx.device);
    }

    switch (dst->op) {
        case GGML_OP_REPEAT:
            ggml_cuda_op_repeat(ctx, dst);
            break;
        case GGML_OP_GET_ROWS:
            ggml_cuda_op_get_rows(ctx, dst);
            break;
        case GGML_OP_DUP:
            ggml_cuda_dup(ctx, dst);
            break;
        case GGML_OP_CPY:
            ggml_cuda_cpy(ctx, dst->src[0], dst->src[1]);
            break;
        case GGML_OP_CONT:
            ggml_cuda_dup(ctx, dst);
            break;
        case GGML_OP_ADD:
            ggml_cuda_op_add(ctx, dst);
            break;
        case GGML_OP_SUB:
            ggml_cuda_op_sub(ctx, dst);
            break;
        case GGML_OP_ACC:
            ggml_cuda_op_acc(ctx, dst);
            break;
        case GGML_OP_MUL:
            ggml_cuda_op_mul(ctx, dst);
            break;
        case GGML_OP_DIV:
            ggml_cuda_op_div(ctx, dst);
            break;
        case GGML_OP_UNARY:
            switch (ggml_get_unary_op(dst)) {
                case GGML_UNARY_OP_GELU:
                    ggml_cuda_op_gelu(ctx, dst);
                    break;
                case GGML_UNARY_OP_SILU:
                    ggml_cuda_op_silu(ctx, dst);
                    break;
                case GGML_UNARY_OP_GELU_QUICK:
                    ggml_cuda_op_gelu_quick(ctx, dst);
                    break;
                case GGML_UNARY_OP_TANH:
                    ggml_cuda_op_tanh(ctx, dst);
                    break;
                case GGML_UNARY_OP_RELU:
                    ggml_cuda_op_relu(ctx, dst);
                    break;
                case GGML_UNARY_OP_SIGMOID:
                    ggml_cuda_op_sigmoid(ctx, dst);
                    break;
                case GGML_UNARY_OP_HARDSIGMOID:
                    ggml_cuda_op_hardsigmoid(ctx, dst);
                    break;
                case GGML_UNARY_OP_HARDSWISH:
                    ggml_cuda_op_hardswish(ctx, dst);
                    break;
                default:
                    return false;
            }
            break;
        case GGML_OP_NORM:
            ggml_cuda_op_norm(ctx, dst);
            break;
        case GGML_OP_GROUP_NORM:
            ggml_cuda_op_group_norm(ctx, dst);
            break;
        case GGML_OP_CONCAT:
            ggml_cuda_op_concat(ctx, dst);
            break;
        case GGML_OP_UPSCALE:
            ggml_cuda_op_upscale(ctx, dst);
            break;
        case GGML_OP_PAD:
            ggml_cuda_op_pad(ctx, dst);
            break;
        case GGML_OP_ARANGE:
            ggml_cuda_op_arange(ctx, dst);
            break;
        case GGML_OP_TIMESTEP_EMBEDDING:
            ggml_cuda_op_timestep_embedding(ctx, dst);
            break;
        case GGML_OP_LEAKY_RELU:
            ggml_cuda_op_leaky_relu(ctx, dst);
            break;
        case GGML_OP_RMS_NORM:
            ggml_cuda_op_rms_norm(ctx, dst);
            break;
        case GGML_OP_MUL_MAT:
            if (dst->src[0]->ne[3] != dst->src[1]->ne[3]) {
                GGML_CUDA_LOG_ERROR("%s: cannot compute %s: src0->ne[3] = %" PRId64 ", src1->ne[3] = %" PRId64 " - fallback to CPU\n", __func__, dst->name, dst->src[0]->ne[3], dst->src[1]->ne[3]);
                return false;
            } else {
                ggml_cuda_mul_mat(ctx, dst->src[0], dst->src[1], dst);
            }
            break;
        case GGML_OP_MUL_MAT_ID:
            ggml_cuda_mul_mat_id(ctx, dst);
            break;
        case GGML_OP_SCALE:
            ggml_cuda_op_scale(ctx, dst);
            break;
        case GGML_OP_SQR:
            ggml_cuda_op_sqr(ctx, dst);
            break;
        case GGML_OP_SQRT:
            ggml_cuda_op_sqrt(ctx, dst);
            break;
        case GGML_OP_SIN:
            ggml_cuda_op_sin(ctx, dst);
            break;
        case GGML_OP_COS:
            ggml_cuda_op_cos(ctx, dst);
            break;
        case GGML_OP_CLAMP:
            ggml_cuda_op_clamp(ctx, dst);
            break;
        case GGML_OP_NONE:
        case GGML_OP_RESHAPE:
        case GGML_OP_VIEW:
        case GGML_OP_PERMUTE:
        case GGML_OP_TRANSPOSE:
                break;
        case GGML_OP_DIAG_MASK_INF:
            ggml_cuda_op_diag_mask_inf(ctx, dst);
            break;
        case GGML_OP_SOFT_MAX:
            ggml_cuda_op_soft_max(ctx, dst);
            break;
        case GGML_OP_ROPE:
            ggml_cuda_op_rope(ctx, dst);
            break;
        case GGML_OP_IM2COL:
            ggml_cuda_op_im2col(ctx, dst);
            break;
        case GGML_OP_CONV_TRANSPOSE_1D:
            ggml_cuda_op_conv_transpose_1d(ctx,dst);
            break;
        case GGML_OP_POOL_2D:
            ggml_cuda_op_pool2d(ctx, dst);
            break;
        case GGML_OP_SUM_ROWS:
            ggml_cuda_op_sum_rows(ctx, dst);
            break;
        case GGML_OP_ARGSORT:
            ggml_cuda_op_argsort(ctx, dst);
            break;
        case GGML_OP_FLASH_ATTN_EXT:
            ggml_cuda_flash_attn_ext(ctx, dst);
            break;
<<<<<<< HEAD
        case GGML_OP_SSM_CONV:
            ggml_cuda_op_ssm_conv(ctx, dst);
            break;
        case GGML_OP_SSM_SCAN:
            ggml_cuda_op_ssm_scan(ctx, dst);
=======
        case GGML_OP_CROSS_ENTROPY_LOSS:
            ggml_cuda_cross_entropy_loss(ctx, dst);
>>>>>>> 20f1789d
            break;
        default:
            return false;
    }

    cudaError_t err = cudaGetLastError();
    if (err != cudaSuccess) {
        GGML_CUDA_LOG_ERROR("%s: %s failed\n", __func__, ggml_op_desc(dst));
        CUDA_CHECK(err);
    }

    return true;
}

////////////////////////////////////////////////////////////////////////////////

// backend

GGML_CALL static const char * ggml_backend_cuda_name(ggml_backend_t backend) {
    ggml_backend_cuda_context * cuda_ctx = (ggml_backend_cuda_context *)backend->context;

    return cuda_ctx->name.c_str();
}

GGML_CALL static void ggml_backend_cuda_free(ggml_backend_t backend) {
    ggml_backend_cuda_context * cuda_ctx = (ggml_backend_cuda_context *)backend->context;

    delete cuda_ctx;
    delete backend;
}

GGML_CALL static ggml_backend_buffer_type_t ggml_backend_cuda_get_default_buffer_type(ggml_backend_t backend) {
    ggml_backend_cuda_context * cuda_ctx = (ggml_backend_cuda_context *)backend->context;

    return ggml_backend_cuda_buffer_type(cuda_ctx->device);
}

GGML_CALL static void ggml_backend_cuda_set_tensor_async(ggml_backend_t backend, ggml_tensor * tensor, const void * data, size_t offset, size_t size) {
    ggml_backend_cuda_context * cuda_ctx = (ggml_backend_cuda_context *)backend->context;
    ggml_backend_buffer_t buf = tensor->view_src ? tensor->view_src->buffer : tensor->buffer;

    GGML_ASSERT(buf->buft == ggml_backend_cuda_buffer_type(cuda_ctx->device) && "unsupported buffer type");

    CUDA_CHECK(cudaMemcpyAsync((char *)tensor->data + offset, data, size, cudaMemcpyHostToDevice, cuda_ctx->stream()));
}

GGML_CALL static void ggml_backend_cuda_get_tensor_async(ggml_backend_t backend, const ggml_tensor * tensor, void * data, size_t offset, size_t size) {
    ggml_backend_cuda_context * cuda_ctx = (ggml_backend_cuda_context *)backend->context;
    ggml_backend_buffer_t buf = tensor->view_src ? tensor->view_src->buffer : tensor->buffer;

    GGML_ASSERT(buf->buft == ggml_backend_cuda_buffer_type(cuda_ctx->device) && "unsupported buffer type");

    CUDA_CHECK(cudaMemcpyAsync(data, (const char *)tensor->data + offset, size, cudaMemcpyDeviceToHost, cuda_ctx->stream()));
}

GGML_CALL static bool ggml_backend_cuda_cpy_tensor_async(ggml_backend_t backend_src, ggml_backend_t backend_dst, const ggml_tensor * src, ggml_tensor * dst) {
    ggml_backend_buffer_t buf_src = src->view_src ? src->view_src->buffer : src->buffer;
    ggml_backend_buffer_t buf_dst = dst->view_src ? dst->view_src->buffer : dst->buffer;

    if (!ggml_backend_is_cuda(backend_src) || !ggml_backend_is_cuda(backend_dst)) {
        return false;
    }

    if (!ggml_backend_buffer_is_cuda(src->buffer) || !ggml_backend_buffer_is_cuda(dst->buffer)) {
        return false;
    }

    // device -> device copy
    ggml_backend_cuda_context * cuda_ctx_src = (ggml_backend_cuda_context *)backend_src->context;
    ggml_backend_cuda_context * cuda_ctx_dst = (ggml_backend_cuda_context *)backend_dst->context;

    ggml_backend_cuda_buffer_context * buf_ctx_src = (ggml_backend_cuda_buffer_context *)buf_src->context;
    ggml_backend_cuda_buffer_context * buf_ctx_dst = (ggml_backend_cuda_buffer_context *)buf_dst->context;

    if (cuda_ctx_src->device != buf_ctx_src->device || cuda_ctx_dst->device != buf_ctx_dst->device) {
#ifndef NDEBUG
        GGML_CUDA_LOG_WARN("%s: backend and buffer devices do not match\n", __func__);
#endif
        return false;
    }

    if (backend_src != backend_dst) {
        // copy on src stream
        if (cuda_ctx_src->device == cuda_ctx_dst->device) {
            CUDA_CHECK(cudaMemcpyAsync(dst->data, src->data, ggml_nbytes(dst), cudaMemcpyDeviceToDevice, cuda_ctx_src->stream()));
        } else {
#ifdef GGML_CUDA_NO_PEER_COPY
            return false;
#else
            CUDA_CHECK(cudaMemcpyPeerAsync(dst->data, cuda_ctx_dst->device, src->data, cuda_ctx_src->device, ggml_nbytes(dst), cuda_ctx_src->stream()));
#endif
        }

        // record event on src stream after the copy
        if (!cuda_ctx_src->copy_event) {
            ggml_cuda_set_device(cuda_ctx_src->device);
            CUDA_CHECK(cudaEventCreateWithFlags(&cuda_ctx_src->copy_event, cudaEventDisableTiming));
        }

        CUDA_CHECK(cudaEventRecord(cuda_ctx_src->copy_event, cuda_ctx_src->stream()));

        // wait on dst stream for the copy to complete
        CUDA_CHECK(cudaStreamWaitEvent(cuda_ctx_dst->stream(), cuda_ctx_src->copy_event, 0));
    } else {
        // src and dst are on the same backend
        CUDA_CHECK(cudaMemcpyAsync(dst->data, src->data, ggml_nbytes(dst), cudaMemcpyDeviceToDevice, cuda_ctx_src->stream()));
    }
    return true;
}

GGML_CALL static void ggml_backend_cuda_synchronize(ggml_backend_t backend) {
    ggml_backend_cuda_context * cuda_ctx = (ggml_backend_cuda_context *)backend->context;

    CUDA_CHECK(cudaStreamSynchronize(cuda_ctx->stream()));

    GGML_UNUSED(backend);
}

static void set_ggml_graph_node_properties(ggml_tensor * node, ggml_graph_node_properties * graph_node_properties) {
    graph_node_properties->node_address = node->data;
    graph_node_properties->node_op = node->op;
    for (int i = 0; i < GGML_MAX_DIMS; i++) {
        graph_node_properties->ne[i] = node->ne[i];
        graph_node_properties->nb[i] = node->nb[i];
    }
    for (int i = 0; i < GGML_MAX_SRC; i++) {
        graph_node_properties->src_address[i] = node->src[i] ? node->src[i]->data : nullptr;
    }
}

static bool ggml_graph_node_has_matching_properties(ggml_tensor * node, ggml_graph_node_properties * graph_node_properties) {
    if (node->data != graph_node_properties->node_address &&
          node->op != GGML_OP_CPY &&
          node->op != GGML_OP_VIEW) {
        return false;
    }

    if (node->op != graph_node_properties->node_op) {
        return false;
    }

    for (int i = 0; i < GGML_MAX_DIMS; i++) {
        if (node->ne[i] != graph_node_properties->ne[i]) {
            return false;
        }
        if (node->nb[i] != graph_node_properties->nb[i]) {
            return false;
        }
    }

    for (int i = 0; i < GGML_MAX_SRC; i++) {
        if (node->src[i] &&
            node->src[i]->data != graph_node_properties->src_address[i] &&
            node->op != GGML_OP_CPY &&
            node->op != GGML_OP_VIEW
        ) {
            return false;
        }
    }
    return true;
}

GGML_CALL static enum ggml_status ggml_backend_cuda_graph_compute(ggml_backend_t backend, ggml_cgraph * cgraph) {
    ggml_backend_cuda_context * cuda_ctx = (ggml_backend_cuda_context *)backend->context;

    ggml_cuda_set_device(cuda_ctx->device);

#ifdef USE_CUDA_GRAPH
    static const bool disable_cuda_graphs_due_to_env = (getenv("GGML_CUDA_DISABLE_GRAPHS") != nullptr);

    // Objects required for CUDA Graph
    if (cuda_ctx->cuda_graph == nullptr) {
        cuda_ctx->cuda_graph.reset(new ggml_cuda_graph());
    }

    bool use_cuda_graph = true;
    bool cuda_graph_update_required = false;
    // vector of pointers to CUDA cpy kernels, which are required to identify
    // kernel parameters which need updated in the graph for each token
    std::vector<void *> ggml_cuda_cpy_fn_ptrs;

    if (cuda_ctx->cuda_graph->graph == nullptr) {
        if (ggml_cuda_info().devices[cuda_ctx->device].cc < CC_AMPERE) {
            cuda_ctx->cuda_graph->disable_due_to_gpu_arch = true;
#ifndef NDEBUG
            GGML_CUDA_LOG_WARN("%s: disabling CUDA graphs due to GPU architecture\n", __func__);
#endif
        }
    }

    // Disable CUDA graphs in presence of env var, old GPU, use-case which is changing too rapidly,
    // or previous graph capture failure.
    // Also disable for multi-gpu for now. TO DO investigate
    if (disable_cuda_graphs_due_to_env
        || cuda_ctx->cuda_graph->disable_due_to_gpu_arch
        || cuda_ctx->cuda_graph->disable_due_to_too_many_updates
        || cuda_ctx->cuda_graph->disable_due_to_failed_graph_capture) {
        use_cuda_graph = false;
    }

    if (use_cuda_graph) {
        if (cuda_ctx->cuda_graph->instance == nullptr) {
            cuda_graph_update_required = true;
        }

        // Check if the graph size has changed
        if (cuda_ctx->cuda_graph->ggml_graph_properties.size() != (size_t)cgraph->n_nodes) {
            cuda_graph_update_required = true;
            cuda_ctx->cuda_graph->ggml_graph_properties.resize(cgraph->n_nodes);
        }

        // Loop over nodes in GGML graph to determine if CUDA graph update is required
        // and store properties to allow this comparison for the next token
        for (int i = 0; i < cgraph->n_nodes; i++) {
            bool has_matching_properties = true;
            if (!cuda_graph_update_required) {
                has_matching_properties = ggml_graph_node_has_matching_properties(cgraph->nodes[i], &cuda_ctx->cuda_graph->ggml_graph_properties[i]);
            }
            if (!has_matching_properties) {
                cuda_graph_update_required = true;
            }
            set_ggml_graph_node_properties(cgraph->nodes[i], &cuda_ctx->cuda_graph->ggml_graph_properties[i]);
        }

        // Loop over nodes in GGML graph to obtain info needed for CUDA graph
        cuda_ctx->cuda_graph->updated_kernel_arg.clear();
        for (int i = 0; i < cgraph->n_nodes; i++) {
            ggml_tensor * node = cgraph->nodes[i];

            if (node->src[0] && ggml_backend_buffer_is_cuda_split(node->src[0]->buffer)) {
                use_cuda_graph = false; // Split buffers are not supported by CUDA graph capture
#ifndef NDEBUG
                GGML_CUDA_LOG_WARN("%s: disabling CUDA graphs due to split buffer\n", __func__);
#endif
            }

            if (node->op == GGML_OP_MUL_MAT_ID) {
                use_cuda_graph = false; // This node type is not supported by CUDA graph capture
#ifndef NDEBUG
                GGML_CUDA_LOG_WARN("%s: disabling CUDA graphs due to mul_mat_id\n", __func__);
#endif
            }

            if (node->op == GGML_OP_ADD && node->src[1] && node->src[1]->ne[1] > 1) {
                // disable CUDA graphs for batch size > 1 for now.
                // Changes in batch size or context size can cause changes to the grid size of some kernels.
                use_cuda_graph = false;
#ifndef NDEBUG
                GGML_CUDA_LOG_WARN("%s: disabling CUDA graphs due to batch size > 1 [%s] [%ld %ld %ld %ld]\n", __func__, node->name, node->ne[0], node->ne[1], node->ne[2], node->ne[3]);
#endif
            }

            if (node->op == GGML_OP_CPY) {
                // store the copy op parameter which changes with each token.
                cuda_ctx->cuda_graph->updated_kernel_arg.push_back((char **) &(node->src[1]->data));
                // store a pointer to each copy op CUDA kernel to identify it later
                void * ptr = ggml_cuda_cpy_fn(node->src[0], node->src[1]);
                if (std::find(ggml_cuda_cpy_fn_ptrs.begin(), ggml_cuda_cpy_fn_ptrs.end(), ptr) == ggml_cuda_cpy_fn_ptrs.end()) {
                    ggml_cuda_cpy_fn_ptrs.push_back(ptr);
                }
            }

            if (!use_cuda_graph) {
                break;
            }
        }

        // Disable CUDA graphs (from the next token) if the use-case is demanding too many consecutive graph updates.
        if (use_cuda_graph && cuda_graph_update_required) {
            cuda_ctx->cuda_graph->number_consecutive_updates++;
        } else {
            cuda_ctx->cuda_graph->number_consecutive_updates = 0;
        }

        if (cuda_ctx->cuda_graph->number_consecutive_updates >= 4) {
            cuda_ctx->cuda_graph->disable_due_to_too_many_updates = true;
#ifndef NDEBUG
            GGML_CUDA_LOG_WARN("%s: disabling CUDA graphs due to too many consecutive updates\n", __func__);
#endif
        }
    }

    if (use_cuda_graph && cuda_graph_update_required) { // Start CUDA graph capture
        CUDA_CHECK(cudaStreamBeginCapture(cuda_ctx->stream(), cudaStreamCaptureModeRelaxed));
    }

#else
    bool use_cuda_graph = false;
    bool cuda_graph_update_required = false;
#endif // USE_CUDA_GRAPH

    bool graph_evaluated_or_captured = false;

    while (!graph_evaluated_or_captured) {
        // Only perform the graph execution if CUDA graphs are not enabled, or we are capturing the graph.
        // With the use of CUDA graphs, the execution will be performed by the graph launch.
        if (!use_cuda_graph || cuda_graph_update_required) {
            for (int i = 0; i < cgraph->n_nodes; i++) {
                ggml_tensor * node = cgraph->nodes[i];

                if (ggml_is_empty(node) || node->op == GGML_OP_RESHAPE || node->op == GGML_OP_TRANSPOSE || node->op == GGML_OP_VIEW || node->op == GGML_OP_PERMUTE || node->op == GGML_OP_NONE) {
                    continue;
                }

#ifndef NDEBUG
                assert(node->buffer->buft == ggml_backend_cuda_buffer_type(cuda_ctx->device));
                for (int j = 0; j < GGML_MAX_SRC; j++) {
                    if (node->src[j] != nullptr) {
                        assert(node->src[j]->buffer);
                        assert(node->src[j]->buffer->buft == ggml_backend_cuda_buffer_type(cuda_ctx->device) || ggml_backend_buffer_is_cuda_split(node->src[j]->buffer));
                    }
                }
#endif

                bool ok = ggml_cuda_compute_forward(*cuda_ctx, node);
                if (!ok) {
                    GGML_CUDA_LOG_ERROR("%s: op not supported %s (%s)\n", __func__, node->name, ggml_op_name(node->op));
                }
                GGML_ASSERT(ok);
            }
        }

#ifdef USE_CUDA_GRAPH
        if (use_cuda_graph && cuda_graph_update_required) { // End CUDA graph capture
            if (cuda_ctx->cuda_graph->graph != nullptr) {
                CUDA_CHECK(cudaGraphDestroy(cuda_ctx->cuda_graph->graph));
                cuda_ctx->cuda_graph->graph = nullptr;
            }
            CUDA_CHECK(cudaStreamEndCapture(cuda_ctx->stream(), &cuda_ctx->cuda_graph->graph));

#if 0
            if (disable_cuda_graphs_due_to_failed_capture) {
                use_cuda_graph = false;
                cuda_ctx->cuda_graph->disable_due_to_failed_graph_capture = true;
#ifndef NDEBUG
                GGML_CUDA_LOG_WARN("%s: disabling CUDA graphs due to failed graph capture\n", __func__);
#endif
            } else {
                graph_evaluated_or_captured = true; // CUDA graph has been captured
            }
#endif
            graph_evaluated_or_captured = true; // CUDA graph has been captured
        } else {
            graph_evaluated_or_captured = true; // ggml graph has been directly evaluated
        }
    }

    if (use_cuda_graph) {
        if (cuda_ctx->cuda_graph->instance == nullptr) { // Create executable graph from captured graph.
            CUDA_CHECK(cudaGraphInstantiate(&cuda_ctx->cuda_graph->instance, cuda_ctx->cuda_graph->graph, NULL, NULL, 0));
        }

        // Perform update to graph (if required for this token), and change copy parameter (required for every token)

        if (cuda_graph_update_required) {
            // Extract nodes from graph
            // First call with null argument gets number of nodes in graph
            CUDA_CHECK(cudaGraphGetNodes(cuda_ctx->cuda_graph->graph, nullptr, &cuda_ctx->cuda_graph->num_nodes));
            // Subsequent call with non-null argument gets nodes
            cuda_ctx->cuda_graph->nodes.resize(cuda_ctx->cuda_graph->num_nodes);
            cuda_ctx->cuda_graph->params.resize(cuda_ctx->cuda_graph->num_nodes);
            if (cuda_ctx->cuda_graph->num_nodes > 0) {
                CUDA_CHECK(cudaGraphGetNodes(cuda_ctx->cuda_graph->graph, cuda_ctx->cuda_graph->nodes.data(), &cuda_ctx->cuda_graph->num_nodes));

                // Loop over nodes, and extract kernel parameters from each node
                for (size_t i = 0; i < cuda_ctx->cuda_graph->num_nodes; i++) {
                    cudaGraphNodeType node_type;
                    CUDA_CHECK(cudaGraphNodeGetType(cuda_ctx->cuda_graph->nodes[i], &node_type));
                    if (node_type == cudaGraphNodeTypeKernel) {
                        cudaError_t stat = cudaGraphKernelNodeGetParams(cuda_ctx->cuda_graph->nodes[i], &cuda_ctx->cuda_graph->params[i]); // Get params using runtime
                        if (stat == cudaErrorInvalidDeviceFunction) {
                            // Fails due to incorrect handling by CUDA runtime of CUDA BLAS node.
                            // We don't need to update blas nodes, so clear error and move on.
                            cudaGetLastError();
                        } else {
                            GGML_ASSERT(stat == cudaSuccess);
                        }
                    }
                }
            }
        }

        // One of the arguments to the copy kernel is updated for each token, hence we need to
        // replace that argument with the updated value in the CUDA graph
        if (!cuda_graph_update_required) { // on update steps, the live parameters will already be captured
            int k = 0;
            for (size_t i = 0; i < cuda_ctx->cuda_graph->num_nodes; i++) {
                if(count(ggml_cuda_cpy_fn_ptrs.begin(), ggml_cuda_cpy_fn_ptrs.end(), cuda_ctx->cuda_graph->params[i].func) > 0) {
                    char ** updated_kernel_arg_ptr = cuda_ctx->cuda_graph->updated_kernel_arg.at(k++);
                    cuda_ctx->cuda_graph->params[i].kernelParams[1] = updated_kernel_arg_ptr;
                    CUDA_CHECK(cudaGraphKernelNodeSetParams(cuda_ctx->cuda_graph->nodes[i], &cuda_ctx->cuda_graph->params[i]));
                }
            }
        }

        // Update graph executable
        cudaGraphExecUpdateResultInfo result_info;
        cudaError_t stat = cudaGraphExecUpdate(cuda_ctx->cuda_graph->instance, cuda_ctx->cuda_graph->graph, &result_info);
        if (stat == cudaErrorGraphExecUpdateFailure) {
#ifndef NDEBUG
            GGML_CUDA_LOG_ERROR("%s: CUDA graph update failed\n", __func__);
#endif
            // The pre-existing graph exec cannot be updated due to violated constraints
            // so instead clear error and re-instantiate
            cudaGetLastError();
            CUDA_CHECK(cudaGraphExecDestroy(cuda_ctx->cuda_graph->instance));
            cuda_ctx->cuda_graph->instance = nullptr;
            CUDA_CHECK(cudaGraphInstantiate(&cuda_ctx->cuda_graph->instance, cuda_ctx->cuda_graph->graph, NULL, NULL, 0));
        } else {
            GGML_ASSERT(stat == cudaSuccess);
        }
        // Launch graph
        CUDA_CHECK(cudaGraphLaunch(cuda_ctx->cuda_graph->instance, cuda_ctx->stream()));
#else
        graph_evaluated_or_captured = true;
#endif // USE_CUDA_GRAPH
    }

    return GGML_STATUS_SUCCESS;
}

GGML_CALL static bool ggml_backend_cuda_supports_op(ggml_backend_t backend, const ggml_tensor * op) {
    ggml_backend_cuda_context * cuda_ctx = (ggml_backend_cuda_context *) backend->context;
    switch (op->op) {
        case GGML_OP_UNARY:
            switch (ggml_get_unary_op(op)) {
                case GGML_UNARY_OP_GELU:
                case GGML_UNARY_OP_SILU:
                case GGML_UNARY_OP_RELU:
                case GGML_UNARY_OP_SIGMOID:
                case GGML_UNARY_OP_HARDSIGMOID:
                case GGML_UNARY_OP_HARDSWISH:
                case GGML_UNARY_OP_GELU_QUICK:
                case GGML_UNARY_OP_TANH:
                    return ggml_is_contiguous(op->src[0]);
                default:
                    return false;
            }
            break;
        case GGML_OP_MUL_MAT:
        case GGML_OP_MUL_MAT_ID:
            {
                struct ggml_tensor * a = op->src[0];
                struct ggml_tensor * b = op->src[1];
                if (b->type == GGML_TYPE_F16 && a->type != GGML_TYPE_F16) {
                    return false;
                }
                if (op->op == GGML_OP_MUL_MAT && a->ne[3] != b->ne[3]) {
                    return false;
                }
                switch (a->type) {
                    case GGML_TYPE_F32:
                    case GGML_TYPE_F16:
                    case GGML_TYPE_Q4_0:
                    case GGML_TYPE_Q4_1:
                    case GGML_TYPE_Q5_0:
                    case GGML_TYPE_Q5_1:
                    case GGML_TYPE_Q8_0:
                    case GGML_TYPE_Q2_K:
                    case GGML_TYPE_Q3_K:
                    case GGML_TYPE_Q4_K:
                    case GGML_TYPE_Q5_K:
                    case GGML_TYPE_Q6_K:
                    case GGML_TYPE_Q8_K:
                    case GGML_TYPE_IQ1_M:
                    case GGML_TYPE_IQ1_S:
                    case GGML_TYPE_IQ2_S:
                    case GGML_TYPE_IQ2_XS:
                    case GGML_TYPE_IQ2_XXS:
                    case GGML_TYPE_IQ3_S:
                    case GGML_TYPE_IQ3_XXS:
                    case GGML_TYPE_IQ4_NL:
                    case GGML_TYPE_IQ4_XS:
                        return true;
                    default:
                        return false;
                }
            } break;
        case GGML_OP_GET_ROWS:
            {
                switch (op->src[0]->type) {
                    case GGML_TYPE_F16:
                    case GGML_TYPE_F32:
                    case GGML_TYPE_Q4_0:
                    case GGML_TYPE_Q4_1:
                    case GGML_TYPE_Q5_0:
                    case GGML_TYPE_Q5_1:
                    case GGML_TYPE_Q8_0:
                        return true;
                    default:
                        return false;
                }
            } break;
        case GGML_OP_CPY:
            {
                ggml_type src0_type = op->src[0]->type;
                ggml_type src1_type = op->src[1]->type;
                if (src0_type == GGML_TYPE_F32 && src1_type == GGML_TYPE_F32) {
                    return true;
                }
                if (src0_type == GGML_TYPE_F32 && src1_type == GGML_TYPE_F16) {
                    return true;
                }
                if (src0_type == GGML_TYPE_F32 && src1_type == GGML_TYPE_Q8_0) {
                    return true;
                }
                if (src0_type == GGML_TYPE_F32 && src1_type == GGML_TYPE_Q4_0) {
                    return true;
                }
                if (src0_type == GGML_TYPE_F32 && src1_type == GGML_TYPE_Q4_1) {
                    return true;
                }
                if (src0_type == GGML_TYPE_F32 && src1_type == GGML_TYPE_Q5_0) {
                    return true;
                }
                if (src0_type == GGML_TYPE_F32 && src1_type == GGML_TYPE_Q5_1) {
                    return true;
                }
                if (src0_type == GGML_TYPE_F32 && src1_type == GGML_TYPE_IQ4_NL) {
                    return true;
                }
                if (src0_type == GGML_TYPE_F16 && src1_type == GGML_TYPE_F16) {
                    return true;
                }
                if (src0_type == GGML_TYPE_F16 && src1_type == GGML_TYPE_F32) {
                    return true;
                }
                return false;
            } break;
        case GGML_OP_DUP:
        case GGML_OP_REPEAT:
        case GGML_OP_CONCAT:
            {
                ggml_type src0_type = op->src[0]->type;
                return src0_type != GGML_TYPE_I32 && src0_type != GGML_TYPE_I16;
            } break;
        case GGML_OP_CONV_TRANSPOSE_1D:
            {
                ggml_type src0_type = op->src[0]->type;
                ggml_type src1_type = op->src[1]->type;
                if (src0_type == GGML_TYPE_F32 && src1_type == GGML_TYPE_F32) {
                    return true;
                }
                return false;
            } break;
        case GGML_OP_NONE:
        case GGML_OP_RESHAPE:
        case GGML_OP_VIEW:
        case GGML_OP_PERMUTE:
        case GGML_OP_TRANSPOSE:
        case GGML_OP_NORM:
        case GGML_OP_ADD:
        case GGML_OP_SUB:
        case GGML_OP_MUL:
        case GGML_OP_DIV:
        case GGML_OP_RMS_NORM:
        case GGML_OP_SCALE:
        case GGML_OP_SQR:
        case GGML_OP_SQRT:
        case GGML_OP_SIN:
        case GGML_OP_COS:
        case GGML_OP_CLAMP:
        case GGML_OP_CONT:
        case GGML_OP_DIAG_MASK_INF:
        case GGML_OP_SOFT_MAX:
            return true;
        case GGML_OP_ROPE:
            return ggml_is_contiguous(op->src[0]);
        case GGML_OP_IM2COL:
        case GGML_OP_POOL_2D:
        case GGML_OP_SUM_ROWS:
        case GGML_OP_ARGSORT:
        case GGML_OP_ACC:
        case GGML_OP_GROUP_NORM:
        case GGML_OP_UPSCALE:
        case GGML_OP_PAD:
        case GGML_OP_ARANGE:
        case GGML_OP_TIMESTEP_EMBEDDING:
        case GGML_OP_LEAKY_RELU:
        case GGML_OP_SSM_CONV:
        case GGML_OP_SSM_SCAN:
            return true;
        case GGML_OP_FLASH_ATTN_EXT:
#if defined(GGML_USE_HIPBLAS) && defined(__HIP_PLATFORM_AMD__)
            return (op->src[0]->ne[0] == 64 && op->src[1]->type == GGML_TYPE_F16) || op->src[0]->ne[0] == 128;
#else
            if (op->src[0]->ne[0] == 128) {
                return true;
            }
            if (op->src[0]->ne[0] ==  64 && op->src[1]->type == GGML_TYPE_F16) {
                return true;
            }
            return ggml_cuda_info().devices[cuda_ctx->device].cc >= CC_VOLTA &&
                op->src[1]->type == GGML_TYPE_F16 && op->src[2]->type == GGML_TYPE_F16;
        case GGML_OP_CROSS_ENTROPY_LOSS:
            return true;
#endif // defined(GGML_USE_HIPBLAS) && defined(__HIP_PLATFORM_AMD__)
        default:
            return false;
    }

    GGML_UNUSED(backend);
}

GGML_CALL static bool ggml_backend_cuda_supports_buft(ggml_backend_t backend, ggml_backend_buffer_type_t buft) {
    if (ggml_backend_buft_is_cuda_split(buft)) {
        return true;
    }

    if (ggml_backend_buft_is_cuda(buft)) {
        ggml_backend_cuda_context * cuda_ctx = (ggml_backend_cuda_context *)backend->context;
        ggml_backend_cuda_buffer_type_context * buft_ctx = (ggml_backend_cuda_buffer_type_context *)buft->context;
        return buft_ctx->device == cuda_ctx->device;
    }

    return false;
}

GGML_CALL static bool ggml_backend_cuda_offload_op(ggml_backend_t backend, const ggml_tensor * op) {
    const int min_batch_size = 32;

    return (op->ne[1] >= min_batch_size && op->op != GGML_OP_GET_ROWS) ||
           (op->ne[2] >= min_batch_size && op->op == GGML_OP_MUL_MAT_ID);

    GGML_UNUSED(backend);
}

static ggml_backend_event_t ggml_backend_cuda_event_new(ggml_backend_t backend) {
#ifdef GGML_CUDA_NO_PEER_COPY
    return nullptr;
#else
    ggml_backend_cuda_context * cuda_ctx = (ggml_backend_cuda_context *)backend->context;

    ggml_cuda_set_device(cuda_ctx->device);

    cudaEvent_t event;
    CUDA_CHECK(cudaEventCreateWithFlags(&event, cudaEventDisableTiming));

    return new ggml_backend_event {
        /* .backend = */ backend,
        /* .context = */ event,
    };
#endif
}

static void ggml_backend_cuda_event_free(ggml_backend_event_t event) {
    CUDA_CHECK(cudaEventDestroy((cudaEvent_t)event->context));

    delete event;
}

static void ggml_backend_cuda_event_record(ggml_backend_event_t event) {
    ggml_backend_cuda_context * cuda_ctx = (ggml_backend_cuda_context *)event->backend->context;

    CUDA_CHECK(cudaEventRecord((cudaEvent_t)event->context, cuda_ctx->stream()));
}

static void ggml_backend_cuda_event_wait(ggml_backend_t backend, ggml_backend_event_t event) {
    ggml_backend_cuda_context * cuda_ctx = (ggml_backend_cuda_context *)backend->context;

    if (ggml_backend_is_cuda(event->backend)) {
        CUDA_CHECK(cudaStreamWaitEvent(cuda_ctx->stream(), (cudaEvent_t)event->context, 0));
    } else {
#if 0
        // untested
        auto wait_fn = [](void * user_data) {
            ggml_backend_event_t event = (ggml_backend_event_t)user_data;
            ggml_backend_event_synchronize(event);
        };

        CUDA_CHECK(cudaLaunchHostFunc(cuda_ctx->stream(), wait_fn, event));
#endif
        GGML_ABORT("fatal error");
    }
}

static void ggml_backend_cuda_event_synchronize(ggml_backend_event_t event) {
    CUDA_CHECK(cudaEventSynchronize((cudaEvent_t)event->context));
}

static ggml_backend_i ggml_backend_cuda_interface = {
    /* .get_name                = */ ggml_backend_cuda_name,
    /* .free                    = */ ggml_backend_cuda_free,
    /* .get_default_buffer_type = */ ggml_backend_cuda_get_default_buffer_type,
    /* .set_tensor_async        = */ ggml_backend_cuda_set_tensor_async,
    /* .get_tensor_async        = */ ggml_backend_cuda_get_tensor_async,
    /* .cpy_tensor_async        = */ ggml_backend_cuda_cpy_tensor_async,
    /* .synchronize             = */ ggml_backend_cuda_synchronize,
    /* .graph_plan_create       = */ NULL,
    /* .graph_plan_free         = */ NULL,
    /* .graph_plan_update       = */ NULL,
    /* .graph_plan_compute      = */ NULL,
    /* .graph_compute           = */ ggml_backend_cuda_graph_compute,
    /* .supports_op             = */ ggml_backend_cuda_supports_op,
    /* .supports_buft           = */ ggml_backend_cuda_supports_buft,
    /* .offload_op              = */ ggml_backend_cuda_offload_op,
    /* .event_new               = */ ggml_backend_cuda_event_new,
    /* .event_free              = */ ggml_backend_cuda_event_free,
    /* .event_record            = */ ggml_backend_cuda_event_record,
    /* .event_wait              = */ ggml_backend_cuda_event_wait,
    /* .event_synchronize       = */ ggml_backend_cuda_event_synchronize,
};

static ggml_guid_t ggml_backend_cuda_guid() {
    static ggml_guid guid = { 0x2c, 0xdd, 0xe8, 0x1c, 0x65, 0xb3, 0x65, 0x73, 0x6a, 0x12, 0x88, 0x61, 0x1c, 0xc9, 0xdc, 0x25 };
    return &guid;
}

GGML_CALL ggml_backend_t ggml_backend_cuda_init(int device) {
    if (device < 0 || device >= ggml_backend_cuda_get_device_count()) {
        GGML_CUDA_LOG_ERROR("%s: invalid device %d\n", __func__, device);
        return nullptr;
    }

    ggml_backend_cuda_context * ctx = new ggml_backend_cuda_context(device);
    if (ctx == nullptr) {
        GGML_CUDA_LOG_ERROR("%s: failed to allocate context\n", __func__);
        return nullptr;
    }

    ggml_backend_t cuda_backend = new ggml_backend {
        /* .guid      = */ ggml_backend_cuda_guid(),
        /* .interface = */ ggml_backend_cuda_interface,
        /* .context   = */ ctx
    };

    return cuda_backend;
}

GGML_CALL bool ggml_backend_is_cuda(ggml_backend_t backend) {
    return backend != NULL && ggml_guid_matches(backend->guid, ggml_backend_cuda_guid());
}

GGML_CALL int ggml_backend_cuda_get_device_count() {
    return ggml_cuda_info().device_count;
}

GGML_CALL void ggml_backend_cuda_get_device_description(int device, char * description, size_t description_size) {
    cudaDeviceProp prop;
    CUDA_CHECK(cudaGetDeviceProperties(&prop, device));
    snprintf(description, description_size, "%s", prop.name);
}

GGML_CALL void ggml_backend_cuda_get_device_memory(int device, size_t * free, size_t * total) {
    ggml_cuda_set_device(device);

    CUDA_CHECK(cudaMemGetInfo(free, total));
}

GGML_CALL bool ggml_backend_cuda_register_host_buffer(void * buffer, size_t size) {
    if (getenv("GGML_CUDA_REGISTER_HOST") == nullptr) {
        return false;
    }

#if CUDART_VERSION >= 11100 || defined(GGML_USE_MUSA)
    cudaError_t err = cudaHostRegister(buffer, size, cudaHostRegisterPortable | cudaHostRegisterReadOnly);
    if (err != cudaSuccess) {
        // clear the error
        cudaGetLastError();

        GGML_CUDA_LOG_WARN("%s: failed to register %.2f MiB of pinned memory: %s\n", __func__,
                           size / 1024.0 / 1024.0, cudaGetErrorString(err));
        return false;
    }
    return true;
#else
    return false;
#endif
}

GGML_CALL void ggml_backend_cuda_unregister_host_buffer(void * buffer) {
    if (getenv("GGML_CUDA_REGISTER_HOST") == nullptr) {
        return;
    }

    cudaError_t err = cudaHostUnregister(buffer);
    if (err != cudaSuccess) {
        // clear the error
        cudaGetLastError();
    }
}

// backend registry
GGML_CALL static ggml_backend_t ggml_backend_reg_cuda_init(const char * params, void * user_data) {
    ggml_backend_t cuda_backend = ggml_backend_cuda_init((int) (intptr_t) user_data);
    return cuda_backend;

    GGML_UNUSED(params);
}

extern "C" GGML_CALL int ggml_backend_cuda_reg_devices();

GGML_CALL int ggml_backend_cuda_reg_devices() {
    int device_count = ggml_backend_cuda_get_device_count();
    //int device_count = 1; // DEBUG: some tools require delaying CUDA initialization
    for (int i = 0; i < device_count; i++) {
        char name[128];
        snprintf(name, sizeof(name), "%s%d", GGML_CUDA_NAME, i);
        ggml_backend_register(name, ggml_backend_reg_cuda_init, ggml_backend_cuda_buffer_type(i), (void *) (intptr_t) i);
    }
    return device_count;
}<|MERGE_RESOLUTION|>--- conflicted
+++ resolved
@@ -31,13 +31,8 @@
 #include "ggml-cuda/tsembd.cuh"
 #include "ggml-cuda/unary.cuh"
 #include "ggml-cuda/upscale.cuh"
-<<<<<<< HEAD
-#include "ggml-cuda/conv-transpose-1d.cuh"
 #include "ggml-cuda/ssm_conv.cuh"
 #include "ggml-cuda/ssm_scan.cuh"
-=======
->>>>>>> 20f1789d
-
 #include <algorithm>
 #include <array>
 #include <atomic>
@@ -2319,16 +2314,13 @@
         case GGML_OP_FLASH_ATTN_EXT:
             ggml_cuda_flash_attn_ext(ctx, dst);
             break;
-<<<<<<< HEAD
         case GGML_OP_SSM_CONV:
             ggml_cuda_op_ssm_conv(ctx, dst);
             break;
         case GGML_OP_SSM_SCAN:
             ggml_cuda_op_ssm_scan(ctx, dst);
-=======
         case GGML_OP_CROSS_ENTROPY_LOSS:
             ggml_cuda_cross_entropy_loss(ctx, dst);
->>>>>>> 20f1789d
             break;
         default:
             return false;
