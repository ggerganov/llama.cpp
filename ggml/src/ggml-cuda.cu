#include "ggml-cuda.h"
#include "ggml-impl.h"
#include "ggml-backend-impl.h"

#include "ggml-cuda/common.cuh"
#include "ggml-cuda/acc.cuh"
#include "ggml-cuda/arange.cuh"
#include "ggml-cuda/argsort.cuh"
#include "ggml-cuda/binbcast.cuh"
#include "ggml-cuda/clamp.cuh"
#include "ggml-cuda/concat.cuh"
#include "ggml-cuda/conv-transpose-1d.cuh"
#include "ggml-cuda/convert.cuh"
#include "ggml-cuda/cpy.cuh"
#include "ggml-cuda/cross-entropy-loss.cuh"
#include "ggml-cuda/diagmask.cuh"
#include "ggml-cuda/dmmv.cuh"
#include "ggml-cuda/fattn.cuh"
#include "ggml-cuda/getrows.cuh"
#include "ggml-cuda/im2col.cuh"
#include "ggml-cuda/mmq.cuh"
#include "ggml-cuda/mmvq.cuh"
#include "ggml-cuda/norm.cuh"
#include "ggml-cuda/opt-step-adamw.cuh"
#include "ggml-cuda/out-prod.cuh"
#include "ggml-cuda/pad.cuh"
#include "ggml-cuda/pool2d.cuh"
#include "ggml-cuda/quantize.cuh"
#include "ggml-cuda/rope.cuh"
#include "ggml-cuda/scale.cuh"
#include "ggml-cuda/softmax.cuh"
#include "ggml-cuda/sum.cuh"
#include "ggml-cuda/sumrows.cuh"
#include "ggml-cuda/tsembd.cuh"
#include "ggml-cuda/unary.cuh"
#include "ggml-cuda/upscale.cuh"
#include "ggml-cuda/rwkv-wkv.cuh"

#include <algorithm>
#include <array>
#include <atomic>
#include <cinttypes>
#include <cstddef>
#include <cstdint>
#include <float.h>
#include <limits>
#include <map>
#include <memory>
#include <mutex>
#include <stdint.h>
#include <stdio.h>
#include <stdarg.h>
#include <stdlib.h>
#include <string>
#include <vector>

static_assert(sizeof(half) == sizeof(ggml_fp16_t), "wrong fp16 size");

static void ggml_cuda_default_log_callback(enum ggml_log_level level, const char * msg, void * user_data) {
    GGML_UNUSED(level);
    GGML_UNUSED(user_data);
    fprintf(stderr, "%s", msg);
}

ggml_log_callback ggml_cuda_log_callback = ggml_cuda_default_log_callback;
void * ggml_cuda_log_user_data = NULL;

GGML_API void ggml_backend_cuda_log_set_callback(ggml_log_callback log_callback, void * user_data) {
    ggml_cuda_log_callback = log_callback;
    ggml_cuda_log_user_data = user_data;
}

#define GGML_CUDA_LOG_INFO(...) ggml_cuda_log(GGML_LOG_LEVEL_INFO, __VA_ARGS__)
#define GGML_CUDA_LOG_WARN(...) ggml_cuda_log(GGML_LOG_LEVEL_WARN, __VA_ARGS__)
#define GGML_CUDA_LOG_ERROR(...) ggml_cuda_log(GGML_LOG_LEVEL_ERROR, __VA_ARGS__)

GGML_ATTRIBUTE_FORMAT(2, 3)
static void ggml_cuda_log(enum ggml_log_level level, const char * format, ...) {
    if (ggml_cuda_log_callback != NULL) {
        va_list args;
        va_start(args, format);
        char buffer[128];
        int len = vsnprintf(buffer, 128, format, args);
        if (len < 128) {
            ggml_cuda_log_callback(level, buffer, ggml_cuda_log_user_data);
        } else {
            std::vector<char> buffer2(len + 1);  // vsnprintf adds a null terminator
            va_end(args);
            va_start(args, format);
            vsnprintf(&buffer2[0], buffer2.size(), format, args);
            ggml_cuda_log_callback(level, buffer2.data(), ggml_cuda_log_user_data);
        }
        va_end(args);
    }
}

[[noreturn]]
void ggml_cuda_error(const char * stmt, const char * func, const char * file, int line, const char * msg) {
    int id = -1; // in case cudaGetDevice fails
    cudaGetDevice(&id);

    GGML_CUDA_LOG_ERROR("CUDA error: %s\n", msg);
    GGML_CUDA_LOG_ERROR("  current device: %d, in function %s at %s:%d\n", id, func, file, line);
    GGML_CUDA_LOG_ERROR("  %s\n", stmt);
    // abort with GGML_ASSERT to get a stack trace
    GGML_ABORT("CUDA error");
}

// this is faster on Windows
// probably because the Windows CUDA libraries forget to make this check before invoking the drivers
void ggml_cuda_set_device(int device) {
    int current_device;
    CUDA_CHECK(cudaGetDevice(&current_device));

    if (device == current_device) {
        return;
    }

    CUDA_CHECK(cudaSetDevice(device));
}

int ggml_cuda_get_device() {
    int id;
    CUDA_CHECK(cudaGetDevice(&id));
    return id;
}

static cudaError_t ggml_cuda_device_malloc(void ** ptr, size_t size, int device) {
    ggml_cuda_set_device(device);
#if defined(GGML_USE_HIPBLAS) && defined(GGML_HIP_UMA)
    auto res = hipMallocManaged(ptr, size);
    if (res == hipSuccess) {
        // if error we "need" to know why...
        CUDA_CHECK(hipMemAdvise(*ptr, size, hipMemAdviseSetCoarseGrain, device));
    }
    return res;
#else

#if !defined(GGML_USE_HIPBLAS) && !defined(GGML_USE_MUSA)
    cudaError_t err;
    if (getenv("GGML_CUDA_ENABLE_UNIFIED_MEMORY") != nullptr)
    {
        err = cudaMallocManaged(ptr, size);
    }
    else
    {
        err = cudaMalloc(ptr, size);
    }
    return err;
#else
    return cudaMalloc(ptr, size);
#endif // !defined(GGML_USE_HIPBLAS) && !defined(GGML_USE_MUSA)

#endif
}

static ggml_cuda_device_info ggml_cuda_init() {
#ifdef __HIP_PLATFORM_AMD__
    // Workaround for a rocBLAS bug when using multiple graphics cards:
    // https://github.com/ROCmSoftwarePlatform/rocBLAS/issues/1346
    rocblas_initialize();
    CUDA_CHECK(cudaDeviceSynchronize());
#endif

    ggml_cuda_device_info info = {};

    cudaError_t err = cudaGetDeviceCount(&info.device_count);
    if (err != cudaSuccess) {
        GGML_CUDA_LOG_ERROR("%s: failed to initialize " GGML_CUDA_NAME ": %s\n", __func__, cudaGetErrorString(err));
        return info;
    }

    GGML_ASSERT(info.device_count <= GGML_CUDA_MAX_DEVICES);

    int64_t total_vram = 0;
#ifdef GGML_CUDA_FORCE_MMQ
    GGML_CUDA_LOG_INFO("%s: GGML_CUDA_FORCE_MMQ:    yes\n", __func__);
#else
    GGML_CUDA_LOG_INFO("%s: GGML_CUDA_FORCE_MMQ:    no\n", __func__);
#endif // GGML_CUDA_FORCE_MMQ
#ifdef GGML_CUDA_FORCE_CUBLAS
    GGML_CUDA_LOG_INFO("%s: GGML_CUDA_FORCE_CUBLAS: yes\n", __func__);
#else
    GGML_CUDA_LOG_INFO("%s: GGML_CUDA_FORCE_CUBLAS: no\n", __func__);
#endif // GGML_CUDA_FORCE_CUBLAS
    GGML_CUDA_LOG_INFO("%s: found %d " GGML_CUDA_NAME " devices:\n", __func__, info.device_count);
    for (int id = 0; id < info.device_count; ++id) {
        int device_vmm = 0;

#if !defined(GGML_USE_HIPBLAS) && !defined(GGML_CUDA_NO_VMM) && !defined(GGML_USE_MUSA)
        CUdevice device;
        CU_CHECK(cuDeviceGet(&device, id));
        CU_CHECK(cuDeviceGetAttribute(&device_vmm, CU_DEVICE_ATTRIBUTE_VIRTUAL_MEMORY_MANAGEMENT_SUPPORTED, device));

        if (device_vmm) {
            CUmemAllocationProp alloc_prop = {};
            alloc_prop.type = CU_MEM_ALLOCATION_TYPE_PINNED;
            alloc_prop.location.type = CU_MEM_LOCATION_TYPE_DEVICE;
            alloc_prop.location.id = id;
            CU_CHECK(cuMemGetAllocationGranularity(&info.devices[id].vmm_granularity, &alloc_prop, CU_MEM_ALLOC_GRANULARITY_RECOMMENDED));
        }
#endif // !defined(GGML_USE_HIPBLAS) && !defined(GGML_CUDA_NO_VMM) && !defined(GGML_USE_MUSA)
        info.devices[id].vmm = !!device_vmm;

        cudaDeviceProp prop;
        CUDA_CHECK(cudaGetDeviceProperties(&prop, id));
        GGML_CUDA_LOG_INFO("  Device %d: %s, compute capability %d.%d, VMM: %s\n", id, prop.name, prop.major, prop.minor, device_vmm ? "yes" : "no");

        info.default_tensor_split[id] = total_vram;
        total_vram += prop.totalGlobalMem;

        info.devices[id].nsm   = prop.multiProcessorCount;
        info.devices[id].smpb  = prop.sharedMemPerBlock;
#if defined(GGML_USE_HIPBLAS) && defined(__HIP_PLATFORM_AMD__)
        info.devices[id].smpbo = prop.sharedMemPerBlock;
        info.devices[id].cc = 100*prop.major + 10*prop.minor + CC_OFFSET_AMD;
#else
        info.devices[id].smpbo = prop.sharedMemPerBlockOptin;
        info.devices[id].cc = 100*prop.major + 10*prop.minor;
#endif // defined(GGML_USE_HIPBLAS) && defined(__HIP_PLATFORM_AMD__)
    }

    for (int id = 0; id < info.device_count; ++id) {
        info.default_tensor_split[id] /= total_vram;
    }

    // configure logging to stdout
    // CUBLAS_CHECK(cublasLoggerConfigure(1, 1, 0, nullptr));

    return info;
}

const ggml_cuda_device_info & ggml_cuda_info() {
    static ggml_cuda_device_info info = ggml_cuda_init();
    return info;
}

// #define DEBUG_CUDA_MALLOC

// buffer pool for cuda (legacy)
struct ggml_cuda_pool_leg : public ggml_cuda_pool {
    static const int MAX_BUFFERS = 256;

    int device;
    struct ggml_cuda_buffer {
        void * ptr = nullptr;
        size_t size = 0;
    };

    ggml_cuda_buffer buffer_pool[MAX_BUFFERS] = {};
    size_t pool_size = 0;

    explicit ggml_cuda_pool_leg(int device) :
        device(device) {
    }

    ~ggml_cuda_pool_leg() {
        ggml_cuda_set_device(device);
        for (int i = 0; i < MAX_BUFFERS; ++i) {
            ggml_cuda_buffer & b = buffer_pool[i];
            if (b.ptr != nullptr) {
                CUDA_CHECK(cudaFree(b.ptr));
                pool_size -= b.size;
            }
        }
        GGML_ASSERT(pool_size == 0);
    }

    void * alloc(size_t size, size_t * actual_size) override {
#ifdef DEBUG_CUDA_MALLOC
        int nnz = 0;
        size_t max_size = 0;
#endif
        size_t best_diff = 1ull << 36;
        int ibest = -1;
        for (int i = 0; i < MAX_BUFFERS; ++i) {
            ggml_cuda_buffer& b = buffer_pool[i];
            if (b.ptr != nullptr) {
#ifdef DEBUG_CUDA_MALLOC
                ++nnz;
                if (b.size > max_size) max_size = b.size;
#endif
                if (b.size >= size) {
                    size_t diff = b.size - size;
                    if (diff < best_diff) {
                        best_diff = diff;
                        ibest = i;
                        if (!best_diff) {
                            void * ptr = b.ptr;
                            *actual_size = b.size;
                            b.ptr = nullptr;
                            b.size = 0;
                            return ptr;
                        }
                    }
                }
            }
        }
        if (ibest >= 0) {
            ggml_cuda_buffer& b = buffer_pool[ibest];
            void * ptr = b.ptr;
            *actual_size = b.size;
            b.ptr = nullptr;
            b.size = 0;
            return ptr;
        }
        void * ptr;
        size_t look_ahead_size = (size_t) (1.05 * size);
        look_ahead_size = 256 * ((look_ahead_size + 255)/256);
        ggml_cuda_set_device(device);
        CUDA_CHECK(ggml_cuda_device_malloc(&ptr, look_ahead_size, device));
        *actual_size = look_ahead_size;
        pool_size += look_ahead_size;
#ifdef DEBUG_CUDA_MALLOC
        GGML_CUDA_LOG_INFO("%s[%d]: %d buffers, max_size = %u MB, pool_size = %u MB, requested %u MB\n", __func__, device, nnz,
                           (uint32_t)(max_size / 1024 / 1024), (uint32_t)(pool_size / 1024 / 1024), (uint32_t)(size / 1024 / 1024));
#endif
        return ptr;
    }

    void free(void * ptr, size_t size) override {
        for (int i = 0; i < MAX_BUFFERS; ++i) {
            ggml_cuda_buffer& b = buffer_pool[i];
            if (b.ptr == nullptr) {
                b.ptr = ptr;
                b.size = size;
                return;
            }
        }
        GGML_CUDA_LOG_WARN("Cuda buffer pool full, increase MAX_CUDA_BUFFERS\n");
        ggml_cuda_set_device(device);
        CUDA_CHECK(cudaFree(ptr));
        pool_size -= size;
    }
};

// pool with virtual memory
#if !defined(GGML_USE_HIPBLAS) && !defined(GGML_CUDA_NO_VMM) && !defined(GGML_USE_MUSA)
struct ggml_cuda_pool_vmm : public ggml_cuda_pool {
    static const size_t CUDA_POOL_VMM_MAX_SIZE = 1ull << 35; // 32 GB

    int device;
    CUdeviceptr pool_addr = 0;
    size_t pool_used = 0;
    size_t pool_size = 0;
    size_t granularity;

    explicit ggml_cuda_pool_vmm(int device) :
        device(device),
        granularity(ggml_cuda_info().devices[device].vmm_granularity) {
    }

    ~ggml_cuda_pool_vmm() {
        if (pool_addr != 0) {
            CU_CHECK(cuMemUnmap(pool_addr, pool_size));
            CU_CHECK(cuMemAddressFree(pool_addr, CUDA_POOL_VMM_MAX_SIZE));
        }
    }

    void * alloc(size_t size, size_t * actual_size) override {
        // round up the allocation size to the alignment to ensure that all allocations are aligned for all data types
        const size_t alignment = 128;
        size = alignment * ((size + alignment - 1) / alignment);

        size_t avail = pool_size - pool_used;

        if (size > avail) {
            // round up to the next multiple of the granularity
            size_t reserve_size = size - avail;
            reserve_size = granularity * ((reserve_size + granularity - 1) / granularity);

            GGML_ASSERT(pool_size + reserve_size <= CUDA_POOL_VMM_MAX_SIZE);

            // allocate more physical memory
            CUmemAllocationProp prop = {};
            prop.type = CU_MEM_ALLOCATION_TYPE_PINNED;
            prop.location.type = CU_MEM_LOCATION_TYPE_DEVICE;
            prop.location.id = device;
            CUmemGenericAllocationHandle handle;
            CU_CHECK(cuMemCreate(&handle, reserve_size, &prop, 0));

            // reserve virtual address space (if not already reserved)
            if (pool_addr == 0) {
                CU_CHECK(cuMemAddressReserve(&pool_addr, CUDA_POOL_VMM_MAX_SIZE, 0, 0, 0));
            }

            // map at the end of the pool
            CU_CHECK(cuMemMap(pool_addr + pool_size, reserve_size, 0, handle, 0));

            // the memory allocation handle is no longer needed after mapping
            CU_CHECK(cuMemRelease(handle));

            // set access
            CUmemAccessDesc access = {};
            access.location.type = CU_MEM_LOCATION_TYPE_DEVICE;
            access.location.id = device;
            access.flags = CU_MEM_ACCESS_FLAGS_PROT_READWRITE;
            CU_CHECK(cuMemSetAccess(pool_addr + pool_size, reserve_size, &access, 1));

            // add to the pool
            pool_size += reserve_size;

            //printf("cuda pool[%d]: size increased to %llu MB (reserved %llu MB)\n",
            //       device, (unsigned long long) (pool_size/1024/1024),
            //       (unsigned long long) (reserve_size/1024/1024));
        }

        GGML_ASSERT(pool_addr != 0);

        void * ptr = (void *) (pool_addr + pool_used);
        *actual_size = size;
        pool_used += size;

#ifdef DEBUG_CUDA_MALLOC
        printf("cuda pool[%d]: allocated %llu bytes at %llx\n", device, (unsigned long long) size, ptr);
#endif

        return ptr;
    }

    void free(void * ptr, size_t size) override {
#ifdef DEBUG_CUDA_MALLOC
        printf("cuda pool[%d]: freed %llu bytes at %llx\n", device, (unsigned long long) size, ptr);
#endif

        pool_used -= size;

        // all deallocations must be in reverse order of the allocations
        GGML_ASSERT(ptr == (void *) (pool_addr + pool_used));
    }
};
#endif // !defined(GGML_USE_HIPBLAS) && !defined(GGML_CUDA_NO_VMM) && !defined(GGML_USE_MUSA)

std::unique_ptr<ggml_cuda_pool> ggml_backend_cuda_context::new_pool_for_device(int device) {
#if !defined(GGML_USE_HIPBLAS) && !defined(GGML_CUDA_NO_VMM) && !defined(GGML_USE_MUSA)
    if (ggml_cuda_info().devices[device].vmm) {
        return std::unique_ptr<ggml_cuda_pool>(new ggml_cuda_pool_vmm(device));
    }
#endif // !defined(GGML_USE_HIPBLAS) && !defined(GGML_CUDA_NO_VMM) && !defined(GGML_USE_MUSA)
    return std::unique_ptr<ggml_cuda_pool>(new ggml_cuda_pool_leg(device));
}

// cuda buffer

struct ggml_backend_cuda_buffer_context {
    int device;
    void * dev_ptr = nullptr;
    std::string name;

    ggml_backend_cuda_buffer_context(int device, void * dev_ptr) :
        device(device), dev_ptr(dev_ptr),
        name(GGML_CUDA_NAME + std::to_string(device)) {
    }

    ~ggml_backend_cuda_buffer_context() {
        CUDA_CHECK(cudaFree(dev_ptr));
    }
};

GGML_CALL static const char * ggml_backend_cuda_buffer_get_name(ggml_backend_buffer_t buffer) {
    ggml_backend_cuda_buffer_context * ctx = (ggml_backend_cuda_buffer_context *)buffer->context;
    return ctx->name.c_str();
}

GGML_CALL static bool ggml_backend_buffer_is_cuda(ggml_backend_buffer_t buffer) {
    return buffer->iface.get_name == ggml_backend_cuda_buffer_get_name;
}

GGML_CALL static void ggml_backend_cuda_buffer_free_buffer(ggml_backend_buffer_t buffer) {
    ggml_backend_cuda_buffer_context * ctx = (ggml_backend_cuda_buffer_context *)buffer->context;
    delete ctx;
}

GGML_CALL static void * ggml_backend_cuda_buffer_get_base(ggml_backend_buffer_t buffer) {
    ggml_backend_cuda_buffer_context * ctx = (ggml_backend_cuda_buffer_context *)buffer->context;
    return ctx->dev_ptr;
}

GGML_CALL static void ggml_backend_cuda_buffer_init_tensor(ggml_backend_buffer_t buffer, ggml_tensor * tensor) {
    ggml_backend_cuda_buffer_context * ctx = (ggml_backend_cuda_buffer_context *)buffer->context;

    if (tensor->view_src != NULL) {
        assert(tensor->view_src->buffer->buft == buffer->buft);
        return;
    }

    if (ggml_is_quantized(tensor->type) && tensor->view_src == nullptr && ggml_backend_buffer_get_usage(buffer) != GGML_BACKEND_BUFFER_USAGE_COMPUTE) {
        // initialize padding to 0 to avoid possible NaN values
        size_t original_size = ggml_nbytes(tensor);
        size_t padded_size = ggml_backend_buft_get_alloc_size(buffer->buft, tensor);

        if (padded_size > original_size) {
            ggml_cuda_set_device(ctx->device);
            CUDA_CHECK(cudaMemset((char *)tensor->data + original_size, 0, padded_size - original_size));
        }
    }
}

GGML_CALL static void ggml_backend_cuda_buffer_memset_tensor(ggml_backend_buffer_t buffer, ggml_tensor * tensor, uint8_t value, size_t offset, size_t size) {
    ggml_backend_cuda_buffer_context * ctx = (ggml_backend_cuda_buffer_context *)buffer->context;

    ggml_cuda_set_device(ctx->device);
    CUDA_CHECK(cudaMemsetAsync((char *)tensor->data + offset, value, size, cudaStreamPerThread));
    CUDA_CHECK(cudaStreamSynchronize(cudaStreamPerThread));
}

GGML_CALL static void ggml_backend_cuda_buffer_set_tensor(ggml_backend_buffer_t buffer, ggml_tensor * tensor, const void * data, size_t offset, size_t size) {
    ggml_backend_cuda_buffer_context * ctx = (ggml_backend_cuda_buffer_context *)buffer->context;

    ggml_cuda_set_device(ctx->device);
    CUDA_CHECK(cudaMemcpyAsync((char *)tensor->data + offset, data, size, cudaMemcpyHostToDevice, cudaStreamPerThread));
    CUDA_CHECK(cudaStreamSynchronize(cudaStreamPerThread));
}

GGML_CALL static void ggml_backend_cuda_buffer_get_tensor(ggml_backend_buffer_t buffer, const ggml_tensor * tensor, void * data, size_t offset, size_t size) {
    ggml_backend_cuda_buffer_context * ctx = (ggml_backend_cuda_buffer_context *)buffer->context;

    ggml_cuda_set_device(ctx->device);
    CUDA_CHECK(cudaMemcpyAsync(data, (const char *)tensor->data + offset, size, cudaMemcpyDeviceToHost, cudaStreamPerThread));
    CUDA_CHECK(cudaStreamSynchronize(cudaStreamPerThread));
}

GGML_CALL static bool ggml_backend_cuda_buffer_cpy_tensor(ggml_backend_buffer_t buffer, const ggml_tensor * src, ggml_tensor * dst) {
    if (ggml_backend_buffer_is_cuda(src->buffer)) {
        ggml_backend_cuda_buffer_context * src_ctx = (ggml_backend_cuda_buffer_context *)src->buffer->context;
        ggml_backend_cuda_buffer_context * dst_ctx = (ggml_backend_cuda_buffer_context *)dst->buffer->context;
        if (src_ctx->device == dst_ctx->device) {
            CUDA_CHECK(cudaMemcpyAsync(dst->data, src->data, ggml_nbytes(src), cudaMemcpyDeviceToDevice, cudaStreamPerThread));
        } else {
#ifdef GGML_CUDA_NO_PEER_COPY
            return false;
#else
            CUDA_CHECK(cudaMemcpyPeerAsync(dst->data, dst_ctx->device, src->data, src_ctx->device, ggml_nbytes(src), cudaStreamPerThread));
#endif
        }
        CUDA_CHECK(cudaStreamSynchronize(cudaStreamPerThread));
        return true;
    }
    return false;

    GGML_UNUSED(buffer);
}

GGML_CALL static void ggml_backend_cuda_buffer_clear(ggml_backend_buffer_t buffer, uint8_t value) {
    ggml_backend_cuda_buffer_context * ctx = (ggml_backend_cuda_buffer_context *)buffer->context;

    ggml_cuda_set_device(ctx->device);
    CUDA_CHECK(cudaDeviceSynchronize());
    CUDA_CHECK(cudaMemset(ctx->dev_ptr, value, buffer->size));
    CUDA_CHECK(cudaDeviceSynchronize());
}

static ggml_backend_buffer_i ggml_backend_cuda_buffer_interface = {
    /* .get_name        = */ ggml_backend_cuda_buffer_get_name,
    /* .free_buffer     = */ ggml_backend_cuda_buffer_free_buffer,
    /* .get_base        = */ ggml_backend_cuda_buffer_get_base,
    /* .init_tensor     = */ ggml_backend_cuda_buffer_init_tensor,
    /* .memset_tensor   = */ ggml_backend_cuda_buffer_memset_tensor,
    /* .set_tensor      = */ ggml_backend_cuda_buffer_set_tensor,
    /* .get_tensor      = */ ggml_backend_cuda_buffer_get_tensor,
    /* .cpy_tensor      = */ ggml_backend_cuda_buffer_cpy_tensor,
    /* .clear           = */ ggml_backend_cuda_buffer_clear,
    /* .reset           = */ NULL,
};

// cuda buffer type
struct ggml_backend_cuda_buffer_type_context {
    int device;
    std::string name;
};

GGML_CALL static const char * ggml_backend_cuda_buffer_type_name(ggml_backend_buffer_type_t buft) {
    ggml_backend_cuda_buffer_type_context * ctx = (ggml_backend_cuda_buffer_type_context *)buft->context;

    return ctx->name.c_str();
}

static bool ggml_backend_buft_is_cuda(ggml_backend_buffer_type_t buft) {
    return buft->iface.get_name == ggml_backend_cuda_buffer_type_name;
}

GGML_CALL static ggml_backend_buffer_t ggml_backend_cuda_buffer_type_alloc_buffer(ggml_backend_buffer_type_t buft, size_t size) {
    ggml_backend_cuda_buffer_type_context * buft_ctx = (ggml_backend_cuda_buffer_type_context *)buft->context;

    ggml_cuda_set_device(buft_ctx->device);

    size = std::max(size, (size_t)1); // cudaMalloc returns null for size 0

    void * dev_ptr;
    cudaError_t err = ggml_cuda_device_malloc(&dev_ptr, size, buft_ctx->device);
    if (err != cudaSuccess) {
        // clear the error
        cudaGetLastError();
        GGML_CUDA_LOG_ERROR("%s: allocating %.2f MiB on device %d: cudaMalloc failed: %s\n", __func__, size / 1024.0 / 1024.0, buft_ctx->device, cudaGetErrorString(err));
        return nullptr;
    }

    ggml_backend_cuda_buffer_context * ctx = new ggml_backend_cuda_buffer_context(buft_ctx->device, dev_ptr);

    return ggml_backend_buffer_init(buft, ggml_backend_cuda_buffer_interface, ctx, size);
}

GGML_CALL static size_t ggml_backend_cuda_buffer_type_get_alignment(ggml_backend_buffer_type_t buft) {
    return 128;

    GGML_UNUSED(buft);
}

GGML_CALL static size_t ggml_backend_cuda_buffer_type_get_alloc_size(ggml_backend_buffer_type_t buft, const ggml_tensor * tensor) {
    size_t size = ggml_nbytes(tensor);
    int64_t ne0 = tensor->ne[0];

    if (ggml_is_quantized(tensor->type)) {
        if (ne0 % MATRIX_ROW_PADDING != 0) {
            size += ggml_row_size(tensor->type, MATRIX_ROW_PADDING - ne0 % MATRIX_ROW_PADDING);
        }
    }

    return size;

    GGML_UNUSED(buft);
}

static ggml_backend_buffer_type_i ggml_backend_cuda_buffer_type_interface = {
    /* .get_name         = */ ggml_backend_cuda_buffer_type_name,
    /* .alloc_buffer     = */ ggml_backend_cuda_buffer_type_alloc_buffer,
    /* .get_alignment    = */ ggml_backend_cuda_buffer_type_get_alignment,
    /* .get_max_size     = */ NULL, // defaults to SIZE_MAX
    /* .get_alloc_size   = */ ggml_backend_cuda_buffer_type_get_alloc_size,
    /* .is_host          = */ NULL,
};

GGML_CALL ggml_backend_buffer_type_t ggml_backend_cuda_buffer_type(int device) {
    static std::mutex mutex;
    std::lock_guard<std::mutex> lock(mutex);

    if (device >= ggml_backend_cuda_get_device_count()) {
        return nullptr;
    }

    static ggml_backend_buffer_type ggml_backend_cuda_buffer_types[GGML_CUDA_MAX_DEVICES];

    static bool ggml_backend_cuda_buffer_type_initialized = false;

    if (!ggml_backend_cuda_buffer_type_initialized) {
        for (int i = 0; i < GGML_CUDA_MAX_DEVICES; i++) {
            ggml_backend_cuda_buffer_types[i] = {
                /* .iface    = */ ggml_backend_cuda_buffer_type_interface,
                /* .context  = */ new ggml_backend_cuda_buffer_type_context{i, GGML_CUDA_NAME + std::to_string(i)},
            };
        }
        ggml_backend_cuda_buffer_type_initialized = true;
    }

    return &ggml_backend_cuda_buffer_types[device];
}

// cuda split buffer

static int64_t get_row_rounding(const std::array<float, GGML_CUDA_MAX_DEVICES> & tensor_split) {
    int64_t row_rounding = 0;
    for (int id = 0; id < ggml_backend_cuda_get_device_count(); ++id) {
        if (tensor_split[id] >= (id + 1 < ggml_backend_cuda_get_device_count() ? tensor_split[id + 1] : 1.0f)) {
            continue;
        }

        const int cc = ggml_cuda_info().devices[id].cc;
        row_rounding = std::max(row_rounding, (int64_t)get_mmq_y_host(cc));
    }
    return row_rounding;
}

static void get_row_split(int64_t * row_low, int64_t * row_high, const ggml_tensor * tensor, const std::array<float, GGML_CUDA_MAX_DEVICES> & tensor_split, int id) {
    const int64_t nrows = ggml_nrows(tensor);
    const int64_t rounding = get_row_rounding(tensor_split);

    *row_low = id == 0 ? 0 : nrows*tensor_split[id];
    *row_low -= *row_low % rounding;

    if (id == ggml_backend_cuda_get_device_count() - 1) {
        *row_high = nrows;
    } else {
        *row_high = nrows*tensor_split[id + 1];
        *row_high -= *row_high % rounding;
    }
}

static size_t ggml_nbytes_split(const struct ggml_tensor * tensor, int nrows_split) {
    static_assert(GGML_MAX_DIMS == 4, "GGML_MAX_DIMS is not 4 - update this function");

    return nrows_split*ggml_row_size(tensor->type, tensor->ne[0]);
}

struct ggml_backend_cuda_split_buffer_type_context {
    std::array<float, GGML_CUDA_MAX_DEVICES> tensor_split;
};

struct ggml_backend_cuda_split_buffer_context {
    ~ggml_backend_cuda_split_buffer_context() {
        for (ggml_tensor_extra_gpu * extra : tensor_extras) {
            for (int id = 0; id < GGML_CUDA_MAX_DEVICES; ++id) {
                for (int64_t is = 0; is < GGML_CUDA_MAX_STREAMS; ++is) {
                    if (extra->events[id][is] != nullptr) {
                        CUDA_CHECK(cudaEventDestroy(extra->events[id][is]));
                    }
                }
                if (extra->data_device[id] != nullptr) {
                    CUDA_CHECK(cudaFree(extra->data_device[id]));
                }
            }
            delete extra;
        }
    }

    std::vector<ggml_tensor_extra_gpu *> tensor_extras;
};

GGML_CALL static const char * ggml_backend_cuda_split_buffer_get_name(ggml_backend_buffer_t buffer) {
    return GGML_CUDA_NAME "_Split";

    GGML_UNUSED(buffer);
}

static bool ggml_backend_buffer_is_cuda_split(ggml_backend_buffer_t buffer) {
    return buffer->iface.get_name == ggml_backend_cuda_split_buffer_get_name;
    GGML_UNUSED(ggml_backend_buffer_is_cuda_split); // only used in debug builds currently, avoid unused function warning in release builds
}

GGML_CALL static void ggml_backend_cuda_split_buffer_free_buffer(ggml_backend_buffer_t buffer) {
    ggml_backend_cuda_split_buffer_context * ctx = (ggml_backend_cuda_split_buffer_context *)buffer->context;
    delete ctx;
}

GGML_CALL static void * ggml_backend_cuda_split_buffer_get_base(ggml_backend_buffer_t buffer) {
    // the pointers are stored in the tensor extras, this is just a dummy address and never dereferenced
    return (void *)0x1000;

    GGML_UNUSED(buffer);
}

GGML_CALL static void ggml_backend_cuda_split_buffer_init_tensor(ggml_backend_buffer_t buffer, ggml_tensor * tensor) {
    GGML_ASSERT(tensor->view_src == nullptr); // views of split tensors are not supported

    ggml_backend_cuda_split_buffer_context * ctx = (ggml_backend_cuda_split_buffer_context *)buffer->context;
    ggml_backend_cuda_split_buffer_type_context * buft_ctx = (ggml_backend_cuda_split_buffer_type_context *)buffer->buft->context;

    const int64_t ne0 = tensor->ne[0];

    ggml_tensor_extra_gpu * extra = new ggml_tensor_extra_gpu{};
    ctx->tensor_extras.push_back(extra);

    for (int id = 0; id < ggml_backend_cuda_get_device_count(); ++id) {
        int64_t row_low, row_high;
        get_row_split(&row_low, &row_high, tensor, buft_ctx->tensor_split, id);

        int64_t nrows_split = row_high - row_low;
        if (nrows_split == 0) {
            continue;
        }

        size_t size = ggml_nbytes_split(tensor, nrows_split);
        const size_t original_size = size;

        // pad last row to a multiple of 512 elements to avoid out-of-bounds memory accesses
        if (ne0 % MATRIX_ROW_PADDING != 0) {
            size += ggml_row_size(tensor->type, MATRIX_ROW_PADDING - ne0 % MATRIX_ROW_PADDING);
        }

        // FIXME: do not crash if cudaMalloc fails
        // currently, init_tensor cannot fail, it needs to be fixed in ggml-backend first
        ggml_cuda_set_device(id);
        char * buf;
        CUDA_CHECK(ggml_cuda_device_malloc((void**)&buf, size, id));

        // set padding to 0 to avoid possible NaN values
        if (size > original_size) {
            CUDA_CHECK(cudaMemset(buf + original_size, 0, size - original_size));
        }

        extra->data_device[id] = buf;

        for (int64_t is = 0; is < GGML_CUDA_MAX_STREAMS; ++is) {
            CUDA_CHECK(cudaEventCreateWithFlags(&extra->events[id][is], cudaEventDisableTiming));
        }
    }
    tensor->extra = extra;
}

GGML_CALL static void ggml_backend_cuda_split_buffer_set_tensor(ggml_backend_buffer_t buffer, ggml_tensor * tensor, const void * data, size_t offset, size_t size) {
    // split tensors must always be set in their entirety at once
    GGML_ASSERT(offset == 0);
    GGML_ASSERT(size == ggml_nbytes(tensor));

    ggml_backend_cuda_split_buffer_type_context * buft_ctx = (ggml_backend_cuda_split_buffer_type_context *)buffer->buft->context;

    const int64_t ne0 = tensor->ne[0];
    const size_t nb1 = tensor->nb[1];
    ggml_tensor_extra_gpu * extra = (ggml_tensor_extra_gpu *)tensor->extra;

    for (int id = 0; id < ggml_backend_cuda_get_device_count(); ++id) {
        int64_t row_low, row_high;
        get_row_split(&row_low, &row_high, tensor, buft_ctx->tensor_split, id);

        int64_t nrows_split = row_high - row_low;
        if (nrows_split == 0) {
            continue;
        }

        const size_t offset_split = row_low*nb1;
        size_t size = ggml_nbytes_split(tensor, nrows_split);
        const size_t original_size = size;

        // pad last row to a multiple of 512 elements to avoid out-of-bounds memory accesses
        if (ne0 % MATRIX_ROW_PADDING != 0) {
            size += ggml_row_size(tensor->type, MATRIX_ROW_PADDING - ne0 % MATRIX_ROW_PADDING);
        }

        const char * buf_host = (const char *)data + offset_split;
        CUDA_CHECK(cudaMemcpyAsync(extra->data_device[id], buf_host, original_size, cudaMemcpyHostToDevice, cudaStreamPerThread));
    }

    for (int id = 0; id < ggml_backend_cuda_get_device_count(); ++id) {
        CUDA_CHECK(cudaStreamSynchronize(cudaStreamPerThread));
    }
}

GGML_CALL static void ggml_backend_cuda_split_buffer_get_tensor(ggml_backend_buffer_t buffer, const ggml_tensor * tensor, void * data, size_t offset, size_t size) {
    // split tensors must always be set in their entirety at once
    GGML_ASSERT(offset == 0);
    GGML_ASSERT(size == ggml_nbytes(tensor));

    ggml_backend_cuda_split_buffer_type_context * buft_ctx = (ggml_backend_cuda_split_buffer_type_context *)buffer->buft->context;

    const int64_t ne0 = tensor->ne[0];
    const size_t nb1 = tensor->nb[1];
    ggml_tensor_extra_gpu * extra = (ggml_tensor_extra_gpu *)tensor->extra;

    for (int id = 0; id < ggml_backend_cuda_get_device_count(); ++id) {
        int64_t row_low, row_high;
        get_row_split(&row_low, &row_high, tensor, buft_ctx->tensor_split, id);

        int64_t nrows_split = row_high - row_low;
        if (nrows_split == 0) {
            continue;
        }

        const size_t offset_split = row_low*nb1;
        size_t size = ggml_nbytes_split(tensor, nrows_split);
        const size_t original_size = size;

        // pad last row to a multiple of 512 elements to avoid out-of-bounds memory accesses
        if (ne0 % MATRIX_ROW_PADDING != 0) {
            size += ggml_row_size(tensor->type, MATRIX_ROW_PADDING - ne0 % MATRIX_ROW_PADDING);
        }

        char * buf_host = (char *)data + offset_split;
        CUDA_CHECK(cudaMemcpyAsync(buf_host, extra->data_device[id], original_size, cudaMemcpyDeviceToHost, cudaStreamPerThread));
    }

    for (int id = 0; id < ggml_backend_cuda_get_device_count(); ++id) {
        CUDA_CHECK(cudaStreamSynchronize(cudaStreamPerThread));
    }
}

GGML_CALL static void ggml_backend_cuda_split_buffer_clear(ggml_backend_buffer_t buffer, uint8_t value) {
    GGML_UNUSED(buffer);
    GGML_UNUSED(value);
}

static struct ggml_backend_buffer_i ggml_backend_cuda_split_buffer_interface = {
    /* .get_name        = */ ggml_backend_cuda_split_buffer_get_name,
    /* .free_buffer     = */ ggml_backend_cuda_split_buffer_free_buffer,
    /* .get_base        = */ ggml_backend_cuda_split_buffer_get_base,
    /* .init_tensor     = */ ggml_backend_cuda_split_buffer_init_tensor,
    /* .memset_tensor   = */ NULL,
    /* .set_tensor      = */ ggml_backend_cuda_split_buffer_set_tensor,
    /* .get_tensor      = */ ggml_backend_cuda_split_buffer_get_tensor,
    /* .cpy_tensor      = */ NULL,
    /* .clear           = */ ggml_backend_cuda_split_buffer_clear,
    /* .reset           = */ NULL,
};

// cuda split buffer type

GGML_CALL static const char * ggml_backend_cuda_split_buffer_type_name(ggml_backend_buffer_type_t buft) {
    return GGML_CUDA_NAME "_Split";

    GGML_UNUSED(buft);
}

static bool ggml_backend_buft_is_cuda_split(ggml_backend_buffer_type_t buft) {
    return buft->iface.get_name == ggml_backend_cuda_split_buffer_type_name;
}

GGML_CALL static ggml_backend_buffer_t ggml_backend_cuda_split_buffer_type_alloc_buffer(ggml_backend_buffer_type_t buft, size_t size) {
    // since we don't know the exact split after rounding, we cannot allocate the device buffers at this point
    // instead, we allocate them for each tensor separately in init_tensor
    // however, the size still represents the maximum cumulative size of all the device buffers after the tensors are allocated,
    // as returned by get_alloc_size. this limit is enforced during tensor allocation by ggml-alloc, so it must be correct.
    ggml_backend_cuda_split_buffer_context * ctx = new ggml_backend_cuda_split_buffer_context();

    return ggml_backend_buffer_init(buft, ggml_backend_cuda_split_buffer_interface, ctx, size);
}

GGML_CALL static size_t ggml_backend_cuda_split_buffer_type_get_alignment(ggml_backend_buffer_type_t buft) {
    return 128;

    GGML_UNUSED(buft);
}

GGML_CALL static size_t ggml_backend_cuda_split_buffer_type_get_alloc_size(ggml_backend_buffer_type_t buft, const ggml_tensor * tensor) {
    ggml_backend_cuda_split_buffer_type_context * ctx = (ggml_backend_cuda_split_buffer_type_context *)buft->context;

    size_t total_size = 0;

    const int64_t ne0 = tensor->ne[0];

    for (int id = 0; id < ggml_backend_cuda_get_device_count(); ++id) {
        int64_t row_low, row_high;
        get_row_split(&row_low, &row_high, tensor, ctx->tensor_split, id);

        int64_t nrows_split = row_high - row_low;
        if (nrows_split == 0) {
            continue;
        }

        total_size += ggml_nbytes_split(tensor, nrows_split);

        // pad last row to a multiple of 512 elements to avoid out-of-bounds memory accesses
        if (ne0 % MATRIX_ROW_PADDING != 0) {
            total_size += ggml_row_size(tensor->type, MATRIX_ROW_PADDING - ne0 % MATRIX_ROW_PADDING);
        }
    }

    return total_size;
}

GGML_CALL static bool ggml_backend_cuda_split_buffer_type_is_host(ggml_backend_buffer_type_t buft) {
    return false;

    GGML_UNUSED(buft);
}

static ggml_backend_buffer_type_i ggml_backend_cuda_split_buffer_type_interface = {
    /* .get_name         = */ ggml_backend_cuda_split_buffer_type_name,
    /* .alloc_buffer     = */ ggml_backend_cuda_split_buffer_type_alloc_buffer,
    /* .get_alignment    = */ ggml_backend_cuda_split_buffer_type_get_alignment,
    /* .get_max_size     = */ NULL, // defaults to SIZE_MAX
    /* .get_alloc_size   = */ ggml_backend_cuda_split_buffer_type_get_alloc_size,
    /* .is_host          = */ ggml_backend_cuda_split_buffer_type_is_host,
};

GGML_CALL ggml_backend_buffer_type_t ggml_backend_cuda_split_buffer_type(const float * tensor_split) {
    static std::mutex mutex;
    std::lock_guard<std::mutex> lock(mutex);

    static std::map<std::array<float, GGML_CUDA_MAX_DEVICES>, struct ggml_backend_buffer_type> buft_map;

    std::array<float, GGML_CUDA_MAX_DEVICES> tensor_split_arr = {};

    bool all_zero = tensor_split == nullptr || std::all_of(tensor_split, tensor_split + GGML_CUDA_MAX_DEVICES, [](float x) { return x == 0.0f; });
    if (all_zero) {
        tensor_split_arr = ggml_cuda_info().default_tensor_split;
    } else {
        float split_sum = 0.0f;
        for (int i = 0; i < ggml_backend_cuda_get_device_count(); ++i) {
            tensor_split_arr[i] = split_sum;
            split_sum += tensor_split[i];
        }
        for (int i = 0; i < ggml_backend_cuda_get_device_count(); ++i) {
            tensor_split_arr[i] /= split_sum;
        }
    }

    auto it = buft_map.find(tensor_split_arr);
    if (it != buft_map.end()) {
        return &it->second;
    }

    struct ggml_backend_buffer_type buft {
        /* .iface   = */ ggml_backend_cuda_split_buffer_type_interface,
        /* .context = */ new ggml_backend_cuda_split_buffer_type_context{tensor_split_arr},
    };

    auto result = buft_map.emplace(tensor_split_arr, buft);
    return &result.first->second;
}

// host buffer type

GGML_CALL static const char * ggml_backend_cuda_host_buffer_type_name(ggml_backend_buffer_type_t buft) {
    return GGML_CUDA_NAME "_Host";

    GGML_UNUSED(buft);
}

GGML_CALL static const char * ggml_backend_cuda_host_buffer_name(ggml_backend_buffer_t buffer) {
    return GGML_CUDA_NAME "_Host";

    GGML_UNUSED(buffer);
}

GGML_CALL static void ggml_backend_cuda_host_buffer_free_buffer(ggml_backend_buffer_t buffer) {
    CUDA_CHECK(cudaFreeHost(buffer->context));
}

static void * ggml_cuda_host_malloc(size_t size) {
    if (getenv("GGML_CUDA_NO_PINNED") != nullptr) {
        return nullptr;
    }

    void * ptr = nullptr;
    cudaError_t err = cudaMallocHost((void **) &ptr, size);
    if (err != cudaSuccess) {
        // clear the error
        cudaGetLastError();
        GGML_CUDA_LOG_WARN("%s: failed to allocate %.2f MiB of pinned memory: %s\n", __func__,
                           size / 1024.0 / 1024.0, cudaGetErrorString(err));
        return nullptr;
    }

    return ptr;
}

GGML_CALL static ggml_backend_buffer_t ggml_backend_cuda_host_buffer_type_alloc_buffer(ggml_backend_buffer_type_t buft, size_t size) {
    void * ptr = ggml_cuda_host_malloc(size);

    if (ptr == nullptr) {
        // fallback to cpu buffer
        return ggml_backend_buft_alloc_buffer(ggml_backend_cpu_buffer_type(), size);
    }

    ggml_backend_buffer_t buffer = ggml_backend_cpu_buffer_from_ptr(ptr, size);
    buffer->buft = buft;
    buffer->iface.get_name = ggml_backend_cuda_host_buffer_name;
    buffer->iface.free_buffer = ggml_backend_cuda_host_buffer_free_buffer;

    return buffer;
}

GGML_CALL ggml_backend_buffer_type_t ggml_backend_cuda_host_buffer_type() {
    static struct ggml_backend_buffer_type ggml_backend_cuda_buffer_type_host = {
        /* .iface    = */ {
            /* .get_name         = */ ggml_backend_cuda_host_buffer_type_name,
            /* .alloc_buffer     = */ ggml_backend_cuda_host_buffer_type_alloc_buffer,
            /* .get_alignment    = */ ggml_backend_cpu_buffer_type()->iface.get_alignment,
            /* .get_max_size     = */ NULL, // defaults to SIZE_MAX
            /* .get_alloc_size   = */ ggml_backend_cpu_buffer_type()->iface.get_alloc_size,
            /* .is_host          = */ ggml_backend_cpu_buffer_type()->iface.is_host,
        },
        /* .context  = */ nullptr,
    };

    return &ggml_backend_cuda_buffer_type_host;
}

//static bool ggml_backend_buffer_is_cuda_host(ggml_backend_buffer_t buffer) {
//    return buffer->buft->iface.get_name == ggml_backend_cuda_host_buffer_type_name;
//}

/// kernels

typedef void (*ggml_cuda_op_mul_mat_t)(
    ggml_backend_cuda_context & ctx,
    const ggml_tensor * src0, const ggml_tensor * src1, ggml_tensor * dst, const char * src0_dd_i, const float * src1_ddf_i,
    const char * src1_ddq_i, float * dst_dd_i, const int64_t row_low, const int64_t row_high, const int64_t src1_ncols,
    const int64_t src1_padded_row_size, cudaStream_t stream);

#ifndef GGML_CUDA_PEER_MAX_BATCH_SIZE
#define GGML_CUDA_PEER_MAX_BATCH_SIZE 128
#endif // GGML_CUDA_PEER_MAX_BATCH_SIZE

#define MUL_MAT_SRC1_COL_STRIDE 128

static __global__ void mul_mat_p021_f16_f32(
    const void * __restrict__ vx, const float * __restrict__ y, float * __restrict__ dst,
    const int ncols_x, const int nrows_x, const int nchannels_x, const int nchannels_y) {

    const half * x = (const half *) vx;

    const int row_x = blockDim.y*blockIdx.y + threadIdx.y;
    const int channel = blockDim.z*blockIdx.z + threadIdx.z;
    const int channel_x = channel / (nchannels_y / nchannels_x);

    const int nrows_y = ncols_x;
    const int nrows_dst = nrows_x;
    const int row_dst = row_x;

    float tmp = 0.0f;

    for (int col_x0 = 0; col_x0 < ncols_x; col_x0 += blockDim.x) {
        const int col_x = col_x0 + threadIdx.x;

        if (col_x >= ncols_x) {
            break;
        }

        // x is transposed and permuted
        const int ix = row_x*nchannels_x*ncols_x + channel_x*ncols_x + col_x;
        const float xi = __half2float(x[ix]);

        const int row_y = col_x;

        // y is not transposed but permuted
        const int iy = channel*nrows_y + row_y;

        tmp += xi * y[iy];
    }

    // dst is not transposed and not permuted
    const int idst = channel*nrows_dst + row_dst;

    // sum up partial sums and write back result
    tmp = warp_reduce_sum(tmp);

    if (threadIdx.x == 0) {
        dst[idst] = tmp;
    }
}

static __global__ void mul_mat_vec_nc_f16_f32( // nc == non-contiguous
    const void * __restrict__ vx, const float * __restrict__ y, float * __restrict__ dst, const int ncols_x, const int nrows_x,
    const int row_stride_x, const int channel_stride_x, const int channel_x_divisor) {

    const half * x = (const half *) vx;

    const int row_x     = blockDim.y*blockIdx.y + threadIdx.y;
    const int channel   = blockDim.z*blockIdx.z + threadIdx.z;
    const int channel_x = channel / channel_x_divisor;

    const int nrows_y   = ncols_x;
    const int nrows_dst = nrows_x;
    const int row_dst   = row_x;

    const int idst = channel*nrows_dst + row_dst;

    float tmp = 0.0f;

    for (int col_x0 = 0; col_x0 < ncols_x; col_x0 += blockDim.x) {
        const int col_x = col_x0 + threadIdx.x;

        if (col_x >= ncols_x) {
            break;
        }

        const int row_y = col_x;

        const int ix = channel_x*channel_stride_x + row_x*row_stride_x + col_x;
        const int iy = channel*nrows_y + row_y;

        const float xi = __half2float(x[ix]);

        tmp += xi * y[iy];
    }

    // sum up partial sums and write back result
    tmp = warp_reduce_sum(tmp);

    if (threadIdx.x == 0) {
        dst[idst] = tmp;
    }
}

static void ggml_mul_mat_p021_f16_f32_cuda(
    const void * vx, const float * y, float * dst, const int ncols_x, const int nrows_x,
    const int nchannels_x, const int nchannels_y, cudaStream_t stream) {

    const dim3 block_nums(1, nrows_x, nchannels_y);
    const dim3 block_dims(WARP_SIZE, 1, 1);
    mul_mat_p021_f16_f32<<<block_nums, block_dims, 0, stream>>>(vx, y, dst, ncols_x, nrows_x, nchannels_x, nchannels_y);
}

static void ggml_mul_mat_vec_nc_f16_f32_cuda(
    const void * vx, const float * y, float * dst, const int ncols_x, const int nrows_x, const int row_stride_x,
    const int nchannels_x, const int nchannels_y, const int channel_stride_x, cudaStream_t stream) {

    const dim3 block_nums(1, nrows_x, nchannels_y);
    const dim3 block_dims(WARP_SIZE, 1, 1);
    mul_mat_vec_nc_f16_f32<<<block_nums, block_dims, 0, stream>>>
        (vx, y, dst, ncols_x, nrows_x, row_stride_x, channel_stride_x, nchannels_y/nchannels_x);
}

static cudaError_t ggml_cuda_cpy_tensor_2d(
    void * dst, const struct ggml_tensor * src, int64_t i3, int64_t i2, int64_t i1_low, int64_t i1_high, cudaStream_t stream) {

    GGML_ASSERT(ggml_backend_buffer_is_cuda(src->buffer));
    char * src_ptr = (char *) src->data;
    char * dst_ptr = (char *) dst;

    const int64_t ne0 = src->ne[0];
    const int64_t nb0 = src->nb[0];
    const int64_t nb1 = src->nb[1];
    const int64_t nb2 = src->nb[2];
    const int64_t nb3 = src->nb[3];
    const enum ggml_type type = src->type;
    const int64_t ts = ggml_type_size(type);
    const int64_t bs = ggml_blck_size(type);
    int64_t i1_diff = i1_high - i1_low;

    const char * x = src_ptr + i1_low*nb1 + i2*nb2 + i3*nb3;
    if (nb0 == ts && nb1 == ts*ne0/bs) {
        return cudaMemcpyAsync(dst_ptr, x, i1_diff*nb1, cudaMemcpyDeviceToDevice, stream);
    } else if (nb0 == ts) {
        return cudaMemcpy2DAsync(dst_ptr, ts*ne0/bs, x, nb1, ts*ne0/bs, i1_diff, cudaMemcpyDeviceToDevice, stream);
    } else {
        for (int64_t i1 = 0; i1 < i1_diff; i1++) {
            const void * rx = (const void *) ((const char *) x + i1*nb1);
            void * rd = (void *) (dst_ptr + i1*ts*ne0/bs);
            // pretend the row is a matrix with cols=1
            cudaError_t r = cudaMemcpy2DAsync(rd, ts/bs, rx, nb0, ts/bs, ne0, cudaMemcpyDeviceToDevice, stream);
            if (r != cudaSuccess) {
                return r;
            }
        }
        return cudaSuccess;
    }
}

static void ggml_cuda_op_mul_mat_cublas(
    ggml_backend_cuda_context & ctx,
    const ggml_tensor * src0, const ggml_tensor * src1, ggml_tensor * dst, const char * src0_dd_i, const float * src1_ddf_i,
    const char * src1_ddq_i, float * dst_dd_i, const int64_t row_low, const int64_t row_high, const int64_t src1_ncols,
    const int64_t src1_padded_row_size, cudaStream_t stream) {

    GGML_ASSERT(src0_dd_i  != nullptr);
    GGML_ASSERT(src1_ddf_i != nullptr);
    GGML_ASSERT(dst_dd_i   != nullptr);

    const int64_t ne00 = src0->ne[0];
    const int64_t ne10 = src1->ne[0];

    const int64_t ne0 = dst->ne[0];

    const int64_t row_diff = row_high - row_low;

    int id = ggml_cuda_get_device();

    // the main device has a larger memory buffer to hold the results from all GPUs
    // ldc == nrows of the matrix that cuBLAS writes into
    int64_t ldc = id == ctx.device ? ne0 : row_diff;

    const int compute_capability = ggml_cuda_info().devices[id].cc;

    if (compute_capability >= CC_VOLTA && (src0->type == GGML_TYPE_F16 || ggml_is_quantized(src0->type)) && ggml_is_contiguous(src0) && row_diff == src0->ne[1] && dst->op_params[0] == GGML_PREC_DEFAULT) {
        // convert src0 and src1 to fp16, multiply as fp16, convert dst to fp32
        ggml_cuda_pool_alloc<half> src0_as_f16(ctx.pool(id));
        if (src0->type != GGML_TYPE_F16) {
            const to_fp16_cuda_t to_fp16_cuda = ggml_get_to_fp16_cuda(src0->type);
            GGML_ASSERT(to_fp16_cuda != nullptr);
            size_t ne = row_diff*ne00;
            src0_as_f16.alloc(ne);
            to_fp16_cuda(src0_dd_i, src0_as_f16.get(), ne, stream);
        }
        const half * src0_ptr = src0->type == GGML_TYPE_F16 ? (const half *) src0_dd_i : src0_as_f16.get();

        ggml_cuda_pool_alloc<half> src1_as_f16(ctx.pool(id));
        if (src1->type != GGML_TYPE_F16) {
            const to_fp16_cuda_t to_fp16_cuda = ggml_get_to_fp16_cuda(src1->type);
            GGML_ASSERT(to_fp16_cuda != nullptr);
            size_t ne = src1_ncols*ne10;
            src1_as_f16.alloc(ne);
            to_fp16_cuda(src1_ddf_i, src1_as_f16.get(), ne, stream);
        }
        const half * src1_ptr = src1->type == GGML_TYPE_F16 ? (const half *) src1_ddf_i : src1_as_f16.get();
        ggml_cuda_pool_alloc<half> dst_f16(ctx.pool(id), row_diff*src1_ncols);

        const half alpha_f16 = 1.0f;
        const half beta_f16 = 0.0f;

        CUBLAS_CHECK(cublasSetStream(ctx.cublas_handle(id), stream));
        CUBLAS_CHECK(
            cublasGemmEx(ctx.cublas_handle(id), CUBLAS_OP_T, CUBLAS_OP_N,
                    row_diff, src1_ncols, ne10,
                    &alpha_f16, src0_ptr,       CUDA_R_16F, ne00,
                                src1_ptr,       CUDA_R_16F, ne10,
                    &beta_f16,   dst_f16.get(), CUDA_R_16F, ldc,
                    CUBLAS_COMPUTE_16F,
                    CUBLAS_GEMM_DEFAULT_TENSOR_OP));

        const to_fp32_cuda_t to_fp32_cuda = ggml_get_to_fp32_cuda(GGML_TYPE_F16);
        to_fp32_cuda(dst_f16.get(), dst_dd_i, row_diff*src1_ncols, stream);
    } else {
        ggml_cuda_pool_alloc<float> src0_ddq_as_f32(ctx.pool(id));
        ggml_cuda_pool_alloc<float> src1_ddq_as_f32(ctx.pool(id));

        if (src0->type != GGML_TYPE_F32) {
            const to_fp32_cuda_t to_fp32_cuda = ggml_get_to_fp32_cuda(src0->type);
            GGML_ASSERT(to_fp32_cuda != nullptr);
            src0_ddq_as_f32.alloc(row_diff*ne00);
            to_fp32_cuda(src0_dd_i, src0_ddq_as_f32.get(), row_diff*ne00, stream);
        }
        if (src1->type != GGML_TYPE_F32) {
            const to_fp32_cuda_t to_fp32_cuda = ggml_get_to_fp32_cuda(src1->type);
            GGML_ASSERT(to_fp32_cuda != nullptr);
            src1_ddq_as_f32.alloc(src1_ncols*ne10);
            to_fp32_cuda(src1_ddf_i, src1_ddq_as_f32.get(), src1_ncols*ne10, stream);
        }

        const float * src0_ddf_i = src0->type == GGML_TYPE_F32 ? (const float *) src0_dd_i : src0_ddq_as_f32.get();
        const float * src1_ddf1_i = src1->type == GGML_TYPE_F32 ? (const float *) src1_ddf_i : src1_ddq_as_f32.get();

        const float alpha = 1.0f;
        const float beta = 0.0f;

        CUBLAS_CHECK(cublasSetStream(ctx.cublas_handle(id), stream));
        CUBLAS_CHECK(
            cublasSgemm(ctx.cublas_handle(id), CUBLAS_OP_T, CUBLAS_OP_N,
                    row_diff, src1_ncols, ne10,
                    &alpha, src0_ddf_i,  ne00,
                            src1_ddf1_i, ne10,
                    &beta,  dst_dd_i,    ldc));
    }

    GGML_UNUSED(dst);
    GGML_UNUSED(src1_ddq_i);
    GGML_UNUSED(src1_padded_row_size);
}

static void ggml_cuda_set_peer_access(const int n_tokens, int main_device) {
    static bool peer_access_enabled = false;

    const bool enable_peer_access = n_tokens <= GGML_CUDA_PEER_MAX_BATCH_SIZE;

    if (peer_access_enabled == enable_peer_access) {
        return;
    }

#ifdef NDEBUG
    for (int id = 0; id < ggml_backend_cuda_get_device_count(); ++id) {
        ggml_cuda_set_device(id);
        CUDA_CHECK(cudaDeviceSynchronize());
    }

    for (int id = 0; id < ggml_backend_cuda_get_device_count(); ++id) {
        ggml_cuda_set_device(id);

        for (int id_other = 0; id_other < ggml_backend_cuda_get_device_count(); ++id_other) {
            if (id == id_other) {
                continue;
            }
            if (id != main_device && id_other != main_device) {
                continue;
            }

            int can_access_peer;
            CUDA_CHECK(cudaDeviceCanAccessPeer(&can_access_peer, id, id_other));
            if (can_access_peer) {
                if (enable_peer_access) {
                    cudaError_t err = cudaDeviceEnablePeerAccess(id_other, 0);
                    if (err != cudaErrorPeerAccessAlreadyEnabled) {
                        CUDA_CHECK(err);
                    }
                } else {
                    cudaError_t err = cudaDeviceDisablePeerAccess(id_other);
                    if (err != cudaErrorPeerAccessNotEnabled) {
                        CUDA_CHECK(err);
                    }
                }
            }
        }
    }

    ggml_cuda_set_device(main_device);
#endif // NDEBUG

    peer_access_enabled = enable_peer_access;

    GGML_UNUSED(main_device);
}

static cudaError_t ggml_cuda_Memcpy2DPeerAsync(
    void * dst, int dstDevice, size_t dpitch, void * src, int srcDevice, size_t spitch, size_t width, size_t height, cudaStream_t stream) {

#if !defined(GGML_USE_HIPBLAS) && !defined(GGML_USE_MUSA)
    // cudaMemcpy2DAsync may fail with copies between vmm pools of different devices
    cudaMemcpy3DPeerParms p = {};
    p.dstDevice = dstDevice;
    p.dstPtr = make_cudaPitchedPtr(dst, dpitch, dpitch, height);
    p.srcDevice = srcDevice;
    p.srcPtr = make_cudaPitchedPtr(src, spitch, spitch, height);
    p.extent = make_cudaExtent(width, height, 1);
    return cudaMemcpy3DPeerAsync(&p, stream);
#else
    // HIP does not support cudaMemcpy3DPeerAsync or vmm pools
    GGML_UNUSED(dstDevice);
    GGML_UNUSED(srcDevice);
    return cudaMemcpy2DAsync(dst, dpitch, src, spitch, width, height, cudaMemcpyDeviceToDevice, stream);
#endif // !defined(GGML_USE_HIPBLAS) && !defined(GGML_USE_MUSA)
}

static void ggml_cuda_op_mul_mat(
    ggml_backend_cuda_context & ctx,
    const ggml_tensor * src0, const ggml_tensor * src1, ggml_tensor * dst, ggml_cuda_op_mul_mat_t op,
    quantize_cuda_t quantize_src1) {

    const int64_t ne00 = src0->ne[0];
    const int64_t ne01 = src0->ne[1];
    const int64_t ne02 = src0->ne[2];
    const int64_t ne03 = src0->ne[3];

    const int64_t ne10 = src1->ne[0];
    const int64_t ne11 = src1->ne[1];
    const int64_t ne12 = src1->ne[2];
    const int64_t ne13 = src1->ne[3];
    const int64_t nrows1 = ggml_nrows(src1);

    GGML_ASSERT(ne03 == ne13);

    const int64_t ne0 = dst->ne[0];
    const int64_t ne1 = dst->ne[1];

    const int64_t nb2 = dst->nb[2];
    const int64_t nb3 = dst->nb[3];

    GGML_ASSERT(ggml_backend_buffer_is_cuda(dst->buffer));
    GGML_ASSERT(ggml_backend_buffer_is_cuda(src1->buffer));
    ggml_backend_cuda_buffer_context * src1_ctx = (ggml_backend_cuda_buffer_context *) src1->buffer->context;
    ggml_backend_cuda_buffer_context * dst_ctx  = (ggml_backend_cuda_buffer_context *) dst->buffer->context;

    GGML_ASSERT(src1->type == GGML_TYPE_F32 || (src1->ne[2] == 1 && src1->ne[3] == 1));

    GGML_ASSERT(ne12 >= ne02 && ne12 % ne02 == 0);

    const int64_t i02_divisor = ne12 / ne02;

    const size_t src0_ts = ggml_type_size(src0->type);
    const size_t src0_bs = ggml_blck_size(src0->type);
    const size_t q8_1_ts = sizeof(block_q8_1);
    const size_t q8_1_bs = QK8_1;

    const bool src0_is_contiguous = ggml_is_contiguous(src0);
    const bool src1_is_contiguous = ggml_is_contiguous(src1);

    const int64_t src1_padded_col_size = GGML_PAD(ne10, MATRIX_ROW_PADDING);

    const bool split = ggml_backend_buffer_is_cuda_split(src0->buffer);
    GGML_ASSERT(!(split && ne02 > 1));
    GGML_ASSERT(!(split && ne03 > 1));
    GGML_ASSERT(!(split && ne02 < ne12));

    ggml_tensor_extra_gpu * src0_extra = split ? (ggml_tensor_extra_gpu *) src0->extra : nullptr;


    std::array<float, GGML_CUDA_MAX_DEVICES> tensor_split;
    if (split) {
        ggml_backend_cuda_split_buffer_type_context * buft_ctx = (ggml_backend_cuda_split_buffer_type_context *) src0->buffer->buft->context;
        tensor_split = buft_ctx->tensor_split;
    }

    struct dev_data {
        int cc;

        ggml_cuda_pool_alloc<char>   src0_dd_alloc;
        ggml_cuda_pool_alloc<float> src1_ddf_alloc;
        ggml_cuda_pool_alloc<char>  src1_ddq_alloc;
        ggml_cuda_pool_alloc<float>   dst_dd_alloc;

        char  *  src0_dd = nullptr;
        float * src1_ddf = nullptr; // float
        char  * src1_ddq = nullptr; // q8_1
        float *   dst_dd = nullptr;

        int64_t  row_low;
        int64_t row_high;
    };

    dev_data dev[GGML_CUDA_MAX_DEVICES];

    int used_devices = 0;

    for (int id = 0; id < ggml_backend_cuda_get_device_count(); ++id) {
        dev[id].cc = ggml_cuda_info().devices[id].cc;

        // by default, use all rows
        dev[id].row_low  = 0;
        dev[id].row_high = ne01;

        // for multi GPU, get the row boundaries from tensor split
        // and round to mul_mat_q tile sizes
        if (split) {
            const int64_t rounding = get_row_rounding(tensor_split);

            if (id != 0) {
                dev[id].row_low  = ne01*tensor_split[id];
                if (dev[id].row_low < ne01) {
                    dev[id].row_low -= dev[id].row_low % rounding;
                }
            }

            if (id != ggml_backend_cuda_get_device_count() - 1) {
                dev[id].row_high  = ne01*tensor_split[id + 1];
                if (dev[id].row_high < ne01) {
                    dev[id].row_high -= dev[id].row_high % rounding;
                }
            }
        }
    }

    for (int id = 0; id < ggml_backend_cuda_get_device_count(); ++id) {
        if ((!split && id != ctx.device) || dev[id].row_low == dev[id].row_high) {
            continue;
        }

        used_devices++;

        const bool src1_on_device = id == src1_ctx->device;
        const bool  dst_on_device = id == dst_ctx->device;

        ggml_cuda_set_device(id);
        cudaStream_t stream = ctx.stream(id, 0);

        if (src0_is_contiguous) {
            dev[id].src0_dd = split ? (char *) src0_extra->data_device[id] : (char *) src0->data;
        } else {
            dev[id].src0_dd = dev[id].src0_dd_alloc.alloc(ctx.pool(id), ggml_nbytes(src0));
        }

        // If src0 is on a temporary compute buffers (partial offloading) there may be some padding that needs to be cleared:
        if (ne00 % MATRIX_ROW_PADDING != 0 && ggml_is_quantized(src0->type) && ggml_backend_buffer_get_usage(src0->buffer) == GGML_BACKEND_BUFFER_USAGE_COMPUTE && src0->view_src == nullptr) {
            const int64_t nbytes_data    = ggml_row_size(src0->type, (dev[id].row_high - dev[id].row_low)*ne00);
            const int64_t nbytes_padding = ggml_row_size(src0->type, MATRIX_ROW_PADDING - ne00 % MATRIX_ROW_PADDING);
            CUDA_CHECK(cudaMemsetAsync(dev[id].src0_dd + nbytes_data , 0, nbytes_padding, stream));
        }

        if (src1_on_device && src1_is_contiguous) {
            dev[id].src1_ddf = (float *) src1->data;
        } else {
            dev[id].src1_ddf = dev[id].src1_ddf_alloc.alloc(ctx.pool(id), ggml_nelements(src1));
        }

        if (quantize_src1) {
            size_t src_1_ddq_size = nrows1*src1_padded_col_size*q8_1_ts/q8_1_bs;
            if (quantize_src1 == quantize_mmq_q8_1_cuda) {
                src_1_ddq_size += get_mmq_x_max_host(dev[id].cc)*sizeof(block_q8_1_mmq);
            }
            dev[id].src1_ddq = dev[id].src1_ddq_alloc.alloc(ctx.pool(id), src_1_ddq_size);

            if (src1_on_device && src1_is_contiguous) {
                quantize_src1(dev[id].src1_ddf, dev[id].src1_ddq, ne10, ne11, ne12*ne13, src1_padded_col_size, src0->type, stream);
                CUDA_CHECK(cudaGetLastError());
            }
        }

        if (dst_on_device) {
            dev[id].dst_dd = (float *) dst->data;
        } else {
            const size_t size_dst_ddf = split ? (dev[id].row_high - dev[id].row_low)*ne1 : ggml_nelements(dst);
            dev[id].dst_dd = dev[id].dst_dd_alloc.alloc(ctx.pool(id), size_dst_ddf);
        }
    }

    // if multiple devices are used they need to wait for the main device
    // here an event is recorded that signals that the main device has finished calculating the input data
    if (split && used_devices > 1) {
        ggml_cuda_set_device(ctx.device);
        CUDA_CHECK(cudaEventRecord(src0_extra->events[ctx.device][0], ctx.stream()));
    }

    const int64_t src1_col_stride = split && used_devices > 1 ? MUL_MAT_SRC1_COL_STRIDE : ne11;
    for (int64_t src1_col_0 = 0; src1_col_0 < ne11; src1_col_0 += src1_col_stride) {
        const int64_t is = split ? (src1_col_0/src1_col_stride) % GGML_CUDA_MAX_STREAMS : 0;
        const int64_t src1_ncols = src1_col_0 + src1_col_stride > ne11 ? ne11 - src1_col_0 : src1_col_stride;

        for (int id = 0; id < ggml_backend_cuda_get_device_count(); ++id) {
            if ((!split && id != ctx.device) || dev[id].row_low == dev[id].row_high) {
                continue;
            }

            const bool src1_on_device = id == src1_ctx->device;
            const bool  dst_on_device = id == dst_ctx->device;
            const int64_t row_diff = dev[id].row_high - dev[id].row_low;

            ggml_cuda_set_device(id);
            cudaStream_t stream = ctx.stream(id, is);

            // wait for main GPU data if necessary
            if (split && (id != ctx.device || is != 0)) {
                CUDA_CHECK(cudaStreamWaitEvent(stream, src0_extra->events[ctx.device][0], 0));
            }

            for (int64_t i0 = 0; i0 < ne13*ne12; ++i0) {
                const int64_t i03 = i0 / ne12;
                const int64_t i02 = i0 % ne12;

                size_t src1_ddq_i_offset = i0*ne11 * src1_padded_col_size*q8_1_ts/q8_1_bs;
                if (quantize_src1 == quantize_mmq_q8_1_cuda) {
                    src1_ddq_i_offset += src1_col_0 * sizeof(block_q8_1_mmq);
                } else {
                    src1_ddq_i_offset += src1_col_0 * src1_padded_col_size*q8_1_ts/q8_1_bs;
                }

                // for split tensors the data begins at i0 == i0_offset_low
                char  *  src0_dd_i =  dev[id].src0_dd + (i0/i02_divisor) * (ne01*ne00*src0_ts)/src0_bs;
                float * src1_ddf_i = dev[id].src1_ddf + (i0*ne11 + src1_col_0) * ne10;
                char  * src1_ddq_i = dev[id].src1_ddq +  src1_ddq_i_offset;
                float *   dst_dd_i =   dev[id].dst_dd + (i0*ne1  + src1_col_0) * (dst_on_device ? ne0 : row_diff);

                // the main device memory buffer can be on VRAM scratch, with space for all partial results
                // in that case an offset on dst_ddf_i is needed
                if (id == ctx.device) {
                    dst_dd_i += dev[id].row_low; // offset is 0 if no tensor split
                }

                // copy src0, src1 to device if necessary
                if (src1_is_contiguous) {
                    if (id != ctx.device) {
                        if (quantize_src1) {
                            char * src1_ddq_i_source = dev[ctx.device].src1_ddq + src1_ddq_i_offset;
                            if (quantize_src1 == quantize_mmq_q8_1_cuda) {
                                const size_t pitch = ne11*sizeof(block_q8_1_mmq);
                                const size_t width = src1_ncols*sizeof(block_q8_1_mmq);
                                const size_t height = src1_padded_col_size/(4*QK8_1);
                                CUDA_CHECK(ggml_cuda_Memcpy2DPeerAsync(src1_ddq_i, id, pitch, src1_ddq_i_source, ctx.device, pitch, width, height, stream));
                            } else {
                                CUDA_CHECK(cudaMemcpyPeerAsync(
                                    src1_ddq_i, id, src1_ddq_i_source, ctx.device, src1_ncols*src1_padded_col_size*q8_1_ts/q8_1_bs, stream));
                            }
                        } else {
                            float * src1_ddf_i_source = (float *) src1->data;
                            src1_ddf_i_source += (i0*ne11 + src1_col_0) * ne10;
                            CUDA_CHECK(cudaMemcpyPeerAsync(src1_ddf_i, id, src1_ddf_i_source, ctx.device,
                                                            src1_ncols*ne10*sizeof(float), stream));
                        }
                    }
                } else if (src1_on_device && !src1_is_contiguous) {
                    CUDA_CHECK(ggml_cuda_cpy_tensor_2d(
                                src1_ddf_i, src1, i03, i02, src1_col_0, src1_col_0+src1_ncols, stream));
                } else {
                    GGML_ABORT("fatal error");
                }

                if (quantize_src1 && !src1_is_contiguous) {
                    quantize_src1(src1_ddf_i, src1_ddq_i, ne10, src1_ncols, 1, src1_padded_col_size, src0->type, stream);
                    CUDA_CHECK(cudaGetLastError());
                }

                if (src1_col_0 == 0 && !src0_is_contiguous && i02 % i02_divisor == 0) {
                    CUDA_CHECK(ggml_cuda_cpy_tensor_2d(src0_dd_i, src0, i03, i02/i02_divisor, dev[id].row_low, dev[id].row_high, stream));
                }

                // do the computation
                op(ctx, src0, src1, dst, src0_dd_i, src1_ddf_i, src1_ddq_i, dst_dd_i,
                    dev[id].row_low, dev[id].row_high, src1_ncols, src1_padded_col_size, stream);
                CUDA_CHECK(cudaGetLastError());

                // copy dst to host or other device if necessary
                if (!dst_on_device) {
                    void * dst_off_device = dst->data;
                    if (split) {
                        // src0 = weight matrix is saved as a transposed matrix for better memory layout.
                        // dst is NOT transposed.
                        // The outputs of matrix matrix multiplications can therefore NOT simply be concatenated for >1 GPU.
                        // Instead they need to be copied to the correct slice in ne0 = dst row index.
                        // If dst is a vector with ne0 == 1 then you don't have to do this but it still produces correct results.
                        float * dhf_dst_i = (float *) ((char *) dst_off_device + i02*nb2 + i03*nb3);
                        GGML_ASSERT(dst->nb[1] == ne0*sizeof(float));
                        dhf_dst_i += src1_col_0*ne0 + dev[id].row_low;
                        CUDA_CHECK(ggml_cuda_Memcpy2DPeerAsync(
                            dhf_dst_i, ctx.device, ne0*sizeof(float), dst_dd_i, id, row_diff*sizeof(float), row_diff*sizeof(float), src1_ncols, stream));
                    } else {
                        float * dhf_dst_i = (float *) ((char *) dst_off_device + i02*nb2 + i03*nb3);
                        GGML_ASSERT(dst->nb[1] == ne0*sizeof(float));
                        dhf_dst_i += src1_col_0*ne0;
                        CUDA_CHECK(cudaMemcpyAsync(dhf_dst_i, dst_dd_i, src1_ncols*ne0*sizeof(float), cudaMemcpyDeviceToDevice, stream));
                    }
                }

                // add event for the main device to wait on until other device is done
                if (split && (id != ctx.device || is != 0)) {
                    CUDA_CHECK(cudaEventRecord(src0_extra->events[id][is], stream));
                }
            }
        }
    }

    // main device waits for all other devices to be finished
    if (split && ggml_backend_cuda_get_device_count() > 1) {
        int64_t is_max = (ne11 + MUL_MAT_SRC1_COL_STRIDE - 1) / MUL_MAT_SRC1_COL_STRIDE;
        is_max = is_max <= GGML_CUDA_MAX_STREAMS ? is_max : GGML_CUDA_MAX_STREAMS;

        ggml_cuda_set_device(ctx.device);
        for (int id = 0; id < ggml_backend_cuda_get_device_count(); ++id) {
            if (dev[id].row_low == dev[id].row_high) {
                continue;
            }
            for (int64_t is = 0; is < is_max; ++is) {
                CUDA_CHECK(cudaStreamWaitEvent(ctx.stream(), src0_extra->events[id][is], 0));
            }
        }
    }
}

static void ggml_cuda_mul_mat_vec_p021(ggml_backend_cuda_context & ctx, const ggml_tensor * src0, const ggml_tensor * src1, ggml_tensor * dst) {
    GGML_ASSERT(ggml_is_permuted(src0) && ggml_is_permuted(src1));
    GGML_ASSERT(ggml_backend_buffer_is_cuda(src0->buffer));
    GGML_ASSERT(src0->nb[0] <= src0->nb[1] && src0->nb[2] <= src0->nb[3]); // 0213 permutation
    GGML_ASSERT(src1->nb[0] <= src1->nb[1] && src1->nb[2] <= src1->nb[3]); // 0213 permutation
    GGML_ASSERT(src0->type == GGML_TYPE_F16);
    GGML_ASSERT(src1->type == GGML_TYPE_F32);

    const int64_t ne00 = src0->ne[0];
    const int64_t ne01 = src0->ne[1];
    const int64_t ne02 = src0->ne[2];

    const int64_t ne12 = src1->ne[2];

    cudaStream_t main_stream = ctx.stream();

    void  * src0_ddq = src0->data;
    float * src1_ddf = (float *) src1->data;
    float * dst_ddf  = (float *) dst->data;

    ggml_mul_mat_p021_f16_f32_cuda(src0_ddq, src1_ddf, dst_ddf, ne00, ne01, ne02, ne12, main_stream);
}

static void ggml_cuda_mul_mat_vec_nc(ggml_backend_cuda_context & ctx, const ggml_tensor * src0, const ggml_tensor * src1, ggml_tensor * dst) {
    GGML_ASSERT(!ggml_is_transposed(src0));
    GGML_ASSERT(!ggml_is_transposed(src1));
    GGML_ASSERT(!ggml_is_permuted(src0));
    GGML_ASSERT(ggml_backend_buffer_is_cuda(src0->buffer));
    GGML_ASSERT(src0->type == GGML_TYPE_F16);
    GGML_ASSERT(src1->type == GGML_TYPE_F32);

    const int64_t ne00 = src0->ne[0];
    const int64_t ne01 = src0->ne[1];
    const int64_t ne02 = src0->ne[2];

    const int64_t nb01 = src0->nb[1];
    const int64_t nb02 = src0->nb[2];

    const int64_t ne12 = src1->ne[2];

    cudaStream_t main_stream = ctx.stream();

    void  * src0_ddq = src0->data;
    float * src1_ddf = (float *) src1->data;
    float * dst_ddf  = (float *) dst->data;

    const int64_t row_stride_x = nb01 / sizeof(half);
    const int64_t channel_stride_x = nb02 / sizeof(half);

    ggml_mul_mat_vec_nc_f16_f32_cuda(src0_ddq, src1_ddf, dst_ddf, ne00, ne01, row_stride_x, ne02, ne12, channel_stride_x, main_stream);
}

static __global__ void k_compute_batched_ptrs(
        const half * src0_as_f16, const half * src1_as_f16, char * dst,
        const void ** ptrs_src, void ** ptrs_dst,
        int64_t ne12, int64_t ne13,
        int64_t ne23,
        size_t  nb02, size_t  nb03,
        size_t  nb12, size_t  nb13,
        size_t  nbd2, size_t  nbd3,
        int64_t r2,   int64_t r3) {
    int64_t i13 = blockIdx.x * blockDim.x + threadIdx.x;
    int64_t i12 = blockIdx.y * blockDim.y + threadIdx.y;

    if (i13 >= ne13 || i12 >= ne12) {
        return;
    }

    int64_t i03 = i13 / r3;
    int64_t i02 = i12 / r2;

    ptrs_src[0*ne23 + i12 + i13*ne12] = (const char *) src0_as_f16 + i02*nb02 + i03*nb03;
    ptrs_src[1*ne23 + i12 + i13*ne12] = (const char *) src1_as_f16 + i12*nb12 + i13*nb13;
    ptrs_dst[0*ne23 + i12 + i13*ne12] = (      char *)         dst + i12*nbd2 + i13*nbd3;
}

static void ggml_cuda_mul_mat_batched_cublas(ggml_backend_cuda_context & ctx, const ggml_tensor * src0, const ggml_tensor * src1, ggml_tensor * dst) {
    GGML_ASSERT(!ggml_is_transposed(src0));
    GGML_ASSERT(!ggml_is_transposed(src1));

    GGML_ASSERT(ggml_backend_buffer_is_cuda(src0->buffer));
    GGML_ASSERT(src0->type == GGML_TYPE_F16);

    GGML_TENSOR_BINARY_OP_LOCALS

    const int64_t ne_dst = ggml_nelements(dst);

    cudaStream_t main_stream = ctx.stream();

    CUBLAS_CHECK(cublasSetStream(ctx.cublas_handle(), main_stream));

    void * src0_ddq = src0->data;
    half * src0_f16 = (half *) src0_ddq;
    float * src1_ddf = (float *) src1->data;
    float * dst_ddf  = (float *) dst->data;

    // convert src1 to fp16
    ggml_cuda_pool_alloc<half> src1_f16_alloc(ctx.pool());
    if (src1->type != GGML_TYPE_F16) {
        const to_fp16_cuda_t to_fp16_cuda = ggml_get_to_fp16_cuda(src1->type);
        const int64_t ne_src1 = ggml_nelements(src1);
        src1_f16_alloc.alloc(ne_src1);
        GGML_ASSERT(to_fp16_cuda != nullptr);
        to_fp16_cuda(src1_ddf, src1_f16_alloc.get(), ne_src1, main_stream);
    }
    half * src1_f16 = src1->type == GGML_TYPE_F16 ? (half *) src1_ddf : src1_f16_alloc.get();

    ggml_cuda_pool_alloc<half> dst_f16(ctx.pool());
    char * dst_t;

    cublasComputeType_t cu_compute_type = CUBLAS_COMPUTE_16F;
    cudaDataType_t      cu_data_type    = CUDA_R_16F;

    // dst strides
    size_t nbd2 = dst->nb[2];
    size_t nbd3 = dst->nb[3];

    const half  alpha_f16 = 1.0f;
    const half  beta_f16  = 0.0f;

    const float alpha_f32 = 1.0f;
    const float beta_f32  = 0.0f;

    const void * alpha = &alpha_f16;
    const void * beta  = &beta_f16;

    if (dst->op_params[0] == GGML_PREC_DEFAULT) {
        dst_t = (char *) dst_f16.alloc(ne_dst);

        nbd2 /= sizeof(float) / sizeof(half);
        nbd3 /= sizeof(float) / sizeof(half);
    } else {
        dst_t = (char *) dst_ddf;

        cu_compute_type = CUBLAS_COMPUTE_32F;
        cu_data_type    = CUDA_R_32F;

        alpha = &alpha_f32;
        beta  = &beta_f32;
    }

    GGML_ASSERT(ne12 % ne02 == 0);
    GGML_ASSERT(ne13 % ne03 == 0);

    // broadcast factors
    const int64_t r2 = ne12/ne02;
    const int64_t r3 = ne13/ne03;

#if 0
    // use cublasGemmEx
    {
        for (int i13 = 0; i13 < ne13; ++i13) {
            for (int i12 = 0; i12 < ne12; ++i12) {
                int i03 = i13 / r3;
                int i02 = i12 / r2;

                CUBLAS_CHECK(
                        cublasGemmEx(g_cublas_handles[g_main_device], CUBLAS_OP_T, CUBLAS_OP_N,
                            ne01, ne11, ne10,
                            alpha, (const char *) src0_as_f16 + i02*src0->nb[2]   + i03*src0->nb[3]  , CUDA_R_16F,   nb01/sizeof(half),
                                   (const char *) src1_as_f16 + i12*src1->nb[2]/2 + i13*src1->nb[3]/2, CUDA_R_16F,   nb11/sizeof(float),
                            beta,  (      char *)       dst_t + i12*nbd2          + i13*nbd3,          cu_data_type, ne01,
                            cu_compute_type,
                            CUBLAS_GEMM_DEFAULT_TENSOR_OP));
            }
        }
    }
#else
#ifdef GGML_USE_MUSA
    GGML_ASSERT(false);
#else // !GGML_USE_MUSA
    if (r2 == 1 && r3 == 1 && ggml_is_contiguous_2(src0) && ggml_is_contiguous_2(src1)) {
        // there is no broadcast and src0, src1 are contiguous across dims 2, 3
        // use cublasGemmStridedBatchedEx
        CUBLAS_CHECK(
        cublasGemmStridedBatchedEx(ctx.cublas_handle(), CUBLAS_OP_T, CUBLAS_OP_N,
                ne01, ne11, ne10,
                alpha, (const char *) src0_f16, CUDA_R_16F,   nb01/nb00, nb02/nb00,  // strideA
                       (const char *) src1_f16, CUDA_R_16F,   nb11/nb10, nb12/nb10,  // strideB
                beta,  (      char *)    dst_t, cu_data_type, ne01,       nb2/nb0,   // strideC
                ne12*ne13,
                cu_compute_type,
                CUBLAS_GEMM_DEFAULT_TENSOR_OP));
    } else {
        // use cublasGemmBatchedEx
        const int ne23 = ne12*ne13;

        ggml_cuda_pool_alloc<const void *> ptrs_src(ctx.pool(), 2*ne23);
        ggml_cuda_pool_alloc<      void *> ptrs_dst(ctx.pool(), 1*ne23);

        dim3 block_dims(ne13, ne12);
        k_compute_batched_ptrs<<<1, block_dims, 0, main_stream>>>(
                src0_f16, src1_f16, dst_t,
                ptrs_src.get(), ptrs_dst.get(),
                ne12, ne13,
                ne23,
                nb02, nb03,
                src1->type == GGML_TYPE_F16 ? nb12 : nb12/2,
                src1->type == GGML_TYPE_F16 ? nb13 : nb13/2,
                nbd2, nbd3,
                r2, r3);
        CUDA_CHECK(cudaGetLastError());

        CUBLAS_CHECK(
        cublasGemmBatchedEx(ctx.cublas_handle(), CUBLAS_OP_T, CUBLAS_OP_N,
                ne01, ne11, ne10,
                alpha, (const void **) (ptrs_src.get() + 0*ne23), CUDA_R_16F,   nb01/nb00,
                       (const void **) (ptrs_src.get() + 1*ne23), CUDA_R_16F,   nb11/nb10,
                beta,  (      void **) (ptrs_dst.get() + 0*ne23), cu_data_type, ne01,
                ne23,
                cu_compute_type,
                CUBLAS_GEMM_DEFAULT_TENSOR_OP));
    }
#endif // GGML_USE_MUSA
#endif

    if (dst->op_params[0] == GGML_PREC_DEFAULT) {
        const to_fp32_cuda_t to_fp32_cuda = ggml_get_to_fp32_cuda(GGML_TYPE_F16);
        to_fp32_cuda(dst_f16.get(), dst_ddf, ne_dst, main_stream);
    }
}

static void ggml_cuda_mul_mat(ggml_backend_cuda_context & ctx, const ggml_tensor * src0, const ggml_tensor * src1, ggml_tensor * dst) {
    const bool split = ggml_backend_buffer_is_cuda_split(src0->buffer);

    bool use_dequantize_mul_mat_vec = ggml_cuda_dmmv_type_supported(src0->type)
        && src1->type == GGML_TYPE_F32 && dst->type == GGML_TYPE_F32
        && src0->ne[0] % (GGML_CUDA_DMMV_X*2) == 0 && src1->ne[1] == 1;
    bool          use_mul_mat_vec_q =  ggml_is_quantized(src0->type)
        && src1->type == GGML_TYPE_F32 && dst->type == GGML_TYPE_F32
        && src1->ne[1] <= MMVQ_MAX_BATCH_SIZE;
    bool              use_mul_mat_q =  ggml_is_quantized(src0->type)
        && src1->type == GGML_TYPE_F32 && dst->type == GGML_TYPE_F32;

    // if mmvq is available it's a better choice than dmmv:
#ifndef GGML_CUDA_FORCE_DMMV
    use_dequantize_mul_mat_vec = use_dequantize_mul_mat_vec && !use_mul_mat_vec_q;
#endif // GGML_CUDA_FORCE_DMMV

    bool any_gpus_with_slow_fp16 = false;

    if (split) {
        ggml_backend_cuda_split_buffer_type_context * buft_ctx = (ggml_backend_cuda_split_buffer_type_context *) src0->buffer->buft->context;
        auto & tensor_split = buft_ctx->tensor_split;
        for (int id = 0; id < ggml_backend_cuda_get_device_count(); ++id) {
            // skip devices that are not going to do any work:
            if (tensor_split[id] >= (id + 1 < ggml_backend_cuda_get_device_count() ? tensor_split[id + 1] : 1.0f)) {
                continue;
            }

            const int cc            = ggml_cuda_info().devices[id].cc;
            use_mul_mat_q           = use_mul_mat_q           && ggml_cuda_should_use_mmq(src0->type, cc, src1->ne[1]);
            any_gpus_with_slow_fp16 = any_gpus_with_slow_fp16 || !fast_fp16_available(cc);
        }
    } else {
        const int cc            = ggml_cuda_info().devices[ctx.device].cc;
        use_mul_mat_q           = use_mul_mat_q           && ggml_cuda_should_use_mmq(src0->type, cc, src1->ne[1]);
        any_gpus_with_slow_fp16 = any_gpus_with_slow_fp16 || !fast_fp16_available(cc);
    }

    // debug helpers
    //printf("src0: %8d %8d %8d %8d\n", src0->ne[0], src0->ne[1], src0->ne[2], src0->ne[3]);
    //printf("      %8d %8d %8d %8d\n", src0->nb[0], src0->nb[1], src0->nb[2], src0->nb[3]);
    //printf("src1: %8d %8d %8d %8d\n", src1->ne[0], src1->ne[1], src1->ne[2], src1->ne[3]);
    //printf("      %8d %8d %8d %8d\n", src1->nb[0], src1->nb[1], src1->nb[2], src1->nb[3]);
    //printf("src0 is contiguous %d, transposed %d, type = %s, name = %s\n", ggml_is_contiguous(src0), ggml_is_transposed(src0), ggml_type_name(src0->type), src0->name);
    //printf("src1 is contiguous %d, transposed %d, type = %s, name = %s\n", ggml_is_contiguous(src1), ggml_is_transposed(src1), ggml_type_name(src1->type), src1->name);

    if (!split && any_gpus_with_slow_fp16 && src0->type == GGML_TYPE_F16 && ggml_is_permuted(src0) && ggml_is_permuted(src1) && src1->ne[1] == 1) {
        // FP32 precision KQ single-batch for batch size 1 without FlashAttention
        ggml_cuda_mul_mat_vec_p021(ctx, src0, src1, dst);
    } else if (!split && any_gpus_with_slow_fp16 && src0->type == GGML_TYPE_F16 && !ggml_is_contiguous(src0) && !ggml_is_transposed(src1) && src1->ne[1] == 1) {
        // FP32 precision KQV single-batch for batch size 1 without FlashAttention
        ggml_cuda_mul_mat_vec_nc(ctx, src0, src1, dst);
    } else if (!split && src0->type == GGML_TYPE_F16 && (src1->type == GGML_TYPE_F16 || !any_gpus_with_slow_fp16)
               && !ggml_is_transposed(src0) && !ggml_is_transposed(src1) && src1->ne[2]*src1->ne[3] > 1) {
        // KQ + KQV multi-batch without FlashAttention
        ggml_cuda_mul_mat_batched_cublas(ctx, src0, src1, dst);
    } else if (use_dequantize_mul_mat_vec) {
        ggml_cuda_op_mul_mat(ctx, src0, src1, dst, ggml_cuda_op_dequantize_mul_mat_vec, nullptr);
    } else if (use_mul_mat_vec_q) {
        ggml_cuda_op_mul_mat(ctx, src0, src1, dst, ggml_cuda_op_mul_mat_vec_q, quantize_row_q8_1_cuda);
    } else if (use_mul_mat_q) {
        ggml_cuda_op_mul_mat(ctx, src0, src1, dst, ggml_cuda_op_mul_mat_q, quantize_mmq_q8_1_cuda);
    } else {
        ggml_cuda_op_mul_mat(ctx, src0, src1, dst, ggml_cuda_op_mul_mat_cublas, nullptr);
    }
}

struct mmid_row_mapping {
    int32_t i1;
    int32_t i2;
};

static __global__ void k_copy_src1_to_contiguous(const char * __restrict__ src1_original, char * __restrict__ src1_contiguous,
                                                 int * __restrict__ cur_src1_row, mmid_row_mapping * __restrict__ row_mapping,
                                                 const char * __restrict ids, int64_t i02, size_t ids_nb1, size_t ids_nb0,
                                                 int64_t ne11, int64_t ne10,
                                                 size_t nb11, size_t nb12) {
    int32_t iid1 = blockIdx.x;
    int32_t id = blockIdx.y;

    const int32_t row_id_i = *(const int32_t *) (ids + iid1*ids_nb1 + id*ids_nb0);

    if (row_id_i != i02) {
        return;
    }

    const int64_t i11 = id % ne11;
    const int64_t i12 = iid1;

    __shared__ int src1_row;
    if (threadIdx.x == 0) {
        src1_row = atomicAdd(cur_src1_row, 1);
        row_mapping[src1_row] = {id, iid1};
    }
    __syncthreads();

    const float * src1_row_original = (const float *)(src1_original + i11*nb11 + i12*nb12);
    float * src1_row_contiguous = (float *)(src1_contiguous + src1_row*nb11);

    for (int i = threadIdx.x; i < ne10; i += blockDim.x) {
        src1_row_contiguous[i] = src1_row_original[i];
    }
}

static __global__ void k_copy_dst_from_contiguous(char * __restrict__ dst_original, const char * __restrict__ dst_contiguous,
                                                  const mmid_row_mapping * __restrict__ row_mapping,
                                                  int64_t ne0,
                                                  size_t nb1, size_t nb2) {
    int32_t i = blockIdx.x;

    const int32_t i1 = row_mapping[i].i1;
    const int32_t i2 = row_mapping[i].i2;

    const float * dst_row_contiguous = (const float *)(dst_contiguous + i*nb1);
    float * dst_row_original = (float *)(dst_original + i1*nb1 + i2*nb2);

    for (int j = threadIdx.x; j < ne0; j += blockDim.x) {
        dst_row_original[j] = dst_row_contiguous[j];
    }
}

static void ggml_cuda_mul_mat_id(ggml_backend_cuda_context & ctx, ggml_tensor * dst) {
    const ggml_tensor * src0 = dst->src[0];
    const ggml_tensor * src1 = dst->src[1];
    const ggml_tensor * ids  = dst->src[2];

    GGML_TENSOR_BINARY_OP_LOCALS

    GGML_ASSERT(!ggml_backend_buffer_is_cuda_split(src0->buffer) && "mul_mat_id does not support split buffers");

    cudaStream_t stream = ctx.stream();

    const int64_t n_as = ne02;
    const int64_t n_ids = ids->ne[0];

    std::vector<char> ids_host(ggml_nbytes(ids));
    const char * ids_dev = (const char *) ids->data;
    CUDA_CHECK(cudaMemcpyAsync(ids_host.data(), ids_dev, ggml_nbytes(ids), cudaMemcpyDeviceToHost, stream));
    CUDA_CHECK(cudaStreamSynchronize(stream));

    ggml_tensor src0_row = *src0;
    ggml_tensor src1_row = *src1;
    ggml_tensor dst_row  = *dst;

    char * src0_original = (char *) src0->data;
    char * src1_original = (char *) src1->data;
    char * dst_original  = (char *)  dst->data;

    src0_row.ne[2] = 1;
    src0_row.ne[3] = 1;
    src0_row.nb[3] = nb02;

    src1_row.ne[1] = 1;
    src1_row.ne[2] = 1;
    src1_row.ne[3] = 1;
    src1_row.nb[2] = nb11;
    src1_row.nb[3] = nb11;

    dst_row.ne[1] = 1;
    dst_row.ne[2] = 1;
    dst_row.ne[3] = 1;
    dst_row.nb[2] = nb1;
    dst_row.nb[3] = nb1;

    if (ne12 == 1) {
        for (int64_t iid1 = 0; iid1 < ids->ne[1]; iid1++) {
            for (int64_t id = 0; id < n_ids; id++) {
                const int32_t i02 = *(const int32_t *) (ids_host.data() + iid1*ids->nb[1] + id*ids->nb[0]);

                GGML_ASSERT(i02 >= 0 && i02 < n_as);

                const int64_t i11 = id % ne11;
                const int64_t i12 = iid1;

                const int64_t i1 = id;
                const int64_t i2 = i12;

                src0_row.data = src0_original + i02*nb02;
                src1_row.data = src1_original + i11*nb11 + i12*nb12;
                dst_row.data  =  dst_original + i1*nb1   + i2*nb2;

                ggml_cuda_mul_mat(ctx, &src0_row, &src1_row, &dst_row);
            }
        }
    } else {
        ggml_cuda_pool_alloc<char> src1_contiguous(ctx.pool(), sizeof(float)*ggml_nelements(src1));
        ggml_cuda_pool_alloc<char>  dst_contiguous(ctx.pool(), sizeof(float)*ggml_nelements(dst));

        src1_row.data = src1_contiguous.get();
        dst_row.data  =  dst_contiguous.get();

        for (int64_t i02 = 0; i02 < n_as; i02++) {
            int64_t num_src1_rows = 0;

            for (int64_t iid1 = 0; iid1 < ids->ne[1]; iid1++) {
                for (int64_t id = 0; id < n_ids; id++) {
                    const int32_t row_id_i = *(const int32_t *) (ids_host.data() + iid1*ids->nb[1] + id*ids->nb[0]);

                    GGML_ASSERT(row_id_i >= 0 && row_id_i < n_as);

                    if (row_id_i != i02) {
                        continue;
                    }

                    num_src1_rows++;
                }
            }

            if (num_src1_rows == 0) {
                continue;
            }

            ggml_cuda_pool_alloc<int> dev_cur_src1_row(ctx.pool(), 1);
            ggml_cuda_pool_alloc<mmid_row_mapping> dev_row_mapping(ctx.pool(), num_src1_rows);
            CUDA_CHECK(cudaMemsetAsync(dev_cur_src1_row.get(), 0, sizeof(int), stream));

            {
                dim3 block_dims(std::min((unsigned int)ne10, 768u));
                dim3 grid_dims(ids->ne[1], n_ids);
                k_copy_src1_to_contiguous<<<grid_dims, block_dims, 0, stream>>>(
                        src1_original, src1_contiguous.get(),
                        dev_cur_src1_row.get(), dev_row_mapping.get(),
                        ids_dev, i02, ids->nb[1], ids->nb[0],
                        ne11, ne10,
                        nb11, nb12);
                CUDA_CHECK(cudaGetLastError());
            }

            src0_row.data = src0_original + i02*nb02;

            GGML_ASSERT(nb11 == sizeof(float)*ne10);
            GGML_ASSERT(nb1 == sizeof(float)*ne0);

            src1_row.ne[1] = num_src1_rows;
            src1_row.nb[1] = nb11;
            src1_row.nb[2] = num_src1_rows*nb11;
            src1_row.nb[3] = num_src1_rows*nb11;

            dst_row.ne[1] = num_src1_rows;
            dst_row.nb[1] = nb1;
            dst_row.nb[2] = num_src1_rows*nb1;
            dst_row.nb[3] = num_src1_rows*nb1;

            ggml_cuda_mul_mat(ctx, &src0_row, &src1_row, &dst_row);

            {
                dim3 block_dims(std::min((unsigned int)ne0, 768u));
                dim3 grid_dims(num_src1_rows);
                k_copy_dst_from_contiguous<<<grid_dims, block_dims, 0, stream>>>(
                        dst_original, dst_contiguous.get(),
                        dev_row_mapping.get(),
                        ne0,
                        nb1, nb2);
                CUDA_CHECK(cudaGetLastError());
            }
        }
    }
}

static bool ggml_cuda_compute_forward(ggml_backend_cuda_context & ctx, struct ggml_tensor * dst) {
    // why is this here instead of mul_mat?
    if (dst->src[0] != nullptr && ggml_backend_buffer_is_cuda_split(dst->src[0]->buffer)) {
        ggml_cuda_set_peer_access(dst->src[1]->ne[1], ctx.device);
    }

    switch (dst->op) {
        case GGML_OP_REPEAT:
            ggml_cuda_op_repeat(ctx, dst);
            break;
        case GGML_OP_REPEAT_BACK:
            ggml_cuda_op_repeat_back(ctx, dst);
            break;
        case GGML_OP_GET_ROWS:
            ggml_cuda_op_get_rows(ctx, dst);
            break;
        case GGML_OP_DUP:
            ggml_cuda_dup(ctx, dst);
            break;
        case GGML_OP_CPY:
            ggml_cuda_cpy(ctx, dst->src[0], dst->src[1]);
            break;
        case GGML_OP_CONT:
            ggml_cuda_dup(ctx, dst);
            break;
        case GGML_OP_ADD:
        case GGML_OP_ADD1: // TODO: more efficient implementation
            ggml_cuda_op_add(ctx, dst);
            break;
        case GGML_OP_SUB:
            ggml_cuda_op_sub(ctx, dst);
            break;
        case GGML_OP_ACC:
            ggml_cuda_op_acc(ctx, dst);
            break;
        case GGML_OP_MUL:
            ggml_cuda_op_mul(ctx, dst);
            break;
        case GGML_OP_DIV:
            ggml_cuda_op_div(ctx, dst);
            break;
        case GGML_OP_UNARY:
            switch (ggml_get_unary_op(dst)) {
                case GGML_UNARY_OP_NEG:
                    ggml_cuda_op_neg(ctx, dst);
                    break;
                case GGML_UNARY_OP_STEP:
                    ggml_cuda_op_step(ctx, dst);
                    break;
                case GGML_UNARY_OP_GELU:
                    ggml_cuda_op_gelu(ctx, dst);
                    break;
                case GGML_UNARY_OP_SILU:
                    ggml_cuda_op_silu(ctx, dst);
                    break;
                case GGML_UNARY_OP_GELU_QUICK:
                    ggml_cuda_op_gelu_quick(ctx, dst);
                    break;
                case GGML_UNARY_OP_TANH:
                    ggml_cuda_op_tanh(ctx, dst);
                    break;
                case GGML_UNARY_OP_RELU:
                    ggml_cuda_op_relu(ctx, dst);
                    break;
                case GGML_UNARY_OP_SIGMOID:
                    ggml_cuda_op_sigmoid(ctx, dst);
                    break;
                case GGML_UNARY_OP_HARDSIGMOID:
                    ggml_cuda_op_hardsigmoid(ctx, dst);
                    break;
                case GGML_UNARY_OP_HARDSWISH:
                    ggml_cuda_op_hardswish(ctx, dst);
                    break;
                case GGML_UNARY_OP_EXP:
                    ggml_cuda_op_exp(ctx, dst);
                    break;
                default:
                    return false;
            }
            break;
        case GGML_OP_NORM:
            ggml_cuda_op_norm(ctx, dst);
            break;
        case GGML_OP_GROUP_NORM:
            ggml_cuda_op_group_norm(ctx, dst);
            break;
        case GGML_OP_CONCAT:
            ggml_cuda_op_concat(ctx, dst);
            break;
        case GGML_OP_UPSCALE:
            ggml_cuda_op_upscale(ctx, dst);
            break;
        case GGML_OP_PAD:
            ggml_cuda_op_pad(ctx, dst);
            break;
        case GGML_OP_ARANGE:
            ggml_cuda_op_arange(ctx, dst);
            break;
        case GGML_OP_TIMESTEP_EMBEDDING:
            ggml_cuda_op_timestep_embedding(ctx, dst);
            break;
        case GGML_OP_LEAKY_RELU:
            ggml_cuda_op_leaky_relu(ctx, dst);
            break;
        case GGML_OP_RMS_NORM:
            ggml_cuda_op_rms_norm(ctx, dst);
            break;
        case GGML_OP_MUL_MAT:
            if (dst->src[0]->ne[3] != dst->src[1]->ne[3]) {
                GGML_CUDA_LOG_ERROR("%s: cannot compute %s: src0->ne[3] = %" PRId64 ", src1->ne[3] = %" PRId64 " - fallback to CPU\n", __func__, dst->name, dst->src[0]->ne[3], dst->src[1]->ne[3]);
                return false;
            } else {
                ggml_cuda_mul_mat(ctx, dst->src[0], dst->src[1], dst);
            }
            break;
        case GGML_OP_MUL_MAT_ID:
            ggml_cuda_mul_mat_id(ctx, dst);
            break;
        case GGML_OP_OUT_PROD:
            ggml_cuda_out_prod(ctx, dst);
            break;
        case GGML_OP_SCALE:
            ggml_cuda_op_scale(ctx, dst);
            break;
        case GGML_OP_SQR:
            ggml_cuda_op_sqr(ctx, dst);
            break;
        case GGML_OP_SQRT:
            ggml_cuda_op_sqrt(ctx, dst);
            break;
        case GGML_OP_SIN:
            ggml_cuda_op_sin(ctx, dst);
            break;
        case GGML_OP_COS:
            ggml_cuda_op_cos(ctx, dst);
            break;
        case GGML_OP_CLAMP:
            ggml_cuda_op_clamp(ctx, dst);
            break;
        case GGML_OP_NONE:
        case GGML_OP_RESHAPE:
        case GGML_OP_VIEW:
        case GGML_OP_PERMUTE:
        case GGML_OP_TRANSPOSE:
                break;
        case GGML_OP_DIAG_MASK_INF:
            ggml_cuda_op_diag_mask_inf(ctx, dst);
            break;
        case GGML_OP_SOFT_MAX:
            ggml_cuda_op_soft_max(ctx, dst);
            break;
        case GGML_OP_ROPE:
            ggml_cuda_op_rope(ctx, dst);
            break;
        case GGML_OP_IM2COL:
            ggml_cuda_op_im2col(ctx, dst);
            break;
        case GGML_OP_CONV_TRANSPOSE_1D:
            ggml_cuda_op_conv_transpose_1d(ctx,dst);
            break;
        case GGML_OP_POOL_2D:
            ggml_cuda_op_pool2d(ctx, dst);
            break;
        case GGML_OP_SUM:
            ggml_cuda_op_sum(ctx, dst);
            break;
        case GGML_OP_SUM_ROWS:
            ggml_cuda_op_sum_rows(ctx, dst);
            break;
        case GGML_OP_ARGSORT:
            ggml_cuda_op_argsort(ctx, dst);
            break;
        case GGML_OP_FLASH_ATTN_EXT:
            ggml_cuda_flash_attn_ext(ctx, dst);
            break;
        case GGML_OP_CROSS_ENTROPY_LOSS:
            ggml_cuda_cross_entropy_loss(ctx, dst);
            break;
<<<<<<< HEAD
        case GGML_OP_RWKV_WKV:
            ggml_cuda_op_rwkv_wkv(ctx, dst);
=======
        case GGML_OP_CROSS_ENTROPY_LOSS_BACK:
            ggml_cuda_cross_entropy_loss_back(ctx, dst);
            break;
        case GGML_OP_OPT_STEP_ADAMW:
            ggml_cuda_opt_step_adamw(ctx, dst);
>>>>>>> d09770ca
            break;
        default:
            return false;
    }

    cudaError_t err = cudaGetLastError();
    if (err != cudaSuccess) {
        GGML_CUDA_LOG_ERROR("%s: %s failed\n", __func__, ggml_op_desc(dst));
        CUDA_CHECK(err);
    }

    return true;
}

////////////////////////////////////////////////////////////////////////////////

// backend

GGML_CALL static const char * ggml_backend_cuda_name(ggml_backend_t backend) {
    ggml_backend_cuda_context * cuda_ctx = (ggml_backend_cuda_context *)backend->context;

    return cuda_ctx->name.c_str();
}

GGML_CALL static void ggml_backend_cuda_free(ggml_backend_t backend) {
    ggml_backend_cuda_context * cuda_ctx = (ggml_backend_cuda_context *)backend->context;

    delete cuda_ctx;
    delete backend;
}

GGML_CALL static ggml_backend_buffer_type_t ggml_backend_cuda_get_default_buffer_type(ggml_backend_t backend) {
    ggml_backend_cuda_context * cuda_ctx = (ggml_backend_cuda_context *)backend->context;

    return ggml_backend_cuda_buffer_type(cuda_ctx->device);
}

GGML_CALL static void ggml_backend_cuda_set_tensor_async(ggml_backend_t backend, ggml_tensor * tensor, const void * data, size_t offset, size_t size) {
    ggml_backend_cuda_context * cuda_ctx = (ggml_backend_cuda_context *)backend->context;
    ggml_backend_buffer_t buf = tensor->view_src ? tensor->view_src->buffer : tensor->buffer;

    GGML_ASSERT(buf->buft == ggml_backend_cuda_buffer_type(cuda_ctx->device) && "unsupported buffer type");

    CUDA_CHECK(cudaMemcpyAsync((char *)tensor->data + offset, data, size, cudaMemcpyHostToDevice, cuda_ctx->stream()));
}

GGML_CALL static void ggml_backend_cuda_get_tensor_async(ggml_backend_t backend, const ggml_tensor * tensor, void * data, size_t offset, size_t size) {
    ggml_backend_cuda_context * cuda_ctx = (ggml_backend_cuda_context *)backend->context;
    ggml_backend_buffer_t buf = tensor->view_src ? tensor->view_src->buffer : tensor->buffer;

    GGML_ASSERT(buf->buft == ggml_backend_cuda_buffer_type(cuda_ctx->device) && "unsupported buffer type");

    CUDA_CHECK(cudaMemcpyAsync(data, (const char *)tensor->data + offset, size, cudaMemcpyDeviceToHost, cuda_ctx->stream()));
}

GGML_CALL static bool ggml_backend_cuda_cpy_tensor_async(ggml_backend_t backend_src, ggml_backend_t backend_dst, const ggml_tensor * src, ggml_tensor * dst) {
    ggml_backend_buffer_t buf_src = src->view_src ? src->view_src->buffer : src->buffer;
    ggml_backend_buffer_t buf_dst = dst->view_src ? dst->view_src->buffer : dst->buffer;

    if (!ggml_backend_is_cuda(backend_src) || !ggml_backend_is_cuda(backend_dst)) {
        return false;
    }

    if (!ggml_backend_buffer_is_cuda(src->buffer) || !ggml_backend_buffer_is_cuda(dst->buffer)) {
        return false;
    }

    // device -> device copy
    ggml_backend_cuda_context * cuda_ctx_src = (ggml_backend_cuda_context *)backend_src->context;
    ggml_backend_cuda_context * cuda_ctx_dst = (ggml_backend_cuda_context *)backend_dst->context;

    ggml_backend_cuda_buffer_context * buf_ctx_src = (ggml_backend_cuda_buffer_context *)buf_src->context;
    ggml_backend_cuda_buffer_context * buf_ctx_dst = (ggml_backend_cuda_buffer_context *)buf_dst->context;

    if (cuda_ctx_src->device != buf_ctx_src->device || cuda_ctx_dst->device != buf_ctx_dst->device) {
#ifndef NDEBUG
        GGML_CUDA_LOG_WARN("%s: backend and buffer devices do not match\n", __func__);
#endif
        return false;
    }

    if (backend_src != backend_dst) {
        // copy on src stream
        if (cuda_ctx_src->device == cuda_ctx_dst->device) {
            CUDA_CHECK(cudaMemcpyAsync(dst->data, src->data, ggml_nbytes(dst), cudaMemcpyDeviceToDevice, cuda_ctx_src->stream()));
        } else {
#ifdef GGML_CUDA_NO_PEER_COPY
            return false;
#else
            CUDA_CHECK(cudaMemcpyPeerAsync(dst->data, cuda_ctx_dst->device, src->data, cuda_ctx_src->device, ggml_nbytes(dst), cuda_ctx_src->stream()));
#endif
        }

        // record event on src stream after the copy
        if (!cuda_ctx_src->copy_event) {
            ggml_cuda_set_device(cuda_ctx_src->device);
            CUDA_CHECK(cudaEventCreateWithFlags(&cuda_ctx_src->copy_event, cudaEventDisableTiming));
        }

        CUDA_CHECK(cudaEventRecord(cuda_ctx_src->copy_event, cuda_ctx_src->stream()));

        // wait on dst stream for the copy to complete
        CUDA_CHECK(cudaStreamWaitEvent(cuda_ctx_dst->stream(), cuda_ctx_src->copy_event, 0));
    } else {
        // src and dst are on the same backend
        CUDA_CHECK(cudaMemcpyAsync(dst->data, src->data, ggml_nbytes(dst), cudaMemcpyDeviceToDevice, cuda_ctx_src->stream()));
    }
    return true;
}

GGML_CALL static void ggml_backend_cuda_synchronize(ggml_backend_t backend) {
    ggml_backend_cuda_context * cuda_ctx = (ggml_backend_cuda_context *)backend->context;

    CUDA_CHECK(cudaStreamSynchronize(cuda_ctx->stream()));

    GGML_UNUSED(backend);
}

static void set_ggml_graph_node_properties(ggml_tensor * node, ggml_graph_node_properties * graph_node_properties) {
    graph_node_properties->node_address = node->data;
    graph_node_properties->node_op = node->op;
    for (int i = 0; i < GGML_MAX_DIMS; i++) {
        graph_node_properties->ne[i] = node->ne[i];
        graph_node_properties->nb[i] = node->nb[i];
    }
    for (int i = 0; i < GGML_MAX_SRC; i++) {
        graph_node_properties->src_address[i] = node->src[i] ? node->src[i]->data : nullptr;
    }
    memcpy(graph_node_properties->op_params, node->op_params, GGML_MAX_OP_PARAMS);
}

static bool ggml_graph_node_has_matching_properties(ggml_tensor * node, ggml_graph_node_properties * graph_node_properties) {
    if (node->data != graph_node_properties->node_address &&
          node->op != GGML_OP_CPY &&
          node->op != GGML_OP_VIEW) {
        return false;
    }

    if (node->op != graph_node_properties->node_op) {
        return false;
    }

    for (int i = 0; i < GGML_MAX_DIMS; i++) {
        if (node->ne[i] != graph_node_properties->ne[i]) {
            return false;
        }
        if (node->nb[i] != graph_node_properties->nb[i]) {
            return false;
        }
    }

    for (int i = 0; i < GGML_MAX_SRC; i++) {
        if (node->src[i] &&
            node->src[i]->data != graph_node_properties->src_address[i] &&
            node->op != GGML_OP_CPY &&
            node->op != GGML_OP_VIEW
        ) {
            return false;
        }
    }

    if (node->op == GGML_OP_SCALE &&
        memcmp(graph_node_properties->op_params, node->op_params, GGML_MAX_OP_PARAMS) != 0) {
        return false;
    }

    return true;
}

GGML_CALL static enum ggml_status ggml_backend_cuda_graph_compute(ggml_backend_t backend, ggml_cgraph * cgraph) {
    ggml_backend_cuda_context * cuda_ctx = (ggml_backend_cuda_context *)backend->context;

    ggml_cuda_set_device(cuda_ctx->device);

#ifdef USE_CUDA_GRAPH
    static const bool disable_cuda_graphs_due_to_env = (getenv("GGML_CUDA_DISABLE_GRAPHS") != nullptr);

    // Objects required for CUDA Graph
    if (cuda_ctx->cuda_graph == nullptr) {
        cuda_ctx->cuda_graph.reset(new ggml_cuda_graph());
    }

    bool use_cuda_graph = true;
    bool cuda_graph_update_required = false;
    // vector of pointers to CUDA cpy kernels, which are required to identify
    // kernel parameters which need updated in the graph for each token
    std::vector<void *> ggml_cuda_cpy_fn_ptrs;

    if (cuda_ctx->cuda_graph->graph == nullptr) {
        if (ggml_cuda_info().devices[cuda_ctx->device].cc < CC_AMPERE) {
            cuda_ctx->cuda_graph->disable_due_to_gpu_arch = true;
#ifndef NDEBUG
            GGML_CUDA_LOG_WARN("%s: disabling CUDA graphs due to GPU architecture\n", __func__);
#endif
        }
    }

    // Disable CUDA graphs in presence of env var, old GPU, use-case which is changing too rapidly,
    // or previous graph capture failure.
    // Also disable for multi-gpu for now. TO DO investigate
    if (disable_cuda_graphs_due_to_env
        || cuda_ctx->cuda_graph->disable_due_to_gpu_arch
        || cuda_ctx->cuda_graph->disable_due_to_too_many_updates
        || cuda_ctx->cuda_graph->disable_due_to_failed_graph_capture) {
        use_cuda_graph = false;
    }

    if (use_cuda_graph) {
        if (cuda_ctx->cuda_graph->instance == nullptr) {
            cuda_graph_update_required = true;
        }

        // Check if the graph size has changed
        if (cuda_ctx->cuda_graph->ggml_graph_properties.size() != (size_t)cgraph->n_nodes) {
            cuda_graph_update_required = true;
            cuda_ctx->cuda_graph->ggml_graph_properties.resize(cgraph->n_nodes);
        }

        // Loop over nodes in GGML graph to determine if CUDA graph update is required
        // and store properties to allow this comparison for the next token
        for (int i = 0; i < cgraph->n_nodes; i++) {
            bool has_matching_properties = true;
            if (!cuda_graph_update_required) {
                has_matching_properties = ggml_graph_node_has_matching_properties(cgraph->nodes[i], &cuda_ctx->cuda_graph->ggml_graph_properties[i]);
            }
            if (!has_matching_properties) {
                cuda_graph_update_required = true;
            }
            set_ggml_graph_node_properties(cgraph->nodes[i], &cuda_ctx->cuda_graph->ggml_graph_properties[i]);
        }

        // Loop over nodes in GGML graph to obtain info needed for CUDA graph
        cuda_ctx->cuda_graph->updated_kernel_arg.clear();
        for (int i = 0; i < cgraph->n_nodes; i++) {
            ggml_tensor * node = cgraph->nodes[i];

            if (ggml_is_empty(node) || node->op == GGML_OP_RESHAPE || node->op == GGML_OP_TRANSPOSE || node->op == GGML_OP_VIEW || node->op == GGML_OP_PERMUTE || node->op == GGML_OP_NONE) {
                continue;
            }

            if (node->src[0] && node->src[0]->buffer && ggml_backend_buffer_is_cuda_split(node->src[0]->buffer)) {
                use_cuda_graph = false; // Split buffers are not supported by CUDA graph capture
#ifndef NDEBUG
                GGML_CUDA_LOG_WARN("%s: disabling CUDA graphs due to split buffer\n", __func__);
#endif
            }

            if (node->op == GGML_OP_MUL_MAT_ID) {
                use_cuda_graph = false; // This node type is not supported by CUDA graph capture
#ifndef NDEBUG
                GGML_CUDA_LOG_WARN("%s: disabling CUDA graphs due to mul_mat_id\n", __func__);
#endif
            }

            if (node->op == GGML_OP_ADD && node->src[1] && node->src[1]->ne[1] > 1) {
                // disable CUDA graphs for batch size > 1 for now.
                // Changes in batch size or context size can cause changes to the grid size of some kernels.
                use_cuda_graph = false;
#ifndef NDEBUG
                GGML_CUDA_LOG_WARN("%s: disabling CUDA graphs due to batch size > 1 [%s] [%ld %ld %ld %ld]\n", __func__, node->name, node->ne[0], node->ne[1], node->ne[2], node->ne[3]);
#endif
            }

            if (node->op == GGML_OP_CPY) {
                // store the copy op parameter which changes with each token.
                cuda_ctx->cuda_graph->updated_kernel_arg.push_back((char **) &(node->src[1]->data));
                // store a pointer to each copy op CUDA kernel to identify it later
                void * ptr = ggml_cuda_cpy_fn(node->src[0], node->src[1]);
                if (!ptr) {
                    use_cuda_graph = false;
#ifndef NDEBUG
                    GGML_CUDA_LOG_WARN("%s: disabling CUDA graphs due to unsupported copy op\n", __func__);
#endif
                } else {
                    if (std::find(ggml_cuda_cpy_fn_ptrs.begin(), ggml_cuda_cpy_fn_ptrs.end(), ptr) == ggml_cuda_cpy_fn_ptrs.end()) {
                        ggml_cuda_cpy_fn_ptrs.push_back(ptr);
                    }
                }
            }

            if (!use_cuda_graph) {
                break;
            }
        }

        // Disable CUDA graphs (from the next token) if the use-case is demanding too many consecutive graph updates.
        if (use_cuda_graph && cuda_graph_update_required) {
            cuda_ctx->cuda_graph->number_consecutive_updates++;
        } else {
            cuda_ctx->cuda_graph->number_consecutive_updates = 0;
        }

        if (cuda_ctx->cuda_graph->number_consecutive_updates >= 4) {
            cuda_ctx->cuda_graph->disable_due_to_too_many_updates = true;
#ifndef NDEBUG
            GGML_CUDA_LOG_WARN("%s: disabling CUDA graphs due to too many consecutive updates\n", __func__);
#endif
        }
    }

    if (use_cuda_graph && cuda_graph_update_required) { // Start CUDA graph capture
        CUDA_CHECK(cudaStreamBeginCapture(cuda_ctx->stream(), cudaStreamCaptureModeRelaxed));
    }

#else
    bool use_cuda_graph = false;
    bool cuda_graph_update_required = false;
#endif // USE_CUDA_GRAPH

    bool graph_evaluated_or_captured = false;

    while (!graph_evaluated_or_captured) {
        // Only perform the graph execution if CUDA graphs are not enabled, or we are capturing the graph.
        // With the use of CUDA graphs, the execution will be performed by the graph launch.
        if (!use_cuda_graph || cuda_graph_update_required) {
            for (int i = 0; i < cgraph->n_nodes; i++) {
                ggml_tensor * node = cgraph->nodes[i];

                if (ggml_is_empty(node) || node->op == GGML_OP_RESHAPE || node->op == GGML_OP_TRANSPOSE || node->op == GGML_OP_VIEW || node->op == GGML_OP_PERMUTE || node->op == GGML_OP_NONE) {
                    continue;
                }

#ifndef NDEBUG
                assert(node->buffer->buft == ggml_backend_cuda_buffer_type(cuda_ctx->device));
                for (int j = 0; j < GGML_MAX_SRC; j++) {
                    if (node->src[j] != nullptr) {
                        assert(node->src[j]->buffer);
                        assert(node->src[j]->buffer->buft == ggml_backend_cuda_buffer_type(cuda_ctx->device) || ggml_backend_buffer_is_cuda_split(node->src[j]->buffer));
                    }
                }
#endif

                bool ok = ggml_cuda_compute_forward(*cuda_ctx, node);
                if (!ok) {
                    GGML_CUDA_LOG_ERROR("%s: op not supported %s (%s)\n", __func__, node->name, ggml_op_name(node->op));
                }
                GGML_ASSERT(ok);
            }
        }

#ifdef USE_CUDA_GRAPH
        if (use_cuda_graph && cuda_graph_update_required) { // End CUDA graph capture
            if (cuda_ctx->cuda_graph->graph != nullptr) {
                CUDA_CHECK(cudaGraphDestroy(cuda_ctx->cuda_graph->graph));
                cuda_ctx->cuda_graph->graph = nullptr;
            }
            CUDA_CHECK(cudaStreamEndCapture(cuda_ctx->stream(), &cuda_ctx->cuda_graph->graph));

#if 0
            if (disable_cuda_graphs_due_to_failed_capture) {
                use_cuda_graph = false;
                cuda_ctx->cuda_graph->disable_due_to_failed_graph_capture = true;
#ifndef NDEBUG
                GGML_CUDA_LOG_WARN("%s: disabling CUDA graphs due to failed graph capture\n", __func__);
#endif
            } else {
                graph_evaluated_or_captured = true; // CUDA graph has been captured
            }
#endif
            graph_evaluated_or_captured = true; // CUDA graph has been captured
        } else {
            graph_evaluated_or_captured = true; // ggml graph has been directly evaluated
        }
    }

    if (use_cuda_graph) {
        if (cuda_ctx->cuda_graph->instance == nullptr) { // Create executable graph from captured graph.
            CUDA_CHECK(cudaGraphInstantiate(&cuda_ctx->cuda_graph->instance, cuda_ctx->cuda_graph->graph, NULL, NULL, 0));
        }

        // Perform update to graph (if required for this token), and change copy parameter (required for every token)

        if (cuda_graph_update_required) {
            // Extract nodes from graph
            // First call with null argument gets number of nodes in graph
            CUDA_CHECK(cudaGraphGetNodes(cuda_ctx->cuda_graph->graph, nullptr, &cuda_ctx->cuda_graph->num_nodes));
            // Subsequent call with non-null argument gets nodes
            cuda_ctx->cuda_graph->nodes.clear();
            cuda_ctx->cuda_graph->nodes.resize(cuda_ctx->cuda_graph->num_nodes);
            cuda_ctx->cuda_graph->params.clear();
            cuda_ctx->cuda_graph->params.resize(cuda_ctx->cuda_graph->num_nodes);
            if (cuda_ctx->cuda_graph->num_nodes > 0) {
                CUDA_CHECK(cudaGraphGetNodes(cuda_ctx->cuda_graph->graph, cuda_ctx->cuda_graph->nodes.data(), &cuda_ctx->cuda_graph->num_nodes));

                // Loop over nodes, and extract kernel parameters from each node
                for (size_t i = 0; i < cuda_ctx->cuda_graph->num_nodes; i++) {
                    cudaGraphNodeType node_type;
                    CUDA_CHECK(cudaGraphNodeGetType(cuda_ctx->cuda_graph->nodes[i], &node_type));
                    if (node_type == cudaGraphNodeTypeKernel) {
                        cudaError_t stat = cudaGraphKernelNodeGetParams(cuda_ctx->cuda_graph->nodes[i], &cuda_ctx->cuda_graph->params[i]); // Get params using runtime
                        if (stat == cudaErrorInvalidDeviceFunction) {
                            // Fails due to incorrect handling by CUDA runtime of CUDA BLAS node.
                            // We don't need to update blas nodes, so clear error and move on.
                            cudaGetLastError();
                        } else {
                            GGML_ASSERT(stat == cudaSuccess);
                        }
                    }
                }
            }
        }

        // One of the arguments to the copy kernel is updated for each token, hence we need to
        // replace that argument with the updated value in the CUDA graph
        if (!cuda_graph_update_required) { // on update steps, the live parameters will already be captured
            int k = 0;
            for (size_t i = 0; i < cuda_ctx->cuda_graph->num_nodes; i++) {
                if(count(ggml_cuda_cpy_fn_ptrs.begin(), ggml_cuda_cpy_fn_ptrs.end(), cuda_ctx->cuda_graph->params[i].func) > 0) {
                    char ** updated_kernel_arg_ptr = cuda_ctx->cuda_graph->updated_kernel_arg.at(k++);
                    cuda_ctx->cuda_graph->params[i].kernelParams[1] = updated_kernel_arg_ptr;
                    CUDA_CHECK(cudaGraphKernelNodeSetParams(cuda_ctx->cuda_graph->nodes[i], &cuda_ctx->cuda_graph->params[i]));
                }
            }
        }

        // Update graph executable
        cudaGraphExecUpdateResultInfo result_info;
        cudaError_t stat = cudaGraphExecUpdate(cuda_ctx->cuda_graph->instance, cuda_ctx->cuda_graph->graph, &result_info);
        if (stat == cudaErrorGraphExecUpdateFailure) {
#ifndef NDEBUG
            GGML_CUDA_LOG_ERROR("%s: CUDA graph update failed\n", __func__);
#endif
            // The pre-existing graph exec cannot be updated due to violated constraints
            // so instead clear error and re-instantiate
            cudaGetLastError();
            CUDA_CHECK(cudaGraphExecDestroy(cuda_ctx->cuda_graph->instance));
            cuda_ctx->cuda_graph->instance = nullptr;
            CUDA_CHECK(cudaGraphInstantiate(&cuda_ctx->cuda_graph->instance, cuda_ctx->cuda_graph->graph, NULL, NULL, 0));
        } else {
            GGML_ASSERT(stat == cudaSuccess);
        }
        // Launch graph
        CUDA_CHECK(cudaGraphLaunch(cuda_ctx->cuda_graph->instance, cuda_ctx->stream()));
#else
        graph_evaluated_or_captured = true;
#endif // USE_CUDA_GRAPH
    }

    return GGML_STATUS_SUCCESS;
}

GGML_CALL static bool ggml_backend_cuda_supports_op(ggml_backend_t backend, const ggml_tensor * op) {
    ggml_backend_cuda_context * cuda_ctx = (ggml_backend_cuda_context *) backend->context;
    switch (op->op) {
        case GGML_OP_UNARY:
            switch (ggml_get_unary_op(op)) {
                case GGML_UNARY_OP_NEG:
                case GGML_UNARY_OP_STEP:
                case GGML_UNARY_OP_GELU:
                case GGML_UNARY_OP_SILU:
                case GGML_UNARY_OP_RELU:
                case GGML_UNARY_OP_SIGMOID:
                case GGML_UNARY_OP_HARDSIGMOID:
                case GGML_UNARY_OP_HARDSWISH:
                case GGML_UNARY_OP_GELU_QUICK:
                case GGML_UNARY_OP_TANH:
                case GGML_UNARY_OP_EXP:
                    return ggml_is_contiguous(op->src[0]);
                default:
                    return false;
            }
            break;
        case GGML_OP_MUL_MAT:
        case GGML_OP_MUL_MAT_ID:
            {
                struct ggml_tensor * a = op->src[0];
                struct ggml_tensor * b = op->src[1];
                if (b->type == GGML_TYPE_F16 && a->type != GGML_TYPE_F16) {
                    return false;
                }
                if (op->op == GGML_OP_MUL_MAT && a->ne[3] != b->ne[3]) {
                    return false;
                }
                switch (a->type) {
                    case GGML_TYPE_F32:
                    case GGML_TYPE_F16:
                    case GGML_TYPE_Q4_0:
                    case GGML_TYPE_Q4_1:
                    case GGML_TYPE_Q5_0:
                    case GGML_TYPE_Q5_1:
                    case GGML_TYPE_Q8_0:
                    case GGML_TYPE_Q2_K:
                    case GGML_TYPE_Q3_K:
                    case GGML_TYPE_Q4_K:
                    case GGML_TYPE_Q5_K:
                    case GGML_TYPE_Q6_K:
                    case GGML_TYPE_Q8_K:
                    case GGML_TYPE_IQ1_M:
                    case GGML_TYPE_IQ1_S:
                    case GGML_TYPE_IQ2_S:
                    case GGML_TYPE_IQ2_XS:
                    case GGML_TYPE_IQ2_XXS:
                    case GGML_TYPE_IQ3_S:
                    case GGML_TYPE_IQ3_XXS:
                    case GGML_TYPE_IQ4_NL:
                    case GGML_TYPE_IQ4_XS:
                        return true;
                    default:
                        return false;
                }
            } break;
        case GGML_OP_OUT_PROD:
            return op->type == GGML_TYPE_F32 && op->src[0]->type == GGML_TYPE_F32 && op->src[1]->type == GGML_TYPE_F32 && op->ne[2] == 1 && op->ne[3] == 1;
        case GGML_OP_GET_ROWS:
            {
                switch (op->src[0]->type) {
                    case GGML_TYPE_F16:
                    case GGML_TYPE_F32:
                    case GGML_TYPE_Q4_0:
                    case GGML_TYPE_Q4_1:
                    case GGML_TYPE_Q5_0:
                    case GGML_TYPE_Q5_1:
                    case GGML_TYPE_Q8_0:
                        return true;
                    default:
                        return false;
                }
            } break;
        case GGML_OP_CPY:
            {
                ggml_type src0_type = op->src[0]->type;
                ggml_type src1_type = op->src[1]->type;
                if (src0_type == GGML_TYPE_F32 && src1_type == GGML_TYPE_F32) {
                    return true;
                }
                if (src0_type == GGML_TYPE_F32 && src1_type == GGML_TYPE_F16) {
                    return true;
                }
                if (src0_type == GGML_TYPE_F32 && src1_type == GGML_TYPE_Q8_0) {
                    return true;
                }
                if (src0_type == GGML_TYPE_F32 && src1_type == GGML_TYPE_Q4_0) {
                    return true;
                }
                if (src0_type == GGML_TYPE_F32 && src1_type == GGML_TYPE_Q4_1) {
                    return true;
                }
                if (src0_type == GGML_TYPE_F32 && src1_type == GGML_TYPE_Q5_0) {
                    return true;
                }
                if (src0_type == GGML_TYPE_F32 && src1_type == GGML_TYPE_Q5_1) {
                    return true;
                }
                if (src0_type == GGML_TYPE_F32 && src1_type == GGML_TYPE_IQ4_NL) {
                    return true;
                }
                if (src0_type == GGML_TYPE_F16 && src1_type == GGML_TYPE_F16) {
                    return true;
                }
                if (src0_type == GGML_TYPE_F16 && src1_type == GGML_TYPE_F32) {
                    return true;
                }
                if (src0_type == src1_type && ggml_is_contiguous(op->src[0]) && ggml_is_contiguous(op->src[1])) {
                    return true;
                }
                return false;
            } break;
        case GGML_OP_DUP:
        case GGML_OP_REPEAT:
            {
                ggml_type src0_type = op->src[0]->type;
                return src0_type != GGML_TYPE_I32 && src0_type != GGML_TYPE_I16;
            } break;
        case GGML_OP_REPEAT_BACK:
                return op->type == GGML_TYPE_F32 && op->src[0]->ne[3] == 1;
        case GGML_OP_CONCAT:
            {
                ggml_type src0_type = op->src[0]->type;
                return src0_type != GGML_TYPE_I32 && src0_type != GGML_TYPE_I16;
            } break;
        case GGML_OP_CONV_TRANSPOSE_1D:
            {
                ggml_type src0_type = op->src[0]->type;
                ggml_type src1_type = op->src[1]->type;
                if (src0_type == GGML_TYPE_F32 && src1_type == GGML_TYPE_F32) {
                    return true;
                }
                return false;
            } break;
        case GGML_OP_NONE:
        case GGML_OP_RESHAPE:
        case GGML_OP_VIEW:
        case GGML_OP_PERMUTE:
        case GGML_OP_TRANSPOSE:
        case GGML_OP_NORM:
        case GGML_OP_ADD:
        case GGML_OP_ADD1:
        case GGML_OP_SUB:
        case GGML_OP_MUL:
        case GGML_OP_DIV:
        case GGML_OP_RMS_NORM:
        case GGML_OP_SCALE:
        case GGML_OP_SQR:
        case GGML_OP_SQRT:
        case GGML_OP_SIN:
        case GGML_OP_COS:
        case GGML_OP_CLAMP:
            return true;
        case GGML_OP_CONT:
            return op->src[0]->type != GGML_TYPE_BF16;
        case GGML_OP_DIAG_MASK_INF:
        case GGML_OP_SOFT_MAX:
            return true;
        case GGML_OP_ROPE:
            return ggml_is_contiguous(op->src[0]);
        case GGML_OP_IM2COL:
            return op->src[0]->type == GGML_TYPE_F16;
        case GGML_OP_POOL_2D:
        case GGML_OP_SUM:
        case GGML_OP_SUM_ROWS:
        case GGML_OP_ARGSORT:
        case GGML_OP_ACC:
        case GGML_OP_GROUP_NORM:
        case GGML_OP_UPSCALE:
        case GGML_OP_PAD:
        case GGML_OP_ARANGE:
        case GGML_OP_TIMESTEP_EMBEDDING:
        case GGML_OP_LEAKY_RELU:
        case GGML_OP_RWKV_WKV:
            return true;
        case GGML_OP_FLASH_ATTN_EXT:
#if defined(GGML_USE_HIPBLAS) && defined(__HIP_PLATFORM_AMD__)
            return (op->src[0]->ne[0] == 64 && op->src[1]->type == GGML_TYPE_F16) || op->src[0]->ne[0] == 128;
#else
            if (op->src[0]->ne[0] == 128) {
                return true;
            }
            if (op->src[0]->ne[0] ==  64 && op->src[1]->type == GGML_TYPE_F16) {
                return true;
            }
            return ggml_cuda_info().devices[cuda_ctx->device].cc >= CC_VOLTA &&
                op->src[1]->type == GGML_TYPE_F16 && op->src[2]->type == GGML_TYPE_F16;
#endif // defined(GGML_USE_HIPBLAS) && defined(__HIP_PLATFORM_AMD__)
        case GGML_OP_CROSS_ENTROPY_LOSS:
        case GGML_OP_CROSS_ENTROPY_LOSS_BACK:
        case GGML_OP_OPT_STEP_ADAMW:
            return true;
        default:
            return false;
    }

    GGML_UNUSED(backend);
}

GGML_CALL static bool ggml_backend_cuda_supports_buft(ggml_backend_t backend, ggml_backend_buffer_type_t buft) {
    if (ggml_backend_buft_is_cuda_split(buft)) {
        return true;
    }

    if (ggml_backend_buft_is_cuda(buft)) {
        ggml_backend_cuda_context * cuda_ctx = (ggml_backend_cuda_context *)backend->context;
        ggml_backend_cuda_buffer_type_context * buft_ctx = (ggml_backend_cuda_buffer_type_context *)buft->context;
        return buft_ctx->device == cuda_ctx->device;
    }

    return false;
}

GGML_CALL static bool ggml_backend_cuda_offload_op(ggml_backend_t backend, const ggml_tensor * op) {
    const int min_batch_size = 32;

    return (op->ne[1] >= min_batch_size && op->op != GGML_OP_GET_ROWS) ||
           (op->ne[2] >= min_batch_size && op->op == GGML_OP_MUL_MAT_ID);

    GGML_UNUSED(backend);
}

static ggml_backend_event_t ggml_backend_cuda_event_new(ggml_backend_t backend) {
#ifdef GGML_CUDA_NO_PEER_COPY
    return nullptr;
#else
    ggml_backend_cuda_context * cuda_ctx = (ggml_backend_cuda_context *)backend->context;

    ggml_cuda_set_device(cuda_ctx->device);

    cudaEvent_t event;
    CUDA_CHECK(cudaEventCreateWithFlags(&event, cudaEventDisableTiming));

    return new ggml_backend_event {
        /* .backend = */ backend,
        /* .context = */ event,
    };
#endif
}

static void ggml_backend_cuda_event_free(ggml_backend_event_t event) {
    CUDA_CHECK(cudaEventDestroy((cudaEvent_t)event->context));

    delete event;
}

static void ggml_backend_cuda_event_record(ggml_backend_event_t event) {
    ggml_backend_cuda_context * cuda_ctx = (ggml_backend_cuda_context *)event->backend->context;

    CUDA_CHECK(cudaEventRecord((cudaEvent_t)event->context, cuda_ctx->stream()));
}

static void ggml_backend_cuda_event_wait(ggml_backend_t backend, ggml_backend_event_t event) {
    ggml_backend_cuda_context * cuda_ctx = (ggml_backend_cuda_context *)backend->context;

    if (ggml_backend_is_cuda(event->backend)) {
        CUDA_CHECK(cudaStreamWaitEvent(cuda_ctx->stream(), (cudaEvent_t)event->context, 0));
    } else {
#if 0
        // untested
        auto wait_fn = [](void * user_data) {
            ggml_backend_event_t event = (ggml_backend_event_t)user_data;
            ggml_backend_event_synchronize(event);
        };

        CUDA_CHECK(cudaLaunchHostFunc(cuda_ctx->stream(), wait_fn, event));
#endif
        GGML_ABORT("fatal error");
    }
}

static void ggml_backend_cuda_event_synchronize(ggml_backend_event_t event) {
    CUDA_CHECK(cudaEventSynchronize((cudaEvent_t)event->context));
}

static ggml_backend_i ggml_backend_cuda_interface = {
    /* .get_name                = */ ggml_backend_cuda_name,
    /* .free                    = */ ggml_backend_cuda_free,
    /* .get_default_buffer_type = */ ggml_backend_cuda_get_default_buffer_type,
    /* .set_tensor_async        = */ ggml_backend_cuda_set_tensor_async,
    /* .get_tensor_async        = */ ggml_backend_cuda_get_tensor_async,
    /* .cpy_tensor_async        = */ ggml_backend_cuda_cpy_tensor_async,
    /* .synchronize             = */ ggml_backend_cuda_synchronize,
    /* .graph_plan_create       = */ NULL,
    /* .graph_plan_free         = */ NULL,
    /* .graph_plan_update       = */ NULL,
    /* .graph_plan_compute      = */ NULL,
    /* .graph_compute           = */ ggml_backend_cuda_graph_compute,
    /* .supports_op             = */ ggml_backend_cuda_supports_op,
    /* .supports_buft           = */ ggml_backend_cuda_supports_buft,
    /* .offload_op              = */ ggml_backend_cuda_offload_op,
    /* .event_new               = */ ggml_backend_cuda_event_new,
    /* .event_free              = */ ggml_backend_cuda_event_free,
    /* .event_record            = */ ggml_backend_cuda_event_record,
    /* .event_wait              = */ ggml_backend_cuda_event_wait,
    /* .event_synchronize       = */ ggml_backend_cuda_event_synchronize,
};

static ggml_guid_t ggml_backend_cuda_guid() {
    static ggml_guid guid = { 0x2c, 0xdd, 0xe8, 0x1c, 0x65, 0xb3, 0x65, 0x73, 0x6a, 0x12, 0x88, 0x61, 0x1c, 0xc9, 0xdc, 0x25 };
    return &guid;
}

GGML_CALL ggml_backend_t ggml_backend_cuda_init(int device) {
    if (device < 0 || device >= ggml_backend_cuda_get_device_count()) {
        GGML_CUDA_LOG_ERROR("%s: invalid device %d\n", __func__, device);
        return nullptr;
    }

    ggml_backend_cuda_context * ctx = new ggml_backend_cuda_context(device);
    if (ctx == nullptr) {
        GGML_CUDA_LOG_ERROR("%s: failed to allocate context\n", __func__);
        return nullptr;
    }

    ggml_backend_t cuda_backend = new ggml_backend {
        /* .guid      = */ ggml_backend_cuda_guid(),
        /* .interface = */ ggml_backend_cuda_interface,
        /* .context   = */ ctx
    };

    return cuda_backend;
}

GGML_CALL bool ggml_backend_is_cuda(ggml_backend_t backend) {
    return backend != NULL && ggml_guid_matches(backend->guid, ggml_backend_cuda_guid());
}

GGML_CALL int ggml_backend_cuda_get_device_count() {
    return ggml_cuda_info().device_count;
}

GGML_CALL void ggml_backend_cuda_get_device_description(int device, char * description, size_t description_size) {
    cudaDeviceProp prop;
    CUDA_CHECK(cudaGetDeviceProperties(&prop, device));
    snprintf(description, description_size, "%s", prop.name);
}

GGML_CALL void ggml_backend_cuda_get_device_memory(int device, size_t * free, size_t * total) {
    ggml_cuda_set_device(device);

    CUDA_CHECK(cudaMemGetInfo(free, total));
}

GGML_CALL bool ggml_backend_cuda_register_host_buffer(void * buffer, size_t size) {
    if (getenv("GGML_CUDA_REGISTER_HOST") == nullptr) {
        return false;
    }

#if CUDART_VERSION >= 11100 || defined(GGML_USE_MUSA)
    cudaError_t err = cudaHostRegister(buffer, size, cudaHostRegisterPortable | cudaHostRegisterReadOnly);
    if (err != cudaSuccess) {
        // clear the error
        cudaGetLastError();

        GGML_CUDA_LOG_WARN("%s: failed to register %.2f MiB of pinned memory: %s\n", __func__,
                           size / 1024.0 / 1024.0, cudaGetErrorString(err));
        return false;
    }
    return true;
#else
    return false;
#endif
}

GGML_CALL void ggml_backend_cuda_unregister_host_buffer(void * buffer) {
    if (getenv("GGML_CUDA_REGISTER_HOST") == nullptr) {
        return;
    }

    cudaError_t err = cudaHostUnregister(buffer);
    if (err != cudaSuccess) {
        // clear the error
        cudaGetLastError();
    }
}

// backend registry
GGML_CALL static ggml_backend_t ggml_backend_reg_cuda_init(const char * params, void * user_data) {
    ggml_backend_t cuda_backend = ggml_backend_cuda_init((int) (intptr_t) user_data);
    return cuda_backend;

    GGML_UNUSED(params);
}

extern "C" GGML_CALL int ggml_backend_cuda_reg_devices();

GGML_CALL int ggml_backend_cuda_reg_devices() {
    int device_count = ggml_backend_cuda_get_device_count();
    //int device_count = 1; // DEBUG: some tools require delaying CUDA initialization
    for (int i = 0; i < device_count; i++) {
        char name[128];
        snprintf(name, sizeof(name), "%s%d", GGML_CUDA_NAME, i);
        ggml_backend_register(name, ggml_backend_reg_cuda_init, ggml_backend_cuda_buffer_type(i), (void *) (intptr_t) i);
    }
    return device_count;
}<|MERGE_RESOLUTION|>--- conflicted
+++ resolved
@@ -2349,16 +2349,13 @@
         case GGML_OP_CROSS_ENTROPY_LOSS:
             ggml_cuda_cross_entropy_loss(ctx, dst);
             break;
-<<<<<<< HEAD
         case GGML_OP_RWKV_WKV:
             ggml_cuda_op_rwkv_wkv(ctx, dst);
-=======
         case GGML_OP_CROSS_ENTROPY_LOSS_BACK:
             ggml_cuda_cross_entropy_loss_back(ctx, dst);
             break;
         case GGML_OP_OPT_STEP_ADAMW:
             ggml_cuda_opt_step_adamw(ctx, dst);
->>>>>>> d09770ca
             break;
         default:
             return false;
