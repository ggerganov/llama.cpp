// Note: porting this file to C++ is a work in progress

#ifdef _WIN32
#define WIN32_LEAN_AND_MEAN
#ifndef NOMINMAX
#   define NOMINMAX
#endif
#include <windows.h>
#endif

#include "ggml-backend-impl.h"
#include "ggml-alloc.h"
#include "ggml-impl.h"

#include <assert.h>
#include <limits.h>
#include <stdarg.h>
#include <stdio.h>
#include <stdlib.h>
#include <string.h>
#include <string>
#include <vector>

#ifdef __APPLE__
#include <sys/types.h>
#include <sys/sysctl.h>
#endif


// backend buffer type

const char * ggml_backend_buft_name(ggml_backend_buffer_type_t buft) {
    return buft->iface.get_name(buft);
}

ggml_backend_buffer_t ggml_backend_buft_alloc_buffer(ggml_backend_buffer_type_t buft, size_t size) {
    return buft->iface.alloc_buffer(buft, size);
}

size_t ggml_backend_buft_get_alignment(ggml_backend_buffer_type_t buft) {
    return buft->iface.get_alignment(buft);
}

size_t ggml_backend_buft_get_max_size(ggml_backend_buffer_type_t buft) {
    // get_max_size is optional, defaults to SIZE_MAX
    if (buft->iface.get_max_size) {
        return buft->iface.get_max_size(buft);
    }
    return SIZE_MAX;
}

size_t ggml_backend_buft_get_alloc_size(ggml_backend_buffer_type_t buft, struct ggml_tensor * tensor) {
    // get_alloc_size is optional, defaults to ggml_nbytes
    if (buft->iface.get_alloc_size) {
        size_t size = buft->iface.get_alloc_size(buft, tensor);
        assert(size >= ggml_nbytes(tensor));
        return size;
    }
    return ggml_nbytes(tensor);
}

bool ggml_backend_buft_is_host(ggml_backend_buffer_type_t buft) {
    if (buft->iface.is_host) {
        return buft->iface.is_host(buft);
    }
    return false;
}

ggml_backend_dev_t ggml_backend_buft_get_device(ggml_backend_buffer_type_t buft) {
    return buft->device;
}

// backend buffer

ggml_backend_buffer_t ggml_backend_buffer_init(
               ggml_backend_buffer_type_t buft,
        struct ggml_backend_buffer_i      iface,
               void *                     context,
               size_t                     size) {
    ggml_backend_buffer_t buffer = new ggml_backend_buffer {
        /* .interface = */ iface,
        /* .buft      = */ buft,
        /* .context   = */ context,
        /* .size      = */ size,
        /* .usage     = */ GGML_BACKEND_BUFFER_USAGE_ANY
    };

    return buffer;
}

const char * ggml_backend_buffer_name(ggml_backend_buffer_t buffer) {
    return buffer->iface.get_name(buffer);
}

void ggml_backend_buffer_free(ggml_backend_buffer_t buffer) {
    if (buffer == NULL) {
        return;
    }

    if (buffer->iface.free_buffer != NULL) {
        buffer->iface.free_buffer(buffer);
    }
    delete buffer;
}

size_t ggml_backend_buffer_get_size(ggml_backend_buffer_t buffer) {
    return buffer->size;
}

void * ggml_backend_buffer_get_base(ggml_backend_buffer_t buffer) {
    void * base = buffer->iface.get_base(buffer);

    GGML_ASSERT(base != NULL && "backend buffer base cannot be NULL");

    return base;
}

void ggml_backend_buffer_init_tensor(ggml_backend_buffer_t buffer, struct ggml_tensor * tensor) {
    // init_tensor is optional
    if (buffer->iface.init_tensor) {
        buffer->iface.init_tensor(buffer, tensor);
    }
}

size_t ggml_backend_buffer_get_alignment(ggml_backend_buffer_t buffer) {
    return ggml_backend_buft_get_alignment(ggml_backend_buffer_get_type(buffer));
}

size_t ggml_backend_buffer_get_max_size(ggml_backend_buffer_t buffer) {
    return ggml_backend_buft_get_max_size(ggml_backend_buffer_get_type(buffer));
}

size_t ggml_backend_buffer_get_alloc_size(ggml_backend_buffer_t buffer, struct ggml_tensor * tensor) {
    return ggml_backend_buft_get_alloc_size(ggml_backend_buffer_get_type(buffer), tensor);
}

void ggml_backend_buffer_clear(ggml_backend_buffer_t buffer, uint8_t value) {
    buffer->iface.clear(buffer, value);
}

bool ggml_backend_buffer_is_host(ggml_backend_buffer_t buffer) {
    return ggml_backend_buft_is_host(ggml_backend_buffer_get_type(buffer));
}

void ggml_backend_buffer_set_usage(ggml_backend_buffer_t buffer, enum ggml_backend_buffer_usage usage) {
    buffer->usage = usage;

    // FIXME: add a generic callback to the buffer interface
    if (ggml_backend_buffer_is_multi_buffer(buffer)) {
        ggml_backend_multi_buffer_set_usage(buffer, usage);
    }
}

enum ggml_backend_buffer_usage ggml_backend_buffer_get_usage(ggml_backend_buffer_t buffer) {
    return buffer->usage;
}

ggml_backend_buffer_type_t ggml_backend_buffer_get_type(ggml_backend_buffer_t buffer) {
    return buffer->buft;
}

void ggml_backend_buffer_reset(ggml_backend_buffer_t buffer) {
    if (buffer->iface.reset) {
        buffer->iface.reset(buffer);
    }
}

bool ggml_backend_buffer_copy_tensor(const struct ggml_tensor * src, struct ggml_tensor * dst) {
    ggml_backend_buffer_t dst_buf = dst->view_src ? dst->view_src->buffer : dst->buffer;
    if (dst_buf->iface.cpy_tensor) {
        return dst_buf->iface.cpy_tensor(dst_buf, src, dst);
    }
    return false;
}

// backend

ggml_guid_t ggml_backend_guid(ggml_backend_t backend) {
    if (backend == NULL) {
        return NULL;
    }
    return backend->guid;
}

const char * ggml_backend_name(ggml_backend_t backend) {
    if (backend == NULL) {
        return "NULL";
    }
    return backend->iface.get_name(backend);
}

void ggml_backend_free(ggml_backend_t backend) {
    if (backend == NULL) {
        return;
    }

    backend->iface.free(backend);
}

ggml_backend_buffer_type_t ggml_backend_get_default_buffer_type(ggml_backend_t backend) {
    return backend->iface.get_default_buffer_type(backend);
}

ggml_backend_buffer_t ggml_backend_alloc_buffer(ggml_backend_t backend, size_t size) {
    return ggml_backend_buft_alloc_buffer(ggml_backend_get_default_buffer_type(backend), size);
}

size_t ggml_backend_get_alignment(ggml_backend_t backend) {
    return ggml_backend_buft_get_alignment(ggml_backend_get_default_buffer_type(backend));
}

size_t ggml_backend_get_max_size(ggml_backend_t backend) {
    return ggml_backend_buft_get_max_size(ggml_backend_get_default_buffer_type(backend));
}

void ggml_backend_tensor_set_async(ggml_backend_t backend, struct ggml_tensor * tensor, const void * data, size_t offset, size_t size) {
    GGML_ASSERT(tensor->data != NULL && "tensor not allocated");
    GGML_ASSERT(offset + size <= ggml_nbytes(tensor) && "tensor write out of bounds");

    if (backend->iface.set_tensor_async == NULL) {
        ggml_backend_tensor_set(tensor, data, offset, size);
    } else {
        backend->iface.set_tensor_async(backend, tensor, data, offset, size);
    }
}

void ggml_backend_tensor_get_async(ggml_backend_t backend, const struct ggml_tensor * tensor, void * data, size_t offset, size_t size) {
    GGML_ASSERT(tensor->data != NULL && "tensor not allocated");
    GGML_ASSERT(offset + size <= ggml_nbytes(tensor) && "tensor read out of bounds");

    if (backend->iface.get_tensor_async == NULL) {
        ggml_backend_tensor_get(tensor, data, offset, size);
    } else {
        backend->iface.get_tensor_async(backend, tensor, data, offset, size);
    }
}

void ggml_backend_tensor_set(struct ggml_tensor * tensor, const void * data, size_t offset, size_t size) {
    ggml_backend_buffer_t buf = tensor->view_src ? tensor->view_src->buffer : tensor->buffer;

    GGML_ASSERT(buf != NULL && "tensor buffer not set");
    GGML_ASSERT(tensor->data != NULL && "tensor not allocated");
    GGML_ASSERT(offset + size <= ggml_nbytes(tensor) && "tensor write out of bounds");

    if (!size) {
        return;
    }

    buf->iface.set_tensor(buf, tensor, data, offset, size);
}

void ggml_backend_tensor_get(const struct ggml_tensor * tensor, void * data, size_t offset, size_t size) {
    ggml_backend_buffer_t buf = tensor->view_src ? tensor->view_src->buffer : tensor->buffer;

    GGML_ASSERT(buf != NULL && "tensor buffer not set");
    GGML_ASSERT(tensor->data != NULL && "tensor not allocated");
    GGML_ASSERT(offset + size <= ggml_nbytes(tensor) && "tensor read out of bounds");

    if (!size) {
        return;
    }

    buf->iface.get_tensor(buf, tensor, data, offset, size);
}

GGML_API void ggml_backend_tensor_memset(struct ggml_tensor * tensor, uint8_t value, size_t offset, size_t size) {
    ggml_backend_buffer_t buf = tensor->view_src ? tensor->view_src->buffer : tensor->buffer;

    GGML_ASSERT(buf != NULL && "tensor buffer not set");
    GGML_ASSERT(tensor->data != NULL && "tensor not allocated");
    GGML_ASSERT(offset + size <= ggml_nbytes(tensor) && "tensor write out of bounds");

    if (!size) {
        return;
    }

    GGML_ASSERT(buf->iface.memset_tensor != NULL && "memset not supported by backend buffer");

    buf->iface.memset_tensor(buf, tensor, value, offset, size);
}

void ggml_backend_synchronize(ggml_backend_t backend) {
    if (backend->iface.synchronize == NULL) {
        return;
    }

    backend->iface.synchronize(backend);
}

ggml_backend_graph_plan_t ggml_backend_graph_plan_create(ggml_backend_t backend, struct ggml_cgraph * cgraph) {
    GGML_ASSERT(backend->iface.graph_plan_create != NULL);

    return backend->iface.graph_plan_create(backend, cgraph);
}

void ggml_backend_graph_plan_free(ggml_backend_t backend, ggml_backend_graph_plan_t plan) {
    GGML_ASSERT(backend->iface.graph_plan_free != NULL);

    backend->iface.graph_plan_free(backend, plan);
}

enum ggml_status ggml_backend_graph_plan_compute(ggml_backend_t backend, ggml_backend_graph_plan_t plan) {
    GGML_ASSERT(backend->iface.graph_plan_compute != NULL);

    return backend->iface.graph_plan_compute(backend, plan);
}

enum ggml_status ggml_backend_graph_compute(ggml_backend_t backend, struct ggml_cgraph * cgraph) {
    enum ggml_status err = ggml_backend_graph_compute_async(backend, cgraph);
    ggml_backend_synchronize(backend);
    return err;
}

enum ggml_status ggml_backend_graph_compute_async(ggml_backend_t backend, struct ggml_cgraph * cgraph) {
    return backend->iface.graph_compute(backend, cgraph);
}

bool ggml_backend_supports_op(ggml_backend_t backend, const struct ggml_tensor * op) {
    // helper to ease transition to device interface
    if (backend->device) {
        return ggml_backend_dev_supports_op(backend->device, op);
    }

    return backend->iface.supports_op(backend, op);
}

bool ggml_backend_supports_buft(ggml_backend_t backend, ggml_backend_buffer_type_t buft) {
    // helper to ease transition to device interface
    if (backend->device) {
        return ggml_backend_dev_supports_buft(backend->device, buft);
    }

    return backend->iface.supports_buft(backend, buft);
}

bool ggml_backend_offload_op(ggml_backend_t backend, const struct ggml_tensor * op) {
    // helper to ease transition to device interface
    if (backend->device) {
        return ggml_backend_dev_offload_op(backend->device, op);
    }

    if (backend->iface.offload_op != NULL) {
        return backend->iface.offload_op(backend, op);
    }
    return false;
}

ggml_backend_dev_t ggml_backend_get_device(ggml_backend_t backend) {
    return backend->device;
}

// backend copy

static bool ggml_are_same_layout(const struct ggml_tensor * a, const struct ggml_tensor * b) {
    if (a->type != b->type) {
        return false;
    }
    for (int i = 0; i < GGML_MAX_DIMS; i++) {
        if (a->ne[i] != b->ne[i]) {
            return false;
        }
        if (a->nb[i] != b->nb[i]) {
            return false;
        }
    }
    return true;
}

void ggml_backend_tensor_copy(struct ggml_tensor * src, struct ggml_tensor * dst) {
    GGML_ASSERT(ggml_are_same_layout(src, dst) && "cannot copy tensors with different layouts");

    if (src == dst) {
        return;
    }

    if (ggml_backend_buffer_is_host(src->buffer)) {
        ggml_backend_tensor_set(dst, src->data, 0, ggml_nbytes(src));
    } else if (ggml_backend_buffer_is_host(dst->buffer)) {
        ggml_backend_tensor_get(src, dst->data, 0, ggml_nbytes(src));
    } else if (!ggml_backend_buffer_copy_tensor(src, dst)) {
#ifndef NDEBUG
        GGML_LOG_DEBUG("%s: warning: slow copy from %s to %s\n", __func__, ggml_backend_buffer_name(src->buffer), ggml_backend_buffer_name(dst->buffer));
#endif
        size_t nbytes = ggml_nbytes(src);
        void * data = malloc(nbytes);
        ggml_backend_tensor_get(src, data, 0, nbytes);
        ggml_backend_tensor_set(dst, data, 0, nbytes);
        free(data);
    }
}

void ggml_backend_tensor_copy_async(ggml_backend_t backend_src, ggml_backend_t backend_dst, struct ggml_tensor * src, struct ggml_tensor * dst) {
    GGML_ASSERT(ggml_are_same_layout(src, dst) && "cannot copy tensors with different layouts");

    if (src == dst) {
        return;
    }

    if (backend_dst->iface.cpy_tensor_async != NULL) {
        if (backend_dst->iface.cpy_tensor_async(backend_src, backend_dst, src, dst)) {
            return;
        }
    }

    // an async copy would normally happen after all the queued operations on both backends are completed
    // to simulate the same behavior, we need to synchronize both backends first, and do a blocking copy
    ggml_backend_synchronize(backend_src);
    ggml_backend_synchronize(backend_dst);
    ggml_backend_tensor_copy(src, dst);
}

// events

ggml_backend_event_t ggml_backend_event_new(ggml_backend_dev_t device) {
    // null device is allowed for the transition period to the device interface
    if (device == NULL || device->iface.event_new == NULL) {
        return NULL;
    }
    return device->iface.event_new(device);
}

void ggml_backend_event_free(ggml_backend_event_t event) {
    if (event == NULL) {
        return;
    }
    event->device->iface.event_free(event->device, event);
}

void ggml_backend_event_record(ggml_backend_event_t event, ggml_backend_t backend) {
    GGML_ASSERT(backend->iface.event_record != NULL);

    backend->iface.event_record(backend, event);
}

void ggml_backend_event_synchronize(ggml_backend_event_t event) {
    GGML_ASSERT(event->device->iface.event_synchronize);

    event->device->iface.event_synchronize(event->device, event);
}

void ggml_backend_event_wait(ggml_backend_t backend, ggml_backend_event_t event) {
    GGML_ASSERT(backend->iface.event_wait != NULL);

    backend->iface.event_wait(backend, event);
}

// Backend device

const char * ggml_backend_dev_name(ggml_backend_dev_t device) {
    return device->iface.get_name(device);
}

const char * ggml_backend_dev_description(ggml_backend_dev_t device) {
    return device->iface.get_description(device);
}

void ggml_backend_dev_memory(ggml_backend_dev_t device, size_t * free, size_t * total) {
    device->iface.get_memory(device, free, total);
}

enum ggml_backend_dev_type ggml_backend_dev_type(ggml_backend_dev_t device) {
    return device->iface.get_type(device);
}

void ggml_backend_dev_get_props(ggml_backend_dev_t device, struct ggml_backend_dev_props * props) {
    memset(props, 0, sizeof(*props));
    device->iface.get_props(device, props);
}

ggml_backend_reg_t ggml_backend_dev_backend_reg(ggml_backend_dev_t device) {
    return device->reg;
}

ggml_backend_t ggml_backend_dev_init(ggml_backend_dev_t device, const char * params) {
    return device->iface.init_backend(device, params);
}

ggml_backend_buffer_type_t ggml_backend_dev_buffer_type(ggml_backend_dev_t device) {
    return device->iface.get_buffer_type(device);
}

ggml_backend_buffer_type_t ggml_backend_dev_host_buffer_type(ggml_backend_dev_t device) {
    if (device->iface.get_host_buffer_type == NULL) {
        return NULL;
    }

    return device->iface.get_host_buffer_type(device);
}

ggml_backend_buffer_t ggml_backend_dev_buffer_from_host_ptr(ggml_backend_dev_t device, void * ptr, size_t size, size_t max_tensor_size) {
    return device->iface.buffer_from_host_ptr(device, ptr, size, max_tensor_size);
}

bool ggml_backend_dev_supports_op(ggml_backend_dev_t device, const struct ggml_tensor * op) {
    return device->iface.supports_op(device, op);
}

bool ggml_backend_dev_supports_buft(ggml_backend_dev_t device, ggml_backend_buffer_type_t buft) {
    return device->iface.supports_buft(device, buft);
}

bool ggml_backend_dev_offload_op(ggml_backend_dev_t device, const struct ggml_tensor * op) {
    if (device->iface.offload_op != NULL) {
        return device->iface.offload_op(device, op);
    }

    return false;
}

// Backend (reg)

const char * ggml_backend_reg_name(ggml_backend_reg_t reg) {
    return reg->iface.get_name(reg);
}

size_t ggml_backend_reg_dev_count(ggml_backend_reg_t reg) {
    return reg->iface.get_device_count(reg);
}

ggml_backend_dev_t ggml_backend_reg_dev_get(ggml_backend_reg_t reg, size_t index) {
    return reg->iface.get_device(reg, index);
}

void * ggml_backend_reg_get_proc_address(ggml_backend_reg_t reg, const char * name) {
    if (!reg->iface.get_proc_address) {
        return NULL;
    }
    return reg->iface.get_proc_address(reg, name);
}

// Backend registry

#ifdef GGML_USE_CUDA
#include "ggml-cuda.h"
#endif

#ifdef GGML_USE_METAL
#include "ggml-metal.h"
#endif

<<<<<<< HEAD
#ifdef GGML_USE_SYCL
#include "ggml-sycl.h"
=======
#ifdef GGML_USE_VULKAN
#include "ggml-vulkan.h"
>>>>>>> 3752217e
#endif

#ifdef GGML_USE_BLAS
#include "ggml-blas.h"
#endif

#ifdef GGML_USE_RPC
#include "ggml-rpc.h"
#endif

struct ggml_backend_registry {
    std::vector<ggml_backend_reg_t> backends;
    std::vector<ggml_backend_dev_t> devices;

    ggml_backend_registry() {
#ifdef GGML_USE_CUDA
        register_backend(ggml_backend_cuda_reg());
#endif
#ifdef GGML_USE_METAL
        register_backend(ggml_backend_metal_reg());
#endif
<<<<<<< HEAD
#ifdef GGML_USE_SYCL
        register_backend(ggml_backend_sycl_reg());
=======
#ifdef GGML_USE_VULKAN
        register_backend(ggml_backend_vk_reg());
>>>>>>> 3752217e
#endif
#ifdef GGML_USE_BLAS
        register_backend(ggml_backend_blas_reg());
#endif
#ifdef GGML_USE_RPC
        register_backend(ggml_backend_rpc_reg());
#endif

<<<<<<< HEAD
        // TODO: vulkan, kompute, cann
=======
        // TODO: sycl, kompute, cann
>>>>>>> 3752217e

        register_backend(ggml_backend_cpu_reg());
    }

    void register_backend(ggml_backend_reg_t reg) {
#ifndef NDEBUG
        GGML_LOG_DEBUG("%s: registered backend %s (%zu devices)\n",
            __func__, ggml_backend_reg_name(reg), ggml_backend_reg_dev_count(reg));
#endif
        backends.push_back(reg);
        for (size_t i = 0; i < ggml_backend_reg_dev_count(reg); i++) {
            register_device(ggml_backend_reg_dev_get(reg, i));
        }
    }

    void register_device(ggml_backend_dev_t device) {
#ifndef NDEBUG
        GGML_LOG_DEBUG("%s: registered device %s (%s)\n", __func__, ggml_backend_dev_name(device), ggml_backend_dev_description(device));
#endif
        devices.push_back(device);
    }
};

static ggml_backend_registry & get_reg() {
    static ggml_backend_registry reg;
    return reg;
}

// Internal API
void ggml_backend_register(ggml_backend_reg_t reg) {
    get_reg().register_backend(reg);
}

void ggml_backend_device_register(ggml_backend_dev_t device) {
    get_reg().register_device(device);
}

// Backend (reg) enumeration
size_t ggml_backend_reg_count() {
    return get_reg().backends.size();
}

ggml_backend_reg_t ggml_backend_reg_get(size_t index) {
    GGML_ASSERT(index < ggml_backend_reg_count());
    return get_reg().backends[index];
}

ggml_backend_reg_t ggml_backend_reg_by_name(const char * name) {
    for (size_t i = 0; i < ggml_backend_reg_count(); i++) {
        ggml_backend_reg_t reg = ggml_backend_reg_get(i);
        if (strcmp(ggml_backend_reg_name(reg), name) == 0) {
            return reg;
        }
    }
    return NULL;
}

// Device enumeration
size_t ggml_backend_dev_count() {
    return get_reg().devices.size();
}

ggml_backend_dev_t ggml_backend_dev_get(size_t index) {
    GGML_ASSERT(index < ggml_backend_dev_count());
    return get_reg().devices[index];
}

ggml_backend_dev_t ggml_backend_dev_by_name(const char * name) {
    for (size_t i = 0; i < ggml_backend_dev_count(); i++) {
        ggml_backend_dev_t dev = ggml_backend_dev_get(i);
        if (strcmp(ggml_backend_dev_name(dev), name) == 0) {
            return dev;
        }
    }
    return NULL;
}

ggml_backend_dev_t ggml_backend_dev_by_type(enum ggml_backend_dev_type type) {
    for (size_t i = 0; i < ggml_backend_dev_count(); i++) {
        ggml_backend_dev_t dev = ggml_backend_dev_get(i);
        if (ggml_backend_dev_type(dev) == type) {
            return dev;
        }
    }
    return NULL;
}

// Convenience functions
ggml_backend_t ggml_backend_init_by_name(const char * name, const char * params) {
    ggml_backend_dev_t dev = ggml_backend_dev_by_name(name);
    if (!dev) {
        return NULL;
    }
    return ggml_backend_dev_init(dev, params);
}

ggml_backend_t ggml_backend_init_by_type(enum ggml_backend_dev_type type, const char * params) {
    ggml_backend_dev_t dev = ggml_backend_dev_by_type(type);
    if (!dev) {
        return NULL;
    }
    return ggml_backend_dev_init(dev, params);
}

ggml_backend_t ggml_backend_init_best(void) {
    ggml_backend_dev_t dev = ggml_backend_dev_by_type(GGML_BACKEND_DEVICE_TYPE_GPU_FULL);
    if (!dev) {
        dev = ggml_backend_dev_by_type(GGML_BACKEND_DEVICE_TYPE_CPU_FULL);
    }
    if (!dev) {
        return NULL;
    }
    return ggml_backend_dev_init(dev, NULL);
}

// backend CPU

static const char * ggml_backend_cpu_buffer_get_name(ggml_backend_buffer_t buffer) {
    return "CPU";

    GGML_UNUSED(buffer);
}

static void * ggml_backend_cpu_buffer_get_base(ggml_backend_buffer_t buffer) {
    uintptr_t data = (uintptr_t)buffer->context;

    // align the buffer
    if (data % TENSOR_ALIGNMENT != 0) {
        data = GGML_PAD(data, TENSOR_ALIGNMENT);
    }

    return (void *)data;
}

static void ggml_backend_cpu_buffer_free_buffer(ggml_backend_buffer_t buffer) {
    ggml_aligned_free(buffer->context, buffer->size);
}

static void ggml_backend_cpu_buffer_memset_tensor(ggml_backend_buffer_t buffer, struct ggml_tensor * tensor, uint8_t value, size_t offset, size_t size) {
    memset((char *)tensor->data + offset, value, size);

    GGML_UNUSED(buffer);
}

static void ggml_backend_cpu_buffer_set_tensor(ggml_backend_buffer_t buffer, struct ggml_tensor * tensor, const void * data, size_t offset, size_t size) {
    memcpy((char *)tensor->data + offset, data, size);

    GGML_UNUSED(buffer);
}

static void ggml_backend_cpu_buffer_get_tensor(ggml_backend_buffer_t buffer, const struct ggml_tensor * tensor, void * data, size_t offset, size_t size) {
    memcpy(data, (const char *)tensor->data + offset, size);

    GGML_UNUSED(buffer);
}

static bool ggml_backend_cpu_buffer_cpy_tensor(ggml_backend_buffer_t buffer, const struct ggml_tensor * src, struct ggml_tensor * dst) {
    if (ggml_backend_buffer_is_host(src->buffer)) {
        memcpy(dst->data, src->data, ggml_nbytes(src));
        return true;
    }
    return false;

    GGML_UNUSED(buffer);
}

static void ggml_backend_cpu_buffer_clear(ggml_backend_buffer_t buffer, uint8_t value) {
    memset(buffer->context, value, buffer->size);
}

static const struct ggml_backend_buffer_i ggml_backend_cpu_buffer_i = {
    /* .get_name        = */ ggml_backend_cpu_buffer_get_name,
    /* .free_buffer     = */ ggml_backend_cpu_buffer_free_buffer,
    /* .get_base        = */ ggml_backend_cpu_buffer_get_base,
    /* .init_tensor     = */ NULL, // no initialization required
    /* .memset_tensor   = */ ggml_backend_cpu_buffer_memset_tensor,
    /* .set_tensor      = */ ggml_backend_cpu_buffer_set_tensor,
    /* .get_tensor      = */ ggml_backend_cpu_buffer_get_tensor,
    /* .cpy_tensor      = */ ggml_backend_cpu_buffer_cpy_tensor,
    /* .clear           = */ ggml_backend_cpu_buffer_clear,
    /* .reset           = */ NULL,
};

static const struct ggml_backend_buffer_i ggml_backend_cpu_buffer_from_ptr_i = {
    /* .get_name        = */ ggml_backend_cpu_buffer_get_name,
    /* .free_buffer     = */ NULL, // ptr is not owned by the buffer, so it does not need to be freed
    /* .get_base        = */ ggml_backend_cpu_buffer_get_base,
    /* .init_tensor     = */ NULL, // no initialization required
    /* .memset_tensor   = */ ggml_backend_cpu_buffer_memset_tensor,
    /* .set_tensor      = */ ggml_backend_cpu_buffer_set_tensor,
    /* .get_tensor      = */ ggml_backend_cpu_buffer_get_tensor,
    /* .cpy_tensor      = */ ggml_backend_cpu_buffer_cpy_tensor,
    /* .clear           = */ ggml_backend_cpu_buffer_clear,
    /* .reset           = */ NULL,
};

static const char * ggml_backend_cpu_buffer_type_get_name(ggml_backend_buffer_type_t buft) {
    return "CPU";

    GGML_UNUSED(buft);
}

static ggml_backend_buffer_t ggml_backend_cpu_buffer_type_alloc_buffer(ggml_backend_buffer_type_t buft, size_t size) {
    auto alloc_size = size;
    if (alloc_size == 0) {
        alloc_size = 1;
    }

    void * data = ggml_aligned_malloc(alloc_size);

    if (data == NULL) {
        GGML_LOG_ERROR("%s: failed to allocate buffer of size %zu\n", __func__, alloc_size);
        return NULL;
    }

    return ggml_backend_buffer_init(buft, ggml_backend_cpu_buffer_i, data, alloc_size);
}

static size_t ggml_backend_cpu_buffer_type_get_alignment(ggml_backend_buffer_type_t buft) {
    return TENSOR_ALIGNMENT;

    GGML_UNUSED(buft);
}

static bool ggml_backend_cpu_buffer_type_is_host(ggml_backend_buffer_type_t buft) {
    return true;

    GGML_UNUSED(buft);
}

ggml_backend_buffer_type_t ggml_backend_cpu_buffer_type(void) {
    static struct ggml_backend_buffer_type ggml_backend_cpu_buffer_type = {
        /* .iface   = */ {
            /* .get_name         = */ ggml_backend_cpu_buffer_type_get_name,
            /* .alloc_buffer     = */ ggml_backend_cpu_buffer_type_alloc_buffer,
            /* .get_alignment    = */ ggml_backend_cpu_buffer_type_get_alignment,
            /* .get_max_size     = */ NULL, // defaults to SIZE_MAX
            /* .get_alloc_size   = */ NULL, // defaults to ggml_nbytes
            /* .is_host          = */ ggml_backend_cpu_buffer_type_is_host,
        },
        /* .device  = */ ggml_backend_reg_dev_get(ggml_backend_cpu_reg(), 0),
        /* .context = */ NULL,
    };

    return &ggml_backend_cpu_buffer_type;
}

#ifdef GGML_USE_CPU_HBM

// buffer type HBM

#include <hbwmalloc.h>

static const char * ggml_backend_cpu_hbm_buffer_type_get_name(ggml_backend_buffer_type_t buft) {
    return "CPU_HBM";

    GGML_UNUSED(buft);
}

static const char * ggml_backend_cpu_hbm_buffer_get_name(ggml_backend_buffer_t buf) {
    return "CPU_HBM";

    GGML_UNUSED(buf);
}

static void ggml_backend_cpu_hbm_buffer_free_buffer(ggml_backend_buffer_t buffer) {
    hbw_free(buffer->context);
}

static ggml_backend_buffer_t ggml_backend_cpu_hbm_buffer_type_alloc_buffer(ggml_backend_buffer_type_t buft, size_t size) {
    //void * ptr = hbw_malloc(size);
    void * ptr;
    int result = hbw_posix_memalign(&ptr, ggml_backend_cpu_buffer_type_get_alignment(buft), size);
    if (result != 0) {
        GGML_LOG_ERROR("failed to allocate HBM buffer of size %zu\n", size);
        return NULL;
    }

    ggml_backend_buffer_t buffer = ggml_backend_cpu_buffer_from_ptr(ptr, size);
    buffer->buft = buft;
    buffer->iface.get_name = ggml_backend_cpu_hbm_buffer_get_name;
    buffer->iface.free_buffer = ggml_backend_cpu_hbm_buffer_free_buffer;

    return buffer;
}

ggml_backend_buffer_type_t ggml_backend_cpu_hbm_buffer_type(void) {
    static struct ggml_backend_buffer_type ggml_backend_cpu_buffer_type_hbm = {
        /* .iface    = */ {
            /* .get_name         = */ ggml_backend_cpu_hbm_buffer_type_get_name,
            /* .alloc_buffer     = */ ggml_backend_cpu_hbm_buffer_type_alloc_buffer,
            /* .get_alignment    = */ ggml_backend_cpu_buffer_type_get_alignment,
            /* .get_max_size     = */ NULL, // defaults to SIZE_MAX
            /* .get_alloc_size   = */ NULL, // defaults to ggml_nbytes
            /* .is_host          = */ ggml_backend_cpu_buffer_type_is_host,
        },
        /* .context  = */ NULL,
    };

    return &ggml_backend_cpu_buffer_type_hbm;
}
#endif

struct ggml_backend_cpu_context {
    int                 n_threads;
    ggml_threadpool_t   threadpool;

    uint8_t *           work_data;
    size_t              work_size;

    ggml_abort_callback abort_callback;
    void *              abort_callback_data;
};

static const char * ggml_backend_cpu_get_name(ggml_backend_t backend) {
    return "CPU";

    GGML_UNUSED(backend);
}

static void ggml_backend_cpu_free(ggml_backend_t backend) {
    struct ggml_backend_cpu_context * cpu_ctx = (struct ggml_backend_cpu_context *)backend->context;
    delete[] cpu_ctx->work_data;
    delete cpu_ctx;
    delete backend;
}

static ggml_backend_buffer_type_t ggml_backend_cpu_get_default_buffer_type(ggml_backend_t backend) {
    return ggml_backend_cpu_buffer_type();

    GGML_UNUSED(backend);
}

struct ggml_backend_plan_cpu {
    struct ggml_cplan cplan;
    struct ggml_cgraph cgraph;
};

static ggml_backend_graph_plan_t ggml_backend_cpu_graph_plan_create(ggml_backend_t backend, const struct ggml_cgraph * cgraph) {
    struct ggml_backend_cpu_context * cpu_ctx = (struct ggml_backend_cpu_context *)backend->context;

    struct ggml_backend_plan_cpu * cpu_plan = new ggml_backend_plan_cpu;

    cpu_plan->cplan = ggml_graph_plan(cgraph, cpu_ctx->n_threads, cpu_ctx->threadpool);
    cpu_plan->cgraph = *cgraph; // FIXME: deep copy

    if (cpu_plan->cplan.work_size > 0) {
        cpu_plan->cplan.work_data = new uint8_t[cpu_plan->cplan.work_size];
        if (cpu_plan->cplan.work_data == NULL) {
            delete cpu_plan;
            return NULL;
        }
    }

    cpu_plan->cplan.abort_callback      = cpu_ctx->abort_callback;
    cpu_plan->cplan.abort_callback_data = cpu_ctx->abort_callback_data;

    return cpu_plan;
}

static void ggml_backend_cpu_graph_plan_free(ggml_backend_t backend, ggml_backend_graph_plan_t plan) {
    struct ggml_backend_plan_cpu * cpu_plan = (struct ggml_backend_plan_cpu *)plan;

    delete[] cpu_plan->cplan.work_data;
    delete cpu_plan;

    GGML_UNUSED(backend);
}

static enum ggml_status ggml_backend_cpu_graph_plan_compute(ggml_backend_t backend, ggml_backend_graph_plan_t plan) {
    struct ggml_backend_plan_cpu * cpu_plan = (struct ggml_backend_plan_cpu *)plan;

    return ggml_graph_compute(&cpu_plan->cgraph, &cpu_plan->cplan);

    GGML_UNUSED(backend);
}

static enum ggml_status ggml_backend_cpu_graph_compute(ggml_backend_t backend, struct ggml_cgraph * cgraph) {
    struct ggml_backend_cpu_context * cpu_ctx = (struct ggml_backend_cpu_context *)backend->context;

    struct ggml_cplan cplan = ggml_graph_plan(cgraph, cpu_ctx->n_threads, cpu_ctx->threadpool);

    if (cpu_ctx->work_size < cplan.work_size) {
        delete[] cpu_ctx->work_data;
        cpu_ctx->work_data = new uint8_t[cplan.work_size];
        if (cpu_ctx->work_data == NULL) {
            cpu_ctx->work_size = 0;
            return GGML_STATUS_ALLOC_FAILED;
        }
        cpu_ctx->work_size = cplan.work_size;
    }
    cplan.work_data = (uint8_t *)cpu_ctx->work_data;

    cplan.abort_callback      = cpu_ctx->abort_callback;
    cplan.abort_callback_data = cpu_ctx->abort_callback_data;

    return ggml_graph_compute(cgraph, &cplan);
}

static const struct ggml_backend_i ggml_backend_cpu_i = {
    /* .get_name                = */ ggml_backend_cpu_get_name,
    /* .free                    = */ ggml_backend_cpu_free,
    /* .get_default_buffer_type = */ ggml_backend_cpu_get_default_buffer_type,
    /* .set_tensor_async        = */ NULL,
    /* .get_tensor_async        = */ NULL,
    /* .cpy_tensor_async        = */ NULL,
    /* .synchronize             = */ NULL,
    /* .graph_plan_create       = */ ggml_backend_cpu_graph_plan_create,
    /* .graph_plan_free         = */ ggml_backend_cpu_graph_plan_free,
    /* .graph_plan_update       = */ NULL,
    /* .graph_plan_compute      = */ ggml_backend_cpu_graph_plan_compute,
    /* .graph_compute           = */ ggml_backend_cpu_graph_compute,
    /* .supports_op             = */ NULL,
    /* .supports_buft           = */ NULL,
    /* .offload_op              = */ NULL,
    /* .event_record            = */ NULL,
    /* .event_wait              = */ NULL,
};

static ggml_guid_t ggml_backend_cpu_guid(void) {
    static ggml_guid guid = { 0xaa, 0x67, 0xc7, 0x43, 0x96, 0xe6, 0xa3, 0x8a, 0xe3, 0xaf, 0xea, 0x92, 0x36, 0xbc, 0xfc, 0x89 };
    return &guid;
}

ggml_backend_t ggml_backend_cpu_init(void) {
    struct ggml_backend_cpu_context * ctx = new ggml_backend_cpu_context;
    if (ctx == NULL) {
        return NULL;
    }

    ctx->n_threads           = GGML_DEFAULT_N_THREADS;
    ctx->threadpool          = NULL;
    ctx->work_data           = NULL;
    ctx->work_size           = 0;
    ctx->abort_callback      = NULL;
    ctx->abort_callback_data = NULL;

    ggml_backend_t cpu_backend = new ggml_backend {
        /* .guid      = */ ggml_backend_cpu_guid(),
        /* .interface = */ ggml_backend_cpu_i,
        /* .device    = */ ggml_backend_reg_dev_get(ggml_backend_cpu_reg(), 0),
        /* .context   = */ ctx,
    };

    if (cpu_backend == NULL) {
        delete ctx;
        return NULL;
    }

    return cpu_backend;
}

bool ggml_backend_is_cpu(ggml_backend_t backend) {
    return backend != NULL && ggml_guid_matches(backend->guid, ggml_backend_cpu_guid());
}

void ggml_backend_cpu_set_n_threads(ggml_backend_t backend_cpu, int n_threads) {
    GGML_ASSERT(ggml_backend_is_cpu(backend_cpu));

    struct ggml_backend_cpu_context * ctx = (struct ggml_backend_cpu_context *)backend_cpu->context;
    ctx->n_threads = n_threads;
}

void ggml_backend_cpu_set_threadpool(ggml_backend_t backend_cpu, ggml_threadpool_t threadpool) {
    GGML_ASSERT(ggml_backend_is_cpu(backend_cpu));

    struct ggml_backend_cpu_context * ctx = (struct ggml_backend_cpu_context *)backend_cpu->context;

    if (ctx->threadpool && ctx->threadpool != threadpool) {
        // already had a different threadpool, pause/suspend it before switching
        ggml_threadpool_pause(ctx->threadpool);
    }
    ctx->threadpool = threadpool;
}

void ggml_backend_cpu_set_abort_callback(ggml_backend_t backend_cpu, ggml_abort_callback abort_callback, void * abort_callback_data) {
    GGML_ASSERT(ggml_backend_is_cpu(backend_cpu));

    struct ggml_backend_cpu_context * ctx = (struct ggml_backend_cpu_context *)backend_cpu->context;
    ctx->abort_callback = abort_callback;
    ctx->abort_callback_data = abort_callback_data;
}

ggml_backend_buffer_t ggml_backend_cpu_buffer_from_ptr(void * ptr, size_t size) {
    GGML_ASSERT((uintptr_t)ptr % TENSOR_ALIGNMENT == 0 && "buffer pointer must be aligned");
    return ggml_backend_buffer_init(ggml_backend_cpu_buffer_type(), ggml_backend_cpu_buffer_from_ptr_i, ptr, size);
}

////////////////////////

struct ggml_backend_cpu_device_context {
    std::string description = "CPU";

    ggml_backend_cpu_device_context() {
#ifdef __APPLE__
        size_t len = 0;
        if (!sysctlbyname("machdep.cpu.brand_string", NULL, &len, NULL, 0)) {
            description.resize(len);
            sysctlbyname("machdep.cpu.brand_string", &description[0], &len, NULL, 0); // NOLINT
        }
#elif defined(__linux__)
        FILE * f = fopen("/proc/cpuinfo", "r");
        if (f) {
            char buf[1024];
            while (fgets(buf, sizeof(buf), f)) {
                if (strncmp(buf, "model name", 10) == 0) {
                    char * p = strchr(buf, ':');
                    if (p) {
                        p++;
                        while (std::isspace(*p)) {
                            p++;
                        }
                        while (std::isspace(p[strlen(p) - 1])) {
                            p[strlen(p) - 1] = '\0';
                        }
                        description = p;
                        break;
                    }
                }
            }
            fclose(f);
        }
#elif defined(_WIN32)
        HKEY hKey;
        if (RegOpenKeyEx(HKEY_LOCAL_MACHINE,
                        TEXT("HARDWARE\\DESCRIPTION\\System\\CentralProcessor\\0"),
                        0,
                        KEY_READ,
                        &hKey) == ERROR_SUCCESS) {
            DWORD cpu_brand_size = 0;
            if (RegQueryValueExA(hKey,
                                TEXT("ProcessorNameString"),
                                NULL,
                                NULL,
                                NULL,
                                &cpu_brand_size) == ERROR_SUCCESS) {
                description.resize(cpu_brand_size);
                if (RegQueryValueExA(hKey,
                                    TEXT("ProcessorNameString"),
                                    NULL,
                                    NULL,
                                    (LPBYTE)&description[0], // NOLINT
                                    &cpu_brand_size) == ERROR_SUCCESS) {
                    if (description.find('\0') != std::string::npos) {
                        description.resize(description.find('\0'));
                    }
                }
            }
            RegCloseKey(hKey);
        }
#endif
    }
};

static const char * ggml_backend_cpu_device_get_name(ggml_backend_dev_t dev) {
    return "CPU";

    GGML_UNUSED(dev);
}

static const char * ggml_backend_cpu_device_get_description(ggml_backend_dev_t dev) {
    struct ggml_backend_cpu_device_context * ctx = (struct ggml_backend_cpu_device_context *)dev->context;

    return ctx->description.c_str();
}

static void ggml_backend_cpu_device_get_memory(ggml_backend_dev_t dev, size_t * free, size_t * total) {
    // TODO
    *free = 0;
    *total = 0;

    GGML_UNUSED(dev);
}

static enum ggml_backend_dev_type ggml_backend_cpu_device_get_type(ggml_backend_dev_t dev) {
    return GGML_BACKEND_DEVICE_TYPE_CPU_FULL;

    GGML_UNUSED(dev);
}

static void ggml_backend_cpu_device_get_props(ggml_backend_dev_t dev, struct ggml_backend_dev_props * props) {
    props->name        = ggml_backend_cpu_device_get_name(dev);
    props->description = ggml_backend_cpu_device_get_description(dev);
    props->type        = ggml_backend_cpu_device_get_type(dev);
    ggml_backend_cpu_device_get_memory(dev, &props->memory_free, &props->memory_total);
    props->caps = {
        /* .async                 = */ false,
        /* .host_buffer           = */ false,
        /* .buffer_from_host_ptr  = */ true,
        /* .events                = */ false,
    };
}

static ggml_backend_t ggml_backend_cpu_device_init(ggml_backend_dev_t dev, const char * params) {
    return ggml_backend_cpu_init();

    GGML_UNUSED(dev);
    GGML_UNUSED(params);
}

static ggml_backend_buffer_type_t ggml_backend_cpu_device_get_buffer_type(ggml_backend_dev_t dev) {
    return ggml_backend_cpu_buffer_type();

    GGML_UNUSED(dev);
}

static ggml_backend_buffer_t ggml_backend_cpu_device_buffer_from_ptr(ggml_backend_dev_t dev, void * ptr, size_t size, size_t max_tensor_size) {
    return ggml_backend_cpu_buffer_from_ptr(ptr, size);

    GGML_UNUSED(dev);
    GGML_UNUSED(max_tensor_size);
}

static bool ggml_backend_cpu_device_supports_op(ggml_backend_dev_t dev, const struct ggml_tensor * op) {
    switch (op->op) {
        case GGML_OP_CPY:
            return
                op->type != GGML_TYPE_IQ2_XXS &&
                op->type != GGML_TYPE_IQ2_XS  &&
                op->type != GGML_TYPE_IQ1_S   &&
                op->type != GGML_TYPE_IQ1_M; // missing type_traits.from_float
        case GGML_OP_MUL_MAT:
            return op->src[1]->type == GGML_TYPE_F32 || op->src[1]->type == ggml_get_type_traits(op->src[0]->type)->vec_dot_type;
        case GGML_OP_ROPE_BACK:
            return op->src[2] == NULL && (op->op_params[2] & 4) == 0;
        case GGML_OP_IM2COL_BACK:
            return op->src[0]->type == GGML_TYPE_F32 && op->src[1]->type == GGML_TYPE_F32;
        case GGML_OP_OUT_PROD:
            return (op->src[0]->type == GGML_TYPE_F32 || ggml_is_quantized(op->src[0]->type)) && op->src[1]->type == GGML_TYPE_F32;
        default:
            return true;
    }

    GGML_UNUSED(dev);
}

static bool ggml_backend_cpu_device_supports_buft(ggml_backend_dev_t dev, ggml_backend_buffer_type_t buft) {
    return ggml_backend_buft_is_host(buft);

    GGML_UNUSED(dev);
}

static const struct ggml_backend_device_i ggml_backend_cpu_device_i = {
    /* .get_name             = */ ggml_backend_cpu_device_get_name,
    /* .get_description      = */ ggml_backend_cpu_device_get_description,
    /* .get_memory           = */ ggml_backend_cpu_device_get_memory,
    /* .get_type             = */ ggml_backend_cpu_device_get_type,
    /* .get_props            = */ ggml_backend_cpu_device_get_props,
    /* .init_backend         = */ ggml_backend_cpu_device_init,
    /* .get_buffer_type      = */ ggml_backend_cpu_device_get_buffer_type,
    /* .get_host_buffer_type = */ NULL,
    /* .buffer_from_host_ptr = */ ggml_backend_cpu_device_buffer_from_ptr,
    /* .supports_op          = */ ggml_backend_cpu_device_supports_op,
    /* .supports_buft        = */ ggml_backend_cpu_device_supports_buft,
    /* .offload_op           = */ NULL,
    /* .event_new            = */ NULL,
    /* .event_free           = */ NULL,
    /* .event_synchronize    = */ NULL,
};

////////////////////////

static const char * ggml_backend_cpu_reg_get_name(ggml_backend_reg_t reg) {
    return "CPU";

    GGML_UNUSED(reg);
}

static size_t ggml_backend_cpu_reg_get_device_count(ggml_backend_reg_t reg) {
    return 1;

    GGML_UNUSED(reg);
}

static ggml_backend_dev_t ggml_backend_cpu_reg_get_device(ggml_backend_reg_t reg, size_t index) {
    GGML_ASSERT(index == 0);

    static ggml_backend_cpu_device_context ctx;
    static ggml_backend_device ggml_backend_cpu_device = {
        /* .iface   = */ ggml_backend_cpu_device_i,
        /* .reg     = */ reg,
        /* .context = */ &ctx,
    };

    return &ggml_backend_cpu_device;
}

static void * ggml_backend_cpu_get_proc_address(ggml_backend_reg_t reg, const char * name) {
    if (strcmp(name, "ggml_backend_set_n_threads") == 0) {
        return (void *)ggml_backend_cpu_set_n_threads;
    }
    return NULL;

    GGML_UNUSED(reg);
}

static const struct ggml_backend_reg_i ggml_backend_cpu_reg_i = {
    /* .get_name         = */ ggml_backend_cpu_reg_get_name,
    /* .get_device_count = */ ggml_backend_cpu_reg_get_device_count,
    /* .get_device       = */ ggml_backend_cpu_reg_get_device,
    /* .get_proc_address = */ ggml_backend_cpu_get_proc_address,
};

ggml_backend_reg_t ggml_backend_cpu_reg(void) {
    static struct ggml_backend_reg ggml_backend_cpu_reg = {
        /* .iface   = */ ggml_backend_cpu_reg_i,
        /* .context = */ NULL,
    };

    return &ggml_backend_cpu_reg;
}

// multi-buffer buffer

struct ggml_backend_multi_buffer_context {
    ggml_backend_buffer_t * buffers;
    size_t n_buffers;
};

static const char * ggml_backend_multi_buffer_get_name(ggml_backend_buffer_t buffer) {
    ggml_backend_multi_buffer_context * ctx = (ggml_backend_multi_buffer_context *) buffer->context;

    return ctx->buffers[0]->iface.get_name(ctx->buffers[0]);
}

static void ggml_backend_multi_buffer_free_buffer(ggml_backend_buffer_t buffer) {
    ggml_backend_multi_buffer_context * ctx = (ggml_backend_multi_buffer_context *) buffer->context;
    for (size_t i = 0; i < ctx->n_buffers; i++) {
        ggml_backend_buffer_free(ctx->buffers[i]);
    }

    free(ctx->buffers);
    free(ctx);
}

static void ggml_backend_multi_buffer_clear(ggml_backend_buffer_t buffer, uint8_t value) {
    ggml_backend_multi_buffer_context * ctx = (ggml_backend_multi_buffer_context *) buffer->context;
    for (size_t i = 0; i < ctx->n_buffers; i++) {
        ggml_backend_buffer_clear(ctx->buffers[i], value);
    }
}

static const struct ggml_backend_buffer_i ggml_backend_multi_buffer_i = {
    /* .get_name        = */ ggml_backend_multi_buffer_get_name,
    /* .free_buffer     = */ ggml_backend_multi_buffer_free_buffer,
    /* .get_base        = */ NULL,
    /* .init_tensor     = */ NULL,
    /* .memset_tensor   = */ NULL,
    /* .set_tensor      = */ NULL,
    /* .get_tensor      = */ NULL,
    /* .cpy_tensor      = */ NULL,
    /* .clear           = */ ggml_backend_multi_buffer_clear,
    /* .reset           = */ NULL,
};

ggml_backend_buffer_t ggml_backend_multi_buffer_alloc_buffer(ggml_backend_buffer_t * buffers, size_t n_buffers) {
    ggml_backend_multi_buffer_context * ctx = (ggml_backend_multi_buffer_context *) malloc(sizeof(struct ggml_backend_multi_buffer_context));
    ctx->n_buffers = n_buffers;
    ctx->buffers = (ggml_backend_buffer_t *) malloc(n_buffers * sizeof(ggml_backend_buffer_t));

    GGML_ASSERT(ctx->buffers != NULL);

    size_t total_size = 0;
    for (size_t i = 0; i < n_buffers; i++) {
        ctx->buffers[i] = buffers[i];
        total_size += ggml_backend_buffer_get_size(buffers[i]);
    }

    return ggml_backend_buffer_init(buffers[0]->buft, ggml_backend_multi_buffer_i, ctx, total_size);
}

bool ggml_backend_buffer_is_multi_buffer(ggml_backend_buffer_t buffer) {
    return buffer->iface.get_name == ggml_backend_multi_buffer_get_name;
}

void ggml_backend_multi_buffer_set_usage(ggml_backend_buffer_t buffer, enum ggml_backend_buffer_usage usage) {
    GGML_ASSERT(ggml_backend_buffer_is_multi_buffer(buffer));
    ggml_backend_multi_buffer_context * ctx = (ggml_backend_multi_buffer_context *) buffer->context;
    for (size_t i = 0; i < ctx->n_buffers; i++) {
        ggml_backend_buffer_set_usage(ctx->buffers[i], usage);
    }
}

// creates a copy of the tensor with the same memory layout
static struct ggml_tensor * ggml_dup_tensor_layout(struct ggml_context * ctx, const struct ggml_tensor * tensor) {
    struct ggml_tensor * dup = ggml_dup_tensor(ctx, tensor);
    for (int i = 0; i < GGML_MAX_DIMS; i++) {
        dup->nb[i] = tensor->nb[i];
    }
    return dup;
}

static bool ggml_is_view_op(enum ggml_op op) {
    return op == GGML_OP_VIEW || op == GGML_OP_RESHAPE || op == GGML_OP_PERMUTE || op == GGML_OP_TRANSPOSE;
}

// scheduler

#ifndef GGML_SCHED_MAX_BACKENDS
#define GGML_SCHED_MAX_BACKENDS 16
#endif

#ifndef GGML_SCHED_MAX_SPLIT_INPUTS
#define GGML_SCHED_MAX_SPLIT_INPUTS GGML_MAX_SRC
#endif

#ifndef GGML_SCHED_MAX_COPIES
#define GGML_SCHED_MAX_COPIES 4
#endif

struct ggml_backend_sched_split {
    int backend_id;
    int i_start;
    int i_end;
    struct ggml_tensor * inputs[GGML_SCHED_MAX_SPLIT_INPUTS];
    int n_inputs;
    // graph view of this split
    struct ggml_cgraph graph;
};

struct ggml_backend_sched {
    bool is_reset; // true if the scheduler has been reset since the last graph split
    bool is_alloc;

    int n_backends;

    ggml_backend_t backends[GGML_SCHED_MAX_BACKENDS];
    ggml_backend_buffer_type_t bufts[GGML_SCHED_MAX_BACKENDS];
    ggml_gallocr_t galloc;

    // hash map of the nodes in the graph
    struct ggml_hash_set  hash_set;
    int                 * hv_tensor_backend_ids; // [hash_set.size]
    struct ggml_tensor ** hv_tensor_copies;      // [hash_set.size][n_backends][n_copies]

    int * node_backend_ids; // [graph_size]
    int * leaf_backend_ids; // [graph_size]

    int * prev_node_backend_ids; // [graph_size]
    int * prev_leaf_backend_ids; // [graph_size]

    // copy of the graph with modified inputs
    struct ggml_cgraph graph;

    // graph splits
    struct ggml_backend_sched_split * splits;
    int n_splits;
    int splits_capacity;

    // pipeline parallelism support
    int n_copies;
    int cur_copy;
    ggml_backend_event_t events[GGML_SCHED_MAX_BACKENDS][GGML_SCHED_MAX_COPIES];
    struct ggml_tensor * graph_inputs[GGML_SCHED_MAX_SPLIT_INPUTS];
    int n_graph_inputs;

    struct ggml_context * ctx;

    ggml_backend_sched_eval_callback callback_eval;
    void * callback_eval_user_data;

    char * context_buffer;
    size_t context_buffer_size;

    bool debug;
};

#define hash_id(tensor) ggml_hash_find_or_insert(&sched->hash_set, tensor)
#define tensor_backend_id(tensor) sched->hv_tensor_backend_ids[hash_id(tensor)]
#define tensor_id_copy(id, backend_id, copy_id) sched->hv_tensor_copies[(id) * sched->n_backends * sched->n_copies + (backend_id) * sched->n_copies + (copy_id)]
#define tensor_copy(tensor, backend_id, copy_id) tensor_id_copy(hash_id(tensor), backend_id, copy_id)

// returns the priority of the backend, lower id is higher priority
static int ggml_backend_sched_backend_id(ggml_backend_sched_t sched, ggml_backend_t backend) {
    for (int i = 0; i < sched->n_backends; i++) {
        if (sched->backends[i] == backend) {
            return i;
        }
    }
    return -1;
}

static int ggml_backend_sched_backend_from_buffer(ggml_backend_sched_t sched, const struct ggml_tensor * tensor, const struct ggml_tensor * op) {
    ggml_backend_buffer_t buffer = tensor->buffer;
    if (buffer == NULL) {
        return -1;
    }

    // find highest prio backend that supports the buffer type and the op
    for (int i = 0; i < sched->n_backends; i++) {
        if (ggml_backend_supports_buft(sched->backends[i], buffer->buft) &&
            ggml_backend_supports_op(sched->backends[i], op)) {
            return i;
        }
    }

#ifndef NDEBUG
    GGML_LOG_DEBUG("%s: warning: no backend supports op %s with a weight with buffer type %s used in tensor %s, the weight will need to be copied\n",
        __func__, ggml_op_desc(tensor), ggml_backend_buffer_name(buffer), tensor->name);
#endif

    return -1;
}

#if 0
#define GGML_SCHED_MAX_SPLITS_DEBUG 4096
static char causes[GGML_DEFAULT_GRAPH_SIZE*16 + GGML_SCHED_MAX_SPLITS_DEBUG*GGML_SCHED_MAX_SPLIT_INPUTS][128]; // debug only
#define SET_CAUSE(node, ...) sprintf(causes[hash_id(node)], __VA_ARGS__)
#define GET_CAUSE(node) causes[hash_id(node)]
#else
#define SET_CAUSE(node, ...)
#define GET_CAUSE(node) ""
#endif

// returns the backend that should be used for the node based on the current locations
static int ggml_backend_sched_backend_id_from_cur(ggml_backend_sched_t sched, struct ggml_tensor * tensor) {
    // TODO: use supports_op to check if the backend supports the op

    // assign pre-allocated nodes to their backend
    int cur_backend_id = ggml_backend_sched_backend_from_buffer(sched, tensor, tensor);
    if (cur_backend_id != -1) {
        SET_CAUSE(tensor, "1.dst");
        return cur_backend_id;
    }

    // view_src
    if (tensor->view_src != NULL) {
        cur_backend_id = ggml_backend_sched_backend_from_buffer(sched, tensor->view_src, tensor);
        if (cur_backend_id != -1) {
            SET_CAUSE(tensor, "1.vsrc");
            return cur_backend_id;
        }
    }

    if (tensor->buffer || (tensor->view_src && tensor->view_src->buffer)) {
        // since the tensor is pre-allocated, it cannot be moved to another backend
        GGML_ABORT("pre-allocated tensor in a backend that cannot run the operation");
    }

    // graph input
    if (tensor->flags & GGML_TENSOR_FLAG_INPUT) {
        cur_backend_id = sched->n_backends - 1; // last backend (assumed CPU)
        SET_CAUSE(tensor, "1.inp");
        return cur_backend_id;
    }

    // operations with weights are preferably run on the same backend as the weights
    for (int i = 0; i < GGML_MAX_SRC; i++) {
        const struct ggml_tensor * src = tensor->src[i];
        if (src == NULL) {
            continue;
        }
        if (src->buffer != NULL && src->buffer->usage == GGML_BACKEND_BUFFER_USAGE_WEIGHTS) {
            int src_backend_id = ggml_backend_sched_backend_from_buffer(sched, src, tensor);
            // check if a backend with higher prio wants to offload the op
            if (src_backend_id == sched->n_backends - 1) {
                for (int b = 0; b < src_backend_id; b++) {
                    if (ggml_backend_supports_op(sched->backends[b], tensor) && ggml_backend_offload_op(sched->backends[b], tensor)) {
                        SET_CAUSE(tensor, "1.off");
                        return b;
                    }
                }
            }
            SET_CAUSE(tensor, "1.wgt%d", i);
            return src_backend_id;
        }
    }

    return -1;
}

static char * fmt_size(size_t size) {
    static char buffer[128];
    if (size >= 1024*1024) {
        snprintf(buffer, sizeof(buffer), "%zuM", size/1024/1024);
    } else {
        snprintf(buffer, sizeof(buffer), "%zuK", size/1024);
    }
    return buffer;
}

static void ggml_backend_sched_print_assignments(ggml_backend_sched_t sched, struct ggml_cgraph * graph) {
    int cur_split = 0;
    for (int i = 0; i < graph->n_nodes; i++) {
        if (cur_split < sched->n_splits && i == sched->splits[cur_split].i_start) {
            ggml_backend_t split_backend = sched->backends[sched->splits[cur_split].backend_id];
            GGML_LOG_DEBUG("\n## SPLIT #%d: %s # %d inputs: ", cur_split, ggml_backend_name(split_backend),
                sched->splits[cur_split].n_inputs);
            for (int j = 0; j < sched->splits[cur_split].n_inputs; j++) {
                GGML_LOG_DEBUG("[%s (%5.5s)] ", sched->splits[cur_split].inputs[j]->name,
                    fmt_size(ggml_nbytes(sched->splits[cur_split].inputs[j])));
            }
            GGML_LOG_DEBUG("\n");
            cur_split++;
        }
        struct ggml_tensor * node = graph->nodes[i];
        if (ggml_is_view_op(node->op)) {
            continue;
        }
        ggml_backend_t tensor_backend = ggml_backend_sched_get_tensor_backend(sched, node);
        GGML_LOG_DEBUG("node #%3d (%10.10s): %20.20s (%5.5s) [%5.5s %8.8s]:", i, ggml_op_name(node->op), node->name,
            fmt_size(ggml_nbytes(node)), tensor_backend ? ggml_backend_name(tensor_backend) : "NULL", GET_CAUSE(node));
        for (int j = 0; j < GGML_MAX_SRC; j++) {
            struct ggml_tensor * src = node->src[j];
            if (src == NULL) {
                continue;
            }
            ggml_backend_t src_backend = ggml_backend_sched_get_tensor_backend(sched, src);
            GGML_LOG_DEBUG(" %20.20s (%5.5s) [%5.5s %8.8s]", src->name,
                fmt_size(ggml_nbytes(src)), src_backend ? ggml_backend_name(src_backend) : "NULL", GET_CAUSE(src));
        }
        GGML_LOG_DEBUG("\n");
    }
}

static bool ggml_backend_sched_buffer_supported(ggml_backend_sched_t sched, struct ggml_tensor * t, int backend_id) {
    ggml_backend_buffer_t buf = t->view_src ? t->view_src->buffer : t->buffer;
    ggml_backend_buffer_type_t buft = NULL;

    if (buf) {
        // the tensor is already allocated
        buft = buf->buft;
    } else {
        // see if the tensor already has a backend assigned, and use the buffer type of that backend
        int tensor_backend_id = tensor_backend_id(t);
        if (tensor_backend_id == -1 && t->view_src) {
            tensor_backend_id = tensor_backend_id(t->view_src);
        }
        if (tensor_backend_id != -1) {
            buft = sched->bufts[tensor_backend_id];
        }
    }

    return buft != NULL && ggml_backend_supports_buft(sched->backends[backend_id], buft);
}

static void ggml_backend_sched_set_if_supported(ggml_backend_sched_t sched, struct ggml_tensor * node, int cur_backend_id, int * node_backend_id) {
    if (ggml_backend_supports_op(sched->backends[cur_backend_id], node)) {
        *node_backend_id = cur_backend_id;
        SET_CAUSE(node, "2.sup");
    }
}

// assigns backends to ops and splits the graph into subgraphs that can be computed on the same backend
static void ggml_backend_sched_split_graph(ggml_backend_sched_t sched, struct ggml_cgraph * graph) {
    // reset splits
    sched->n_splits = 0;
    sched->n_graph_inputs = 0;
    sched->is_reset = false;

    struct ggml_init_params params = {
        /* .mem_size =   */ sched->context_buffer_size,
        /* .mem_buffer = */ sched->context_buffer,
        /* .no_alloc =   */ true
    };

    ggml_free(sched->ctx);

    sched->ctx = ggml_init(params);
    if (sched->ctx == NULL) {
        GGML_ABORT("%s: failed to initialize context\n", __func__);
    }

    // pass 1: assign backends to ops with pre-allocated inputs
    for (int i = 0; i < graph->n_leafs; i++) {
        struct ggml_tensor * leaf = graph->leafs[i];
        int * leaf_backend_id = &tensor_backend_id(leaf);
        // do not overwrite user assignments
        if (*leaf_backend_id == -1) {
            *leaf_backend_id = ggml_backend_sched_backend_id_from_cur(sched, leaf);
        }
    }

    for (int i = 0; i < graph->n_nodes; i++) {
        struct ggml_tensor * node = graph->nodes[i];
        int * node_backend_id = &tensor_backend_id(node);
        // do not overwrite user assignments
        if (*node_backend_id == -1) {
            *node_backend_id = ggml_backend_sched_backend_id_from_cur(sched, node);

#if 0
            // src
            if (node->op == GGML_OP_NONE) {
                continue;
            }

            for (int j = 0; j < GGML_MAX_SRC; j++) {
                struct ggml_tensor * src = node->src[j];
                if (src == NULL) {
                    continue;
                }
                int * src_backend_id = &tensor_backend_id(src);
                if (*src_backend_id == -1) {
                    *src_backend_id = ggml_backend_sched_backend_id_from_cur(sched, src);
                }
            }
#endif
        }
    }

    // pass 2: expand current backend assignments
    // assign the same backend to adjacent nodes
    // expand gpu backends (i.e. non last prio) up and down, ignoring cpu (the lowest priority backend)
    // thus, cpu will never be used unless weights are on cpu, or there are no gpu ops between cpu ops
    // ops unsupported by the backend being expanded will be left unassigned so that they can be assigned later when the locations of its inputs are known
    // expand gpu down
    {
        int cur_backend_id = -1;
        for (int i = 0; i < graph->n_nodes; i++) {
            struct ggml_tensor * node = graph->nodes[i];
            if (ggml_is_view_op(node->op)) {
                continue;
            }
            int * node_backend_id = &tensor_backend_id(node);
            if (*node_backend_id != -1) {
                if (*node_backend_id == sched->n_backends - 1) {
                    // skip cpu (lowest prio backend)
                    cur_backend_id = -1;
                } else {
                    cur_backend_id = *node_backend_id;
                }
            } else if (cur_backend_id != -1) {
                ggml_backend_sched_set_if_supported(sched, node, cur_backend_id, node_backend_id);
            }
        }
    }
    // expand gpu up
    {
        int cur_backend_id = -1;
        for (int i = graph->n_nodes - 1; i >= 0; i--) {
            struct ggml_tensor * node = graph->nodes[i];
            if (ggml_is_view_op(node->op)) {
                continue;
            }
            int * node_backend_id = &tensor_backend_id(node);
            if (*node_backend_id != -1) {
                if (*node_backend_id == sched->n_backends - 1) {
                    // skip cpu (lowest prio backend)
                    cur_backend_id = -1;
                } else {
                    cur_backend_id = *node_backend_id;
                }
            } else if (cur_backend_id != -1) {
                ggml_backend_sched_set_if_supported(sched, node, cur_backend_id, node_backend_id);
            }
        }
    }
    // expand rest down
    {
        int cur_backend_id = -1;
        for (int i = 0; i < graph->n_nodes; i++) {
            struct ggml_tensor * node = graph->nodes[i];
            if (ggml_is_view_op(node->op)) {
                continue;
            }
            int * node_backend_id = &tensor_backend_id(node);
            if (*node_backend_id != -1) {
                cur_backend_id = *node_backend_id;
            } else if (cur_backend_id != -1) {
                ggml_backend_sched_set_if_supported(sched, node, cur_backend_id, node_backend_id);
            }
        }
    }
    // expand rest up
    {
        int cur_backend_id = -1;
        for (int i = graph->n_nodes - 1; i >= 0; i--) {
            struct ggml_tensor * node = graph->nodes[i];
            if (ggml_is_view_op(node->op)) {
                continue;
            }
            int * node_backend_id = &tensor_backend_id(node);
            if (*node_backend_id != -1) {
                cur_backend_id = *node_backend_id;
            } else if (cur_backend_id != -1) {
                ggml_backend_sched_set_if_supported(sched, node, cur_backend_id, node_backend_id);
            }
        }
    }

    // pass 3: upgrade nodes to higher prio backends with compatible buffer types
    // if the tensor is already in the same buffer type (*) as another higher priority backend, we should move it there
    // however, we also need to verify that the sources are in compatible buffer types
    // (*) the actual requirement is more relaxed, the buffer type of the backend should be supported by all the users of this tensor further down the graph
    // however, this is slow to verify, so we have a more strict requirement that the buffer type is the same
    // this is not uncommon since multiple backends can use host memory, with the same buffer type (eg. BLAS and CPU)
    // additionally, set remaining unassigned nodes to the backend with the most supported inputs
    // only nodes that could not be assigned during expansion due to the backend not supporting the op should be unassigned at this point
    for (int i = 0; i < graph->n_nodes; i++) {
        struct ggml_tensor * node = graph->nodes[i];
        if (ggml_is_view_op(node->op)) {
            continue;
        }
        int * node_backend_id = &tensor_backend_id(node);
        if (*node_backend_id == -1) {
            // unassigned node: find the backend with the most supported inputs
            int n_supported_best = -1;
            for (int b = 0; b < sched->n_backends; b++) {
                if (ggml_backend_supports_op(sched->backends[b], node)) {
                    int n_supported = 0;
                    for (int j = 0; j < GGML_MAX_SRC; j++) {
                        struct ggml_tensor * src = node->src[j];
                        if (src == NULL) {
                            continue;
                        }
                        if ((tensor_backend_id(src) != -1 || tensor_backend_id(src->view_src) != -1) && ggml_backend_sched_buffer_supported(sched, src, b)) {
                            n_supported++;
                        }
                    }
                    if (n_supported > n_supported_best) {
                        n_supported_best = n_supported;
                        *node_backend_id = b;
                        SET_CAUSE(node, "3.best");
                    }
                }
            }
        } else {
            // assigned node: upgrade to higher prio backend if possible
            for (int b = 0; b < *node_backend_id; b++) {
                if (sched->bufts[b] == sched->bufts[*node_backend_id] && ggml_backend_supports_op(sched->backends[b], node)) {
                    bool supported = true;
                    for (int j = 0; j < GGML_MAX_SRC; j++) {
                        struct ggml_tensor * src = node->src[j];
                        if (src == NULL) {
                            continue;
                        }
                        if (!ggml_backend_sched_buffer_supported(sched, src, b)) {
                            supported = false;
                            break;
                        }
                    }
                    if (supported) {
                        *node_backend_id = b;
                        SET_CAUSE(node, "3.upg");
                        break;
                    }
                }
            }
        }
    }

    // pass 4: assign backends to remaining src from dst and view_src
    for (int i = 0; i < graph->n_nodes; i++) {
        struct ggml_tensor * node = graph->nodes[i];
        int * cur_backend_id = &tensor_backend_id(node);
        if (node->view_src != NULL && *cur_backend_id == -1) {
            *cur_backend_id = tensor_backend_id(node->view_src);
            SET_CAUSE(node, "4.vsrc");
        }
        for (int j = 0; j < GGML_MAX_SRC; j++) {
            struct ggml_tensor * src = node->src[j];
            if (src == NULL) {
                continue;
            }
            int * src_backend_id = &tensor_backend_id(src);
            if (*src_backend_id == -1) {
                if (src->view_src != NULL) {
                    // views are always on the same backend as the source
                    *src_backend_id = tensor_backend_id(src->view_src);
                    SET_CAUSE(src, "4.vsrc");
                } else {
                    *src_backend_id = *cur_backend_id;
                    SET_CAUSE(src, "4.cur");
                }
            }
        }
    }

    // pass 5: split graph, find tensors that need to be copied
    {
        int i_split = 0;
        struct ggml_backend_sched_split * split = &sched->splits[0];
        // find the backend of the first split, skipping view ops
        int i = 0;
        for (; i < graph->n_nodes; i++) {
            struct ggml_tensor * node = graph->nodes[i];
            if (!ggml_is_view_op(node->op)) {
                split->backend_id = tensor_backend_id(node);
                break;
            }
        }
        split->i_start = 0;
        split->n_inputs = 0;
        int cur_backend_id = split->backend_id;
        for (; i < graph->n_nodes; i++) {
            struct ggml_tensor * node = graph->nodes[i];

            if (ggml_is_view_op(node->op)) {
                continue;
            }

            const int node_backend_id = tensor_backend_id(node);

            assert(node_backend_id != -1); // all nodes should be assigned by now

            // check if we should start a new split based on the sources of the current node
            bool need_new_split = false;
            if (node_backend_id == cur_backend_id && split->n_inputs > 0) {
                for (int j = 0; j < GGML_MAX_SRC; j++) {
                    struct ggml_tensor * src = node->src[j];
                    if (src == NULL) {
                        continue;
                    }
                    // check if a weight is on a different backend
                    // by starting a new split, the memory of the previously offloaded weights can be reused
                    if (src->buffer != NULL && src->buffer->usage == GGML_BACKEND_BUFFER_USAGE_WEIGHTS) {
                        int src_backend_id = tensor_backend_id(src);
                        if (src_backend_id != cur_backend_id) {
                            need_new_split = true;
                            break;
                        }
                    }
                    // check if the split has too many inputs
                    // FIXME: count the number of inputs instead of only checking when full
                    if (split->n_inputs == GGML_SCHED_MAX_SPLIT_INPUTS) {
                        const size_t id = hash_id(src);
                        int src_backend_id = sched->hv_tensor_backend_ids[id];
                        bool supported = ggml_backend_sched_buffer_supported(sched, src, cur_backend_id);
                        if (src_backend_id != cur_backend_id && tensor_id_copy(id, cur_backend_id, 0) == NULL && !supported) {
                            //printf("starting new split because of too many inputs: node %s, input %s\n", node->name, src->name);
                            need_new_split = true;
                            break;
                        }
                    }
                }
            }

            if (node_backend_id != cur_backend_id || need_new_split) {
                split->i_end = i;
                i_split++;
                if (i_split >= sched->splits_capacity) {
                    sched->splits_capacity *= 2;
                    sched->splits = (ggml_backend_sched_split *)
                        realloc(sched->splits, sched->splits_capacity * sizeof(struct ggml_backend_sched_split));
                    GGML_ASSERT(sched->splits != NULL);
                }
                split = &sched->splits[i_split];
                split->backend_id = node_backend_id;
                split->i_start = i;
                split->n_inputs = 0;
                cur_backend_id = node_backend_id;
            }

            // find inputs that are not on the same backend
            for (int j = 0; j < GGML_MAX_SRC; j++) {
                struct ggml_tensor * src = node->src[j];
                if (src == NULL) {
                    continue;
                }

                size_t src_id = hash_id(src);
                const int src_backend_id = sched->hv_tensor_backend_ids[src_id];
                assert(src_backend_id != -1); // all inputs should be assigned by now

                if (src->flags & GGML_TENSOR_FLAG_INPUT && sched->n_copies > 1) {
                    if (tensor_id_copy(src_id, src_backend_id, 0) == NULL) {
                        ggml_backend_t backend = sched->backends[src_backend_id];
                        for (int c = 0; c < sched->n_copies; c++) {
                            struct ggml_tensor * tensor_copy;
                            if (c == sched->cur_copy) {
                                tensor_copy = src; // use the original tensor as the current copy
                            } else {
                                tensor_copy = ggml_dup_tensor_layout(sched->ctx, src);
                                ggml_format_name(tensor_copy, "%s#%s#%d", ggml_backend_name(backend), src->name, c);
                            }
                            if (sched->n_copies > 1) {
                                ggml_set_input(tensor_copy);
                                ggml_set_output(tensor_copy); // prevent ggml-alloc from overwriting the tensor
                            }
                            tensor_id_copy(src_id, src_backend_id, c) = tensor_copy;
                            SET_CAUSE(tensor_copy, "4.cpy");
                        }
                        int n_graph_inputs = sched->n_graph_inputs++;
                        GGML_ASSERT(n_graph_inputs < GGML_SCHED_MAX_SPLIT_INPUTS);
                        sched->graph_inputs[n_graph_inputs] = src;
                    }
                }

                if (src_backend_id != cur_backend_id && !ggml_backend_sched_buffer_supported(sched, src, cur_backend_id)) {
                    // create a copy of the input in the split's backend
                    if (tensor_id_copy(src_id, cur_backend_id, 0) == NULL) {
                        ggml_backend_t backend = sched->backends[cur_backend_id];
                        for (int c = 0; c < sched->n_copies; c++) {
                            struct ggml_tensor * tensor_copy = ggml_dup_tensor_layout(sched->ctx, src);
                            ggml_format_name(tensor_copy, "%s#%s#%d", ggml_backend_name(backend), src->name, c);
                            if (sched->n_copies > 1) {
                                ggml_set_input(tensor_copy);
                                ggml_set_output(tensor_copy); // prevent ggml-alloc from overwriting the tensor
                            }
                            tensor_id_copy(src_id, cur_backend_id, c) = tensor_copy;
                            SET_CAUSE(tensor_copy, "4.cpy");
                        }
                        int n_inputs = split->n_inputs++;
                        GGML_ASSERT(n_inputs < GGML_SCHED_MAX_SPLIT_INPUTS);
                        split->inputs[n_inputs] = src;
                    }
                    node->src[j] = tensor_id_copy(src_id, cur_backend_id, sched->cur_copy);
                }
            }
        }
        split->i_end = graph->n_nodes;
        sched->n_splits = i_split + 1;
    }

    if (sched->debug) {
        ggml_backend_sched_print_assignments(sched, graph);
    }

    // swap node_backend_ids and leaf _backend_ids with prevs
    {
        int * tmp = sched->node_backend_ids;
        sched->node_backend_ids = sched->prev_node_backend_ids;
        sched->prev_node_backend_ids = tmp;

        tmp = sched->leaf_backend_ids;
        sched->leaf_backend_ids = sched->prev_leaf_backend_ids;
        sched->prev_leaf_backend_ids = tmp;
    }

    int graph_size = std::max(graph->n_nodes, graph->n_leafs) + sched->n_splits*GGML_SCHED_MAX_SPLIT_INPUTS*2*sched->n_copies;
    if (sched->graph.size < graph_size) {
        sched->graph.size = graph_size;
        sched->graph.nodes = (ggml_tensor **) realloc(sched->graph.nodes, graph_size * sizeof(struct ggml_tensor *));
        sched->graph.leafs = (ggml_tensor **) realloc(sched->graph.leafs, graph_size * sizeof(struct ggml_tensor *));
        GGML_ASSERT(sched->graph.nodes != NULL);
        GGML_ASSERT(sched->graph.leafs != NULL);
    }
    sched->graph.n_nodes = 0;
    sched->graph.n_leafs = 0;

    struct ggml_cgraph * graph_copy = &sched->graph;

    for (int i = 0; i < sched->n_splits; i++) {
        struct ggml_backend_sched_split * split = &sched->splits[i];
        split->graph = ggml_graph_view(graph, split->i_start, split->i_end);

        // add inputs to the graph copy so that they are allocated by ggml-alloc at the start of the split
        for (int j = 0; j < split->n_inputs; j++) {
            assert(graph_copy->size > (graph_copy->n_nodes + 1));

            struct ggml_tensor * input = split->inputs[j];
            const size_t input_id = hash_id(input);
            struct ggml_tensor * input_cpy = tensor_id_copy(input_id, split->backend_id, sched->cur_copy);

            // add a dependency to the input source so that it is not freed before the copy is done
            struct ggml_tensor * input_dep = ggml_view_tensor(sched->ctx, input);
            input_dep->src[0] = input;
            sched->node_backend_ids[graph_copy->n_nodes] = sched->hv_tensor_backend_ids[input_id];
            graph_copy->nodes[graph_copy->n_nodes++] = input_dep;

            // add a dependency to the input copy so that it is allocated at the start of the split
            sched->node_backend_ids[graph_copy->n_nodes] = split->backend_id;
            graph_copy->nodes[graph_copy->n_nodes++] = input_cpy;
        }

        for (int j = split->i_start; j < split->i_end; j++) {
            assert(graph_copy->size > graph_copy->n_nodes);
            sched->node_backend_ids[graph_copy->n_nodes] = tensor_backend_id(graph->nodes[j]);
            graph_copy->nodes[graph_copy->n_nodes++] = graph->nodes[j];
        }
    }

    if (sched->n_copies > 1) {
        // add input copies as leafs so that they are allocated first
        for (int i = 0; i < sched->n_graph_inputs; i++) {
            struct ggml_tensor * input = sched->graph_inputs[i];
            size_t id = hash_id(input);
            int backend_id = tensor_backend_id(input);
            for (int c = 0; c < sched->n_copies; c++) {
                struct ggml_tensor * input_cpy = tensor_id_copy(id, backend_id, c);
                sched->leaf_backend_ids[graph_copy->n_leafs] = backend_id;
                assert(graph_copy->size > graph_copy->n_leafs);
                graph_copy->leafs[graph_copy->n_leafs++] = input_cpy;
            }
        }

        for (int i = 0; i < sched->n_splits; i++) {
            struct ggml_backend_sched_split * split = &sched->splits[i];
            int backend_id = split->backend_id;
            for (int j = 0; j < split->n_inputs; j++) {
                struct ggml_tensor * input = split->inputs[j];
                size_t id = hash_id(input);
                for (int c = 0; c < sched->n_copies; c++) {
                    struct ggml_tensor * input_cpy = tensor_id_copy(id, backend_id, c);
                    sched->leaf_backend_ids[graph_copy->n_leafs] = backend_id;
                    assert(graph_copy->size > graph_copy->n_leafs);
                    graph_copy->leafs[graph_copy->n_leafs++] = input_cpy;
                }
            }
        }
    }

    // add leafs from the original graph
    for (int i = 0; i < graph->n_leafs; i++) {
        struct ggml_tensor * leaf = graph->leafs[i];
        sched->leaf_backend_ids[graph_copy->n_leafs] = tensor_backend_id(leaf);
        assert(graph_copy->size > graph_copy->n_leafs);
        graph_copy->leafs[graph_copy->n_leafs++] = leaf;
    }
}

static bool ggml_backend_sched_alloc_splits(ggml_backend_sched_t sched) {
    bool backend_ids_changed = false;
    for (int i = 0; i < sched->graph.n_nodes; i++) {
        if (sched->node_backend_ids[i] != sched->prev_node_backend_ids[i] &&
            sched->bufts[sched->node_backend_ids[i]] != sched->bufts[sched->prev_node_backend_ids[i]]) {
            backend_ids_changed = true;
            break;
        }
    }
    if (!backend_ids_changed) {
        for (int i = 0; i < sched->graph.n_leafs; i++) {
            if (sched->leaf_backend_ids[i] != sched->prev_leaf_backend_ids[i] &&
                sched->bufts[sched->leaf_backend_ids[i]] != sched->bufts[sched->prev_leaf_backend_ids[i]]) {
                backend_ids_changed = true;
                break;
            }
        }
    }

    // allocate graph
    if (backend_ids_changed || !ggml_gallocr_alloc_graph(sched->galloc, &sched->graph)) {
        // the re-allocation may cause the split inputs to be moved to a different address
        ggml_backend_sched_synchronize(sched);
#ifndef NDEBUG
        GGML_LOG_DEBUG("%s: failed to allocate graph, reserving (backend_ids_changed = %d)\n", __func__, backend_ids_changed);
#endif
        ggml_gallocr_reserve_n(sched->galloc, &sched->graph, sched->node_backend_ids, sched->leaf_backend_ids);
        if (!ggml_gallocr_alloc_graph(sched->galloc, &sched->graph)) {
            GGML_LOG_ERROR("%s: failed to allocate graph\n", __func__);
            return false;
        }
    }

    return true;
}

static enum ggml_status ggml_backend_sched_compute_splits(ggml_backend_sched_t sched) {
    struct ggml_backend_sched_split * splits = sched->splits;

    for (int i = 0; i < sched->n_splits; i++) {
        struct ggml_backend_sched_split * split = &splits[i];
        int split_backend_id = split->backend_id;
        ggml_backend_t split_backend = sched->backends[split_backend_id];

        // copy the input tensors to the split backend
        for (int j = 0; j < split->n_inputs; j++) {
            ggml_backend_t input_backend = ggml_backend_sched_get_tensor_backend(sched, split->inputs[j]);
            struct ggml_tensor * input = split->inputs[j];
            struct ggml_tensor * input_cpy = tensor_copy(input, split_backend_id, sched->cur_copy);

            if (input->flags & GGML_TENSOR_FLAG_INPUT) {
                // inputs from the user must be copied immediately to prevent the user overwriting the data before the copy is done
                if (sched->events[split_backend_id][sched->cur_copy] != NULL) {
                    ggml_backend_event_synchronize(sched->events[split_backend_id][sched->cur_copy]);
                } else {
                    ggml_backend_synchronize(split_backend);
                }
                ggml_backend_tensor_copy(input, input_cpy);
            } else {
                // wait for the split backend to finish using the input before overwriting it
                if (sched->events[split_backend_id][sched->cur_copy] != NULL) {
                    ggml_backend_event_wait(split_backend, sched->events[split_backend_id][sched->cur_copy]);
                } else {
                    ggml_backend_synchronize(split_backend);
                }
                // try async copy, but if not possible, we can still use a sync copy without synchronizing the dst backend, since we handle the synchronization here with multiple copies and events
                // TODO: add public function to facilitate this, since applications do not have direct access to the backend interface
                if (!split_backend->iface.cpy_tensor_async || !split_backend->iface.cpy_tensor_async(input_backend, split_backend, input, input_cpy)) {
                    ggml_backend_synchronize(input_backend);
                    if (sched->events[split_backend_id][sched->cur_copy] != NULL) {
                        ggml_backend_event_synchronize(sched->events[split_backend_id][sched->cur_copy]);
                    } else {
                        ggml_backend_synchronize(split_backend);
                    }
                    ggml_backend_tensor_copy(input, input_cpy);
                }
            }
        }

        if (!sched->callback_eval) {
            enum ggml_status ec = ggml_backend_graph_compute_async(split_backend, &split->graph);
            if (ec != GGML_STATUS_SUCCESS) {
                return ec;
            }
        } else {
            // similar to ggml_backend_compare_graph_backend
            for (int j0 = 0; j0 < split->graph.n_nodes; j0++) {
                struct ggml_tensor * t = split->graph.nodes[j0];

                // check if the user needs data from this node
                bool need = sched->callback_eval(t, true, sched->callback_eval_user_data);

                int j1 = j0;

                // determine the range [j0, j1] of nodes that can be computed together
                while (!need && j1 < split->graph.n_nodes - 1) {
                    t = split->graph.nodes[++j1];
                    need = sched->callback_eval(t, true, sched->callback_eval_user_data);
                }

                struct ggml_cgraph gv = ggml_graph_view(&split->graph, j0, j1 + 1);

                enum ggml_status ec = ggml_backend_graph_compute_async(split_backend, &gv);
                if (ec != GGML_STATUS_SUCCESS) {
                    return ec;
                }

                // TODO: pass backend to the callback, then the user can decide if they want to synchronize
                ggml_backend_synchronize(split_backend);

                if (need && !sched->callback_eval(t, false, sched->callback_eval_user_data)) {
                    break;
                }

                j0 = j1;
            }
        }

        // record the event of this copy
        if (split->n_inputs > 0) {
            if (sched->events[split_backend_id][sched->cur_copy] != NULL) {
                ggml_backend_event_record(sched->events[split_backend_id][sched->cur_copy], split_backend);
            }
        }
    }

    sched->cur_copy = (sched->cur_copy + 1) % sched->n_copies;

    return GGML_STATUS_SUCCESS;
}

ggml_backend_sched_t ggml_backend_sched_new(
        ggml_backend_t * backends,
        ggml_backend_buffer_type_t * bufts,
        int n_backends,
        size_t graph_size,
        bool parallel) {
    GGML_ASSERT(n_backends > 0);
    GGML_ASSERT(n_backends <= GGML_SCHED_MAX_BACKENDS);
    GGML_ASSERT(ggml_backend_is_cpu(backends[n_backends - 1])); // last backend must be CPU

    struct ggml_backend_sched * sched = (ggml_backend_sched *) calloc(1, sizeof(struct ggml_backend_sched));

    sched->debug = getenv("GGML_SCHED_DEBUG") != NULL;
    sched->n_backends = n_backends;
    sched->n_copies = parallel ? GGML_SCHED_MAX_COPIES : 1;

    // initialize hash table
    // FIXME: needs to be size*2 to account for leafs (do it in graph_split instead)
    sched->hash_set    = ggml_hash_set_new(graph_size);
    sched->hv_tensor_backend_ids = (int *) malloc(sched->hash_set.size * sizeof(sched->hv_tensor_backend_ids[0]));
    sched->hv_tensor_copies      = (ggml_tensor **) malloc(sched->hash_set.size * sched->n_backends * sched->n_copies * sizeof(struct ggml_tensor *));

    const size_t ggml_sched_max_splits = graph_size; // at most there is one split for each node in the graph
    const size_t nodes_size = graph_size + ggml_sched_max_splits*GGML_SCHED_MAX_SPLIT_INPUTS*2;
    sched->node_backend_ids = (int *) calloc(nodes_size, sizeof(sched->node_backend_ids[0]));
    sched->leaf_backend_ids = (int *) calloc(nodes_size, sizeof(sched->leaf_backend_ids[0]));
    sched->prev_node_backend_ids = (int *) calloc(nodes_size, sizeof(sched->prev_node_backend_ids[0]));
    sched->prev_leaf_backend_ids = (int *) calloc(nodes_size, sizeof(sched->prev_leaf_backend_ids[0]));

    sched->context_buffer_size = ggml_sched_max_splits*GGML_SCHED_MAX_SPLIT_INPUTS*2*sizeof(struct ggml_tensor) + ggml_graph_overhead_custom(graph_size, false);
    sched->context_buffer = (char *) malloc(sched->context_buffer_size);

    const int initial_splits_capacity = 16;
    sched->splits = (ggml_backend_sched_split *) calloc(initial_splits_capacity, sizeof(sched->splits[0]));
    sched->splits_capacity = initial_splits_capacity;

    for (int b = 0; b < n_backends; b++) {
        sched->backends[b] = backends[b];
        sched->bufts[b] = bufts ? bufts[b] : ggml_backend_get_default_buffer_type(backends[b]);
        GGML_ASSERT(ggml_backend_supports_buft(backends[b], sched->bufts[b]));

        if (sched->n_copies > 1) {
            for (int c = 0; c < sched->n_copies; c++) {
                sched->events[b][c] = ggml_backend_event_new(backends[b]->device);
            }
        }
    }

    sched->galloc = ggml_gallocr_new_n(sched->bufts, n_backends);

    ggml_backend_sched_reset(sched);

    return sched;
}

void ggml_backend_sched_free(ggml_backend_sched_t sched) {
    if (sched == NULL) {
        return;
    }
    for (int b = 0; b < sched->n_backends; b++) {
        for (int c = 0; c < sched->n_copies; c++) {
            ggml_backend_event_free(sched->events[b][c]);
        }
    }
    ggml_gallocr_free(sched->galloc);
    ggml_free(sched->ctx);
    ggml_hash_set_free(&sched->hash_set);
    free(sched->splits);
    free(sched->hv_tensor_backend_ids);
    free(sched->hv_tensor_copies);
    free(sched->node_backend_ids);
    free(sched->leaf_backend_ids);
    free(sched->prev_node_backend_ids);
    free(sched->prev_leaf_backend_ids);
    free(sched->context_buffer);
    free(sched->graph.nodes);
    free(sched->graph.leafs);
    free(sched);
}

void ggml_backend_sched_reset(ggml_backend_sched_t sched) {
    // reset state for the next run
    if (!sched->is_reset) {
        ggml_hash_set_reset(&sched->hash_set);
        memset(sched->hv_tensor_backend_ids, -1, sched->hash_set.size * sizeof(sched->hv_tensor_backend_ids[0]));
        memset(sched->hv_tensor_copies,       0, sched->hash_set.size * sched->n_backends * sched->n_copies * sizeof(struct ggml_tensor *));
        sched->is_reset = true;
    }
    sched->is_alloc = false;
}

bool ggml_backend_sched_reserve(ggml_backend_sched_t sched, struct ggml_cgraph * measure_graph) {
    GGML_ASSERT((int)sched->hash_set.size >= measure_graph->n_nodes + measure_graph->n_leafs);

    ggml_backend_sched_split_graph(sched, measure_graph);

    if (!ggml_gallocr_reserve_n(sched->galloc, &sched->graph, sched->node_backend_ids, sched->leaf_backend_ids)) {
        return false;
    }

    ggml_backend_sched_reset(sched);
    ggml_backend_sched_synchronize(sched);

    return true;
}

bool ggml_backend_sched_alloc_graph(ggml_backend_sched_t sched, struct ggml_cgraph * graph) {
    GGML_ASSERT((int)sched->hash_set.size >= graph->n_nodes + graph->n_leafs);

    ggml_backend_sched_split_graph(sched, graph);


    if (!ggml_backend_sched_alloc_splits(sched)) {
        return false;
    }

    sched->is_alloc = true;

    return true;
}

enum ggml_status ggml_backend_sched_graph_compute(ggml_backend_sched_t sched, struct ggml_cgraph * graph) {
    enum ggml_status err = ggml_backend_sched_graph_compute_async(sched, graph);
    ggml_backend_sched_synchronize(sched);
    return err;
}

enum ggml_status ggml_backend_sched_graph_compute_async(ggml_backend_sched_t sched, struct ggml_cgraph * graph) {
    if (!sched->is_reset && !sched->is_alloc) {
        ggml_backend_sched_reset(sched);
    }

    if (!sched->is_alloc) {
        if (!ggml_backend_sched_alloc_graph(sched, graph)) {
            return GGML_STATUS_ALLOC_FAILED;
        }
    }

    return ggml_backend_sched_compute_splits(sched);
}

void ggml_backend_sched_synchronize(ggml_backend_sched_t sched) {
    for (int i = 0; i < sched->n_backends; i++) {
        ggml_backend_synchronize(sched->backends[i]);
    }
}

void ggml_backend_sched_set_eval_callback(ggml_backend_sched_t sched, ggml_backend_sched_eval_callback callback, void * user_data) {
    sched->callback_eval = callback;
    sched->callback_eval_user_data = user_data;
}

int ggml_backend_sched_get_n_splits(ggml_backend_sched_t sched) {
    return sched->n_splits;
}

int ggml_backend_sched_get_n_copies(ggml_backend_sched_t sched) {
    return sched->n_copies;
}

int ggml_backend_sched_get_n_backends(ggml_backend_sched_t sched) {
    return sched->n_backends;
}

ggml_backend_t ggml_backend_sched_get_backend(ggml_backend_sched_t sched, int i) {
    GGML_ASSERT(i >= 0 && i < sched->n_backends);
    return sched->backends[i];
}

size_t ggml_backend_sched_get_buffer_size(ggml_backend_sched_t sched, ggml_backend_t backend) {
    int backend_index = ggml_backend_sched_backend_id(sched, backend);
    GGML_ASSERT(backend_index >= 0 && backend_index < sched->n_backends);

    return ggml_gallocr_get_buffer_size(sched->galloc, backend_index);
}

void ggml_backend_sched_set_tensor_backend(ggml_backend_sched_t sched, struct ggml_tensor * node, ggml_backend_t backend) {
    int backend_index = ggml_backend_sched_backend_id(sched, backend);
    GGML_ASSERT(backend_index >= 0 && backend_index < sched->n_backends);
    tensor_backend_id(node) = backend_index;
    SET_CAUSE(node, "usr");
    sched->is_reset = false;
}

ggml_backend_t ggml_backend_sched_get_tensor_backend(ggml_backend_sched_t sched, struct ggml_tensor * node) {
    int backend_index = tensor_backend_id(node);
    if (backend_index == -1) {
        return NULL;
    }
    return sched->backends[backend_index];
}

// utils

void ggml_backend_view_init(struct ggml_tensor * tensor) {
    GGML_ASSERT(tensor->buffer == NULL);
    GGML_ASSERT(tensor->view_src != NULL);
    GGML_ASSERT(tensor->view_src->buffer != NULL);
    GGML_ASSERT(tensor->view_src->data != NULL);

    tensor->buffer = tensor->view_src->buffer;
    tensor->data = (char *)tensor->view_src->data + tensor->view_offs;
    ggml_backend_buffer_init_tensor(tensor->buffer, tensor);
}

void ggml_backend_tensor_alloc(ggml_backend_buffer_t buffer, struct ggml_tensor * tensor, void * addr) {
    GGML_ASSERT(tensor->buffer == NULL);
    GGML_ASSERT(tensor->data == NULL);
    GGML_ASSERT(tensor->view_src == NULL);
    GGML_ASSERT(addr >= ggml_backend_buffer_get_base(buffer));
    GGML_ASSERT((char *)addr + ggml_backend_buffer_get_alloc_size(buffer, tensor) <=
                (char *)ggml_backend_buffer_get_base(buffer) + ggml_backend_buffer_get_size(buffer));

    tensor->buffer = buffer;
    tensor->data = addr;
    ggml_backend_buffer_init_tensor(buffer, tensor);
}

static struct ggml_tensor * graph_copy_dup_tensor(struct ggml_hash_set hash_set, struct ggml_tensor ** node_copies,
    struct ggml_context * ctx_allocated, struct ggml_context * ctx_unallocated, struct ggml_tensor * src) {

    GGML_ASSERT(src != NULL);
    GGML_ASSERT(src->data && "graph must be allocated");

    size_t id = ggml_hash_insert(&hash_set, src);
    if (id == GGML_HASHSET_ALREADY_EXISTS) {
        return node_copies[ggml_hash_find(&hash_set, src)];
    }

    struct ggml_tensor * dst = ggml_dup_tensor_layout(src->data && !src->view_src ? ctx_allocated : ctx_unallocated, src);
    if (src->view_src != NULL) {
        dst->view_src = graph_copy_dup_tensor(hash_set, node_copies, ctx_allocated, ctx_unallocated, src->view_src);
        dst->view_offs = src->view_offs;
    }
    dst->op = src->op;
    memcpy(dst->op_params, src->op_params, sizeof(dst->op_params));
    ggml_set_name(dst, src->name);

    // copy src
    for (int i = 0; i < GGML_MAX_SRC; i++) {
        struct ggml_tensor * s = src->src[i];
        if (s == NULL) {
            continue;
        }
        dst->src[i] = graph_copy_dup_tensor(hash_set, node_copies, ctx_allocated, ctx_unallocated, s);
    }

    node_copies[id] = dst;
    return dst;
}

static void graph_copy_init_tensor(struct ggml_hash_set * hash_set, struct ggml_tensor ** node_copies, bool * node_init, struct ggml_tensor * src) {
    size_t id = ggml_hash_find(hash_set, src);
    if (node_init[id]) {
        return;
    }
    node_init[id] = true;

    struct ggml_tensor * dst = node_copies[id];
    if (dst->view_src != NULL) {
        graph_copy_init_tensor(hash_set, node_copies, node_init, src->view_src);
        ggml_backend_view_init(dst);
    }
    else {
        ggml_backend_tensor_copy(src, dst);
    }

    // init src
    for (int i = 0; i < GGML_MAX_SRC; i++) {
        struct ggml_tensor * s = src->src[i];
        if (s == NULL) {
            continue;
        }
        graph_copy_init_tensor(hash_set, node_copies, node_init, s);
    }
}

struct ggml_backend_graph_copy ggml_backend_graph_copy(ggml_backend_t backend, struct ggml_cgraph * graph) {
    struct ggml_hash_set hash_set = ggml_hash_set_new(graph->visited_hash_set.size);
    struct ggml_tensor ** node_copies = (ggml_tensor **) calloc(hash_set.size, sizeof(node_copies[0])); // NOLINT
    bool * node_init = (bool *) calloc(hash_set.size, sizeof(node_init[0]));

    struct ggml_init_params params = {
        /* .mem_size   = */ ggml_tensor_overhead()*hash_set.size + ggml_graph_overhead_custom(graph->size, false),
        /* .mem_buffer = */ NULL,
        /* .no_alloc   = */ true
    };

    struct ggml_context * ctx_allocated = ggml_init(params);
    struct ggml_context * ctx_unallocated = ggml_init(params);

    if (ctx_allocated == NULL || ctx_unallocated == NULL) {
        GGML_LOG_ERROR("%s: failed to allocate context for graph copy\n", __func__);
        ggml_hash_set_free(&hash_set);
        free(node_copies);
        free(node_init);
        ggml_free(ctx_allocated);
        ggml_free(ctx_unallocated);
        return {
            /* .buffer           = */ NULL,
            /* .ctx_allocated    = */ NULL,
            /* .ctx_unallocated  = */ NULL,
            /* .graph            = */ NULL,
        };
    }

    // dup nodes
    for (int i = 0; i < graph->n_nodes; i++) {
        struct ggml_tensor * node = graph->nodes[i];
        graph_copy_dup_tensor(hash_set, node_copies, ctx_allocated, ctx_unallocated, node);
    }

    // allocate nodes
    ggml_backend_buffer_t buffer = ggml_backend_alloc_ctx_tensors(ctx_allocated, backend);
    if (buffer == NULL) {
        GGML_LOG_ERROR("%s: failed to allocate buffer for graph copy\n", __func__);
        ggml_hash_set_free(&hash_set);
        free(node_copies);
        free(node_init);
        ggml_free(ctx_allocated);
        ggml_free(ctx_unallocated);
        return {
            /* .buffer           = */ NULL,
            /* .ctx_allocated    = */ NULL,
            /* .ctx_unallocated  = */ NULL,
            /* .graph            = */ NULL,
        };
    }

    //printf("copy buffer size: %zu MB\n", ggml_backend_buffer_get_size(buffer) / 1024 / 1024);

    // copy data and init views
    for (int i = 0; i < graph->n_nodes; i++) {
        struct ggml_tensor * node = graph->nodes[i];
        graph_copy_init_tensor(&hash_set, node_copies, node_init, node);
    }

    // build graph copy
    struct ggml_cgraph * graph_copy = ggml_new_graph_custom(ctx_allocated, graph->size, false);
    for (int i = 0; i < graph->n_nodes; i++) {
        struct ggml_tensor * node = graph->nodes[i];
        struct ggml_tensor * node_copy = node_copies[ggml_hash_find(&hash_set, node)];
        graph_copy->nodes[i] = node_copy;
    }
    graph_copy->n_nodes = graph->n_nodes;

    ggml_hash_set_free(&hash_set);
    free(node_copies);
    free(node_init);

    return {
        /* .buffer           = */ buffer,
        /* .ctx_allocated    = */ ctx_allocated,
        /* .ctx_unallocated  = */ ctx_unallocated,
        /* .graph            = */ graph_copy,
    };
}

void ggml_backend_graph_copy_free(struct ggml_backend_graph_copy copy) {
    ggml_backend_buffer_free(copy.buffer);
    ggml_free(copy.ctx_allocated);
    ggml_free(copy.ctx_unallocated);
}

bool ggml_backend_compare_graph_backend(ggml_backend_t backend1, ggml_backend_t backend2, struct ggml_cgraph * graph, ggml_backend_eval_callback callback, void * user_data) {
    struct ggml_backend_graph_copy copy = ggml_backend_graph_copy(backend2, graph);
    if (copy.buffer == NULL) {
        return false;
    }

    struct ggml_cgraph * g1 = graph;
    struct ggml_cgraph * g2 = copy.graph;

    assert(g1->n_nodes == g2->n_nodes);

    for (int i = 0; i < g1->n_nodes; i++) {
        //printf("eval %d/%d\n", i, g1->n_nodes);
        struct ggml_tensor * t1 = g1->nodes[i];
        struct ggml_tensor * t2 = g2->nodes[i];

        assert(t1->op == t2->op && ggml_are_same_layout(t1, t2));

        struct ggml_cgraph g1v = ggml_graph_view(g1, i, i + 1);
        struct ggml_cgraph g2v = ggml_graph_view(g2, i, i + 1);

        ggml_backend_graph_compute(backend1, &g1v);
        ggml_backend_graph_compute(backend2, &g2v);

        if (ggml_is_view_op(t1->op)) {
            continue;
        }

        // compare results, calculate rms etc
        if (!callback(i, t1, t2, user_data)) {
            break;
        }
    }

    ggml_backend_graph_copy_free(copy);

    return true;
}<|MERGE_RESOLUTION|>--- conflicted
+++ resolved
@@ -538,13 +538,12 @@
 #include "ggml-metal.h"
 #endif
 
-<<<<<<< HEAD
 #ifdef GGML_USE_SYCL
 #include "ggml-sycl.h"
-=======
+#endif
+
 #ifdef GGML_USE_VULKAN
 #include "ggml-vulkan.h"
->>>>>>> 3752217e
 #endif
 
 #ifdef GGML_USE_BLAS
@@ -566,13 +565,11 @@
 #ifdef GGML_USE_METAL
         register_backend(ggml_backend_metal_reg());
 #endif
-<<<<<<< HEAD
 #ifdef GGML_USE_SYCL
         register_backend(ggml_backend_sycl_reg());
-=======
+#endif
 #ifdef GGML_USE_VULKAN
         register_backend(ggml_backend_vk_reg());
->>>>>>> 3752217e
 #endif
 #ifdef GGML_USE_BLAS
         register_backend(ggml_backend_blas_reg());
@@ -581,11 +578,7 @@
         register_backend(ggml_backend_rpc_reg());
 #endif
 
-<<<<<<< HEAD
-        // TODO: vulkan, kompute, cann
-=======
-        // TODO: sycl, kompute, cann
->>>>>>> 3752217e
+        // TODO: kompute, cann
 
         register_backend(ggml_backend_cpu_reg());
     }
