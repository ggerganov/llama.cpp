--- conflicted
+++ resolved
@@ -538,13 +538,12 @@
 #include "ggml-metal.h"
 #endif
 
-<<<<<<< HEAD
 #ifdef GGML_USE_SYCL
 #include "ggml-sycl.h"
-=======
+#endif
+
 #ifdef GGML_USE_BLAS
 #include "ggml-blas.h"
->>>>>>> dca1d4b5
 #endif
 
 struct ggml_backend_registry {
@@ -558,22 +557,16 @@
 #ifdef GGML_USE_METAL
         register_backend(ggml_backend_metal_reg());
 #endif
-<<<<<<< HEAD
 #ifdef GGML_USE_SYCL
         register_backend(ggml_backend_sycl_reg());
 #endif
-        register_backend(ggml_backend_cpu_reg());
-
-        // TODO: vulkan, kompute, cann
-=======
 #ifdef GGML_USE_BLAS
         register_backend(ggml_backend_blas_reg());
 #endif
 
-        // TODO: sycl, vulkan, kompute, cann
+        // TODO: vulkan, kompute, cann
 
         register_backend(ggml_backend_cpu_reg());
->>>>>>> dca1d4b5
     }
 
     void register_backend(ggml_backend_reg_t reg) {
