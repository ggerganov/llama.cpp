#version 450

#extension GL_EXT_shader_explicit_arithmetic_types_int32 : require

#include "mul_mat_vec_base.comp"

layout(local_size_x_id = 0, local_size_y = 1, local_size_z = 1) in;

shared FLOAT_TYPE sccache[BLOCK_SIZE/16][16];

FLOAT_TYPE temp[NUM_COLS][NUM_ROWS];

void calc_superblock(const uint a_offset, const uint b_offset, const uint itid, const uint ix, const uint ql_offset, const uint qh_offset, const uint s_offset, const uint y_offset, const uint i, const uint num_blocks_per_row, const uint first_row, const uint num_rows, const bool all_threads) {
    const uint y_idx = i * QUANT_K + y_offset;

    [[unroll]] for (uint n = 0; n < num_rows; ++n) {
        const uint ib0 = a_offset / QUANT_K + (first_row+n)*num_blocks_per_row;

        if (!all_threads) { // when we don't have enough blocks to use all threads
            if (i < num_blocks_per_row)
                sccache[ix][itid] = FLOAT_TYPE(data_a[ib0 + i].scales[itid]);
            barrier();

            if (i >= num_blocks_per_row)
                continue;
        }

        const uint32_t ql0_u32 =  uint32_t(data_a_packed16[ib0 + i].ql[ql_offset / 2]) | (uint32_t(data_a_packed16[ib0 + i].ql[ql_offset / 2 + 1]) << 16);
        const uint32_t ql32_u32 = uint32_t(data_a_packed16[ib0 + i].ql[ql_offset / 2 + 16]) | (uint32_t(data_a_packed16[ib0 + i].ql[ql_offset / 2 + 17]) << 16);

        const uint32_t ql0_u32_lo4 = ql0_u32 & 0x0F0F0F0F;
        const uint32_t ql0_u32_hi4 = (ql0_u32 >> 4) & 0x0F0F0F0F;
        const uint32_t ql32_u32_lo4 = ql32_u32 & 0x0F0F0F0F;
        const uint32_t ql32_u32_hi4 = (ql32_u32 >> 4) & 0x0F0F0F0F;

        const uint32_t qh_u32 = uint32_t(data_a_packed16[ib0 + i].qh[qh_offset / 2]) | (uint32_t(data_a_packed16[ib0 + i].qh[qh_offset / 2 + 1]) << 16);
        const uint32_t qh0_u32 = (qh_u32 & 0x03030303) << 4;
        const uint32_t qh2_u32 = (qh_u32 & 0x0C0C0C0C) << 2;
        const uint32_t qh4_u32 = (qh_u32 & 0x30303030);
        const uint32_t qh6_u32 = (qh_u32 & 0xC0C0C0C0) >> 2;

        const uint32_t q0_u32 = ql0_u32_lo4  | qh0_u32;
        const uint32_t q1_u32 = ql32_u32_lo4 | qh2_u32;
        const uint32_t q2_u32 = ql0_u32_hi4  | qh4_u32;
        const uint32_t q3_u32 = ql32_u32_hi4 | qh6_u32;

        const vec4 q0 = vec4(unpack8(q0_u32)) - 32;
        const vec4 q1 = vec4(unpack8(q1_u32)) - 32;
        const vec4 q2 = vec4(unpack8(q2_u32)) - 32;
        const vec4 q3 = vec4(unpack8(q3_u32)) - 32;

        if (all_threads) {
            sccache[ix][itid] = FLOAT_TYPE(data_a[ib0 + i].scales[itid]);
            barrier();
        }

        const FLOAT_TYPE d = FLOAT_TYPE(data_a[ib0 + i].d);

        [[unroll]] for (uint j = 0; j < NUM_COLS; ++j) {
            B_TYPE_VEC4 by0  = data_b_v4[(j*p.batch_stride_b + b_offset + y_idx) / 4];
            B_TYPE_VEC4 by32 = data_b_v4[(j*p.batch_stride_b + b_offset + y_idx) / 4 + 8];
            B_TYPE_VEC4 by64 = data_b_v4[(j*p.batch_stride_b + b_offset + y_idx) / 4 + 16];
            B_TYPE_VEC4 by96 = data_b_v4[(j*p.batch_stride_b + b_offset + y_idx) / 4 + 24];

            FLOAT_TYPE sum[4] = {0, 0, 0, 0};
            [[unroll]] for (uint l = 0; l < 4; ++l) {
                sum[0] = fma(FLOAT_TYPE(by0[l]), q0[l], sum[0]);
                sum[1] = fma(FLOAT_TYPE(by32[l]), q1[l], sum[1]);
                sum[2] = fma(FLOAT_TYPE(by64[l]), q2[l], sum[2]);
                sum[3] = fma(FLOAT_TYPE(by96[l]), q3[l], sum[3]);
            }
            temp[j][n] = fma(fma(sum[0], sccache[ix][s_offset], fma(sum[1], sccache[ix][s_offset + 2], fma(sum[2], sccache[ix][s_offset + 4], sum[3] * sccache[ix][s_offset + 6]))), d, temp[j][n]);
        }
    }
}

void compute_outputs(const uint first_row, const uint num_rows) {
    uint a_offset, b_offset, d_offset;
    get_offsets(a_offset, b_offset, d_offset);

    const uint num_blocks_per_row = p.ncols / QUANT_K;

    // 16 threads are used to process each block
    const uint it_size = gl_WorkGroupSize.x/16;
    const uint tid = gl_LocalInvocationID.x;
    const uint itid = tid%16;  // 0...15
    const uint ix = tid/16;

    const uint v_im = itid/8;                               // 0 or 1. 0 computes 0..., 1 computes 128...
    const uint v_in = itid - 8*v_im;                        // 0...7

    const uint l0 = 4 * v_in;                               // 0, 4, 8, ..., 28
    const uint is = v_in / 4;

    const uint ql_offset = 64*v_im + l0;
    const uint qh_offset = 32*v_im + l0;
    const uint s_offset  =  8*v_im + is;
    const uint y_offset = 128*v_im + l0;

    [[unroll]] for (uint j = 0; j < NUM_COLS; ++j) {
        [[unroll]] for (uint i = 0; i < NUM_ROWS; ++i) {
            temp[j][i] = FLOAT_TYPE(0);
        }
    }

<<<<<<< HEAD
    const uint nbr_par_th = num_blocks_per_row%it_size;
    const uint nbr_all_th = num_blocks_per_row - nbr_par_th;
    uint i0 = 0;
    [[unroll]] for (; i0 < nbr_all_th; i0 += it_size)
        calc_superblock(a_offset, b_offset, itid, ix, ql_offset, qh_offset, s_offset, y_offset, i0 + ix, num_blocks_per_row, first_row, num_rows, true);
    calc_superblock(a_offset, b_offset, itid, ix, ql_offset, qh_offset, s_offset, y_offset, i0 + ix, num_blocks_per_row, first_row, num_rows, false);
=======
    [[unroll]] for (uint i = ix; i < num_blocks_per_row; i += it_size) {
        const uint y_idx = i * QUANT_K + y_offset;

        [[unroll]] for (uint n = 0; n < num_rows; ++n) {
            const uint ib0 = a_offset / QUANT_K + (first_row+n)*num_blocks_per_row;
            const FLOAT_TYPE d = FLOAT_TYPE(data_a[ib0 + i].d);

            FLOAT_TYPE scales[4];
            scales[0] = FLOAT_TYPE(data_a[ib0 + i].scales[s_offset + 0]);
            scales[1] = FLOAT_TYPE(data_a[ib0 + i].scales[s_offset + 2]);
            scales[2] = FLOAT_TYPE(data_a[ib0 + i].scales[s_offset + 4]);
            scales[3] = FLOAT_TYPE(data_a[ib0 + i].scales[s_offset + 6]);

            uint32_t ql0_u32 =  uint32_t(data_a_packed16[ib0 + i].ql[ql_offset / 2]) | (uint32_t(data_a_packed16[ib0 + i].ql[ql_offset / 2 + 1]) << 16);
            uint32_t ql32_u32 = uint32_t(data_a_packed16[ib0 + i].ql[ql_offset / 2 + 16]) | (uint32_t(data_a_packed16[ib0 + i].ql[ql_offset / 2 + 17]) << 16);

            uint32_t ql0_u32_lo4 = ql0_u32 & 0x0F0F0F0F;
            uint32_t ql0_u32_hi4 = (ql0_u32 >> 4) & 0x0F0F0F0F;
            uint32_t ql32_u32_lo4 = ql32_u32 & 0x0F0F0F0F;
            uint32_t ql32_u32_hi4 = (ql32_u32 >> 4) & 0x0F0F0F0F;

            uint32_t qh_u32 = uint32_t(data_a_packed16[ib0 + i].qh[qh_offset / 2]) | (uint32_t(data_a_packed16[ib0 + i].qh[qh_offset / 2 + 1]) << 16);
            uint32_t qh0_u32 = (qh_u32 & 0x03030303) << 4;
            uint32_t qh2_u32 = (qh_u32 & 0x0C0C0C0C) << 2;
            uint32_t qh4_u32 = (qh_u32 & 0x30303030) << 0;
            uint32_t qh6_u32 = (qh_u32 & 0xC0C0C0C0) >> 2;

            uint32_t q0_u32 = ql0_u32_lo4  | qh0_u32;
            uint32_t q1_u32 = ql32_u32_lo4 | qh2_u32;
            uint32_t q2_u32 = ql0_u32_hi4  | qh4_u32;
            uint32_t q3_u32 = ql32_u32_hi4 | qh6_u32;

            uvec4 q0 = uvec4(unpack8(q0_u32));
            uvec4 q1 = uvec4(unpack8(q1_u32));
            uvec4 q2 = uvec4(unpack8(q2_u32));
            uvec4 q3 = uvec4(unpack8(q3_u32));

            [[unroll]] for (uint j = 0; j < NUM_COLS; ++j) {
                vec4 by0  = vec4(data_b_v4[(j*p.batch_stride_b + b_offset + y_idx) / 4     ]);
                vec4 by32 = vec4(data_b_v4[(j*p.batch_stride_b + b_offset + y_idx) / 4 +  8]);
                vec4 by64 = vec4(data_b_v4[(j*p.batch_stride_b + b_offset + y_idx) / 4 + 16]);
                vec4 by96 = vec4(data_b_v4[(j*p.batch_stride_b + b_offset + y_idx) / 4 + 24]);

                FLOAT_TYPE sum = FLOAT_TYPE(0.0);
                [[unroll]] for (int l = 0; l < 4; ++l) {
                    sum = fma(FLOAT_TYPE(by0[l])  * scales[0], FLOAT_TYPE(int8_t(q0[l]) - 32),
                          fma(FLOAT_TYPE(by32[l]) * scales[1], FLOAT_TYPE(int8_t(q1[l]) - 32),
                          fma(FLOAT_TYPE(by64[l]) * scales[2], FLOAT_TYPE(int8_t(q2[l]) - 32),
                          fma(FLOAT_TYPE(by96[l]) * scales[3], FLOAT_TYPE(int8_t(q3[l]) - 32), sum))));
                }
                temp[j][n] += sum * d;
            }
        }
    }
>>>>>>> c05e8c99

    reduce_result(temp, d_offset, first_row, num_rows, tid);
}

void main() {
    const uint first_row = NUM_ROWS * (gl_WorkGroupID.x + gl_NumWorkGroups.x * gl_WorkGroupID.z);

    // do NUM_ROWS at a time, unless there aren't enough remaining rows
    if (first_row + NUM_ROWS <= p.stride_d) {
        compute_outputs(first_row, NUM_ROWS);
    } else {
        if (first_row >= p.stride_d) {
            return;
        }
        compute_outputs(first_row, p.stride_d - first_row);
    }
}<|MERGE_RESOLUTION|>--- conflicted
+++ resolved
@@ -57,10 +57,10 @@
         const FLOAT_TYPE d = FLOAT_TYPE(data_a[ib0 + i].d);
 
         [[unroll]] for (uint j = 0; j < NUM_COLS; ++j) {
-            B_TYPE_VEC4 by0  = data_b_v4[(j*p.batch_stride_b + b_offset + y_idx) / 4];
-            B_TYPE_VEC4 by32 = data_b_v4[(j*p.batch_stride_b + b_offset + y_idx) / 4 + 8];
-            B_TYPE_VEC4 by64 = data_b_v4[(j*p.batch_stride_b + b_offset + y_idx) / 4 + 16];
-            B_TYPE_VEC4 by96 = data_b_v4[(j*p.batch_stride_b + b_offset + y_idx) / 4 + 24];
+            vec4 by0  = vec4(data_b_v4[(j*p.batch_stride_b + b_offset + y_idx) / 4     ]);
+            vec4 by32 = vec4(data_b_v4[(j*p.batch_stride_b + b_offset + y_idx) / 4 +  8]);
+            vec4 by64 = vec4(data_b_v4[(j*p.batch_stride_b + b_offset + y_idx) / 4 + 16]);
+            vec4 by96 = vec4(data_b_v4[(j*p.batch_stride_b + b_offset + y_idx) / 4 + 24]);
 
             FLOAT_TYPE sum[4] = {0, 0, 0, 0};
             [[unroll]] for (uint l = 0; l < 4; ++l) {
@@ -103,69 +103,12 @@
         }
     }
 
-<<<<<<< HEAD
     const uint nbr_par_th = num_blocks_per_row%it_size;
     const uint nbr_all_th = num_blocks_per_row - nbr_par_th;
     uint i0 = 0;
     [[unroll]] for (; i0 < nbr_all_th; i0 += it_size)
         calc_superblock(a_offset, b_offset, itid, ix, ql_offset, qh_offset, s_offset, y_offset, i0 + ix, num_blocks_per_row, first_row, num_rows, true);
     calc_superblock(a_offset, b_offset, itid, ix, ql_offset, qh_offset, s_offset, y_offset, i0 + ix, num_blocks_per_row, first_row, num_rows, false);
-=======
-    [[unroll]] for (uint i = ix; i < num_blocks_per_row; i += it_size) {
-        const uint y_idx = i * QUANT_K + y_offset;
-
-        [[unroll]] for (uint n = 0; n < num_rows; ++n) {
-            const uint ib0 = a_offset / QUANT_K + (first_row+n)*num_blocks_per_row;
-            const FLOAT_TYPE d = FLOAT_TYPE(data_a[ib0 + i].d);
-
-            FLOAT_TYPE scales[4];
-            scales[0] = FLOAT_TYPE(data_a[ib0 + i].scales[s_offset + 0]);
-            scales[1] = FLOAT_TYPE(data_a[ib0 + i].scales[s_offset + 2]);
-            scales[2] = FLOAT_TYPE(data_a[ib0 + i].scales[s_offset + 4]);
-            scales[3] = FLOAT_TYPE(data_a[ib0 + i].scales[s_offset + 6]);
-
-            uint32_t ql0_u32 =  uint32_t(data_a_packed16[ib0 + i].ql[ql_offset / 2]) | (uint32_t(data_a_packed16[ib0 + i].ql[ql_offset / 2 + 1]) << 16);
-            uint32_t ql32_u32 = uint32_t(data_a_packed16[ib0 + i].ql[ql_offset / 2 + 16]) | (uint32_t(data_a_packed16[ib0 + i].ql[ql_offset / 2 + 17]) << 16);
-
-            uint32_t ql0_u32_lo4 = ql0_u32 & 0x0F0F0F0F;
-            uint32_t ql0_u32_hi4 = (ql0_u32 >> 4) & 0x0F0F0F0F;
-            uint32_t ql32_u32_lo4 = ql32_u32 & 0x0F0F0F0F;
-            uint32_t ql32_u32_hi4 = (ql32_u32 >> 4) & 0x0F0F0F0F;
-
-            uint32_t qh_u32 = uint32_t(data_a_packed16[ib0 + i].qh[qh_offset / 2]) | (uint32_t(data_a_packed16[ib0 + i].qh[qh_offset / 2 + 1]) << 16);
-            uint32_t qh0_u32 = (qh_u32 & 0x03030303) << 4;
-            uint32_t qh2_u32 = (qh_u32 & 0x0C0C0C0C) << 2;
-            uint32_t qh4_u32 = (qh_u32 & 0x30303030) << 0;
-            uint32_t qh6_u32 = (qh_u32 & 0xC0C0C0C0) >> 2;
-
-            uint32_t q0_u32 = ql0_u32_lo4  | qh0_u32;
-            uint32_t q1_u32 = ql32_u32_lo4 | qh2_u32;
-            uint32_t q2_u32 = ql0_u32_hi4  | qh4_u32;
-            uint32_t q3_u32 = ql32_u32_hi4 | qh6_u32;
-
-            uvec4 q0 = uvec4(unpack8(q0_u32));
-            uvec4 q1 = uvec4(unpack8(q1_u32));
-            uvec4 q2 = uvec4(unpack8(q2_u32));
-            uvec4 q3 = uvec4(unpack8(q3_u32));
-
-            [[unroll]] for (uint j = 0; j < NUM_COLS; ++j) {
-                vec4 by0  = vec4(data_b_v4[(j*p.batch_stride_b + b_offset + y_idx) / 4     ]);
-                vec4 by32 = vec4(data_b_v4[(j*p.batch_stride_b + b_offset + y_idx) / 4 +  8]);
-                vec4 by64 = vec4(data_b_v4[(j*p.batch_stride_b + b_offset + y_idx) / 4 + 16]);
-                vec4 by96 = vec4(data_b_v4[(j*p.batch_stride_b + b_offset + y_idx) / 4 + 24]);
-
-                FLOAT_TYPE sum = FLOAT_TYPE(0.0);
-                [[unroll]] for (int l = 0; l < 4; ++l) {
-                    sum = fma(FLOAT_TYPE(by0[l])  * scales[0], FLOAT_TYPE(int8_t(q0[l]) - 32),
-                          fma(FLOAT_TYPE(by32[l]) * scales[1], FLOAT_TYPE(int8_t(q1[l]) - 32),
-                          fma(FLOAT_TYPE(by64[l]) * scales[2], FLOAT_TYPE(int8_t(q2[l]) - 32),
-                          fma(FLOAT_TYPE(by96[l]) * scales[3], FLOAT_TYPE(int8_t(q3[l]) - 32), sum))));
-                }
-                temp[j][n] += sum * d;
-            }
-        }
-    }
->>>>>>> c05e8c99
 
     reduce_result(temp, d_offset, first_row, num_rows, tid);
 }
