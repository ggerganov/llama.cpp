--- conflicted
+++ resolved
@@ -46,14 +46,14 @@
         const FLOAT_TYPE d = FLOAT_TYPE(data_a[ib0 + i].d);
 
         [[unroll]] for (uint j = 0; j < NUM_COLS; ++j) {
-            B_TYPE_VEC2 b0 = data_b_v2[(j*p.batch_stride_b + b_offset + y_idx) / 2];
-            B_TYPE_VEC2 b16 = data_b_v2[(j*p.batch_stride_b + b_offset + y_idx) / 2 + 8];
-            B_TYPE_VEC2 b32 = data_b_v2[(j*p.batch_stride_b + b_offset + y_idx) / 2 + 16];
-            B_TYPE_VEC2 b48 = data_b_v2[(j*p.batch_stride_b + b_offset + y_idx) / 2 + 24];
-            B_TYPE_VEC2 b64 = data_b_v2[(j*p.batch_stride_b + b_offset + y_idx) / 2 + 32];
-            B_TYPE_VEC2 b80 = data_b_v2[(j*p.batch_stride_b + b_offset + y_idx) / 2 + 40];
-            B_TYPE_VEC2 b96 = data_b_v2[(j*p.batch_stride_b + b_offset + y_idx) / 2 + 48];
-            B_TYPE_VEC2 b112 = data_b_v2[(j*p.batch_stride_b + b_offset + y_idx) / 2 + 56];
+            vec2 b0 =   vec2(data_b_v2[(j*p.batch_stride_b + b_offset + y_idx) / 2 +  0]);
+            vec2 b16 =  vec2(data_b_v2[(j*p.batch_stride_b + b_offset + y_idx) / 2 +  8]);
+            vec2 b32 =  vec2(data_b_v2[(j*p.batch_stride_b + b_offset + y_idx) / 2 + 16]);
+            vec2 b48 =  vec2(data_b_v2[(j*p.batch_stride_b + b_offset + y_idx) / 2 + 24]);
+            vec2 b64 =  vec2(data_b_v2[(j*p.batch_stride_b + b_offset + y_idx) / 2 + 32]);
+            vec2 b80 =  vec2(data_b_v2[(j*p.batch_stride_b + b_offset + y_idx) / 2 + 40]);
+            vec2 b96 =  vec2(data_b_v2[(j*p.batch_stride_b + b_offset + y_idx) / 2 + 48]);
+            vec2 b112 = vec2(data_b_v2[(j*p.batch_stride_b + b_offset + y_idx) / 2 + 56]);
 
             FLOAT_TYPE sum = FLOAT_TYPE(0.0);
             [[unroll]] for (int l = 0; l < 2; ++l) {
@@ -103,7 +103,6 @@
         }
     }
 
-<<<<<<< HEAD
     const uint s_shift = v_im4 + 2*(itid8/4);
 
     const uint nbr_par_th = num_blocks_per_row%it_size;
@@ -112,56 +111,6 @@
     [[unroll]] for (; i0 < nbr_all_th; i0 += it_size)
         calc_superblock(a_offset, b_offset, ix, itid8, v_im, v_im4, v_in, hm_m, q_offset, y_offset, s_shift, i0 + ix, num_blocks_per_row, first_row, num_rows, true);
     calc_superblock(a_offset, b_offset, ix, itid8, v_im, v_im4, v_in, hm_m, q_offset, y_offset, s_shift, i0 + ix, num_blocks_per_row, first_row, num_rows, false);
-=======
-    const uint s_shift = 4 * v_im;
-
-    [[unroll]] for (uint i = ix; i < num_blocks_per_row; i += it_size) {
-        const uint y_idx = i * QUANT_K + y_offset;
-
-        [[unroll]] for (uint n = 0; n < num_rows; ++n) {
-            const uint ib0 = a_offset / QUANT_K + (first_row+n)*num_blocks_per_row;
-            const FLOAT_TYPE d = FLOAT_TYPE(data_a[ib0 + i].d);
-
-            uint16_t s0_16 = data_a_packed16[ib0 + i].scales[0];
-            uint16_t s2_16 = data_a_packed16[ib0 + i].scales[1];
-            uint16_t s4_16 = data_a_packed16[ib0 + i].scales[2];
-            uint16_t s6_16 = data_a_packed16[ib0 + i].scales[3];
-            uint16_t s8_16 = data_a_packed16[ib0 + i].scales[4];
-            uint16_t s10_16 = data_a_packed16[ib0 + i].scales[5];
-            u8vec2 s0 = unpack8(s0_16);
-            u8vec2 s2 = unpack8(s2_16);
-            u8vec2 s4 = unpack8(s4_16);
-            u8vec2 s6 = unpack8(s6_16);
-            u8vec2 s8 = unpack8(s8_16);
-            u8vec2 s10 = unpack8(s10_16);
-
-            [[unroll]] for (uint j = 0; j < NUM_COLS; ++j) {
-
-                vec2 b0 =   vec2(data_b_v2[(j*p.batch_stride_b + b_offset + y_idx) / 2 +  0]);
-                vec2 b16 =  vec2(data_b_v2[(j*p.batch_stride_b + b_offset + y_idx) / 2 +  8]);
-                vec2 b32 =  vec2(data_b_v2[(j*p.batch_stride_b + b_offset + y_idx) / 2 + 16]);
-                vec2 b48 =  vec2(data_b_v2[(j*p.batch_stride_b + b_offset + y_idx) / 2 + 24]);
-                vec2 b64 =  vec2(data_b_v2[(j*p.batch_stride_b + b_offset + y_idx) / 2 + 32]);
-                vec2 b80 =  vec2(data_b_v2[(j*p.batch_stride_b + b_offset + y_idx) / 2 + 40]);
-                vec2 b96 =  vec2(data_b_v2[(j*p.batch_stride_b + b_offset + y_idx) / 2 + 48]);
-                vec2 b112 = vec2(data_b_v2[(j*p.batch_stride_b + b_offset + y_idx) / 2 + 56]);
-
-                FLOAT_TYPE sum = FLOAT_TYPE(0.0);
-                [[unroll]] for (int l = 0; l < 2; ++l) {
-                    sum = fma(FLOAT_TYPE(b0[l])   * FLOAT_TYPE(int8_t(((s0[0] >> s_shift) & 0xF) | ((s8[0]  >> (s_shift + 0) & 0x3) << 4)) - 32), FLOAT_TYPE(((data_a[ib0 + i].qs[q_offset + l   ]     ) & 3) - (((data_a[ib0 + i].hmask[l0 + l   ] & (m << 0)) != 0) ? 0 : 4)),
-                          fma(FLOAT_TYPE(b32[l])  * FLOAT_TYPE(int8_t(((s2[0] >> s_shift) & 0xF) | ((s10[0] >> (s_shift + 0) & 0x3) << 4)) - 32), FLOAT_TYPE(((data_a[ib0 + i].qs[q_offset + l   ] >> 2) & 3) - (((data_a[ib0 + i].hmask[l0 + l   ] & (m << 1)) != 0) ? 0 : 4)),
-                          fma(FLOAT_TYPE(b64[l])  * FLOAT_TYPE(int8_t(((s4[0] >> s_shift) & 0xF) | ((s8[0]  >> (s_shift + 2) & 0x3) << 4)) - 32), FLOAT_TYPE(((data_a[ib0 + i].qs[q_offset + l   ] >> 4) & 3) - (((data_a[ib0 + i].hmask[l0 + l   ] & (m << 2)) != 0) ? 0 : 4)),
-                          fma(FLOAT_TYPE(b96[l])  * FLOAT_TYPE(int8_t(((s6[0] >> s_shift) & 0xF) | ((s10[0] >> (s_shift + 2) & 0x3) << 4)) - 32), FLOAT_TYPE(((data_a[ib0 + i].qs[q_offset + l   ] >> 6) & 3) - (((data_a[ib0 + i].hmask[l0 + l   ] & (m << 3)) != 0) ? 0 : 4)),
-                          fma(FLOAT_TYPE(b16[l])  * FLOAT_TYPE(int8_t(((s0[1] >> s_shift) & 0xF) | ((s8[1]  >> (s_shift + 0) & 0x3) << 4)) - 32), FLOAT_TYPE(((data_a[ib0 + i].qs[q_offset + l+16]     ) & 3) - (((data_a[ib0 + i].hmask[l0 + l+16] & (m << 0)) != 0) ? 0 : 4)),
-                          fma(FLOAT_TYPE(b48[l])  * FLOAT_TYPE(int8_t(((s2[1] >> s_shift) & 0xF) | ((s10[1] >> (s_shift + 0) & 0x3) << 4)) - 32), FLOAT_TYPE(((data_a[ib0 + i].qs[q_offset + l+16] >> 2) & 3) - (((data_a[ib0 + i].hmask[l0 + l+16] & (m << 1)) != 0) ? 0 : 4)),
-                          fma(FLOAT_TYPE(b80[l])  * FLOAT_TYPE(int8_t(((s4[1] >> s_shift) & 0xF) | ((s8[1]  >> (s_shift + 2) & 0x3) << 4)) - 32), FLOAT_TYPE(((data_a[ib0 + i].qs[q_offset + l+16] >> 4) & 3) - (((data_a[ib0 + i].hmask[l0 + l+16] & (m << 2)) != 0) ? 0 : 4)),
-                          fma(FLOAT_TYPE(b112[l]) * FLOAT_TYPE(int8_t(((s6[1] >> s_shift) & 0xF) | ((s10[1] >> (s_shift + 2) & 0x3) << 4)) - 32), FLOAT_TYPE(((data_a[ib0 + i].qs[q_offset + l+16] >> 6) & 3) - (((data_a[ib0 + i].hmask[l0 + l+16] & (m << 3)) != 0) ? 0 : 4)), sum))))))));
-                }
-                temp[j][n] = fma(d, sum, temp[j][n]);
-            }
-        }
-    }
->>>>>>> c05e8c99
 
     reduce_result(temp, d_offset, first_row, num_rows, tid);
 }
