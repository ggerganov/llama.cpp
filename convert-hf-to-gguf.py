--- conflicted
+++ resolved
@@ -182,13 +182,10 @@
             return QwenModel
         if model_architecture == "MixtralForCausalLM":
             return MixtralModel
-<<<<<<< HEAD
+        if model_architecture == "PhiForCausalLM":
+            return Phi2Model
         if model_architecture == "PlamoForCausalLM":
             return PlamoModel
-=======
-        if model_architecture == "PhiForCausalLM":
-            return Phi2Model
->>>>>>> 708e179e
         return Model
 
     def _is_model_safetensors(self) -> bool:
@@ -228,13 +225,10 @@
             return gguf.MODEL_ARCH.QWEN
         if arch == "MixtralForCausalLM":
             return gguf.MODEL_ARCH.LLAMA
-<<<<<<< HEAD
+        if arch == "PhiForCausalLM":
+            return gguf.MODEL_ARCH.PHI2
         if arch == "PlamoForCausalLM":
             return gguf.MODEL_ARCH.PLAMO
-=======
-        if arch == "PhiForCausalLM":
-            return gguf.MODEL_ARCH.PHI2
->>>>>>> 708e179e
 
         raise NotImplementedError(f'Architecture "{arch}" not supported!')
 
@@ -995,85 +989,6 @@
             self.gguf_writer.add_tensor(new_name, data)
 
 
-<<<<<<< HEAD
-class PlamoModel(Model):
-    def set_vocab(self):
-        self._set_vocab_sentencepiece()
-
-    def set_gguf_parameters(self):
-        hparams = self.hparams
-        block_count = hparams["num_hidden_layers"]
-
-        self.gguf_writer.add_name("PLaMo")
-        self.gguf_writer.add_context_length(4096)  # not in config.json
-        self.gguf_writer.add_embedding_length(hparams["hidden_size"])
-        self.gguf_writer.add_feed_forward_length(hparams["intermediate_size"])
-        self.gguf_writer.add_block_count(block_count)
-        self.gguf_writer.add_head_count(hparams["num_attention_heads"])
-        self.gguf_writer.add_head_count_kv(5)  # hparams["num_key_value_heads"]) is wrong
-        self.gguf_writer.add_layer_norm_rms_eps(hparams["rms_norm_eps"])
-
-    def shuffle_attn_q_weight(self, data_torch):
-        assert data_torch.size() == (5120, 5120)
-        data_torch = data_torch.reshape(8, 5, 128, 5120)
-        data_torch = torch.permute(data_torch, (1, 0, 2, 3))
-        data_torch = torch.reshape(data_torch, (5120, 5120))
-        return data_torch
-
-    def shuffle_attn_output_weight(self, data_torch):
-        assert data_torch.size() == (5120, 5120)
-        data_torch = data_torch.reshape(5120, 8, 5, 128)
-        data_torch = torch.permute(data_torch, (0, 2, 1, 3))
-        data_torch = torch.reshape(data_torch, (5120, 5120))
-        return data_torch
-
-    def write_tensors(self):
-        block_count = self.hparams.get("num_layers", self.hparams.get("num_hidden_layers"))
-        tensor_map = gguf.get_tensor_name_map(self.model_arch, block_count)
-
-        for name, data_torch in self.get_tensors():
-            if "self_attn.rotary_emb.inv_freq" in name:
-                continue
-
-            # map tensor names
-            new_name = tensor_map.get_name(name, try_suffixes=(".weight", ".bias"))
-            if new_name is None:
-                print(f"Can not map tensor {name!r}")
-                sys.exit()
-
-            # shuffle for broadcasting of gqa in ggml_mul_mat
-            if new_name.endswith("attn_q.weight"):
-                data_torch = self.shuffle_attn_q_weight(data_torch)
-            elif new_name.endswith("attn_output.weight"):
-                data_torch = self.shuffle_attn_output_weight(data_torch)
-
-            old_dtype = data_torch.dtype
-
-            # convert any unsupported data types to float32
-            if data_torch.dtype not in (torch.float16, torch.float32):
-                data_torch = data_torch.to(torch.float32)
-
-            data = data_torch.squeeze().numpy()
-
-            n_dims = len(data.shape)
-            data_dtype = data.dtype
-
-            # if f32 desired, convert any float16 to float32
-            if self.ftype == 0 and data_dtype == np.float16:
-                data = data.astype(np.float32)
-
-            # TODO: Why cant we use these float16 as-is? There should be not reason to store float16 as float32
-            if self.ftype == 1 and data_dtype == np.float16 and n_dims == 1:
-                data = data.astype(np.float32)
-
-            # if f16 desired, convert any float32 2-dim weight tensors to float16
-            if self.ftype == 1 and data_dtype == np.float32 and name.endswith(".weight") and n_dims == 2:
-                data = data.astype(np.float16)
-
-            print(f"{new_name}, n_dims = {n_dims}, {old_dtype} --> {data.dtype}")
-
-            self.gguf_writer.add_tensor(new_name, data)
-=======
 class Phi2Model(Model):
     def set_gguf_parameters(self):
         block_count = self.hparams["n_layer"]
@@ -1089,7 +1004,85 @@
         self.gguf_writer.add_rope_dimension_count(self.hparams["rotary_dim"])
         self.gguf_writer.add_file_type(self.ftype)
         self.gguf_writer.add_add_bos_token(False)
->>>>>>> 708e179e
+
+
+class PlamoModel(Model):
+    def set_vocab(self):
+        self._set_vocab_sentencepiece()
+
+    def set_gguf_parameters(self):
+        hparams = self.hparams
+        block_count = hparams["num_hidden_layers"]
+
+        self.gguf_writer.add_name("PLaMo")
+        self.gguf_writer.add_context_length(4096)  # not in config.json
+        self.gguf_writer.add_embedding_length(hparams["hidden_size"])
+        self.gguf_writer.add_feed_forward_length(hparams["intermediate_size"])
+        self.gguf_writer.add_block_count(block_count)
+        self.gguf_writer.add_head_count(hparams["num_attention_heads"])
+        self.gguf_writer.add_head_count_kv(5)  # hparams["num_key_value_heads"]) is wrong
+        self.gguf_writer.add_layer_norm_rms_eps(hparams["rms_norm_eps"])
+
+    def shuffle_attn_q_weight(self, data_torch):
+        assert data_torch.size() == (5120, 5120)
+        data_torch = data_torch.reshape(8, 5, 128, 5120)
+        data_torch = torch.permute(data_torch, (1, 0, 2, 3))
+        data_torch = torch.reshape(data_torch, (5120, 5120))
+        return data_torch
+
+    def shuffle_attn_output_weight(self, data_torch):
+        assert data_torch.size() == (5120, 5120)
+        data_torch = data_torch.reshape(5120, 8, 5, 128)
+        data_torch = torch.permute(data_torch, (0, 2, 1, 3))
+        data_torch = torch.reshape(data_torch, (5120, 5120))
+        return data_torch
+
+    def write_tensors(self):
+        block_count = self.hparams.get("num_layers", self.hparams.get("num_hidden_layers"))
+        tensor_map = gguf.get_tensor_name_map(self.model_arch, block_count)
+
+        for name, data_torch in self.get_tensors():
+            if "self_attn.rotary_emb.inv_freq" in name:
+                continue
+
+            # map tensor names
+            new_name = tensor_map.get_name(name, try_suffixes=(".weight", ".bias"))
+            if new_name is None:
+                print(f"Can not map tensor {name!r}")
+                sys.exit()
+
+            # shuffle for broadcasting of gqa in ggml_mul_mat
+            if new_name.endswith("attn_q.weight"):
+                data_torch = self.shuffle_attn_q_weight(data_torch)
+            elif new_name.endswith("attn_output.weight"):
+                data_torch = self.shuffle_attn_output_weight(data_torch)
+
+            old_dtype = data_torch.dtype
+
+            # convert any unsupported data types to float32
+            if data_torch.dtype not in (torch.float16, torch.float32):
+                data_torch = data_torch.to(torch.float32)
+
+            data = data_torch.squeeze().numpy()
+
+            n_dims = len(data.shape)
+            data_dtype = data.dtype
+
+            # if f32 desired, convert any float16 to float32
+            if self.ftype == 0 and data_dtype == np.float16:
+                data = data.astype(np.float32)
+
+            # TODO: Why cant we use these float16 as-is? There should be not reason to store float16 as float32
+            if self.ftype == 1 and data_dtype == np.float16 and n_dims == 1:
+                data = data.astype(np.float32)
+
+            # if f16 desired, convert any float32 2-dim weight tensors to float16
+            if self.ftype == 1 and data_dtype == np.float32 and name.endswith(".weight") and n_dims == 2:
+                data = data.astype(np.float16)
+
+            print(f"{new_name}, n_dims = {n_dims}, {old_dtype} --> {data.dtype}")
+
+            self.gguf_writer.add_tensor(new_name, data)
 
 
 ###### CONVERSION LOGIC ######
