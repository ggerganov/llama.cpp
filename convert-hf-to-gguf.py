--- conflicted
+++ resolved
@@ -26,6 +26,8 @@
 import importlib
 gguf = importlib.import_module("gguf-py.gguf")
 # import gguf
+
+from convert import LlamaHfVocab
 
 logger = logging.getLogger("hf-to-gguf")
 
@@ -2871,19 +2873,14 @@
     hparams = Model.load_hparams(dir_model)
 
     with torch.inference_mode():
-<<<<<<< HEAD
-        model_class = Model.from_model_architecture(hparams["architectures"][0])
-        model_instance = model_class(dir_model, ftype_map[args.outtype], fname_out, args.bigendian, args.use_temp_file,
-                                     args.no_lazy, split_arguments)
-=======
         try:
             model_class = Model.from_model_architecture(hparams["architectures"][0])
         except NotImplementedError:
             logger.error(f"Model {hparams['architectures'][0]} is not supported")
             sys.exit(1)
 
-        model_instance = model_class(dir_model, ftype_map[args.outtype], fname_out, args.bigendian, args.use_temp_file, args.no_lazy)
->>>>>>> 3d7ebf63
+        model_instance = model_class(dir_model, ftype_map[args.outtype], fname_out, args.bigendian, args.use_temp_file,
+                                     args.no_lazy, split_arguments)
 
         logger.info("Set model parameters")
         model_instance.set_gguf_parameters()
