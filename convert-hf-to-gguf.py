#!/usr/bin/env python3

from __future__ import annotations

import argparse
import contextlib
import json
import os
import re
import sys
from enum import IntEnum
from pathlib import Path
from typing import TYPE_CHECKING, Any, ContextManager, Iterator, cast, Optional

import numpy as np
import torch

if TYPE_CHECKING:
    from torch import Tensor

if 'NO_LOCAL_GGUF' not in os.environ:
    sys.path.insert(1, str(Path(__file__).parent / 'gguf-py'))
import gguf


###### MODEL DEFINITIONS ######

class SentencePieceTokenTypes(IntEnum):
    NORMAL = 1
    UNKNOWN = 2
    CONTROL = 3
    USER_DEFINED = 4
    UNUSED = 5
    BYTE = 6


class Model:
    def __init__(self, dir_model: Path, ftype: int, fname_out: Path, is_big_endian: bool):
        self.dir_model = dir_model
        self.ftype = ftype
        self.fname_out = fname_out
        self.is_big_endian = is_big_endian
        self.endianess = gguf.GGUFEndian.BIG if is_big_endian else gguf.GGUFEndian.LITTLE
        self.is_safetensors = self._is_model_safetensors()
        self.num_parts = Model.count_model_parts(self.dir_model, ".safetensors" if self.is_safetensors else ".bin")
        self.part_names = self._get_part_names()
        self.hparams = Model.load_hparams(self.dir_model)
        self.model_arch = self._get_model_architecture()
        self.gguf_writer = gguf.GGUFWriter(fname_out, gguf.MODEL_ARCH_NAMES[self.model_arch], endianess=self.endianess, use_temp_file=False)

    def set_vocab(self):
        self._set_vocab_gpt2()

    def get_tensors(self) -> Iterator[tuple[str, Tensor]]:
        for part_name in self.part_names:
            print(f"gguf: loading model part '{part_name}'")
            ctx: ContextManager[Any]
            if self.is_safetensors:
                from safetensors import safe_open
                ctx = cast(ContextManager[Any], safe_open(self.dir_model / part_name, framework="pt", device="cpu"))
            else:
                ctx = contextlib.nullcontext(torch.load(str(self.dir_model / part_name), map_location="cpu", weights_only=True))

            with ctx as model_part:
                for name in model_part.keys():
                    data = model_part.get_tensor(name) if self.is_safetensors else model_part[name]
                    yield name, data

    def set_gguf_parameters(self):
        self.gguf_writer.add_name(self.dir_model.name)
        self.gguf_writer.add_block_count(self.hparams.get(
            "n_layers", self.hparams.get("num_hidden_layers", self.hparams.get("n_layer")),
        ))
        if (n_ctx := self.hparams.get("max_position_embeddings")) is not None:
            self.gguf_writer.add_context_length(n_ctx)
        if (n_embd := self.hparams.get("hidden_size")) is not None:
            self.gguf_writer.add_embedding_length(n_embd)
        if (n_ff := self.hparams.get("intermediate_size")) is not None:
            self.gguf_writer.add_feed_forward_length(n_ff)
        if (n_head := self.hparams.get("num_attention_heads")) is not None:
            self.gguf_writer.add_head_count(n_head)
        if (n_head_kv := self.hparams.get("num_key_value_heads")) is not None:
            self.gguf_writer.add_head_count_kv(n_head_kv)

        if (n_rms_eps := self.hparams.get("rms_norm_eps")) is not None:
            self.gguf_writer.add_layer_norm_rms_eps(n_rms_eps)
        if (n_experts := self.hparams.get("num_local_experts")) is not None:
            self.gguf_writer.add_expert_count(n_experts)
        if (n_experts_used := self.hparams.get("num_experts_per_tok")) is not None:
            self.gguf_writer.add_expert_used_count(n_experts_used)

        self.gguf_writer.add_parallel_residual(self.hparams.get("use_parallel_residual", True))

    def write_tensors(self):
        block_count = self.hparams.get("n_layers", self.hparams.get("num_hidden_layers", self.hparams.get("n_layer")))
        tensor_map = gguf.get_tensor_name_map(self.model_arch, block_count)
        for name, data_torch in self.get_tensors():
            # we don't need these
            if name.endswith((".attention.masked_bias", ".attention.bias", ".attention.rotary_emb.inv_freq")):
                continue

            old_dtype = data_torch.dtype

            # convert any unsupported data types to float32
            if data_torch.dtype not in (torch.float16, torch.float32):
                data_torch = data_torch.to(torch.float32)

            data = data_torch.squeeze().numpy()

            # map tensor names
            new_name = tensor_map.get_name(name, try_suffixes=(".weight", ".bias"))
            if new_name is None:
                print(f"Can not map tensor {name!r}")
                sys.exit()

            n_dims = len(data.shape)
            data_dtype = data.dtype

            # if f32 desired, convert any float16 to float32
            if self.ftype == 0 and data_dtype == np.float16:
                data = data.astype(np.float32)

            # TODO: Why cant we use these float16 as-is? There should be not reason to store float16 as float32
            if self.ftype == 1 and data_dtype == np.float16 and n_dims == 1:
                data = data.astype(np.float32)

            # if f16 desired, convert any float32 2-dim weight tensors to float16
            if self.ftype == 1 and data_dtype == np.float32 and name.endswith(".weight") and n_dims == 2:
                data = data.astype(np.float16)

            print(f"{new_name}, n_dims = {n_dims}, {old_dtype} --> {data.dtype}")

            self.gguf_writer.add_tensor(new_name, data)

    def write(self):
        self.write_tensors()
        self.gguf_writer.write_header_to_file()
        self.gguf_writer.write_kv_data_to_file()
        self.gguf_writer.write_tensors_to_file()
        self.gguf_writer.close()

    def write_vocab(self):
        self.gguf_writer.write_header_to_file()
        self.gguf_writer.write_kv_data_to_file()
        self.gguf_writer.close()

    @staticmethod
    def count_model_parts(dir_model: Path, prefix: str) -> int:
        num_parts = 0
        for filename in os.listdir(dir_model):
            if filename.endswith(prefix):
                num_parts += 1

        return num_parts

    @staticmethod
    def load_hparams(dir_model):
        with open(dir_model / "config.json", "r", encoding="utf-8") as f:
            return json.load(f)

    @staticmethod
    def from_model_architecture(model_architecture):
        if model_architecture == "GPTNeoXForCausalLM":
            return GPTNeoXModel
        if model_architecture == "BloomForCausalLM":
            return BloomModel
        if model_architecture == "MPTForCausalLM":
            return MPTModel
        if model_architecture in ("BaichuanForCausalLM", "BaiChuanForCausalLM"):
            return BaichuanModel
        if model_architecture in ("FalconForCausalLM", "RWForCausalLM"):
            return FalconModel
        if model_architecture == "GPTBigCodeForCausalLM":
            return StarCoderModel
        if model_architecture == "GPTRefactForCausalLM":
            return RefactModel
        if model_architecture == "PersimmonForCausalLM":
            return PersimmonModel
        if model_architecture in ("StableLMEpochForCausalLM", "LlavaStableLMEpochForCausalLM"):
            return StableLMModel
        if model_architecture == "QWenLMHeadModel":
            return QwenModel
        if model_architecture == "MixtralForCausalLM":
            return MixtralModel
        if model_architecture == "PhiForCausalLM":
            return Phi2Model
        if model_architecture == "PlamoForCausalLM":
            return PlamoModel
        return Model

    def _is_model_safetensors(self) -> bool:
        return Model.count_model_parts(self.dir_model, ".safetensors") > 0

    def _get_part_names(self):
        if self.is_safetensors:
            if self.num_parts == 1:  # there's only one .safetensors file
                return ("model.safetensors",)
            return (f"model-{n:05}-of-{self.num_parts:05}.safetensors" for n in range(1, self.num_parts + 1))

        if self.num_parts == 1:  # there's only one .bin file
            return ("pytorch_model.bin",)
        return (f"pytorch_model-{n:05}-of-{self.num_parts:05}.bin" for n in range(1, self.num_parts + 1))

    def _get_model_architecture(self) -> gguf.MODEL_ARCH:
        arch = self.hparams["architectures"][0]
        if arch == "GPTNeoXForCausalLM":
            return gguf.MODEL_ARCH.GPTNEOX
        if arch == "BloomForCausalLM":
            return gguf.MODEL_ARCH.BLOOM
        if arch == "MPTForCausalLM":
            return gguf.MODEL_ARCH.MPT
        if arch in ("BaichuanForCausalLM", "BaiChuanForCausalLM"):
            return gguf.MODEL_ARCH.BAICHUAN
        if arch in ("FalconForCausalLM", "RWForCausalLM"):
            return gguf.MODEL_ARCH.FALCON
        if arch == "GPTBigCodeForCausalLM":
            return gguf.MODEL_ARCH.STARCODER
        if arch == "GPTRefactForCausalLM":
            return gguf.MODEL_ARCH.REFACT
        if arch == "PersimmonForCausalLM":
            return gguf.MODEL_ARCH.PERSIMMON
        if arch in ("StableLMEpochForCausalLM", "LlavaStableLMEpochForCausalLM"):
            return gguf.MODEL_ARCH.STABLELM
        if arch == "QWenLMHeadModel":
            return gguf.MODEL_ARCH.QWEN
        if arch == "MixtralForCausalLM":
            return gguf.MODEL_ARCH.LLAMA
        if arch == "PhiForCausalLM":
            return gguf.MODEL_ARCH.PHI2
        if arch == "PlamoForCausalLM":
            return gguf.MODEL_ARCH.PLAMO

        raise NotImplementedError(f'Architecture "{arch}" not supported!')

    def _set_vocab_gpt2(self):
        dir_model = self.dir_model
        hparams = self.hparams
        tokens: list[bytearray] = []
        toktypes: list[int] = []

        from transformers import AutoTokenizer
        tokenizer = AutoTokenizer.from_pretrained(dir_model)
        vocab_size = hparams.get("vocab_size", len(tokenizer.vocab))
        assert max(tokenizer.vocab.values()) < vocab_size

        reverse_vocab = {id_: encoded_tok for encoded_tok, id_ in tokenizer.vocab.items()}
        added_vocab = tokenizer.get_added_vocab()

        for i in range(vocab_size):
            if i not in reverse_vocab:
                pad_token = f"[PAD{i}]".encode('utf-8')
                tokens.append(bytearray(pad_token))
                toktypes.append(gguf.TokenType.USER_DEFINED)
            elif reverse_vocab[i] in added_vocab:
                tokens.append(reverse_vocab[i])
                if tokenizer.added_tokens_decoder[i].special:
                    toktypes.append(gguf.TokenType.CONTROL)
                else:
                    toktypes.append(gguf.TokenType.USER_DEFINED)
            else:
                tokens.append(reverse_vocab[i])
                toktypes.append(gguf.TokenType.NORMAL)

        self.gguf_writer.add_tokenizer_model("gpt2")
        self.gguf_writer.add_token_list(tokens)
        self.gguf_writer.add_token_types(toktypes)

        special_vocab = gguf.SpecialVocab(dir_model, load_merges=True)
        special_vocab.add_to_gguf(self.gguf_writer)

    def _set_vocab_sentencepiece(self):
        from sentencepiece import SentencePieceProcessor

        tokenizer_path = self.dir_model / 'tokenizer.model'

        tokens: list[bytes] = []
        scores: list[float] = []
        toktypes: list[int] = []

        if not tokenizer_path.is_file():
            print(f'Error: Missing {tokenizer_path}', file=sys.stderr)
            sys.exit(1)

        tokenizer = SentencePieceProcessor(str(tokenizer_path))
        vocab_size = self.hparams.get('vocab_size', tokenizer.vocab_size())

        for token_id in range(vocab_size):
            piece = tokenizer.id_to_piece(token_id)
            text = piece.encode("utf-8")
            score = tokenizer.get_score(token_id)

            toktype = SentencePieceTokenTypes.NORMAL
            if tokenizer.is_unknown(token_id):
                toktype = SentencePieceTokenTypes.UNKNOWN
            elif tokenizer.is_control(token_id):
                toktype = SentencePieceTokenTypes.CONTROL
            elif tokenizer.is_unused(token_id):
                toktype = SentencePieceTokenTypes.UNUSED
            elif tokenizer.is_byte(token_id):
                toktype = SentencePieceTokenTypes.BYTE

            tokens.append(text)
            scores.append(score)
            toktypes.append(toktype)

        added_tokens_file = self.dir_model / 'added_tokens.json'
        if added_tokens_file.is_file():
            with open(added_tokens_file, "r", encoding="utf-8") as f:
                added_tokens_json = json.load(f)

                for key in added_tokens_json:
                    tokens.append(key.encode("utf-8"))
                    scores.append(-1000.0)
                    toktypes.append(SentencePieceTokenTypes.USER_DEFINED)

        self.gguf_writer.add_tokenizer_model("llama")
        self.gguf_writer.add_token_list(tokens)
        self.gguf_writer.add_token_scores(scores)
        self.gguf_writer.add_token_types(toktypes)

        special_vocab = gguf.SpecialVocab(self.dir_model, n_vocab=len(tokens))
        special_vocab.add_to_gguf(self.gguf_writer)


class GPTNeoXModel(Model):
    def set_gguf_parameters(self):
        block_count = self.hparams["num_hidden_layers"]

        self.gguf_writer.add_name(self.dir_model.name)
        self.gguf_writer.add_context_length(self.hparams["max_position_embeddings"])
        self.gguf_writer.add_embedding_length(self.hparams["hidden_size"])
        self.gguf_writer.add_block_count(block_count)
        self.gguf_writer.add_feed_forward_length(self.hparams["intermediate_size"])
        self.gguf_writer.add_rope_dimension_count(
            int(self.hparams["rotary_pct"] * (self.hparams["hidden_size"] // self.hparams["num_attention_heads"])),
        )
        self.gguf_writer.add_head_count(self.hparams["num_attention_heads"])
        self.gguf_writer.add_parallel_residual(self.hparams.get("use_parallel_residual", True))
        self.gguf_writer.add_layer_norm_eps(self.hparams["layer_norm_eps"])


class BloomModel(Model):
    def set_gguf_parameters(self):
        self.gguf_writer.add_name("Bloom")
        n_embed = self.hparams.get("hidden_size", self.hparams.get("n_embed"))
        n_head = self.hparams.get("n_head", self.hparams.get("num_attention_heads"))
        self.gguf_writer.add_context_length(self.hparams.get("seq_length", n_embed))
        self.gguf_writer.add_embedding_length(n_embed)
        self.gguf_writer.add_feed_forward_length(4 * n_embed)
        self.gguf_writer.add_block_count(self.hparams["n_layer"])
        self.gguf_writer.add_head_count(n_head)
        self.gguf_writer.add_head_count_kv(n_head)
        self.gguf_writer.add_layer_norm_eps(self.hparams["layer_norm_epsilon"])
        self.gguf_writer.add_file_type(self.ftype)

    def write_tensors(self):
        block_count = self.hparams["n_layer"]
        tensors = dict(self.get_tensors())
        tensor_map = gguf.get_tensor_name_map(self.model_arch, block_count)
        has_lm_head = True
        n_head = self.hparams.get("n_head", self.hparams.get("num_attention_heads"))
        n_embed = self.hparams.get("hidden_size", self.hparams.get("n_embed"))

        for name, data_torch in tensors.items():
            if "lm_head.weight" not in tensors.keys() and "output.weight" not in tensors.keys():
                has_lm_head = False

            name = re.sub(r'transformer\.', '', name)

            old_dtype = data_torch.dtype

            # convert any unsupported data types to float32
            if data_torch.dtype not in (torch.float16, torch.float32):
                data_torch = data_torch.to(torch.float32)

            data = data_torch.squeeze().numpy()

            if re.match(r"h\.\d+\.self_attention\.query_key_value\.weight", name):
                # Map bloom-style qkv_linear to gpt-style qkv_linear
                # bloom: https://github.com/huggingface/transformers/blob/main/src/transformers/models/bloom/modeling_bloom.py#L238-L252  # noqa
                # gpt-2: https://github.com/huggingface/transformers/blob/main/src/transformers/models/gpt2/modeling_gpt2.py#L312  # noqa
                qkv_weights = data.reshape((n_head, 3, n_embed // n_head, n_embed))
                data = np.concatenate(
                    (
                        qkv_weights[:, 0, :, :].reshape((-1, n_embed)),
                        qkv_weights[:, 1, :, :].reshape((-1, n_embed)),
                        qkv_weights[:, 2, :, :].reshape((-1, n_embed)),
                    ),
                    axis=0,
                )
                print("re-format attention.linear_qkv.weight")
            elif re.match(r"h\.\d+\.self_attention\.query_key_value\.bias", name):
                qkv_bias = data.reshape((n_head, 3, n_embed // n_head))
                data = np.concatenate(
                    (
                        qkv_bias[:, 0, :].reshape((n_embed,)),
                        qkv_bias[:, 1, :].reshape((n_embed,)),
                        qkv_bias[:, 2, :].reshape((n_embed,)),
                    ),
                    axis=0,
                )
                print("re-format attention.linear_qkv.bias")

            # map tensor names
            new_name = tensor_map.get_name(name, try_suffixes=(".weight", ".bias"))
            if new_name is None:
                print(f"Can not map tensor {name!r}")
                sys.exit()

            n_dims = len(data.shape)
            data_dtype = data.dtype

            # if f32 desired, convert any float16 to float32
            if self.ftype == 0 and data_dtype == np.float16:
                data = data.astype(np.float32)

            # TODO: Why cant we use these float16 as-is? There should be not reason to store float16 as float32
            if self.ftype == 1 and data_dtype == np.float16 and n_dims == 1:
                data = data.astype(np.float32)

            # if f16 desired, convert any float32 2-dim weight tensors to float16
            if self.ftype == 1 and data_dtype == np.float32 and name.endswith(".weight") and n_dims == 2:
                data = data.astype(np.float16)

            print(f"=> {new_name}, shape = {data.shape}, {old_dtype} --> {data.dtype}")

            self.gguf_writer.add_tensor(new_name, data)

            if not has_lm_head and name == "word_embeddings.weight":
                self.gguf_writer.add_tensor("output.weight", data)
                print(name, f"=> output.weight, shape = {data.shape}, {old_dtype} --> {data.dtype}")


class MPTModel(Model):
    def set_gguf_parameters(self):
        block_count = self.hparams["n_layers"]
        self.gguf_writer.add_name(self.dir_model.name)
        self.gguf_writer.add_context_length(self.hparams["max_seq_len"])
        self.gguf_writer.add_embedding_length(self.hparams["d_model"])
        self.gguf_writer.add_block_count(block_count)
        self.gguf_writer.add_feed_forward_length(4 * self.hparams["d_model"])
        self.gguf_writer.add_head_count(self.hparams["n_heads"])
        if kv_n_heads := self.hparams["attn_config"].get("kv_n_heads"):
            self.gguf_writer.add_head_count_kv(kv_n_heads)
        self.gguf_writer.add_layer_norm_eps(1e-5)
        if self.hparams["attn_config"]["clip_qkv"] is not None:
            self.gguf_writer.add_clamp_kqv(self.hparams["attn_config"]["clip_qkv"])
        self.gguf_writer.add_max_alibi_bias(self.hparams["attn_config"]["alibi_bias_max"])

    def write_tensors(self):
        block_count = self.hparams.get("n_layers", self.hparams.get("num_hidden_layers"))
        tensor_map = gguf.get_tensor_name_map(self.model_arch, block_count)
        for name, data_torch in self.get_tensors():
            # we don't need these
            if name.endswith((".attention.masked_bias", ".attention.bias", ".attention.rotary_emb.inv_freq")):
                continue

            old_dtype = data_torch.dtype

            # convert any unsupported data types to float32
            if data_torch.dtype not in (torch.float16, torch.float32):
                data_torch = data_torch.to(torch.float32)

            data = data_torch.squeeze().numpy()

            # map tensor names
            if "scales" in name:
                new_name = tensor_map.get_name(name, try_suffixes=(".weight", ".bias", ".scales"))
                new_name = new_name.replace("scales", "act.scales")
            else:
                new_name = tensor_map.get_name(name, try_suffixes=(".weight", ".bias"))
            if new_name is None:
                print(f"Can not map tensor {name!r}")
                sys.exit()

            n_dims = len(data.shape)
            data_dtype = data.dtype

            # if f32 desired, convert any float16 to float32
            if self.ftype == 0 and data_dtype == np.float16:
                data = data.astype(np.float32)

            # TODO: Why cant we use these float16 as-is? There should be not reason to store float16 as float32
            if self.ftype == 1 and data_dtype == np.float16 and n_dims == 1:
                data = data.astype(np.float32)

            # if f16 desired, convert any float32 2-dim weight tensors to float16
            if self.ftype == 1 and data_dtype == np.float32 and name.endswith(".weight") and n_dims == 2:
                data = data.astype(np.float16)

            print(f"{new_name}, n_dims = {n_dims}, {old_dtype} --> {data.dtype}")

            self.gguf_writer.add_tensor(new_name, data)

            # note: MPT output is tied to (same as) wte in original model;
            # for easier implementation in llama.cpp it's duplicated in GGUF, though :/
            if new_name == "token_embd.weight":
                self.gguf_writer.add_tensor("output.weight", data)


class BaichuanModel(Model):
    def set_vocab(self):
        self._set_vocab_sentencepiece()

    def set_gguf_parameters(self):
        block_count = self.hparams["num_hidden_layers"]
        head_count = self.hparams["num_attention_heads"]
        head_count_kv = self.hparams.get("num_key_value_heads", head_count)
        hf_repo = self.hparams.get("_name_or_path", "")

        ctx_length = 0
        if "max_sequence_length" in self.hparams:
            ctx_length = self.hparams["max_sequence_length"]
        elif "max_position_embeddings" in self.hparams:
            ctx_length = self.hparams["max_position_embeddings"]
        elif "model_max_length" in self.hparams:
            ctx_length = self.hparams["model_max_length"]
        else:
            print("gguf: can not find ctx length parameter.")
            sys.exit()

        self.gguf_writer.add_name(self.dir_model.name)
        self.gguf_writer.add_source_hf_repo(hf_repo)
        self.gguf_writer.add_tensor_data_layout("Meta AI original pth")
        self.gguf_writer.add_context_length(ctx_length)
        self.gguf_writer.add_embedding_length(self.hparams["hidden_size"])
        self.gguf_writer.add_block_count(block_count)
        self.gguf_writer.add_feed_forward_length(self.hparams["intermediate_size"])
        self.gguf_writer.add_rope_dimension_count(self.hparams["hidden_size"] // self.hparams["num_attention_heads"])
        self.gguf_writer.add_head_count(head_count)
        self.gguf_writer.add_head_count_kv(head_count_kv)
        self.gguf_writer.add_layer_norm_rms_eps(self.hparams["rms_norm_eps"])

        if self.hparams.get("rope_scaling") is not None and "factor" in self.hparams["rope_scaling"]:
            if self.hparams["rope_scaling"].get("type") == "linear":
                self.gguf_writer.add_rope_scaling_type(gguf.RopeScalingType.LINEAR)
                self.gguf_writer.add_rope_scaling_factor(self.hparams["rope_scaling"]["factor"])

    def write_tensors(self):
        # Collect tensors from generator object
        model_kv = dict(self.get_tensors())
        block_count = self.hparams["num_hidden_layers"]
        head_count = self.hparams["num_attention_heads"]
        tensor_map = gguf.get_tensor_name_map(self.model_arch, block_count)
        head_count_kv = self.hparams.get("num_key_value_heads", head_count)

        for i in range(block_count):
            if (w := model_kv.get(f"model.layers.{i}.self_attn.W_pack.weight")) is not None:
                print(f"Unpacking and permuting layer {i}")
                model_kv[f"model.layers.{i}.self_attn.q_proj.weight"] = \
                    self._reverse_hf_permute_part(w, 0, head_count, head_count)
                model_kv[f"model.layers.{i}.self_attn.k_proj.weight"] = \
                    self._reverse_hf_permute_part(w, 1, head_count, head_count_kv)
                model_kv[f"model.layers.{i}.self_attn.v_proj.weight"] = \
                    self._reverse_hf_part(w, 2)
                del model_kv[f"model.layers.{i}.self_attn.W_pack.weight"]

        for name, data_torch in model_kv.items():
            # we don't need these
            if name.endswith(".rotary_emb.inv_freq"):
                continue

            old_dtype = data_torch.dtype

            # convert any unsupported data types to float32
            if data_torch.dtype not in (torch.float16, torch.float32):
                data_torch = data_torch.to(torch.float32)

            data = data_torch.squeeze().numpy()

            # map tensor names
            new_name = tensor_map.get_name(name, try_suffixes=(".weight", ".bias"))
            if new_name is None:
                print(f"Can not map tensor {name!r}")
                sys.exit()

            n_dims = len(data.shape)
            data_dtype = data.dtype

            # if f32 desired, convert any float16 to float32
            if self.ftype == 0 and data_dtype == np.float16:
                data = data.astype(np.float32)

            # TODO: Why cant we use these float16 as-is? There should be not reason to store float16 as float32
            if self.ftype == 1 and data_dtype == np.float16 and n_dims == 1:
                data = data.astype(np.float32)

            # if f16 desired, convert any float32 2-dim weight tensors to float16
            if self.ftype == 1 and data_dtype == np.float32 and name.endswith(".weight") and n_dims == 2:
                data = data.astype(np.float16)

            print(f"{name} -> {new_name}, n_dims = {n_dims}, {old_dtype} --> {data.dtype}")
            self.gguf_writer.add_tensor(new_name, data)

    def _reverse_hf_permute(self, weights: Tensor, n_head: int, n_kv_head: int | None = None) -> Tensor:
        if n_kv_head is not None and n_head != n_kv_head:
            n_head //= n_kv_head

        return (
            weights.reshape(n_head, 2, weights.shape[0] // n_head // 2, *weights.shape[1:])
            .swapaxes(1, 2)
            .reshape(weights.shape)
        )

    def _reverse_hf_permute_part(
        self, weights: Tensor, n_part: int, n_head: int, n_head_kv: int | None = None,
    ) -> Tensor:
        r = weights.shape[0] // 3
        return self._reverse_hf_permute(weights[r * n_part:r * n_part + r, ...], n_head, n_head_kv)

    def _reverse_hf_part(self, weights: Tensor, n_part: int) -> Tensor:
        r = weights.shape[0] // 3
        return weights[r * n_part:r * n_part + r, ...]


class FalconModel(Model):
    def set_gguf_parameters(self):
        block_count = self.hparams.get("num_hidden_layers")
        if block_count is None:
            block_count = self.hparams["n_layer"]  # old name

        n_head = self.hparams.get("num_attention_heads")
        if n_head is None:
            n_head = self.hparams["n_head"]  # old name

        n_head_kv = self.hparams.get("num_kv_heads")
        if n_head_kv is None:
            n_head_kv = self.hparams.get("n_head_kv", 1)  # old name

        self.gguf_writer.add_name("Falcon")
        self.gguf_writer.add_context_length(2048)  # not in config.json
        self.gguf_writer.add_tensor_data_layout("jploski")  # qkv tensor transform
        self.gguf_writer.add_embedding_length(self.hparams["hidden_size"])
        self.gguf_writer.add_feed_forward_length(4 * self.hparams["hidden_size"])
        self.gguf_writer.add_block_count(block_count)
        self.gguf_writer.add_head_count(n_head)
        self.gguf_writer.add_head_count_kv(n_head_kv)
        self.gguf_writer.add_layer_norm_eps(self.hparams["layer_norm_epsilon"])
        self.gguf_writer.add_file_type(self.ftype)

    def write_tensors(self):
        block_count = self.hparams.get("num_hidden_layers")
        if block_count is None:
            block_count = self.hparams["n_layer"]  # old name

        n_head = self.hparams.get("num_attention_heads")
        if n_head is None:
            n_head = self.hparams["n_head"]  # old name

        n_head_kv = self.hparams.get("num_kv_heads")
        if n_head_kv is None:
            n_head_kv = self.hparams.get("n_head_kv", 1)  # old name

        head_dim = self.hparams["hidden_size"] // n_head
        tensor_map = gguf.get_tensor_name_map(self.model_arch, block_count)

        for name, data_torch in self.get_tensors():
            old_dtype = data_torch.dtype

            # convert any unsupported data types to float32
            if data_torch.dtype not in (torch.float16, torch.float32):
                data_torch = data_torch.to(torch.float32)

            # QKV tensor transform
            # The original query_key_value tensor contains n_head_kv "kv groups",
            # each consisting of n_head/n_head_kv query weights followed by one key
            # and one value weight (shared by all query heads in the kv group).
            # This layout makes it a big pain to work with in GGML.
            # So we rearrange them here,, so that we have n_head query weights
            # followed by n_head_kv key weights followed by n_head_kv value weights,
            # in contiguous fashion.
            # ref: https://github.com/jploski/ggml/blob/falcon40b/examples/falcon/convert-hf-to-ggml.py

            if "query_key_value" in name:
                qkv = data_torch.view(n_head_kv, n_head // n_head_kv + 2, head_dim, head_dim * n_head)
                q = qkv[:, :-2].reshape(n_head * head_dim, head_dim * n_head)
                k = qkv[:, [-2]].reshape(n_head_kv * head_dim, head_dim * n_head)
                v = qkv[:, [-1]].reshape(n_head_kv * head_dim, head_dim * n_head)
                data_torch = torch.cat((q, k, v)).reshape_as(data_torch)

            data = data_torch.squeeze().numpy()

            # map tensor names
            new_name = tensor_map.get_name(name, try_suffixes=(".weight", ".bias"))
            if new_name is None:
                print(f"Can not map tensor {name!r}")
                sys.exit()

            n_dims = len(data.shape)
            data_dtype = data.dtype

            # if f32 desired, convert any float16 to float32
            if self.ftype == 0 and data_dtype == np.float16:
                data = data.astype(np.float32)

            # TODO: Why cant we use these float16 as-is? There should be not reason to store float16 as float32
            if self.ftype == 1 and data_dtype == np.float16 and n_dims == 1:
                data = data.astype(np.float32)

            # if f16 desired, convert any float32 2-dim weight tensors to float16
            if self.ftype == 1 and data_dtype == np.float32 and name.endswith(".weight") and n_dims == 2:
                data = data.astype(np.float16)

            print(f"{new_name}, n_dims = {n_dims}, {old_dtype} --> {data.dtype}")

            self.gguf_writer.add_tensor(new_name, data)


class StarCoderModel(Model):
    def set_gguf_parameters(self):
        block_count = self.hparams["n_layer"]

        self.gguf_writer.add_name("StarCoder")
        self.gguf_writer.add_context_length(self.hparams["n_positions"])
        self.gguf_writer.add_embedding_length(self.hparams["n_embd"])
        self.gguf_writer.add_feed_forward_length(4 * self.hparams["n_embd"])
        self.gguf_writer.add_block_count(block_count)
        self.gguf_writer.add_head_count(self.hparams["n_head"])
        self.gguf_writer.add_head_count_kv(1)
        self.gguf_writer.add_layer_norm_eps(self.hparams["layer_norm_epsilon"])
        self.gguf_writer.add_file_type(self.ftype)


class RefactModel(Model):
    def set_gguf_parameters(self):
        hidden_dim = self.hparams["n_embd"]
        inner_dim = 4 * hidden_dim
        hidden_dim = int(2 * inner_dim / 3)
        multiple_of = 256
        ff_dim = multiple_of * ((hidden_dim + multiple_of - 1) // multiple_of)

        block_count = self.hparams["n_layer"]

        self.gguf_writer.add_name("Refact")
        # refact uses Alibi. So this is from config.json which might be used by training.
        self.gguf_writer.add_context_length(self.hparams["n_positions"])
        self.gguf_writer.add_embedding_length(self.hparams["n_embd"])

        self.gguf_writer.add_feed_forward_length(ff_dim)
        self.gguf_writer.add_block_count(block_count)
        self.gguf_writer.add_head_count(self.hparams["n_head"])
        self.gguf_writer.add_head_count_kv(1)
        self.gguf_writer.add_layer_norm_rms_eps(self.hparams["layer_norm_epsilon"])
        self.gguf_writer.add_file_type(self.ftype)

    def write_tensors(self):
        hidden_dim = self.hparams["n_embd"]
        inner_dim = 4 * hidden_dim
        hidden_dim = int(2 * inner_dim / 3)
        multiple_of = 256
        ff_dim = multiple_of * ((hidden_dim + multiple_of - 1) // multiple_of)
        n_head = self.hparams["n_head"]
        n_head_kv = 1
        head_dim = self.hparams["n_embd"] // n_head
        block_count = self.hparams["n_layer"]

        tensor_map = gguf.get_tensor_name_map(self.model_arch, block_count)

        tensors = dict(self.get_tensors())
        for i in range(block_count):
            if (w := tensors.get(f"transformer.h.{i}.attn.kv.weight")) is not None:
                tensors[f"model.layers.{i}.self_attn.k_proj.weight"] = w[:n_head_kv * head_dim]
                tensors[f"model.layers.{i}.self_attn.v_proj.weight"] = w[n_head_kv * head_dim:]
                del tensors[f"transformer.h.{i}.attn.kv.weight"]
            if (w := tensors.get(f"transformer.h.{i}.attn.q.weight")) is not None:
                tensors[f"model.layers.{i}.self_attn.q_proj.weight"] = w
                del tensors[f"transformer.h.{i}.attn.q.weight"]
            if (w := tensors.get(f"transformer.h.{i}.mlp.gate_up_proj.weight")) is not None:
                tensors[f"model.layers.{i}.mlp.gate_proj.weight"] = w[:ff_dim]
                tensors[f"model.layers.{i}.mlp.up_proj.weight"] = w[ff_dim:]
                del tensors[f"transformer.h.{i}.mlp.gate_up_proj.weight"]

        for name, data_torch in tensors.items():
            old_dtype = data_torch.dtype

            # convert any unsupported data types to float32
            if data_torch.dtype not in (torch.float16, torch.float32):
                data_torch = data_torch.to(torch.float32)

            data = data_torch.squeeze().numpy()

            # map tensor names
            new_name = tensor_map.get_name(name, try_suffixes=(".weight",))
            if new_name is None:
                print(f"Can not map tensor {name!r}")
                sys.exit()

            n_dims = len(data.shape)
            data_dtype = data.dtype

            # if f32 desired, convert any float16 to float32
            if self.ftype == 0 and data_dtype == np.float16:
                data = data.astype(np.float32)

            # TODO: Why cant we use these float16 as-is? There should be not reason to store float16 as float32
            if self.ftype == 1 and data_dtype == np.float16 and n_dims == 1:
                data = data.astype(np.float32)

            # if f16 desired, convert any float32 2-dim weight tensors to float16
            if self.ftype == 1 and data_dtype == np.float32 and name.endswith(".weight") and n_dims == 2:
                data = data.astype(np.float16)

            print(f"{new_name}, n_dims = {n_dims}, {old_dtype} --> {data.dtype}")

            self.gguf_writer.add_tensor(new_name, data)


class PersimmonModel(Model):
    def set_gguf_parameters(self):
        block_count = self.hparams.get("num_layers", self.hparams.get("num_hidden_layers"))
        head_count = self.hparams["num_attention_heads"]
        head_count_kv = head_count
        hidden_size = self.hparams["hidden_size"]

        self.gguf_writer.add_name('persimmon-8b-chat')
        self.gguf_writer.add_embedding_length(hidden_size)
        self.gguf_writer.add_block_count(block_count)
        self.gguf_writer.add_feed_forward_length(self.hparams["intermediate_size"])
        self.gguf_writer.add_rope_dimension_count(hidden_size // head_count)
        self.gguf_writer.add_head_count(head_count)
        self.gguf_writer.add_head_count_kv(head_count_kv)
        self.gguf_writer.add_rope_freq_base(self.hparams["rope_theta"])
        self.gguf_writer.add_layer_norm_eps(self.hparams["layer_norm_eps"])
        self.gguf_writer.add_layer_norm_rms_eps(self.hparams["rms_norm_eps"])

    def set_vocab(self):
        self._set_vocab_sentencepiece()
        # self.gguf_writer.add_bos_token_id(71013)
        # self.gguf_writer.add_eos_token_id(71013)

    def write_tensors(self):
        block_count = self.hparams.get("num_layers", self.hparams.get("num_hidden_layers"))
        tensor_map = gguf.get_tensor_name_map(self.model_arch, block_count)

        for name, data_torch in self.get_tensors():
            if name.endswith(".self_attention.rotary_emb.inv_freq"):
                continue
            old_dtype = data_torch.dtype
            # TODO: FP16 conversion produces garbage outputs. (Q8_0 does not, so..?)
            data = data_torch.to(torch.float32).squeeze().numpy()
            new_name = tensor_map.get_name(name, try_suffixes=(".weight", ".bias"))
            if new_name is None:
                print(f"Can not map tensor {name!r}")
                sys.exit()
            n_dims = len(data.shape)
            print(f"{new_name}, n_dims = {n_dims}, {old_dtype} --> {data.dtype}")
            self.gguf_writer.add_tensor(new_name, data)


class StableLMModel(Model):
    def set_gguf_parameters(self):
        hparams = self.hparams
        block_count = hparams["num_hidden_layers"]

        self.gguf_writer.add_name(self.dir_model.name)
        self.gguf_writer.add_context_length(hparams["max_position_embeddings"])
        self.gguf_writer.add_embedding_length(hparams["hidden_size"])
        self.gguf_writer.add_block_count(block_count)
        self.gguf_writer.add_feed_forward_length(hparams["intermediate_size"])
        self.gguf_writer.add_rope_dimension_count(int(hparams["rope_pct"] * (hparams["hidden_size"] // hparams["num_attention_heads"])))
        self.gguf_writer.add_head_count(hparams["num_attention_heads"])
        self.gguf_writer.add_parallel_residual(hparams["use_parallel_residual"] if "use_parallel_residual" in hparams else True)
        self.gguf_writer.add_layer_norm_eps(1e-5)


class MixtralModel(Model):
    def set_vocab(self):
        self._set_vocab_sentencepiece()


class QwenModel(Model):
    @staticmethod
    def token_bytes_to_string(b):
        from transformers.models.gpt2.tokenization_gpt2 import bytes_to_unicode
        byte_encoder = bytes_to_unicode()
        return ''.join([byte_encoder[ord(char)] for char in b.decode('latin-1')])

    @staticmethod
    def bpe(mergeable_ranks: dict[bytes, int], token: bytes, max_rank: Optional[int] = None) -> list[bytes]:
        parts = [bytes([b]) for b in token]
        while True:
            min_idx = None
            min_rank = None
            for i, pair in enumerate(zip(parts[:-1], parts[1:])):
                rank = mergeable_ranks.get(pair[0] + pair[1])
                if rank is not None and (min_rank is None or rank < min_rank):
                    min_idx = i
                    min_rank = rank
            if min_rank is None or (max_rank is not None and min_rank >= max_rank):
                break
            assert min_idx is not None
            parts = parts[:min_idx] + [parts[min_idx] + parts[min_idx + 1]] + parts[min_idx + 2:]
        return parts

    def set_vocab(self):
        dir_model = self.dir_model
        hparams = self.hparams
        tokens: list[bytearray] = []
        toktypes: list[int] = []

        from transformers import AutoTokenizer
        tokenizer = AutoTokenizer.from_pretrained(dir_model, trust_remote_code=True)
        vocab_size = hparams["vocab_size"]
        assert max(tokenizer.get_vocab().values()) < vocab_size

        merges = []
        vocab = {}
        mergeable_ranks = tokenizer.mergeable_ranks
        for token, rank in mergeable_ranks.items():
            vocab[self.token_bytes_to_string(token)] = rank
            if len(token) == 1:
                continue
            merged = QwenModel.bpe(mergeable_ranks, token, max_rank=rank)
            assert len(merged) == 2
            merges.append(' '.join(map(self.token_bytes_to_string, merged)))

        reverse_vocab = {id_ : encoded_tok for encoded_tok, id_ in vocab.items()}
        added_vocab = tokenizer.special_tokens

        for i in range(vocab_size):
            if i not in reverse_vocab:
                pad_token = f"[PAD{i}]".encode("utf-8")
                tokens.append(bytearray(pad_token))
                toktypes.append(gguf.TokenType.USER_DEFINED)
            elif reverse_vocab[i] in added_vocab:
                tokens.append(reverse_vocab[i])
                toktypes.append(gguf.TokenType.CONTROL)
            else:
                tokens.append(reverse_vocab[i])
                toktypes.append(gguf.TokenType.NORMAL)

        self.gguf_writer.add_tokenizer_model("gpt2")
        self.gguf_writer.add_token_list(tokens)
        self.gguf_writer.add_token_types(toktypes)

        special_vocab = gguf.SpecialVocab(dir_model, load_merges=False)
        special_vocab.merges = merges
        special_vocab._set_special_token("bos", tokenizer.special_tokens["<|endoftext|>"])
        special_vocab._set_special_token("eos", tokenizer.special_tokens["<|endoftext|>"])
        special_vocab._set_special_token("unk", tokenizer.special_tokens["<|endoftext|>"])
        special_vocab.add_to_gguf(self.gguf_writer)

    def set_gguf_parameters(self):
        self.gguf_writer.add_name("Qwen")
        self.gguf_writer.add_context_length(self.hparams["max_position_embeddings"])
        self.gguf_writer.add_block_count(self.hparams["num_hidden_layers"])
        self.gguf_writer.add_embedding_length(self.hparams["hidden_size"])
        self.gguf_writer.add_feed_forward_length(self.hparams["intermediate_size"])
        self.gguf_writer.add_rope_freq_base(self.hparams["rotary_emb_base"])
        self.gguf_writer.add_rope_dimension_count(self.hparams["hidden_size"] // self.hparams["num_attention_heads"])
        self.gguf_writer.add_head_count(self.hparams["num_attention_heads"])
        self.gguf_writer.add_layer_norm_rms_eps(self.hparams["layer_norm_epsilon"])

    def write_tensors(self):
        block_count = self.hparams["num_hidden_layers"]
        model_kv = dict(self.get_tensors())
        tensor_map = gguf.get_tensor_name_map(self.model_arch, block_count)
        for name, data_torch in model_kv.items():
            # we don't need these
            if name.endswith(".rotary_emb.inv_freq"):
                continue

            old_dtype = data_torch.dtype

            # convert any unsupported data types to float32
            if data_torch.dtype not in (torch.float16, torch.float32):
                data_torch = data_torch.to(torch.float32)

            data = data_torch.squeeze().numpy()

            # map tensor names
            new_name = tensor_map.get_name(name, try_suffixes=(".weight", ".bias"))
            if new_name is None:
                print(f"Can not map tensor {name!r}")
                sys.exit()

            n_dims = len(data.shape)
            data_dtype = data.dtype

            # if f32 desired, convert any float16 to float32
            if self.ftype == 0 and data_dtype == np.float16:
                data = data.astype(np.float32)

            # TODO: Why cant we use these float16 as-is? There should be not reason to store float16 as float32
            if self.ftype == 1 and data_dtype == np.float16 and n_dims == 1:
                data = data.astype(np.float32)

            # if f16 desired, convert any float32 2-dim weight tensors to float16
            if self.ftype == 1 and data_dtype == np.float32 and name.endswith(".weight") and n_dims == 2:
                data = data.astype(np.float16)

            print(f"{new_name}, n_dims = {n_dims}, {old_dtype} --> {data.dtype}")
            self.gguf_writer.add_tensor(new_name, data)


class Phi2Model(Model):
    def set_gguf_parameters(self):
        block_count = self.hparams["n_layer"]

        self.gguf_writer.add_name("Phi2")
        self.gguf_writer.add_context_length(self.hparams["n_positions"])
        self.gguf_writer.add_embedding_length(self.hparams["n_embd"])
        self.gguf_writer.add_feed_forward_length(4 * self.hparams["n_embd"])
        self.gguf_writer.add_block_count(block_count)
        self.gguf_writer.add_head_count(self.hparams["n_head"])
        self.gguf_writer.add_head_count_kv(self.hparams["n_head"])
        self.gguf_writer.add_layer_norm_eps(self.hparams["layer_norm_epsilon"])
        self.gguf_writer.add_rope_dimension_count(self.hparams["rotary_dim"])
        self.gguf_writer.add_file_type(self.ftype)
        self.gguf_writer.add_add_bos_token(False)


class PlamoModel(Model):
    def set_vocab(self):
        self._set_vocab_sentencepiece()

    def set_gguf_parameters(self):
        hparams = self.hparams
        block_count = hparams["num_hidden_layers"]

        self.gguf_writer.add_name("PLaMo")
        self.gguf_writer.add_context_length(4096)  # not in config.json
        self.gguf_writer.add_embedding_length(hparams["hidden_size"])
        self.gguf_writer.add_feed_forward_length(hparams["intermediate_size"])
        self.gguf_writer.add_block_count(block_count)
        self.gguf_writer.add_head_count(hparams["num_attention_heads"])
        self.gguf_writer.add_head_count_kv(5)  # hparams["num_key_value_heads"]) is wrong
        self.gguf_writer.add_layer_norm_rms_eps(hparams["rms_norm_eps"])

    def shuffle_attn_q_weight(self, data_torch):
        assert data_torch.size() == (5120, 5120)
        data_torch = data_torch.reshape(8, 5, 128, 5120)
        data_torch = torch.permute(data_torch, (1, 0, 2, 3))
        data_torch = torch.reshape(data_torch, (5120, 5120))
        return data_torch

    def shuffle_attn_output_weight(self, data_torch):
        assert data_torch.size() == (5120, 5120)
        data_torch = data_torch.reshape(5120, 8, 5, 128)
        data_torch = torch.permute(data_torch, (0, 2, 1, 3))
        data_torch = torch.reshape(data_torch, (5120, 5120))
        return data_torch

    def write_tensors(self):
        block_count = self.hparams.get("num_layers", self.hparams.get("num_hidden_layers"))
        tensor_map = gguf.get_tensor_name_map(self.model_arch, block_count)

        for name, data_torch in self.get_tensors():
            if "self_attn.rotary_emb.inv_freq" in name:
                continue

            # map tensor names
            new_name = tensor_map.get_name(name, try_suffixes=(".weight", ".bias"))
            if new_name is None:
                print(f"Can not map tensor {name!r}")
                sys.exit()

            # shuffle for broadcasting of gqa in ggml_mul_mat
            if new_name.endswith("attn_q.weight"):
                data_torch = self.shuffle_attn_q_weight(data_torch)
            elif new_name.endswith("attn_output.weight"):
                data_torch = self.shuffle_attn_output_weight(data_torch)

            old_dtype = data_torch.dtype

            # convert any unsupported data types to float32
            if data_torch.dtype not in (torch.float16, torch.float32):
                data_torch = data_torch.to(torch.float32)

            data = data_torch.squeeze().numpy()

            n_dims = len(data.shape)
            data_dtype = data.dtype

            # if f32 desired, convert any float16 to float32
            if self.ftype == 0 and data_dtype == np.float16:
                data = data.astype(np.float32)

            # TODO: Why cant we use these float16 as-is? There should be not reason to store float16 as float32
            if self.ftype == 1 and data_dtype == np.float16 and n_dims == 1:
                data = data.astype(np.float32)

            # if f16 desired, convert any float32 2-dim weight tensors to float16
            if self.ftype == 1 and data_dtype == np.float32 and name.endswith(".weight") and n_dims == 2:
                data = data.astype(np.float16)

            print(f"{new_name}, n_dims = {n_dims}, {old_dtype} --> {data.dtype}")

            self.gguf_writer.add_tensor(new_name, data)


###### CONVERSION LOGIC ######


def parse_args() -> argparse.Namespace:
    parser = argparse.ArgumentParser(
        description="Convert a huggingface model to a GGML compatible file")
    parser.add_argument(
        "--vocab-only", action="store_true",
        help="extract only the vocab",
    )
    parser.add_argument(
        "--awq-path", type=Path, default=None,
        help="Path to scale awq cache file")
    parser.add_argument(
        "--outfile", type=Path,
        help="path to write to; default: based on input",
    )
    parser.add_argument(
        "--outtype", type=str, choices=["f32", "f16"], default="f16",
        help="output format - use f32 for float32, f16 for float16",
    )
    parser.add_argument("--bigendian", action="store_true", help="model is executed on big endian machine")
    parser.add_argument(
        "model", type=Path,
        help="directory containing model file",
    )

    return parser.parse_args()


def main() -> None:
    args = parse_args()

<<<<<<< HEAD
    dir_model = args.model
    if not dir_model.is_dir():
        print(f'Error: {args.model} is not a directory', file=sys.stderr)
        sys.exit(1)
=======
dir_model = args.model

if args.awq_path:
    sys.path.insert(1, str(Path(__file__).parent / 'awq-py'))
    from awq.apply_awq import add_scale_weights
    tmp_model_path = args.model / "weighted_model"
    dir_model = tmp_model_path
    if tmp_model_path.is_dir():
        print(f"{tmp_model_path} exists as a weighted model.")
    else:
        tmp_model_path.mkdir(parents=True, exist_ok=True)
        print("Saving new weighted model ...")
        add_scale_weights(str(args.model), str(args.awq_path), str(tmp_model_path))
        print(f"Saved weighted model at {tmp_model_path}.")

if not dir_model.is_dir():
    print(f'Error: {args.model} is not a directory', file=sys.stderr)
    sys.exit(1)
>>>>>>> f6793491

    ftype_map = {
        "f32": gguf.GGMLQuantizationType.F32,
        "f16": gguf.GGMLQuantizationType.F16,
    }

    if args.outfile is not None:
        fname_out = args.outfile
    else:
        # output in the same directory as the model by default
        fname_out = dir_model / f'ggml-model-{args.outtype}.gguf'

    print(f"Loading model: {dir_model.name}")

    hparams = Model.load_hparams(dir_model)

    with torch.inference_mode():
        model_class = Model.from_model_architecture(hparams["architectures"][0])
        model_instance = model_class(dir_model, ftype_map[args.outtype], fname_out, args.bigendian)

        print("Set model parameters")
        model_instance.set_gguf_parameters()

        print("Set model tokenizer")
        model_instance.set_vocab()

        if args.vocab_only:
            print(f"Exporting model vocab to '{fname_out}'")
            model_instance.write_vocab()
        else:
            print(f"Exporting model to '{fname_out}'")
            model_instance.write()

        print(f"Model successfully exported to '{fname_out}'")


if __name__ == '__main__':
    main()<|MERGE_RESOLUTION|>--- conflicted
+++ resolved
@@ -1122,31 +1122,24 @@
 def main() -> None:
     args = parse_args()
 
-<<<<<<< HEAD
     dir_model = args.model
+
+    if args.awq_path:
+        sys.path.insert(1, str(Path(__file__).parent / 'awq-py'))
+        from awq.apply_awq import add_scale_weights
+        tmp_model_path = args.model / "weighted_model"
+        dir_model = tmp_model_path
+        if tmp_model_path.is_dir():
+            print(f"{tmp_model_path} exists as a weighted model.")
+        else:
+            tmp_model_path.mkdir(parents=True, exist_ok=True)
+            print("Saving new weighted model ...")
+            add_scale_weights(str(args.model), str(args.awq_path), str(tmp_model_path))
+            print(f"Saved weighted model at {tmp_model_path}.")
+
     if not dir_model.is_dir():
         print(f'Error: {args.model} is not a directory', file=sys.stderr)
         sys.exit(1)
-=======
-dir_model = args.model
-
-if args.awq_path:
-    sys.path.insert(1, str(Path(__file__).parent / 'awq-py'))
-    from awq.apply_awq import add_scale_weights
-    tmp_model_path = args.model / "weighted_model"
-    dir_model = tmp_model_path
-    if tmp_model_path.is_dir():
-        print(f"{tmp_model_path} exists as a weighted model.")
-    else:
-        tmp_model_path.mkdir(parents=True, exist_ok=True)
-        print("Saving new weighted model ...")
-        add_scale_weights(str(args.model), str(args.awq_path), str(tmp_model_path))
-        print(f"Saved weighted model at {tmp_model_path}.")
-
-if not dir_model.is_dir():
-    print(f'Error: {args.model} is not a directory', file=sys.stderr)
-    sys.exit(1)
->>>>>>> f6793491
 
     ftype_map = {
         "f32": gguf.GGMLQuantizationType.F32,
