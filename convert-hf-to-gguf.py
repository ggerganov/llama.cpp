--- conflicted
+++ resolved
@@ -2466,14 +2466,6 @@
         self.gguf_writer.add_add_eos_token(True)
 
 
-<<<<<<< HEAD
-@Model.register("DeepseekV2ForCausalLM")
-class DeepseekV2Model(Model):
-    model_arch = gguf.MODEL_ARCH.DEEPSEEK2
-
-    def set_vocab(self):
-        self._set_vocab_gpt2()
-=======
 @Model.register("ArcticForCausalLM")
 class ArcticModel(Model):
     model_arch = gguf.MODEL_ARCH.ARCTIC
@@ -2561,12 +2553,80 @@
 
         special_vocab = gguf.SpecialVocab(self.dir_model, n_vocab=len(tokens))
         special_vocab.add_to_gguf(self.gguf_writer)
->>>>>>> fbca2f27
 
     def set_gguf_parameters(self):
         super().set_gguf_parameters()
         hparams = self.hparams
-<<<<<<< HEAD
+        self.gguf_writer.add_vocab_size(hparams["vocab_size"])
+        self.gguf_writer.add_rope_dimension_count(hparams["hidden_size"] // hparams["num_attention_heads"])
+
+    _experts: list[dict[str, Tensor]] | None = None
+
+    def modify_tensors(self, data_torch: Tensor, name: str, bid: int | None) -> Iterable[tuple[str, Tensor]]:
+        n_head = self.hparams["num_attention_heads"]
+        n_kv_head = self.hparams.get("num_key_value_heads")
+
+        if name.endswith("q_proj.weight"):
+            data_torch = LlamaModel.permute(data_torch, n_head, n_head)
+        if name.endswith("k_proj.weight"):
+            data_torch = LlamaModel.permute(data_torch, n_head, n_kv_head)
+
+        # process the experts separately
+        if name.find("block_sparse_moe.experts") != -1:
+            n_experts = self.hparams["num_local_experts"]
+
+            assert bid is not None
+
+            if self._experts is None:
+                self._experts = [{} for _ in range(self.block_count)]
+
+            self._experts[bid][name] = data_torch
+
+            if len(self._experts[bid]) >= n_experts * 3:
+                tensors: list[tuple[str, Tensor]] = []
+
+                # merge the experts into a single 3d tensor
+                for wid in ["w1", "w2", "w3"]:
+                    datas: list[Tensor] = []
+
+                    for xid in range(n_experts):
+                        ename = f"model.layers.{bid}.block_sparse_moe.experts.{xid}.{wid}.weight"
+                        datas.append(self._experts[bid][ename])
+                        del self._experts[bid][ename]
+
+                    data_torch = torch.stack(datas, dim=0)
+
+                    merged_name = f"layers.{bid}.feed_forward.experts.{wid}.weight"
+
+                    new_name = self.map_tensor_name(merged_name)
+
+                    tensors.append((new_name, data_torch))
+                return tensors
+            else:
+                return []
+
+        return [(self.map_tensor_name(name), data_torch)]
+
+    def write_tensors(self):
+        super().write_tensors()
+
+        if self._experts is not None:
+            # flatten `list[dict[str, Tensor]]` into `list[str]`
+            experts = [k for d in self._experts for k in d.keys()]
+            if len(experts) > 0:
+                raise ValueError(f"Unprocessed experts: {experts}")
+
+
+@Model.register("DeepseekV2ForCausalLM")
+class DeepseekV2Model(Model):
+    model_arch = gguf.MODEL_ARCH.DEEPSEEK2
+
+    def set_vocab(self):
+        self._set_vocab_gpt2()
+
+    def set_gguf_parameters(self):
+        super().set_gguf_parameters()
+        hparams = self.hparams
 
         self.gguf_writer.add_leading_dense_block_count(hparams["first_k_dense_replace"])
         self.gguf_writer.add_vocab_size(hparams["vocab_size"])
@@ -2587,10 +2647,6 @@
                 self.gguf_writer.add_rope_scaling_factor(self.hparams["rope_scaling"]["factor"])
                 self.gguf_writer.add_rope_scaling_orig_ctx_len(self.hparams["rope_scaling"]["original_max_position_embeddings"])
                 self.gguf_writer.add_rope_scaling_yarn_log_mul(0.1*hparams["rope_scaling"]["mscale_all_dim"])
-=======
-        self.gguf_writer.add_vocab_size(hparams["vocab_size"])
-        self.gguf_writer.add_rope_dimension_count(hparams["hidden_size"] // hparams["num_attention_heads"])
->>>>>>> fbca2f27
 
     _experts: list[dict[str, Tensor]] | None = None
 
@@ -2598,21 +2654,9 @@
         n_head = self.hparams["num_attention_heads"]
         n_kv_head = self.hparams.get("num_key_value_heads")
 
-<<<<<<< HEAD
         # process the experts separately
         if name.find("mlp.experts") != -1:
             n_experts = self.hparams["n_routed_experts"]
-=======
-        if name.endswith("q_proj.weight"):
-            data_torch = LlamaModel.permute(data_torch, n_head, n_head)
-        if name.endswith("k_proj.weight"):
-            data_torch = LlamaModel.permute(data_torch, n_head, n_kv_head)
-
-        # process the experts separately
-        if name.find("block_sparse_moe.experts") != -1:
-            n_experts = self.hparams["num_local_experts"]
-
->>>>>>> fbca2f27
             assert bid is not None
 
             if self._experts is None:
@@ -2624,29 +2668,17 @@
                 tensors: list[tuple[str, Tensor]] = []
 
                 # merge the experts into a single 3d tensor
-<<<<<<< HEAD
                 for w_name in ["down_proj", "gate_proj", "up_proj"]:
                     datas: list[Tensor] = []
 
                     for xid in range(n_experts):
                         ename = f"model.layers.{bid}.mlp.experts.{xid}.{w_name}.weight"
-=======
-                for wid in ["w1", "w2", "w3"]:
-                    datas: list[Tensor] = []
-
-                    for xid in range(n_experts):
-                        ename = f"model.layers.{bid}.block_sparse_moe.experts.{xid}.{wid}.weight"
->>>>>>> fbca2f27
                         datas.append(self._experts[bid][ename])
                         del self._experts[bid][ename]
 
                     data_torch = torch.stack(datas, dim=0)
 
-<<<<<<< HEAD
                     merged_name = f"model.layers.{bid}.mlp.experts.{w_name}.weight"
-=======
-                    merged_name = f"layers.{bid}.feed_forward.experts.{wid}.weight"
->>>>>>> fbca2f27
 
                     new_name = self.map_tensor_name(merged_name)
 
