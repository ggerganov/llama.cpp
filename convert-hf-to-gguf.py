#!/usr/bin/env python3
# -*- coding: utf-8 -*-

from __future__ import annotations

import logging
import argparse
import contextlib
import json
import os
import re
import sys
from enum import IntEnum
from pathlib import Path
from hashlib import sha256
from typing import TYPE_CHECKING, Any, Callable, ContextManager, Iterable, Iterator, Sequence, TypeVar, cast

import math
import numpy as np
import torch

if TYPE_CHECKING:
    from torch import Tensor

if 'NO_LOCAL_GGUF' not in os.environ:
    sys.path.insert(1, str(Path(__file__).parent / 'gguf-py'))
import gguf

logger = logging.getLogger("hf-to-gguf")


###### MODEL DEFINITIONS ######

class SentencePieceTokenTypes(IntEnum):
    NORMAL = 1
    UNKNOWN = 2
    CONTROL = 3
    USER_DEFINED = 4
    UNUSED = 5
    BYTE = 6


AnyModel = TypeVar("AnyModel", bound="type[Model]")


class Model:
    _model_classes: dict[str, type[Model]] = {}

    dir_model: Path
    ftype: gguf.LlamaFileType
    is_big_endian: bool
    endianess: gguf.GGUFEndian
    use_temp_file: bool
    lazy: bool
    model_name: str | None
    part_names: list[str]
    is_safetensors: bool
    hparams: dict[str, Any]
    block_count: int
    tensor_map: gguf.TensorNameMap
    tensor_names: set[str] | None
    fname_out: Path
    gguf_writer: gguf.GGUFWriter

    # subclasses should define this!
    model_arch: gguf.MODEL_ARCH

    def __init__(self, dir_model: Path, ftype: gguf.LlamaFileType, fname_out: Path, is_big_endian: bool, use_temp_file: bool, eager: bool, model_name: str | None):
        if type(self) is Model:
            raise TypeError(f"{type(self).__name__!r} should not be directly instantiated")
        self.dir_model = dir_model
        self.ftype = ftype
        self.is_big_endian = is_big_endian
        self.endianess = gguf.GGUFEndian.BIG if is_big_endian else gguf.GGUFEndian.LITTLE
        self.use_temp_file = use_temp_file
        self.lazy = not eager
<<<<<<< HEAD
        self.model_name = model_name
        self.part_names = Model.get_model_part_names(self.dir_model, ".safetensors")
=======
        self.part_names = Model.get_model_part_names(self.dir_model, "model", ".safetensors")
>>>>>>> 5795b941
        self.is_safetensors = len(self.part_names) > 0
        if not self.is_safetensors:
            self.part_names = Model.get_model_part_names(self.dir_model, "pytorch_model", ".bin")
        self.hparams = Model.load_hparams(self.dir_model)
        self.block_count = self.find_hparam(["n_layers", "num_hidden_layers", "n_layer"])
        self.tensor_map = gguf.get_tensor_name_map(self.model_arch, self.block_count)
        self.tensor_names = None
        if self.ftype == gguf.LlamaFileType.GUESSED:
            # NOTE: can't use field "torch_dtype" in config.json, because some finetunes lie.
            _, first_tensor = next(self.get_tensors())
            if first_tensor.dtype == torch.float16:
                logger.info(f"choosing --outtype f16 from first tensor type ({first_tensor.dtype})")
                self.ftype = gguf.LlamaFileType.MOSTLY_F16
            else:
                logger.info(f"choosing --outtype bf16 from first tensor type ({first_tensor.dtype})")
                self.ftype = gguf.LlamaFileType.MOSTLY_BF16
        ftype_up: str = self.ftype.name.partition("_")[2].upper()
        ftype_lw: str = ftype_up.lower()
        # allow templating the file name with the output ftype, useful with the "auto" ftype
        self.fname_out = fname_out.parent / fname_out.name.format(ftype_lw, outtype=ftype_lw, ftype=ftype_lw, OUTTYPE=ftype_up, FTYPE=ftype_up)
        self.gguf_writer = gguf.GGUFWriter(path=None, arch=gguf.MODEL_ARCH_NAMES[self.model_arch], endianess=self.endianess, use_temp_file=self.use_temp_file)

    @classmethod
    def __init_subclass__(cls):
        # can't use an abstract property, because overriding it without type errors
        # would require using decorated functions instead of simply defining the property
        if "model_arch" not in cls.__dict__:
            raise TypeError(f"Missing property 'model_arch' for {cls.__name__!r}")

    def find_hparam(self, keys: Iterable[str], optional: bool = False) -> Any:
        key = next((k for k in keys if k in self.hparams), None)
        if key is not None:
            return self.hparams[key]
        if optional:
            return None
        raise KeyError(f"could not find any of: {keys}")

    def set_vocab(self):
        self._set_vocab_gpt2()

    def get_tensors(self) -> Iterator[tuple[str, Tensor]]:
        tensor_names_from_parts: set[str] = set()

        if len(self.part_names) > 1:
            self.tensor_names = set()
            index_name = "model.safetensors" if self.is_safetensors else "pytorch_model.bin"
            index_name += ".index.json"
            logger.info(f"gguf: loading model weight map from '{index_name}'")
            with open(self.dir_model / index_name, "r", encoding="utf-8") as f:
                index: dict[str, Any] = json.load(f)
                weight_map = index.get("weight_map")
                if weight_map is None or not isinstance(weight_map, dict):
                    raise ValueError(f"Can't load 'weight_map' from {index_name!r}")
                self.tensor_names.update(weight_map.keys())
        else:
            self.tensor_names = tensor_names_from_parts

        for part_name in self.part_names:
            logger.info(f"gguf: loading model part '{part_name}'")
            ctx: ContextManager[Any]
            if self.is_safetensors:
                from safetensors import safe_open
                ctx = cast(ContextManager[Any], safe_open(self.dir_model / part_name, framework="pt", device="cpu"))
            else:
                ctx = contextlib.nullcontext(torch.load(str(self.dir_model / part_name), map_location="cpu", mmap=True, weights_only=True))

            with ctx as model_part:
                tensor_names_from_parts.update(model_part.keys())

                for name in model_part.keys():
                    data = model_part.get_tensor(name) if self.is_safetensors else model_part[name]
                    if self.lazy:
                        data = LazyTorchTensor.from_eager(data)
                    yield name, data

        # only verify tensor name presence; it doesn't matter if they are not in the right files
        if len(sym_diff := tensor_names_from_parts.symmetric_difference(self.tensor_names)) > 0:
            raise ValueError(f"Mismatch between weight map and model parts for tensor names: {sym_diff}")

    def format_tensor_name(self, key: gguf.MODEL_TENSOR, bid: int | None = None, suffix: str = ".weight") -> str:
        if key not in gguf.MODEL_TENSORS[self.model_arch]:
            raise ValueError(f"Missing {key!r} for MODEL_TENSORS of {self.model_arch!r}")
        name: str = gguf.TENSOR_NAMES[key]
        if "{bid}" in name:
            assert bid is not None
            name = name.format(bid=bid)
        return name + suffix

    def match_model_tensor_name(self, name: str, key: gguf.MODEL_TENSOR, bid: int | None, suffix: str = ".weight") -> bool:
        if key not in gguf.MODEL_TENSORS[self.model_arch]:
            return False
        key_name: str = gguf.TENSOR_NAMES[key]
        if "{bid}" in key_name:
            if bid is None:
                return False
            key_name = key_name.format(bid=bid)
        else:
            if bid is not None:
                return False
        return name == (key_name + suffix)

    def map_tensor_name(self, name: str, try_suffixes: Sequence[str] = (".weight", ".bias")) -> str:
        new_name = self.tensor_map.get_name(key=name, try_suffixes=try_suffixes)
        if new_name is None:
            raise ValueError(f"Can not map tensor {name!r}")
        return new_name

    def set_gguf_parameters(self):
        self.gguf_writer.add_name(self.dir_model.name if self.model_name is None else self.model_name)
        self.gguf_writer.add_block_count(self.block_count)

        if (n_ctx := self.find_hparam(["max_position_embeddings", "n_ctx"], optional=True)) is not None:
            self.gguf_writer.add_context_length(n_ctx)
            logger.info(f"gguf: context length = {n_ctx}")

        n_embd = self.find_hparam(["hidden_size", "n_embd"])
        self.gguf_writer.add_embedding_length(n_embd)
        logger.info(f"gguf: embedding length = {n_embd}")

        if (n_ff := self.find_hparam(["intermediate_size", "n_inner"], optional=True)) is not None:
            self.gguf_writer.add_feed_forward_length(n_ff)
            logger.info(f"gguf: feed forward length = {n_ff}")

        n_head = self.find_hparam(["num_attention_heads", "n_head"])
        self.gguf_writer.add_head_count(n_head)
        logger.info(f"gguf: head count = {n_head}")

        if (n_head_kv := self.hparams.get("num_key_value_heads")) is not None:
            self.gguf_writer.add_head_count_kv(n_head_kv)
            logger.info(f"gguf: key-value head count = {n_head_kv}")

        if (rope_theta := self.hparams.get("rope_theta")) is not None:
            self.gguf_writer.add_rope_freq_base(rope_theta)
            logger.info(f"gguf: rope theta = {rope_theta}")
        if (f_rms_eps := self.hparams.get("rms_norm_eps")) is not None:
            self.gguf_writer.add_layer_norm_rms_eps(f_rms_eps)
            logger.info(f"gguf: rms norm epsilon = {f_rms_eps}")
        if (f_norm_eps := self.find_hparam(["layer_norm_eps", "layer_norm_epsilon", "norm_epsilon"], optional=True)) is not None:
            self.gguf_writer.add_layer_norm_eps(f_norm_eps)
            logger.info(f"gguf: layer norm epsilon = {f_norm_eps}")
        if (n_experts := self.hparams.get("num_local_experts")) is not None:
            self.gguf_writer.add_expert_count(n_experts)
            logger.info(f"gguf: expert count = {n_experts}")
        if (n_experts_used := self.hparams.get("num_experts_per_tok")) is not None:
            self.gguf_writer.add_expert_used_count(n_experts_used)
            logger.info(f"gguf: experts used count = {n_experts_used}")

        self.gguf_writer.add_file_type(self.ftype)
        logger.info(f"gguf: file type = {self.ftype}")

    def modify_tensors(self, data_torch: Tensor, name: str, bid: int | None) -> Iterable[tuple[str, Tensor]]:
        del bid  # unused

        return [(self.map_tensor_name(name), data_torch)]

    def extra_f32_tensors(self, name: str, new_name: str, bid: int | None, n_dims: int) -> bool:
        del name, new_name, bid, n_dims  # unused

        return False

    def extra_f16_tensors(self, name: str, new_name: str, bid: int | None, n_dims: int) -> bool:
        del name, new_name, bid, n_dims  # unused

        return False

    def write_tensors(self):
        max_name_len = max(len(s) for _, s in self.tensor_map.mapping.values()) + len(".weight,")

        for name, data_torch in self.get_tensors():
            # we don't need these
            if name.endswith((".attention.masked_bias", ".attention.bias", ".rotary_emb.inv_freq")):
                continue

            old_dtype = data_torch.dtype

            # convert any unsupported data types to float32
            if data_torch.dtype not in (torch.float16, torch.float32):
                data_torch = data_torch.to(torch.float32)

            # use the first number-like part of the tensor name as the block id
            bid = None
            for part in name.split("."):
                if part.isdecimal():
                    bid = int(part)
                    break

            for new_name, data in ((n, d.squeeze().numpy()) for n, d in self.modify_tensors(data_torch, name, bid)):
                data: np.ndarray = data  # type hint
                n_dims = len(data.shape)
                data_dtype = data.dtype
                data_qtype: gguf.GGMLQuantizationType | None = None

                # when both are True, f32 should win
                extra_f32 = self.extra_f32_tensors(name, new_name, bid, n_dims)
                extra_f16 = self.extra_f16_tensors(name, new_name, bid, n_dims)

                # Most of the codebase that takes in 1D tensors or norms only handles F32 tensors
                # Conditions should closely match those in llama_model_quantize_internal in llama.cpp
                extra_f32 = any(cond for cond in (
                    extra_f32,
                    n_dims == 1,
                    new_name.endswith("_norm.weight"),
                ))

                # Some tensor types are always in float32
                extra_f32 = extra_f32 or any(self.match_model_tensor_name(new_name, key, bid) for key in (
                    gguf.MODEL_TENSOR.FFN_GATE_INP,
                    gguf.MODEL_TENSOR.POS_EMBD,
                    gguf.MODEL_TENSOR.TOKEN_TYPES,
                ))

                # if f16 desired, convert any float32 2-dim weight tensors to float16
                extra_f16 = any(cond for cond in (
                    extra_f16,
                    (name.endswith(".weight") and n_dims >= 2),
                ))

                if self.ftype != gguf.LlamaFileType.ALL_F32 and extra_f16 and not extra_f32:
                    if self.ftype == gguf.LlamaFileType.MOSTLY_BF16:
                        data = gguf.quantize_bf16(data)
                        assert data.dtype == np.int16
                        data_qtype = gguf.GGMLQuantizationType.BF16

                    elif self.ftype == gguf.LlamaFileType.MOSTLY_Q8_0 and gguf.can_quantize_to_q8_0(data):
                        data = gguf.quantize_q8_0(data)
                        assert data.dtype == np.uint8
                        data_qtype = gguf.GGMLQuantizationType.Q8_0

                    else:  # default to float16 for quantized tensors
                        if data_dtype != np.float16:
                            data = data.astype(np.float16)
                        data_qtype = gguf.GGMLQuantizationType.F16

                if data_qtype is None:  # by default, convert to float32
                    if data_dtype != np.float32:
                        data = data.astype(np.float32)
                    data_qtype = gguf.GGMLQuantizationType.F32

                shape = gguf.quant_shape_from_byte_shape(data.shape, data_qtype) if data.dtype == np.uint8 else data.shape

                # reverse shape to make it similar to the internal ggml dimension order
                shape_str = f"{{{', '.join(str(n) for n in reversed(shape))}}}"

                # n_dims is implicit in the shape
                logger.info(f"{f'%-{max_name_len}s' % f'{new_name},'} {old_dtype} --> {data_qtype.name}, shape = {shape_str}")

                self.gguf_writer.add_tensor(new_name, data, raw_dtype=data_qtype)

    def write(self):
        self.write_tensors()
        self.gguf_writer.write_header_to_file(self.fname_out)
        self.gguf_writer.write_kv_data_to_file()
        self.gguf_writer.write_tensors_to_file(progress=True)
        self.gguf_writer.close()

    def write_vocab(self):
        self.gguf_writer.write_header_to_file(self.fname_out)
        self.gguf_writer.write_kv_data_to_file()
        self.gguf_writer.close()

    @staticmethod
    def get_model_part_names(dir_model: Path, prefix: str, suffix: str) -> list[str]:
        part_names: list[str] = []
        for filename in os.listdir(dir_model):
            if filename.startswith(prefix) and filename.endswith(suffix):
                part_names.append(filename)

        part_names.sort()

        return part_names

    @staticmethod
    def load_hparams(dir_model: Path):
        with open(dir_model / "config.json", "r", encoding="utf-8") as f:
            return json.load(f)

    @classmethod
    def register(cls, *names: str) -> Callable[[AnyModel], AnyModel]:
        assert names

        def func(modelcls: AnyModel) -> AnyModel:
            for name in names:
                cls._model_classes[name] = modelcls
            return modelcls
        return func

    @classmethod
    def from_model_architecture(cls, arch: str) -> type[Model]:
        try:
            return cls._model_classes[arch]
        except KeyError:
            raise NotImplementedError(f'Architecture {arch!r} not supported!') from None

    # used for GPT-2 BPE and WordPiece vocabs
    def get_vocab_base(self) -> tuple[list[str], list[int], str]:
        tokens: list[str] = []
        toktypes: list[int] = []

        from transformers import AutoTokenizer
        tokenizer = AutoTokenizer.from_pretrained(self.dir_model)
        vocab_size = self.hparams.get("vocab_size", len(tokenizer.vocab))
        assert max(tokenizer.vocab.values()) < vocab_size

        tokpre = self.get_vocab_base_pre(tokenizer)

        reverse_vocab = {id_: encoded_tok for encoded_tok, id_ in tokenizer.vocab.items()}
        added_vocab = tokenizer.get_added_vocab()

        for i in range(vocab_size):
            if i not in reverse_vocab:
                tokens.append(f"[PAD{i}]")
                toktypes.append(gguf.TokenType.USER_DEFINED)
            elif reverse_vocab[i] in added_vocab:
                tokens.append(reverse_vocab[i])
                if tokenizer.added_tokens_decoder[i].special:
                    toktypes.append(gguf.TokenType.CONTROL)
                else:
                    toktypes.append(gguf.TokenType.USER_DEFINED)
            else:
                tokens.append(reverse_vocab[i])
                toktypes.append(gguf.TokenType.NORMAL)

        return tokens, toktypes, tokpre

    # NOTE: this function is generated by convert-hf-to-gguf-update.py
    #       do not modify it manually!
    # ref:  https://github.com/ggerganov/llama.cpp/pull/6920
    # Marker: Start get_vocab_base_pre
    def get_vocab_base_pre(self, tokenizer) -> str:
        # encoding this string and hashing the resulting tokens would (hopefully) give us a unique identifier that
        # is specific for the BPE pre-tokenizer used by the model
        # we will use this unique identifier to write a "tokenizer.ggml.pre" entry in the GGUF file which we can
        # use in llama.cpp to implement the same pre-tokenizer

        chktxt = '\n \n\n \n\n\n \t \t\t \t\n  \n   \n    \n     \n🚀 (normal) 😶\u200d🌫️ (multiple emojis concatenated) ✅ 🦙🦙 3 33 333 3333 33333 333333 3333333 33333333 3.3 3..3 3...3 កាន់តែពិសេសអាច😁 ?我想在apple工作1314151天～ ------======= нещо на Български \'\'\'\'\'\'```````""""......!!!!!!?????? I\'ve been \'told he\'s there, \'RE you sure? \'M not sure I\'ll make it, \'D you like some tea? We\'Ve a\'lL'

        chktok = tokenizer.encode(chktxt)
        chkhsh = sha256(str(chktok).encode()).hexdigest()

        logger.debug(f"chktok: {chktok}")
        logger.debug(f"chkhsh: {chkhsh}")

        res = None

        # NOTE: if you get an error here, you need to update the convert-hf-to-gguf-update.py script
        #       or pull the latest version of the model from Huggingface
        #       don't edit the hashes manually!
        if chkhsh == "0ef9807a4087ebef797fc749390439009c3b9eda9ad1a097abbe738f486c01e5":
            # ref: https://huggingface.co/meta-llama/Meta-Llama-3-8B
            res = "llama-bpe"
        if chkhsh == "049ecf7629871e3041641907f3de7c733e4dbfdc736f57d882ba0b0845599754":
            # ref: https://huggingface.co/deepseek-ai/deepseek-llm-7b-base
            res = "deepseek-llm"
        if chkhsh == "347715f544604f9118bb75ed199f68779f423cabb20db6de6f31b908d04d7821":
            # ref: https://huggingface.co/deepseek-ai/deepseek-coder-6.7b-base
            res = "deepseek-coder"
        if chkhsh == "8aeee3860c56296a157a1fe2fad249ec40aa59b1bb5709f4ade11c4e6fe652ed":
            # ref: https://huggingface.co/tiiuae/falcon-7b
            res = "falcon"
        if chkhsh == "0876d13b50744004aa9aeae05e7b0647eac9d801b5ba4668afc01e709c15e19f":
            # ref: https://huggingface.co/BAAI/bge-small-en-v1.5
            res = "bert-bge"
        if chkhsh == "b6dc8df998e1cfbdc4eac8243701a65afe638679230920b50d6f17d81c098166":
            # ref: https://huggingface.co/mosaicml/mpt-7b
            res = "mpt"
        if chkhsh == "35d91631860c815f952d711435f48d356ebac988362536bed955d43bfa436e34":
            # ref: https://huggingface.co/bigcode/starcoder2-3b
            res = "starcoder"
        if chkhsh == "3ce83efda5659b07b1ad37ca97ca5797ea4285d9b9ab0dc679e4a720c9da7454":
            # ref: https://huggingface.co/openai-community/gpt2
            res = "gpt-2"
        if chkhsh == "32d85c31273f8019248f2559fed492d929ea28b17e51d81d3bb36fff23ca72b3":
            # ref: https://huggingface.co/stabilityai/stablelm-2-zephyr-1_6b
            res = "stablelm2"
        if chkhsh == "6221ad2852e85ce96f791f476e0b390cf9b474c9e3d1362f53a24a06dc8220ff":
            # ref: https://huggingface.co/smallcloudai/Refact-1_6-base
            res = "refact"
        if chkhsh == "9c2227e4dd922002fb81bde4fc02b0483ca4f12911410dee2255e4987644e3f8":
            # ref: https://huggingface.co/CohereForAI/c4ai-command-r-v01
            res = "command-r"
        if chkhsh == "e636dc30a262dcc0d8c323492e32ae2b70728f4df7dfe9737d9f920a282b8aea":
            # ref: https://huggingface.co/Qwen/Qwen1.5-7B
            res = "qwen2"
        if chkhsh == "b6dc8df998e1cfbdc4eac8243701a65afe638679230920b50d6f17d81c098166":
            # ref: https://huggingface.co/allenai/OLMo-1.7-7B-hf
            res = "olmo"
        if chkhsh == "a8594e3edff7c29c003940395316294b2c623e09894deebbc65f33f1515df79e":
            # ref: https://huggingface.co/databricks/dbrx-base
            res = "dbrx"
        if chkhsh == "0876d13b50744004aa9aeae05e7b0647eac9d801b5ba4668afc01e709c15e19f":
            # ref: https://huggingface.co/jinaai/jina-embeddings-v2-base-en
            res = "jina-v2-en"
        if chkhsh == "171aeeedd6fb548d418a7461d053f11b6f1f1fc9b387bd66640d28a4b9f5c643":
            # ref: https://huggingface.co/jinaai/jina-embeddings-v2-base-es
            res = "jina-v2-es"
        if chkhsh == "27949a2493fc4a9f53f5b9b029c82689cfbe5d3a1929bb25e043089e28466de6":
            # ref: https://huggingface.co/jinaai/jina-embeddings-v2-base-de
            res = "jina-v2-de"
        if chkhsh == "c136ed14d01c2745d4f60a9596ae66800e2b61fa45643e72436041855ad4089d":
            # ref: https://huggingface.co/abacusai/Smaug-Llama-3-70B-Instruct
            res = "smaug-bpe"
        if chkhsh == "7967bfa498ade6b757b064f31e964dddbb80f8f9a4d68d4ba7998fcf281c531a":
            # ref: https://huggingface.co/jinaai/jina-embeddings-v2-base-code
            res = "jina-v2-code"

        if res is None:
            logger.warning("\n")
            logger.warning("**************************************************************************************")
            logger.warning("** WARNING: The BPE pre-tokenizer was not recognized!")
            logger.warning("**          There are 2 possible reasons for this:")
            logger.warning("**          - the model has not been added to convert-hf-to-gguf-update.py yet")
            logger.warning("**          - the pre-tokenization config has changed upstream")
            logger.warning("**          Check your model files and convert-hf-to-gguf-update.py and update them accordingly.")
            logger.warning("** ref:     https://github.com/ggerganov/llama.cpp/pull/6920")
            logger.warning("**")
            logger.warning(f"** chkhsh:  {chkhsh}")
            logger.warning("**************************************************************************************")
            logger.warning("\n")
            raise NotImplementedError("BPE pre-tokenizer was not recognized - update get_vocab_base_pre()")

        logger.debug(f"tokenizer.ggml.pre: {repr(res)}")
        logger.debug(f"chkhsh: {chkhsh}")

        return res
        # Marker: End get_vocab_base_pre

    def _set_vocab_gpt2(self) -> None:
        tokens, toktypes, tokpre = self.get_vocab_base()
        self.gguf_writer.add_tokenizer_model("gpt2")
        self.gguf_writer.add_tokenizer_pre(tokpre)
        self.gguf_writer.add_token_list(tokens)
        self.gguf_writer.add_token_types(toktypes)

        special_vocab = gguf.SpecialVocab(self.dir_model, load_merges=True)
        special_vocab.add_to_gguf(self.gguf_writer)

    def _set_vocab_qwen(self):
        dir_model = self.dir_model
        hparams = self.hparams
        tokens: list[str] = []
        toktypes: list[int] = []

        from transformers import AutoTokenizer
        tokenizer = AutoTokenizer.from_pretrained(dir_model, trust_remote_code=True)
        vocab_size = hparams["vocab_size"]
        assert max(tokenizer.get_vocab().values()) < vocab_size

        tokpre = self.get_vocab_base_pre(tokenizer)

        merges = []
        vocab = {}
        mergeable_ranks = tokenizer.mergeable_ranks
        for token, rank in mergeable_ranks.items():
            vocab[QwenModel.token_bytes_to_string(token)] = rank
            if len(token) == 1:
                continue
            merged = QwenModel.bpe(mergeable_ranks, token, max_rank=rank)
            assert len(merged) == 2
            merges.append(' '.join(map(QwenModel.token_bytes_to_string, merged)))

        # for this kind of tokenizer, added_vocab is not a subset of vocab, so they need to be combined
        added_vocab = tokenizer.special_tokens
        reverse_vocab = {id_ : encoded_tok for encoded_tok, id_ in {**vocab, **added_vocab}.items()}

        for i in range(vocab_size):
            if i not in reverse_vocab:
                tokens.append(f"[PAD{i}]")
                toktypes.append(gguf.TokenType.USER_DEFINED)
            elif reverse_vocab[i] in added_vocab:
                tokens.append(reverse_vocab[i])
                toktypes.append(gguf.TokenType.CONTROL)
            else:
                tokens.append(reverse_vocab[i])
                toktypes.append(gguf.TokenType.NORMAL)

        self.gguf_writer.add_tokenizer_model("gpt2")
        self.gguf_writer.add_tokenizer_pre(tokpre)
        self.gguf_writer.add_token_list(tokens)
        self.gguf_writer.add_token_types(toktypes)

        special_vocab = gguf.SpecialVocab(dir_model, load_merges=False)
        special_vocab.merges = merges
        # only add special tokens when they were not already loaded from config.json
        if len(special_vocab.special_token_ids) == 0:
            special_vocab._set_special_token("bos", tokenizer.special_tokens["<|endoftext|>"])
            special_vocab._set_special_token("eos", tokenizer.special_tokens["<|endoftext|>"])
        # this one is usually not in config.json anyway
        special_vocab._set_special_token("unk", tokenizer.special_tokens["<|endoftext|>"])
        special_vocab.add_to_gguf(self.gguf_writer)

    def _set_vocab_sentencepiece(self):
        from sentencepiece import SentencePieceProcessor

        tokenizer_path = self.dir_model / 'tokenizer.model'

        tokens: list[bytes] = []
        scores: list[float] = []
        toktypes: list[int] = []

        if not tokenizer_path.is_file():
            raise FileNotFoundError(f"File not found: {tokenizer_path}")

        tokenizer = SentencePieceProcessor()
        tokenizer.LoadFromFile(str(tokenizer_path))

        vocab_size = self.hparams.get('vocab_size', tokenizer.vocab_size())

        tokens: list[bytes] = [f"[PAD{i}]".encode("utf-8") for i in range(vocab_size)]
        scores: list[float] = [-10000.0] * vocab_size
        toktypes: list[int] = [SentencePieceTokenTypes.UNKNOWN] * vocab_size

        for token_id in range(tokenizer.vocab_size()):
            piece = tokenizer.IdToPiece(token_id)
            text = piece.encode("utf-8")
            score = tokenizer.GetScore(token_id)

            toktype = SentencePieceTokenTypes.NORMAL
            if tokenizer.IsUnknown(token_id):
                toktype = SentencePieceTokenTypes.UNKNOWN
            elif tokenizer.IsControl(token_id):
                toktype = SentencePieceTokenTypes.CONTROL
            elif tokenizer.IsUnused(token_id):
                toktype = SentencePieceTokenTypes.UNUSED
            elif tokenizer.IsByte(token_id):
                toktype = SentencePieceTokenTypes.BYTE

            tokens[token_id] = text
            scores[token_id] = score
            toktypes[token_id] = toktype

        added_tokens_file = self.dir_model / 'added_tokens.json'
        if added_tokens_file.is_file():
            with open(added_tokens_file, "r", encoding="utf-8") as f:
                added_tokens_json = json.load(f)
                for key in added_tokens_json:
                    token_id = added_tokens_json[key]
                    if (token_id >= vocab_size):
                        logger.warning(f'ignore token {token_id}: id is out of range, max={vocab_size - 1}')
                        continue

                    tokens[token_id] = key.encode("utf-8")
                    scores[token_id] = -1000.0
                    toktypes[token_id] = SentencePieceTokenTypes.USER_DEFINED

        if vocab_size > len(tokens):
            pad_count = vocab_size - len(tokens)
            logger.debug(f"Padding vocab with {pad_count} token(s) - [PAD1] through [PAD{pad_count}]")
            for i in range(1, pad_count + 1):
                tokens.append(bytes(f"[PAD{i}]", encoding="utf-8"))
                scores.append(-1000.0)
                toktypes.append(SentencePieceTokenTypes.UNUSED)

        self.gguf_writer.add_tokenizer_model("llama")
        self.gguf_writer.add_tokenizer_pre("default")
        self.gguf_writer.add_token_list(tokens)
        self.gguf_writer.add_token_scores(scores)
        self.gguf_writer.add_token_types(toktypes)

        special_vocab = gguf.SpecialVocab(self.dir_model, n_vocab=len(tokens))
        special_vocab.add_to_gguf(self.gguf_writer)

    def _set_vocab_llama_hf(self):
        vocab = gguf.LlamaHfVocab(self.dir_model)
        tokens = []
        scores = []
        toktypes = []

        for text, score, toktype in vocab.all_tokens():
            tokens.append(text)
            scores.append(score)
            toktypes.append(toktype)

        assert len(tokens) == vocab.vocab_size

        self.gguf_writer.add_tokenizer_model("llama")
        self.gguf_writer.add_tokenizer_pre("default")
        self.gguf_writer.add_token_list(tokens)
        self.gguf_writer.add_token_scores(scores)
        self.gguf_writer.add_token_types(toktypes)

        special_vocab = gguf.SpecialVocab(self.dir_model, n_vocab=len(tokens))
        special_vocab.add_to_gguf(self.gguf_writer)


@Model.register("GPTNeoXForCausalLM")
class GPTNeoXModel(Model):
    model_arch = gguf.MODEL_ARCH.GPTNEOX

    def set_gguf_parameters(self):
        block_count = self.hparams["num_hidden_layers"]

        self.gguf_writer.add_name(self.dir_model.name if self.model_name is None else self.model_name)
        self.gguf_writer.add_context_length(self.hparams["max_position_embeddings"])
        self.gguf_writer.add_embedding_length(self.hparams["hidden_size"])
        self.gguf_writer.add_block_count(block_count)
        self.gguf_writer.add_feed_forward_length(self.hparams["intermediate_size"])
        self.gguf_writer.add_rope_dimension_count(
            int(self.hparams["rotary_pct"] * (self.hparams["hidden_size"] // self.hparams["num_attention_heads"])),
        )
        self.gguf_writer.add_head_count(self.hparams["num_attention_heads"])
        self.gguf_writer.add_parallel_residual(self.hparams.get("use_parallel_residual", True))
        self.gguf_writer.add_layer_norm_eps(self.hparams["layer_norm_eps"])

    def modify_tensors(self, data_torch: Tensor, name: str, bid: int | None) -> Iterable[tuple[str, Tensor]]:
        del bid  # unused

        n_head = self.hparams.get("n_head", self.hparams.get("num_attention_heads"))
        n_embed = self.hparams.get("hidden_size", self.hparams.get("n_embed"))

        tensors: list[tuple[str, Tensor]] = []

        if re.match(r"gpt_neox\.layers\.\d+\.attention\.query_key_value\.weight", name):
            # Map bloom-style qkv_linear to gpt-style qkv_linear
            # bloom: https://github.com/huggingface/transformers/blob/main/src/transformers/models/bloom/modeling_bloom.py#L238-L252  # noqa
            # gpt-2: https://github.com/huggingface/transformers/blob/main/src/transformers/models/gpt2/modeling_gpt2.py#L312  # noqa
            qkv_weights = data_torch.reshape((n_head, 3, n_embed // n_head, n_embed))
            data_torch = torch.cat(
                (
                    qkv_weights[:, 0, :, :].reshape((-1, n_embed)),
                    qkv_weights[:, 1, :, :].reshape((-1, n_embed)),
                    qkv_weights[:, 2, :, :].reshape((-1, n_embed)),
                ),
                dim=0,
            )
            logger.info("re-format attention.linear_qkv.weight")
        elif re.match(r"gpt_neox\.layers\.\d+\.attention\.query_key_value\.bias", name):
            qkv_bias = data_torch.reshape((n_head, 3, n_embed // n_head))
            data_torch = torch.cat(
                (
                    qkv_bias[:, 0, :].reshape((n_embed,)),
                    qkv_bias[:, 1, :].reshape((n_embed,)),
                    qkv_bias[:, 2, :].reshape((n_embed,)),
                ),
                dim=0,
            )
            logger.info("re-format attention.linear_qkv.bias")

        tensors.append((self.map_tensor_name(name), data_torch))

        return tensors


@Model.register("BloomForCausalLM")
class BloomModel(Model):
    model_arch = gguf.MODEL_ARCH.BLOOM

    def set_gguf_parameters(self):
        self.gguf_writer.add_name("Bloom")
        n_embed = self.hparams.get("hidden_size", self.hparams.get("n_embed"))
        n_head = self.hparams.get("n_head", self.hparams.get("num_attention_heads"))
        self.gguf_writer.add_context_length(self.hparams.get("seq_length", n_embed))
        self.gguf_writer.add_embedding_length(n_embed)
        self.gguf_writer.add_feed_forward_length(4 * n_embed)
        self.gguf_writer.add_block_count(self.hparams["n_layer"])
        self.gguf_writer.add_head_count(n_head)
        self.gguf_writer.add_head_count_kv(n_head)
        self.gguf_writer.add_layer_norm_eps(self.hparams["layer_norm_epsilon"])
        self.gguf_writer.add_file_type(self.ftype)

    def modify_tensors(self, data_torch: Tensor, name: str, bid: int | None) -> Iterable[tuple[str, Tensor]]:
        del bid  # unused

        n_head = self.hparams.get("n_head", self.hparams.get("num_attention_heads"))
        n_embed = self.hparams.get("hidden_size", self.hparams.get("n_embed"))

        name = re.sub(r'transformer\.', '', name)

        tensors: list[tuple[str, Tensor]] = []

        if re.match(r"h\.\d+\.self_attention\.query_key_value\.weight", name):
            # Map bloom-style qkv_linear to gpt-style qkv_linear
            # bloom: https://github.com/huggingface/transformers/blob/main/src/transformers/models/bloom/modeling_bloom.py#L238-L252  # noqa
            # gpt-2: https://github.com/huggingface/transformers/blob/main/src/transformers/models/gpt2/modeling_gpt2.py#L312  # noqa
            qkv_weights = data_torch.reshape((n_head, 3, n_embed // n_head, n_embed))
            data_torch = torch.cat(
                (
                    qkv_weights[:, 0, :, :].reshape((-1, n_embed)),
                    qkv_weights[:, 1, :, :].reshape((-1, n_embed)),
                    qkv_weights[:, 2, :, :].reshape((-1, n_embed)),
                ),
                dim=0,
            )
            logger.info("re-format attention.linear_qkv.weight")
        elif re.match(r"h\.\d+\.self_attention\.query_key_value\.bias", name):
            qkv_bias = data_torch.reshape((n_head, 3, n_embed // n_head))
            data_torch = torch.cat(
                (
                    qkv_bias[:, 0, :].reshape((n_embed,)),
                    qkv_bias[:, 1, :].reshape((n_embed,)),
                    qkv_bias[:, 2, :].reshape((n_embed,)),
                ),
                dim=0,
            )
            logger.info("re-format attention.linear_qkv.bias")

        tensors.append((self.map_tensor_name(name), data_torch))

        if name == "word_embeddings.weight":
            assert self.tensor_names is not None

            # TODO: tie them at runtime, don't duplicate in the model file
            if all(s not in self.tensor_names for s in ("lm_head.weight", "output.weight")):
                tensors.append((self.format_tensor_name(gguf.MODEL_TENSOR.OUTPUT), data_torch))

        return tensors


@Model.register("MPTForCausalLM")
class MPTModel(Model):
    model_arch = gguf.MODEL_ARCH.MPT

    def set_vocab(self):
        try:
            self._set_vocab_gpt2()
        except Exception:
            # Fallback for SEA-LION model
            self._set_vocab_sentencepiece()
            self.gguf_writer.add_add_bos_token(False)
            self.gguf_writer.add_pad_token_id(3)
            self.gguf_writer.add_eos_token_id(1)
            self.gguf_writer.add_unk_token_id(0)

    def set_gguf_parameters(self):
        block_count = self.hparams["n_layers"]
        self.gguf_writer.add_name(self.dir_model.name if self.model_name is None else self.model_name)
        self.gguf_writer.add_context_length(self.hparams["max_seq_len"])
        self.gguf_writer.add_embedding_length(self.hparams["d_model"])
        self.gguf_writer.add_block_count(block_count)
        self.gguf_writer.add_feed_forward_length(4 * self.hparams["d_model"])
        self.gguf_writer.add_head_count(self.hparams["n_heads"])
        if kv_n_heads := self.hparams["attn_config"].get("kv_n_heads"):
            self.gguf_writer.add_head_count_kv(kv_n_heads)
        self.gguf_writer.add_layer_norm_eps(1e-5)
        if self.hparams["attn_config"]["clip_qkv"] is not None:
            self.gguf_writer.add_clamp_kqv(self.hparams["attn_config"]["clip_qkv"])
        if self.hparams["attn_config"]["alibi"]:
            self.gguf_writer.add_max_alibi_bias(self.hparams["attn_config"]["alibi_bias_max"])
        else:
            self.gguf_writer.add_max_alibi_bias(0.0)

    def modify_tensors(self, data_torch: Tensor, name: str, bid: int | None) -> Iterable[tuple[str, Tensor]]:
        del bid  # unused

        if "scales" in name:
            new_name = self.map_tensor_name(name, try_suffixes=(".weight", ".bias", ".scales"))
            new_name = new_name.replace("scales", "act.scales")
        else:
            new_name = self.map_tensor_name(name, try_suffixes=(".weight", ".bias"))

        return [(new_name, data_torch)]


@Model.register("OrionForCausalLM")
class OrionModel(Model):
    model_arch = gguf.MODEL_ARCH.ORION

    def set_vocab(self):
        self._set_vocab_sentencepiece()

    def set_gguf_parameters(self):
        block_count = self.hparams["num_hidden_layers"]
        head_count = self.hparams["num_attention_heads"]
        head_count_kv = self.hparams.get("num_key_value_heads", head_count)
        hf_repo = self.hparams.get("_name_or_path", "")

        ctx_length = 0
        if "max_sequence_length" in self.hparams:
            ctx_length = self.hparams["max_sequence_length"]
        elif "max_position_embeddings" in self.hparams:
            ctx_length = self.hparams["max_position_embeddings"]
        elif "model_max_length" in self.hparams:
            ctx_length = self.hparams["model_max_length"]
        else:
            raise ValueError("gguf: can not find ctx length parameter.")

        self.gguf_writer.add_file_type(self.ftype)
        self.gguf_writer.add_name(self.dir_model.name if self.model_name is None else self.model_name)
        self.gguf_writer.add_source_hf_repo(hf_repo)
        self.gguf_writer.add_tensor_data_layout("Meta AI original pth")
        self.gguf_writer.add_context_length(ctx_length)
        self.gguf_writer.add_embedding_length(self.hparams["hidden_size"])
        self.gguf_writer.add_block_count(block_count)
        self.gguf_writer.add_feed_forward_length(self.hparams["intermediate_size"])
        self.gguf_writer.add_head_count(head_count)
        self.gguf_writer.add_head_count_kv(head_count_kv)
        # note: config provides rms norm but it is actually layer norm
        # ref:  https://huggingface.co/OrionStarAI/Orion-14B-Chat/blob/276a17221ce42beb45f66fac657a41540e71f4f5/modeling_orion.py#L570-L571
        self.gguf_writer.add_layer_norm_eps(self.hparams["rms_norm_eps"])


@Model.register("BaichuanForCausalLM", "BaiChuanForCausalLM")
class BaichuanModel(Model):
    model_arch = gguf.MODEL_ARCH.BAICHUAN

    def set_vocab(self):
        self._set_vocab_sentencepiece()

    def set_gguf_parameters(self):
        block_count = self.hparams["num_hidden_layers"]
        head_count = self.hparams["num_attention_heads"]
        head_count_kv = self.hparams.get("num_key_value_heads", head_count)
        hf_repo = self.hparams.get("_name_or_path", "")

        ctx_length = 0
        if "max_sequence_length" in self.hparams:
            ctx_length = self.hparams["max_sequence_length"]
        elif "max_position_embeddings" in self.hparams:
            ctx_length = self.hparams["max_position_embeddings"]
        elif "model_max_length" in self.hparams:
            ctx_length = self.hparams["model_max_length"]
        else:
            raise ValueError("gguf: can not find ctx length parameter.")

        self.gguf_writer.add_name(self.dir_model.name if self.model_name is None else self.model_name)
        self.gguf_writer.add_source_hf_repo(hf_repo)
        self.gguf_writer.add_tensor_data_layout("Meta AI original pth")
        self.gguf_writer.add_context_length(ctx_length)
        self.gguf_writer.add_embedding_length(self.hparams["hidden_size"])
        self.gguf_writer.add_block_count(block_count)
        self.gguf_writer.add_feed_forward_length(self.hparams["intermediate_size"])
        self.gguf_writer.add_rope_dimension_count(self.hparams["hidden_size"] // self.hparams["num_attention_heads"])
        self.gguf_writer.add_head_count(head_count)
        self.gguf_writer.add_head_count_kv(head_count_kv)
        self.gguf_writer.add_layer_norm_rms_eps(self.hparams["rms_norm_eps"])
        self.gguf_writer.add_file_type(self.ftype)

        if self.hparams.get("rope_scaling") is not None and "factor" in self.hparams["rope_scaling"]:
            if self.hparams["rope_scaling"].get("type") == "linear":
                self.gguf_writer.add_rope_scaling_type(gguf.RopeScalingType.LINEAR)
                self.gguf_writer.add_rope_scaling_factor(self.hparams["rope_scaling"]["factor"])

    def modify_tensors(self, data_torch: Tensor, name: str, bid: int | None) -> Iterable[tuple[str, Tensor]]:
        head_count = self.hparams["num_attention_heads"]
        head_count_kv = self.hparams.get("num_key_value_heads", head_count)

        tensors: list[tuple[str, Tensor]] = []

        if bid is not None and name == f"model.layers.{bid}.self_attn.W_pack.weight":
            logger.info(f"Unpacking and permuting layer {bid}")
            tensors = [
                (self.format_tensor_name(gguf.MODEL_TENSOR.ATTN_Q, bid),
                    self._reverse_hf_permute_part(data_torch, 0, head_count, head_count)),
                (self.format_tensor_name(gguf.MODEL_TENSOR.ATTN_K, bid),
                    self._reverse_hf_permute_part(data_torch, 1, head_count, head_count_kv)),
                (self.format_tensor_name(gguf.MODEL_TENSOR.ATTN_V, bid),
                    self._reverse_hf_part(data_torch, 2)),
            ]
        else:
            tensors = [(self.map_tensor_name(name), data_torch)]

        return tensors

    def _reverse_hf_permute(self, weights: Tensor, n_head: int, n_kv_head: int | None = None) -> Tensor:
        if n_kv_head is not None and n_head != n_kv_head:
            n_head //= n_kv_head

        return (
            weights.reshape(n_head, 2, weights.shape[0] // n_head // 2, *weights.shape[1:])
            .swapaxes(1, 2)
            .reshape(weights.shape)
        )

    def _reverse_hf_permute_part(
        self, weights: Tensor, n_part: int, n_head: int, n_head_kv: int | None = None,
    ) -> Tensor:
        r = weights.shape[0] // 3
        return self._reverse_hf_permute(weights[r * n_part:r * n_part + r, ...], n_head, n_head_kv)

    def _reverse_hf_part(self, weights: Tensor, n_part: int) -> Tensor:
        r = weights.shape[0] // 3
        return weights[r * n_part:r * n_part + r, ...]


@Model.register("XverseForCausalLM")
class XverseModel(Model):
    model_arch = gguf.MODEL_ARCH.XVERSE

    def set_vocab(self):
        assert (self.dir_model / "tokenizer.json").is_file()
        dir_model = self.dir_model
        hparams = self.hparams

        tokens: list[bytes] = []
        toktypes: list[int] = []

        from transformers import AutoTokenizer
        tokenizer = AutoTokenizer.from_pretrained(dir_model)
        vocab_size = hparams.get("vocab_size", len(tokenizer.vocab))
        assert max(tokenizer.vocab.values()) < vocab_size

        reverse_vocab: dict[int, str] = {id_: encoded_tok for encoded_tok, id_ in tokenizer.vocab.items()}
        added_vocab = tokenizer.get_added_vocab()

        for token_id in range(vocab_size):
            token_text = reverse_vocab[token_id].encode('utf-8')
            # replace "\x00" to string with length > 0
            if token_text == b"\x00":
                toktype = gguf.TokenType.BYTE  # special
                token_text = f"<{token_text}>".encode('utf-8')
            elif re.fullmatch(br"<0x[0-9A-Fa-f]{2}>", token_text):
                toktype = gguf.TokenType.BYTE  # special
            elif reverse_vocab[token_id] in added_vocab:
                if tokenizer.added_tokens_decoder[token_id].special:
                    toktype = gguf.TokenType.CONTROL
                else:
                    toktype = gguf.TokenType.USER_DEFINED
            else:
                toktype = gguf.TokenType.NORMAL

            tokens.append(token_text)
            toktypes.append(toktype)

        self.gguf_writer.add_tokenizer_model("llama")
        self.gguf_writer.add_tokenizer_pre("default")
        self.gguf_writer.add_token_list(tokens)
        self.gguf_writer.add_token_types(toktypes)

        special_vocab = gguf.SpecialVocab(dir_model, n_vocab=len(tokens))
        special_vocab.add_to_gguf(self.gguf_writer)

    def set_gguf_parameters(self):
        block_count = self.hparams["num_hidden_layers"]
        head_count = self.hparams["num_attention_heads"]
        head_count_kv = self.hparams.get("num_key_value_heads", head_count)
        hf_repo = self.hparams.get("_name_or_path", "")

        ctx_length = 0
        if "max_sequence_length" in self.hparams:
            ctx_length = self.hparams["max_sequence_length"]
        elif "max_position_embeddings" in self.hparams:
            ctx_length = self.hparams["max_position_embeddings"]
        elif "model_max_length" in self.hparams:
            ctx_length = self.hparams["model_max_length"]
        else:
            raise ValueError("gguf: can not find ctx length parameter.")

        self.gguf_writer.add_name(self.dir_model.name if self.model_name is None else self.model_name)
        self.gguf_writer.add_source_hf_repo(hf_repo)
        self.gguf_writer.add_tensor_data_layout("Meta AI original pth")
        self.gguf_writer.add_context_length(ctx_length)
        self.gguf_writer.add_embedding_length(self.hparams["hidden_size"])
        self.gguf_writer.add_block_count(block_count)
        self.gguf_writer.add_feed_forward_length(self.hparams["intermediate_size"])
        self.gguf_writer.add_rope_dimension_count(self.hparams["hidden_size"] // self.hparams["num_attention_heads"])
        self.gguf_writer.add_head_count(head_count)
        self.gguf_writer.add_head_count_kv(head_count_kv)
        self.gguf_writer.add_layer_norm_rms_eps(self.hparams["rms_norm_eps"])
        self.gguf_writer.add_file_type(self.ftype)

        if self.hparams.get("rope_scaling") is not None and "factor" in self.hparams["rope_scaling"]:
            if self.hparams["rope_scaling"].get("type") == "linear":
                self.gguf_writer.add_rope_scaling_type(gguf.RopeScalingType.LINEAR)
                self.gguf_writer.add_rope_scaling_factor(self.hparams["rope_scaling"]["factor"])

    def modify_tensors(self, data_torch: Tensor, name: str, bid: int | None) -> Iterable[tuple[str, Tensor]]:
        del bid  # unused

        head_count = self.hparams["num_attention_heads"]
        head_count_kv = self.hparams.get("num_key_value_heads", head_count)

        # HF models permute some of the tensors, so we need to undo that
        if name.endswith("q_proj.weight"):
            data_torch = self._reverse_hf_permute(data_torch, head_count, head_count)
        if name.endswith("k_proj.weight"):
            data_torch = self._reverse_hf_permute(data_torch, head_count, head_count_kv)

        return [(self.map_tensor_name(name), data_torch)]

    def _reverse_hf_permute(self, weights: Tensor, n_head: int, n_kv_head: int | None = None) -> Tensor:
        if n_kv_head is not None and n_head != n_kv_head:
            n_head //= n_kv_head

        return (
            weights.reshape(n_head, 2, weights.shape[0] // n_head // 2, *weights.shape[1:])
            .swapaxes(1, 2)
            .reshape(weights.shape)
        )


@Model.register("FalconForCausalLM", "RWForCausalLM")
class FalconModel(Model):
    model_arch = gguf.MODEL_ARCH.FALCON

    def set_gguf_parameters(self):
        block_count = self.hparams.get("num_hidden_layers")
        if block_count is None:
            block_count = self.hparams["n_layer"]  # old name

        n_head = self.hparams.get("num_attention_heads")
        if n_head is None:
            n_head = self.hparams["n_head"]  # old name

        n_head_kv = self.hparams.get("num_kv_heads")
        if n_head_kv is None:
            n_head_kv = self.hparams.get("n_head_kv", 1)  # old name

        self.gguf_writer.add_name("Falcon")
        self.gguf_writer.add_context_length(2048)  # not in config.json
        self.gguf_writer.add_tensor_data_layout("jploski")  # qkv tensor transform
        self.gguf_writer.add_embedding_length(self.hparams["hidden_size"])
        self.gguf_writer.add_feed_forward_length(4 * self.hparams["hidden_size"])
        self.gguf_writer.add_block_count(block_count)
        self.gguf_writer.add_head_count(n_head)
        self.gguf_writer.add_head_count_kv(n_head_kv)
        self.gguf_writer.add_layer_norm_eps(self.hparams["layer_norm_epsilon"])
        self.gguf_writer.add_file_type(self.ftype)

    def modify_tensors(self, data_torch: Tensor, name: str, bid: int | None) -> Iterable[tuple[str, Tensor]]:
        del bid  # unused

        # QKV tensor transform
        # The original query_key_value tensor contains n_head_kv "kv groups",
        # each consisting of n_head/n_head_kv query weights followed by one key
        # and one value weight (shared by all query heads in the kv group).
        # This layout makes it a big pain to work with in GGML.
        # So we rearrange them here,, so that we have n_head query weights
        # followed by n_head_kv key weights followed by n_head_kv value weights,
        # in contiguous fashion.
        # ref: https://github.com/jploski/ggml/blob/falcon40b/examples/falcon/convert-hf-to-ggml.py

        if "query_key_value" in name:
            n_head = self.find_hparam(["num_attention_heads", "n_head"])
            n_head_kv = self.find_hparam(["num_kv_heads", "n_head_kv"], optional=True) or 1
            head_dim = self.hparams["hidden_size"] // n_head

            qkv = data_torch.view(n_head_kv, n_head // n_head_kv + 2, head_dim, head_dim * n_head)
            q = qkv[:, :-2].reshape(n_head * head_dim, head_dim * n_head)
            k = qkv[:, [-2]].reshape(n_head_kv * head_dim, head_dim * n_head)
            v = qkv[:, [-1]].reshape(n_head_kv * head_dim, head_dim * n_head)
            data_torch = torch.cat((q, k, v)).reshape_as(data_torch)

        return [(self.map_tensor_name(name), data_torch)]


@Model.register("GPTBigCodeForCausalLM")
class StarCoderModel(Model):
    model_arch = gguf.MODEL_ARCH.STARCODER

    def set_gguf_parameters(self):
        block_count = self.hparams["n_layer"]

        self.gguf_writer.add_name("StarCoder")
        self.gguf_writer.add_context_length(self.hparams["n_positions"])
        self.gguf_writer.add_embedding_length(self.hparams["n_embd"])
        self.gguf_writer.add_feed_forward_length(4 * self.hparams["n_embd"])
        self.gguf_writer.add_block_count(block_count)
        self.gguf_writer.add_head_count(self.hparams["n_head"])
        self.gguf_writer.add_head_count_kv(1)
        self.gguf_writer.add_layer_norm_eps(self.hparams["layer_norm_epsilon"])
        self.gguf_writer.add_file_type(self.ftype)


@Model.register("GPTRefactForCausalLM")
class RefactModel(Model):
    model_arch = gguf.MODEL_ARCH.REFACT

    def set_vocab(self):
        super().set_vocab()

        # TODO: how to determine special FIM tokens automatically?
        special_vocab = gguf.SpecialVocab(self.dir_model, load_merges=False,
                                          special_token_types = ['prefix', 'suffix', 'middle', 'fsep', 'eot'])
        special_vocab._set_special_token("prefix", 1)
        special_vocab._set_special_token("suffix", 3)
        special_vocab._set_special_token("middle", 2)
        special_vocab._set_special_token("fsep",   4) # is this correct?
        special_vocab.add_to_gguf(self.gguf_writer)

    def set_gguf_parameters(self):
        hidden_dim = self.hparams["n_embd"]
        inner_dim = 4 * hidden_dim
        hidden_dim = int(2 * inner_dim / 3)
        multiple_of = 256
        ff_dim = multiple_of * ((hidden_dim + multiple_of - 1) // multiple_of)

        block_count = self.hparams["n_layer"]

        self.gguf_writer.add_name("Refact")
        # refact uses Alibi. So this is from config.json which might be used by training.
        self.gguf_writer.add_context_length(self.hparams["n_positions"])
        self.gguf_writer.add_embedding_length(self.hparams["n_embd"])

        self.gguf_writer.add_feed_forward_length(ff_dim)
        self.gguf_writer.add_block_count(block_count)
        self.gguf_writer.add_head_count(self.hparams["n_head"])
        self.gguf_writer.add_head_count_kv(1)
        self.gguf_writer.add_layer_norm_rms_eps(self.hparams["layer_norm_epsilon"])
        self.gguf_writer.add_file_type(self.ftype)

    def modify_tensors(self, data_torch: Tensor, name: str, bid: int | None) -> Iterable[tuple[str, Tensor]]:
        hidden_dim = self.hparams["n_embd"]
        inner_dim = 4 * hidden_dim
        hidden_dim = int(2 * inner_dim / 3)
        multiple_of = 256
        ff_dim = multiple_of * ((hidden_dim + multiple_of - 1) // multiple_of)
        n_head = self.hparams["n_head"]
        n_head_kv = 1
        head_dim = self.hparams["n_embd"] // n_head

        tensors: list[tuple[str, Tensor]] = []

        if bid is not None:
            if name == f"transformer.h.{bid}.attn.kv.weight":
                tensors.append((self.format_tensor_name(gguf.MODEL_TENSOR.ATTN_K, bid), data_torch[:n_head_kv * head_dim]))
                tensors.append((self.format_tensor_name(gguf.MODEL_TENSOR.ATTN_V, bid), data_torch[n_head_kv * head_dim:]))
            elif name == f"transformer.h.{bid}.attn.q.weight":
                tensors.append((self.format_tensor_name(gguf.MODEL_TENSOR.ATTN_Q, bid), data_torch))
            elif name == f"transformer.h.{bid}.mlp.gate_up_proj.weight":
                tensors.append((self.format_tensor_name(gguf.MODEL_TENSOR.FFN_GATE, bid), data_torch[:ff_dim]))
                tensors.append((self.format_tensor_name(gguf.MODEL_TENSOR.FFN_UP, bid), data_torch[ff_dim:]))

        if len(tensors) == 0:
            tensors.append((self.map_tensor_name(name), data_torch))

        return tensors


@Model.register("StableLmForCausalLM", "StableLMEpochForCausalLM", "LlavaStableLMEpochForCausalLM")
class StableLMModel(Model):
    model_arch = gguf.MODEL_ARCH.STABLELM

    def set_vocab(self):
        if (self.dir_model / "tokenizer.json").is_file():
            self._set_vocab_gpt2()
        else:
            # StableLM 2 1.6B uses a vocab in a similar format to Qwen's vocab
            self._set_vocab_qwen()

    def set_gguf_parameters(self):
        hparams = self.hparams
        block_count = hparams["num_hidden_layers"]

        self.gguf_writer.add_name(self.dir_model.name if self.model_name is None else self.model_name)
        self.gguf_writer.add_context_length(hparams["max_position_embeddings"])
        self.gguf_writer.add_embedding_length(hparams["hidden_size"])
        self.gguf_writer.add_block_count(block_count)
        self.gguf_writer.add_feed_forward_length(hparams["intermediate_size"])
        rotary_factor = self.find_hparam(["partial_rotary_factor", "rope_pct"])
        self.gguf_writer.add_rope_dimension_count(int(rotary_factor * (hparams["hidden_size"] // hparams["num_attention_heads"])))
        self.gguf_writer.add_head_count(hparams["num_attention_heads"])
        self.gguf_writer.add_head_count_kv(hparams["num_key_value_heads"])
        self.gguf_writer.add_parallel_residual(hparams["use_parallel_residual"] if "use_parallel_residual" in hparams else True)
        self.gguf_writer.add_layer_norm_eps(self.find_hparam(["layer_norm_eps", "norm_eps"]))
        self.gguf_writer.add_file_type(self.ftype)

    _q_norms: list[dict[str, Tensor]] | None = None
    _k_norms: list[dict[str, Tensor]] | None = None

    def modify_tensors(self, data_torch: Tensor, name: str, bid: int | None) -> Iterable[tuple[str, Tensor]]:
        n_head = self.hparams["num_attention_heads"]
        n_kv_head = self.hparams["num_key_value_heads"]

        if name.find("q_layernorm.norms") != -1:
            assert bid is not None

            if self._q_norms is None:
                self._q_norms = [{} for _ in range(self.block_count)]

            self._q_norms[bid][name] = data_torch

            if len(self._q_norms[bid]) >= n_head:
                return self._stack_qk_norm(bid, n_head, self._q_norms[bid], "q_layernorm")
            else:
                return []

        if name.find("k_layernorm.norms") != -1:
            assert bid is not None

            if self._k_norms is None:
                self._k_norms = [{} for _ in range(self.block_count)]

            self._k_norms[bid][name] = data_torch

            if len(self._k_norms[bid]) >= n_kv_head:
                return self._stack_qk_norm(bid, n_kv_head, self._k_norms[bid], "k_layernorm")
            else:
                return []

        return [(self.map_tensor_name(name), data_torch)]

    def _stack_qk_norm(self, bid: int, n_head: int, norms: dict[str, Tensor], layer_name: str = "q_layernorm"):
        datas: list[Tensor] = []
        # extract the norms in order
        for xid in range(n_head):
            ename = f"model.layers.{bid}.self_attn.{layer_name}.norms.{xid}.weight"
            datas.append(norms[ename])
            del norms[ename]
        data_torch = torch.stack(datas, dim=0)

        merged_name = f"model.layers.{bid}.self_attn.{layer_name}.weight"
        new_name = self.map_tensor_name(merged_name)

        return [(new_name, data_torch)]

    def write_tensors(self):
        super().write_tensors()

        if self._q_norms is not None or self._k_norms is not None:
            # flatten two `list[dict[str, Tensor]]` into a single `list[str]`
            norms = (
                [k for d in self._q_norms for k in d.keys()] if self._q_norms is not None else []
            ) + (
                [k for d in self._k_norms for k in d.keys()] if self._k_norms is not None else []
            )
            if len(norms) > 0:
                raise ValueError(f"Unprocessed norms: {norms}")


@Model.register("LlamaForCausalLM", "MistralForCausalLM", "MixtralForCausalLM")
class LlamaModel(Model):
    model_arch = gguf.MODEL_ARCH.LLAMA

    def set_vocab(self):
        try:
            self. _set_vocab_sentencepiece()
        except FileNotFoundError:
            try:
                self._set_vocab_llama_hf()
            except (FileNotFoundError, TypeError):
                # Llama 3
                self._set_vocab_gpt2()

        # Apply to CodeLlama only (and ignore for Llama 3 with a vocab size of 128256)
        if self.hparams.get("vocab_size", 32000) == 32016:
            special_vocab = gguf.SpecialVocab(
                self.dir_model, load_merges=False,
                special_token_types = ['prefix', 'suffix', 'middle', 'eot']
            )
            special_vocab._set_special_token("prefix", 32007)
            special_vocab._set_special_token("suffix", 32008)
            special_vocab._set_special_token("middle", 32009)
            special_vocab._set_special_token("eot",    32010)
            special_vocab.add_to_gguf(self.gguf_writer)

    def set_gguf_parameters(self):
        super().set_gguf_parameters()
        hparams = self.hparams
        self.gguf_writer.add_vocab_size(hparams["vocab_size"])
        self.gguf_writer.add_rope_dimension_count(hparams["hidden_size"] // hparams["num_attention_heads"])

        if self.hparams.get("rope_scaling") is not None and "factor" in self.hparams["rope_scaling"]:
            if self.hparams["rope_scaling"].get("type") == "linear":
                self.gguf_writer.add_rope_scaling_type(gguf.RopeScalingType.LINEAR)
                self.gguf_writer.add_rope_scaling_factor(self.hparams["rope_scaling"]["factor"])

        tokenizer_config_file = self.dir_model / 'tokenizer_config.json'
        if tokenizer_config_file.is_file():
            with open(tokenizer_config_file, "r", encoding="utf-8") as f:
                tokenizer_config_json = json.load(f)
                if "add_prefix_space" in tokenizer_config_json:
                    self.gguf_writer.add_add_space_prefix(tokenizer_config_json["add_prefix_space"])

        # Apply to granite small models only
        if self.hparams.get("vocab_size", 32000) == 49152:
            self.gguf_writer.add_add_bos_token(False)

    @staticmethod
    def permute(weights: Tensor, n_head: int, n_head_kv: int | None):
        if n_head_kv is not None and n_head != n_head_kv:
            n_head = n_head_kv
        return (weights.reshape(n_head, 2, weights.shape[0] // n_head // 2, *weights.shape[1:])
                .swapaxes(1, 2)
                .reshape(weights.shape))

    _experts: list[dict[str, Tensor]] | None = None

    def modify_tensors(self, data_torch: Tensor, name: str, bid: int | None) -> Iterable[tuple[str, Tensor]]:
        n_head = self.hparams["num_attention_heads"]
        n_kv_head = self.hparams.get("num_key_value_heads")

        if name.endswith(("q_proj.weight", "q_proj.bias")):
            data_torch = LlamaModel.permute(data_torch, n_head, n_head)
        if name.endswith(("k_proj.weight", "k_proj.bias")):
            data_torch = LlamaModel.permute(data_torch, n_head, n_kv_head)

        # process the experts separately
        if name.find("block_sparse_moe.experts") != -1:
            n_experts = self.hparams["num_local_experts"]

            assert bid is not None

            if self._experts is None:
                self._experts = [{} for _ in range(self.block_count)]

            self._experts[bid][name] = data_torch

            if len(self._experts[bid]) >= n_experts * 3:
                tensors: list[tuple[str, Tensor]] = []

                # merge the experts into a single 3d tensor
                for wid in ["w1", "w2", "w3"]:
                    datas: list[Tensor] = []

                    for xid in range(n_experts):
                        ename = f"model.layers.{bid}.block_sparse_moe.experts.{xid}.{wid}.weight"
                        datas.append(self._experts[bid][ename])
                        del self._experts[bid][ename]

                    data_torch = torch.stack(datas, dim=0)

                    merged_name = f"layers.{bid}.feed_forward.experts.{wid}.weight"

                    new_name = self.map_tensor_name(merged_name)

                    tensors.append((new_name, data_torch))
                return tensors
            else:
                return []

        return [(self.map_tensor_name(name), data_torch)]

    def write_tensors(self):
        super().write_tensors()

        if self._experts is not None:
            # flatten `list[dict[str, Tensor]]` into `list[str]`
            experts = [k for d in self._experts for k in d.keys()]
            if len(experts) > 0:
                raise ValueError(f"Unprocessed experts: {experts}")


@Model.register("GrokForCausalLM")
class GrokModel(Model):
    model_arch = gguf.MODEL_ARCH.GROK

    def set_vocab(self):
        self._set_vocab_sentencepiece()

    def __init__(self, *args, **kwargs):
        super().__init__(*args, **kwargs)

    def set_gguf_parameters(self):
        super().set_gguf_parameters()
        self.gguf_writer.add_name("Grok")

    _experts: list[dict[str, Tensor]] | None = None

    def modify_tensors(self, data_torch: Tensor, name: str, bid: int | None) -> Iterable[tuple[str, Tensor]]:
        # process the experts separately
        if name.find(".moe.") != -1:
            n_experts = self.hparams["num_local_experts"]

            assert bid is not None

            if self._experts is None:
                self._experts = [{} for _ in range(self.block_count)]

            self._experts[bid][name] = data_torch

            if len(self._experts[bid]) >= n_experts * 3:
                tensors: list[tuple[str, Tensor]] = []

                # merge the experts into a single 3d tensor
                for wid in ["linear", "linear_1", "linear_v"]:
                    datas: list[Tensor] = []

                    for xid in range(n_experts):
                        ename = f"transformer.decoder_layer.{bid}.moe.{xid}.{wid}.weight"
                        datas.append(self._experts[bid][ename])
                        del self._experts[bid][ename]

                    data_torch = torch.stack(datas, dim=0)

                    merged_name = f"transformer.decoder_layer.{bid}.moe.{wid}.weight"

                    new_name = self.map_tensor_name(merged_name)

                    tensors.append((new_name, data_torch))
                return tensors
            else:
                return []

        return [(self.map_tensor_name(name), data_torch)]


@Model.register("DbrxForCausalLM")
class DbrxModel(Model):
    model_arch = gguf.MODEL_ARCH.DBRX

    def set_gguf_parameters(self):
        ffn_config = self.hparams["ffn_config"]
        attn_config = self.hparams["attn_config"]
        self.gguf_writer.add_name(self.hparams["model_type"])
        self.gguf_writer.add_block_count(self.hparams["n_layers"])

        self.gguf_writer.add_context_length(self.hparams["max_seq_len"])
        self.gguf_writer.add_embedding_length(self.hparams["d_model"])
        self.gguf_writer.add_feed_forward_length(ffn_config["ffn_hidden_size"])

        self.gguf_writer.add_head_count(self.hparams["n_heads"])
        self.gguf_writer.add_head_count_kv(attn_config["kv_n_heads"])

        self.gguf_writer.add_rope_freq_base(attn_config["rope_theta"])

        self.gguf_writer.add_clamp_kqv(attn_config["clip_qkv"])
        self.gguf_writer.add_file_type(self.ftype)

        self.gguf_writer.add_expert_count(ffn_config["moe_num_experts"])
        self.gguf_writer.add_expert_used_count(ffn_config["moe_top_k"])

        self.gguf_writer.add_layer_norm_eps(1e-5)

        self.gguf_writer.add_file_type(self.ftype)
        logger.info(f"gguf: file type = {self.ftype}")

    def modify_tensors(self, data_torch: Tensor, name: str, bid: int | None) -> Iterable[tuple[str, Tensor]]:
        del bid  # unused

        n_expert = self.hparams["ffn_config"]["moe_num_experts"]
        n_ff = self.hparams["ffn_config"]["ffn_hidden_size"]
        n_embd = self.hparams["d_model"]

        # Specific behavior for experts tensors: suffix .weight, view as 3D and transpose
        # original implementation expects (n_expert, n_ff, n_embd) for all experts weights
        # But llama.cpp moe graph works differently
        # AND the dimensions in ggml are typically in the reverse order of the pytorch dimensions
        # so (n_expert, n_ff, n_embd) in pytorch is {n_embd, n_ff, n_expert} in ggml_tensor
        exp_tensor_names = {"ffn.experts.mlp.w1": None,       # LLM_TENSOR_FFN_GATE_EXPS ggml_tensor->ne{n_embd, n_ff,   n_expert}
                            "ffn.experts.mlp.w2": (0, 2, 1),  # LLM_TENSOR_FFN_DOWN_EXPS ggml_tensor->ne{n_ff,   n_embd, n_expert}
                            "ffn.experts.mlp.v1": None}       # LLM_TENSOR_FFN_UP_EXPS   ggml_tensor->ne{n_embd, n_ff,   n_expert}
        experts = False

        for exp_tensor_name in exp_tensor_names.keys():
            if name.find(exp_tensor_name) != -1 and name.find(".weight") == -1:
                experts = True
                data_torch = data_torch.view(n_expert, n_ff, n_embd)
                if (permute_tensor := exp_tensor_names[exp_tensor_name]) is not None:
                    data_torch = data_torch.permute(*permute_tensor)
                break

        # map tensor names
        # In MoE models the ffn tensors are typically most of the model weights,
        # and need to be quantizable. Quantize expects tensor names to be suffixed by .weight.
        # Every other model has the weight names ending in .weight,
        # let's assume that is the convention which is not the case for dbrx:
        # https://huggingface.co/databricks/dbrx-instruct/blob/main/model.safetensors.index.json#L15
        new_name = self.map_tensor_name(name if not experts else name + ".weight", try_suffixes=(".weight",))

        return [(new_name, data_torch)]

    def extra_f16_tensors(self, name: str, new_name: str, bid: int | None, n_dims: int) -> bool:
        del name, new_name, bid  # unused

        return n_dims > 1


@Model.register("MiniCPMForCausalLM")
class MiniCPMModel(Model):
    model_arch = gguf.MODEL_ARCH.MINICPM

    def set_gguf_parameters(self):
        block_count = self.hparams["num_hidden_layers"]
        self.gguf_writer.add_name("MiniCPM")
        self.gguf_writer.add_context_length(self.hparams["max_position_embeddings"])
        self.gguf_writer.add_embedding_length(self.hparams["hidden_size"])
        self.gguf_writer.add_block_count(block_count)
        self.gguf_writer.add_feed_forward_length(self.hparams["intermediate_size"])
        self.gguf_writer.add_rope_dimension_count(self.hparams["hidden_size"] // self.hparams["num_attention_heads"])
        self.gguf_writer.add_head_count(self.hparams["num_attention_heads"])
        self.gguf_writer.add_head_count_kv(self.hparams["num_key_value_heads"])
        self.gguf_writer.add_layer_norm_rms_eps(self.hparams["rms_norm_eps"])
        self.gguf_writer.add_file_type(self.ftype)

    def set_vocab(self):
        self._set_vocab_llama_hf()

    def _reverse_hf_permute(self, weights: Tensor, n_head: int, n_kv_head: int | None = None) -> Tensor:
        if n_kv_head is not None and n_head != n_kv_head:
            n_head //= n_kv_head

        return (
            weights.reshape(n_head, 2, weights.shape[0] // n_head // 2, *weights.shape[1:])
            .swapaxes(1, 2)
            .reshape(weights.shape)
        )

    def modify_tensors(self, data_torch: Tensor, name: str, bid: int | None) -> Iterable[tuple[str, Tensor]]:
        del bid  # unused

        n_head = self.hparams["num_attention_heads"]
        n_kv_head = self.hparams.get("num_key_value_heads")

        # HF models permute some of the tensors, so we need to undo that
        if name.endswith(("q_proj.weight")):
            data_torch = self._reverse_hf_permute(data_torch, n_head, n_head)
        if name.endswith(("k_proj.weight")):
            data_torch = self._reverse_hf_permute(data_torch, n_head, n_kv_head)

        return [(self.map_tensor_name(name), data_torch)]


@Model.register("QWenLMHeadModel")
class QwenModel(Model):
    model_arch = gguf.MODEL_ARCH.QWEN

    @staticmethod
    def token_bytes_to_string(b):
        from transformers.models.gpt2.tokenization_gpt2 import bytes_to_unicode
        byte_encoder = bytes_to_unicode()
        return ''.join([byte_encoder[ord(char)] for char in b.decode('latin-1')])

    @staticmethod
    def bpe(mergeable_ranks: dict[bytes, int], token: bytes, max_rank: int | None = None) -> list[bytes]:
        parts = [bytes([b]) for b in token]
        while True:
            min_idx = None
            min_rank = None
            for i, pair in enumerate(zip(parts[:-1], parts[1:])):
                rank = mergeable_ranks.get(pair[0] + pair[1])
                if rank is not None and (min_rank is None or rank < min_rank):
                    min_idx = i
                    min_rank = rank
            if min_rank is None or (max_rank is not None and min_rank >= max_rank):
                break
            assert min_idx is not None
            parts = parts[:min_idx] + [parts[min_idx] + parts[min_idx + 1]] + parts[min_idx + 2:]
        return parts

    def set_vocab(self):
        self._set_vocab_qwen()

    def set_gguf_parameters(self):
        self.gguf_writer.add_name("Qwen")
        self.gguf_writer.add_context_length(self.hparams["max_position_embeddings"])
        self.gguf_writer.add_block_count(self.hparams["num_hidden_layers"])
        self.gguf_writer.add_embedding_length(self.hparams["hidden_size"])
        self.gguf_writer.add_feed_forward_length(self.hparams["intermediate_size"])
        self.gguf_writer.add_rope_freq_base(self.hparams["rotary_emb_base"])
        self.gguf_writer.add_rope_dimension_count(self.hparams["hidden_size"] // self.hparams["num_attention_heads"])
        self.gguf_writer.add_head_count(self.hparams["num_attention_heads"])
        self.gguf_writer.add_layer_norm_rms_eps(self.hparams["layer_norm_epsilon"])
        self.gguf_writer.add_file_type(self.ftype)


@Model.register("Qwen2ForCausalLM")
class Qwen2Model(Model):
    model_arch = gguf.MODEL_ARCH.QWEN2

    def set_vocab(self):
        try:
            self._set_vocab_sentencepiece()
        except FileNotFoundError:
            self._set_vocab_gpt2()


@Model.register("Qwen2MoeForCausalLM")
class Qwen2MoeModel(Model):
    model_arch = gguf.MODEL_ARCH.QWEN2MOE

    def set_gguf_parameters(self):
        super().set_gguf_parameters()
        if (n_experts := self.hparams.get("num_experts")) is not None:
            self.gguf_writer.add_expert_count(n_experts)

    _experts: list[dict[str, Tensor]] | None = None

    def modify_tensors(self, data_torch: Tensor, name: str, bid: int | None) -> Iterable[tuple[str, Tensor]]:
        # process the experts separately
        if name.find("experts") != -1:
            n_experts = self.hparams["num_experts"]
            assert bid is not None

            if self._experts is None:
                self._experts = [{} for _ in range(self.block_count)]

            self._experts[bid][name] = data_torch

            if len(self._experts[bid]) >= n_experts * 3:
                tensors: list[tuple[str, Tensor]] = []

                # merge the experts into a single 3d tensor
                for w_name in ["down_proj", "gate_proj", "up_proj"]:
                    datas: list[Tensor] = []

                    for xid in range(n_experts):
                        ename = f"model.layers.{bid}.mlp.experts.{xid}.{w_name}.weight"
                        datas.append(self._experts[bid][ename])
                        del self._experts[bid][ename]

                    data_torch = torch.stack(datas, dim=0)

                    merged_name = f"model.layers.{bid}.mlp.experts.{w_name}.weight"

                    new_name = self.map_tensor_name(merged_name)

                    tensors.append((new_name, data_torch))
                return tensors
            else:
                return []

        return [(self.map_tensor_name(name), data_torch)]

    def write_tensors(self):
        super().write_tensors()

        if self._experts is not None:
            # flatten `list[dict[str, Tensor]]` into `list[str]`
            experts = [k for d in self._experts for k in d.keys()]
            if len(experts) > 0:
                raise ValueError(f"Unprocessed experts: {experts}")


@Model.register("GPT2LMHeadModel")
class GPT2Model(Model):
    model_arch = gguf.MODEL_ARCH.GPT2

    def set_gguf_parameters(self):
        self.gguf_writer.add_name(self.dir_model.name if self.model_name is None else self.model_name)
        self.gguf_writer.add_block_count(self.hparams["n_layer"])
        self.gguf_writer.add_context_length(self.hparams["n_ctx"])
        self.gguf_writer.add_embedding_length(self.hparams["n_embd"])
        self.gguf_writer.add_feed_forward_length(4 * self.hparams["n_embd"])
        self.gguf_writer.add_head_count(self.hparams["n_head"])
        self.gguf_writer.add_layer_norm_eps(self.hparams["layer_norm_epsilon"])
        self.gguf_writer.add_file_type(self.ftype)

    def modify_tensors(self, data_torch: Tensor, name: str, bid: int | None) -> Iterable[tuple[str, Tensor]]:
        del bid  # unused

        tensors: list[tuple[str, Tensor]] = []

        # we don't need these
        if name.endswith((".attn.bias", ".attn.masked_bias")):
            return tensors

        if name.endswith((".c_attn.weight", ".c_proj.weight", ".c_fc.weight", ".c_proj.weight")):
            data_torch = data_torch.transpose(1, 0)

        new_name = self.map_tensor_name(name)

        tensors.append((new_name, data_torch))

        # note: GPT2 output is tied to (same as) wte in original model
        if new_name == self.format_tensor_name(gguf.MODEL_TENSOR.TOKEN_EMBD):
            tensors.append((self.format_tensor_name(gguf.MODEL_TENSOR.OUTPUT), data_torch))

        return tensors


@Model.register("PhiForCausalLM")
class Phi2Model(Model):
    model_arch = gguf.MODEL_ARCH.PHI2

    def set_gguf_parameters(self):
        block_count = self.find_hparam(["num_hidden_layers", "n_layer"])

        rot_pct = self.find_hparam(["partial_rotary_factor"])
        n_embd = self.find_hparam(["hidden_size", "n_embd"])
        n_head = self.find_hparam(["num_attention_heads", "n_head"])

        self.gguf_writer.add_name("Phi2")
        self.gguf_writer.add_context_length(self.find_hparam(["n_positions", "max_position_embeddings"]))

        self.gguf_writer.add_embedding_length(n_embd)
        self.gguf_writer.add_feed_forward_length(4 * n_embd)
        self.gguf_writer.add_block_count(block_count)
        self.gguf_writer.add_head_count(n_head)
        self.gguf_writer.add_head_count_kv(n_head)
        self.gguf_writer.add_layer_norm_eps(self.find_hparam(["layer_norm_epsilon", "layer_norm_eps"]))
        self.gguf_writer.add_rope_dimension_count(int(rot_pct * n_embd) // n_head)
        self.gguf_writer.add_file_type(self.ftype)
        self.gguf_writer.add_add_bos_token(False)


@Model.register("Phi3ForCausalLM")
class Phi3MiniModel(Model):
    model_arch = gguf.MODEL_ARCH.PHI3

    def set_vocab(self):
        from sentencepiece import SentencePieceProcessor

        tokenizer_path = self.dir_model / 'tokenizer.model'

        if not tokenizer_path.is_file():
            raise ValueError(f'Error: Missing {tokenizer_path}')

        tokenizer = SentencePieceProcessor()
        tokenizer.LoadFromFile(str(tokenizer_path))

        vocab_size = self.hparams.get('vocab_size', tokenizer.vocab_size())

        tokens: list[bytes] = [f"[PAD{i}]".encode("utf-8") for i in range(vocab_size)]
        scores: list[float] = [-10000.0] * vocab_size
        toktypes: list[int] = [SentencePieceTokenTypes.UNKNOWN] * vocab_size

        for token_id in range(tokenizer.vocab_size()):

            piece = tokenizer.IdToPiece(token_id)
            text = piece.encode("utf-8")
            score = tokenizer.GetScore(token_id)

            toktype = SentencePieceTokenTypes.NORMAL
            if tokenizer.IsUnknown(token_id):
                toktype = SentencePieceTokenTypes.UNKNOWN
            elif tokenizer.IsControl(token_id):
                toktype = SentencePieceTokenTypes.CONTROL
            elif tokenizer.IsUnused(token_id):
                toktype = SentencePieceTokenTypes.UNUSED
            elif tokenizer.IsByte(token_id):
                toktype = SentencePieceTokenTypes.BYTE

            tokens[token_id] = text
            scores[token_id] = score
            toktypes[token_id] = toktype

        added_tokens_file = self.dir_model / 'added_tokens.json'
        if added_tokens_file.is_file():
            with open(added_tokens_file, "r", encoding="utf-8") as f:
                added_tokens_json = json.load(f)

                for key in added_tokens_json:
                    token_id = added_tokens_json[key]
                    if (token_id >= vocab_size):
                        logger.debug(f'ignore token {token_id}: id is out of range, max={vocab_size - 1}')
                        continue

                    tokens[token_id] = key.encode("utf-8")
                    scores[token_id] = -1000.0
                    toktypes[token_id] = SentencePieceTokenTypes.USER_DEFINED

        tokenizer_config_file = self.dir_model / 'tokenizer_config.json'
        if tokenizer_config_file.is_file():
            with open(tokenizer_config_file, "r", encoding="utf-8") as f:
                tokenizer_config_json = json.load(f)
                added_tokens_decoder = tokenizer_config_json.get("added_tokens_decoder", {})
                for token_id, foken_data in added_tokens_decoder.items():
                    token_id = int(token_id)
                    token = foken_data["content"].encode("utf-8")
                    if toktypes[token_id] != SentencePieceTokenTypes.UNKNOWN:
                        assert tokens[token_id] == token
                    tokens[token_id] = token
                    scores[token_id] = -1000.0
                    toktypes[token_id] = SentencePieceTokenTypes.USER_DEFINED
                    if foken_data.get("special"):
                        toktypes[token_id] = SentencePieceTokenTypes.CONTROL

        tokenizer_file = self.dir_model / 'tokenizer.json'
        if tokenizer_file.is_file():
            with open(tokenizer_file, "r", encoding="utf-8") as f:
                tokenizer_json = json.load(f)
                added_tokens = tokenizer_json.get("added_tokens", [])
                for foken_data in added_tokens:
                    token_id = int(foken_data["id"])
                    token = foken_data["content"].encode("utf-8")
                    if toktypes[token_id] != SentencePieceTokenTypes.UNKNOWN:
                        assert tokens[token_id] == token
                    tokens[token_id] = token
                    scores[token_id] = -1000.0
                    toktypes[token_id] = SentencePieceTokenTypes.USER_DEFINED
                    if foken_data.get("special"):
                        toktypes[token_id] = SentencePieceTokenTypes.CONTROL

        self.gguf_writer.add_tokenizer_model("llama")
        self.gguf_writer.add_tokenizer_pre("default")
        self.gguf_writer.add_token_list(tokens)
        self.gguf_writer.add_token_scores(scores)
        self.gguf_writer.add_token_types(toktypes)

        special_vocab = gguf.SpecialVocab(self.dir_model, n_vocab=len(tokens))
        special_vocab.add_to_gguf(self.gguf_writer)

    def set_gguf_parameters(self):
        block_count = self.find_hparam(["num_hidden_layers", "n_layer"])

        n_embd = self.find_hparam(["hidden_size", "n_embd"])
        n_head = self.find_hparam(["num_attention_heads", "n_head"])
        n_head_kv = self.find_hparam(["num_key_value_heads", "n_head_kv"])
        rms_eps = self.find_hparam(["rms_norm_eps"])
        max_pos_embds = self.find_hparam(["n_positions", "max_position_embeddings"])
        orig_max_pos_embds = self.find_hparam(["original_max_position_embeddings"])
        rope_dims = n_embd // n_head

        self.gguf_writer.add_name("Phi3")
        self.gguf_writer.add_context_length(max_pos_embds)
        self.gguf_writer.add_rope_scaling_orig_ctx_len(orig_max_pos_embds)
        self.gguf_writer.add_embedding_length(n_embd)
        self.gguf_writer.add_feed_forward_length(self.find_hparam(["intermediate_size"]))
        self.gguf_writer.add_block_count(block_count)
        self.gguf_writer.add_head_count(n_head)
        self.gguf_writer.add_head_count_kv(n_head_kv)
        self.gguf_writer.add_layer_norm_rms_eps(rms_eps)
        self.gguf_writer.add_rope_dimension_count(rope_dims)
        self.gguf_writer.add_rope_freq_base(self.find_hparam(["rope_theta"]))
        self.gguf_writer.add_file_type(self.ftype)

        # write rope scaling for long context (128k) model
        rope_scaling = self.find_hparam(['rope_scaling'], True)
        if (rope_scaling is None):
            return

        scale = max_pos_embds / orig_max_pos_embds

        rope_scaling_type = rope_scaling.get('type', '').lower()
        if len(rope_scaling_type) == 0:
            raise KeyError('Missing the required key rope_scaling.type')

        if rope_scaling_type == 'su':
            attn_factor = math.sqrt(1 + math.log(scale) / math.log(orig_max_pos_embds)) if scale > 1.0 else 1.0
        elif rope_scaling_type == 'yarn':
            attn_factor = 0.1 * math.log(scale) + 1.0 if scale > 1.0 else 1.0
        else:
            raise NotImplementedError(f'The rope scaling type {rope_scaling_type} is not supported yet')

        self.gguf_writer.add_rope_scaling_attn_factors(attn_factor)

        long_factors = rope_scaling.get('long_factor', None)
        short_factors = rope_scaling.get('short_factor', None)

        if long_factors is None or short_factors is None:
            raise KeyError('Missing the required key rope_scaling.long_factor or rope_scaling_short_factor')

        if len(long_factors) != len(short_factors) or len(long_factors) != rope_dims / 2:
            raise ValueError(f'The length of rope long and short factors must be {rope_dims / 2}')

        self.gguf_writer.add_tensor(gguf.TENSOR_NAMES[gguf.MODEL_TENSOR.ROPE_FACTORS_LONG]  + ".weight", np.array(long_factors, dtype=np.float32))
        self.gguf_writer.add_tensor(gguf.TENSOR_NAMES[gguf.MODEL_TENSOR.ROPE_FACTORS_SHORT] + ".weight", np.array(short_factors, dtype=np.float32))


@Model.register("PlamoForCausalLM")
class PlamoModel(Model):
    model_arch = gguf.MODEL_ARCH.PLAMO

    def set_vocab(self):
        self._set_vocab_sentencepiece()

    def set_gguf_parameters(self):
        hparams = self.hparams
        block_count = hparams["num_hidden_layers"]

        self.gguf_writer.add_name("PLaMo")
        self.gguf_writer.add_context_length(4096)  # not in config.json
        self.gguf_writer.add_embedding_length(hparams["hidden_size"])
        self.gguf_writer.add_feed_forward_length(hparams["intermediate_size"])
        self.gguf_writer.add_block_count(block_count)
        self.gguf_writer.add_head_count(hparams["num_attention_heads"])
        self.gguf_writer.add_head_count_kv(5)  # hparams["num_key_value_heads"]) is wrong
        self.gguf_writer.add_layer_norm_rms_eps(hparams["rms_norm_eps"])
        self.gguf_writer.add_file_type(self.ftype)

    def shuffle_attn_q_weight(self, data_torch):
        assert data_torch.size() == (5120, 5120)
        data_torch = data_torch.reshape(8, 5, 128, 5120)
        data_torch = torch.permute(data_torch, (1, 0, 2, 3))
        data_torch = torch.reshape(data_torch, (5120, 5120))
        return data_torch

    def shuffle_attn_output_weight(self, data_torch):
        assert data_torch.size() == (5120, 5120)
        data_torch = data_torch.reshape(5120, 8, 5, 128)
        data_torch = torch.permute(data_torch, (0, 2, 1, 3))
        data_torch = torch.reshape(data_torch, (5120, 5120))
        return data_torch

    def modify_tensors(self, data_torch: Tensor, name: str, bid: int | None) -> Iterable[tuple[str, Tensor]]:
        del bid  # unused

        new_name = self.map_tensor_name(name)

        # shuffle for broadcasting of gqa in ggml_mul_mat
        if new_name.endswith("attn_q.weight"):
            data_torch = self.shuffle_attn_q_weight(data_torch)
        elif new_name.endswith("attn_output.weight"):
            data_torch = self.shuffle_attn_output_weight(data_torch)

        return [(new_name, data_torch)]


@Model.register("CodeShellForCausalLM")
class CodeShellModel(Model):
    model_arch = gguf.MODEL_ARCH.CODESHELL

    def set_gguf_parameters(self):
        block_count = self.hparams["n_layer"]

        self.gguf_writer.add_name("CodeShell")
        self.gguf_writer.add_context_length(self.hparams["n_positions"])
        self.gguf_writer.add_embedding_length(self.hparams["n_embd"])
        self.gguf_writer.add_feed_forward_length(4 * self.hparams["n_embd"])
        self.gguf_writer.add_block_count(block_count)
        self.gguf_writer.add_head_count(self.hparams["n_head"])
        self.gguf_writer.add_head_count_kv(self.hparams["num_query_groups"])
        self.gguf_writer.add_layer_norm_eps(self.hparams["layer_norm_epsilon"])
        self.gguf_writer.add_file_type(self.ftype)
        self.gguf_writer.add_rope_freq_base(10000.0)
        self.gguf_writer.add_rope_scaling_type(gguf.RopeScalingType.LINEAR)
        self.gguf_writer.add_rope_scaling_factor(1.0)

    def modify_tensors(self, data_torch: Tensor, name: str, bid: int | None) -> Iterable[tuple[str, Tensor]]:
        del bid  # unused

        new_name = self.map_tensor_name(name)

        tensors: list[tuple[str, Tensor]] = [(new_name, data_torch)]

        if new_name == self.format_tensor_name(gguf.MODEL_TENSOR.TOKEN_EMBD):
            assert self.tensor_names is not None

            if all(s not in self.tensor_names for s in ("lm_head.weight", "output.weight")):
                # copy tok_embd.weight to output.weight
                tensors.append((self.format_tensor_name(gguf.MODEL_TENSOR.OUTPUT), data_torch))

        return tensors


@Model.register("InternLM2ForCausalLM")
class InternLM2Model(Model):
    model_arch = gguf.MODEL_ARCH.INTERNLM2

    def set_vocab(self):
        # (TODO): Is there a better way?
        # Copy from _set_vocab_sentencepiece, The only difference is that we will treat the character
        # \x00 specially and convert it into an emoji character to prevent it from being mistakenly
        # recognized as an empty string in C++.
        from sentencepiece import SentencePieceProcessor
        from sentencepiece import sentencepiece_model_pb2 as model

        tokenizer_path = self.dir_model / 'tokenizer.model'

        tokens: list[bytes] = []
        scores: list[float] = []
        toktypes: list[int] = []

        if not tokenizer_path.is_file():
            logger.error(f'Error: Missing {tokenizer_path}')
            sys.exit(1)

        sentencepiece_model = model.ModelProto()
        sentencepiece_model.ParseFromString(open(tokenizer_path, "rb").read())
        add_prefix = sentencepiece_model.normalizer_spec.add_dummy_prefix

        tokenizer = SentencePieceProcessor()
        tokenizer.LoadFromFile(str(tokenizer_path))

        vocab_size = self.hparams.get('vocab_size', tokenizer.vocab_size())

        for token_id in range(vocab_size):
            piece = tokenizer.IdToPiece(token_id)
            text = piece.encode("utf-8")
            score = tokenizer.GetScore(token_id)
            if text == b"\x00":
                # (TODO): fixme
                # Hack here and replace the \x00 characters.
                logger.warning(f"InternLM2 convert token '{text}' to '🐉'!")
                text = "🐉".encode("utf-8")

            toktype = SentencePieceTokenTypes.NORMAL
            if tokenizer.IsUnknown(token_id):
                toktype = SentencePieceTokenTypes.UNKNOWN
            elif tokenizer.IsControl(token_id):
                toktype = SentencePieceTokenTypes.CONTROL
            elif tokenizer.IsUnused(token_id):
                toktype = SentencePieceTokenTypes.UNUSED
            elif tokenizer.IsByte(token_id):
                toktype = SentencePieceTokenTypes.BYTE

            tokens.append(text)
            scores.append(score)
            toktypes.append(toktype)

        added_tokens_file = self.dir_model / 'added_tokens.json'
        if added_tokens_file.is_file():
            with open(added_tokens_file, "r", encoding="utf-8") as f:
                added_tokens_json = json.load(f)

                for key in added_tokens_json:
                    tokens.append(key.encode("utf-8"))
                    scores.append(-1000.0)
                    toktypes.append(SentencePieceTokenTypes.USER_DEFINED)

        self.gguf_writer.add_tokenizer_model("llama")
        self.gguf_writer.add_tokenizer_pre("default")
        self.gguf_writer.add_token_list(tokens)
        self.gguf_writer.add_token_scores(scores)
        self.gguf_writer.add_token_types(toktypes)
        self.gguf_writer.add_add_space_prefix(add_prefix)

        special_vocab = gguf.SpecialVocab(self.dir_model, n_vocab=len(tokens))
        old_eos = special_vocab.special_token_ids["eos"]
        if "chat" in os.path.basename(self.dir_model.absolute()):
            # For the chat model, we replace the eos with '<|im_end|>'.
            # TODO: this is a hack, should be fixed
            #       https://github.com/ggerganov/llama.cpp/pull/6745#issuecomment-2067687048
            special_vocab.special_token_ids["eos"] = self._try_get_sft_eos(tokenizer)
            logger.warning(f"Replace eos:{old_eos} with a special token:{special_vocab.special_token_ids['eos']} \
in chat mode so that the conversation can end normally.")

        special_vocab.add_to_gguf(self.gguf_writer)

    def _try_get_sft_eos(self, tokenizer):
        unused_145_list = tokenizer.Encode('[UNUSED_TOKEN_145]')
        im_end_list = tokenizer.Encode('<|im_end|>')
        eos_token = None
        assert (len(unused_145_list) == 1) ^ (len(im_end_list) == 1)
        if len(unused_145_list) == 1:
            eos_token = unused_145_list[0]
        if len(im_end_list) == 1:
            eos_token = im_end_list[0]
        assert eos_token
        return eos_token

    def _hf_permute_qk(self, weights, n_head: int, n_head_kv: int):
        if n_head_kv is not None and n_head != n_head_kv:
            n_head = n_head_kv
        return (weights.reshape(n_head, 2, weights.shape[0] // n_head // 2, *weights.shape[1:])
                .swapaxes(1, 2)
                .reshape(weights.shape))

    def set_gguf_parameters(self):
        self.gguf_writer.add_name("InternLM2")
        self.gguf_writer.add_context_length(self.hparams["max_position_embeddings"])
        self.gguf_writer.add_block_count(self.hparams["num_hidden_layers"])
        self.gguf_writer.add_embedding_length(self.hparams["hidden_size"])
        self.gguf_writer.add_feed_forward_length(self.hparams["intermediate_size"])
        self.gguf_writer.add_rope_freq_base(self.hparams["rope_theta"])
        self.gguf_writer.add_head_count(self.hparams["num_attention_heads"])
        self.gguf_writer.add_layer_norm_rms_eps(self.hparams["rms_norm_eps"])
        self.gguf_writer.add_head_count_kv(self.hparams["num_key_value_heads"])
        self.gguf_writer.add_file_type(self.ftype)

    def modify_tensors(self, data_torch: Tensor, name: str, bid: int | None) -> Iterable[tuple[str, Tensor]]:
        num_heads = self.hparams["num_attention_heads"]
        num_kv_heads = self.hparams["num_key_value_heads"]
        hidden_size = self.hparams["hidden_size"]
        q_per_kv = num_heads // num_kv_heads
        head_dim = hidden_size // num_heads
        num_groups = num_heads // q_per_kv

        qkv_pattern = r"model\.layers\.(\d+)\.attention\.wqkv"

        if re.match(qkv_pattern, name):
            bid = re.findall(qkv_pattern, name)[0]
            qkv = data_torch
            # qkv = rearrange(qkv.T, " o (g n i) ->o g n i", g=num_groups, n=q_per_kv + 2, i=head_dim)
            qkv = qkv.T.reshape((-1, num_groups, q_per_kv + 2, head_dim))
            q, k, v = qkv[..., : q_per_kv, :], qkv[..., q_per_kv: q_per_kv + 1, :], qkv[..., q_per_kv + 1: q_per_kv + 2, :]
            # The model weights of q and k equire additional reshape.
            # q = self._hf_permute_qk(rearrange(q, " o g n i ->  o (g n i)").T, num_heads, num_heads)
            q = self._hf_permute_qk(q.reshape((q.shape[0], -1)).T, num_heads, num_heads)
            # k = self._hf_permute_qk(rearrange(k, " o g n i ->  o (g n i)").T, num_heads, num_kv_heads)
            k = self._hf_permute_qk(k.reshape((k.shape[0], -1)).T, num_heads, num_kv_heads)
            # v = rearrange(v, " o g n i ->  o (g n i)").T
            v = v.reshape((v.shape[0], -1)).T
            return [
                (self.format_tensor_name(gguf.MODEL_TENSOR.ATTN_Q, bid), q),
                (self.format_tensor_name(gguf.MODEL_TENSOR.ATTN_K, bid), k),
                (self.format_tensor_name(gguf.MODEL_TENSOR.ATTN_V, bid), v),
            ]
        else:
            return [(self.map_tensor_name(name), data_torch)]


@Model.register("BertModel", "CamembertModel")
class BertModel(Model):
    model_arch = gguf.MODEL_ARCH.BERT

    def __init__(self, *args, **kwargs):
        super().__init__(*args, **kwargs)
        self.vocab_size = None

    def set_gguf_parameters(self):
        super().set_gguf_parameters()
        self.gguf_writer.add_causal_attention(False)

        # get pooling path
        pooling_path = None
        module_path = self.dir_model / "modules.json"
        if module_path.is_file():
            with open(module_path, encoding="utf-8") as f:
                modules = json.load(f)
            for mod in modules:
                if mod["type"] == "sentence_transformers.models.Pooling":
                    pooling_path = mod["path"]
                    break

        # get pooling type
        if pooling_path is not None:
            with open(self.dir_model / pooling_path / "config.json", encoding="utf-8") as f:
                pooling = json.load(f)
            if pooling["pooling_mode_mean_tokens"]:
                pooling_type = gguf.PoolingType.MEAN
            elif pooling["pooling_mode_cls_token"]:
                pooling_type = gguf.PoolingType.CLS
            else:
                raise NotImplementedError("Only MEAN and CLS pooling types supported")
            self.gguf_writer.add_pooling_type(pooling_type)

    def set_vocab(self):
        tokens, toktypes, tokpre = self.get_vocab_base()
        self.vocab_size = len(tokens)

        # we need this to validate the size of the token_type embeddings
        # though currently we are passing all zeros to the token_type embeddings
        self.gguf_writer.add_token_type_count(2)  # "Sequence A" or "Sequence B"

        # convert to phantom space vocab
        def phantom(tok):
            if tok.startswith("[") and tok.endswith("]"):
                return tok
            if tok.startswith("##"):
                return tok[2:]
            return "\u2581" + tok
        tokens = list(map(phantom, tokens))

        # add vocab to gguf
        self.gguf_writer.add_tokenizer_model("bert")
        self.gguf_writer.add_tokenizer_pre(tokpre)
        self.gguf_writer.add_token_list(tokens)
        self.gguf_writer.add_token_types(toktypes)

        # handle special tokens
        special_vocab = gguf.SpecialVocab(self.dir_model, n_vocab=len(tokens))
        special_vocab.add_to_gguf(self.gguf_writer)

    def modify_tensors(self, data_torch: Tensor, name: str, bid: int | None) -> Iterable[tuple[str, Tensor]]:
        del bid  # unused

        # we are only using BERT for embeddings so we don't need the pooling layer
        if name in ("embeddings.position_ids", "pooler.dense.weight", "pooler.dense.bias"):
            return [] # we don't need these

        return [(self.map_tensor_name(name), data_torch)]


@Model.register("NomicBertModel")
class NomicBertModel(BertModel):
    model_arch = gguf.MODEL_ARCH.NOMIC_BERT

    def __init__(self, *args, **kwargs):
        super().__init__(*args, **kwargs)

        # the HF config claims n_ctx=8192, but it uses RoPE scaling
        self.hparams["n_ctx"] = 2048

        # SwigLU activation
        assert self.hparams["activation_function"] == "swiglu"
        # this doesn't do anything in the HF version
        assert self.hparams["causal"] is False
        # no bias tensors
        assert self.hparams["qkv_proj_bias"] is False
        assert self.hparams["mlp_fc1_bias"] is False
        assert self.hparams["mlp_fc2_bias"] is False
        # norm at end of layer
        assert self.hparams["prenorm"] is False
        # standard RoPE
        assert self.hparams["rotary_emb_fraction"] == 1.0
        assert self.hparams["rotary_emb_interleaved"] is False
        assert self.hparams["rotary_emb_scale_base"] is None

    def set_gguf_parameters(self):
        super().set_gguf_parameters()
        self.gguf_writer.add_rope_freq_base(self.hparams["rotary_emb_base"])


@Model.register("GemmaForCausalLM")
class GemmaModel(Model):
    model_arch = gguf.MODEL_ARCH.GEMMA

    def set_vocab(self):
        self._set_vocab_sentencepiece()

        # TODO: these special tokens should be exported only for the CodeGemma family
        special_vocab = gguf.SpecialVocab(self.dir_model, load_merges=False,
                                          special_token_types = ['prefix', 'suffix', 'middle', 'fsep', 'eot'])
        special_vocab._set_special_token("prefix", 67)
        special_vocab._set_special_token("suffix", 69)
        special_vocab._set_special_token("middle", 68)
        special_vocab._set_special_token("fsep",   70)
        special_vocab._set_special_token("eot",    107)
        special_vocab.add_to_gguf(self.gguf_writer)

    def set_gguf_parameters(self):
        hparams = self.hparams
        block_count = hparams["num_hidden_layers"]

        self.gguf_writer.add_name(self.dir_model.name if self.model_name is None else self.model_name)
        self.gguf_writer.add_context_length(hparams["max_position_embeddings"])
        self.gguf_writer.add_embedding_length(hparams["hidden_size"])
        self.gguf_writer.add_block_count(block_count)
        self.gguf_writer.add_feed_forward_length(hparams["intermediate_size"])
        self.gguf_writer.add_head_count(hparams["num_attention_heads"])
        self.gguf_writer.add_head_count_kv(self.hparams["num_key_value_heads"] if "num_key_value_heads" in hparams else hparams["num_attention_heads"])
        self.gguf_writer.add_layer_norm_rms_eps(self.hparams["rms_norm_eps"])
        self.gguf_writer.add_key_length(hparams["head_dim"])
        self.gguf_writer.add_value_length(hparams["head_dim"])
        self.gguf_writer.add_file_type(self.ftype)

    def modify_tensors(self, data_torch: Tensor, name: str, bid: int | None) -> Iterable[tuple[str, Tensor]]:
        del bid  # unused

        # lm_head is not used in llama.cpp, while autoawq will include this tensor in model
        # To prevent errors, skip loading lm_head.weight.
        if name == "lm_head.weight":
            logger.debug(f"Skipping get tensor {name!r} in safetensors so that convert can end normally.")
            return []

        # ref: https://github.com/huggingface/transformers/blob/fc37f38915372c15992b540dfcbbe00a916d4fc6/src/transformers/models/gemma/modeling_gemma.py#L89
        if name.endswith("norm.weight"):
            data_torch = data_torch + 1

        return [(self.map_tensor_name(name), data_torch)]


@Model.register("Starcoder2ForCausalLM")
class StarCoder2Model(Model):
    model_arch = gguf.MODEL_ARCH.STARCODER2


@Model.register("MambaForCausalLM", "MambaLMHeadModel")
class MambaModel(Model):
    model_arch = gguf.MODEL_ARCH.MAMBA

    def set_vocab(self):
        vocab_size = self.hparams["vocab_size"]
        # Round vocab size to next multiple of 8
        pad_vocab = self.hparams.get("pad_vocab_size_multiple", 8)
        # pad using ceiling division
        # ref: https://stackoverflow.com/a/17511341/22827863
        vocab_size = -(vocab_size // -pad_vocab) * pad_vocab
        self.hparams["vocab_size"] = vocab_size

        if (self.dir_model / "tokenizer.json").is_file():
            self._set_vocab_gpt2()
        elif (self.dir_model / "tokenizer.model").is_file():
            self._set_vocab_sentencepiece()
        else:
            # Use the GPT-NeoX tokenizer when no tokenizer files are present
            tokenizer_path = Path(sys.path[0]) / "models" / "ggml-vocab-gpt-neox.gguf"
            logger.warning(f"Using tokenizer from '{os.path.relpath(tokenizer_path, os.getcwd())}'")
            neox_reader = gguf.GGUFReader(tokenizer_path, "r")

            field = neox_reader.get_field(gguf.Keys.Tokenizer.MODEL)
            self.gguf_writer.add_tokenizer_model(bytes(field.parts[-1]).decode("utf-8") if field else "gpt2")

            field = neox_reader.get_field(gguf.Keys.Tokenizer.PRE)
            self.gguf_writer.add_tokenizer_pre(bytes(field.parts[-1]).decode("utf-8") if field else "mpt")

            field = neox_reader.get_field(gguf.Keys.Tokenizer.LIST)
            assert field
            self.gguf_writer.add_token_list([bytes(field.parts[i]) for i in field.data][:vocab_size])

            field = neox_reader.get_field(gguf.Keys.Tokenizer.TOKEN_TYPE)
            assert field
            self.gguf_writer.add_token_types([field.parts[i].tolist()[0] for i in field.data][:vocab_size])

            field = neox_reader.get_field(gguf.Keys.Tokenizer.MERGES)
            assert field
            self.gguf_writer.add_token_merges([bytes(field.parts[i]) for i in field.data])

            field = neox_reader.get_field(gguf.Keys.Tokenizer.BOS_ID)
            self.gguf_writer.add_bos_token_id(field.parts[-1].tolist()[0] if field else 1)

            field = neox_reader.get_field(gguf.Keys.Tokenizer.EOS_ID)
            self.gguf_writer.add_eos_token_id(field.parts[-1].tolist()[0] if field else 0)

            field = neox_reader.get_field(gguf.Keys.Tokenizer.UNK_ID)
            self.gguf_writer.add_unk_token_id(field.parts[-1].tolist()[0] if field else 0)

            field = neox_reader.get_field(gguf.Keys.Tokenizer.PAD_ID)
            self.gguf_writer.add_pad_token_id(field.parts[-1].tolist()[0] if field else 0)

    def set_gguf_parameters(self):
        d_model = self.find_hparam(["hidden_size",       "d_model"])
        d_conv  = self.find_hparam(["conv_kernel",       "d_conv"],  optional=True) or 4
        d_inner = self.find_hparam(["intermediate_size", "d_inner"], optional=True) or 2 * d_model
        d_state = self.find_hparam(["state_size",        "d_state"], optional=True) or 16
        # ceiling division
        # ref: https://stackoverflow.com/a/17511341/22827863
        # ref: https://github.com/state-spaces/mamba/blob/ce59daea3a090d011d6476c6e5b97f6d58ddad8b/mamba_ssm/modules/mamba_simple.py#L58
        dt_rank      = self.find_hparam(["time_step_rank",     "dt_rank"],      optional=True) or -(d_model // -16)
        rms_norm_eps = self.find_hparam(["layer_norm_epsilon", "rms_norm_eps"], optional=True) or 1e-5

        # Fail early for models which don't have a block expansion factor of 2
        assert d_inner == 2 * d_model

        self.gguf_writer.add_name(self.dir_model.name if self.model_name is None else self.model_name)
        self.gguf_writer.add_context_length(2**20) # arbitrary value; for those who use the default
        self.gguf_writer.add_embedding_length(d_model)
        self.gguf_writer.add_feed_forward_length(0) # unused, but seemingly required when loading
        self.gguf_writer.add_head_count(0) # unused, but seemingly required when loading
        self.gguf_writer.add_block_count(self.hparams["n_layer"])
        self.gguf_writer.add_ssm_conv_kernel(d_conv)
        self.gguf_writer.add_ssm_inner_size(d_inner)
        self.gguf_writer.add_ssm_state_size(d_state)
        self.gguf_writer.add_ssm_time_step_rank(dt_rank)
        self.gguf_writer.add_layer_norm_rms_eps(rms_norm_eps)
        self.gguf_writer.add_file_type(self.ftype)

    _tok_embd = None

    def modify_tensors(self, data_torch: Tensor, name: str, bid: int | None) -> Iterable[tuple[str, Tensor]]:
        del bid  # unused

        output_name = self.format_tensor_name(gguf.MODEL_TENSOR.OUTPUT)
        tok_embd_name = self.format_tensor_name(gguf.MODEL_TENSOR.TOKEN_EMBD)

        new_name = self.map_tensor_name(name)

        if name.endswith(".A_log"):
            logger.debug("A_log --> A ==> " + new_name)
            data_torch = -torch.exp(data_torch)

        # assuming token_embd.weight is seen before output.weight
        if self._tok_embd is not None and new_name == output_name:
            if torch.equal(self._tok_embd, data_torch):
                logger.debug(f"{output_name} is equivalent to {tok_embd_name}, omitting")
                return []
        elif new_name == tok_embd_name:
            self._tok_embd = data_torch

        return [(new_name, data_torch)]

    def extra_f32_tensors(self, name: str, new_name: str, bid: int | None, n_dims: int) -> bool:
        del n_dims  # unused

        return bid is not None and new_name in (
            self.format_tensor_name(n, bid, ".weight" if name.endswith(".weight") else "") for n in [
                gguf.MODEL_TENSOR.SSM_CONV1D,
                gguf.MODEL_TENSOR.SSM_X,
                gguf.MODEL_TENSOR.SSM_DT,
                gguf.MODEL_TENSOR.SSM_A,
                gguf.MODEL_TENSOR.SSM_D,
            ]
        )


@Model.register("CohereForCausalLM")
class CommandR2Model(Model):
    model_arch = gguf.MODEL_ARCH.COMMAND_R

    def __init__(self, *args, **kwargs):
        super().__init__(*args, **kwargs)

        # max_position_embeddings = 8192 in config.json but model was actually
        # trained on 128k context length
        # aya-23 models don't have model_max_length specified
        self.hparams["max_position_embeddings"] = self.find_hparam(["model_max_length", "max_position_embeddings"])

    def set_gguf_parameters(self):
        super().set_gguf_parameters()
        self.gguf_writer.add_logit_scale(self.hparams["logit_scale"])
        self.gguf_writer.add_rope_scaling_type(gguf.RopeScalingType.NONE)


@Model.register("OlmoForCausalLM")
@Model.register("OLMoForCausalLM")
class OlmoModel(Model):
    model_arch = gguf.MODEL_ARCH.OLMO

    def set_gguf_parameters(self):
        super().set_gguf_parameters()
        self.gguf_writer.add_layer_norm_eps(1e-5)
        clip_qkv = self.hparams.get("clip_qkv")
        if clip_qkv is not None:
            self.gguf_writer.add_clamp_kqv(clip_qkv)

    # Same as super class, but permuting q_proj, k_proj
    # Copied from: LlamaModel
    def modify_tensors(self, data_torch: Tensor, name: str, bid: int | None) -> Iterable[tuple[str, Tensor]]:
        del bid  # unused

        n_head = self.hparams["num_attention_heads"]
        n_kv_head = self.hparams.get("num_key_value_heads")

        if name.endswith("q_proj.weight"):
            data_torch = LlamaModel.permute(data_torch, n_head, n_head)
        if name.endswith("k_proj.weight"):
            data_torch = LlamaModel.permute(data_torch, n_head, n_kv_head)

        return [(self.map_tensor_name(name), data_torch)]


@Model.register("JinaBertModel", "JinaBertForMaskedLM")
class JinaBertV2Model(BertModel):
    model_arch = gguf.MODEL_ARCH.JINA_BERT_V2

    def __init__(self, *args, **kwargs):
        super().__init__(*args, **kwargs)
        self.intermediate_size = self.hparams["intermediate_size"]

    def get_tensors(self):
        for name, data in super().get_tensors():
            if 'gated_layer' in name:
                d1 = data[:self.intermediate_size, :]
                name1 = name.replace('gated_layers', 'gated_layers_w')
                name1 = name1.replace('up_gated_layer', 'gated_layers_v')
                d2 = data[self.intermediate_size:, :]
                name2 = name.replace('gated_layers', 'gated_layers_v')
                name2 = name2.replace('up_gated_layer', 'gated_layers_w')
                yield name1, d1
                yield name2, d2
                continue

            yield name, data

    def set_vocab(self, *args, **kwargs):
        tokenizer_class = 'BertTokenizer'
        with open(self.dir_model / "tokenizer_config.json", "r", encoding="utf-8") as f:
            tokenizer_class = json.load(f)['tokenizer_class']

        if tokenizer_class == 'BertTokenizer':
            super().set_vocab()
        elif tokenizer_class == 'RobertaTokenizer':
            self._set_vocab_gpt2()
            self.gguf_writer.add_token_type_count(2)
        else:
            raise NotImplementedError(f'Tokenizer {tokenizer_class} is not supported for JinaBertModel')
        self.gguf_writer.add_add_bos_token(True)
        self.gguf_writer.add_add_eos_token(True)


@Model.register("ArcticForCausalLM")
class ArcticModel(Model):
    model_arch = gguf.MODEL_ARCH.ARCTIC

    def set_vocab(self):
        # The reason for using a custom implementation here is that the
        # snowflake-arctic-instruct model redefined tokens 31998 and 31999 from
        # tokenizer.model and used them as BOS and EOS instead of adding new tokens.
        from sentencepiece import SentencePieceProcessor

        tokenizer_path = self.dir_model / 'tokenizer.model'

        if not tokenizer_path.is_file():
            logger.error(f'Error: Missing {tokenizer_path}')
            sys.exit(1)

        # Read the whole vocabulary from the tokenizer.model file
        tokenizer = SentencePieceProcessor()
        tokenizer.LoadFromFile(str(tokenizer_path))

        vocab_size = self.hparams.get('vocab_size', tokenizer.vocab_size())

        tokens: list[bytes] = [f"[PAD{i}]".encode("utf-8") for i in range(vocab_size)]
        scores: list[float] = [-10000.0] * vocab_size
        toktypes: list[int] = [SentencePieceTokenTypes.UNKNOWN] * vocab_size

        for token_id in range(tokenizer.vocab_size()):

            piece = tokenizer.IdToPiece(token_id)
            text = piece.encode("utf-8")
            score = tokenizer.GetScore(token_id)

            toktype = SentencePieceTokenTypes.NORMAL
            if tokenizer.IsUnknown(token_id):
                toktype = SentencePieceTokenTypes.UNKNOWN
            elif tokenizer.IsControl(token_id):
                toktype = SentencePieceTokenTypes.CONTROL
            elif tokenizer.IsUnused(token_id):
                toktype = SentencePieceTokenTypes.UNUSED
            elif tokenizer.IsByte(token_id):
                toktype = SentencePieceTokenTypes.BYTE

            tokens[token_id] = text
            scores[token_id] = score
            toktypes[token_id] = toktype

        # Use the added_tokens_decoder field from tokeniser_config.json as the source
        # of information about added/redefined tokens and modify them accordingly.
        tokenizer_config_file = self.dir_model / 'tokenizer_config.json'
        if tokenizer_config_file.is_file():
            with open(tokenizer_config_file, "r", encoding="utf-8") as f:
                tokenizer_config_json = json.load(f)

                if "added_tokens_decoder" in tokenizer_config_json:
                    added_tokens_decoder = tokenizer_config_json["added_tokens_decoder"]
                    for token_id, token_json in added_tokens_decoder.items():
                        token_id = int(token_id)
                        if (token_id >= vocab_size):
                            logger.debug(f'ignore token {token_id}: id is out of range, max={vocab_size - 1}')
                            continue

                        token_content = token_json["content"]
                        token_type = SentencePieceTokenTypes.USER_DEFINED
                        token_score = -10000.0

                        # Map unk_token to UNKNOWN, other special tokens to CONTROL
                        # Set the score to 0.0 as in the original tokenizer.model
                        if ("special" in token_json) and token_json["special"]:
                            if token_content == tokenizer_config_json["unk_token"]:
                                token_type = SentencePieceTokenTypes.UNKNOWN
                            else:
                                token_type = SentencePieceTokenTypes.CONTROL
                            token_score = 0.0

                        logger.info(f"Setting added token {token_id} to '{token_content}' (type: {token_type}, score: {token_score:.2f})")
                        tokens[token_id] = token_content.encode("utf-8")
                        toktypes[token_id] = token_type
                        scores[token_id] = token_score

        self.gguf_writer.add_tokenizer_model("llama")
        self.gguf_writer.add_tokenizer_pre("default")
        self.gguf_writer.add_token_list(tokens)
        self.gguf_writer.add_token_scores(scores)
        self.gguf_writer.add_token_types(toktypes)

        special_vocab = gguf.SpecialVocab(self.dir_model, n_vocab=len(tokens))
        special_vocab.add_to_gguf(self.gguf_writer)

    def set_gguf_parameters(self):
        super().set_gguf_parameters()
        hparams = self.hparams
        self.gguf_writer.add_vocab_size(hparams["vocab_size"])
        self.gguf_writer.add_rope_dimension_count(hparams["hidden_size"] // hparams["num_attention_heads"])

    _experts: list[dict[str, Tensor]] | None = None

    def modify_tensors(self, data_torch: Tensor, name: str, bid: int | None) -> Iterable[tuple[str, Tensor]]:
        n_head = self.hparams["num_attention_heads"]
        n_kv_head = self.hparams.get("num_key_value_heads")

        if name.endswith("q_proj.weight"):
            data_torch = LlamaModel.permute(data_torch, n_head, n_head)
        if name.endswith("k_proj.weight"):
            data_torch = LlamaModel.permute(data_torch, n_head, n_kv_head)

        # process the experts separately
        if name.find("block_sparse_moe.experts") != -1:
            n_experts = self.hparams["num_local_experts"]

            assert bid is not None

            if self._experts is None:
                self._experts = [{} for _ in range(self.block_count)]

            self._experts[bid][name] = data_torch

            if len(self._experts[bid]) >= n_experts * 3:
                tensors: list[tuple[str, Tensor]] = []

                # merge the experts into a single 3d tensor
                for wid in ["w1", "w2", "w3"]:
                    datas: list[Tensor] = []

                    for xid in range(n_experts):
                        ename = f"model.layers.{bid}.block_sparse_moe.experts.{xid}.{wid}.weight"
                        datas.append(self._experts[bid][ename])
                        del self._experts[bid][ename]

                    data_torch = torch.stack(datas, dim=0)

                    merged_name = f"layers.{bid}.feed_forward.experts.{wid}.weight"

                    new_name = self.map_tensor_name(merged_name)

                    tensors.append((new_name, data_torch))
                return tensors
            else:
                return []

        return [(self.map_tensor_name(name), data_torch)]

    def write_tensors(self):
        super().write_tensors()

        if self._experts is not None:
            # flatten `list[dict[str, Tensor]]` into `list[str]`
            experts = [k for d in self._experts for k in d.keys()]
            if len(experts) > 0:
                raise ValueError(f"Unprocessed experts: {experts}")


@Model.register("DeepseekV2ForCausalLM")
class DeepseekV2Model(Model):
    model_arch = gguf.MODEL_ARCH.DEEPSEEK2

    def set_vocab(self):
        self._set_vocab_gpt2()

    def set_gguf_parameters(self):
        super().set_gguf_parameters()
        hparams = self.hparams

        self.gguf_writer.add_leading_dense_block_count(hparams["first_k_dense_replace"])
        self.gguf_writer.add_vocab_size(hparams["vocab_size"])
        if "q_lora_rank" in hparams and hparams["q_lora_rank"] is not None:
            self.gguf_writer.add_q_lora_rank(hparams["q_lora_rank"])
        self.gguf_writer.add_kv_lora_rank(hparams["kv_lora_rank"])
        self.gguf_writer.add_key_length(hparams["qk_nope_head_dim"] + hparams["qk_rope_head_dim"])
        self.gguf_writer.add_value_length(hparams["v_head_dim"])
        self.gguf_writer.add_expert_feed_forward_length(hparams["moe_intermediate_size"])
        self.gguf_writer.add_expert_count(hparams["n_routed_experts"])
        self.gguf_writer.add_expert_shared_count(hparams["n_shared_experts"])
        self.gguf_writer.add_expert_weights_scale(hparams["routed_scaling_factor"])
        self.gguf_writer.add_rope_dimension_count(hparams["qk_rope_head_dim"])

        if self.hparams.get("rope_scaling") is not None and "factor" in self.hparams["rope_scaling"]:
            if self.hparams["rope_scaling"].get("type") == "yarn":
                self.gguf_writer.add_rope_scaling_type(gguf.RopeScalingType.YARN)
                self.gguf_writer.add_rope_scaling_factor(self.hparams["rope_scaling"]["factor"])
                self.gguf_writer.add_rope_scaling_orig_ctx_len(self.hparams["rope_scaling"]["original_max_position_embeddings"])
                self.gguf_writer.add_rope_scaling_yarn_log_mul(0.1 * hparams["rope_scaling"]["mscale_all_dim"])

    _experts: list[dict[str, Tensor]] | None = None

    def modify_tensors(self, data_torch: Tensor, name: str, bid: int | None) -> Iterable[tuple[str, Tensor]]:
        # process the experts separately
        if name.find("mlp.experts") != -1:
            n_experts = self.hparams["n_routed_experts"]
            assert bid is not None

            if self._experts is None:
                self._experts = [{} for _ in range(self.block_count)]

            self._experts[bid][name] = data_torch

            if len(self._experts[bid]) >= n_experts * 3:
                tensors: list[tuple[str, Tensor]] = []

                # merge the experts into a single 3d tensor
                for w_name in ["down_proj", "gate_proj", "up_proj"]:
                    datas: list[Tensor] = []

                    for xid in range(n_experts):
                        ename = f"model.layers.{bid}.mlp.experts.{xid}.{w_name}.weight"
                        datas.append(self._experts[bid][ename])
                        del self._experts[bid][ename]

                    data_torch = torch.stack(datas, dim=0)

                    merged_name = f"model.layers.{bid}.mlp.experts.{w_name}.weight"

                    new_name = self.map_tensor_name(merged_name)

                    tensors.append((new_name, data_torch))
                return tensors
            else:
                return []

        return [(self.map_tensor_name(name), data_torch)]

    def write_tensors(self):
        super().write_tensors()

        if self._experts is not None:
            # flatten `list[dict[str, Tensor]]` into `list[str]`
            experts = [k for d in self._experts for k in d.keys()]
            if len(experts) > 0:
                raise ValueError(f"Unprocessed experts: {experts}")


###### CONVERSION LOGIC ######


# tree of lazy tensors
class LazyTorchTensor(gguf.LazyBase):
    _tensor_type = torch.Tensor
    # to keep the type-checker happy
    dtype: torch.dtype
    shape: torch.Size

    # only used when converting a torch.Tensor to a np.ndarray
    _dtype_map: dict[torch.dtype, type] = {
        torch.float16: np.float16,
        torch.float32: np.float32,
    }

    def numpy(self) -> gguf.LazyNumpyTensor:
        dtype = self._dtype_map[self.dtype]
        return gguf.LazyNumpyTensor(
            meta=gguf.LazyNumpyTensor.meta_with_dtype_and_shape(dtype, self.shape),
            lazy=self._lazy,
            args=(self,),
            func=(lambda s: s[0].numpy())
        )

    @classmethod
    def meta_with_dtype_and_shape(cls, dtype: torch.dtype, shape: torch.Size) -> Tensor:
        return torch.empty(size=shape, dtype=dtype, device="meta")

    @classmethod
    def __torch_function__(cls, func, types, args=(), kwargs=None):
        del types  # unused

        if kwargs is None:
            kwargs = {}

        if func is torch.Tensor.numpy:
            return args[0].numpy()

        return LazyTorchTensor._wrap_fn(func)(*args, **kwargs)


def parse_args() -> argparse.Namespace:
    parser = argparse.ArgumentParser(
        description="Convert a huggingface model to a GGML compatible file")
    parser.add_argument(
        "--vocab-only", action="store_true",
        help="extract only the vocab",
    )
    parser.add_argument(
        "--awq-path", type=Path, default=None,
        help="Path to scale awq cache file",
    )
    parser.add_argument(
        "--outfile", type=Path,
        help="path to write to; default: based on input. {ftype} will be replaced by the outtype.",
    )
    parser.add_argument(
        "--outtype", type=str, choices=["f32", "f16", "bf16", "q8_0", "auto"], default="f16",
        help="output format - use f32 for float32, f16 for float16, bf16 for bfloat16, q8_0 for Q8_0, auto for the highest-fidelity 16-bit float type depending on the first loaded tensor type",
    )
    parser.add_argument(
        "--bigendian", action="store_true",
        help="model is executed on big endian machine",
    )
    parser.add_argument(
        "model", type=Path,
        help="directory containing model file",
    )
    parser.add_argument(
        "--use-temp-file", action="store_true",
        help="use the tempfile library while processing (helpful when running out of memory, process killed)",
    )
    parser.add_argument(
        "--no-lazy", action="store_true",
        help="use more RAM by computing all outputs before writing (use in case lazy evaluation is broken)",
    )
    parser.add_argument(
        "--model-name", type=str, default=None,
        help="name of the model",
    )
    parser.add_argument(
        "--verbose", action="store_true",
        help="increase output verbosity",
    )

    return parser.parse_args()


def main() -> None:
    args = parse_args()

    logging.basicConfig(level=logging.DEBUG if args.verbose else logging.INFO)

    dir_model = args.model

    if args.awq_path:
        sys.path.insert(1, str(Path(__file__).parent / 'awq-py'))
        from awq.apply_awq import add_scale_weights  # type: ignore[import-not-found]
        tmp_model_path = args.model / "weighted_model"
        dir_model = tmp_model_path
        if tmp_model_path.is_dir():
            logger.info(f"{tmp_model_path} exists as a weighted model.")
        else:
            tmp_model_path.mkdir(parents=True, exist_ok=True)
            logger.info("Saving new weighted model ...")
            add_scale_weights(str(args.model), str(args.awq_path), str(tmp_model_path))
            logger.info(f"Saved weighted model at {tmp_model_path}.")

    if not dir_model.is_dir():
        logger.error(f'Error: {args.model} is not a directory')
        sys.exit(1)

    ftype_map: dict[str, gguf.LlamaFileType] = {
        "f32": gguf.LlamaFileType.ALL_F32,
        "f16": gguf.LlamaFileType.MOSTLY_F16,
        "bf16": gguf.LlamaFileType.MOSTLY_BF16,
        "q8_0": gguf.LlamaFileType.MOSTLY_Q8_0,
        "auto": gguf.LlamaFileType.GUESSED,
    }

    if args.outfile is not None:
        fname_out = args.outfile
    else:
        # output in the same directory as the model by default
        fname_out = dir_model / 'ggml-model-{ftype}.gguf'

    logger.info(f"Loading model: {dir_model.name}")

    hparams = Model.load_hparams(dir_model)

    with torch.inference_mode():
        try:
            model_class = Model.from_model_architecture(hparams["architectures"][0])
        except NotImplementedError:
            logger.error(f"Model {hparams['architectures'][0]} is not supported")
            sys.exit(1)

        model_instance = model_class(dir_model, ftype_map[args.outtype], fname_out, args.bigendian, args.use_temp_file, args.no_lazy, args.model_name)

        logger.info("Set model parameters")
        model_instance.set_gguf_parameters()

        logger.info("Set model tokenizer")
        model_instance.set_vocab()

        model_instance.gguf_writer.add_quantization_version(gguf.GGML_QUANT_VERSION)

        if args.vocab_only:
            logger.info(f"Exporting model vocab to '{model_instance.fname_out}'")
            model_instance.write_vocab()
        else:
            logger.info(f"Exporting model to '{model_instance.fname_out}'")
            model_instance.write()

        logger.info(f"Model successfully exported to '{model_instance.fname_out}'")


if __name__ == '__main__':
    main()<|MERGE_RESOLUTION|>--- conflicted
+++ resolved
@@ -74,12 +74,8 @@
         self.endianess = gguf.GGUFEndian.BIG if is_big_endian else gguf.GGUFEndian.LITTLE
         self.use_temp_file = use_temp_file
         self.lazy = not eager
-<<<<<<< HEAD
         self.model_name = model_name
-        self.part_names = Model.get_model_part_names(self.dir_model, ".safetensors")
-=======
         self.part_names = Model.get_model_part_names(self.dir_model, "model", ".safetensors")
->>>>>>> 5795b941
         self.is_safetensors = len(self.part_names) > 0
         if not self.is_safetensors:
             self.part_names = Model.get_model_part_names(self.dir_model, "pytorch_model", ".bin")
