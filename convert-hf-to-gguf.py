--- conflicted
+++ resolved
@@ -11,8 +11,6 @@
 import sys
 from enum import IntEnum
 from hashlib import sha256
-<<<<<<< HEAD
-from pathlib import Path
 from typing import (
     TYPE_CHECKING,
     Any,
@@ -23,11 +21,17 @@
     Sequence,
     TypeVar,
     cast,
-    overload,
 )
-=======
-from typing import TYPE_CHECKING, Any, Callable, ContextManager, Iterable, Iterator, Sequence, TypeVar, cast
->>>>>>> cbf75894
+    TYPE_CHECKING,
+    Any,
+    Callable,
+    ContextManager,
+    Iterable,
+    Iterator,
+    Sequence,
+    TypeVar,
+    cast,
+)
 
 import numpy as np
 import torch
