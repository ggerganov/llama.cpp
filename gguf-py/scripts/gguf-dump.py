#!/usr/bin/env python3
from __future__ import annotations

import logging
import argparse
import os
import sys
from pathlib import Path
from typing import Any

import numpy as np

# Necessary to load the local gguf package
if "NO_LOCAL_GGUF" not in os.environ and (Path(__file__).parent.parent.parent / 'gguf-py').exists():
    sys.path.insert(0, str(Path(__file__).parent.parent))

from gguf import GGUFReader, GGUFValueType  # noqa: E402

logger = logging.getLogger("gguf-dump")


def get_file_host_endian(reader: GGUFReader) -> tuple[str, str]:
    host_endian = 'LITTLE' if np.uint32(1) == np.uint32(1).newbyteorder("<") else 'BIG'
    if reader.byte_order == 'S':
        file_endian = 'BIG' if host_endian == 'LITTLE' else 'LITTLE'
    else:
        file_endian = host_endian
    return (host_endian, file_endian)


# For more information about what field.parts and field.data represent,
# please see the comments in the modify_gguf.py example.
def dump_metadata(reader: GGUFReader, args: argparse.Namespace) -> None:
    host_endian, file_endian = get_file_host_endian(reader)
    print(f'* File is {file_endian} endian, script is running on a {host_endian} endian host.')  # noqa: NP100
    print(f'* Dumping {len(reader.fields)} key/value pair(s)')  # noqa: NP100
    for n, field in enumerate(reader.fields.values(), 1):
        if not field.types:
            pretty_type = 'N/A'
        elif field.types[0] == GGUFValueType.ARRAY:
            nest_count = len(field.types) - 1
            pretty_type = '[' * nest_count + str(field.types[-1].name) + ']' * nest_count
        else:
            pretty_type = str(field.types[-1].name)

        log_message = f'  {n:5}: {pretty_type:10} | {len(field.data):8} | {field.name}'
        if len(field.types) == 1:
            curr_type = field.types[0]
            if curr_type == GGUFValueType.STRING:
<<<<<<< HEAD
                print(' = {0}'.format(repr(str(bytes(field.parts[-1]), encoding='utf-8')[:60])), end = '')
=======
                log_message += ' = {0}'.format(repr(str(bytes(field.parts[-1]), encoding='utf8')[:60]))
>>>>>>> a2ac89d6
            elif field.types[0] in reader.gguf_scalar_to_np:
                log_message += ' = {0}'.format(field.parts[-1][0])
        print(log_message)  # noqa: NP100
    if args.no_tensors:
        return
    print(f'* Dumping {len(reader.tensors)} tensor(s)')  # noqa: NP100
    for n, tensor in enumerate(reader.tensors, 1):
        prettydims = ', '.join('{0:5}'.format(d) for d in list(tensor.shape) + [1] * (4 - len(tensor.shape)))
        print(f'  {n:5}: {tensor.n_elements:10} | {prettydims} | {tensor.tensor_type.name:7} | {tensor.name}')  # noqa: NP100


def dump_metadata_json(reader: GGUFReader, args: argparse.Namespace) -> None:
    import json
    host_endian, file_endian = get_file_host_endian(reader)
    metadata: dict[str, Any] = {}
    tensors: dict[str, Any] = {}
    result = {
        "filename": args.model,
        "endian": file_endian,
        "metadata": metadata,
        "tensors": tensors,
    }
    for idx, field in enumerate(reader.fields.values()):
        curr: dict[str, Any] = {
            "index": idx,
            "type": field.types[0].name if field.types else 'UNKNOWN',
            "offset": field.offset,
        }
        metadata[field.name] = curr
        if field.types[:1] == [GGUFValueType.ARRAY]:
            curr["array_types"] = [t.name for t in field.types][1:]
            if not args.json_array:
                continue
            itype = field.types[-1]
            if itype == GGUFValueType.STRING:
                curr["value"] = [str(bytes(field.parts[idx]), encoding="utf-8") for idx in field.data]
            else:
                curr["value"] = [pv for idx in field.data for pv in field.parts[idx].tolist()]
        elif field.types[0] == GGUFValueType.STRING:
            curr["value"] = str(bytes(field.parts[-1]), encoding="utf-8")
        else:
            curr["value"] = field.parts[-1].tolist()[0]
    if not args.no_tensors:
        for idx, tensor in enumerate(reader.tensors):
            tensors[tensor.name] = {
                "index": idx,
                "shape": tensor.shape.tolist(),
                "type": tensor.tensor_type.name,
                "offset": tensor.field.offset,
            }
    json.dump(result, sys.stdout)


def main() -> None:
    parser = argparse.ArgumentParser(description="Dump GGUF file metadata")
    parser.add_argument("model",           type=str,            help="GGUF format model filename")
    parser.add_argument("--no-tensors", action="store_true", help="Don't dump tensor metadata")
    parser.add_argument("--json",       action="store_true", help="Produce JSON output")
    parser.add_argument("--json-array", action="store_true", help="Include full array values in JSON output (long)")
    parser.add_argument("--verbose",    action="store_true", help="increase output verbosity")

    args = parser.parse_args(None if len(sys.argv) > 1 else ["--help"])

    logging.basicConfig(level=logging.DEBUG if args.verbose else logging.INFO)

    if not args.json:
        logger.info(f'* Loading: {args.model}')

    reader = GGUFReader(args.model, 'r')

    if args.json:
        dump_metadata_json(reader, args)
    else:
        dump_metadata(reader, args)


if __name__ == '__main__':
    main()<|MERGE_RESOLUTION|>--- conflicted
+++ resolved
@@ -47,11 +47,7 @@
         if len(field.types) == 1:
             curr_type = field.types[0]
             if curr_type == GGUFValueType.STRING:
-<<<<<<< HEAD
-                print(' = {0}'.format(repr(str(bytes(field.parts[-1]), encoding='utf-8')[:60])), end = '')
-=======
-                log_message += ' = {0}'.format(repr(str(bytes(field.parts[-1]), encoding='utf8')[:60]))
->>>>>>> a2ac89d6
+                log_message += ' = {0}'.format(repr(str(bytes(field.parts[-1]), encoding='utf-8')[:60]))
             elif field.types[0] in reader.gguf_scalar_to_np:
                 log_message += ' = {0}'.format(field.parts[-1][0])
         print(log_message)  # noqa: NP100
