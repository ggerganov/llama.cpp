from __future__ import annotations

from enum import Enum, IntEnum, auto
from typing import Any

#
# constants
#

GGUF_MAGIC             = 0x46554747  # "GGUF"
GGUF_VERSION           = 3
GGUF_DEFAULT_ALIGNMENT = 32
GGML_QUANT_VERSION     = 2  # GGML_QNT_VERSION from ggml.h

#
# metadata keys
#


class Keys:
    class General:
        TYPE                       = "general.type"
        ARCHITECTURE               = "general.architecture"
        QUANTIZATION_VERSION       = "general.quantization_version"
        ALIGNMENT                  = "general.alignment"
        FILE_TYPE                  = "general.file_type"

        # Authorship Metadata
        NAME                       = "general.name"
        AUTHOR                     = "general.author"
        VERSION                    = "general.version"
        ORGANIZATION               = "general.organization"

        FINETUNE                   = "general.finetune"
        BASENAME                   = "general.basename"

        DESCRIPTION                = "general.description"
        QUANTIZED_BY               = "general.quantized_by"

        SIZE_LABEL                 = "general.size_label"

        # Licensing details
        LICENSE                    = "general.license"
        LICENSE_NAME               = "general.license.name"
        LICENSE_LINK               = "general.license.link"

        # Typically represents the converted GGUF repo (Unless native)
        URL                        = "general.url" # Model Website/Paper
        DOI                        = "general.doi"
        UUID                       = "general.uuid"
        REPO_URL                   = "general.repo_url" # Model Source Repository (git/svn/etc...)

        # Model Source during conversion
        SOURCE_URL                 = "general.source.url" # Model Website/Paper
        SOURCE_DOI                 = "general.source.doi"
        SOURCE_UUID                = "general.source.uuid"
        SOURCE_REPO_URL            = "general.source.repo_url" # Model Source Repository (git/svn/etc...)

        # Base Model Source. There can be more than one source if it's a merged
        # model like with 'Mistral-7B-Merge-14-v0.1'. This will assist in
        # tracing linage of models as it is finetuned or merged over time.
        BASE_MODEL_COUNT           = "general.base_model.count"
        BASE_MODEL_NAME            = "general.base_model.{id}.name"
        BASE_MODEL_AUTHOR          = "general.base_model.{id}.author"
        BASE_MODEL_VERSION         = "general.base_model.{id}.version"
        BASE_MODEL_ORGANIZATION    = "general.base_model.{id}.organization"
        BASE_MODEL_URL             = "general.base_model.{id}.url" # Model Website/Paper
        BASE_MODEL_DOI             = "general.base_model.{id}.doi"
        BASE_MODEL_UUID            = "general.base_model.{id}.uuid"
        BASE_MODEL_REPO_URL        = "general.base_model.{id}.repo_url" # Model Source Repository (git/svn/etc...)

        # Array based KV stores
        TAGS                       = "general.tags"
        LANGUAGES                  = "general.languages"
        DATASETS                   = "general.datasets"

    class LLM:
        VOCAB_SIZE                        = "{arch}.vocab_size"
        CONTEXT_LENGTH                    = "{arch}.context_length"
        EMBEDDING_LENGTH                  = "{arch}.embedding_length"
        BLOCK_COUNT                       = "{arch}.block_count"
        LEADING_DENSE_BLOCK_COUNT         = "{arch}.leading_dense_block_count"
        FEED_FORWARD_LENGTH               = "{arch}.feed_forward_length"
        EXPERT_FEED_FORWARD_LENGTH        = "{arch}.expert_feed_forward_length"
        EXPERT_SHARED_FEED_FORWARD_LENGTH = "{arch}.expert_shared_feed_forward_length"
        USE_PARALLEL_RESIDUAL             = "{arch}.use_parallel_residual"
        TENSOR_DATA_LAYOUT                = "{arch}.tensor_data_layout"
        EXPERT_COUNT                      = "{arch}.expert_count"
        EXPERT_USED_COUNT                 = "{arch}.expert_used_count"
        EXPERT_SHARED_COUNT               = "{arch}.expert_shared_count"
        EXPERT_WEIGHTS_SCALE              = "{arch}.expert_weights_scale"
        POOLING_TYPE                      = "{arch}.pooling_type"
        LOGIT_SCALE                       = "{arch}.logit_scale"
        DECODER_START_TOKEN_ID            = "{arch}.decoder_start_token_id"
        ATTN_LOGIT_SOFTCAPPING            = "{arch}.attn_logit_softcapping"
        FINAL_LOGIT_SOFTCAPPING           = "{arch}.final_logit_softcapping"
<<<<<<< HEAD
        SWIN_NORM                         = "{arch}.swin_norm"
=======
        RESCALE_EVERY_N_LAYERS            = "{arch}.rescale_every_n_layers"
        TIME_MIX_EXTRA_DIM                = "{arch}.time_mix_extra_dim"
        TIME_DECAY_EXTRA_DIM              = "{arch}.time_decay_extra_dim"
        RESIDUAL_SCALE                    = "{arch}.residual_scale"
        EMBEDDING_SCALE                   = "{arch}.embedding_scale"
>>>>>>> 7691654c

    class Attention:
        HEAD_COUNT        = "{arch}.attention.head_count"
        HEAD_COUNT_KV     = "{arch}.attention.head_count_kv"
        MAX_ALIBI_BIAS    = "{arch}.attention.max_alibi_bias"
        CLAMP_KQV         = "{arch}.attention.clamp_kqv"
        KEY_LENGTH        = "{arch}.attention.key_length"
        VALUE_LENGTH      = "{arch}.attention.value_length"
        LAYERNORM_EPS     = "{arch}.attention.layer_norm_epsilon"
        LAYERNORM_RMS_EPS = "{arch}.attention.layer_norm_rms_epsilon"
        CAUSAL            = "{arch}.attention.causal"
        Q_LORA_RANK       = "{arch}.attention.q_lora_rank"
        KV_LORA_RANK      = "{arch}.attention.kv_lora_rank"
        REL_BUCKETS_COUNT = "{arch}.attention.relative_buckets_count"
        SLIDING_WINDOW    = "{arch}.attention.sliding_window"
        SCALE             = "{arch}.attention.scale"

    class Rope:
        DIMENSION_COUNT         = "{arch}.rope.dimension_count"
        FREQ_BASE               = "{arch}.rope.freq_base"
        SCALING_TYPE            = "{arch}.rope.scaling.type"
        SCALING_FACTOR          = "{arch}.rope.scaling.factor"
        SCALING_ATTN_FACTOR     = "{arch}.rope.scaling.attn_factor"
        SCALING_ORIG_CTX_LEN    = "{arch}.rope.scaling.original_context_length"
        SCALING_FINETUNED       = "{arch}.rope.scaling.finetuned"
        SCALING_YARN_LOG_MUL    = "{arch}.rope.scaling.yarn_log_multiplier"

    class Split:
        LLM_KV_SPLIT_NO            = "split.no"
        LLM_KV_SPLIT_COUNT         = "split.count"
        LLM_KV_SPLIT_TENSORS_COUNT = "split.tensors.count"

    class SSM:
        CONV_KERNEL    = "{arch}.ssm.conv_kernel"
        INNER_SIZE     = "{arch}.ssm.inner_size"
        STATE_SIZE     = "{arch}.ssm.state_size"
        TIME_STEP_RANK = "{arch}.ssm.time_step_rank"
        DT_B_C_RMS     = "{arch}.ssm.dt_b_c_rms"

    class WKV:
        HEAD_SIZE = "{arch}.wkv.head_size"

    class Tokenizer:
        MODEL                = "tokenizer.ggml.model"
        PRE                  = "tokenizer.ggml.pre"
        LIST                 = "tokenizer.ggml.tokens"
        TOKEN_TYPE           = "tokenizer.ggml.token_type"
        TOKEN_TYPE_COUNT     = "tokenizer.ggml.token_type_count"  # for BERT-style token types
        SCORES               = "tokenizer.ggml.scores"
        MERGES               = "tokenizer.ggml.merges"
        BOS_ID               = "tokenizer.ggml.bos_token_id"
        EOS_ID               = "tokenizer.ggml.eos_token_id"
        UNK_ID               = "tokenizer.ggml.unknown_token_id"
        SEP_ID               = "tokenizer.ggml.seperator_token_id"
        PAD_ID               = "tokenizer.ggml.padding_token_id"
        CLS_ID               = "tokenizer.ggml.cls_token_id"
        MASK_ID              = "tokenizer.ggml.mask_token_id"
        ADD_BOS              = "tokenizer.ggml.add_bos_token"
        ADD_EOS              = "tokenizer.ggml.add_eos_token"
        ADD_PREFIX           = "tokenizer.ggml.add_space_prefix"
        REMOVE_EXTRA_WS      = "tokenizer.ggml.remove_extra_whitespaces"
        PRECOMPILED_CHARSMAP = "tokenizer.ggml.precompiled_charsmap"
        HF_JSON              = "tokenizer.huggingface.json"
        RWKV                 = "tokenizer.rwkv.world"
        CHAT_TEMPLATE        = "tokenizer.chat_template"
        CHAT_TEMPLATE_N      = "tokenizer.chat_template.{name}"
        CHAT_TEMPLATES       = "tokenizer.chat_templates"
        # FIM/Infill special tokens constants
        PREFIX_ID            = "tokenizer.ggml.prefix_token_id"
        SUFFIX_ID            = "tokenizer.ggml.suffix_token_id"
        MIDDLE_ID            = "tokenizer.ggml.middle_token_id"
        EOT_ID               = "tokenizer.ggml.eot_token_id"
        EOM_ID               = "tokenizer.ggml.eom_token_id"

    class Adapter:
        TYPE       = "adapter.type"
        LORA_ALPHA = "adapter.lora.alpha"

#
# recommended mapping of model tensor names for storage in gguf
#


class GGUFType:
    MODEL   = "model"
    ADAPTER = "adapter"


class MODEL_ARCH(IntEnum):
    LLAMA        = auto()
    FALCON       = auto()
    BAICHUAN     = auto()
    GROK         = auto()
    GPT2         = auto()
    GPTJ         = auto()
    GPTNEOX      = auto()
    MPT          = auto()
    STARCODER    = auto()
    REFACT       = auto()
    BERT         = auto()
    NOMIC_BERT   = auto()
    JINA_BERT_V2 = auto()
    BLOOM        = auto()
    STABLELM     = auto()
    QWEN         = auto()
    QWEN2        = auto()
    QWEN2MOE     = auto()
    PHI2         = auto()
    PHI3         = auto()
    PLAMO        = auto()
    CODESHELL    = auto()
    ORION        = auto()
    INTERNLM2    = auto()
    MINICPM      = auto()
    MINICPM3     = auto()
    GEMMA        = auto()
    GEMMA2       = auto()
    STARCODER2   = auto()
    RWKV6        = auto()
    MAMBA        = auto()
    XVERSE       = auto()
    COMMAND_R    = auto()
    DBRX         = auto()
    OLMO         = auto()
    OLMOE        = auto()
    OPENELM      = auto()
    ARCTIC       = auto()
    DEEPSEEK2    = auto()
    CHATGLM      = auto()
    BITNET       = auto()
    T5           = auto()
    T5ENCODER    = auto()
    JAIS         = auto()
<<<<<<< HEAD
    CHAMELEON    = auto()
=======
    NEMOTRON     = auto()
    EXAONE       = auto()
    GRANITE      = auto()
    GRANITE_MOE  = auto()
>>>>>>> 7691654c


class MODEL_TENSOR(IntEnum):
    TOKEN_EMBD           = auto()
    TOKEN_EMBD_NORM      = auto()
    TOKEN_TYPES          = auto()
    POS_EMBD             = auto()
    OUTPUT               = auto()
    OUTPUT_NORM          = auto()
    ROPE_FREQS           = auto()
    ROPE_FACTORS_LONG    = auto()
    ROPE_FACTORS_SHORT   = auto()
    ATTN_Q               = auto()
    ATTN_K               = auto()
    ATTN_V               = auto()
    ATTN_QKV             = auto()
    ATTN_OUT             = auto()
    ATTN_NORM            = auto()
    ATTN_NORM_2          = auto()
    ATTN_OUT_NORM        = auto()
    ATTN_POST_NORM       = auto()
    ATTN_ROT_EMBD        = auto()
    FFN_GATE_INP         = auto()
    FFN_GATE_INP_SHEXP   = auto()
    FFN_NORM             = auto()
    FFN_PRE_NORM         = auto()
    FFN_POST_NORM        = auto()
    FFN_GATE             = auto()
    FFN_DOWN             = auto()
    FFN_UP               = auto()
    FFN_ACT              = auto()
    FFN_NORM_EXP         = auto()
    FFN_GATE_EXP         = auto()
    FFN_DOWN_EXP         = auto()
    FFN_UP_EXP           = auto()
    FFN_GATE_SHEXP       = auto()
    FFN_DOWN_SHEXP       = auto()
    FFN_UP_SHEXP         = auto()
    ATTN_Q_NORM          = auto()
    ATTN_K_NORM          = auto()
    LAYER_OUT_NORM       = auto()
    SSM_IN               = auto()
    SSM_CONV1D           = auto()
    SSM_X                = auto()
    SSM_DT               = auto()
    SSM_A                = auto()
    SSM_D                = auto()
    SSM_OUT              = auto()
    TIME_MIX_W1          = auto()
    TIME_MIX_W2          = auto()
    TIME_MIX_LERP_X      = auto()
    TIME_MIX_LERP_K      = auto()
    TIME_MIX_LERP_V      = auto()
    TIME_MIX_LERP_R      = auto()
    TIME_MIX_LERP_G      = auto()
    TIME_MIX_LERP_W      = auto()
    TIME_MIX_FIRST       = auto()
    TIME_MIX_DECAY       = auto()
    TIME_MIX_DECAY_W1    = auto()
    TIME_MIX_DECAY_W2    = auto()
    TIME_MIX_KEY         = auto()
    TIME_MIX_VALUE       = auto()
    TIME_MIX_RECEPTANCE  = auto()
    TIME_MIX_GATE        = auto()
    TIME_MIX_LN          = auto()
    TIME_MIX_OUTPUT      = auto()
    CHANNEL_MIX_LERP_K   = auto()
    CHANNEL_MIX_LERP_R   = auto()
    CHANNEL_MIX_KEY      = auto()
    CHANNEL_MIX_RECEPTANCE = auto()
    CHANNEL_MIX_VALUE    = auto()
    ATTN_Q_A             = auto()
    ATTN_Q_B             = auto()
    ATTN_KV_A_MQA        = auto()
    ATTN_KV_B            = auto()
    ATTN_Q_A_NORM        = auto()
    ATTN_KV_A_NORM       = auto()
    FFN_SUB_NORM         = auto()
    ATTN_SUB_NORM        = auto()
    DEC_ATTN_NORM        = auto()
    DEC_ATTN_Q           = auto()
    DEC_ATTN_K           = auto()
    DEC_ATTN_V           = auto()
    DEC_ATTN_OUT         = auto()
    DEC_ATTN_REL_B       = auto()
    DEC_CROSS_ATTN_NORM  = auto()
    DEC_CROSS_ATTN_Q     = auto()
    DEC_CROSS_ATTN_K     = auto()
    DEC_CROSS_ATTN_V     = auto()
    DEC_CROSS_ATTN_OUT   = auto()
    DEC_CROSS_ATTN_REL_B = auto()
    DEC_FFN_NORM         = auto()
    DEC_FFN_GATE         = auto()
    DEC_FFN_DOWN         = auto()
    DEC_FFN_UP           = auto()
    DEC_OUTPUT_NORM      = auto()
    ENC_ATTN_NORM        = auto()
    ENC_ATTN_Q           = auto()
    ENC_ATTN_K           = auto()
    ENC_ATTN_V           = auto()
    ENC_ATTN_OUT         = auto()
    ENC_ATTN_REL_B       = auto()
    ENC_FFN_NORM         = auto()
    ENC_FFN_GATE         = auto()
    ENC_FFN_DOWN         = auto()
    ENC_FFN_UP           = auto()
    ENC_OUTPUT_NORM      = auto()


MODEL_ARCH_NAMES: dict[MODEL_ARCH, str] = {
    MODEL_ARCH.LLAMA:          "llama",
    MODEL_ARCH.FALCON:         "falcon",
    MODEL_ARCH.BAICHUAN:       "baichuan",
    MODEL_ARCH.GROK:           "grok",
    MODEL_ARCH.GPT2:           "gpt2",
    MODEL_ARCH.GPTJ:           "gptj",
    MODEL_ARCH.GPTNEOX:        "gptneox",
    MODEL_ARCH.MPT:            "mpt",
    MODEL_ARCH.STARCODER:      "starcoder",
    MODEL_ARCH.REFACT:         "refact",
    MODEL_ARCH.BERT:           "bert",
    MODEL_ARCH.NOMIC_BERT:     "nomic-bert",
    MODEL_ARCH.JINA_BERT_V2:   "jina-bert-v2",
    MODEL_ARCH.BLOOM:          "bloom",
    MODEL_ARCH.STABLELM:       "stablelm",
    MODEL_ARCH.QWEN:           "qwen",
    MODEL_ARCH.QWEN2:          "qwen2",
    MODEL_ARCH.QWEN2MOE:       "qwen2moe",
    MODEL_ARCH.PHI2:           "phi2",
    MODEL_ARCH.PHI3:           "phi3",
    MODEL_ARCH.PLAMO:          "plamo",
    MODEL_ARCH.CODESHELL:      "codeshell",
    MODEL_ARCH.ORION:          "orion",
    MODEL_ARCH.INTERNLM2:      "internlm2",
    MODEL_ARCH.MINICPM:        "minicpm",
    MODEL_ARCH.MINICPM3:       "minicpm3",
    MODEL_ARCH.GEMMA:          "gemma",
    MODEL_ARCH.GEMMA2:         "gemma2",
    MODEL_ARCH.STARCODER2:     "starcoder2",
    MODEL_ARCH.RWKV6:          "rwkv6",
    MODEL_ARCH.MAMBA:          "mamba",
    MODEL_ARCH.XVERSE:         "xverse",
    MODEL_ARCH.COMMAND_R:      "command-r",
    MODEL_ARCH.DBRX:           "dbrx",
    MODEL_ARCH.OLMO:           "olmo",
    MODEL_ARCH.OLMOE:          "olmoe",
    MODEL_ARCH.OPENELM:        "openelm",
    MODEL_ARCH.ARCTIC:         "arctic",
    MODEL_ARCH.DEEPSEEK2:      "deepseek2",
    MODEL_ARCH.CHATGLM:        "chatglm",
    MODEL_ARCH.BITNET:         "bitnet",
    MODEL_ARCH.T5:             "t5",
    MODEL_ARCH.T5ENCODER:      "t5encoder",
    MODEL_ARCH.JAIS:           "jais",
<<<<<<< HEAD
    MODEL_ARCH.CHAMELEON:      "chameleon",
=======
    MODEL_ARCH.NEMOTRON:       "nemotron",
    MODEL_ARCH.EXAONE:         "exaone",
    MODEL_ARCH.GRANITE:        "granite",
    MODEL_ARCH.GRANITE_MOE:    "granitemoe",
>>>>>>> 7691654c
}

TENSOR_NAMES: dict[MODEL_TENSOR, str] = {
    MODEL_TENSOR.TOKEN_EMBD:                "token_embd",
    MODEL_TENSOR.TOKEN_EMBD_NORM:           "token_embd_norm",
    MODEL_TENSOR.TOKEN_TYPES:               "token_types",
    MODEL_TENSOR.POS_EMBD:                  "position_embd",
    MODEL_TENSOR.OUTPUT_NORM:               "output_norm",
    MODEL_TENSOR.OUTPUT:                    "output",
    MODEL_TENSOR.ROPE_FREQS:                "rope_freqs",
    MODEL_TENSOR.ROPE_FACTORS_LONG:         "rope_factors_long",
    MODEL_TENSOR.ROPE_FACTORS_SHORT:        "rope_factors_short",
    MODEL_TENSOR.ATTN_NORM:                 "blk.{bid}.attn_norm",
    MODEL_TENSOR.ATTN_NORM_2:               "blk.{bid}.attn_norm_2",
    MODEL_TENSOR.ATTN_QKV:                  "blk.{bid}.attn_qkv",
    MODEL_TENSOR.ATTN_Q:                    "blk.{bid}.attn_q",
    MODEL_TENSOR.ATTN_K:                    "blk.{bid}.attn_k",
    MODEL_TENSOR.ATTN_V:                    "blk.{bid}.attn_v",
    MODEL_TENSOR.ATTN_OUT:                  "blk.{bid}.attn_output",
    MODEL_TENSOR.ATTN_ROT_EMBD:             "blk.{bid}.attn_rot_embd",
    MODEL_TENSOR.ATTN_Q_NORM:               "blk.{bid}.attn_q_norm",
    MODEL_TENSOR.ATTN_K_NORM:               "blk.{bid}.attn_k_norm",
    MODEL_TENSOR.ATTN_OUT_NORM:             "blk.{bid}.attn_output_norm",
    MODEL_TENSOR.ATTN_POST_NORM:            "blk.{bid}.post_attention_norm",
    MODEL_TENSOR.FFN_GATE_INP:              "blk.{bid}.ffn_gate_inp",
    MODEL_TENSOR.FFN_GATE_INP_SHEXP:        "blk.{bid}.ffn_gate_inp_shexp",
    MODEL_TENSOR.FFN_NORM:                  "blk.{bid}.ffn_norm",
    MODEL_TENSOR.FFN_PRE_NORM:              "blk.{bid}.ffn_norm",
    MODEL_TENSOR.FFN_POST_NORM:             "blk.{bid}.post_ffw_norm",
    MODEL_TENSOR.FFN_GATE:                  "blk.{bid}.ffn_gate",
    MODEL_TENSOR.FFN_DOWN:                  "blk.{bid}.ffn_down",
    MODEL_TENSOR.FFN_UP:                    "blk.{bid}.ffn_up",
    MODEL_TENSOR.FFN_GATE_SHEXP:            "blk.{bid}.ffn_gate_shexp",
    MODEL_TENSOR.FFN_DOWN_SHEXP:            "blk.{bid}.ffn_down_shexp",
    MODEL_TENSOR.FFN_UP_SHEXP:              "blk.{bid}.ffn_up_shexp",
    MODEL_TENSOR.FFN_ACT:                   "blk.{bid}.ffn",
    MODEL_TENSOR.FFN_NORM_EXP:              "blk.{bid}.ffn_norm_exps",
    MODEL_TENSOR.FFN_GATE_EXP:              "blk.{bid}.ffn_gate_exps",
    MODEL_TENSOR.FFN_DOWN_EXP:              "blk.{bid}.ffn_down_exps",
    MODEL_TENSOR.FFN_UP_EXP:                "blk.{bid}.ffn_up_exps",
    MODEL_TENSOR.LAYER_OUT_NORM:            "blk.{bid}.layer_output_norm",
    MODEL_TENSOR.SSM_IN:                    "blk.{bid}.ssm_in",
    MODEL_TENSOR.SSM_CONV1D:                "blk.{bid}.ssm_conv1d",
    MODEL_TENSOR.SSM_X:                     "blk.{bid}.ssm_x",
    MODEL_TENSOR.SSM_DT:                    "blk.{bid}.ssm_dt",
    MODEL_TENSOR.SSM_A:                     "blk.{bid}.ssm_a",
    MODEL_TENSOR.SSM_D:                     "blk.{bid}.ssm_d",
    MODEL_TENSOR.SSM_OUT:                   "blk.{bid}.ssm_out",
    MODEL_TENSOR.TIME_MIX_W1:               "blk.{bid}.time_mix_w1",
    MODEL_TENSOR.TIME_MIX_W2:               "blk.{bid}.time_mix_w2",
    MODEL_TENSOR.TIME_MIX_LERP_X:           "blk.{bid}.time_mix_lerp_x",
    MODEL_TENSOR.TIME_MIX_LERP_K:           "blk.{bid}.time_mix_lerp_k",
    MODEL_TENSOR.TIME_MIX_LERP_V:           "blk.{bid}.time_mix_lerp_v",
    MODEL_TENSOR.TIME_MIX_LERP_R:           "blk.{bid}.time_mix_lerp_r",
    MODEL_TENSOR.TIME_MIX_LERP_G:           "blk.{bid}.time_mix_lerp_g",
    MODEL_TENSOR.TIME_MIX_LERP_W:           "blk.{bid}.time_mix_lerp_w",
    MODEL_TENSOR.TIME_MIX_FIRST:            "blk.{bid}.time_mix_first",
    MODEL_TENSOR.TIME_MIX_DECAY:            "blk.{bid}.time_mix_decay",
    MODEL_TENSOR.TIME_MIX_DECAY_W1:         "blk.{bid}.time_mix_decay_w1",
    MODEL_TENSOR.TIME_MIX_DECAY_W2:         "blk.{bid}.time_mix_decay_w2",
    MODEL_TENSOR.TIME_MIX_KEY:              "blk.{bid}.time_mix_key",
    MODEL_TENSOR.TIME_MIX_VALUE:            "blk.{bid}.time_mix_value",
    MODEL_TENSOR.TIME_MIX_RECEPTANCE:       "blk.{bid}.time_mix_receptance",
    MODEL_TENSOR.TIME_MIX_GATE:             "blk.{bid}.time_mix_gate",
    MODEL_TENSOR.TIME_MIX_LN:               "blk.{bid}.time_mix_ln",
    MODEL_TENSOR.TIME_MIX_OUTPUT:           "blk.{bid}.time_mix_output",
    MODEL_TENSOR.CHANNEL_MIX_LERP_K:        "blk.{bid}.channel_mix_lerp_k",
    MODEL_TENSOR.CHANNEL_MIX_LERP_R:        "blk.{bid}.channel_mix_lerp_r",
    MODEL_TENSOR.CHANNEL_MIX_KEY:           "blk.{bid}.channel_mix_key",
    MODEL_TENSOR.CHANNEL_MIX_RECEPTANCE:    "blk.{bid}.channel_mix_receptance",
    MODEL_TENSOR.CHANNEL_MIX_VALUE:         "blk.{bid}.channel_mix_value",
    MODEL_TENSOR.ATTN_Q_A:                  "blk.{bid}.attn_q_a",
    MODEL_TENSOR.ATTN_Q_B:                  "blk.{bid}.attn_q_b",
    MODEL_TENSOR.ATTN_KV_A_MQA:             "blk.{bid}.attn_kv_a_mqa",
    MODEL_TENSOR.ATTN_KV_B:                 "blk.{bid}.attn_kv_b",
    MODEL_TENSOR.ATTN_Q_A_NORM:             "blk.{bid}.attn_q_a_norm",
    MODEL_TENSOR.ATTN_KV_A_NORM:            "blk.{bid}.attn_kv_a_norm",
    MODEL_TENSOR.ATTN_SUB_NORM:             "blk.{bid}.attn_sub_norm",
    MODEL_TENSOR.FFN_SUB_NORM:              "blk.{bid}.ffn_sub_norm",
    MODEL_TENSOR.DEC_ATTN_NORM:             "dec.blk.{bid}.attn_norm",
    MODEL_TENSOR.DEC_ATTN_Q:                "dec.blk.{bid}.attn_q",
    MODEL_TENSOR.DEC_ATTN_K:                "dec.blk.{bid}.attn_k",
    MODEL_TENSOR.DEC_ATTN_V:                "dec.blk.{bid}.attn_v",
    MODEL_TENSOR.DEC_ATTN_OUT:              "dec.blk.{bid}.attn_o",
    MODEL_TENSOR.DEC_ATTN_REL_B:            "dec.blk.{bid}.attn_rel_b",
    MODEL_TENSOR.DEC_CROSS_ATTN_NORM:       "dec.blk.{bid}.cross_attn_norm",
    MODEL_TENSOR.DEC_CROSS_ATTN_Q:          "dec.blk.{bid}.cross_attn_q",
    MODEL_TENSOR.DEC_CROSS_ATTN_K:          "dec.blk.{bid}.cross_attn_k",
    MODEL_TENSOR.DEC_CROSS_ATTN_V:          "dec.blk.{bid}.cross_attn_v",
    MODEL_TENSOR.DEC_CROSS_ATTN_OUT:        "dec.blk.{bid}.cross_attn_o",
    MODEL_TENSOR.DEC_CROSS_ATTN_REL_B:      "dec.blk.{bid}.cross_attn_rel_b",
    MODEL_TENSOR.DEC_FFN_NORM:              "dec.blk.{bid}.ffn_norm",
    MODEL_TENSOR.DEC_FFN_GATE:              "dec.blk.{bid}.ffn_gate",
    MODEL_TENSOR.DEC_FFN_DOWN:              "dec.blk.{bid}.ffn_down",
    MODEL_TENSOR.DEC_FFN_UP:                "dec.blk.{bid}.ffn_up",
    MODEL_TENSOR.DEC_OUTPUT_NORM:           "dec.output_norm",
    MODEL_TENSOR.ENC_ATTN_NORM:             "enc.blk.{bid}.attn_norm",
    MODEL_TENSOR.ENC_ATTN_Q:                "enc.blk.{bid}.attn_q",
    MODEL_TENSOR.ENC_ATTN_K:                "enc.blk.{bid}.attn_k",
    MODEL_TENSOR.ENC_ATTN_V:                "enc.blk.{bid}.attn_v",
    MODEL_TENSOR.ENC_ATTN_OUT:              "enc.blk.{bid}.attn_o",
    MODEL_TENSOR.ENC_ATTN_REL_B:            "enc.blk.{bid}.attn_rel_b",
    MODEL_TENSOR.ENC_FFN_NORM:              "enc.blk.{bid}.ffn_norm",
    MODEL_TENSOR.ENC_FFN_GATE:              "enc.blk.{bid}.ffn_gate",
    MODEL_TENSOR.ENC_FFN_DOWN:              "enc.blk.{bid}.ffn_down",
    MODEL_TENSOR.ENC_FFN_UP:                "enc.blk.{bid}.ffn_up",
    MODEL_TENSOR.ENC_OUTPUT_NORM:           "enc.output_norm",
}

MODEL_TENSORS: dict[MODEL_ARCH, list[MODEL_TENSOR]] = {
    MODEL_ARCH.LLAMA: [
        MODEL_TENSOR.TOKEN_EMBD,
        MODEL_TENSOR.OUTPUT_NORM,
        MODEL_TENSOR.OUTPUT,
        MODEL_TENSOR.ROPE_FREQS,
        MODEL_TENSOR.ATTN_NORM,
        MODEL_TENSOR.ATTN_Q,
        MODEL_TENSOR.ATTN_K,
        MODEL_TENSOR.ATTN_V,
        MODEL_TENSOR.ATTN_OUT,
        MODEL_TENSOR.ATTN_ROT_EMBD,
        MODEL_TENSOR.FFN_GATE_INP,
        MODEL_TENSOR.FFN_NORM,
        MODEL_TENSOR.FFN_GATE,
        MODEL_TENSOR.FFN_DOWN,
        MODEL_TENSOR.FFN_UP,
        MODEL_TENSOR.FFN_GATE_EXP,
        MODEL_TENSOR.FFN_DOWN_EXP,
        MODEL_TENSOR.FFN_UP_EXP,
    ],
    MODEL_ARCH.GROK: [
        MODEL_TENSOR.TOKEN_EMBD,
        MODEL_TENSOR.OUTPUT_NORM,
        MODEL_TENSOR.OUTPUT,
        MODEL_TENSOR.ROPE_FREQS,
        MODEL_TENSOR.ATTN_NORM,
        MODEL_TENSOR.ATTN_Q,
        MODEL_TENSOR.ATTN_K,
        MODEL_TENSOR.ATTN_V,
        MODEL_TENSOR.ATTN_OUT,
        MODEL_TENSOR.ATTN_ROT_EMBD,
        MODEL_TENSOR.ATTN_OUT_NORM,
        MODEL_TENSOR.FFN_GATE_INP,
        MODEL_TENSOR.FFN_NORM,
        MODEL_TENSOR.FFN_GATE,
        MODEL_TENSOR.FFN_DOWN,
        MODEL_TENSOR.FFN_UP,
        MODEL_TENSOR.FFN_GATE_EXP,
        MODEL_TENSOR.FFN_DOWN_EXP,
        MODEL_TENSOR.FFN_UP_EXP,
        MODEL_TENSOR.LAYER_OUT_NORM,
    ],
    MODEL_ARCH.GPTNEOX: [
        MODEL_TENSOR.TOKEN_EMBD,
        MODEL_TENSOR.OUTPUT_NORM,
        MODEL_TENSOR.OUTPUT,
        MODEL_TENSOR.ATTN_NORM,
        MODEL_TENSOR.ATTN_QKV,
        MODEL_TENSOR.ATTN_OUT,
        MODEL_TENSOR.FFN_NORM,
        MODEL_TENSOR.FFN_DOWN,
        MODEL_TENSOR.FFN_UP,
    ],
    MODEL_ARCH.FALCON: [
        MODEL_TENSOR.TOKEN_EMBD,
        MODEL_TENSOR.OUTPUT_NORM,
        MODEL_TENSOR.OUTPUT,
        MODEL_TENSOR.ATTN_NORM,
        MODEL_TENSOR.ATTN_NORM_2,
        MODEL_TENSOR.ATTN_QKV,
        MODEL_TENSOR.ATTN_OUT,
        MODEL_TENSOR.FFN_DOWN,
        MODEL_TENSOR.FFN_UP,
    ],
    MODEL_ARCH.BAICHUAN: [
        MODEL_TENSOR.TOKEN_EMBD,
        MODEL_TENSOR.OUTPUT_NORM,
        MODEL_TENSOR.OUTPUT,
        MODEL_TENSOR.ROPE_FREQS,
        MODEL_TENSOR.ATTN_NORM,
        MODEL_TENSOR.ATTN_Q,
        MODEL_TENSOR.ATTN_K,
        MODEL_TENSOR.ATTN_V,
        MODEL_TENSOR.ATTN_OUT,
        MODEL_TENSOR.ATTN_ROT_EMBD,
        MODEL_TENSOR.FFN_NORM,
        MODEL_TENSOR.FFN_GATE,
        MODEL_TENSOR.FFN_DOWN,
        MODEL_TENSOR.FFN_UP,
    ],
    MODEL_ARCH.STARCODER: [
        MODEL_TENSOR.TOKEN_EMBD,
        MODEL_TENSOR.POS_EMBD,
        MODEL_TENSOR.OUTPUT_NORM,
        MODEL_TENSOR.OUTPUT,
        MODEL_TENSOR.ATTN_NORM,
        MODEL_TENSOR.ATTN_QKV,
        MODEL_TENSOR.ATTN_OUT,
        MODEL_TENSOR.FFN_NORM,
        MODEL_TENSOR.FFN_DOWN,
        MODEL_TENSOR.FFN_UP,
    ],
    MODEL_ARCH.BERT: [
        MODEL_TENSOR.TOKEN_EMBD,
        MODEL_TENSOR.TOKEN_EMBD_NORM,
        MODEL_TENSOR.TOKEN_TYPES,
        MODEL_TENSOR.POS_EMBD,
        MODEL_TENSOR.OUTPUT_NORM,
        MODEL_TENSOR.ATTN_OUT_NORM,
        MODEL_TENSOR.ATTN_Q,
        MODEL_TENSOR.ATTN_K,
        MODEL_TENSOR.ATTN_V,
        MODEL_TENSOR.ATTN_OUT,
        MODEL_TENSOR.FFN_DOWN,
        MODEL_TENSOR.FFN_UP,
        MODEL_TENSOR.LAYER_OUT_NORM,
    ],
    MODEL_ARCH.NOMIC_BERT: [
        MODEL_TENSOR.TOKEN_EMBD,
        MODEL_TENSOR.TOKEN_EMBD_NORM,
        MODEL_TENSOR.TOKEN_TYPES,
        MODEL_TENSOR.POS_EMBD,
        MODEL_TENSOR.OUTPUT_NORM,
        MODEL_TENSOR.ATTN_OUT_NORM,
        MODEL_TENSOR.ATTN_QKV,
        MODEL_TENSOR.ATTN_OUT,
        MODEL_TENSOR.FFN_GATE,
        MODEL_TENSOR.FFN_DOWN,
        MODEL_TENSOR.FFN_UP,
        MODEL_TENSOR.LAYER_OUT_NORM,
    ],
    MODEL_ARCH.JINA_BERT_V2: [
        MODEL_TENSOR.TOKEN_EMBD,
        MODEL_TENSOR.TOKEN_EMBD_NORM,
        MODEL_TENSOR.TOKEN_TYPES,
        MODEL_TENSOR.ATTN_NORM_2,
        MODEL_TENSOR.ATTN_OUT_NORM,
        MODEL_TENSOR.ATTN_Q,
        MODEL_TENSOR.ATTN_Q_NORM,
        MODEL_TENSOR.ATTN_K,
        MODEL_TENSOR.ATTN_K_NORM,
        MODEL_TENSOR.ATTN_V,
        MODEL_TENSOR.ATTN_OUT,
        MODEL_TENSOR.FFN_UP,
        MODEL_TENSOR.FFN_GATE,
        MODEL_TENSOR.FFN_DOWN,
        MODEL_TENSOR.LAYER_OUT_NORM,
    ],
    MODEL_ARCH.MPT: [
        MODEL_TENSOR.TOKEN_EMBD,
        MODEL_TENSOR.OUTPUT_NORM,
        MODEL_TENSOR.OUTPUT,
        MODEL_TENSOR.ATTN_NORM,
        MODEL_TENSOR.ATTN_QKV,
        MODEL_TENSOR.ATTN_OUT,
        MODEL_TENSOR.FFN_NORM,
        MODEL_TENSOR.FFN_DOWN,
        MODEL_TENSOR.FFN_UP,
        MODEL_TENSOR.FFN_ACT,
        MODEL_TENSOR.ATTN_Q_NORM,
        MODEL_TENSOR.ATTN_K_NORM,
        MODEL_TENSOR.POS_EMBD,
    ],
    MODEL_ARCH.GPTJ: [
        MODEL_TENSOR.TOKEN_EMBD,
        MODEL_TENSOR.OUTPUT_NORM,
        MODEL_TENSOR.OUTPUT,
        MODEL_TENSOR.ATTN_NORM,
        MODEL_TENSOR.ATTN_Q,
        MODEL_TENSOR.ATTN_K,
        MODEL_TENSOR.ATTN_V,
        MODEL_TENSOR.ATTN_OUT,
        MODEL_TENSOR.FFN_DOWN,
        MODEL_TENSOR.FFN_UP,
    ],
    MODEL_ARCH.REFACT: [
        MODEL_TENSOR.TOKEN_EMBD,
        MODEL_TENSOR.OUTPUT_NORM,
        MODEL_TENSOR.OUTPUT,
        MODEL_TENSOR.ATTN_NORM,
        MODEL_TENSOR.ATTN_Q,
        MODEL_TENSOR.ATTN_K,
        MODEL_TENSOR.ATTN_V,
        MODEL_TENSOR.ATTN_OUT,
        MODEL_TENSOR.FFN_NORM,
        MODEL_TENSOR.FFN_GATE,
        MODEL_TENSOR.FFN_DOWN,
        MODEL_TENSOR.FFN_UP,
    ],
    MODEL_ARCH.BLOOM: [
        MODEL_TENSOR.TOKEN_EMBD,
        MODEL_TENSOR.TOKEN_EMBD_NORM,
        MODEL_TENSOR.OUTPUT_NORM,
        MODEL_TENSOR.OUTPUT,
        MODEL_TENSOR.ATTN_NORM,
        MODEL_TENSOR.ATTN_QKV,
        MODEL_TENSOR.ATTN_OUT,
        MODEL_TENSOR.FFN_NORM,
        MODEL_TENSOR.FFN_DOWN,
        MODEL_TENSOR.FFN_UP,
    ],
    MODEL_ARCH.STABLELM: [
        MODEL_TENSOR.TOKEN_EMBD,
        MODEL_TENSOR.OUTPUT_NORM,
        MODEL_TENSOR.OUTPUT,
        MODEL_TENSOR.ROPE_FREQS,
        MODEL_TENSOR.ATTN_NORM,
        MODEL_TENSOR.ATTN_Q,
        MODEL_TENSOR.ATTN_K,
        MODEL_TENSOR.ATTN_V,
        MODEL_TENSOR.ATTN_OUT,
        MODEL_TENSOR.FFN_NORM,
        MODEL_TENSOR.FFN_GATE,
        MODEL_TENSOR.FFN_DOWN,
        MODEL_TENSOR.FFN_UP,
        MODEL_TENSOR.ATTN_Q_NORM,
        MODEL_TENSOR.ATTN_K_NORM,
    ],
    MODEL_ARCH.QWEN: [
        MODEL_TENSOR.TOKEN_EMBD,
        MODEL_TENSOR.OUTPUT_NORM,
        MODEL_TENSOR.OUTPUT,
        MODEL_TENSOR.ROPE_FREQS,
        MODEL_TENSOR.ATTN_NORM,
        MODEL_TENSOR.ATTN_QKV,
        MODEL_TENSOR.ATTN_OUT,
        MODEL_TENSOR.ATTN_ROT_EMBD,
        MODEL_TENSOR.FFN_NORM,
        MODEL_TENSOR.FFN_GATE,
        MODEL_TENSOR.FFN_DOWN,
        MODEL_TENSOR.FFN_UP,
    ],
    MODEL_ARCH.QWEN2: [
        MODEL_TENSOR.TOKEN_EMBD,
        MODEL_TENSOR.OUTPUT_NORM,
        MODEL_TENSOR.OUTPUT,
        MODEL_TENSOR.ATTN_NORM,
        MODEL_TENSOR.ATTN_Q,
        MODEL_TENSOR.ATTN_K,
        MODEL_TENSOR.ATTN_V,
        MODEL_TENSOR.ATTN_OUT,
        MODEL_TENSOR.FFN_NORM,
        MODEL_TENSOR.FFN_GATE,
        MODEL_TENSOR.FFN_DOWN,
        MODEL_TENSOR.FFN_UP,
    ],
    MODEL_ARCH.QWEN2MOE: [
        MODEL_TENSOR.TOKEN_EMBD,
        MODEL_TENSOR.OUTPUT_NORM,
        MODEL_TENSOR.OUTPUT,
        MODEL_TENSOR.ATTN_NORM,
        MODEL_TENSOR.ATTN_Q,
        MODEL_TENSOR.ATTN_K,
        MODEL_TENSOR.ATTN_V,
        MODEL_TENSOR.ATTN_OUT,
        MODEL_TENSOR.FFN_NORM,
        MODEL_TENSOR.FFN_GATE_INP,
        MODEL_TENSOR.FFN_GATE_EXP,
        MODEL_TENSOR.FFN_DOWN_EXP,
        MODEL_TENSOR.FFN_UP_EXP,
        MODEL_TENSOR.FFN_GATE_INP_SHEXP,
        MODEL_TENSOR.FFN_GATE_SHEXP,
        MODEL_TENSOR.FFN_DOWN_SHEXP,
        MODEL_TENSOR.FFN_UP_SHEXP,
    ],
    MODEL_ARCH.PLAMO: [
        MODEL_TENSOR.TOKEN_EMBD,
        MODEL_TENSOR.OUTPUT_NORM,
        MODEL_TENSOR.OUTPUT,
        MODEL_TENSOR.ROPE_FREQS,
        MODEL_TENSOR.ATTN_NORM,
        MODEL_TENSOR.ATTN_Q,
        MODEL_TENSOR.ATTN_K,
        MODEL_TENSOR.ATTN_V,
        MODEL_TENSOR.ATTN_OUT,
        MODEL_TENSOR.ATTN_ROT_EMBD,
        MODEL_TENSOR.FFN_GATE,
        MODEL_TENSOR.FFN_DOWN,
        MODEL_TENSOR.FFN_UP,
    ],
    MODEL_ARCH.GPT2: [
        MODEL_TENSOR.TOKEN_EMBD,
        MODEL_TENSOR.POS_EMBD,
        MODEL_TENSOR.OUTPUT_NORM,
        MODEL_TENSOR.OUTPUT,
        MODEL_TENSOR.ATTN_NORM,
        MODEL_TENSOR.ATTN_QKV,
        MODEL_TENSOR.ATTN_OUT,
        MODEL_TENSOR.FFN_NORM,
        MODEL_TENSOR.FFN_DOWN,
        MODEL_TENSOR.FFN_UP,
    ],
    MODEL_ARCH.PHI2: [
        MODEL_TENSOR.TOKEN_EMBD,
        MODEL_TENSOR.OUTPUT_NORM,
        MODEL_TENSOR.OUTPUT,
        MODEL_TENSOR.ATTN_NORM,
        MODEL_TENSOR.ATTN_QKV,
        MODEL_TENSOR.ATTN_Q,
        MODEL_TENSOR.ATTN_K,
        MODEL_TENSOR.ATTN_V,
        MODEL_TENSOR.ATTN_OUT,
        MODEL_TENSOR.FFN_NORM,
        MODEL_TENSOR.FFN_DOWN,
        MODEL_TENSOR.FFN_UP,
    ],
    MODEL_ARCH.PHI3: [
        MODEL_TENSOR.TOKEN_EMBD,
        MODEL_TENSOR.OUTPUT_NORM,
        MODEL_TENSOR.OUTPUT,
        MODEL_TENSOR.ATTN_NORM,
        MODEL_TENSOR.ATTN_QKV,
        MODEL_TENSOR.ATTN_Q,
        MODEL_TENSOR.ATTN_K,
        MODEL_TENSOR.ATTN_V,
        MODEL_TENSOR.ATTN_OUT,
        MODEL_TENSOR.FFN_NORM,
        MODEL_TENSOR.FFN_DOWN,
        MODEL_TENSOR.FFN_UP,
    ],
    MODEL_ARCH.CODESHELL: [
        MODEL_TENSOR.TOKEN_EMBD,
        MODEL_TENSOR.POS_EMBD,
        MODEL_TENSOR.OUTPUT_NORM,
        MODEL_TENSOR.OUTPUT,
        MODEL_TENSOR.ATTN_NORM,
        MODEL_TENSOR.ATTN_QKV,
        MODEL_TENSOR.ATTN_OUT,
        MODEL_TENSOR.ATTN_ROT_EMBD,
        MODEL_TENSOR.FFN_NORM,
        MODEL_TENSOR.FFN_DOWN,
        MODEL_TENSOR.FFN_UP,
    ],
    MODEL_ARCH.ORION: [
        MODEL_TENSOR.TOKEN_EMBD,
        MODEL_TENSOR.OUTPUT_NORM,
        MODEL_TENSOR.OUTPUT,
        MODEL_TENSOR.ROPE_FREQS,
        MODEL_TENSOR.ATTN_NORM,
        MODEL_TENSOR.ATTN_Q,
        MODEL_TENSOR.ATTN_K,
        MODEL_TENSOR.ATTN_V,
        MODEL_TENSOR.ATTN_OUT,
        MODEL_TENSOR.ATTN_ROT_EMBD,
        MODEL_TENSOR.FFN_NORM,
        MODEL_TENSOR.FFN_GATE,
        MODEL_TENSOR.FFN_DOWN,
        MODEL_TENSOR.FFN_UP,
    ],
    MODEL_ARCH.INTERNLM2: [
        MODEL_TENSOR.TOKEN_EMBD,
        MODEL_TENSOR.OUTPUT_NORM,
        MODEL_TENSOR.OUTPUT,
        MODEL_TENSOR.ATTN_NORM,
        MODEL_TENSOR.ATTN_Q,
        MODEL_TENSOR.ATTN_K,
        MODEL_TENSOR.ATTN_V,
        MODEL_TENSOR.ATTN_OUT,
        MODEL_TENSOR.ATTN_ROT_EMBD,
        MODEL_TENSOR.FFN_NORM,
        MODEL_TENSOR.FFN_GATE,
        MODEL_TENSOR.FFN_DOWN,
        MODEL_TENSOR.FFN_UP,
    ],
    MODEL_ARCH.MINICPM: [
        MODEL_TENSOR.TOKEN_EMBD,
        MODEL_TENSOR.OUTPUT,
        MODEL_TENSOR.OUTPUT_NORM,
        MODEL_TENSOR.ROPE_FREQS,
        MODEL_TENSOR.ATTN_NORM,
        MODEL_TENSOR.ATTN_Q,
        MODEL_TENSOR.ATTN_K,
        MODEL_TENSOR.ATTN_V,
        MODEL_TENSOR.ATTN_OUT,
        MODEL_TENSOR.ATTN_ROT_EMBD,
        MODEL_TENSOR.FFN_GATE_INP,
        MODEL_TENSOR.FFN_NORM,
        MODEL_TENSOR.FFN_GATE,
        MODEL_TENSOR.FFN_DOWN,
        MODEL_TENSOR.FFN_UP,
        MODEL_TENSOR.FFN_GATE_EXP,
        MODEL_TENSOR.FFN_DOWN_EXP,
        MODEL_TENSOR.FFN_UP_EXP,
    ],
    MODEL_ARCH.MINICPM3: [
        MODEL_TENSOR.TOKEN_EMBD,
        MODEL_TENSOR.OUTPUT_NORM,
        MODEL_TENSOR.OUTPUT,
        MODEL_TENSOR.ATTN_NORM,
        MODEL_TENSOR.ATTN_Q_A,
        MODEL_TENSOR.ATTN_Q_B,
        MODEL_TENSOR.ATTN_KV_A_MQA,
        MODEL_TENSOR.ATTN_KV_B,
        MODEL_TENSOR.ATTN_Q_A_NORM,
        MODEL_TENSOR.ATTN_KV_A_NORM,
        MODEL_TENSOR.ATTN_OUT,
        MODEL_TENSOR.FFN_NORM,
        MODEL_TENSOR.FFN_GATE,
        MODEL_TENSOR.FFN_DOWN,
        MODEL_TENSOR.FFN_UP,
    ],
    MODEL_ARCH.GEMMA: [
        MODEL_TENSOR.TOKEN_EMBD,
        MODEL_TENSOR.OUTPUT_NORM,
        MODEL_TENSOR.ATTN_NORM,
        MODEL_TENSOR.ATTN_Q,
        MODEL_TENSOR.ATTN_K,
        MODEL_TENSOR.ATTN_V,
        MODEL_TENSOR.ATTN_OUT,
        MODEL_TENSOR.FFN_GATE,
        MODEL_TENSOR.FFN_DOWN,
        MODEL_TENSOR.FFN_UP,
        MODEL_TENSOR.FFN_NORM,
    ],
    MODEL_ARCH.GEMMA2: [
        MODEL_TENSOR.TOKEN_EMBD,
        MODEL_TENSOR.OUTPUT_NORM,
        MODEL_TENSOR.ATTN_Q,
        MODEL_TENSOR.ATTN_K,
        MODEL_TENSOR.ATTN_V,
        MODEL_TENSOR.ATTN_OUT,
        MODEL_TENSOR.FFN_GATE,
        MODEL_TENSOR.FFN_DOWN,
        MODEL_TENSOR.FFN_UP,
        MODEL_TENSOR.ATTN_NORM,
        MODEL_TENSOR.ATTN_POST_NORM,
        MODEL_TENSOR.FFN_PRE_NORM,
        MODEL_TENSOR.FFN_POST_NORM,
    ],
    MODEL_ARCH.STARCODER2: [
        MODEL_TENSOR.TOKEN_EMBD,
        MODEL_TENSOR.OUTPUT_NORM,
        MODEL_TENSOR.OUTPUT,
        MODEL_TENSOR.ROPE_FREQS,
        MODEL_TENSOR.ATTN_NORM,
        MODEL_TENSOR.ATTN_Q,
        MODEL_TENSOR.ATTN_K,
        MODEL_TENSOR.ATTN_V,
        MODEL_TENSOR.ATTN_OUT,
        MODEL_TENSOR.ATTN_ROT_EMBD,
        MODEL_TENSOR.FFN_NORM,
        MODEL_TENSOR.FFN_DOWN,
        MODEL_TENSOR.FFN_UP,
    ],
    MODEL_ARCH.RWKV6: [
        MODEL_TENSOR.TOKEN_EMBD,
        MODEL_TENSOR.TOKEN_EMBD_NORM,
        MODEL_TENSOR.OUTPUT_NORM,
        MODEL_TENSOR.OUTPUT,
        MODEL_TENSOR.ATTN_NORM,
        MODEL_TENSOR.ATTN_NORM_2,
        MODEL_TENSOR.TIME_MIX_W1,
        MODEL_TENSOR.TIME_MIX_W2,
        MODEL_TENSOR.TIME_MIX_LERP_X,
        MODEL_TENSOR.TIME_MIX_LERP_K,
        MODEL_TENSOR.TIME_MIX_LERP_V,
        MODEL_TENSOR.TIME_MIX_LERP_R,
        MODEL_TENSOR.TIME_MIX_LERP_G,
        MODEL_TENSOR.TIME_MIX_LERP_W,
        MODEL_TENSOR.TIME_MIX_FIRST,
        MODEL_TENSOR.TIME_MIX_DECAY,
        MODEL_TENSOR.TIME_MIX_DECAY_W1,
        MODEL_TENSOR.TIME_MIX_DECAY_W2,
        MODEL_TENSOR.TIME_MIX_KEY,
        MODEL_TENSOR.TIME_MIX_VALUE,
        MODEL_TENSOR.TIME_MIX_RECEPTANCE,
        MODEL_TENSOR.TIME_MIX_GATE,
        MODEL_TENSOR.TIME_MIX_LN,
        MODEL_TENSOR.TIME_MIX_OUTPUT,
        MODEL_TENSOR.CHANNEL_MIX_LERP_K,
        MODEL_TENSOR.CHANNEL_MIX_LERP_R,
        MODEL_TENSOR.CHANNEL_MIX_KEY,
        MODEL_TENSOR.CHANNEL_MIX_RECEPTANCE,
        MODEL_TENSOR.CHANNEL_MIX_VALUE,
    ],
    MODEL_ARCH.MAMBA: [
        MODEL_TENSOR.TOKEN_EMBD,
        MODEL_TENSOR.OUTPUT_NORM,
        MODEL_TENSOR.OUTPUT,
        MODEL_TENSOR.ATTN_NORM,
        MODEL_TENSOR.SSM_IN,
        MODEL_TENSOR.SSM_CONV1D,
        MODEL_TENSOR.SSM_X,
        MODEL_TENSOR.SSM_DT,
        MODEL_TENSOR.SSM_A,
        MODEL_TENSOR.SSM_D,
        MODEL_TENSOR.SSM_OUT,
    ],
    MODEL_ARCH.XVERSE: [
        MODEL_TENSOR.TOKEN_EMBD,
        MODEL_TENSOR.OUTPUT_NORM,
        MODEL_TENSOR.OUTPUT,
        MODEL_TENSOR.ROPE_FREQS,
        MODEL_TENSOR.ATTN_NORM,
        MODEL_TENSOR.ATTN_Q,
        MODEL_TENSOR.ATTN_K,
        MODEL_TENSOR.ATTN_V,
        MODEL_TENSOR.ATTN_OUT,
        MODEL_TENSOR.ATTN_ROT_EMBD,
        MODEL_TENSOR.FFN_NORM,
        MODEL_TENSOR.FFN_GATE,
        MODEL_TENSOR.FFN_DOWN,
        MODEL_TENSOR.FFN_UP,
    ],
    MODEL_ARCH.COMMAND_R: [
        MODEL_TENSOR.TOKEN_EMBD,
        MODEL_TENSOR.OUTPUT_NORM,
        MODEL_TENSOR.ATTN_NORM,
        MODEL_TENSOR.ATTN_Q,
        MODEL_TENSOR.ATTN_K,
        MODEL_TENSOR.ATTN_V,
        MODEL_TENSOR.ATTN_OUT,
        MODEL_TENSOR.FFN_GATE,
        MODEL_TENSOR.FFN_DOWN,
        MODEL_TENSOR.FFN_UP,
        MODEL_TENSOR.ATTN_K_NORM,
        MODEL_TENSOR.ATTN_Q_NORM,
    ],
    MODEL_ARCH.DBRX: [
        MODEL_TENSOR.TOKEN_EMBD,
        MODEL_TENSOR.OUTPUT_NORM,
        MODEL_TENSOR.OUTPUT,
        MODEL_TENSOR.ATTN_NORM,
        MODEL_TENSOR.ATTN_QKV,
        MODEL_TENSOR.ATTN_OUT,
        MODEL_TENSOR.ATTN_OUT_NORM,
        MODEL_TENSOR.FFN_GATE_INP,
        MODEL_TENSOR.FFN_GATE_EXP,
        MODEL_TENSOR.FFN_DOWN_EXP,
        MODEL_TENSOR.FFN_UP_EXP,
    ],
    MODEL_ARCH.OLMO: [
        MODEL_TENSOR.TOKEN_EMBD,
        MODEL_TENSOR.OUTPUT,
        MODEL_TENSOR.ATTN_Q,
        MODEL_TENSOR.ATTN_K,
        MODEL_TENSOR.ATTN_V,
        MODEL_TENSOR.ATTN_OUT,
        MODEL_TENSOR.FFN_GATE,
        MODEL_TENSOR.FFN_DOWN,
        MODEL_TENSOR.FFN_UP,
    ],
    MODEL_ARCH.OLMOE: [
        MODEL_TENSOR.TOKEN_EMBD,
        MODEL_TENSOR.OUTPUT_NORM,
        MODEL_TENSOR.OUTPUT,
        MODEL_TENSOR.ATTN_OUT,
        MODEL_TENSOR.ATTN_Q,
        MODEL_TENSOR.ATTN_K,
        MODEL_TENSOR.ATTN_V,
        MODEL_TENSOR.ATTN_NORM,
        MODEL_TENSOR.ATTN_Q_NORM,
        MODEL_TENSOR.ATTN_K_NORM,
        MODEL_TENSOR.FFN_NORM,
        MODEL_TENSOR.FFN_GATE_INP,
        MODEL_TENSOR.FFN_GATE_EXP,
        MODEL_TENSOR.FFN_UP_EXP,
        MODEL_TENSOR.FFN_DOWN_EXP,
    ],
    MODEL_ARCH.OPENELM: [
        MODEL_TENSOR.TOKEN_EMBD,
        MODEL_TENSOR.OUTPUT_NORM,
        MODEL_TENSOR.ATTN_NORM,
        MODEL_TENSOR.ATTN_QKV,
        MODEL_TENSOR.ATTN_Q_NORM,
        MODEL_TENSOR.ATTN_K_NORM,
        MODEL_TENSOR.ATTN_OUT,
        MODEL_TENSOR.FFN_NORM,
        MODEL_TENSOR.FFN_GATE,
        MODEL_TENSOR.FFN_DOWN,
        MODEL_TENSOR.FFN_UP,
    ],
    MODEL_ARCH.ARCTIC: [
        MODEL_TENSOR.TOKEN_EMBD,
        MODEL_TENSOR.OUTPUT_NORM,
        MODEL_TENSOR.OUTPUT,
        MODEL_TENSOR.ROPE_FREQS,
        MODEL_TENSOR.ATTN_NORM,
        MODEL_TENSOR.ATTN_Q,
        MODEL_TENSOR.ATTN_K,
        MODEL_TENSOR.ATTN_V,
        MODEL_TENSOR.ATTN_OUT,
        MODEL_TENSOR.ATTN_ROT_EMBD,
        MODEL_TENSOR.FFN_GATE_INP,
        MODEL_TENSOR.FFN_NORM,
        MODEL_TENSOR.FFN_GATE,
        MODEL_TENSOR.FFN_DOWN,
        MODEL_TENSOR.FFN_UP,
        MODEL_TENSOR.FFN_NORM_EXP,
        MODEL_TENSOR.FFN_GATE_EXP,
        MODEL_TENSOR.FFN_DOWN_EXP,
        MODEL_TENSOR.FFN_UP_EXP,
    ],
    MODEL_ARCH.DEEPSEEK2: [
        MODEL_TENSOR.TOKEN_EMBD,
        MODEL_TENSOR.OUTPUT_NORM,
        MODEL_TENSOR.OUTPUT,
        MODEL_TENSOR.ROPE_FREQS,
        MODEL_TENSOR.ATTN_NORM,
        MODEL_TENSOR.ATTN_Q,
        MODEL_TENSOR.ATTN_Q_A,
        MODEL_TENSOR.ATTN_Q_B,
        MODEL_TENSOR.ATTN_KV_A_MQA,
        MODEL_TENSOR.ATTN_KV_B,
        MODEL_TENSOR.ATTN_Q_A_NORM,
        MODEL_TENSOR.ATTN_KV_A_NORM,
        MODEL_TENSOR.ATTN_OUT,
        MODEL_TENSOR.ATTN_ROT_EMBD,
        MODEL_TENSOR.FFN_GATE_INP,
        MODEL_TENSOR.FFN_NORM,
        MODEL_TENSOR.FFN_GATE,
        MODEL_TENSOR.FFN_DOWN,
        MODEL_TENSOR.FFN_UP,
        MODEL_TENSOR.FFN_GATE_EXP,
        MODEL_TENSOR.FFN_DOWN_EXP,
        MODEL_TENSOR.FFN_UP_EXP,
        MODEL_TENSOR.FFN_GATE_SHEXP,
        MODEL_TENSOR.FFN_DOWN_SHEXP,
        MODEL_TENSOR.FFN_UP_SHEXP,
    ],
    MODEL_ARCH.CHATGLM : [
        MODEL_TENSOR.TOKEN_EMBD,
        MODEL_TENSOR.ROPE_FREQS,
        MODEL_TENSOR.OUTPUT_NORM,
        MODEL_TENSOR.OUTPUT,
        MODEL_TENSOR.ATTN_NORM,
        MODEL_TENSOR.ATTN_QKV,
        MODEL_TENSOR.ATTN_OUT,
        MODEL_TENSOR.FFN_NORM,
        MODEL_TENSOR.FFN_DOWN,
        MODEL_TENSOR.FFN_UP,
    ],
    MODEL_ARCH.BITNET: [
        MODEL_TENSOR.ATTN_Q,
        MODEL_TENSOR.ATTN_K,
        MODEL_TENSOR.ATTN_V,
        MODEL_TENSOR.TOKEN_EMBD,
        MODEL_TENSOR.OUTPUT_NORM,
        MODEL_TENSOR.ATTN_NORM,
        MODEL_TENSOR.ATTN_OUT,
        MODEL_TENSOR.FFN_NORM,
        MODEL_TENSOR.FFN_GATE,
        MODEL_TENSOR.FFN_DOWN,
        MODEL_TENSOR.FFN_UP,
        MODEL_TENSOR.ATTN_SUB_NORM,
        MODEL_TENSOR.FFN_SUB_NORM,
    ],
    MODEL_ARCH.T5: [
        MODEL_TENSOR.TOKEN_EMBD,
        MODEL_TENSOR.OUTPUT,
        MODEL_TENSOR.DEC_ATTN_NORM,
        MODEL_TENSOR.DEC_ATTN_Q,
        MODEL_TENSOR.DEC_ATTN_K,
        MODEL_TENSOR.DEC_ATTN_V,
        MODEL_TENSOR.DEC_ATTN_OUT,
        MODEL_TENSOR.DEC_ATTN_REL_B,
        MODEL_TENSOR.DEC_CROSS_ATTN_NORM,
        MODEL_TENSOR.DEC_CROSS_ATTN_Q,
        MODEL_TENSOR.DEC_CROSS_ATTN_K,
        MODEL_TENSOR.DEC_CROSS_ATTN_V,
        MODEL_TENSOR.DEC_CROSS_ATTN_OUT,
        MODEL_TENSOR.DEC_CROSS_ATTN_REL_B,
        MODEL_TENSOR.DEC_FFN_NORM,
        MODEL_TENSOR.DEC_FFN_GATE,
        MODEL_TENSOR.DEC_FFN_DOWN,
        MODEL_TENSOR.DEC_FFN_UP,
        MODEL_TENSOR.DEC_OUTPUT_NORM,
        MODEL_TENSOR.ENC_ATTN_NORM,
        MODEL_TENSOR.ENC_ATTN_Q,
        MODEL_TENSOR.ENC_ATTN_K,
        MODEL_TENSOR.ENC_ATTN_V,
        MODEL_TENSOR.ENC_ATTN_OUT,
        MODEL_TENSOR.ENC_ATTN_REL_B,
        MODEL_TENSOR.ENC_FFN_NORM,
        MODEL_TENSOR.ENC_FFN_GATE,
        MODEL_TENSOR.ENC_FFN_DOWN,
        MODEL_TENSOR.ENC_FFN_UP,
        MODEL_TENSOR.ENC_OUTPUT_NORM,
    ],
    MODEL_ARCH.T5ENCODER: [
        MODEL_TENSOR.TOKEN_EMBD,
        MODEL_TENSOR.OUTPUT,
        MODEL_TENSOR.ENC_ATTN_NORM,
        MODEL_TENSOR.ENC_ATTN_Q,
        MODEL_TENSOR.ENC_ATTN_K,
        MODEL_TENSOR.ENC_ATTN_V,
        MODEL_TENSOR.ENC_ATTN_OUT,
        MODEL_TENSOR.ENC_ATTN_REL_B,
        MODEL_TENSOR.ENC_FFN_NORM,
        MODEL_TENSOR.ENC_FFN_GATE,
        MODEL_TENSOR.ENC_FFN_DOWN,
        MODEL_TENSOR.ENC_FFN_UP,
        MODEL_TENSOR.ENC_OUTPUT_NORM,
    ],
    MODEL_ARCH.JAIS: [
        MODEL_TENSOR.TOKEN_EMBD,
        MODEL_TENSOR.OUTPUT_NORM,
        MODEL_TENSOR.OUTPUT,
        MODEL_TENSOR.ATTN_NORM,
        MODEL_TENSOR.ATTN_QKV,
        MODEL_TENSOR.ATTN_OUT,
        MODEL_TENSOR.FFN_NORM,
        MODEL_TENSOR.FFN_DOWN,
        MODEL_TENSOR.FFN_GATE,
        MODEL_TENSOR.FFN_UP,
    ],
<<<<<<< HEAD
    MODEL_ARCH.CHAMELEON: [
        MODEL_TENSOR.TOKEN_EMBD,
        MODEL_TENSOR.OUTPUT_NORM,
        MODEL_TENSOR.OUTPUT,
        MODEL_TENSOR.ATTN_NORM,
        MODEL_TENSOR.ATTN_Q,
        MODEL_TENSOR.ATTN_Q_NORM,
        MODEL_TENSOR.ATTN_K,
        MODEL_TENSOR.ATTN_K_NORM,
        MODEL_TENSOR.ATTN_V,
        MODEL_TENSOR.ATTN_OUT,
=======
    MODEL_ARCH.NEMOTRON: [
        MODEL_TENSOR.TOKEN_EMBD,
        MODEL_TENSOR.OUTPUT_NORM,
        MODEL_TENSOR.OUTPUT,
        MODEL_TENSOR.ROPE_FREQS,
        MODEL_TENSOR.ATTN_NORM,
        MODEL_TENSOR.ATTN_Q,
        MODEL_TENSOR.ATTN_K,
        MODEL_TENSOR.ATTN_V,
        MODEL_TENSOR.ATTN_OUT,
        MODEL_TENSOR.ATTN_ROT_EMBD,
        MODEL_TENSOR.FFN_NORM,
        MODEL_TENSOR.FFN_DOWN,
        MODEL_TENSOR.FFN_UP,
    ],
    MODEL_ARCH.EXAONE: [
        MODEL_TENSOR.TOKEN_EMBD,
        MODEL_TENSOR.OUTPUT_NORM,
        MODEL_TENSOR.OUTPUT,
        MODEL_TENSOR.ROPE_FREQS,
        MODEL_TENSOR.ATTN_NORM,
        MODEL_TENSOR.ATTN_Q,
        MODEL_TENSOR.ATTN_K,
        MODEL_TENSOR.ATTN_V,
        MODEL_TENSOR.ATTN_OUT,
        MODEL_TENSOR.ATTN_ROT_EMBD,
>>>>>>> 7691654c
        MODEL_TENSOR.FFN_NORM,
        MODEL_TENSOR.FFN_GATE,
        MODEL_TENSOR.FFN_DOWN,
        MODEL_TENSOR.FFN_UP,
    ],
<<<<<<< HEAD
=======
    MODEL_ARCH.GRANITE: [
        MODEL_TENSOR.TOKEN_EMBD,
        MODEL_TENSOR.OUTPUT_NORM,
        MODEL_TENSOR.OUTPUT,
        MODEL_TENSOR.ATTN_NORM,
        MODEL_TENSOR.ATTN_Q,
        MODEL_TENSOR.ATTN_K,
        MODEL_TENSOR.ATTN_V,
        MODEL_TENSOR.ATTN_OUT,
        MODEL_TENSOR.FFN_NORM,
        MODEL_TENSOR.FFN_GATE,
        MODEL_TENSOR.FFN_DOWN,
        MODEL_TENSOR.FFN_UP,
    ],
    MODEL_ARCH.GRANITE_MOE: [
        MODEL_TENSOR.TOKEN_EMBD,
        MODEL_TENSOR.OUTPUT_NORM,
        MODEL_TENSOR.OUTPUT,
        MODEL_TENSOR.ATTN_NORM,
        MODEL_TENSOR.ATTN_Q,
        MODEL_TENSOR.ATTN_K,
        MODEL_TENSOR.ATTN_V,
        MODEL_TENSOR.ATTN_OUT,
        MODEL_TENSOR.FFN_NORM,
        MODEL_TENSOR.FFN_GATE_INP,
        MODEL_TENSOR.FFN_GATE_EXP,
        MODEL_TENSOR.FFN_DOWN_EXP,
        MODEL_TENSOR.FFN_UP_EXP,
    ],
>>>>>>> 7691654c
    # TODO
}

# tensors that will not be serialized
MODEL_TENSOR_SKIP: dict[MODEL_ARCH, list[MODEL_TENSOR]] = {
    MODEL_ARCH.LLAMA: [
        MODEL_TENSOR.ROPE_FREQS,
        MODEL_TENSOR.ATTN_ROT_EMBD,
    ],
    MODEL_ARCH.BAICHUAN: [
        MODEL_TENSOR.ROPE_FREQS,
        MODEL_TENSOR.ATTN_ROT_EMBD,
    ],
    MODEL_ARCH.QWEN: [
        MODEL_TENSOR.ROPE_FREQS,
        MODEL_TENSOR.ATTN_ROT_EMBD,
    ],
    MODEL_ARCH.CODESHELL: [
        MODEL_TENSOR.ROPE_FREQS,
        MODEL_TENSOR.ATTN_ROT_EMBD,
    ],
    MODEL_ARCH.ORION: [
        MODEL_TENSOR.ROPE_FREQS,
        MODEL_TENSOR.ATTN_ROT_EMBD,
    ],
    MODEL_ARCH.STARCODER2: [
        MODEL_TENSOR.ROPE_FREQS,
        MODEL_TENSOR.ATTN_ROT_EMBD,
    ],
    MODEL_ARCH.XVERSE: [
        MODEL_TENSOR.ROPE_FREQS,
        MODEL_TENSOR.ATTN_ROT_EMBD,
    ],
    MODEL_ARCH.DEEPSEEK2: [
        MODEL_TENSOR.ROPE_FREQS,
        MODEL_TENSOR.ATTN_ROT_EMBD,
    ],
    MODEL_ARCH.CHATGLM: [
        MODEL_TENSOR.ROPE_FREQS,
    ],
    MODEL_ARCH.NEMOTRON: [
        MODEL_TENSOR.ROPE_FREQS,
        MODEL_TENSOR.ATTN_ROT_EMBD,
    ],
}

#
# types
#


class TokenType(IntEnum):
    NORMAL       = 1
    UNKNOWN      = 2
    CONTROL      = 3
    USER_DEFINED = 4
    UNUSED       = 5
    BYTE         = 6


class RopeScalingType(Enum):
    NONE   = 'none'
    LINEAR = 'linear'
    YARN   = 'yarn'


class PoolingType(IntEnum):
    NONE = 0
    MEAN = 1
    CLS  = 2


class GGMLQuantizationType(IntEnum):
    F32     = 0
    F16     = 1
    Q4_0    = 2
    Q4_1    = 3
    Q5_0    = 6
    Q5_1    = 7
    Q8_0    = 8
    Q8_1    = 9
    Q2_K    = 10
    Q3_K    = 11
    Q4_K    = 12
    Q5_K    = 13
    Q6_K    = 14
    Q8_K    = 15
    IQ2_XXS = 16
    IQ2_XS  = 17
    IQ3_XXS = 18
    IQ1_S   = 19
    IQ4_NL  = 20
    IQ3_S   = 21
    IQ2_S   = 22
    IQ4_XS  = 23
    I8      = 24
    I16     = 25
    I32     = 26
    I64     = 27
    F64     = 28
    IQ1_M   = 29
    BF16    = 30
    Q4_0_4_4 = 31
    Q4_0_4_8 = 32
    Q4_0_8_8 = 33
    TQ1_0   = 34
    TQ2_0   = 35


# TODO: add GGMLFileType from ggml_ftype in ggml.h


# from llama_ftype in llama.h
# ALL VALUES SHOULD BE THE SAME HERE AS THEY ARE OVER THERE.
class LlamaFileType(IntEnum):
    ALL_F32              = 0
    MOSTLY_F16           = 1   # except 1d tensors
    MOSTLY_Q4_0          = 2   # except 1d tensors
    MOSTLY_Q4_1          = 3   # except 1d tensors
    # MOSTLY_Q4_1_SOME_F16 = 4   # tok_embeddings.weight and output.weight are F16
    # MOSTLY_Q4_2        = 5   # support has been removed
    # MOSTLY_Q4_3        = 6   # support has been removed
    MOSTLY_Q8_0          = 7   # except 1d tensors
    MOSTLY_Q5_0          = 8   # except 1d tensors
    MOSTLY_Q5_1          = 9   # except 1d tensors
    MOSTLY_Q2_K          = 10  # except 1d tensors
    MOSTLY_Q3_K_S        = 11  # except 1d tensors
    MOSTLY_Q3_K_M        = 12  # except 1d tensors
    MOSTLY_Q3_K_L        = 13  # except 1d tensors
    MOSTLY_Q4_K_S        = 14  # except 1d tensors
    MOSTLY_Q4_K_M        = 15  # except 1d tensors
    MOSTLY_Q5_K_S        = 16  # except 1d tensors
    MOSTLY_Q5_K_M        = 17  # except 1d tensors
    MOSTLY_Q6_K          = 18  # except 1d tensors
    MOSTLY_IQ2_XXS       = 19  # except 1d tensors
    MOSTLY_IQ2_XS        = 20  # except 1d tensors
    MOSTLY_Q2_K_S        = 21  # except 1d tensors
    MOSTLY_IQ3_XS        = 22  # except 1d tensors
    MOSTLY_IQ3_XXS       = 23  # except 1d tensors
    MOSTLY_IQ1_S         = 24  # except 1d tensors
    MOSTLY_IQ4_NL        = 25  # except 1d tensors
    MOSTLY_IQ3_S         = 26  # except 1d tensors
    MOSTLY_IQ3_M         = 27  # except 1d tensors
    MOSTLY_IQ2_S         = 28  # except 1d tensors
    MOSTLY_IQ2_M         = 29  # except 1d tensors
    MOSTLY_IQ4_XS        = 30  # except 1d tensors
    MOSTLY_IQ1_M         = 31  # except 1d tensors
    MOSTLY_BF16          = 32  # except 1d tensors
    MOSTLY_Q4_0_4_4      = 33  # except 1d tensors
    MOSTLY_Q4_0_4_8      = 34  # except 1d tensors
    MOSTLY_Q4_0_8_8      = 35  # except 1d tensors
    MOSTLY_TQ1_0         = 36  # except 1d tensors
    MOSTLY_TQ2_0         = 37  # except 1d tensors

    GUESSED              = 1024  # not specified in the model file


class GGUFEndian(IntEnum):
    LITTLE = 0
    BIG = 1


class GGUFValueType(IntEnum):
    UINT8   = 0
    INT8    = 1
    UINT16  = 2
    INT16   = 3
    UINT32  = 4
    INT32   = 5
    FLOAT32 = 6
    BOOL    = 7
    STRING  = 8
    ARRAY   = 9
    UINT64  = 10
    INT64   = 11
    FLOAT64 = 12

    @staticmethod
    def get_type(val: Any) -> GGUFValueType:
        if isinstance(val, (str, bytes, bytearray)):
            return GGUFValueType.STRING
        elif isinstance(val, list):
            return GGUFValueType.ARRAY
        elif isinstance(val, float):
            return GGUFValueType.FLOAT32
        elif isinstance(val, bool):
            return GGUFValueType.BOOL
        elif isinstance(val, int):
            return GGUFValueType.INT32
        # TODO: need help with 64-bit types in Python
        else:
            raise ValueError(f"Unknown type: {type(val)}")


# Items here are (block size, type size)
QK_K = 256
GGML_QUANT_SIZES: dict[GGMLQuantizationType, tuple[int, int]] = {
    GGMLQuantizationType.F32:     (1, 4),
    GGMLQuantizationType.F16:     (1, 2),
    GGMLQuantizationType.Q4_0:    (32, 2 + 16),
    GGMLQuantizationType.Q4_1:    (32, 2 + 2 + 16),
    GGMLQuantizationType.Q5_0:    (32, 2 + 4 + 16),
    GGMLQuantizationType.Q5_1:    (32, 2 + 2 + 4 + 16),
    GGMLQuantizationType.Q8_0:    (32, 2 + 32),
    GGMLQuantizationType.Q8_1:    (32, 4 + 4 + 32),
    GGMLQuantizationType.Q2_K:    (256, 2 + 2 + QK_K // 16 + QK_K // 4),
    GGMLQuantizationType.Q3_K:    (256, 2 + QK_K // 4 + QK_K // 8 + 12),
    GGMLQuantizationType.Q4_K:    (256, 2 + 2 + QK_K // 2 + 12),
    GGMLQuantizationType.Q5_K:    (256, 2 + 2 + QK_K // 2 + QK_K // 8 + 12),
    GGMLQuantizationType.Q6_K:    (256, 2 + QK_K // 2 + QK_K // 4 + QK_K // 16),
    GGMLQuantizationType.Q8_K:    (256, 4 + QK_K + QK_K // 8),
    GGMLQuantizationType.IQ2_XXS: (256, 2 + QK_K // 4),
    GGMLQuantizationType.IQ2_XS:  (256, 2 + QK_K // 4 + QK_K // 32),
    GGMLQuantizationType.IQ3_XXS: (256, 2 + QK_K // 4 + QK_K // 8),
    GGMLQuantizationType.IQ1_S:   (256, 2 + QK_K // 8 + QK_K // 16),
    GGMLQuantizationType.IQ4_NL:  (32, 2 + 16),
    GGMLQuantizationType.IQ3_S:   (256, 2 + QK_K // 4 + QK_K // 8 + QK_K // 32 + 4),
    GGMLQuantizationType.IQ2_S:   (256, 2 + QK_K // 4 + QK_K // 16),
    GGMLQuantizationType.IQ4_XS:  (256, 2 + 2 + QK_K // 2 + QK_K // 64),
    GGMLQuantizationType.I8:      (1, 1),
    GGMLQuantizationType.I16:     (1, 2),
    GGMLQuantizationType.I32:     (1, 4),
    GGMLQuantizationType.I64:     (1, 8),
    GGMLQuantizationType.F64:     (1, 8),
    GGMLQuantizationType.IQ1_M:   (256, QK_K // 8 + QK_K // 16  + QK_K // 32),
    GGMLQuantizationType.BF16:    (1, 2),
    GGMLQuantizationType.Q4_0_4_4:(32, 2 + 16),
    GGMLQuantizationType.Q4_0_4_8:(32, 2 + 16),
    GGMLQuantizationType.Q4_0_8_8:(32, 2 + 16),
    GGMLQuantizationType.TQ1_0:   (256, 2 + 4 * 13),
    GGMLQuantizationType.TQ2_0:   (256, 2 + 64),
}


# Aliases for backward compatibility.

# general
KEY_GENERAL_ARCHITECTURE         = Keys.General.ARCHITECTURE
KEY_GENERAL_QUANTIZATION_VERSION = Keys.General.QUANTIZATION_VERSION
KEY_GENERAL_ALIGNMENT            = Keys.General.ALIGNMENT
KEY_GENERAL_NAME                 = Keys.General.NAME
KEY_GENERAL_AUTHOR               = Keys.General.AUTHOR
KEY_GENERAL_URL                  = Keys.General.URL
KEY_GENERAL_DESCRIPTION          = Keys.General.DESCRIPTION
KEY_GENERAL_LICENSE              = Keys.General.LICENSE
KEY_GENERAL_SOURCE_URL           = Keys.General.SOURCE_URL
KEY_GENERAL_FILE_TYPE            = Keys.General.FILE_TYPE

# LLM
KEY_VOCAB_SIZE            = Keys.LLM.VOCAB_SIZE
KEY_CONTEXT_LENGTH        = Keys.LLM.CONTEXT_LENGTH
KEY_EMBEDDING_LENGTH      = Keys.LLM.EMBEDDING_LENGTH
KEY_BLOCK_COUNT           = Keys.LLM.BLOCK_COUNT
KEY_FEED_FORWARD_LENGTH   = Keys.LLM.FEED_FORWARD_LENGTH
KEY_USE_PARALLEL_RESIDUAL = Keys.LLM.USE_PARALLEL_RESIDUAL
KEY_TENSOR_DATA_LAYOUT    = Keys.LLM.TENSOR_DATA_LAYOUT

# attention
KEY_ATTENTION_HEAD_COUNT        = Keys.Attention.HEAD_COUNT
KEY_ATTENTION_HEAD_COUNT_KV     = Keys.Attention.HEAD_COUNT_KV
KEY_ATTENTION_MAX_ALIBI_BIAS    = Keys.Attention.MAX_ALIBI_BIAS
KEY_ATTENTION_CLAMP_KQV         = Keys.Attention.CLAMP_KQV
KEY_ATTENTION_LAYERNORM_EPS     = Keys.Attention.LAYERNORM_EPS
KEY_ATTENTION_LAYERNORM_RMS_EPS = Keys.Attention.LAYERNORM_RMS_EPS

# RoPE
KEY_ROPE_DIMENSION_COUNT      = Keys.Rope.DIMENSION_COUNT
KEY_ROPE_FREQ_BASE            = Keys.Rope.FREQ_BASE
KEY_ROPE_SCALING_TYPE         = Keys.Rope.SCALING_TYPE
KEY_ROPE_SCALING_FACTOR       = Keys.Rope.SCALING_FACTOR
KEY_ROPE_SCALING_ORIG_CTX_LEN = Keys.Rope.SCALING_ORIG_CTX_LEN
KEY_ROPE_SCALING_FINETUNED    = Keys.Rope.SCALING_FINETUNED

# SSM
KEY_SSM_CONV_KERNEL    = Keys.SSM.CONV_KERNEL
KEY_SSM_INNER_SIZE     = Keys.SSM.INNER_SIZE
KEY_SSM_STATE_SIZE     = Keys.SSM.STATE_SIZE
KEY_SSM_TIME_STEP_RANK = Keys.SSM.TIME_STEP_RANK
KEY_SSM_DT_B_C_RMS     = Keys.SSM.DT_B_C_RMS

# tokenization
KEY_TOKENIZER_MODEL      = Keys.Tokenizer.MODEL
KEY_TOKENIZER_PRE        = Keys.Tokenizer.PRE
KEY_TOKENIZER_LIST       = Keys.Tokenizer.LIST
KEY_TOKENIZER_TOKEN_TYPE = Keys.Tokenizer.TOKEN_TYPE
KEY_TOKENIZER_SCORES     = Keys.Tokenizer.SCORES
KEY_TOKENIZER_MERGES     = Keys.Tokenizer.MERGES
KEY_TOKENIZER_BOS_ID     = Keys.Tokenizer.BOS_ID
KEY_TOKENIZER_EOS_ID     = Keys.Tokenizer.EOS_ID
KEY_TOKENIZER_UNK_ID     = Keys.Tokenizer.UNK_ID
KEY_TOKENIZER_SEP_ID     = Keys.Tokenizer.SEP_ID
KEY_TOKENIZER_PAD_ID     = Keys.Tokenizer.PAD_ID
KEY_TOKENIZER_CLS_ID     = Keys.Tokenizer.CLS_ID
KEY_TOKENIZER_MASK_ID    = Keys.Tokenizer.MASK_ID
KEY_TOKENIZER_HF_JSON    = Keys.Tokenizer.HF_JSON
KEY_TOKENIZER_RWKV       = Keys.Tokenizer.RWKV
KEY_TOKENIZER_PRIFIX_ID  = Keys.Tokenizer.PREFIX_ID
KEY_TOKENIZER_SUFFIX_ID  = Keys.Tokenizer.SUFFIX_ID
KEY_TOKENIZER_MIDDLE_ID  = Keys.Tokenizer.MIDDLE_ID
KEY_TOKENIZER_EOT_ID     = Keys.Tokenizer.EOT_ID
KEY_TOKENIZER_EOM_ID     = Keys.Tokenizer.EOM_ID<|MERGE_RESOLUTION|>--- conflicted
+++ resolved
@@ -94,15 +94,12 @@
         DECODER_START_TOKEN_ID            = "{arch}.decoder_start_token_id"
         ATTN_LOGIT_SOFTCAPPING            = "{arch}.attn_logit_softcapping"
         FINAL_LOGIT_SOFTCAPPING           = "{arch}.final_logit_softcapping"
-<<<<<<< HEAD
         SWIN_NORM                         = "{arch}.swin_norm"
-=======
         RESCALE_EVERY_N_LAYERS            = "{arch}.rescale_every_n_layers"
         TIME_MIX_EXTRA_DIM                = "{arch}.time_mix_extra_dim"
         TIME_DECAY_EXTRA_DIM              = "{arch}.time_decay_extra_dim"
         RESIDUAL_SCALE                    = "{arch}.residual_scale"
         EMBEDDING_SCALE                   = "{arch}.embedding_scale"
->>>>>>> 7691654c
 
     class Attention:
         HEAD_COUNT        = "{arch}.attention.head_count"
@@ -236,14 +233,11 @@
     T5           = auto()
     T5ENCODER    = auto()
     JAIS         = auto()
-<<<<<<< HEAD
-    CHAMELEON    = auto()
-=======
     NEMOTRON     = auto()
     EXAONE       = auto()
     GRANITE      = auto()
     GRANITE_MOE  = auto()
->>>>>>> 7691654c
+    CHAMELEON    = auto()
 
 
 class MODEL_TENSOR(IntEnum):
@@ -398,14 +392,11 @@
     MODEL_ARCH.T5:             "t5",
     MODEL_ARCH.T5ENCODER:      "t5encoder",
     MODEL_ARCH.JAIS:           "jais",
-<<<<<<< HEAD
-    MODEL_ARCH.CHAMELEON:      "chameleon",
-=======
     MODEL_ARCH.NEMOTRON:       "nemotron",
     MODEL_ARCH.EXAONE:         "exaone",
     MODEL_ARCH.GRANITE:        "granite",
     MODEL_ARCH.GRANITE_MOE:    "granitemoe",
->>>>>>> 7691654c
+    MODEL_ARCH.CHAMELEON:      "chameleon",
 }
 
 TENSOR_NAMES: dict[MODEL_TENSOR, str] = {
@@ -1212,19 +1203,6 @@
         MODEL_TENSOR.FFN_GATE,
         MODEL_TENSOR.FFN_UP,
     ],
-<<<<<<< HEAD
-    MODEL_ARCH.CHAMELEON: [
-        MODEL_TENSOR.TOKEN_EMBD,
-        MODEL_TENSOR.OUTPUT_NORM,
-        MODEL_TENSOR.OUTPUT,
-        MODEL_TENSOR.ATTN_NORM,
-        MODEL_TENSOR.ATTN_Q,
-        MODEL_TENSOR.ATTN_Q_NORM,
-        MODEL_TENSOR.ATTN_K,
-        MODEL_TENSOR.ATTN_K_NORM,
-        MODEL_TENSOR.ATTN_V,
-        MODEL_TENSOR.ATTN_OUT,
-=======
     MODEL_ARCH.NEMOTRON: [
         MODEL_TENSOR.TOKEN_EMBD,
         MODEL_TENSOR.OUTPUT_NORM,
@@ -1251,14 +1229,11 @@
         MODEL_TENSOR.ATTN_V,
         MODEL_TENSOR.ATTN_OUT,
         MODEL_TENSOR.ATTN_ROT_EMBD,
->>>>>>> 7691654c
-        MODEL_TENSOR.FFN_NORM,
-        MODEL_TENSOR.FFN_GATE,
-        MODEL_TENSOR.FFN_DOWN,
-        MODEL_TENSOR.FFN_UP,
-    ],
-<<<<<<< HEAD
-=======
+        MODEL_TENSOR.FFN_NORM,
+        MODEL_TENSOR.FFN_GATE,
+        MODEL_TENSOR.FFN_DOWN,
+        MODEL_TENSOR.FFN_UP,
+    ],
     MODEL_ARCH.GRANITE: [
         MODEL_TENSOR.TOKEN_EMBD,
         MODEL_TENSOR.OUTPUT_NORM,
@@ -1288,7 +1263,22 @@
         MODEL_TENSOR.FFN_DOWN_EXP,
         MODEL_TENSOR.FFN_UP_EXP,
     ],
->>>>>>> 7691654c
+    MODEL_ARCH.CHAMELEON: [
+        MODEL_TENSOR.TOKEN_EMBD,
+        MODEL_TENSOR.OUTPUT_NORM,
+        MODEL_TENSOR.OUTPUT,
+        MODEL_TENSOR.ATTN_NORM,
+        MODEL_TENSOR.ATTN_Q,
+        MODEL_TENSOR.ATTN_Q_NORM,
+        MODEL_TENSOR.ATTN_K,
+        MODEL_TENSOR.ATTN_K_NORM,
+        MODEL_TENSOR.ATTN_V,
+        MODEL_TENSOR.ATTN_OUT,
+        MODEL_TENSOR.FFN_NORM,
+        MODEL_TENSOR.FFN_GATE,
+        MODEL_TENSOR.FFN_DOWN,
+        MODEL_TENSOR.FFN_UP,
+    ],
     # TODO
 }
 
