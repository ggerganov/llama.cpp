from __future__ import annotations

import sys
from enum import Enum, IntEnum, auto
from typing import Any

#
# constants
#

GGUF_MAGIC             = 0x46554747  # "GGUF"
GGUF_VERSION           = 3
GGUF_DEFAULT_ALIGNMENT = 32

#
# metadata keys
#


class Keys:
    class General:
        ARCHITECTURE         = "general.architecture"
        QUANTIZATION_VERSION = "general.quantization_version"
        ALIGNMENT            = "general.alignment"
        NAME                 = "general.name"
        AUTHOR               = "general.author"
        URL                  = "general.url"
        DESCRIPTION          = "general.description"
        LICENSE              = "general.license"
        SOURCE_URL           = "general.source.url"
        SOURCE_HF_REPO       = "general.source.huggingface.repository"
        FILE_TYPE            = "general.file_type"

    class LLM:
        CONTEXT_LENGTH        = "{arch}.context_length"
        EMBEDDING_LENGTH      = "{arch}.embedding_length"
        BLOCK_COUNT           = "{arch}.block_count"
        FEED_FORWARD_LENGTH   = "{arch}.feed_forward_length"
        USE_PARALLEL_RESIDUAL = "{arch}.use_parallel_residual"
        TENSOR_DATA_LAYOUT    = "{arch}.tensor_data_layout"
        EXPERT_COUNT          = "{arch}.expert_count"
        EXPERT_USED_COUNT     = "{arch}.expert_used_count"

    class Attention:
        HEAD_COUNT        = "{arch}.attention.head_count"
        HEAD_COUNT_KV     = "{arch}.attention.head_count_kv"
        MAX_ALIBI_BIAS    = "{arch}.attention.max_alibi_bias"
        CLAMP_KQV         = "{arch}.attention.clamp_kqv"
        LAYERNORM_EPS     = "{arch}.attention.layer_norm_epsilon"
        LAYERNORM_RMS_EPS = "{arch}.attention.layer_norm_rms_epsilon"

    class Rope:
        DIMENSION_COUNT      = "{arch}.rope.dimension_count"
        FREQ_BASE            = "{arch}.rope.freq_base"
        SCALING_TYPE         = "{arch}.rope.scaling.type"
        SCALING_FACTOR       = "{arch}.rope.scaling.factor"
        SCALING_ORIG_CTX_LEN = "{arch}.rope.scaling.original_context_length"
        SCALING_FINETUNED    = "{arch}.rope.scaling.finetuned"

    class Tokenizer:
        MODEL         = "tokenizer.ggml.model"
        LIST          = "tokenizer.ggml.tokens"
        TOKEN_TYPE    = "tokenizer.ggml.token_type"
        SCORES        = "tokenizer.ggml.scores"
        MERGES        = "tokenizer.ggml.merges"
        BOS_ID        = "tokenizer.ggml.bos_token_id"
        EOS_ID        = "tokenizer.ggml.eos_token_id"
        UNK_ID        = "tokenizer.ggml.unknown_token_id"
        SEP_ID        = "tokenizer.ggml.seperator_token_id"
        PAD_ID        = "tokenizer.ggml.padding_token_id"
        ADD_BOS       = "tokenizer.ggml.add_bos_token"
        ADD_EOS       = "tokenizer.ggml.add_eos_token"
        HF_JSON       = "tokenizer.huggingface.json"
        RWKV          = "tokenizer.rwkv.world"
        CHAT_TEMPLATE = "tokenizer.chat_template"


#
# recommended mapping of model tensor names for storage in gguf
#


class MODEL_ARCH(IntEnum):
    LLAMA     = auto()
    FALCON    = auto()
    BAICHUAN  = auto()
    GPT2      = auto()
    GPTJ      = auto()
    GPTNEOX   = auto()
    MPT       = auto()
    STARCODER = auto()
    PERSIMMON = auto()
    REFACT    = auto()
    BERT      = auto()
    BLOOM     = auto()
    STABLELM  = auto()
    QWEN      = auto()
<<<<<<< HEAD
    PHI       = auto()
=======
    PHI2      = auto()
>>>>>>> 799fc226


class MODEL_TENSOR(IntEnum):
    TOKEN_EMBD      = auto()
    TOKEN_EMBD_NORM = auto()
    TOKEN_TYPES     = auto()
    POS_EMBD        = auto()
    OUTPUT          = auto()
    OUTPUT_NORM     = auto()
    ROPE_FREQS      = auto()
    ATTN_Q          = auto()
    ATTN_K          = auto()
    ATTN_V          = auto()
    ATTN_QKV        = auto()
    ATTN_OUT        = auto()
    ATTN_NORM       = auto()
    ATTN_NORM_2     = auto()
    ATTN_ROT_EMBD   = auto()
    FFN_GATE_INP    = auto()
    FFN_NORM        = auto()
    FFN_GATE        = auto()
    FFN_DOWN        = auto()
    FFN_UP          = auto()
    FFN_GATE_EXP    = auto()
    FFN_DOWN_EXP    = auto()
    FFN_UP_EXP      = auto()
    ATTN_Q_NORM     = auto()
    ATTN_K_NORM     = auto()


MODEL_ARCH_NAMES: dict[MODEL_ARCH, str] = {
    MODEL_ARCH.LLAMA:          "llama",
    MODEL_ARCH.FALCON:         "falcon",
    MODEL_ARCH.BAICHUAN:       "baichuan",
    MODEL_ARCH.GPT2:           "gpt2",
    MODEL_ARCH.GPTJ:           "gptj",
    MODEL_ARCH.GPTNEOX:        "gptneox",
    MODEL_ARCH.MPT:            "mpt",
    MODEL_ARCH.STARCODER:      "starcoder",
    MODEL_ARCH.PERSIMMON:      "persimmon",
    MODEL_ARCH.REFACT:         "refact",
    MODEL_ARCH.BERT:           "bert",
    MODEL_ARCH.BLOOM:          "bloom",
    MODEL_ARCH.STABLELM:       "stablelm",
    MODEL_ARCH.QWEN:           "qwen",
    MODEL_ARCH.PHI2:           "phi2",
}

TENSOR_NAMES: dict[MODEL_TENSOR, str] = {
    MODEL_TENSOR.TOKEN_EMBD:      "token_embd",
    MODEL_TENSOR.TOKEN_EMBD_NORM: "token_embd_norm",
    MODEL_TENSOR.TOKEN_TYPES:     "token_types",
    MODEL_TENSOR.POS_EMBD:        "position_embd",
    MODEL_TENSOR.OUTPUT_NORM:     "output_norm",
    MODEL_TENSOR.OUTPUT:          "output",
    MODEL_TENSOR.ROPE_FREQS:      "rope_freqs",
    MODEL_TENSOR.ATTN_NORM:       "blk.{bid}.attn_norm",
    MODEL_TENSOR.ATTN_NORM_2:     "blk.{bid}.attn_norm_2",
    MODEL_TENSOR.ATTN_QKV:        "blk.{bid}.attn_qkv",
    MODEL_TENSOR.ATTN_Q:          "blk.{bid}.attn_q",
    MODEL_TENSOR.ATTN_K:          "blk.{bid}.attn_k",
    MODEL_TENSOR.ATTN_V:          "blk.{bid}.attn_v",
    MODEL_TENSOR.ATTN_OUT:        "blk.{bid}.attn_output",
    MODEL_TENSOR.ATTN_ROT_EMBD:   "blk.{bid}.attn_rot_embd",
    MODEL_TENSOR.ATTN_Q_NORM:     "blk.{bid}.attn_q_norm",
    MODEL_TENSOR.ATTN_K_NORM:     "blk.{bid}.attn_k_norm",
    MODEL_TENSOR.FFN_GATE_INP:    "blk.{bid}.ffn_gate_inp",
    MODEL_TENSOR.FFN_NORM:        "blk.{bid}.ffn_norm",
    MODEL_TENSOR.FFN_GATE:        "blk.{bid}.ffn_gate",
    MODEL_TENSOR.FFN_DOWN:        "blk.{bid}.ffn_down",
    MODEL_TENSOR.FFN_UP:          "blk.{bid}.ffn_up",
    MODEL_TENSOR.FFN_GATE_EXP:    "blk.{bid}.ffn_gate.{xid}",
    MODEL_TENSOR.FFN_DOWN_EXP:    "blk.{bid}.ffn_down.{xid}",
    MODEL_TENSOR.FFN_UP_EXP:      "blk.{bid}.ffn_up.{xid}",
}

MODEL_TENSORS: dict[MODEL_ARCH, list[MODEL_TENSOR]] = {
    MODEL_ARCH.LLAMA: [
        MODEL_TENSOR.TOKEN_EMBD,
        MODEL_TENSOR.OUTPUT_NORM,
        MODEL_TENSOR.OUTPUT,
        MODEL_TENSOR.ROPE_FREQS,
        MODEL_TENSOR.ATTN_NORM,
        MODEL_TENSOR.ATTN_Q,
        MODEL_TENSOR.ATTN_K,
        MODEL_TENSOR.ATTN_V,
        MODEL_TENSOR.ATTN_OUT,
        MODEL_TENSOR.ATTN_ROT_EMBD,
        MODEL_TENSOR.FFN_GATE_INP,
        MODEL_TENSOR.FFN_NORM,
        MODEL_TENSOR.FFN_GATE,
        MODEL_TENSOR.FFN_DOWN,
        MODEL_TENSOR.FFN_UP,
        MODEL_TENSOR.FFN_GATE_EXP,
        MODEL_TENSOR.FFN_DOWN_EXP,
        MODEL_TENSOR.FFN_UP_EXP,
    ],
    MODEL_ARCH.GPTNEOX: [
        MODEL_TENSOR.TOKEN_EMBD,
        MODEL_TENSOR.OUTPUT_NORM,
        MODEL_TENSOR.OUTPUT,
        MODEL_TENSOR.ATTN_NORM,
        MODEL_TENSOR.ATTN_QKV,
        MODEL_TENSOR.ATTN_OUT,
        MODEL_TENSOR.FFN_NORM,
        MODEL_TENSOR.FFN_DOWN,
        MODEL_TENSOR.FFN_UP,
    ],
    MODEL_ARCH.FALCON: [
        MODEL_TENSOR.TOKEN_EMBD,
        MODEL_TENSOR.OUTPUT_NORM,
        MODEL_TENSOR.OUTPUT,
        MODEL_TENSOR.ATTN_NORM,
        MODEL_TENSOR.ATTN_NORM_2,
        MODEL_TENSOR.ATTN_QKV,
        MODEL_TENSOR.ATTN_OUT,
        MODEL_TENSOR.FFN_DOWN,
        MODEL_TENSOR.FFN_UP,
    ],
    MODEL_ARCH.BAICHUAN: [
        MODEL_TENSOR.TOKEN_EMBD,
        MODEL_TENSOR.OUTPUT_NORM,
        MODEL_TENSOR.OUTPUT,
        MODEL_TENSOR.ROPE_FREQS,
        MODEL_TENSOR.ATTN_NORM,
        MODEL_TENSOR.ATTN_Q,
        MODEL_TENSOR.ATTN_K,
        MODEL_TENSOR.ATTN_V,
        MODEL_TENSOR.ATTN_OUT,
        MODEL_TENSOR.ATTN_ROT_EMBD,
        MODEL_TENSOR.FFN_NORM,
        MODEL_TENSOR.FFN_GATE,
        MODEL_TENSOR.FFN_DOWN,
        MODEL_TENSOR.FFN_UP,
    ],
    MODEL_ARCH.STARCODER: [
        MODEL_TENSOR.TOKEN_EMBD,
        MODEL_TENSOR.POS_EMBD,
        MODEL_TENSOR.OUTPUT_NORM,
        MODEL_TENSOR.OUTPUT,
        MODEL_TENSOR.ATTN_NORM,
        MODEL_TENSOR.ATTN_QKV,
        MODEL_TENSOR.ATTN_OUT,
        MODEL_TENSOR.FFN_NORM,
        MODEL_TENSOR.FFN_DOWN,
        MODEL_TENSOR.FFN_UP,
    ],
    MODEL_ARCH.BERT: [
        MODEL_TENSOR.TOKEN_EMBD,
        MODEL_TENSOR.TOKEN_TYPES,
        MODEL_TENSOR.POS_EMBD,
        MODEL_TENSOR.OUTPUT_NORM,
        MODEL_TENSOR.ATTN_NORM,
        MODEL_TENSOR.ATTN_Q,
        MODEL_TENSOR.ATTN_K,
        MODEL_TENSOR.ATTN_V,
        MODEL_TENSOR.ATTN_OUT,
        MODEL_TENSOR.FFN_NORM,
        MODEL_TENSOR.FFN_DOWN,
        MODEL_TENSOR.FFN_UP,
    ],
    MODEL_ARCH.MPT: [
        MODEL_TENSOR.TOKEN_EMBD,
        MODEL_TENSOR.OUTPUT_NORM,
        MODEL_TENSOR.OUTPUT,
        MODEL_TENSOR.ATTN_NORM,
        MODEL_TENSOR.ATTN_QKV,
        MODEL_TENSOR.ATTN_OUT,
        MODEL_TENSOR.FFN_NORM,
        MODEL_TENSOR.FFN_DOWN,
        MODEL_TENSOR.FFN_UP,
    ],
    MODEL_ARCH.GPTJ: [
        MODEL_TENSOR.TOKEN_EMBD,
        MODEL_TENSOR.OUTPUT_NORM,
        MODEL_TENSOR.OUTPUT,
        MODEL_TENSOR.ATTN_NORM,
        MODEL_TENSOR.ATTN_Q,
        MODEL_TENSOR.ATTN_K,
        MODEL_TENSOR.ATTN_V,
        MODEL_TENSOR.ATTN_OUT,
        MODEL_TENSOR.FFN_DOWN,
        MODEL_TENSOR.FFN_UP,
    ],
    MODEL_ARCH.PERSIMMON: [
        MODEL_TENSOR.TOKEN_EMBD,
        MODEL_TENSOR.OUTPUT,
        MODEL_TENSOR.OUTPUT_NORM,
        MODEL_TENSOR.ATTN_NORM,
        MODEL_TENSOR.ATTN_QKV,
        MODEL_TENSOR.ATTN_OUT,
        MODEL_TENSOR.FFN_NORM,
        MODEL_TENSOR.FFN_DOWN,
        MODEL_TENSOR.FFN_UP,
        MODEL_TENSOR.ATTN_Q_NORM,
        MODEL_TENSOR.ATTN_K_NORM,
        MODEL_TENSOR.ATTN_ROT_EMBD,
    ],
    MODEL_ARCH.REFACT: [
        MODEL_TENSOR.TOKEN_EMBD,
        MODEL_TENSOR.OUTPUT_NORM,
        MODEL_TENSOR.OUTPUT,
        MODEL_TENSOR.ATTN_NORM,
        MODEL_TENSOR.ATTN_Q,
        MODEL_TENSOR.ATTN_K,
        MODEL_TENSOR.ATTN_V,
        MODEL_TENSOR.ATTN_OUT,
        MODEL_TENSOR.FFN_NORM,
        MODEL_TENSOR.FFN_GATE,
        MODEL_TENSOR.FFN_DOWN,
        MODEL_TENSOR.FFN_UP,
    ],
    MODEL_ARCH.BLOOM: [
        MODEL_TENSOR.TOKEN_EMBD,
        MODEL_TENSOR.TOKEN_EMBD_NORM,
        MODEL_TENSOR.OUTPUT_NORM,
        MODEL_TENSOR.OUTPUT,
        MODEL_TENSOR.ATTN_NORM,
        MODEL_TENSOR.ATTN_QKV,
        MODEL_TENSOR.ATTN_OUT,
        MODEL_TENSOR.FFN_NORM,
        MODEL_TENSOR.FFN_DOWN,
        MODEL_TENSOR.FFN_UP,
    ],
    MODEL_ARCH.STABLELM: [
        MODEL_TENSOR.TOKEN_EMBD,
        MODEL_TENSOR.OUTPUT_NORM,
        MODEL_TENSOR.OUTPUT,
        MODEL_TENSOR.ROPE_FREQS,
        MODEL_TENSOR.ATTN_NORM,
        MODEL_TENSOR.ATTN_Q,
        MODEL_TENSOR.ATTN_K,
        MODEL_TENSOR.ATTN_V,
        MODEL_TENSOR.ATTN_OUT,
        MODEL_TENSOR.FFN_NORM,
        MODEL_TENSOR.FFN_GATE,
        MODEL_TENSOR.FFN_DOWN,
        MODEL_TENSOR.FFN_UP,
    ],
    MODEL_ARCH.QWEN: [
        MODEL_TENSOR.TOKEN_EMBD,
        MODEL_TENSOR.OUTPUT_NORM,
        MODEL_TENSOR.OUTPUT,
        MODEL_TENSOR.ROPE_FREQS,
        MODEL_TENSOR.ATTN_NORM,
        MODEL_TENSOR.ATTN_QKV,
        MODEL_TENSOR.ATTN_OUT,
        MODEL_TENSOR.ATTN_ROT_EMBD,
        MODEL_TENSOR.FFN_NORM,
        MODEL_TENSOR.FFN_GATE,
        MODEL_TENSOR.FFN_DOWN,
        MODEL_TENSOR.FFN_UP,
    ],
    MODEL_ARCH.GPT2: [
        # TODO
    ],
<<<<<<< HEAD
    MODEL_ARCH.PHI: [
        # TODO
    ],
=======
    MODEL_ARCH.PHI2: [
        MODEL_TENSOR.TOKEN_EMBD,
        MODEL_TENSOR.OUTPUT_NORM,
        MODEL_TENSOR.OUTPUT,
        MODEL_TENSOR.ATTN_NORM,
        MODEL_TENSOR.ATTN_QKV,
        MODEL_TENSOR.ATTN_OUT,
        MODEL_TENSOR.FFN_NORM,
        MODEL_TENSOR.FFN_DOWN,
        MODEL_TENSOR.FFN_UP,
    ]
>>>>>>> 799fc226
    # TODO
}

# tensors that will not be serialized
MODEL_TENSOR_SKIP: dict[MODEL_ARCH, list[MODEL_TENSOR]] = {
    MODEL_ARCH.LLAMA: [
        MODEL_TENSOR.ROPE_FREQS,
        MODEL_TENSOR.ATTN_ROT_EMBD,
    ],
    MODEL_ARCH.BAICHUAN: [
        MODEL_TENSOR.ROPE_FREQS,
        MODEL_TENSOR.ATTN_ROT_EMBD,
    ],
    MODEL_ARCH.PERSIMMON: [
        MODEL_TENSOR.ROPE_FREQS,
    ],
    MODEL_ARCH.QWEN: [
        MODEL_TENSOR.ROPE_FREQS,
        MODEL_TENSOR.ATTN_ROT_EMBD,
    ],
}

#
# types
#


class TokenType(IntEnum):
    NORMAL       = 1
    UNKNOWN      = 2
    CONTROL      = 3
    USER_DEFINED = 4
    UNUSED       = 5
    BYTE         = 6


class RopeScalingType(Enum):
    NONE   = 'none'
    LINEAR = 'linear'
    YARN   = 'yarn'


class GGMLQuantizationType(IntEnum):
    F32  = 0
    F16  = 1
    Q4_0 = 2
    Q4_1 = 3
    Q5_0 = 6
    Q5_1 = 7
    Q8_0 = 8
    Q8_1 = 9
    Q2_K = 10
    Q3_K = 11
    Q4_K = 12
    Q5_K = 13
    Q6_K = 14
    Q8_K = 15


class GGUFEndian(IntEnum):
    LITTLE = 0
    BIG = 1


class GGUFValueType(IntEnum):
    UINT8   = 0
    INT8    = 1
    UINT16  = 2
    INT16   = 3
    UINT32  = 4
    INT32   = 5
    FLOAT32 = 6
    BOOL    = 7
    STRING  = 8
    ARRAY   = 9
    UINT64  = 10
    INT64   = 11
    FLOAT64 = 12

    @staticmethod
    def get_type(val: Any) -> GGUFValueType:
        if isinstance(val, (str, bytes, bytearray)):
            return GGUFValueType.STRING
        elif isinstance(val, list):
            return GGUFValueType.ARRAY
        elif isinstance(val, float):
            return GGUFValueType.FLOAT32
        elif isinstance(val, bool):
            return GGUFValueType.BOOL
        elif isinstance(val, int):
            return GGUFValueType.INT32
        # TODO: need help with 64-bit types in Python
        else:
            print("Unknown type:", type(val))
            sys.exit()


# Note: Does not support GGML_QKK_64
QK_K = 256
# Items here are (block size, type size)
GGML_QUANT_SIZES = {
    GGMLQuantizationType.F32:  (1, 4),
    GGMLQuantizationType.F16:  (1, 2),
    GGMLQuantizationType.Q4_0: (32, 2 + 16),
    GGMLQuantizationType.Q4_1: (32, 2 + 2 + 16),
    GGMLQuantizationType.Q5_0: (32, 2 + 4 + 16),
    GGMLQuantizationType.Q5_1: (32, 2 + 2 + 4 + 16),
    GGMLQuantizationType.Q8_0: (32, 2 + 32),
    GGMLQuantizationType.Q8_1: (32, 4 + 4 + 32),
    GGMLQuantizationType.Q2_K: (256, 2 + 2 + QK_K // 16 + QK_K // 4),
    GGMLQuantizationType.Q3_K: (256, 2 + QK_K // 4 + QK_K // 8 + 12),
    GGMLQuantizationType.Q4_K: (256, 2 + 2 + QK_K // 2 + 12),
    GGMLQuantizationType.Q5_K: (256, 2 + 2 + QK_K // 2 + QK_K // 8 + 12),
    GGMLQuantizationType.Q6_K: (256, 2 + QK_K // 2 + QK_K // 4 + QK_K // 16),
    GGMLQuantizationType.Q8_K: (256, 4 + QK_K + QK_K // 8),
}


# Aliases for backward compatibility.

# general
KEY_GENERAL_ARCHITECTURE         = Keys.General.ARCHITECTURE
KEY_GENERAL_QUANTIZATION_VERSION = Keys.General.QUANTIZATION_VERSION
KEY_GENERAL_ALIGNMENT            = Keys.General.ALIGNMENT
KEY_GENERAL_NAME                 = Keys.General.NAME
KEY_GENERAL_AUTHOR               = Keys.General.AUTHOR
KEY_GENERAL_URL                  = Keys.General.URL
KEY_GENERAL_DESCRIPTION          = Keys.General.DESCRIPTION
KEY_GENERAL_LICENSE              = Keys.General.LICENSE
KEY_GENERAL_SOURCE_URL           = Keys.General.SOURCE_URL
KEY_GENERAL_SOURCE_HF_REPO       = Keys.General.SOURCE_HF_REPO
KEY_GENERAL_FILE_TYPE            = Keys.General.FILE_TYPE

# LLM
KEY_CONTEXT_LENGTH        = Keys.LLM.CONTEXT_LENGTH
KEY_EMBEDDING_LENGTH      = Keys.LLM.EMBEDDING_LENGTH
KEY_BLOCK_COUNT           = Keys.LLM.BLOCK_COUNT
KEY_FEED_FORWARD_LENGTH   = Keys.LLM.FEED_FORWARD_LENGTH
KEY_USE_PARALLEL_RESIDUAL = Keys.LLM.USE_PARALLEL_RESIDUAL
KEY_TENSOR_DATA_LAYOUT    = Keys.LLM.TENSOR_DATA_LAYOUT

# attention
KEY_ATTENTION_HEAD_COUNT        = Keys.Attention.HEAD_COUNT
KEY_ATTENTION_HEAD_COUNT_KV     = Keys.Attention.HEAD_COUNT_KV
KEY_ATTENTION_MAX_ALIBI_BIAS    = Keys.Attention.MAX_ALIBI_BIAS
KEY_ATTENTION_CLAMP_KQV         = Keys.Attention.CLAMP_KQV
KEY_ATTENTION_LAYERNORM_EPS     = Keys.Attention.LAYERNORM_EPS
KEY_ATTENTION_LAYERNORM_RMS_EPS = Keys.Attention.LAYERNORM_RMS_EPS

# RoPE
KEY_ROPE_DIMENSION_COUNT      = Keys.Rope.DIMENSION_COUNT
KEY_ROPE_FREQ_BASE            = Keys.Rope.FREQ_BASE
KEY_ROPE_SCALING_TYPE         = Keys.Rope.SCALING_TYPE
KEY_ROPE_SCALING_FACTOR       = Keys.Rope.SCALING_FACTOR
KEY_ROPE_SCALING_ORIG_CTX_LEN = Keys.Rope.SCALING_ORIG_CTX_LEN
KEY_ROPE_SCALING_FINETUNED    = Keys.Rope.SCALING_FINETUNED

# tokenization
KEY_TOKENIZER_MODEL      = Keys.Tokenizer.MODEL
KEY_TOKENIZER_LIST       = Keys.Tokenizer.LIST
KEY_TOKENIZER_TOKEN_TYPE = Keys.Tokenizer.TOKEN_TYPE
KEY_TOKENIZER_SCORES     = Keys.Tokenizer.SCORES
KEY_TOKENIZER_MERGES     = Keys.Tokenizer.MERGES
KEY_TOKENIZER_BOS_ID     = Keys.Tokenizer.BOS_ID
KEY_TOKENIZER_EOS_ID     = Keys.Tokenizer.EOS_ID
KEY_TOKENIZER_UNK_ID     = Keys.Tokenizer.UNK_ID
KEY_TOKENIZER_SEP_ID     = Keys.Tokenizer.SEP_ID
KEY_TOKENIZER_PAD_ID     = Keys.Tokenizer.PAD_ID
KEY_TOKENIZER_HF_JSON    = Keys.Tokenizer.HF_JSON
KEY_TOKENIZER_RWKV       = Keys.Tokenizer.RWKV<|MERGE_RESOLUTION|>--- conflicted
+++ resolved
@@ -95,11 +95,8 @@
     BLOOM     = auto()
     STABLELM  = auto()
     QWEN      = auto()
-<<<<<<< HEAD
+    PHI2      = auto()
     PHI       = auto()
-=======
-    PHI2      = auto()
->>>>>>> 799fc226
 
 
 class MODEL_TENSOR(IntEnum):
@@ -356,23 +353,20 @@
     MODEL_ARCH.GPT2: [
         # TODO
     ],
-<<<<<<< HEAD
+    MODEL_ARCH.PHI2: [
+        MODEL_TENSOR.TOKEN_EMBD,
+        MODEL_TENSOR.OUTPUT_NORM,
+        MODEL_TENSOR.OUTPUT,
+        MODEL_TENSOR.ATTN_NORM,
+        MODEL_TENSOR.ATTN_QKV,
+        MODEL_TENSOR.ATTN_OUT,
+        MODEL_TENSOR.FFN_NORM,
+        MODEL_TENSOR.FFN_DOWN,
+        MODEL_TENSOR.FFN_UP,
+    ]
     MODEL_ARCH.PHI: [
         # TODO
     ],
-=======
-    MODEL_ARCH.PHI2: [
-        MODEL_TENSOR.TOKEN_EMBD,
-        MODEL_TENSOR.OUTPUT_NORM,
-        MODEL_TENSOR.OUTPUT,
-        MODEL_TENSOR.ATTN_NORM,
-        MODEL_TENSOR.ATTN_QKV,
-        MODEL_TENSOR.ATTN_OUT,
-        MODEL_TENSOR.FFN_NORM,
-        MODEL_TENSOR.FFN_DOWN,
-        MODEL_TENSOR.FFN_UP,
-    ]
->>>>>>> 799fc226
     # TODO
 }
 
