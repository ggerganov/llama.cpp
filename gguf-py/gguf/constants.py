from __future__ import annotations

from enum import Enum, IntEnum, auto
from typing import Any

#
# constants
#

GGUF_MAGIC             = 0x46554747  # "GGUF"
GGUF_VERSION           = 3
GGUF_DEFAULT_ALIGNMENT = 32
GGML_QUANT_VERSION     = 2  # GGML_QNT_VERSION from ggml.h

#
# metadata keys
#


class Keys:
    class General:
        ARCHITECTURE         = "general.architecture"
        QUANTIZATION_VERSION = "general.quantization_version"
        ALIGNMENT            = "general.alignment"
        NAME                 = "general.name"
        AUTHOR               = "general.author"
        VERSION              = "general.version"
        URL                  = "general.url"
        DESCRIPTION          = "general.description"
        LICENSE              = "general.license"
        SOURCE_URL           = "general.source.url"
        SOURCE_HF_REPO       = "general.source.huggingface.repository"
        FILE_TYPE            = "general.file_type"

    class LLM:
        VOCAB_SIZE                        = "{arch}.vocab_size"
        CONTEXT_LENGTH                    = "{arch}.context_length"
        EMBEDDING_LENGTH                  = "{arch}.embedding_length"
        BLOCK_COUNT                       = "{arch}.block_count"
        LEADING_DENSE_BLOCK_COUNT         = "{arch}.leading_dense_block_count"
        FEED_FORWARD_LENGTH               = "{arch}.feed_forward_length"
        EXPERT_FEED_FORWARD_LENGTH        = "{arch}.expert_feed_forward_length"
        EXPERT_SHARED_FEED_FORWARD_LENGTH = "{arch}.expert_shared_feed_forward_length"
        USE_PARALLEL_RESIDUAL             = "{arch}.use_parallel_residual"
        TENSOR_DATA_LAYOUT                = "{arch}.tensor_data_layout"
        EXPERT_COUNT                      = "{arch}.expert_count"
        EXPERT_USED_COUNT                 = "{arch}.expert_used_count"
        EXPERT_SHARED_COUNT               = "{arch}.expert_shared_count"
        EXPERT_WEIGHTS_SCALE              = "{arch}.expert_weights_scale"
        POOLING_TYPE                      = "{arch}.pooling_type"
        LOGIT_SCALE                       = "{arch}.logit_scale"
        DECODER_START_TOKEN_ID            = "{arch}.decoder_start_token_id"

    class Attention:
        HEAD_COUNT        = "{arch}.attention.head_count"
        HEAD_COUNT_KV     = "{arch}.attention.head_count_kv"
        MAX_ALIBI_BIAS    = "{arch}.attention.max_alibi_bias"
        CLAMP_KQV         = "{arch}.attention.clamp_kqv"
        KEY_LENGTH        = "{arch}.attention.key_length"
        VALUE_LENGTH      = "{arch}.attention.value_length"
        LAYERNORM_EPS     = "{arch}.attention.layer_norm_epsilon"
        LAYERNORM_RMS_EPS = "{arch}.attention.layer_norm_rms_epsilon"
        CAUSAL            = "{arch}.attention.causal"
        Q_LORA_RANK       = "{arch}.attention.q_lora_rank"
        KV_LORA_RANK      = "{arch}.attention.kv_lora_rank"
        REL_BUCKETS_COUNT = "{arch}.attention.relative_buckets_count"

    class Rope:
        DIMENSION_COUNT         = "{arch}.rope.dimension_count"
        FREQ_BASE               = "{arch}.rope.freq_base"
        SCALING_TYPE            = "{arch}.rope.scaling.type"
        SCALING_FACTOR          = "{arch}.rope.scaling.factor"
        SCALING_ATTN_FACTOR     = "{arch}.rope.scaling.attn_factor"
        SCALING_ORIG_CTX_LEN    = "{arch}.rope.scaling.original_context_length"
        SCALING_FINETUNED       = "{arch}.rope.scaling.finetuned"
        SCALING_YARN_LOG_MUL    = "{arch}.rope.scaling.yarn_log_multiplier"

    class Split:
        LLM_KV_SPLIT_NO            = "split.no"
        LLM_KV_SPLIT_COUNT         = "split.count"
        LLM_KV_SPLIT_TENSORS_COUNT = "split.tensors.count"

    class SSM:
        CONV_KERNEL    = "{arch}.ssm.conv_kernel"
        INNER_SIZE     = "{arch}.ssm.inner_size"
        STATE_SIZE     = "{arch}.ssm.state_size"
        TIME_STEP_RANK = "{arch}.ssm.time_step_rank"

    class Tokenizer:
<<<<<<< HEAD
        MODEL            = "tokenizer.ggml.model"
        PRE              = "tokenizer.ggml.pre"
        LIST             = "tokenizer.ggml.tokens"
        TOKEN_TYPE       = "tokenizer.ggml.token_type"
        TOKEN_TYPE_COUNT = "tokenizer.ggml.token_type_count"  # for BERT-style token types
        SCORES           = "tokenizer.ggml.scores"
        MERGES           = "tokenizer.ggml.merges"
        BOS_ID           = "tokenizer.ggml.bos_token_id"
        EOS_ID           = "tokenizer.ggml.eos_token_id" # recommand eos_id_list
        UNK_ID           = "tokenizer.ggml.unknown_token_id"
        SEP_ID           = "tokenizer.ggml.seperator_token_id"
        PAD_ID           = "tokenizer.ggml.padding_token_id"
        CLS_ID           = "tokenizer.ggml.cls_token_id"
        MASK_ID          = "tokenizer.ggml.mask_token_id"
        ADD_BOS          = "tokenizer.ggml.add_bos_token"
        ADD_EOS          = "tokenizer.ggml.add_eos_token"
        ADD_PREFIX       = "tokenizer.ggml.add_space_prefix"
        HF_JSON          = "tokenizer.huggingface.json"
        RWKV             = "tokenizer.rwkv.world"
        CHAT_TEMPLATE    = "tokenizer.chat_template"
        CHAT_TEMPLATE_N  = "tokenizer.chat_template.{name}"
        CHAT_TEMPLATES   = "tokenizer.chat_templates"
        # FIM/Infill special tokens constants
        PREFIX_ID        = "tokenizer.ggml.prefix_token_id"
        SUFFIX_ID        = "tokenizer.ggml.suffix_token_id"
        MIDDLE_ID        = "tokenizer.ggml.middle_token_id"
        EOT_ID           = "tokenizer.ggml.eot_token_id"
        EOS_ID_LIST      = "tokenizer.ggml.eos_token_id_list"

=======
        MODEL                = "tokenizer.ggml.model"
        PRE                  = "tokenizer.ggml.pre"
        LIST                 = "tokenizer.ggml.tokens"
        TOKEN_TYPE           = "tokenizer.ggml.token_type"
        TOKEN_TYPE_COUNT     = "tokenizer.ggml.token_type_count"  # for BERT-style token types
        SCORES               = "tokenizer.ggml.scores"
        MERGES               = "tokenizer.ggml.merges"
        BOS_ID               = "tokenizer.ggml.bos_token_id"
        EOS_ID               = "tokenizer.ggml.eos_token_id"
        UNK_ID               = "tokenizer.ggml.unknown_token_id"
        SEP_ID               = "tokenizer.ggml.seperator_token_id"
        PAD_ID               = "tokenizer.ggml.padding_token_id"
        CLS_ID               = "tokenizer.ggml.cls_token_id"
        MASK_ID              = "tokenizer.ggml.mask_token_id"
        ADD_BOS              = "tokenizer.ggml.add_bos_token"
        ADD_EOS              = "tokenizer.ggml.add_eos_token"
        ADD_PREFIX           = "tokenizer.ggml.add_space_prefix"
        REMOVE_EXTRA_WS      = "tokenizer.ggml.remove_extra_whitespaces"
        PRECOMPILED_CHARSMAP = "tokenizer.ggml.precompiled_charsmap"
        HF_JSON              = "tokenizer.huggingface.json"
        RWKV                 = "tokenizer.rwkv.world"
        CHAT_TEMPLATE        = "tokenizer.chat_template"
        CHAT_TEMPLATE_N      = "tokenizer.chat_template.{name}"
        CHAT_TEMPLATES       = "tokenizer.chat_templates"
        # FIM/Infill special tokens constants
        PREFIX_ID            = "tokenizer.ggml.prefix_token_id"
        SUFFIX_ID            = "tokenizer.ggml.suffix_token_id"
        MIDDLE_ID            = "tokenizer.ggml.middle_token_id"
        EOT_ID               = "tokenizer.ggml.eot_token_id"
>>>>>>> d62e4aaa


#
# recommended mapping of model tensor names for storage in gguf
#


class MODEL_ARCH(IntEnum):
    LLAMA        = auto()
    FALCON       = auto()
    BAICHUAN     = auto()
    GROK         = auto()
    GPT2         = auto()
    GPTJ         = auto()
    GPTNEOX      = auto()
    MPT          = auto()
    STARCODER    = auto()
    REFACT       = auto()
    BERT         = auto()
    NOMIC_BERT   = auto()
    JINA_BERT_V2 = auto()
<<<<<<< HEAD
    BLOOM      = auto()
    STABLELM   = auto()
    QWEN       = auto()
    QWEN2      = auto()
    QWEN2MOE   = auto()
    PHI2       = auto()
    PHI3       = auto()
    PLAMO      = auto()
    CODESHELL  = auto()
    ORION      = auto()
    INTERNLM2  = auto()
    MINICPM    = auto()
    GEMMA      = auto()
    STARCODER2 = auto()
    MAMBA      = auto()
    XVERSE     = auto()
    COMMAND_R  = auto()
    DBRX       = auto()
    OLMO       = auto()
    ARCTIC     = auto()
    DEEPSEEK2  = auto()
    CHATGLM    = auto()
=======
    BLOOM        = auto()
    STABLELM     = auto()
    QWEN         = auto()
    QWEN2        = auto()
    QWEN2MOE     = auto()
    PHI2         = auto()
    PHI3         = auto()
    PLAMO        = auto()
    CODESHELL    = auto()
    ORION        = auto()
    INTERNLM2    = auto()
    MINICPM      = auto()
    GEMMA        = auto()
    STARCODER2   = auto()
    MAMBA        = auto()
    XVERSE       = auto()
    COMMAND_R    = auto()
    DBRX         = auto()
    OLMO         = auto()
    ARCTIC       = auto()
    DEEPSEEK2    = auto()
    BITNET       = auto()
    T5           = auto()
>>>>>>> d62e4aaa


class MODEL_TENSOR(IntEnum):
    TOKEN_EMBD           = auto()
    TOKEN_EMBD_NORM      = auto()
    TOKEN_TYPES          = auto()
    POS_EMBD             = auto()
    OUTPUT               = auto()
    OUTPUT_NORM          = auto()
    ROPE_FREQS           = auto()
    ROPE_FACTORS_LONG    = auto()
    ROPE_FACTORS_SHORT   = auto()
    ATTN_Q               = auto()
    ATTN_K               = auto()
    ATTN_V               = auto()
    ATTN_QKV             = auto()
    ATTN_OUT             = auto()
    ATTN_NORM            = auto()
    ATTN_NORM_2          = auto()
    ATTN_OUT_NORM        = auto()
    ATTN_ROT_EMBD        = auto()
    FFN_GATE_INP         = auto()
    FFN_GATE_INP_SHEXP   = auto()
    FFN_NORM             = auto()
    FFN_GATE             = auto()
    FFN_DOWN             = auto()
    FFN_UP               = auto()
    FFN_ACT              = auto()
    FFN_NORM_EXP         = auto()
    FFN_GATE_EXP         = auto()
    FFN_DOWN_EXP         = auto()
    FFN_UP_EXP           = auto()
    FFN_GATE_SHEXP       = auto()
    FFN_DOWN_SHEXP       = auto()
    FFN_UP_SHEXP         = auto()
    ATTN_Q_NORM          = auto()
    ATTN_K_NORM          = auto()
    LAYER_OUT_NORM       = auto()
    SSM_IN               = auto()
    SSM_CONV1D           = auto()
    SSM_X                = auto()
    SSM_DT               = auto()
    SSM_A                = auto()
    SSM_D                = auto()
    SSM_OUT              = auto()
    ATTN_Q_A             = auto()
    ATTN_Q_B             = auto()
    ATTN_KV_A_MQA        = auto()
    ATTN_KV_B            = auto()
    ATTN_Q_A_NORM        = auto()
    ATTN_KV_A_NORM       = auto()
    FFN_SUB_NORM         = auto()
    ATTN_SUB_NORM        = auto()
    DEC_ATTN_NORM        = auto()
    DEC_ATTN_Q           = auto()
    DEC_ATTN_K           = auto()
    DEC_ATTN_V           = auto()
    DEC_ATTN_OUT         = auto()
    DEC_ATTN_REL_B       = auto()
    DEC_CROSS_ATTN_NORM  = auto()
    DEC_CROSS_ATTN_Q     = auto()
    DEC_CROSS_ATTN_K     = auto()
    DEC_CROSS_ATTN_V     = auto()
    DEC_CROSS_ATTN_OUT   = auto()
    DEC_CROSS_ATTN_REL_B = auto()
    DEC_FFN_NORM         = auto()
    DEC_FFN_GATE         = auto()
    DEC_FFN_DOWN         = auto()
    DEC_FFN_UP           = auto()
    DEC_OUTPUT_NORM      = auto()
    ENC_ATTN_NORM        = auto()
    ENC_ATTN_Q           = auto()
    ENC_ATTN_K           = auto()
    ENC_ATTN_V           = auto()
    ENC_ATTN_OUT         = auto()
    ENC_ATTN_REL_B       = auto()
    ENC_FFN_NORM         = auto()
    ENC_FFN_GATE         = auto()
    ENC_FFN_DOWN         = auto()
    ENC_FFN_UP           = auto()
    ENC_OUTPUT_NORM      = auto()


MODEL_ARCH_NAMES: dict[MODEL_ARCH, str] = {
    MODEL_ARCH.LLAMA:          "llama",
    MODEL_ARCH.FALCON:         "falcon",
    MODEL_ARCH.BAICHUAN:       "baichuan",
    MODEL_ARCH.GROK:           "grok",
    MODEL_ARCH.GPT2:           "gpt2",
    MODEL_ARCH.GPTJ:           "gptj",
    MODEL_ARCH.GPTNEOX:        "gptneox",
    MODEL_ARCH.MPT:            "mpt",
    MODEL_ARCH.STARCODER:      "starcoder",
    MODEL_ARCH.REFACT:         "refact",
    MODEL_ARCH.BERT:           "bert",
    MODEL_ARCH.NOMIC_BERT:     "nomic-bert",
    MODEL_ARCH.JINA_BERT_V2:   "jina-bert-v2",
    MODEL_ARCH.BLOOM:          "bloom",
    MODEL_ARCH.STABLELM:       "stablelm",
    MODEL_ARCH.QWEN:           "qwen",
    MODEL_ARCH.QWEN2:          "qwen2",
    MODEL_ARCH.QWEN2MOE:       "qwen2moe",
    MODEL_ARCH.PHI2:           "phi2",
    MODEL_ARCH.PHI3:           "phi3",
    MODEL_ARCH.PLAMO:          "plamo",
    MODEL_ARCH.CODESHELL:      "codeshell",
    MODEL_ARCH.ORION:          "orion",
    MODEL_ARCH.INTERNLM2:      "internlm2",
    MODEL_ARCH.MINICPM:        "minicpm",
    MODEL_ARCH.GEMMA:          "gemma",
    MODEL_ARCH.STARCODER2:     "starcoder2",
    MODEL_ARCH.MAMBA:          "mamba",
    MODEL_ARCH.XVERSE:         "xverse",
    MODEL_ARCH.COMMAND_R:      "command-r",
    MODEL_ARCH.DBRX:           "dbrx",
    MODEL_ARCH.OLMO:           "olmo",
    MODEL_ARCH.ARCTIC:         "arctic",
    MODEL_ARCH.DEEPSEEK2:      "deepseek2",
<<<<<<< HEAD
    MODEL_ARCH.CHATGLM:        "chatglm",
=======
    MODEL_ARCH.BITNET:         "bitnet",
    MODEL_ARCH.T5:             "t5",
>>>>>>> d62e4aaa
}

TENSOR_NAMES: dict[MODEL_TENSOR, str] = {
    MODEL_TENSOR.TOKEN_EMBD:           "token_embd",
    MODEL_TENSOR.TOKEN_EMBD_NORM:      "token_embd_norm",
    MODEL_TENSOR.TOKEN_TYPES:          "token_types",
    MODEL_TENSOR.POS_EMBD:             "position_embd",
    MODEL_TENSOR.OUTPUT_NORM:          "output_norm",
    MODEL_TENSOR.OUTPUT:               "output",
    MODEL_TENSOR.ROPE_FREQS:           "rope_freqs",
    MODEL_TENSOR.ROPE_FACTORS_LONG:    "rope_factors_long",
    MODEL_TENSOR.ROPE_FACTORS_SHORT:   "rope_factors_short",
    MODEL_TENSOR.ATTN_NORM:            "blk.{bid}.attn_norm",
    MODEL_TENSOR.ATTN_NORM_2:          "blk.{bid}.attn_norm_2",
    MODEL_TENSOR.ATTN_QKV:             "blk.{bid}.attn_qkv",
    MODEL_TENSOR.ATTN_Q:               "blk.{bid}.attn_q",
    MODEL_TENSOR.ATTN_K:               "blk.{bid}.attn_k",
    MODEL_TENSOR.ATTN_V:               "blk.{bid}.attn_v",
    MODEL_TENSOR.ATTN_OUT:             "blk.{bid}.attn_output",
    MODEL_TENSOR.ATTN_ROT_EMBD:        "blk.{bid}.attn_rot_embd",
    MODEL_TENSOR.ATTN_Q_NORM:          "blk.{bid}.attn_q_norm",
    MODEL_TENSOR.ATTN_K_NORM:          "blk.{bid}.attn_k_norm",
    MODEL_TENSOR.ATTN_OUT_NORM:        "blk.{bid}.attn_output_norm",
    MODEL_TENSOR.FFN_GATE_INP:         "blk.{bid}.ffn_gate_inp",
    MODEL_TENSOR.FFN_GATE_INP_SHEXP:   "blk.{bid}.ffn_gate_inp_shexp",
    MODEL_TENSOR.FFN_NORM:             "blk.{bid}.ffn_norm",
    MODEL_TENSOR.FFN_GATE:             "blk.{bid}.ffn_gate",
    MODEL_TENSOR.FFN_DOWN:             "blk.{bid}.ffn_down",
    MODEL_TENSOR.FFN_UP:               "blk.{bid}.ffn_up",
    MODEL_TENSOR.FFN_GATE_SHEXP:       "blk.{bid}.ffn_gate_shexp",
    MODEL_TENSOR.FFN_DOWN_SHEXP:       "blk.{bid}.ffn_down_shexp",
    MODEL_TENSOR.FFN_UP_SHEXP:         "blk.{bid}.ffn_up_shexp",
    MODEL_TENSOR.FFN_ACT:              "blk.{bid}.ffn",
    MODEL_TENSOR.FFN_NORM_EXP:         "blk.{bid}.ffn_norm_exps",
    MODEL_TENSOR.FFN_GATE_EXP:         "blk.{bid}.ffn_gate_exps",
    MODEL_TENSOR.FFN_DOWN_EXP:         "blk.{bid}.ffn_down_exps",
    MODEL_TENSOR.FFN_UP_EXP:           "blk.{bid}.ffn_up_exps",
    MODEL_TENSOR.LAYER_OUT_NORM:       "blk.{bid}.layer_output_norm",
    MODEL_TENSOR.SSM_IN:               "blk.{bid}.ssm_in",
    MODEL_TENSOR.SSM_CONV1D:           "blk.{bid}.ssm_conv1d",
    MODEL_TENSOR.SSM_X:                "blk.{bid}.ssm_x",
    MODEL_TENSOR.SSM_DT:               "blk.{bid}.ssm_dt",
    MODEL_TENSOR.SSM_A:                "blk.{bid}.ssm_a",
    MODEL_TENSOR.SSM_D:                "blk.{bid}.ssm_d",
    MODEL_TENSOR.SSM_OUT:              "blk.{bid}.ssm_out",
    MODEL_TENSOR.ATTN_Q_A:             "blk.{bid}.attn_q_a",
    MODEL_TENSOR.ATTN_Q_B:             "blk.{bid}.attn_q_b",
    MODEL_TENSOR.ATTN_KV_A_MQA:        "blk.{bid}.attn_kv_a_mqa",
    MODEL_TENSOR.ATTN_KV_B:            "blk.{bid}.attn_kv_b",
    MODEL_TENSOR.ATTN_Q_A_NORM:        "blk.{bid}.attn_q_a_norm",
    MODEL_TENSOR.ATTN_KV_A_NORM:       "blk.{bid}.attn_kv_a_norm",
    MODEL_TENSOR.ATTN_SUB_NORM:        "blk.{bid}.attn_sub_norm",
    MODEL_TENSOR.FFN_SUB_NORM:         "blk.{bid}.ffn_sub_norm",
    MODEL_TENSOR.DEC_ATTN_NORM:        "dec.blk.{bid}.attn_norm",
    MODEL_TENSOR.DEC_ATTN_Q:           "dec.blk.{bid}.attn_q",
    MODEL_TENSOR.DEC_ATTN_K:           "dec.blk.{bid}.attn_k",
    MODEL_TENSOR.DEC_ATTN_V:           "dec.blk.{bid}.attn_v",
    MODEL_TENSOR.DEC_ATTN_OUT:         "dec.blk.{bid}.attn_o",
    MODEL_TENSOR.DEC_ATTN_REL_B:       "dec.blk.{bid}.attn_rel_b",
    MODEL_TENSOR.DEC_CROSS_ATTN_NORM:  "dec.blk.{bid}.cross_attn_norm",
    MODEL_TENSOR.DEC_CROSS_ATTN_Q:     "dec.blk.{bid}.cross_attn_q",
    MODEL_TENSOR.DEC_CROSS_ATTN_K:     "dec.blk.{bid}.cross_attn_k",
    MODEL_TENSOR.DEC_CROSS_ATTN_V:     "dec.blk.{bid}.cross_attn_v",
    MODEL_TENSOR.DEC_CROSS_ATTN_OUT:   "dec.blk.{bid}.cross_attn_o",
    MODEL_TENSOR.DEC_CROSS_ATTN_REL_B: "dec.blk.{bid}.cross_attn_rel_b",
    MODEL_TENSOR.DEC_FFN_NORM:         "dec.blk.{bid}.ffn_norm",
    MODEL_TENSOR.DEC_FFN_GATE:         "dec.blk.{bid}.ffn_gate",
    MODEL_TENSOR.DEC_FFN_DOWN:         "dec.blk.{bid}.ffn_down",
    MODEL_TENSOR.DEC_FFN_UP:           "dec.blk.{bid}.ffn_up",
    MODEL_TENSOR.DEC_OUTPUT_NORM:      "dec.output_norm",
    MODEL_TENSOR.ENC_ATTN_NORM:        "enc.blk.{bid}.attn_norm",
    MODEL_TENSOR.ENC_ATTN_Q:           "enc.blk.{bid}.attn_q",
    MODEL_TENSOR.ENC_ATTN_K:           "enc.blk.{bid}.attn_k",
    MODEL_TENSOR.ENC_ATTN_V:           "enc.blk.{bid}.attn_v",
    MODEL_TENSOR.ENC_ATTN_OUT:         "enc.blk.{bid}.attn_o",
    MODEL_TENSOR.ENC_ATTN_REL_B:       "enc.blk.{bid}.attn_rel_b",
    MODEL_TENSOR.ENC_FFN_NORM:         "enc.blk.{bid}.ffn_norm",
    MODEL_TENSOR.ENC_FFN_GATE:         "enc.blk.{bid}.ffn_gate",
    MODEL_TENSOR.ENC_FFN_DOWN:         "enc.blk.{bid}.ffn_down",
    MODEL_TENSOR.ENC_FFN_UP:           "enc.blk.{bid}.ffn_up",
    MODEL_TENSOR.ENC_OUTPUT_NORM:      "enc.output_norm",
}

MODEL_TENSORS: dict[MODEL_ARCH, list[MODEL_TENSOR]] = {
    MODEL_ARCH.LLAMA: [
        MODEL_TENSOR.TOKEN_EMBD,
        MODEL_TENSOR.OUTPUT_NORM,
        MODEL_TENSOR.OUTPUT,
        MODEL_TENSOR.ROPE_FREQS,
        MODEL_TENSOR.ATTN_NORM,
        MODEL_TENSOR.ATTN_Q,
        MODEL_TENSOR.ATTN_K,
        MODEL_TENSOR.ATTN_V,
        MODEL_TENSOR.ATTN_OUT,
        MODEL_TENSOR.ATTN_ROT_EMBD,
        MODEL_TENSOR.FFN_GATE_INP,
        MODEL_TENSOR.FFN_NORM,
        MODEL_TENSOR.FFN_GATE,
        MODEL_TENSOR.FFN_DOWN,
        MODEL_TENSOR.FFN_UP,
        MODEL_TENSOR.FFN_GATE_EXP,
        MODEL_TENSOR.FFN_DOWN_EXP,
        MODEL_TENSOR.FFN_UP_EXP,
    ],
    MODEL_ARCH.GROK: [
        MODEL_TENSOR.TOKEN_EMBD,
        MODEL_TENSOR.OUTPUT_NORM,
        MODEL_TENSOR.OUTPUT,
        MODEL_TENSOR.ROPE_FREQS,
        MODEL_TENSOR.ATTN_NORM,
        MODEL_TENSOR.ATTN_Q,
        MODEL_TENSOR.ATTN_K,
        MODEL_TENSOR.ATTN_V,
        MODEL_TENSOR.ATTN_OUT,
        MODEL_TENSOR.ATTN_ROT_EMBD,
        MODEL_TENSOR.ATTN_OUT_NORM,
        MODEL_TENSOR.FFN_GATE_INP,
        MODEL_TENSOR.FFN_NORM,
        MODEL_TENSOR.FFN_GATE,
        MODEL_TENSOR.FFN_DOWN,
        MODEL_TENSOR.FFN_UP,
        MODEL_TENSOR.FFN_GATE_EXP,
        MODEL_TENSOR.FFN_DOWN_EXP,
        MODEL_TENSOR.FFN_UP_EXP,
        MODEL_TENSOR.LAYER_OUT_NORM,
    ],
    MODEL_ARCH.GPTNEOX: [
        MODEL_TENSOR.TOKEN_EMBD,
        MODEL_TENSOR.OUTPUT_NORM,
        MODEL_TENSOR.OUTPUT,
        MODEL_TENSOR.ATTN_NORM,
        MODEL_TENSOR.ATTN_QKV,
        MODEL_TENSOR.ATTN_OUT,
        MODEL_TENSOR.FFN_NORM,
        MODEL_TENSOR.FFN_DOWN,
        MODEL_TENSOR.FFN_UP,
    ],
    MODEL_ARCH.FALCON: [
        MODEL_TENSOR.TOKEN_EMBD,
        MODEL_TENSOR.OUTPUT_NORM,
        MODEL_TENSOR.OUTPUT,
        MODEL_TENSOR.ATTN_NORM,
        MODEL_TENSOR.ATTN_NORM_2,
        MODEL_TENSOR.ATTN_QKV,
        MODEL_TENSOR.ATTN_OUT,
        MODEL_TENSOR.FFN_DOWN,
        MODEL_TENSOR.FFN_UP,
    ],
    MODEL_ARCH.BAICHUAN: [
        MODEL_TENSOR.TOKEN_EMBD,
        MODEL_TENSOR.OUTPUT_NORM,
        MODEL_TENSOR.OUTPUT,
        MODEL_TENSOR.ROPE_FREQS,
        MODEL_TENSOR.ATTN_NORM,
        MODEL_TENSOR.ATTN_Q,
        MODEL_TENSOR.ATTN_K,
        MODEL_TENSOR.ATTN_V,
        MODEL_TENSOR.ATTN_OUT,
        MODEL_TENSOR.ATTN_ROT_EMBD,
        MODEL_TENSOR.FFN_NORM,
        MODEL_TENSOR.FFN_GATE,
        MODEL_TENSOR.FFN_DOWN,
        MODEL_TENSOR.FFN_UP,
    ],
    MODEL_ARCH.STARCODER: [
        MODEL_TENSOR.TOKEN_EMBD,
        MODEL_TENSOR.POS_EMBD,
        MODEL_TENSOR.OUTPUT_NORM,
        MODEL_TENSOR.OUTPUT,
        MODEL_TENSOR.ATTN_NORM,
        MODEL_TENSOR.ATTN_QKV,
        MODEL_TENSOR.ATTN_OUT,
        MODEL_TENSOR.FFN_NORM,
        MODEL_TENSOR.FFN_DOWN,
        MODEL_TENSOR.FFN_UP,
    ],
    MODEL_ARCH.BERT: [
        MODEL_TENSOR.TOKEN_EMBD,
        MODEL_TENSOR.TOKEN_EMBD_NORM,
        MODEL_TENSOR.TOKEN_TYPES,
        MODEL_TENSOR.POS_EMBD,
        MODEL_TENSOR.OUTPUT_NORM,
        MODEL_TENSOR.ATTN_OUT_NORM,
        MODEL_TENSOR.ATTN_Q,
        MODEL_TENSOR.ATTN_K,
        MODEL_TENSOR.ATTN_V,
        MODEL_TENSOR.ATTN_OUT,
        MODEL_TENSOR.FFN_DOWN,
        MODEL_TENSOR.FFN_UP,
        MODEL_TENSOR.LAYER_OUT_NORM,
    ],
    MODEL_ARCH.NOMIC_BERT: [
        MODEL_TENSOR.TOKEN_EMBD,
        MODEL_TENSOR.TOKEN_EMBD_NORM,
        MODEL_TENSOR.TOKEN_TYPES,
        MODEL_TENSOR.POS_EMBD,
        MODEL_TENSOR.OUTPUT_NORM,
        MODEL_TENSOR.ATTN_OUT_NORM,
        MODEL_TENSOR.ATTN_QKV,
        MODEL_TENSOR.ATTN_OUT,
        MODEL_TENSOR.FFN_GATE,
        MODEL_TENSOR.FFN_DOWN,
        MODEL_TENSOR.FFN_UP,
        MODEL_TENSOR.LAYER_OUT_NORM,
    ],
    MODEL_ARCH.JINA_BERT_V2: [
        MODEL_TENSOR.TOKEN_EMBD,
        MODEL_TENSOR.TOKEN_EMBD_NORM,
        MODEL_TENSOR.TOKEN_TYPES,
        MODEL_TENSOR.ATTN_NORM_2,
        MODEL_TENSOR.ATTN_OUT_NORM,
        MODEL_TENSOR.ATTN_Q,
        MODEL_TENSOR.ATTN_Q_NORM,
        MODEL_TENSOR.ATTN_K,
        MODEL_TENSOR.ATTN_K_NORM,
        MODEL_TENSOR.ATTN_V,
        MODEL_TENSOR.ATTN_OUT,
        MODEL_TENSOR.FFN_UP,
        MODEL_TENSOR.FFN_GATE,
        MODEL_TENSOR.FFN_DOWN,
        MODEL_TENSOR.LAYER_OUT_NORM,
    ],
    MODEL_ARCH.MPT: [
        MODEL_TENSOR.TOKEN_EMBD,
        MODEL_TENSOR.OUTPUT_NORM,
        MODEL_TENSOR.OUTPUT,
        MODEL_TENSOR.ATTN_NORM,
        MODEL_TENSOR.ATTN_QKV,
        MODEL_TENSOR.ATTN_OUT,
        MODEL_TENSOR.FFN_NORM,
        MODEL_TENSOR.FFN_DOWN,
        MODEL_TENSOR.FFN_UP,
        MODEL_TENSOR.FFN_ACT,
        MODEL_TENSOR.ATTN_Q_NORM,
        MODEL_TENSOR.ATTN_K_NORM,
        MODEL_TENSOR.POS_EMBD,
    ],
    MODEL_ARCH.GPTJ: [
        MODEL_TENSOR.TOKEN_EMBD,
        MODEL_TENSOR.OUTPUT_NORM,
        MODEL_TENSOR.OUTPUT,
        MODEL_TENSOR.ATTN_NORM,
        MODEL_TENSOR.ATTN_Q,
        MODEL_TENSOR.ATTN_K,
        MODEL_TENSOR.ATTN_V,
        MODEL_TENSOR.ATTN_OUT,
        MODEL_TENSOR.FFN_DOWN,
        MODEL_TENSOR.FFN_UP,
    ],
    MODEL_ARCH.REFACT: [
        MODEL_TENSOR.TOKEN_EMBD,
        MODEL_TENSOR.OUTPUT_NORM,
        MODEL_TENSOR.OUTPUT,
        MODEL_TENSOR.ATTN_NORM,
        MODEL_TENSOR.ATTN_Q,
        MODEL_TENSOR.ATTN_K,
        MODEL_TENSOR.ATTN_V,
        MODEL_TENSOR.ATTN_OUT,
        MODEL_TENSOR.FFN_NORM,
        MODEL_TENSOR.FFN_GATE,
        MODEL_TENSOR.FFN_DOWN,
        MODEL_TENSOR.FFN_UP,
    ],
    MODEL_ARCH.BLOOM: [
        MODEL_TENSOR.TOKEN_EMBD,
        MODEL_TENSOR.TOKEN_EMBD_NORM,
        MODEL_TENSOR.OUTPUT_NORM,
        MODEL_TENSOR.OUTPUT,
        MODEL_TENSOR.ATTN_NORM,
        MODEL_TENSOR.ATTN_QKV,
        MODEL_TENSOR.ATTN_OUT,
        MODEL_TENSOR.FFN_NORM,
        MODEL_TENSOR.FFN_DOWN,
        MODEL_TENSOR.FFN_UP,
    ],
    MODEL_ARCH.STABLELM: [
        MODEL_TENSOR.TOKEN_EMBD,
        MODEL_TENSOR.OUTPUT_NORM,
        MODEL_TENSOR.OUTPUT,
        MODEL_TENSOR.ROPE_FREQS,
        MODEL_TENSOR.ATTN_NORM,
        MODEL_TENSOR.ATTN_Q,
        MODEL_TENSOR.ATTN_K,
        MODEL_TENSOR.ATTN_V,
        MODEL_TENSOR.ATTN_OUT,
        MODEL_TENSOR.FFN_NORM,
        MODEL_TENSOR.FFN_GATE,
        MODEL_TENSOR.FFN_DOWN,
        MODEL_TENSOR.FFN_UP,
        MODEL_TENSOR.ATTN_Q_NORM,
        MODEL_TENSOR.ATTN_K_NORM,
    ],
    MODEL_ARCH.QWEN: [
        MODEL_TENSOR.TOKEN_EMBD,
        MODEL_TENSOR.OUTPUT_NORM,
        MODEL_TENSOR.OUTPUT,
        MODEL_TENSOR.ROPE_FREQS,
        MODEL_TENSOR.ATTN_NORM,
        MODEL_TENSOR.ATTN_QKV,
        MODEL_TENSOR.ATTN_OUT,
        MODEL_TENSOR.ATTN_ROT_EMBD,
        MODEL_TENSOR.FFN_NORM,
        MODEL_TENSOR.FFN_GATE,
        MODEL_TENSOR.FFN_DOWN,
        MODEL_TENSOR.FFN_UP,
    ],
    MODEL_ARCH.QWEN2: [
        MODEL_TENSOR.TOKEN_EMBD,
        MODEL_TENSOR.OUTPUT_NORM,
        MODEL_TENSOR.OUTPUT,
        MODEL_TENSOR.ATTN_NORM,
        MODEL_TENSOR.ATTN_Q,
        MODEL_TENSOR.ATTN_K,
        MODEL_TENSOR.ATTN_V,
        MODEL_TENSOR.ATTN_OUT,
        MODEL_TENSOR.FFN_NORM,
        MODEL_TENSOR.FFN_GATE,
        MODEL_TENSOR.FFN_DOWN,
        MODEL_TENSOR.FFN_UP,
    ],
    MODEL_ARCH.QWEN2MOE: [
        MODEL_TENSOR.TOKEN_EMBD,
        MODEL_TENSOR.OUTPUT_NORM,
        MODEL_TENSOR.OUTPUT,
        MODEL_TENSOR.ATTN_NORM,
        MODEL_TENSOR.ATTN_Q,
        MODEL_TENSOR.ATTN_K,
        MODEL_TENSOR.ATTN_V,
        MODEL_TENSOR.ATTN_OUT,
        MODEL_TENSOR.FFN_NORM,
        MODEL_TENSOR.FFN_GATE_INP,
        MODEL_TENSOR.FFN_GATE_EXP,
        MODEL_TENSOR.FFN_DOWN_EXP,
        MODEL_TENSOR.FFN_UP_EXP,
        MODEL_TENSOR.FFN_GATE_INP_SHEXP,
        MODEL_TENSOR.FFN_GATE_SHEXP,
        MODEL_TENSOR.FFN_DOWN_SHEXP,
        MODEL_TENSOR.FFN_UP_SHEXP,
    ],
    MODEL_ARCH.PLAMO: [
        MODEL_TENSOR.TOKEN_EMBD,
        MODEL_TENSOR.OUTPUT_NORM,
        MODEL_TENSOR.OUTPUT,
        MODEL_TENSOR.ROPE_FREQS,
        MODEL_TENSOR.ATTN_NORM,
        MODEL_TENSOR.ATTN_Q,
        MODEL_TENSOR.ATTN_K,
        MODEL_TENSOR.ATTN_V,
        MODEL_TENSOR.ATTN_OUT,
        MODEL_TENSOR.ATTN_ROT_EMBD,
        MODEL_TENSOR.FFN_GATE,
        MODEL_TENSOR.FFN_DOWN,
        MODEL_TENSOR.FFN_UP,
    ],
    MODEL_ARCH.GPT2: [
        MODEL_TENSOR.TOKEN_EMBD,
        MODEL_TENSOR.POS_EMBD,
        MODEL_TENSOR.OUTPUT_NORM,
        MODEL_TENSOR.OUTPUT,
        MODEL_TENSOR.ATTN_NORM,
        MODEL_TENSOR.ATTN_QKV,
        MODEL_TENSOR.ATTN_OUT,
        MODEL_TENSOR.FFN_NORM,
        MODEL_TENSOR.FFN_DOWN,
        MODEL_TENSOR.FFN_UP,
    ],
    MODEL_ARCH.PHI2: [
        MODEL_TENSOR.TOKEN_EMBD,
        MODEL_TENSOR.OUTPUT_NORM,
        MODEL_TENSOR.OUTPUT,
        MODEL_TENSOR.ATTN_NORM,
        MODEL_TENSOR.ATTN_QKV,
        MODEL_TENSOR.ATTN_Q,
        MODEL_TENSOR.ATTN_K,
        MODEL_TENSOR.ATTN_V,
        MODEL_TENSOR.ATTN_OUT,
        MODEL_TENSOR.FFN_NORM,
        MODEL_TENSOR.FFN_DOWN,
        MODEL_TENSOR.FFN_UP,
    ],
    MODEL_ARCH.PHI3: [
        MODEL_TENSOR.TOKEN_EMBD,
        MODEL_TENSOR.OUTPUT_NORM,
        MODEL_TENSOR.OUTPUT,
        MODEL_TENSOR.ATTN_NORM,
        MODEL_TENSOR.ATTN_QKV,
        MODEL_TENSOR.ATTN_Q,
        MODEL_TENSOR.ATTN_K,
        MODEL_TENSOR.ATTN_V,
        MODEL_TENSOR.ATTN_OUT,
        MODEL_TENSOR.FFN_NORM,
        MODEL_TENSOR.FFN_DOWN,
        MODEL_TENSOR.FFN_UP,
    ],
    MODEL_ARCH.CODESHELL: [
        MODEL_TENSOR.TOKEN_EMBD,
        MODEL_TENSOR.POS_EMBD,
        MODEL_TENSOR.OUTPUT_NORM,
        MODEL_TENSOR.OUTPUT,
        MODEL_TENSOR.ATTN_NORM,
        MODEL_TENSOR.ATTN_QKV,
        MODEL_TENSOR.ATTN_OUT,
        MODEL_TENSOR.ATTN_ROT_EMBD,
        MODEL_TENSOR.FFN_NORM,
        MODEL_TENSOR.FFN_DOWN,
        MODEL_TENSOR.FFN_UP,
    ],
    MODEL_ARCH.ORION: [
        MODEL_TENSOR.TOKEN_EMBD,
        MODEL_TENSOR.OUTPUT_NORM,
        MODEL_TENSOR.OUTPUT,
        MODEL_TENSOR.ROPE_FREQS,
        MODEL_TENSOR.ATTN_NORM,
        MODEL_TENSOR.ATTN_Q,
        MODEL_TENSOR.ATTN_K,
        MODEL_TENSOR.ATTN_V,
        MODEL_TENSOR.ATTN_OUT,
        MODEL_TENSOR.ATTN_ROT_EMBD,
        MODEL_TENSOR.FFN_NORM,
        MODEL_TENSOR.FFN_GATE,
        MODEL_TENSOR.FFN_DOWN,
        MODEL_TENSOR.FFN_UP,
    ],
    MODEL_ARCH.INTERNLM2: [
        MODEL_TENSOR.TOKEN_EMBD,
        MODEL_TENSOR.OUTPUT_NORM,
        MODEL_TENSOR.OUTPUT,
        MODEL_TENSOR.ATTN_NORM,
        MODEL_TENSOR.ATTN_Q,
        MODEL_TENSOR.ATTN_K,
        MODEL_TENSOR.ATTN_V,
        MODEL_TENSOR.ATTN_OUT,
        MODEL_TENSOR.ATTN_ROT_EMBD,
        MODEL_TENSOR.FFN_NORM,
        MODEL_TENSOR.FFN_GATE,
        MODEL_TENSOR.FFN_DOWN,
        MODEL_TENSOR.FFN_UP,
    ],
    MODEL_ARCH.MINICPM: [
        MODEL_TENSOR.TOKEN_EMBD,
        MODEL_TENSOR.OUTPUT,
        MODEL_TENSOR.OUTPUT_NORM,
        MODEL_TENSOR.ROPE_FREQS,
        MODEL_TENSOR.ATTN_NORM,
        MODEL_TENSOR.ATTN_Q,
        MODEL_TENSOR.ATTN_K,
        MODEL_TENSOR.ATTN_V,
        MODEL_TENSOR.ATTN_OUT,
        MODEL_TENSOR.ATTN_ROT_EMBD,
        MODEL_TENSOR.FFN_GATE_INP,
        MODEL_TENSOR.FFN_NORM,
        MODEL_TENSOR.FFN_GATE,
        MODEL_TENSOR.FFN_DOWN,
        MODEL_TENSOR.FFN_UP,
        MODEL_TENSOR.FFN_GATE_EXP,
        MODEL_TENSOR.FFN_DOWN_EXP,
        MODEL_TENSOR.FFN_UP_EXP,
    ],
    MODEL_ARCH.GEMMA: [
        MODEL_TENSOR.TOKEN_EMBD,
        MODEL_TENSOR.OUTPUT_NORM,
        MODEL_TENSOR.ATTN_NORM,
        MODEL_TENSOR.ATTN_Q,
        MODEL_TENSOR.ATTN_K,
        MODEL_TENSOR.ATTN_V,
        MODEL_TENSOR.ATTN_OUT,
        MODEL_TENSOR.FFN_GATE,
        MODEL_TENSOR.FFN_DOWN,
        MODEL_TENSOR.FFN_UP,
        MODEL_TENSOR.FFN_NORM,
    ],
    MODEL_ARCH.STARCODER2: [
        MODEL_TENSOR.TOKEN_EMBD,
        MODEL_TENSOR.OUTPUT_NORM,
        MODEL_TENSOR.OUTPUT,
        MODEL_TENSOR.ROPE_FREQS,
        MODEL_TENSOR.ATTN_NORM,
        MODEL_TENSOR.ATTN_Q,
        MODEL_TENSOR.ATTN_K,
        MODEL_TENSOR.ATTN_V,
        MODEL_TENSOR.ATTN_OUT,
        MODEL_TENSOR.ATTN_ROT_EMBD,
        MODEL_TENSOR.FFN_NORM,
        MODEL_TENSOR.FFN_DOWN,
        MODEL_TENSOR.FFN_UP,
    ],
    MODEL_ARCH.MAMBA: [
        MODEL_TENSOR.TOKEN_EMBD,
        MODEL_TENSOR.OUTPUT_NORM,
        MODEL_TENSOR.OUTPUT,
        MODEL_TENSOR.ATTN_NORM,
        MODEL_TENSOR.SSM_IN,
        MODEL_TENSOR.SSM_CONV1D,
        MODEL_TENSOR.SSM_X,
        MODEL_TENSOR.SSM_DT,
        MODEL_TENSOR.SSM_A,
        MODEL_TENSOR.SSM_D,
        MODEL_TENSOR.SSM_OUT,
    ],
    MODEL_ARCH.XVERSE: [
        MODEL_TENSOR.TOKEN_EMBD,
        MODEL_TENSOR.OUTPUT_NORM,
        MODEL_TENSOR.OUTPUT,
        MODEL_TENSOR.ROPE_FREQS,
        MODEL_TENSOR.ATTN_NORM,
        MODEL_TENSOR.ATTN_Q,
        MODEL_TENSOR.ATTN_K,
        MODEL_TENSOR.ATTN_V,
        MODEL_TENSOR.ATTN_OUT,
        MODEL_TENSOR.ATTN_ROT_EMBD,
        MODEL_TENSOR.FFN_NORM,
        MODEL_TENSOR.FFN_GATE,
        MODEL_TENSOR.FFN_DOWN,
        MODEL_TENSOR.FFN_UP,
    ],
    MODEL_ARCH.COMMAND_R: [
        MODEL_TENSOR.TOKEN_EMBD,
        MODEL_TENSOR.OUTPUT_NORM,
        MODEL_TENSOR.ATTN_NORM,
        MODEL_TENSOR.ATTN_Q,
        MODEL_TENSOR.ATTN_K,
        MODEL_TENSOR.ATTN_V,
        MODEL_TENSOR.ATTN_OUT,
        MODEL_TENSOR.FFN_GATE,
        MODEL_TENSOR.FFN_DOWN,
        MODEL_TENSOR.FFN_UP,
        MODEL_TENSOR.ATTN_K_NORM,
        MODEL_TENSOR.ATTN_Q_NORM,
    ],
    MODEL_ARCH.DBRX: [
        MODEL_TENSOR.TOKEN_EMBD,
        MODEL_TENSOR.OUTPUT_NORM,
        MODEL_TENSOR.OUTPUT,
        MODEL_TENSOR.ATTN_NORM,
        MODEL_TENSOR.ATTN_QKV,
        MODEL_TENSOR.ATTN_OUT,
        MODEL_TENSOR.ATTN_OUT_NORM,
        MODEL_TENSOR.FFN_GATE_INP,
        MODEL_TENSOR.FFN_GATE_EXP,
        MODEL_TENSOR.FFN_DOWN_EXP,
        MODEL_TENSOR.FFN_UP_EXP,
    ],
    MODEL_ARCH.OLMO: [
        MODEL_TENSOR.TOKEN_EMBD,
        MODEL_TENSOR.OUTPUT,
        MODEL_TENSOR.ATTN_Q,
        MODEL_TENSOR.ATTN_K,
        MODEL_TENSOR.ATTN_V,
        MODEL_TENSOR.ATTN_OUT,
        MODEL_TENSOR.FFN_GATE,
        MODEL_TENSOR.FFN_DOWN,
        MODEL_TENSOR.FFN_UP,
    ],
    MODEL_ARCH.ARCTIC: [
        MODEL_TENSOR.TOKEN_EMBD,
        MODEL_TENSOR.OUTPUT_NORM,
        MODEL_TENSOR.OUTPUT,
        MODEL_TENSOR.ROPE_FREQS,
        MODEL_TENSOR.ATTN_NORM,
        MODEL_TENSOR.ATTN_Q,
        MODEL_TENSOR.ATTN_K,
        MODEL_TENSOR.ATTN_V,
        MODEL_TENSOR.ATTN_OUT,
        MODEL_TENSOR.ATTN_ROT_EMBD,
        MODEL_TENSOR.FFN_GATE_INP,
        MODEL_TENSOR.FFN_NORM,
        MODEL_TENSOR.FFN_GATE,
        MODEL_TENSOR.FFN_DOWN,
        MODEL_TENSOR.FFN_UP,
        MODEL_TENSOR.FFN_NORM_EXP,
        MODEL_TENSOR.FFN_GATE_EXP,
        MODEL_TENSOR.FFN_DOWN_EXP,
        MODEL_TENSOR.FFN_UP_EXP,
    ],
    MODEL_ARCH.DEEPSEEK2: [
        MODEL_TENSOR.TOKEN_EMBD,
        MODEL_TENSOR.OUTPUT_NORM,
        MODEL_TENSOR.OUTPUT,
        MODEL_TENSOR.ROPE_FREQS,
        MODEL_TENSOR.ATTN_NORM,
        MODEL_TENSOR.ATTN_Q,
        MODEL_TENSOR.ATTN_Q_A,
        MODEL_TENSOR.ATTN_Q_B,
        MODEL_TENSOR.ATTN_KV_A_MQA,
        MODEL_TENSOR.ATTN_KV_B,
        MODEL_TENSOR.ATTN_Q_A_NORM,
        MODEL_TENSOR.ATTN_KV_A_NORM,
        MODEL_TENSOR.ATTN_OUT,
        MODEL_TENSOR.ATTN_ROT_EMBD,
        MODEL_TENSOR.FFN_GATE_INP,
        MODEL_TENSOR.FFN_NORM,
        MODEL_TENSOR.FFN_GATE,
        MODEL_TENSOR.FFN_DOWN,
        MODEL_TENSOR.FFN_UP,
        MODEL_TENSOR.FFN_GATE_EXP,
        MODEL_TENSOR.FFN_DOWN_EXP,
        MODEL_TENSOR.FFN_UP_EXP,
        MODEL_TENSOR.FFN_GATE_SHEXP,
        MODEL_TENSOR.FFN_DOWN_SHEXP,
        MODEL_TENSOR.FFN_UP_SHEXP,
    ],
<<<<<<< HEAD
    MODEL_ARCH.CHATGLM : [
        MODEL_TENSOR.TOKEN_EMBD,
        MODEL_TENSOR.ROPE_FREQS,
        MODEL_TENSOR.OUTPUT_NORM,
        MODEL_TENSOR.OUTPUT,
        MODEL_TENSOR.ATTN_NORM,
        MODEL_TENSOR.ATTN_QKV,
        MODEL_TENSOR.ATTN_OUT,
        MODEL_TENSOR.FFN_NORM,
        MODEL_TENSOR.FFN_DOWN,
        MODEL_TENSOR.FFN_UP,
=======
    MODEL_ARCH.BITNET: [
        MODEL_TENSOR.ATTN_Q,
        MODEL_TENSOR.ATTN_K,
        MODEL_TENSOR.ATTN_V,
        MODEL_TENSOR.TOKEN_EMBD,
        MODEL_TENSOR.OUTPUT_NORM,
        MODEL_TENSOR.ATTN_NORM,
        MODEL_TENSOR.ATTN_OUT,
        MODEL_TENSOR.FFN_NORM,
        MODEL_TENSOR.FFN_GATE,
        MODEL_TENSOR.FFN_DOWN,
        MODEL_TENSOR.FFN_UP,
        MODEL_TENSOR.ATTN_SUB_NORM,
        MODEL_TENSOR.FFN_SUB_NORM,
    ],
    MODEL_ARCH.T5: [
        MODEL_TENSOR.TOKEN_EMBD,
        MODEL_TENSOR.OUTPUT,
        MODEL_TENSOR.DEC_ATTN_NORM,
        MODEL_TENSOR.DEC_ATTN_Q,
        MODEL_TENSOR.DEC_ATTN_K,
        MODEL_TENSOR.DEC_ATTN_V,
        MODEL_TENSOR.DEC_ATTN_OUT,
        MODEL_TENSOR.DEC_ATTN_REL_B,
        MODEL_TENSOR.DEC_CROSS_ATTN_NORM,
        MODEL_TENSOR.DEC_CROSS_ATTN_Q,
        MODEL_TENSOR.DEC_CROSS_ATTN_K,
        MODEL_TENSOR.DEC_CROSS_ATTN_V,
        MODEL_TENSOR.DEC_CROSS_ATTN_OUT,
        MODEL_TENSOR.DEC_CROSS_ATTN_REL_B,
        MODEL_TENSOR.DEC_FFN_NORM,
        MODEL_TENSOR.DEC_FFN_GATE,
        MODEL_TENSOR.DEC_FFN_DOWN,
        MODEL_TENSOR.DEC_FFN_UP,
        MODEL_TENSOR.DEC_OUTPUT_NORM,
        MODEL_TENSOR.ENC_ATTN_NORM,
        MODEL_TENSOR.ENC_ATTN_Q,
        MODEL_TENSOR.ENC_ATTN_K,
        MODEL_TENSOR.ENC_ATTN_V,
        MODEL_TENSOR.ENC_ATTN_OUT,
        MODEL_TENSOR.ENC_ATTN_REL_B,
        MODEL_TENSOR.ENC_FFN_NORM,
        MODEL_TENSOR.ENC_FFN_GATE,
        MODEL_TENSOR.ENC_FFN_DOWN,
        MODEL_TENSOR.ENC_FFN_UP,
        MODEL_TENSOR.ENC_OUTPUT_NORM,
>>>>>>> d62e4aaa
    ],
    # TODO
}

# tensors that will not be serialized
MODEL_TENSOR_SKIP: dict[MODEL_ARCH, list[MODEL_TENSOR]] = {
    MODEL_ARCH.LLAMA: [
        MODEL_TENSOR.ROPE_FREQS,
        MODEL_TENSOR.ATTN_ROT_EMBD,
    ],
    MODEL_ARCH.BAICHUAN: [
        MODEL_TENSOR.ROPE_FREQS,
        MODEL_TENSOR.ATTN_ROT_EMBD,
    ],
    MODEL_ARCH.QWEN: [
        MODEL_TENSOR.ROPE_FREQS,
        MODEL_TENSOR.ATTN_ROT_EMBD,
    ],
    MODEL_ARCH.CODESHELL: [
        MODEL_TENSOR.ROPE_FREQS,
        MODEL_TENSOR.ATTN_ROT_EMBD,
    ],
    MODEL_ARCH.ORION: [
        MODEL_TENSOR.ROPE_FREQS,
        MODEL_TENSOR.ATTN_ROT_EMBD,
    ],
    MODEL_ARCH.STARCODER2: [
        MODEL_TENSOR.ROPE_FREQS,
        MODEL_TENSOR.ATTN_ROT_EMBD,
    ],
    MODEL_ARCH.XVERSE: [
        MODEL_TENSOR.ROPE_FREQS,
        MODEL_TENSOR.ATTN_ROT_EMBD,
    ],
    MODEL_ARCH.DEEPSEEK2: [
        MODEL_TENSOR.ROPE_FREQS,
        MODEL_TENSOR.ATTN_ROT_EMBD,
    ],
    MODEL_ARCH.CHATGLM: [
        MODEL_TENSOR.ROPE_FREQS,
    ],
}

#
# types
#


class TokenType(IntEnum):
    NORMAL       = 1
    UNKNOWN      = 2
    CONTROL      = 3
    USER_DEFINED = 4
    UNUSED       = 5
    BYTE         = 6


class RopeScalingType(Enum):
    NONE   = 'none'
    LINEAR = 'linear'
    YARN   = 'yarn'


class PoolingType(IntEnum):
    NONE = 0
    MEAN = 1
    CLS  = 2


class GGMLQuantizationType(IntEnum):
    F32     = 0
    F16     = 1
    Q4_0    = 2
    Q4_1    = 3
    Q5_0    = 6
    Q5_1    = 7
    Q8_0    = 8
    Q8_1    = 9
    Q2_K    = 10
    Q3_K    = 11
    Q4_K    = 12
    Q5_K    = 13
    Q6_K    = 14
    Q8_K    = 15
    IQ2_XXS = 16
    IQ2_XS  = 17
    IQ3_XXS = 18
    IQ1_S   = 19
    IQ4_NL  = 20
    IQ3_S   = 21
    IQ2_S   = 22
    IQ4_XS  = 23
    I8      = 24
    I16     = 25
    I32     = 26
    I64     = 27
    F64     = 28
    IQ1_M   = 29
    BF16    = 30


# TODO: add GGMLFileType from ggml_ftype in ggml.h


# from llama_ftype in llama.h
# ALL VALUES SHOULD BE THE SAME HERE AS THEY ARE OVER THERE.
class LlamaFileType(IntEnum):
    ALL_F32              = 0
    MOSTLY_F16           = 1   # except 1d tensors
    MOSTLY_Q4_0          = 2   # except 1d tensors
    MOSTLY_Q4_1          = 3   # except 1d tensors
    MOSTLY_Q4_1_SOME_F16 = 4   # tok_embeddings.weight and output.weight are F16
    # MOSTLY_Q4_2        = 5   # support has been removed
    # MOSTLY_Q4_3        = 6   # support has been removed
    MOSTLY_Q8_0          = 7   # except 1d tensors
    MOSTLY_Q5_0          = 8   # except 1d tensors
    MOSTLY_Q5_1          = 9   # except 1d tensors
    MOSTLY_Q2_K          = 10  # except 1d tensors
    MOSTLY_Q3_K_S        = 11  # except 1d tensors
    MOSTLY_Q3_K_M        = 12  # except 1d tensors
    MOSTLY_Q3_K_L        = 13  # except 1d tensors
    MOSTLY_Q4_K_S        = 14  # except 1d tensors
    MOSTLY_Q4_K_M        = 15  # except 1d tensors
    MOSTLY_Q5_K_S        = 16  # except 1d tensors
    MOSTLY_Q5_K_M        = 17  # except 1d tensors
    MOSTLY_Q6_K          = 18  # except 1d tensors
    MOSTLY_IQ2_XXS       = 19  # except 1d tensors
    MOSTLY_IQ2_XS        = 20  # except 1d tensors
    MOSTLY_Q2_K_S        = 21  # except 1d tensors
    MOSTLY_IQ3_XS        = 22  # except 1d tensors
    MOSTLY_IQ3_XXS       = 23  # except 1d tensors
    MOSTLY_IQ1_S         = 24  # except 1d tensors
    MOSTLY_IQ4_NL        = 25  # except 1d tensors
    MOSTLY_IQ3_S         = 26  # except 1d tensors
    MOSTLY_IQ3_M         = 27  # except 1d tensors
    MOSTLY_IQ2_S         = 28  # except 1d tensors
    MOSTLY_IQ2_M         = 29  # except 1d tensors
    MOSTLY_IQ4_XS        = 30  # except 1d tensors
    MOSTLY_IQ1_M         = 31  # except 1d tensors
    MOSTLY_BF16          = 32  # except 1d tensors

    GUESSED              = 1024  # not specified in the model file


class GGUFEndian(IntEnum):
    LITTLE = 0
    BIG = 1


class GGUFValueType(IntEnum):
    UINT8   = 0
    INT8    = 1
    UINT16  = 2
    INT16   = 3
    UINT32  = 4
    INT32   = 5
    FLOAT32 = 6
    BOOL    = 7
    STRING  = 8
    ARRAY   = 9
    UINT64  = 10
    INT64   = 11
    FLOAT64 = 12

    @staticmethod
    def get_type(val: Any) -> GGUFValueType:
        if isinstance(val, (str, bytes, bytearray)):
            return GGUFValueType.STRING
        elif isinstance(val, list):
            return GGUFValueType.ARRAY
        elif isinstance(val, float):
            return GGUFValueType.FLOAT32
        elif isinstance(val, bool):
            return GGUFValueType.BOOL
        elif isinstance(val, int):
            return GGUFValueType.INT32
        # TODO: need help with 64-bit types in Python
        else:
            raise ValueError(f"Unknown type: {type(val)}")


# Items here are (block size, type size)
QK_K = 256
GGML_QUANT_SIZES: dict[GGMLQuantizationType, tuple[int, int]] = {
    GGMLQuantizationType.F32:     (1, 4),
    GGMLQuantizationType.F16:     (1, 2),
    GGMLQuantizationType.Q4_0:    (32, 2 + 16),
    GGMLQuantizationType.Q4_1:    (32, 2 + 2 + 16),
    GGMLQuantizationType.Q5_0:    (32, 2 + 4 + 16),
    GGMLQuantizationType.Q5_1:    (32, 2 + 2 + 4 + 16),
    GGMLQuantizationType.Q8_0:    (32, 2 + 32),
    GGMLQuantizationType.Q8_1:    (32, 4 + 4 + 32),
    GGMLQuantizationType.Q2_K:    (256, 2 + 2 + QK_K // 16 + QK_K // 4),
    GGMLQuantizationType.Q3_K:    (256, 2 + QK_K // 4 + QK_K // 8 + 12),
    GGMLQuantizationType.Q4_K:    (256, 2 + 2 + QK_K // 2 + 12),
    GGMLQuantizationType.Q5_K:    (256, 2 + 2 + QK_K // 2 + QK_K // 8 + 12),
    GGMLQuantizationType.Q6_K:    (256, 2 + QK_K // 2 + QK_K // 4 + QK_K // 16),
    GGMLQuantizationType.Q8_K:    (256, 4 + QK_K + QK_K // 8),
    GGMLQuantizationType.IQ2_XXS: (256, 2 + QK_K // 4),
    GGMLQuantizationType.IQ2_XS:  (256, 2 + QK_K // 4 + QK_K // 32),
    GGMLQuantizationType.IQ3_XXS: (256, 2 + QK_K // 4 + QK_K // 8),
    GGMLQuantizationType.IQ1_S:   (256, 2 + QK_K // 8 + QK_K // 16),
    GGMLQuantizationType.IQ4_NL:  (32, 2 + 16),
    GGMLQuantizationType.IQ3_S:   (256, 2 + QK_K // 4 + QK_K // 8 + QK_K // 32 + 4),
    GGMLQuantizationType.IQ2_S:   (256, 2 + QK_K // 4 + QK_K // 16),
    GGMLQuantizationType.IQ4_XS:  (256, 2 + 2 + QK_K // 2 + QK_K // 64),
    GGMLQuantizationType.I8:      (1, 1),
    GGMLQuantizationType.I16:     (1, 2),
    GGMLQuantizationType.I32:     (1, 4),
    GGMLQuantizationType.I64:     (1, 8),
    GGMLQuantizationType.F64:     (1, 8),
    GGMLQuantizationType.IQ1_M:   (256, QK_K // 8 + QK_K // 16  + QK_K // 32),
    GGMLQuantizationType.BF16:    (1, 2),
}


# Aliases for backward compatibility.

# general
KEY_GENERAL_ARCHITECTURE         = Keys.General.ARCHITECTURE
KEY_GENERAL_QUANTIZATION_VERSION = Keys.General.QUANTIZATION_VERSION
KEY_GENERAL_ALIGNMENT            = Keys.General.ALIGNMENT
KEY_GENERAL_NAME                 = Keys.General.NAME
KEY_GENERAL_AUTHOR               = Keys.General.AUTHOR
KEY_GENERAL_URL                  = Keys.General.URL
KEY_GENERAL_DESCRIPTION          = Keys.General.DESCRIPTION
KEY_GENERAL_LICENSE              = Keys.General.LICENSE
KEY_GENERAL_SOURCE_URL           = Keys.General.SOURCE_URL
KEY_GENERAL_SOURCE_HF_REPO       = Keys.General.SOURCE_HF_REPO
KEY_GENERAL_FILE_TYPE            = Keys.General.FILE_TYPE

# LLM
KEY_VOCAB_SIZE            = Keys.LLM.VOCAB_SIZE
KEY_CONTEXT_LENGTH        = Keys.LLM.CONTEXT_LENGTH
KEY_EMBEDDING_LENGTH      = Keys.LLM.EMBEDDING_LENGTH
KEY_BLOCK_COUNT           = Keys.LLM.BLOCK_COUNT
KEY_FEED_FORWARD_LENGTH   = Keys.LLM.FEED_FORWARD_LENGTH
KEY_USE_PARALLEL_RESIDUAL = Keys.LLM.USE_PARALLEL_RESIDUAL
KEY_TENSOR_DATA_LAYOUT    = Keys.LLM.TENSOR_DATA_LAYOUT

# attention
KEY_ATTENTION_HEAD_COUNT        = Keys.Attention.HEAD_COUNT
KEY_ATTENTION_HEAD_COUNT_KV     = Keys.Attention.HEAD_COUNT_KV
KEY_ATTENTION_MAX_ALIBI_BIAS    = Keys.Attention.MAX_ALIBI_BIAS
KEY_ATTENTION_CLAMP_KQV         = Keys.Attention.CLAMP_KQV
KEY_ATTENTION_LAYERNORM_EPS     = Keys.Attention.LAYERNORM_EPS
KEY_ATTENTION_LAYERNORM_RMS_EPS = Keys.Attention.LAYERNORM_RMS_EPS

# RoPE
KEY_ROPE_DIMENSION_COUNT      = Keys.Rope.DIMENSION_COUNT
KEY_ROPE_FREQ_BASE            = Keys.Rope.FREQ_BASE
KEY_ROPE_SCALING_TYPE         = Keys.Rope.SCALING_TYPE
KEY_ROPE_SCALING_FACTOR       = Keys.Rope.SCALING_FACTOR
KEY_ROPE_SCALING_ORIG_CTX_LEN = Keys.Rope.SCALING_ORIG_CTX_LEN
KEY_ROPE_SCALING_FINETUNED    = Keys.Rope.SCALING_FINETUNED

# SSM
KEY_SSM_CONV_KERNEL    = Keys.SSM.CONV_KERNEL
KEY_SSM_INNER_SIZE     = Keys.SSM.INNER_SIZE
KEY_SSM_STATE_SIZE     = Keys.SSM.STATE_SIZE
KEY_SSM_TIME_STEP_RANK = Keys.SSM.TIME_STEP_RANK

# tokenization
KEY_TOKENIZER_MODEL      = Keys.Tokenizer.MODEL
KEY_TOKENIZER_PRE        = Keys.Tokenizer.PRE
KEY_TOKENIZER_LIST       = Keys.Tokenizer.LIST
KEY_TOKENIZER_TOKEN_TYPE = Keys.Tokenizer.TOKEN_TYPE
KEY_TOKENIZER_SCORES     = Keys.Tokenizer.SCORES
KEY_TOKENIZER_MERGES     = Keys.Tokenizer.MERGES
KEY_TOKENIZER_BOS_ID     = Keys.Tokenizer.BOS_ID
KEY_TOKENIZER_EOS_ID_LIST= Keys.Tokenizer.EOS_ID_LIST
KEY_TOKENIZER_UNK_ID     = Keys.Tokenizer.UNK_ID
KEY_TOKENIZER_SEP_ID     = Keys.Tokenizer.SEP_ID
KEY_TOKENIZER_PAD_ID     = Keys.Tokenizer.PAD_ID
KEY_TOKENIZER_CLS_ID     = Keys.Tokenizer.CLS_ID
KEY_TOKENIZER_MASK_ID    = Keys.Tokenizer.MASK_ID
KEY_TOKENIZER_HF_JSON    = Keys.Tokenizer.HF_JSON
KEY_TOKENIZER_RWKV       = Keys.Tokenizer.RWKV
KEY_TOKENIZER_PRIFIX_ID  = Keys.Tokenizer.PREFIX_ID
KEY_TOKENIZER_SUFFIX_ID  = Keys.Tokenizer.SUFFIX_ID
KEY_TOKENIZER_MIDDLE_ID  = Keys.Tokenizer.MIDDLE_ID
KEY_TOKENIZER_EOT_ID     = Keys.Tokenizer.EOT_ID<|MERGE_RESOLUTION|>--- conflicted
+++ resolved
@@ -87,7 +87,6 @@
         TIME_STEP_RANK = "{arch}.ssm.time_step_rank"
 
     class Tokenizer:
-<<<<<<< HEAD
         MODEL            = "tokenizer.ggml.model"
         PRE              = "tokenizer.ggml.pre"
         LIST             = "tokenizer.ggml.tokens"
@@ -105,6 +104,8 @@
         ADD_BOS          = "tokenizer.ggml.add_bos_token"
         ADD_EOS          = "tokenizer.ggml.add_eos_token"
         ADD_PREFIX       = "tokenizer.ggml.add_space_prefix"
+        REMOVE_EXTRA_WS      = "tokenizer.ggml.remove_extra_whitespaces"
+        PRECOMPILED_CHARSMAP = "tokenizer.ggml.precompiled_charsmap"
         HF_JSON          = "tokenizer.huggingface.json"
         RWKV             = "tokenizer.rwkv.world"
         CHAT_TEMPLATE    = "tokenizer.chat_template"
@@ -117,37 +118,6 @@
         EOT_ID           = "tokenizer.ggml.eot_token_id"
         EOS_ID_LIST      = "tokenizer.ggml.eos_token_id_list"
 
-=======
-        MODEL                = "tokenizer.ggml.model"
-        PRE                  = "tokenizer.ggml.pre"
-        LIST                 = "tokenizer.ggml.tokens"
-        TOKEN_TYPE           = "tokenizer.ggml.token_type"
-        TOKEN_TYPE_COUNT     = "tokenizer.ggml.token_type_count"  # for BERT-style token types
-        SCORES               = "tokenizer.ggml.scores"
-        MERGES               = "tokenizer.ggml.merges"
-        BOS_ID               = "tokenizer.ggml.bos_token_id"
-        EOS_ID               = "tokenizer.ggml.eos_token_id"
-        UNK_ID               = "tokenizer.ggml.unknown_token_id"
-        SEP_ID               = "tokenizer.ggml.seperator_token_id"
-        PAD_ID               = "tokenizer.ggml.padding_token_id"
-        CLS_ID               = "tokenizer.ggml.cls_token_id"
-        MASK_ID              = "tokenizer.ggml.mask_token_id"
-        ADD_BOS              = "tokenizer.ggml.add_bos_token"
-        ADD_EOS              = "tokenizer.ggml.add_eos_token"
-        ADD_PREFIX           = "tokenizer.ggml.add_space_prefix"
-        REMOVE_EXTRA_WS      = "tokenizer.ggml.remove_extra_whitespaces"
-        PRECOMPILED_CHARSMAP = "tokenizer.ggml.precompiled_charsmap"
-        HF_JSON              = "tokenizer.huggingface.json"
-        RWKV                 = "tokenizer.rwkv.world"
-        CHAT_TEMPLATE        = "tokenizer.chat_template"
-        CHAT_TEMPLATE_N      = "tokenizer.chat_template.{name}"
-        CHAT_TEMPLATES       = "tokenizer.chat_templates"
-        # FIM/Infill special tokens constants
-        PREFIX_ID            = "tokenizer.ggml.prefix_token_id"
-        SUFFIX_ID            = "tokenizer.ggml.suffix_token_id"
-        MIDDLE_ID            = "tokenizer.ggml.middle_token_id"
-        EOT_ID               = "tokenizer.ggml.eot_token_id"
->>>>>>> d62e4aaa
 
 
 #
@@ -169,7 +139,6 @@
     BERT         = auto()
     NOMIC_BERT   = auto()
     JINA_BERT_V2 = auto()
-<<<<<<< HEAD
     BLOOM      = auto()
     STABLELM   = auto()
     QWEN       = auto()
@@ -192,32 +161,8 @@
     ARCTIC     = auto()
     DEEPSEEK2  = auto()
     CHATGLM    = auto()
-=======
-    BLOOM        = auto()
-    STABLELM     = auto()
-    QWEN         = auto()
-    QWEN2        = auto()
-    QWEN2MOE     = auto()
-    PHI2         = auto()
-    PHI3         = auto()
-    PLAMO        = auto()
-    CODESHELL    = auto()
-    ORION        = auto()
-    INTERNLM2    = auto()
-    MINICPM      = auto()
-    GEMMA        = auto()
-    STARCODER2   = auto()
-    MAMBA        = auto()
-    XVERSE       = auto()
-    COMMAND_R    = auto()
-    DBRX         = auto()
-    OLMO         = auto()
-    ARCTIC       = auto()
-    DEEPSEEK2    = auto()
     BITNET       = auto()
     T5           = auto()
->>>>>>> d62e4aaa
-
 
 class MODEL_TENSOR(IntEnum):
     TOKEN_EMBD           = auto()
@@ -335,12 +280,9 @@
     MODEL_ARCH.OLMO:           "olmo",
     MODEL_ARCH.ARCTIC:         "arctic",
     MODEL_ARCH.DEEPSEEK2:      "deepseek2",
-<<<<<<< HEAD
     MODEL_ARCH.CHATGLM:        "chatglm",
-=======
     MODEL_ARCH.BITNET:         "bitnet",
     MODEL_ARCH.T5:             "t5",
->>>>>>> d62e4aaa
 }
 
 TENSOR_NAMES: dict[MODEL_TENSOR, str] = {
@@ -942,7 +884,6 @@
         MODEL_TENSOR.FFN_DOWN_SHEXP,
         MODEL_TENSOR.FFN_UP_SHEXP,
     ],
-<<<<<<< HEAD
     MODEL_ARCH.CHATGLM : [
         MODEL_TENSOR.TOKEN_EMBD,
         MODEL_TENSOR.ROPE_FREQS,
@@ -954,7 +895,7 @@
         MODEL_TENSOR.FFN_NORM,
         MODEL_TENSOR.FFN_DOWN,
         MODEL_TENSOR.FFN_UP,
-=======
+    ],
     MODEL_ARCH.BITNET: [
         MODEL_TENSOR.ATTN_Q,
         MODEL_TENSOR.ATTN_K,
@@ -1001,7 +942,6 @@
         MODEL_TENSOR.ENC_FFN_DOWN,
         MODEL_TENSOR.ENC_FFN_UP,
         MODEL_TENSOR.ENC_OUTPUT_NORM,
->>>>>>> d62e4aaa
     ],
     # TODO
 }
