--- conflicted
+++ resolved
@@ -12,1151 +12,4 @@
 importlib.invalidate_caches()
 import gguf  # noqa: E402
 
-<<<<<<< HEAD
-GGUF_MAGIC             = 0x46554747
-GGUF_VERSION           = 3
-GGUF_DEFAULT_ALIGNMENT = 32
-
-
-# general
-KEY_GENERAL_ARCHITECTURE         = "general.architecture"
-KEY_GENERAL_QUANTIZATION_VERSION = "general.quantization_version"
-KEY_GENERAL_ALIGNMENT            = "general.alignment"
-KEY_GENERAL_NAME                 = "general.name"
-KEY_GENERAL_AUTHOR               = "general.author"
-KEY_GENERAL_URL                  = "general.url"
-KEY_GENERAL_DESCRIPTION          = "general.description"
-KEY_GENERAL_LICENSE              = "general.license"
-KEY_GENERAL_SOURCE_URL           = "general.source.url"
-KEY_GENERAL_SOURCE_HF_REPO       = "general.source.huggingface.repository"
-KEY_GENERAL_FILE_TYPE            = "general.file_type"
-
-# LLM
-KEY_CONTEXT_LENGTH        = "{arch}.context_length"
-KEY_EMBEDDING_LENGTH      = "{arch}.embedding_length"
-KEY_BLOCK_COUNT           = "{arch}.block_count"
-KEY_FEED_FORWARD_LENGTH   = "{arch}.feed_forward_length"
-KEY_USE_PARALLEL_RESIDUAL = "{arch}.use_parallel_residual"
-KEY_TENSOR_DATA_LAYOUT    = "{arch}.tensor_data_layout"
-
-# attention
-KEY_ATTENTION_HEAD_COUNT        = "{arch}.attention.head_count"
-KEY_ATTENTION_HEAD_COUNT_KV     = "{arch}.attention.head_count_kv"
-KEY_ATTENTION_MAX_ALIBI_BIAS    = "{arch}.attention.max_alibi_bias"
-KEY_ATTENTION_CLAMP_KQV         = "{arch}.attention.clamp_kqv"
-KEY_ATTENTION_LAYERNORM_EPS     = "{arch}.attention.layer_norm_epsilon"
-KEY_ATTENTION_LAYERNORM_RMS_EPS = "{arch}.attention.layer_norm_rms_epsilon"
-
-# RoPE
-KEY_ROPE_DIMENSION_COUNT         = "{arch}.rope.dimension_count"
-KEY_ROPE_FREQ_BASE               = "{arch}.rope.freq_base"
-KEY_ROPE_SCALING_TYPE            = "{arch}.rope.scaling.type"
-KEY_ROPE_SCALING_FACTOR          = "{arch}.rope.scaling.factor"
-KEY_ROPE_SCALING_ORIG_CTX_LEN    = "{arch}.rope.scaling.original_context_length"
-KEY_ROPE_SCALING_FINETUNED       = "{arch}.rope.scaling.finetuned"
-
-# tokenization
-KEY_TOKENIZER_MODEL      = "tokenizer.ggml.model"
-KEY_TOKENIZER_LIST       = "tokenizer.ggml.tokens"
-KEY_TOKENIZER_TOKEN_TYPE = "tokenizer.ggml.token_type"
-KEY_TOKENIZER_SCORES     = "tokenizer.ggml.scores"
-KEY_TOKENIZER_MERGES     = "tokenizer.ggml.merges"
-KEY_TOKENIZER_BOS_ID     = "tokenizer.ggml.bos_token_id"
-KEY_TOKENIZER_EOS_ID     = "tokenizer.ggml.eos_token_id"
-KEY_TOKENIZER_UNK_ID     = "tokenizer.ggml.unknown_token_id"
-KEY_TOKENIZER_SEP_ID     = "tokenizer.ggml.seperator_token_id"
-KEY_TOKENIZER_PAD_ID     = "tokenizer.ggml.padding_token_id"
-KEY_TOKENIZER_HF_JSON    = "tokenizer.huggingface.json"
-KEY_TOKENIZER_RWKV       = "tokenizer.rwkv.world"
-
-
-#
-# recommended mapping of model tensor names for storage in gguf
-#
-
-
-class MODEL_ARCH(IntEnum):
-    LLAMA         : int = auto()
-    FALCON        : int = auto()
-    BAICHUAN      : int = auto()
-    GPT2          : int = auto()
-    GPTJ          : int = auto()
-    GPTNEOX       : int = auto()
-    MPT           : int = auto()
-    STARCODER     : int = auto()
-    PERSIMMON     : int = auto()
-    REFACT        : int = auto()
-    BERT          : int = auto()
-    BLOOM         : int = auto()
-    STABLELM      : int = auto()
-
-
-class MODEL_TENSOR(IntEnum):
-    TOKEN_EMBD      : int = auto()
-    TOKEN_EMBD_NORM : int = auto()
-    TOKEN_TYPES     : int = auto()
-    POS_EMBD        : int = auto()
-    OUTPUT          : int = auto()
-    OUTPUT_NORM     : int = auto()
-    ROPE_FREQS      : int = auto()
-    ATTN_Q          : int = auto()
-    ATTN_K          : int = auto()
-    ATTN_V          : int = auto()
-    ATTN_QKV        : int = auto()
-    ATTN_OUT        : int = auto()
-    ATTN_NORM       : int = auto()
-    ATTN_NORM_2     : int = auto()
-    ATTN_ROT_EMBD   : int = auto()
-    FFN_GATE        : int = auto()
-    FFN_DOWN        : int = auto()
-    FFN_UP          : int = auto()
-    FFN_NORM        : int = auto()
-    ATTN_Q_NORM     : int = auto()
-    ATTN_K_NORM     : int = auto()
-
-
-MODEL_ARCH_NAMES: dict[MODEL_ARCH, str] = {
-    MODEL_ARCH.LLAMA:          "llama",
-    MODEL_ARCH.FALCON:         "falcon",
-    MODEL_ARCH.BAICHUAN:       "baichuan",
-    MODEL_ARCH.GPT2:           "gpt2",
-    MODEL_ARCH.GPTJ:           "gptj",
-    MODEL_ARCH.GPTNEOX:        "gptneox",
-    MODEL_ARCH.MPT:            "mpt",
-    MODEL_ARCH.STARCODER:      "starcoder",
-    MODEL_ARCH.PERSIMMON:      "persimmon",
-    MODEL_ARCH.REFACT:         "refact",
-    MODEL_ARCH.BERT:           "bert",
-    MODEL_ARCH.BLOOM:          "bloom",
-    MODEL_ARCH.STABLELM:       "stablelm",
-}
-
-TENSOR_NAMES: dict[MODEL_TENSOR, str] = {
-    MODEL_TENSOR.TOKEN_EMBD:      "token_embd",
-    MODEL_TENSOR.TOKEN_EMBD_NORM: "token_embd_norm",
-    MODEL_TENSOR.TOKEN_TYPES:     "token_types",
-    MODEL_TENSOR.POS_EMBD:        "position_embd",
-    MODEL_TENSOR.OUTPUT_NORM:     "output_norm",
-    MODEL_TENSOR.OUTPUT:          "output",
-    MODEL_TENSOR.ROPE_FREQS:      "rope_freqs",
-    MODEL_TENSOR.ATTN_NORM:       "blk.{bid}.attn_norm",
-    MODEL_TENSOR.ATTN_NORM_2:     "blk.{bid}.attn_norm_2",
-    MODEL_TENSOR.ATTN_QKV:        "blk.{bid}.attn_qkv",
-    MODEL_TENSOR.ATTN_Q:          "blk.{bid}.attn_q",
-    MODEL_TENSOR.ATTN_K:          "blk.{bid}.attn_k",
-    MODEL_TENSOR.ATTN_V:          "blk.{bid}.attn_v",
-    MODEL_TENSOR.ATTN_OUT:        "blk.{bid}.attn_output",
-    MODEL_TENSOR.ATTN_ROT_EMBD:   "blk.{bid}.attn_rot_embd",
-    MODEL_TENSOR.ATTN_Q_NORM:     "blk.{bid}.attn_q_norm",
-    MODEL_TENSOR.ATTN_K_NORM:     "blk.{bid}.attn_k_norm",
-    MODEL_TENSOR.FFN_NORM:        "blk.{bid}.ffn_norm",
-    MODEL_TENSOR.FFN_GATE:        "blk.{bid}.ffn_gate",
-    MODEL_TENSOR.FFN_DOWN:        "blk.{bid}.ffn_down",
-    MODEL_TENSOR.FFN_UP:          "blk.{bid}.ffn_up",
-}
-
-MODEL_TENSORS: dict[MODEL_ARCH, list[MODEL_TENSOR]] = {
-    MODEL_ARCH.LLAMA: [
-        MODEL_TENSOR.TOKEN_EMBD,
-        MODEL_TENSOR.OUTPUT_NORM,
-        MODEL_TENSOR.OUTPUT,
-        MODEL_TENSOR.ROPE_FREQS,
-        MODEL_TENSOR.ATTN_NORM,
-        MODEL_TENSOR.ATTN_Q,
-        MODEL_TENSOR.ATTN_K,
-        MODEL_TENSOR.ATTN_V,
-        MODEL_TENSOR.ATTN_OUT,
-        MODEL_TENSOR.ATTN_ROT_EMBD,
-        MODEL_TENSOR.FFN_NORM,
-        MODEL_TENSOR.FFN_GATE,
-        MODEL_TENSOR.FFN_DOWN,
-        MODEL_TENSOR.FFN_UP,
-    ],
-    MODEL_ARCH.GPTNEOX: [
-        MODEL_TENSOR.TOKEN_EMBD,
-        MODEL_TENSOR.OUTPUT_NORM,
-        MODEL_TENSOR.OUTPUT,
-        MODEL_TENSOR.ATTN_NORM,
-        MODEL_TENSOR.ATTN_QKV,
-        MODEL_TENSOR.ATTN_OUT,
-        MODEL_TENSOR.FFN_NORM,
-        MODEL_TENSOR.FFN_DOWN,
-        MODEL_TENSOR.FFN_UP,
-    ],
-    MODEL_ARCH.FALCON: [
-        MODEL_TENSOR.TOKEN_EMBD,
-        MODEL_TENSOR.OUTPUT_NORM,
-        MODEL_TENSOR.OUTPUT,
-        MODEL_TENSOR.ATTN_NORM,
-        MODEL_TENSOR.ATTN_NORM_2,
-        MODEL_TENSOR.ATTN_QKV,
-        MODEL_TENSOR.ATTN_OUT,
-        MODEL_TENSOR.FFN_DOWN,
-        MODEL_TENSOR.FFN_UP,
-    ],
-    MODEL_ARCH.BAICHUAN: [
-        MODEL_TENSOR.TOKEN_EMBD,
-        MODEL_TENSOR.OUTPUT_NORM,
-        MODEL_TENSOR.OUTPUT,
-        MODEL_TENSOR.ROPE_FREQS,
-        MODEL_TENSOR.ATTN_NORM,
-        MODEL_TENSOR.ATTN_Q,
-        MODEL_TENSOR.ATTN_K,
-        MODEL_TENSOR.ATTN_V,
-        MODEL_TENSOR.ATTN_OUT,
-        MODEL_TENSOR.ATTN_ROT_EMBD,
-        MODEL_TENSOR.FFN_NORM,
-        MODEL_TENSOR.FFN_GATE,
-        MODEL_TENSOR.FFN_DOWN,
-        MODEL_TENSOR.FFN_UP,
-    ],
-    MODEL_ARCH.STARCODER: [
-        MODEL_TENSOR.TOKEN_EMBD,
-        MODEL_TENSOR.POS_EMBD,
-        MODEL_TENSOR.OUTPUT_NORM,
-        MODEL_TENSOR.OUTPUT,
-        MODEL_TENSOR.ATTN_NORM,
-        MODEL_TENSOR.ATTN_QKV,
-        MODEL_TENSOR.ATTN_OUT,
-        MODEL_TENSOR.FFN_NORM,
-        MODEL_TENSOR.FFN_DOWN,
-        MODEL_TENSOR.FFN_UP,
-    ],
-    MODEL_ARCH.BERT: [
-        MODEL_TENSOR.TOKEN_EMBD,
-        MODEL_TENSOR.TOKEN_TYPES,
-        MODEL_TENSOR.POS_EMBD,
-        MODEL_TENSOR.OUTPUT_NORM,
-        MODEL_TENSOR.ATTN_NORM,
-        MODEL_TENSOR.ATTN_Q,
-        MODEL_TENSOR.ATTN_K,
-        MODEL_TENSOR.ATTN_V,
-        MODEL_TENSOR.ATTN_OUT,
-        MODEL_TENSOR.FFN_NORM,
-        MODEL_TENSOR.FFN_DOWN,
-        MODEL_TENSOR.FFN_UP,
-    ],
-    MODEL_ARCH.MPT: [
-        MODEL_TENSOR.TOKEN_EMBD,
-        MODEL_TENSOR.OUTPUT_NORM,
-        MODEL_TENSOR.OUTPUT,
-        MODEL_TENSOR.ATTN_NORM,
-        MODEL_TENSOR.ATTN_QKV,
-        MODEL_TENSOR.ATTN_OUT,
-        MODEL_TENSOR.FFN_NORM,
-        MODEL_TENSOR.FFN_DOWN,
-        MODEL_TENSOR.FFN_UP,
-    ],
-    MODEL_ARCH.GPTJ: [
-        MODEL_TENSOR.TOKEN_EMBD,
-        MODEL_TENSOR.OUTPUT_NORM,
-        MODEL_TENSOR.OUTPUT,
-        MODEL_TENSOR.ATTN_NORM,
-        MODEL_TENSOR.ATTN_Q,
-        MODEL_TENSOR.ATTN_K,
-        MODEL_TENSOR.ATTN_V,
-        MODEL_TENSOR.ATTN_OUT,
-        MODEL_TENSOR.FFN_DOWN,
-        MODEL_TENSOR.FFN_UP,
-    ],
-    MODEL_ARCH.PERSIMMON: [
-        MODEL_TENSOR.TOKEN_EMBD,
-        MODEL_TENSOR.OUTPUT,
-        MODEL_TENSOR.OUTPUT_NORM,
-        MODEL_TENSOR.ATTN_NORM,
-        MODEL_TENSOR.ATTN_QKV,
-        MODEL_TENSOR.ATTN_OUT,
-        MODEL_TENSOR.FFN_NORM,
-        MODEL_TENSOR.FFN_DOWN,
-        MODEL_TENSOR.FFN_UP,
-        MODEL_TENSOR.ATTN_Q_NORM,
-        MODEL_TENSOR.ATTN_K_NORM,
-        MODEL_TENSOR.ATTN_ROT_EMBD,
-    ],
-    MODEL_ARCH.REFACT: [
-        MODEL_TENSOR.TOKEN_EMBD,
-        MODEL_TENSOR.OUTPUT_NORM,
-        MODEL_TENSOR.OUTPUT,
-        MODEL_TENSOR.ATTN_NORM,
-        MODEL_TENSOR.ATTN_Q,
-        MODEL_TENSOR.ATTN_K,
-        MODEL_TENSOR.ATTN_V,
-        MODEL_TENSOR.ATTN_OUT,
-        MODEL_TENSOR.FFN_NORM,
-        MODEL_TENSOR.FFN_GATE,
-        MODEL_TENSOR.FFN_DOWN,
-        MODEL_TENSOR.FFN_UP,
-    ],
-    MODEL_ARCH.BLOOM: [
-        MODEL_TENSOR.TOKEN_EMBD,
-        MODEL_TENSOR.TOKEN_EMBD_NORM,
-        MODEL_TENSOR.OUTPUT_NORM,
-        MODEL_TENSOR.OUTPUT,
-        MODEL_TENSOR.ATTN_NORM,
-        MODEL_TENSOR.ATTN_QKV,
-        MODEL_TENSOR.ATTN_OUT,
-        MODEL_TENSOR.FFN_NORM,
-        MODEL_TENSOR.FFN_DOWN,
-        MODEL_TENSOR.FFN_UP,
-    ],
-    MODEL_ARCH.STABLELM: [
-        MODEL_TENSOR.TOKEN_EMBD,
-        MODEL_TENSOR.OUTPUT_NORM,
-        MODEL_TENSOR.OUTPUT,
-        MODEL_TENSOR.ROPE_FREQS,
-        MODEL_TENSOR.ATTN_NORM,
-        MODEL_TENSOR.ATTN_Q,
-        MODEL_TENSOR.ATTN_K,
-        MODEL_TENSOR.ATTN_V,
-        MODEL_TENSOR.ATTN_OUT,
-        MODEL_TENSOR.FFN_NORM,
-        MODEL_TENSOR.FFN_GATE,
-        MODEL_TENSOR.FFN_DOWN,
-        MODEL_TENSOR.FFN_UP,
-    ],
-
-    MODEL_ARCH.GPT2: [
-        # TODO
-    ],
-    # TODO
-}
-
-# tensors that will not be serialized
-MODEL_TENSOR_SKIP: dict[MODEL_ARCH, list[MODEL_TENSOR]] = {
-    MODEL_ARCH.LLAMA: [
-        MODEL_TENSOR.ROPE_FREQS,
-        MODEL_TENSOR.ATTN_ROT_EMBD,
-    ],
-    MODEL_ARCH.BAICHUAN: [
-        MODEL_TENSOR.ROPE_FREQS,
-        MODEL_TENSOR.ATTN_ROT_EMBD,
-    ],
-    MODEL_ARCH.PERSIMMON: [
-        MODEL_TENSOR.ROPE_FREQS,
-    ]
-}
-
-
-class TensorNameMap:
-    mappings_cfg: dict[MODEL_TENSOR, tuple[str, ...]] = {
-        # Token embeddings
-        MODEL_TENSOR.TOKEN_EMBD: (
-            "gpt_neox.embed_in",                        # gptneox
-            "transformer.wte",                          # gpt2 gpt-j mpt refact
-            "transformer.word_embeddings",              # falcon
-            "word_embeddings",                          # bloom
-            "model.embed_tokens",                       # llama-hf
-            "tok_embeddings",                           # llama-pth
-            "embeddings.word_embeddings",               # bert
-            "language_model.embedding.word_embeddings", # persimmon
-        ),
-
-        # Token type embeddings
-        MODEL_TENSOR.TOKEN_TYPES: (
-            "embeddings.token_type_embeddings",  # bert
-        ),
-
-        # Normalization of token embeddings
-        MODEL_TENSOR.TOKEN_EMBD_NORM: (
-            "word_embeddings_layernorm",  # bloom
-        ),
-
-        # Position embeddings
-        MODEL_TENSOR.POS_EMBD: (
-            "transformer.wpe",                 # gpt2
-            "embeddings.position_embeddings",  # bert
-        ),
-
-        # Output
-        MODEL_TENSOR.OUTPUT: (
-            "embed_out",                # gptneox
-            "lm_head",                  # gpt2 mpt falcon llama-hf baichuan
-            "output",                   # llama-pth bloom
-            "word_embeddings_for_head", # persimmon
-        ),
-
-        # Output norm
-        MODEL_TENSOR.OUTPUT_NORM: (
-            "gpt_neox.final_layer_norm",              # gptneox
-            "transformer.ln_f",                       # gpt2 gpt-j falcon
-            "model.norm",                             # llama-hf baichuan
-            "norm",                                   # llama-pth
-            "embeddings.LayerNorm",                   # bert
-            "transformer.norm_f",                     # mpt
-            "ln_f",                                   # refact bloom
-            "language_model.encoder.final_layernorm", # persimmon
-        ),
-
-        # Rope frequencies
-        MODEL_TENSOR.ROPE_FREQS: (
-            "rope.freqs", # llama-pth
-        ),
-    }
-
-    block_mappings_cfg: dict[MODEL_TENSOR, tuple[str, ...]] = {
-        # Attention norm
-        MODEL_TENSOR.ATTN_NORM: (
-            "gpt_neox.layers.{bid}.input_layernorm",               # gptneox
-            "transformer.h.{bid}.ln_1",                            # gpt2 gpt-j refact
-            "transformer.blocks.{bid}.norm_1",                     # mpt
-            "transformer.h.{bid}.input_layernorm",                 # falcon7b
-            "h.{bid}.input_layernorm",                             # bloom
-            "transformer.h.{bid}.ln_mlp",                          # falcon40b
-            "model.layers.{bid}.input_layernorm",                  # llama-hf
-            "layers.{bid}.attention_norm",                         # llama-pth
-            "encoder.layer.{bid}.attention.output.LayerNorm",      # bert
-            "language_model.encoder.layers.{bid}.input_layernorm", # persimmon
-            "model.layers.{bid}.ln1",                              # yi
-        ),
-
-        # Attention norm 2
-        MODEL_TENSOR.ATTN_NORM_2: (
-            "transformer.h.{bid}.ln_attn", # falcon40b
-        ),
-
-        # Attention query-key-value
-        MODEL_TENSOR.ATTN_QKV: (
-            "gpt_neox.layers.{bid}.attention.query_key_value",                    # gptneox
-            "transformer.h.{bid}.attn.c_attn",                                    # gpt2
-            "transformer.blocks.{bid}.attn.Wqkv",                                 # mpt
-            "transformer.h.{bid}.self_attention.query_key_value",                 # falcon
-            "h.{bid}.self_attention.query_key_value",                             # bloom
-            "language_model.encoder.layers.{bid}.self_attention.query_key_value", # persimmon
-        ),
-
-        # Attention query
-        MODEL_TENSOR.ATTN_Q: (
-            "model.layers.{bid}.self_attn.q_proj",       # llama-hf
-            "layers.{bid}.attention.wq",                 # llama-pth
-            "encoder.layer.{bid}.attention.self.query",  # bert
-            "transformer.h.{bid}.attn.q_proj",           # gpt-j
-        ),
-
-        # Attention key
-        MODEL_TENSOR.ATTN_K: (
-            "model.layers.{bid}.self_attn.k_proj",     # llama-hf
-            "layers.{bid}.attention.wk",               # llama-pth
-            "encoder.layer.{bid}.attention.self.key",  # bert
-            "transformer.h.{bid}.attn.k_proj",         # gpt-j
-        ),
-
-        # Attention value
-        MODEL_TENSOR.ATTN_V: (
-            "model.layers.{bid}.self_attn.v_proj",       # llama-hf
-            "layers.{bid}.attention.wv",                 # llama-pth
-            "encoder.layer.{bid}.attention.self.value",  # bert
-            "transformer.h.{bid}.attn.v_proj",           # gpt-j
-        ),
-
-        # Attention output
-        MODEL_TENSOR.ATTN_OUT: (
-            "gpt_neox.layers.{bid}.attention.dense",                   # gptneox
-            "transformer.h.{bid}.attn.c_proj",                         # gpt2 refact
-            "transformer.blocks.{bid}.attn.out_proj",                  # mpt
-            "transformer.h.{bid}.self_attention.dense",                # falcon
-            "h.{bid}.self_attention.dense",                            # bloom
-            "model.layers.{bid}.self_attn.o_proj",                     # llama-hf
-            "layers.{bid}.attention.wo",                               # llama-pth
-            "encoder.layer.{bid}.attention.output.dense",              # bert
-            "transformer.h.{bid}.attn.out_proj",                       # gpt-j
-            "language_model.encoder.layers.{bid}.self_attention.dense" # persimmon
-        ),
-
-        # Rotary embeddings
-        MODEL_TENSOR.ATTN_ROT_EMBD: (
-            "model.layers.{bid}.self_attn.rotary_emb.inv_freq",  # llama-hf
-            "layers.{bid}.attention.inner_attention.rope.freqs", # llama-pth
-        ),
-
-        # Feed-forward norm
-        MODEL_TENSOR.FFN_NORM: (
-            "gpt_neox.layers.{bid}.post_attention_layernorm",               # gptneox
-            "transformer.h.{bid}.ln_2",                                     # gpt2 refact
-            "h.{bid}.post_attention_layernorm",                             # bloom
-            "transformer.blocks.{bid}.norm_2",                              # mpt
-            "model.layers.{bid}.post_attention_layernorm",                  # llama-hf
-            "layers.{bid}.ffn_norm",                                        # llama-pth
-            "encoder.layer.{bid}.output.LayerNorm",                         # bert
-            "language_model.encoder.layers.{bid}.post_attention_layernorm", # persimmon
-            "model.layers.{bid}.ln2",                                       # yi
-        ),
-
-        # Feed-forward up
-        MODEL_TENSOR.FFN_UP: (
-            "gpt_neox.layers.{bid}.mlp.dense_h_to_4h",               # gptneox
-            "transformer.h.{bid}.mlp.c_fc",                          # gpt2
-            "transformer.blocks.{bid}.ffn.up_proj",                  # mpt
-            "transformer.h.{bid}.mlp.dense_h_to_4h",                 # falcon
-            "h.{bid}.mlp.dense_h_to_4h",                             # bloom
-            "model.layers.{bid}.mlp.up_proj",                        # llama-hf refact
-            "layers.{bid}.feed_forward.w3",                          # llama-pth
-            "encoder.layer.{bid}.intermediate.dense",                # bert
-            "transformer.h.{bid}.mlp.fc_in",                         # gpt-j
-            "language_model.encoder.layers.{bid}.mlp.dense_h_to_4h", # persimmon
-        ),
-
-        # Feed-forward gate
-        MODEL_TENSOR.FFN_GATE: (
-            "model.layers.{bid}.mlp.gate_proj", # llama-hf refact
-            "layers.{bid}.feed_forward.w1",     # llama-pth
-        ),
-
-        # Feed-forward down
-        MODEL_TENSOR.FFN_DOWN: (
-            "gpt_neox.layers.{bid}.mlp.dense_4h_to_h",               # gptneox
-            "transformer.h.{bid}.mlp.c_proj",                        # gpt2 refact
-            "transformer.blocks.{bid}.ffn.down_proj",                # mpt
-            "transformer.h.{bid}.mlp.dense_4h_to_h",                 # falcon
-            "h.{bid}.mlp.dense_4h_to_h",                             # bloom
-            "model.layers.{bid}.mlp.down_proj",                      # llama-hf
-            "layers.{bid}.feed_forward.w2",                          # llama-pth
-            "encoder.layer.{bid}.output.dense",                      # bert
-            "transformer.h.{bid}.mlp.fc_out",                        # gpt-j
-            "language_model.encoder.layers.{bid}.mlp.dense_4h_to_h", # persimmon
-        ),
-
-        MODEL_TENSOR.ATTN_Q_NORM: (
-            "language_model.encoder.layers.{bid}.self_attention.q_layernorm",
-        ),
-
-        MODEL_TENSOR.ATTN_K_NORM: (
-            "language_model.encoder.layers.{bid}.self_attention.k_layernorm",
-        ),
-
-        MODEL_TENSOR.ROPE_FREQS: (
-            "language_model.encoder.layers.{bid}.self_attention.rotary_emb.inv_freq", # persimmon
-        )
-    }
-
-    mapping: dict[str, tuple[MODEL_TENSOR, str]]
-
-    def __init__(self, arch: MODEL_ARCH, n_blocks: int):
-        self.mapping = {}
-        for tensor, keys in self.mappings_cfg.items():
-            if tensor not in MODEL_TENSORS[arch]:
-                continue
-            tensor_name = TENSOR_NAMES[tensor]
-            self.mapping[tensor_name] = (tensor, tensor_name)
-            for key in keys:
-                self.mapping[key] = (tensor, tensor_name)
-        for bid in range(n_blocks):
-            for tensor, keys in self.block_mappings_cfg.items():
-                if tensor not in MODEL_TENSORS[arch]:
-                    continue
-                tensor_name = TENSOR_NAMES[tensor].format(bid = bid)
-                self.mapping[tensor_name] = (tensor, tensor_name)
-                for key in keys:
-                    key = key.format(bid = bid)
-                    self.mapping[key] = (tensor, tensor_name)
-
-    def get_type_and_name(self, key: str, try_suffixes: Sequence[str] = ()) -> tuple[MODEL_TENSOR, str] | None:
-        result = self.mapping.get(key)
-        if result is not None:
-            return result
-        for suffix in try_suffixes:
-            if key.endswith(suffix):
-                result = self.mapping.get(key[:-len(suffix)])
-                if result is not None:
-                    return (result[0], result[1] + suffix)
-        return None
-
-    def get_name(self, key: str, try_suffixes: Sequence[str] = ()) -> str | None:
-        result = self.get_type_and_name(key, try_suffixes = try_suffixes)
-        if result is None:
-            return None
-        return result[1]
-
-    def get_type(self, key: str, try_suffixes: Sequence[str] = ()) -> MODEL_TENSOR | None:
-        result = self.get_type_and_name(key, try_suffixes = try_suffixes)
-        if result is None:
-            return None
-        return result[0]
-
-    def __getitem__(self, key: str) -> str:
-        try:
-            return self.mapping[key][1]
-        except KeyError:
-            raise KeyError(key)
-
-    def __contains__(self, key: str) -> bool:
-        return key in self.mapping
-
-    def __repr__(self) -> str:
-        return repr(self.mapping)
-
-def get_tensor_name_map(arch: MODEL_ARCH, n_blocks: int) -> TensorNameMap:
-    return TensorNameMap(arch, n_blocks)
-
-class TokenType(IntEnum):
-    NORMAL       = 1
-    UNKNOWN      = 2
-    CONTROL      = 3
-    USER_DEFINED = 4
-    UNUSED       = 5
-    BYTE         = 6
-
-class RopeScalingType(Enum):
-    NONE   = 'none'
-    LINEAR = 'linear'
-    YARN   = 'yarn'
-
-#
-# implementation
-#
-
-
-class GGMLQuantizationType(IntEnum):
-    F32  = 0
-    F16  = 1
-    Q4_0 = 2
-    Q4_1 = 3
-    Q5_0 = 6
-    Q5_1 = 7
-    Q8_0 = 8
-    Q8_1 = 9
-    Q2_K = 10
-    Q3_K = 11
-    Q4_K = 12
-    Q5_K = 13
-    Q6_K = 14
-    Q8_K = 15
-
-class GGUFEndian(IntEnum):
-    LITTLE = 0
-    BIG = 1
-
-
-class GGUFValueType(IntEnum):
-    UINT8   = 0
-    INT8    = 1
-    UINT16  = 2
-    INT16   = 3
-    UINT32  = 4
-    INT32   = 5
-    FLOAT32 = 6
-    BOOL    = 7
-    STRING  = 8
-    ARRAY   = 9
-    UINT64  = 10
-    INT64   = 11
-    FLOAT64 = 12
-
-    @staticmethod
-    def get_type(val):
-        if isinstance(val, str) or isinstance(val, bytes) or isinstance(val, bytearray):
-            return GGUFValueType.STRING
-        elif isinstance(val, list):
-            return GGUFValueType.ARRAY
-        elif isinstance(val, float):
-            return GGUFValueType.FLOAT32
-        elif isinstance(val, bool):
-            return GGUFValueType.BOOL
-        elif isinstance(val, int):
-            return GGUFValueType.INT32
-        # TODO: need help with 64-bit types in Python
-        else:
-            print("Unknown type: "+str(type(val)))
-            sys.exit()
-
-
-class WriterState(Enum):
-    EMPTY   = auto()
-    HEADER  = auto()
-    KV_DATA = auto()
-    TI_DATA = auto()
-
-
-class GGUFWriter:
-    fout: BufferedWriter
-    temp_file: tempfile.SpooledTemporaryFile[bytes] | None
-    tensors: list[np.ndarray[Any, Any]]
-
-    @property
-    def pack_prefix(self):
-        if self.endianess==GGUFEndian.LITTLE:
-            return "<"
-        else:
-            return ">"
-
-    def __init__(self, path: os.PathLike[str] | str, arch: str, use_temp_file = True, endianess=GGUFEndian.LITTLE):
-        self.fout = open(path, "wb")
-        self.arch = arch
-        self.endianess = endianess
-        self._simple_value_packing = {
-            GGUFValueType.UINT8:   f"{self.pack_prefix}B",
-            GGUFValueType.INT8:    f"{self.pack_prefix}b",
-            GGUFValueType.UINT16:  f"{self.pack_prefix}H",
-            GGUFValueType.INT16:   f"{self.pack_prefix}h",
-            GGUFValueType.UINT32:  f"{self.pack_prefix}I",
-            GGUFValueType.INT32:   f"{self.pack_prefix}i",
-            GGUFValueType.FLOAT32: f"{self.pack_prefix}f",
-            GGUFValueType.UINT64:  f"{self.pack_prefix}Q",
-            GGUFValueType.INT64:   f"{self.pack_prefix}q",
-            GGUFValueType.FLOAT64: f"{self.pack_prefix}d",
-            GGUFValueType.BOOL:    "?" ,
-        }
-        self.offset_tensor = 0
-        self.data_alignment = GGUF_DEFAULT_ALIGNMENT
-        self.kv_data = b""
-        self.kv_data_count = 0
-        self.ti_data = b""
-        self.ti_data_count = 0
-        self.use_temp_file = use_temp_file
-        self.temp_file = None
-        self.tensors = []
-        endianess_str = "Big Endian" if self.endianess == GGUFEndian.BIG else "Little Endian"
-        print(f"This gguf file is for {endianess_str} only")
-        self.state = WriterState.EMPTY
-
-        self.add_architecture()
-
-    def write_header_to_file(self):
-        if self.state is not WriterState.EMPTY:
-            raise ValueError(f'Expected output file to be empty, got {self.state}')
-
-        self.fout.write(struct.pack("<I", GGUF_MAGIC))
-        self.fout.write(struct.pack(f"{self.pack_prefix}I", GGUF_VERSION))
-        self.fout.write(struct.pack(f"{self.pack_prefix}Q", self.ti_data_count))
-        self.fout.write(struct.pack(f"{self.pack_prefix}Q", self.kv_data_count))
-        self.flush()
-        self.state = WriterState.HEADER
-
-    def write_kv_data_to_file(self):
-        if self.state is not WriterState.HEADER:
-            raise ValueError(f'Expected output file to contain the header, got {self.state}')
-
-        self.fout.write(self.kv_data)
-        self.flush()
-        self.state = WriterState.KV_DATA
-
-    def write_ti_data_to_file(self):
-        if self.state is not WriterState.KV_DATA:
-            raise ValueError(f'Expected output file to contain KV data, got {self.state}')
-
-        self.fout.write(self.ti_data)
-        self.flush()
-        self.state = WriterState.TI_DATA
-
-    def add_key(self, key: str):
-        self.add_val(key, GGUFValueType.STRING, add_vtype=False)
-
-    def add_uint8(self, key: str, val: int):
-        self.add_key(key)
-        self.add_val(val, GGUFValueType.UINT8)
-
-    def add_int8(self, key: str, val: int):
-        self.add_key(key)
-        self.add_val(val, GGUFValueType.INT8)
-
-    def add_uint16(self, key: str, val: int):
-        self.add_key(key)
-        self.add_val(val, GGUFValueType.UINT16)
-
-    def add_int16(self, key: str, val: int):
-        self.add_key(key)
-        self.add_val(val, GGUFValueType.INT16)
-
-    def add_uint32(self, key: str, val: int):
-        self.add_key(key)
-        self.add_val(val, GGUFValueType.UINT32)
-
-    def add_int32(self, key: str, val: int):
-        self.add_key(key)
-        self.add_val(val, GGUFValueType.INT32)
-
-    def add_float32(self, key: str, val: float):
-        self.add_key(key)
-        self.add_val(val, GGUFValueType.FLOAT32)
-
-    def add_uint64(self, key: str, val: int):
-        self.add_key(key)
-        self.add_val(val, GGUFValueType.UINT64)
-
-    def add_int64(self, key: str, val: int):
-        self.add_key(key)
-        self.add_val(val, GGUFValueType.INT64)
-
-    def add_float64(self, key: str, val: float):
-        self.add_key(key)
-        self.add_val(val, GGUFValueType.FLOAT64)
-
-    def add_bool(self, key: str, val: bool):
-        self.add_key(key)
-        self.add_val(val, GGUFValueType.BOOL)
-
-    def add_string(self, key: str, val: str):
-        if len(val) == 0:
-            return
-        self.add_key(key)
-        self.add_val(val, GGUFValueType.STRING)
-
-    def add_array(self, key: str, val: Sequence[Any]):
-        if not isinstance(val, Sequence):
-            raise ValueError("Value must be a sequence for array type")
-
-        self.add_key(key)
-        self.add_val(val, GGUFValueType.ARRAY)
-
-    def add_val(self, val: Any, vtype: GGUFValueType | None = None, add_vtype: bool = True):
-        if vtype is None:
-            vtype = GGUFValueType.get_type(val)
-
-        if add_vtype:
-            self.kv_data += struct.pack(f"{self.pack_prefix}I", vtype)
-            self.kv_data_count += 1
-
-        pack_fmt = self._simple_value_packing.get(vtype)
-        if pack_fmt is not None:
-            self.kv_data += struct.pack(pack_fmt, val)
-        elif vtype == GGUFValueType.STRING:
-            encoded_val = val.encode("utf8") if isinstance(val, str) else val
-            self.kv_data += struct.pack(f"{self.pack_prefix}Q", len(encoded_val))
-            self.kv_data += encoded_val
-        elif vtype == GGUFValueType.ARRAY and isinstance(val, Sequence) and len(val) > 0:
-            ltype = GGUFValueType.get_type(val[0])
-            if not all(GGUFValueType.get_type(i) is ltype for i in val[1:]):
-                raise ValueError("All items in a GGUF array should be of the same type")
-            self.kv_data += struct.pack(f"{self.pack_prefix}I", ltype)
-            self.kv_data += struct.pack(f"{self.pack_prefix}Q", len(val))
-            for item in val:
-                self.add_val(item, add_vtype=False)
-        else:
-            raise ValueError("Invalid GGUF metadata value type or value")
-
-    @staticmethod
-    def ggml_pad(x: int, n: int) -> int:
-        return ((x + n - 1) // n) * n
-
-    def add_tensor_info(self, name: str, tensor_shape: Sequence[int], tensor_dtype: np.dtype[np.float16] | np.dtype[np.float32], tensor_nbytes: int, raw_dtype: GGMLQuantizationType | None = None):
-        if self.state is not WriterState.EMPTY:
-            raise ValueError(f'Expected output file to be empty, got {self.state}')
-
-        assert raw_dtype is not None or tensor_dtype in (np.float32, np.float16), "Only F32 and F16 tensors are supported for now"
-
-        encoded_name = name.encode("utf8")
-        self.ti_data += struct.pack(f"{self.pack_prefix}Q", len(encoded_name))
-        self.ti_data += encoded_name
-        n_dims = len(tensor_shape)
-        self.ti_data += struct.pack(f"{self.pack_prefix}I", n_dims)
-        for i in range(n_dims):
-            self.ti_data += struct.pack(f"{self.pack_prefix}Q", tensor_shape[n_dims - 1 - i])
-        if raw_dtype is None:
-            dtype = GGMLQuantizationType.F32 if tensor_dtype == np.float32 else GGMLQuantizationType.F16
-        else:
-            dtype = raw_dtype
-        self.ti_data += struct.pack(f"{self.pack_prefix}I", dtype)
-        self.ti_data += struct.pack(f"{self.pack_prefix}Q", self.offset_tensor)
-        self.offset_tensor += GGUFWriter.ggml_pad(tensor_nbytes, self.data_alignment)
-        self.ti_data_count += 1
-
-    def add_tensor(self, name: str, tensor: np.ndarray[Any, Any], raw_shape: Sequence[int] | None = None, raw_dtype: GGMLQuantizationType | None = None):
-        if self.endianess == GGUFEndian.BIG:
-            tensor.byteswap(inplace=True)
-        if self.use_temp_file and self.temp_file is None:
-            fp = tempfile.SpooledTemporaryFile(mode="w+b", max_size=256*1024*1024)
-            fp.seek(0)
-            self.temp_file = fp
-
-        shape: Sequence[int] = raw_shape if raw_shape is not None else tensor.shape
-        self.add_tensor_info(name, shape, tensor.dtype, tensor.nbytes, raw_dtype = raw_dtype)
-
-        if self.temp_file is None:
-            self.tensors.append(tensor)
-            return
-
-        tensor.tofile(self.temp_file)
-        self.write_padding(self.temp_file, tensor.nbytes)
-
-    def write_padding(self, fp: IO[bytes], n: int, align: int | None = None):
-        pad = GGUFWriter.ggml_pad(n, align if align is not None else self.data_alignment) - n
-        if pad != 0:
-            fp.write(bytes([0] * pad))
-
-    def write_tensor_data(self, tensor: np.ndarray[Any, Any]):
-        if self.state is not WriterState.TI_DATA:
-            raise ValueError(f'Expected output file to contain tensor info, got {self.state}')
-
-        if self.endianess==GGUFEndian.BIG:
-            tensor.byteswap(inplace=True)
-        self.write_padding(self.fout, self.fout.tell())
-        tensor.tofile(self.fout)
-        self.write_padding(self.fout, tensor.nbytes)
-
-    def write_tensors_to_file(self):
-        self.write_ti_data_to_file()
-
-        self.write_padding(self.fout, self.fout.tell())
-
-        if self.temp_file is None:
-            while True:
-                try:
-                    tensor = self.tensors.pop(0)
-                except IndexError:
-                    break
-                tensor.tofile(self.fout)
-                self.write_padding(self.fout, tensor.nbytes)
-            return
-
-        self.temp_file.seek(0)
-
-        shutil.copyfileobj(self.temp_file, self.fout)
-        self.flush()
-        self.temp_file.close()
-
-    def flush(self):
-        self.fout.flush()
-
-    def close(self):
-        self.fout.close()
-
-    def add_architecture(self):
-        self.add_string(KEY_GENERAL_ARCHITECTURE, self.arch)
-
-    def add_author(self, author: str):
-        self.add_string(KEY_GENERAL_AUTHOR, author)
-
-    def add_tensor_data_layout(self, layout: str):
-        self.add_string(KEY_TENSOR_DATA_LAYOUT.format(arch=self.arch), layout)
-
-    def add_url(self, url: str):
-        self.add_string(KEY_GENERAL_URL, url)
-
-    def add_description(self, description: str):
-        self.add_string(KEY_GENERAL_DESCRIPTION, description)
-
-    def add_source_url(self, url: str):
-        self.add_string(KEY_GENERAL_SOURCE_URL, url)
-
-    def add_source_hf_repo(self, repo: str):
-        self.add_string(KEY_GENERAL_SOURCE_HF_REPO, repo)
-
-    def add_file_type(self, ftype: int):
-        self.add_uint32(KEY_GENERAL_FILE_TYPE, ftype)
-
-    def add_name(self, name: str):
-        self.add_string(KEY_GENERAL_NAME, name)
-
-    def add_quantization_version(self, quantization_version: GGMLQuantizationType):
-        self.add_uint32(
-            KEY_GENERAL_QUANTIZATION_VERSION, quantization_version)
-
-    def add_custom_alignment(self, alignment: int):
-        self.data_alignment = alignment
-        self.add_uint32(KEY_GENERAL_ALIGNMENT, alignment)
-
-    def add_context_length(self, length: int):
-        self.add_uint32(
-            KEY_CONTEXT_LENGTH.format(arch=self.arch), length)
-
-    def add_embedding_length(self, length: int):
-        self.add_uint32(
-            KEY_EMBEDDING_LENGTH.format(arch=self.arch), length)
-
-    def add_block_count(self, length: int):
-        self.add_uint32(
-            KEY_BLOCK_COUNT.format(arch=self.arch), length)
-
-    def add_feed_forward_length(self, length: int):
-        self.add_uint32(
-            KEY_FEED_FORWARD_LENGTH.format(arch=self.arch), length)
-
-    def add_parallel_residual(self, use: bool):
-        self.add_bool(
-            KEY_USE_PARALLEL_RESIDUAL.format(arch=self.arch), use)
-
-    def add_head_count(self, count: int):
-        self.add_uint32(
-            KEY_ATTENTION_HEAD_COUNT.format(arch=self.arch), count)
-
-    def add_head_count_kv(self, count: int):
-        self.add_uint32(
-            KEY_ATTENTION_HEAD_COUNT_KV.format(arch=self.arch), count)
-
-    def add_max_alibi_bias(self, bias: float):
-        self.add_float32(
-            KEY_ATTENTION_MAX_ALIBI_BIAS.format(arch=self.arch), bias)
-
-    def add_clamp_kqv(self, value: float):
-        self.add_float32(
-            KEY_ATTENTION_CLAMP_KQV.format(arch=self.arch), value)
-
-    def add_layer_norm_eps(self, value: float):
-        self.add_float32(
-            KEY_ATTENTION_LAYERNORM_EPS.format(arch=self.arch), value)
-
-    def add_layer_norm_rms_eps(self, value: float):
-        self.add_float32(
-            KEY_ATTENTION_LAYERNORM_RMS_EPS.format(arch=self.arch), value)
-
-    def add_rope_dimension_count(self, count: int):
-        self.add_uint32(
-            KEY_ROPE_DIMENSION_COUNT.format(arch=self.arch), count)
-
-    def add_rope_freq_base(self, value: float):
-        self.add_float32(KEY_ROPE_FREQ_BASE.format(arch=self.arch), value)
-
-    def add_rope_scaling_type(self, value: RopeScalingType):
-        self.add_string(KEY_ROPE_SCALING_TYPE.format(arch=self.arch), value.value)
-
-    def add_rope_scaling_factor(self, value: float):
-        self.add_float32(KEY_ROPE_SCALING_FACTOR.format(arch=self.arch), value)
-
-    def add_rope_scaling_orig_ctx_len(self, value: int):
-        self.add_uint32(KEY_ROPE_SCALING_ORIG_CTX_LEN.format(arch=self.arch), value)
-
-    def add_rope_scaling_finetuned(self, value: bool):
-        self.add_bool(KEY_ROPE_SCALING_FINETUNED.format(arch=self.arch), value)
-
-    def add_tokenizer_model(self, model: str):
-        self.add_string(KEY_TOKENIZER_MODEL, model)
-
-    def add_token_list(self, tokens: Sequence[str] | Sequence[bytes] | Sequence[bytearray]):
-        self.add_array(KEY_TOKENIZER_LIST, tokens)
-
-    def add_token_merges(self, merges: Sequence[str] | Sequence[bytes] | Sequence[bytearray]):
-        self.add_array(KEY_TOKENIZER_MERGES, merges)
-
-    def add_token_types(self, types: Sequence[TokenType] | Sequence[int]):
-        self.add_array(KEY_TOKENIZER_TOKEN_TYPE, types)
-
-    def add_token_scores(self, scores: Sequence[float]):
-        self.add_array(KEY_TOKENIZER_SCORES, scores)
-
-    def add_bos_token_id(self, id: int):
-        self.add_uint32(KEY_TOKENIZER_BOS_ID, id)
-
-    def add_eos_token_id(self, id: int):
-        self.add_uint32(KEY_TOKENIZER_EOS_ID, id)
-
-    def add_unk_token_id(self, id: int):
-        self.add_uint32(KEY_TOKENIZER_UNK_ID, id)
-
-    def add_sep_token_id(self, id: int):
-        self.add_uint32(KEY_TOKENIZER_SEP_ID, id)
-
-    def add_pad_token_id(self, id: int):
-        self.add_uint32(KEY_TOKENIZER_PAD_ID, id)
-
-
-class SpecialVocab:
-    merges: list[str]
-    special_token_ids: dict[str, int]
-
-    def __init__(
-        self, path: str | os.PathLike[str], load_merges: bool = False,
-        special_token_types: tuple[str, ...] | None = None,
-        n_vocab: int | None = None,
-    ):
-        self.special_token_ids = {}
-        self.n_vocab = n_vocab
-        self.load_merges = load_merges
-        self.merges = []
-        if special_token_types is not None:
-            self.special_token_types = special_token_types
-        else:
-            self.special_token_types = ('bos', 'eos', 'unk', 'sep', 'pad')
-        self._load(Path(path))
-
-    def _load(self, path: Path) -> None:
-        if not self._try_load_from_tokenizer_json(path):
-            self._try_load_from_config_json(path)
-
-    def _set_special_token(self, typ: str, tid: Any):
-        if not isinstance(tid, int) or tid < 0:
-            return
-        if self.n_vocab is None or tid < self.n_vocab:
-            self.special_token_ids[typ] = tid
-            return
-        print(f'gguf: WARNING: Special token type {typ}, id {tid} out of range, must be under {self.n_vocab} - skipping',
-            file = sys.stderr)
-
-
-    def _try_load_from_tokenizer_json(self, path: Path) -> bool:
-        tokenizer_file = path / 'tokenizer.json'
-        if not tokenizer_file.is_file():
-            return False
-        with open(tokenizer_file, encoding = 'utf-8') as f:
-            tokenizer = json.load(f)
-        if self.load_merges:
-            merges = tokenizer.get('model', {}).get('merges')
-            if isinstance(merges, list) and len(merges) > 0 and isinstance(merges[0], str):
-                self.merges = merges
-        tokenizer_config_file = path / 'tokenizer_config.json'
-        added_tokens = tokenizer.get('added_tokens')
-        if added_tokens is None or not tokenizer_config_file.is_file():
-            return True
-        with open(tokenizer_config_file, encoding = 'utf-8') as f:
-            tokenizer_config = json.load(f)
-        for typ in self.special_token_types:
-            entry = tokenizer_config.get(f'{typ}_token')
-            if isinstance(entry, str):
-                tc_content = entry
-            elif isinstance(entry, dict):
-                entry_content = entry.get('content')
-                if not isinstance(entry_content, str):
-                    continue
-                tc_content = entry_content
-            else:
-                continue
-            # We only need the first match here.
-            maybe_token_id = next((
-                atok.get('id') for atok in added_tokens
-                if atok.get('content') == tc_content), None)
-            self._set_special_token(typ, maybe_token_id)
-        return True
-
-    def _try_load_from_config_json(self, path: Path) -> bool:
-        config_file = path / 'config.json'
-        if not config_file.is_file():
-            return False
-        with open(config_file, encoding = 'utf-8') as f:
-            config = json.load(f)
-        for typ in self.special_token_types:
-            self._set_special_token(typ, config.get(f'{typ}_token_id'))
-        return True
-
-    def add_to_gguf(self, gw: GGUFWriter, quiet: bool = False) -> None:
-        if len(self.merges) > 0:
-            if not quiet:
-                print(f'gguf: Adding {len(self.merges)} merge(s).')
-            gw.add_token_merges(self.merges)
-        for typ, tokid in self.special_token_ids.items():
-            handler: Callable[[int], None] | None = getattr(gw, f'add_{typ}_token_id', None)
-            if handler is None:
-                print(f'gguf: WARNING: No handler for special token type {typ} with id {tokid} - skipping', file = sys.stderr)
-                continue
-            if not quiet:
-                print(f'gguf: Setting special token type {typ} to {tokid}')
-            handler(tokid)
-
-    def __repr__(self) -> str:
-        return f'<SpecialVocab with {len(self.merges)} merges and special tokens {self.special_token_ids or "unset"}>'
-
-
-# Example usage:
-if __name__ == "__main__":
-    # Example usage with a file
-    gguf_writer = GGUFWriter("example.gguf", "llama")
-
-    gguf_writer.add_architecture()
-    gguf_writer.add_block_count(12)
-    gguf_writer.add_uint32("answer", 42)  # Write a 32-bit integer
-    gguf_writer.add_float32("answer_in_float", 42.0)  # Write a 32-bit float
-    gguf_writer.add_custom_alignment(64)
-
-    tensor1 = np.ones((32,), dtype=np.float32) * 100.0
-    tensor2 = np.ones((64,), dtype=np.float32) * 101.0
-    tensor3 = np.ones((96,), dtype=np.float32) * 102.0
-
-    gguf_writer.add_tensor("tensor1", tensor1)
-    gguf_writer.add_tensor("tensor2", tensor2)
-    gguf_writer.add_tensor("tensor3", tensor3)
-
-    gguf_writer.write_header_to_file()
-    gguf_writer.write_kv_data_to_file()
-    gguf_writer.write_tensors_to_file()
-
-    gguf_writer.close()
-=======
-importlib.reload(gguf)
->>>>>>> e86fc56f
+importlib.reload(gguf)