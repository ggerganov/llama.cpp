--- conflicted
+++ resolved
@@ -321,11 +321,8 @@
             "model.layers.{bid}.mlp.c_proj",                          # starcoder2
             "encoder.layer.{bid}.mlp.wo",                             # jina-bert-v2
             "model.layers.{bid}.residual_mlp.w2",                     # arctic
-<<<<<<< HEAD
             "encoder.layer.{bid}.mlp.down_layer",                     # jina-bert-v2
-=======
             "encoder.layers.{bid}.mlp.dense_4h_to_h",                 # chatglm
->>>>>>> 95fd910d
         ),
 
         MODEL_TENSOR.FFN_DOWN_EXP: (
