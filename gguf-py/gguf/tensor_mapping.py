from __future__ import annotations

from typing import Sequence

from .constants import MODEL_ARCH, MODEL_TENSOR, MODEL_TENSORS, TENSOR_NAMES


class TensorNameMap:
    mappings_cfg: dict[MODEL_TENSOR, tuple[str, ...]] = {
        # Token embeddings
        MODEL_TENSOR.TOKEN_EMBD: (
            "gpt_neox.embed_in",                         # gptneox
            "transformer.wte",                           # gpt2 gpt-j mpt refact qwen
            "transformer.word_embeddings",               # falcon
            "word_embeddings",                           # bloom
            "model.embed_tokens",                        # llama-hf
            "tok_embeddings",                            # llama-pth
            "embeddings.word_embeddings",                # bert
            "language_model.embedding.word_embeddings",  # persimmon
            "transformer.embd.wte",                      # phi2
        ),

        # Token type embeddings
        MODEL_TENSOR.TOKEN_TYPES: (
            "embeddings.token_type_embeddings",  # bert
        ),

        # Normalization of token embeddings
        MODEL_TENSOR.TOKEN_EMBD_NORM: (
            "word_embeddings_layernorm",  # bloom
        ),

        # Position embeddings
        MODEL_TENSOR.POS_EMBD: (
            "transformer.wpe",                 # gpt2
            "embeddings.position_embeddings",  # bert
        ),

        # Output
        MODEL_TENSOR.OUTPUT: (
            "embed_out",                 # gptneox
            "lm_head",                   # gpt2 mpt falcon llama-hf baichuan qwen
            "output",                    # llama-pth bloom
            "word_embeddings_for_head",  # persimmon
            "lm_head.linear",            # phi2
        ),

        # Output norm
        MODEL_TENSOR.OUTPUT_NORM: (
            "gpt_neox.final_layer_norm",               # gptneox
            "transformer.ln_f",                        # gpt2 gpt-j falcon
            "model.norm",                              # llama-hf baichuan
            "norm",                                    # llama-pth
            "embeddings.LayerNorm",                    # bert
            "transformer.norm_f",                      # mpt
            "ln_f",                                    # refact bloom qwen
            "language_model.encoder.final_layernorm",  # persimmon
            "lm_head.ln",                              # phi2
        ),

        # Rope frequencies
        MODEL_TENSOR.ROPE_FREQS: (
            "rope.freqs",  # llama-pth
        ),
    }

    block_mappings_cfg: dict[MODEL_TENSOR, tuple[str, ...]] = {
        # Attention norm
        MODEL_TENSOR.ATTN_NORM: (
            "gpt_neox.layers.{bid}.input_layernorm",                # gptneox
            "transformer.h.{bid}.ln_1",                             # gpt2 gpt-j refact qwen
            "transformer.blocks.{bid}.norm_1",                      # mpt
            "transformer.h.{bid}.input_layernorm",                  # falcon7b
            "h.{bid}.input_layernorm",                              # bloom
            "transformer.h.{bid}.ln_mlp",                           # falcon40b
            "model.layers.{bid}.input_layernorm",                   # llama-hf
            "layers.{bid}.attention_norm",                          # llama-pth
            "encoder.layer.{bid}.attention.output.LayerNorm",       # bert
            "language_model.encoder.layers.{bid}.input_layernorm",  # persimmon
            "model.layers.{bid}.ln1",                               # yi
<<<<<<< HEAD
            "model.layers.layers.{bid}.norm",                       # plamo
=======
            "transformer.h.{bid}.ln",                               # phi2
>>>>>>> 708e179e
        ),

        # Attention norm 2
        MODEL_TENSOR.ATTN_NORM_2: (
            "transformer.h.{bid}.ln_attn",  # falcon40b
        ),

        # Attention query-key-value
        MODEL_TENSOR.ATTN_QKV: (
            "gpt_neox.layers.{bid}.attention.query_key_value",                     # gptneox
            "transformer.h.{bid}.attn.c_attn",                                     # gpt2 qwen
            "transformer.blocks.{bid}.attn.Wqkv",                                  # mpt
            "transformer.h.{bid}.self_attention.query_key_value",                  # falcon
            "h.{bid}.self_attention.query_key_value",                              # bloom
            "language_model.encoder.layers.{bid}.self_attention.query_key_value",  # persimmon
            "transformer.h.{bid}.mixer.Wqkv",                                      # phi2
        ),

        # Attention query
        MODEL_TENSOR.ATTN_Q: (
            "model.layers.{bid}.self_attn.q_proj",         # llama-hf
            "layers.{bid}.attention.wq",                   # llama-pth
            "encoder.layer.{bid}.attention.self.query",    # bert
            "transformer.h.{bid}.attn.q_proj",             # gpt-j
            "model.layers.layers.{bid}.self_attn.q_proj",  # plamo
        ),

        # Attention key
        MODEL_TENSOR.ATTN_K: (
            "model.layers.{bid}.self_attn.k_proj",         # llama-hf
            "layers.{bid}.attention.wk",                   # llama-pth
            "encoder.layer.{bid}.attention.self.key",      # bert
            "transformer.h.{bid}.attn.k_proj",             # gpt-j
            "model.layers.layers.{bid}.self_attn.k_proj",  # plamo
        ),

        # Attention value
        MODEL_TENSOR.ATTN_V: (
            "model.layers.{bid}.self_attn.v_proj",         # llama-hf
            "layers.{bid}.attention.wv",                   # llama-pth
            "encoder.layer.{bid}.attention.self.value",    # bert
            "transformer.h.{bid}.attn.v_proj",             # gpt-j
            "model.layers.layers.{bid}.self_attn.v_proj",  # plamo
        ),

        # Attention output
        MODEL_TENSOR.ATTN_OUT: (
            "gpt_neox.layers.{bid}.attention.dense",                     # gptneox
            "transformer.h.{bid}.attn.c_proj",                           # gpt2 refact qwen
            "transformer.blocks.{bid}.attn.out_proj",                    # mpt
            "transformer.h.{bid}.self_attention.dense",                  # falcon
            "h.{bid}.self_attention.dense",                              # bloom
            "model.layers.{bid}.self_attn.o_proj",                       # llama-hf
            "layers.{bid}.attention.wo",                                 # llama-pth
            "encoder.layer.{bid}.attention.output.dense",                # bert
            "transformer.h.{bid}.attn.out_proj",                         # gpt-j
            "language_model.encoder.layers.{bid}.self_attention.dense",  # persimmon
<<<<<<< HEAD
            "model.layers.layers.{bid}.self_attn.o_proj",                # plamo
=======
            "transformer.h.{bid}.mixer.out_proj",                        # phi2
>>>>>>> 708e179e
        ),

        # Rotary embeddings
        MODEL_TENSOR.ATTN_ROT_EMBD: (
            "model.layers.{bid}.self_attn.rotary_emb.inv_freq",        # llama-hf
            "layers.{bid}.attention.inner_attention.rope.freqs",       # llama-pth
            "model.layers.layers.{bid}.self_attn.rotary_emb.inv_freq", # plamo
        ),

        # Feed-forward norm
        MODEL_TENSOR.FFN_NORM: (
            "gpt_neox.layers.{bid}.post_attention_layernorm",                # gptneox
            "transformer.h.{bid}.ln_2",                                      # gpt2 refact qwen
            "h.{bid}.post_attention_layernorm",                              # bloom
            "transformer.blocks.{bid}.norm_2",                               # mpt
            "model.layers.{bid}.post_attention_layernorm",                   # llama-hf
            "layers.{bid}.ffn_norm",                                         # llama-pth
            "encoder.layer.{bid}.output.LayerNorm",                          # bert
            "language_model.encoder.layers.{bid}.post_attention_layernorm",  # persimmon
            "model.layers.{bid}.ln2",                                        # yi
        ),

        MODEL_TENSOR.FFN_GATE_INP: (
            "layers.{bid}.feed_forward.gate",           # mixtral
            "model.layers.{bid}.block_sparse_moe.gate", # mixtral
        ),

        # Feed-forward up
        MODEL_TENSOR.FFN_UP: (
            "gpt_neox.layers.{bid}.mlp.dense_h_to_4h",                # gptneox
            "transformer.h.{bid}.mlp.c_fc",                           # gpt2
            "transformer.blocks.{bid}.ffn.up_proj",                   # mpt
            "transformer.h.{bid}.mlp.dense_h_to_4h",                  # falcon
            "h.{bid}.mlp.dense_h_to_4h",                              # bloom
            "model.layers.{bid}.mlp.up_proj",                         # llama-hf refact
            "layers.{bid}.feed_forward.w3",                           # llama-pth
            "encoder.layer.{bid}.intermediate.dense",                 # bert
            "transformer.h.{bid}.mlp.fc_in",                          # gpt-j
            "language_model.encoder.layers.{bid}.mlp.dense_h_to_4h",  # persimmon
            "transformer.h.{bid}.mlp.w1",                             # qwen
<<<<<<< HEAD
            "model.layers.layers.{bid}.mlp.up_proj",                  # plamo
=======
            "transformer.h.{bid}.mlp.fc1",                            # phi2
>>>>>>> 708e179e
        ),

        MODEL_TENSOR.FFN_UP_EXP: (
            "layers.{bid}.feed_forward.experts.{xid}.w3",           # mixtral
            "model.layers.{bid}.block_sparse_moe.experts.{xid}.w3", # mixtral
        ),

        # Feed-forward gate
        MODEL_TENSOR.FFN_GATE: (
            "model.layers.{bid}.mlp.gate_proj",           # llama-hf refact
            "layers.{bid}.feed_forward.w1",               # llama-pth
            "transformer.h.{bid}.mlp.w2",                 # qwen
            "model.layers.layers.{bid}.mlp.gate_proj",    # plamo
        ),

        MODEL_TENSOR.FFN_GATE_EXP: (
            "layers.{bid}.feed_forward.experts.{xid}.w1",           # mixtral
            "model.layers.{bid}.block_sparse_moe.experts.{xid}.w1", # mixtral
        ),

        # Feed-forward down
        MODEL_TENSOR.FFN_DOWN: (
            "gpt_neox.layers.{bid}.mlp.dense_4h_to_h",                # gptneox
            "transformer.h.{bid}.mlp.c_proj",                         # gpt2 refact qwen
            "transformer.blocks.{bid}.ffn.down_proj",                 # mpt
            "transformer.h.{bid}.mlp.dense_4h_to_h",                  # falcon
            "h.{bid}.mlp.dense_4h_to_h",                              # bloom
            "model.layers.{bid}.mlp.down_proj",                       # llama-hf
            "layers.{bid}.feed_forward.w2",                           # llama-pth
            "encoder.layer.{bid}.output.dense",                       # bert
            "transformer.h.{bid}.mlp.fc_out",                         # gpt-j
            "language_model.encoder.layers.{bid}.mlp.dense_4h_to_h",  # persimmon
<<<<<<< HEAD
            "model.layers.layers.{bid}.mlp.down_proj",                # plamo
=======
            "transformer.h.{bid}.mlp.fc2",                            # phi2
>>>>>>> 708e179e
        ),

        MODEL_TENSOR.FFN_DOWN_EXP: (
            "layers.{bid}.feed_forward.experts.{xid}.w2",           # mixtral
            "model.layers.{bid}.block_sparse_moe.experts.{xid}.w2", # mixtral
        ),

        MODEL_TENSOR.ATTN_Q_NORM: (
            "language_model.encoder.layers.{bid}.self_attention.q_layernorm",
        ),

        MODEL_TENSOR.ATTN_K_NORM: (
            "language_model.encoder.layers.{bid}.self_attention.k_layernorm",
        ),

        MODEL_TENSOR.ROPE_FREQS: (
            "language_model.encoder.layers.{bid}.self_attention.rotary_emb.inv_freq",  # persimmon
        ),
    }

    mapping: dict[str, tuple[MODEL_TENSOR, str]]

    def __init__(self, arch: MODEL_ARCH, n_blocks: int):
        self.mapping = {}
        for tensor, keys in self.mappings_cfg.items():
            if tensor not in MODEL_TENSORS[arch]:
                continue
            tensor_name = TENSOR_NAMES[tensor]
            self.mapping[tensor_name] = (tensor, tensor_name)
            for key in keys:
                self.mapping[key] = (tensor, tensor_name)
        for bid in range(n_blocks):
            for tensor, keys in self.block_mappings_cfg.items():
                if tensor not in MODEL_TENSORS[arch]:
                    continue
                # TODO: make this configurable
                n_experts = 8
                for xid in range(n_experts):
                    tensor_name = TENSOR_NAMES[tensor].format(bid = bid, xid = xid)
                    self.mapping[tensor_name] = (tensor, tensor_name)
                    for key in keys:
                        key = key.format(bid = bid, xid = xid)
                        self.mapping[key] = (tensor, tensor_name)

    def get_type_and_name(self, key: str, try_suffixes: Sequence[str] = ()) -> tuple[MODEL_TENSOR, str] | None:
        result = self.mapping.get(key)
        if result is not None:
            return result
        for suffix in try_suffixes:
            if key.endswith(suffix):
                result = self.mapping.get(key[:-len(suffix)])
                if result is not None:
                    return result[0], result[1] + suffix
        return None

    def get_name(self, key: str, try_suffixes: Sequence[str] = ()) -> str | None:
        result = self.get_type_and_name(key, try_suffixes = try_suffixes)
        if result is None:
            return None
        return result[1]

    def get_type(self, key: str, try_suffixes: Sequence[str] = ()) -> MODEL_TENSOR | None:
        result = self.get_type_and_name(key, try_suffixes = try_suffixes)
        if result is None:
            return None
        return result[0]

    def __getitem__(self, key: str) -> str:
        try:
            return self.mapping[key][1]
        except KeyError:
            raise KeyError(key)

    def __contains__(self, key: str) -> bool:
        return key in self.mapping

    def __repr__(self) -> str:
        return repr(self.mapping)


def get_tensor_name_map(arch: MODEL_ARCH, n_blocks: int) -> TensorNameMap:
    return TensorNameMap(arch, n_blocks)<|MERGE_RESOLUTION|>--- conflicted
+++ resolved
@@ -78,11 +78,8 @@
             "encoder.layer.{bid}.attention.output.LayerNorm",       # bert
             "language_model.encoder.layers.{bid}.input_layernorm",  # persimmon
             "model.layers.{bid}.ln1",                               # yi
-<<<<<<< HEAD
+            "transformer.h.{bid}.ln",                               # phi2
             "model.layers.layers.{bid}.norm",                       # plamo
-=======
-            "transformer.h.{bid}.ln",                               # phi2
->>>>>>> 708e179e
         ),
 
         # Attention norm 2
@@ -140,11 +137,8 @@
             "encoder.layer.{bid}.attention.output.dense",                # bert
             "transformer.h.{bid}.attn.out_proj",                         # gpt-j
             "language_model.encoder.layers.{bid}.self_attention.dense",  # persimmon
-<<<<<<< HEAD
+            "transformer.h.{bid}.mixer.out_proj",                        # phi2
             "model.layers.layers.{bid}.self_attn.o_proj",                # plamo
-=======
-            "transformer.h.{bid}.mixer.out_proj",                        # phi2
->>>>>>> 708e179e
         ),
 
         # Rotary embeddings
@@ -185,11 +179,8 @@
             "transformer.h.{bid}.mlp.fc_in",                          # gpt-j
             "language_model.encoder.layers.{bid}.mlp.dense_h_to_4h",  # persimmon
             "transformer.h.{bid}.mlp.w1",                             # qwen
-<<<<<<< HEAD
+            "transformer.h.{bid}.mlp.fc1",                            # phi2
             "model.layers.layers.{bid}.mlp.up_proj",                  # plamo
-=======
-            "transformer.h.{bid}.mlp.fc1",                            # phi2
->>>>>>> 708e179e
         ),
 
         MODEL_TENSOR.FFN_UP_EXP: (
@@ -222,11 +213,8 @@
             "encoder.layer.{bid}.output.dense",                       # bert
             "transformer.h.{bid}.mlp.fc_out",                         # gpt-j
             "language_model.encoder.layers.{bid}.mlp.dense_4h_to_h",  # persimmon
-<<<<<<< HEAD
+            "transformer.h.{bid}.mlp.fc2",                            # phi2
             "model.layers.layers.{bid}.mlp.down_proj",                # plamo
-=======
-            "transformer.h.{bid}.mlp.fc2",                            # phi2
->>>>>>> 708e179e
         ),
 
         MODEL_TENSOR.FFN_DOWN_EXP: (
