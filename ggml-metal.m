#import "ggml-metal.h"

#import "ggml.h"

#import <Foundation/Foundation.h>

#import <Metal/Metal.h>

#undef MIN
#undef MAX
#define MIN(a, b) ((a) < (b) ? (a) : (b))
#define MAX(a, b) ((a) > (b) ? (a) : (b))

#ifdef GGML_METAL_NDEBUG
#define metal_printf(...)
#else
#define metal_printf(...) fprintf(stderr, __VA_ARGS__)
#endif

#define UNUSED(x) (void)(x)

#define GGML_MAX_CONCUR (2*GGML_MAX_NODES)

struct ggml_metal_buffer {
    const char * name;

    void   * data;
    size_t   size;

    id<MTLBuffer> metal;
};

struct ggml_metal_context {
    int n_cb;

    id<MTLDevice>       device;
    id<MTLCommandQueue> queue;
    id<MTLLibrary>      library;

    id<MTLCommandBuffer>         command_buffers [GGML_METAL_MAX_COMMAND_BUFFERS];
    id<MTLComputeCommandEncoder> command_encoders[GGML_METAL_MAX_COMMAND_BUFFERS];

    dispatch_queue_t d_queue;

    int n_buffers;
    struct ggml_metal_buffer buffers[GGML_METAL_MAX_BUFFERS];

    int concur_list[GGML_MAX_CONCUR];
    int concur_list_len;

    // custom kernels
#define GGML_METAL_DECL_KERNEL(name) \
    id<MTLFunction>             function_##name; \
    id<MTLComputePipelineState> pipeline_##name

    GGML_METAL_DECL_KERNEL(add);
    GGML_METAL_DECL_KERNEL(add_row); // TODO: avoid this extra kernel, instead extend the "add" kernel to support broadcast
    GGML_METAL_DECL_KERNEL(mul);
    GGML_METAL_DECL_KERNEL(mul_row); // TODO: avoid this extra kernel, instead extend the "mul" kernel to support broadcast
    GGML_METAL_DECL_KERNEL(scale);
    GGML_METAL_DECL_KERNEL(silu);
    GGML_METAL_DECL_KERNEL(relu);
    GGML_METAL_DECL_KERNEL(gelu);
    GGML_METAL_DECL_KERNEL(soft_max);
    GGML_METAL_DECL_KERNEL(diag_mask_inf);
    GGML_METAL_DECL_KERNEL(get_rows_f16);
    GGML_METAL_DECL_KERNEL(get_rows_q4_0);
    GGML_METAL_DECL_KERNEL(get_rows_q4_1);
    GGML_METAL_DECL_KERNEL(get_rows_q8_0);
    GGML_METAL_DECL_KERNEL(get_rows_q2_K);
    GGML_METAL_DECL_KERNEL(get_rows_q3_K);
    GGML_METAL_DECL_KERNEL(get_rows_q4_K);
    GGML_METAL_DECL_KERNEL(get_rows_q5_K);
    GGML_METAL_DECL_KERNEL(get_rows_q6_K);
    GGML_METAL_DECL_KERNEL(rms_norm);
    GGML_METAL_DECL_KERNEL(norm);
    GGML_METAL_DECL_KERNEL(mul_mat_f16_f32);
    GGML_METAL_DECL_KERNEL(mul_mat_q4_0_f32);
    GGML_METAL_DECL_KERNEL(mul_mat_q4_1_f32);
    GGML_METAL_DECL_KERNEL(mul_mat_q8_0_f32);
    GGML_METAL_DECL_KERNEL(mul_mat_q2_K_f32);
    GGML_METAL_DECL_KERNEL(mul_mat_q3_K_f32);
    GGML_METAL_DECL_KERNEL(mul_mat_q4_K_f32);
    GGML_METAL_DECL_KERNEL(mul_mat_q5_K_f32);
    GGML_METAL_DECL_KERNEL(mul_mat_q6_K_f32);
    GGML_METAL_DECL_KERNEL(mul_mm_f16_f32);
    GGML_METAL_DECL_KERNEL(mul_mm_q4_0_f32);
    GGML_METAL_DECL_KERNEL(mul_mm_q4_1_f32);
    GGML_METAL_DECL_KERNEL(mul_mm_q8_0_f32);
    GGML_METAL_DECL_KERNEL(mul_mm_q2_K_f32);
    GGML_METAL_DECL_KERNEL(mul_mm_q3_K_f32);
    GGML_METAL_DECL_KERNEL(mul_mm_q4_K_f32);
    GGML_METAL_DECL_KERNEL(mul_mm_q5_K_f32);
    GGML_METAL_DECL_KERNEL(mul_mm_q6_K_f32);
    GGML_METAL_DECL_KERNEL(rope);
    GGML_METAL_DECL_KERNEL(alibi_f32);
    GGML_METAL_DECL_KERNEL(cpy_f32_f16);
    GGML_METAL_DECL_KERNEL(cpy_f32_f32);
    GGML_METAL_DECL_KERNEL(cpy_f16_f16);

#undef GGML_METAL_DECL_KERNEL
};

// MSL code
// TODO: move the contents here when ready
//       for now it is easier to work in a separate file
static NSString * const msl_library_source = @"see metal.metal";

// Here to assist with NSBundle Path Hack
@interface GGMLMetalClass : NSObject
@end
@implementation GGMLMetalClass
@end

struct ggml_metal_context * ggml_metal_init(int n_cb) {
    metal_printf(stderr, "%s: allocating\n", __func__);

    struct ggml_metal_context * ctx = malloc(sizeof(struct ggml_metal_context));

    ctx->n_cb   = MIN(n_cb, GGML_METAL_MAX_BUFFERS);
    ctx->device = MTLCreateSystemDefaultDevice();
    ctx->queue  = [ctx->device newCommandQueue];
    ctx->n_buffers = 0;
    ctx->concur_list_len = 0;

    ctx->d_queue = dispatch_queue_create("llama.cpp", DISPATCH_QUEUE_CONCURRENT);

#if 0
    // compile from source string and show compile log
    {
        NSError * error = nil;

        ctx->library = [ctx->device newLibraryWithSource:msl_library_source options:nil error:&error];
        if (error) {
            fprintf(stderr, "%s: error: %s\n", __func__, [[error description] UTF8String]);
            return NULL;
        }
    }
#else
    UNUSED(msl_library_source);

    // read the source from "ggml-metal.metal" into a string and use newLibraryWithSource
    {
        NSError * error = nil;

        //NSString * path = [[NSBundle mainBundle] pathForResource:@"../../examples/metal/metal" ofType:@"metal"];
        NSBundle * bundle = [NSBundle bundleForClass:[GGMLMetalClass class]];
        NSString * path = [bundle pathForResource:@"ggml-metal" ofType:@"metal"];
        metal_printf(stderr, "%s: loading '%s'\n", __func__, [path UTF8String]);

        NSString * src  = [NSString stringWithContentsOfFile:path encoding:NSUTF8StringEncoding error:&error];
        if (error) {
            fprintf(stderr, "%s: error: %s\n", __func__, [[error description] UTF8String]);
            return NULL;
        }

#ifdef GGML_QKK_64
        MTLCompileOptions* options = [MTLCompileOptions new];
        options.preprocessorMacros = @{ @"QK_K" : @(64) };
        ctx->library = [ctx->device newLibraryWithSource:src options:options error:&error];
#else
        ctx->library = [ctx->device newLibraryWithSource:src options:nil error:&error];
#endif
        if (error) {
            fprintf(stderr, "%s: error: %s\n", __func__, [[error description] UTF8String]);
            return NULL;
        }
    }
#endif

    // load kernels
    {
        NSError * error = nil;
#define GGML_METAL_ADD_KERNEL(name) \
        ctx->function_##name = [ctx->library newFunctionWithName:@"kernel_"#name]; \
        ctx->pipeline_##name = [ctx->device newComputePipelineStateWithFunction:ctx->function_##name error:&error]; \
        metal_printf(stderr, "%s: loaded %-32s %16p | th_max = %4d | th_width = %4d\n", __func__, "kernel_"#name, (void *) ctx->pipeline_##name, \
                (int) ctx->pipeline_##name.maxTotalThreadsPerThreadgroup, \
                (int) ctx->pipeline_##name.threadExecutionWidth); \
        if (error) { \
            fprintf(stderr, "%s: load pipeline error: %s\n", __func__, [[error description] UTF8String]); \
            return NULL; \
        }

        GGML_METAL_ADD_KERNEL(add);
        GGML_METAL_ADD_KERNEL(add_row);
        GGML_METAL_ADD_KERNEL(mul);
        GGML_METAL_ADD_KERNEL(mul_row);
        GGML_METAL_ADD_KERNEL(scale);
        GGML_METAL_ADD_KERNEL(silu);
        GGML_METAL_ADD_KERNEL(relu);
        GGML_METAL_ADD_KERNEL(gelu);
        GGML_METAL_ADD_KERNEL(soft_max);
        GGML_METAL_ADD_KERNEL(diag_mask_inf);
        GGML_METAL_ADD_KERNEL(get_rows_f16);
        GGML_METAL_ADD_KERNEL(get_rows_q4_0);
        GGML_METAL_ADD_KERNEL(get_rows_q4_1);
        GGML_METAL_ADD_KERNEL(get_rows_q8_0);
        GGML_METAL_ADD_KERNEL(get_rows_q2_K);
        GGML_METAL_ADD_KERNEL(get_rows_q3_K);
        GGML_METAL_ADD_KERNEL(get_rows_q4_K);
        GGML_METAL_ADD_KERNEL(get_rows_q5_K);
        GGML_METAL_ADD_KERNEL(get_rows_q6_K);
        GGML_METAL_ADD_KERNEL(rms_norm);
        GGML_METAL_ADD_KERNEL(norm);
        GGML_METAL_ADD_KERNEL(mul_mat_f16_f32);
        GGML_METAL_ADD_KERNEL(mul_mat_q4_0_f32);
        GGML_METAL_ADD_KERNEL(mul_mat_q4_1_f32);
        GGML_METAL_ADD_KERNEL(mul_mat_q8_0_f32);
        GGML_METAL_ADD_KERNEL(mul_mat_q2_K_f32);
        GGML_METAL_ADD_KERNEL(mul_mat_q3_K_f32);
        GGML_METAL_ADD_KERNEL(mul_mat_q4_K_f32);
        GGML_METAL_ADD_KERNEL(mul_mat_q5_K_f32);
        GGML_METAL_ADD_KERNEL(mul_mat_q6_K_f32);
        GGML_METAL_ADD_KERNEL(mul_mm_f16_f32);
        GGML_METAL_ADD_KERNEL(mul_mm_q4_0_f32);
        GGML_METAL_ADD_KERNEL(mul_mm_q8_0_f32);
        GGML_METAL_ADD_KERNEL(mul_mm_q4_1_f32);
        GGML_METAL_ADD_KERNEL(mul_mm_q2_K_f32);
        GGML_METAL_ADD_KERNEL(mul_mm_q3_K_f32);
        GGML_METAL_ADD_KERNEL(mul_mm_q4_K_f32);
        GGML_METAL_ADD_KERNEL(mul_mm_q5_K_f32);
        GGML_METAL_ADD_KERNEL(mul_mm_q6_K_f32);
        GGML_METAL_ADD_KERNEL(rope);
        GGML_METAL_ADD_KERNEL(alibi_f32);
        GGML_METAL_ADD_KERNEL(cpy_f32_f16);
        GGML_METAL_ADD_KERNEL(cpy_f32_f32);
        GGML_METAL_ADD_KERNEL(cpy_f16_f16);

#undef GGML_METAL_ADD_KERNEL
    }

    metal_printf(stderr, "%s: recommendedMaxWorkingSetSize  = %8.2f MB\n", __func__, ctx->device.recommendedMaxWorkingSetSize / 1024.0 / 1024.0);
    metal_printf(stderr, "%s: hasUnifiedMemory              = %s\n",       __func__, ctx->device.hasUnifiedMemory ? "true" : "false");
    if (ctx->device.maxTransferRate != 0) {
        metal_printf(stderr, "%s: maxTransferRate               = %8.2f MB/s\n", __func__, ctx->device.maxTransferRate / 1024.0 / 1024.0);
    } else {
        metal_printf(stderr, "%s: maxTransferRate               = built-in GPU\n", __func__);
    }

    return ctx;
}

void ggml_metal_free(struct ggml_metal_context * ctx) {
<<<<<<< HEAD
    metal_printf(stderr, "%s: deallocating\n", __func__);
=======
    fprintf(stderr, "%s: deallocating\n", __func__);
#define GGML_METAL_DEL_KERNEL(name) \
    [ctx->function_##name release]; \
    [ctx->pipeline_##name release];

    GGML_METAL_DEL_KERNEL(add);
    GGML_METAL_DEL_KERNEL(add_row);
    GGML_METAL_DEL_KERNEL(mul);
    GGML_METAL_DEL_KERNEL(mul_row);
    GGML_METAL_DEL_KERNEL(scale);
    GGML_METAL_DEL_KERNEL(silu);
    GGML_METAL_DEL_KERNEL(relu);
    GGML_METAL_DEL_KERNEL(gelu);
    GGML_METAL_DEL_KERNEL(soft_max);
    GGML_METAL_DEL_KERNEL(diag_mask_inf);
    GGML_METAL_DEL_KERNEL(get_rows_f16);
    GGML_METAL_DEL_KERNEL(get_rows_q4_0);
    GGML_METAL_DEL_KERNEL(get_rows_q4_1);
    GGML_METAL_DEL_KERNEL(get_rows_q8_0);
    GGML_METAL_DEL_KERNEL(get_rows_q2_K);
    GGML_METAL_DEL_KERNEL(get_rows_q3_K);
    GGML_METAL_DEL_KERNEL(get_rows_q4_K);
    GGML_METAL_DEL_KERNEL(get_rows_q5_K);
    GGML_METAL_DEL_KERNEL(get_rows_q6_K);
    GGML_METAL_DEL_KERNEL(rms_norm);
    GGML_METAL_DEL_KERNEL(norm);
    GGML_METAL_DEL_KERNEL(mul_mat_f16_f32);
    GGML_METAL_DEL_KERNEL(mul_mat_q4_0_f32);
    GGML_METAL_DEL_KERNEL(mul_mat_q4_1_f32);
    GGML_METAL_DEL_KERNEL(mul_mat_q8_0_f32);
    GGML_METAL_DEL_KERNEL(mul_mat_q2_K_f32);
    GGML_METAL_DEL_KERNEL(mul_mat_q3_K_f32);
    GGML_METAL_DEL_KERNEL(mul_mat_q4_K_f32);
    GGML_METAL_DEL_KERNEL(mul_mat_q5_K_f32);
    GGML_METAL_DEL_KERNEL(mul_mat_q6_K_f32);
    GGML_METAL_DEL_KERNEL(mul_mm_f16_f32);
    GGML_METAL_DEL_KERNEL(mul_mm_q4_0_f32);
    GGML_METAL_DEL_KERNEL(mul_mm_q8_0_f32);
    GGML_METAL_DEL_KERNEL(mul_mm_q4_1_f32);
    GGML_METAL_DEL_KERNEL(mul_mm_q2_K_f32);
    GGML_METAL_DEL_KERNEL(mul_mm_q3_K_f32);
    GGML_METAL_DEL_KERNEL(mul_mm_q4_K_f32);
    GGML_METAL_DEL_KERNEL(mul_mm_q5_K_f32);
    GGML_METAL_DEL_KERNEL(mul_mm_q6_K_f32);
    GGML_METAL_DEL_KERNEL(rope);
    GGML_METAL_DEL_KERNEL(alibi_f32);
    GGML_METAL_DEL_KERNEL(cpy_f32_f16);
    GGML_METAL_DEL_KERNEL(cpy_f32_f32);
    GGML_METAL_DEL_KERNEL(cpy_f16_f16);

#undef GGML_METAL_DEL_KERNEL

>>>>>>> 44c117f4
    for (int i = 0; i < ctx->n_buffers; ++i) {
        [ctx->buffers[i].metal release];
    }

    [ctx->library release];
    [ctx->queue release];
    [ctx->device release];

    dispatch_release(ctx->d_queue);

    free(ctx);
}

void * ggml_metal_host_malloc(size_t n) {
    void * data = NULL;
    const int result = posix_memalign((void **) &data, getpagesize(), n);
    if (result != 0) {
        fprintf(stderr, "%s: error: posix_memalign failed\n", __func__);
        return NULL;
    }

    return data;
}

void ggml_metal_host_free(void * data) {
    free(data);
}

void ggml_metal_set_n_cb(struct ggml_metal_context * ctx, int n_cb) {
    ctx->n_cb = MIN(n_cb, GGML_METAL_MAX_BUFFERS);
}

int ggml_metal_if_optimized(struct ggml_metal_context * ctx) {
    return ctx->concur_list_len;
}

int * ggml_metal_get_concur_list(struct ggml_metal_context * ctx) {
    return ctx->concur_list;
}

// finds the Metal buffer that contains the tensor data on the GPU device
// the assumption is that there is 1-to-1 mapping between the host and device memory buffers, so we can find the
// Metal buffer based on the host memory pointer
//
static id<MTLBuffer> ggml_metal_get_buffer(struct ggml_metal_context * ctx, struct ggml_tensor * t, size_t * offs) {
    //metal_printf(stderr, "%s: data tensor '%16s', offs_data = %8ld, offs_eval = %8ld, offs_cach = %8ld\n", __func__, t->name, offs_data, offs_eval, offs_cach);

    const int64_t tsize = ggml_nbytes(t);

    // find the view that contains the tensor fully
    for (int i = 0; i < ctx->n_buffers; ++i) {
        const int64_t ioffs = (int64_t) t->data - (int64_t) ctx->buffers[i].data;

        if (ioffs >= 0 && ioffs + tsize <= (int64_t) ctx->buffers[i].size) {
            *offs = (size_t) ioffs;

            //metal_printf(stderr, "%s: '%s' tensor '%16s', offs = %8ld\n", __func__, ctx->buffers[i].name, t->name, *offs);

            return ctx->buffers[i].metal;
        }
    }

    fprintf(stderr, "%s: error: buffer is nil\n", __func__);

    return nil;
}

bool ggml_metal_add_buffer(
        struct ggml_metal_context * ctx,
                     const char * name,
                           void * data,
                         size_t   size,
                         size_t   max_size) {
    if (ctx->n_buffers >= GGML_METAL_MAX_BUFFERS) {
        fprintf(stderr, "%s: too many buffers\n", __func__);
        return false;
    }

    if (data) {
        // verify that the buffer does not overlap with any of the existing buffers
        for (int i = 0; i < ctx->n_buffers; ++i) {
            const int64_t ioffs = (int64_t) data - (int64_t) ctx->buffers[i].data;

            if (ioffs >= 0 && ioffs < (int64_t) ctx->buffers[i].size) {
                fprintf(stderr, "%s: error: buffer '%s' overlaps with '%s'\n", __func__, name, ctx->buffers[i].name);
                return false;
            }
        }

        const size_t size_page = getpagesize();

        size_t size_aligned = size;
        if ((size_aligned % size_page) != 0) {
            size_aligned += (size_page - (size_aligned % size_page));
        }

        // the buffer fits into the max buffer size allowed by the device
        if (size_aligned <= ctx->device.maxBufferLength) {
            ctx->buffers[ctx->n_buffers].name = name;
            ctx->buffers[ctx->n_buffers].data = data;
            ctx->buffers[ctx->n_buffers].size = size;

            ctx->buffers[ctx->n_buffers].metal = [ctx->device newBufferWithBytesNoCopy:data length:size_aligned options:MTLResourceStorageModeShared deallocator:nil];

            if (ctx->buffers[ctx->n_buffers].metal == nil) {
                fprintf(stderr, "%s: failed to allocate '%-16s' buffer, size = %8.2f MB\n", __func__, name, size_aligned / 1024.0 / 1024.0);
                return false;
            }

            metal_printf(stderr, "%s: allocated '%-16s' buffer, size = %8.2f MB", __func__, name, size_aligned / 1024.0 / 1024.0);

            ++ctx->n_buffers;
        } else {
            // this overlap between the views will guarantee that the tensor with the maximum size will fully fit into
            // one of the views
            const size_t size_ovlp = ((max_size + size_page - 1) / size_page + 1) * size_page; // round-up 2 pages just in case
            const size_t size_step = ctx->device.maxBufferLength - size_ovlp;
            const size_t size_view = ctx->device.maxBufferLength;

            for (size_t i = 0; i < size; i += size_step) {
                const size_t size_step_aligned = (i + size_view <= size) ? size_view : (size_aligned - i);

                ctx->buffers[ctx->n_buffers].name = name;
                ctx->buffers[ctx->n_buffers].data = (void *) ((uint8_t *) data + i);
                ctx->buffers[ctx->n_buffers].size = size_step_aligned;

                ctx->buffers[ctx->n_buffers].metal = [ctx->device newBufferWithBytesNoCopy:(void *) ((uint8_t *) data + i) length:size_step_aligned options:MTLResourceStorageModeShared deallocator:nil];

                if (ctx->buffers[ctx->n_buffers].metal == nil) {
                    fprintf(stderr, "%s: failed to allocate '%-16s' buffer, size = %8.2f MB\n", __func__, name, size_step_aligned / 1024.0 / 1024.0);
                    return false;
                }

                metal_printf(stderr, "%s: allocated '%-16s' buffer, size = %8.2f MB, offs = %12ld", __func__, name, size_step_aligned / 1024.0 / 1024.0, i);
                if (i + size_step < size) {
                    metal_printf(stderr, "\n");
                }

                ++ctx->n_buffers;
            }
        }

        metal_printf(stderr, ", (%8.2f / %8.2f)",
                ctx->device.currentAllocatedSize / 1024.0 / 1024.0,
                ctx->device.recommendedMaxWorkingSetSize / 1024.0 / 1024.0);

        if (ctx->device.currentAllocatedSize > ctx->device.recommendedMaxWorkingSetSize) {
            fprintf(stderr, ", warning: current allocated size is greater than the recommended max working set size\n");
        } else {
            metal_printf(stderr, "\n");
        }
    }

    return true;
}

void ggml_metal_set_tensor(
        struct ggml_metal_context * ctx,
        struct ggml_tensor * t) {
    metal_printf("%s: set input for tensor '%s'\n", __func__, t->name);

    size_t offs;
    id<MTLBuffer> id_dst = ggml_metal_get_buffer(ctx, t, &offs);

    memcpy((void *) ((uint8_t *) id_dst.contents + offs), t->data, ggml_nbytes(t));
}

void ggml_metal_get_tensor(
        struct ggml_metal_context * ctx,
        struct ggml_tensor * t) {
    metal_printf("%s: extract results for tensor '%s'\n", __func__, t->name);

    size_t offs;
    id<MTLBuffer> id_src = ggml_metal_get_buffer(ctx, t, &offs);

    memcpy(t->data, (void *) ((uint8_t *) id_src.contents + offs), ggml_nbytes(t));
}

void ggml_metal_graph_find_concurrency(
        struct ggml_metal_context * ctx,
        struct ggml_cgraph * gf, bool check_mem) {
    int search_depth = gf->n_nodes; //we only find concurrency in this range to avoid wasting too much time
    int nodes_unused[GGML_MAX_CONCUR];

    for (int i = 0; i < GGML_MAX_CONCUR; i++) { ctx->concur_list[i] = 0; }
    for (int i = 0; i < gf->n_nodes;     i++) { nodes_unused[i]     = 1; }
    ctx->concur_list_len = 0;

    int n_left    = gf->n_nodes;
    int n_start   = 0; // all nodes before n_start at nodes_unused array have been sorted and store back to ctx->concur_list
    int level_pos = 0; // at ctx->concur_list, the last layer (level) ends at level_pos

    while (n_left > 0) {
        // number of nodes at a layer (that can be issued concurrently)
        int concurrency = 0;
        for (int i = n_start; i < ((n_start + search_depth > gf->n_nodes) ? gf->n_nodes : n_start + search_depth); i++) {
            if (nodes_unused[i]) {
                // if the requirements for gf->nodes[i] are satisfied
                int exe_flag = 1;

                // scan all srcs
                for (int src_ind = 0; src_ind < GGML_MAX_SRC; src_ind++) {
                    struct ggml_tensor * src_cur = gf->nodes[i]->src[src_ind];
                    if (src_cur) {
                        // if is leaf nodes it's satisfied.
                        // TODO: ggml_is_leaf()
                        if (src_cur->op == GGML_OP_NONE && src_cur->grad == NULL) {
                            continue;
                        }

                        // otherwise this src should be the output from previous nodes.
                        int is_found = 0;

                        // scan 2*search_depth back because we inserted barrier.
                        //for (int j = ((level_pos - 2*search_depth) < 0 ? 0 : (level_pos - 2*search_depth)); j < level_pos; j++) {
                        for (int j = MAX(0, level_pos - 2*search_depth); j < level_pos; j++) {
                            if (ctx->concur_list[j] >= 0 && gf->nodes[ctx->concur_list[j]] == src_cur) {
                                is_found = 1;
                                break;
                            }
                        }
                        if (is_found == 0) {
                            exe_flag = 0;
                            break;
                        }
                    }
                }
                if (exe_flag && check_mem) {
                    // check if nodes[i]'s data will be overwritten by a node before nodes[i].
                    // if node[5] and node[3] write to the same memory region, then we can't issue node[5] before node[3]
                    int64_t data_start = (int64_t) gf->nodes[i]->data;
                    int64_t length     = (int64_t) ggml_nbytes(gf->nodes[i]);
                    for (int j = n_start; j < i; j++) {
                        if (nodes_unused[j] && gf->nodes[j]->op != GGML_OP_RESHAPE \
                                            && gf->nodes[j]->op != GGML_OP_VIEW \
                                            && gf->nodes[j]->op != GGML_OP_TRANSPOSE \
                                            && gf->nodes[j]->op != GGML_OP_PERMUTE) {
                            if (((int64_t)gf->nodes[j]->data) >= data_start + length || \
                                ((int64_t)gf->nodes[j]->data) + (int64_t) ggml_nbytes(gf->nodes[j]) <= data_start) {
                                continue;
                            }

                            exe_flag = 0;
                        }
                    }
                }
                if (exe_flag) {
                    ctx->concur_list[level_pos + concurrency] = i;
                    nodes_unused[i] = 0;
                    concurrency++;
                    ctx->concur_list_len++;
                }
            }
        }
        n_left -= concurrency;
        // adding a barrier different layer
        ctx->concur_list[level_pos + concurrency] = -1;
        ctx->concur_list_len++;
        // jump all sorted nodes at nodes_bak
        while (!nodes_unused[n_start]) {
            n_start++;
        }
        level_pos += concurrency + 1;
    }

    if (ctx->concur_list_len > GGML_MAX_CONCUR) {
        fprintf(stderr, "%s: too many elements for metal ctx->concur_list!\n", __func__);
    }
}

void ggml_metal_graph_compute(
        struct ggml_metal_context * ctx,
               struct ggml_cgraph * gf) {
    metal_printf("%s: evaluating graph\n", __func__);

    @autoreleasepool {

    // if there is ctx->concur_list, dispatch concurrently
    // else fallback to serial dispatch
    MTLComputePassDescriptor * edesc = MTLComputePassDescriptor.computePassDescriptor;

    const bool has_concur = ctx->concur_list_len && ctx->concur_list_len <= GGML_MAX_CONCUR;

    const int n_nodes  = has_concur ? ctx->concur_list_len      : gf->n_nodes;
    edesc.dispatchType = has_concur ? MTLDispatchTypeConcurrent : MTLDispatchTypeSerial;

    // create multiple command buffers and enqueue them
    // then, we encode the graph into the command buffers in parallel

    const int n_cb = ctx->n_cb;

    for (int i = 0; i < n_cb; ++i) {
        ctx->command_buffers[i] = [ctx->queue commandBuffer];

        // enqueue the command buffers in order to specify their execution order
        [ctx->command_buffers[i] enqueue];

        ctx->command_encoders[i] = [ctx->command_buffers[i] computeCommandEncoderWithDescriptor: edesc];
    }

    for (int cb_idx = 0; cb_idx < n_cb; ++cb_idx) {
        const int n_nodes_per_cb = (n_nodes + n_cb - 1) / n_cb;

        dispatch_async(ctx->d_queue, ^{
            size_t offs_src0 = 0;
            size_t offs_src1 = 0;
            size_t offs_dst  = 0;

            id<MTLCommandBuffer> command_buffer  = ctx->command_buffers[cb_idx];
            id<MTLComputeCommandEncoder> encoder = ctx->command_encoders[cb_idx];

            const int node_start =                                      (cb_idx + 0) * n_nodes_per_cb;
            const int node_end   = MIN((cb_idx == n_cb - 1) ? n_nodes : (cb_idx + 1) * n_nodes_per_cb, n_nodes);

            for (int ind = node_start; ind < node_end; ++ind) {
                const int i = has_concur ? ctx->concur_list[ind] : ind;

                if (i == -1) {
                    [encoder memoryBarrierWithScope:MTLBarrierScopeBuffers];
                    continue;
                }

                metal_printf("%s: encoding node %3d, op = %8s\n", __func__, i, ggml_op_name(gf->nodes[i]->op));

                struct ggml_tensor * src0 = gf->nodes[i]->src[0];
                struct ggml_tensor * src1 = gf->nodes[i]->src[1];
                struct ggml_tensor * dst  = gf->nodes[i];

                const int64_t  ne00 = src0 ? src0->ne[0] : 0;
                const int64_t  ne01 = src0 ? src0->ne[1] : 0;
                const int64_t  ne02 = src0 ? src0->ne[2] : 0;
                const int64_t  ne03 = src0 ? src0->ne[3] : 0;

                const uint64_t nb00 = src0 ? src0->nb[0] : 0;
                const uint64_t nb01 = src0 ? src0->nb[1] : 0;
                const uint64_t nb02 = src0 ? src0->nb[2] : 0;
                const uint64_t nb03 = src0 ? src0->nb[3] : 0;

                const int64_t  ne10 = src1 ? src1->ne[0] : 0;
                const int64_t  ne11 = src1 ? src1->ne[1] : 0;
                const int64_t  ne12 = src1 ? src1->ne[2] : 0;
                const int64_t  ne13 = src1 ? src1->ne[3] : 0; UNUSED(ne13);

                const uint64_t nb10 = src1 ? src1->nb[0] : 0;
                const uint64_t nb11 = src1 ? src1->nb[1] : 0;
                const uint64_t nb12 = src1 ? src1->nb[2] : 0;
                const uint64_t nb13 = src1 ? src1->nb[3] : 0; UNUSED(nb13);

                const int64_t  ne0  = dst ? dst->ne[0] : 0;
                const int64_t  ne1  = dst ? dst->ne[1] : 0;
                const int64_t  ne2  = dst ? dst->ne[2] : 0;
                const int64_t  ne3  = dst ? dst->ne[3] : 0;

                const uint64_t nb0  = dst ? dst->nb[0] : 0;
                const uint64_t nb1  = dst ? dst->nb[1] : 0;
                const uint64_t nb2  = dst ? dst->nb[2] : 0;
                const uint64_t nb3  = dst ? dst->nb[3] : 0;

                const enum ggml_type src0t = src0 ? src0->type : GGML_TYPE_COUNT;
                const enum ggml_type src1t = src1 ? src1->type : GGML_TYPE_COUNT;
                const enum ggml_type dstt  = dst  ? dst->type  : GGML_TYPE_COUNT;

                id<MTLBuffer> id_src0 = src0 ? ggml_metal_get_buffer(ctx, src0, &offs_src0) : nil;
                id<MTLBuffer> id_src1 = src1 ? ggml_metal_get_buffer(ctx, src1, &offs_src1) : nil;
                id<MTLBuffer> id_dst  = dst  ? ggml_metal_get_buffer(ctx, dst,  &offs_dst)  : nil;

                //metal_printf("%s: op - %s\n", __func__, ggml_op_name(dst->op));
                //if (src0) {
                //    metal_printf("%s: src0 - %4s [%5lld, %5lld, %5lld], %d, %s\n", __func__, ggml_type_name(src0t), ne00, ne01, ne02,
                //            ggml_is_contiguous(src0), src0->name);
                //}
                //if (src1) {
                //    metal_printf("%s: src1 - %4s [%5lld, %5lld, %5lld], %d, %s\n", __func__, ggml_type_name(src1t), ne10, ne11, ne12,
                //            ggml_is_contiguous(src1), src1->name);
                //}
                //if (dst) {
                //    metal_printf("%s: dst  - %4s [%5lld, %5lld, %5lld], 1, %s\n",  __func__, ggml_type_name(dstt),  ne0,  ne1,  ne2,
                //            dst->name);
                //}

                switch (dst->op) {
                    case GGML_OP_NONE:
                    case GGML_OP_RESHAPE:
                    case GGML_OP_VIEW:
                    case GGML_OP_TRANSPOSE:
                    case GGML_OP_PERMUTE:
                        {
                            // noop
                        } break;
                    case GGML_OP_ADD:
                        {
                            if (ggml_nelements(src1) == ne10) {
                                // src1 is a row
                                [encoder setComputePipelineState:ctx->pipeline_add_row];
                            } else {
                                [encoder setComputePipelineState:ctx->pipeline_add];
                            }
                            [encoder setBuffer:id_src0 offset:offs_src0 atIndex:0];
                            [encoder setBuffer:id_src1 offset:offs_src1 atIndex:1];
                            [encoder setBuffer:id_dst  offset:offs_dst  atIndex:2];
                            [encoder setBytes:&ne00 length:sizeof(ne00) atIndex:3];

                            const int64_t n = ggml_nelements(dst);

                            [encoder dispatchThreadgroups:MTLSizeMake(n, 1, 1) threadsPerThreadgroup:MTLSizeMake(1, 1, 1)];
                        } break;
                    case GGML_OP_MUL:
                        {
                            if (ggml_nelements(src1) == ne10) {
                                // src1 is a row
                                [encoder setComputePipelineState:ctx->pipeline_mul_row];
                            } else {
                                [encoder setComputePipelineState:ctx->pipeline_mul];
                            }
                            [encoder setBuffer:id_src0 offset:offs_src0 atIndex:0];
                            [encoder setBuffer:id_src1 offset:offs_src1 atIndex:1];
                            [encoder setBuffer:id_dst  offset:offs_dst  atIndex:2];
                            [encoder setBytes:&ne00 length:sizeof(ne00) atIndex:3];

                            const int64_t n = ggml_nelements(dst);

                            [encoder dispatchThreadgroups:MTLSizeMake(n, 1, 1) threadsPerThreadgroup:MTLSizeMake(1, 1, 1)];
                        } break;
                    case GGML_OP_SCALE:
                        {
                            const float scale = *(const float *) src1->data;

                            [encoder setComputePipelineState:ctx->pipeline_scale];
                            [encoder setBuffer:id_src0 offset:offs_src0 atIndex:0];
                            [encoder setBuffer:id_dst  offset:offs_dst  atIndex:1];
                            [encoder setBytes:&scale length:sizeof(scale) atIndex:2];

                            const int64_t n = ggml_nelements(dst);

                            [encoder dispatchThreadgroups:MTLSizeMake(n, 1, 1) threadsPerThreadgroup:MTLSizeMake(1, 1, 1)];
                        } break;
                    case GGML_OP_UNARY:
                        switch (ggml_get_unary_op(gf->nodes[i])) {
                            case GGML_UNARY_OP_SILU:
                                {
                                    [encoder setComputePipelineState:ctx->pipeline_silu];
                                    [encoder setBuffer:id_src0 offset:offs_src0 atIndex:0];
                                    [encoder setBuffer:id_dst  offset:offs_dst  atIndex:1];

                                    const int64_t n = ggml_nelements(dst);

                                    [encoder dispatchThreadgroups:MTLSizeMake(n, 1, 1) threadsPerThreadgroup:MTLSizeMake(1, 1, 1)];
                                } break;
                            case GGML_UNARY_OP_RELU:
                                {
                                    [encoder setComputePipelineState:ctx->pipeline_relu];
                                    [encoder setBuffer:id_src0 offset:offs_src0 atIndex:0];
                                    [encoder setBuffer:id_dst  offset:offs_dst  atIndex:1];

                                    const int64_t n = ggml_nelements(dst);

                                    [encoder dispatchThreadgroups:MTLSizeMake(n, 1, 1) threadsPerThreadgroup:MTLSizeMake(1, 1, 1)];
                                } break;
                            case GGML_UNARY_OP_GELU:
                                {
                                    [encoder setComputePipelineState:ctx->pipeline_gelu];
                                    [encoder setBuffer:id_src0 offset:offs_src0 atIndex:0];
                                    [encoder setBuffer:id_dst  offset:offs_dst  atIndex:1];

                                    const int64_t n = ggml_nelements(dst);

                                    [encoder dispatchThreadgroups:MTLSizeMake(n, 1, 1) threadsPerThreadgroup:MTLSizeMake(1, 1, 1)];
                                } break;
                            default:
                                {
                                    fprintf(stderr, "%s: node %3d, op = %8s not implemented\n", __func__, i, ggml_op_name(dst->op));
                                    GGML_ASSERT(false);
                                }
                        } break;
                    case GGML_OP_SOFT_MAX:
                        {
                            const int nth = 32;

                            [encoder setComputePipelineState:ctx->pipeline_soft_max];
                            [encoder setBuffer:id_src0 offset:offs_src0 atIndex:0];
                            [encoder setBuffer:id_dst  offset:offs_dst  atIndex:1];
                            [encoder setBytes:&ne00 length:sizeof(ne00) atIndex:2];
                            [encoder setBytes:&ne01 length:sizeof(ne01) atIndex:3];
                            [encoder setBytes:&ne02 length:sizeof(ne02) atIndex:4];
                            [encoder setThreadgroupMemoryLength:nth*sizeof(float) atIndex:0];

                            [encoder dispatchThreadgroups:MTLSizeMake(ne01, ne02, ne03) threadsPerThreadgroup:MTLSizeMake(nth, 1, 1)];
                        } break;
                    case GGML_OP_DIAG_MASK_INF:
                        {
                            const int n_past = ((int32_t *)(dst->op_params))[0];

                            [encoder setComputePipelineState:ctx->pipeline_diag_mask_inf];
                            [encoder setBuffer:id_src0 offset:offs_src0 atIndex:0];
                            [encoder setBuffer:id_dst  offset:offs_dst  atIndex:1];
                            [encoder setBytes:&ne00   length:sizeof(ne00) atIndex:2];
                            [encoder setBytes:&ne01   length:sizeof(ne01) atIndex:3];
                            [encoder setBytes:&n_past length:sizeof(int)  atIndex:4];

                            [encoder dispatchThreadgroups:MTLSizeMake(ne00, ne01, ne02) threadsPerThreadgroup:MTLSizeMake(1, 1, 1)];
                        } break;
                    case GGML_OP_MUL_MAT:
                        {
                            // TODO: needs to be updated after PR: https://github.com/ggerganov/ggml/pull/224

                            GGML_ASSERT(ne00 == ne10);
                            // GGML_ASSERT(ne02 == ne12); // Should be checked on individual data types until broadcast is implemented everywhere
                            uint gqa = ne12/ne02;
                            GGML_ASSERT(ne03 == ne13);

                            // for now the matrix-matrix multiplication kernel only works on A14+/M1+ SoCs
                            // AMD GPU and older A-chips will reuse matrix-vector multiplication kernel
                            if (ggml_is_contiguous(src0) &&
                                ggml_is_contiguous(src1) &&
                                src1t == GGML_TYPE_F32 &&
                                [ctx->device supportsFamily:MTLGPUFamilyApple7] &&
                                ne00%32 == 0 &&
                                ne11 > 1) {
                                switch (src0->type) {
                                    case GGML_TYPE_F16:  [encoder setComputePipelineState:ctx->pipeline_mul_mm_f16_f32];  break;
                                    case GGML_TYPE_Q4_0: [encoder setComputePipelineState:ctx->pipeline_mul_mm_q4_0_f32]; break;
                                    case GGML_TYPE_Q4_1: [encoder setComputePipelineState:ctx->pipeline_mul_mm_q4_1_f32]; break;
                                    case GGML_TYPE_Q8_0: [encoder setComputePipelineState:ctx->pipeline_mul_mm_q8_0_f32]; break;
                                    case GGML_TYPE_Q2_K: [encoder setComputePipelineState:ctx->pipeline_mul_mm_q2_K_f32]; break;
                                    case GGML_TYPE_Q3_K: [encoder setComputePipelineState:ctx->pipeline_mul_mm_q3_K_f32]; break;
                                    case GGML_TYPE_Q4_K: [encoder setComputePipelineState:ctx->pipeline_mul_mm_q4_K_f32]; break;
                                    case GGML_TYPE_Q5_K: [encoder setComputePipelineState:ctx->pipeline_mul_mm_q5_K_f32]; break;
                                    case GGML_TYPE_Q6_K: [encoder setComputePipelineState:ctx->pipeline_mul_mm_q6_K_f32]; break;
                                    default: GGML_ASSERT(false && "MUL MAT-MAT not implemented");
                                }
                                [encoder setBuffer:id_src0 offset:offs_src0    atIndex:0];
                                [encoder setBuffer:id_src1 offset:offs_src1    atIndex:1];
                                [encoder setBuffer:id_dst  offset:offs_dst     atIndex:2];
                                [encoder setBytes:&ne00    length:sizeof(ne00) atIndex:3];
                                [encoder setBytes:&ne02    length:sizeof(ne02) atIndex:4];
                                [encoder setBytes:&nb01    length:sizeof(nb01) atIndex:5];
                                [encoder setBytes:&nb02    length:sizeof(nb02) atIndex:6];
                                [encoder setBytes:&ne12    length:sizeof(ne12) atIndex:7];
                                [encoder setBytes:&ne0     length:sizeof(ne0)  atIndex:8];
                                [encoder setBytes:&ne1     length:sizeof(ne1)  atIndex:9];
                                [encoder setBytes:&gqa     length:sizeof(gqa)  atIndex:10];
                                [encoder setThreadgroupMemoryLength:8192 atIndex:0];
                                [encoder dispatchThreadgroups:MTLSizeMake( (ne11+31)/32, (ne01+63) / 64, ne12) threadsPerThreadgroup:MTLSizeMake(128, 1, 1)];
                            } else {
                                int nth0 = 32;
                                int nth1 = 1;

                                // use custom matrix x vector kernel
                                switch (src0t) {
                                    case GGML_TYPE_F16:
                                        {
                                            nth0 = 64;
                                            nth1 = 1;
                                            [encoder setComputePipelineState:ctx->pipeline_mul_mat_f16_f32];
                                        } break;
                                    case GGML_TYPE_Q4_0:
                                        {
                                            GGML_ASSERT(ne02 == 1);
                                            GGML_ASSERT(ne12 == 1);

                                            nth0 = 8;
                                            nth1 = 8;
                                            [encoder setComputePipelineState:ctx->pipeline_mul_mat_q4_0_f32];
                                        } break;
                                    case GGML_TYPE_Q4_1:
                                        {
                                            GGML_ASSERT(ne02 == 1);
                                            GGML_ASSERT(ne12 == 1);

                                            nth0 = 8;
                                            nth1 = 8;
                                            [encoder setComputePipelineState:ctx->pipeline_mul_mat_q4_1_f32];
                                        } break;
                                    case GGML_TYPE_Q8_0:
                                        {
                                            GGML_ASSERT(ne02 == 1);
                                            GGML_ASSERT(ne12 == 1);

                                            nth0 = 8;
                                            nth1 = 8;
                                            [encoder setComputePipelineState:ctx->pipeline_mul_mat_q8_0_f32];
                                        } break;
                                    case GGML_TYPE_Q2_K:
                                        {
                                            GGML_ASSERT(ne02 == 1);
                                            GGML_ASSERT(ne12 == 1);

                                            nth0 = 2;
                                            nth1 = 32;
                                            [encoder setComputePipelineState:ctx->pipeline_mul_mat_q2_K_f32];
                                        } break;
                                    case GGML_TYPE_Q3_K:
                                        {
                                            GGML_ASSERT(ne02 == 1);
                                            GGML_ASSERT(ne12 == 1);

                                            nth0 = 2;
                                            nth1 = 32;
                                            [encoder setComputePipelineState:ctx->pipeline_mul_mat_q3_K_f32];
                                        } break;
                                    case GGML_TYPE_Q4_K:
                                        {
                                            GGML_ASSERT(ne02 == 1);
                                            GGML_ASSERT(ne12 == 1);

                                            nth0 = 2;
                                            nth1 = 32;
                                            [encoder setComputePipelineState:ctx->pipeline_mul_mat_q4_K_f32];
                                        } break;
                                    case GGML_TYPE_Q5_K:
                                        {
                                            GGML_ASSERT(ne02 == 1);
                                            GGML_ASSERT(ne12 == 1);

                                            nth0 = 2;
                                            nth1 = 32;
                                            [encoder setComputePipelineState:ctx->pipeline_mul_mat_q5_K_f32];
                                        } break;
                                    case GGML_TYPE_Q6_K:
                                        {
                                            GGML_ASSERT(ne02 == 1);
                                            GGML_ASSERT(ne12 == 1);

                                            nth0 = 2;
                                            nth1 = 32;
                                            [encoder setComputePipelineState:ctx->pipeline_mul_mat_q6_K_f32];
                                        } break;
                                    default:
                                        {
                                            fprintf(stderr, "Asserting on type %d\n",(int)src0t);
                                            GGML_ASSERT(false && "not implemented");
                                        }
                                };

                                [encoder setBuffer:id_src0 offset:offs_src0 atIndex:0];
                                [encoder setBuffer:id_src1 offset:offs_src1 atIndex:1];
                                [encoder setBuffer:id_dst  offset:offs_dst  atIndex:2];
                                [encoder setBytes:&ne00 length:sizeof(ne00) atIndex:3];
                                [encoder setBytes:&ne01 length:sizeof(ne01) atIndex:4];
                                [encoder setBytes:&ne02 length:sizeof(ne02) atIndex:5];
                                [encoder setBytes:&nb00 length:sizeof(nb00) atIndex:6];
                                [encoder setBytes:&nb01 length:sizeof(nb01) atIndex:7];
                                [encoder setBytes:&nb02 length:sizeof(nb02) atIndex:8];
                                [encoder setBytes:&ne10 length:sizeof(ne10) atIndex:9];
                                [encoder setBytes:&ne11 length:sizeof(ne11) atIndex:10];
                                [encoder setBytes:&ne12 length:sizeof(ne12) atIndex:11];
                                [encoder setBytes:&nb10 length:sizeof(nb10) atIndex:12];
                                [encoder setBytes:&nb11 length:sizeof(nb11) atIndex:13];
                                [encoder setBytes:&nb12 length:sizeof(nb12) atIndex:14];
                                [encoder setBytes:&ne0  length:sizeof(ne0)  atIndex:15];
                                [encoder setBytes:&ne1  length:sizeof(ne1)  atIndex:16];
                                [encoder setBytes:&gqa  length:sizeof(gqa)  atIndex:17];

                                if (src0t == GGML_TYPE_Q4_0 || src0t == GGML_TYPE_Q4_1 || src0t == GGML_TYPE_Q8_0 ||
                                    src0t == GGML_TYPE_Q2_K || src0t == GGML_TYPE_Q4_K) {
                                    [encoder dispatchThreadgroups:MTLSizeMake((ne01 + 7)/8, ne11, ne12) threadsPerThreadgroup:MTLSizeMake(nth0, nth1, 1)];
                                }
                                else if (src0t == GGML_TYPE_Q3_K) {
#ifdef GGML_QKK_64
                                    [encoder dispatchThreadgroups:MTLSizeMake((ne01 + 1)/2, ne11, ne12) threadsPerThreadgroup:MTLSizeMake(nth0, nth1, 1)];
#else
                                    [encoder dispatchThreadgroups:MTLSizeMake((ne01 + 3)/4, ne11, ne12) threadsPerThreadgroup:MTLSizeMake(nth0, nth1, 1)];
#endif
                                }
                                else if (src0t == GGML_TYPE_Q5_K) {
                                    [encoder dispatchThreadgroups:MTLSizeMake((ne01 + 3)/4, ne11, ne12) threadsPerThreadgroup:MTLSizeMake(nth0, nth1, 1)];
                                }
                                else if (src0t == GGML_TYPE_Q6_K) {
                                    [encoder dispatchThreadgroups:MTLSizeMake((ne01 + 1)/2, ne11, ne12) threadsPerThreadgroup:MTLSizeMake(nth0, nth1, 1)];
                                } else {
                                    [encoder setThreadgroupMemoryLength:nth0*sizeof(float) atIndex:0];
                                    [encoder dispatchThreadgroups:MTLSizeMake(ne01, ne11, ne12) threadsPerThreadgroup:MTLSizeMake(nth0, nth1, 1)];
                                }
                            }
                        } break;
                    case GGML_OP_GET_ROWS:
                        {
                            switch (src0->type) {
                                case GGML_TYPE_F16:  [encoder setComputePipelineState:ctx->pipeline_get_rows_f16];  break;
                                case GGML_TYPE_Q4_0: [encoder setComputePipelineState:ctx->pipeline_get_rows_q4_0]; break;
                                case GGML_TYPE_Q4_1: [encoder setComputePipelineState:ctx->pipeline_get_rows_q4_1]; break;
                                case GGML_TYPE_Q8_0: [encoder setComputePipelineState:ctx->pipeline_get_rows_q8_0]; break;
                                case GGML_TYPE_Q2_K: [encoder setComputePipelineState:ctx->pipeline_get_rows_q2_K]; break;
                                case GGML_TYPE_Q3_K: [encoder setComputePipelineState:ctx->pipeline_get_rows_q3_K]; break;
                                case GGML_TYPE_Q4_K: [encoder setComputePipelineState:ctx->pipeline_get_rows_q4_K]; break;
                                case GGML_TYPE_Q5_K: [encoder setComputePipelineState:ctx->pipeline_get_rows_q5_K]; break;
                                case GGML_TYPE_Q6_K: [encoder setComputePipelineState:ctx->pipeline_get_rows_q6_K]; break;
                                default: GGML_ASSERT(false && "not implemented");
                            }

                            [encoder setBuffer:id_src0 offset:offs_src0 atIndex:0];
                            [encoder setBuffer:id_src1 offset:offs_src1 atIndex:1];
                            [encoder setBuffer:id_dst  offset:offs_dst  atIndex:2];
                            [encoder setBytes:&(src0->ne[0]) length:sizeof( int64_t) atIndex:3];
                            [encoder setBytes:&(src0->nb[1]) length:sizeof(uint64_t) atIndex:4];
                            [encoder setBytes:&(dst->nb[1])  length:sizeof(uint64_t) atIndex:5];

                            const int64_t n = ggml_nelements(src1);

                            [encoder dispatchThreadgroups:MTLSizeMake(n, 1, 1) threadsPerThreadgroup:MTLSizeMake(1, 1, 1)];
                        } break;
                    case GGML_OP_RMS_NORM:
                        {
                            float eps;
                            memcpy(&eps, dst->op_params, sizeof(float));

                            const int nth = 512;

                            [encoder setComputePipelineState:ctx->pipeline_rms_norm];
                            [encoder setBuffer:id_src0 offset:offs_src0 atIndex:0];
                            [encoder setBuffer:id_dst  offset:offs_dst  atIndex:1];
                            [encoder setBytes:&ne00 length:sizeof( int64_t) atIndex:2];
                            [encoder setBytes:&nb01 length:sizeof(uint64_t) atIndex:3];
                            [encoder setBytes:&eps  length:sizeof(   float) atIndex:4];
                            [encoder setThreadgroupMemoryLength:nth/32*sizeof(float) atIndex:0];

                            const int64_t nrows = ggml_nrows(src0);

                            [encoder dispatchThreadgroups:MTLSizeMake(nrows, 1, 1) threadsPerThreadgroup:MTLSizeMake(nth, 1, 1)];
                        } break;
                    case GGML_OP_NORM:
                        {
                            float eps;
                            memcpy(&eps, dst->op_params, sizeof(float));

                            const int nth = 256;

                            [encoder setComputePipelineState:ctx->pipeline_norm];
                            [encoder setBuffer:id_src0 offset:offs_src0        atIndex:0];
                            [encoder setBuffer:id_dst  offset:offs_dst         atIndex:1];
                            [encoder setBytes:&ne00    length:sizeof( int64_t) atIndex:2];
                            [encoder setBytes:&nb01    length:sizeof(uint64_t) atIndex:3];
                            [encoder setBytes:&eps     length:sizeof(   float) atIndex:4];
                            [encoder setThreadgroupMemoryLength:nth*sizeof(float) atIndex:0];

                            const int64_t nrows = ggml_nrows(src0);

                            [encoder dispatchThreadgroups:MTLSizeMake(nrows, 1, 1) threadsPerThreadgroup:MTLSizeMake(nth, 1, 1)];
                        } break;
                    case GGML_OP_ALIBI:
                        {
                            GGML_ASSERT((src0t == GGML_TYPE_F32));

                            const int n_past = ((int32_t *) dst->op_params)[0]; UNUSED(n_past);
                            const int n_head = ((int32_t *) dst->op_params)[1];
                            float max_bias;
                            memcpy(&max_bias, (int32_t *) dst->op_params + 2, sizeof(float));

                            if (__builtin_popcount(n_head) != 1) {
                                GGML_ASSERT(false && "only power-of-two n_head implemented");
                            }

                            const int n_heads_log2_floor = 1 << (int) floor(log2(n_head));
                            const float m0 = powf(2.0f, -(max_bias) / n_heads_log2_floor);

                            [encoder setComputePipelineState:ctx->pipeline_alibi_f32];
                            [encoder setBuffer:id_src0 offset:offs_src0 atIndex:0];
                            [encoder setBuffer:id_dst  offset:offs_dst  atIndex:1];
                            [encoder setBytes:&ne00 length:sizeof( int64_t) atIndex:2];
                            [encoder setBytes:&ne01 length:sizeof( int64_t) atIndex:3];
                            [encoder setBytes:&ne02 length:sizeof( int64_t) atIndex:4];
                            [encoder setBytes:&ne03 length:sizeof( int64_t) atIndex:5];
                            [encoder setBytes:&nb00 length:sizeof(uint64_t) atIndex:6];
                            [encoder setBytes:&nb01 length:sizeof(uint64_t) atIndex:7];
                            [encoder setBytes:&nb02 length:sizeof(uint64_t) atIndex:8];
                            [encoder setBytes:&nb03 length:sizeof(uint64_t) atIndex:9];
                            [encoder setBytes:&ne0  length:sizeof( int64_t) atIndex:10];
                            [encoder setBytes:&ne1  length:sizeof( int64_t) atIndex:11];
                            [encoder setBytes:&ne2  length:sizeof( int64_t) atIndex:12];
                            [encoder setBytes:&ne3  length:sizeof( int64_t) atIndex:13];
                            [encoder setBytes:&nb0  length:sizeof(uint64_t) atIndex:14];
                            [encoder setBytes:&nb1  length:sizeof(uint64_t) atIndex:15];
                            [encoder setBytes:&nb2  length:sizeof(uint64_t) atIndex:16];
                            [encoder setBytes:&nb3  length:sizeof(uint64_t) atIndex:17];
                            [encoder setBytes:&m0  length:sizeof(    float) atIndex:18];

                            const int nth = 32;

                            [encoder dispatchThreadgroups:MTLSizeMake(ne01, ne02, ne03) threadsPerThreadgroup:MTLSizeMake(nth, 1, 1)];
                        } break;
                    case GGML_OP_ROPE:
                        {
                            const int n_past = ((int32_t *) dst->op_params)[0];
                            const int n_dims = ((int32_t *) dst->op_params)[1];
                            const int mode   = ((int32_t *) dst->op_params)[2];

                            float freq_base;
                            float freq_scale;
                            memcpy(&freq_base,  (int32_t *) dst->op_params + 4, sizeof(float));
                            memcpy(&freq_scale, (int32_t *) dst->op_params + 5, sizeof(float));

                            [encoder setComputePipelineState:ctx->pipeline_rope];
                            [encoder setBuffer:id_src0 offset:offs_src0        atIndex:0];
                            [encoder setBuffer:id_dst  offset:offs_dst         atIndex:1];
                            [encoder setBytes:&ne00    length:sizeof( int64_t) atIndex:2];
                            [encoder setBytes:&ne01    length:sizeof( int64_t) atIndex:3];
                            [encoder setBytes:&ne02    length:sizeof( int64_t) atIndex:4];
                            [encoder setBytes:&ne03    length:sizeof( int64_t) atIndex:5];
                            [encoder setBytes:&nb00    length:sizeof(uint64_t) atIndex:6];
                            [encoder setBytes:&nb01    length:sizeof(uint64_t) atIndex:7];
                            [encoder setBytes:&nb02    length:sizeof(uint64_t) atIndex:8];
                            [encoder setBytes:&nb03    length:sizeof(uint64_t) atIndex:9];
                            [encoder setBytes:&ne0     length:sizeof( int64_t) atIndex:10];
                            [encoder setBytes:&ne1     length:sizeof( int64_t) atIndex:11];
                            [encoder setBytes:&ne2     length:sizeof( int64_t) atIndex:12];
                            [encoder setBytes:&ne3     length:sizeof( int64_t) atIndex:13];
                            [encoder setBytes:&nb0     length:sizeof(uint64_t) atIndex:14];
                            [encoder setBytes:&nb1     length:sizeof(uint64_t) atIndex:15];
                            [encoder setBytes:&nb2     length:sizeof(uint64_t) atIndex:16];
                            [encoder setBytes:&nb3     length:sizeof(uint64_t) atIndex:17];
                            [encoder setBytes:&n_past  length:sizeof(     int) atIndex:18];
                            [encoder setBytes:&n_dims  length:sizeof(     int) atIndex:19];
                            [encoder setBytes:&mode    length:sizeof(     int) atIndex:20];
                            [encoder setBytes:&freq_base  length:sizeof(float) atIndex:21];
                            [encoder setBytes:&freq_scale length:sizeof(float) atIndex:22];

                            [encoder dispatchThreadgroups:MTLSizeMake(ne01, ne02, ne03) threadsPerThreadgroup:MTLSizeMake(1, 1, 1)];
                        } break;
                    case GGML_OP_DUP:
                    case GGML_OP_CPY:
                    case GGML_OP_CONT:
                        {
                            const int nth = 32;

                            switch (src0t) {
                                case GGML_TYPE_F32:
                                    {
                                        switch (dstt) {
                                            case GGML_TYPE_F16: [encoder setComputePipelineState:ctx->pipeline_cpy_f32_f16]; break;
                                            case GGML_TYPE_F32: [encoder setComputePipelineState:ctx->pipeline_cpy_f32_f32]; break;
                                            default: GGML_ASSERT(false && "not implemented");
                                        };
                                    } break;
                                case GGML_TYPE_F16:
                                    {
                                        switch (dstt) {
                                            case GGML_TYPE_F16: [encoder setComputePipelineState:ctx->pipeline_cpy_f16_f16]; break;
                                            case GGML_TYPE_F32: GGML_ASSERT(false && "cpy_f16_f32 not implemented"); break;
                                            default: GGML_ASSERT(false && "not implemented");
                                        };
                                    } break;
                                default: GGML_ASSERT(false && "not implemented");
                            }

                            [encoder setBuffer:id_src0 offset:offs_src0        atIndex:0];
                            [encoder setBuffer:id_dst  offset:offs_dst         atIndex:1];
                            [encoder setBytes:&ne00    length:sizeof( int64_t) atIndex:2];
                            [encoder setBytes:&ne01    length:sizeof( int64_t) atIndex:3];
                            [encoder setBytes:&ne02    length:sizeof( int64_t) atIndex:4];
                            [encoder setBytes:&ne03    length:sizeof( int64_t) atIndex:5];
                            [encoder setBytes:&nb00    length:sizeof(uint64_t) atIndex:6];
                            [encoder setBytes:&nb01    length:sizeof(uint64_t) atIndex:7];
                            [encoder setBytes:&nb02    length:sizeof(uint64_t) atIndex:8];
                            [encoder setBytes:&nb03    length:sizeof(uint64_t) atIndex:9];
                            [encoder setBytes:&ne0     length:sizeof( int64_t) atIndex:10];
                            [encoder setBytes:&ne1     length:sizeof( int64_t) atIndex:11];
                            [encoder setBytes:&ne2     length:sizeof( int64_t) atIndex:12];
                            [encoder setBytes:&ne3     length:sizeof( int64_t) atIndex:13];
                            [encoder setBytes:&nb0     length:sizeof(uint64_t) atIndex:14];
                            [encoder setBytes:&nb1     length:sizeof(uint64_t) atIndex:15];
                            [encoder setBytes:&nb2     length:sizeof(uint64_t) atIndex:16];
                            [encoder setBytes:&nb3     length:sizeof(uint64_t) atIndex:17];

                            [encoder dispatchThreadgroups:MTLSizeMake(ne01, ne02, ne03) threadsPerThreadgroup:MTLSizeMake(nth, 1, 1)];
                        } break;
                    default:
                        {
                            fprintf(stderr, "%s: node %3d, op = %8s not implemented\n", __func__, i, ggml_op_name(dst->op));
                            GGML_ASSERT(false);
                        }
                }
            }

            if (encoder != nil) {
                [encoder endEncoding];
                encoder = nil;
            }

            [command_buffer commit];
        });
    }

    // wait for all threads to finish
    dispatch_barrier_sync(ctx->d_queue, ^{});

    // check status of command buffers
    // needed to detect if the device ran out-of-memory for example (#1881)
    for (int i = 0; i < n_cb; i++) {
        [ctx->command_buffers[i] waitUntilCompleted];

        MTLCommandBufferStatus status = (MTLCommandBufferStatus) [ctx->command_buffers[i] status];
        if (status != MTLCommandBufferStatusCompleted) {
            fprintf(stderr, "%s: command buffer %d failed with status %lu\n", __func__, i, status);
            GGML_ASSERT(false);
        }
    }

    }
}<|MERGE_RESOLUTION|>--- conflicted
+++ resolved
@@ -242,10 +242,7 @@
 }
 
 void ggml_metal_free(struct ggml_metal_context * ctx) {
-<<<<<<< HEAD
     metal_printf(stderr, "%s: deallocating\n", __func__);
-=======
-    fprintf(stderr, "%s: deallocating\n", __func__);
 #define GGML_METAL_DEL_KERNEL(name) \
     [ctx->function_##name release]; \
     [ctx->pipeline_##name release];
@@ -297,7 +294,6 @@
 
 #undef GGML_METAL_DEL_KERNEL
 
->>>>>>> 44c117f4
     for (int i = 0; i < ctx->n_buffers; ++i) {
         [ctx->buffers[i].metal release];
     }
