#import "ggml-metal.h"

#import "ggml-backend-impl.h"
#import "ggml.h"

#import <Foundation/Foundation.h>

#import <Metal/Metal.h>

#undef MIN
#undef MAX
#define MIN(a, b) ((a) < (b) ? (a) : (b))
#define MAX(a, b) ((a) > (b) ? (a) : (b))

#ifdef GGML_METAL_NDEBUG
#define GGML_METAL_LOG_INFO(...)
#define GGML_METAL_LOG_WARN(...)
#define GGML_METAL_LOG_ERROR(...)
#else
#define GGML_METAL_LOG_INFO(...)  ggml_metal_log(GGML_LOG_LEVEL_INFO, __VA_ARGS__)
#define GGML_METAL_LOG_WARN(...)  ggml_metal_log(GGML_LOG_LEVEL_WARN, __VA_ARGS__)
#define GGML_METAL_LOG_ERROR(...) ggml_metal_log(GGML_LOG_LEVEL_ERROR, __VA_ARGS__)
#endif

#define UNUSED(x) (void)(x)

#define GGML_MAX_CONCUR (2*GGML_DEFAULT_GRAPH_SIZE)

struct ggml_metal_buffer {
    const char * name;

    void   * data;
    size_t   size;

    id<MTLBuffer> metal;
};

struct ggml_metal_context {
    int n_cb;

    id<MTLDevice>       device;
    id<MTLCommandQueue> queue;
    id<MTLLibrary>      library;

    id<MTLCommandBuffer>         command_buffers [GGML_METAL_MAX_COMMAND_BUFFERS];
    id<MTLComputeCommandEncoder> command_encoders[GGML_METAL_MAX_COMMAND_BUFFERS];

    dispatch_queue_t d_queue;

    int n_buffers;
    struct ggml_metal_buffer buffers[GGML_METAL_MAX_BUFFERS];

    int concur_list[GGML_MAX_CONCUR];
    int concur_list_len;

    // custom kernels
#define GGML_METAL_DECL_KERNEL(name) \
    id<MTLFunction>             function_##name; \
    id<MTLComputePipelineState> pipeline_##name

    GGML_METAL_DECL_KERNEL(add);
    GGML_METAL_DECL_KERNEL(add_row); // TODO: avoid this extra kernel, instead extend the "add" kernel to support broadcast
    GGML_METAL_DECL_KERNEL(mul);
    GGML_METAL_DECL_KERNEL(mul_row); // TODO: avoid this extra kernel, instead extend the "mul" kernel to support broadcast
    GGML_METAL_DECL_KERNEL(div);
    GGML_METAL_DECL_KERNEL(div_row);
    GGML_METAL_DECL_KERNEL(scale);
    GGML_METAL_DECL_KERNEL(scale_4);
    GGML_METAL_DECL_KERNEL(tanh);
    GGML_METAL_DECL_KERNEL(relu);
    GGML_METAL_DECL_KERNEL(gelu);
    GGML_METAL_DECL_KERNEL(gelu_quick);
    GGML_METAL_DECL_KERNEL(silu);
    GGML_METAL_DECL_KERNEL(soft_max);
    GGML_METAL_DECL_KERNEL(soft_max_4);
    GGML_METAL_DECL_KERNEL(diag_mask_inf);
    GGML_METAL_DECL_KERNEL(diag_mask_inf_8);
    GGML_METAL_DECL_KERNEL(get_rows_f32);
    GGML_METAL_DECL_KERNEL(get_rows_f16);
    GGML_METAL_DECL_KERNEL(get_rows_q4_0);
    GGML_METAL_DECL_KERNEL(get_rows_q4_1);
    GGML_METAL_DECL_KERNEL(get_rows_q5_0);
    GGML_METAL_DECL_KERNEL(get_rows_q5_1);
    GGML_METAL_DECL_KERNEL(get_rows_q8_0);
    GGML_METAL_DECL_KERNEL(get_rows_q2_K);
    GGML_METAL_DECL_KERNEL(get_rows_q3_K);
    GGML_METAL_DECL_KERNEL(get_rows_q4_K);
    GGML_METAL_DECL_KERNEL(get_rows_q5_K);
    GGML_METAL_DECL_KERNEL(get_rows_q6_K);
    GGML_METAL_DECL_KERNEL(get_rows_i32);
    GGML_METAL_DECL_KERNEL(rms_norm);
    GGML_METAL_DECL_KERNEL(group_norm);
    GGML_METAL_DECL_KERNEL(norm);
    GGML_METAL_DECL_KERNEL(mul_mv_f32_f32);
    GGML_METAL_DECL_KERNEL(mul_mv_f16_f16);
    GGML_METAL_DECL_KERNEL(mul_mv_f16_f32);
    GGML_METAL_DECL_KERNEL(mul_mv_f16_f32_1row);
    GGML_METAL_DECL_KERNEL(mul_mv_f16_f32_l4);
    GGML_METAL_DECL_KERNEL(mul_mv_q4_0_f32);
    GGML_METAL_DECL_KERNEL(mul_mv_q4_1_f32);
    GGML_METAL_DECL_KERNEL(mul_mv_q5_0_f32);
    GGML_METAL_DECL_KERNEL(mul_mv_q5_1_f32);
    GGML_METAL_DECL_KERNEL(mul_mv_q8_0_f32);
    GGML_METAL_DECL_KERNEL(mul_mv_q2_K_f32);
    GGML_METAL_DECL_KERNEL(mul_mv_q3_K_f32);
    GGML_METAL_DECL_KERNEL(mul_mv_q4_K_f32);
    GGML_METAL_DECL_KERNEL(mul_mv_q5_K_f32);
    GGML_METAL_DECL_KERNEL(mul_mv_q6_K_f32);
    GGML_METAL_DECL_KERNEL(mul_mv_id_f32_f32);
    //GGML_METAL_DECL_KERNEL(mul_mv_id_f16_f16);
    GGML_METAL_DECL_KERNEL(mul_mv_id_f16_f32);
    //GGML_METAL_DECL_KERNEL(mul_mv_id_f16_f32_1row);
    //GGML_METAL_DECL_KERNEL(mul_mv_id_f16_f32_l4);
    GGML_METAL_DECL_KERNEL(mul_mv_id_q4_0_f32);
    GGML_METAL_DECL_KERNEL(mul_mv_id_q4_1_f32);
    GGML_METAL_DECL_KERNEL(mul_mv_id_q5_0_f32);
    GGML_METAL_DECL_KERNEL(mul_mv_id_q5_1_f32);
    GGML_METAL_DECL_KERNEL(mul_mv_id_q8_0_f32);
    GGML_METAL_DECL_KERNEL(mul_mv_id_q2_K_f32);
    GGML_METAL_DECL_KERNEL(mul_mv_id_q3_K_f32);
    GGML_METAL_DECL_KERNEL(mul_mv_id_q4_K_f32);
    GGML_METAL_DECL_KERNEL(mul_mv_id_q5_K_f32);
    GGML_METAL_DECL_KERNEL(mul_mv_id_q6_K_f32);
    GGML_METAL_DECL_KERNEL(mul_mm_f32_f32);
    GGML_METAL_DECL_KERNEL(mul_mm_f16_f32);
    GGML_METAL_DECL_KERNEL(mul_mm_q4_0_f32);
    GGML_METAL_DECL_KERNEL(mul_mm_q4_1_f32);
    GGML_METAL_DECL_KERNEL(mul_mm_q5_0_f32);
    GGML_METAL_DECL_KERNEL(mul_mm_q5_1_f32);
    GGML_METAL_DECL_KERNEL(mul_mm_q8_0_f32);
    GGML_METAL_DECL_KERNEL(mul_mm_q2_K_f32);
    GGML_METAL_DECL_KERNEL(mul_mm_q3_K_f32);
    GGML_METAL_DECL_KERNEL(mul_mm_q4_K_f32);
    GGML_METAL_DECL_KERNEL(mul_mm_q5_K_f32);
    GGML_METAL_DECL_KERNEL(mul_mm_q6_K_f32);
    GGML_METAL_DECL_KERNEL(mul_mm_id_f32_f32);
    GGML_METAL_DECL_KERNEL(mul_mm_id_f16_f32);
    GGML_METAL_DECL_KERNEL(mul_mm_id_q4_0_f32);
    GGML_METAL_DECL_KERNEL(mul_mm_id_q4_1_f32);
    GGML_METAL_DECL_KERNEL(mul_mm_id_q5_0_f32);
    GGML_METAL_DECL_KERNEL(mul_mm_id_q5_1_f32);
    GGML_METAL_DECL_KERNEL(mul_mm_id_q8_0_f32);
    GGML_METAL_DECL_KERNEL(mul_mm_id_q2_K_f32);
    GGML_METAL_DECL_KERNEL(mul_mm_id_q3_K_f32);
    GGML_METAL_DECL_KERNEL(mul_mm_id_q4_K_f32);
    GGML_METAL_DECL_KERNEL(mul_mm_id_q5_K_f32);
    GGML_METAL_DECL_KERNEL(mul_mm_id_q6_K_f32);
    GGML_METAL_DECL_KERNEL(rope_f32);
    GGML_METAL_DECL_KERNEL(rope_f16);
    GGML_METAL_DECL_KERNEL(alibi_f32);
    GGML_METAL_DECL_KERNEL(im2col_f16);
    GGML_METAL_DECL_KERNEL(upscale_f32);
    GGML_METAL_DECL_KERNEL(pad_f32);
    GGML_METAL_DECL_KERNEL(argsort_f32_i32_asc);
    GGML_METAL_DECL_KERNEL(argsort_f32_i32_desc);
    GGML_METAL_DECL_KERNEL(leaky_relu_f32);
    GGML_METAL_DECL_KERNEL(cpy_f32_f16);
    GGML_METAL_DECL_KERNEL(cpy_f32_f32);
    GGML_METAL_DECL_KERNEL(cpy_f32_q8_0);
    GGML_METAL_DECL_KERNEL(cpy_f32_q4_0);
    GGML_METAL_DECL_KERNEL(cpy_f32_q4_1);
    //GGML_METAL_DECL_KERNEL(cpy_f32_q5_0);
    //GGML_METAL_DECL_KERNEL(cpy_f32_q5_1);
    GGML_METAL_DECL_KERNEL(cpy_f16_f16);
    GGML_METAL_DECL_KERNEL(cpy_f16_f32);
    GGML_METAL_DECL_KERNEL(concat);
    GGML_METAL_DECL_KERNEL(sqr);
    GGML_METAL_DECL_KERNEL(sum_rows);

#undef GGML_METAL_DECL_KERNEL
};

// MSL code
// TODO: move the contents here when ready
//       for now it is easier to work in a separate file
//static NSString * const msl_library_source = @"see metal.metal";

// Here to assist with NSBundle Path Hack
@interface GGMLMetalClass : NSObject
@end
@implementation GGMLMetalClass
@end


static void ggml_metal_default_log_callback(enum ggml_log_level level, const char * msg, void * user_data) {
    fprintf(stderr, "%s", msg);

    UNUSED(level);
    UNUSED(user_data);
}

ggml_log_callback ggml_metal_log_callback = ggml_metal_default_log_callback;
void * ggml_metal_log_user_data = NULL;

void ggml_metal_log_set_callback(ggml_log_callback log_callback, void * user_data) {
    ggml_metal_log_callback  = log_callback;
    ggml_metal_log_user_data = user_data;
}

GGML_ATTRIBUTE_FORMAT(2, 3)
static void ggml_metal_log(enum ggml_log_level level, const char * format, ...){
    if (ggml_metal_log_callback != NULL) {
        va_list args;
        va_start(args, format);
        char buffer[128];
        int len = vsnprintf(buffer, 128, format, args);
        if (len < 128) {
            ggml_metal_log_callback(level, buffer, ggml_metal_log_user_data);
        } else {
            char* buffer2 = malloc(len+1);
            va_end(args);
            va_start(args, format);
            vsnprintf(buffer2, len+1, format, args);
            buffer2[len] = 0;
            ggml_metal_log_callback(level, buffer2, ggml_metal_log_user_data);
            free(buffer2);
        }
        va_end(args);
    }
}

struct ggml_metal_context * ggml_metal_init(int n_cb) {
    GGML_METAL_LOG_INFO("%s: allocating\n", __func__);

    id<MTLDevice> device;
    NSString * s;

#if TARGET_OS_OSX
    // Show all the Metal device instances in the system
    NSArray * devices = MTLCopyAllDevices();
    for (device in devices) {
        s = [device name];
        GGML_METAL_LOG_INFO("%s: found device: %s\n", __func__, [s UTF8String]);
    }
#endif

    // Pick and show default Metal device
    device = MTLCreateSystemDefaultDevice();
    s = [device name];
    GGML_METAL_LOG_INFO("%s: picking default device: %s\n", __func__, [s UTF8String]);

    // Configure context
    struct ggml_metal_context * ctx = malloc(sizeof(struct ggml_metal_context));
    ctx->device = device;
    ctx->n_cb   = MIN(n_cb, GGML_METAL_MAX_BUFFERS);
    ctx->queue  = [ctx->device newCommandQueue];
    ctx->n_buffers = 0;
    ctx->concur_list_len = 0;

    ctx->d_queue = dispatch_queue_create("ggml-metal", DISPATCH_QUEUE_CONCURRENT);

    // load library
    {
        NSBundle * bundle = nil;
#ifdef SWIFT_PACKAGE
        bundle = SWIFTPM_MODULE_BUNDLE;
#else
        bundle = [NSBundle bundleForClass:[GGMLMetalClass class]];
#endif
        NSError * error = nil;
        NSString * libPath = [bundle pathForResource:@"default" ofType:@"metallib"];
        if (libPath != nil) {
            // pre-compiled library found
            NSURL * libURL = [NSURL fileURLWithPath:libPath];
            GGML_METAL_LOG_INFO("%s: loading '%s'\n", __func__, [libPath UTF8String]);
            ctx->library = [ctx->device newLibraryWithURL:libURL error:&error];
        } else {
            GGML_METAL_LOG_INFO("%s: default.metallib not found, loading from source\n", __func__);

            NSString * sourcePath;
            NSString * ggmlMetalPathResources = [[NSProcessInfo processInfo].environment objectForKey:@"GGML_METAL_PATH_RESOURCES"];

            GGML_METAL_LOG_INFO("%s: GGML_METAL_PATH_RESOURCES = %s\n", __func__, ggmlMetalPathResources ? [ggmlMetalPathResources UTF8String] : "nil");

            if (ggmlMetalPathResources) {
                sourcePath = [ggmlMetalPathResources stringByAppendingPathComponent:@"ggml-metal.metal"];
            } else {
                sourcePath = [bundle pathForResource:@"ggml-metal" ofType:@"metal"];
            }
            if (sourcePath == nil) {
                GGML_METAL_LOG_WARN("%s: error: could not use bundle path to find ggml-metal.metal, falling back to trying cwd\n", __func__);
                sourcePath = @"ggml-metal.metal";
            }
            GGML_METAL_LOG_INFO("%s: loading '%s'\n", __func__, [sourcePath UTF8String]);
            NSString * src = [NSString stringWithContentsOfFile:sourcePath encoding:NSUTF8StringEncoding error:&error];
            if (error) {
                GGML_METAL_LOG_ERROR("%s: error: %s\n", __func__, [[error description] UTF8String]);
                return NULL;
            }

            MTLCompileOptions* options = nil;
#ifdef GGML_QKK_64
            options = [MTLCompileOptions new];
            options.preprocessorMacros = @{ @"QK_K" : @(64) };
#endif
            // try to disable fast-math
            // NOTE: this seems to have no effect whatsoever
            //       instead, in order to disable fast-math, we have to build default.metallib from the command line
            //       using xcrun -sdk macosx metal -fno-fast-math -c ggml-metal.metal -o ggml-metal.air
            //       and go through the "pre-compiled library found" path above
            //[options setFastMathEnabled:false];

            ctx->library = [ctx->device newLibraryWithSource:src options:options error:&error];
        }

        if (error) {
            GGML_METAL_LOG_ERROR("%s: error: %s\n", __func__, [[error description] UTF8String]);
            return NULL;
        }
    }

#if TARGET_OS_OSX
    // print MTL GPU family:
    GGML_METAL_LOG_INFO("%s: GPU name:   %s\n", __func__, [[ctx->device name] UTF8String]);

    // determine max supported GPU family
    // https://developer.apple.com/metal/Metal-Shading-Language-Specification.pdf
    // https://developer.apple.com/metal/Metal-Feature-Set-Tables.pdf
    for (int i = MTLGPUFamilyApple1 + 20; i >= MTLGPUFamilyApple1; --i) {
        if ([ctx->device supportsFamily:i]) {
            GGML_METAL_LOG_INFO("%s: GPU family: MTLGPUFamilyApple%d (%d)\n", __func__, i - (int) MTLGPUFamilyApple1 + 1, i);
            break;
        }
    }

    GGML_METAL_LOG_INFO("%s: hasUnifiedMemory              = %s\n",       __func__, ctx->device.hasUnifiedMemory ? "true" : "false");
    GGML_METAL_LOG_INFO("%s: recommendedMaxWorkingSetSize  = %8.2f MB\n", __func__, ctx->device.recommendedMaxWorkingSetSize / 1e6);
    if (ctx->device.maxTransferRate != 0) {
        GGML_METAL_LOG_INFO("%s: maxTransferRate               = %8.2f MB/s\n", __func__, ctx->device.maxTransferRate / 1e6);
    } else {
        GGML_METAL_LOG_INFO("%s: maxTransferRate               = built-in GPU\n", __func__);
    }
#endif

    // load kernels
    {
        NSError * error = nil;

        /*
        GGML_METAL_LOG_INFO("%s: loaded %-32s %16p | th_max = %4d | th_width = %4d\n", __func__, "kernel_"#name, (void *) ctx->pipeline_##name, \
                (int) ctx->pipeline_##name.maxTotalThreadsPerThreadgroup, \
                (int) ctx->pipeline_##name.threadExecutionWidth); \
        */
#define GGML_METAL_ADD_KERNEL(name) \
        ctx->function_##name = [ctx->library newFunctionWithName:@"kernel_"#name]; \
        ctx->pipeline_##name = [ctx->device newComputePipelineStateWithFunction:ctx->function_##name error:&error]; \
        if (error) { \
            GGML_METAL_LOG_ERROR("%s: error: load pipeline error: %s\n", __func__, [[error description] UTF8String]); \
            return NULL; \
        }

        GGML_METAL_ADD_KERNEL(add);
        GGML_METAL_ADD_KERNEL(add_row);
        GGML_METAL_ADD_KERNEL(mul);
        GGML_METAL_ADD_KERNEL(mul_row);
        GGML_METAL_ADD_KERNEL(div);
        GGML_METAL_ADD_KERNEL(div_row);
        GGML_METAL_ADD_KERNEL(scale);
        GGML_METAL_ADD_KERNEL(scale_4);
        GGML_METAL_ADD_KERNEL(tanh);
        GGML_METAL_ADD_KERNEL(relu);
        GGML_METAL_ADD_KERNEL(gelu);
        GGML_METAL_ADD_KERNEL(gelu_quick);
        GGML_METAL_ADD_KERNEL(silu);
        GGML_METAL_ADD_KERNEL(soft_max);
        GGML_METAL_ADD_KERNEL(soft_max_4);
        GGML_METAL_ADD_KERNEL(diag_mask_inf);
        GGML_METAL_ADD_KERNEL(diag_mask_inf_8);
        GGML_METAL_ADD_KERNEL(get_rows_f32);
        GGML_METAL_ADD_KERNEL(get_rows_f16);
        GGML_METAL_ADD_KERNEL(get_rows_q4_0);
        GGML_METAL_ADD_KERNEL(get_rows_q4_1);
        GGML_METAL_ADD_KERNEL(get_rows_q5_0);
        GGML_METAL_ADD_KERNEL(get_rows_q5_1);
        GGML_METAL_ADD_KERNEL(get_rows_q8_0);
        GGML_METAL_ADD_KERNEL(get_rows_q2_K);
        GGML_METAL_ADD_KERNEL(get_rows_q3_K);
        GGML_METAL_ADD_KERNEL(get_rows_q4_K);
        GGML_METAL_ADD_KERNEL(get_rows_q5_K);
        GGML_METAL_ADD_KERNEL(get_rows_q6_K);
        GGML_METAL_ADD_KERNEL(get_rows_i32);
        GGML_METAL_ADD_KERNEL(rms_norm);
        GGML_METAL_ADD_KERNEL(group_norm);
        GGML_METAL_ADD_KERNEL(norm);
        GGML_METAL_ADD_KERNEL(mul_mv_f32_f32);
        GGML_METAL_ADD_KERNEL(mul_mv_f16_f16);
        GGML_METAL_ADD_KERNEL(mul_mv_f16_f32);
        GGML_METAL_ADD_KERNEL(mul_mv_f16_f32_1row);
        GGML_METAL_ADD_KERNEL(mul_mv_f16_f32_l4);
        GGML_METAL_ADD_KERNEL(mul_mv_q4_0_f32);
        GGML_METAL_ADD_KERNEL(mul_mv_q4_1_f32);
        GGML_METAL_ADD_KERNEL(mul_mv_q5_0_f32);
        GGML_METAL_ADD_KERNEL(mul_mv_q5_1_f32);
        GGML_METAL_ADD_KERNEL(mul_mv_q8_0_f32);
        GGML_METAL_ADD_KERNEL(mul_mv_q2_K_f32);
        GGML_METAL_ADD_KERNEL(mul_mv_q3_K_f32);
        GGML_METAL_ADD_KERNEL(mul_mv_q4_K_f32);
        GGML_METAL_ADD_KERNEL(mul_mv_q5_K_f32);
        GGML_METAL_ADD_KERNEL(mul_mv_q6_K_f32);
        GGML_METAL_ADD_KERNEL(mul_mv_id_f32_f32);
        //GGML_METAL_ADD_KERNEL(mul_mv_id_f16_f16);
        GGML_METAL_ADD_KERNEL(mul_mv_id_f16_f32);
        //GGML_METAL_ADD_KERNEL(mul_mv_id_f16_f32_1row);
        //GGML_METAL_ADD_KERNEL(mul_mv_id_f16_f32_l4);
        GGML_METAL_ADD_KERNEL(mul_mv_id_q4_0_f32);
        GGML_METAL_ADD_KERNEL(mul_mv_id_q4_1_f32);
        GGML_METAL_ADD_KERNEL(mul_mv_id_q5_0_f32);
        GGML_METAL_ADD_KERNEL(mul_mv_id_q5_1_f32);
        GGML_METAL_ADD_KERNEL(mul_mv_id_q8_0_f32);
        GGML_METAL_ADD_KERNEL(mul_mv_id_q2_K_f32);
        GGML_METAL_ADD_KERNEL(mul_mv_id_q3_K_f32);
        GGML_METAL_ADD_KERNEL(mul_mv_id_q4_K_f32);
        GGML_METAL_ADD_KERNEL(mul_mv_id_q5_K_f32);
        GGML_METAL_ADD_KERNEL(mul_mv_id_q6_K_f32);
        if ([ctx->device supportsFamily:MTLGPUFamilyApple7]) {
            GGML_METAL_ADD_KERNEL(mul_mm_f32_f32);
            GGML_METAL_ADD_KERNEL(mul_mm_f16_f32);
            GGML_METAL_ADD_KERNEL(mul_mm_q4_0_f32);
            GGML_METAL_ADD_KERNEL(mul_mm_q4_1_f32);
            GGML_METAL_ADD_KERNEL(mul_mm_q5_0_f32);
            GGML_METAL_ADD_KERNEL(mul_mm_q5_1_f32);
            GGML_METAL_ADD_KERNEL(mul_mm_q8_0_f32);
            GGML_METAL_ADD_KERNEL(mul_mm_q2_K_f32);
            GGML_METAL_ADD_KERNEL(mul_mm_q3_K_f32);
            GGML_METAL_ADD_KERNEL(mul_mm_q4_K_f32);
            GGML_METAL_ADD_KERNEL(mul_mm_q5_K_f32);
            GGML_METAL_ADD_KERNEL(mul_mm_q6_K_f32);
            GGML_METAL_ADD_KERNEL(mul_mm_id_f32_f32);
            GGML_METAL_ADD_KERNEL(mul_mm_id_f16_f32);
            GGML_METAL_ADD_KERNEL(mul_mm_id_q4_0_f32);
            GGML_METAL_ADD_KERNEL(mul_mm_id_q4_1_f32);
            GGML_METAL_ADD_KERNEL(mul_mm_id_q5_0_f32);
            GGML_METAL_ADD_KERNEL(mul_mm_id_q5_1_f32);
            GGML_METAL_ADD_KERNEL(mul_mm_id_q8_0_f32);
            GGML_METAL_ADD_KERNEL(mul_mm_id_q2_K_f32);
            GGML_METAL_ADD_KERNEL(mul_mm_id_q3_K_f32);
            GGML_METAL_ADD_KERNEL(mul_mm_id_q4_K_f32);
            GGML_METAL_ADD_KERNEL(mul_mm_id_q5_K_f32);
            GGML_METAL_ADD_KERNEL(mul_mm_id_q6_K_f32);
        }
        GGML_METAL_ADD_KERNEL(rope_f32);
        GGML_METAL_ADD_KERNEL(rope_f16);
        GGML_METAL_ADD_KERNEL(alibi_f32);
        GGML_METAL_ADD_KERNEL(im2col_f16);
        GGML_METAL_ADD_KERNEL(upscale_f32);
        GGML_METAL_ADD_KERNEL(pad_f32);
        GGML_METAL_ADD_KERNEL(argsort_f32_i32_asc);
        GGML_METAL_ADD_KERNEL(argsort_f32_i32_desc);
        GGML_METAL_ADD_KERNEL(leaky_relu_f32);
        GGML_METAL_ADD_KERNEL(cpy_f32_f16);
        GGML_METAL_ADD_KERNEL(cpy_f32_f32);
        GGML_METAL_ADD_KERNEL(cpy_f32_q8_0);
        GGML_METAL_ADD_KERNEL(cpy_f32_q4_0);
        GGML_METAL_ADD_KERNEL(cpy_f32_q4_1);
        //GGML_METAL_ADD_KERNEL(cpy_f32_q5_0);
        //GGML_METAL_ADD_KERNEL(cpy_f32_q5_1);
        GGML_METAL_ADD_KERNEL(cpy_f16_f16);
        GGML_METAL_ADD_KERNEL(cpy_f16_f32);
        GGML_METAL_ADD_KERNEL(concat);
        GGML_METAL_ADD_KERNEL(sqr);
        GGML_METAL_ADD_KERNEL(sum_rows);

#undef GGML_METAL_ADD_KERNEL
    }

    return ctx;
}

void ggml_metal_free(struct ggml_metal_context * ctx) {
    GGML_METAL_LOG_INFO("%s: deallocating\n", __func__);
#define GGML_METAL_DEL_KERNEL(name) \
    [ctx->function_##name release]; \
    [ctx->pipeline_##name release];

    GGML_METAL_DEL_KERNEL(add);
    GGML_METAL_DEL_KERNEL(add_row);
    GGML_METAL_DEL_KERNEL(mul);
    GGML_METAL_DEL_KERNEL(mul_row);
    GGML_METAL_DEL_KERNEL(div);
    GGML_METAL_DEL_KERNEL(div_row);
    GGML_METAL_DEL_KERNEL(scale);
    GGML_METAL_DEL_KERNEL(scale_4);
    GGML_METAL_DEL_KERNEL(tanh);
    GGML_METAL_DEL_KERNEL(relu);
    GGML_METAL_DEL_KERNEL(gelu);
    GGML_METAL_DEL_KERNEL(gelu_quick);
    GGML_METAL_DEL_KERNEL(silu);
    GGML_METAL_DEL_KERNEL(soft_max);
    GGML_METAL_DEL_KERNEL(soft_max_4);
    GGML_METAL_DEL_KERNEL(diag_mask_inf);
    GGML_METAL_DEL_KERNEL(diag_mask_inf_8);
    GGML_METAL_DEL_KERNEL(get_rows_f32);
    GGML_METAL_DEL_KERNEL(get_rows_f16);
    GGML_METAL_DEL_KERNEL(get_rows_q4_0);
    GGML_METAL_DEL_KERNEL(get_rows_q4_1);
    GGML_METAL_DEL_KERNEL(get_rows_q5_0);
    GGML_METAL_DEL_KERNEL(get_rows_q5_1);
    GGML_METAL_DEL_KERNEL(get_rows_q8_0);
    GGML_METAL_DEL_KERNEL(get_rows_q2_K);
    GGML_METAL_DEL_KERNEL(get_rows_q3_K);
    GGML_METAL_DEL_KERNEL(get_rows_q4_K);
    GGML_METAL_DEL_KERNEL(get_rows_q5_K);
    GGML_METAL_DEL_KERNEL(get_rows_q6_K);
    GGML_METAL_DEL_KERNEL(get_rows_i32);
    GGML_METAL_DEL_KERNEL(rms_norm);
    GGML_METAL_DEL_KERNEL(group_norm);
    GGML_METAL_DEL_KERNEL(norm);
    GGML_METAL_DEL_KERNEL(mul_mv_f32_f32);
    GGML_METAL_DEL_KERNEL(mul_mv_f16_f16);
    GGML_METAL_DEL_KERNEL(mul_mv_f16_f32);
    GGML_METAL_DEL_KERNEL(mul_mv_f16_f32_1row);
    GGML_METAL_DEL_KERNEL(mul_mv_f16_f32_l4);
    GGML_METAL_DEL_KERNEL(mul_mv_q4_0_f32);
    GGML_METAL_DEL_KERNEL(mul_mv_q4_1_f32);
    GGML_METAL_DEL_KERNEL(mul_mv_q5_0_f32);
    GGML_METAL_DEL_KERNEL(mul_mv_q5_1_f32);
    GGML_METAL_DEL_KERNEL(mul_mv_q8_0_f32);
    GGML_METAL_DEL_KERNEL(mul_mv_q2_K_f32);
    GGML_METAL_DEL_KERNEL(mul_mv_q3_K_f32);
    GGML_METAL_DEL_KERNEL(mul_mv_q4_K_f32);
    GGML_METAL_DEL_KERNEL(mul_mv_q5_K_f32);
    GGML_METAL_DEL_KERNEL(mul_mv_q6_K_f32);
    GGML_METAL_DEL_KERNEL(mul_mv_id_f32_f32);
    //GGML_METAL_DEL_KERNEL(mul_mv_id_f16_f16);
    GGML_METAL_DEL_KERNEL(mul_mv_id_f16_f32);
    //GGML_METAL_DEL_KERNEL(mul_mv_id_f16_f32_1row);
    //GGML_METAL_DEL_KERNEL(mul_mv_id_f16_f32_l4);
    GGML_METAL_DEL_KERNEL(mul_mv_id_q4_0_f32);
    GGML_METAL_DEL_KERNEL(mul_mv_id_q4_1_f32);
    GGML_METAL_DEL_KERNEL(mul_mv_id_q5_0_f32);
    GGML_METAL_DEL_KERNEL(mul_mv_id_q5_1_f32);
    GGML_METAL_DEL_KERNEL(mul_mv_id_q8_0_f32);
    GGML_METAL_DEL_KERNEL(mul_mv_id_q2_K_f32);
    GGML_METAL_DEL_KERNEL(mul_mv_id_q3_K_f32);
    GGML_METAL_DEL_KERNEL(mul_mv_id_q4_K_f32);
    GGML_METAL_DEL_KERNEL(mul_mv_id_q5_K_f32);
    GGML_METAL_DEL_KERNEL(mul_mv_id_q6_K_f32);
    if ([ctx->device supportsFamily:MTLGPUFamilyApple7]) {
        GGML_METAL_DEL_KERNEL(mul_mm_f32_f32);
        GGML_METAL_DEL_KERNEL(mul_mm_f16_f32);
        GGML_METAL_DEL_KERNEL(mul_mm_q4_0_f32);
        GGML_METAL_DEL_KERNEL(mul_mm_q4_1_f32);
        GGML_METAL_DEL_KERNEL(mul_mm_q5_0_f32);
        GGML_METAL_DEL_KERNEL(mul_mm_q5_1_f32);
        GGML_METAL_DEL_KERNEL(mul_mm_q8_0_f32);
        GGML_METAL_DEL_KERNEL(mul_mm_q2_K_f32);
        GGML_METAL_DEL_KERNEL(mul_mm_q3_K_f32);
        GGML_METAL_DEL_KERNEL(mul_mm_q4_K_f32);
        GGML_METAL_DEL_KERNEL(mul_mm_q5_K_f32);
        GGML_METAL_DEL_KERNEL(mul_mm_q6_K_f32);
        GGML_METAL_DEL_KERNEL(mul_mm_id_f32_f32);
        GGML_METAL_DEL_KERNEL(mul_mm_id_f16_f32);
        GGML_METAL_DEL_KERNEL(mul_mm_id_q4_0_f32);
        GGML_METAL_DEL_KERNEL(mul_mm_id_q4_1_f32);
        GGML_METAL_DEL_KERNEL(mul_mm_id_q5_0_f32);
        GGML_METAL_DEL_KERNEL(mul_mm_id_q5_1_f32);
        GGML_METAL_DEL_KERNEL(mul_mm_id_q8_0_f32);
        GGML_METAL_DEL_KERNEL(mul_mm_id_q2_K_f32);
        GGML_METAL_DEL_KERNEL(mul_mm_id_q3_K_f32);
        GGML_METAL_DEL_KERNEL(mul_mm_id_q4_K_f32);
        GGML_METAL_DEL_KERNEL(mul_mm_id_q5_K_f32);
        GGML_METAL_DEL_KERNEL(mul_mm_id_q6_K_f32);
    }
    GGML_METAL_DEL_KERNEL(rope_f32);
    GGML_METAL_DEL_KERNEL(rope_f16);
    GGML_METAL_DEL_KERNEL(alibi_f32);
    GGML_METAL_DEL_KERNEL(im2col_f16);
    GGML_METAL_DEL_KERNEL(upscale_f32);
    GGML_METAL_DEL_KERNEL(pad_f32);
    GGML_METAL_DEL_KERNEL(argsort_f32_i32_asc);
    GGML_METAL_DEL_KERNEL(argsort_f32_i32_desc);
    GGML_METAL_DEL_KERNEL(leaky_relu_f32);
    GGML_METAL_DEL_KERNEL(cpy_f32_f16);
    GGML_METAL_DEL_KERNEL(cpy_f32_f32);
    GGML_METAL_DEL_KERNEL(cpy_f32_q8_0);
    GGML_METAL_DEL_KERNEL(cpy_f32_q4_0);
    GGML_METAL_DEL_KERNEL(cpy_f32_q4_1);
    //GGML_METAL_DEL_KERNEL(cpy_f32_q5_0);
    //GGML_METAL_DEL_KERNEL(cpy_f32_q5_1);
    GGML_METAL_DEL_KERNEL(cpy_f16_f16);
    GGML_METAL_DEL_KERNEL(cpy_f16_f32);
    GGML_METAL_DEL_KERNEL(concat);
    GGML_METAL_DEL_KERNEL(sqr);
    GGML_METAL_DEL_KERNEL(sum_rows);

#undef GGML_METAL_DEL_KERNEL

    for (int i = 0; i < ctx->n_buffers; ++i) {
        [ctx->buffers[i].metal release];
    }

    [ctx->library release];
    [ctx->queue release];
    [ctx->device release];

    dispatch_release(ctx->d_queue);

    free(ctx);
}

void * ggml_metal_host_malloc(size_t n) {
    void * data = NULL;
    const int result = posix_memalign((void **) &data, sysconf(_SC_PAGESIZE), n);
    if (result != 0) {
        GGML_METAL_LOG_ERROR("%s: error: posix_memalign failed\n", __func__);
        return NULL;
    }

    return data;
}

void ggml_metal_host_free(void * data) {
    free(data);
}

void ggml_metal_set_n_cb(struct ggml_metal_context * ctx, int n_cb) {
    ctx->n_cb = MIN(n_cb, GGML_METAL_MAX_BUFFERS);
}

int ggml_metal_if_optimized(struct ggml_metal_context * ctx) {
    return ctx->concur_list_len;
}

int * ggml_metal_get_concur_list(struct ggml_metal_context * ctx) {
    return ctx->concur_list;
}

// temporarily defined here for compatibility between ggml-backend and the old API

struct ggml_backend_metal_buffer {
    void   * data;
    size_t   size;

    id<MTLBuffer> metal;
};

struct ggml_backend_metal_buffer_context {
    void * all_data;
    size_t all_size;
    bool owned;

    // multiple buffers are used only to avoid the maximum buffer size limitation when using mmap
    int n_buffers;
    struct ggml_backend_metal_buffer buffers[GGML_METAL_MAX_BUFFERS];
};

// finds the Metal buffer that contains the tensor data on the GPU device
// the assumption is that there is 1-to-1 mapping between the host and device memory buffers, so we can find the
// Metal buffer based on the host memory pointer
//
static id<MTLBuffer> ggml_metal_get_buffer(struct ggml_metal_context * ctx, struct ggml_tensor * t, size_t * offs) {
    //GGML_METAL_LOG_INFO("%s: data tensor '%16s', offs_data = %8ld, offs_eval = %8ld, offs_cach = %8ld\n", __func__, t->name, offs_data, offs_eval, offs_cach);

    const int64_t tsize = ggml_nbytes(t);

    ggml_backend_buffer_t buffer = t->view_src ? t->view_src->buffer : t->buffer;

    // compatibility with ggml-backend
    if (buffer && buffer->buft == ggml_backend_metal_buffer_type()) {
        struct ggml_backend_metal_buffer_context * buf_ctx = (struct ggml_backend_metal_buffer_context *) buffer->context;

        // find the view that contains the tensor fully
        for (int i = 0; i < buf_ctx->n_buffers; ++i) {
            const int64_t ioffs = (int64_t) t->data - (int64_t) buf_ctx->buffers[i].data;

            //GGML_METAL_LOG_INFO("ioffs = %10ld, tsize = %10ld, sum = %10ld, buf_ctx->buffers[%d].size = %10ld\n", ioffs, tsize, ioffs + tsize, i, buf_ctx->buffers[i].size);
            if (ioffs >= 0 && ioffs + tsize <= (int64_t) buf_ctx->buffers[i].size) {
                *offs = (size_t) ioffs;

                //GGML_METAL_LOG_INFO("%s: tensor '%16s', offs = %8ld\n", __func__, t->name, *offs);

                return buf_ctx->buffers[i].metal;
            }
        }

        GGML_METAL_LOG_ERROR("%s: error: tensor '%s' buffer is nil\n", __func__, t->name);

        return nil;
    }

    // find the view that contains the tensor fully
    for (int i = 0; i < ctx->n_buffers; ++i) {
        const int64_t ioffs = (int64_t) t->data - (int64_t) ctx->buffers[i].data;

        //GGML_METAL_LOG_INFO("ioffs = %10ld, tsize = %10ld, sum = %10ld, ctx->buffers[%d].size = %10ld, name = %s\n", ioffs, tsize, ioffs + tsize, i, ctx->buffers[i].size, ctx->buffers[i].name);
        if (ioffs >= 0 && ioffs + tsize <= (int64_t) ctx->buffers[i].size) {
            *offs = (size_t) ioffs;

            //GGML_METAL_LOG_INFO("%s: '%s' tensor '%16s', offs = %8ld\n", __func__, ctx->buffers[i].name, t->name, *offs);

            return ctx->buffers[i].metal;
        }
    }

    GGML_METAL_LOG_ERROR("%s: error: buffer is nil\n", __func__);

    return nil;
}

bool ggml_metal_add_buffer(
        struct ggml_metal_context * ctx,
                     const char * name,
                           void * data,
                         size_t   size,
                         size_t   max_size) {
    if (ctx->n_buffers >= GGML_METAL_MAX_BUFFERS) {
        GGML_METAL_LOG_ERROR("%s: error: too many buffers\n", __func__);
        return false;
    }

    if (data) {
        // verify that the buffer does not overlap with any of the existing buffers
        for (int i = 0; i < ctx->n_buffers; ++i) {
            const int64_t ioffs = (int64_t) data - (int64_t) ctx->buffers[i].data;

            if (ioffs >= 0 && ioffs < (int64_t) ctx->buffers[i].size) {
                GGML_METAL_LOG_ERROR("%s: error: buffer '%s' overlaps with '%s'\n", __func__, name, ctx->buffers[i].name);
                return false;
            }
        }

        const size_t size_page = sysconf(_SC_PAGESIZE);

        size_t size_aligned = size;
        if ((size_aligned % size_page) != 0) {
            size_aligned += (size_page - (size_aligned % size_page));
        }

        // the buffer fits into the max buffer size allowed by the device
        if (size_aligned <= ctx->device.maxBufferLength) {
            ctx->buffers[ctx->n_buffers].name = name;
            ctx->buffers[ctx->n_buffers].data = data;
            ctx->buffers[ctx->n_buffers].size = size;

            ctx->buffers[ctx->n_buffers].metal = [ctx->device newBufferWithBytesNoCopy:data length:size_aligned options:MTLResourceStorageModeShared deallocator:nil];

            if (ctx->buffers[ctx->n_buffers].metal == nil) {
                GGML_METAL_LOG_ERROR("%s: error: failed to allocate '%-16s' buffer, size = %8.2f MiB\n", __func__, name, size_aligned / 1024.0 / 1024.0);
                return false;
            }

            GGML_METAL_LOG_INFO("%s: allocated '%-16s' buffer, size = %8.2f MiB", __func__, name, size_aligned / 1024.0 / 1024.0);

            ++ctx->n_buffers;
        } else {
            // this overlap between the views will guarantee that the tensor with the maximum size will fully fit into
            // one of the views
            const size_t size_ovlp = ((max_size + size_page - 1) / size_page + 1) * size_page; // round-up 2 pages just in case
            const size_t size_step = ctx->device.maxBufferLength - size_ovlp;
            const size_t size_view = ctx->device.maxBufferLength;

            for (size_t i = 0; i < size; i += size_step) {
                const size_t size_step_aligned = (i + size_view <= size) ? size_view : (size_aligned - i);

                ctx->buffers[ctx->n_buffers].name = name;
                ctx->buffers[ctx->n_buffers].data = (void *) ((uint8_t *) data + i);
                ctx->buffers[ctx->n_buffers].size = size_step_aligned;

                ctx->buffers[ctx->n_buffers].metal = [ctx->device newBufferWithBytesNoCopy:(void *) ((uint8_t *) data + i) length:size_step_aligned options:MTLResourceStorageModeShared deallocator:nil];

                if (ctx->buffers[ctx->n_buffers].metal == nil) {
                    GGML_METAL_LOG_ERROR("%s: error: failed to allocate '%-16s' buffer, size = %8.2f MiB\n", __func__, name, size_step_aligned / 1024.0 / 1024.0);
                    return false;
                }

                GGML_METAL_LOG_INFO("%s: allocated '%-16s' buffer, size = %8.2f MiB, offs = %12ld", __func__, name, size_step_aligned / 1024.0 / 1024.0, i);
                if (i + size_step < size) {
                    GGML_METAL_LOG_INFO("\n");
                }

                ++ctx->n_buffers;
            }
        }

#if TARGET_OS_OSX
        GGML_METAL_LOG_INFO(", (%8.2f / %8.2f)",
                ctx->device.currentAllocatedSize / 1024.0 / 1024.0,
                ctx->device.recommendedMaxWorkingSetSize / 1024.0 / 1024.0);

        if (ctx->device.currentAllocatedSize > ctx->device.recommendedMaxWorkingSetSize) {
            GGML_METAL_LOG_WARN("%s: warning: current allocated size is greater than the recommended max working set size\n", __func__);
        } else {
            GGML_METAL_LOG_INFO("\n");
        }
#else
        GGML_METAL_LOG_INFO(", (%8.2f)\n", ctx->device.currentAllocatedSize / 1024.0 / 1024.0);
#endif
    }

    return true;
}

void ggml_metal_set_tensor(
        struct ggml_metal_context * ctx,
        struct ggml_tensor * t) {
    size_t offs;
    id<MTLBuffer> id_dst = ggml_metal_get_buffer(ctx, t, &offs);

    memcpy((void *) ((uint8_t *) id_dst.contents + offs), t->data, ggml_nbytes(t));
}

void ggml_metal_get_tensor(
        struct ggml_metal_context * ctx,
        struct ggml_tensor * t) {
    size_t offs;
    id<MTLBuffer> id_src = ggml_metal_get_buffer(ctx, t, &offs);

    memcpy(t->data, (void *) ((uint8_t *) id_src.contents + offs), ggml_nbytes(t));
}

void ggml_metal_graph_find_concurrency(
        struct ggml_metal_context * ctx,
        struct ggml_cgraph * gf, bool check_mem) {
    int search_depth = gf->n_nodes; //we only find concurrency in this range to avoid wasting too much time
    int nodes_unused[GGML_MAX_CONCUR];

    for (int i = 0; i < GGML_MAX_CONCUR; i++) { ctx->concur_list[i] = 0; }
    for (int i = 0; i < gf->n_nodes;     i++) { nodes_unused[i]     = 1; }
    ctx->concur_list_len = 0;

    int n_left    = gf->n_nodes;
    int n_start   = 0; // all nodes before n_start at nodes_unused array have been sorted and store back to ctx->concur_list
    int level_pos = 0; // at ctx->concur_list, the last layer (level) ends at level_pos

    while (n_left > 0) {
        // number of nodes at a layer (that can be issued concurrently)
        int concurrency = 0;
        for (int i = n_start; i < ((n_start + search_depth > gf->n_nodes) ? gf->n_nodes : n_start + search_depth); i++) {
            if (nodes_unused[i]) {
                // if the requirements for gf->nodes[i] are satisfied
                int exe_flag = 1;

                // scan all srcs
                for (int src_ind = 0; src_ind < GGML_MAX_SRC; src_ind++) {
                    struct ggml_tensor * src_cur = gf->nodes[i]->src[src_ind];
                    if (src_cur) {
                        // if is leaf nodes it's satisfied.
                        // TODO: ggml_is_leaf()
                        if (src_cur->op == GGML_OP_NONE && src_cur->grad == NULL) {
                            continue;
                        }

                        // otherwise this src should be the output from previous nodes.
                        int is_found = 0;

                        // scan 2*search_depth back because we inserted barrier.
                        //for (int j = ((level_pos - 2*search_depth) < 0 ? 0 : (level_pos - 2*search_depth)); j < level_pos; j++) {
                        for (int j = MAX(0, level_pos - 2*search_depth); j < level_pos; j++) {
                            if (ctx->concur_list[j] >= 0 && gf->nodes[ctx->concur_list[j]] == src_cur) {
                                is_found = 1;
                                break;
                            }
                        }
                        if (is_found == 0) {
                            exe_flag = 0;
                            break;
                        }
                    }
                }
                if (exe_flag && check_mem) {
                    // check if nodes[i]'s data will be overwritten by a node before nodes[i].
                    // if node[5] and node[3] write to the same memory region, then we can't issue node[5] before node[3]
                    int64_t data_start = (int64_t) gf->nodes[i]->data;
                    int64_t length     = (int64_t) ggml_nbytes(gf->nodes[i]);
                    for (int j = n_start; j < i; j++) {
                        if (nodes_unused[j] && gf->nodes[j]->op != GGML_OP_RESHAPE \
                                            && gf->nodes[j]->op != GGML_OP_VIEW \
                                            && gf->nodes[j]->op != GGML_OP_TRANSPOSE \
                                            && gf->nodes[j]->op != GGML_OP_PERMUTE) {
                            if (((int64_t)gf->nodes[j]->data) >= data_start + length || \
                                ((int64_t)gf->nodes[j]->data) + (int64_t) ggml_nbytes(gf->nodes[j]) <= data_start) {
                                continue;
                            }

                            exe_flag = 0;
                        }
                    }
                }
                if (exe_flag) {
                    ctx->concur_list[level_pos + concurrency] = i;
                    nodes_unused[i] = 0;
                    concurrency++;
                    ctx->concur_list_len++;
                }
            }
        }
        n_left -= concurrency;
        // adding a barrier different layer
        ctx->concur_list[level_pos + concurrency] = -1;
        ctx->concur_list_len++;
        // jump all sorted nodes at nodes_bak
        while (!nodes_unused[n_start]) {
            n_start++;
        }
        level_pos += concurrency + 1;
    }

    if (ctx->concur_list_len > GGML_MAX_CONCUR) {
        GGML_METAL_LOG_WARN("%s: too many elements for metal ctx->concur_list!\n", __func__);
    }
}

static bool ggml_metal_supports_op(const struct ggml_tensor * op) {
    switch (op->op) {
        case GGML_OP_UNARY:
            switch (ggml_get_unary_op(op)) {
                case GGML_UNARY_OP_TANH:
                case GGML_UNARY_OP_RELU:
                case GGML_UNARY_OP_GELU:
                case GGML_UNARY_OP_GELU_QUICK:
                case GGML_UNARY_OP_SILU:
                    return true;
                default:
                    return false;
            }
        case GGML_OP_NONE:
        case GGML_OP_RESHAPE:
        case GGML_OP_VIEW:
        case GGML_OP_TRANSPOSE:
        case GGML_OP_PERMUTE:
        case GGML_OP_CONCAT:
        case GGML_OP_ADD:
        case GGML_OP_ACC:
        case GGML_OP_MUL:
        case GGML_OP_DIV:
        case GGML_OP_SCALE:
        case GGML_OP_SQR:
        case GGML_OP_SUM_ROWS:
        case GGML_OP_SOFT_MAX:
        case GGML_OP_RMS_NORM:
        case GGML_OP_GROUP_NORM:
        case GGML_OP_NORM:
        case GGML_OP_ALIBI:
        case GGML_OP_ROPE:
        case GGML_OP_IM2COL:
        case GGML_OP_UPSCALE:
        case GGML_OP_PAD:
        case GGML_OP_ARGSORT:
        case GGML_OP_LEAKY_RELU:
        case GGML_OP_MUL_MAT:
        case GGML_OP_MUL_MAT_ID:
            return true;
        case GGML_OP_CPY:
        case GGML_OP_DUP:
        case GGML_OP_CONT:
            {
                switch (op->src[0]->type) {
                    case GGML_TYPE_F32:
                        switch (op->type) {
                           case GGML_TYPE_F16:
                           case GGML_TYPE_F32:
                           case GGML_TYPE_Q8_0:
                           case GGML_TYPE_Q4_0:
                           case GGML_TYPE_Q4_1:
                                return true;
                           default:
                                return false;
                        }
                    case GGML_TYPE_F16:
                        switch (op->type) {
                           case GGML_TYPE_F16:
                           case GGML_TYPE_F32:
                                return true;
                           default:
                                return false;
                        }
                    default:
                        return false;
                };
            }
        case GGML_OP_DIAG_MASK_INF:
        case GGML_OP_GET_ROWS:
            {
                return op->ne[3] == 1;
            }
        default:
            return false;
    }
}
bool ggml_metal_graph_compute(
        struct ggml_metal_context * ctx,
               struct ggml_cgraph * gf) {
    @autoreleasepool {

    // if there is ctx->concur_list, dispatch concurrently
    // else fallback to serial dispatch
    MTLComputePassDescriptor * edesc = MTLComputePassDescriptor.computePassDescriptor;

    const bool has_concur = ctx->concur_list_len && ctx->concur_list_len <= GGML_MAX_CONCUR;

    const int n_nodes  = has_concur ? ctx->concur_list_len      : gf->n_nodes;
    edesc.dispatchType = has_concur ? MTLDispatchTypeConcurrent : MTLDispatchTypeSerial;

    // create multiple command buffers and enqueue them
    // then, we encode the graph into the command buffers in parallel

    const int n_cb = ctx->n_cb;

    for (int i = 0; i < n_cb; ++i) {
        ctx->command_buffers[i] = [ctx->queue commandBuffer];

        // enqueue the command buffers in order to specify their execution order
        [ctx->command_buffers[i] enqueue];

        ctx->command_encoders[i] = [ctx->command_buffers[i] computeCommandEncoderWithDescriptor: edesc];
    }

    for (int cb_idx = 0; cb_idx < n_cb; ++cb_idx) {
        const int n_nodes_per_cb = (n_nodes + n_cb - 1) / n_cb;

        dispatch_async(ctx->d_queue, ^{
            size_t offs_src0 = 0;
            size_t offs_src1 = 0;
            size_t offs_dst  = 0;

            id<MTLCommandBuffer> command_buffer  = ctx->command_buffers[cb_idx];
            id<MTLComputeCommandEncoder> encoder = ctx->command_encoders[cb_idx];

            const int node_start =                                      (cb_idx + 0) * n_nodes_per_cb;
            const int node_end   = MIN((cb_idx == n_cb - 1) ? n_nodes : (cb_idx + 1) * n_nodes_per_cb, n_nodes);

            for (int ind = node_start; ind < node_end; ++ind) {
                const int i = has_concur ? ctx->concur_list[ind] : ind;

                if (i == -1) {
                    [encoder memoryBarrierWithScope:MTLBarrierScopeBuffers];
                    continue;
                }

                //GGML_METAL_LOG_INFO("%s: encoding node %3d, op = %8s\n", __func__, i, ggml_op_name(gf->nodes[i]->op));

                struct ggml_tensor * src0 = gf->nodes[i]->src[0];
                struct ggml_tensor * src1 = gf->nodes[i]->src[1];
                struct ggml_tensor * dst  = gf->nodes[i];

                switch (dst->op) {
                    case GGML_OP_NONE:
                    case GGML_OP_RESHAPE:
                    case GGML_OP_VIEW:
                    case GGML_OP_TRANSPOSE:
                    case GGML_OP_PERMUTE:
                        {
                            // noop -> next node
                        } continue;
                    default:
                        {
                        } break;
                }

                if (!ggml_metal_supports_op(dst)) {
                    GGML_METAL_LOG_ERROR("%s: error: unsupported op '%s'\n", __func__, ggml_op_desc(dst));
                    GGML_ASSERT(!"unsupported op");
                }

                const int64_t  ne00 = src0 ? src0->ne[0] : 0;
                const int64_t  ne01 = src0 ? src0->ne[1] : 0;
                const int64_t  ne02 = src0 ? src0->ne[2] : 0;
                const int64_t  ne03 = src0 ? src0->ne[3] : 0;

                const uint64_t nb00 = src0 ? src0->nb[0] : 0;
                const uint64_t nb01 = src0 ? src0->nb[1] : 0;
                const uint64_t nb02 = src0 ? src0->nb[2] : 0;
                const uint64_t nb03 = src0 ? src0->nb[3] : 0;

                const int64_t  ne10 = src1 ? src1->ne[0] : 0;
                const int64_t  ne11 = src1 ? src1->ne[1] : 0;
                const int64_t  ne12 = src1 ? src1->ne[2] : 0;
                const int64_t  ne13 = src1 ? src1->ne[3] : 0; UNUSED(ne13);

                const uint64_t nb10 = src1 ? src1->nb[0] : 0;
                const uint64_t nb11 = src1 ? src1->nb[1] : 0;
                const uint64_t nb12 = src1 ? src1->nb[2] : 0;
                const uint64_t nb13 = src1 ? src1->nb[3] : 0; UNUSED(nb13);

                const int64_t  ne0  = dst ? dst->ne[0] : 0;
                const int64_t  ne1  = dst ? dst->ne[1] : 0;
                const int64_t  ne2  = dst ? dst->ne[2] : 0;
                const int64_t  ne3  = dst ? dst->ne[3] : 0;

                const uint64_t nb0  = dst ? dst->nb[0] : 0;
                const uint64_t nb1  = dst ? dst->nb[1] : 0;
                const uint64_t nb2  = dst ? dst->nb[2] : 0;
                const uint64_t nb3  = dst ? dst->nb[3] : 0;

                const enum ggml_type src0t = src0 ? src0->type : GGML_TYPE_COUNT;
                const enum ggml_type src1t = src1 ? src1->type : GGML_TYPE_COUNT;
                const enum ggml_type dstt  = dst  ? dst->type  : GGML_TYPE_COUNT;

                id<MTLBuffer> id_src0 = src0 ? ggml_metal_get_buffer(ctx, src0, &offs_src0) : nil;
                id<MTLBuffer> id_src1 = src1 ? ggml_metal_get_buffer(ctx, src1, &offs_src1) : nil;
                id<MTLBuffer> id_dst  = dst  ? ggml_metal_get_buffer(ctx, dst,  &offs_dst)  : nil;

                //GGML_METAL_LOG_INFO("%s: op - %s\n", __func__, ggml_op_name(dst->op));
                //if (src0) {
                //    GGML_METAL_LOG_INFO("%s: src0 - %4s [%5lld, %5lld, %5lld], %d, %s\n", __func__, ggml_type_name(src0t), ne00, ne01, ne02,
                //            ggml_is_contiguous(src0), src0->name);
                //}
                //if (src1) {
                //    GGML_METAL_LOG_INFO("%s: src1 - %4s [%5lld, %5lld, %5lld], %d, %s\n", __func__, ggml_type_name(src1t), ne10, ne11, ne12,
                //            ggml_is_contiguous(src1), src1->name);
                //}
                //if (dst) {
                //    GGML_METAL_LOG_INFO("%s: dst  - %4s [%5lld, %5lld, %5lld], 1, %s\n",  __func__, ggml_type_name(dstt),  ne0,  ne1,  ne2,
                //            dst->name);
                //}

                switch (dst->op) {
                    case GGML_OP_CONCAT:
                        {
                            const int64_t nb = ne00;

                            [encoder setComputePipelineState:ctx->pipeline_concat];
                            [encoder setBuffer:id_src0 offset:offs_src0 atIndex:0];
                            [encoder setBuffer:id_src1 offset:offs_src1 atIndex:1];
                            [encoder setBuffer:id_dst  offset:offs_dst  atIndex:2];
                            [encoder setBytes:&ne00 length:sizeof(ne00) atIndex:3];
                            [encoder setBytes:&ne01 length:sizeof(ne01) atIndex:4];
                            [encoder setBytes:&ne02 length:sizeof(ne02) atIndex:5];
                            [encoder setBytes:&ne03 length:sizeof(ne03) atIndex:6];
                            [encoder setBytes:&nb00 length:sizeof(nb00) atIndex:7];
                            [encoder setBytes:&nb01 length:sizeof(nb01) atIndex:8];
                            [encoder setBytes:&nb02 length:sizeof(nb02) atIndex:9];
                            [encoder setBytes:&nb03 length:sizeof(nb03) atIndex:10];
                            [encoder setBytes:&ne10 length:sizeof(ne10) atIndex:11];
                            [encoder setBytes:&ne11 length:sizeof(ne11) atIndex:12];
                            [encoder setBytes:&ne12 length:sizeof(ne12) atIndex:13];
                            [encoder setBytes:&ne13 length:sizeof(ne13) atIndex:14];
                            [encoder setBytes:&nb10 length:sizeof(nb10) atIndex:15];
                            [encoder setBytes:&nb11 length:sizeof(nb11) atIndex:16];
                            [encoder setBytes:&nb12 length:sizeof(nb12) atIndex:17];
                            [encoder setBytes:&nb13 length:sizeof(nb13) atIndex:18];
                            [encoder setBytes:&ne0  length:sizeof(ne0)  atIndex:19];
                            [encoder setBytes:&ne1  length:sizeof(ne1)  atIndex:20];
                            [encoder setBytes:&ne2  length:sizeof(ne2)  atIndex:21];
                            [encoder setBytes:&ne3  length:sizeof(ne3)  atIndex:22];
                            [encoder setBytes:&nb0  length:sizeof(nb0)  atIndex:23];
                            [encoder setBytes:&nb1  length:sizeof(nb1)  atIndex:24];
                            [encoder setBytes:&nb2  length:sizeof(nb2)  atIndex:25];
                            [encoder setBytes:&nb3  length:sizeof(nb3)  atIndex:26];
                            [encoder setBytes:&nb   length:sizeof(nb)   atIndex:27];

                            const int nth = MIN(1024, ne0);

                            [encoder dispatchThreadgroups:MTLSizeMake(ne1, ne2, ne3) threadsPerThreadgroup:MTLSizeMake(nth, 1, 1)];
                        } break;
                    case GGML_OP_ADD:
                    case GGML_OP_MUL:
                    case GGML_OP_DIV:
                        {
                            const size_t offs = 0;

                            bool bcast_row = false;

                            int64_t nb = ne00;

                            id<MTLComputePipelineState> pipeline = nil;

                            if (ggml_nelements(src1) == ne10 && ggml_is_contiguous(src1) && ne00 % 4 == 0 && ne10 % 4 == 0) {
                                GGML_ASSERT(ggml_is_contiguous(src0));

                                // src1 is a row
                                GGML_ASSERT(ne11 == 1);

                                nb = ne00 / 4;
                                switch (dst->op) {
                                    case GGML_OP_ADD: pipeline = ctx->pipeline_add_row; break;
                                    case GGML_OP_MUL: pipeline = ctx->pipeline_mul_row; break;
                                    case GGML_OP_DIV: pipeline = ctx->pipeline_div_row; break;
                                    default: GGML_ASSERT(false);
                                }

                                bcast_row = true;
                            } else {
                                switch (dst->op) {
                                    case GGML_OP_ADD: pipeline = ctx->pipeline_add; break;
                                    case GGML_OP_MUL: pipeline = ctx->pipeline_mul; break;
                                    case GGML_OP_DIV: pipeline = ctx->pipeline_div; break;
                                    default: GGML_ASSERT(false);
                                }
                            }

                            [encoder setComputePipelineState:pipeline];
                            [encoder setBuffer:id_src0 offset:offs_src0 atIndex:0];
                            [encoder setBuffer:id_src1 offset:offs_src1 atIndex:1];
                            [encoder setBuffer:id_dst  offset:offs_dst  atIndex:2];
                            [encoder setBytes:&ne00 length:sizeof(ne00) atIndex:3];
                            [encoder setBytes:&ne01 length:sizeof(ne01) atIndex:4];
                            [encoder setBytes:&ne02 length:sizeof(ne02) atIndex:5];
                            [encoder setBytes:&ne03 length:sizeof(ne03) atIndex:6];
                            [encoder setBytes:&nb00 length:sizeof(nb00) atIndex:7];
                            [encoder setBytes:&nb01 length:sizeof(nb01) atIndex:8];
                            [encoder setBytes:&nb02 length:sizeof(nb02) atIndex:9];
                            [encoder setBytes:&nb03 length:sizeof(nb03) atIndex:10];
                            [encoder setBytes:&ne10 length:sizeof(ne10) atIndex:11];
                            [encoder setBytes:&ne11 length:sizeof(ne11) atIndex:12];
                            [encoder setBytes:&ne12 length:sizeof(ne12) atIndex:13];
                            [encoder setBytes:&ne13 length:sizeof(ne13) atIndex:14];
                            [encoder setBytes:&nb10 length:sizeof(nb10) atIndex:15];
                            [encoder setBytes:&nb11 length:sizeof(nb11) atIndex:16];
                            [encoder setBytes:&nb12 length:sizeof(nb12) atIndex:17];
                            [encoder setBytes:&nb13 length:sizeof(nb13) atIndex:18];
                            [encoder setBytes:&ne0  length:sizeof(ne0)  atIndex:19];
                            [encoder setBytes:&ne1  length:sizeof(ne1)  atIndex:20];
                            [encoder setBytes:&ne2  length:sizeof(ne2)  atIndex:21];
                            [encoder setBytes:&ne3  length:sizeof(ne3)  atIndex:22];
                            [encoder setBytes:&nb0  length:sizeof(nb0)  atIndex:23];
                            [encoder setBytes:&nb1  length:sizeof(nb1)  atIndex:24];
                            [encoder setBytes:&nb2  length:sizeof(nb2)  atIndex:25];
                            [encoder setBytes:&nb3  length:sizeof(nb3)  atIndex:26];
                            [encoder setBytes:&offs length:sizeof(offs) atIndex:27];
                            [encoder setBytes:&nb   length:sizeof(nb)   atIndex:28];

                            if (bcast_row) {
                                const int64_t n = ggml_nelements(dst)/4;

                                [encoder dispatchThreadgroups:MTLSizeMake(n, 1, 1) threadsPerThreadgroup:MTLSizeMake(1, 1, 1)];
                            } else {
                                const int nth = MIN((int) pipeline.maxTotalThreadsPerThreadgroup, ne0);

                                [encoder dispatchThreadgroups:MTLSizeMake(ne01, ne02, ne03) threadsPerThreadgroup:MTLSizeMake(nth, 1, 1)];
                            }
                        } break;
                    case GGML_OP_ACC:
                        {
                            GGML_ASSERT(src0t == GGML_TYPE_F32);
                            GGML_ASSERT(src1t == GGML_TYPE_F32);
                            GGML_ASSERT(dstt  == GGML_TYPE_F32);

                            GGML_ASSERT(ggml_is_contiguous(src0));
                            GGML_ASSERT(ggml_is_contiguous(src1));

                            const size_t pnb1 = ((int32_t *) dst->op_params)[0];
                            const size_t pnb2 = ((int32_t *) dst->op_params)[1];
                            const size_t pnb3 = ((int32_t *) dst->op_params)[2];
                            const size_t offs = ((int32_t *) dst->op_params)[3];

                            const bool inplace = (bool) ((int32_t *) dst->op_params)[4];

                            if (!inplace) {
                                // run a separete kernel to cpy src->dst
                                // not sure how to avoid this
                                // TODO: make a simpler cpy_bytes kernel

                                const int nth = MIN((int) ctx->pipeline_cpy_f32_f32.maxTotalThreadsPerThreadgroup, ne00);

                                [encoder setComputePipelineState:ctx->pipeline_cpy_f32_f32];
                                [encoder setBuffer:id_src0 offset:offs_src0        atIndex:0];
                                [encoder setBuffer:id_dst  offset:offs_dst         atIndex:1];
                                [encoder setBytes:&ne00    length:sizeof( int64_t) atIndex:2];
                                [encoder setBytes:&ne01    length:sizeof( int64_t) atIndex:3];
                                [encoder setBytes:&ne02    length:sizeof( int64_t) atIndex:4];
                                [encoder setBytes:&ne03    length:sizeof( int64_t) atIndex:5];
                                [encoder setBytes:&nb00    length:sizeof(uint64_t) atIndex:6];
                                [encoder setBytes:&nb01    length:sizeof(uint64_t) atIndex:7];
                                [encoder setBytes:&nb02    length:sizeof(uint64_t) atIndex:8];
                                [encoder setBytes:&nb03    length:sizeof(uint64_t) atIndex:9];
                                [encoder setBytes:&ne0     length:sizeof( int64_t) atIndex:10];
                                [encoder setBytes:&ne1     length:sizeof( int64_t) atIndex:11];
                                [encoder setBytes:&ne2     length:sizeof( int64_t) atIndex:12];
                                [encoder setBytes:&ne3     length:sizeof( int64_t) atIndex:13];
                                [encoder setBytes:&nb0     length:sizeof(uint64_t) atIndex:14];
                                [encoder setBytes:&nb1     length:sizeof(uint64_t) atIndex:15];
                                [encoder setBytes:&nb2     length:sizeof(uint64_t) atIndex:16];
                                [encoder setBytes:&nb3     length:sizeof(uint64_t) atIndex:17];

                                [encoder dispatchThreadgroups:MTLSizeMake(ne01, ne02, ne03) threadsPerThreadgroup:MTLSizeMake(nth, 1, 1)];
                            }

                            [encoder setComputePipelineState:ctx->pipeline_add];
                            [encoder setBuffer:id_src0 offset:offs_src0 atIndex:0];
                            [encoder setBuffer:id_src1 offset:offs_src1 atIndex:1];
                            [encoder setBuffer:id_dst  offset:offs_dst  atIndex:2];
                            [encoder setBytes:&ne00 length:sizeof(ne00) atIndex:3];
                            [encoder setBytes:&ne01 length:sizeof(ne01) atIndex:4];
                            [encoder setBytes:&ne02 length:sizeof(ne02) atIndex:5];
                            [encoder setBytes:&ne03 length:sizeof(ne03) atIndex:6];
                            [encoder setBytes:&nb00 length:sizeof(nb00) atIndex:7];
                            [encoder setBytes:&pnb1 length:sizeof(pnb1) atIndex:8];
                            [encoder setBytes:&pnb2 length:sizeof(pnb2) atIndex:9];
                            [encoder setBytes:&pnb3 length:sizeof(pnb3) atIndex:10];
                            [encoder setBytes:&ne10 length:sizeof(ne10) atIndex:11];
                            [encoder setBytes:&ne11 length:sizeof(ne11) atIndex:12];
                            [encoder setBytes:&ne12 length:sizeof(ne12) atIndex:13];
                            [encoder setBytes:&ne13 length:sizeof(ne13) atIndex:14];
                            [encoder setBytes:&nb10 length:sizeof(nb10) atIndex:15];
                            [encoder setBytes:&nb11 length:sizeof(nb11) atIndex:16];
                            [encoder setBytes:&nb12 length:sizeof(nb12) atIndex:17];
                            [encoder setBytes:&nb13 length:sizeof(nb13) atIndex:18];
                            [encoder setBytes:&ne0  length:sizeof(ne0)  atIndex:19];
                            [encoder setBytes:&ne1  length:sizeof(ne1)  atIndex:20];
                            [encoder setBytes:&ne2  length:sizeof(ne2)  atIndex:21];
                            [encoder setBytes:&ne3  length:sizeof(ne3)  atIndex:22];
                            [encoder setBytes:&nb0  length:sizeof(nb0)  atIndex:23];
                            [encoder setBytes:&pnb1 length:sizeof(pnb1) atIndex:24];
                            [encoder setBytes:&pnb2 length:sizeof(pnb2) atIndex:25];
                            [encoder setBytes:&pnb3 length:sizeof(pnb3) atIndex:26];
                            [encoder setBytes:&offs length:sizeof(offs) atIndex:27];

                            const int nth = MIN((int) ctx->pipeline_add.maxTotalThreadsPerThreadgroup, ne00);

                            [encoder dispatchThreadgroups:MTLSizeMake(ne11, ne12, ne13) threadsPerThreadgroup:MTLSizeMake(nth, 1, 1)];
                        } break;
                    case GGML_OP_SCALE:
                        {
                            GGML_ASSERT(ggml_is_contiguous(src0));

                            const float scale = *(const float *) dst->op_params;

                            int64_t n = ggml_nelements(dst);

                            if (n % 4 == 0) {
                                n /= 4;
                                [encoder setComputePipelineState:ctx->pipeline_scale_4];
                            } else {
                                [encoder setComputePipelineState:ctx->pipeline_scale];
                            }

                            [encoder setBuffer:id_src0   offset:offs_src0 atIndex:0];
                            [encoder setBuffer:id_dst    offset:offs_dst  atIndex:1];
                            [encoder setBytes:&scale length:sizeof(scale) atIndex:2];

                            [encoder dispatchThreadgroups:MTLSizeMake(n, 1, 1) threadsPerThreadgroup:MTLSizeMake(1, 1, 1)];
                        } break;
                    case GGML_OP_UNARY:
                        switch (ggml_get_unary_op(gf->nodes[i])) {
                            case GGML_UNARY_OP_TANH:
                                {
                                    [encoder setComputePipelineState:ctx->pipeline_tanh];
                                    [encoder setBuffer:id_src0 offset:offs_src0 atIndex:0];
                                    [encoder setBuffer:id_dst  offset:offs_dst  atIndex:1];

                                    const int64_t n = ggml_nelements(dst);

                                    [encoder dispatchThreadgroups:MTLSizeMake(n, 1, 1) threadsPerThreadgroup:MTLSizeMake(1, 1, 1)];
                                } break;
                            case GGML_UNARY_OP_RELU:
                                {
                                    [encoder setComputePipelineState:ctx->pipeline_relu];
                                    [encoder setBuffer:id_src0 offset:offs_src0 atIndex:0];
                                    [encoder setBuffer:id_dst  offset:offs_dst  atIndex:1];

                                    const int64_t n = ggml_nelements(dst);

                                    [encoder dispatchThreadgroups:MTLSizeMake(n, 1, 1) threadsPerThreadgroup:MTLSizeMake(1, 1, 1)];
                                } break;
                            case GGML_UNARY_OP_GELU:
                                {
                                    [encoder setComputePipelineState:ctx->pipeline_gelu];
                                    [encoder setBuffer:id_src0 offset:offs_src0 atIndex:0];
                                    [encoder setBuffer:id_dst  offset:offs_dst  atIndex:1];

                                    const int64_t n = ggml_nelements(dst);
                                    GGML_ASSERT(n % 4 == 0);

                                    [encoder dispatchThreadgroups:MTLSizeMake(n/4, 1, 1) threadsPerThreadgroup:MTLSizeMake(1, 1, 1)];
                                } break;
                            case GGML_UNARY_OP_GELU_QUICK:
                                {
                                    [encoder setComputePipelineState:ctx->pipeline_gelu_quick];
                                    [encoder setBuffer:id_src0 offset:offs_src0 atIndex:0];
                                    [encoder setBuffer:id_dst  offset:offs_dst  atIndex:1];

                                    const int64_t n = ggml_nelements(dst);
                                    GGML_ASSERT(n % 4 == 0);

                                    [encoder dispatchThreadgroups:MTLSizeMake(n/4, 1, 1) threadsPerThreadgroup:MTLSizeMake(1, 1, 1)];
                                } break;
                            case GGML_UNARY_OP_SILU:
                                {
                                    [encoder setComputePipelineState:ctx->pipeline_silu];
                                    [encoder setBuffer:id_src0 offset:offs_src0 atIndex:0];
                                    [encoder setBuffer:id_dst  offset:offs_dst  atIndex:1];

                                    const int64_t n = ggml_nelements(dst);
                                    GGML_ASSERT(n % 4 == 0);

                                    [encoder dispatchThreadgroups:MTLSizeMake(n/4, 1, 1) threadsPerThreadgroup:MTLSizeMake(1, 1, 1)];
                                } break;
                            default:
                                {
                                    GGML_METAL_LOG_WARN("%s: node %3d, op = %8s not implemented\n", __func__, i, ggml_op_name(dst->op));
                                    GGML_ASSERT(false);
                                }
                        } break;
                    case GGML_OP_SQR:
                        {
                            GGML_ASSERT(ggml_is_contiguous(src0));

                            [encoder setComputePipelineState:ctx->pipeline_sqr];
                            [encoder setBuffer:id_src0 offset:offs_src0 atIndex:0];
                            [encoder setBuffer:id_dst  offset:offs_dst atIndex:1];

                            const int64_t n = ggml_nelements(dst);
                            [encoder dispatchThreadgroups:MTLSizeMake(n, 1, 1) threadsPerThreadgroup:MTLSizeMake(1, 1, 1)];
                        } break;
                    case GGML_OP_SUM_ROWS:
                        {
                            GGML_ASSERT(src0->nb[0] == ggml_type_size(src0->type));

                            [encoder setComputePipelineState:ctx->pipeline_sum_rows];
                            [encoder setBuffer:id_src0 offset:offs_src0 atIndex:0];
                            [encoder setBuffer:id_dst  offset:offs_dst  atIndex:1];
                            [encoder setBytes:&ne00 length:sizeof(ne00) atIndex:2];
                            [encoder setBytes:&ne01 length:sizeof(ne01) atIndex:3];
                            [encoder setBytes:&ne02 length:sizeof(ne02) atIndex:4];
                            [encoder setBytes:&ne03 length:sizeof(ne03) atIndex:5];
                            [encoder setBytes:&nb00 length:sizeof(nb00) atIndex:6];
                            [encoder setBytes:&nb01 length:sizeof(nb01) atIndex:7];
                            [encoder setBytes:&nb02 length:sizeof(nb02) atIndex:8];
                            [encoder setBytes:&nb03 length:sizeof(nb03) atIndex:9];
                            [encoder setBytes:&ne10 length:sizeof(ne10) atIndex:10];
                            [encoder setBytes:&ne11 length:sizeof(ne11) atIndex:11];
                            [encoder setBytes:&ne12 length:sizeof(ne12) atIndex:12];
                            [encoder setBytes:&ne13 length:sizeof(ne13) atIndex:13];
                            [encoder setBytes:&nb10 length:sizeof(nb10) atIndex:14];
                            [encoder setBytes:&nb11 length:sizeof(nb11) atIndex:15];
                            [encoder setBytes:&nb12 length:sizeof(nb12) atIndex:16];
                            [encoder setBytes:&nb13 length:sizeof(nb13) atIndex:17];
                            [encoder setBytes:&ne0  length:sizeof(ne0)  atIndex:18];
                            [encoder setBytes:&ne1  length:sizeof(ne1)  atIndex:19];
                            [encoder setBytes:&ne2  length:sizeof(ne2)  atIndex:20];
                            [encoder setBytes:&ne3  length:sizeof(ne3)  atIndex:21];
                            [encoder setBytes:&nb0  length:sizeof(nb0)  atIndex:22];
                            [encoder setBytes:&nb1  length:sizeof(nb1)  atIndex:23];
                            [encoder setBytes:&nb2  length:sizeof(nb2)  atIndex:24];
                            [encoder setBytes:&nb3  length:sizeof(nb3)  atIndex:25];

                            [encoder dispatchThreadgroups:MTLSizeMake(ne01, ne02, ne03) threadsPerThreadgroup:MTLSizeMake(1, 1, 1)];
                        } break;
                    case GGML_OP_SOFT_MAX:
                        {
                            int nth = 32; // SIMD width

                            if (ne00%4 == 0) {
                                while (nth < ne00/4 && nth < 256) {
                                    nth *= 2;
                                }
                                [encoder setComputePipelineState:ctx->pipeline_soft_max_4];
                            } else {
                                while (nth < ne00 && nth < 1024) {
                                    nth *= 2;
                                }
                                [encoder setComputePipelineState:ctx->pipeline_soft_max];
                            }

                            const float scale = ((float *) dst->op_params)[0];

                            [encoder setBuffer:id_src0 offset:offs_src0   atIndex:0];
                            if (id_src1) {
                                [encoder setBuffer:id_src1 offset:offs_src1   atIndex:1];
                            } else {
                                [encoder setBuffer:id_src0 offset:offs_src0   atIndex:1];
                            }
                            [encoder setBuffer:id_dst  offset:offs_dst    atIndex:2];
                            [encoder setBytes:&ne00  length:sizeof(ne00)  atIndex:3];
                            [encoder setBytes:&ne01  length:sizeof(ne01)  atIndex:4];
                            [encoder setBytes:&ne02  length:sizeof(ne02)  atIndex:5];
                            [encoder setBytes:&scale length:sizeof(scale) atIndex:6];
                            [encoder setThreadgroupMemoryLength:32*sizeof(float) atIndex:0];

                            [encoder dispatchThreadgroups:MTLSizeMake(ne01*ne02*ne03, 1, 1) threadsPerThreadgroup:MTLSizeMake(nth, 1, 1)];
                        } break;
                    case GGML_OP_DIAG_MASK_INF:
                        {
                            const int n_past = ((int32_t *)(dst->op_params))[0];

                            if (ne00%8 == 0) {
                                [encoder setComputePipelineState:ctx->pipeline_diag_mask_inf_8];
                            } else {
                                [encoder setComputePipelineState:ctx->pipeline_diag_mask_inf];
                            }
                            [encoder setBuffer:id_src0 offset:offs_src0 atIndex:0];
                            [encoder setBuffer:id_dst  offset:offs_dst  atIndex:1];
                            [encoder setBytes:&ne00   length:sizeof(ne00) atIndex:2];
                            [encoder setBytes:&ne01   length:sizeof(ne01) atIndex:3];
                            [encoder setBytes:&n_past length:sizeof(int)  atIndex:4];

                            if (ne00%8 == 0) {
                                [encoder dispatchThreadgroups:MTLSizeMake(ne00*ne01*ne02/8, 1, 1) threadsPerThreadgroup:MTLSizeMake(1, 1, 1)];
                            }
                            else {
                                [encoder dispatchThreadgroups:MTLSizeMake(ne00, ne01, ne02) threadsPerThreadgroup:MTLSizeMake(1, 1, 1)];
                            }
                        } break;
                    case GGML_OP_MUL_MAT:
                        {
                            GGML_ASSERT(ne00 == ne10);

                            // TODO: assert that dim2 and dim3 are contiguous
                            GGML_ASSERT(ne12 % ne02 == 0);
                            GGML_ASSERT(ne13 % ne03 == 0);

                            const uint r2 = ne12/ne02;
                            const uint r3 = ne13/ne03;

                            // find the break-even point where the matrix-matrix kernel becomes more efficient compared
                            // to the matrix-vector kernel
                            int ne11_mm_min = 1;

#if 0
                            // the numbers below are measured on M2 Ultra for 7B and 13B models
                            // these numbers do not translate to other devices or model sizes
                            // TODO: need to find a better approach
                            if ([ctx->device.name isEqualToString:@"Apple M2 Ultra"]) {
                                switch (src0t) {
                                    case GGML_TYPE_F16:  ne11_mm_min = 2;  break;
                                    case GGML_TYPE_Q8_0: ne11_mm_min = 7;  break;
                                    case GGML_TYPE_Q2_K: ne11_mm_min = 15; break;
                                    case GGML_TYPE_Q3_K: ne11_mm_min = 7;  break;
                                    case GGML_TYPE_Q4_0:
                                    case GGML_TYPE_Q4_1: ne11_mm_min = 15; break;
                                    case GGML_TYPE_Q4_K: ne11_mm_min = 11; break;
                                    case GGML_TYPE_Q5_0:                          // not tested yet
                                    case GGML_TYPE_Q5_1: ne11_mm_min = 13; break; // not tested yet
                                    case GGML_TYPE_Q5_K: ne11_mm_min = 7;  break;
                                    case GGML_TYPE_Q6_K: ne11_mm_min = 7;  break;
                                    default:             ne11_mm_min = 1;  break;
                                }
                            }
#endif

                            // for now the matrix-matrix multiplication kernel only works on A14+/M1+ SoCs
                            // AMD GPU and older A-chips will reuse matrix-vector multiplication kernel
                            if ([ctx->device supportsFamily:MTLGPUFamilyApple7] &&
                                !ggml_is_transposed(src0) &&
                                !ggml_is_transposed(src1) &&
                                src1t == GGML_TYPE_F32 &&
                                ne00 % 32 == 0 && ne00 >= 64 &&
                                (ne11 > ne11_mm_min || (ggml_is_quantized(src0t) && ne12 > 1))) {
                                //printf("matrix: ne00 = %6d, ne01 = %6d, ne02 = %6d, ne11 = %6d, ne12 = %6d\n", ne00, ne01, ne02, ne11, ne12);
                                switch (src0->type) {
                                    case GGML_TYPE_F32:  [encoder setComputePipelineState:ctx->pipeline_mul_mm_f32_f32];  break;
                                    case GGML_TYPE_F16:  [encoder setComputePipelineState:ctx->pipeline_mul_mm_f16_f32];  break;
                                    case GGML_TYPE_Q4_0: [encoder setComputePipelineState:ctx->pipeline_mul_mm_q4_0_f32]; break;
                                    case GGML_TYPE_Q4_1: [encoder setComputePipelineState:ctx->pipeline_mul_mm_q4_1_f32]; break;
                                    case GGML_TYPE_Q5_0: [encoder setComputePipelineState:ctx->pipeline_mul_mm_q5_0_f32]; break;
                                    case GGML_TYPE_Q5_1: [encoder setComputePipelineState:ctx->pipeline_mul_mm_q5_1_f32]; break;
                                    case GGML_TYPE_Q8_0: [encoder setComputePipelineState:ctx->pipeline_mul_mm_q8_0_f32]; break;
                                    case GGML_TYPE_Q2_K: [encoder setComputePipelineState:ctx->pipeline_mul_mm_q2_K_f32]; break;
                                    case GGML_TYPE_Q3_K: [encoder setComputePipelineState:ctx->pipeline_mul_mm_q3_K_f32]; break;
                                    case GGML_TYPE_Q4_K: [encoder setComputePipelineState:ctx->pipeline_mul_mm_q4_K_f32]; break;
                                    case GGML_TYPE_Q5_K: [encoder setComputePipelineState:ctx->pipeline_mul_mm_q5_K_f32]; break;
                                    case GGML_TYPE_Q6_K: [encoder setComputePipelineState:ctx->pipeline_mul_mm_q6_K_f32]; break;
                                    default: GGML_ASSERT(false && "MUL MAT-MAT not implemented");
                                }
                                [encoder setBuffer:id_src0 offset:offs_src0    atIndex:0];
                                [encoder setBuffer:id_src1 offset:offs_src1    atIndex:1];
                                [encoder setBuffer:id_dst  offset:offs_dst     atIndex:2];
                                [encoder setBytes:&ne00    length:sizeof(ne00) atIndex:3];
                                [encoder setBytes:&ne02    length:sizeof(ne02) atIndex:4];
                                [encoder setBytes:&nb01    length:sizeof(nb01) atIndex:5];
                                [encoder setBytes:&nb02    length:sizeof(nb02) atIndex:6];
                                [encoder setBytes:&ne12    length:sizeof(ne12) atIndex:7];
                                [encoder setBytes:&nb10    length:sizeof(nb10) atIndex:8];
                                [encoder setBytes:&nb11    length:sizeof(nb11) atIndex:9];
                                [encoder setBytes:&nb12    length:sizeof(nb12) atIndex:10];
                                [encoder setBytes:&ne0     length:sizeof(ne0)  atIndex:11];
                                [encoder setBytes:&ne1     length:sizeof(ne1)  atIndex:12];
                                [encoder setBytes:&r2      length:sizeof(r2)   atIndex:13];
                                [encoder setBytes:&r3      length:sizeof(r3)   atIndex:14];
                                [encoder setThreadgroupMemoryLength:8192 atIndex:0];
                                [encoder dispatchThreadgroups:MTLSizeMake( (ne11 + 31)/32, (ne01 + 63)/64, ne12*ne13) threadsPerThreadgroup:MTLSizeMake(128, 1, 1)];
                            } else {
                                int nth0 = 32;
                                int nth1 = 1;
                                int nrows = 1;
                                //printf("vector: ne00 = %6d, ne01 = %6d, ne02 = %6d, ne11 = %6d, ne12 = %6d\n", ne00, ne01, ne02, ne11, ne12);

                                // use custom matrix x vector kernel
                                switch (src0t) {
                                    case GGML_TYPE_F32:
                                        {
                                            GGML_ASSERT(src1t == GGML_TYPE_F32);
                                            [encoder setComputePipelineState:ctx->pipeline_mul_mv_f32_f32];
                                            nrows = 4;
                                        } break;
                                    case GGML_TYPE_F16:
                                        {
                                            nth0 = 32;
                                            nth1 = 1;
                                            if (src1t == GGML_TYPE_F32) {
                                                if (ne11 * ne12 < 4) {
                                                    [encoder setComputePipelineState:ctx->pipeline_mul_mv_f16_f32_1row];
                                                } else if (ne00 >= 128 && ne01 >= 8 && ne00%4 == 0) {
                                                    [encoder setComputePipelineState:ctx->pipeline_mul_mv_f16_f32_l4];
                                                    nrows = ne11;
                                                } else {
                                                    [encoder setComputePipelineState:ctx->pipeline_mul_mv_f16_f32];
                                                    nrows = 4;
                                                }
                                            } else {
                                                [encoder setComputePipelineState:ctx->pipeline_mul_mv_f16_f16];
                                                nrows = 4;
                                            }
                                        } break;
                                    case GGML_TYPE_Q4_0:
                                        {
                                            nth0 = 8;
                                            nth1 = 8;
                                            [encoder setComputePipelineState:ctx->pipeline_mul_mv_q4_0_f32];
                                        } break;
                                    case GGML_TYPE_Q4_1:
                                        {
                                            nth0 = 8;
                                            nth1 = 8;
                                            [encoder setComputePipelineState:ctx->pipeline_mul_mv_q4_1_f32];
                                        } break;
                                    case GGML_TYPE_Q5_0:
                                        {
                                            nth0 = 8;
                                            nth1 = 8;
                                            [encoder setComputePipelineState:ctx->pipeline_mul_mv_q5_0_f32];
                                        } break;
                                    case GGML_TYPE_Q5_1:
                                        {
                                            nth0 = 8;
                                            nth1 = 8;
                                            [encoder setComputePipelineState:ctx->pipeline_mul_mv_q5_1_f32];
                                        } break;
                                    case GGML_TYPE_Q8_0:
                                        {
                                            nth0 = 8;
                                            nth1 = 8;
                                            [encoder setComputePipelineState:ctx->pipeline_mul_mv_q8_0_f32];
                                        } break;
                                    case GGML_TYPE_Q2_K:
                                        {
                                            nth0 = 2;
                                            nth1 = 32;
                                            [encoder setComputePipelineState:ctx->pipeline_mul_mv_q2_K_f32];
                                        } break;
                                    case GGML_TYPE_Q3_K:
                                        {
                                            nth0 = 2;
                                            nth1 = 32;
                                            [encoder setComputePipelineState:ctx->pipeline_mul_mv_q3_K_f32];
                                        } break;
                                    case GGML_TYPE_Q4_K:
                                        {
                                            nth0 = 4; //1;
                                            nth1 = 8; //32;
                                            [encoder setComputePipelineState:ctx->pipeline_mul_mv_q4_K_f32];
                                        } break;
                                    case GGML_TYPE_Q5_K:
                                        {
                                            nth0 = 2;
                                            nth1 = 32;
                                            [encoder setComputePipelineState:ctx->pipeline_mul_mv_q5_K_f32];
                                        } break;
                                    case GGML_TYPE_Q6_K:
                                        {
                                            nth0 = 2;
                                            nth1 = 32;
                                            [encoder setComputePipelineState:ctx->pipeline_mul_mv_q6_K_f32];
                                        } break;
                                    default:
                                        {
                                            GGML_METAL_LOG_ERROR("Asserting on type %d\n", (int)src0t);
                                            GGML_ASSERT(false && "not implemented");
                                        }
                                };

                                if (ggml_is_quantized(src0t)) {
                                    GGML_ASSERT(ne00 >= nth0*nth1);
                                }

                                [encoder setBuffer:id_src0 offset:offs_src0 atIndex:0];
                                [encoder setBuffer:id_src1 offset:offs_src1 atIndex:1];
                                [encoder setBuffer:id_dst  offset:offs_dst  atIndex:2];
                                [encoder setBytes:&ne00 length:sizeof(ne00) atIndex:3];
                                [encoder setBytes:&ne01 length:sizeof(ne01) atIndex:4];
                                [encoder setBytes:&ne02 length:sizeof(ne02) atIndex:5];
                                [encoder setBytes:&nb00 length:sizeof(nb00) atIndex:6];
                                [encoder setBytes:&nb01 length:sizeof(nb01) atIndex:7];
                                [encoder setBytes:&nb02 length:sizeof(nb02) atIndex:8];
                                [encoder setBytes:&ne10 length:sizeof(ne10) atIndex:9];
                                [encoder setBytes:&ne11 length:sizeof(ne11) atIndex:10];
                                [encoder setBytes:&ne12 length:sizeof(ne12) atIndex:11];
                                [encoder setBytes:&nb10 length:sizeof(nb10) atIndex:12];
                                [encoder setBytes:&nb11 length:sizeof(nb11) atIndex:13];
                                [encoder setBytes:&nb12 length:sizeof(nb12) atIndex:14];
                                [encoder setBytes:&ne0  length:sizeof(ne0)  atIndex:15];
                                [encoder setBytes:&ne1  length:sizeof(ne1)  atIndex:16];
                                [encoder setBytes:&r2   length:sizeof(r2)   atIndex:17];
                                [encoder setBytes:&r3   length:sizeof(r3)   atIndex:18];

                                if (src0t == GGML_TYPE_Q4_0 || src0t == GGML_TYPE_Q4_1 ||
                                    src0t == GGML_TYPE_Q5_0 || src0t == GGML_TYPE_Q5_1 || src0t == GGML_TYPE_Q8_0 ||
                                    src0t == GGML_TYPE_Q2_K) { // || src0t == GGML_TYPE_Q4_K) {
                                    [encoder dispatchThreadgroups:MTLSizeMake((ne01 + 7)/8, ne11, ne12*ne13) threadsPerThreadgroup:MTLSizeMake(nth0, nth1, 1)];
                                }
                                else if (src0t == GGML_TYPE_Q4_K) {
                                    [encoder dispatchThreadgroups:MTLSizeMake((ne01 + 3)/4, ne11, ne12*ne13) threadsPerThreadgroup:MTLSizeMake(nth0, nth1, 1)];
                                }
                                else if (src0t == GGML_TYPE_Q3_K) {
#ifdef GGML_QKK_64
                                    [encoder dispatchThreadgroups:MTLSizeMake((ne01 + 1)/2, ne11, ne12*ne13) threadsPerThreadgroup:MTLSizeMake(nth0, nth1, 1)];
#else
                                    [encoder dispatchThreadgroups:MTLSizeMake((ne01 + 3)/4, ne11, ne12*ne13) threadsPerThreadgroup:MTLSizeMake(nth0, nth1, 1)];
#endif
                                }
                                else if (src0t == GGML_TYPE_Q5_K) {
                                    [encoder dispatchThreadgroups:MTLSizeMake((ne01 + 3)/4, ne11, ne12*ne13) threadsPerThreadgroup:MTLSizeMake(nth0, nth1, 1)];
                                }
                                else if (src0t == GGML_TYPE_Q6_K) {
                                    [encoder dispatchThreadgroups:MTLSizeMake((ne01 + 1)/2, ne11, ne12*ne13) threadsPerThreadgroup:MTLSizeMake(nth0, nth1, 1)];
                                } else {
                                    const int64_t ny = (ne11 + nrows - 1)/nrows;
                                    [encoder dispatchThreadgroups:MTLSizeMake(ne01, ny, ne12*ne13) threadsPerThreadgroup:MTLSizeMake(nth0, nth1, 1)];
                                }
                            }
                        } break;
                    case GGML_OP_MUL_MAT_ID:
                        {
                            //GGML_ASSERT(ne00 == ne10);
                            //GGML_ASSERT(ne03 == ne13);

                            GGML_ASSERT(src0t == GGML_TYPE_I32);

                            const int n_as = ((int32_t *) dst->op_params)[1];

                            // TODO: make this more general
                            GGML_ASSERT(n_as <= 8);

                            // max size of the src1ids array in the kernel stack
                            GGML_ASSERT(ne11 <= 512);

                            struct ggml_tensor * src2 = gf->nodes[i]->src[2];

                            const int64_t  ne20 = src2 ? src2->ne[0] : 0;
                            const int64_t  ne21 = src2 ? src2->ne[1] : 0;
                            const int64_t  ne22 = src2 ? src2->ne[2] : 0;
                            const int64_t  ne23 = src2 ? src2->ne[3] : 0; GGML_UNUSED(ne23);

                            const uint64_t nb20 = src2 ? src2->nb[0] : 0; GGML_UNUSED(nb20);
                            const uint64_t nb21 = src2 ? src2->nb[1] : 0;
                            const uint64_t nb22 = src2 ? src2->nb[2] : 0;
                            const uint64_t nb23 = src2 ? src2->nb[3] : 0; GGML_UNUSED(nb23);

                            const enum ggml_type src2t = src2 ? src2->type : GGML_TYPE_COUNT; GGML_UNUSED(src2t);

                            GGML_ASSERT(!ggml_is_transposed(src2));
                            GGML_ASSERT(!ggml_is_transposed(src1));

                            GGML_ASSERT(src1t == GGML_TYPE_F32);

                            const uint r2 = ne12/ne22;
                            const uint r3 = ne13/ne23;

                            // find the break-even point where the matrix-matrix kernel becomes more efficient compared
                            // to the matrix-vector kernel
                            int ne11_mm_min = n_as;

                            const int idx = ((int32_t *) dst->op_params)[0];

                            // batch size
                            GGML_ASSERT(ne01 == ne11);

                            // for now the matrix-matrix multiplication kernel only works on A14+/M1+ SoCs
                            // AMD GPU and older A-chips will reuse matrix-vector multiplication kernel
                            // !!!
                            // TODO: for now, always use mat-vec kernels until we figure out how to improve the
                            //       indirect matrix multiplication
                            // !!!
                            if ([ctx->device supportsFamily:MTLGPUFamilyApple7] &&
                                ne20 % 32 == 0 && ne20 >= 64 &&
                                ne11 > ne11_mm_min) {
                                switch (src2->type) {
                                    case GGML_TYPE_F32:  [encoder setComputePipelineState:ctx->pipeline_mul_mm_id_f32_f32];  break;
                                    case GGML_TYPE_F16:  [encoder setComputePipelineState:ctx->pipeline_mul_mm_id_f16_f32];  break;
                                    case GGML_TYPE_Q4_0: [encoder setComputePipelineState:ctx->pipeline_mul_mm_id_q4_0_f32]; break;
                                    case GGML_TYPE_Q4_1: [encoder setComputePipelineState:ctx->pipeline_mul_mm_id_q4_1_f32]; break;
                                    case GGML_TYPE_Q5_0: [encoder setComputePipelineState:ctx->pipeline_mul_mm_id_q5_0_f32]; break;
                                    case GGML_TYPE_Q5_1: [encoder setComputePipelineState:ctx->pipeline_mul_mm_id_q5_1_f32]; break;
                                    case GGML_TYPE_Q8_0: [encoder setComputePipelineState:ctx->pipeline_mul_mm_id_q8_0_f32]; break;
                                    case GGML_TYPE_Q2_K: [encoder setComputePipelineState:ctx->pipeline_mul_mm_id_q2_K_f32]; break;
                                    case GGML_TYPE_Q3_K: [encoder setComputePipelineState:ctx->pipeline_mul_mm_id_q3_K_f32]; break;
                                    case GGML_TYPE_Q4_K: [encoder setComputePipelineState:ctx->pipeline_mul_mm_id_q4_K_f32]; break;
                                    case GGML_TYPE_Q5_K: [encoder setComputePipelineState:ctx->pipeline_mul_mm_id_q5_K_f32]; break;
                                    case GGML_TYPE_Q6_K: [encoder setComputePipelineState:ctx->pipeline_mul_mm_id_q6_K_f32]; break;
                                    default: GGML_ASSERT(false && "MUL_MAT_ID not implemented");
                                }
                                [encoder setBuffer:id_src0 offset:offs_src0    atIndex:0];
                                [encoder setBuffer:id_src1 offset:offs_src1    atIndex:1];
                                [encoder setBuffer:id_dst  offset:offs_dst     atIndex:2];
                                [encoder setBytes:&nb01    length:sizeof(nb01) atIndex:3];
                                [encoder setBytes:&ne20    length:sizeof(ne20) atIndex:4];
                                [encoder setBytes:&ne22    length:sizeof(ne22) atIndex:5];
                                [encoder setBytes:&nb21    length:sizeof(nb21) atIndex:6];
                                [encoder setBytes:&nb22    length:sizeof(nb22) atIndex:7];
                                [encoder setBytes:&ne12    length:sizeof(ne12) atIndex:8];
                                [encoder setBytes:&ne13    length:sizeof(ne13) atIndex:9];
                                [encoder setBytes:&nb10    length:sizeof(nb10) atIndex:10];
                                [encoder setBytes:&nb11    length:sizeof(nb11) atIndex:11];
                                [encoder setBytes:&nb12    length:sizeof(nb12) atIndex:12];
                                [encoder setBytes:&ne0     length:sizeof(ne0)  atIndex:13];
                                [encoder setBytes:&ne1     length:sizeof(ne1)  atIndex:14];
                                [encoder setBytes:&nb1     length:sizeof(nb1)  atIndex:15];
                                [encoder setBytes:&r2      length:sizeof(r2)   atIndex:16];
                                [encoder setBytes:&r3      length:sizeof(r3)   atIndex:17];
                                [encoder setBytes:&idx     length:sizeof(idx)  atIndex:18];
                                // TODO: how to make this an array? read Metal docs
                                for (int j = 0; j < 8; ++j) {
                                    // NOTE: this is done like this to avoid uninitialized kernel arguments when n_as < 8
                                    struct ggml_tensor * src_cur = dst->src[2 + (j % n_as)];

                                    size_t offs_src_cur = 0;
                                    id<MTLBuffer> id_src_cur = ggml_metal_get_buffer(ctx, src_cur, &offs_src_cur);

                                    [encoder setBuffer:id_src_cur offset:offs_src_cur atIndex:19 + j];
                                }

                                [encoder setThreadgroupMemoryLength:8192 atIndex:0];

                                [encoder dispatchThreadgroups:MTLSizeMake((ne11 + 31)/32, (ne21 + 63)/64, n_as*ne12*ne13) threadsPerThreadgroup:MTLSizeMake(128, 1, 1)];
                            } else {
                                int nth0 = 32;
                                int nth1 = 1;
                                int nrows = 1;
                                //printf("vector: ne00 = %6d, ne01 = %6d, ne02 = %6d, ne11 = %6d, ne12 = %6d\n", ne00, ne01, ne02, ne11, ne12);

                                // use custom matrix x vector kernel
                                switch (src2t) {
                                    case GGML_TYPE_F32:
                                        {
                                            GGML_ASSERT(src1t == GGML_TYPE_F32);
                                            [encoder setComputePipelineState:ctx->pipeline_mul_mv_id_f32_f32];
                                        } break;
                                    case GGML_TYPE_F16:
                                        {
                                            GGML_ASSERT(src1t == GGML_TYPE_F32);
                                            nth0 = 32;
                                            nth1 = 1;
                                            [encoder setComputePipelineState:ctx->pipeline_mul_mv_id_f16_f32];
                                        } break;
                                    case GGML_TYPE_Q4_0:
                                        {
                                            nth0 = 8;
                                            nth1 = 8;
                                            [encoder setComputePipelineState:ctx->pipeline_mul_mv_id_q4_0_f32];
                                        } break;
                                    case GGML_TYPE_Q4_1:
                                        {
                                            nth0 = 8;
                                            nth1 = 8;
                                            [encoder setComputePipelineState:ctx->pipeline_mul_mv_id_q4_1_f32];
                                        } break;
                                    case GGML_TYPE_Q5_0:
                                        {
                                            nth0 = 8;
                                            nth1 = 8;
                                            [encoder setComputePipelineState:ctx->pipeline_mul_mv_id_q5_0_f32];
                                        } break;
                                    case GGML_TYPE_Q5_1:
                                        {
                                            nth0 = 8;
                                            nth1 = 8;
                                            [encoder setComputePipelineState:ctx->pipeline_mul_mv_id_q5_1_f32];
                                        } break;
                                    case GGML_TYPE_Q8_0:
                                        {
                                            nth0 = 8;
                                            nth1 = 8;
                                            [encoder setComputePipelineState:ctx->pipeline_mul_mv_id_q8_0_f32];
                                        } break;
                                    case GGML_TYPE_Q2_K:
                                        {
                                            nth0 = 2;
                                            nth1 = 32;
                                            [encoder setComputePipelineState:ctx->pipeline_mul_mv_id_q2_K_f32];
                                        } break;
                                    case GGML_TYPE_Q3_K:
                                        {
                                            nth0 = 2;
                                            nth1 = 32;
                                            [encoder setComputePipelineState:ctx->pipeline_mul_mv_id_q3_K_f32];
                                        } break;
                                    case GGML_TYPE_Q4_K:
                                        {
                                            nth0 = 4; //1;
                                            nth1 = 8; //32;
                                            [encoder setComputePipelineState:ctx->pipeline_mul_mv_id_q4_K_f32];
                                        } break;
                                    case GGML_TYPE_Q5_K:
                                        {
                                            nth0 = 2;
                                            nth1 = 32;
                                            [encoder setComputePipelineState:ctx->pipeline_mul_mv_id_q5_K_f32];
                                        } break;
                                    case GGML_TYPE_Q6_K:
                                        {
                                            nth0 = 2;
                                            nth1 = 32;
                                            [encoder setComputePipelineState:ctx->pipeline_mul_mv_id_q6_K_f32];
                                        } break;
                                    default:
                                        {
                                            GGML_METAL_LOG_ERROR("Asserting on type %d\n", (int)src2t);
                                            GGML_ASSERT(false && "not implemented");
                                        }
                                };

                                if (ggml_is_quantized(src2t)) {
                                    GGML_ASSERT(ne20 >= nth0*nth1);
                                }

                                const int64_t _ne1 = 1; // kernels needs a reference in constant memory

                                [encoder setBuffer:id_src0 offset:offs_src0 atIndex:0];
                                [encoder setBuffer:id_src1 offset:offs_src1 atIndex:1];
                                [encoder setBuffer:id_dst  offset:offs_dst  atIndex:2];
                                [encoder setBytes:&nb01 length:sizeof(nb01) atIndex:3];
                                [encoder setBytes:&ne20 length:sizeof(ne20) atIndex:4];
                                [encoder setBytes:&ne21 length:sizeof(ne21) atIndex:5];
                                [encoder setBytes:&ne22 length:sizeof(ne22) atIndex:6];
                                [encoder setBytes:&nb20 length:sizeof(nb20) atIndex:7];
                                [encoder setBytes:&nb21 length:sizeof(nb21) atIndex:8];
                                [encoder setBytes:&nb22 length:sizeof(nb22) atIndex:9];
                                [encoder setBytes:&ne10 length:sizeof(ne10) atIndex:10];
                                [encoder setBytes:&_ne1 length:sizeof(_ne1) atIndex:11];
                                [encoder setBytes:&ne12 length:sizeof(ne12) atIndex:12];
                                [encoder setBytes:&ne13 length:sizeof(ne13) atIndex:13];
                                [encoder setBytes:&nb10 length:sizeof(nb10) atIndex:14];
                                [encoder setBytes:&nb11 length:sizeof(nb11) atIndex:15];
                                [encoder setBytes:&nb12 length:sizeof(nb12) atIndex:16];
                                [encoder setBytes:&ne0  length:sizeof(ne0)  atIndex:17];
                                [encoder setBytes:&_ne1 length:sizeof(_ne1) atIndex:18];
                                [encoder setBytes:&nb1  length:sizeof(nb1)  atIndex:19];
                                [encoder setBytes:&r2   length:sizeof(r2)   atIndex:20];
                                [encoder setBytes:&r3   length:sizeof(r3)   atIndex:21];
                                [encoder setBytes:&idx  length:sizeof(idx)  atIndex:22];
                                // TODO: how to make this an array? read Metal docs
                                for (int j = 0; j < 8; ++j) {
                                    // NOTE: this is done like this to avoid uninitialized kernel arguments when n_as < 8
                                    struct ggml_tensor * src_cur = dst->src[2 + (j % n_as)];

                                    size_t offs_src_cur = 0;
                                    id<MTLBuffer> id_src_cur = ggml_metal_get_buffer(ctx, src_cur, &offs_src_cur);

                                    [encoder setBuffer:id_src_cur offset:offs_src_cur atIndex:23 + j];
                                }

                                if (src2t == GGML_TYPE_Q4_0 || src2t == GGML_TYPE_Q4_1 ||
                                    src2t == GGML_TYPE_Q5_0 || src2t == GGML_TYPE_Q5_1 || src2t == GGML_TYPE_Q8_0 ||
                                    src2t == GGML_TYPE_Q2_K) { // || src2t == GGML_TYPE_Q4_K) {
                                    [encoder dispatchThreadgroups:MTLSizeMake((ne21 + 7)/8, _ne1, ne01*ne12*ne13) threadsPerThreadgroup:MTLSizeMake(nth0, nth1, 1)];
                                }
                                else if (src2t == GGML_TYPE_Q4_K) {
                                    [encoder dispatchThreadgroups:MTLSizeMake((ne21 + 3)/4, _ne1, ne01*ne12*ne13) threadsPerThreadgroup:MTLSizeMake(nth0, nth1, 1)];
                                }
                                else if (src2t == GGML_TYPE_Q3_K) {
#ifdef GGML_QKK_64
                                    [encoder dispatchThreadgroups:MTLSizeMake((ne21 + 1)/2, _ne1, ne01*ne12*ne13) threadsPerThreadgroup:MTLSizeMake(nth0, nth1, 1)];
#else
                                    [encoder dispatchThreadgroups:MTLSizeMake((ne21 + 3)/4, _ne1, ne01*ne12*ne13) threadsPerThreadgroup:MTLSizeMake(nth0, nth1, 1)];
#endif
                                }
                                else if (src2t == GGML_TYPE_Q5_K) {
                                    [encoder dispatchThreadgroups:MTLSizeMake((ne21 + 3)/4, _ne1, ne01*ne12*ne13) threadsPerThreadgroup:MTLSizeMake(nth0, nth1, 1)];
                                }
                                else if (src2t == GGML_TYPE_Q6_K) {
                                    [encoder dispatchThreadgroups:MTLSizeMake((ne21 + 1)/2, _ne1, ne01*ne12*ne13) threadsPerThreadgroup:MTLSizeMake(nth0, nth1, 1)];
                                } else {
                                    const int64_t ny = (_ne1 + nrows - 1)/nrows;
                                    [encoder dispatchThreadgroups:MTLSizeMake(ne21, ny, ne01*ne12*ne13) threadsPerThreadgroup:MTLSizeMake(nth0, nth1, 1)];
                                }
                            }
                        } break;
                    case GGML_OP_GET_ROWS:
                        {
                            switch (src0->type) {
                                case GGML_TYPE_F32:  [encoder setComputePipelineState:ctx->pipeline_get_rows_f32];  break;
                                case GGML_TYPE_F16:  [encoder setComputePipelineState:ctx->pipeline_get_rows_f16];  break;
                                case GGML_TYPE_Q4_0: [encoder setComputePipelineState:ctx->pipeline_get_rows_q4_0]; break;
                                case GGML_TYPE_Q4_1: [encoder setComputePipelineState:ctx->pipeline_get_rows_q4_1]; break;
                                case GGML_TYPE_Q5_0: [encoder setComputePipelineState:ctx->pipeline_get_rows_q5_0]; break;
                                case GGML_TYPE_Q5_1: [encoder setComputePipelineState:ctx->pipeline_get_rows_q5_1]; break;
                                case GGML_TYPE_Q8_0: [encoder setComputePipelineState:ctx->pipeline_get_rows_q8_0]; break;
                                case GGML_TYPE_Q2_K: [encoder setComputePipelineState:ctx->pipeline_get_rows_q2_K]; break;
                                case GGML_TYPE_Q3_K: [encoder setComputePipelineState:ctx->pipeline_get_rows_q3_K]; break;
                                case GGML_TYPE_Q4_K: [encoder setComputePipelineState:ctx->pipeline_get_rows_q4_K]; break;
                                case GGML_TYPE_Q5_K: [encoder setComputePipelineState:ctx->pipeline_get_rows_q5_K]; break;
                                case GGML_TYPE_Q6_K: [encoder setComputePipelineState:ctx->pipeline_get_rows_q6_K]; break;
                                case GGML_TYPE_I32:  [encoder setComputePipelineState:ctx->pipeline_get_rows_i32];  break;
                                default: GGML_ASSERT(false && "not implemented");
                            }

                            [encoder setBuffer:id_src0     offset:offs_src0 atIndex:0];
                            [encoder setBuffer:id_src1     offset:offs_src1 atIndex:1];
                            [encoder setBuffer:id_dst      offset:offs_dst  atIndex:2];
                            [encoder setBytes:&ne00 length:sizeof( int64_t) atIndex:3];
                            [encoder setBytes:&nb01 length:sizeof(uint64_t) atIndex:4];
                            [encoder setBytes:&nb02 length:sizeof(uint64_t) atIndex:5];
                            [encoder setBytes:&ne10 length:sizeof( int64_t) atIndex:6];
                            [encoder setBytes:&nb10 length:sizeof( int64_t) atIndex:7];
                            [encoder setBytes:&nb11 length:sizeof( int64_t) atIndex:8];
                            [encoder setBytes:&nb1  length:sizeof(uint64_t) atIndex:9];
                            [encoder setBytes:&nb2  length:sizeof(uint64_t) atIndex:10];

                            [encoder dispatchThreadgroups:MTLSizeMake(ne10, ne11, 1) threadsPerThreadgroup:MTLSizeMake(32, 1, 1)];
                        } break;
                    case GGML_OP_RMS_NORM:
                        {
                            GGML_ASSERT(ne00 % 4 == 0);

                            float eps;
                            memcpy(&eps, dst->op_params, sizeof(float));

                            int nth = 32; // SIMD width

                            while (nth < ne00/4 && nth < 1024) {
                                nth *= 2;
                            }

                            [encoder setComputePipelineState:ctx->pipeline_rms_norm];
                            [encoder setBuffer:id_src0 offset:offs_src0        atIndex:0];
                            [encoder setBuffer:id_dst  offset:offs_dst         atIndex:1];
                            [encoder setBytes:&ne00    length:sizeof( int64_t) atIndex:2];
                            [encoder setBytes:&nb01    length:sizeof(uint64_t) atIndex:3];
                            [encoder setBytes:&eps     length:sizeof(   float) atIndex:4];
                            [encoder setThreadgroupMemoryLength:32*sizeof(float) atIndex:0];

                            const int64_t nrows = ggml_nrows(src0);

                            [encoder dispatchThreadgroups:MTLSizeMake(nrows, 1, 1) threadsPerThreadgroup:MTLSizeMake(nth, 1, 1)];
                        } break;
                    case GGML_OP_GROUP_NORM:
                        {
                            GGML_ASSERT(ne00 % 4 == 0);

                            //float eps;
                            //memcpy(&eps, dst->op_params, sizeof(float));

                            const float eps = 1e-6f; // TODO: temporarily hardcoded

                            const int32_t n_groups = ((int32_t *) dst->op_params)[0];

                            int nth = 32; // SIMD width

                            //while (nth < ne00/4 && nth < 1024) {
                            //    nth *= 2;
                            //}

                            [encoder setComputePipelineState:ctx->pipeline_group_norm];
                            [encoder setBuffer:id_src0  offset:offs_src0        atIndex:0];
                            [encoder setBuffer:id_dst   offset:offs_dst         atIndex:1];
                            [encoder setBytes:&ne00     length:sizeof( int64_t) atIndex:2];
                            [encoder setBytes:&ne01     length:sizeof( int64_t) atIndex:3];
                            [encoder setBytes:&ne02     length:sizeof( int64_t) atIndex:4];
                            [encoder setBytes:&nb00     length:sizeof(uint64_t) atIndex:5];
                            [encoder setBytes:&nb01     length:sizeof(uint64_t) atIndex:6];
                            [encoder setBytes:&nb02     length:sizeof(uint64_t) atIndex:7];
                            [encoder setBytes:&n_groups length:sizeof( int32_t) atIndex:8];
                            [encoder setBytes:&eps      length:sizeof(   float) atIndex:9];
                            [encoder setThreadgroupMemoryLength:32*sizeof(float) atIndex:0];

                            [encoder dispatchThreadgroups:MTLSizeMake(n_groups, 1, 1) threadsPerThreadgroup:MTLSizeMake(nth, 1, 1)];
                        } break;
                    case GGML_OP_NORM:
                        {
                            float eps;
                            memcpy(&eps, dst->op_params, sizeof(float));

                            const int nth = MIN(256, ne00);

                            [encoder setComputePipelineState:ctx->pipeline_norm];
                            [encoder setBuffer:id_src0 offset:offs_src0        atIndex:0];
                            [encoder setBuffer:id_dst  offset:offs_dst         atIndex:1];
                            [encoder setBytes:&ne00    length:sizeof( int64_t) atIndex:2];
                            [encoder setBytes:&nb01    length:sizeof(uint64_t) atIndex:3];
                            [encoder setBytes:&eps     length:sizeof(   float) atIndex:4];
                            [encoder setThreadgroupMemoryLength:GGML_PAD(nth*sizeof(float), 16) atIndex:0];

                            const int64_t nrows = ggml_nrows(src0);

                            [encoder dispatchThreadgroups:MTLSizeMake(nrows, 1, 1) threadsPerThreadgroup:MTLSizeMake(nth, 1, 1)];
                        } break;
                    case GGML_OP_ALIBI:
                        {
                            GGML_ASSERT((src0t == GGML_TYPE_F32));

                            const int nth = MIN(1024, ne00);

                            //const int n_past = ((int32_t *) dst->op_params)[0];
                            const int n_head = ((int32_t *) dst->op_params)[1];
                            float max_bias;
                            memcpy(&max_bias, (int32_t *) dst->op_params + 2, sizeof(float));

                            const int n_heads_log2_floor = 1 << (int) floor(log2(n_head));
                            const float m0 = powf(2.0f, -(max_bias) / n_heads_log2_floor);
                            const float m1 = powf(2.0f, -(max_bias / 2.0f) / n_heads_log2_floor);

                            [encoder setComputePipelineState:ctx->pipeline_alibi_f32];
                            [encoder setBuffer:id_src0 offset:offs_src0 atIndex:0];
                            [encoder setBuffer:id_dst  offset:offs_dst  atIndex:1];
                            [encoder setBytes:&ne00 length:sizeof( int64_t) atIndex:2];
                            [encoder setBytes:&ne01 length:sizeof( int64_t) atIndex:3];
                            [encoder setBytes:&ne02 length:sizeof( int64_t) atIndex:4];
                            [encoder setBytes:&ne03 length:sizeof( int64_t) atIndex:5];
                            [encoder setBytes:&nb00 length:sizeof(uint64_t) atIndex:6];
                            [encoder setBytes:&nb01 length:sizeof(uint64_t) atIndex:7];
                            [encoder setBytes:&nb02 length:sizeof(uint64_t) atIndex:8];
                            [encoder setBytes:&nb03 length:sizeof(uint64_t) atIndex:9];
                            [encoder setBytes:&ne0  length:sizeof( int64_t) atIndex:10];
                            [encoder setBytes:&ne1  length:sizeof( int64_t) atIndex:11];
                            [encoder setBytes:&ne2  length:sizeof( int64_t) atIndex:12];
                            [encoder setBytes:&ne3  length:sizeof( int64_t) atIndex:13];
                            [encoder setBytes:&nb0  length:sizeof(uint64_t) atIndex:14];
                            [encoder setBytes:&nb1  length:sizeof(uint64_t) atIndex:15];
                            [encoder setBytes:&nb2  length:sizeof(uint64_t) atIndex:16];
                            [encoder setBytes:&nb3  length:sizeof(uint64_t) atIndex:17];
                            [encoder setBytes:&m0   length:sizeof(   float) atIndex:18];
                            [encoder setBytes:&m1   length:sizeof(   float) atIndex:19];
                            [encoder setBytes:&n_heads_log2_floor   length:sizeof(int) atIndex:20];

                            [encoder dispatchThreadgroups:MTLSizeMake(ne01, ne02, ne03) threadsPerThreadgroup:MTLSizeMake(nth, 1, 1)];
                        } break;
                    case GGML_OP_ROPE:
                        {
                            GGML_ASSERT(ne10 == ne02);

                            const int nth = MIN(1024, ne00);

                            const int n_past     = ((int32_t *) dst->op_params)[0];
                            const int n_dims     = ((int32_t *) dst->op_params)[1];
                            const int mode       = ((int32_t *) dst->op_params)[2];
                            // skip 3, n_ctx, used in GLM RoPE, unimplemented in metal
                            const int n_orig_ctx = ((int32_t *) dst->op_params)[4];

                            float freq_base, freq_scale, ext_factor, attn_factor, beta_fast, beta_slow;
                            memcpy(&freq_base,   (int32_t *) dst->op_params +  5, sizeof(float));
                            memcpy(&freq_scale,  (int32_t *) dst->op_params +  6, sizeof(float));
                            memcpy(&ext_factor,  (int32_t *) dst->op_params +  7, sizeof(float));
                            memcpy(&attn_factor, (int32_t *) dst->op_params +  8, sizeof(float));
                            memcpy(&beta_fast,   (int32_t *) dst->op_params +  9, sizeof(float));
                            memcpy(&beta_slow,   (int32_t *) dst->op_params + 10, sizeof(float));

                            switch (src0->type) {
                                case GGML_TYPE_F32: [encoder setComputePipelineState:ctx->pipeline_rope_f32]; break;
                                case GGML_TYPE_F16: [encoder setComputePipelineState:ctx->pipeline_rope_f16]; break;
                                default: GGML_ASSERT(false);
                            };

                            [encoder setBuffer:id_src0     offset:offs_src0        atIndex:0];
                            [encoder setBuffer:id_src1     offset:offs_src1        atIndex:1];
                            [encoder setBuffer:id_dst      offset:offs_dst         atIndex:2];
                            [encoder setBytes:&ne00        length:sizeof( int64_t) atIndex:3];
                            [encoder setBytes:&ne01        length:sizeof( int64_t) atIndex:4];
                            [encoder setBytes:&ne02        length:sizeof( int64_t) atIndex:5];
                            [encoder setBytes:&ne03        length:sizeof( int64_t) atIndex:6];
                            [encoder setBytes:&nb00        length:sizeof(uint64_t) atIndex:7];
                            [encoder setBytes:&nb01        length:sizeof(uint64_t) atIndex:8];
                            [encoder setBytes:&nb02        length:sizeof(uint64_t) atIndex:9];
                            [encoder setBytes:&nb03        length:sizeof(uint64_t) atIndex:10];
                            [encoder setBytes:&ne0         length:sizeof( int64_t) atIndex:11];
                            [encoder setBytes:&ne1         length:sizeof( int64_t) atIndex:12];
                            [encoder setBytes:&ne2         length:sizeof( int64_t) atIndex:13];
                            [encoder setBytes:&ne3         length:sizeof( int64_t) atIndex:14];
                            [encoder setBytes:&nb0         length:sizeof(uint64_t) atIndex:15];
                            [encoder setBytes:&nb1         length:sizeof(uint64_t) atIndex:16];
                            [encoder setBytes:&nb2         length:sizeof(uint64_t) atIndex:17];
                            [encoder setBytes:&nb3         length:sizeof(uint64_t) atIndex:18];
                            [encoder setBytes:&n_past      length:sizeof(     int) atIndex:19];
                            [encoder setBytes:&n_dims      length:sizeof(     int) atIndex:20];
                            [encoder setBytes:&mode        length:sizeof(     int) atIndex:21];
                            [encoder setBytes:&n_orig_ctx  length:sizeof(     int) atIndex:22];
                            [encoder setBytes:&freq_base   length:sizeof(   float) atIndex:23];
                            [encoder setBytes:&freq_scale  length:sizeof(   float) atIndex:24];
                            [encoder setBytes:&ext_factor  length:sizeof(   float) atIndex:25];
                            [encoder setBytes:&attn_factor length:sizeof(   float) atIndex:26];
                            [encoder setBytes:&beta_fast   length:sizeof(   float) atIndex:27];
                            [encoder setBytes:&beta_slow   length:sizeof(   float) atIndex:28];

                            [encoder dispatchThreadgroups:MTLSizeMake(ne01, ne02, ne03) threadsPerThreadgroup:MTLSizeMake(nth, 1, 1)];
                        } break;
                    case GGML_OP_IM2COL:
                        {
                            GGML_ASSERT(src0->type == GGML_TYPE_F16);
                            GGML_ASSERT(src1->type == GGML_TYPE_F32);
                            GGML_ASSERT( dst->type == GGML_TYPE_F16);

                            const int32_t s0 = ((const int32_t *)(dst->op_params))[0];
                            const int32_t s1 = ((const int32_t *)(dst->op_params))[1];
                            const int32_t p0 = ((const int32_t *)(dst->op_params))[2];
                            const int32_t p1 = ((const int32_t *)(dst->op_params))[3];
                            const int32_t d0 = ((const int32_t *)(dst->op_params))[4];
                            const int32_t d1 = ((const int32_t *)(dst->op_params))[5];
                            const bool is_2D = ((const int32_t *)(dst->op_params))[6] == 1;

                            const int32_t N  = src1->ne[is_2D ? 3 : 2];
                            const int32_t IC = src1->ne[is_2D ? 2 : 1];
                            const int32_t IH = is_2D ? src1->ne[1] : 1;
                            const int32_t IW =         src1->ne[0];

                            const int32_t KH = is_2D ? src0->ne[1] : 1;
                            const int32_t KW =         src0->ne[0];

                            const int32_t OH = is_2D ? dst->ne[2] : 1;
                            const int32_t OW =         dst->ne[1];

                            const int32_t CHW = IC * KH * KW;

                            const int32_t ofs0 = src1->nb[is_2D ? 3 : 2] / 4;
                            const int32_t ofs1 = src1->nb[is_2D ? 2 : 1] / 4;

                            switch (src0->type) {
                                case GGML_TYPE_F32: GGML_ASSERT(false && "not implemented"); break;
                                case GGML_TYPE_F16: [encoder setComputePipelineState:ctx->pipeline_im2col_f16]; break;
                                default: GGML_ASSERT(false);
                            };

                            [encoder setBuffer:id_src1 offset:offs_src1        atIndex:0];
                            [encoder setBuffer:id_dst  offset:offs_dst         atIndex:1];
                            [encoder setBytes:&ofs0    length:sizeof( int32_t) atIndex:2];
                            [encoder setBytes:&ofs1    length:sizeof( int32_t) atIndex:3];
                            [encoder setBytes:&IW      length:sizeof( int32_t) atIndex:4];
                            [encoder setBytes:&IH      length:sizeof( int32_t) atIndex:5];
                            [encoder setBytes:&CHW     length:sizeof( int32_t) atIndex:6];
                            [encoder setBytes:&s0      length:sizeof( int32_t) atIndex:7];
                            [encoder setBytes:&s1      length:sizeof( int32_t) atIndex:8];
                            [encoder setBytes:&p0      length:sizeof( int32_t) atIndex:9];
                            [encoder setBytes:&p1      length:sizeof( int32_t) atIndex:10];
                            [encoder setBytes:&d0      length:sizeof( int32_t) atIndex:11];
                            [encoder setBytes:&d1      length:sizeof( int32_t) atIndex:12];

                            [encoder dispatchThreadgroups:MTLSizeMake(IC, OH, OW) threadsPerThreadgroup:MTLSizeMake(N, KH, KW)];
                        } break;
                    case GGML_OP_UPSCALE:
                        {
                            GGML_ASSERT(src0->type == GGML_TYPE_F32);

                            const int sf = dst->op_params[0];

                            [encoder setComputePipelineState:ctx->pipeline_upscale_f32];
                            [encoder setBuffer:id_src0 offset:offs_src0 atIndex:0];
                            [encoder setBuffer:id_dst  offset:offs_dst  atIndex:1];
                            [encoder setBytes:&ne00 length:sizeof(ne00) atIndex:2];
                            [encoder setBytes:&ne01 length:sizeof(ne01) atIndex:3];
                            [encoder setBytes:&ne02 length:sizeof(ne02) atIndex:4];
                            [encoder setBytes:&ne03 length:sizeof(ne03) atIndex:5];
                            [encoder setBytes:&nb00 length:sizeof(nb00) atIndex:6];
                            [encoder setBytes:&nb01 length:sizeof(nb01) atIndex:7];
                            [encoder setBytes:&nb02 length:sizeof(nb02) atIndex:8];
                            [encoder setBytes:&nb03 length:sizeof(nb03) atIndex:9];
                            [encoder setBytes:&ne0  length:sizeof(ne0)  atIndex:10];
                            [encoder setBytes:&ne1  length:sizeof(ne1)  atIndex:11];
                            [encoder setBytes:&ne2  length:sizeof(ne2)  atIndex:12];
                            [encoder setBytes:&ne3  length:sizeof(ne3)  atIndex:13];
                            [encoder setBytes:&nb0  length:sizeof(nb0)  atIndex:14];
                            [encoder setBytes:&nb1  length:sizeof(nb1)  atIndex:15];
                            [encoder setBytes:&nb2  length:sizeof(nb2)  atIndex:16];
                            [encoder setBytes:&nb3  length:sizeof(nb3)  atIndex:17];
                            [encoder setBytes:&sf   length:sizeof(sf)   atIndex:18];

                            const int nth = MIN((int) ctx->pipeline_upscale_f32.maxTotalThreadsPerThreadgroup, ne0);

                            [encoder dispatchThreadgroups:MTLSizeMake(ne1, ne2, ne3) threadsPerThreadgroup:MTLSizeMake(nth, 1, 1)];
                        } break;
                    case GGML_OP_PAD:
                        {
                            GGML_ASSERT(src0->type == GGML_TYPE_F32);

                            [encoder setComputePipelineState:ctx->pipeline_pad_f32];
                            [encoder setBuffer:id_src0 offset:offs_src0 atIndex:0];
                            [encoder setBuffer:id_dst  offset:offs_dst  atIndex:1];
                            [encoder setBytes:&ne00 length:sizeof(ne00) atIndex:2];
                            [encoder setBytes:&ne01 length:sizeof(ne01) atIndex:3];
                            [encoder setBytes:&ne02 length:sizeof(ne02) atIndex:4];
                            [encoder setBytes:&ne03 length:sizeof(ne03) atIndex:5];
                            [encoder setBytes:&nb00 length:sizeof(nb00) atIndex:6];
                            [encoder setBytes:&nb01 length:sizeof(nb01) atIndex:7];
                            [encoder setBytes:&nb02 length:sizeof(nb02) atIndex:8];
                            [encoder setBytes:&nb03 length:sizeof(nb03) atIndex:9];
                            [encoder setBytes:&ne0  length:sizeof(ne0)  atIndex:10];
                            [encoder setBytes:&ne1  length:sizeof(ne1)  atIndex:11];
                            [encoder setBytes:&ne2  length:sizeof(ne2)  atIndex:12];
                            [encoder setBytes:&ne3  length:sizeof(ne3)  atIndex:13];
                            [encoder setBytes:&nb0  length:sizeof(nb0)  atIndex:14];
                            [encoder setBytes:&nb1  length:sizeof(nb1)  atIndex:15];
                            [encoder setBytes:&nb2  length:sizeof(nb2)  atIndex:16];
                            [encoder setBytes:&nb3  length:sizeof(nb3)  atIndex:17];

                            const int nth = MIN(1024, ne0);

                            [encoder dispatchThreadgroups:MTLSizeMake(ne1, ne2, ne3) threadsPerThreadgroup:MTLSizeMake(nth, 1, 1)];
                        } break;
                    case GGML_OP_ARGSORT:
                        {
                            GGML_ASSERT(src0->type == GGML_TYPE_F32);
                            GGML_ASSERT( dst->type == GGML_TYPE_I32);

                            const int nrows = ggml_nrows(src0);

                            enum ggml_sort_order order = (enum ggml_sort_order) dst->op_params[0];

                            switch (order) {
                                case GGML_SORT_ASC:  [encoder setComputePipelineState:ctx->pipeline_argsort_f32_i32_asc];  break;
                                case GGML_SORT_DESC: [encoder setComputePipelineState:ctx->pipeline_argsort_f32_i32_desc]; break;
                                default: GGML_ASSERT(false);
                            };

                            [encoder setBuffer:id_src0 offset:offs_src0        atIndex:0];
                            [encoder setBuffer:id_dst  offset:offs_dst         atIndex:1];
                            [encoder setBytes:&ne00    length:sizeof( int64_t) atIndex:2];

                            [encoder dispatchThreadgroups:MTLSizeMake(1, nrows, 1) threadsPerThreadgroup:MTLSizeMake(ne00, 1, 1)];
                        } break;
                    case GGML_OP_LEAKY_RELU:
                        {
                            GGML_ASSERT(src0->type == GGML_TYPE_F32);

                            float slope;
                            memcpy(&slope, dst->op_params, sizeof(float));

                            [encoder setComputePipelineState:ctx->pipeline_leaky_relu_f32];
                            [encoder setBuffer:id_src0 offset:offs_src0   atIndex:0];
                            [encoder setBuffer:id_dst  offset:offs_dst    atIndex:1];
                            [encoder setBytes:&slope length:sizeof(slope) atIndex:2];

                            const int64_t n = ggml_nelements(dst);

                            [encoder dispatchThreadgroups:MTLSizeMake(n, 1, 1) threadsPerThreadgroup:MTLSizeMake(1, 1, 1)];
                        } break;
                    case GGML_OP_DUP:
                    case GGML_OP_CPY:
                    case GGML_OP_CONT:
                        {
                            GGML_ASSERT(ne00 % ggml_blck_size(src0->type) == 0);

                            int nth = MIN(1024, ne00/ggml_blck_size(src0->type));

                            switch (src0t) {
                                case GGML_TYPE_F32:
                                    {
                                        GGML_ASSERT(ne0 % ggml_blck_size(dst->type) == 0);

                                        switch (dstt) {
                                            case GGML_TYPE_F16:  [encoder setComputePipelineState:ctx->pipeline_cpy_f32_f16];  break;
                                            case GGML_TYPE_F32:  [encoder setComputePipelineState:ctx->pipeline_cpy_f32_f32];  break;
                                            case GGML_TYPE_Q8_0: [encoder setComputePipelineState:ctx->pipeline_cpy_f32_q8_0]; break;
                                            case GGML_TYPE_Q4_0: [encoder setComputePipelineState:ctx->pipeline_cpy_f32_q4_0]; break;
                                            case GGML_TYPE_Q4_1: [encoder setComputePipelineState:ctx->pipeline_cpy_f32_q4_1]; break;
                                            //case GGML_TYPE_Q5_0: [encoder setComputePipelineState:ctx->pipeline_cpy_f32_q5_0]; break;
                                            //case GGML_TYPE_Q5_1: [encoder setComputePipelineState:ctx->pipeline_cpy_f32_q5_1]; break;
                                            default: GGML_ASSERT(false && "not implemented");
                                        };
                                    } break;
                                case GGML_TYPE_F16:
                                    {
                                        switch (dstt) {
                                            case GGML_TYPE_F16: [encoder setComputePipelineState:ctx->pipeline_cpy_f16_f16]; break;
                                            case GGML_TYPE_F32: [encoder setComputePipelineState:ctx->pipeline_cpy_f16_f32]; break;
                                            default: GGML_ASSERT(false && "not implemented");
                                        };
                                    } break;
                                default: GGML_ASSERT(false && "not implemented");
                            }

                            [encoder setBuffer:id_src0 offset:offs_src0        atIndex:0];
                            [encoder setBuffer:id_dst  offset:offs_dst         atIndex:1];
                            [encoder setBytes:&ne00    length:sizeof( int64_t) atIndex:2];
                            [encoder setBytes:&ne01    length:sizeof( int64_t) atIndex:3];
                            [encoder setBytes:&ne02    length:sizeof( int64_t) atIndex:4];
                            [encoder setBytes:&ne03    length:sizeof( int64_t) atIndex:5];
                            [encoder setBytes:&nb00    length:sizeof(uint64_t) atIndex:6];
                            [encoder setBytes:&nb01    length:sizeof(uint64_t) atIndex:7];
                            [encoder setBytes:&nb02    length:sizeof(uint64_t) atIndex:8];
                            [encoder setBytes:&nb03    length:sizeof(uint64_t) atIndex:9];
                            [encoder setBytes:&ne0     length:sizeof( int64_t) atIndex:10];
                            [encoder setBytes:&ne1     length:sizeof( int64_t) atIndex:11];
                            [encoder setBytes:&ne2     length:sizeof( int64_t) atIndex:12];
                            [encoder setBytes:&ne3     length:sizeof( int64_t) atIndex:13];
                            [encoder setBytes:&nb0     length:sizeof(uint64_t) atIndex:14];
                            [encoder setBytes:&nb1     length:sizeof(uint64_t) atIndex:15];
                            [encoder setBytes:&nb2     length:sizeof(uint64_t) atIndex:16];
                            [encoder setBytes:&nb3     length:sizeof(uint64_t) atIndex:17];

                            [encoder dispatchThreadgroups:MTLSizeMake(ne01, ne02, ne03) threadsPerThreadgroup:MTLSizeMake(nth, 1, 1)];
                        } break;
                    default:
                        {
                            GGML_METAL_LOG_ERROR("%s: error: node %3d, op = %8s not implemented\n", __func__, i, ggml_op_name(dst->op));
                            GGML_ASSERT(false);
                        }
                }
            }

            if (encoder != nil) {
                [encoder endEncoding];
                encoder = nil;
            }

            [command_buffer commit];
        });
    }

    // wait for all threads to finish
    dispatch_barrier_sync(ctx->d_queue, ^{});

    // check status of command buffers
    // needed to detect if the device ran out-of-memory for example (#1881)
    for (int i = 0; i < n_cb; i++) {
        [ctx->command_buffers[i] waitUntilCompleted];

        MTLCommandBufferStatus status = (MTLCommandBufferStatus) [ctx->command_buffers[i] status];
        if (status != MTLCommandBufferStatusCompleted) {
<<<<<<< HEAD
            if (status == MTLCommandBufferStatusError) {
                // Check Metal error code
                NSError *error = (MTLCommandBufferError) [ctx->command_buffers[i] error];
                int mtl_error_code = [error code];
                if (([error domain] == MTLCommandBufferErrorDomain) && ([error code] == MTLCommandBufferErrorOutOfMemory)) {
                    GGML_METAL_LOG_INFO("%s: command buffer %d failed with status MTLCommandBufferStatus.error (5) and error code \
MTLCommandBufferError.outOfMemory (8)\n");
                    printf("Metal ran out of memory. Maybe try a smaller context size, or a smaller (more coarsely quantized) model, \
preferably one under the recommended max working set size, or else fall back to running on CPU only.\n");
                } else {
                    GGML_METAL_LOG_INFO("%s: command buffer %d failed with status MTLCommandBufferStatus.error (5) and error code %d\n",
                                 __func__, i, mtl_error_code);
                }
            } else {
                 GGML_METAL_LOG_INFO("%s: command buffer %d failed with status %lu\n", __func__, i, status);
            }
            GGML_ASSERT(false);
=======
            GGML_METAL_LOG_INFO("%s: command buffer %d failed with status %lu\n", __func__, i, status);
            return false;
>>>>>>> b7e79829
        }
    }

    return true;
    }
}

////////////////////////////////////////////////////////////////////////////////

// backend interface

// default buffer
static id<MTLDevice> g_backend_device = nil;
static int g_backend_device_ref_count = 0;

static id<MTLDevice> ggml_backend_metal_get_device(void) {
    if (g_backend_device == nil) {
        g_backend_device = MTLCreateSystemDefaultDevice();
    }

    g_backend_device_ref_count++;

    return g_backend_device;
}

static void ggml_backend_metal_free_device(void) {
    assert(g_backend_device_ref_count > 0);

    g_backend_device_ref_count--;

    if (g_backend_device_ref_count == 0) {
        [g_backend_device release];
        g_backend_device = nil;
    }
}

static void * ggml_backend_metal_buffer_get_base(ggml_backend_buffer_t buffer) {
    struct ggml_backend_metal_buffer_context * ctx = (struct ggml_backend_metal_buffer_context *)buffer->context;

    return ctx->all_data;
}

static void ggml_backend_metal_buffer_free_buffer(ggml_backend_buffer_t buffer) {
    struct ggml_backend_metal_buffer_context * ctx = (struct ggml_backend_metal_buffer_context *)buffer->context;

    for (int i = 0; i < ctx->n_buffers; i++) {
        [ctx->buffers[i].metal release];
    }
    ggml_backend_metal_free_device();

    if (ctx->owned) {
        free(ctx->all_data);
    }

    free(ctx);
}

static void ggml_backend_metal_buffer_set_tensor(ggml_backend_buffer_t buffer, struct ggml_tensor * tensor, const void * data, size_t offset, size_t size) {
    memcpy((char *)tensor->data + offset, data, size);

    UNUSED(buffer);
}

static void ggml_backend_metal_buffer_get_tensor(ggml_backend_buffer_t buffer, const struct ggml_tensor * tensor, void * data, size_t offset, size_t size) {
    memcpy(data, (const char *)tensor->data + offset, size);

    UNUSED(buffer);
}

static void ggml_backend_metal_buffer_cpy_tensor_from(ggml_backend_buffer_t buffer, struct ggml_tensor * src, struct ggml_tensor * dst) {
    ggml_backend_tensor_get(src, dst->data, 0, ggml_nbytes(src));

    UNUSED(buffer);
}

static void ggml_backend_metal_buffer_cpy_tensor_to(ggml_backend_buffer_t buffer, struct ggml_tensor * src, struct ggml_tensor * dst) {
    ggml_backend_tensor_set(dst, src->data, 0, ggml_nbytes(src));

    UNUSED(buffer);
}

static void ggml_backend_metal_buffer_clear(ggml_backend_buffer_t buffer, uint8_t value) {
    struct ggml_backend_metal_buffer_context * ctx = (struct ggml_backend_metal_buffer_context *)buffer->context;

    memset(ctx->all_data, value, ctx->all_size);
}

static struct ggml_backend_buffer_i ggml_backend_metal_buffer_i = {
    /* .free_buffer     = */ ggml_backend_metal_buffer_free_buffer,
    /* .get_base        = */ ggml_backend_metal_buffer_get_base,
    /* .init_tensor     = */ NULL,
    /* .set_tensor      = */ ggml_backend_metal_buffer_set_tensor,
    /* .get_tensor      = */ ggml_backend_metal_buffer_get_tensor,
    /* .cpy_tensor_from = */ ggml_backend_metal_buffer_cpy_tensor_from,
    /* .cpy_tensor_to   = */ ggml_backend_metal_buffer_cpy_tensor_to,
    /* .clear           = */ ggml_backend_metal_buffer_clear,
};

// default buffer type

static ggml_backend_buffer_t ggml_backend_metal_buffer_type_alloc_buffer(ggml_backend_buffer_type_t buft, size_t size) {
    struct ggml_backend_metal_buffer_context * ctx = malloc(sizeof(struct ggml_backend_metal_buffer_context));

    const size_t size_page = sysconf(_SC_PAGESIZE);

    size_t size_aligned = size;
    if ((size_aligned % size_page) != 0) {
        size_aligned += (size_page - (size_aligned % size_page));
    }

    id<MTLDevice> device = ggml_backend_metal_get_device();

    ctx->all_data = ggml_metal_host_malloc(size_aligned);
    ctx->all_size = size_aligned;
    ctx->owned = true;
    ctx->n_buffers = 1;

    ctx->buffers[0].data = ctx->all_data;
    ctx->buffers[0].size = size;
    ctx->buffers[0].metal = [device newBufferWithBytesNoCopy:ctx->all_data
                    length:size_aligned
                    options:MTLResourceStorageModeShared
                    deallocator:nil];

    if (ctx->buffers[0].metal == nil) {
        GGML_METAL_LOG_ERROR("%s: error: failed to allocate buffer, size = %8.2f MiB\n", __func__, size_aligned / 1024.0 / 1024.0);
        free(ctx);
        ggml_backend_metal_free_device();
        return NULL;
    }

    GGML_METAL_LOG_INFO("%s: allocated buffer, size = %8.2f MiB", __func__, size_aligned / 1024.0 / 1024.0);


#if TARGET_OS_OSX
    GGML_METAL_LOG_INFO(", (%8.2f / %8.2f)",
            device.currentAllocatedSize / 1024.0 / 1024.0,
            device.recommendedMaxWorkingSetSize / 1024.0 / 1024.0);

    if (device.currentAllocatedSize > device.recommendedMaxWorkingSetSize) {
        GGML_METAL_LOG_WARN("%s: warning: current allocated size is greater than the recommended max working set size\n", __func__);
    } else {
        GGML_METAL_LOG_INFO("\n");
    }
#else
    GGML_METAL_LOG_INFO(", (%8.2f)\n", device.currentAllocatedSize / 1024.0 / 1024.0);
#endif


    return ggml_backend_buffer_init(buft, ggml_backend_metal_buffer_i, ctx, size);
}

static size_t ggml_backend_metal_buffer_type_get_alignment(ggml_backend_buffer_type_t buft) {
    return 32;
    UNUSED(buft);
}

static bool ggml_backend_metal_buffer_type_supports_backend(ggml_backend_buffer_type_t buft, ggml_backend_t backend) {
    return ggml_backend_is_metal(backend) || ggml_backend_is_cpu(backend);

    UNUSED(buft);
}

static bool ggml_backend_metal_buffer_type_is_host(ggml_backend_buffer_type_t buft) {
    return true;

    UNUSED(buft);
}

ggml_backend_buffer_type_t ggml_backend_metal_buffer_type(void) {
    static struct ggml_backend_buffer_type ggml_backend_buffer_type_metal = {
        /* .iface = */ {
            /* .alloc_buffer     = */ ggml_backend_metal_buffer_type_alloc_buffer,
            /* .get_alignment    = */ ggml_backend_metal_buffer_type_get_alignment,
            /* .get_alloc_size   = */ NULL, // defaults to ggml_nbytes
            /* .supports_backend = */ ggml_backend_metal_buffer_type_supports_backend,
            /* .is_host          = */ ggml_backend_metal_buffer_type_is_host,
        },
        /* .context = */ NULL,
    };

    return &ggml_backend_buffer_type_metal;
}

// buffer from ptr

ggml_backend_buffer_t ggml_backend_metal_buffer_from_ptr(void * data, size_t size, size_t max_size) {
    struct ggml_backend_metal_buffer_context * ctx = malloc(sizeof(struct ggml_backend_metal_buffer_context));

    ctx->all_data = data;
    ctx->all_size = size;
    ctx->owned = false;
    ctx->n_buffers = 0;

    const size_t size_page = sysconf(_SC_PAGESIZE);
    size_t size_aligned = size;
    if ((size_aligned % size_page) != 0) {
        size_aligned += (size_page - (size_aligned % size_page));
    }

    id<MTLDevice> device = ggml_backend_metal_get_device();

    // the buffer fits into the max buffer size allowed by the device
    if (size_aligned <= device.maxBufferLength) {
        ctx->buffers[ctx->n_buffers].data = data;
        ctx->buffers[ctx->n_buffers].size = size;

        ctx->buffers[ctx->n_buffers].metal = [device newBufferWithBytesNoCopy:data length:size_aligned options:MTLResourceStorageModeShared deallocator:nil];

        if (ctx->buffers[ctx->n_buffers].metal == nil) {
            GGML_METAL_LOG_ERROR("%s: error: failed to allocate buffer, size = %8.2f MiB\n", __func__, size_aligned / 1024.0 / 1024.0);
            return false;
        }

        GGML_METAL_LOG_INFO("%s: allocated buffer, size = %8.2f MiB", __func__, size_aligned / 1024.0 / 1024.0);

        ++ctx->n_buffers;
    } else {
        // this overlap between the views will guarantee that the tensor with the maximum size will fully fit into
        // one of the views
        const size_t size_ovlp = ((max_size + size_page - 1) / size_page + 1) * size_page; // round-up 2 pages just in case
        const size_t size_step = device.maxBufferLength - size_ovlp;
        const size_t size_view = device.maxBufferLength;

        for (size_t i = 0; i < size; i += size_step) {
            const size_t size_step_aligned = (i + size_view <= size) ? size_view : (size_aligned - i);

            ctx->buffers[ctx->n_buffers].data = (void *) ((uint8_t *) data + i);
            ctx->buffers[ctx->n_buffers].size = size_step_aligned;

            ctx->buffers[ctx->n_buffers].metal = [device newBufferWithBytesNoCopy:(void *) ((uint8_t *) data + i) length:size_step_aligned options:MTLResourceStorageModeShared deallocator:nil];

            if (ctx->buffers[ctx->n_buffers].metal == nil) {
                GGML_METAL_LOG_ERROR("%s: error: failed to allocate buffer, size = %8.2f MiB\n", __func__, size_step_aligned / 1024.0 / 1024.0);
                return false;
            }

            GGML_METAL_LOG_INFO("%s: allocated buffer, size = %8.2f MiB, offs = %12ld", __func__, size_step_aligned / 1024.0 / 1024.0, i);
            if (i + size_step < size) {
                GGML_METAL_LOG_INFO("\n");
            }

            ++ctx->n_buffers;
        }
    }

#if TARGET_OS_OSX
    GGML_METAL_LOG_INFO(", (%8.2f / %8.2f)",
            device.currentAllocatedSize / 1024.0 / 1024.0,
            device.recommendedMaxWorkingSetSize / 1024.0 / 1024.0);

    if (device.currentAllocatedSize > device.recommendedMaxWorkingSetSize) {
        GGML_METAL_LOG_WARN("%s: warning: current allocated size is greater than the recommended max working set size\n", __func__);
    } else {
        GGML_METAL_LOG_INFO("\n");
    }
#else
    GGML_METAL_LOG_INFO(", (%8.2f)\n", device.currentAllocatedSize / 1024.0 / 1024.0);
#endif

    return ggml_backend_buffer_init(ggml_backend_metal_buffer_type(), ggml_backend_metal_buffer_i, ctx, size);
}

// backend

static const char * ggml_backend_metal_name(ggml_backend_t backend) {
    return "Metal";

    UNUSED(backend);
}

static void ggml_backend_metal_free(ggml_backend_t backend) {
    struct ggml_metal_context * ctx = (struct ggml_metal_context *)backend->context;
    ggml_metal_free(ctx);
    free(backend);
}

static ggml_backend_buffer_type_t ggml_backend_metal_get_default_buffer_type(ggml_backend_t backend) {
    return ggml_backend_metal_buffer_type();

    UNUSED(backend);
}

static bool ggml_backend_metal_graph_compute(ggml_backend_t backend, struct ggml_cgraph * cgraph) {
    struct ggml_metal_context * metal_ctx = (struct ggml_metal_context *)backend->context;

    return ggml_metal_graph_compute(metal_ctx, cgraph);
}

static bool ggml_backend_metal_supports_op(ggml_backend_t backend, const struct ggml_tensor * op) {
    return ggml_metal_supports_op(op);

    UNUSED(backend);
}

static struct ggml_backend_i metal_backend_i = {
    /* .get_name                = */ ggml_backend_metal_name,
    /* .free                    = */ ggml_backend_metal_free,
    /* .get_default_buffer_type = */ ggml_backend_metal_get_default_buffer_type,
    /* .set_tensor_async        = */ NULL,
    /* .get_tensor_async        = */ NULL,
    /* .cpy_tensor_from_async   = */ NULL,
    /* .cpy_tensor_to_async     = */ NULL,
    /* .synchronize             = */ NULL,
    /* .graph_plan_create       = */ NULL,
    /* .graph_plan_free         = */ NULL,
    /* .graph_plan_compute      = */ NULL,
    /* .graph_compute           = */ ggml_backend_metal_graph_compute,
    /* .supports_op             = */ ggml_backend_metal_supports_op,
};

ggml_backend_t ggml_backend_metal_init(void) {
    struct ggml_metal_context * ctx = ggml_metal_init(GGML_DEFAULT_N_THREADS);

    if (ctx == NULL) {
        return NULL;
    }

    ggml_backend_t metal_backend = malloc(sizeof(struct ggml_backend));

    *metal_backend = (struct ggml_backend) {
        /* .interface = */ metal_backend_i,
        /* .context   = */ ctx,
    };

    return metal_backend;
}

bool ggml_backend_is_metal(ggml_backend_t backend) {
    return backend->iface.get_name == ggml_backend_metal_name;
}

void ggml_backend_metal_set_n_cb(ggml_backend_t backend, int n_cb) {
    GGML_ASSERT(ggml_backend_is_metal(backend));

    struct ggml_metal_context * ctx = (struct ggml_metal_context *)backend->context;

    ggml_metal_set_n_cb(ctx, n_cb);
}

bool ggml_backend_metal_supports_family(ggml_backend_t backend, int family) {
    GGML_ASSERT(ggml_backend_is_metal(backend));

    struct ggml_metal_context * ctx = (struct ggml_metal_context *)backend->context;

    return [ctx->device supportsFamily:(MTLGPUFamilyApple1 + family - 1)];
}

ggml_backend_t ggml_backend_reg_metal_init(const char * params, void * user_data); // silence warning

ggml_backend_t ggml_backend_reg_metal_init(const char * params, void * user_data) {
    return ggml_backend_metal_init();

    GGML_UNUSED(params);
    GGML_UNUSED(user_data);
}<|MERGE_RESOLUTION|>--- conflicted
+++ resolved
@@ -2404,7 +2404,6 @@
 
         MTLCommandBufferStatus status = (MTLCommandBufferStatus) [ctx->command_buffers[i] status];
         if (status != MTLCommandBufferStatusCompleted) {
-<<<<<<< HEAD
             if (status == MTLCommandBufferStatusError) {
                 // Check Metal error code
                 NSError *error = (MTLCommandBufferError) [ctx->command_buffers[i] error];
@@ -2421,11 +2420,7 @@
             } else {
                  GGML_METAL_LOG_INFO("%s: command buffer %d failed with status %lu\n", __func__, i, status);
             }
-            GGML_ASSERT(false);
-=======
-            GGML_METAL_LOG_INFO("%s: command buffer %d failed with status %lu\n", __func__, i, status);
             return false;
->>>>>>> b7e79829
         }
     }
 
