--- conflicted
+++ resolved
@@ -724,54 +724,31 @@
     const int n_nodes  = gf->n_nodes;
     const int n_cb = ctx->n_cb;
     const int n_nodes_per_cb = (n_nodes + n_cb - 1) / n_cb;
-    id<MTLCommandBuffer> command_buffers[n_cb];
-
+
+    id<MTLCommandBuffer> command_buffer_builder[n_cb];
     for (int cb_idx = 0; cb_idx < n_cb; ++cb_idx) {
         id<MTLCommandBuffer> command_buffer  = [ctx->queue commandBufferWithUnretainedReferences];
-        command_buffers[cb_idx] = command_buffer;
+        command_buffer_builder[cb_idx] = command_buffer;
 
         // enqueue the command buffers in order to specify their execution order
-<<<<<<< HEAD
         [command_buffer enqueue];
-
-        dispatch_async(ctx->d_queue, ^{
-            size_t offs_src0 = 0;
-            size_t offs_src1 = 0;
-            size_t offs_dst  = 0;
-
-            id<MTLComputeCommandEncoder> encoder = [command_buffer computeCommandEncoderWithDescriptor: edesc];
-=======
-        [ctx->command_buffers[i] enqueue];
-
-        ctx->command_encoders[i] = [ctx->command_buffers[i] computeCommandEncoderWithDescriptor: edesc];
-    }
-
-    const int n_nodes_per_cb = (n_nodes + n_cb - 1) / n_cb;
+    }
+    const id<MTLCommandBuffer> *command_buffers = command_buffer_builder;
+
     dispatch_apply(n_cb, ctx->d_queue, ^(size_t iter) {
         const int cb_idx = iter;
 
         size_t offs_src0 = 0;
         size_t offs_src1 = 0;
         size_t offs_dst  = 0;
->>>>>>> 862f5e41
-
-        id<MTLCommandBuffer> command_buffer  = ctx->command_buffers[cb_idx];
-        id<MTLComputeCommandEncoder> encoder = ctx->command_encoders[cb_idx];
-
-<<<<<<< HEAD
-            for (int i = node_start; i < node_end; ++i) {
-                if (i == -1) {
-                    [encoder memoryBarrierWithScope:MTLBarrierScopeBuffers];
-                    continue;
-                }
-=======
+
+        id<MTLCommandBuffer> command_buffer  = command_buffers[cb_idx];
+        id<MTLComputeCommandEncoder> encoder = [command_buffer computeCommandEncoderWithDescriptor: edesc];
+
         const int node_start =                                      (cb_idx + 0) * n_nodes_per_cb;
         const int node_end   = MIN((cb_idx == n_cb - 1) ? n_nodes : (cb_idx + 1) * n_nodes_per_cb, n_nodes);
 
-        for (int ind = node_start; ind < node_end; ++ind) {
-            const int i = ind;
->>>>>>> 862f5e41
-
+        for (int i = node_start; i < node_end; ++i) {
             if (i == -1) {
                 [encoder memoryBarrierWithScope:MTLBarrierScopeBuffers];
                 continue;
@@ -1856,9 +1833,6 @@
                             nth *= 2;
                         }
 
-<<<<<<< HEAD
-            [encoder endEncoding];
-=======
                         id<MTLComputePipelineState> pipeline = ctx->kernels[GGML_METAL_KERNEL_TYPE_RMS_NORM].pipeline;
 
                         [encoder setComputePipelineState:pipeline];
@@ -2256,17 +2230,12 @@
                         GGML_ASSERT(false);
                     }
             }
->>>>>>> 862f5e41
 
 #ifndef GGML_METAL_NDEBUG
             [encoder popDebugGroup];
 #endif
         }
 
-<<<<<<< HEAD
-    // Wait for all command buffers to be committed
-    dispatch_barrier_sync(ctx->d_queue, ^{});
-=======
         if (encoder != nil) {
             [encoder endEncoding];
             encoder = nil;
@@ -2274,7 +2243,6 @@
 
         [command_buffer commit];
     });
->>>>>>> 862f5e41
 
     // Wait for completion and check status of each command buffer
     for (int cb_idx = 0; cb_idx < n_cb; ++cb_idx) {
