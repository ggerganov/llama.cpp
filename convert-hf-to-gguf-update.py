--- conflicted
+++ resolved
@@ -67,14 +67,11 @@
     {"name": "gpt-2",          "tokt": TOKENIZER_TYPE.BPE, "repo": "https://huggingface.co/openai-community/gpt2", },
     {"name": "refact",         "tokt": TOKENIZER_TYPE.BPE, "repo": "https://huggingface.co/smallcloudai/Refact-1_6-base", },
     {"name": "command-r",      "tokt": TOKENIZER_TYPE.BPE, "repo": "https://huggingface.co/CohereForAI/c4ai-command-r-v01", },
-<<<<<<< HEAD
-    {"name": "jina-embeddings-v2-base-es",  "tokt": TOKENIZER_TYPE.BPE, "repo": "https://huggingface.co/jinaai/jina-embeddings-v2-base-es", },
-    {"name": "jina-embeddings-v2-base-de",  "tokt": TOKENIZER_TYPE.BPE, "repo": "https://huggingface.co/jinaai/jina-embeddings-v2-base-de", },
-=======
     {"name": "qwen2",          "tokt": TOKENIZER_TYPE.BPE, "repo": "https://huggingface.co/Qwen/Qwen1.5-7B", },
     {"name": "olmo",           "tokt": TOKENIZER_TYPE.BPE, "repo": "https://huggingface.co/allenai/OLMo-1.7-7B-hf", },
     {"name": "dbrx",           "tokt": TOKENIZER_TYPE.BPE, "repo": "https://huggingface.co/databricks/dbrx-base", },
->>>>>>> 911b3900
+    {"name": "jina-embeddings-v2-base-es",  "tokt": TOKENIZER_TYPE.BPE, "repo": "https://huggingface.co/jinaai/jina-embeddings-v2-base-es", },
+    {"name": "jina-embeddings-v2-base-de",  "tokt": TOKENIZER_TYPE.BPE, "repo": "https://huggingface.co/jinaai/jina-embeddings-v2-base-de", },
 ]
 
 # make directory "models/tokenizers" if it doesn't exist
