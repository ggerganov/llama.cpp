#!/usr/bin/env python3

# This script downloads the tokenizer models of the specified models from Huggingface and
# generates the get_vocab_base_pre() function for convert-hf-to-gguf.py
#
# This is necessary in order to analyze the type of pre-tokenizer used by the model and
# provide the necessary information to llama.cpp via the GGUF header in order to implement
# the same pre-tokenizer.
#
# ref: https://github.com/ggerganov/llama.cpp/pull/6920
#
# Instructions:
#
# - Add a new model to the "models" list
# - Run the script with your huggingface token:
#
#   python3 convert-hf-to-gguf-update.py <huggingface_token>
#
# - Copy-paste the generated get_vocab_base_pre() function into convert-hf-to-gguf.py
# - Update llama.cpp with the new pre-tokenizer if necessary
#
# TODO: generate tokenizer tests for llama.cpp
# TODO: automate the update of convert-hf-to-gguf.py
#

import logging
import os
import requests
import sys
import json

from hashlib import sha256
from enum import IntEnum, auto
from transformers import AutoTokenizer

logging.basicConfig(level=logging.DEBUG)
logger = logging.getLogger("convert-hf-to-gguf-update")


class TOKENIZER_TYPE(IntEnum):
    SPM = auto()
    BPE = auto()
    WPM = auto()


# TODO: this string has to exercise as much pre-tokenizer functionality as possible
#       will be updated with time - contributions welcome
chktxt = '\n \n\n \n\n\n \t \t\t \t\n  \n   \n    \n     \n🚀 (normal) 😶‍🌫️ (multiple emojis concatenated) ✅ 🦙🦙 3 33 333 3333 33333 333333 3333333 33333333 3.3 3..3 3...3 កាន់តែពិសេសអាច😁 ?我想在apple工作1314151天～ ------======= нещо на Български \'\'\'\'\'\'```````\"\"\"\"......!!!!!!?????? I\'ve been \'told he\'s there, \'RE you sure? \'M not sure I\'ll make it, \'D you like some tea? We\'Ve a\'lL'

if len(sys.argv) == 2:
    token = sys.argv[1]
    if not token.startswith("hf_"):
        logger.info("Huggingface token seems invalid")
        logger.info("Usage: python convert-hf-to-gguf-update.py <huggingface_token>")
        sys.exit(1)
else:
    logger.info("Usage: python convert-hf-to-gguf-update.py <huggingface_token>")
    sys.exit(1)

# TODO: add models here, base models preferred
models = [
    {"name": "llama-spm",      "tokt": TOKENIZER_TYPE.SPM, "repo": "https://huggingface.co/meta-llama/Llama-2-7b-hf", },
    {"name": "llama-bpe",      "tokt": TOKENIZER_TYPE.BPE, "repo": "https://huggingface.co/meta-llama/Meta-Llama-3-8B", },
    {"name": "phi-3",          "tokt": TOKENIZER_TYPE.SPM, "repo": "https://huggingface.co/microsoft/Phi-3-mini-4k-instruct", },
    {"name": "deepseek-llm",   "tokt": TOKENIZER_TYPE.BPE, "repo": "https://huggingface.co/deepseek-ai/deepseek-llm-7b-base", },
    {"name": "deepseek-coder", "tokt": TOKENIZER_TYPE.BPE, "repo": "https://huggingface.co/deepseek-ai/deepseek-coder-6.7b-base", },
    {"name": "falcon",         "tokt": TOKENIZER_TYPE.BPE, "repo": "https://huggingface.co/tiiuae/falcon-7b", },
    {"name": "bert-bge",       "tokt": TOKENIZER_TYPE.WPM, "repo": "https://huggingface.co/BAAI/bge-small-en-v1.5", },
    {"name": "mpt",            "tokt": TOKENIZER_TYPE.BPE, "repo": "https://huggingface.co/mosaicml/mpt-7b", },
    {"name": "starcoder",      "tokt": TOKENIZER_TYPE.BPE, "repo": "https://huggingface.co/bigcode/starcoder2-3b", },
    {"name": "gpt-2",          "tokt": TOKENIZER_TYPE.BPE, "repo": "https://huggingface.co/openai-community/gpt2", },
    {"name": "refact",         "tokt": TOKENIZER_TYPE.BPE, "repo": "https://huggingface.co/smallcloudai/Refact-1_6-base", },
    {"name": "command-r",      "tokt": TOKENIZER_TYPE.BPE, "repo": "https://huggingface.co/CohereForAI/c4ai-command-r-v01", },
    {"name": "qwen2",          "tokt": TOKENIZER_TYPE.BPE, "repo": "https://huggingface.co/Qwen/Qwen1.5-7B", },
    {"name": "olmo",           "tokt": TOKENIZER_TYPE.BPE, "repo": "https://huggingface.co/allenai/OLMo-1.7-7B-hf", },
    {"name": "dbrx",           "tokt": TOKENIZER_TYPE.BPE, "repo": "https://huggingface.co/databricks/dbrx-base", },
<<<<<<< HEAD
    {"name": "jina-en",        "tokt": TOKENIZER_TYPE.WPM, "repo": "https://huggingface.co/jinaai/jina-embeddings-v2-base-en", }, # WPM!
    {"name": "jina-es",        "tokt": TOKENIZER_TYPE.BPE, "repo": "https://huggingface.co/jinaai/jina-embeddings-v2-base-es", },
    {"name": "jina-de",        "tokt": TOKENIZER_TYPE.BPE, "repo": "https://huggingface.co/jinaai/jina-embeddings-v2-base-de", },
    {"name": "jina-zh",  "tokt": TOKENIZER_TYPE.BPE, "repo": "https://huggingface.co/jinaai/jina-embeddings-v2-base-zh", },
=======
    {"name": "jina-v2-en",     "tokt": TOKENIZER_TYPE.WPM, "repo": "https://huggingface.co/jinaai/jina-embeddings-v2-base-en", }, # WPM!
    {"name": "jina-v2-es",     "tokt": TOKENIZER_TYPE.BPE, "repo": "https://huggingface.co/jinaai/jina-embeddings-v2-base-es", },
    {"name": "jina-v2-de",     "tokt": TOKENIZER_TYPE.BPE, "repo": "https://huggingface.co/jinaai/jina-embeddings-v2-base-de", },
>>>>>>> 8957cacd
]

# make directory "models/tokenizers" if it doesn't exist
if not os.path.exists("models/tokenizers"):
    os.makedirs("models/tokenizers")


def download_file_with_auth(url, token, save_path):
    headers = {"Authorization": f"Bearer {token}"}
    response = requests.get(url, headers=headers)
    if response.status_code == 200:
        with open(save_path, 'wb') as f:
            f.write(response.content)
        logger.info(f"File {save_path} downloaded successfully")
    else:
        logger.info(f"Failed to download file. Status code: {response.status_code}")


# download the tokenizer models
for model in models:
    name = model["name"]
    repo = model["repo"]
    tokt = model["tokt"]

    if not os.path.exists(f"models/tokenizers/{name}"):
        os.makedirs(f"models/tokenizers/{name}")
    else:
        logger.info(f"Directory models/tokenizers/{name} already exists - skipping")
        continue

    logger.info(f"Downloading {name} to models/tokenizers/{name}")

    url = f"{repo}/raw/main/config.json"
    save_path = f"models/tokenizers/{name}/config.json"
    download_file_with_auth(url, token, save_path)

    url = f"{repo}/raw/main/tokenizer.json"
    save_path = f"models/tokenizers/{name}/tokenizer.json"
    download_file_with_auth(url, token, save_path)

    # if downloaded file is less than 1KB, we likely need to download an LFS instead
    if os.path.getsize(save_path) < 1024:
        # remove the file
        os.remove(save_path)
        url = f"{repo}/resolve/main/tokenizer.json"
        save_path = f"models/tokenizers/{name}/tokenizer.json"
        download_file_with_auth(url, token, save_path)

    if tokt == TOKENIZER_TYPE.SPM:
        url = f"{repo}/resolve/main/tokenizer.model"
        save_path = f"models/tokenizers/{name}/tokenizer.model"
        download_file_with_auth(url, token, save_path)

    url = f"{repo}/raw/main/tokenizer_config.json"
    save_path = f"models/tokenizers/{name}/tokenizer_config.json"
    download_file_with_auth(url, token, save_path)

# generate the source code for the convert-hf-to-gguf.py:get_vocab_base_pre() function:
# TODO: auto-update convert-hf-to-gguf.py with the generated function

src_ifs = ""
for model in models:
    name = model["name"]
    tokt = model["tokt"]

    if tokt == TOKENIZER_TYPE.SPM:
        continue

    # Skip if the tokenizer folder does not exist or there are other download issues previously
    if not os.path.exists(f"models/tokenizers/{name}"):
        logger.warning(f"Directory for tokenizer {name} not found. Skipping...")
        continue

    # create the tokenizer
    try:
        tokenizer = AutoTokenizer.from_pretrained(f"models/tokenizers/{name}")
    except OSError as e:
        logger.error(f"Error loading tokenizer for model {name}. The model may not exist or is not accessible with the provided token. Error: {e}")
        continue  # Skip to the next model if the tokenizer can't be loaded

    chktok = tokenizer.encode(chktxt)
    chkhsh = sha256(str(chktok).encode()).hexdigest()

    logger.info(f"model: {name}")
    logger.info(f"tokt: {tokt}")
    logger.info(f"repo: {model['repo']}")
    logger.info(f"chktok: {chktok}")
    logger.info(f"chkhsh: {chkhsh}")

    # print the "pre_tokenizer" content from the tokenizer.json
    with open(f"models/tokenizers/{name}/tokenizer.json", "r", encoding="utf-8") as f:
        cfg = json.load(f)
        normalizer = cfg["normalizer"]
        logger.info("normalizer: " + json.dumps(normalizer, indent=4))
        pre_tokenizer = cfg["pre_tokenizer"]
        logger.info("pre_tokenizer: " + json.dumps(pre_tokenizer, indent=4))
        if "ignore_merges" in cfg["model"]:
            logger.info("ignore_merges: " + json.dumps(cfg["model"]["ignore_merges"], indent=4))

    logger.info("")

    src_ifs += f"        if chkhsh == \"{chkhsh}\":\n"
    src_ifs += f"            # ref: {model['repo']}\n"
    src_ifs += f"            res = \"{name}\"\n"

src_func = f"""
    def get_vocab_base_pre(self, tokenizer) -> str:
        # encoding this string and hashing the resulting tokens would (hopefully) give us a unique identifier that
        # is specific for the BPE pre-tokenizer used by the model
        # we will use this unique identifier to write a "tokenizer.ggml.pre" entry in the GGUF file which we can
        # use in llama.cpp to implement the same pre-tokenizer

        chktxt = {repr(chktxt)}

        chktok = tokenizer.encode(chktxt)
        chkhsh = sha256(str(chktok).encode()).hexdigest()

        logger.debug(f"chktok: {{chktok}}")
        logger.debug(f"chkhsh: {{chkhsh}}")

        res = None

        # NOTE: if you get an error here, you need to update the convert-hf-to-gguf-update.py script
        #       or pull the latest version of the model from Huggingface
        #       don't edit the hashes manually!
{src_ifs}
        if res is None:
            logger.warning("\\n")
            logger.warning("**************************************************************************************")
            logger.warning("** WARNING: The BPE pre-tokenizer was not recognized!")
            logger.warning("**          There are 2 possible reasons for this:")
            logger.warning("**          - the model has not been added to convert-hf-to-gguf-update.py yet")
            logger.warning("**          - the pre-tokenization config has changed upstream")
            logger.warning("**          Check your model files and convert-hf-to-gguf-update.py and update them accordingly.")
            logger.warning("** ref:     https://github.com/ggerganov/llama.cpp/pull/6920")
            logger.warning("**")
            logger.warning(f"** chkhsh:  {{chkhsh}}")
            logger.warning("**************************************************************************************")
            logger.warning("\\n")
            raise NotImplementedError("BPE pre-tokenizer was not recognized - update get_vocab_base_pre()")

        logger.debug(f"tokenizer.ggml.pre: {{repr(res)}}")
        logger.debug(f"chkhsh: {{chkhsh}}")

        return res
"""

print(src_func) # noqa: NP100

logger.info("\n")
logger.info("!!! Copy-paste the function above into convert-hf-to-gguf.py !!!")
logger.info("\n")

# generate tests for each tokenizer model

tests = [
    "ied 4 ½ months",
    "Führer",
    "",
    " ",
    "  ",
    "   ",
    "\t",
    "\n",
    "\n\n",
    "\n\n\n",
    "\t\n",
    "Hello world",
    " Hello world",
    "Hello World",
    " Hello World",
    " Hello World!",
    "Hello, world!",
    " Hello, world!",
    " this is 🦙.cpp",
    "w048 7tuijk dsdfhu",
    "нещо на Български",
    "កាន់តែពិសេសអាចខលចេញ",
    "🚀 (normal) 😶‍🌫️ (multiple emojis concatenated) ✅ (only emoji that has its own token)",
    "Hello",
    " Hello",
    "  Hello",
    "   Hello",
    "    Hello",
    "    Hello\n    Hello",
    " (",
    "\n =",
    "' era",
    "Hello, y'all! How are you 😁 ?我想在apple工作1314151天～",
    "3",
    "33",
    "333",
    "3333",
    "33333",
    "333333",
    "3333333",
    "33333333",
    "333333333",
    # "Cửa Việt", # llama-bpe fails on this
    chktxt,
]

# write the tests to ./models/ggml-vocab-{name}.gguf.inp
# the format is:
#
# test0
# __ggml_vocab_test__
# test1
# __ggml_vocab_test__
# ...
#

# with each model, encode all tests and write the results in ./models/ggml-vocab-{name}.gguf.out
# for each test, write the resulting tokens on a separate line

for model in models:
    name = model["name"]
    tokt = model["tokt"]

    # Skip if the tokenizer folder does not exist or there are other download issues previously
    if not os.path.exists(f"models/tokenizers/{name}"):
        logger.warning(f"Directory for tokenizer {name} not found. Skipping...")
        continue

    # create the tokenizer
    try:
        tokenizer = AutoTokenizer.from_pretrained(f"models/tokenizers/{name}")
    except OSError as e:
        logger.error(f"Failed to load tokenizer for model {name}. Error: {e}")
        continue  # Skip this model and continue with the next one in the loop

    with open(f"models/ggml-vocab-{name}.gguf.inp", "w", encoding="utf-8") as f:
        for text in tests:
            f.write(f"{text}")
            f.write("\n__ggml_vocab_test__\n")

    with open(f"models/ggml-vocab-{name}.gguf.out", "w") as f:
        for text in tests:
            res = tokenizer.encode(text, add_special_tokens=False)
            for r in res:
                f.write(f" {r}")
            f.write("\n")

    logger.info(f"Tests for {name} written in ./models/ggml-vocab-{name}.gguf.*")

# generate commands for creating vocab files

logger.info("\nRun the following commands to generate the vocab files for testing:\n")

for model in models:
    name = model["name"]

    print(f"python3 convert-hf-to-gguf.py models/tokenizers/{name}/ --outfile models/ggml-vocab-{name}.gguf --vocab-only") # noqa: NP100

logger.info("\n")<|MERGE_RESOLUTION|>--- conflicted
+++ resolved
@@ -74,16 +74,10 @@
     {"name": "qwen2",          "tokt": TOKENIZER_TYPE.BPE, "repo": "https://huggingface.co/Qwen/Qwen1.5-7B", },
     {"name": "olmo",           "tokt": TOKENIZER_TYPE.BPE, "repo": "https://huggingface.co/allenai/OLMo-1.7-7B-hf", },
     {"name": "dbrx",           "tokt": TOKENIZER_TYPE.BPE, "repo": "https://huggingface.co/databricks/dbrx-base", },
-<<<<<<< HEAD
-    {"name": "jina-en",        "tokt": TOKENIZER_TYPE.WPM, "repo": "https://huggingface.co/jinaai/jina-embeddings-v2-base-en", }, # WPM!
-    {"name": "jina-es",        "tokt": TOKENIZER_TYPE.BPE, "repo": "https://huggingface.co/jinaai/jina-embeddings-v2-base-es", },
-    {"name": "jina-de",        "tokt": TOKENIZER_TYPE.BPE, "repo": "https://huggingface.co/jinaai/jina-embeddings-v2-base-de", },
-    {"name": "jina-zh",  "tokt": TOKENIZER_TYPE.BPE, "repo": "https://huggingface.co/jinaai/jina-embeddings-v2-base-zh", },
-=======
     {"name": "jina-v2-en",     "tokt": TOKENIZER_TYPE.WPM, "repo": "https://huggingface.co/jinaai/jina-embeddings-v2-base-en", }, # WPM!
     {"name": "jina-v2-es",     "tokt": TOKENIZER_TYPE.BPE, "repo": "https://huggingface.co/jinaai/jina-embeddings-v2-base-es", },
     {"name": "jina-v2-de",     "tokt": TOKENIZER_TYPE.BPE, "repo": "https://huggingface.co/jinaai/jina-embeddings-v2-base-de", },
->>>>>>> 8957cacd
+    {"name": "jina-v2-zh",     "tokt": TOKENIZER_TYPE.BPE, "repo": "https://huggingface.co/jinaai/jina-embeddings-v2-base-zh", },
 ]
 
 # make directory "models/tokenizers" if it doesn't exist
