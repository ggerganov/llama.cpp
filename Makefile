--- conflicted
+++ resolved
@@ -686,17 +686,10 @@
 	$(NVCC_COMPILE)
 endif # GGML_CUDA
 
-<<<<<<< HEAD
-ifdef LLAMA_VULKAN
+ifdef GGML_VULKAN
 	MK_CPPFLAGS  += -DGGML_USE_VULKAN
 	MK_LDFLAGS += $(shell pkg-config --libs vulkan)
 	OBJS    += ggml-vulkan.o ggml-vulkan-shaders.o
-=======
-ifdef GGML_VULKAN
-	MK_CPPFLAGS += -DGGML_USE_VULKAN
-	MK_LDFLAGS  += -lvulkan
-	OBJ_GGML    += ggml/src/ggml-vulkan.o
->>>>>>> ae5d0f4b
 
 ifdef GGML_VULKAN_CHECK_RESULTS
 	MK_CPPFLAGS  += -DGGML_VULKAN_CHECK_RESULTS
@@ -718,16 +711,15 @@
 	MK_CPPFLAGS  += -DGGML_VULKAN_RUN_TESTS
 endif
 
-<<<<<<< HEAD
 PYTHON_CMD = python
 GLSLC_CMD  = glslc
-_llama_vk_genshaders_cmd = $(PYTHON_CMD) ggml_vk_generate_shaders.py
-_llama_vk_header = ggml-vulkan-shaders.hpp
-_llama_vk_source = ggml-vulkan-shaders.cpp
-_llama_vk_input_dir = vulkan-shaders
+_llama_vk_genshaders_cmd = $(PYTHON_CMD) ggml/ggml_vk_generate_shaders.py
+_llama_vk_header = ggml/src/ggml-vulkan-shaders.hpp
+_llama_vk_source = ggml/src/ggml-vulkan-shaders.cpp
+_llama_vk_input_dir = ggml/src/vulkan-shaders
 _llama_vk_shader_deps = $(echo $(_llama_vk_input_dir)/*.comp)
 
-ggml-vulkan.o: ggml-vulkan.cpp ggml-vulkan.h $(_llama_vk_header) $(_llama_vk_source)
+ggml-vulkan.o: ggml/src/ggml-vulkan.cpp ggml/src/ggml-vulkan.h $(_llama_vk_header) $(_llama_vk_source)
 	$(CXX) $(CXXFLAGS) -c $< -o $@
 
 $(_llama_vk_header): $(_llama_vk_source)
@@ -739,14 +731,7 @@
 		--target-hpp $(_llama_vk_header) \
 		--target-cpp $(_llama_vk_source)
 
-endif # LLAMA_VULKAN
-=======
-ggml/src/ggml-vulkan.o: \
-	ggml/src/ggml-vulkan.cpp \
-	ggml/include/ggml-vulkan.h
-	$(CXX) $(CXXFLAGS) -c $< -o $@
 endif # GGML_VULKAN
->>>>>>> ae5d0f4b
 
 ifdef GGML_HIPBLAS
 	ifeq ($(wildcard /opt/rocm),)
@@ -1097,12 +1082,6 @@
 	ar rcs $(LIB_COMMON_S) $^
 
 clean:
-<<<<<<< HEAD
-	rm -vrf *.o tests/*.o *.so *.a *.dll common/build-info.cpp *.dot $(COV_TARGETS) $(BUILD_TARGETS) $(TEST_TARGETS)
-	rm -vrf ggml-cuda/*.o
-	rm -vrf ggml-cuda/template-instances/*.o
-	rm -f ggml-vulkan-shaders.hpp ggml-vulkan-shaders.cpp
-=======
 	rm -vrf *.dot $(BUILD_TARGETS) $(TEST_TARGETS)
 	rm -rvf src/*.o
 	rm -rvf tests/*.o
@@ -1121,7 +1100,6 @@
 	rm -vrf ggml/src/ggml-cuda/template-instances/*.o
 	rm -rvf $(BUILD_TARGETS)
 	rm -rvf $(TEST_TARGETS)
->>>>>>> ae5d0f4b
 	find examples pocs -type f -name "*.o" -delete
 
 #
