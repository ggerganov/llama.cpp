--- conflicted
+++ resolved
@@ -1,9 +1,5 @@
 # Define the default target now so that it is always the first target
-<<<<<<< HEAD
-BUILD_TARGETS = main quantize quantize-stats perplexity embedding vdot train-text-from-scratch simple server embd-input-test gguf gguf-llama-simple gptneox-main
-=======
-BUILD_TARGETS = main quantize quantize-stats perplexity embedding vdot train-text-from-scratch convert-llama2c-to-ggml simple server embd-input-test
->>>>>>> f31b5397
+BUILD_TARGETS = main quantize quantize-stats perplexity embedding vdot train-text-from-scratch convert-llama2c-to-ggml simple server embd-input-test gguf gguf-llama-simple gptneox-main
 
 # Binaries only useful for tests
 TEST_TARGETS = tests/test-grammar-parser tests/test-double-float tests/test-grad0 tests/test-opt tests/test-quantize-fns tests/test-quantize-perf tests/test-sampling tests/test-tokenizer-0
@@ -352,11 +348,7 @@
 	$(CXX) $(CXXFLAGS) -shared -fPIC -o $@ $^ $(LDFLAGS)
 
 clean:
-<<<<<<< HEAD
-	rm -vf *.o *.so *.dll main quantize quantize-stats perplexity embedding benchmark-matmult save-load-state server simple vdot train-text-from-scratch embd-input-test gguf build-info.h $(TEST_TARGETS)
-=======
-	rm -vf *.o *.so *.dll main quantize quantize-stats perplexity embedding benchmark-matmult save-load-state server simple vdot train-text-from-scratch convert-llama2c-to-ggml embd-input-test build-info.h $(TEST_TARGETS)
->>>>>>> f31b5397
+	rm -vf *.o *.so *.dll main quantize quantize-stats perplexity embedding benchmark-matmult save-load-state server simple vdot train-text-from-scratch convert-llama2c-to-ggml embd-input-test gguf build-info.h $(TEST_TARGETS)
 
 #
 # Examples
