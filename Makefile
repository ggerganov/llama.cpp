--- conflicted
+++ resolved
@@ -244,7 +244,6 @@
 common.o: examples/common.cpp examples/common.h
 	$(CXX) $(CXXFLAGS) -c $< -o $@
 
-<<<<<<< HEAD
 expose.o: expose.cpp expose.h
 	$(CXX) $(CXXFLAGS) -c $< -o $@
 
@@ -252,14 +251,7 @@
 	$(CXX) $(CXXFLAGS) -c $< -o $@
 
 clean:
-	rm -vf *.o main quantize_llama quantize_gpt2 quantize_gptj quantize_neox quantize-stats perplexity embedding benchmark-matmult main.exe quantize_llama.exe quantize_gptj.exe quantize_gpt2.exe quantize_neox.exe koboldcpp.dll koboldcpp_openblas.dll koboldcpp_noavx2.dll koboldcpp_openblas_noavx2.dll koboldcpp_clblast.dll koboldcpp.so koboldcpp_openblas.so koboldcpp_noavx2.so koboldcpp_openblas_noavx2.so koboldcpp_clblast.so gptj.exe gpt2.exe
-=======
-libllama.so: llama.o ggml.o $(OBJS)
-	$(CXX) $(CXXFLAGS) -shared -fPIC -o $@ $^ $(LDFLAGS)
-
-clean:
-	rm -vf *.o main quantize quantize-stats perplexity embedding benchmark-matmult save-load-state build-info.h
->>>>>>> f4cef87e
+	rm -vf *.o main quantize_llama quantize_gpt2 quantize_gptj quantize_neox quantize-stats perplexity embedding benchmark-matmult save-load-state build-info.h main.exe quantize_llama.exe quantize_gptj.exe quantize_gpt2.exe quantize_neox.exe koboldcpp.dll koboldcpp_openblas.dll koboldcpp_noavx2.dll koboldcpp_openblas_noavx2.dll koboldcpp_clblast.dll koboldcpp.so koboldcpp_openblas.so koboldcpp_noavx2.so koboldcpp_openblas_noavx2.so koboldcpp_clblast.so gptj.exe gpt2.exe
 
 #
 # Examples
@@ -271,7 +263,6 @@
 	@echo '====  Run ./main -h for help.  ===='
 	@echo
 
-<<<<<<< HEAD
 koboldcpp: ggml.o ggml_rwkv.o ggml_v1.o expose.o common.o gpttype_adapter.o
 	$(DEFAULT_BUILD)
 
@@ -298,41 +289,29 @@
 
 quantize_neox: ggml.o llama.o otherarch/tools/neox_quantize.cpp otherarch/tools/common-ggml.cpp
 	$(CXX) $(CXXFLAGS) $^ -o $@ $(LDFLAGS)
-=======
-quantize: examples/quantize/quantize.cpp build-info.h ggml.o llama.o $(OBJS)
-	$(CXX) $(CXXFLAGS) $(filter-out %.h,$^) -o $@ $(LDFLAGS)
->>>>>>> f4cef87e
-
-quantize-stats: examples/quantize-stats/quantize-stats.cpp build-info.h ggml.o llama.o $(OBJS)
-	$(CXX) $(CXXFLAGS) $(filter-out %.h,$^) -o $@ $(LDFLAGS)
-
-perplexity: examples/perplexity/perplexity.cpp build-info.h ggml.o llama.o common.o $(OBJS)
-	$(CXX) $(CXXFLAGS) $(filter-out %.h,$^) -o $@ $(LDFLAGS)
-
-embedding: examples/embedding/embedding.cpp build-info.h ggml.o llama.o common.o $(OBJS)
-	$(CXX) $(CXXFLAGS) $(filter-out %.h,$^) -o $@ $(LDFLAGS)
-
-save-load-state: examples/save-load-state/save-load-state.cpp build-info.h ggml.o llama.o common.o $(OBJS)
-	$(CXX) $(CXXFLAGS) $(filter-out %.h,$^) -o $@ $(LDFLAGS)
-
-build-info.h: $(wildcard .git/index) scripts/build-info.sh
-	@scripts/build-info.sh > $@.tmp
-	@if ! cmp -s $@.tmp $@; then \
-		mv $@.tmp $@; \
-	else \
-		rm $@.tmp; \
-	fi
+
+quantize-stats: examples/quantize-stats/quantize-stats.cpp ggml.o llama.o $(OBJS)
+	$(CXX) $(CXXFLAGS) $^ -o $@ $(LDFLAGS)
+
+perplexity: examples/perplexity/perplexity.cpp ggml.o llama.o common.o $(OBJS)
+	$(CXX) $(CXXFLAGS) $^ -o $@ $(LDFLAGS)
+
+embedding: examples/embedding/embedding.cpp ggml.o llama.o common.o $(OBJS)
+	$(CXX) $(CXXFLAGS) $^ -o $@ $(LDFLAGS)
+
+vdot: pocs/vdot/vdot.cpp ggml.o $(OBJS)
+	$(CXX) $(CXXFLAGS) $^ -o $@ $(LDFLAGS)
+
+libllama.so: llama.o ggml.o $(OBJS)
+	$(CXX) $(CXXFLAGS) -shared -fPIC -o $@ $^ $(LDFLAGS)
 
 #
 # Tests
 #
 
-benchmark-matmult: examples/benchmark/benchmark-matmult.cpp build-info.h ggml.o $(OBJS)
-	$(CXX) $(CXXFLAGS) $(filter-out %.h,$^) -o $@ $(LDFLAGS)
+benchmark-matmult: examples/benchmark/benchmark-matmult.cpp ggml.o $(OBJS)
+	$(CXX) $(CXXFLAGS) $^ -o $@ $(LDFLAGS)
 	./$@
-
-vdot: pocs/vdot/vdot.cpp ggml.o $(OBJS)
-	$(CXX) $(CXXFLAGS) $^ -o $@ $(LDFLAGS)
 
 .PHONY: tests
 tests:
