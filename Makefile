# Define the default target now so that it is always the first target
BUILD_TARGETS = main quantize quantize-stats perplexity embedding vdot train-text-from-scratch convert-llama2c-to-ggml simple save-load-state server embd-input-test gguf llama-bench baby-llama beam-search tests/test-c.o

# Binaries only useful for tests
TEST_TARGETS = tests/test-llama-grammar tests/test-grammar-parser tests/test-double-float tests/test-grad0 tests/test-opt tests/test-quantize-fns tests/test-quantize-perf tests/test-sampling tests/test-tokenizer-0-llama tests/test-tokenizer-0-falcon tests/test-tokenizer-1

default: $(BUILD_TARGETS)

test:
	@echo "Running tests..."
	@for test_target in $(TEST_TARGETS); do \
		if [ "$$test_target" = "tests/test-tokenizer-0-llama" ]; then \
			./$$test_target $(CURDIR)/models/ggml-vocab-llama.gguf; \
		elif [ "$$test_target" = "tests/test-tokenizer-0-falcon" ]; then \
			continue; \
		elif [ "$$test_target" = "tests/test-tokenizer-1" ]; then \
			continue; \
		else \
			./$$test_target; \
		fi; \
	done
	@echo "All tests have been run."

all: $(BUILD_TARGETS) $(TEST_TARGETS)

ifndef UNAME_S
UNAME_S := $(shell uname -s)
endif

ifndef UNAME_P
UNAME_P := $(shell uname -p)
endif

ifndef UNAME_M
UNAME_M := $(shell uname -m)
endif

CCV := $(shell $(CC) --version | head -n 1)
CXXV := $(shell $(CXX) --version | head -n 1)

# Mac OS + Arm can report x86_64
# ref: https://github.com/ggerganov/whisper.cpp/issues/66#issuecomment-1282546789
ifeq ($(UNAME_S),Darwin)
	ifneq ($(UNAME_P),arm)
		SYSCTL_M := $(shell sysctl -n hw.optional.arm64 2>/dev/null)
		ifeq ($(SYSCTL_M),1)
			# UNAME_P := arm
			# UNAME_M := arm64
			warn := $(warning Your arch is announced as x86_64, but it seems to actually be ARM64. Not fixing that can lead to bad performance. For more info see: https://github.com/ggerganov/whisper.cpp/issues/66\#issuecomment-1282546789)
		endif
	endif
endif

#
# Compile flags
#

# keep standard at C11 and C++11
# -Ofast tends to produce faster code, but may not be available for some compilers.
ifdef LLAMA_FAST
OPT = -Ofast
else
OPT = -O3
endif
CFLAGS   = -I.            $(OPT) -std=c11   -fPIC
CXXFLAGS = -I. -I./common $(OPT) -std=c++11 -fPIC
LDFLAGS  =

ifdef LLAMA_DEBUG
	CFLAGS   += -O0 -g
	CXXFLAGS += -O0 -g
	LDFLAGS  += -g
else
	CFLAGS   += -DNDEBUG
	CXXFLAGS += -DNDEBUG
endif

ifdef LLAMA_SERVER_VERBOSE
	CXXFLAGS += -DSERVER_VERBOSE=$(LLAMA_SERVER_VERBOSE)
endif

# warnings
CFLAGS   += -Wall -Wextra -Wpedantic -Wcast-qual -Wdouble-promotion -Wshadow -Wstrict-prototypes -Wpointer-arith \
			-Wmissing-prototypes -Werror=implicit-int
CXXFLAGS += -Wall -Wextra -Wpedantic -Wcast-qual -Wno-unused-function -Wno-multichar

# OS specific
# TODO: support Windows
ifeq ($(UNAME_S),Linux)
	CFLAGS   += -pthread
	CXXFLAGS += -pthread
endif
ifeq ($(UNAME_S),Darwin)
	CFLAGS   += -pthread
	CXXFLAGS += -pthread
endif
ifeq ($(UNAME_S),FreeBSD)
	CFLAGS   += -pthread
	CXXFLAGS += -pthread
endif
ifeq ($(UNAME_S),NetBSD)
	CFLAGS   += -pthread
	CXXFLAGS += -pthread
endif
ifeq ($(UNAME_S),OpenBSD)
	CFLAGS   += -pthread
	CXXFLAGS += -pthread
endif
ifeq ($(UNAME_S),Haiku)
	CFLAGS   += -pthread
	CXXFLAGS += -pthread
endif

# detect Windows
ifneq ($(findstring _NT,$(UNAME_S)),)
	_WIN32 := 1
endif

# library name prefix
ifneq ($(_WIN32),1)
	LIB_PRE := lib
endif

# Dynamic Shared Object extension
ifneq ($(_WIN32),1)
	DSO_EXT := .so
else
	DSO_EXT := .dll
endif

# Windows Sockets 2 (Winsock) for network-capable apps
ifeq ($(_WIN32),1)
	LWINSOCK2 := -lws2_32
endif

ifdef LLAMA_GPROF
	CFLAGS   += -pg
	CXXFLAGS += -pg
endif
ifdef LLAMA_PERF
	CFLAGS   += -DGGML_PERF
	CXXFLAGS += -DGGML_PERF
endif

# Architecture specific
# TODO: probably these flags need to be tweaked on some architectures
#       feel free to update the Makefile for your architecture and send a pull request or issue
ifeq ($(UNAME_M),$(filter $(UNAME_M),x86_64 i686 amd64))
	# Use all CPU extensions that are available:
	CFLAGS   += -march=native -mtune=native
	CXXFLAGS += -march=native -mtune=native

	# Usage AVX-only
	#CFLAGS   += -mfma -mf16c -mavx
	#CXXFLAGS += -mfma -mf16c -mavx

	# Usage SSSE3-only (Not is SSE3!)
	#CFLAGS   += -mssse3
	#CXXFLAGS += -mssse3
endif

ifneq ($(filter aarch64%,$(UNAME_M)),)
	# Apple M1, M2, etc.
	# Raspberry Pi 3, 4, Zero 2 (64-bit)
	CFLAGS   += -mcpu=native
	CXXFLAGS += -mcpu=native
endif

ifneq ($(filter armv6%,$(UNAME_M)),)
	# Raspberry Pi 1, Zero
	CFLAGS += -mfpu=neon-fp-armv8 -mfp16-format=ieee -mno-unaligned-access
endif

ifneq ($(filter armv7%,$(UNAME_M)),)
	# Raspberry Pi 2
	CFLAGS += -mfpu=neon-fp-armv8 -mfp16-format=ieee -mno-unaligned-access -funsafe-math-optimizations
endif

ifneq ($(filter armv8%,$(UNAME_M)),)
	# Raspberry Pi 3, 4, Zero 2 (32-bit)
	CFLAGS += -mfp16-format=ieee -mno-unaligned-access
endif

ifneq ($(filter ppc64%,$(UNAME_M)),)
	POWER9_M := $(shell grep "POWER9" /proc/cpuinfo)
	ifneq (,$(findstring POWER9,$(POWER9_M)))
		CFLAGS   += -mcpu=power9
		CXXFLAGS += -mcpu=power9
	endif
	# Require c++23's std::byteswap for big-endian support.
	ifeq ($(UNAME_M),ppc64)
		CXXFLAGS += -std=c++23 -DGGML_BIG_ENDIAN
	endif
endif

ifndef LLAMA_NO_K_QUANTS
	CFLAGS   += -DGGML_USE_K_QUANTS
	CXXFLAGS += -DGGML_USE_K_QUANTS
	OBJS     += k_quants.o
ifdef LLAMA_QKK_64
	CFLAGS   += -DGGML_QKK_64
	CXXFLAGS += -DGGML_QKK_64
endif
endif

ifndef LLAMA_NO_ACCELERATE
	# Mac M1 - include Accelerate framework.
	# `-framework Accelerate` works on Mac Intel as well, with negliable performance boost (as of the predict time).
	ifeq ($(UNAME_S),Darwin)
		CFLAGS  += -DGGML_USE_ACCELERATE
		LDFLAGS += -framework Accelerate
	endif
endif # LLAMA_NO_ACCELERATE

ifdef LLAMA_MPI
	CFLAGS += -DGGML_USE_MPI -Wno-cast-qual
	CXXFLAGS += -DGGML_USE_MPI -Wno-cast-qual
	OBJS     += ggml-mpi.o
endif # LLAMA_MPI

ifdef LLAMA_OPENBLAS
	CFLAGS  += -DGGML_USE_OPENBLAS $(shell pkg-config --cflags openblas)
	LDFLAGS += $(shell pkg-config --libs openblas)
endif # LLAMA_OPENBLAS

ifdef LLAMA_BLIS
	CFLAGS  += -DGGML_USE_OPENBLAS -I/usr/local/include/blis -I/usr/include/blis
	LDFLAGS += -lblis -L/usr/local/lib
endif # LLAMA_BLIS

ifdef LLAMA_CUBLAS
	CFLAGS    += -DGGML_USE_CUBLAS -I/usr/local/cuda/include -I/opt/cuda/include -I$(CUDA_PATH)/targets/x86_64-linux/include
	CXXFLAGS  += -DGGML_USE_CUBLAS -I/usr/local/cuda/include -I/opt/cuda/include -I$(CUDA_PATH)/targets/x86_64-linux/include
	LDFLAGS   += -lcublas -lculibos -lcudart -lcublasLt -lpthread -ldl -lrt -L/usr/local/cuda/lib64 -L/opt/cuda/lib64 -L$(CUDA_PATH)/targets/x86_64-linux/lib
	OBJS      += ggml-cuda.o
	NVCCFLAGS = --forward-unknown-to-host-compiler -use_fast_math
ifdef LLAMA_CUDA_NVCC
	NVCC = $(LLAMA_CUDA_NVCC)
else
	NVCC = nvcc
endif #LLAMA_CUDA_NVCC
ifdef CUDA_DOCKER_ARCH
	NVCCFLAGS += -Wno-deprecated-gpu-targets -arch=$(CUDA_DOCKER_ARCH)
else
	NVCCFLAGS += -arch=native
endif # CUDA_DOCKER_ARCH
ifdef LLAMA_CUDA_FORCE_DMMV
	NVCCFLAGS += -DGGML_CUDA_FORCE_DMMV
endif # LLAMA_CUDA_FORCE_DMMV
ifdef LLAMA_CUDA_DMMV_X
	NVCCFLAGS += -DGGML_CUDA_DMMV_X=$(LLAMA_CUDA_DMMV_X)
else
	NVCCFLAGS += -DGGML_CUDA_DMMV_X=32
endif # LLAMA_CUDA_DMMV_X
ifdef LLAMA_CUDA_MMV_Y
	NVCCFLAGS += -DGGML_CUDA_MMV_Y=$(LLAMA_CUDA_MMV_Y)
else ifdef LLAMA_CUDA_DMMV_Y
	NVCCFLAGS += -DGGML_CUDA_MMV_Y=$(LLAMA_CUDA_DMMV_Y) # for backwards compatibility
else
	NVCCFLAGS += -DGGML_CUDA_MMV_Y=1
endif # LLAMA_CUDA_MMV_Y
ifdef LLAMA_CUDA_F16
	NVCCFLAGS += -DGGML_CUDA_F16
endif # LLAMA_CUDA_F16
ifdef LLAMA_CUDA_DMMV_F16
	NVCCFLAGS += -DGGML_CUDA_F16
endif # LLAMA_CUDA_DMMV_F16
ifdef LLAMA_CUDA_KQUANTS_ITER
	NVCCFLAGS += -DK_QUANTS_PER_ITERATION=$(LLAMA_CUDA_KQUANTS_ITER)
else
	NVCCFLAGS += -DK_QUANTS_PER_ITERATION=2
endif
#ifdef LLAMA_CUDA_CUBLAS
#	NVCCFLAGS += -DGGML_CUDA_CUBLAS
#endif # LLAMA_CUDA_CUBLAS
ifdef LLAMA_CUDA_CCBIN
	NVCCFLAGS += -ccbin $(LLAMA_CUDA_CCBIN)
endif
ggml-cuda.o: ggml-cuda.cu ggml-cuda.h
	$(NVCC) $(NVCCFLAGS) $(subst -Ofast,-O3,$(CXXFLAGS)) -Wno-pedantic -c $< -o $@
endif # LLAMA_CUBLAS

ifdef LLAMA_CLBLAST

	CFLAGS   += -DGGML_USE_CLBLAST $(shell pkg-config --cflags clblast OpenCL)
	CXXFLAGS += -DGGML_USE_CLBLAST $(shell pkg-config --cflags clblast OpenCL)

	# Mac provides OpenCL as a framework
	ifeq ($(UNAME_S),Darwin)
		LDFLAGS += -lclblast -framework OpenCL
	else
		LDFLAGS += $(shell pkg-config --libs clblast OpenCL)
	endif
	OBJS    += ggml-opencl.o

ggml-opencl.o: ggml-opencl.cpp ggml-opencl.h
	$(CXX) $(CXXFLAGS) -c $< -o $@
endif # LLAMA_CLBLAST

ifdef LLAMA_HIPBLAS
	ROCM_PATH	?= /opt/rocm
	HIPCC	    ?= $(ROCM_PATH)/bin/hipcc
	GPU_TARGETS ?= $(shell $(ROCM_PATH)/llvm/bin/amdgpu-arch)
	LLAMA_CUDA_DMMV_X       ?= 32
	LLAMA_CUDA_MMV_Y        ?= 1
	LLAMA_CUDA_KQUANTS_ITER ?= 2
	CFLAGS      += -DGGML_USE_HIPBLAS -DGGML_USE_CUBLAS
	CXXFLAGS    += -DGGML_USE_HIPBLAS -DGGML_USE_CUBLAS
	LDFLAGS     += -L$(ROCM_PATH)/lib -Wl,-rpath=$(ROCM_PATH)/lib
	LDFLAGS		+= -lhipblas -lamdhip64 -lrocblas
	HIPFLAGS    += $(addprefix --offload-arch=,$(GPU_TARGETS))
	HIPFLAGS    += -DGGML_CUDA_DMMV_X=$(LLAMA_CUDA_DMMV_X)
	HIPFLAGS    += -DGGML_CUDA_MMV_Y=$(LLAMA_CUDA_MMV_Y)
	HIPFLAGS    += -DK_QUANTS_PER_ITERATION=$(LLAMA_CUDA_KQUANTS_ITER)
	HIPFLAGS    += -DCC_TURING=1000000000
ifdef LLAMA_CUDA_FORCE_DMMV
	HIPFLAGS 	+= -DGGML_CUDA_FORCE_DMMV
endif # LLAMA_CUDA_FORCE_DMMV
	OBJS        += ggml-cuda.o
ggml-cuda.o: ggml-cuda.cu ggml-cuda.h
	$(HIPCC) $(CXXFLAGS) $(HIPFLAGS) -x hip -c -o $@ $<
endif # LLAMA_HIPBLAS

ifdef LLAMA_METAL
	CFLAGS   += -DGGML_USE_METAL #-DGGML_METAL_NDEBUG
	CXXFLAGS += -DGGML_USE_METAL
	LDFLAGS  += -framework Foundation -framework Metal -framework MetalKit
	OBJS     += ggml-metal.o
endif # LLAMA_METAL

ifdef LLAMA_METAL
ggml-metal.o: ggml-metal.m ggml-metal.h
	$(CC) $(CFLAGS) -c $< -o $@
endif # LLAMA_METAL

ifdef LLAMA_MPI
ggml-mpi.o: ggml-mpi.c ggml-mpi.h
	$(CC) $(CFLAGS) -c $< -o $@
endif # LLAMA_MPI

ifdef LLAMA_NO_K_QUANTS
k_quants.o: k_quants.c k_quants.h
	$(CC) $(CFLAGS) -c $< -o $@
endif # LLAMA_NO_K_QUANTS

<<<<<<< HEAD
ifndef LLAMA_NO_SKIP_UNUSED_LOGITS
	CFLAGS   += -DLLAMA_SKIP_UNUSED_LOGITS
	CXXFLAGS += -DLLAMA_SKIP_UNUSED_LOGITS
endif
=======
ifdef LLAMA_DISABLE_LOGS
	CFLAGS   += -DLOG_DISABLE_LOGS
	CXXFLAGS += -DLOG_DISABLE_LOGS
endif # LLAMA_DISABLE_LOGS
>>>>>>> b532a69b

#
# Print build information
#

$(info I llama.cpp build info: )
$(info I UNAME_S:  $(UNAME_S))
$(info I UNAME_P:  $(UNAME_P))
$(info I UNAME_M:  $(UNAME_M))
$(info I CFLAGS:   $(CFLAGS))
$(info I CXXFLAGS: $(CXXFLAGS))
$(info I LDFLAGS:  $(LDFLAGS))
$(info I CC:       $(CCV))
$(info I CXX:      $(CXXV))
$(info )

#
# Build library
#

ggml.o: ggml.c ggml.h ggml-cuda.h
	$(CC)  $(CFLAGS)   -c $< -o $@

ggml-alloc.o: ggml-alloc.c ggml.h ggml-alloc.h
	$(CC)  $(CFLAGS)   -c $< -o $@

OBJS += ggml-alloc.o

llama.o: llama.cpp ggml.h ggml-alloc.h ggml-cuda.h ggml-metal.h llama.h
	$(CXX) $(CXXFLAGS) -c $< -o $@

common.o: common/common.cpp common/common.h build-info.h common/log.h
	$(CXX) $(CXXFLAGS) -c $< -o $@

console.o: common/console.cpp common/console.h
	$(CXX) $(CXXFLAGS) -c $< -o $@

grammar-parser.o: common/grammar-parser.cpp common/grammar-parser.h
	$(CXX) $(CXXFLAGS) -c $< -o $@

libllama.so: llama.o ggml.o $(OBJS)
	$(CXX) $(CXXFLAGS) -shared -fPIC -o $@ $^ $(LDFLAGS)

clean:
	rm -vf *.o tests/*.o *.so *.dll benchmark-matmult build-info.h $(BUILD_TARGETS) $(TEST_TARGETS)

#
# Examples
#

main: examples/main/main.cpp                                  build-info.h ggml.o llama.o common.o console.o grammar-parser.o $(OBJS)
	$(CXX) $(CXXFLAGS) $(filter-out %.h,$^) -o $@ $(LDFLAGS)
	@echo
	@echo '====  Run ./main -h for help.  ===='
	@echo

simple: examples/simple/simple.cpp                            build-info.h ggml.o llama.o common.o $(OBJS)
	$(CXX) $(CXXFLAGS) $(filter-out %.h,$^) -o $@ $(LDFLAGS)

quantize: examples/quantize/quantize.cpp                      build-info.h ggml.o llama.o $(OBJS)
	$(CXX) $(CXXFLAGS) $(filter-out %.h,$^) -o $@ $(LDFLAGS)

quantize-stats: examples/quantize-stats/quantize-stats.cpp    build-info.h ggml.o llama.o $(OBJS)
	$(CXX) $(CXXFLAGS) $(filter-out %.h,$^) -o $@ $(LDFLAGS)

perplexity: examples/perplexity/perplexity.cpp                build-info.h ggml.o llama.o common.o $(OBJS)
	$(CXX) $(CXXFLAGS) $(filter-out %.h,$^) -o $@ $(LDFLAGS)

embedding: examples/embedding/embedding.cpp                   build-info.h ggml.o llama.o common.o $(OBJS)
	$(CXX) $(CXXFLAGS) $(filter-out %.h,$^) -o $@ $(LDFLAGS)

save-load-state: examples/save-load-state/save-load-state.cpp build-info.h ggml.o llama.o common.o $(OBJS)
	$(CXX) $(CXXFLAGS) $(filter-out %.h,$^) -o $@ $(LDFLAGS)

server: examples/server/server.cpp examples/server/httplib.h examples/server/json.hpp examples/server/index.html.hpp examples/server/index.js.hpp examples/server/completion.js.hpp build-info.h ggml.o llama.o common.o grammar-parser.o $(OBJS)
	$(CXX) $(CXXFLAGS) -Iexamples/server $(filter-out %.h,$(filter-out %.hpp,$^)) -o $@ $(LDFLAGS) $(LWINSOCK2)

$(LIB_PRE)embdinput$(DSO_EXT): examples/embd-input/embd-input.h examples/embd-input/embd-input-lib.cpp build-info.h ggml.o llama.o common.o $(OBJS)
	$(CXX) --shared $(CXXFLAGS) $(filter-out %.h,$(filter-out %.hpp,$^)) -o $@ $(LDFLAGS)


embd-input-test: $(LIB_PRE)embdinput$(DSO_EXT) examples/embd-input/embd-input-test.cpp build-info.h ggml.o llama.o common.o $(OBJS)
	$(CXX) $(CXXFLAGS) $(filter-out %$(DSO_EXT),$(filter-out %.h,$(filter-out %.hpp,$^))) -o $@ $(LDFLAGS) -L. -lembdinput

gguf: examples/gguf/gguf.cpp ggml.o llama.o $(OBJS)
	$(CXX) $(CXXFLAGS) $(filter-out %.h,$^) -o $@ $(LDFLAGS)

train-text-from-scratch: examples/train-text-from-scratch/train-text-from-scratch.cpp ggml.o llama.o common.o $(OBJS)
	$(CXX) $(CXXFLAGS) $(filter-out %.h,$^) -o $@ $(LDFLAGS)

convert-llama2c-to-ggml: examples/convert-llama2c-to-ggml/convert-llama2c-to-ggml.cpp ggml.o llama.o $(OBJS)
	$(CXX) $(CXXFLAGS) $(filter-out %.h,$^) -o $@ $(LDFLAGS)

llama-bench: examples/llama-bench/llama-bench.cpp build-info.h ggml.o llama.o common.o $(OBJS)
	$(CXX) $(CXXFLAGS) $(filter-out %.h,$^) -o $@ $(LDFLAGS)

baby-llama: examples/baby-llama/baby-llama.cpp ggml.o llama.o common.o $(OBJS)
	$(CXX) $(CXXFLAGS) $(filter-out %.h,$^) -o $@ $(LDFLAGS)

beam-search: examples/beam-search/beam-search.cpp build-info.h ggml.o llama.o common.o $(OBJS)
	$(CXX) $(CXXFLAGS) $(filter-out %.h,$^) -o $@ $(LDFLAGS)

ifneq '' '$(or $(filter clean,$(MAKECMDGOALS)),$(LLAMA_METAL))'
BUILD_TARGETS += metal
endif

ifdef LLAMA_METAL
metal: examples/metal/metal.cpp ggml.o $(OBJS)
	$(CXX) $(CXXFLAGS) $^ -o $@ $(LDFLAGS)
endif

build-info.h: $(wildcard .git/index) scripts/build-info.sh
	@sh scripts/build-info.sh > $@.tmp
	@if ! cmp -s $@.tmp $@; then \
		mv $@.tmp $@; \
	else \
		rm $@.tmp; \
	fi

#
# Tests
#

tests: $(TEST_TARGETS)

benchmark-matmult: examples/benchmark/benchmark-matmult.cpp build-info.h ggml.o $(OBJS)
	$(CXX) $(CXXFLAGS) $(filter-out %.h,$^) -o $@ $(LDFLAGS)
	./$@

vdot: pocs/vdot/vdot.cpp ggml.o $(OBJS)
	$(CXX) $(CXXFLAGS) $^ -o $@ $(LDFLAGS)

tests/test-llama-grammar: tests/test-llama-grammar.cpp build-info.h ggml.o common.o grammar-parser.o $(OBJS)
	$(CXX) $(CXXFLAGS) $(filter-out %.h,$^) -o $@ $(LDFLAGS)

tests/test-grammar-parser: tests/test-grammar-parser.cpp build-info.h ggml.o llama.o common.o grammar-parser.o $(OBJS)
	$(CXX) $(CXXFLAGS) $(filter-out %.h,$^) -o $@ $(LDFLAGS)

tests/test-double-float: tests/test-double-float.cpp build-info.h ggml.o llama.o common.o $(OBJS)
	$(CXX) $(CXXFLAGS) $(filter-out %.h,$^) -o $@ $(LDFLAGS)

tests/test-grad0: tests/test-grad0.cpp build-info.h ggml.o llama.o common.o $(OBJS)
	$(CXX) $(CXXFLAGS) $(filter-out %.h,$^) -o $@ $(LDFLAGS)

tests/test-opt: tests/test-opt.cpp build-info.h ggml.o llama.o common.o $(OBJS)
	$(CXX) $(CXXFLAGS) $(filter-out %.h,$^) -o $@ $(LDFLAGS)

tests/test-quantize-fns: tests/test-quantize-fns.cpp build-info.h ggml.o llama.o common.o $(OBJS)
	$(CXX) $(CXXFLAGS) $(filter-out %.h,$^) -o $@ $(LDFLAGS)

tests/test-quantize-perf: tests/test-quantize-perf.cpp build-info.h ggml.o llama.o common.o $(OBJS)
	$(CXX) $(CXXFLAGS) $(filter-out %.h,$^) -o $@ $(LDFLAGS)

tests/test-sampling: tests/test-sampling.cpp build-info.h ggml.o llama.o common.o $(OBJS)
	$(CXX) $(CXXFLAGS) $(filter-out %.h,$^) -o $@ $(LDFLAGS)

tests/test-tokenizer-0-falcon: tests/test-tokenizer-0-falcon.cpp build-info.h ggml.o llama.o common.o $(OBJS)
	$(CXX) $(CXXFLAGS) $(filter-out %.h,$^) -o $@ $(LDFLAGS)

tests/test-tokenizer-0-llama: tests/test-tokenizer-0-llama.cpp build-info.h ggml.o llama.o common.o $(OBJS)
	$(CXX) $(CXXFLAGS) $(filter-out %.h,$^) -o $@ $(LDFLAGS)

tests/test-tokenizer-1: tests/test-tokenizer-1.cpp build-info.h ggml.o llama.o common.o $(OBJS)
	$(CXX) $(CXXFLAGS) $(filter-out %.h,$^) -o $@ $(LDFLAGS)

tests/test-c.o: tests/test-c.c llama.h
	$(CC) $(CFLAGS) -c $(filter-out %.h,$^) -o $@<|MERGE_RESOLUTION|>--- conflicted
+++ resolved
@@ -343,17 +343,15 @@
 	$(CC) $(CFLAGS) -c $< -o $@
 endif # LLAMA_NO_K_QUANTS
 
-<<<<<<< HEAD
 ifndef LLAMA_NO_SKIP_UNUSED_LOGITS
 	CFLAGS   += -DLLAMA_SKIP_UNUSED_LOGITS
 	CXXFLAGS += -DLLAMA_SKIP_UNUSED_LOGITS
 endif
-=======
+
 ifdef LLAMA_DISABLE_LOGS
 	CFLAGS   += -DLOG_DISABLE_LOGS
 	CXXFLAGS += -DLOG_DISABLE_LOGS
 endif # LLAMA_DISABLE_LOGS
->>>>>>> b532a69b
 
 #
 # Print build information
