--- conflicted
+++ resolved
@@ -216,11 +216,7 @@
 $(info I CXX:      $(CXXV))
 $(info )
 
-<<<<<<< HEAD
 default: main llamalib quantize
-=======
-default: main quantize perplexity
->>>>>>> 19726169
 
 #
 # Build library
@@ -241,31 +237,20 @@
 clean:
 	rm -vf *.o main quantize perplexity
 
-<<<<<<< HEAD
-main: main.cpp ggml.o extra.o utils.o
-	$(CXX) $(CXXFLAGS) main.cpp ggml.o extra.o utils.o -o main $(LDFLAGS)
-=======
 main: examples/main/main.cpp ggml.o llama.o common.o
 	$(CXX) $(CXXFLAGS) examples/main/main.cpp ggml.o llama.o common.o -o main $(LDFLAGS)
->>>>>>> 19726169
 	@echo
 	@echo '====  Run ./main -h for help.  ===='
 	@echo
 
-<<<<<<< HEAD
-llamalib: expose.cpp ggml.o utils.o extra.o
-	$(CXX) $(CXXFLAGS) expose.cpp ggml.o utils.o extra.o -shared -o llamacpp.dll $(LDFLAGS)
-
-
-quantize: quantize.cpp ggml.o llama.o utils.o
-	$(CXX) $(CXXFLAGS) quantize.cpp ggml.o llama.o utils.o -o quantize $(LDFLAGS)
-=======
+llamalib: expose.cpp ggml.o common.o extra.o
+	$(CXX) $(CXXFLAGS) expose.cpp ggml.o common.o extra.o -shared -o llamacpp.dll $(LDFLAGS)
+
 quantize: examples/quantize/quantize.cpp ggml.o llama.o
 	$(CXX) $(CXXFLAGS) examples/quantize/quantize.cpp ggml.o llama.o -o quantize $(LDFLAGS)
 
 perplexity: examples/perplexity/perplexity.cpp ggml.o llama.o common.o
 	$(CXX) $(CXXFLAGS) examples/perplexity/perplexity.cpp ggml.o llama.o common.o -o perplexity $(LDFLAGS)
->>>>>>> 19726169
 
 #
 # Tests
