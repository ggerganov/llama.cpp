--- conflicted
+++ resolved
@@ -81,11 +81,7 @@
 
 # warnings
 CFLAGS   += -Wall -Wextra -Wpedantic -Wcast-qual -Wdouble-promotion -Wshadow -Wstrict-prototypes -Wpointer-arith \
-<<<<<<< HEAD
-			-Wmissing-prototypes -Wno-unused-function
-=======
-			-Wmissing-prototypes -Werror=implicit-int
->>>>>>> 71d69755
+			-Wmissing-prototypes -Werror=implicit-int -Wno-unused-function
 CXXFLAGS += -Wall -Wextra -Wpedantic -Wcast-qual -Wno-unused-function -Wno-multichar
 
 ifeq '' '$(findstring clang++,$(CXX))'
