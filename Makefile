--- conflicted
+++ resolved
@@ -1113,11 +1113,8 @@
 	rm -vrf ggml/src/ggml-cuda/template-instances/*.o
 	rm -rvf $(BUILD_TARGETS)
 	rm -rvf $(TEST_TARGETS)
-<<<<<<< HEAD
 	rm -f vulkan-shaders-gen ggml/src/ggml-vulkan-shaders.hpp ggml/src/ggml-vulkan-shaders.cpp
-=======
 	rm -rvf $(LEGACY_TARGETS)
->>>>>>> 3e2618bc
 	find examples pocs -type f -name "*.o" -delete
 
 #
