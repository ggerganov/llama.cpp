--- conflicted
+++ resolved
@@ -41,16 +41,8 @@
 #
 
 # keep standard at C11 and C++11
-<<<<<<< HEAD
 CFLAGS   = -I.              -I./include -I./include/CL -I./otherarch -I./otherarch/tools -Ofast -DNDEBUG -std=c11   -fPIC
 CXXFLAGS = -I. -I./examples -I./include -I./include/CL -I./otherarch -I./otherarch/tools -O3 -DNDEBUG -std=c++11 -fPIC
-=======
-# -Ofast tends to produce faster code, but may not be available for some compilers.
-#OPT = -Ofast
-OPT = -O3
-CFLAGS   = -I.              $(OPT) -std=c11   -fPIC
-CXXFLAGS = -I. -I./examples $(OPT) -std=c++11 -fPIC
->>>>>>> 2d43387d
 LDFLAGS  =
 
 # these are used on windows, to build some libraries with extra old device compatibility
@@ -119,7 +111,6 @@
 		CFLAGS += -march=native -mtune=native
 	endif
 endif
-
 ifneq ($(filter ppc64%,$(UNAME_M)),)
 	POWER9_M := $(shell grep "POWER9" /proc/cpuinfo)
 	ifneq (,$(findstring POWER9,$(POWER9_M)))
@@ -131,7 +122,6 @@
 		CXXFLAGS += -std=c++23 -DGGML_BIG_ENDIAN
 	endif
 endif
-
 ifndef LLAMA_NO_ACCELERATE
 	# Mac M1 - include Accelerate framework.
 	# `-framework Accelerate` works on Mac Intel as well, with negliable performance boost (as of the predict time).
@@ -139,25 +129,7 @@
 		CFLAGS  += -DGGML_USE_ACCELERATE
 		LDFLAGS += -framework Accelerate
 	endif
-<<<<<<< HEAD
-endif
-=======
-endif # LLAMA_NO_ACCELERATE
-
-ifdef LLAMA_OPENBLAS
-	CFLAGS  += -DGGML_USE_OPENBLAS -I/usr/local/include/openblas -I/usr/include/openblas
-	ifneq ($(shell grep -e "Arch Linux" -e "ID_LIKE=arch" /etc/os-release 2>/dev/null),)
-		LDFLAGS += -lopenblas -lcblas
-	else
-		LDFLAGS += -lopenblas
-	endif
-endif # LLAMA_OPENBLAS
-
-ifdef LLAMA_BLIS
-	CFLAGS += -DGGML_USE_OPENBLAS -I/usr/local/include/blis -I/usr/include/blis
-	LDFLAGS += -lblis -L/usr/local/lib
-endif # LLAMA_BLIS
->>>>>>> 2d43387d
+endif
 
 ifdef LLAMA_CUBLAS
 	CFLAGS    += -DGGML_USE_CUBLAS -I/usr/local/cuda/include -I/opt/cuda/include -I$(CUDA_PATH)/targets/x86_64-linux/include
@@ -180,7 +152,6 @@
 	$(NVCC) $(NVCCFLAGS) $(CXXFLAGS) -Wno-pedantic -c $< -o $@
 endif # LLAMA_CUBLAS
 
-<<<<<<< HEAD
 ifdef LLAMA_GPROF
 	CFLAGS   += -pg
 	CXXFLAGS += -pg
@@ -189,50 +160,20 @@
 	CFLAGS   += -DGGML_PERF
 	CXXFLAGS += -DGGML_PERF
 endif
-=======
-ifdef LLAMA_CLBLAST
-	CFLAGS   += -DGGML_USE_CLBLAST
-	CXXFLAGS += -DGGML_USE_CLBLAST
-	# Mac provides OpenCL as a framework
-	ifeq ($(UNAME_S),Darwin)
-		LDFLAGS += -lclblast -framework OpenCL
-	else
-		LDFLAGS += -lclblast -lOpenCL
-	endif
-	OBJS    += ggml-opencl.o
-
-ggml-opencl.o: ggml-opencl.cpp ggml-opencl.h
-	$(CXX) $(CXXFLAGS) -c $< -o $@
-endif # LLAMA_CLBLAST
-
-ifdef LLAMA_METAL
-	CFLAGS   += -DGGML_USE_METAL -DGGML_METAL_NDEBUG
-	CXXFLAGS += -DGGML_USE_METAL
-	LDFLAGS  += -framework Foundation -framework Metal -framework MetalKit -framework MetalPerformanceShaders
-	OBJS     += ggml-metal.o
-
-ggml-metal.o: ggml-metal.m ggml-metal.h
-	$(CC) $(CFLAGS) -c $< -o $@
-endif # LLAMA_METAL
-
->>>>>>> 2d43387d
 ifneq ($(filter aarch64%,$(UNAME_M)),)
 	# Apple M1, M2, etc.
 	# Raspberry Pi 3, 4, Zero 2 (64-bit)
 	CFLAGS +=
 	CXXFLAGS +=
 endif
-
 ifneq ($(filter armv6%,$(UNAME_M)),)
 	# Raspberry Pi 1, Zero
 	CFLAGS += -mfpu=neon-fp-armv8 -mfp16-format=ieee -mno-unaligned-access
 endif
-
 ifneq ($(filter armv7%,$(UNAME_M)),)
 	# Raspberry Pi 2
 	CFLAGS += -mfpu=neon-fp-armv8 -mfp16-format=ieee -mno-unaligned-access -funsafe-math-optimizations
 endif
-
 ifneq ($(filter armv8%,$(UNAME_M)),)
 	# Raspberry Pi 3, 4, Zero 2 (32-bit)
 	CFLAGS += -mfp16-format=ieee -mno-unaligned-access
@@ -290,8 +231,7 @@
 # Build library
 #
 
-<<<<<<< HEAD
-ggml.o: ggml.c ggml.h
+ggml.o: ggml.c ggml.h ggml-cuda.h ggml-quants-k.h
 	$(CC)  $(CFLAGS) $(FULLCFLAGS) -c $< -o $@
 ggml_openblas.o: ggml.c ggml.h
 	$(CC)  $(CFLAGS) $(FULLCFLAGS) $(OPENBLAS_FLAGS) -c $< -o $@
@@ -303,6 +243,14 @@
 	$(CC)  $(CFLAGS) $(FULLCFLAGS) $(CLBLAST_FLAGS) -c $< -o $@
 ggml_clblast_noavx2.o: ggml.c ggml.h
 	$(CC)  $(CFLAGS) $(SIMPLECFLAGS) $(CLBLAST_FLAGS) -c $< -o $@
+
+#quants K
+ggml-quants-k.o: ggml-quants-k.c ggml-quants-k.h ggml.h ggml-cuda.h
+	$(CC)  $(CFLAGS) $(FULLCFLAGS) -c $< -o $@
+ggml-quants-k_noavx2.o: ggml-quants-k.c ggml-quants-k.h ggml.h ggml-cuda.h
+	$(CC)  $(CFLAGS) $(SIMPLECFLAGS) -c $< -o $@
+ggml-quants-k_failsafe.o: ggml-quants-k.c ggml-quants-k.h ggml.h ggml-cuda.h
+	$(CC)  $(CFLAGS) $(NONECFLAGS) -c $< -o $@
 
 #version 2 libs
 ggml_v2.o: otherarch/ggml_v2.c otherarch/ggml_v2.h
@@ -333,20 +281,10 @@
 	$(CC) $(CFLAGS) -c $< -o $@
 
 # intermediate objects
-llama.o: llama.cpp llama.h llama-util.h
-=======
-ggml.o: ggml.c ggml.h ggml-cuda.h ggml-quants-k.h
-	$(CC)  $(CFLAGS)   -c $< -o $@
-
-ggml-quants-k.o: ggml-quants-k.c ggml-quants-k.h ggml.h ggml-cuda.h
-	$(CC)  $(CFLAGS)   -c $< -o $@
-
 llama.o: llama.cpp ggml.h ggml-cuda.h llama.h llama-util.h
->>>>>>> 2d43387d
 	$(CXX) $(CXXFLAGS) -c $< -o $@
 common.o: examples/common.cpp examples/common.h
 	$(CXX) $(CXXFLAGS) -c $< -o $@
-<<<<<<< HEAD
 expose.o: expose.cpp expose.h
 	$(CXX) $(CXXFLAGS) -c $< -o $@
 gpttype_adapter_failsafe.o: gpttype_adapter.cpp
@@ -355,81 +293,39 @@
 	$(CXX) $(CXXFLAGS) -c $< -o $@
 gpttype_adapter_clblast.o: gpttype_adapter.cpp
 	$(CXX) $(CXXFLAGS) $(CLBLAST_FLAGS) -c $< -o $@
-=======
-
-libllama.so: llama.o ggml.o ggml-quants-k.o $(OBJS)
-	$(CXX) $(CXXFLAGS) -shared -fPIC -o $@ $^ $(LDFLAGS)
->>>>>>> 2d43387d
 
 clean:
 	rm -vf *.o main quantize_llama quantize_gpt2 quantize_gptj quantize_neox quantize_mpt quantize-stats perplexity embedding benchmark-matmult save-load-state main.exe quantize_llama.exe quantize_gptj.exe quantize_gpt2.exe quantize_neox.exe quantize_mpt.exe koboldcpp.dll koboldcpp_openblas.dll koboldcpp_failsafe.dll koboldcpp_openblas_noavx2.dll koboldcpp_clblast.dll koboldcpp_clblast_noavx2.dll koboldcpp.so koboldcpp_openblas.so koboldcpp_failsafe.so koboldcpp_openblas_noavx2.so koboldcpp_clblast.so koboldcpp_clblast_noavx2.so
 
-main: examples/main/main.cpp                                  build-info.h ggml.o ggml-quants-k.o llama.o common.o $(OBJS)
+main: examples/main/main.cpp build-info.h ggml.o ggml-quants-k.o llama.o common.o $(OBJS)
 	$(CXX) $(CXXFLAGS) $(filter-out %.h,$^) -o $@ $(LDFLAGS)
 	@echo
 	@echo '====  Run ./main -h for help.  ===='
 	@echo
 
-<<<<<<< HEAD
-koboldcpp: ggml.o ggml_v2.o ggml_v1.o expose.o common.o gpttype_adapter.o $(OBJS)
+#generated libraries
+koboldcpp: ggml.o ggml_v2.o ggml_v1.o expose.o common.o gpttype_adapter.o ggml-quants-k.o $(OBJS)
 	$(DEFAULT_BUILD)
-koboldcpp_openblas: ggml_openblas.o ggml_v2_openblas.o ggml_v1.o expose.o common.o gpttype_adapter.o 
+koboldcpp_openblas: ggml_openblas.o ggml_v2_openblas.o ggml_v1.o expose.o common.o gpttype_adapter.o ggml-quants-k.o 
 	$(OPENBLAS_BUILD)	
-koboldcpp_failsafe: ggml_failsafe.o ggml_v2_failsafe.o ggml_v1_failsafe.o expose.o common.o gpttype_adapter_failsafe.o 
+koboldcpp_failsafe: ggml_failsafe.o ggml_v2_failsafe.o ggml_v1_failsafe.o expose.o common.o gpttype_adapter_failsafe.o ggml-quants-k_failsafe.o 
 	$(FAILSAFE_BUILD)
-koboldcpp_openblas_noavx2: ggml_openblas_noavx2.o ggml_v2_openblas_noavx2.o ggml_v1_failsafe.o expose.o common.o gpttype_adapter.o 
+koboldcpp_openblas_noavx2: ggml_openblas_noavx2.o ggml_v2_openblas_noavx2.o ggml_v1_failsafe.o expose.o common.o gpttype_adapter.o ggml-quants-k_noavx2.o 
 	$(OPENBLAS_NOAVX2_BUILD)
-koboldcpp_clblast: ggml_clblast.o ggml_v2_clblast.o ggml_v1.o expose.o common.o gpttype_adapter_clblast.o ggml-opencl.o ggml_v2-opencl.o ggml_v2-opencl-legacy.o
+koboldcpp_clblast: ggml_clblast.o ggml_v2_clblast.o ggml_v1.o expose.o common.o gpttype_adapter_clblast.o ggml-opencl.o ggml_v2-opencl.o ggml_v2-opencl-legacy.o ggml-quants-k.o
 	$(CLBLAST_BUILD)
-koboldcpp_clblast_noavx2: ggml_clblast_noavx2.o ggml_v2_clblast_noavx2.o ggml_v1_failsafe.o expose.o common.o gpttype_adapter_clblast.o ggml-opencl.o ggml_v2-opencl.o ggml_v2-opencl-legacy.o
+koboldcpp_clblast_noavx2: ggml_clblast_noavx2.o ggml_v2_clblast_noavx2.o ggml_v1_failsafe.o expose.o common.o gpttype_adapter_clblast.o ggml-opencl.o ggml_v2-opencl.o ggml_v2-opencl-legacy.o ggml-quants-k_noavx2.o
 	$(CLBLAST_NOAVX2_BUILD)
 		
-quantize_llama: examples/quantize/quantize.cpp ggml.o llama.o
-	$(CXX) $(CXXFLAGS) $^ -o $@ $(LDFLAGS)
-quantize_gptj: ggml.o llama.o otherarch/tools/gptj_quantize.cpp otherarch/tools/common-ggml.cpp
-=======
-quantize: examples/quantize/quantize.cpp                      build-info.h ggml.o ggml-quants-k.o llama.o $(OBJS)
-	$(CXX) $(CXXFLAGS) $(filter-out %.h,$^) -o $@ $(LDFLAGS)
-
-quantize-stats: examples/quantize-stats/quantize-stats.cpp    build-info.h ggml.o ggml-quants-k.o llama.o $(OBJS)
-	$(CXX) $(CXXFLAGS) $(filter-out %.h,$^) -o $@ $(LDFLAGS)
-
-perplexity: examples/perplexity/perplexity.cpp                build-info.h ggml.o ggml-quants-k.o llama.o common.o $(OBJS)
-	$(CXX) $(CXXFLAGS) $(filter-out %.h,$^) -o $@ $(LDFLAGS)
-
-embedding: examples/embedding/embedding.cpp                   build-info.h ggml.o ggml-quants-k.o llama.o common.o $(OBJS)
-	$(CXX) $(CXXFLAGS) $(filter-out %.h,$^) -o $@ $(LDFLAGS)
-
-save-load-state: examples/save-load-state/save-load-state.cpp build-info.h ggml.o ggml-quants-k.o llama.o common.o $(OBJS)
-	$(CXX) $(CXXFLAGS) $(filter-out %.h,$^) -o $@ $(LDFLAGS)
-
-server: examples/server/server.cpp examples/server/httplib.h examples/server/json.hpp build-info.h ggml.o ggml-quants-k.o llama.o common.o $(OBJS)
-	$(CXX) $(CXXFLAGS) -Iexamples/server $(filter-out %.h,$(filter-out %.hpp,$^)) -o $@ $(LDFLAGS)
-
-build-info.h: $(wildcard .git/index) scripts/build-info.sh
-	@sh scripts/build-info.sh > $@.tmp
-	@if ! cmp -s $@.tmp $@; then \
-		mv $@.tmp $@; \
-	else \
-		rm $@.tmp; \
-	fi
-
-#
-# Tests
-#
-
-benchmark-matmult: examples/benchmark/benchmark-matmult.cpp build-info.h ggml.o ggml-quants-k.o $(OBJS)
-	$(CXX) $(CXXFLAGS) $(filter-out %.h,$^) -o $@ $(LDFLAGS)
-	./$@
-
-vdot: pocs/vdot/vdot.cpp ggml.o ggml-quants-k.o $(OBJS)
->>>>>>> 2d43387d
-	$(CXX) $(CXXFLAGS) $^ -o $@ $(LDFLAGS)
-quantize_gpt2: ggml.o llama.o otherarch/tools/gpt2_quantize.cpp otherarch/tools/common-ggml.cpp
-	$(CXX) $(CXXFLAGS) $^ -o $@ $(LDFLAGS)
-quantize_neox: ggml.o llama.o otherarch/tools/neox_quantize.cpp otherarch/tools/common-ggml.cpp
-	$(CXX) $(CXXFLAGS) $^ -o $@ $(LDFLAGS)
-quantize_mpt: ggml.o llama.o otherarch/tools/mpt_quantize.cpp otherarch/tools/common-ggml.cpp
+quantize_llama: examples/quantize/quantize.cpp ggml.o llama.o ggml-quants-k.o
+	$(CXX) $(CXXFLAGS) $^ -o $@ $(LDFLAGS)
+quantize_gptj: ggml.o llama.o ggml-quants-k.o otherarch/tools/gptj_quantize.cpp otherarch/tools/common-ggml.cpp
+	$(CXX) $(CXXFLAGS) $^ -o $@ $(LDFLAGS)
+quantize_gpt2: ggml.o llama.o ggml-quants-k.o otherarch/tools/gpt2_quantize.cpp otherarch/tools/common-ggml.cpp
+	$(CXX) $(CXXFLAGS) $^ -o $@ $(LDFLAGS)
+quantize_neox: ggml.o llama.o ggml-quants-k.o otherarch/tools/neox_quantize.cpp otherarch/tools/common-ggml.cpp
+	$(CXX) $(CXXFLAGS) $^ -o $@ $(LDFLAGS)
+quantize_mpt: ggml.o llama.o ggml-quants-k.o otherarch/tools/mpt_quantize.cpp otherarch/tools/common-ggml.cpp
 	$(CXX) $(CXXFLAGS) $^ -o $@ $(LDFLAGS)
 
 
