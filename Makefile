--- conflicted
+++ resolved
@@ -1051,11 +1051,7 @@
 	$(CXX) $(CXXFLAGS) -c $< -o $(call GET_OBJ_FILE, $<)
 	$(CXX) $(CXXFLAGS) $(filter-out %.h $<,$^) $(call GET_OBJ_FILE, $<) -o $@ $(LDFLAGS)
 
-<<<<<<< HEAD
-tests/test-grammar-integration: tests/test-grammar-integration.cpp ggml.o llama.o grammar-parser.o json-schema-to-grammar.o $(OBJS)
-=======
 tests/test-grammar-integration: tests/test-grammar-integration.cpp json-schema-to-grammar.o ggml.o llama.o grammar-parser.o $(OBJS)
->>>>>>> b5a5f34e
 	$(CXX) $(CXXFLAGS) -c $< -o $(call GET_OBJ_FILE, $<)
 	$(CXX) $(CXXFLAGS) $(filter-out %.h $<,$^) $(call GET_OBJ_FILE, $<) -o $@ $(LDFLAGS)
 
