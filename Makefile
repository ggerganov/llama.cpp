--- conflicted
+++ resolved
@@ -1,11 +1,5 @@
 # Define the default target now so that it is always the first target
 BUILD_TARGETS = \
-<<<<<<< HEAD
-	main quantize quantize-stats perplexity imatrix embedding vdot q8dot train-text-from-scratch convert-llama2c-to-ggml \
-	simple batched batched-bench save-load-state server gguf gguf-split eval-callback llama-bench libllava.a llava-cli baby-llama \
-	retrieval speculative infill tokenize benchmark-matmult parallel finetune export-lora lookahead lookup passkey gritlm \
-	control-vector-generator tests/test-c.o
-=======
 	libllava.a \
 	llama-baby-llama \
 	llama-batched \
@@ -45,7 +39,6 @@
 	llama-train-text-from-scratch \
 	llama-vdot \
 	tests/test-c.o
->>>>>>> a55eb1bf
 
 # Binaries only useful for tests
 TEST_TARGETS = \
@@ -929,15 +922,11 @@
 	$(CXX) $(CXXFLAGS) -c $< -o $(call GET_OBJ_FILE, $<)
 	$(CXX) $(CXXFLAGS) $(filter-out %.h $<,$^) $(call GET_OBJ_FILE, $<) -o $@ $(LDFLAGS)
 
-<<<<<<< HEAD
 control-vector-generator: examples/control-vector-generator/control-vector-generator.cpp ggml.o llama.o $(COMMON_DEPS) $(OBJS)
 	$(CXX) $(CXXFLAGS) -c $< -o $(call GET_OBJ_FILE, $<)
 	$(CXX) $(CXXFLAGS) $(filter-out %.h $<,$^) $(call GET_OBJ_FILE, $<) -o $@ $(LDFLAGS)
 
-train-text-from-scratch: examples/train-text-from-scratch/train-text-from-scratch.cpp ggml.o llama.o $(COMMON_DEPS) train.o $(OBJS)
-=======
 llama-train-text-from-scratch: examples/train-text-from-scratch/train-text-from-scratch.cpp ggml.o llama.o $(COMMON_DEPS) train.o $(OBJS)
->>>>>>> a55eb1bf
 	$(CXX) $(CXXFLAGS) -c $< -o $(call GET_OBJ_FILE, $<)
 	$(CXX) $(CXXFLAGS) $(filter-out %.h $<,$^) $(call GET_OBJ_FILE, $<) -o $@ $(LDFLAGS)
 
