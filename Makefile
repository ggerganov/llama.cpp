# Define the default target now so that it is always the first target
default: main quantize quantize-stats perplexity embedding vdot

ifndef UNAME_S
UNAME_S := $(shell uname -s)
endif

ifndef UNAME_P
UNAME_P := $(shell uname -p)
endif

ifndef UNAME_M
UNAME_M := $(shell uname -m)
endif

CCV  = $(shell $(CC)  --version | head -n 1)
CXXV = $(shell $(CXX) --version | head -n 1)

# Mac OS + Arm can report x86_64
# ref: https://github.com/ggerganov/whisper.cpp/issues/66#issuecomment-1282546789
ifeq ($(UNAME_S),Darwin)
	ifneq ($(UNAME_P),arm)
		SYSCTL_M := $(shell sysctl -n hw.optional.arm64 2>/dev/null)
		ifeq ($(SYSCTL_M),1)
			# UNAME_P := arm
			# UNAME_M := arm64
			warn := $(warning Your arch is announced as x86_64, but it seems to actually be ARM64. Not fixing that can lead to bad performance. For more info see: https://github.com/ggerganov/whisper.cpp/issues/66\#issuecomment-1282546789)
		endif
	endif
endif

#
# Compile flags
#

# keep standard at C11 and C++11
CFLAGS   = -I.              -O3 -DNDEBUG -std=c11   -fPIC
CXXFLAGS = -I. -I./examples -O3 -DNDEBUG -std=c++11 -fPIC
LDFLAGS  =

# warnings
CFLAGS   += -Wall -Wextra -Wpedantic -Wcast-qual -Wdouble-promotion -Wshadow -Wstrict-prototypes -Wpointer-arith
CXXFLAGS += -Wall -Wextra -Wpedantic -Wcast-qual -Wno-unused-function -Wno-multichar

# OS specific
# TODO: support Windows
ifeq ($(UNAME_S),Linux)
	CFLAGS   += -pthread
	CXXFLAGS += -pthread
endif
ifeq ($(UNAME_S),Darwin)
	CFLAGS   += -pthread
	CXXFLAGS += -pthread
endif
ifeq ($(UNAME_S),FreeBSD)
	CFLAGS   += -pthread
	CXXFLAGS += -pthread
endif
ifeq ($(UNAME_S),NetBSD)
	CFLAGS   += -pthread
	CXXFLAGS += -pthread
endif
ifeq ($(UNAME_S),OpenBSD)
	CFLAGS   += -pthread
	CXXFLAGS += -pthread
endif
ifeq ($(UNAME_S),Haiku)
	CFLAGS   += -pthread
	CXXFLAGS += -pthread
endif

# Architecture specific
# TODO: probably these flags need to be tweaked on some architectures
#       feel free to update the Makefile for your architecture and send a pull request or issue
ifeq ($(UNAME_M),$(filter $(UNAME_M),x86_64 i686))
	# Use all CPU extensions that are available:
	CFLAGS   += -march=native -mtune=native
	CXXFLAGS += -march=native -mtune=native

	# Usage AVX-only
	#CFLAGS   += -mfma -mf16c -mavx
	#CXXFLAGS += -mfma -mf16c -mavx
endif
ifneq ($(filter ppc64%,$(UNAME_M)),)
	POWER9_M := $(shell grep "POWER9" /proc/cpuinfo)
	ifneq (,$(findstring POWER9,$(POWER9_M)))
		CFLAGS   += -mcpu=power9
		CXXFLAGS += -mcpu=power9
	endif
	# Require c++23's std::byteswap for big-endian support.
	ifeq ($(UNAME_M),ppc64)
		CXXFLAGS += -std=c++23 -DGGML_BIG_ENDIAN
	endif
endif
ifndef LLAMA_NO_ACCELERATE
	# Mac M1 - include Accelerate framework.
	# `-framework Accelerate` works on Mac Intel as well, with negliable performance boost (as of the predict time).
	ifeq ($(UNAME_S),Darwin)
		CFLAGS  += -DGGML_USE_ACCELERATE
		LDFLAGS += -framework Accelerate
	endif
endif
ifdef LLAMA_OPENBLAS
	CFLAGS  += -DGGML_USE_OPENBLAS -I/usr/local/include/openblas
	LDFLAGS += -lopenblas
endif
ifdef LLAMA_CUBLAS
	CFLAGS    += -DGGML_USE_CUBLAS -I/usr/local/cuda/include -I/opt/cuda/include -I$(CUDA_PATH)/targets/x86_64-linux/include
	LDFLAGS   += -lcublas -lculibos -lcudart -lcublasLt -lpthread -ldl -lrt -L/usr/local/cuda/lib64 -L/opt/cuda/lib64 -L$(CUDA_PATH)/targets/x86_64-linux/lib
	OBJS      += ggml-cuda.o
	NVCC      = nvcc
	NVCCFLAGS = --forward-unknown-to-host-compiler -arch=native
ggml-cuda.o: ggml-cuda.cu ggml-cuda.h
	$(NVCC) $(NVCCFLAGS) $(CXXFLAGS) -Wno-pedantic -c $< -o $@
endif
<<<<<<< HEAD
ifdef LLAMA_HIPBLAS
	ROCM_PATH  ?= /opt/rocm
	CC         := $(ROCM_PATH)/llvm/bin/clang
	CXX        := $(ROCM_PATH)/llvm/bin/clang++
	GPU_TARGETS = gfx900 gfx906 gfx908 gfx90a gfx1030
	CFLAGS     += -DGGML_USE_HIPBLAS $(shell $(ROCM_PATH)/bin/hipconfig -C)
	CXXFLAGS   += -DGGML_USE_HIPBLAS $(shell $(ROCM_PATH)/bin/hipconfig -C)
	LDFLAGS    += -L/opt/rocm/lib -Wl,-rpath=$(ROCM_PATH)/lib -lhipblas -lamdhip64
	OBJS       += ggml-cuda.o
ggml-cuda.o: CXXFLAGS += $(addprefix --offload-arch=,$(GPU_TARGETS))
ggml-cuda.o: ggml-cuda.cu ggml-cuda.h
	$(CXX) $(CXXFLAGS) -x hip -c -o $@ $<
=======
ifdef LLAMA_CLBLAST
	CFLAGS  += -DGGML_USE_CLBLAST
	LDFLAGS += -lclblast -lOpenCL
	OBJS    += ggml-opencl.o
ggml-opencl.o: ggml-opencl.c ggml-opencl.h
	$(CC) $(CFLAGS) -c $< -o $@
>>>>>>> 7f15c5c4
endif
ifdef LLAMA_GPROF
	CFLAGS   += -pg
	CXXFLAGS += -pg
endif
ifdef LLAMA_PERF
	CFLAGS   += -DGGML_PERF
	CXXFLAGS += -DGGML_PERF
endif
ifneq ($(filter aarch64%,$(UNAME_M)),)
	CFLAGS   += -mcpu=native
	CXXFLAGS += -mcpu=native
endif
ifneq ($(filter armv6%,$(UNAME_M)),)
	# Raspberry Pi 1, 2, 3
	CFLAGS += -mfpu=neon-fp-armv8 -mfp16-format=ieee -mno-unaligned-access
endif
ifneq ($(filter armv7%,$(UNAME_M)),)
	# Raspberry Pi 4
	CFLAGS += -mfpu=neon-fp-armv8 -mfp16-format=ieee -mno-unaligned-access -funsafe-math-optimizations
endif
ifneq ($(filter armv8%,$(UNAME_M)),)
	# Raspberry Pi 4
	CFLAGS += -mfp16-format=ieee -mno-unaligned-access
endif

#
# Print build information
#

$(info I llama.cpp build info: )
$(info I UNAME_S:  $(UNAME_S))
$(info I UNAME_P:  $(UNAME_P))
$(info I UNAME_M:  $(UNAME_M))
$(info I CFLAGS:   $(CFLAGS))
$(info I CXXFLAGS: $(CXXFLAGS))
$(info I LDFLAGS:  $(LDFLAGS))
$(info I CC:       $(CCV))
$(info I CXX:      $(CXXV))
$(info )

#
# Build library
#

ggml.o: ggml.c ggml.h
	$(CC)  $(CFLAGS)   -c $< -o $@

llama.o: llama.cpp ggml.h llama.h llama_util.h
	$(CXX) $(CXXFLAGS) -c $< -o $@

common.o: examples/common.cpp examples/common.h
	$(CXX) $(CXXFLAGS) -c $< -o $@

clean:
	rm -vf *.o main quantize quantize-stats perplexity embedding benchmark-q4_0-matmult

main: examples/main/main.cpp ggml.o llama.o common.o $(OBJS)
	$(CXX) $(CXXFLAGS) $^ -o $@ $(LDFLAGS)
	@echo
	@echo '====  Run ./main -h for help.  ===='
	@echo

quantize: examples/quantize/quantize.cpp ggml.o llama.o $(OBJS)
	$(CXX) $(CXXFLAGS) $^ -o $@ $(LDFLAGS)

quantize-stats: examples/quantize-stats/quantize-stats.cpp ggml.o llama.o $(OBJS)
	$(CXX) $(CXXFLAGS) $^ -o $@ $(LDFLAGS)

perplexity: examples/perplexity/perplexity.cpp ggml.o llama.o common.o $(OBJS)
	$(CXX) $(CXXFLAGS) $^ -o $@ $(LDFLAGS)

embedding: examples/embedding/embedding.cpp ggml.o llama.o common.o $(OBJS)
	$(CXX) $(CXXFLAGS) $^ -o $@ $(LDFLAGS)

vdot: pocs/vdot/vdot.cpp ggml.o $(OBJS)
	$(CXX) $(CXXFLAGS) $^ -o $@ $(LDFLAGS)

libllama.so: llama.o ggml.o $(OBJS)
	$(CXX) $(CXXFLAGS) -shared -fPIC -o $@ $^ $(LDFLAGS)

#
# Tests
#

benchmark: examples/benchmark/benchmark-q4_0-matmult.c ggml.o $(OBJS)
	$(CXX) $(CXXFLAGS) $^ -o benchmark-q4_0-matmult $(LDFLAGS)
	./benchmark-q4_0-matmult

.PHONY: tests
tests:
	bash ./tests/run-tests.sh<|MERGE_RESOLUTION|>--- conflicted
+++ resolved
@@ -113,7 +113,13 @@
 ggml-cuda.o: ggml-cuda.cu ggml-cuda.h
 	$(NVCC) $(NVCCFLAGS) $(CXXFLAGS) -Wno-pedantic -c $< -o $@
 endif
-<<<<<<< HEAD
+ifdef LLAMA_CLBLAST
+	CFLAGS  += -DGGML_USE_CLBLAST
+	LDFLAGS += -lclblast -lOpenCL
+	OBJS    += ggml-opencl.o
+ggml-opencl.o: ggml-opencl.c ggml-opencl.h
+	$(CC) $(CFLAGS) -c $< -o $@
+endif
 ifdef LLAMA_HIPBLAS
 	ROCM_PATH  ?= /opt/rocm
 	CC         := $(ROCM_PATH)/llvm/bin/clang
@@ -126,14 +132,6 @@
 ggml-cuda.o: CXXFLAGS += $(addprefix --offload-arch=,$(GPU_TARGETS))
 ggml-cuda.o: ggml-cuda.cu ggml-cuda.h
 	$(CXX) $(CXXFLAGS) -x hip -c -o $@ $<
-=======
-ifdef LLAMA_CLBLAST
-	CFLAGS  += -DGGML_USE_CLBLAST
-	LDFLAGS += -lclblast -lOpenCL
-	OBJS    += ggml-opencl.o
-ggml-opencl.o: ggml-opencl.c ggml-opencl.h
-	$(CC) $(CFLAGS) -c $< -o $@
->>>>>>> 7f15c5c4
 endif
 ifdef LLAMA_GPROF
 	CFLAGS   += -pg
