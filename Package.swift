--- conflicted
+++ resolved
@@ -9,26 +9,18 @@
     "src/llama-sampling.cpp",
     "src/unicode.cpp",
     "src/unicode-data.cpp",
-<<<<<<< HEAD
     "common/sampling.cpp",
     "common/common.cpp",
     "common/json-schema-to-grammar.cpp",
     "common/log.cpp",
     "common/console.cpp"
-=======
-    "ggml/src/ggml.c",
-    "ggml/src/ggml-cpu.c",
-    "ggml/src/ggml-alloc.c",
-    "ggml/src/ggml-backend.cpp",
-    "ggml/src/ggml-quants.c",
-    "ggml/src/ggml-aarch64.c",
->>>>>>> b8deef0e
 ]
 
 var ggmlSources = [
     "src/ggml.c",
     "src/ggml-alloc.c",
     "src/ggml-backend.cpp",
+    "src/ggml-cpu.c",
     "src/ggml-quants.c",
     "src/ggml-aarch64.c"
 ]
@@ -43,10 +35,30 @@
     .define("ACCELERATE_NEW_LAPACK"),
     .define("ACCELERATE_LAPACK_ILP64"),
 ]
+var sources = [
+    "src/llama.cpp",
+    "src/llama-vocab.cpp",
+    "src/llama-grammar.cpp",
+    "src/llama-sampling.cpp",
+    "src/unicode.cpp",
+    "src/unicode-data.cpp",
+    "ggml/src/ggml.c",
+    "ggml/src/ggml-cpu.c",
+    "ggml/src/ggml-alloc.c",
+    "ggml/src/ggml-backend.cpp",
+    "ggml/src/ggml-quants.c",
+    "ggml/src/ggml-aarch64.c",
+    "common/sampling.cpp",
+    "common/common.cpp",
+    "common/json-schema-to-grammar.cpp",
+    "common/log.cpp",
+]
+#if canImport(Darwin)
+sources.append("ggml/src/ggml-metal.m")
+ggmlSources.append("src/ggml-metal.m")
+//resources.append(.process("src/ggml-metal.metal"))
+resources.append(.process("ggml/src/ggml-metal.metal"))
 
-#if canImport(Darwin)
-ggmlSources.append("src/ggml-metal.m")
-resources.append(.process("src/ggml-metal.metal"))
 linkerSettings.append(.linkedFramework("Accelerate"))
 cSettings.append(
     contentsOf: [
@@ -76,30 +88,48 @@
         .package(url: "https://github.com/apple/swift-syntax.git", branch: "main")
     ],
     targets: [
-        .target(name: "llama_cpp",
-                path: ".",
-                exclude: [
-                   "cmake",
-                   "examples",
-                   "scripts",
-                   "models",
-                   "tests",
-                   "CMakeLists.txt",
-                   "Makefile",
-                   "ggml"
-                ],
-                sources: cppSources,
-                publicHeadersPath: "spm-headers",
-                cSettings: cSettings),
         .target(
             name: "llama",
-            dependencies: ["llama_cpp"],
-            path: "ggml",
-            sources: ggmlSources,
+            path: ".",
+            exclude: [
+               "cmake",
+               "examples",
+               "scripts",
+               "models",
+               "tests",
+               "CMakeLists.txt",
+               "Makefile"
+            ],
+            sources: sources,
             resources: resources,
-            publicHeadersPath: "include",
+            publicHeadersPath: "spm-headers",
             cSettings: cSettings,
-            linkerSettings: linkerSettings),
+            linkerSettings: linkerSettings
+        ),
+//        .target(name: "llama_cpp",
+//                path: ".",
+//                exclude: [
+//                   "cmake",
+//                   "examples",
+//                   "scripts",
+//                   "models",
+//                   "tests",
+//                   "CMakeLists.txt",
+//                   "Makefile",
+//                   "ggml"
+//                ],
+//                sources: cppSources,
+//                publicHeadersPath: "spm-headers",
+//                cSettings: cSettings),
+//        .target(
+//            name: "llama",
+//            dependencies: ["llama_cpp"],
+//            path: "ggml",
+//            sources: ggmlSources,
+//            resources: resources,
+//            publicHeadersPath: "include",
+//            cSettings: cSettings,
+//            linkerSettings: linkerSettings),
         .target(name: "LlamaObjC",
                 dependencies: ["llama"],
                 path: "objc",
