# llama-for-kobold

A hacky little script from Concedo that exposes llama.cpp function bindings, allowing it to be used via a simulated Kobold API endpoint.

It's not very usable as there is a fundamental flaw with llama.cpp, which causes generation delay to scale linearly with original prompt length. Nobody knows why or really cares much, so I'm just going to publish whatever I have at this point.

If you care, **please contribute to [this discussion](https://github.com/ggerganov/llama.cpp/discussions/229)** which, if resolved, will actually make this viable.

## Considerations
- Don't want to use pybind11 due to dependencies on MSVCC
- ZERO or MINIMAL changes as possible to main.cpp - do not move their function declarations elsewhere!
- Leave main.cpp UNTOUCHED, We want to be able to update the repo and pull any changes automatically.
- No dynamic memory allocation! Setup structs with FIXED (known) shapes and sizes for ALL output fields. Python will ALWAYS provide the memory, we just write to it.
- No external libraries or dependencies. That means no Flask, Pybind and whatever. All You Need Is Python.

## Usage
<<<<<<< HEAD
- Windows binaries are provided in the form of **llamalib.dll** but if you feel worried go ahead and rebuild it yourself.
- Weights are not included, you can use the llama.cpp quantize.exe to generate them from your official weight files (or download them from...places).
- To run, simply clone the repo and run `llama_for_kobold.py [ggml_quant_model.bin] [port]`, and then connect with Kobold or Kobold Lite.
=======

Here are the step for the LLaMA-7B model:

```bash
# build this repo
git clone https://github.com/ggerganov/llama.cpp
cd llama.cpp
make

# obtain the original LLaMA model weights and place them in ./models
ls ./models
65B 30B 13B 7B tokenizer_checklist.chk tokenizer.model

# install Python dependencies
python3 -m pip install torch numpy sentencepiece

# convert the 7B model to ggml FP16 format
python3 convert-pth-to-ggml.py models/7B/ 1

# quantize the model to 4-bits
./quantize.sh 7B

# run the inference
./main -m ./models/7B/ggml-model-q4_0.bin -n 128
```

Currently, it's best to use Python 3.9 or Python 3.10, as `sentencepiece` has not yet published a wheel for Python 3.11.

When running the larger models, make sure you have enough disk space to store all the intermediate files.

### Memory/Disk Requirements

As the models are currently fully loaded into memory, you will need adequate disk space to save them
and sufficient RAM to load them. At the moment, memory and disk requirements are the same.

| model | original size | quantized size (4-bit) |
|-------|---------------|------------------------|
| 7B    | 13 GB         | 3.9 GB                 |
| 13B   | 24 GB         | 7.8 GB                 |
| 30B   | 60 GB         | 19.5 GB                |
| 65B   | 120 GB        | 38.5 GB                |

### Interactive mode

If you want a more ChatGPT-like experience, you can run in interactive mode by passing `-i` as a parameter.
In this mode, you can always interrupt generation by pressing Ctrl+C and enter one or more lines of text which will be converted into tokens and appended to the current context. You can also specify a *reverse prompt* with the parameter `-r "reverse prompt string"`. This will result in user input being prompted whenever the exact tokens of the reverse prompt string are encountered in the generation. A typical use is to use a prompt which makes LLaMa emulate a chat between multiple users, say Alice and Bob, and pass `-r "Alice:"`.

Here is an example few-shot interaction, invoked with the command
```
./main -m ./models/13B/ggml-model-q4_0.bin -n 256 --repeat_penalty 1.0 --color -i -r "User:" \
                                           -p \
"Transcript of a dialog, where the User interacts with an Assistant named Bob. Bob is helpful, kind, honest, good at writing, and never fails to answer the User's requests immediately and with precision.

User: Hello, Bob.
Bob: Hello. How may I help you today?
User: Please tell me the largest city in Europe.
Bob: Sure. The largest city in Europe is Moscow, the capital of Russia.
User:"

```
Note the use of `--color` to distinguish between user input and generated text.

![image](https://user-images.githubusercontent.com/1991296/224575029-2af3c7dc-5a65-4f64-a6bb-517a532aea38.png)

### Android

You can easily run `llama.cpp` on Android device with [termux](https://play.google.com/store/apps/details?id=com.termux).
First, obtain the [Android NDK](https://developer.android.com/ndk) and then build with CMake:
```
$ mkdir build-android
$ cd build-android
$ export NDK=<your_ndk_directory>
$ cmake -DCMAKE_TOOLCHAIN_FILE=$NDK/build/cmake/android.toolchain.cmake -DANDROID_ABI=arm64-v8a -DANDROID_PLATFORM=android-23 -DCMAKE_C_FLAGS=-march=armv8.4a+dotprod ..
$ make
```
Install [termux](https://play.google.com/store/apps/details?id=com.termux) on your device and run `termux-setup-storage` to get access to your SD card.
Finally, copy the `llama` binary and the model files to your device storage. Here is a demo of an interactive session running on Pixel 5 phone:

https://user-images.githubusercontent.com/271616/225014776-1d567049-ad71-4ef2-b050-55b0b3b9274c.mp4

### Docker

#### Prerequisites
* Docker must be installed and running on your system.
* Create a folder to store big models & intermediate files (in ex. im using /llama/models)

#### Images
We have two Docker images available for this project:

1. `ghcr.io/ggerganov/llama.cpp:full`: This image includes both the main executable file and the tools to convert LLaMA models into ggml and convert into 4-bit quantization.
2. `ghcr.io/ggerganov/llama.cpp:light`: This image only includes the main executable file.

#### Usage

The easiest way to download the models, convert them to ggml and optimize them is with the --all-in-one command which includes the full docker image.

 ```bash
docker run -v /llama/models:/models ghcr.io/ggerganov/llama.cpp:full --all-in-one "/models/" 7B
```

On complete, you are ready to play!

```bash
docker run -v /llama/models:/models ghcr.io/ggerganov/llama.cpp:full --run -m /models/7B/ggml-model-q4_0.bin -p "Building a website can be done in 10 simple steps:" -n 512
```

or with light image:

```bash
docker run -v /llama/models:/models ghcr.io/ggerganov/llama.cpp:light -m /models/7B/ggml-model-q4_0.bin -p "Building a website can be done in 10 simple steps:" -n 512
```

## Limitations

- We don't know yet how much the quantization affects the quality of the generated text
- Probably the token sampling can be improved
- The Accelerate framework is actually currently unused since I found that for tensor shapes typical for the Decoder,
  there is no benefit compared to the ARM_NEON intrinsics implementation. Of course, it's possible that I simply don't
  know how to utilize it properly. But in any case, you can even disable it with `LLAMA_NO_ACCELERATE=1 make` and the
  performance will be the same, since no BLAS calls are invoked by the current implementation

### Contributing

- Contributors can open PRs
- Collaborators can push to branches in the `llama.cpp` repo and merge PRs into the `master` branch
- Collaborators will be invited based on contributions
- Any help with managing issues and PRs is very appreciated!
- Make sure to read this: [Inference at the edge](https://github.com/ggerganov/llama.cpp/discussions/205)

### Coding guidelines

- Avoid adding third-party dependencies, extra files, extra headers, etc.
- Always consider cross-compatibility with other operating systems and architectures
- Avoid fancy looking modern STL constructs, use basic `for` loops, avoid templates, keep it simple
- There are no strict rules for the code style, but try to follow the patterns in the code (indentation, spaces, etc.). Vertical alignment makes things more readable and easier to batch edit
- Clean-up any trailing whitespaces, use 4 spaces indentation, brackets on same line, `void * ptr`, `int & a`
- See [good first issues](https://github.com/ggerganov/llama.cpp/issues?q=is%3Aissue+is%3Aopen+label%3A%22good+first+issue%22) for tasks suitable for first contributions
>>>>>>> d7def1a7
<|MERGE_RESOLUTION|>--- conflicted
+++ resolved
@@ -14,146 +14,6 @@
 - No external libraries or dependencies. That means no Flask, Pybind and whatever. All You Need Is Python.
 
 ## Usage
-<<<<<<< HEAD
-- Windows binaries are provided in the form of **llamalib.dll** but if you feel worried go ahead and rebuild it yourself.
+- Windows binaries are provided in the form of **llamacpp.dll** but if you feel worried go ahead and rebuild it yourself.
 - Weights are not included, you can use the llama.cpp quantize.exe to generate them from your official weight files (or download them from...places).
-- To run, simply clone the repo and run `llama_for_kobold.py [ggml_quant_model.bin] [port]`, and then connect with Kobold or Kobold Lite.
-=======
-
-Here are the step for the LLaMA-7B model:
-
-```bash
-# build this repo
-git clone https://github.com/ggerganov/llama.cpp
-cd llama.cpp
-make
-
-# obtain the original LLaMA model weights and place them in ./models
-ls ./models
-65B 30B 13B 7B tokenizer_checklist.chk tokenizer.model
-
-# install Python dependencies
-python3 -m pip install torch numpy sentencepiece
-
-# convert the 7B model to ggml FP16 format
-python3 convert-pth-to-ggml.py models/7B/ 1
-
-# quantize the model to 4-bits
-./quantize.sh 7B
-
-# run the inference
-./main -m ./models/7B/ggml-model-q4_0.bin -n 128
-```
-
-Currently, it's best to use Python 3.9 or Python 3.10, as `sentencepiece` has not yet published a wheel for Python 3.11.
-
-When running the larger models, make sure you have enough disk space to store all the intermediate files.
-
-### Memory/Disk Requirements
-
-As the models are currently fully loaded into memory, you will need adequate disk space to save them
-and sufficient RAM to load them. At the moment, memory and disk requirements are the same.
-
-| model | original size | quantized size (4-bit) |
-|-------|---------------|------------------------|
-| 7B    | 13 GB         | 3.9 GB                 |
-| 13B   | 24 GB         | 7.8 GB                 |
-| 30B   | 60 GB         | 19.5 GB                |
-| 65B   | 120 GB        | 38.5 GB                |
-
-### Interactive mode
-
-If you want a more ChatGPT-like experience, you can run in interactive mode by passing `-i` as a parameter.
-In this mode, you can always interrupt generation by pressing Ctrl+C and enter one or more lines of text which will be converted into tokens and appended to the current context. You can also specify a *reverse prompt* with the parameter `-r "reverse prompt string"`. This will result in user input being prompted whenever the exact tokens of the reverse prompt string are encountered in the generation. A typical use is to use a prompt which makes LLaMa emulate a chat between multiple users, say Alice and Bob, and pass `-r "Alice:"`.
-
-Here is an example few-shot interaction, invoked with the command
-```
-./main -m ./models/13B/ggml-model-q4_0.bin -n 256 --repeat_penalty 1.0 --color -i -r "User:" \
-                                           -p \
-"Transcript of a dialog, where the User interacts with an Assistant named Bob. Bob is helpful, kind, honest, good at writing, and never fails to answer the User's requests immediately and with precision.
-
-User: Hello, Bob.
-Bob: Hello. How may I help you today?
-User: Please tell me the largest city in Europe.
-Bob: Sure. The largest city in Europe is Moscow, the capital of Russia.
-User:"
-
-```
-Note the use of `--color` to distinguish between user input and generated text.
-
-![image](https://user-images.githubusercontent.com/1991296/224575029-2af3c7dc-5a65-4f64-a6bb-517a532aea38.png)
-
-### Android
-
-You can easily run `llama.cpp` on Android device with [termux](https://play.google.com/store/apps/details?id=com.termux).
-First, obtain the [Android NDK](https://developer.android.com/ndk) and then build with CMake:
-```
-$ mkdir build-android
-$ cd build-android
-$ export NDK=<your_ndk_directory>
-$ cmake -DCMAKE_TOOLCHAIN_FILE=$NDK/build/cmake/android.toolchain.cmake -DANDROID_ABI=arm64-v8a -DANDROID_PLATFORM=android-23 -DCMAKE_C_FLAGS=-march=armv8.4a+dotprod ..
-$ make
-```
-Install [termux](https://play.google.com/store/apps/details?id=com.termux) on your device and run `termux-setup-storage` to get access to your SD card.
-Finally, copy the `llama` binary and the model files to your device storage. Here is a demo of an interactive session running on Pixel 5 phone:
-
-https://user-images.githubusercontent.com/271616/225014776-1d567049-ad71-4ef2-b050-55b0b3b9274c.mp4
-
-### Docker
-
-#### Prerequisites
-* Docker must be installed and running on your system.
-* Create a folder to store big models & intermediate files (in ex. im using /llama/models)
-
-#### Images
-We have two Docker images available for this project:
-
-1. `ghcr.io/ggerganov/llama.cpp:full`: This image includes both the main executable file and the tools to convert LLaMA models into ggml and convert into 4-bit quantization.
-2. `ghcr.io/ggerganov/llama.cpp:light`: This image only includes the main executable file.
-
-#### Usage
-
-The easiest way to download the models, convert them to ggml and optimize them is with the --all-in-one command which includes the full docker image.
-
- ```bash
-docker run -v /llama/models:/models ghcr.io/ggerganov/llama.cpp:full --all-in-one "/models/" 7B
-```
-
-On complete, you are ready to play!
-
-```bash
-docker run -v /llama/models:/models ghcr.io/ggerganov/llama.cpp:full --run -m /models/7B/ggml-model-q4_0.bin -p "Building a website can be done in 10 simple steps:" -n 512
-```
-
-or with light image:
-
-```bash
-docker run -v /llama/models:/models ghcr.io/ggerganov/llama.cpp:light -m /models/7B/ggml-model-q4_0.bin -p "Building a website can be done in 10 simple steps:" -n 512
-```
-
-## Limitations
-
-- We don't know yet how much the quantization affects the quality of the generated text
-- Probably the token sampling can be improved
-- The Accelerate framework is actually currently unused since I found that for tensor shapes typical for the Decoder,
-  there is no benefit compared to the ARM_NEON intrinsics implementation. Of course, it's possible that I simply don't
-  know how to utilize it properly. But in any case, you can even disable it with `LLAMA_NO_ACCELERATE=1 make` and the
-  performance will be the same, since no BLAS calls are invoked by the current implementation
-
-### Contributing
-
-- Contributors can open PRs
-- Collaborators can push to branches in the `llama.cpp` repo and merge PRs into the `master` branch
-- Collaborators will be invited based on contributions
-- Any help with managing issues and PRs is very appreciated!
-- Make sure to read this: [Inference at the edge](https://github.com/ggerganov/llama.cpp/discussions/205)
-
-### Coding guidelines
-
-- Avoid adding third-party dependencies, extra files, extra headers, etc.
-- Always consider cross-compatibility with other operating systems and architectures
-- Avoid fancy looking modern STL constructs, use basic `for` loops, avoid templates, keep it simple
-- There are no strict rules for the code style, but try to follow the patterns in the code (indentation, spaces, etc.). Vertical alignment makes things more readable and easier to batch edit
-- Clean-up any trailing whitespaces, use 4 spaces indentation, brackets on same line, `void * ptr`, `int & a`
-- See [good first issues](https://github.com/ggerganov/llama.cpp/issues?q=is%3Aissue+is%3Aopen+label%3A%22good+first+issue%22) for tasks suitable for first contributions
->>>>>>> d7def1a7
+- To run, simply clone the repo and run `llama_for_kobold.py [ggml_quant_model.bin] [port]`, and then connect with Kobold or Kobold Lite.