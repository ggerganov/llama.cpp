--- conflicted
+++ resolved
@@ -609,7 +609,6 @@
   # Build the image
   docker build -t llama-cpp-vulkan -f .devops/main-vulkan.Dockerfile .
 
-<<<<<<< HEAD
   # Then, use it:
   docker run -it --rm -v "$(pwd):/app:Z" --device /dev/dri/renderD128:/dev/dri/renderD128 --device /dev/dri/card1:/dev/dri/card1 llama-cpp-vulkan -m "/app/models/YOUR_MODEL_FILE" -p "Building a website can be done in 10 simple steps:" -n 400 -e -ngl 33
   ```
@@ -617,9 +616,6 @@
   **Without docker**:
 
   For example, on Ubuntu 22.04 (jammy), use the command below:
-=======
-  For detailed info, please refer to [llama.cpp for SYCL](README-sycl.md).
->>>>>>> efb7bdbb
 
   ```bash
   wget -qO - https://packages.lunarg.com/lunarg-signing-key-pub.asc | apt-key add -
