--- conflicted
+++ resolved
@@ -7,15 +7,16 @@
 ![Preview](media/preview.png)
 
 ## Usage
-<<<<<<< HEAD
 - **[Download the latest .exe release here](https://github.com/LostRuins/koboldcpp/releases/latest)** or clone the git repo.
 - Windows binaries are provided in the form of **koboldcpp.exe**, which is a pyinstaller wrapper for a few **.dll** files and **koboldcpp.py**. If you feel concerned, you may prefer to rebuild it yourself with the provided makefiles and scripts.
-- Weights are not included, you can use the official llama.cpp `quantize.exe` to generate them from your official weight files (or download them from other places).
+- Weights are not included, you can use the official llama.cpp `quantize.exe` to generate them from your official weight files (or download them from other places such as [TheBloke's Huggingface](https://huggingface.co/TheBloke).
 - To run, execute **koboldcpp.exe** or drag and drop your quantized `ggml_model.bin` file onto the .exe, and then connect with Kobold or Kobold Lite. If you're not on windows, then run the script **KoboldCpp.py** after compiling the libraries.
+- Launching with no command line arguments displays a GUI containing a subset of configurable settings. Generally you dont have to change much besides the `Presets` and `GPU Layers`. Read the `--help` for more info about each settings.
 - By default, you can connect to http://localhost:5001
 - You can also run it using the command line `koboldcpp.exe [ggml_model.bin] [port]`. For info, please check `koboldcpp.exe --help`
-- Big context still too slow? Try the `--smartcontext` flag to reduce prompt processing frequency. Also, you can try to run with your GPU using CLBlast, with `--useclblast` flag for a speedup
-- Want even more speedup? Combine `--useclblast` with `--gpulayers` to offload entire layers to the GPU! **Much faster, but uses more VRAM**. Experiment to determine number of layers to offload.
+- Default context size to small? Try `--contextsize 3072` to 1.5x your context size! without much perplexity gain. Note that you'll have to increase the max context in the Kobold Lite UI as well (click and edit the number text field).
+- Big context too slow? Try the `--smartcontext` flag to reduce prompt processing frequency. Also, you can try to run with your GPU using CLBlast, with `--useclblast` flag for a speedup
+- Want even more speedup? Combine `--useclblast` with `--gpulayers` to offload entire layers to the GPU! **Much faster, but uses more VRAM**. Experiment to determine number of layers to offload, and reduce by a few if you run out of memory.
 - If you are having crashes or issues, you can try turning off BLAS with the `--noblas` flag. You can also try running in a non-avx2 compatibility mode with `--noavx2`. Lastly, you can try turning off mmap with `--nommap`.
 
 For more information, be sure to run the program with the `--help` flag.
@@ -49,12 +50,14 @@
 - See https://github.com/ggerganov/llama.cpp/pull/1828/files
 
 ## CuBLAS?
+- If you're on Windows with an Nvidia GPU you can get CUDA support out of the box using the `--usecublas` flag, make sure you select the correct .exe with CUDA support.
 - You can attempt a CuBLAS build with `LLAMA_CUBLAS=1` or using the provided CMake file (best for visual studio users). If you use the CMake file to build, copy the `koboldcpp_cublas.dll` generated into the same directory as the `koboldcpp.py` file. If you are bundling executables, you may need to include CUDA dynamic libraries (such as `cublasLt64_11.dll` and `cublas64_11.dll`) in order for the executable to work correctly on a different PC. Note that support for CuBLAS is limited.
 
 ## Considerations
 - For Windows: No installation, single file executable, (It Just Works)
 - Since v1.0.6, requires libopenblas, the prebuilt windows binaries are included in this repo. If not found, it will fall back to a mode without BLAS.
 - Since v1.15, requires CLBlast if enabled, the prebuilt windows binaries are included in this repo. If not found, it will fall back to a mode without CLBlast.
+- Since v1.33, you can set the context size to be above what the model supports officially. It does increases perplexity but should still work well below 4096 even on untuned models. (For GPT-NeoX, GPT-J, and LLAMA models) Customize this with `--ropeconfig`.
 - **I plan to keep backwards compatibility with ALL past llama.cpp AND alpaca.cpp models**. But you are also encouraged to reconvert/update your models if possible for best results.
 
 ## License
@@ -72,640 +75,4 @@
   - RWKV (all formats except Q4_1_O).
   - GPT-NeoX / Pythia / StableLM / Dolly / RedPajama
   - MPT models (ggjt v3)
-  - Basically every single current and historical GGML format that has ever existed should be supported, except for bloomz.cpp due to lack of demand.
-=======
-
-Here are the steps for the LLaMA-7B model.
-
-### Get the Code
-
-```bash
-git clone https://github.com/ggerganov/llama.cpp
-cd llama.cpp
-```
-
-### Build
-
-In order to build llama.cpp you have three different options.
-
-- Using `make`:
-  - On Linux or MacOS:
-
-      ```bash
-      make
-      ```
-
-  - On Windows:
-
-    1. Download the latest fortran version of [w64devkit](https://github.com/skeeto/w64devkit/releases).
-    2. Extract `w64devkit` on your pc.
-    3. Run `w64devkit.exe`.
-    4. Use the `cd` command to reach the `llama.cpp` folder.
-    5. From here you can run:
-        ```bash
-        make
-        ```
-
-- Using `CMake`:
-
-    ```bash
-    mkdir build
-    cd build
-    cmake ..
-    cmake --build . --config Release
-    ```
-
-- Using `Zig`:
-
-    ```bash
-    zig build -Doptimize=ReleaseFast
-    ```
-
-### Metal Build
-
-Using Metal allows the computation to be executed on the GPU for Apple devices:
-
-- Using `make`:
-
-  ```bash
-  LLAMA_METAL=1 make
-  ```
-
-- Using `CMake`:
-
-    ```bash
-    mkdir build-metal
-    cd build-metal
-    cmake -DLLAMA_METAL=ON ..
-    cmake --build . --config Release
-    ```
-
-When built with Metal support, you can enable GPU inference with the `--gpu-layers|-ngl` command-line argument.
-Any value larger than 0 will offload the computation to the GPU. For example:
-
-```bash
-./main -m ./models/7B/ggml-model-q4_0.bin -n 128 -ngl 1
-```
-
-### MPI Build
-
-MPI lets you distribute the computation over a cluster of machines. Because of the serial nature of LLM prediction, this won't yield any end-to-end speed-ups, but it will let you run larger models than would otherwise fit into RAM on a single machine.
-
-First you will need MPI libraries installed on your system. The two most popular (only?) options are [MPICH](https://www.mpich.org) and [OpenMPI](https://www.open-mpi.org). Either can be installed with a package manager (`apt`, Homebrew, MacPorts, etc).
-
-Next you will need to build the project with `LLAMA_MPI` set to true on all machines; if you're building with `make`, you will also need to specify an MPI-capable compiler (when building with CMake, this is configured automatically):
-
-- Using `make`:
-
-  ```bash
-  make CC=mpicc CXX=mpicxx LLAMA_MPI=1
-  ```
-
-- Using `CMake`:
-
-  ```bash
-  cmake -S . -B build -DLLAMA_MPI=ON
-  ```
-
-Once the programs are built, download/convert the weights on all of the machines in your cluster. The paths to the weights and programs should be identical on all machines.
-
-Next, ensure password-less SSH access to each machine from the primary host, and create a `hostfile` with a list of the hostnames and their relative "weights" (slots). If you want to use localhost for computation, use its local subnet IP address rather than the loopback address or "localhost".
-
-Here is an example hostfile:
-
-```
-192.168.0.1:2
-malvolio.local:1
-```
-
-The above will distribute the computation across 2 processes on the first host and 1 process on the second host. Each process will use roughly an equal amount of RAM. Try to keep these numbers small, as inter-process (intra-host) communication is expensive.
-
-Finally, you're ready to run a computation using `mpirun`:
-
-```bash
-mpirun -hostfile hostfile -n 3 ./main -m ./models/7B/ggml-model-q4_0.bin -n 128
-```
-
-### BLAS Build
-
-Building the program with BLAS support may lead to some performance improvements in prompt processing using batch sizes higher than 32 (the default is 512). BLAS doesn't affect the normal generation performance. There are currently three different implementations of it:
-
-- #### Accelerate Framework:
-
-  This is only available on Mac PCs and it's enabled by default. You can just build using the normal instructions.
-
-- #### OpenBLAS:
-
-  This provides BLAS acceleration using only the CPU. Make sure to have OpenBLAS installed on your machine.
-
-  - Using `make`:
-    - On Linux:
-      ```bash
-      make LLAMA_OPENBLAS=1
-      ```
-
-    - On Windows:
-
-      1. Download the latest fortran version of [w64devkit](https://github.com/skeeto/w64devkit/releases).
-      2. Download the latest version of [OpenBLAS for Windows](https://github.com/xianyi/OpenBLAS/releases).
-      3. Extract `w64devkit` on your pc.
-      4. From the OpenBLAS zip that you just downloaded copy `libopenblas.a`, located inside the `lib` folder, inside `w64devkit\x86_64-w64-mingw32\lib`.
-      5. From the same OpenBLAS zip copy the content of the `include` folder inside `w64devkit\x86_64-w64-mingw32\include`.
-      6. Run `w64devkit.exe`.
-      7. Use the `cd` command to reach the `llama.cpp` folder.
-      8. From here you can run:
-
-          ```bash
-          make LLAMA_OPENBLAS=1
-          ```
-
-  - Using `CMake` on Linux:
-
-      ```bash
-      mkdir build
-      cd build
-      cmake .. -DLLAMA_BLAS=ON -DLLAMA_BLAS_VENDOR=OpenBLAS
-      cmake --build . --config Release
-      ```
-
-- #### BLIS
-
-  Check [BLIS.md](docs/BLIS.md) for more information.
-
-- #### Intel MKL
-
-  By default, `LLAMA_BLAS_VENDOR` is set to `Generic`, so if you already sourced intel environment script and assign `-DLLAMA_BLAS=ON` in cmake, the mkl version of Blas will automatically been selected. You may also specify it by:
-
-  ```bash
-  mkdir build
-  cd build
-  cmake .. -DLLAMA_BLAS=ON -DLLAMA_BLAS_VENDOR=Intel10_lp64 -DCMAKE_C_COMPILER=icx -DCMAKE_CXX_COMPILER=icpx
-  cmake --build . --config Release
-  ```
-
-- #### cuBLAS
-
-  This provides BLAS acceleration using the CUDA cores of your Nvidia GPU. Make sure to have the CUDA toolkit installed. You can download it from your Linux distro's package manager or from here: [CUDA Toolkit](https://developer.nvidia.com/cuda-downloads).
-  - Using `make`:
-    ```bash
-    make LLAMA_CUBLAS=1
-    ```
-  - Using `CMake`:
-
-    ```bash
-    mkdir build
-    cd build
-    cmake .. -DLLAMA_CUBLAS=ON
-    cmake --build . --config Release
-    ```
-
-  The environment variable [`CUDA_VISIBLE_DEVICES`](https://docs.nvidia.com/cuda/cuda-c-programming-guide/index.html#env-vars) can be used to specify which GPU(s) will be used. The following compilation options are also available to tweak performance:
-
-  | Option                  | Legal values           | Default | Description |
-  |-------------------------|------------------------|---------|-------------|
-  | LLAMA_CUDA_FORCE_DMMV   | Boolean                |   false | Force the use of dequantization + matrix vector multiplication kernels instead of using kernels that do matrix vector multiplication on quantized data. By default the decision is made based on compute capability (MMVQ for 7.0/Turing/RTX 2000 or higher). Does not affect k-quants. |
-  | LLAMA_CUDA_DMMV_X       | Positive integer >= 32 |      32 | Number of values in x direction processed by the CUDA dequantization + matrix vector multiplication kernel per iteration. Increasing this value can improve performance on fast GPUs. Power of 2 heavily recommended. Does not affect k-quants. |
-  | LLAMA_CUDA_MMV_Y       | Positive integer       |       1 | Block size in y direction for the CUDA mul mat vec kernels. Increasing this value can improve performance on fast GPUs. Power of 2 recommended. Does not affect k-quants. |
-  | LLAMA_CUDA_DMMV_F16     | Boolean                |   false | If enabled, use half-precision floating point arithmetic for the CUDA dequantization + mul mat vec kernels. Can improve performance on relatively recent GPUs. |
-  | LLAMA_CUDA_KQUANTS_ITER | 1 or 2                 |       2 | Number of values processed per iteration and per CUDA thread for Q2_K and Q6_K quantization formats. Setting this value to 1 can improve performance for slow GPUs. |
-
-- #### CLBlast
-
-  OpenCL acceleration is provided by the matrix multiplication kernels from the [CLBlast](https://github.com/CNugteren/CLBlast) project and custom kernels for ggml that can generate tokens on the GPU.
-
-  You will need the [OpenCL SDK](https://github.com/KhronosGroup/OpenCL-SDK).
-    - For Ubuntu or Debian, the packages `opencl-headers`, `ocl-icd` may be needed.
-
-    - <details>
-        <summary>Installing the OpenCL SDK from source</summary>
-
-        ```sh
-        git clone --recurse-submodules https://github.com/KhronosGroup/OpenCL-SDK.git
-        mkdir OpenCL-SDK/build
-        cd OpenCL-SDK/build
-        cmake .. -DBUILD_DOCS=OFF \
-          -DBUILD_EXAMPLES=OFF \
-          -DBUILD_TESTING=OFF \
-          -DOPENCL_SDK_BUILD_SAMPLES=OFF \
-          -DOPENCL_SDK_TEST_SAMPLES=OFF
-        cmake --build . --config Release
-        cmake --install . --prefix /some/path
-        ```
-      </details>
-
-  Installing CLBlast: it may be found in your operating system's packages.
-
-  - <details>
-    <summary>If not, then installing from source:</summary>
-
-      ```sh
-      git clone https://github.com/CNugteren/CLBlast.git
-      mkdir CLBlast/build
-      cd CLBlast/build
-      cmake .. -DBUILD_SHARED_LIBS=OFF -DTUNERS=OFF
-      cmake --build . --config Release
-      cmake --install . --prefix /some/path
-      ```
-
-      Where `/some/path` is where the built library will be installed (default is `/usr/local`).
-    </details>
-
-  Building:
-
-  - Build with make:
-    ```sh
-    make LLAMA_CLBLAST=1
-    ```
-  - CMake:
-    ```sh
-    mkdir build
-    cd build
-    cmake .. -DLLAMA_CLBLAST=ON -DCLBlast_dir=/some/path
-    cmake --build . --config Release
-    ```
-
-  Running:
-
-  The CLBlast build supports `--gpu-layers|-ngl` like the CUDA version does.
-
-  To select the correct platform (driver) and device (GPU), you can use the environment variables `GGML_OPENCL_PLATFORM` and `GGML_OPENCL_DEVICE`.
-  The selection can be a number (starting from 0) or a text string to search:
-
-  ```sh
-  GGML_OPENCL_PLATFORM=1 ./main ...
-  GGML_OPENCL_DEVICE=2 ./main ...
-  GGML_OPENCL_PLATFORM=Intel ./main ...
-  GGML_OPENCL_PLATFORM=AMD GGML_OPENCL_DEVICE=1 ./main ...
-  ```
-
-  The default behavior is to find the first GPU device, but when it is an integrated GPU on a laptop, for instance, the selectors are useful.
-  Using the variables it is possible to select a CPU-based driver as well, if so desired.
-
-  You can get a list of platforms and devices from the `clinfo -l` command, etc.
-
-### Prepare Data & Run
-
-```bash
-# obtain the original LLaMA model weights and place them in ./models
-ls ./models
-65B 30B 13B 7B tokenizer_checklist.chk tokenizer.model
-
-# install Python dependencies
-python3 -m pip install -r requirements.txt
-
-# convert the 7B model to ggml FP16 format
-python3 convert.py models/7B/
-
-# quantize the model to 4-bits (using q4_0 method)
-./quantize ./models/7B/ggml-model-f16.bin ./models/7B/ggml-model-q4_0.bin q4_0
-
-# run the inference
-./main -m ./models/7B/ggml-model-q4_0.bin -n 128
-```
-
-When running the larger models, make sure you have enough disk space to store all the intermediate files.
-
-### Memory/Disk Requirements
-
-As the models are currently fully loaded into memory, you will need adequate disk space to save them and sufficient RAM to load them. At the moment, memory and disk requirements are the same.
-
-| Model | Original size | Quantized size (4-bit) |
-|------:|--------------:|-----------------------:|
-|    7B |         13 GB |                 3.9 GB |
-|   13B |         24 GB |                 7.8 GB |
-|   30B |         60 GB |                19.5 GB |
-|   65B |        120 GB |                38.5 GB |
-
-### Quantization
-
-Several quantization methods are supported. They differ in the resulting model disk size and inference speed.
-
-| Model | Measure      | F16    | Q4_0   | Q4_1   | Q5_0   | Q5_1   | Q8_0   |
-|------:|--------------|-------:|-------:|-------:|-------:|-------:|-------:|
-|    7B | perplexity   | 5.9066 | 6.1565 | 6.0912 | 5.9862 | 5.9481 | 5.9070 |
-|    7B | file size    |  13.0G |   3.5G |   3.9G |   4.3G |   4.7G |   6.7G |
-|    7B | ms/tok @ 4th |    127 |     55 |     54 |     76 |     83 |     72 |
-|    7B | ms/tok @ 8th |    122 |     43 |     45 |     52 |     56 |     67 |
-|    7B | bits/weight  |   16.0 |    4.5 |    5.0 |    5.5 |    6.0 |    8.5 |
-|   13B | perplexity   | 5.2543 | 5.3860 | 5.3608 | 5.2856 | 5.2706 | 5.2548 |
-|   13B | file size    |  25.0G |   6.8G |   7.6G |   8.3G |   9.1G |    13G |
-|   13B | ms/tok @ 4th |      - |    103 |    105 |    148 |    160 |    131 |
-|   13B | ms/tok @ 8th |      - |     73 |     82 |     98 |    105 |    128 |
-|   13B | bits/weight  |   16.0 |    4.5 |    5.0 |    5.5 |    6.0 |    8.5 |
-
-### Perplexity (measuring model quality)
-
-You can use the `perplexity` example to measure perplexity over a given prompt (lower perplexity is better).
-For more information, see [https://huggingface.co/docs/transformers/perplexity](https://huggingface.co/docs/transformers/perplexity).
-
-The perplexity measurements in table above are done against the `wikitext2` test dataset (https://paperswithcode.com/dataset/wikitext-2), with context length of 512.
-The time per token is measured on a MacBook M1 Pro 32GB RAM using 4 and 8 threads.
-
-### Interactive mode
-
-If you want a more ChatGPT-like experience, you can run in interactive mode by passing `-i` as a parameter.
-In this mode, you can always interrupt generation by pressing Ctrl+C and entering one or more lines of text, which will be converted into tokens and appended to the current context. You can also specify a *reverse prompt* with the parameter `-r "reverse prompt string"`. This will result in user input being prompted whenever the exact tokens of the reverse prompt string are encountered in the generation. A typical use is to use a prompt that makes LLaMa emulate a chat between multiple users, say Alice and Bob, and pass `-r "Alice:"`.
-
-Here is an example of a few-shot interaction, invoked with the command
-
-```bash
-# default arguments using a 7B model
-./examples/chat.sh
-
-# advanced chat with a 13B model
-./examples/chat-13B.sh
-
-# custom arguments using a 13B model
-./main -m ./models/13B/ggml-model-q4_0.bin -n 256 --repeat_penalty 1.0 --color -i -r "User:" -f prompts/chat-with-bob.txt
-```
-
-Note the use of `--color` to distinguish between user input and generated text. Other parameters are explained in more detail in the [README](examples/main/README.md) for the `main` example program.
-
-![image](https://user-images.githubusercontent.com/1991296/224575029-2af3c7dc-5a65-4f64-a6bb-517a532aea38.png)
-
-### Persistent Interaction
-
-The prompt, user inputs, and model generations can be saved and resumed across calls to `./main` by leveraging `--prompt-cache` and `--prompt-cache-all`. The `./examples/chat-persistent.sh` script demonstrates this with support for long-running, resumable chat sessions. To use this example, you must provide a file to cache the initial chat prompt and a directory to save the chat session, and may optionally provide the same variables as `chat-13B.sh`. The same prompt cache can be reused for new chat sessions. Note that both prompt cache and chat directory are tied to the initial prompt (`PROMPT_TEMPLATE`) and the model file.
-
-```bash
-# Start a new chat
-PROMPT_CACHE_FILE=chat.prompt.bin CHAT_SAVE_DIR=./chat/default ./examples/chat-persistent.sh
-
-# Resume that chat
-PROMPT_CACHE_FILE=chat.prompt.bin CHAT_SAVE_DIR=./chat/default ./examples/chat-persistent.sh
-
-# Start a different chat with the same prompt/model
-PROMPT_CACHE_FILE=chat.prompt.bin CHAT_SAVE_DIR=./chat/another ./examples/chat-persistent.sh
-
-# Different prompt cache for different prompt/model
-PROMPT_TEMPLATE=./prompts/chat-with-bob.txt PROMPT_CACHE_FILE=bob.prompt.bin \
-    CHAT_SAVE_DIR=./chat/bob ./examples/chat-persistent.sh
-```
-
-### Instruction mode with Alpaca
-
-1. First, download the `ggml` Alpaca model into the `./models` folder
-2. Run the `main` tool like this:
-
-```
-./examples/alpaca.sh
-```
-
-Sample run:
-
-```
-== Running in interactive mode. ==
- - Press Ctrl+C to interject at any time.
- - Press Return to return control to LLaMa.
- - If you want to submit another line, end your input in '\'.
-
- Below is an instruction that describes a task. Write a response that appropriately completes the request.
-
-> How many letters are there in the English alphabet?
-There 26 letters in the English Alphabet
-> What is the most common way of transportation in Amsterdam?
-The majority (54%) are using public transit. This includes buses, trams and metros with over 100 lines throughout the city which make it very accessible for tourists to navigate around town as well as locals who commute by tram or metro on a daily basis
-> List 5 words that start with "ca".
-cadaver, cauliflower, cabbage (vegetable), catalpa (tree) and Cailleach.
->
-```
-
-### Using [OpenLLaMA](https://github.com/openlm-research/open_llama)
-
-OpenLLaMA is an openly licensed reproduction of Meta's original LLaMA model. It uses the same architecture and is a drop-in replacement for the original LLaMA weights.
-
-- Download the [3B](https://huggingface.co/openlm-research/open_llama_3b), [7B](https://huggingface.co/openlm-research/open_llama_7b), or [13B](https://huggingface.co/openlm-research/open_llama_13b) model from Hugging Face.
-- Convert the model to ggml FP16 format using `python convert.py <path to OpenLLaMA directory>`
-
-### Using [GPT4All](https://github.com/nomic-ai/gpt4all)
-
-- Obtain the `tokenizer.model` file from LLaMA model and put it to `models`
-- Obtain the `added_tokens.json` file from Alpaca model and put it to `models`
-- Obtain the `gpt4all-lora-quantized.bin` file from GPT4All model and put it to `models/gpt4all-7B`
-- It is distributed in the old `ggml` format which is now obsoleted
-- You have to convert it to the new format using `convert.py`:
-
-```bash
-python3 convert.py models/gpt4all-7B/gpt4all-lora-quantized.bin
-```
-
-- You can now use the newly generated `models/gpt4all-7B/ggml-model-q4_0.bin` model in exactly the same way as all other models
-
-- The newer GPT4All-J model is not yet supported!
-
-### Using Pygmalion 7B & Metharme 7B
-
-- Obtain the [LLaMA weights](#obtaining-the-facebook-llama-original-model-and-stanford-alpaca-model-data)
-- Obtain the [Pygmalion 7B](https://huggingface.co/PygmalionAI/pygmalion-7b/) or [Metharme 7B](https://huggingface.co/PygmalionAI/metharme-7b) XOR encoded weights
-- Convert the LLaMA model with [the latest HF convert script](https://github.com/huggingface/transformers/blob/main/src/transformers/models/llama/convert_llama_weights_to_hf.py)
-- Merge the XOR files with the converted LLaMA weights by running the [xor_codec](https://huggingface.co/PygmalionAI/pygmalion-7b/blob/main/xor_codec.py) script
-- Convert to `ggml` format using the `convert.py` script in this repo:
-```bash
-python3 convert.py pygmalion-7b/ --outtype q4_1
-```
-> The Pygmalion 7B & Metharme 7B weights are saved in [bfloat16](https://en.wikipedia.org/wiki/Bfloat16_floating-point_format) precision. If you wish to convert to `ggml` without quantizating, please specify the `--outtype` as `f32` instead of `f16`.
-
-
-### Obtaining the Facebook LLaMA original model and Stanford Alpaca model data
-
-- **Under no circumstances should IPFS, magnet links, or any other links to model downloads be shared anywhere in this repository, including in issues, discussions, or pull requests. They will be immediately deleted.**
-- The LLaMA models are officially distributed by Facebook and will **never** be provided through this repository.
-- Refer to [Facebook's LLaMA repository](https://github.com/facebookresearch/llama/pull/73/files) if you need to request access to the model data.
-
-### Verifying the model files
-
-Please verify the [sha256 checksums](SHA256SUMS) of all downloaded model files to confirm that you have the correct model data files before creating an issue relating to your model files.
-- The following python script will verify if you have all possible latest files in your self-installed `./models` subdirectory:
-
-```bash
-# run the verification script
-./scripts/verify-checksum-models.py
-```
-
-- On linux or macOS it is also possible to run the following commands to verify if you have all possible latest files in your self-installed `./models` subdirectory:
-    - On Linux: `sha256sum --ignore-missing -c SHA256SUMS`
-    - on macOS: `shasum -a 256 --ignore-missing -c SHA256SUMS`
-
-### Seminal papers and background on the models
-
-If your issue is with model generation quality, then please at least scan the following links and papers to understand the limitations of LLaMA models. This is especially important when choosing an appropriate model size and appreciating both the significant and subtle differences between LLaMA models and ChatGPT:
-- LLaMA:
-    - [Introducing LLaMA: A foundational, 65-billion-parameter large language model](https://ai.facebook.com/blog/large-language-model-llama-meta-ai/)
-    - [LLaMA: Open and Efficient Foundation Language Models](https://arxiv.org/abs/2302.13971)
-- GPT-3
-    - [Language Models are Few-Shot Learners](https://arxiv.org/abs/2005.14165)
-- GPT-3.5 / InstructGPT / ChatGPT:
-    - [Aligning language models to follow instructions](https://openai.com/research/instruction-following)
-    - [Training language models to follow instructions with human feedback](https://arxiv.org/abs/2203.02155)
-
-#### How to run
-
-1. Download/extract: https://s3.amazonaws.com/research.metamind.io/wikitext/wikitext-2-raw-v1.zip?ref=salesforce-research
-2. Run `./perplexity -m models/7B/ggml-model-q4_0.bin -f wiki.test.raw`
-3. Output:
-```
-perplexity : calculating perplexity over 655 chunks
-24.43 seconds per pass - ETA 4.45 hours
-[1]4.5970,[2]5.1807,[3]6.0382,...
-```
-And after 4.45 hours, you will have the final perplexity.
-
-### Android
-
-#### Building the Project using Android NDK
-You can easily run `llama.cpp` on Android device with [termux](https://termux.dev/).
-
-First, install the essential packages for termux:
-```
-pkg install clang wget git cmake
-```
-Second, obtain the [Android NDK](https://developer.android.com/ndk) and then build with CMake:
-```
-$ mkdir build-android
-$ cd build-android
-$ export NDK=<your_ndk_directory>
-$ cmake -DCMAKE_TOOLCHAIN_FILE=$NDK/build/cmake/android.toolchain.cmake -DANDROID_ABI=arm64-v8a -DANDROID_PLATFORM=android-23 -DCMAKE_C_FLAGS=-march=armv8.4a+dotprod ..
-$ make
-```
-Install [termux](https://termux.dev/) on your device and run `termux-setup-storage` to get access to your SD card.
-Finally, copy the `llama` binary and the model files to your device storage. Here is a demo of an interactive session running on Pixel 5 phone:
-
-https://user-images.githubusercontent.com/271616/225014776-1d567049-ad71-4ef2-b050-55b0b3b9274c.mp4
-
-#### Building the Project using Termux (F-Droid)
-Termux from F-Droid offers an alternative route to execute the project on an Android device. This method empowers you to construct the project right from within the terminal, negating the requirement for a rooted device or SD Card.
-
-Outlined below are the directives for installing the project using OpenBLAS and CLBlast. This combination is specifically designed to deliver peak performance on recent devices that feature a GPU.
-
-If you opt to utilize OpenBLAS, you'll need to install the corresponding package.
-```
-apt install libopenblas
-```
-
-Subsequently, if you decide to incorporate CLBlast, you'll first need to install the requisite OpenCL packages:
-```
-apt install ocl-icd opencl-headers opencl-clhpp clinfo
-```
-
-In order to compile CLBlast, you'll need to first clone the respective Git repository, which can be found at this URL: https://github.com/CNugteren/CLBlast. Alongside this, clone this repository into your home directory. Once this is done, navigate to the CLBlast folder and execute the commands detailed below:
-```
-cmake .
-make
-cp libclblast.so* $PREFIX/lib
-cp ./include/clblast.h ../llama.cpp
-```
-
-Following the previous steps, navigate to the LlamaCpp directory. To compile it with OpenBLAS and CLBlast, execute the command provided below:
-```
-cp /data/data/com.termux/files/usr/include/openblas/cblas.h .
-cp /data/data/com.termux/files/usr/include/openblas/openblas_config.h .
-make LLAMA_CLBLAST=1 //(sometimes you need to run this command twice)
-```
-
-Upon completion of the aforementioned steps, you will have successfully compiled the project. To run it using CLBlast, a slight adjustment is required: a command must be issued to direct the operations towards your device's physical GPU, rather than the virtual one. The necessary command is detailed below:
-```
-GGML_OPENCL_PLATFORM=0
-GGML_OPENCL_DEVICE=0
-export LD_LIBRARY_PATH=/vendor/lib64:$LD_LIBRARY_PATH
-```
-
-(Note: some Android devices, like the Zenfone 8, need the following command instead - "export LD_LIBRARY_PATH=/system/vendor/lib64:$LD_LIBRARY_PATH". Source: https://www.reddit.com/r/termux/comments/kc3ynp/opencl_working_in_termux_more_in_comments/ )
-
-For easy and swift re-execution, consider documenting this final part in a .sh script file. This will enable you to rerun the process with minimal hassle.
-
-Place your desired model into the `~/llama.cpp/models/` directory and execute the `./main (...)` script.
-
-### Docker
-
-#### Prerequisites
-* Docker must be installed and running on your system.
-* Create a folder to store big models & intermediate files (ex. /llama/models)
-
-#### Images
-We have two Docker images available for this project:
-
-1. `ghcr.io/ggerganov/llama.cpp:full`: This image includes both the main executable file and the tools to convert LLaMA models into ggml and convert into 4-bit quantization.
-2. `ghcr.io/ggerganov/llama.cpp:light`: This image only includes the main executable file.
-
-#### Usage
-
-The easiest way to download the models, convert them to ggml and optimize them is with the --all-in-one command which includes the full docker image.
-
-Replace `/path/to/models` below with the actual path where you downloaded the models.
-
-```bash
-docker run -v /path/to/models:/models ghcr.io/ggerganov/llama.cpp:full --all-in-one "/models/" 7B
-```
-
-On completion, you are ready to play!
-
-```bash
-docker run -v /path/to/models:/models ghcr.io/ggerganov/llama.cpp:full --run -m /models/7B/ggml-model-q4_0.bin -p "Building a website can be done in 10 simple steps:" -n 512
-```
-
-or with a light image:
-
-```bash
-docker run -v /path/to/models:/models ghcr.io/ggerganov/llama.cpp:light -m /models/7B/ggml-model-q4_0.bin -p "Building a website can be done in 10 simple steps:" -n 512
-```
-
-### Docker With CUDA
-
-Assuming one has the [nvidia-container-toolkit](https://github.com/NVIDIA/nvidia-container-toolkit) properly installed on Linux, or is using a GPU enabled cloud, `cuBLAS` should be accessible inside the container.
-
-#### Building Locally
-
-```bash
-docker build -t local/llama.cpp:full-cuda -f .devops/full-cuda.Dockerfile .
-docker build -t local/llama.cpp:light-cuda -f .devops/main-cuda.Dockerfile .
-```
-
-You may want to pass in some different `ARGS`, depending on the CUDA environment supported by your container host, as well as the GPU architecture.
-
-The defaults are:
-
-- `CUDA_VERSION` set to `11.7.1`
-- `CUDA_DOCKER_ARCH` set to `all`
-
-The resulting images, are essentially the same as the non-CUDA images:
-
-1. `local/llama.cpp:full-cuda`: This image includes both the main executable file and the tools to convert LLaMA models into ggml and convert into 4-bit quantization.
-2. `local/llama.cpp:light-cuda`: This image only includes the main executable file.
-
-#### Usage
-
-After building locally, Usage is similar to the non-CUDA examples, but you'll need to add the `--gpus` flag. You will also want to use the `--n-gpu-layers` flag.
-
-```bash
-docker run --gpus all -v /path/to/models:/models local/llama.cpp:full-cuda --run -m /models/7B/ggml-model-q4_0.bin -p "Building a website can be done in 10 simple steps:" -n 512 --n-gpu-layers 1
-docker run --gpus all -v /path/to/models:/models local/llama.cpp:light-cuda -m /models/7B/ggml-model-q4_0.bin -p "Building a website can be done in 10 simple steps:" -n 512 --n-gpu-layers 1
-```
-
-### Contributing
-
-- Contributors can open PRs
-- Collaborators can push to branches in the `llama.cpp` repo and merge PRs into the `master` branch
-- Collaborators will be invited based on contributions
-- Any help with managing issues and PRs is very appreciated!
-- Make sure to read this: [Inference at the edge](https://github.com/ggerganov/llama.cpp/discussions/205)
-- A bit of backstory for those who are interested: [Changelog podcast](https://changelog.com/podcast/532)
-
-### Coding guidelines
-
-- Avoid adding third-party dependencies, extra files, extra headers, etc.
-- Always consider cross-compatibility with other operating systems and architectures
-- Avoid fancy looking modern STL constructs, use basic `for` loops, avoid templates, keep it simple
-- There are no strict rules for the code style, but try to follow the patterns in the code (indentation, spaces, etc.). Vertical alignment makes things more readable and easier to batch edit
-- Clean-up any trailing whitespaces, use 4 spaces for indentation, brackets on the same line, `void * ptr`, `int & a`
-- See [good first issues](https://github.com/ggerganov/llama.cpp/issues?q=is%3Aissue+is%3Aopen+label%3A%22good+first+issue%22) for tasks suitable for first contributions
-
-### Docs
-
-- [main](./examples/main/README.md)
-- [server](./examples/server/README.md)
-- [embd-input](./examples/embd-input/README.md)
-- [jeopardy](./examples/jeopardy/README.md)
-- [BLIS](./docs/BLIS.md)
-- [Performance troubleshooting](./docs/token_generation_performance_tips.md)
-- [GGML tips & tricks](https://github.com/ggerganov/llama.cpp/wiki/GGML-Tips-&-Tricks)
->>>>>>> 294f4245
+  - Basically every single current and historical GGML format that has ever existed should be supported, except for bloomz.cpp due to lack of demand.