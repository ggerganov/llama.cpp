--- conflicted
+++ resolved
@@ -592,11 +592,7 @@
             }
             return join_seq();
         };
-<<<<<<< HEAD
-        return add_rule(name, "\"\\\"\" " + to_rule(transform()) + " \"\\\"\" space");
-=======
-        return _add_rule(name, "\"\\\"\" (" + to_rule(transform()) + ") \"\\\"\" space");
->>>>>>> 4ff7fe1f
+        return add_rule(name, "\"\\\"\" (" + to_rule(transform()) + ") \"\\\"\" space");
     }
 
     /*
