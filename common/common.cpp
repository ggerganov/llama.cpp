#include "common.h"

#include <cassert>
#include <iostream>
#include <cstring>
#include <fstream>
#include <string>
#include <iterator>
#include <algorithm>
#include <sstream>
#include <unordered_set>
#include <regex>

#if defined(__APPLE__) && defined(__MACH__)
#include <sys/types.h>
#include <sys/sysctl.h>
#endif

#if defined(_WIN32)
#define WIN32_LEAN_AND_MEAN
#define NOMINMAX
#include <windows.h>
#include <fcntl.h>
#include <io.h>
#else
#include <sys/ioctl.h>
#include <unistd.h>
#endif

#if defined(_MSC_VER)
#pragma warning(disable: 4244 4267) // possible loss of data
#endif

int32_t get_num_physical_cores() {
#ifdef __linux__
    // enumerate the set of thread siblings, num entries is num cores
    std::unordered_set<std::string> siblings;
    for (uint32_t cpu=0; cpu < UINT32_MAX; ++cpu) {
        std::ifstream thread_siblings("/sys/devices/system/cpu"
            + std::to_string(cpu) + "/topology/thread_siblings");
        if (!thread_siblings.is_open()) {
            break; // no more cpus
        }
        std::string line;
        if (std::getline(thread_siblings, line)) {
            siblings.insert(line);
        }
    }
    if (siblings.size() > 0) {
        return static_cast<int32_t>(siblings.size());
    }
#elif defined(__APPLE__) && defined(__MACH__)
    int32_t num_physical_cores;
    size_t len = sizeof(num_physical_cores);
    int result = sysctlbyname("hw.perflevel0.physicalcpu", &num_physical_cores, &len, NULL, 0);
    if (result == 0) {
        return num_physical_cores;
    }
    result = sysctlbyname("hw.physicalcpu", &num_physical_cores, &len, NULL, 0);
    if (result == 0) {
        return num_physical_cores;
    }
#elif defined(_WIN32)
    //TODO: Implement
#endif
    unsigned int n_threads = std::thread::hardware_concurrency();
    return n_threads > 0 ? (n_threads <= 4 ? n_threads : n_threads / 2) : 4;
}

void process_escapes(std::string& input) {
    std::size_t input_len = input.length();
    std::size_t output_idx = 0;

    for (std::size_t input_idx = 0; input_idx < input_len; ++input_idx) {
        if (input[input_idx] == '\\' && input_idx + 1 < input_len) {
            switch (input[++input_idx]) {
                case 'n':  input[output_idx++] = '\n'; break;
                case 'r':  input[output_idx++] = '\r'; break;
                case 't':  input[output_idx++] = '\t'; break;
                case '\'': input[output_idx++] = '\''; break;
                case '\"': input[output_idx++] = '\"'; break;
                case '\\': input[output_idx++] = '\\'; break;
                default:   input[output_idx++] = '\\';
                           input[output_idx++] = input[input_idx]; break;
            }
        } else {
            input[output_idx++] = input[input_idx];
        }
    }

    input.resize(output_idx);
}

bool gpt_params_parse(int argc, char ** argv, gpt_params & params) {
    bool invalid_param = false;
    bool escape_prompt = false;
    std::string arg;
    gpt_params default_params;
    const std::string arg_prefix = "--";

    for (int i = 1; i < argc; i++) {
        arg = argv[i];
        if (arg.compare(0, arg_prefix.size(), arg_prefix) == 0) {
            std::replace(arg.begin(), arg.end(), '_', '-');
        }

        if (arg == "-s" || arg == "--seed") {
            if (++i >= argc) {
                invalid_param = true;
                break;
            }
            params.seed = std::stoul(argv[i]);
        } else if (arg == "-t" || arg == "--threads") {
            if (++i >= argc) {
                invalid_param = true;
                break;
            }
            params.n_threads = std::stoi(argv[i]);
            if (params.n_threads <= 0) {
                params.n_threads = std::thread::hardware_concurrency();
            }
        } else if (arg == "-p" || arg == "--prompt") {
            if (++i >= argc) {
                invalid_param = true;
                break;
            }
            params.prompt = argv[i];
        } else if (arg == "-e") {
            escape_prompt = true;
        } else if (arg == "--prompt-cache") {
            if (++i >= argc) {
                invalid_param = true;
                break;
            }
            params.path_prompt_cache = argv[i];
        } else if (arg == "--prompt-cache-all") {
            params.prompt_cache_all = true;
        } else if (arg == "--prompt-cache-ro") {
            params.prompt_cache_ro = true;
        } else if (arg == "-f" || arg == "--file") {
            if (++i >= argc) {
                invalid_param = true;
                break;
            }
            std::ifstream file(argv[i]);
            if (!file) {
                fprintf(stderr, "error: failed to open file '%s'\n", argv[i]);
                invalid_param = true;
                break;
            }
            std::copy(std::istreambuf_iterator<char>(file), std::istreambuf_iterator<char>(), back_inserter(params.prompt));
            if (params.prompt.back() == '\n') {
                params.prompt.pop_back();
            }
        } else if (arg == "-n" || arg == "--n-predict") {
            if (++i >= argc) {
                invalid_param = true;
                break;
            }
            params.n_predict = std::stoi(argv[i]);
        } else if (arg == "--top-k") {
            if (++i >= argc) {
                invalid_param = true;
                break;
            }
            params.top_k = std::stoi(argv[i]);
        } else if (arg == "-c" || arg == "--ctx-size") {
            if (++i >= argc) {
                invalid_param = true;
                break;
            }
            params.n_ctx = std::stoi(argv[i]);
        } else if (arg == "--rope-freq-base") {
            if (++i >= argc) {
                invalid_param = true;
                break;
            }
            params.rope_freq_base = std::stof(argv[i]);
        } else if (arg == "--rope-freq-scale") {
            if (++i >= argc) {
                invalid_param = true;
                break;
            }
            params.rope_freq_scale = std::stof(argv[i]);
        } else if (arg == "--rope-scale") {
            if (++i >= argc) {
                invalid_param = true;
                break;
            }
            params.rope_freq_scale = 1.0f/std::stof(argv[i]);
        } else if (arg == "--memory-f32") {
            params.memory_f16 = false;
        } else if (arg == "--top-p") {
            if (++i >= argc) {
                invalid_param = true;
                break;
            }
            params.top_p = std::stof(argv[i]);
        } else if (arg == "--temp") {
            if (++i >= argc) {
                invalid_param = true;
                break;
            }
            params.temp = std::stof(argv[i]);
        } else if (arg == "--tfs") {
            if (++i >= argc) {
                invalid_param = true;
                break;
            }
            params.tfs_z = std::stof(argv[i]);
        } else if (arg == "--typical") {
            if (++i >= argc) {
                invalid_param = true;
                break;
            }
            params.typical_p = std::stof(argv[i]);
        } else if (arg == "--repeat-last-n") {
            if (++i >= argc) {
                invalid_param = true;
                break;
            }
            params.repeat_last_n = std::stoi(argv[i]);
        } else if (arg == "--repeat-penalty") {
            if (++i >= argc) {
                invalid_param = true;
                break;
            }
            params.repeat_penalty = std::stof(argv[i]);
        } else if (arg == "--frequency-penalty") {
            if (++i >= argc) {
                invalid_param = true;
                break;
            }
            params.frequency_penalty = std::stof(argv[i]);
        } else if (arg == "--presence-penalty") {
            if (++i >= argc) {
                invalid_param = true;
                break;
            }
            params.presence_penalty = std::stof(argv[i]);
        } else if (arg == "--mirostat") {
            if (++i >= argc) {
                invalid_param = true;
                break;
            }
            params.mirostat = std::stoi(argv[i]);
        } else if (arg == "--mirostat-lr") {
            if (++i >= argc) {
                invalid_param = true;
                break;
            }
            params.mirostat_eta = std::stof(argv[i]);
        } else if (arg == "--mirostat-ent") {
            if (++i >= argc) {
                invalid_param = true;
                break;
            }
            params.mirostat_tau = std::stof(argv[i]);
        } else if (arg == "--cfg-negative-prompt") {
            if (++i >= argc) {
                invalid_param = true;
                break;
            }
            params.cfg_negative_prompt = argv[i];
        } else if (arg == "--cfg-negative-prompt-file") {
            if (++i >= argc) {
                invalid_param = true;
                break;
            }
            std::ifstream file(argv[i]);
            if (!file) {
                fprintf(stderr, "error: failed to open file '%s'\n", argv[i]);
                invalid_param = true;
                break;
            }
            std::copy(std::istreambuf_iterator<char>(file), std::istreambuf_iterator<char>(), back_inserter(params.cfg_negative_prompt));
            if (params.cfg_negative_prompt.back() == '\n') {
                params.cfg_negative_prompt.pop_back();
            }
        } else if (arg == "--cfg-scale") {
            if (++i >= argc) {
                invalid_param = true;
                break;
            }
            params.cfg_scale = std::stof(argv[i]);
        } else if (arg == "-b" || arg == "--batch-size") {
            if (++i >= argc) {
                invalid_param = true;
                break;
            }
            params.n_batch = std::stoi(argv[i]);
        } else if (arg == "--keep") {
            if (++i >= argc) {
                invalid_param = true;
                break;
            }
            params.n_keep = std::stoi(argv[i]);
        } else if (arg == "--chunks") {
            if (++i >= argc) {
                invalid_param = true;
                break;
            }
            params.n_chunks = std::stoi(argv[i]);
        } else if (arg == "-m" || arg == "--model") {
            if (++i >= argc) {
                invalid_param = true;
                break;
            }
            params.model = argv[i];
        } else if (arg == "-a" || arg == "--alias") {
            if (++i >= argc) {
                invalid_param = true;
                break;
            }
            params.model_alias = argv[i];
        } else if (arg == "--lora") {
            if (++i >= argc) {
                invalid_param = true;
                break;
            }
            params.lora_adapter = argv[i];
            params.use_mmap = false;
        } else if (arg == "--lora-base") {
            if (++i >= argc) {
                invalid_param = true;
                break;
            }
            params.lora_base = argv[i];
        } else if (arg == "-i" || arg == "--interactive") {
            params.interactive = true;
        } else if (arg == "--embedding") {
            params.embedding = true;
        } else if (arg == "--interactive-first") {
            params.interactive_first = true;
        } else if (arg == "-ins" || arg == "--instruct") {
            params.instruct = true;
        } else if (arg == "--multiline-input") {
            params.multiline_input = true;
        } else if (arg == "--simple-io") {
            params.simple_io = true;
        } else if (arg == "--color") {
            params.use_color = true;
        } else if (arg == "--mlock") {
            params.use_mlock = true;
        } else if (arg == "--gpu-layers" || arg == "-ngl" || arg == "--n-gpu-layers") {
            if (++i >= argc) {
                invalid_param = true;
                break;
            }
#ifdef LLAMA_SUPPORTS_GPU_OFFLOAD
            params.n_gpu_layers = std::stoi(argv[i]);
#else
            fprintf(stderr, "warning: not compiled with GPU offload support, --n-gpu-layers option will be ignored\n");
            fprintf(stderr, "warning: see main README.md for information on enabling GPU BLAS support\n");
#endif
        } else if (arg == "--main-gpu" || arg == "-mg") {
            if (++i >= argc) {
                invalid_param = true;
                break;
            }
#ifdef GGML_USE_CUBLAS
            params.main_gpu = std::stoi(argv[i]);
#else
            fprintf(stderr, "warning: llama.cpp was compiled without cuBLAS. It is not possible to set a main GPU.\n");
#endif
        } else if (arg == "--tensor-split" || arg == "-ts") {
            if (++i >= argc) {
                invalid_param = true;
                break;
            }
#ifdef GGML_USE_CUBLAS
            std::string arg_next = argv[i];

            // split string by , and /
            const std::regex regex{R"([,/]+)"};
            std::sregex_token_iterator it{arg_next.begin(), arg_next.end(), regex, -1};
            std::vector<std::string> split_arg{it, {}};
            GGML_ASSERT(split_arg.size() <= LLAMA_MAX_DEVICES);

            for (size_t i = 0; i < LLAMA_MAX_DEVICES; ++i) {
                if (i < split_arg.size()) {
                    params.tensor_split[i] = std::stof(split_arg[i]);
                } else {
                    params.tensor_split[i] = 0.0f;
                }
            }
#else
            fprintf(stderr, "warning: llama.cpp was compiled without cuBLAS. It is not possible to set a tensor split.\n");
#endif // GGML_USE_CUBLAS
        } else if (arg == "--no-mul-mat-q" || arg == "-nommq") {
#ifdef GGML_USE_CUBLAS
            params.mul_mat_q = false;
#else
            fprintf(stderr, "warning: llama.cpp was compiled without cuBLAS. Disabling mul_mat_q kernels has no effect.\n");
#endif // GGML_USE_CUBLAS
        } else if (arg == "--low-vram" || arg == "-lv") {
#ifdef GGML_USE_CUBLAS
            params.low_vram = true;
#else
            fprintf(stderr, "warning: llama.cpp was compiled without cuBLAS. It is not possible to set lower vram usage.\n");
#endif // GGML_USE_CUBLAS
        } else if (arg == "--no-mmap") {
            params.use_mmap = false;
        } else if (arg == "--mtest") {
            params.mem_test = true;
        } else if (arg == "--numa") {
            params.numa = true;
        } else if (arg == "--export") {
            params.export_cgraph = true;
        } else if (arg == "--verbose-prompt") {
            params.verbose_prompt = true;
        } else if (arg == "-r" || arg == "--reverse-prompt") {
            if (++i >= argc) {
                invalid_param = true;
                break;
            }
            params.antiprompt.push_back(argv[i]);
        } else if (arg == "--perplexity") {
            params.perplexity = true;
        } else if (arg == "--ppl-stride") {
            if (++i >= argc) {
                invalid_param = true;
                break;
            }
            params.ppl_stride = std::stoi(argv[i]);
        } else if (arg == "--ppl-output-type") {
            if (++i >= argc) {
                invalid_param = true;
                break;
            }
            params.ppl_output_type = std::stoi(argv[i]);
        } else if (arg == "--hellaswag") {
            params.hellaswag = true;
        } else if (arg == "--hellaswag-tasks") {
            if (++i >= argc) {
                invalid_param = true;
                break;
            }
            params.hellaswag_tasks = std::stoi(argv[i]);
        } else if (arg == "--ignore-eos") {
            params.ignore_eos = true;
        } else if (arg == "--no-penalize-nl") {
            params.penalize_nl = false;
        } else if (arg == "-l" || arg == "--logit-bias") {
            if (++i >= argc) {
                invalid_param = true;
                break;
            }
            std::stringstream ss(argv[i]);
            llama_token key;
            char sign;
            std::string value_str;
            try {
                if (ss >> key && ss >> sign && std::getline(ss, value_str) && (sign == '+' || sign == '-')) {
                    params.logit_bias[key] = std::stof(value_str) * ((sign == '-') ? -1.0f : 1.0f);
                } else {
                    throw std::exception();
                }
            } catch (const std::exception&) {
                invalid_param = true;
                break;
            }
        } else if (arg == "-h" || arg == "--help") {
            gpt_print_usage(argc, argv, default_params);
            exit(0);
        } else if (arg == "--random-prompt") {
            params.random_prompt = true;
        } else if (arg == "--in-prefix-bos") {
            params.input_prefix_bos = true;
        } else if (arg == "--in-prefix") {
            if (++i >= argc) {
                invalid_param = true;
                break;
            }
            params.input_prefix = argv[i];
        } else if (arg == "--in-suffix") {
            if (++i >= argc) {
                invalid_param = true;
                break;
            }
            params.input_suffix = argv[i];
        } else if (arg == "--grammar") {
            if (++i >= argc) {
                invalid_param = true;
                break;
            }
            params.grammar = argv[i];
        } else if (arg == "--grammar-file") {
            if (++i >= argc) {
                invalid_param = true;
                break;
            }
            std::ifstream file(argv[i]);
            if (!file) {
                fprintf(stderr, "error: failed to open file '%s'\n", argv[i]);
                invalid_param = true;
                break;
            }
            std::copy(
                std::istreambuf_iterator<char>(file),
                std::istreambuf_iterator<char>(),
                std::back_inserter(params.grammar)
            );
        } else {
            fprintf(stderr, "error: unknown argument: %s\n", arg.c_str());
            gpt_print_usage(argc, argv, default_params);
            exit(1);
        }
    }
    if (invalid_param) {
        fprintf(stderr, "error: invalid parameter for argument: %s\n", arg.c_str());
        gpt_print_usage(argc, argv, default_params);
        exit(1);
    }
    if (params.prompt_cache_all &&
            (params.interactive || params.interactive_first ||
             params.instruct)) {
        fprintf(stderr, "error: --prompt-cache-all not supported in interactive mode yet\n");
        gpt_print_usage(argc, argv, default_params);
        exit(1);
    }

    if (escape_prompt) {
        process_escapes(params.prompt);
        process_escapes(params.input_prefix);
        process_escapes(params.input_suffix);
    }

    return true;
}

void gpt_print_usage(int /*argc*/, char ** argv, const gpt_params & params) {
    fprintf(stdout, "usage: %s [options]\n", argv[0]);
    fprintf(stdout, "\n");
    fprintf(stdout, "options:\n");
    fprintf(stdout, "  -h, --help            show this help message and exit\n");
    fprintf(stdout, "  -i, --interactive     run in interactive mode\n");
    fprintf(stdout, "  --interactive-first   run in interactive mode and wait for input right away\n");
    fprintf(stdout, "  -ins, --instruct      run in instruction mode (use with Alpaca models)\n");
    fprintf(stdout, "  --multiline-input     allows you to write or paste multiple lines without ending each in '\\'\n");
    fprintf(stdout, "  -r PROMPT, --reverse-prompt PROMPT\n");
    fprintf(stdout, "                        halt generation at PROMPT, return control in interactive mode\n");
    fprintf(stdout, "                        (can be specified more than once for multiple prompts).\n");
    fprintf(stdout, "  --color               colorise output to distinguish prompt and user input from generations\n");
    fprintf(stdout, "  -s SEED, --seed SEED  RNG seed (default: -1, use random seed for < 0)\n");
    fprintf(stdout, "  -t N, --threads N     number of threads to use during computation (default: %d)\n", params.n_threads);
    fprintf(stdout, "  -p PROMPT, --prompt PROMPT\n");
    fprintf(stdout, "                        prompt to start generation with (default: empty)\n");
    fprintf(stdout, "  -e                    process prompt escapes sequences (\\n, \\r, \\t, \\', \\\", \\\\)\n");
    fprintf(stdout, "  --prompt-cache FNAME  file to cache prompt state for faster startup (default: none)\n");
    fprintf(stdout, "  --prompt-cache-all    if specified, saves user input and generations to cache as well.\n");
    fprintf(stdout, "                        not supported with --interactive or other interactive options\n");
    fprintf(stdout, "  --prompt-cache-ro     if specified, uses the prompt cache but does not update it.\n");
    fprintf(stdout, "  --random-prompt       start with a randomized prompt.\n");
    fprintf(stdout, "  --in-prefix-bos       prefix BOS to user inputs, preceding the `--in-prefix` string\n");
    fprintf(stdout, "  --in-prefix STRING    string to prefix user inputs with (default: empty)\n");
    fprintf(stdout, "  --in-suffix STRING    string to suffix after user inputs with (default: empty)\n");
    fprintf(stdout, "  -f FNAME, --file FNAME\n");
    fprintf(stdout, "                        prompt file to start generation.\n");
    fprintf(stdout, "  -n N, --n-predict N   number of tokens to predict (default: %d, -1 = infinity, -2 = until context filled)\n", params.n_predict);
    fprintf(stdout, "  -c N, --ctx-size N    size of the prompt context (default: %d)\n", params.n_ctx);
    fprintf(stdout, "  -b N, --batch-size N  batch size for prompt processing (default: %d)\n", params.n_batch);
    fprintf(stdout, "  --top-k N             top-k sampling (default: %d, 0 = disabled)\n", params.top_k);
    fprintf(stdout, "  --top-p N             top-p sampling (default: %.1f, 1.0 = disabled)\n", (double)params.top_p);
    fprintf(stdout, "  --tfs N               tail free sampling, parameter z (default: %.1f, 1.0 = disabled)\n", (double)params.tfs_z);
    fprintf(stdout, "  --typical N           locally typical sampling, parameter p (default: %.1f, 1.0 = disabled)\n", (double)params.typical_p);
    fprintf(stdout, "  --repeat-last-n N     last n tokens to consider for penalize (default: %d, 0 = disabled, -1 = ctx_size)\n", params.repeat_last_n);
    fprintf(stdout, "  --repeat-penalty N    penalize repeat sequence of tokens (default: %.1f, 1.0 = disabled)\n", (double)params.repeat_penalty);
    fprintf(stdout, "  --presence-penalty N  repeat alpha presence penalty (default: %.1f, 0.0 = disabled)\n", (double)params.presence_penalty);
    fprintf(stdout, "  --frequency-penalty N repeat alpha frequency penalty (default: %.1f, 0.0 = disabled)\n", (double)params.frequency_penalty);
    fprintf(stdout, "  --mirostat N          use Mirostat sampling.\n");
    fprintf(stdout, "                        Top K, Nucleus, Tail Free and Locally Typical samplers are ignored if used.\n");
    fprintf(stdout, "                        (default: %d, 0 = disabled, 1 = Mirostat, 2 = Mirostat 2.0)\n", params.mirostat);
    fprintf(stdout, "  --mirostat-lr N       Mirostat learning rate, parameter eta (default: %.1f)\n", (double)params.mirostat_eta);
    fprintf(stdout, "  --mirostat-ent N      Mirostat target entropy, parameter tau (default: %.1f)\n", (double)params.mirostat_tau);
    fprintf(stdout, "  -l TOKEN_ID(+/-)BIAS, --logit-bias TOKEN_ID(+/-)BIAS\n");
    fprintf(stdout, "                        modifies the likelihood of token appearing in the completion,\n");
    fprintf(stdout, "                        i.e. `--logit-bias 15043+1` to increase likelihood of token ' Hello',\n");
    fprintf(stdout, "                        or `--logit-bias 15043-1` to decrease likelihood of token ' Hello'\n");
    fprintf(stdout, "  --grammar GRAMMAR     BNF-like grammar to constrain generations (see samples in grammars/ dir)\n");
    fprintf(stdout, "  --grammar-file FNAME  file to read grammar from\n");
    fprintf(stdout, "  --cfg-negative-prompt PROMPT\n");
    fprintf(stdout, "                        negative prompt to use for guidance. (default: empty)\n");
    fprintf(stdout, "  --cfg-negative-prompt-file FNAME\n");
    fprintf(stdout, "                        negative prompt file to use for guidance. (default: empty)\n");
    fprintf(stdout, "  --cfg-scale N         strength of guidance (default: %f, 1.0 = disable)\n", params.cfg_scale);
    fprintf(stdout, "  --rope-scale N        RoPE context linear scaling factor, inverse of --rope-freq-scale (default: %g)\n", 1.0f/params.rope_freq_scale);
    fprintf(stdout, "  --rope-freq-base N    RoPE base frequency, used by NTK-aware scaling (default: %.1f)\n", params.rope_freq_base);
    fprintf(stdout, "  --rope-freq-scale N   RoPE frequency linear scaling factor, inverse of --rope-scale (default: %g)\n", params.rope_freq_scale);
    fprintf(stdout, "  --ignore-eos          ignore end of stream token and continue generating (implies --logit-bias 2-inf)\n");
    fprintf(stdout, "  --no-penalize-nl      do not penalize newline token\n");
    fprintf(stdout, "  --memory-f32          use f32 instead of f16 for memory key+value (default: disabled)\n");
    fprintf(stdout, "                        not recommended: doubles context memory required and no measurable increase in quality\n");
    fprintf(stdout, "  --temp N              temperature (default: %.1f)\n", (double)params.temp);
    fprintf(stdout, "  --perplexity          compute perplexity over each ctx window of the prompt\n");
    fprintf(stdout, "  --hellaswag           compute HellaSwag score over random tasks from datafile supplied with -f\n");
    fprintf(stdout, "  --hellaswag-tasks N   number of tasks to use when computing the HellaSwag score (default: %zu)\n", params.hellaswag_tasks);
    fprintf(stdout, "  --keep N              number of tokens to keep from the initial prompt (default: %d, -1 = all)\n", params.n_keep);
    fprintf(stdout, "  --chunks N            max number of chunks to process (default: %d, -1 = all)\n", params.n_chunks);
    if (llama_mlock_supported()) {
        fprintf(stdout, "  --mlock               force system to keep model in RAM rather than swapping or compressing\n");
    }
    if (llama_mmap_supported()) {
        fprintf(stdout, "  --no-mmap             do not memory-map model (slower load but may reduce pageouts if not using mlock)\n");
    }
    fprintf(stdout, "  --numa                attempt optimizations that help on some NUMA systems\n");
    fprintf(stdout, "                        if run without this previously, it is recommended to drop the system page cache before using this\n");
    fprintf(stdout, "                        see https://github.com/ggerganov/llama.cpp/issues/1437\n");
#ifdef LLAMA_SUPPORTS_GPU_OFFLOAD
    fprintf(stdout, "  -ngl N, --n-gpu-layers N\n");
    fprintf(stdout, "                        number of layers to store in VRAM\n");
    fprintf(stdout, "  -ts SPLIT --tensor-split SPLIT\n");
    fprintf(stdout, "                        how to split tensors across multiple GPUs, comma-separated list of proportions, e.g. 3,1\n");
<<<<<<< HEAD
    fprintf(stdout, "  -mg i, --main-gpu i   the GPU to use for scratch and small tensors\n" );
    fprintf(stdout, "  -lv, --low-vram       don't allocate VRAM scratch buffer\n" );
#if defined(GGML_USE_HIPBLAS)
    fprintf(stdout, "  -mmq, --mul-mat-q     use experimental mul_mat_q HIP kernels instead of hipBLAS. TEMP!!!\n" );
#else
    fprintf(stdout, "  -mmq, --mul-mat-q     use experimental mul_mat_q CUDA kernels instead of cuBLAS. TEMP!!!\n" );
#endif
    fprintf(stdout, "                        Reduces VRAM usage by 700/970/1430 MiB for 7b/13b/33b but prompt processing speed\n" );
    fprintf(stdout, "                        is still suboptimal, especially q2_K, q3_K, q5_K, and q6_K.\n" );
=======
    fprintf(stdout, "  -mg i, --main-gpu i   the GPU to use for scratch and small tensors\n");
    fprintf(stdout, "  -lv, --low-vram       don't allocate VRAM scratch buffer\n");
    fprintf(stdout, "  -nommq, --no-mul-mat-q\n");
    fprintf(stdout, "                        use cuBLAS instead of custom mul_mat_q CUDA kernels.\n");
    fprintf(stdout, "                        Not recommended since this is both slower and uses more VRAM.\n");
>>>>>>> c3e53b42
#endif
    fprintf(stdout, "  --mtest               compute maximum memory usage\n");
    fprintf(stdout, "  --export              export the computation graph to 'llama.ggml'\n");
    fprintf(stdout, "  --verbose-prompt      print prompt before generation\n");
    fprintf(stderr, "  --simple-io           use basic IO for better compatibility in subprocesses and limited consoles\n");
    fprintf(stdout, "  --lora FNAME          apply LoRA adapter (implies --no-mmap)\n");
    fprintf(stdout, "  --lora-base FNAME     optional model to use as a base for the layers modified by the LoRA adapter\n");
    fprintf(stdout, "  -m FNAME, --model FNAME\n");
    fprintf(stdout, "                        model path (default: %s)\n", params.model.c_str());
    fprintf(stdout, "\n");
}

std::string gpt_random_prompt(std::mt19937 & rng) {
    const int r = rng() % 10;
    switch (r) {
        case 0: return "So";
        case 1: return "Once upon a time";
        case 2: return "When";
        case 3: return "The";
        case 4: return "After";
        case 5: return "If";
        case 6: return "import";
        case 7: return "He";
        case 8: return "She";
        case 9: return "They";
        default: return "To";
    }

    return "The";
}

//
// Model utils
//

struct llama_context_params llama_context_params_from_gpt_params(const gpt_params & params) {
    auto lparams = llama_context_default_params();

    lparams.n_ctx           = params.n_ctx;
    lparams.n_batch         = params.n_batch;
    lparams.n_gpu_layers    = params.n_gpu_layers;
    lparams.main_gpu        = params.main_gpu;
    lparams.tensor_split    = params.tensor_split;
    lparams.low_vram        = params.low_vram;
    lparams.mul_mat_q       = params.mul_mat_q;
    lparams.seed            = params.seed;
    lparams.f16_kv          = params.memory_f16;
    lparams.use_mmap        = params.use_mmap;
    lparams.use_mlock       = params.use_mlock;
    lparams.logits_all      = params.perplexity;
    lparams.embedding       = params.embedding;
    lparams.rope_freq_base  = params.rope_freq_base;
    lparams.rope_freq_scale = params.rope_freq_scale;

    return lparams;
}

std::tuple<struct llama_model *, struct llama_context *> llama_init_from_gpt_params(gpt_params & params) {
    auto lparams = llama_context_params_from_gpt_params(params);

    llama_model * model  = llama_load_model_from_file(params.model.c_str(), lparams);
    if (model == NULL) {
        fprintf(stderr, "%s: error: failed to load model '%s'\n", __func__, params.model.c_str());
        return std::make_tuple(nullptr, nullptr);
    }

    llama_context * lctx = llama_new_context_with_model(model, lparams);
    if (lctx == NULL) {
        fprintf(stderr, "%s: error: failed to create context with model '%s'\n", __func__, params.model.c_str());
        llama_free_model(model);
        return std::make_tuple(nullptr, nullptr);
    }

    if (!params.lora_adapter.empty()) {
        int err = llama_model_apply_lora_from_file(model,
                                             params.lora_adapter.c_str(),
                                             params.lora_base.empty() ? NULL : params.lora_base.c_str(),
                                             params.n_threads);
        if (err != 0) {
            fprintf(stderr, "%s: error: failed to apply lora adapter\n", __func__);
            llama_free(lctx);
            llama_free_model(model);
            return std::make_tuple(nullptr, nullptr);
        }
    }

    if (params.ignore_eos) {
        params.logit_bias[llama_token_eos(lctx)] = -INFINITY;
    }

    return std::make_tuple(model, lctx);
}

//
// Vocab utils
//

std::vector<llama_token> llama_tokenize(
        struct llama_context * ctx,
           const std::string & text,
                        bool   add_bos) {
    // upper limit for the number of tokens
    int n_tokens = text.length() + add_bos;
    std::vector<llama_token> result(n_tokens);
    n_tokens = llama_tokenize(ctx, text.c_str(), result.data(), result.size(), add_bos);
    if (n_tokens < 0) {
        result.resize(-n_tokens);
        int check = llama_tokenize(ctx, text.c_str(), result.data(), result.size(), add_bos);
        GGML_ASSERT(check == -n_tokens);
    } else {
        result.resize(n_tokens);
    }
    return result;
}

std::string llama_token_to_str(const struct llama_context * ctx, llama_token token) {
    std::vector<char> result(8, 0);
    const int n_tokens = llama_token_to_str(ctx, token, result.data(), result.size());
    if (n_tokens < 0) {
        result.resize(-n_tokens);
        int check = llama_token_to_str(ctx, token, result.data(), result.size());
        GGML_ASSERT(check == -n_tokens);
    } else {
        result.resize(n_tokens);
    }

    return std::string(result.data(), result.size());
}<|MERGE_RESOLUTION|>--- conflicted
+++ resolved
@@ -611,23 +611,11 @@
     fprintf(stdout, "                        number of layers to store in VRAM\n");
     fprintf(stdout, "  -ts SPLIT --tensor-split SPLIT\n");
     fprintf(stdout, "                        how to split tensors across multiple GPUs, comma-separated list of proportions, e.g. 3,1\n");
-<<<<<<< HEAD
-    fprintf(stdout, "  -mg i, --main-gpu i   the GPU to use for scratch and small tensors\n" );
-    fprintf(stdout, "  -lv, --low-vram       don't allocate VRAM scratch buffer\n" );
-#if defined(GGML_USE_HIPBLAS)
-    fprintf(stdout, "  -mmq, --mul-mat-q     use experimental mul_mat_q HIP kernels instead of hipBLAS. TEMP!!!\n" );
-#else
-    fprintf(stdout, "  -mmq, --mul-mat-q     use experimental mul_mat_q CUDA kernels instead of cuBLAS. TEMP!!!\n" );
-#endif
-    fprintf(stdout, "                        Reduces VRAM usage by 700/970/1430 MiB for 7b/13b/33b but prompt processing speed\n" );
-    fprintf(stdout, "                        is still suboptimal, especially q2_K, q3_K, q5_K, and q6_K.\n" );
-=======
     fprintf(stdout, "  -mg i, --main-gpu i   the GPU to use for scratch and small tensors\n");
     fprintf(stdout, "  -lv, --low-vram       don't allocate VRAM scratch buffer\n");
     fprintf(stdout, "  -nommq, --no-mul-mat-q\n");
-    fprintf(stdout, "                        use cuBLAS instead of custom mul_mat_q CUDA kernels.\n");
+    fprintf(stdout, "                        use " GGML_CUBLAS_NAME " instead of custom mul_mat_q " GGML_CUDA_NAME " kernels.\n");
     fprintf(stdout, "                        Not recommended since this is both slower and uses more VRAM.\n");
->>>>>>> c3e53b42
 #endif
     fprintf(stdout, "  --mtest               compute maximum memory usage\n");
     fprintf(stdout, "  --export              export the computation graph to 'llama.ggml'\n");
