--- conflicted
+++ resolved
@@ -2289,24 +2289,12 @@
         return NULL;
     }
 
-<<<<<<< HEAD
-    // Initialize libcurl
-    auto * curl = curl_easy_init();
-
-    if (!curl) {
-        fprintf(stderr, "%s: error initializing libcurl\n", __func__);
-        return NULL;
-    }
-
     if(params.hf_token!=NULL){
         struct curl_slist * headers = curl_slist_append(NULL, "Authorization: Bearer " + params.hf_token);
         curl_easy_setopt(curl, CURLOPT_HTTPHEADER, headers);
     }
-
-    if (!llama_download_file(curl, model_url, path_model)) {
-=======
+  
     if (!llama_download_file(model_url, path_model)) {
->>>>>>> 9588f196
         return NULL;
     }
 
