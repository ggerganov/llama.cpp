#include "common.h"
// Change JSON_ASSERT from assert() to GGML_ASSERT:
#define JSON_ASSERT GGML_ASSERT
#include "json.hpp"
#include "json-schema-to-grammar.h"
#include "llama.h"

#include <algorithm>
#include <cassert>
#include <cinttypes>
#include <cmath>
#include <codecvt>
#include <cstdarg>
#include <cstring>
#include <ctime>
#include <fstream>
#include <iostream>
#include <iterator>
#include <regex>
#include <sstream>
#include <string>
#include <unordered_map>
#include <unordered_set>
#include <vector>

#if defined(__APPLE__) && defined(__MACH__)
#include <sys/types.h>
#include <sys/sysctl.h>
#endif

#if defined(_WIN32)
#define WIN32_LEAN_AND_MEAN
#ifndef NOMINMAX
#   define NOMINMAX
#endif
#include <locale>
#include <windows.h>
#include <fcntl.h>
#include <io.h>
#else
#include <sys/ioctl.h>
#include <sys/stat.h>
#include <unistd.h>
#endif
#if defined(LLAMA_USE_CURL)
#include <curl/curl.h>
#include <curl/easy.h>
#include <thread>
#include <future>
#endif

#if defined(_MSC_VER)
#pragma warning(disable: 4244 4267) // possible loss of data
#endif

#if (defined(GGML_USE_CUDA) || defined(GGML_USE_SYCL))
#define GGML_USE_CUDA_SYCL
#endif

#if (defined(GGML_USE_CUDA) || defined(GGML_USE_SYCL)) || defined(GGML_USE_VULKAN)
#define GGML_USE_CUDA_SYCL_VULKAN
#endif

#if defined(LLAMA_USE_CURL)
#ifdef __linux__
#include <linux/limits.h>
#elif defined(_WIN32)
#define PATH_MAX MAX_PATH
#else
#include <sys/syslimits.h>
#endif
#define LLAMA_CURL_MAX_URL_LENGTH 2084 // Maximum URL Length in Chrome: 2083
#endif // LLAMA_USE_CURL

using json = nlohmann::ordered_json;

//
// CPU utils
//

int32_t cpu_get_num_physical_cores() {
#ifdef __linux__
    // enumerate the set of thread siblings, num entries is num cores
    std::unordered_set<std::string> siblings;
    for (uint32_t cpu=0; cpu < UINT32_MAX; ++cpu) {
        std::ifstream thread_siblings("/sys/devices/system/cpu/cpu"
            + std::to_string(cpu) + "/topology/thread_siblings");
        if (!thread_siblings.is_open()) {
            break; // no more cpus
        }
        std::string line;
        if (std::getline(thread_siblings, line)) {
            siblings.insert(line);
        }
    }
    if (!siblings.empty()) {
        return static_cast<int32_t>(siblings.size());
    }
#elif defined(__APPLE__) && defined(__MACH__)
    int32_t num_physical_cores;
    size_t len = sizeof(num_physical_cores);
    int result = sysctlbyname("hw.perflevel0.physicalcpu", &num_physical_cores, &len, NULL, 0);
    if (result == 0) {
        return num_physical_cores;
    }
    result = sysctlbyname("hw.physicalcpu", &num_physical_cores, &len, NULL, 0);
    if (result == 0) {
        return num_physical_cores;
    }
#elif defined(_WIN32)
    //TODO: Implement
#endif
    unsigned int n_threads = std::thread::hardware_concurrency();
    return n_threads > 0 ? (n_threads <= 4 ? n_threads : n_threads / 2) : 4;
}

#if defined(__x86_64__) && defined(__linux__) && !defined(__ANDROID__)
#include <pthread.h>

static void cpuid(unsigned leaf, unsigned subleaf,
                  unsigned *eax, unsigned *ebx, unsigned *ecx, unsigned *edx) {
    __asm__("movq\t%%rbx,%%rsi\n\t"
            "cpuid\n\t"
            "xchgq\t%%rbx,%%rsi"
            : "=a"(*eax), "=S"(*ebx), "=c"(*ecx), "=d"(*edx)
            : "0"(leaf), "2"(subleaf));
}

static int pin_cpu(int cpu) {
    cpu_set_t mask;
    CPU_ZERO(&mask);
    CPU_SET(cpu, &mask);
    return pthread_setaffinity_np(pthread_self(), sizeof(mask), &mask);
}

static bool is_hybrid_cpu(void) {
    unsigned eax, ebx, ecx, edx;
    cpuid(7, 0, &eax, &ebx, &ecx, &edx);
    return !!(edx & (1u << 15));
}

static bool is_running_on_efficiency_core(void) {
    unsigned eax, ebx, ecx, edx;
    cpuid(0x1a, 0, &eax, &ebx, &ecx, &edx);
    int intel_atom = 0x20;
    int core_type = (eax & 0xff000000u) >> 24;
    return core_type == intel_atom;
}

static int cpu_count_math_cpus(int n_cpu) {
    int result = 0;
    for (int cpu = 0; cpu < n_cpu; ++cpu) {
        if (pin_cpu(cpu)) {
            return -1;
        }
        if (is_running_on_efficiency_core()) {
            continue; // efficiency cores harm lockstep threading
        }
        ++cpu; // hyperthreading isn't useful for linear algebra
        ++result;
    }
    return result;
}

#endif // __x86_64__ && __linux__

/**
 * Returns number of CPUs on system that are useful for math.
 */
int32_t cpu_get_num_math() {
#if defined(__x86_64__) && defined(__linux__) && !defined(__ANDROID__)
    int n_cpu = sysconf(_SC_NPROCESSORS_ONLN);
    if (n_cpu < 1) {
        return cpu_get_num_physical_cores();
    }
    if (is_hybrid_cpu()) {
        cpu_set_t affinity;
        if (!pthread_getaffinity_np(pthread_self(), sizeof(affinity), &affinity)) {
            int result = cpu_count_math_cpus(n_cpu);
            pthread_setaffinity_np(pthread_self(), sizeof(affinity), &affinity);
            if (result > 0) {
                return result;
            }
        }
    }
#endif
    return cpu_get_num_physical_cores();
}

//
// CLI argument parsing
//

void gpt_params_handle_model_default(gpt_params & params) {
    if (!params.hf_repo.empty()) {
        // short-hand to avoid specifying --hf-file -> default it to --model
        if (params.hf_file.empty()) {
            if (params.model.empty()) {
                throw std::invalid_argument("error: --hf-repo requires either --hf-file or --model\n");
            }
            params.hf_file = params.model;
        } else if (params.model.empty()) {
            params.model = fs_get_cache_file(string_split(params.hf_file, '/').back());
        }
    } else if (!params.model_url.empty()) {
        if (params.model.empty()) {
            auto f = string_split(params.model_url, '#').front();
            f = string_split(f, '?').front();
            params.model = fs_get_cache_file(string_split(f, '/').back());
        }
    } else if (params.model.empty()) {
        params.model = DEFAULT_MODEL_PATH;
    }
}

bool gpt_params_parse_ex(int argc, char ** argv, gpt_params & params) {
    bool invalid_param = false;
    std::string arg;
    const std::string arg_prefix = "--";
    llama_sampling_params & sparams = params.sparams;

    for (int i = 1; i < argc; i++) {
        arg = argv[i];
        if (arg.compare(0, arg_prefix.size(), arg_prefix) == 0) {
            std::replace(arg.begin(), arg.end(), '_', '-');
        }
        if (!gpt_params_find_arg(argc, argv, arg, params, i, invalid_param)) {
            throw std::invalid_argument("error: unknown argument: " + arg);
        }
        if (invalid_param) {
            throw std::invalid_argument("error: invalid parameter for argument: " + arg);
        }
    }

    if (params.prompt_cache_all && (params.interactive || params.interactive_first)) {
        throw std::invalid_argument("error: --prompt-cache-all not supported in interactive mode yet\n");
    }

    gpt_params_handle_model_default(params);

    if (params.escape) {
        string_process_escapes(params.prompt);
        string_process_escapes(params.input_prefix);
        string_process_escapes(params.input_suffix);
        string_process_escapes(sparams.cfg_negative_prompt);
        for (auto & antiprompt : params.antiprompt) {
            string_process_escapes(antiprompt);
        }
    }

    if (!params.kv_overrides.empty()) {
        params.kv_overrides.emplace_back();
        params.kv_overrides.back().key[0] = 0;
    }

    return true;
}

bool gpt_params_parse(int argc, char ** argv, gpt_params & params) {
    const auto params_org = params; // the example can modify the default params

    try {
        if (!gpt_params_parse_ex(argc, argv, params) || params.usage) {
            params = params_org;
            params.usage = true;
            return false;
        }
    } catch (const std::invalid_argument & ex) {
        fprintf(stderr, "%s\n", ex.what());
        params = params_org;
        return false;
    }

    return true;
}

#define CHECK_ARG if (++i >= argc) { invalid_param = true; return true; }

bool gpt_params_find_arg(int argc, char ** argv, const std::string & arg, gpt_params & params, int & i, bool & invalid_param) {
    const char split_delim = ',';

    llama_sampling_params & sparams = params.sparams;

    if (arg == "-s" || arg == "--seed") {
<<<<<<< HEAD
        CHECK_ARG
        // This is temporary, in the future the samplign state will be moved fully to llama_sampling_context.
=======
        if (++i >= argc) {
            invalid_param = true;
            return true;
        }
        // TODO: this is temporary, in the future the sampling state will be moved fully to llama_sampling_context.
>>>>>>> b96f9afb
        params.seed = std::stoul(argv[i]);
        sparams.seed = std::stoul(argv[i]);
        return true;
    }
    if (arg == "-t" || arg == "--threads") {
        CHECK_ARG
        params.n_threads = std::stoi(argv[i]);
        if (params.n_threads <= 0) {
            params.n_threads = std::thread::hardware_concurrency();
        }
        return true;
    }
    if (arg == "-tb" || arg == "--threads-batch") {
        CHECK_ARG
        params.n_threads_batch = std::stoi(argv[i]);
        if (params.n_threads_batch <= 0) {
            params.n_threads_batch = std::thread::hardware_concurrency();
        }
        return true;
    }
    if (arg == "-td" || arg == "--threads-draft") {
        CHECK_ARG
        params.n_threads_draft = std::stoi(argv[i]);
        if (params.n_threads_draft <= 0) {
            params.n_threads_draft = std::thread::hardware_concurrency();
        }
        return true;
    }
    if (arg == "-tbd" || arg == "--threads-batch-draft") {
        CHECK_ARG
        params.n_threads_batch_draft = std::stoi(argv[i]);
        if (params.n_threads_batch_draft <= 0) {
            params.n_threads_batch_draft = std::thread::hardware_concurrency();
        }
        return true;
    }
    if (arg == "-p" || arg == "--prompt") {
        CHECK_ARG
        params.prompt = argv[i];
        return true;
    }
    if (arg == "-e" || arg == "--escape") {
        params.escape = true;
        return true;
    }
    if (arg == "--no-escape") {
        params.escape = false;
        return true;
    }
    if (arg == "--prompt-cache") {
        CHECK_ARG
        params.path_prompt_cache = argv[i];
        return true;
    }
    if (arg == "--prompt-cache-all") {
        params.prompt_cache_all = true;
        return true;
    }
    if (arg == "--prompt-cache-ro") {
        params.prompt_cache_ro = true;
        return true;
    }
    if (arg == "-bf" || arg == "--binary-file") {
        CHECK_ARG
        std::ifstream file(argv[i], std::ios::binary);
        if (!file) {
            fprintf(stderr, "error: failed to open file '%s'\n", argv[i]);
            invalid_param = true;
            return true;
        }
        // store the external file name in params
        params.prompt_file = argv[i];
        std::ostringstream ss;
        ss << file.rdbuf();
        params.prompt = ss.str();
        fprintf(stderr, "Read %zu bytes from binary file %s\n", params.prompt.size(), argv[i]);
        return true;
    }
    if (arg == "-f" || arg == "--file") {
        CHECK_ARG
        std::ifstream file(argv[i]);
        if (!file) {
            fprintf(stderr, "error: failed to open file '%s'\n", argv[i]);
            invalid_param = true;
            return true;
        }
        // store the external file name in params
        params.prompt_file = argv[i];
        std::copy(std::istreambuf_iterator<char>(file), std::istreambuf_iterator<char>(), back_inserter(params.prompt));
        if (!params.prompt.empty() && params.prompt.back() == '\n') {
            params.prompt.pop_back();
        }
        return true;
    }
<<<<<<< HEAD
    if (arg == "-n" || arg == "--n-predict") {
        CHECK_ARG
=======
    if (arg == "--in-file") {
        if (++i >= argc) {
            invalid_param = true;
            return true;
        }
        std::ifstream file(argv[i]);
        if (!file) {
            fprintf(stderr, "error: failed to open file '%s'\n", argv[i]);
            invalid_param = true;
            return true;
        }
        params.in_files.push_back(argv[i]);
        return true;
    }
    if (arg == "-n" || arg == "--predict" || arg == "--n-predict") {
        if (++i >= argc) {
            invalid_param = true;
            return true;
        }
>>>>>>> b96f9afb
        params.n_predict = std::stoi(argv[i]);
        return true;
    }
    if (arg == "--top-k") {
        CHECK_ARG
        sparams.top_k = std::stoi(argv[i]);
        return true;
    }
    if (arg == "-c" || arg == "--ctx-size") {
        CHECK_ARG
        params.n_ctx = std::stoi(argv[i]);
        return true;
    }
    if (arg == "--grp-attn-n" || arg == "-gan") {
        CHECK_ARG
        params.grp_attn_n = std::stoi(argv[i]);
        return true;
    }
    if (arg == "--grp-attn-w" || arg == "-gaw") {
        CHECK_ARG
        params.grp_attn_w = std::stoi(argv[i]);
        return true;
    }
    if (arg == "--rope-freq-base") {
        CHECK_ARG
        params.rope_freq_base = std::stof(argv[i]);
        return true;
    }
    if (arg == "--rope-freq-scale") {
        CHECK_ARG
        params.rope_freq_scale = std::stof(argv[i]);
        return true;
    }
    if (arg == "--rope-scaling") {
        CHECK_ARG
        std::string value(argv[i]);
        /**/ if (value == "none") { params.rope_scaling_type = LLAMA_ROPE_SCALING_TYPE_NONE; }
        else if (value == "linear") { params.rope_scaling_type = LLAMA_ROPE_SCALING_TYPE_LINEAR; }
        else if (value == "yarn") { params.rope_scaling_type = LLAMA_ROPE_SCALING_TYPE_YARN; }
        else { invalid_param = true; }
        return true;
    }
    if (arg == "--rope-scale") {
        CHECK_ARG
        params.rope_freq_scale = 1.0f / std::stof(argv[i]);
        return true;
    }
    if (arg == "--yarn-orig-ctx") {
        CHECK_ARG
        params.yarn_orig_ctx = std::stoi(argv[i]);
        return true;
    }
    if (arg == "--yarn-ext-factor") {
        CHECK_ARG
        params.yarn_ext_factor = std::stof(argv[i]);
        return true;
    }
    if (arg == "--yarn-attn-factor") {
        CHECK_ARG
        params.yarn_attn_factor = std::stof(argv[i]);
        return true;
    }
    if (arg == "--yarn-beta-fast") {
        CHECK_ARG
        params.yarn_beta_fast = std::stof(argv[i]);
        return true;
    }
    if (arg == "--yarn-beta-slow") {
        CHECK_ARG
        params.yarn_beta_slow = std::stof(argv[i]);
        return true;
    }
    if (arg == "--pooling") {
        CHECK_ARG
        std::string value(argv[i]);
        /**/ if (value == "none") { params.pooling_type = LLAMA_POOLING_TYPE_NONE; }
        else if (value == "mean") { params.pooling_type = LLAMA_POOLING_TYPE_MEAN; }
        else if (value == "cls") { params.pooling_type = LLAMA_POOLING_TYPE_CLS; }
        else { invalid_param = true; }
        return true;
    }
    if (arg == "--defrag-thold" || arg == "-dt") {
        CHECK_ARG
        params.defrag_thold = std::stof(argv[i]);
        return true;
    }
    if (arg == "--samplers") {
        CHECK_ARG
        const auto sampler_names = string_split(argv[i], ';');
        sparams.samplers_sequence = llama_sampling_types_from_names(sampler_names, true);
        return true;
    }
    if (arg == "--sampling-seq") {
        CHECK_ARG
        if (++i >= argc) {
            invalid_param = true;
            return true;
        }
        sparams.samplers_sequence = llama_sampling_types_from_chars(argv[i]);
        return true;
    }
    if (arg == "--top-p") {
        CHECK_ARG
        sparams.top_p = std::stof(argv[i]);
        return true;
    }
    if (arg == "--min-p") {
        CHECK_ARG
        sparams.min_p = std::stof(argv[i]);
        return true;
    }
    if (arg == "--temp") {
        CHECK_ARG
        sparams.temp = std::stof(argv[i]);
        sparams.temp = std::max(sparams.temp, 0.0f);
        return true;
    }
    if (arg == "--tfs") {
        CHECK_ARG
        sparams.tfs_z = std::stof(argv[i]);
        return true;
    }
    if (arg == "--typical") {
        CHECK_ARG
        sparams.typical_p = std::stof(argv[i]);
        return true;
    }
    if (arg == "--repeat-last-n") {
        CHECK_ARG
        sparams.penalty_last_n = std::stoi(argv[i]);
        sparams.n_prev = std::max(sparams.n_prev, sparams.penalty_last_n);
        return true;
    }
    if (arg == "--repeat-penalty") {
        CHECK_ARG
        sparams.penalty_repeat = std::stof(argv[i]);
        return true;
    }
    if (arg == "--frequency-penalty") {
        CHECK_ARG
        sparams.penalty_freq = std::stof(argv[i]);
        return true;
    }
    if (arg == "--presence-penalty") {
        CHECK_ARG
        sparams.penalty_present = std::stof(argv[i]);
        return true;
    }
    if (arg == "--dynatemp-range") {
        CHECK_ARG
        sparams.dynatemp_range = std::stof(argv[i]);
        return true;
    }
    if (arg == "--dynatemp-exp") {
        CHECK_ARG
        sparams.dynatemp_exponent = std::stof(argv[i]);
        return true;
    }
    if (arg == "--mirostat") {
        CHECK_ARG
        sparams.mirostat = std::stoi(argv[i]);
        return true;
    }
    if (arg == "--mirostat-lr") {
        CHECK_ARG
        sparams.mirostat_eta = std::stof(argv[i]);
        return true;
    }
    if (arg == "--mirostat-ent") {
        CHECK_ARG
        sparams.mirostat_tau = std::stof(argv[i]);
        return true;
    }
    if (arg == "--cfg-negative-prompt") {
        CHECK_ARG
        sparams.cfg_negative_prompt = argv[i];
        return true;
    }
    if (arg == "--cfg-negative-prompt-file") {
        CHECK_ARG
        std::ifstream file(argv[i]);
        if (!file) {
            fprintf(stderr, "error: failed to open file '%s'\n", argv[i]);
            invalid_param = true;
            return true;
        }
        std::copy(std::istreambuf_iterator<char>(file), std::istreambuf_iterator<char>(), back_inserter(sparams.cfg_negative_prompt));
        if (!sparams.cfg_negative_prompt.empty() && sparams.cfg_negative_prompt.back() == '\n') {
            sparams.cfg_negative_prompt.pop_back();
        }
        return true;
    }
    if (arg == "--cfg-scale") {
        CHECK_ARG
        sparams.cfg_scale = std::stof(argv[i]);
        return true;
    }
    if (arg == "-b" || arg == "--batch-size") {
        CHECK_ARG
        params.n_batch = std::stoi(argv[i]);
        return true;
    }
    if (arg == "-ub" || arg == "--ubatch-size") {
        CHECK_ARG
        params.n_ubatch = std::stoi(argv[i]);
        return true;
    }
    if (arg == "--keep") {
        CHECK_ARG
        params.n_keep = std::stoi(argv[i]);
        return true;
    }
    if (arg == "--draft") {
        CHECK_ARG
        params.n_draft = std::stoi(argv[i]);
        return true;
    }
    if (arg == "--chunks") {
        CHECK_ARG
        params.n_chunks = std::stoi(argv[i]);
        return true;
    }
    if (arg == "-np" || arg == "--parallel") {
        CHECK_ARG
        params.n_parallel = std::stoi(argv[i]);
        return true;
    }
    if (arg == "-ns" || arg == "--sequences") {
        CHECK_ARG
        params.n_sequences = std::stoi(argv[i]);
        return true;
    }
    if (arg == "--p-split" || arg == "-ps") {
        CHECK_ARG
        params.p_split = std::stof(argv[i]);
        return true;
    }
    if (arg == "-m" || arg == "--model") {
        CHECK_ARG
        params.model = argv[i];
        return true;
    }
    if (arg == "-md" || arg == "--model-draft") {
        CHECK_ARG
        params.model_draft = argv[i];
        return true;
    }
    if (arg == "-a" || arg == "--alias") {
        CHECK_ARG
        params.model_alias = argv[i];
        return true;
    }
    if (arg == "-mu" || arg == "--model-url") {
        CHECK_ARG
        params.model_url = argv[i];
        return true;
    }
    if (arg == "-hfr" || arg == "--hf-repo") {
        CHECK_ARG
        params.hf_repo = argv[i];
        return true;
    }
    if (arg == "-hff" || arg == "--hf-file") {
        CHECK_ARG
        params.hf_file = argv[i];
        return true;
    }
    if (arg == "--lora") {
        CHECK_ARG
        params.lora_adapter.emplace_back(argv[i], 1.0f);
        params.use_mmap = false;
        return true;
    }
    if (arg == "--lora-scaled") {
        CHECK_ARG
        const char* lora_adapter = argv[i];
        CHECK_ARG
        params.lora_adapter.emplace_back(lora_adapter, std::stof(argv[i]));
        params.use_mmap = false;
        return true;
    }
    if (arg == "--lora-base") {
        CHECK_ARG
        params.lora_base = argv[i];
        return true;
    }
    if (arg == "--control-vector") {
        CHECK_ARG
        params.control_vectors.push_back({ 1.0f, argv[i], });
        return true;
    }
    if (arg == "--control-vector-scaled") {
        CHECK_ARG
        const char* fname = argv[i];
        CHECK_ARG
        params.control_vectors.push_back({ std::stof(argv[i]), fname, });
        return true;
    }
    if (arg == "--control-vector-layer-range") {
        CHECK_ARG
        params.control_vector_layer_start = std::stoi(argv[i]);
        CHECK_ARG
        params.control_vector_layer_end = std::stoi(argv[i]);
        return true;
    }
    if (arg == "--mmproj") {
        CHECK_ARG
        params.mmproj = argv[i];
        return true;
    }
    if (arg == "--image") {
        CHECK_ARG
        params.image.emplace_back(argv[i]);
        return true;
    }
    if (arg == "-i" || arg == "--interactive") {
        params.interactive = true;
        return true;
    }
    if (arg == "-sp" || arg == "--special") {
        params.special = true;
        return true;
    }
    if (arg == "--embedding" || arg == "--embeddings") {
        params.embedding = true;
        return true;
    }
<<<<<<< HEAD
    if (arg == "--embd-normalize") {
        CHECK_ARG
        params.embd_normalize = std::stoi(argv[i]);
        return true;
    }
    if (arg == "--embd-output-format") {
        CHECK_ARG
        params.embd_out = argv[i];
        return true;
    }
    if (arg == "--embd-separator") {
        CHECK_ARG
        params.embd_sep = argv[i];
        return true;
    }
    if (arg == "--interactive-first") {
=======
    if (arg == "-if" || arg == "--interactive-first") {
>>>>>>> b96f9afb
        params.interactive_first = true;
        return true;
    }
    if (arg == "-cnv" || arg == "--conversation") {
        params.conversation = true;
        return true;
    }
    if (arg == "--infill") {
        params.infill = true;
        return true;
    }
    if (arg == "-dkvc" || arg == "--dump-kv-cache") {
        params.dump_kv_cache = true;
        return true;
    }
    if (arg == "-nkvo" || arg == "--no-kv-offload") {
        params.no_kv_offload = true;
        return true;
    }
    if (arg == "-ctk" || arg == "--cache-type-k") {
        params.cache_type_k = argv[++i];
        return true;
    }
    if (arg == "-ctv" || arg == "--cache-type-v") {
        params.cache_type_v = argv[++i];
        return true;
    }
    if (arg == "--multiline-input") {
        params.multiline_input = true;
        return true;
    }
    if (arg == "--simple-io") {
        params.simple_io = true;
        return true;
    }
    if (arg == "-cb" || arg == "--cont-batching") {
        params.cont_batching = true;
        return true;
    }
    if (arg == "-fa" || arg == "--flash-attn") {
        params.flash_attn = true;
        return true;
    }
    if (arg == "-co" || arg == "--color") {
        params.use_color = true;
        return true;
    }
    if (arg == "--mlock") {
        params.use_mlock = true;
        return true;
    }
<<<<<<< HEAD
    if (arg == "--gpu-layers" || arg == "-ngl" || arg == "--n-gpu-layers") {
        CHECK_ARG
=======
    if (arg == "-ngl" || arg == "--gpu-layers" || arg == "--n-gpu-layers") {
        if (++i >= argc) {
            invalid_param = true;
            return true;
        }
>>>>>>> b96f9afb
        params.n_gpu_layers = std::stoi(argv[i]);
        if (!llama_supports_gpu_offload()) {
            fprintf(stderr, "warning: not compiled with GPU offload support, --gpu-layers option will be ignored\n");
            fprintf(stderr, "warning: see main README.md for information on enabling GPU BLAS support\n");
        }
        return true;
    }
<<<<<<< HEAD
    if (arg == "--gpu-layers-draft" || arg == "-ngld" || arg == "--n-gpu-layers-draft") {
        CHECK_ARG
=======
    if (arg == "-ngld" || arg == "--gpu-layers-draft" || arg == "--gpu-layers-draft") {
        if (++i >= argc) {
            invalid_param = true;
            return true;
        }
>>>>>>> b96f9afb
        params.n_gpu_layers_draft = std::stoi(argv[i]);
        if (!llama_supports_gpu_offload()) {
            fprintf(stderr, "warning: not compiled with GPU offload support, --gpu-layers-draft option will be ignored\n");
            fprintf(stderr, "warning: see main README.md for information on enabling GPU BLAS support\n");
        }
        return true;
    }
    if (arg == "--main-gpu" || arg == "-mg") {
        CHECK_ARG
        params.main_gpu = std::stoi(argv[i]);
#ifndef GGML_USE_CUDA_SYCL_VULKAN
        fprintf(stderr, "warning: llama.cpp was compiled without CUDA/SYCL/Vulkan. Setting the main GPU has no effect.\n");
#endif // GGML_USE_CUDA_SYCL_VULKAN
        return true;
    }
    if (arg == "--split-mode" || arg == "-sm") {
        CHECK_ARG
        std::string arg_next = argv[i];
        if (arg_next == "none") {
            params.split_mode = LLAMA_SPLIT_MODE_NONE;
        }
        else if (arg_next == "layer") {
            params.split_mode = LLAMA_SPLIT_MODE_LAYER;
        }
        else if (arg_next == "row") {
#ifdef GGML_USE_SYCL
            fprintf(stderr, "warning: The split mode value:[row] is not supported by llama.cpp with SYCL. It's developing.\nExit!\n");
            exit(1);
#endif // GGML_USE_SYCL
            params.split_mode = LLAMA_SPLIT_MODE_ROW;
        }
        else {
            invalid_param = true;
            return true;
        }
#ifndef GGML_USE_CUDA_SYCL_VULKAN
        fprintf(stderr, "warning: llama.cpp was compiled without CUDA/SYCL/Vulkan. Setting the split mode has no effect.\n");
#endif // GGML_USE_CUDA_SYCL_VULKAN
        return true;
    }
    if (arg == "--tensor-split" || arg == "-ts") {
        CHECK_ARG
        std::string arg_next = argv[i];

        // split string by , and /
        const std::regex regex{ R"([,/]+)" };
        std::sregex_token_iterator it{ arg_next.begin(), arg_next.end(), regex, -1 };
        std::vector<std::string> split_arg{ it, {} };
        if (split_arg.size() >= llama_max_devices()) {
            invalid_param = true;
            return true;
        }
        for (size_t i = 0; i < llama_max_devices(); ++i) {
            if (i < split_arg.size()) {
                params.tensor_split[i] = std::stof(split_arg[i]);
            }
            else {
                params.tensor_split[i] = 0.0f;
            }
        }
#ifndef GGML_USE_CUDA_SYCL_VULKAN
        fprintf(stderr, "warning: llama.cpp was compiled without CUDA/SYCL/Vulkan. Setting a tensor split has no effect.\n");
#endif // GGML_USE_CUDA_SYCL_VULKAN
        return true;
    }
    if (arg == "--rpc") {
        CHECK_ARG
        params.rpc_servers = argv[i];
        return true;
    }
    if (arg == "--no-mmap") {
        params.use_mmap = false;
        return true;
    }
    if (arg == "--numa") {
        CHECK_ARG
        std::string value(argv[i]);
        /**/ if (value == "distribute" || value == "") { params.numa = GGML_NUMA_STRATEGY_DISTRIBUTE; }
        else if (value == "isolate") { params.numa = GGML_NUMA_STRATEGY_ISOLATE; }
        else if (value == "numactl") { params.numa = GGML_NUMA_STRATEGY_NUMACTL; }
        else { invalid_param = true; }
        return true;
    }
    if (arg == "-v" || arg == "--verbose") {
        params.verbosity = 1;
        return true;
    }
    if (arg == "--verbosity") {
        if (++i >= argc) {
            invalid_param = true;
            return true;
        }
        params.verbosity = std::stoi(argv[i]);
        return true;
    }
    if (arg == "--verbose-prompt") {
        params.verbose_prompt = true;
        return true;
    }
    if (arg == "--no-display-prompt") {
        params.display_prompt = false;
        return true;
    }
    if (arg == "-r" || arg == "--reverse-prompt") {
        CHECK_ARG
        params.antiprompt.emplace_back(argv[i]);
        return true;
    }
    if (arg == "-ld" || arg == "--logdir") {
        CHECK_ARG
        params.logdir = argv[i];

        if (params.logdir.back() != DIRECTORY_SEPARATOR) {
            params.logdir += DIRECTORY_SEPARATOR;
        }
        return true;
    }
    if (arg == "-lcs" || arg == "--lookup-cache-static") {
        CHECK_ARG
        params.lookup_cache_static = argv[i];
        return true;
    }
    if (arg == "-lcd" || arg == "--lookup-cache-dynamic") {
        CHECK_ARG
        params.lookup_cache_dynamic = argv[i];
        return true;
    }
    if (arg == "--save-all-logits" || arg == "--kl-divergence-base") {
        CHECK_ARG
        params.logits_file = argv[i];
        return true;
    }
    if (arg == "--perplexity" || arg == "--all-logits") {
        params.logits_all = true;
        return true;
    }
    if (arg == "--ppl-stride") {
        CHECK_ARG
        params.ppl_stride = std::stoi(argv[i]);
        return true;
    }
<<<<<<< HEAD
    if (arg == "-ptc" || arg == "--print-token-count") {
        CHECK_ARG
        params.n_print = std::stoi(argv[i]);
        return true;
    }
    if (arg == "--check-tensors") {
        params.check_tensors = true;
        return true;
    }
    if (arg == "--ppl-output-type") {
        CHECK_ARG
        params.ppl_output_type = std::stoi(argv[i]);
=======
    if (arg == "--ppl-output-type") {
        if (++i >= argc) {
            invalid_param = true;
            return true;
        }
        params.ppl_output_type = std::stoi(argv[i]);
        return true;
    }
    if (arg == "-ptc" || arg == "--print-token-count") {
        if (++i >= argc) {
            invalid_param = true;
            return true;
        }
        params.n_print = std::stoi(argv[i]);
        return true;
    }
    if (arg == "--check-tensors") {
        params.check_tensors = true;
>>>>>>> b96f9afb
        return true;
    }
    if (arg == "--hellaswag") {
        params.hellaswag = true;
        return true;
    }
    if (arg == "--hellaswag-tasks") {
        CHECK_ARG
        params.hellaswag_tasks = std::stoi(argv[i]);
        return true;
    }
    if (arg == "--winogrande") {
        params.winogrande = true;
        return true;
    }
    if (arg == "--winogrande-tasks") {
        CHECK_ARG
        params.winogrande_tasks = std::stoi(argv[i]);
        return true;
    }
    if (arg == "--multiple-choice") {
        params.multiple_choice = true;
        return true;
    }
    if (arg == "--multiple-choice-tasks") {
        CHECK_ARG
        params.multiple_choice_tasks = std::stoi(argv[i]);
        return true;
    }
    if (arg == "--kl-divergence") {
        params.kl_divergence = true;
        return true;
    }
    if (arg == "--ignore-eos") {
        params.ignore_eos = true;
        return true;
    }
    if (arg == "--penalize-nl") {
        sparams.penalize_nl = true;
        return true;
    }
    if (arg == "-l" || arg == "--logit-bias") {
        CHECK_ARG
        std::stringstream ss(argv[i]);
        llama_token key;
        char sign;
        std::string value_str;
        try {
            if (ss >> key && ss >> sign && std::getline(ss, value_str) && (sign == '+' || sign == '-')) {
                sparams.logit_bias[key] = std::stof(value_str) * ((sign == '-') ? -1.0f : 1.0f);
            }
            else {
                throw std::exception();
            }
        }
        catch (const std::exception&) {
            invalid_param = true;
            return true;
        }
        return true;
    }
    if (arg == "-h" || arg == "--help" || arg == "--usage"  ) {
        params.usage = true;
        return true;
    }
    if (arg == "--version") {
        fprintf(stderr, "version: %d (%s)\n", LLAMA_BUILD_NUMBER, LLAMA_COMMIT);
        fprintf(stderr, "built with %s for %s\n", LLAMA_COMPILER, LLAMA_BUILD_TARGET);
        exit(0);
    }
    if (arg == "--in-prefix-bos") {
        params.input_prefix_bos = true;
        return true;
    }
    if (arg == "--in-prefix") {
        CHECK_ARG
        params.input_prefix = argv[i];
        return true;
    }
    if (arg == "--in-suffix") {
        CHECK_ARG
        params.input_suffix = argv[i];
        return true;
    }
    if (arg == "--grammar") {
        CHECK_ARG
        sparams.grammar = argv[i];
        return true;
    }
    if (arg == "--grammar-file") {
        CHECK_ARG
        std::ifstream file(argv[i]);
        if (!file) {
            fprintf(stderr, "error: failed to open file '%s'\n", argv[i]);
            invalid_param = true;
            return true;
        }
        std::copy(
            std::istreambuf_iterator<char>(file),
            std::istreambuf_iterator<char>(),
            std::back_inserter(sparams.grammar)
        );
        return true;
    }
    if (arg == "-j" || arg == "--json-schema") {
        CHECK_ARG
        sparams.grammar = json_schema_to_grammar(json::parse(argv[i]));
        return true;
    }
    if (arg == "--override-kv") {
        CHECK_ARG
        if (++i >= argc) {
            invalid_param = true;
            return true;
        }
        if (!string_parse_kv_override(argv[i], params.kv_overrides)) {
            fprintf(stderr, "error: Invalid type for KV override: %s\n", argv[i]);
            invalid_param = true;
            return true;
        }
        return true;
    }
    if (arg == "--host") {
        if (++i >= argc) {
            invalid_param = true;
            return true;
        }
        params.hostname = argv[i];
        return true;
    }
    if (arg == "--port") {
        if (++i >= argc) {
            invalid_param = true;
            return true;
        }
        params.port = std::stoi(argv[i]);
        return true;
    }
    if (arg == "--path") {
        if (++i >= argc) {
            invalid_param = true;
            return true;
        }
        params.public_path = argv[i];
        return true;
    }
    if (arg == "--api-key") {
        if (++i >= argc) {
            invalid_param = true;
            return true;
        }
        params.api_keys.push_back(argv[i]);
        return true;
    }
    if (arg == "--api-key-file") {
        if (++i >= argc) {
            invalid_param = true;
            return true;
        }
        std::ifstream key_file(argv[i]);
        if (!key_file) {
            fprintf(stderr, "error: failed to open file '%s'\n", argv[i]);
            invalid_param = true;
            return true;
        }
        std::string key;
        while (std::getline(key_file, key)) {
            if (!key.empty()) {
                params.api_keys.push_back(key);
            }
        }
        key_file.close();
        return true;
    }
    if (arg == "--ssl-key-file") {
        if (++i >= argc) {
            invalid_param = true;
            return true;
        }
        params.ssl_file_key = argv[i];
        return true;
    }
    if (arg == "--ssl-cert-file") {
        if (++i >= argc) {
            invalid_param = true;
            return true;
        }
        params.ssl_file_cert = argv[i];
        return true;
    }
    if (arg == "--timeout" || arg == "-to") {
        if (++i >= argc) {
            invalid_param = true;
            return true;
        }
        params.timeout_read  = std::stoi(argv[i]);
        params.timeout_write = std::stoi(argv[i]);
        return true;
    }
    if (arg == "--threads-http") {
        if (++i >= argc) {
            invalid_param = true;
            return true;
        }
        params.n_threads_http = std::stoi(argv[i]);
        return true;
    }
    if (arg == "-spf" || arg == "--system-prompt-file") {
        if (++i >= argc) {
            invalid_param = true;
            return true;
        }
        std::ifstream file(argv[i]);
        if (!file) {
            fprintf(stderr, "error: failed to open file '%s'\n", argv[i]);
            invalid_param = true;
            return true;
        }
        std::string system_prompt;
        std::copy(
                std::istreambuf_iterator<char>(file),
                std::istreambuf_iterator<char>(),
                std::back_inserter(system_prompt)
                );
        params.system_prompt = system_prompt;
        return true;
    }
    if (arg == "--log-format") {
        if (++i >= argc) {
            invalid_param = true;
            return true;
        }
        if (std::strcmp(argv[i], "json") == 0) {
            params.log_json = true;
        } else if (std::strcmp(argv[i], "text") == 0) {
            params.log_json = false;
        } else {
            invalid_param = true;
            return true;
        }
        return true;
    }
    if (arg == "--no-slots") {
        params.endpoint_slots = false;
        return true;
    }
    if (arg == "--metrics") {
        params.endpoint_metrics = true;
        return true;
    }
    if (arg == "--slot-save-path") {
        if (++i >= argc) {
            invalid_param = true;
            return true;
        }
        params.slot_save_path = argv[i];
        // if doesn't end with DIRECTORY_SEPARATOR, add it
        if (!params.slot_save_path.empty() && params.slot_save_path[params.slot_save_path.size() - 1] != DIRECTORY_SEPARATOR) {
            params.slot_save_path += DIRECTORY_SEPARATOR;
        }
        return true;
    }
    if (arg == "--chat-template") {
        if (++i >= argc) {
            invalid_param = true;
            return true;
        }
        if (!llama_chat_verify_template(argv[i])) {
            fprintf(stderr, "error: the supplied chat template is not supported: %s\n", argv[i]);
            fprintf(stderr, "note: llama.cpp does not use jinja parser, we only support commonly used templates\n");
            invalid_param = true;
            return true;
        }
        params.chat_template = argv[i];
        return true;
    }
    if (arg == "--slot-prompt-similarity" || arg == "-sps") {
        if (++i >= argc) {
            invalid_param = true;
            return true;
        }
        params.slot_prompt_similarity = std::stof(argv[i]);
        return true;
    }
    if (arg == "-pps") {
        params.is_pp_shared = true;
        return true;
    }
    if (arg == "-npp") {
        if (++i >= argc) {
            invalid_param = true;
            return true;
        }
        auto p = string_split<int>(argv[i], split_delim);
        params.n_pp.insert(params.n_pp.end(), p.begin(), p.end());
        return true;
    }
    if (arg == "-ntg") {
        if (++i >= argc) {
            invalid_param = true;
            return true;
        }
        auto p = string_split<int>(argv[i], split_delim);
        params.n_tg.insert(params.n_tg.end(), p.begin(), p.end());
        return true;
    }
    if (arg == "-npl") {
        if (++i >= argc) {
            invalid_param = true;
            return true;
        }
        auto p = string_split<int>(argv[i], split_delim);
        params.n_pl.insert(params.n_pl.end(), p.begin(), p.end());
        return true;
    }
    if (arg == "--context-file") {
        if (++i >= argc) {
            invalid_param = true;
            return true;
        }
        std::ifstream file(argv[i], std::ios::binary);
        if (!file) {
            fprintf(stderr, "error: failed to open file '%s'\n", argv[i]);
            invalid_param = true;
            return true;
        }
        params.context_files.push_back(argv[i]);
        return true;
    }
    if (arg == "--chunk-size") {
        if (++i >= argc) {
            invalid_param = true;
            return true;
        }
        params.chunk_size = std::stoi(argv[i]);
        return true;
    }
    if (arg == "--chunk-separator") {
        if (++i >= argc) {
            invalid_param = true;
            return true;
        }
        params.chunk_separator = argv[i];
        return true;
    }
    if (arg == "--junk") {
        if (++i >= argc) {
            invalid_param = true;
            return true;
        }
        params.n_junk = std::stoi(argv[i]);
        return true;
    }
    if (arg == "--pos") {
        if (++i >= argc) {
            invalid_param = true;
            return true;
        }
        params.i_pos = std::stoi(argv[i]);
        return true;
    }
    if (arg == "-o" || arg == "--output" || arg == "--output-file") {
        if (++i >= argc) {
            invalid_param = true;
            return true;
        }
        params.out_file = argv[i];
        params.cvector_outfile = argv[i];
        return true;
    }
    if (arg == "-ofreq" || arg == "--output-frequency") {
        if (++i >= argc) {
            invalid_param = true;
            return true;
        }
        params.n_out_freq = std::stoi(argv[i]);
        return true;
    }
    if (arg == "--save-frequency") {
        if (++i >= argc) {
            invalid_param = true;
            return true;
        }
        params.n_save_freq = std::stoi(argv[i]);
        return true;
    }
    if (arg == "--process-output") {
        params.process_output = true;
        return true;
    }
    if (arg == "--no-ppl") {
        params.compute_ppl = false;
        return true;
    }
    if (arg == "--chunk" || arg == "--from-chunk") {
        if (++i >= argc) {
            invalid_param = true;
            return true;
        }
        params.i_chunk = std::stoi(argv[i]);
        return true;
    }
    // cvector params
    if (arg == "--completions-file") {
        if (++i >= argc) {
            invalid_param = true;
            return true;
        }
        params.cvector_completions_file = argv[i];
        return true;
    }
    if (arg == "--positive-file") {
        if (++i >= argc) {
            invalid_param = true;
            return true;
        }
        params.cvector_positive_file = argv[i];
        return true;
    }
    if (arg == "--negative-file") {
        if (++i >= argc) {
            invalid_param = true;
            return true;
        }
        params.cvector_negative_file = argv[i];
        return true;
    }
    if (arg == "--completions") {
        if (++i >= argc) {
            invalid_param = true;
            return true;
        }
        params.n_completions = std::stoi(argv[i]);
        return true;
    }
    if (arg == "--pca-batch") {
        if (++i >= argc) {
            invalid_param = true;
            return true;
        }
        params.n_pca_batch = std::stoi(argv[i]);
        return true;
    }
    if (arg == "--pca-iter") {
        if (++i >= argc) {
            invalid_param = true;
            return true;
        }
        params.n_pca_iterations = std::stoi(argv[i]);
        return true;
    }
#ifndef LOG_DISABLE_LOGS
    // Parse args for logging parameters
    if (log_param_single_parse(argv[i])) {
        // Do nothing, log_param_single_parse automatically does it's thing
        //  and returns if a match was found and parsed.
        return true;
    }
    if (log_param_pair_parse( /*check_but_dont_parse*/ true, argv[i])) {
        // We have a matching known parameter requiring an argument,
        //  now we need to check if there is anything after this argv
        //  and flag invalid_param or parse it.
        CHECK_ARG
        if (!log_param_pair_parse( /*check_but_dont_parse*/ false, argv[i - 1], argv[i])) {
            invalid_param = true;
            return true;
        }
        return true;
    }
    // End of Parse args for logging parameters
#endif // LOG_DISABLE_LOGS

    return false;
}

#ifdef __GNUC__
#ifdef __MINGW32__
#define LLAMA_COMMON_ATTRIBUTE_FORMAT(...) __attribute__((format(gnu_printf, __VA_ARGS__)))
#else
#define LLAMA_COMMON_ATTRIBUTE_FORMAT(...) __attribute__((format(printf, __VA_ARGS__)))
#endif
#else
#define LLAMA_COMMON_ATTRIBUTE_FORMAT(...)
#endif

void gpt_params_print_usage(int /*argc*/, char ** argv, const gpt_params & params) {
    const llama_sampling_params & sparams = params.sparams;

    std::string sampler_type_chars;
    std::string sampler_type_names;
    for (const auto sampler_type : sparams.samplers_sequence) {
        sampler_type_chars += static_cast<char>(sampler_type);
        sampler_type_names += llama_sampling_type_to_str(sampler_type) + ";";
    }
    sampler_type_names.pop_back();

    struct option_info {
        LLAMA_COMMON_ATTRIBUTE_FORMAT(4, 5)
        option_info(const std::string & tags, const char * args, const char * desc, ...) : tags(tags), args(args), desc(desc) {
            va_list args_list;
            va_start(args_list, desc);
            char buffer[1024];
            vsnprintf(buffer, sizeof(buffer), desc, args_list);
            va_end(args_list);
            this->desc = buffer;
        }

        option_info(const std::string & grp) : grp(grp) {}

        std::string tags;
        std::string args;
        std::string desc;
        std::string grp;
    };

    std::vector<option_info> options;

    // TODO: filter by tags

    options.push_back({ "general" });
    options.push_back({ "*",           "-h,    --help, --usage",        "print usage and exit" });
    options.push_back({ "*",           "       --version",              "show version and build info" });
    options.push_back({ "*",           "-v,    --verbose",              "print verbose information" });
    options.push_back({ "*",           "       --verbosity N",          "set specific verbosity level (default: %d)", params.verbosity });
    options.push_back({ "*",           "       --verbose-prompt",       "print a verbose prompt before generation (default: %s)", params.verbose_prompt ? "true" : "false" });
    options.push_back({ "*",           "       --no-display-prompt",    "don't print prompt at generation (default: %s)", !params.display_prompt ? "true" : "false" });
    options.push_back({ "*",           "-co,   --color",                "colorise output to distinguish prompt and user input from generations (default: %s)", params.use_color ? "true" : "false" });
    options.push_back({ "*",           "-s,    --seed SEED",            "RNG seed (default: %d, use random seed for < 0)", params.seed });
    options.push_back({ "*",           "-t,    --threads N",            "number of threads to use during generation (default: %d)", params.n_threads });
    options.push_back({ "*",           "-tb,   --threads-batch N",      "number of threads to use during batch and prompt processing (default: same as --threads)" });
    options.push_back({ "speculative", "-td,   --threads-draft N",      "number of threads to use during generation (default: same as --threads)" });
    options.push_back({ "speculative", "-tbd,  --threads-batch-draft N",
                                                                        "number of threads to use during batch and prompt processing (default: same as --threads-draft)" });
    options.push_back({ "speculative", "       --draft N",              "number of tokens to draft for speculative decoding (default: %d)", params.n_draft });
    options.push_back({ "speculative", "-ps,   --p-split N",            "speculative decoding split probability (default: %.1f)", (double)params.p_split });
    options.push_back({ "*",           "-lcs,  --lookup-cache-static FNAME",
                                                                        "path to static lookup cache to use for lookup decoding (not updated by generation)" });
    options.push_back({ "*",           "-lcd,  --lookup-cache-dynamic FNAME",
                                                                        "path to dynamic lookup cache to use for lookup decoding (updated by generation)" });

    options.push_back({ "*",           "-c,    --ctx-size N",           "size of the prompt context (default: %d, 0 = loaded from model)", params.n_ctx });
    options.push_back({ "*",           "-n,    --predict N",            "number of tokens to predict (default: %d, -1 = infinity, -2 = until context filled)", params.n_predict });
    options.push_back({ "*",           "-b,    --batch-size N",         "logical maximum batch size (default: %d)", params.n_batch });
    options.push_back({ "*",           "-ub,   --ubatch-size N",        "physical maximum batch size (default: %d)", params.n_ubatch });
    options.push_back({ "*",           "       --keep N",               "number of tokens to keep from the initial prompt (default: %d, -1 = all)", params.n_keep });
    options.push_back({ "*",           "       --chunks N",             "max number of chunks to process (default: %d, -1 = all)", params.n_chunks });
    options.push_back({ "*",           "-fa,   --flash-attn",           "enable Flash Attention (default: %s)", params.flash_attn ? "enabled" : "disabled" });
    options.push_back({ "*",           "-p,    --prompt PROMPT",        "prompt to start generation with (default: '%s')", params.prompt.c_str() });
    options.push_back({ "*",           "-f,    --file FNAME",           "a file containing the prompt (default: none)" });
    options.push_back({ "*",           "       --in-file FNAME",        "an input file (repeat to specify multiple files)" });
    options.push_back({ "*",           "-bf,   --binary-file FNAME",    "binary file containing the prompt (default: none)" });
    options.push_back({ "*",           "-e,    --escape",               "process escapes sequences (\\n, \\r, \\t, \\', \\\", \\\\) (default: %s)", params.escape ? "true" : "false" });
    options.push_back({ "*",           "       --no-escape",            "do not process escape sequences" });
    options.push_back({ "main",        "-ptc,  --print-token-count N",  "print token count every N tokens (default: %d)", params.n_print });
    options.push_back({ "main",        "       --prompt-cache FNAME",   "file to cache prompt state for faster startup (default: none)" });
    options.push_back({ "main",        "       --prompt-cache-all",     "if specified, saves user input and generations to cache as well\n"
                                                                        "not supported with --interactive or other interactive options" });
    options.push_back({ "main",        "       --prompt-cache-ro",      "if specified, uses the prompt cache but does not update it" });
    options.push_back({ "main",        "-r,    --reverse-prompt PROMPT",
                                                                        "halt generation at PROMPT, return control in interactive mode\n"
                                                                        "can be specified more than once for multiple prompts" });
    options.push_back({ "main",        "-sp,   --special",              "special tokens output enabled (default: %s)", params.special ? "true" : "false" });
    options.push_back({ "main",        "-cnv,  --conversation",         "run in conversation mode (does not print special tokens and suffix/prefix) (default: %s)", params.conversation ? "true" : "false" });
    options.push_back({ "main infill", "-i,    --interactive",          "run in interactive mode (default: %s)", params.interactive ? "true" : "false" });
    options.push_back({ "main infill", "-if,   --interactive-first",    "run in interactive mode and wait for input right away (default: %s)", params.interactive_first ? "true" : "false" });
    options.push_back({ "main infill", "-mli,  --multiline-input",      "allows you to write or paste multiple lines without ending each in '\\'" });
    options.push_back({ "main infill", "       --in-prefix-bos",        "prefix BOS to user inputs, preceding the `--in-prefix` string" });
    options.push_back({ "main infill", "       --in-prefix STRING",     "string to prefix user inputs with (default: empty)" });
    options.push_back({ "main infill", "       --in-suffix STRING",     "string to suffix after user inputs with (default: empty)" });

    options.push_back({ "sampling" });
    options.push_back({ "*",           "       --samplers SAMPLERS",    "samplers that will be used for generation in the order, separated by \';\'\n"
                                                                        "(default: %s)", sampler_type_names.c_str() });
    options.push_back({ "*",           "       --sampling-seq SEQUENCE",
                                                                        "simplified sequence for samplers that will be used (default: %s)", sampler_type_chars.c_str() });
    options.push_back({ "*",           "       --ignore-eos",           "ignore end of stream token and continue generating (implies --logit-bias EOS-inf)" });
    options.push_back({ "*",           "       --penalize-nl",          "penalize newline tokens (default: %s)", sparams.penalize_nl ? "true" : "false" });
    options.push_back({ "*",           "       --temp N",               "temperature (default: %.1f)", (double)sparams.temp });
    options.push_back({ "*",           "       --top-k N",              "top-k sampling (default: %d, 0 = disabled)", sparams.top_k });
    options.push_back({ "*",           "       --top-p N",              "top-p sampling (default: %.1f, 1.0 = disabled)", (double)sparams.top_p });
    options.push_back({ "*",           "       --min-p N",              "min-p sampling (default: %.1f, 0.0 = disabled)", (double)sparams.min_p });
    options.push_back({ "*",           "       --tfs N",                "tail free sampling, parameter z (default: %.1f, 1.0 = disabled)", (double)sparams.tfs_z });
    options.push_back({ "*",           "       --typical N",            "locally typical sampling, parameter p (default: %.1f, 1.0 = disabled)", (double)sparams.typical_p });
    options.push_back({ "*",           "       --repeat-last-n N",      "last n tokens to consider for penalize (default: %d, 0 = disabled, -1 = ctx_size)", sparams.penalty_last_n });
    options.push_back({ "*",           "       --repeat-penalty N",     "penalize repeat sequence of tokens (default: %.1f, 1.0 = disabled)", (double)sparams.penalty_repeat });
    options.push_back({ "*",           "       --presence-penalty N",   "repeat alpha presence penalty (default: %.1f, 0.0 = disabled)", (double)sparams.penalty_present });
    options.push_back({ "*",           "       --frequency-penalty N",  "repeat alpha frequency penalty (default: %.1f, 0.0 = disabled)", (double)sparams.penalty_freq });
    options.push_back({ "*",           "       --dynatemp-range N",     "dynamic temperature range (default: %.1f, 0.0 = disabled)", (double)sparams.dynatemp_range });
    options.push_back({ "*",           "       --dynatemp-exp N",       "dynamic temperature exponent (default: %.1f)", (double)sparams.dynatemp_exponent });
    options.push_back({ "*",           "       --mirostat N",           "use Mirostat sampling.\n"
                                                                        "Top K, Nucleus, Tail Free and Locally Typical samplers are ignored if used.\n"
                                                                        "(default: %d, 0 = disabled, 1 = Mirostat, 2 = Mirostat 2.0)", sparams.mirostat });
    options.push_back({ "*",           "       --mirostat-lr N",        "Mirostat learning rate, parameter eta (default: %.1f)", (double)sparams.mirostat_eta });
    options.push_back({ "*",           "       --mirostat-ent N",       "Mirostat target entropy, parameter tau (default: %.1f)", (double)sparams.mirostat_tau });
    options.push_back({ "*",           "       -l TOKEN_ID(+/-)BIAS",   "modifies the likelihood of token appearing in the completion,\n"
                                                                        "i.e. `--logit-bias 15043+1` to increase likelihood of token ' Hello',\n"
                                                                        "or `--logit-bias 15043-1` to decrease likelihood of token ' Hello'" });
    options.push_back({ "main",        "       --cfg-negative-prompt PROMPT",
                                                                        "negative prompt to use for guidance (default: '%s')", sparams.cfg_negative_prompt.c_str() });
    options.push_back({ "main",        "       --cfg-negative-prompt-file FNAME",
                                                                        "negative prompt file to use for guidance" });
    options.push_back({ "main",        "       --cfg-scale N",          "strength of guidance (default: %.1f, 1.0 = disable)", (double)sparams.cfg_scale });

    options.push_back({ "grammar" });
    options.push_back({ "*",           "       --grammar GRAMMAR",      "BNF-like grammar to constrain generations (see samples in grammars/ dir) (default: '%s')", sparams.grammar.c_str() });
    options.push_back({ "*",           "       --grammar-file FNAME",   "file to read grammar from" });
    options.push_back({ "*",           "-j,    --json-schema SCHEMA",
                                                                        "JSON schema to constrain generations (https://json-schema.org/), e.g. `{}` for any JSON object\n"
                                                                        "For schemas w/ external $refs, use --grammar + example/json_schema_to_grammar.py instead" });

    options.push_back({ "embedding" });
    options.push_back({ "embedding",   "       --pooling {none,mean,cls}",
                                                                        "pooling type for embeddings, use model default if unspecified" });

    options.push_back({ "context hacking" });
    options.push_back({ "*",           "       --rope-scaling {none,linear,yarn}",
                                                                        "RoPE frequency scaling method, defaults to linear unless specified by the model" });
    options.push_back({ "*",           "       --rope-scale N",         "RoPE context scaling factor, expands context by a factor of N" });
    options.push_back({ "*",           "       --rope-freq-base N",     "RoPE base frequency, used by NTK-aware scaling (default: loaded from model)" });
    options.push_back({ "*",           "       --rope-freq-scale N",    "RoPE frequency scaling factor, expands context by a factor of 1/N" });
    options.push_back({ "*",           "       --yarn-orig-ctx N",      "YaRN: original context size of model (default: %d = model training context size)", params.yarn_orig_ctx });
    options.push_back({ "*",           "       --yarn-ext-factor N",    "YaRN: extrapolation mix factor (default: %.1f, 0.0 = full interpolation)", (double)params.yarn_ext_factor });
    options.push_back({ "*",           "       --yarn-attn-factor N",   "YaRN: scale sqrt(t) or attention magnitude (default: %.1f)", (double)params.yarn_attn_factor });
    options.push_back({ "*",           "       --yarn-beta-slow N",     "YaRN: high correction dim or alpha (default: %.1f)", (double)params.yarn_beta_slow });
    options.push_back({ "*",           "       --yarn-beta-fast N",     "YaRN: low correction dim or beta (default: %.1f)", (double)params.yarn_beta_fast });
    options.push_back({ "*",           "-gan,  --grp-attn-n N",         "group-attention factor (default: %d)", params.grp_attn_n });
    options.push_back({ "*",           "-gaw,  --grp-attn-w N",         "group-attention width (default: %.1f)", (double)params.grp_attn_w });
    options.push_back({ "*",           "-dkvc, --dump-kv-cache",        "verbose print of the KV cache" });
    options.push_back({ "*",           "-nkvo, --no-kv-offload",        "disable KV offload" });
    options.push_back({ "*",           "-ctk,  --cache-type-k TYPE",    "KV cache data type for K (default: %s)", params.cache_type_k.c_str() });
    options.push_back({ "*",           "-ctv,  --cache-type-v TYPE",    "KV cache data type for V (default: %s)", params.cache_type_v.c_str() });

    options.push_back({ "perplexity" });
    options.push_back({ "perplexity",  "       --all-logits",           "return logits for all tokens in the batch (default: %s)", params.logits_all ? "true" : "false" });
    options.push_back({ "perplexity",  "       --hellaswag",            "compute HellaSwag score over random tasks from datafile supplied with -f" });
    options.push_back({ "perplexity",  "       --hellaswag-tasks N",    "number of tasks to use when computing the HellaSwag score (default: %zu)", params.hellaswag_tasks });
    options.push_back({ "perplexity",  "       --winogrande",           "compute Winogrande score over random tasks from datafile supplied with -f" });
    options.push_back({ "perplexity",  "       --winogrande-tasks N",   "number of tasks to use when computing the Winogrande score (default: %zu)", params.winogrande_tasks });
    options.push_back({ "perplexity",  "       --multiple-choice",      "compute multiple choice score over random tasks from datafile supplied with -f" });
    options.push_back({ "perplexity",  "       --multiple-choice-tasks N",
                                                                        "number of tasks to use when computing the multiple choice score (default: %zu)", params.multiple_choice_tasks });
    options.push_back({ "perplexity",  "       --kl-divergence",        "computes KL-divergence to logits provided via --kl-divergence-base" });
    options.push_back({ "perplexity",  "       --ppl-stride N",         "stride for perplexity calculation (default: %d)", params.ppl_stride });
    options.push_back({ "perplexity",  "       --ppl-output-type {0,1}",
                                                                        "output type for perplexity calculation (default: %d)", params.ppl_output_type });

    options.push_back({ "parallel" });
    options.push_back({ "*",           "-dt,   --defrag-thold N",       "KV cache defragmentation threshold (default: %.1f, < 0 - disabled)", (double)params.defrag_thold });
    options.push_back({ "*",           "-np,   --parallel N",           "number of parallel sequences to decode (default: %d)", params.n_parallel });
    options.push_back({ "*",           "-ns,   --sequences N",          "number of sequences to decode (default: %d)", params.n_sequences });
    options.push_back({ "*",           "-cb,   --cont-batching",        "enable continuous batching (a.k.a dynamic batching) (default: %s)", params.cont_batching ? "enabled" : "disabled" });

    options.push_back({ "multi-modality" });
    options.push_back({ "*",           "       --mmproj FILE",          "path to a multimodal projector file for LLaVA. see examples/llava/README.md" });
    options.push_back({ "*",           "       --image FILE",           "path to an image file. use with multimodal models. Specify multiple times for batching" });

    options.push_back({ "backend" });
    options.push_back({ "*",           "       --rpc SERVERS",          "comma separated list of RPC servers" });
    if (llama_supports_mlock()) {
        options.push_back({ "*",           "       --mlock",                "force system to keep model in RAM rather than swapping or compressing" });
    }
    if (llama_supports_mmap()) {
        options.push_back({ "*",           "       --no-mmap",              "do not memory-map model (slower load but may reduce pageouts if not using mlock)" });
    }
    options.push_back({ "*",           "       --numa TYPE",            "attempt optimizations that help on some NUMA systems\n"
                                                                        "  - distribute: spread execution evenly over all nodes\n"
                                                                        "  - isolate: only spawn threads on CPUs on the node that execution started on\n"
                                                                        "  - numactl: use the CPU map provided by numactl\n"
                                                                        "if run without this previously, it is recommended to drop the system page cache before using this\n"
                                                                        "see https://github.com/ggerganov/llama.cpp/issues/1437" });

    if (llama_supports_gpu_offload()) {
        options.push_back({ "*",           "-ngl,  --gpu-layers N",
                                                                        "number of layers to store in VRAM" });
        options.push_back({ "*",           "-ngld, --gpu-layers-draft N",
                                                                        "number of layers to store in VRAM for the draft model" });
        options.push_back({ "*",           "-sm,   --split-mode SPLIT_MODE",
                                                                        "how to split the model across multiple GPUs, one of:\n"
                                                                        "  - none: use one GPU only\n"
                                                                        "  - layer (default): split layers and KV across GPUs\n"
                                                                        "  - row: split rows across GPUs" });
        options.push_back({ "*",           "-ts,   --tensor-split SPLIT",
                                                                        "fraction of the model to offload to each GPU, comma-separated list of proportions, e.g. 3,1" });
        options.push_back({ "*",           "-mg,   --main-gpu i",       "the GPU to use for the model (with split-mode = none),\n"
                                                                        "or for intermediate results and KV (with split-mode = row) (default: %d)", params.main_gpu });
    }

    options.push_back({ "model" });
    options.push_back({ "*",           "       --check-tensors",        "check model tensor data for invalid values (default: %s)", params.check_tensors ? "true" : "false" });
    options.push_back({ "*",           "       --override-kv KEY=TYPE:VALUE",
                                                                        "advanced option to override model metadata by key. may be specified multiple times.\n"
                                                                        "types: int, float, bool, str. example: --override-kv tokenizer.ggml.add_bos_token=bool:false" });
    options.push_back({ "*",           "       --lora FNAME",           "apply LoRA adapter (implies --no-mmap)" });
    options.push_back({ "*",           "       --lora-scaled FNAME S",  "apply LoRA adapter with user defined scaling S (implies --no-mmap)" });
    options.push_back({ "*",           "       --lora-base FNAME",      "optional model to use as a base for the layers modified by the LoRA adapter" });
    options.push_back({ "*",           "       --control-vector FNAME", "add a control vector" });
    options.push_back({ "*",           "       --control-vector-scaled FNAME SCALE",
                                                                        "add a control vector with user defined scaling SCALE" });
    options.push_back({ "*",           "       --control-vector-layer-range START END",
                                                                        "layer range to apply the control vector(s) to, start and end inclusive" });
    options.push_back({ "*",           "-m,    --model FNAME",          "model path (default: models/$filename with filename from --hf-file\n"
                                                                        "or --model-url if set, otherwise %s)", DEFAULT_MODEL_PATH });
    options.push_back({ "*",           "-md,   --model-draft FNAME",    "draft model for speculative decoding (default: unused)" });
    options.push_back({ "*",           "-mu,   --model-url MODEL_URL",  "model download url (default: unused)" });
    options.push_back({ "*",           "-hfr,  --hf-repo REPO",         "Hugging Face model repository (default: unused)" });
    options.push_back({ "*",           "-hff,  --hf-file FILE",         "Hugging Face model file (default: unused)" });

    options.push_back({ "retrieval" });
    options.push_back({ "retrieval",   "       --context-file FNAME",   "file to load context from (repeat to specify multiple files)" });
    options.push_back({ "retrieval",   "       --chunk-size N",         "minimum length of embedded text chunks (default: %d)", params.chunk_size });
    options.push_back({ "retrieval",   "       --chunk-separator STRING",
                                                                        "separator between chunks (default: '%s')", params.chunk_separator.c_str() });

    options.push_back({ "passkey" });
    options.push_back({ "passkey",     "       --junk N",               "number of times to repeat the junk text (default: %d)", params.n_junk });
    options.push_back({ "passkey",     "       --pos N",                "position of the passkey in the junk text (default: %d)", params.i_pos });

    options.push_back({ "imatrix" });
    options.push_back({ "imatrix",     "-o,    --output FNAME",         "output file (default: '%s')", params.out_file.c_str() });
    options.push_back({ "imatrix",     "       --output-frequency N",   "output the imatrix every N iterations (default: %d)", params.n_out_freq });
    options.push_back({ "imatrix",     "       --save-frequency N",     "save an imatrix copy every N iterations (default: %d)", params.n_save_freq });
    options.push_back({ "imatrix",     "       --process-output",       "collect data for the output tensor (default: %s)", params.process_output ? "true" : "false" });
    options.push_back({ "imatrix",     "       --no-ppl",               "do not compute perplexity (default: %s)", params.compute_ppl ? "true" : "false" });
    options.push_back({ "imatrix",     "       --chunk N",              "start processing the input from chunk N (default: %d)", params.i_chunk });

    options.push_back({ "bench" });
    options.push_back({ "bench",       "-pps",                          "is the prompt shared across parallel sequences (default: %s)", params.is_pp_shared ? "true" : "false" });
    options.push_back({ "bench",       "-npp n0,n1,...",                "number of prompt tokens" });
    options.push_back({ "bench",       "-ntg n0,n1,...",                "number of text generation tokens" });
    options.push_back({ "bench",       "-npl n0,n1,...",                "number of parallel prompts" });

    options.push_back({ "server" });
    options.push_back({ "server",      "       --host HOST",            "ip address to listen (default: %s)", params.hostname.c_str() });
    options.push_back({ "server",      "       --port PORT",            "port to listen (default: %d)", params.port });
    options.push_back({ "server",      "       --path PATH",            "path to serve static files from (default: %s)", params.public_path.c_str() });
    options.push_back({ "server",      "       --embedding(s)",         "enable embedding endpoint (default: %s)", params.embedding ? "enabled" : "disabled" });
    options.push_back({ "server",      "       --api-key KEY",          "API key to use for authentication (default: none)" });
    options.push_back({ "server",      "       --api-key-file FNAME",   "path to file containing API keys (default: none)" });
    options.push_back({ "server",      "       --ssl-key-file FNAME",   "path to file a PEM-encoded SSL private key" });
    options.push_back({ "server",      "       --ssl-cert-file FNAME",  "path to file a PEM-encoded SSL certificate" });
    options.push_back({ "server",      "       --timeout N",            "server read/write timeout in seconds (default: %d)", params.timeout_read });
    options.push_back({ "server",      "       --threads-http N",       "number of threads used to process HTTP requests (default: %d)", params.n_threads_http });
    options.push_back({ "server",      "       --system-prompt-file FNAME",
                                                                        "set a file to load a system prompt (initial prompt of all slots), this is useful for chat applications" });
    options.push_back({ "server",      "       --log-format {text,json}",
                                                                        "log output format: json or text (default: json)" });
    options.push_back({ "server",      "       --metrics",              "enable prometheus compatible metrics endpoint (default: %s)", params.endpoint_metrics ? "enabled" : "disabled" });
    options.push_back({ "server",      "       --no-slots",             "disables slots monitoring endpoint (default: %s)", params.endpoint_slots ? "enabled" : "disabled" });
    options.push_back({ "server",      "       --slot-save-path PATH",  "path to save slot kv cache (default: disabled)" });
    options.push_back({ "server",      "       --chat-template JINJA_TEMPLATE",
                                                                        "set custom jinja chat template (default: template taken from model's metadata)\n"
                                                                        "only commonly used templates are accepted:\n"
                                                                        "https://github.com/ggerganov/llama.cpp/wiki/Templates-supported-by-llama_chat_apply_template" });
    options.push_back({ "server",      "-sps,  --slot-prompt-similarity SIMILARITY",
                                                                        "how much the prompt of a request must match the prompt of a slot in order to use that slot (default: %.2f, 0.0 = disabled)\n", params.slot_prompt_similarity });

#ifndef LOG_DISABLE_LOGS
    options.push_back({ "logging" });
    options.push_back({ "*",           "       --simple-io",            "use basic IO for better compatibility in subprocesses and limited consoles" });
    options.push_back({ "*",           "-ld,   --logdir LOGDIR",        "path under which to save YAML logs (no logging if unset)" });
    options.push_back({ "logging",     "       --log-test",             "Run simple logging test" });
    options.push_back({ "logging",     "       --log-disable",          "Disable trace logs" });
    options.push_back({ "logging",     "       --log-enable",           "Enable trace logs" });
    options.push_back({ "logging",     "       --log-file FNAME",       "Specify a log filename (without extension)" });
    options.push_back({ "logging",     "       --log-new",              "Create a separate new log file on start. "
                                                                        "Each log file will have unique name: \"<name>.<ID>.log\"" });
    options.push_back({ "logging",     "       --log-append",           "Don't truncate the old log file." });
#endif // LOG_DISABLE_LOGS

    options.push_back({ "cvector" });
    options.push_back({ "cvector",     "-o,    --output FNAME",         "output file (default: '%s')", params.cvector_outfile.c_str() });
    options.push_back({ "cvector",     "       --positive-file FNAME",  "positive prompts file, one prompt per line (default: '%s')", params.cvector_positive_file.c_str() });
    options.push_back({ "cvector",     "       --negative-file FNAME",  "negative prompts file, one prompt per line (default: '%s')", params.cvector_negative_file.c_str() });
    options.push_back({ "cvector",     "       --completions-file FNAME",
                                                                        "completions file (default: '%s')", params.cvector_completions_file.c_str() });
    options.push_back({ "cvector",     "       --completions N",        "number of lines of completions file to use (default: %d)", params.n_completions });
    options.push_back({ "cvector",     "       --batch-pca N",          "batch size used for PCA. Larger batch runs faster, but uses more memory (default: %d)", params.n_pca_batch });
    options.push_back({ "cvector",     "       --iter-pca N",           "number of iterations used for PCA (default: %d)", params.n_pca_iterations });

    printf("usage: %s [options]\n", argv[0]);

    for (const auto & o : options) {
        if (!o.grp.empty()) {
            printf("\n%s:\n\n", o.grp.c_str());
            continue;
        }
        printf("  %-32s", o.args.c_str());
        if (o.args.length() > 30) {
            printf("\n%34s", "");
        }

        const auto desc = o.desc;
        size_t start = 0;
        size_t end = desc.find('\n');
        while (end != std::string::npos) {
            printf("%s\n%34s", desc.substr(start, end - start).c_str(), "");
            start = end + 1;
            end = desc.find('\n', start);
        }

        printf("%s\n", desc.substr(start).c_str());
    }
    printf("\n");
}

std::string gpt_params_get_system_info(const gpt_params & params) {
    std::ostringstream os;

    os << "system_info: n_threads = " << params.n_threads;
    if (params.n_threads_batch != -1) {
        os << " (n_threads_batch = " << params.n_threads_batch << ")";
    }
    os << " / " << std::thread::hardware_concurrency() << " | " << llama_print_system_info();

    return os.str();
}

//
// String utils
//

std::vector<std::string> string_split(std::string input, char separator) {
    std::vector<std::string> parts;
    size_t separator_pos = input.find(separator);
    while (separator_pos != std::string::npos) {
        std::string part = input.substr(0, separator_pos);
        parts.emplace_back(part);
        input = input.substr(separator_pos + 1);
        separator_pos = input.find(separator);
    }
    parts.emplace_back(input);
    return parts;
}

std::string string_strip(const std::string & str) {
    size_t start = 0;
    size_t end = str.size();
    while (start < end && std::isspace(str[start])) {
        start++;
    }
    while (end > start && std::isspace(str[end - 1])) {
        end--;
    }
    return str.substr(start, end - start);
}

std::string string_get_sortable_timestamp() {
    using clock = std::chrono::system_clock;

    const clock::time_point current_time = clock::now();
    const time_t as_time_t = clock::to_time_t(current_time);
    char timestamp_no_ns[100];
    std::strftime(timestamp_no_ns, 100, "%Y_%m_%d-%H_%M_%S", std::localtime(&as_time_t));

    const int64_t ns = std::chrono::duration_cast<std::chrono::nanoseconds>(
        current_time.time_since_epoch() % 1000000000).count();
    char timestamp_ns[11];
    snprintf(timestamp_ns, 11, "%09" PRId64, ns);

    return std::string(timestamp_no_ns) + "." + std::string(timestamp_ns);
}

void string_process_escapes(std::string & input) {
    std::size_t input_len = input.length();
    std::size_t output_idx = 0;

    for (std::size_t input_idx = 0; input_idx < input_len; ++input_idx) {
        if (input[input_idx] == '\\' && input_idx + 1 < input_len) {
            switch (input[++input_idx]) {
                case 'n':  input[output_idx++] = '\n'; break;
                case 'r':  input[output_idx++] = '\r'; break;
                case 't':  input[output_idx++] = '\t'; break;
                case '\'': input[output_idx++] = '\''; break;
                case '\"': input[output_idx++] = '\"'; break;
                case '\\': input[output_idx++] = '\\'; break;
                case 'x':
                    // Handle \x12, etc
                    if (input_idx + 2 < input_len) {
                        const char x[3] = { input[input_idx + 1], input[input_idx + 2], 0 };
                        char *err_p = nullptr;
                        const long val = std::strtol(x, &err_p, 16);
                        if (err_p == x + 2) {
                            input_idx += 2;
                            input[output_idx++] = char(val);
                            break;
                        }
                    }
                    // fall through
                default:   input[output_idx++] = '\\';
                           input[output_idx++] = input[input_idx]; break;
            }
        } else {
            input[output_idx++] = input[input_idx];
        }
    }

    input.resize(output_idx);
}

bool string_parse_kv_override(const char * data, std::vector<llama_model_kv_override> & overrides) {
    const char * sep = strchr(data, '=');
    if (sep == nullptr || sep - data >= 128) {
        fprintf(stderr, "%s: malformed KV override '%s'\n", __func__, data);
        return false;
    }
    llama_model_kv_override kvo;
    std::strncpy(kvo.key, data, sep - data);
    kvo.key[sep - data] = 0;
    sep++;
    if (strncmp(sep, "int:", 4) == 0) {
        sep += 4;
        kvo.tag = LLAMA_KV_OVERRIDE_TYPE_INT;
        kvo.val_i64 = std::atol(sep);
    } else if (strncmp(sep, "float:", 6) == 0) {
        sep += 6;
        kvo.tag = LLAMA_KV_OVERRIDE_TYPE_FLOAT;
        kvo.val_f64 = std::atof(sep);
    } else if (strncmp(sep, "bool:", 5) == 0) {
        sep += 5;
        kvo.tag = LLAMA_KV_OVERRIDE_TYPE_BOOL;
        if (std::strcmp(sep, "true") == 0) {
            kvo.val_bool = true;
        } else if (std::strcmp(sep, "false") == 0) {
            kvo.val_bool = false;
        } else {
            fprintf(stderr, "%s: invalid boolean value for KV override '%s'\n", __func__, data);
            return false;
        }
    } else if (strncmp(sep, "str:", 4) == 0) {
        sep += 4;
        kvo.tag = LLAMA_KV_OVERRIDE_TYPE_STR;
        if (strlen(sep) > 127) {
            fprintf(stderr, "%s: malformed KV override '%s', value cannot exceed 127 chars\n", __func__, data);
            return false;
        }
        strncpy(kvo.val_str, sep, 127);
        kvo.val_str[127] = '\0';
    } else {
        fprintf(stderr, "%s: invalid type for KV override '%s'\n", __func__, data);
        return false;
    }
    overrides.emplace_back(std::move(kvo));
    return true;
}

//
// Filesystem utils
//

// Validate if a filename is safe to use
// To validate a full path, split the path by the OS-specific path separator, and validate each part with this function
bool fs_validate_filename(const std::string & filename) {
    if (!filename.length()) {
        // Empty filename invalid
        return false;
    }
    if (filename.length() > 255) {
        // Limit at common largest possible filename on Linux filesystems
        // to avoid unnecessary further validation
        // (On systems with smaller limits it will be caught by the OS)
        return false;
    }

    std::u32string filename_utf32;
    try {
        std::wstring_convert<std::codecvt_utf8<char32_t>, char32_t> converter;
        filename_utf32 = converter.from_bytes(filename);

        // If the reverse conversion mismatches, it means overlong UTF-8 sequences were used,
        // or invalid encodings were encountered. Reject such attempts
        std::string filename_reencoded = converter.to_bytes(filename_utf32);
        if (filename_reencoded != filename) {
            return false;
        }
    } catch (const std::exception &) {
        return false;
    }

    // Check for forbidden codepoints:
    // - Control characters
    // - Unicode equivalents of illegal characters
    // - UTF-16 surrogate pairs
    // - UTF-8 replacement character
    // - Byte order mark (BOM)
    // - Illegal characters: / \ : * ? " < > |
    for (char32_t c : filename_utf32) {
        if (c <= 0x1F // Control characters (C0)
            || c == 0x7F // Control characters (DEL)
            || (c >= 0x80 && c <= 0x9F) // Control characters (C1)
            || c == 0xFF0E // Fullwidth Full Stop (period equivalent)
            || c == 0x2215 // Division Slash (forward slash equivalent)
            || c == 0x2216 // Set Minus (backslash equivalent)
            || (c >= 0xD800 && c <= 0xDFFF) // UTF-16 surrogate pairs
            || c == 0xFFFD // Replacement Character (UTF-8)
            || c == 0xFEFF // Byte Order Mark (BOM)
            || c == '/' || c == '\\' || c == ':' || c == '*' // Illegal characters
            || c == '?' || c == '"' || c == '<' || c == '>' || c == '|') {
            return false;
        }
    }

    // Reject any leading or trailing ' ', or any trailing '.', these are stripped on Windows and will cause a different filename
    // Unicode and other whitespace is not affected, only 0x20 space
    if (filename.front() == ' ' || filename.back() == ' ' || filename.back() == '.') {
        return false;
    }

    // Reject any ".." (currently stricter than necessary, it should be fine to just check for == ".." instead)
    if (filename.find("..") != std::string::npos) {
        return false;
    }

    // Reject "."
    if (filename == ".") {
        return false;
    }

    return true;
}

// returns true if successful, false otherwise
bool fs_create_directory_with_parents(const std::string & path) {
#ifdef _WIN32
    std::wstring_convert<std::codecvt_utf8<wchar_t>> converter;
    std::wstring wpath = converter.from_bytes(path);

    // if the path already exists, check whether it's a directory
    const DWORD attributes = GetFileAttributesW(wpath.c_str());
    if ((attributes != INVALID_FILE_ATTRIBUTES) && (attributes & FILE_ATTRIBUTE_DIRECTORY)) {
        return true;
    }

    size_t pos_slash = 0;

    // process path from front to back, procedurally creating directories
    while ((pos_slash = path.find('\\', pos_slash)) != std::string::npos) {
        const std::wstring subpath = wpath.substr(0, pos_slash);
        const wchar_t * test = subpath.c_str();

        const bool success = CreateDirectoryW(test, NULL);
        if (!success) {
            const DWORD error = GetLastError();

            // if the path already exists, ensure that it's a directory
            if (error == ERROR_ALREADY_EXISTS) {
                const DWORD attributes = GetFileAttributesW(subpath.c_str());
                if (attributes == INVALID_FILE_ATTRIBUTES || !(attributes & FILE_ATTRIBUTE_DIRECTORY)) {
                    return false;
                }
            } else {
                return false;
            }
        }

        pos_slash += 1;
    }

    return true;
#else
    // if the path already exists, check whether it's a directory
    struct stat info;
    if (stat(path.c_str(), &info) == 0) {
        return S_ISDIR(info.st_mode);
    }

    size_t pos_slash = 1; // skip leading slashes for directory creation

    // process path from front to back, procedurally creating directories
    while ((pos_slash = path.find('/', pos_slash)) != std::string::npos) {
        const std::string subpath = path.substr(0, pos_slash);
        struct stat info;

        // if the path already exists, ensure that it's a directory
        if (stat(subpath.c_str(), &info) == 0) {
            if (!S_ISDIR(info.st_mode)) {
                return false;
            }
        } else {
            // create parent directories
            const int ret = mkdir(subpath.c_str(), 0755);
            if (ret != 0) {
                return false;
            }
        }

        pos_slash += 1;
    }

    return true;
#endif // _WIN32
}

std::string fs_get_cache_directory() {
    std::string cache_directory = "";
    auto ensure_trailing_slash = [](std::string p) {
        // Make sure to add trailing slash
        if (p.back() != DIRECTORY_SEPARATOR) {
            p += DIRECTORY_SEPARATOR;
        }
        return p;
    };
    if (getenv("LLAMA_CACHE")) {
        cache_directory = std::getenv("LLAMA_CACHE");
    } else {
#ifdef __linux__
        if (std::getenv("XDG_CACHE_HOME")) {
            cache_directory = std::getenv("XDG_CACHE_HOME");
        } else {
            cache_directory = std::getenv("HOME") + std::string("/.cache/");
        }
#elif defined(__APPLE__)
        cache_directory = std::getenv("HOME") + std::string("/Library/Caches/");
#elif defined(_WIN32)
        cache_directory = std::getenv("LOCALAPPDATA");
#endif // __linux__
        cache_directory = ensure_trailing_slash(cache_directory);
        cache_directory += "llama.cpp";
    }
    return ensure_trailing_slash(cache_directory);
}

std::string fs_get_cache_file(const std::string & filename) {
    GGML_ASSERT(filename.find(DIRECTORY_SEPARATOR) == std::string::npos);
    std::string cache_directory = fs_get_cache_directory();
    const bool success = fs_create_directory_with_parents(cache_directory);
    if (!success) {
        throw std::runtime_error("failed to create cache directory: " + cache_directory);
    }
    return cache_directory + filename;
}


//
// Model utils
//

std::tuple<struct llama_model *, struct llama_context *> llama_init_from_gpt_params(gpt_params & params) {
    auto mparams = llama_model_params_from_gpt_params(params);

    llama_model * model = nullptr;

    if (!params.hf_repo.empty() && !params.hf_file.empty()) {
        model = llama_load_model_from_hf(params.hf_repo.c_str(), params.hf_file.c_str(), params.model.c_str(), mparams);
    } else if (!params.model_url.empty()) {
        model = llama_load_model_from_url(params.model_url.c_str(), params.model.c_str(), mparams);
    } else {
        model = llama_load_model_from_file(params.model.c_str(), mparams);
    }

    if (model == NULL) {
        fprintf(stderr, "%s: error: failed to load model '%s'\n", __func__, params.model.c_str());
        return std::make_tuple(nullptr, nullptr);
    }

    auto cparams = llama_context_params_from_gpt_params(params);

    llama_context * lctx = llama_new_context_with_model(model, cparams);
    if (lctx == NULL) {
        fprintf(stderr, "%s: error: failed to create context with model '%s'\n", __func__, params.model.c_str());
        llama_free_model(model);
        return std::make_tuple(nullptr, nullptr);
    }

    if (!params.control_vectors.empty()) {
        if (params.control_vector_layer_start <= 0) params.control_vector_layer_start = 1;
        if (params.control_vector_layer_end   <= 0) params.control_vector_layer_end   = llama_n_layer(model);

        const auto cvec = llama_control_vector_load(params.control_vectors);
        if (cvec.n_embd == -1) {
            llama_free(lctx);
            llama_free_model(model);
            return std::make_tuple(nullptr, nullptr);
        }

        int err = llama_control_vector_apply(lctx,
                                             cvec.data.data(),
                                             cvec.data.size(),
                                             cvec.n_embd,
                                             params.control_vector_layer_start,
                                             params.control_vector_layer_end);
        if (err) {
            llama_free(lctx);
            llama_free_model(model);
            return std::make_tuple(nullptr, nullptr);
        }
    }

    for (unsigned int i = 0; i < params.lora_adapter.size(); ++i) {
        const std::string & lora_adapter = std::get<0>(params.lora_adapter[i]);
        float lora_scale = std::get<1>(params.lora_adapter[i]);
        int err = llama_model_apply_lora_from_file(model,
                                             lora_adapter.c_str(),
                                             lora_scale,
                                             ((i > 0) || params.lora_base.empty())
                                                ? NULL
                                                : params.lora_base.c_str(),
                                             params.n_threads);
        if (err != 0) {
            fprintf(stderr, "%s: error: failed to apply lora adapter\n", __func__);
            llama_free(lctx);
            llama_free_model(model);
            return std::make_tuple(nullptr, nullptr);
        }
    }

    if (params.ignore_eos) {
        params.sparams.logit_bias[llama_token_eos(model)] = -INFINITY;
    }

    if (params.warmup) {
        LOG("warming up the model with an empty run\n");

        std::vector<llama_token> tmp = { llama_token_bos(model), llama_token_eos(model), };
        llama_decode(lctx, llama_batch_get_one(tmp.data(), std::min(tmp.size(), (size_t) params.n_batch), 0, 0));
        llama_kv_cache_clear(lctx);
        llama_synchronize(lctx);
        llama_reset_timings(lctx);
    }

    return std::make_tuple(model, lctx);
}

struct llama_model_params llama_model_params_from_gpt_params(const gpt_params & params) {
    auto mparams = llama_model_default_params();

    if (params.n_gpu_layers != -1) {
        mparams.n_gpu_layers = params.n_gpu_layers;
    }
    mparams.rpc_servers     = params.rpc_servers.c_str();
    mparams.main_gpu        = params.main_gpu;
    mparams.split_mode      = params.split_mode;
    mparams.tensor_split    = params.tensor_split;
    mparams.use_mmap        = params.use_mmap;
    mparams.use_mlock       = params.use_mlock;
    mparams.check_tensors   = params.check_tensors;
    if (params.kv_overrides.empty()) {
        mparams.kv_overrides = NULL;
    } else {
        GGML_ASSERT(params.kv_overrides.back().key[0] == 0 && "KV overrides not terminated with empty key");
        mparams.kv_overrides = params.kv_overrides.data();
    }

    return mparams;
}

static ggml_type kv_cache_type_from_str(const std::string & s) {
    if (s == "f32") {
        return GGML_TYPE_F32;
    }
    if (s == "f16") {
        return GGML_TYPE_F16;
    }
    if (s == "q8_0") {
        return GGML_TYPE_Q8_0;
    }
    if (s == "q4_0") {
        return GGML_TYPE_Q4_0;
    }
    if (s == "q4_1") {
        return GGML_TYPE_Q4_1;
    }
    if (s == "iq4_nl") {
        return GGML_TYPE_IQ4_NL;
    }
    if (s == "q5_0") {
        return GGML_TYPE_Q5_0;
    }
    if (s == "q5_1") {
        return GGML_TYPE_Q5_1;
    }

    throw std::runtime_error("Invalid cache type: " + s);
}

struct llama_context_params llama_context_params_from_gpt_params(const gpt_params & params) {
    auto cparams = llama_context_default_params();

    cparams.n_ctx             = params.n_ctx;
    cparams.n_seq_max         = params.n_parallel;
    cparams.n_batch           = params.n_batch;
    cparams.n_ubatch          = params.n_ubatch;
    cparams.n_threads         = params.n_threads;
    cparams.n_threads_batch   = params.n_threads_batch == -1 ? params.n_threads : params.n_threads_batch;
    cparams.seed              = params.seed;
    cparams.logits_all        = params.logits_all;
    cparams.embeddings        = params.embedding;
    cparams.rope_scaling_type = params.rope_scaling_type;
    cparams.rope_freq_base    = params.rope_freq_base;
    cparams.rope_freq_scale   = params.rope_freq_scale;
    cparams.yarn_ext_factor   = params.yarn_ext_factor;
    cparams.yarn_attn_factor  = params.yarn_attn_factor;
    cparams.yarn_beta_fast    = params.yarn_beta_fast;
    cparams.yarn_beta_slow    = params.yarn_beta_slow;
    cparams.yarn_orig_ctx     = params.yarn_orig_ctx;
    cparams.pooling_type      = params.pooling_type;
    cparams.defrag_thold      = params.defrag_thold;
    cparams.cb_eval           = params.cb_eval;
    cparams.cb_eval_user_data = params.cb_eval_user_data;
    cparams.offload_kqv       = !params.no_kv_offload;
    cparams.flash_attn        = params.flash_attn;

    cparams.type_k = kv_cache_type_from_str(params.cache_type_k);
    cparams.type_v = kv_cache_type_from_str(params.cache_type_v);

    return cparams;
}

#ifdef LLAMA_USE_CURL

static bool starts_with(const std::string & str, const std::string & prefix) {
    // While we wait for C++20's std::string::starts_with...
    return str.rfind(prefix, 0) == 0;
}

static bool llama_download_file(const std::string & url, const std::string & path) {

    // Initialize libcurl
    std::unique_ptr<CURL, decltype(&curl_easy_cleanup)> curl(curl_easy_init(), &curl_easy_cleanup);
    if (!curl) {
        fprintf(stderr, "%s: error initializing libcurl\n", __func__);
        return false;
    }

    bool force_download = false;

    // Set the URL, allow to follow http redirection
    curl_easy_setopt(curl.get(), CURLOPT_URL, url.c_str());
    curl_easy_setopt(curl.get(), CURLOPT_FOLLOWLOCATION, 1L);

#if defined(_WIN32)
    // CURLSSLOPT_NATIVE_CA tells libcurl to use standard certificate store of
    //   operating system. Currently implemented under MS-Windows.
    curl_easy_setopt(curl.get(), CURLOPT_SSL_OPTIONS, CURLSSLOPT_NATIVE_CA);
#endif

    // Check if the file already exists locally
    struct stat model_file_info;
    auto file_exists = (stat(path.c_str(), &model_file_info) == 0);

    // If the file exists, check its JSON metadata companion file.
    std::string metadata_path = path + ".json";
    nlohmann::json metadata;
    std::string etag;
    std::string last_modified;

    if (file_exists) {
        // Try and read the JSON metadata file (note: stream autoclosed upon exiting this block).
        std::ifstream metadata_in(metadata_path);
        if (metadata_in.good()) {
            try {
                metadata_in >> metadata;
                fprintf(stderr, "%s: previous metadata file found %s: %s\n", __func__, metadata_path.c_str(), metadata.dump().c_str());
                if (metadata.contains("url") && metadata.at("url").is_string()) {
                    auto previous_url = metadata.at("url").get<std::string>();
                    if (previous_url != url) {
                        fprintf(stderr, "%s: Model URL mismatch: %s != %s\n", __func__, url.c_str(), previous_url.c_str());
                        return false;
                    }
                }
                if (metadata.contains("etag") && metadata.at("etag").is_string()) {
                    etag = metadata.at("etag");
                }
                if (metadata.contains("lastModified") && metadata.at("lastModified").is_string()) {
                    last_modified = metadata.at("lastModified");
                }
            } catch (const nlohmann::json::exception & e) {
                fprintf(stderr, "%s: error reading metadata file %s: %s\n", __func__, metadata_path.c_str(), e.what());
                return false;
            }
        }
    } else {
        fprintf(stderr, "%s: no previous model file found %s\n", __func__, path.c_str());
    }

    // Send a HEAD request to retrieve the etag and last-modified headers
    struct llama_load_model_from_url_headers {
        std::string etag;
        std::string last_modified;
    };
    llama_load_model_from_url_headers headers;
    {
        typedef size_t(*CURLOPT_HEADERFUNCTION_PTR)(char *, size_t, size_t, void *);
        auto header_callback = [](char * buffer, size_t /*size*/, size_t n_items, void * userdata) -> size_t {
            llama_load_model_from_url_headers *headers = (llama_load_model_from_url_headers *) userdata;

            static std::regex header_regex("([^:]+): (.*)\r\n");
            static std::regex etag_regex("ETag", std::regex_constants::icase);
            static std::regex last_modified_regex("Last-Modified", std::regex_constants::icase);

            std::string header(buffer, n_items);
            std::smatch match;
            if (std::regex_match(header, match, header_regex)) {
                const std::string & key = match[1];
                const std::string & value = match[2];
                if (std::regex_match(key, match, etag_regex)) {
                    headers->etag = value;
                } else if (std::regex_match(key, match, last_modified_regex)) {
                    headers->last_modified = value;
                }
            }
            return n_items;
        };

        curl_easy_setopt(curl.get(), CURLOPT_NOBODY, 1L); // will trigger the HEAD verb
        curl_easy_setopt(curl.get(), CURLOPT_NOPROGRESS, 1L); // hide head request progress
        curl_easy_setopt(curl.get(), CURLOPT_HEADERFUNCTION, static_cast<CURLOPT_HEADERFUNCTION_PTR>(header_callback));
        curl_easy_setopt(curl.get(), CURLOPT_HEADERDATA, &headers);

        CURLcode res = curl_easy_perform(curl.get());
        if (res != CURLE_OK) {
            fprintf(stderr, "%s: curl_easy_perform() failed: %s\n", __func__, curl_easy_strerror(res));
            return false;
        }

        long http_code = 0;
        curl_easy_getinfo(curl.get(), CURLINFO_RESPONSE_CODE, &http_code);
        if (http_code != 200) {
            // HEAD not supported, we don't know if the file has changed
            // force trigger downloading
            force_download = true;
            fprintf(stderr, "%s: HEAD invalid http status code received: %ld\n", __func__, http_code);
        }
    }

    bool should_download = !file_exists || force_download;
    if (!should_download) {
        if (!etag.empty() && etag != headers.etag) {
            fprintf(stderr, "%s: ETag header is different (%s != %s): triggering a new download\n", __func__, etag.c_str(), headers.etag.c_str());
            should_download = true;
        } else if (!last_modified.empty() && last_modified != headers.last_modified) {
            fprintf(stderr, "%s: Last-Modified header is different (%s != %s): triggering a new download\n", __func__, last_modified.c_str(), headers.last_modified.c_str());
            should_download = true;
        }
    }
    if (should_download) {
        std::string path_temporary = path + ".downloadInProgress";
        if (file_exists) {
            fprintf(stderr, "%s: deleting previous downloaded file: %s\n", __func__, path.c_str());
            if (remove(path.c_str()) != 0) {
                fprintf(stderr, "%s: unable to delete file: %s\n", __func__, path.c_str());
                return false;
            }
        }

        // Set the output file
        std::unique_ptr<FILE, decltype(&fclose)> outfile(fopen(path_temporary.c_str(), "wb"), fclose);
        if (!outfile) {
            fprintf(stderr, "%s: error opening local file for writing: %s\n", __func__, path.c_str());
            return false;
        }

        typedef size_t(*CURLOPT_WRITEFUNCTION_PTR)(void * data, size_t size, size_t nmemb, void * fd);
        auto write_callback = [](void * data, size_t size, size_t nmemb, void * fd) -> size_t {
            return fwrite(data, size, nmemb, (FILE *)fd);
        };
        curl_easy_setopt(curl.get(), CURLOPT_NOBODY, 0L);
        curl_easy_setopt(curl.get(), CURLOPT_WRITEFUNCTION, static_cast<CURLOPT_WRITEFUNCTION_PTR>(write_callback));
        curl_easy_setopt(curl.get(), CURLOPT_WRITEDATA, outfile.get());

        //  display download progress
        curl_easy_setopt(curl.get(), CURLOPT_NOPROGRESS, 0L);

        // helper function to hide password in URL
        auto llama_download_hide_password_in_url = [](const std::string & url) -> std::string {
            std::size_t protocol_pos = url.find("://");
            if (protocol_pos == std::string::npos) {
                return url;  // Malformed URL
            }

            std::size_t at_pos = url.find('@', protocol_pos + 3);
            if (at_pos == std::string::npos) {
                return url;  // No password in URL
            }

            return url.substr(0, protocol_pos + 3) + "********" + url.substr(at_pos);
        };

        // start the download
        fprintf(stderr, "%s: downloading from %s to %s (server_etag:%s, server_last_modified:%s)...\n", __func__,
                llama_download_hide_password_in_url(url).c_str(), path.c_str(), headers.etag.c_str(), headers.last_modified.c_str());
        auto res = curl_easy_perform(curl.get());
        if (res != CURLE_OK) {
            fprintf(stderr, "%s: curl_easy_perform() failed: %s\n", __func__, curl_easy_strerror(res));
            return false;
        }

        long http_code = 0;
        curl_easy_getinfo (curl.get(), CURLINFO_RESPONSE_CODE, &http_code);
        if (http_code < 200 || http_code >= 400) {
            fprintf(stderr, "%s: invalid http status code received: %ld\n", __func__, http_code);
            return false;
        }

        // Causes file to be closed explicitly here before we rename it.
        outfile.reset();

        // Write the updated JSON metadata file.
        metadata.update({
            {"url", url},
            {"etag", headers.etag},
            {"lastModified", headers.last_modified}
        });
        std::ofstream(metadata_path) << metadata.dump(4);
        fprintf(stderr, "%s: file metadata saved: %s\n", __func__, metadata_path.c_str());

        if (rename(path_temporary.c_str(), path.c_str()) != 0) {
            fprintf(stderr, "%s: unable to rename file: %s to %s\n", __func__, path_temporary.c_str(), path.c_str());
            return false;
        }
    }

    return true;
}

struct llama_model * llama_load_model_from_url(
        const char * model_url,
        const char * path_model,
        const struct llama_model_params & params) {
    // Basic validation of the model_url
    if (!model_url || strlen(model_url) == 0) {
        fprintf(stderr, "%s: invalid model_url\n", __func__);
        return NULL;
    }

    if (!llama_download_file(model_url, path_model)) {
        return NULL;
    }

    // check for additional GGUFs split to download
    int n_split = 0;
    {
        struct gguf_init_params gguf_params = {
            /*.no_alloc = */ true,
            /*.ctx      = */ NULL,
        };
        auto * ctx_gguf = gguf_init_from_file(path_model, gguf_params);
        if (!ctx_gguf) {
            fprintf(stderr, "\n%s:  failed to load input GGUF from %s\n", __func__, path_model);
            return NULL;
        }

        auto key_n_split = gguf_find_key(ctx_gguf, LLM_KV_SPLIT_COUNT);
        if (key_n_split >= 0) {
            n_split = gguf_get_val_u16(ctx_gguf, key_n_split);
        }

        gguf_free(ctx_gguf);
    }

    if (n_split > 1) {
        char split_prefix[PATH_MAX] = {0};
        char split_url_prefix[LLAMA_CURL_MAX_URL_LENGTH] = {0};

        // Verify the first split file format
        // and extract split URL and PATH prefixes
        {
            if (!llama_split_prefix(split_prefix, sizeof(split_prefix), path_model, 0, n_split)) {
                fprintf(stderr, "\n%s: unexpected model file name: %s"
                                " n_split=%d\n", __func__, path_model, n_split);
                return NULL;
            }

            if (!llama_split_prefix(split_url_prefix, sizeof(split_url_prefix), model_url, 0, n_split)) {
                fprintf(stderr, "\n%s: unexpected model url: %s"
                                " n_split=%d\n", __func__, model_url, n_split);
                return NULL;
            }
        }

        // Prepare download in parallel
        std::vector<std::future<bool>> futures_download;
        for (int idx = 1; idx < n_split; idx++) {
            futures_download.push_back(std::async(std::launch::async, [&split_prefix, &split_url_prefix, &n_split](int download_idx) -> bool {
                char split_path[PATH_MAX] = {0};
                llama_split_path(split_path, sizeof(split_path), split_prefix, download_idx, n_split);

                char split_url[LLAMA_CURL_MAX_URL_LENGTH] = {0};
                llama_split_path(split_url, sizeof(split_url), split_url_prefix, download_idx, n_split);

                return llama_download_file(split_url, split_path);
            }, idx));
        }

        // Wait for all downloads to complete
        for (auto & f : futures_download) {
            if (!f.get()) {
                return NULL;
            }
        }
    }

    return llama_load_model_from_file(path_model, params);
}

struct llama_model * llama_load_model_from_hf(
        const char * repo,
        const char * model,
        const char * path_model,
        const struct llama_model_params & params) {
    // construct hugging face model url:
    //
    //  --repo ggml-org/models --file tinyllama-1.1b/ggml-model-f16.gguf
    //    https://huggingface.co/ggml-org/models/resolve/main/tinyllama-1.1b/ggml-model-f16.gguf
    //
    //  --repo TheBloke/Mixtral-8x7B-v0.1-GGUF --file mixtral-8x7b-v0.1.Q4_K_M.gguf
    //    https://huggingface.co/TheBloke/Mixtral-8x7B-v0.1-GGUF/resolve/main/mixtral-8x7b-v0.1.Q4_K_M.gguf
    //

    std::string model_url = "https://huggingface.co/";
    model_url += repo;
    model_url += "/resolve/main/";
    model_url += model;

    return llama_load_model_from_url(model_url.c_str(), path_model, params);
}

#else

struct llama_model * llama_load_model_from_url(
        const char * /*model_url*/,
        const char * /*path_model*/,
        const struct llama_model_params & /*params*/) {
    fprintf(stderr, "%s: llama.cpp built without libcurl, downloading from an url not supported.\n", __func__);
    return nullptr;
}

struct llama_model * llama_load_model_from_hf(
        const char * /*repo*/,
        const char * /*model*/,
        const char * /*path_model*/,
        const struct llama_model_params & /*params*/) {
    fprintf(stderr, "%s: llama.cpp built without libcurl, downloading from Hugging Face not supported.\n", __func__);
    return nullptr;
}

#endif // LLAMA_USE_CURL

//
// Batch utils
//

void llama_batch_clear(struct llama_batch & batch) {
    batch.n_tokens = 0;
}

void llama_batch_add(
                 struct llama_batch & batch,
                        llama_token   id,
                          llama_pos   pos,
    const std::vector<llama_seq_id> & seq_ids,
                               bool   logits) {
    batch.token   [batch.n_tokens] = id;
    batch.pos     [batch.n_tokens] = pos;
    batch.n_seq_id[batch.n_tokens] = seq_ids.size();
    for (size_t i = 0; i < seq_ids.size(); ++i) {
        batch.seq_id[batch.n_tokens][i] = seq_ids[i];
    }
    batch.logits  [batch.n_tokens] = logits;

    batch.n_tokens++;
}

//
// Vocab utils
//

std::vector<llama_token> llama_tokenize(
  const struct llama_context * ctx,
           const std::string & text,
                        bool   add_special,
                        bool   parse_special) {
    return llama_tokenize(llama_get_model(ctx), text, add_special, parse_special);
}

std::vector<llama_token> llama_tokenize(
    const struct llama_model * model,
           const std::string & text,
                        bool   add_special,
                        bool   parse_special) {
    // upper limit for the number of tokens
    int n_tokens = text.length() + 2 * add_special;
    std::vector<llama_token> result(n_tokens);
    n_tokens = llama_tokenize(model, text.data(), text.length(), result.data(), result.size(), add_special, parse_special);
    if (n_tokens < 0) {
        result.resize(-n_tokens);
        int check = llama_tokenize(model, text.data(), text.length(), result.data(), result.size(), add_special, parse_special);
        GGML_ASSERT(check == -n_tokens);
    } else {
        result.resize(n_tokens);
    }
    return result;
}

std::string llama_token_to_piece(const struct llama_context * ctx, llama_token token, bool special) {
    std::vector<char> result(8, 0);
    const int n_tokens = llama_token_to_piece(llama_get_model(ctx), token, result.data(), result.size(), special);
    if (n_tokens < 0) {
        result.resize(-n_tokens);
        int check = llama_token_to_piece(llama_get_model(ctx), token, result.data(), result.size(), special);
        GGML_ASSERT(check == -n_tokens);
    } else {
        result.resize(n_tokens);
    }

    return std::string(result.data(), result.size());
}

std::string llama_detokenize_spm(llama_context * ctx, const std::vector<llama_token> & tokens) {
    const llama_token bos_id = llama_token_bos(llama_get_model(ctx));

    std::string piece;
    std::string result;

    for (size_t i = 0; i < tokens.size(); ++i) {
        piece = llama_token_to_piece(ctx, tokens[i]);

        // remove the leading space of the first non-BOS token
        if (((tokens[0] == bos_id && i == 1) || (tokens[0] != bos_id && i == 0)) && piece[0] == ' ') {
            piece = piece.substr(1);
        }

        result += piece;
    }

    return result;
}

std::string llama_detokenize_bpe(llama_context * ctx, const std::vector<llama_token> & tokens) {
    std::string piece;
    std::string result;

    for (size_t i = 0; i < tokens.size(); ++i) {
        piece = llama_token_to_piece(ctx, tokens[i]);

        result += piece;
    }

    // NOTE: the original tokenizer decodes bytes after collecting the pieces.
    return result;
}

bool llama_should_add_bos_token(const llama_model * model) {
    const int add_bos = llama_add_bos_token(model);

    return add_bos != -1 ? bool(add_bos) : (llama_vocab_type(model) == LLAMA_VOCAB_TYPE_SPM);
}

bool llama_chat_verify_template(const std::string & tmpl) {
    llama_chat_message chat[] = {{"user", "test"}};
    int res = llama_chat_apply_template(nullptr, tmpl.c_str(), chat, 1, true, nullptr, 0);
    return res >= 0;
}

//
// KV cache utils
//

void llama_kv_cache_dump_view(const llama_kv_cache_view & view, int row_size) {
    static const char slot_chars[] = ".123456789ABCDEFGHIJKLMNOPQRSTUVWXYZabcdefghijklmnopqrstuvwxyz+";

    printf("=== Dumping KV cache. total cells %d, max sequences per cell %d, populated cells %d, total tokens in cache %d, largest empty slot=%d @ %d",
        view.n_cells, view.n_seq_max, view.used_cells, view.token_count, view.max_contiguous, view.max_contiguous_idx);

    llama_kv_cache_view_cell * c_curr = view.cells;
    llama_seq_id * cs_curr = view.cells_sequences;

    for (int i = 0; i < view.n_cells; i++, c_curr++, cs_curr += view.n_seq_max) {
        if (i % row_size == 0) {
            printf("\n%5d: ", i);
        }
        int seq_count = 0;
        for (int j = 0; j < view.n_seq_max; j++) {
            if (cs_curr[j] >= 0) { seq_count++; }
        }
        putchar(slot_chars[std::min(sizeof(slot_chars) - 2, size_t(seq_count))]);
    }

    printf("\n=== Done dumping\n");
}

void llama_kv_cache_dump_view_seqs(const llama_kv_cache_view & view, int row_size) {
    static const char slot_chars[] = "0123456789ABCDEFGHIJKLMNOPQRSTUVWXYZabcdefghijklmnopqrstuvwxyz";

    printf("=== Dumping KV cache. total cells %d, max sequences per cell %d, populated cells %d, total tokens in cache %d, largest empty slot=%d @ %d\n",
        view.n_cells, view.n_seq_max, view.used_cells, view.token_count, view.max_contiguous, view.max_contiguous_idx);

    std::unordered_map<llama_seq_id, size_t> seqs;
    llama_kv_cache_view_cell * c_curr = view.cells;
    llama_seq_id * cs_curr = view.cells_sequences;

    for (int i = 0; i < view.n_cells; i++, c_curr++, cs_curr += view.n_seq_max) {
        for (int j = 0; j < view.n_seq_max; j++) {
            if (cs_curr[j] < 0) { continue; }
            if (seqs.find(cs_curr[j]) == seqs.end()) {
                if (seqs.size() + 1 >= sizeof(slot_chars)) { break; }
                const size_t sz = seqs.size();
                seqs[cs_curr[j]] = sz;
            }
        }
        if (seqs.size() + 1 >= sizeof(slot_chars)) { break; }
    }

    printf("=== Sequence legend: ");
    for (const auto & it : seqs) {
        printf("%zu=%d, ", it.second, it.first);
    }
    printf("'+'=other sequence ids");

    c_curr = view.cells;
    cs_curr = view.cells_sequences;
    for (int i = 0; i < view.n_cells; i++, c_curr++, cs_curr += view.n_seq_max) {
        if (i % row_size == 0) {
            printf("\n%5d: ", i);
        }
        for (int j = 0; j < view.n_seq_max; j++) {
            if (cs_curr[j] >= 0) {
                const auto & it = seqs.find(cs_curr[j]);
                putchar(it != seqs.end() ? int(slot_chars[it->second]) : '+');
            } else {
                putchar('.');
            }
        }
        putchar(' ');
    }

    printf("\n=== Done dumping\n");
}

//
// Embedding utils
//

void llama_embd_normalize(const float * inp, float * out, int n, int embd_norm) {
    double sum = 0.0;

    switch (embd_norm) {
        case -1: // no normalisation
            sum = 1.0;
            break;
        case 0: // max absolute
            for (int i = 0; i < n; i++) {
                if (sum < std::abs(inp[i])) sum = std::abs(inp[i]);
            }
            sum /= 32760.0; // make an int16 range
            break;
        case 2: // euclidean
            for (int i = 0; i < n; i++) {
                sum += inp[i] * inp[i];
            }
            sum = std::sqrt(sum);
            break;
        default: // p-norm (euclidean is p-norm p=2)
            for (int i = 0; i < n; i++) {
                sum += std::pow(std::abs(inp[i]), embd_norm);
            }
            sum = std::pow(sum, 1.0 / embd_norm);
            break;
    }

    const float norm = sum > 0.0 ? 1.0 / sum : 0.0f;

    for (int i = 0; i < n; i++) {
        out[i] = inp[i] * norm;
    }
}

float llama_embd_similarity_cos(const float * embd1, const float * embd2, int n){
    double sum  = 0.0;
    double sum1 = 0.0;
    double sum2 = 0.0;

    for (int i = 0; i < n; i++) {
        sum  += embd1[i] * embd2[i];
        sum1 += embd1[i] * embd1[i];
        sum2 += embd2[i] * embd2[i];
    }

    // Handle the case where one or both vectors are zero vectors
    if (sum1 == 0.0 || sum2 == 0.0) {
        if (sum1 == 0.0 && sum2 == 0.0) {
            return 1.0f; // two zero vectors are similar
        }
        return 0.0f;
    }

    return sum / (sqrt(sum1) * sqrt(sum2));
}

//
// Control vector utils
//

static llama_control_vector_data llama_control_vector_load_one(const llama_control_vector_load_info & load_info) {
    int32_t n_tensors;

    size_t n_bytes = 0;

    uint32_t max_direction_layer = 0;

    llama_control_vector_data result = { -1, {} };

    // calculate size of ctx needed for tensors, ensure tensors are f32, and find max layer
    {
        struct ggml_init_params meta_params = {
            /* .mem_size   = */ ggml_tensor_overhead() * 128 + ggml_graph_overhead(),
            /* .mem_buffer = */ nullptr,
            /* .no_alloc   = */ true,
        };
        ggml_context * meta_ctx = ggml_init(meta_params);
        struct gguf_init_params meta_gguf_params = {
            /* .no_alloc = */ true,
            /* .ctx      = */ &meta_ctx,
        };
        struct gguf_context * meta_ctx_gguf = gguf_init_from_file(load_info.fname.c_str(), meta_gguf_params);
        if (!meta_ctx_gguf) {
            fprintf(stderr, "%s: failed to load control vector from %s\n", __func__, load_info.fname.c_str());
            ggml_free(meta_ctx);
            return result;
        }

        n_tensors = gguf_get_n_tensors(meta_ctx_gguf);
        for (int i = 0; i < n_tensors; i++) {
            std::string name = gguf_get_tensor_name(meta_ctx_gguf, i);

            // split on '.'
            size_t dotpos = name.find('.');
            if (dotpos != std::string::npos && name.substr(0, dotpos) == "direction") {
                try {
                    uint32_t layer = std::stoi(name.substr(dotpos + 1));
                    if (layer == 0) {
                        fprintf(stderr, "%s: direction tensor invalid in %s\n", __func__, load_info.fname.c_str());
                        ggml_free(meta_ctx);
                        gguf_free(meta_ctx_gguf);
                        return result;
                    }
                    if (layer > max_direction_layer) {
                        max_direction_layer = layer;
                    }
                } catch (...) {
                    fprintf(stderr, "%s: direction tensor invalid in %s\n", __func__, load_info.fname.c_str());
                    ggml_free(meta_ctx);
                    gguf_free(meta_ctx_gguf);
                    return result;
                }
            }

            struct ggml_tensor * tensor_meta = ggml_get_tensor(meta_ctx, name.c_str());
            if (tensor_meta->type != GGML_TYPE_F32 || ggml_n_dims(tensor_meta) != 1) {
                fprintf(stderr, "%s: direction tensor invalid in %s\n", __func__, load_info.fname.c_str());
                ggml_free(meta_ctx);
                gguf_free(meta_ctx_gguf);
                return result;
            }
            if (result.n_embd == -1) {
                result.n_embd = ggml_nelements(tensor_meta);
            } else if (ggml_nelements(tensor_meta) != result.n_embd) {
                fprintf(stderr, "%s: direction tensor sizes mismatched in %s\n", __func__, load_info.fname.c_str());
                ggml_free(meta_ctx);
                gguf_free(meta_ctx_gguf);
                return result;
            }
            n_bytes += ggml_nbytes(tensor_meta);
        }
        ggml_free(meta_ctx);
        gguf_free(meta_ctx_gguf);
    }

    if (n_tensors == 0) {
        fprintf(stderr, "%s: no direction tensors found in %s\n", __func__, load_info.fname.c_str());
        return result;
    }

    // load and scale tensors into final control vector context
    struct ggml_init_params ggml_params = {
        /* .mem_size   = */ ggml_tensor_overhead() * n_tensors + n_bytes,
        /* .mem_buffer = */ nullptr,
        /* .no_alloc   = */ false,
    };
    struct ggml_context * ctx = ggml_init(ggml_params);

    struct gguf_init_params params = {
        /*.no_alloc = */ false,
        /*.ctx      = */ &ctx,
    };
    struct gguf_context * ctx_gguf = gguf_init_from_file(load_info.fname.c_str(), params);
    if (!ctx_gguf) {
        fprintf(stderr, "%s: failed to load control vector from %s\n", __func__, load_info.fname.c_str());
        ggml_free(ctx);
        return result;
    }

    // do not store data for layer 0 (it's not used)
    result.data.resize(result.n_embd * max_direction_layer);

    for (uint32_t il = 1; il <= max_direction_layer; il++) {
        const std::string name = "direction." + std::to_string(il);
        const ggml_tensor * tensor = ggml_get_tensor(ctx, name.c_str());

        float * dst = result.data.data() + result.n_embd * (il - 1);

        if (tensor) {
            const float * src = (const float *) tensor->data;
            for (int j = 0; j < result.n_embd; j++) {
                dst[j] = src[j] * load_info.strength;
            }
        } else {
            for (int j = 0; j < result.n_embd; j++) {
                dst[j] = 0.0f;
            }
        }
    }

    return result;
}

llama_control_vector_data llama_control_vector_load(const std::vector<llama_control_vector_load_info> & load_infos) {
    llama_control_vector_data result = { -1, {} };

    for (const auto & info : load_infos) {
        auto cur = llama_control_vector_load_one(info);

        if (cur.n_embd == -1) {
            return result;
        }
        if (result.n_embd != -1 && (result.n_embd != cur.n_embd || result.data.size() != cur.data.size())) {
            fprintf(stderr, "%s: control vector in %s does not match previous vector dimensions\n", __func__, info.fname.c_str());
            return result;
        }

        if (result.n_embd == -1) {
            result = std::move(cur);
        } else {
            for (size_t i = 0; i < cur.data.size(); i++) {
                result.data[i] += cur.data[i];
            }
        }
    }

    if (result.n_embd == -1) {
        fprintf(stderr, "%s: no vectors passed\n", __func__);
    }

    return result;
}

//
// YAML utils
//

void yaml_dump_vector_float(FILE * stream, const char * prop_name, const std::vector<float> & data) {
    if (data.empty()) {
        fprintf(stream, "%s:\n", prop_name);
        return;
    }

    fprintf(stream, "%s: [", prop_name);
    for (size_t i = 0; i < data.size() - 1; ++i) {
        fprintf(stream, "%e, ", data[i]);
    }
    fprintf(stream, "%e]\n", data.back());
}

void yaml_dump_vector_int(FILE * stream, const char * prop_name, const std::vector<int> & data) {
    if (data.empty()) {
        fprintf(stream, "%s:\n", prop_name);
        return;
    }

    fprintf(stream, "%s: [", prop_name);
    for (size_t i = 0; i < data.size() - 1; ++i) {
        fprintf(stream, "%d, ", data[i]);
    }
    fprintf(stream, "%d]\n", data.back());
}

void yaml_dump_string_multiline(FILE * stream, const char * prop_name, const char * data) {
    std::string data_str(data == NULL ? "" : data);

    if (data_str.empty()) {
        fprintf(stream, "%s:\n", prop_name);
        return;
    }

    size_t pos_start = 0;
    size_t pos_found = 0;

    if (std::isspace(data_str[0]) || std::isspace(data_str.back())) {
        data_str = std::regex_replace(data_str, std::regex("\n"), "\\n");
        data_str = std::regex_replace(data_str, std::regex("\""), "\\\"");
        data_str = std::regex_replace(data_str, std::regex(R"(\\[^n"])"), R"(\$&)");
        data_str = "\"" + data_str + "\"";
        fprintf(stream, "%s: %s\n", prop_name, data_str.c_str());
        return;
    }

    if (data_str.find('\n') == std::string::npos) {
        fprintf(stream, "%s: %s\n", prop_name, data_str.c_str());
        return;
    }

    fprintf(stream, "%s: |\n", prop_name);
    while ((pos_found = data_str.find('\n', pos_start)) != std::string::npos) {
        fprintf(stream, "  %s\n", data_str.substr(pos_start, pos_found-pos_start).c_str());
        pos_start = pos_found + 1;
    }
}

void yaml_dump_non_result_info(FILE * stream, const gpt_params & params, const llama_context * lctx,
                               const std::string & timestamp, const std::vector<int> & prompt_tokens, const char * model_desc) {
    const llama_sampling_params & sparams = params.sparams;

    fprintf(stream, "build_commit: %s\n",        LLAMA_COMMIT);
    fprintf(stream, "build_number: %d\n",        LLAMA_BUILD_NUMBER);
    fprintf(stream, "cpu_has_arm_fma: %s\n",     ggml_cpu_has_arm_fma()     ? "true" : "false");
    fprintf(stream, "cpu_has_avx: %s\n",         ggml_cpu_has_avx()         ? "true" : "false");
    fprintf(stream, "cpu_has_avx_vnni: %s\n",    ggml_cpu_has_avx_vnni()    ? "true" : "false");
    fprintf(stream, "cpu_has_avx2: %s\n",        ggml_cpu_has_avx2()        ? "true" : "false");
    fprintf(stream, "cpu_has_avx512: %s\n",      ggml_cpu_has_avx512()      ? "true" : "false");
    fprintf(stream, "cpu_has_avx512_vbmi: %s\n", ggml_cpu_has_avx512_vbmi() ? "true" : "false");
    fprintf(stream, "cpu_has_avx512_vnni: %s\n", ggml_cpu_has_avx512_vnni() ? "true" : "false");
    fprintf(stream, "cpu_has_cuda: %s\n",        ggml_cpu_has_cuda()        ? "true" : "false");
    fprintf(stream, "cpu_has_vulkan: %s\n",      ggml_cpu_has_vulkan()      ? "true" : "false");
    fprintf(stream, "cpu_has_kompute: %s\n",     ggml_cpu_has_kompute()     ? "true" : "false");
    fprintf(stream, "cpu_has_fma: %s\n",         ggml_cpu_has_fma()         ? "true" : "false");
    fprintf(stream, "cpu_has_gpublas: %s\n",     ggml_cpu_has_gpublas()     ? "true" : "false");
    fprintf(stream, "cpu_has_neon: %s\n",        ggml_cpu_has_neon()        ? "true" : "false");
    fprintf(stream, "cpu_has_sve: %s\n",         ggml_cpu_has_sve()         ? "true" : "false");
    fprintf(stream, "cpu_has_f16c: %s\n",        ggml_cpu_has_f16c()        ? "true" : "false");
    fprintf(stream, "cpu_has_fp16_va: %s\n",     ggml_cpu_has_fp16_va()     ? "true" : "false");
    fprintf(stream, "cpu_has_wasm_simd: %s\n",   ggml_cpu_has_wasm_simd()   ? "true" : "false");
    fprintf(stream, "cpu_has_blas: %s\n",        ggml_cpu_has_blas()        ? "true" : "false");
    fprintf(stream, "cpu_has_sse3: %s\n",        ggml_cpu_has_sse3()        ? "true" : "false");
    fprintf(stream, "cpu_has_vsx: %s\n",         ggml_cpu_has_vsx()         ? "true" : "false");
    fprintf(stream, "cpu_has_matmul_int8: %s\n", ggml_cpu_has_matmul_int8() ? "true" : "false");

#ifdef NDEBUG
    fprintf(stream, "debug: false\n");
#else
    fprintf(stream, "debug: true\n");
#endif // NDEBUG

    fprintf(stream, "model_desc: %s\n", model_desc);
    fprintf(stream, "n_vocab: %d  # output size of the final layer, 32001 for some models\n", llama_n_vocab(llama_get_model(lctx)));

#ifdef __OPTIMIZE__
    fprintf(stream, "optimize: true\n");
#else
    fprintf(stream, "optimize: false\n");
#endif // __OPTIMIZE__

    fprintf(stream, "time: %s\n", timestamp.c_str());

    fprintf(stream, "\n");
    fprintf(stream, "###############\n");
    fprintf(stream, "# User Inputs #\n");
    fprintf(stream, "###############\n");
    fprintf(stream, "\n");

    fprintf(stream, "alias: %s # default: unknown\n", params.model_alias.c_str());
    fprintf(stream, "batch_size: %d # default: 512\n", params.n_batch);
    yaml_dump_string_multiline(stream, "cfg_negative_prompt", sparams.cfg_negative_prompt.c_str());
    fprintf(stream, "cfg_scale: %f # default: 1.0\n", sparams.cfg_scale);
    fprintf(stream, "chunks: %d # default: -1 (unlimited)\n", params.n_chunks);
    fprintf(stream, "color: %s # default: false\n", params.use_color ? "true" : "false");
    fprintf(stream, "ctx_size: %d # default: 512\n", params.n_ctx);
    fprintf(stream, "escape: %s # default: false\n", params.escape ? "true" : "false");
    fprintf(stream, "file: # never logged, see prompt instead. Can still be specified for input.\n");
    fprintf(stream, "frequency_penalty: %f # default: 0.0 \n", sparams.penalty_freq);
    yaml_dump_string_multiline(stream, "grammar", sparams.grammar.c_str());
    fprintf(stream, "grammar-file: # never logged, see grammar instead. Can still be specified for input.\n");
    fprintf(stream, "hellaswag: %s # default: false\n", params.hellaswag ? "true" : "false");
    fprintf(stream, "hellaswag_tasks: %zu # default: 400\n", params.hellaswag_tasks);

    const auto logit_bias_eos = sparams.logit_bias.find(llama_token_eos(llama_get_model(lctx)));
    const bool ignore_eos = logit_bias_eos != sparams.logit_bias.end() && logit_bias_eos->second == -INFINITY;
    fprintf(stream, "ignore_eos: %s # default: false\n", ignore_eos ? "true" : "false");

    yaml_dump_string_multiline(stream, "in_prefix", params.input_prefix.c_str());
    fprintf(stream, "in_prefix_bos: %s # default: false\n", params.input_prefix_bos ? "true" : "false");
    yaml_dump_string_multiline(stream, "in_suffix", params.input_prefix.c_str());
    fprintf(stream, "interactive: %s # default: false\n", params.interactive ? "true" : "false");
    fprintf(stream, "interactive_first: %s # default: false\n", params.interactive_first ? "true" : "false");
    fprintf(stream, "keep: %d # default: 0\n", params.n_keep);
    fprintf(stream, "logdir: %s # default: unset (no logging)\n", params.logdir.c_str());

    fprintf(stream, "logit_bias:\n");
    for (std::pair<llama_token, float> lb : sparams.logit_bias) {
        if (ignore_eos && lb.first == logit_bias_eos->first) {
            continue;
        }
        fprintf(stream, "  %d: %f", lb.first, lb.second);
    }

    fprintf(stream, "lora:\n");
    for (std::tuple<std::string, float> la : params.lora_adapter) {
        if (std::get<1>(la) != 1.0f) {
            continue;
        }
        fprintf(stream, "  - %s\n", std::get<0>(la).c_str());
    }
    fprintf(stream, "lora_scaled:\n");
    for (std::tuple<std::string, float> la : params.lora_adapter) {
        if (std::get<1>(la) == 1.0f) {
            continue;
        }
        fprintf(stream, "  - %s: %f\n", std::get<0>(la).c_str(), std::get<1>(la));
    }
    fprintf(stream, "lora_base: %s\n", params.lora_base.c_str());
    fprintf(stream, "main_gpu: %d # default: 0\n", params.main_gpu);
    fprintf(stream, "min_keep: %d # default: 0 (disabled)\n", sparams.min_keep);
    fprintf(stream, "mirostat: %d # default: 0 (disabled)\n", sparams.mirostat);
    fprintf(stream, "mirostat_ent: %f # default: 5.0\n", sparams.mirostat_tau);
    fprintf(stream, "mirostat_lr: %f # default: 0.1\n", sparams.mirostat_eta);
    fprintf(stream, "mlock: %s # default: false\n", params.use_mlock ? "true" : "false");
    fprintf(stream, "model: %s # default: %s\n", params.model.c_str(), DEFAULT_MODEL_PATH);
    fprintf(stream, "model_draft: %s # default:\n", params.model_draft.c_str());
    fprintf(stream, "multiline_input: %s # default: false\n", params.multiline_input ? "true" : "false");
    fprintf(stream, "n_gpu_layers: %d # default: -1\n", params.n_gpu_layers);
    fprintf(stream, "n_predict: %d # default: -1 (unlimited)\n", params.n_predict);
    fprintf(stream, "n_probs: %d # only used by server binary, default: 0\n", sparams.n_probs);
    fprintf(stream, "no_mmap: %s # default: false\n", !params.use_mmap ? "true" : "false");
    fprintf(stream, "penalize_nl: %s # default: false\n", sparams.penalize_nl ? "true" : "false");
    fprintf(stream, "ppl_output_type: %d # default: 0\n", params.ppl_output_type);
    fprintf(stream, "ppl_stride: %d # default: 0\n", params.ppl_stride);
    fprintf(stream, "presence_penalty: %f # default: 0.0\n", sparams.penalty_present);
    yaml_dump_string_multiline(stream, "prompt", params.prompt.c_str());
    fprintf(stream, "prompt_cache: %s\n", params.path_prompt_cache.c_str());
    fprintf(stream, "prompt_cache_all: %s # default: false\n", params.prompt_cache_all ? "true" : "false");
    fprintf(stream, "prompt_cache_ro: %s # default: false\n", params.prompt_cache_ro ? "true" : "false");
    yaml_dump_vector_int(stream, "prompt_tokens", prompt_tokens);
    fprintf(stream, "repeat_penalty: %f # default: 1.1\n", sparams.penalty_repeat);

    fprintf(stream, "reverse_prompt:\n");
    for (std::string ap : params.antiprompt) {
        size_t pos = 0;
        while ((pos = ap.find('\n', pos)) != std::string::npos) {
            ap.replace(pos, 1, "\\n");
            pos += 1;
        }

        fprintf(stream, "  - %s\n", ap.c_str());
    }

    fprintf(stream, "rope_freq_base: %f # default: 10000.0\n", params.rope_freq_base);
    fprintf(stream, "rope_freq_scale: %f # default: 1.0\n", params.rope_freq_scale);
    fprintf(stream, "seed: %u # default: -1 (random seed)\n", params.seed);
    fprintf(stream, "simple_io: %s # default: false\n", params.simple_io ? "true" : "false");
    fprintf(stream, "cont_batching: %s # default: false\n", params.cont_batching ? "true" : "false");
    fprintf(stream, "flash_attn: %s # default: false\n", params.flash_attn ? "true" : "false");
    fprintf(stream, "temp: %f # default: 0.8\n", sparams.temp);

    const std::vector<float> tensor_split_vector(params.tensor_split, params.tensor_split + llama_max_devices());
    yaml_dump_vector_float(stream, "tensor_split", tensor_split_vector);

    fprintf(stream, "tfs: %f # default: 1.0\n", sparams.tfs_z);
    fprintf(stream, "threads: %d # default: %u\n", params.n_threads, std::thread::hardware_concurrency());
    fprintf(stream, "top_k: %d # default: 40\n", sparams.top_k);
    fprintf(stream, "top_p: %f # default: 0.95\n", sparams.top_p);
    fprintf(stream, "min_p: %f # default: 0.0\n", sparams.min_p);
    fprintf(stream, "typical_p: %f # default: 1.0\n", sparams.typical_p);
    fprintf(stream, "verbose_prompt: %s # default: false\n", params.verbose_prompt ? "true" : "false");
    fprintf(stream, "display_prompt: %s # default: true\n", params.display_prompt ? "true" : "false");
}<|MERGE_RESOLUTION|>--- conflicted
+++ resolved
@@ -282,16 +282,8 @@
     llama_sampling_params & sparams = params.sparams;
 
     if (arg == "-s" || arg == "--seed") {
-<<<<<<< HEAD
-        CHECK_ARG
-        // This is temporary, in the future the samplign state will be moved fully to llama_sampling_context.
-=======
-        if (++i >= argc) {
-            invalid_param = true;
-            return true;
-        }
+        CHECK_ARG
         // TODO: this is temporary, in the future the sampling state will be moved fully to llama_sampling_context.
->>>>>>> b96f9afb
         params.seed = std::stoul(argv[i]);
         sparams.seed = std::stoul(argv[i]);
         return true;
@@ -386,15 +378,8 @@
         }
         return true;
     }
-<<<<<<< HEAD
-    if (arg == "-n" || arg == "--n-predict") {
-        CHECK_ARG
-=======
     if (arg == "--in-file") {
-        if (++i >= argc) {
-            invalid_param = true;
-            return true;
-        }
+        CHECK_ARG
         std::ifstream file(argv[i]);
         if (!file) {
             fprintf(stderr, "error: failed to open file '%s'\n", argv[i]);
@@ -405,11 +390,12 @@
         return true;
     }
     if (arg == "-n" || arg == "--predict" || arg == "--n-predict") {
-        if (++i >= argc) {
-            invalid_param = true;
-            return true;
-        }
->>>>>>> b96f9afb
+        CHECK_ARG
+        params.n_predict = std::stoi(argv[i]);
+        return true;
+    }
+    if (arg == "-n" || arg == "--predict" || arg == "--n-predict") {
+        CHECK_ARG
         params.n_predict = std::stoi(argv[i]);
         return true;
     }
@@ -504,10 +490,6 @@
     }
     if (arg == "--sampling-seq") {
         CHECK_ARG
-        if (++i >= argc) {
-            invalid_param = true;
-            return true;
-        }
         sparams.samplers_sequence = llama_sampling_types_from_chars(argv[i]);
         return true;
     }
@@ -737,7 +719,6 @@
         params.embedding = true;
         return true;
     }
-<<<<<<< HEAD
     if (arg == "--embd-normalize") {
         CHECK_ARG
         params.embd_normalize = std::stoi(argv[i]);
@@ -753,10 +734,7 @@
         params.embd_sep = argv[i];
         return true;
     }
-    if (arg == "--interactive-first") {
-=======
     if (arg == "-if" || arg == "--interactive-first") {
->>>>>>> b96f9afb
         params.interactive_first = true;
         return true;
     }
@@ -808,16 +786,8 @@
         params.use_mlock = true;
         return true;
     }
-<<<<<<< HEAD
-    if (arg == "--gpu-layers" || arg == "-ngl" || arg == "--n-gpu-layers") {
-        CHECK_ARG
-=======
     if (arg == "-ngl" || arg == "--gpu-layers" || arg == "--n-gpu-layers") {
-        if (++i >= argc) {
-            invalid_param = true;
-            return true;
-        }
->>>>>>> b96f9afb
+        CHECK_ARG
         params.n_gpu_layers = std::stoi(argv[i]);
         if (!llama_supports_gpu_offload()) {
             fprintf(stderr, "warning: not compiled with GPU offload support, --gpu-layers option will be ignored\n");
@@ -825,16 +795,8 @@
         }
         return true;
     }
-<<<<<<< HEAD
-    if (arg == "--gpu-layers-draft" || arg == "-ngld" || arg == "--n-gpu-layers-draft") {
-        CHECK_ARG
-=======
     if (arg == "-ngld" || arg == "--gpu-layers-draft" || arg == "--gpu-layers-draft") {
-        if (++i >= argc) {
-            invalid_param = true;
-            return true;
-        }
->>>>>>> b96f9afb
+        CHECK_ARG
         params.n_gpu_layers_draft = std::stoi(argv[i]);
         if (!llama_supports_gpu_offload()) {
             fprintf(stderr, "warning: not compiled with GPU offload support, --gpu-layers-draft option will be ignored\n");
@@ -923,10 +885,7 @@
         return true;
     }
     if (arg == "--verbosity") {
-        if (++i >= argc) {
-            invalid_param = true;
-            return true;
-        }
+        CHECK_ARG
         params.verbosity = std::stoi(argv[i]);
         return true;
     }
@@ -976,7 +935,11 @@
         params.ppl_stride = std::stoi(argv[i]);
         return true;
     }
-<<<<<<< HEAD
+    if (arg == "--ppl-output-type") {
+        CHECK_ARG
+        params.ppl_output_type = std::stoi(argv[i]);
+        return true;
+    }
     if (arg == "-ptc" || arg == "--print-token-count") {
         CHECK_ARG
         params.n_print = std::stoi(argv[i]);
@@ -984,31 +947,6 @@
     }
     if (arg == "--check-tensors") {
         params.check_tensors = true;
-        return true;
-    }
-    if (arg == "--ppl-output-type") {
-        CHECK_ARG
-        params.ppl_output_type = std::stoi(argv[i]);
-=======
-    if (arg == "--ppl-output-type") {
-        if (++i >= argc) {
-            invalid_param = true;
-            return true;
-        }
-        params.ppl_output_type = std::stoi(argv[i]);
-        return true;
-    }
-    if (arg == "-ptc" || arg == "--print-token-count") {
-        if (++i >= argc) {
-            invalid_param = true;
-            return true;
-        }
-        params.n_print = std::stoi(argv[i]);
-        return true;
-    }
-    if (arg == "--check-tensors") {
-        params.check_tensors = true;
->>>>>>> b96f9afb
         return true;
     }
     if (arg == "--hellaswag") {
@@ -1120,10 +1058,6 @@
     }
     if (arg == "--override-kv") {
         CHECK_ARG
-        if (++i >= argc) {
-            invalid_param = true;
-            return true;
-        }
         if (!string_parse_kv_override(argv[i], params.kv_overrides)) {
             fprintf(stderr, "error: Invalid type for KV override: %s\n", argv[i]);
             invalid_param = true;
@@ -1132,42 +1066,27 @@
         return true;
     }
     if (arg == "--host") {
-        if (++i >= argc) {
-            invalid_param = true;
-            return true;
-        }
+        CHECK_ARG
         params.hostname = argv[i];
         return true;
     }
     if (arg == "--port") {
-        if (++i >= argc) {
-            invalid_param = true;
-            return true;
-        }
+        CHECK_ARG
         params.port = std::stoi(argv[i]);
         return true;
     }
     if (arg == "--path") {
-        if (++i >= argc) {
-            invalid_param = true;
-            return true;
-        }
+        CHECK_ARG
         params.public_path = argv[i];
         return true;
     }
     if (arg == "--api-key") {
-        if (++i >= argc) {
-            invalid_param = true;
-            return true;
-        }
+        CHECK_ARG
         params.api_keys.push_back(argv[i]);
         return true;
     }
     if (arg == "--api-key-file") {
-        if (++i >= argc) {
-            invalid_param = true;
-            return true;
-        }
+        CHECK_ARG
         std::ifstream key_file(argv[i]);
         if (!key_file) {
             fprintf(stderr, "error: failed to open file '%s'\n", argv[i]);
@@ -1184,43 +1103,28 @@
         return true;
     }
     if (arg == "--ssl-key-file") {
-        if (++i >= argc) {
-            invalid_param = true;
-            return true;
-        }
+        CHECK_ARG
         params.ssl_file_key = argv[i];
         return true;
     }
     if (arg == "--ssl-cert-file") {
-        if (++i >= argc) {
-            invalid_param = true;
-            return true;
-        }
+        CHECK_ARG
         params.ssl_file_cert = argv[i];
         return true;
     }
     if (arg == "--timeout" || arg == "-to") {
-        if (++i >= argc) {
-            invalid_param = true;
-            return true;
-        }
+        CHECK_ARG
         params.timeout_read  = std::stoi(argv[i]);
         params.timeout_write = std::stoi(argv[i]);
         return true;
     }
     if (arg == "--threads-http") {
-        if (++i >= argc) {
-            invalid_param = true;
-            return true;
-        }
+        CHECK_ARG
         params.n_threads_http = std::stoi(argv[i]);
         return true;
     }
     if (arg == "-spf" || arg == "--system-prompt-file") {
-        if (++i >= argc) {
-            invalid_param = true;
-            return true;
-        }
+        CHECK_ARG
         std::ifstream file(argv[i]);
         if (!file) {
             fprintf(stderr, "error: failed to open file '%s'\n", argv[i]);
@@ -1237,10 +1141,7 @@
         return true;
     }
     if (arg == "--log-format") {
-        if (++i >= argc) {
-            invalid_param = true;
-            return true;
-        }
+        CHECK_ARG
         if (std::strcmp(argv[i], "json") == 0) {
             params.log_json = true;
         } else if (std::strcmp(argv[i], "text") == 0) {
@@ -1260,10 +1161,7 @@
         return true;
     }
     if (arg == "--slot-save-path") {
-        if (++i >= argc) {
-            invalid_param = true;
-            return true;
-        }
+        CHECK_ARG
         params.slot_save_path = argv[i];
         // if doesn't end with DIRECTORY_SEPARATOR, add it
         if (!params.slot_save_path.empty() && params.slot_save_path[params.slot_save_path.size() - 1] != DIRECTORY_SEPARATOR) {
@@ -1272,10 +1170,7 @@
         return true;
     }
     if (arg == "--chat-template") {
-        if (++i >= argc) {
-            invalid_param = true;
-            return true;
-        }
+        CHECK_ARG
         if (!llama_chat_verify_template(argv[i])) {
             fprintf(stderr, "error: the supplied chat template is not supported: %s\n", argv[i]);
             fprintf(stderr, "note: llama.cpp does not use jinja parser, we only support commonly used templates\n");
@@ -1286,10 +1181,7 @@
         return true;
     }
     if (arg == "--slot-prompt-similarity" || arg == "-sps") {
-        if (++i >= argc) {
-            invalid_param = true;
-            return true;
-        }
+        CHECK_ARG
         params.slot_prompt_similarity = std::stof(argv[i]);
         return true;
     }
@@ -1298,37 +1190,25 @@
         return true;
     }
     if (arg == "-npp") {
-        if (++i >= argc) {
-            invalid_param = true;
-            return true;
-        }
+        CHECK_ARG
         auto p = string_split<int>(argv[i], split_delim);
         params.n_pp.insert(params.n_pp.end(), p.begin(), p.end());
         return true;
     }
     if (arg == "-ntg") {
-        if (++i >= argc) {
-            invalid_param = true;
-            return true;
-        }
+        CHECK_ARG
         auto p = string_split<int>(argv[i], split_delim);
         params.n_tg.insert(params.n_tg.end(), p.begin(), p.end());
         return true;
     }
     if (arg == "-npl") {
-        if (++i >= argc) {
-            invalid_param = true;
-            return true;
-        }
+        CHECK_ARG
         auto p = string_split<int>(argv[i], split_delim);
         params.n_pl.insert(params.n_pl.end(), p.begin(), p.end());
         return true;
     }
     if (arg == "--context-file") {
-        if (++i >= argc) {
-            invalid_param = true;
-            return true;
-        }
+        CHECK_ARG
         std::ifstream file(argv[i], std::ios::binary);
         if (!file) {
             fprintf(stderr, "error: failed to open file '%s'\n", argv[i]);
@@ -1339,59 +1219,38 @@
         return true;
     }
     if (arg == "--chunk-size") {
-        if (++i >= argc) {
-            invalid_param = true;
-            return true;
-        }
+        CHECK_ARG
         params.chunk_size = std::stoi(argv[i]);
         return true;
     }
     if (arg == "--chunk-separator") {
-        if (++i >= argc) {
-            invalid_param = true;
-            return true;
-        }
+        CHECK_ARG
         params.chunk_separator = argv[i];
         return true;
     }
     if (arg == "--junk") {
-        if (++i >= argc) {
-            invalid_param = true;
-            return true;
-        }
+        CHECK_ARG
         params.n_junk = std::stoi(argv[i]);
         return true;
     }
     if (arg == "--pos") {
-        if (++i >= argc) {
-            invalid_param = true;
-            return true;
-        }
+        CHECK_ARG
         params.i_pos = std::stoi(argv[i]);
         return true;
     }
     if (arg == "-o" || arg == "--output" || arg == "--output-file") {
-        if (++i >= argc) {
-            invalid_param = true;
-            return true;
-        }
+        CHECK_ARG
         params.out_file = argv[i];
         params.cvector_outfile = argv[i];
         return true;
     }
     if (arg == "-ofreq" || arg == "--output-frequency") {
-        if (++i >= argc) {
-            invalid_param = true;
-            return true;
-        }
+        CHECK_ARG
         params.n_out_freq = std::stoi(argv[i]);
         return true;
     }
     if (arg == "--save-frequency") {
-        if (++i >= argc) {
-            invalid_param = true;
-            return true;
-        }
+        CHECK_ARG
         params.n_save_freq = std::stoi(argv[i]);
         return true;
     }
@@ -1404,59 +1263,38 @@
         return true;
     }
     if (arg == "--chunk" || arg == "--from-chunk") {
-        if (++i >= argc) {
-            invalid_param = true;
-            return true;
-        }
+        CHECK_ARG
         params.i_chunk = std::stoi(argv[i]);
         return true;
     }
     // cvector params
     if (arg == "--completions-file") {
-        if (++i >= argc) {
-            invalid_param = true;
-            return true;
-        }
+        CHECK_ARG
         params.cvector_completions_file = argv[i];
         return true;
     }
     if (arg == "--positive-file") {
-        if (++i >= argc) {
-            invalid_param = true;
-            return true;
-        }
+        CHECK_ARG
         params.cvector_positive_file = argv[i];
         return true;
     }
     if (arg == "--negative-file") {
-        if (++i >= argc) {
-            invalid_param = true;
-            return true;
-        }
+        CHECK_ARG
         params.cvector_negative_file = argv[i];
         return true;
     }
     if (arg == "--completions") {
-        if (++i >= argc) {
-            invalid_param = true;
-            return true;
-        }
+        CHECK_ARG
         params.n_completions = std::stoi(argv[i]);
         return true;
     }
     if (arg == "--pca-batch") {
-        if (++i >= argc) {
-            invalid_param = true;
-            return true;
-        }
+        CHECK_ARG
         params.n_pca_batch = std::stoi(argv[i]);
         return true;
     }
     if (arg == "--pca-iter") {
-        if (++i >= argc) {
-            invalid_param = true;
-            return true;
-        }
+        CHECK_ARG
         params.n_pca_iterations = std::stoi(argv[i]);
         return true;
     }
