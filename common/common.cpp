#if defined(_MSC_VER)
#define _SILENCE_CXX17_CODECVT_HEADER_DEPRECATION_WARNING
#endif

#include "common.h"
// Change JSON_ASSERT from assert() to GGML_ASSERT:
#define JSON_ASSERT GGML_ASSERT
#include "json.hpp"
#include "json-schema-to-grammar.h"
#include "llama.h"

#include <algorithm>
#include <cinttypes>
#include <cmath>
#include <codecvt>
#include <cstdarg>
#include <cstring>
#include <ctime>
#include <fstream>
#include <iostream>
#include <iterator>
#include <regex>
#include <sstream>
#include <string>
#include <unordered_map>
#include <unordered_set>
#include <vector>
#include <climits>

#if defined(__APPLE__) && defined(__MACH__)
#include <sys/types.h>
#include <sys/sysctl.h>
#endif

#if defined(_WIN32)
#define WIN32_LEAN_AND_MEAN
#ifndef NOMINMAX
#   define NOMINMAX
#endif
#include <locale>
#include <windows.h>
#include <fcntl.h>
#include <io.h>
#else
#include <sys/ioctl.h>
#include <sys/stat.h>
#include <unistd.h>
#endif
#if defined(LLAMA_USE_CURL)
#include <curl/curl.h>
#include <curl/easy.h>
#include <thread>
#include <future>
#endif

#if defined(_MSC_VER)
#pragma warning(disable: 4244 4267) // possible loss of data
#endif

#if (defined(GGML_USE_CUDA) || defined(GGML_USE_SYCL))
#define GGML_USE_CUDA_SYCL
#endif

#if (defined(GGML_USE_CUDA) || defined(GGML_USE_SYCL)) || defined(GGML_USE_VULKAN)
#define GGML_USE_CUDA_SYCL_VULKAN
#endif

#if defined(LLAMA_USE_CURL)
#ifdef __linux__
#include <linux/limits.h>
#elif defined(_WIN32)
#define PATH_MAX MAX_PATH
#else
#include <sys/syslimits.h>
#endif
#define LLAMA_CURL_MAX_URL_LENGTH 2084 // Maximum URL Length in Chrome: 2083
#endif // LLAMA_USE_CURL

using json = nlohmann::ordered_json;

//
// CPU utils
//

int32_t cpu_get_num_physical_cores() {
#ifdef __linux__
    // enumerate the set of thread siblings, num entries is num cores
    std::unordered_set<std::string> siblings;
    for (uint32_t cpu=0; cpu < UINT32_MAX; ++cpu) {
        std::ifstream thread_siblings("/sys/devices/system/cpu/cpu"
            + std::to_string(cpu) + "/topology/thread_siblings");
        if (!thread_siblings.is_open()) {
            break; // no more cpus
        }
        std::string line;
        if (std::getline(thread_siblings, line)) {
            siblings.insert(line);
        }
    }
    if (!siblings.empty()) {
        return static_cast<int32_t>(siblings.size());
    }
#elif defined(__APPLE__) && defined(__MACH__)
    int32_t num_physical_cores;
    size_t len = sizeof(num_physical_cores);
    int result = sysctlbyname("hw.perflevel0.physicalcpu", &num_physical_cores, &len, NULL, 0);
    if (result == 0) {
        return num_physical_cores;
    }
    result = sysctlbyname("hw.physicalcpu", &num_physical_cores, &len, NULL, 0);
    if (result == 0) {
        return num_physical_cores;
    }
#elif defined(_WIN32) && (_WIN32_WINNT >= 0x0601) && !defined(__MINGW64__) // windows 7 and later
    // TODO: windows + arm64 + mingw64
    unsigned int n_threads_win = std::thread::hardware_concurrency();
    unsigned int default_threads = n_threads_win > 0 ? (n_threads_win <= 4 ? n_threads_win : n_threads_win / 2) : 4;

    DWORD buffer_size = 0;
    if (!GetLogicalProcessorInformationEx(RelationProcessorCore, nullptr, &buffer_size)) {
        if (GetLastError() != ERROR_INSUFFICIENT_BUFFER) {
            return default_threads;
        }
    }

    std::vector<char> buffer(buffer_size);
    if (!GetLogicalProcessorInformationEx(RelationProcessorCore, reinterpret_cast<PSYSTEM_LOGICAL_PROCESSOR_INFORMATION_EX>(buffer.data()), &buffer_size)) {
        return default_threads;
    }

    int32_t num_physical_cores = 0;
    PSYSTEM_LOGICAL_PROCESSOR_INFORMATION_EX info = reinterpret_cast<PSYSTEM_LOGICAL_PROCESSOR_INFORMATION_EX>(buffer.data());
    while (buffer_size > 0) {
        if (info->Relationship == RelationProcessorCore) {
            num_physical_cores += info->Processor.GroupCount;
        }
        buffer_size -= info->Size;
        info = reinterpret_cast<PSYSTEM_LOGICAL_PROCESSOR_INFORMATION_EX>(reinterpret_cast<char*>(info) + info->Size);
    }

    return num_physical_cores > 0 ? num_physical_cores : default_threads;
#endif
    unsigned int n_threads = std::thread::hardware_concurrency();
    return n_threads > 0 ? (n_threads <= 4 ? n_threads : n_threads / 2) : 4;
}

#if defined(__x86_64__) && defined(__linux__) && !defined(__ANDROID__)
#include <pthread.h>

static void cpuid(unsigned leaf, unsigned subleaf,
                  unsigned *eax, unsigned *ebx, unsigned *ecx, unsigned *edx) {
    __asm__("movq\t%%rbx,%%rsi\n\t"
            "cpuid\n\t"
            "xchgq\t%%rbx,%%rsi"
            : "=a"(*eax), "=S"(*ebx), "=c"(*ecx), "=d"(*edx)
            : "0"(leaf), "2"(subleaf));
}

static int pin_cpu(int cpu) {
    cpu_set_t mask;
    CPU_ZERO(&mask);
    CPU_SET(cpu, &mask);
    return pthread_setaffinity_np(pthread_self(), sizeof(mask), &mask);
}

static bool is_hybrid_cpu(void) {
    unsigned eax, ebx, ecx, edx;
    cpuid(7, 0, &eax, &ebx, &ecx, &edx);
    return !!(edx & (1u << 15));
}

static bool is_running_on_efficiency_core(void) {
    unsigned eax, ebx, ecx, edx;
    cpuid(0x1a, 0, &eax, &ebx, &ecx, &edx);
    int intel_atom = 0x20;
    int core_type = (eax & 0xff000000u) >> 24;
    return core_type == intel_atom;
}

static int cpu_count_math_cpus(int n_cpu) {
    int result = 0;
    for (int cpu = 0; cpu < n_cpu; ++cpu) {
        if (pin_cpu(cpu)) {
            return -1;
        }
        if (is_running_on_efficiency_core()) {
            continue; // efficiency cores harm lockstep threading
        }
        ++cpu; // hyperthreading isn't useful for linear algebra
        ++result;
    }
    return result;
}

#endif // __x86_64__ && __linux__

/**
 * Returns number of CPUs on system that are useful for math.
 */
int32_t cpu_get_num_math() {
#if defined(__x86_64__) && defined(__linux__) && !defined(__ANDROID__)
    int n_cpu = sysconf(_SC_NPROCESSORS_ONLN);
    if (n_cpu < 1) {
        return cpu_get_num_physical_cores();
    }
    if (is_hybrid_cpu()) {
        cpu_set_t affinity;
        if (!pthread_getaffinity_np(pthread_self(), sizeof(affinity), &affinity)) {
            int result = cpu_count_math_cpus(n_cpu);
            pthread_setaffinity_np(pthread_self(), sizeof(affinity), &affinity);
            if (result > 0) {
                return result;
            }
        }
    }
#endif
    return cpu_get_num_physical_cores();
}

// Helper for setting process priority

#if defined(_WIN32)

bool set_process_priority(enum ggml_sched_priority prio) {
    if (prio == GGML_SCHED_PRIO_NORMAL) {
        return true;
    }

    DWORD p = NORMAL_PRIORITY_CLASS;
    switch (prio) {
        case GGML_SCHED_PRIO_NORMAL:   p = NORMAL_PRIORITY_CLASS;       break;
        case GGML_SCHED_PRIO_MEDIUM:   p = ABOVE_NORMAL_PRIORITY_CLASS; break;
        case GGML_SCHED_PRIO_HIGH:     p = HIGH_PRIORITY_CLASS;         break;
        case GGML_SCHED_PRIO_REALTIME: p = REALTIME_PRIORITY_CLASS;     break;
    }

    if (!SetPriorityClass(GetCurrentProcess(), p)) {
        fprintf(stderr, "warn: failed to set process priority class %d : (%d)\n", prio, (int) GetLastError());
        return false;
    }

    return true;
}

#else // MacOS and POSIX
#include <sys/types.h>
#include <sys/resource.h>

bool set_process_priority(enum ggml_sched_priority prio) {
    if (prio == GGML_SCHED_PRIO_NORMAL) {
        return true;
    }

    int p = 0;
    switch (prio) {
        case GGML_SCHED_PRIO_NORMAL:   p =  0;  break;
        case GGML_SCHED_PRIO_MEDIUM:   p = -5;  break;
        case GGML_SCHED_PRIO_HIGH:     p = -10; break;
        case GGML_SCHED_PRIO_REALTIME: p = -20; break;
    }

    if (!setpriority(PRIO_PROCESS, 0, p)) {
        fprintf(stderr, "warn: failed to set process priority %d : %s (%d)\n", prio, strerror(errno), errno);
        return false;
    }
    return true;
}

#endif

//
// CLI argument parsing
//

#ifdef __GNUC__
#ifdef __MINGW32__
#define LLAMA_COMMON_ATTRIBUTE_FORMAT(...) __attribute__((format(gnu_printf, __VA_ARGS__)))
#else
#define LLAMA_COMMON_ATTRIBUTE_FORMAT(...) __attribute__((format(printf, __VA_ARGS__)))
#endif
#else
#define LLAMA_COMMON_ATTRIBUTE_FORMAT(...)
#endif

LLAMA_COMMON_ATTRIBUTE_FORMAT(1, 2)
static std::string format(const char * fmt, ...) {
    va_list ap;
    va_list ap2;
    va_start(ap, fmt);
    va_copy(ap2, ap);
    int size = vsnprintf(NULL, 0, fmt, ap);
    GGML_ASSERT(size >= 0 && size < INT_MAX); // NOLINT
    std::vector<char> buf(size + 1);
    int size2 = vsnprintf(buf.data(), size + 1, fmt, ap2);
    GGML_ASSERT(size2 == size);
    va_end(ap2);
    va_end(ap);
    return std::string(buf.data(), size);
}

void gpt_params_handle_model_default(gpt_params & params) {
    if (!params.hf_repo.empty()) {
        // short-hand to avoid specifying --hf-file -> default it to --model
        if (params.hf_file.empty()) {
            if (params.model.empty()) {
                throw std::invalid_argument("error: --hf-repo requires either --hf-file or --model\n");
            }
            params.hf_file = params.model;
        } else if (params.model.empty()) {
            params.model = fs_get_cache_file(string_split(params.hf_file, '/').back());
        }
    } else if (!params.model_url.empty()) {
        if (params.model.empty()) {
            auto f = string_split(params.model_url, '#').front();
            f = string_split(f, '?').front();
            params.model = fs_get_cache_file(string_split(f, '/').back());
        }
    } else if (params.model.empty()) {
        params.model = DEFAULT_MODEL_PATH;
    }
}

void postprocess_cpu_params(cpu_params& cpuparams, const cpu_params* role_model) {
    int32_t n_set = 0;

    if (cpuparams.n_threads < 0) {
        // Assuming everything about cpuparams is invalid
        if (role_model != nullptr) {
            cpuparams = *role_model;
        } else {
            cpuparams.n_threads = cpu_get_num_math();
        }
    }

    for (int32_t i = 0; i < GGML_MAX_N_THREADS; i++) {
        if (cpuparams.cpumask[i]) {
            n_set++;
        }
    }

    if (n_set && n_set < cpuparams.n_threads) {
        // Not enough set bits, may experience performance issues.
        fprintf(stderr, "warn: Not enough set bits in CPU mask (%d) to satisfy requested thread count: %d\n", n_set, cpuparams.n_threads);
    }
}

bool gpt_params_parse_ex(int argc, char ** argv, gpt_params & params, std::vector<llama_arg> & options) {
    std::string arg;
    const std::string arg_prefix = "--";
    llama_sampling_params & sparams = params.sparams;

    std::unordered_map<std::string, llama_arg *> arg_to_options;
    for (auto & opt : options) {
        for (const auto & arg : opt.args) {
            arg_to_options[arg] = &opt;
        }
    }

    // handle environment variables
    for (auto & opt : options) {
        std::string value;
        if (opt.get_value_from_env(value)) {
            try {
                if (opt.handler_void && (value == "1" || value == "true")) {
                    opt.handler_void();
                }
                if (opt.handler_int) {
                    opt.handler_int(std::stoi(value));
                }
                if (opt.handler_string) {
                    opt.handler_string(value);
                    continue;
                }
            } catch (std::exception & e) {
                throw std::invalid_argument(format(
                    "error while handling environment variable \"%s\": %s\n\n", opt.env.c_str(), e.what()));
            }
        }
    }

    // handle command line arguments
    auto check_arg = [&](int i) {
        if (i+1 >= argc) {
            throw std::invalid_argument("expected value for argument");
        }
    };

    for (int i = 1; i < argc; i++) {
        arg = argv[i];
        if (arg.compare(0, arg_prefix.size(), arg_prefix) == 0) {
            std::replace(arg.begin(), arg.end(), '_', '-');
        }
        if (arg_to_options.find(arg) == arg_to_options.end()) {
            throw std::invalid_argument(format("error: invalid argument: %s", arg.c_str()));
        }
        auto opt = *arg_to_options[arg];
        if (opt.has_value_from_env()) {
            fprintf(stderr, "warn: %s environment variable is set, but will be overwritten by command line argument %s\n", opt.env.c_str(), arg.c_str());
        }
        try {
            if (opt.handler_void) {
                opt.handler_void();
                continue;
            }

            // arg with single value
            check_arg(i);
            std::string val = argv[++i];
            if (opt.handler_int) {
                opt.handler_int(std::stoi(val));
                continue;
            }
            if (opt.handler_string) {
                opt.handler_string(val);
                continue;
            }

            // arg with 2 values
            check_arg(i);
            std::string val2 = argv[++i];
            if (opt.handler_str_str) {
                opt.handler_str_str(val, val2);
                continue;
            }
        } catch (std::exception & e) {
            throw std::invalid_argument(format(
                "error while handling argument \"%s\": %s\n\n"
                "usage:\n%s\n\nto show complete usage, run with -h",
                arg.c_str(), e.what(), arg_to_options[arg]->to_string().c_str()));
        }
    }

    postprocess_cpu_params(params.cpuparams, nullptr);
    postprocess_cpu_params(params.cpuparams_batch, &params.cpuparams);
    postprocess_cpu_params(params.draft_cpuparams, &params.cpuparams);
    postprocess_cpu_params(params.draft_cpuparams_batch, &params.cpuparams_batch);

    if (params.prompt_cache_all && (params.interactive || params.interactive_first)) {
        throw std::invalid_argument("error: --prompt-cache-all not supported in interactive mode yet\n");
    }

    gpt_params_handle_model_default(params);

    if (params.escape) {
        string_process_escapes(params.prompt);
        string_process_escapes(params.input_prefix);
        string_process_escapes(params.input_suffix);
        string_process_escapes(sparams.cfg_negative_prompt);
        for (auto & antiprompt : params.antiprompt) {
            string_process_escapes(antiprompt);
        }
    }

    if (!params.kv_overrides.empty()) {
        params.kv_overrides.emplace_back();
        params.kv_overrides.back().key[0] = 0;
    }

    return true;
}

bool gpt_params_parse(int argc, char ** argv, gpt_params & params, std::vector<llama_arg> & options) {
    const auto params_org = params; // the example can modify the default params

    try {
        if (!gpt_params_parse_ex(argc, argv, params, options)) {
            params = params_org;
            return false;
        }
        if (params.usage) {
            gpt_params_print_usage(options);
            if (params.print_usage) {
                params.print_usage(argc, argv);
            }
            exit(0);
        }
    } catch (const std::invalid_argument & ex) {
        fprintf(stderr, "%s\n", ex.what());
        params = params_org;
        return false;
    }

    return true;
}

bool parse_cpu_range(const std::string & range, bool (&boolmask)[GGML_MAX_N_THREADS]) {
    size_t dash_loc = range.find('-');
    if (dash_loc == std::string::npos) {
        fprintf(stderr, "Format of CPU range is invalid! Expected [<start>]-[<end>].\n");
        return false;
    }

    size_t start_i;
    size_t end_i;

    if (dash_loc == 0) {
        start_i = 0;
    } else {
        start_i = std::stoull(range.substr(0, dash_loc));
        if (start_i >= GGML_MAX_N_THREADS) {
            fprintf(stderr, "Start index out of bounds!\n");
            return false;
        }
    }

    if (dash_loc == range.length() - 1) {
        end_i = GGML_MAX_N_THREADS - 1;
    } else {
        end_i = std::stoull(range.substr(dash_loc + 1));
        if (end_i >= GGML_MAX_N_THREADS) {
            fprintf(stderr, "End index out of bounds!\n");
            return false;
        }
    }

    for (size_t i = start_i; i <= end_i; i++) {
        boolmask[i] = true;
    }

    return true;
}

bool parse_cpu_mask(const std::string & mask, bool (&boolmask)[GGML_MAX_N_THREADS]) {
    // Discard potential 0x prefix
    size_t start_i = 0;
    if (mask.length() >= 2 && mask.substr(0, 2) == "0x") {
        start_i = 2;
    }

    size_t num_digits = mask.length() - start_i;
    if (num_digits > 128) num_digits = 128;

    size_t end_i = num_digits + start_i;

    for (size_t i = start_i, n = (num_digits*4 - 1); i < end_i; i++, n-=4) {
        char c = mask.at(i);
        int8_t id = c;

        if ((c >= '0' && c <= '9')) {
            id -= '0';
        } else if (c >= 'a' && c <= 'f') {
            id -= 'a' - 10;
        } else if (c >= 'A' && c <= 'F') {
            id -= 'A' - 10;
        } else {
            fprintf(stderr, "Invalid hex character '%c' at position %d\n", c, int32_t(i));
            return false;
        }

        boolmask[  n  ] = boolmask[  n  ] || ((id & 8) != 0);
        boolmask[n - 1] = boolmask[n - 1] || ((id & 4) != 0);
        boolmask[n - 2] = boolmask[n - 2] || ((id & 2) != 0);
        boolmask[n - 3] = boolmask[n - 3] || ((id & 1) != 0);
    }

    return true;
}

static std::vector<std::string> break_str_into_lines(std::string input, size_t max_char_per_line) {
    std::vector<std::string> result;
    std::istringstream iss(input);
    std::string line;
    auto add_line = [&](const std::string& l) {
        if (l.length() <= max_char_per_line) {
            result.push_back(l);
        } else {
            std::istringstream line_stream(l);
            std::string word, current_line;
            while (line_stream >> word) {
                if (current_line.length() + !current_line.empty() + word.length() > max_char_per_line) {
                    if (!current_line.empty()) result.push_back(current_line);
                    current_line = word;
                } else {
                    current_line += (!current_line.empty() ? " " : "") + word;
                }
            }
            if (!current_line.empty()) result.push_back(current_line);
        }
    };
    while (std::getline(iss, line)) {
        add_line(line);
    }
    return result;
}

std::string llama_arg::to_string() {
    // params for printing to console
    const static int n_leading_spaces = 40;
    const static int n_char_per_line_help = 70; // TODO: detect this based on current console
    std::string leading_spaces(n_leading_spaces, ' ');

    std::ostringstream ss;
    for (const auto & arg : args) {
        if (arg == args.front()) {
            ss << (args.size() == 1 ? arg : format("%-7s", (arg + ",").c_str()));
        } else {
            ss << arg << (arg != args.back() ? ", " : "");
        }
    }
    if (!value_hint.empty()) ss << " " << value_hint;
    if (ss.tellp() > n_leading_spaces - 3) {
        // current line is too long, add new line
        ss << "\n" << leading_spaces;
    } else {
        // padding between arg and help, same line
        ss << std::string(leading_spaces.size() - ss.tellp(), ' ');
    }
    const auto help_lines = break_str_into_lines(help, n_char_per_line_help);
    for (const auto & line : help_lines) {
        ss << (&line == &help_lines.front() ? "" : leading_spaces) << line << "\n";
    }
    return ss.str();
}

void gpt_params_print_usage(std::vector<llama_arg> & options) {
    auto print_options = [](std::vector<llama_arg *> & options) {
        for (llama_arg * opt : options) {
            printf("%s", opt->to_string().c_str());
        }
    };

    std::vector<llama_arg *> common_options;
    std::vector<llama_arg *> specific_options;
    for (auto & opt : options) {
        if (opt.in_example(LLAMA_EXAMPLE_COMMON)) {
            common_options.push_back(&opt);
        } else {
            specific_options.push_back(&opt);
        }
    }
    printf("----- common options -----\n\n");
    print_options(common_options);
    printf("\n\n----- example-specific options -----\n\n");
    print_options(specific_options);
}

std::vector<llama_arg> gpt_params_parser_init(gpt_params & params, llama_example ex) {
    return gpt_params_parser_init(params, ex, nullptr);
}

std::vector<llama_arg> gpt_params_parser_init(gpt_params & params, llama_example ex, std::function<void(int, char **)> print_usage) {
    std::vector<llama_arg> options;
    params.print_usage = print_usage;
    llama_sampling_params & sparams = params.sparams;

    std::string sampler_type_chars;
    std::string sampler_type_names;
    for (const auto sampler_type : sparams.samplers_sequence) {
        sampler_type_chars += static_cast<char>(sampler_type);
        sampler_type_names += llama_sampling_type_to_str(sampler_type) + ";";
    }
    sampler_type_names.pop_back();
    const char split_delim = ',';


    /**
     * filter options by example
     * rules:
     * - all examples inherit options from LLAMA_EXAMPLE_COMMON
     * - if LLAMA_EXAMPLE_* is set (other than COMMON), we only show the option in the corresponding example
     * - if both {LLAMA_EXAMPLE_COMMON, LLAMA_EXAMPLE_*,} are set, we will prioritize the LLAMA_EXAMPLE_* matching current example
     */
    std::unordered_set<std::string> seen_args;
    auto add_opt = [&](llama_arg arg) {
        if (arg.in_example(ex) || arg.in_example(LLAMA_EXAMPLE_COMMON)) {
            // make sure there is no argument duplications
            for (const auto & a : arg.args) {
                if (seen_args.find(a) == seen_args.end()) {
                    seen_args.insert(a);
                } else {
                    throw std::runtime_error(format("found duplicated argument in source code: %s", a.c_str()));
                }
            }
            options.push_back(std::move(arg));
        }
    };


    add_opt(llama_arg(
        {"-h", "--help", "--usage"},
        "print usage and exit",
        [&params]() {
            params.usage = true;
        }
    ));
    add_opt(llama_arg(
        {"--version"},
        "show version and build info",
        []() {
            fprintf(stderr, "version: %d (%s)\n", LLAMA_BUILD_NUMBER, LLAMA_COMMIT);
            fprintf(stderr, "built with %s for %s\n", LLAMA_COMPILER, LLAMA_BUILD_TARGET);
            exit(0);
        }
    ));
    add_opt(llama_arg(
        {"-v", "--verbose"},
        "print verbose information",
        [&params]() {
            params.verbosity = 1;
        }
    ));
    add_opt(llama_arg(
        {"--verbosity"}, "N",
        format("set specific verbosity level (default: %d)", params.verbosity),
        [&params](int value) {
            params.verbosity = value;
        }
    ));
    add_opt(llama_arg(
        {"--verbose-prompt"},
        format("print a verbose prompt before generation (default: %s)", params.verbose_prompt ? "true" : "false"),
        [&params]() {
            params.verbose_prompt = true;
        }
    ));
    add_opt(llama_arg(
        {"--no-display-prompt"},
        format("don't print prompt at generation (default: %s)", !params.display_prompt ? "true" : "false"),
        [&params]() {
            params.display_prompt = false;
        }
    ));
    add_opt(llama_arg(
        {"-co", "--color"},
        format("colorise output to distinguish prompt and user input from generations (default: %s)", params.use_color ? "true" : "false"),
        [&params]() {
            params.use_color = true;
        }
    ));
    add_opt(llama_arg(
        {"-s", "--seed"}, "SEED",
        format("RNG seed (default: %d, use random seed for < 0)", params.seed),
        [&sparams, &params](std::string value) {
            // TODO: this is temporary, in the future the sampling state will be moved fully to llama_sampling_context.
            params.seed = std::stoul(value);
            sparams.seed = std::stoul(value);
        }
    ));
    add_opt(llama_arg(
        {"-t", "--threads"}, "N",
        format("number of threads to use during generation (default: %d)", params.cpuparams.n_threads),
        [&params](int value) {
            params.cpuparams.n_threads = value;
            if (params.cpuparams.n_threads <= 0) {
                params.cpuparams.n_threads = std::thread::hardware_concurrency();
            }
        }
    ).set_env("LLAMA_ARG_THREADS"));
    add_opt(llama_arg(
        {"-tb", "--threads-batch"}, "N",
        "number of threads to use during batch and prompt processing (default: same as --threads)",
        [&params](int value) {
            params.cpuparams_batch.n_threads = value;
            if (params.cpuparams_batch.n_threads <= 0) {
                params.cpuparams_batch.n_threads = std::thread::hardware_concurrency();
            }
        }
    ));
    add_opt(llama_arg(
        {"-td", "--threads-draft"}, "N",
        "number of threads to use during generation (default: same as --threads)",
        [&params](int value) {
            params.draft_cpuparams.n_threads = value;
            if (params.draft_cpuparams.n_threads <= 0) {
                params.draft_cpuparams.n_threads = std::thread::hardware_concurrency();
            }
        }
    ).set_examples({LLAMA_EXAMPLE_SPECULATIVE}));
    add_opt(llama_arg(
        {"-tbd", "--threads-batch-draft"}, "N",
        "number of threads to use during batch and prompt processing (default: same as --threads-draft)",
        [&params](int value) {
            params.draft_cpuparams_batch.n_threads = value;
            if (params.draft_cpuparams_batch.n_threads <= 0) {
                params.draft_cpuparams_batch.n_threads = std::thread::hardware_concurrency();
            }
        }
    ).set_examples({LLAMA_EXAMPLE_SPECULATIVE}));
    add_opt(llama_arg(
        {"-C", "--cpu-mask"}, "M",
        "CPU affinity mask: arbitrarily long hex. Complements cpu-range (default: \"\")",
        [&params](std::string value) {
            std::string mask = value;
            params.cpuparams.mask_valid = true;
            if (!parse_cpu_mask(mask, params.cpuparams.cpumask)) {
                throw std::invalid_argument("invalid cpumask");
            }
        }
    ));
    add_opt(llama_arg(
        {"-Cr", "--cpu-range"}, "lo-hi",
        "range of CPUs for affinity. Complements --cpu-mask",
        [&params](std::string value) {
            std::string range = value;
            params.cpuparams.mask_valid = true;
            if (!parse_cpu_range(range, params.cpuparams.cpumask)) {
                throw std::invalid_argument("invalid range");
            }
        }
    ));
    add_opt(llama_arg(
        {"--cpu-strict"}, "<0|1>",
        format("use strict CPU placement (default: %u)\n", (unsigned) params.cpuparams.strict_cpu),
        [&params](std::string value) {
            params.cpuparams.strict_cpu = std::stoul(value);
        }
    ));
    add_opt(llama_arg(
        {"--poll"}, "<0...100>",
        format("use polling level to wait for work (0 - no polling, default: %u)\n", (unsigned) params.cpuparams.poll),
        [&params](std::string value) {
            params.cpuparams.poll = std::stoul(value);
        }
    ));
    add_opt(llama_arg(
        {"-Cb", "--cpu-mask-batch"}, "M",
        "CPU affinity mask: arbitrarily long hex. Complements cpu-range-batch (default: same as --cpu-mask)",
        [&params](std::string value) {
            std::string mask = value;
            params.cpuparams_batch.mask_valid = true;
            if (!parse_cpu_mask(mask, params.cpuparams_batch.cpumask)) {
                throw std::invalid_argument("invalid cpumask");
            }
        }
    ));
    add_opt(llama_arg(
        {"-Crb", "--cpu-range-batch"}, "lo-hi",
        "ranges of CPUs for affinity. Complements --cpu-mask-batch",
        [&params](std::string value) {
            std::string range = value;
            params.cpuparams_batch.mask_valid = true;
            if (!parse_cpu_range(range, params.cpuparams_batch.cpumask)) {
                throw std::invalid_argument("invalid range");
            }
        }
    ));
    add_opt(llama_arg(
        {"--cpu-strict-batch"}, "<0|1>",
        "use strict CPU placement (default: same as --cpu-strict)",
        [&params](int value) {
            params.cpuparams_batch.strict_cpu = value;
        }
    ));
    add_opt(llama_arg(
        {"--poll-batch"}, "<0|1>",
        "use polling to wait for work (default: same as --poll",
        [&params](int value) {
            params.cpuparams_batch.poll = value;
        }
    ));
    add_opt(llama_arg(
        {"-Cd", "--cpu-mask-draft"}, "M",
        "Draft model CPU affinity mask. Complements cpu-range-draft (default: same as --cpu-mask)",
        [&params](std::string value) {
            std::string mask = value;
            params.draft_cpuparams.mask_valid = true;
            if (!parse_cpu_mask(mask, params.draft_cpuparams.cpumask)) {
                throw std::invalid_argument("invalid cpumask");
            }
        }
    ).set_examples({LLAMA_EXAMPLE_SPECULATIVE}));
    add_opt(llama_arg(
        {"-Crd", "--cpu-range-draft"}, "lo-hi",
        "Ranges of CPUs for affinity. Complements --cpu-mask-draft",
        [&params](std::string value) {
            std::string range = value;
            params.draft_cpuparams.mask_valid = true;
            if (!parse_cpu_range(range, params.draft_cpuparams.cpumask)) {
                throw std::invalid_argument("invalid range");
            }
        }
    ).set_examples({LLAMA_EXAMPLE_SPECULATIVE}));
    add_opt(llama_arg(
        {"--cpu-strict-draft"}, "<0|1>",
        "Use strict CPU placement for draft model (default: same as --cpu-strict)",
        [&params](int value) {
            params.draft_cpuparams.strict_cpu = value;
        }
    ).set_examples({LLAMA_EXAMPLE_SPECULATIVE}));
    add_opt(llama_arg(
        {"--poll-draft"}, "<0|1>",
        "Use polling to wait for draft model work (default: same as --poll])",
        [&params](int value) {
            params.draft_cpuparams.poll = value;
        }
    ).set_examples({LLAMA_EXAMPLE_SPECULATIVE}));
    add_opt(llama_arg(
        {"-Crbd", "--cpu-range-batch-draft"}, "lo-hi",
        "Ranges of CPUs for affinity. Complements --cpu-mask-draft-batch)",
        [&params](std::string value) {
            std::string range = value;
            params.draft_cpuparams_batch.mask_valid = true;
            if (!parse_cpu_range(range, params.draft_cpuparams_batch.cpumask)) {
                throw std::invalid_argument("invalid cpumask");
            }
        }
    ).set_examples({LLAMA_EXAMPLE_SPECULATIVE}));
    add_opt(llama_arg(
        {"--cpu-strict-batch-draft"}, "<0|1>",
        "Use strict CPU placement for draft model (default: --cpu-strict-draft)",
        [&params](int value) {
            params.draft_cpuparams_batch.strict_cpu = value;
        }
    ).set_examples({LLAMA_EXAMPLE_SPECULATIVE}));
    add_opt(llama_arg(
        {"--poll-batch-draft"}, "<0|1>",
        "Use polling to wait for draft model work (default: --poll-draft)",
        [&params](int value) {
            params.draft_cpuparams_batch.poll = value;
        }
    ).set_examples({LLAMA_EXAMPLE_SPECULATIVE}));
    add_opt(llama_arg(
        {"--draft"}, "N",
        format("number of tokens to draft for speculative decoding (default: %d)", params.n_draft),
        [&params](int value) {
            params.n_draft = value;
        }
    ).set_examples({LLAMA_EXAMPLE_SPECULATIVE}));
    add_opt(llama_arg(
        {"-ps", "--p-split"}, "N",
        format("speculative decoding split probability (default: %.1f)", (double)params.p_split),
        [&params](std::string value) {
            params.p_split = std::stof(value);
        }
    ).set_examples({LLAMA_EXAMPLE_SPECULATIVE}));
    add_opt(llama_arg(
        {"-lcs", "--lookup-cache-static"}, "FNAME",
        "path to static lookup cache to use for lookup decoding (not updated by generation)",
        [&params](std::string value) {
            params.lookup_cache_static = value;
        }
    ));
    add_opt(llama_arg(
        {"-lcd", "--lookup-cache-dynamic"}, "FNAME",
        "path to dynamic lookup cache to use for lookup decoding (updated by generation)",
        [&params](std::string value) {
            params.lookup_cache_dynamic = value;
        }
    ));
    add_opt(llama_arg(
        {"-c", "--ctx-size"}, "N",
        format("size of the prompt context (default: %d, 0 = loaded from model)", params.n_ctx),
        [&params](int value) {
            params.n_ctx = value;
        }
    ).set_env("LLAMA_ARG_CTX_SIZE"));
    add_opt(llama_arg(
        {"-n", "--predict"}, "N",
        format("number of tokens to predict (default: %d, -1 = infinity, -2 = until context filled)", params.n_predict),
        [&params](int value) {
            params.n_predict = value;
        }
    ).set_env("LLAMA_ARG_N_PREDICT"));
    add_opt(llama_arg(
        {"-b", "--batch-size"}, "N",
        format("logical maximum batch size (default: %d)", params.n_batch),
        [&params](int value) {
            params.n_batch = value;
        }
    ).set_env("LLAMA_ARG_BATCH"));
    add_opt(llama_arg(
        {"-ub", "--ubatch-size"}, "N",
        format("physical maximum batch size (default: %d)", params.n_ubatch),
        [&params](int value) {
            params.n_ubatch = value;
        }
    ).set_env("LLAMA_ARG_UBATCH"));
    add_opt(llama_arg(
        {"--keep"}, "N",
        format("number of tokens to keep from the initial prompt (default: %d, -1 = all)", params.n_keep),
        [&params](int value) {
            params.n_keep = value;
        }
    ));
    add_opt(llama_arg(
        {"--chunks"}, "N",
        format("max number of chunks to process (default: %d, -1 = all)", params.n_chunks),
        [&params](int value) {
            params.n_chunks = value;
        }
    ));
    add_opt(llama_arg(
        {"-fa", "--flash-attn"},
        format("enable Flash Attention (default: %s)", params.flash_attn ? "enabled" : "disabled"),
        [&params]() {
            params.flash_attn = true;
        }
    ).set_env("LLAMA_ARG_FLASH_ATTN"));
    add_opt(llama_arg(
        {"-p", "--prompt"}, "PROMPT",
        "prompt to start generation with\n",
        [&params](std::string value) {
            params.prompt = value;
        }
    ));
    add_opt(llama_arg(
        {"-f", "--file"}, "FNAME",
        "a file containing the prompt (default: none)",
        [&params](std::string value) {
            std::ifstream file(value);
            if (!file) {
                throw std::runtime_error(format("error: failed to open file '%s'\n", value.c_str()));
            }
            // store the external file name in params
            params.prompt_file = value;
            std::copy(std::istreambuf_iterator<char>(file), std::istreambuf_iterator<char>(), back_inserter(params.prompt));
            if (!params.prompt.empty() && params.prompt.back() == '\n') {
                params.prompt.pop_back();
            }
        }
<<<<<<< HEAD
    ));
    add_opt(llama_arg(
        {"--in-file"}, "FNAME",
        "an input file (repeat to specify multiple files)",
        [&params](std::string value) {
            std::ifstream file(value);
            if (!file) {
                throw std::runtime_error(format("error: failed to open file '%s'\n", value.c_str()));
=======
#ifndef GGML_USE_CUDA_SYCL_VULKAN
        fprintf(stderr, "warning: llama.cpp was compiled without CUDA/SYCL/Vulkan. Setting a tensor split has no effect.\n");
#endif // GGML_USE_CUDA_SYCL_VULKAN
        return true;
    }
#ifdef GGML_USE_RPC
    if (arg == "--rpc") {
        CHECK_ARG
        params.rpc_servers = argv[i];
        return true;
    }
#endif
    if (arg == "--no-mmap") {
        params.use_mmap = false;
        return true;
    }
    if (arg == "--numa") {
        CHECK_ARG
        std::string value(argv[i]);
        /**/ if (value == "distribute" || value == "") { params.numa = GGML_NUMA_STRATEGY_DISTRIBUTE; }
        else if (value == "isolate") { params.numa = GGML_NUMA_STRATEGY_ISOLATE; }
        else if (value == "numactl") { params.numa = GGML_NUMA_STRATEGY_NUMACTL; }
        else { invalid_param = true; }
        return true;
    }
    if (arg == "-v" || arg == "--verbose") {
        params.verbosity = 1;
        return true;
    }
    if (arg == "--verbosity") {
        CHECK_ARG
        params.verbosity = std::stoi(argv[i]);
        return true;
    }
    if (arg == "--verbose-prompt") {
        params.verbose_prompt = true;
        return true;
    }
    if (arg == "--no-display-prompt") {
        params.display_prompt = false;
        return true;
    }
    if (arg == "-r" || arg == "--reverse-prompt") {
        CHECK_ARG
        params.antiprompt.emplace_back(argv[i]);
        return true;
    }
    if (arg == "-ld" || arg == "--logdir") {
        CHECK_ARG
        params.logdir = argv[i];

        if (params.logdir.back() != DIRECTORY_SEPARATOR) {
            params.logdir += DIRECTORY_SEPARATOR;
        }
        return true;
    }
    if (arg == "-lcs" || arg == "--lookup-cache-static") {
        CHECK_ARG
        params.lookup_cache_static = argv[i];
        return true;
    }
    if (arg == "-lcd" || arg == "--lookup-cache-dynamic") {
        CHECK_ARG
        params.lookup_cache_dynamic = argv[i];
        return true;
    }
    if (arg == "--save-all-logits" || arg == "--kl-divergence-base") {
        CHECK_ARG
        params.logits_file = argv[i];
        return true;
    }
    if (arg == "--perplexity" || arg == "--all-logits") {
        params.logits_all = true;
        return true;
    }
    if (arg == "--ppl-stride") {
        CHECK_ARG
        params.ppl_stride = std::stoi(argv[i]);
        return true;
    }
    if (arg == "--ppl-output-type") {
        CHECK_ARG
        params.ppl_output_type = std::stoi(argv[i]);
        return true;
    }
    if (arg == "-ptc" || arg == "--print-token-count") {
        CHECK_ARG
        params.n_print = std::stoi(argv[i]);
        return true;
    }
    if (arg == "--check-tensors") {
        params.check_tensors = true;
        return true;
    }
    if (arg == "--hellaswag") {
        params.hellaswag = true;
        return true;
    }
    if (arg == "--hellaswag-tasks") {
        CHECK_ARG
        params.hellaswag_tasks = std::stoi(argv[i]);
        return true;
    }
    if (arg == "--winogrande") {
        params.winogrande = true;
        return true;
    }
    if (arg == "--winogrande-tasks") {
        CHECK_ARG
        params.winogrande_tasks = std::stoi(argv[i]);
        return true;
    }
    if (arg == "--multiple-choice") {
        params.multiple_choice = true;
        return true;
    }
    if (arg == "--multiple-choice-tasks") {
        CHECK_ARG
        params.multiple_choice_tasks = std::stoi(argv[i]);
        return true;
    }
    if (arg == "--kl-divergence") {
        params.kl_divergence = true;
        return true;
    }
    if (arg == "--ignore-eos") {
        params.ignore_eos = true;
        return true;
    }
    if (arg == "--penalize-nl") {
        sparams.penalize_nl = true;
        return true;
    }
    if (arg == "-l" || arg == "--logit-bias") {
        CHECK_ARG
        std::stringstream ss(argv[i]);
        llama_token key;
        char sign;
        std::string value_str;
        try {
            if (ss >> key && ss >> sign && std::getline(ss, value_str) && (sign == '+' || sign == '-')) {
                sparams.logit_bias[key] = std::stof(value_str) * ((sign == '-') ? -1.0f : 1.0f);
>>>>>>> 4db04784
            }
            params.in_files.push_back(value);
        }
    ));
    add_opt(llama_arg(
        {"-bf", "--binary-file"}, "FNAME",
        "binary file containing the prompt (default: none)",
        [&params](std::string value) {
            std::ifstream file(value, std::ios::binary);
            if (!file) {
                throw std::runtime_error(format("error: failed to open file '%s'\n", value.c_str()));
            }
            // store the external file name in params
            params.prompt_file = value;
            std::ostringstream ss;
            ss << file.rdbuf();
            params.prompt = ss.str();
            fprintf(stderr, "Read %zu bytes from binary file %s\n", params.prompt.size(), value.c_str());
        }
    ));
    add_opt(llama_arg(
        {"-e", "--escape"},
        format("process escapes sequences (\\n, \\r, \\t, \\', \\\", \\\\) (default: %s)", params.escape ? "true" : "false"),
        [&params]() {
            params.escape = true;
        }
    ));
    add_opt(llama_arg(
        {"--no-escape"},
        "do not process escape sequences",
        [&params]() {
            params.escape = false;
        }
    ));
    add_opt(llama_arg(
        {"-ptc", "--print-token-count"}, "N",
        format("print token count every N tokens (default: %d)", params.n_print),
        [&params](int value) {
            params.n_print = value;
        }
    ).set_examples({LLAMA_EXAMPLE_MAIN}));
    add_opt(llama_arg(
        {"--prompt-cache"}, "FNAME",
        "file to cache prompt state for faster startup (default: none)",
        [&params](std::string value) {
            params.path_prompt_cache = value;
        }
    ).set_examples({LLAMA_EXAMPLE_MAIN}));
    add_opt(llama_arg(
        {"--prompt-cache-all"},
        "if specified, saves user input and generations to cache as well\n",
        [&params]() {
            params.prompt_cache_all = true;
        }
    ).set_examples({LLAMA_EXAMPLE_MAIN}));
    add_opt(llama_arg(
        {"--prompt-cache-ro"},
        "if specified, uses the prompt cache but does not update it",
        [&params]() {
            params.prompt_cache_ro = true;
        }
    ).set_examples({LLAMA_EXAMPLE_MAIN}));
    add_opt(llama_arg(
        {"-r", "--reverse-prompt"}, "PROMPT",
        "halt generation at PROMPT, return control in interactive mode\n",
        [&params](std::string value) {
            params.antiprompt.emplace_back(value);
        }
    ).set_examples({LLAMA_EXAMPLE_MAIN}));
    add_opt(llama_arg(
        {"-sp", "--special"},
        format("special tokens output enabled (default: %s)", params.special ? "true" : "false"),
        [&params]() {
            params.special = true;
        }
    ).set_examples({LLAMA_EXAMPLE_MAIN}));
    add_opt(llama_arg(
        {"-cnv", "--conversation"},
        "run in conversation mode, does not print special tokens and suffix/prefix\n",
        [&params]() {
            params.conversation = true;
        }
    ).set_examples({LLAMA_EXAMPLE_MAIN}));
    add_opt(llama_arg(
        {"-i", "--interactive"},
        format("run in interactive mode (default: %s)", params.interactive ? "true" : "false"),
        [&params]() {
            params.interactive = true;
        }
    ).set_examples({LLAMA_EXAMPLE_INFILL}));
    add_opt(llama_arg(
        {"-if", "--interactive-first"},
        format("run in interactive mode and wait for input right away (default: %s)", params.interactive_first ? "true" : "false"),
        [&params]() {
            params.interactive_first = true;
        }
    ).set_examples({LLAMA_EXAMPLE_INFILL}));
    add_opt(llama_arg(
        {"-mli", "--multiline-input"},
        "allows you to write or paste multiple lines without ending each in '\\'",
        [&params]() {
            params.multiline_input = true;
        }
    ).set_examples({LLAMA_EXAMPLE_INFILL}));
    add_opt(llama_arg(
        {"--in-prefix-bos"},
        "prefix BOS to user inputs, preceding the `--in-prefix` string",
        [&params]() {
            params.input_prefix_bos = true;
            params.enable_chat_template = false;
        }
    ).set_examples({LLAMA_EXAMPLE_INFILL}));
    add_opt(llama_arg(
        {"--in-prefix"}, "STRING",
        "string to prefix user inputs with (default: empty)",
        [&params](std::string value) {
            params.input_prefix = value;
            params.enable_chat_template = false;
        }
    ).set_examples({LLAMA_EXAMPLE_INFILL}));
    add_opt(llama_arg(
        {"--in-suffix"}, "STRING",
        "string to suffix after user inputs with (default: empty)",
        [&params](std::string value) {
            params.input_suffix = value;
            params.enable_chat_template = false;
        }
    ).set_examples({LLAMA_EXAMPLE_INFILL}));
    add_opt(llama_arg(
        {"--no-warmup"},
        "skip warming up the model with an empty run",
        [&params]() {
            params.warmup = false;
        }
    ).set_examples({LLAMA_EXAMPLE_MAIN}));
    add_opt(llama_arg(
        {"--spm-infill"},
        format(
            "use Suffix/Prefix/Middle pattern for infill (instead of Prefix/Suffix/Middle) as some models prefer this. (default: %s)",
            params.spm_infill ? "enabled" : "disabled"
        ),
        [&params]() {
            params.spm_infill = true;
        }
    ).set_examples({LLAMA_EXAMPLE_SERVER, LLAMA_EXAMPLE_INFILL}));
    add_opt(llama_arg(
        {"--samplers"}, "SAMPLERS",
        format("samplers that will be used for generation in the order, separated by \';\'\n(default: %s)", sampler_type_names.c_str()),
        [&sparams](std::string value) {
            const auto sampler_names = string_split(value, ';');
            sparams.samplers_sequence = llama_sampling_types_from_names(sampler_names, true);
        }
    ));
    add_opt(llama_arg(
        {"--sampling-seq"}, "SEQUENCE",
        format("simplified sequence for samplers that will be used (default: %s)", sampler_type_chars.c_str()),
        [&sparams](std::string value) {
            sparams.samplers_sequence = llama_sampling_types_from_chars(value);
        }
    ));
    add_opt(llama_arg(
        {"--ignore-eos"},
        "ignore end of stream token and continue generating (implies --logit-bias EOS-inf)",
        [&params]() {
            params.ignore_eos = true;
        }
    ));
    add_opt(llama_arg(
        {"--penalize-nl"},
        format("penalize newline tokens (default: %s)", sparams.penalize_nl ? "true" : "false"),
        [&sparams]() {
            sparams.penalize_nl = true;
        }
    ));
    add_opt(llama_arg(
        {"--temp"}, "N",
        format("temperature (default: %.1f)", (double)sparams.temp),
        [&sparams](std::string value) {
            sparams.temp = std::stof(value);
            sparams.temp = std::max(sparams.temp, 0.0f);
        }
    ));
    add_opt(llama_arg(
        {"--top-k"}, "N",
        format("top-k sampling (default: %d, 0 = disabled)", sparams.top_k),
        [&sparams](int value) {
            sparams.top_k = value;
        }
    ));
    add_opt(llama_arg(
        {"--top-p"}, "N",
        format("top-p sampling (default: %.1f, 1.0 = disabled)", (double)sparams.top_p),
        [&sparams](std::string value) {
            sparams.top_p = std::stof(value);
        }
    ));
    add_opt(llama_arg(
        {"--min-p"}, "N",
        format("min-p sampling (default: %.1f, 0.0 = disabled)", (double)sparams.min_p),
        [&sparams](std::string value) {
            sparams.min_p = std::stof(value);
        }
    ));
    add_opt(llama_arg(
        {"--tfs"}, "N",
        format("tail free sampling, parameter z (default: %.1f, 1.0 = disabled)", (double)sparams.tfs_z),
        [&sparams](std::string value) {
            sparams.tfs_z = std::stof(value);
        }
    ));
    add_opt(llama_arg(
        {"--typical"}, "N",
        format("locally typical sampling, parameter p (default: %.1f, 1.0 = disabled)", (double)sparams.typical_p),
        [&sparams](std::string value) {
            sparams.typical_p = std::stof(value);
        }
    ));
    add_opt(llama_arg(
        {"--repeat-last-n"}, "N",
        format("last n tokens to consider for penalize (default: %d, 0 = disabled, -1 = ctx_size)", sparams.penalty_last_n),
        [&sparams](int value) {
            sparams.penalty_last_n = value;
            sparams.n_prev = std::max(sparams.n_prev, sparams.penalty_last_n);
        }
    ));
    add_opt(llama_arg(
        {"--repeat-penalty"}, "N",
        format("penalize repeat sequence of tokens (default: %.1f, 1.0 = disabled)", (double)sparams.penalty_repeat),
        [&sparams](std::string value) {
            sparams.penalty_repeat = std::stof(value);
        }
    ));
    add_opt(llama_arg(
        {"--presence-penalty"}, "N",
        format("repeat alpha presence penalty (default: %.1f, 0.0 = disabled)", (double)sparams.penalty_present),
        [&sparams](std::string value) {
            sparams.penalty_present = std::stof(value);
        }
    ));
    add_opt(llama_arg(
        {"--frequency-penalty"}, "N",
        format("repeat alpha frequency penalty (default: %.1f, 0.0 = disabled)", (double)sparams.penalty_freq),
        [&sparams](std::string value) {
            sparams.penalty_freq = std::stof(value);
        }
    ));
    add_opt(llama_arg(
        {"--dynatemp-range"}, "N",
        format("dynamic temperature range (default: %.1f, 0.0 = disabled)", (double)sparams.dynatemp_range),
        [&sparams](std::string value) {
            sparams.dynatemp_range = std::stof(value);
        }
    ));
    add_opt(llama_arg(
        {"--dynatemp-exp"}, "N",
        format("dynamic temperature exponent (default: %.1f)", (double)sparams.dynatemp_exponent),
        [&sparams](std::string value) {
            sparams.dynatemp_exponent = std::stof(value);
        }
    ));
    add_opt(llama_arg(
        {"--mirostat"}, "N",
        format("use Mirostat sampling.\nTop K, Nucleus, Tail Free and Locally Typical samplers are ignored if used.\n"
        "(default: %d, 0 = disabled, 1 = Mirostat, 2 = Mirostat 2.0)", sparams.mirostat),
        [&sparams](int value) {
            sparams.mirostat = value;
        }
    ));
    add_opt(llama_arg(
        {"--mirostat-lr"}, "N",
        format("Mirostat learning rate, parameter eta (default: %.1f)", (double)sparams.mirostat_eta),
        [&sparams](std::string value) {
            sparams.mirostat_eta = std::stof(value);
        }
    ));
    add_opt(llama_arg(
        {"--mirostat-ent"}, "N",
        format("Mirostat target entropy, parameter tau (default: %.1f)", (double)sparams.mirostat_tau),
        [&sparams](std::string value) {
            sparams.mirostat_tau = std::stof(value);
        }
    ));
    add_opt(llama_arg(
        {"-l", "--logit-bias"}, "TOKEN_ID(+/-)BIAS",
        "modifies the likelihood of token appearing in the completion,\n"
        "i.e. `--logit-bias 15043+1` to increase likelihood of token ' Hello',\n"
        "or `--logit-bias 15043-1` to decrease likelihood of token ' Hello'",
        [&sparams](std::string value) {
            std::stringstream ss(value);
            llama_token key;
            char sign;
            std::string value_str;
            try {
                if (ss >> key && ss >> sign && std::getline(ss, value_str) && (sign == '+' || sign == '-')) {
                    sparams.logit_bias[key] = std::stof(value_str) * ((sign == '-') ? -1.0f : 1.0f);
                } else {
                    throw std::invalid_argument("invalid input format");
                }
            } catch (const std::exception&) {
                throw std::invalid_argument("invalid input format");
            }
        }
    ));
    add_opt(llama_arg(
        {"--cfg-negative-prompt"}, "PROMPT",
        format("negative prompt to use for guidance (default: '%s')", sparams.cfg_negative_prompt.c_str()),
        [&sparams](std::string value) {
            sparams.cfg_negative_prompt = value;
        }
    ).set_examples({LLAMA_EXAMPLE_MAIN}));
    add_opt(llama_arg(
        {"--cfg-negative-prompt-file"}, "FNAME",
        "negative prompt file to use for guidance",
        [&sparams](std::string value) {
            std::ifstream file(value);
            if (!file) {
                throw std::runtime_error(format("error: failed to open file '%s'\n", value.c_str()));
            }
            std::copy(std::istreambuf_iterator<char>(file), std::istreambuf_iterator<char>(), back_inserter(sparams.cfg_negative_prompt));
            if (!sparams.cfg_negative_prompt.empty() && sparams.cfg_negative_prompt.back() == '\n') {
                sparams.cfg_negative_prompt.pop_back();
            }
        }
    ).set_examples({LLAMA_EXAMPLE_MAIN}));
    add_opt(llama_arg(
        {"--cfg-scale"}, "N",
        format("strength of guidance (default: %.1f, 1.0 = disable)", (double)sparams.cfg_scale),
        [&sparams](std::string value) {
            sparams.cfg_scale = std::stof(value);
        }
    ).set_examples({LLAMA_EXAMPLE_MAIN}));
    add_opt(llama_arg(
        {"--grammar"}, "GRAMMAR",
        format("BNF-like grammar to constrain generations (see samples in grammars/ dir) (default: '%s')", sparams.grammar.c_str()),
        [&sparams](std::string value) {
            sparams.grammar = value;
        }
    ));
    add_opt(llama_arg(
        {"--grammar-file"}, "FNAME",
        "file to read grammar from",
        [&sparams](std::string value) {
            std::ifstream file(value);
            if (!file) {
                throw std::runtime_error(format("error: failed to open file '%s'\n", value.c_str()));
            }
            std::copy(
                std::istreambuf_iterator<char>(file),
                std::istreambuf_iterator<char>(),
                std::back_inserter(sparams.grammar)
            );
        }
    ));
    add_opt(llama_arg(
        {"-j", "--json-schema"}, "SCHEMA",
        "JSON schema to constrain generations (https://json-schema.org/), e.g. `{}` for any JSON object\nFor schemas w/ external $refs, use --grammar + example/json_schema_to_grammar.py instead",
        [&sparams](std::string value) {
            sparams.grammar = json_schema_to_grammar(json::parse(value));
        }
    ));
    add_opt(llama_arg(
        {"--pooling"}, "{none,mean,cls,last}",
        "pooling type for embeddings, use model default if unspecified",
        [&params](std::string value) {
            /**/ if (value == "none") { params.pooling_type = LLAMA_POOLING_TYPE_NONE; }
            else if (value == "mean") { params.pooling_type = LLAMA_POOLING_TYPE_MEAN; }
            else if (value == "cls") { params.pooling_type = LLAMA_POOLING_TYPE_CLS; }
            else if (value == "last") { params.pooling_type = LLAMA_POOLING_TYPE_LAST; }
            else { throw std::invalid_argument("invalid value"); }
        }
    ).set_examples({LLAMA_EXAMPLE_EMBEDDING}));
    add_opt(llama_arg(
        {"--attention"}, "{causal,non,causal}",
        "attention type for embeddings, use model default if unspecified",
        [&params](std::string value) {
            /**/ if (value == "causal") { params.attention_type = LLAMA_ATTENTION_TYPE_CAUSAL; }
            else if (value == "non-causal") { params.attention_type = LLAMA_ATTENTION_TYPE_NON_CAUSAL; }
            else { throw std::invalid_argument("invalid value"); }
        }
    ).set_examples({LLAMA_EXAMPLE_EMBEDDING}));
    add_opt(llama_arg(
        {"--rope-scaling"}, "{none,linear,yarn}",
        "RoPE frequency scaling method, defaults to linear unless specified by the model",
        [&params](std::string value) {
            /**/ if (value == "none") { params.rope_scaling_type = LLAMA_ROPE_SCALING_TYPE_NONE; }
            else if (value == "linear") { params.rope_scaling_type = LLAMA_ROPE_SCALING_TYPE_LINEAR; }
            else if (value == "yarn") { params.rope_scaling_type = LLAMA_ROPE_SCALING_TYPE_YARN; }
            else { throw std::invalid_argument("invalid value"); }
        }
    ));
    add_opt(llama_arg(
        {"--rope-scale"}, "N",
        "RoPE context scaling factor, expands context by a factor of N",
        [&params](std::string value) {
            params.rope_freq_scale = 1.0f / std::stof(value);
        }
    ));
    add_opt(llama_arg(
        {"--rope-freq-base"}, "N",
        "RoPE base frequency, used by NTK-aware scaling (default: loaded from model)",
        [&params](std::string value) {
            params.rope_freq_base = std::stof(value);
        }
    ));
    add_opt(llama_arg(
        {"--rope-freq-scale"}, "N",
        "RoPE frequency scaling factor, expands context by a factor of 1/N",
        [&params](std::string value) {
            params.rope_freq_scale = std::stof(value);
        }
    ));
    add_opt(llama_arg(
        {"--yarn-orig-ctx"}, "N",
        format("YaRN: original context size of model (default: %d = model training context size)", params.yarn_orig_ctx),
        [&params](int value) {
            params.yarn_orig_ctx = value;
        }
    ));
    add_opt(llama_arg(
        {"--yarn-ext-factor"}, "N",
        format("YaRN: extrapolation mix factor (default: %.1f, 0.0 = full interpolation)", (double)params.yarn_ext_factor),
        [&params](std::string value) {
            params.yarn_ext_factor = std::stof(value);
        }
    ));
    add_opt(llama_arg(
        {"--yarn-attn-factor"}, "N",
        format("YaRN: scale sqrt(t) or attention magnitude (default: %.1f)", (double)params.yarn_attn_factor),
        [&params](std::string value) {
            params.yarn_attn_factor = std::stof(value);
        }
    ));
    add_opt(llama_arg(
        {"--yarn-beta-slow"}, "N",
        format("YaRN: high correction dim or alpha (default: %.1f)", (double)params.yarn_beta_slow),
        [&params](std::string value) {
            params.yarn_beta_slow = std::stof(value);
        }
    ));
    add_opt(llama_arg(
        {"--yarn-beta-fast"}, "N",
        format("YaRN: low correction dim or beta (default: %.1f)", (double)params.yarn_beta_fast),
        [&params](std::string value) {
            params.yarn_beta_fast = std::stof(value);
        }
    ));
    add_opt(llama_arg(
        {"-gan", "--grp-attn-n"}, "N",
        format("group-attention factor (default: %d)", params.grp_attn_n),
        [&params](int value) {
            params.grp_attn_n = value;
        }
    ));
    add_opt(llama_arg(
        {"-gaw", "--grp-attn-w"}, "N",
        format("group-attention width (default: %.1f)", (double)params.grp_attn_w),
        [&params](int value) {
            params.grp_attn_w = value;
        }
    ));
    add_opt(llama_arg(
        {"-dkvc", "--dump-kv-cache"},
        "verbose print of the KV cache",
        [&params]() {
            params.dump_kv_cache = true;
        }
    ));
    add_opt(llama_arg(
        {"-nkvo", "--no-kv-offload"},
        "disable KV offload",
        [&params]() {
            params.no_kv_offload = true;
        }
    ));
    add_opt(llama_arg(
        {"-ctk", "--cache-type-k"}, "TYPE",
        format("KV cache data type for K (default: %s)", params.cache_type_k.c_str()),
        [&params](std::string value) {
            // TODO: get the type right here
            params.cache_type_k = value;
        }
    ));
    add_opt(llama_arg(
        {"-ctv", "--cache-type-v"}, "TYPE",
        format("KV cache data type for V (default: %s)", params.cache_type_v.c_str()),
        [&params](std::string value) {
            // TODO: get the type right here
            params.cache_type_v = value;
        }
    ));
    add_opt(llama_arg(
        {"--all-logits"},
        format("return logits for all tokens in the batch (default: %s)", params.logits_all ? "true" : "false"),
        [&params]() {
            params.logits_all = true;
        }
    ).set_examples({LLAMA_EXAMPLE_PERPLEXITY}));
    add_opt(llama_arg(
        {"--hellaswag"},
        "compute HellaSwag score over random tasks from datafile supplied with -f",
        [&params]() {
            params.hellaswag = true;
        }
    ).set_examples({LLAMA_EXAMPLE_PERPLEXITY}));
    add_opt(llama_arg(
        {"--hellaswag-tasks"}, "N",
        format("number of tasks to use when computing the HellaSwag score (default: %zu)", params.hellaswag_tasks),
        [&params](int value) {
            params.hellaswag_tasks = value;
        }
    ).set_examples({LLAMA_EXAMPLE_PERPLEXITY}));
    add_opt(llama_arg(
        {"--winogrande"},
        "compute Winogrande score over random tasks from datafile supplied with -f",
        [&params]() {
            params.winogrande = true;
        }
    ).set_examples({LLAMA_EXAMPLE_PERPLEXITY}));
    add_opt(llama_arg(
        {"--winogrande-tasks"}, "N",
        format("number of tasks to use when computing the Winogrande score (default: %zu)", params.winogrande_tasks),
        [&params](int value) {
            params.winogrande_tasks = value;
        }
    ).set_examples({LLAMA_EXAMPLE_PERPLEXITY}));
    add_opt(llama_arg(
        {"--multiple-choice"},
        "compute multiple choice score over random tasks from datafile supplied with -f",
        [&params]() {
            params.multiple_choice = true;
        }
    ).set_examples({LLAMA_EXAMPLE_PERPLEXITY}));
    add_opt(llama_arg(
        {"--multiple-choice-tasks"}, "N",
        format("number of tasks to use when computing the multiple choice score (default: %zu)", params.multiple_choice_tasks),
        [&params](int value) {
            params.multiple_choice_tasks = value;
        }
    ).set_examples({LLAMA_EXAMPLE_PERPLEXITY}));
    add_opt(llama_arg(
        {"--kl-divergence"},
        "computes KL-divergence to logits provided via --kl-divergence-base",
        [&params]() {
            params.kl_divergence = true;
        }
    ).set_examples({LLAMA_EXAMPLE_PERPLEXITY}));
    add_opt(llama_arg(
        {"--ppl-stride"}, "N",
        format("stride for perplexity calculation (default: %d)", params.ppl_stride),
        [&params](int value) {
            params.ppl_stride = value;
        }
    ).set_examples({LLAMA_EXAMPLE_PERPLEXITY}));
    add_opt(llama_arg(
        {"--ppl-output-type"}, "<0|1>",
        format("output type for perplexity calculation (default: %d)", params.ppl_output_type),
        [&params](int value) {
            params.ppl_output_type = value;
        }
    ).set_examples({LLAMA_EXAMPLE_PERPLEXITY}));
    add_opt(llama_arg(
        {"-dt", "--defrag-thold"}, "N",
        format("KV cache defragmentation threshold (default: %.1f, < 0 - disabled)", (double)params.defrag_thold),
        [&params](std::string value) {
            params.defrag_thold = std::stof(value);
        }
    ).set_env("LLAMA_ARG_DEFRAG_THOLD"));
    add_opt(llama_arg(
        {"-np", "--parallel"}, "N",
        format("number of parallel sequences to decode (default: %d)", params.n_parallel),
        [&params](int value) {
            params.n_parallel = value;
        }
    ));
    add_opt(llama_arg(
        {"-ns", "--sequences"}, "N",
        format("number of sequences to decode (default: %d)", params.n_sequences),
        [&params](int value) {
            params.n_sequences = value;
        }
    ));
    add_opt(llama_arg(
        {"-cb", "--cont-batching"},
        format("enable continuous batching (a.k.a dynamic batching) (default: %s)", params.cont_batching ? "enabled" : "disabled"),
        [&params]() {
            params.cont_batching = true;
        }
    ).set_env("LLAMA_ARG_CONT_BATCHING"));
    add_opt(llama_arg(
        {"-nocb", "--no-cont-batching"},
        "disable continuous batching",
        [&params]() {
            params.cont_batching = false;
        }
    ).set_env("LLAMA_ARG_NO_CONT_BATCHING"));
    add_opt(llama_arg(
        {"--mmproj"}, "FILE",
        "path to a multimodal projector file for LLaVA. see examples/llava/README.md",
        [&params](std::string value) {
            params.mmproj = value;
        }
    ));
    add_opt(llama_arg(
        {"--image"}, "FILE",
        "path to an image file. use with multimodal models. Specify multiple times for batching",
        [&params](std::string value) {
            params.image.emplace_back(value);
        }
    ));
    add_opt(llama_arg(
        {"--rpc"}, "SERVERS",
        "comma separated list of RPC servers",
        [&params](std::string value) {
            params.rpc_servers = value;
        }
    ));
    add_opt(llama_arg(
        {"--mlock"},
        "force system to keep model in RAM rather than swapping or compressing",
        [&params]() {
            params.use_mlock = true;
        }
    ));
    add_opt(llama_arg(
        {"--no-mmap"},
        "do not memory-map model (slower load but may reduce pageouts if not using mlock)",
        [&params]() {
            params.use_mmap = false;
        }
    ));
    add_opt(llama_arg(
        {"--numa"}, "TYPE",
        "attempt optimizations that help on some NUMA systems\n"
        "- distribute: spread execution evenly over all nodes\n"
        "- isolate: only spawn threads on CPUs on the node that execution started on\n"
        "- numactl: use the CPU map provided by numactl\n"
        "if run without this previously, it is recommended to drop the system page cache before using this\n"
        "see https://github.com/ggerganov/llama.cpp/issues/1437",
        [&params](std::string value) {
            /**/ if (value == "distribute" || value == "") { params.numa = GGML_NUMA_STRATEGY_DISTRIBUTE; }
            else if (value == "isolate") { params.numa = GGML_NUMA_STRATEGY_ISOLATE; }
            else if (value == "numactl") { params.numa = GGML_NUMA_STRATEGY_NUMACTL; }
            else { throw std::invalid_argument("invalid value"); }
        }
    ));
    add_opt(llama_arg(
        {"-ngl", "--gpu-layers"}, "N",
        "number of layers to store in VRAM",
        [&params](int value) {
            params.n_gpu_layers = value;
            if (!llama_supports_gpu_offload()) {
                fprintf(stderr, "warning: not compiled with GPU offload support, --gpu-layers option will be ignored\n");
                fprintf(stderr, "warning: see main README.md for information on enabling GPU BLAS support\n");
            }
        }
    ).set_env("LLAMA_ARG_N_GPU_LAYERS"));
    add_opt(llama_arg(
        {"-ngld", "--gpu-layers-draft"}, "N",
        "number of layers to store in VRAM for the draft model",
        [&params](int value) {
            params.n_gpu_layers_draft = value;
            if (!llama_supports_gpu_offload()) {
                fprintf(stderr, "warning: not compiled with GPU offload support, --gpu-layers-draft option will be ignored\n");
                fprintf(stderr, "warning: see main README.md for information on enabling GPU BLAS support\n");
            }
        }
    ));
    add_opt(llama_arg(
        {"-sm", "--split-mode"}, "{none,layer,row}",
        "how to split the model across multiple GPUs, one of:\n"
        "- none: use one GPU only\n"
        "- layer (default): split layers and KV across GPUs\n"
        "- row: split rows across GPUs",
        [&params](std::string value) {
            std::string arg_next = value;
            if (arg_next == "none") {
                params.split_mode = LLAMA_SPLIT_MODE_NONE;
            } else if (arg_next == "layer") {
                params.split_mode = LLAMA_SPLIT_MODE_LAYER;
            }
            else if (arg_next == "row") {
#ifdef GGML_USE_SYCL
                fprintf(stderr, "warning: The split mode value:[row] is not supported by llama.cpp with SYCL. It's developing.\nExit!\n");
                exit(1);
#endif // GGML_USE_SYCL
                params.split_mode = LLAMA_SPLIT_MODE_ROW;
            }
            else {
                throw std::invalid_argument("invalid value");
            }
#ifndef GGML_USE_CUDA_SYCL_VULKAN
            fprintf(stderr, "warning: llama.cpp was compiled without CUDA/SYCL/Vulkan. Setting the split mode has no effect.\n");
#endif // GGML_USE_CUDA_SYCL_VULKAN
        }
    ));
    add_opt(llama_arg(
        {"-ts", "--tensor-split"}, "N0,N1,N2,...",
        "fraction of the model to offload to each GPU, comma-separated list of proportions, e.g. 3,1",
        [&params](std::string value) {
            std::string arg_next = value;

            // split string by , and /
            const std::regex regex{ R"([,/]+)" };
            std::sregex_token_iterator it{ arg_next.begin(), arg_next.end(), regex, -1 };
            std::vector<std::string> split_arg{ it, {} };
            if (split_arg.size() >= llama_max_devices()) {
                throw std::invalid_argument(
                    format("got %d input configs, but system only has %d devices", (int)split_arg.size(), (int)llama_max_devices())
                );
            }
            for (size_t i = 0; i < llama_max_devices(); ++i) {
                if (i < split_arg.size()) {
                        params.tensor_split[i] = std::stof(split_arg[i]);
                } else {
                        params.tensor_split[i] = 0.0f;
                }
            }
#ifndef GGML_USE_CUDA_SYCL_VULKAN
            fprintf(stderr, "warning: llama.cpp was compiled without CUDA/SYCL/Vulkan. Setting a tensor split has no effect.\n");
#endif // GGML_USE_CUDA_SYCL_VULKAN
        }
    ));
    add_opt(llama_arg(
        {"-mg", "--main-gpu"}, "INDEX",
        format("the GPU to use for the model (with split-mode = none), or for intermediate results and KV (with split-mode = row) (default: %d)", params.main_gpu),
        [&params](int value) {
            params.main_gpu = value;
#ifndef GGML_USE_CUDA_SYCL_VULKAN
            fprintf(stderr, "warning: llama.cpp was compiled without CUDA/SYCL/Vulkan. Setting the main GPU has no effect.\n");
#endif // GGML_USE_CUDA_SYCL_VULKAN
        }
    ));
    add_opt(llama_arg(
        {"--check-tensors"},
        format("check model tensor data for invalid values (default: %s)", params.check_tensors ? "true" : "false"),
        [&params]() {
            params.check_tensors = true;
        }
    ));
    add_opt(llama_arg(
        {"--override-kv"}, "KEY=TYPE:VALUE",
        "advanced option to override model metadata by key. may be specified multiple times.\n"
        "types: int, float, bool, str. example: --override-kv tokenizer.ggml.add_bos_token=bool:false",
        [&params](std::string value) {
            if (!string_parse_kv_override(value.c_str(), params.kv_overrides)) {
                throw std::runtime_error(format("error: Invalid type for KV override: %s\n", value.c_str()));
            }
        }
    ));
    add_opt(llama_arg(
        {"--lora"}, "FNAME",
        "path to LoRA adapter (can be repeated to use multiple adapters)",
        [&params](std::string value) {
            params.lora_adapters.push_back({ std::string(value), 1.0 });
        }
    ));
    add_opt(llama_arg(
        {"--lora-scaled"}, "FNAME", "SCALE",
        "path to LoRA adapter with user defined scaling (can be repeated to use multiple adapters)",
        [&params](std::string fname, std::string scale) {
            params.lora_adapters.push_back({ fname, std::stof(scale) });
        }
    ));
    add_opt(llama_arg(
        {"--control-vector"}, "FNAME",
        "add a control vector\nnote: this argument can be repeated to add multiple control vectors",
        [&params](std::string value) {
            params.control_vectors.push_back({ 1.0f, value, });
        }
    ));
    add_opt(llama_arg(
        {"--control-vector-scaled"}, "FNAME", "SCALE",
        "add a control vector with user defined scaling SCALE\n"
        "note: this argument can be repeated to add multiple scaled control vectors",
        [&params](std::string fname, std::string scale) {
            params.control_vectors.push_back({ std::stof(scale), fname });
        }
    ));
    add_opt(llama_arg(
        {"--control-vector-layer-range"}, "START", "END",
        "layer range to apply the control vector(s) to, start and end inclusive",
        [&params](std::string start, std::string end) {
            params.control_vector_layer_start = std::stoi(start);
            params.control_vector_layer_end = std::stoi(end);
        }
    ));
    add_opt(llama_arg(
        {"-m", "--model"}, "FNAME",
        ex == LLAMA_EXAMPLE_EXPORT_LORA
            ? std::string("model path from which to load base model")
            : format(
                "model path (default: `models/$filename` with filename from `--hf-file` "
                "or `--model-url` if set, otherwise %s)", DEFAULT_MODEL_PATH
            ),
        [&params](std::string value) {
            params.model = value;
        }
    ).set_examples({LLAMA_EXAMPLE_COMMON, LLAMA_EXAMPLE_EXPORT_LORA}).set_env("LLAMA_ARG_MODEL"));
    add_opt(llama_arg(
        {"-md", "--model-draft"}, "FNAME",
        "draft model for speculative decoding (default: unused)",
        [&params](std::string value) {
            params.model_draft = value;
        }
    ));
    add_opt(llama_arg(
        {"-mu", "--model-url"}, "MODEL_URL",
        "model download url (default: unused)",
        [&params](std::string value) {
            params.model_url = value;
        }
    ).set_env("LLAMA_ARG_MODEL_URL"));
    add_opt(llama_arg(
        {"-hfr", "--hf-repo"}, "REPO",
        "Hugging Face model repository (default: unused)",
        [&params](std::string value) {
            params.hf_repo = value;
        }
    ).set_env("LLAMA_ARG_HF_REPO"));
    add_opt(llama_arg(
        {"-hff", "--hf-file"}, "FILE",
        "Hugging Face model file (default: unused)",
        [&params](std::string value) {
            params.hf_file = value;
        }
    ).set_env("LLAMA_ARG_HF_FILE"));
    add_opt(llama_arg(
        {"-hft", "--hf-token"}, "TOKEN",
        "Hugging Face access token (default: value from HF_TOKEN environment variable)",
        [&params](std::string value) {
            params.hf_token = value;
        }
    ).set_env("HF_TOKEN"));
    add_opt(llama_arg(
        {"--context-file"}, "FNAME",
        "file to load context from (repeat to specify multiple files)",
        [&params](std::string value) {
            std::ifstream file(value, std::ios::binary);
            if (!file) {
                throw std::runtime_error(format("error: failed to open file '%s'\n", value.c_str()));
            }
            params.context_files.push_back(value);
        }
    ).set_examples({LLAMA_EXAMPLE_RETRIEVAL}));
    add_opt(llama_arg(
        {"--chunk-size"}, "N",
        format("minimum length of embedded text chunks (default: %d)", params.chunk_size),
        [&params](int value) {
            params.chunk_size = value;
        }
    ).set_examples({LLAMA_EXAMPLE_RETRIEVAL}));
    add_opt(llama_arg(
        {"--chunk-separator"}, "STRING",
        format("separator between chunks (default: '%s')", params.chunk_separator.c_str()),
        [&params](std::string value) {
            params.chunk_separator = value;
        }
    ).set_examples({LLAMA_EXAMPLE_RETRIEVAL}));
    add_opt(llama_arg(
        {"--junk"}, "N",
        format("number of times to repeat the junk text (default: %d)", params.n_junk),
        [&params](int value) {
            params.n_junk = value;
        }
    ).set_examples({LLAMA_EXAMPLE_PASSKEY}));
    add_opt(llama_arg(
        {"--pos"}, "N",
        format("position of the passkey in the junk text (default: %d)", params.i_pos),
        [&params](int value) {
            params.i_pos = value;
        }
    ).set_examples({LLAMA_EXAMPLE_PASSKEY}));
    add_opt(llama_arg(
        {"-o", "--output"}, "FNAME",
        format("output file (default: '%s')",
            ex == LLAMA_EXAMPLE_EXPORT_LORA
                ? params.lora_outfile.c_str()
                : ex == LLAMA_EXAMPLE_CVECTOR_GENERATOR
                    ? params.cvector_outfile.c_str()
                    : params.out_file.c_str()),
        [&params](std::string value) {
            params.out_file = value;
            params.cvector_outfile = value;
            params.lora_outfile = value;
        }
    ).set_examples({LLAMA_EXAMPLE_IMATRIX, LLAMA_EXAMPLE_CVECTOR_GENERATOR, LLAMA_EXAMPLE_EXPORT_LORA}));
    add_opt(llama_arg(
        {"-ofreq", "--output-frequency"}, "N",
        format("output the imatrix every N iterations (default: %d)", params.n_out_freq),
        [&params](int value) {
            params.n_out_freq = value;
        }
    ).set_examples({LLAMA_EXAMPLE_IMATRIX}));
    add_opt(llama_arg(
        {"--save-frequency"}, "N",
        format("save an imatrix copy every N iterations (default: %d)", params.n_save_freq),
        [&params](int value) {
            params.n_save_freq = value;
        }
    ).set_examples({LLAMA_EXAMPLE_IMATRIX}));
    add_opt(llama_arg(
        {"--process-output"},
        format("collect data for the output tensor (default: %s)", params.process_output ? "true" : "false"),
        [&params]() {
            params.process_output = true;
        }
    ).set_examples({LLAMA_EXAMPLE_IMATRIX}));
    add_opt(llama_arg(
        {"--no-ppl"},
        format("do not compute perplexity (default: %s)", params.compute_ppl ? "true" : "false"),
        [&params]() {
            params.compute_ppl = false;
        }
    ).set_examples({LLAMA_EXAMPLE_IMATRIX}));
    add_opt(llama_arg(
        {"--chunk"}, "N",
        format("start processing the input from chunk N (default: %d)", params.i_chunk),
        [&params](int value) {
            params.i_chunk = value;
        }
    ).set_examples({LLAMA_EXAMPLE_IMATRIX}));
    add_opt(llama_arg(
        {"-pps"},
        format("is the prompt shared across parallel sequences (default: %s)", params.is_pp_shared ? "true" : "false"),
        [&params]() {
            params.is_pp_shared = true;
        }
    ).set_examples({LLAMA_EXAMPLE_BENCH}));
    add_opt(llama_arg(
        {"-npp"}, "n0,n1,...",
        "number of prompt tokens",
        [&params](std::string value) {
            auto p = string_split<int>(value, split_delim);
            params.n_pp.insert(params.n_pp.end(), p.begin(), p.end());
        }
    ).set_examples({LLAMA_EXAMPLE_BENCH}));
    add_opt(llama_arg(
        {"-ntg"}, "n0,n1,...",
        "number of text generation tokens",
        [&params](std::string value) {
            auto p = string_split<int>(value, split_delim);
            params.n_tg.insert(params.n_tg.end(), p.begin(), p.end());
        }
    ).set_examples({LLAMA_EXAMPLE_BENCH}));
    add_opt(llama_arg(
        {"-npl"}, "n0,n1,...",
        "number of parallel prompts",
        [&params](std::string value) {
            auto p = string_split<int>(value, split_delim);
            params.n_pl.insert(params.n_pl.end(), p.begin(), p.end());
        }
    ).set_examples({LLAMA_EXAMPLE_BENCH}));
    add_opt(llama_arg(
        {"--embd-normalize"}, "N",
        format("normalisation for embendings (default: %d) (-1=none, 0=max absolute int16, 1=taxicab, 2=euclidean, >2=p-norm)", params.embd_normalize),
        [&params](int value) {
            params.embd_normalize = value;
        }
    ).set_examples({LLAMA_EXAMPLE_EMBEDDING}));
    add_opt(llama_arg(
        {"--embd-output-format"}, "FORMAT",
        "empty = default, \"array\" = [[],[]...], \"json\" = openai style, \"json+\" = same \"json\" + cosine similarity matrix",
        [&params](std::string value) {
            params.embd_out = value;
        }
    ).set_examples({LLAMA_EXAMPLE_EMBEDDING}));
    add_opt(llama_arg(
        {"--embd-separator"}, "STRING",
        "separator of embendings (default \\n) for example \"<#sep#>\"",
        [&params](std::string value) {
            params.embd_sep = value;
        }
    ).set_examples({LLAMA_EXAMPLE_EMBEDDING}));
    add_opt(llama_arg(
        {"--host"}, "HOST",
        format("ip address to listen (default: %s)", params.hostname.c_str()),
        [&params](std::string value) {
            params.hostname = value;
        }
    ).set_examples({LLAMA_EXAMPLE_SERVER}).set_env("LLAMA_ARG_HOST"));
    add_opt(llama_arg(
        {"--port"}, "PORT",
        format("port to listen (default: %d)", params.port),
        [&params](int value) {
            params.port = value;
        }
    ).set_examples({LLAMA_EXAMPLE_SERVER}).set_env("LLAMA_ARG_PORT"));
    add_opt(llama_arg(
        {"--path"}, "PATH",
        format("path to serve static files from (default: %s)", params.public_path.c_str()),
        [&params](std::string value) {
            params.public_path = value;
        }
    ).set_examples({LLAMA_EXAMPLE_SERVER}));
    add_opt(llama_arg(
        {"--embedding", "--embeddings"},
        format("restrict to only support embedding use case; use only with dedicated embedding models (default: %s)", params.embedding ? "enabled" : "disabled"),
        [&params]() {
            params.embedding = true;
        }
    ).set_examples({LLAMA_EXAMPLE_SERVER}).set_env("LLAMA_ARG_EMBEDDINGS"));
    add_opt(llama_arg(
        {"--api-key"}, "KEY",
        "API key to use for authentication (default: none)",
        [&params](std::string value) {
            params.api_keys.push_back(value);
        }
    ).set_examples({LLAMA_EXAMPLE_SERVER}).set_env("LLAMA_API_KEY"));
    add_opt(llama_arg(
        {"--api-key-file"}, "FNAME",
        "path to file containing API keys (default: none)",
        [&params](std::string value) {
            std::ifstream key_file(value);
            if (!key_file) {
                throw std::runtime_error(format("error: failed to open file '%s'\n", value.c_str()));
            }
            std::string key;
            while (std::getline(key_file, key)) {
                if (!key.empty()) {
                        params.api_keys.push_back(key);
                }
            }
            key_file.close();
        }
    ).set_examples({LLAMA_EXAMPLE_SERVER}));
    add_opt(llama_arg(
        {"--ssl-key-file"}, "FNAME",
        "path to file a PEM-encoded SSL private key",
        [&params](std::string value) {
            params.ssl_file_key = value;
        }
    ).set_examples({LLAMA_EXAMPLE_SERVER}));
    add_opt(llama_arg(
        {"--ssl-cert-file"}, "FNAME",
        "path to file a PEM-encoded SSL certificate",
        [&params](std::string value) {
            params.ssl_file_cert = value;
        }
    ).set_examples({LLAMA_EXAMPLE_SERVER}));
    add_opt(llama_arg(
        {"--timeout"}, "N",
        format("server read/write timeout in seconds (default: %d)", params.timeout_read),
        [&params](int value) {
            params.timeout_read  = value;
            params.timeout_write = value;
        }
    ).set_examples({LLAMA_EXAMPLE_SERVER}));
    add_opt(llama_arg(
        {"--threads-http"}, "N",
        format("number of threads used to process HTTP requests (default: %d)", params.n_threads_http),
        [&params](int value) {
            params.n_threads_http = value;
        }
    ).set_examples({LLAMA_EXAMPLE_SERVER}).set_env("LLAMA_ARG_THREADS_HTTP"));
    add_opt(llama_arg(
        {"-spf", "--system-prompt-file"}, "FNAME",
        "set a file to load a system prompt (initial prompt of all slots), this is useful for chat applications",
        [&params](std::string value) {
            std::ifstream file(value);
            if (!file) {
                throw std::runtime_error(format("error: failed to open file '%s'\n", value.c_str()));
            }
            std::string system_prompt;
            std::copy(
                        std::istreambuf_iterator<char>(file),
                        std::istreambuf_iterator<char>(),
                        std::back_inserter(system_prompt)
                        );
            params.system_prompt = system_prompt;
        }
    ).set_examples({LLAMA_EXAMPLE_SERVER}));
    add_opt(llama_arg(
        {"--log-format"}, "{text, json}",
        "log output format: json or text (default: json)",
        [&params](std::string value) {
            if (value == "json") {
                params.log_json = true;
            } else if (value == "text") {
                params.log_json = false;
            } else {
                throw std::invalid_argument("invalid value");
            }
        }
    ).set_examples({LLAMA_EXAMPLE_SERVER}));
    add_opt(llama_arg(
        {"--metrics"},
        format("enable prometheus compatible metrics endpoint (default: %s)", params.endpoint_metrics ? "enabled" : "disabled"),
        [&params]() {
            params.endpoint_metrics = true;
        }
    ).set_examples({LLAMA_EXAMPLE_SERVER}).set_env("LLAMA_ARG_ENDPOINT_METRICS"));
    add_opt(llama_arg(
        {"--no-slots"},
        format("disables slots monitoring endpoint (default: %s)", params.endpoint_slots ? "enabled" : "disabled"),
        [&params]() {
            params.endpoint_slots = false;
        }
    ).set_examples({LLAMA_EXAMPLE_SERVER}).set_env("LLAMA_ARG_NO_ENDPOINT_SLOTS"));
    add_opt(llama_arg(
        {"--slot-save-path"}, "PATH",
        "path to save slot kv cache (default: disabled)",
        [&params](std::string value) {
            params.slot_save_path = value;
            // if doesn't end with DIRECTORY_SEPARATOR, add it
            if (!params.slot_save_path.empty() && params.slot_save_path[params.slot_save_path.size() - 1] != DIRECTORY_SEPARATOR) {
                params.slot_save_path += DIRECTORY_SEPARATOR;
            }
        }
    ).set_examples({LLAMA_EXAMPLE_SERVER}));
    add_opt(llama_arg(
        {"--chat-template"}, "JINJA_TEMPLATE",
        "set custom jinja chat template (default: template taken from model's metadata)\n"
        "if suffix/prefix are specified, template will be disabled\n"
        "only commonly used templates are accepted:\nhttps://github.com/ggerganov/llama.cpp/wiki/Templates-supported-by-llama_chat_apply_template",
        [&params](std::string value) {
            if (!llama_chat_verify_template(value)) {
                throw std::runtime_error(format(
                    "error: the supplied chat template is not supported: %s\n"
                    "note: llama.cpp does not use jinja parser, we only support commonly used templates\n",
                    value.c_str()
                ));
            }
            params.chat_template = value;
        }
    ).set_examples({LLAMA_EXAMPLE_MAIN, LLAMA_EXAMPLE_SERVER}).set_env("LLAMA_ARG_CHAT_TEMPLATE"));
    add_opt(llama_arg(
        {"-sps", "--slot-prompt-similarity"}, "SIMILARITY",
        format("how much the prompt of a request must match the prompt of a slot in order to use that slot (default: %.2f, 0.0 = disabled)\n", params.slot_prompt_similarity),
        [&params](std::string value) {
            params.slot_prompt_similarity = std::stof(value);
        }
    ).set_examples({LLAMA_EXAMPLE_SERVER}));
    add_opt(llama_arg(
        {"--lora-init-without-apply"},
        format("load LoRA adapters without applying them (apply later via POST /lora-adapters) (default: %s)", params.lora_init_without_apply ? "enabled" : "disabled"),
        [&params]() {
            params.lora_init_without_apply = true;
        }
    ).set_examples({LLAMA_EXAMPLE_SERVER}));
    add_opt(llama_arg(
        {"--simple-io"},
        "use basic IO for better compatibility in subprocesses and limited consoles",
        [&params]() {
            params.simple_io = true;
        }
    ));
    add_opt(llama_arg(
        {"-ld", "--logdir"}, "LOGDIR",
        "path under which to save YAML logs (no logging if unset)",
        [&params](std::string value) {
            params.logdir = value;

            if (params.logdir.back() != DIRECTORY_SEPARATOR) {
                params.logdir += DIRECTORY_SEPARATOR;
            }
        }
<<<<<<< HEAD
    ));
    add_opt(llama_arg(
        {"--positive-file"}, "FNAME",
        format("positive prompts file, one prompt per line (default: '%s')", params.cvector_positive_file.c_str()),
        [&params](std::string value) {
            params.cvector_positive_file = value;
        }
    ).set_examples({LLAMA_EXAMPLE_CVECTOR_GENERATOR}));
    add_opt(llama_arg(
        {"--negative-file"}, "FNAME",
        format("negative prompts file, one prompt per line (default: '%s')", params.cvector_negative_file.c_str()),
        [&params](std::string value) {
            params.cvector_negative_file = value;
        }
    ).set_examples({LLAMA_EXAMPLE_CVECTOR_GENERATOR}));
    add_opt(llama_arg(
        {"--pca-batch"}, "N",
        format("batch size used for PCA. Larger batch runs faster, but uses more memory (default: %d)", params.n_pca_batch),
        [&params](int value) {
            params.n_pca_batch = value;
        }
    ).set_examples({LLAMA_EXAMPLE_CVECTOR_GENERATOR}));
    add_opt(llama_arg(
        {"--pca-iter"}, "N",
        format("number of iterations used for PCA (default: %d)", params.n_pca_iterations),
        [&params](int value) {
            params.n_pca_iterations = value;
        }
    ).set_examples({LLAMA_EXAMPLE_CVECTOR_GENERATOR}));
    add_opt(llama_arg(
        {"--method"}, "{pca, mean}",
        "dimensionality reduction method to be used (default: pca)",
        [&params](std::string value) {
            /**/ if (value == "pca") { params.cvector_dimre_method = DIMRE_METHOD_PCA; }
            else if (value == "mean") { params.cvector_dimre_method = DIMRE_METHOD_MEAN; }
            else { throw std::invalid_argument("invalid value"); }
        }
    ).set_examples({LLAMA_EXAMPLE_CVECTOR_GENERATOR}));
=======

        option_info(const std::string & grp) : grp(grp) {}

        std::string tags;
        std::string args;
        std::string desc;
        std::string grp;
    };

    std::vector<option_info> options;

    // TODO: filter by tags

    options.push_back({ "general" });
    options.push_back({ "*",           "-h,    --help, --usage",        "print usage and exit" });
    options.push_back({ "*",           "       --version",              "show version and build info" });
    options.push_back({ "*",           "-v,    --verbose",              "print verbose information" });
    options.push_back({ "*",           "       --verbosity N",          "set specific verbosity level (default: %d)", params.verbosity });
    options.push_back({ "*",           "       --verbose-prompt",       "print a verbose prompt before generation (default: %s)", params.verbose_prompt ? "true" : "false" });
    options.push_back({ "*",           "       --no-display-prompt",    "don't print prompt at generation (default: %s)", !params.display_prompt ? "true" : "false" });
    options.push_back({ "*",           "-co,   --color",                "colorise output to distinguish prompt and user input from generations (default: %s)", params.use_color ? "true" : "false" });
    options.push_back({ "*",           "-s,    --seed SEED",            "RNG seed (default: %d, use random seed for < 0)", params.seed });
    options.push_back({ "*",           "-t,    --threads N",            "number of threads to use during generation (default: %d)", params.cpuparams.n_threads });
    options.push_back({ "*",           "-tb,   --threads-batch N",      "number of threads to use during batch and prompt processing (default: same as --threads)" });
    options.push_back({ "speculative", "-td,   --threads-draft N",      "number of threads to use during generation (default: same as --threads)" });
    options.push_back({ "speculative", "-tbd,  --threads-batch-draft N","number of threads to use during batch and prompt processing (default: same as --threads-draft)" });

#ifndef GGML_USE_OPENMP
    // these options are available only with the internal threadpool
    options.push_back({ "*",           "-C,    --cpu-mask M",            "CPU affinity mask: arbitrarily long hex. Complements cpu-range (default: \"\")"});
    options.push_back({ "*",           "-Cr,   --cpu-range lo-hi",       "range of CPUs for affinity. Complements --cpu-mask"});
    options.push_back({ "*",           "       --cpu-strict <0|1>",      "use strict CPU placement (default: %u)\n", (unsigned) params.cpuparams.strict_cpu});
    options.push_back({ "*",           "       --priority N",            "set process/thread priority : 0-normal, 1-medium, 2-high, 3-realtime (default: %d)\n", params.cpuparams.priority});
    options.push_back({ "*",           "       --poll <0...100>",        "use polling level to wait for work (0 - no polling, default: %u)\n", (unsigned) params.cpuparams.poll});

    options.push_back({ "*",           "-Cb,   --cpu-mask-batch M",      "CPU affinity mask: arbitrarily long hex. Complements cpu-range-batch (default: same as --cpu-mask)"});
    options.push_back({ "*",           "-Crb,  --cpu-range-batch lo-hi", "ranges of CPUs for affinity. Complements --cpu-mask-batch"});
    options.push_back({ "*",           "       --cpu-strict-batch <0|1>","use strict CPU placement (default: same as --cpu-strict)"});
    options.push_back({ "*",           "       --priority-batch N",      "set process/thread priority : 0-normal, 1-medium, 2-high, 3-realtime (default: --priority)"});
    options.push_back({ "*",           "       --poll-batch <0|1>",      "use polling to wait for work (default: same as --poll"});

    options.push_back({ "speculative", "-Cd,   --cpu-mask-draft M",      "Draft model CPU affinity mask. Complements cpu-range-draft (default: same as --cpu-mask)"});
    options.push_back({ "speculative", "-Crd,  --cpu-range-draft lo-hi", "Ranges of CPUs for affinity. Complements --cpu-mask-draft"});
    options.push_back({ "speculative", "       --cpu-strict-draft <0|1>","Use strict CPU placement for draft model (default: same as --cpu-strict)"});
    options.push_back({ "speculative", "       --priority-draft N",      "Set draft process/thread priority : 0-normal, 1-medium, 2-high, 3-realtime (default: same as --priority)"});
    options.push_back({ "speculative", "       --poll-draft <0|1>",      "Use polling to wait for draft model work (default: same as --poll])"});

    options.push_back({ "speculative", "-Cbd,  --cpu-mask-batch-draft M","Draft model CPU affinity mask. Complements cpu-range-draft-batch (default: same as --cpu-mask-draft)"});
    options.push_back({ "speculative", "-Crbd, --cpu-range-batch-draft lo-hi",
                                                                         "Ranges of CPUs for affinity. Complements --cpu-mask-draft-batch)"});
    options.push_back({ "speculative", "       --cpu-strict-batch-draft <0|1>",
                                                                         "Use strict CPU placement for draft model (default: --cpu-strict-draft)"});
    options.push_back({ "speculative", "       --priority-batch-draft N","Set draft process/thread priority : 0-normal, 1-medium, 2-high, 3-realtime (default: --priority-draft)"});
    options.push_back({ "speculative", "       --poll-batch-draft <0|1>","Use polling to wait for draft model work (default: --poll-draft)"});
#endif // GGML_USE_OPENMP

    options.push_back({ "speculative", "       --draft N",              "number of tokens to draft for speculative decoding (default: %d)", params.n_draft });
    options.push_back({ "speculative", "-ps,   --p-split N",            "speculative decoding split probability (default: %.1f)", (double)params.p_split });
    options.push_back({ "*",           "-lcs,  --lookup-cache-static FNAME",
                                                                        "path to static lookup cache to use for lookup decoding (not updated by generation)" });
    options.push_back({ "*",           "-lcd,  --lookup-cache-dynamic FNAME",
                                                                        "path to dynamic lookup cache to use for lookup decoding (updated by generation)" });

    options.push_back({ "*",           "-c,    --ctx-size N",           "size of the prompt context (default: %d, 0 = loaded from model)", params.n_ctx });
    options.push_back({ "*",           "-n,    --predict N",            "number of tokens to predict (default: %d, -1 = infinity, -2 = until context filled)", params.n_predict });
    options.push_back({ "*",           "-b,    --batch-size N",         "logical maximum batch size (default: %d)", params.n_batch });
    options.push_back({ "*",           "-ub,   --ubatch-size N",        "physical maximum batch size (default: %d)", params.n_ubatch });
    options.push_back({ "*",           "       --keep N",               "number of tokens to keep from the initial prompt (default: %d, -1 = all)", params.n_keep });
    options.push_back({ "*",           "       --chunks N",             "max number of chunks to process (default: %d, -1 = all)", params.n_chunks });
    options.push_back({ "*",           "-fa,   --flash-attn",           "enable Flash Attention (default: %s)", params.flash_attn ? "enabled" : "disabled" });
    options.push_back({ "*",           "-p,    --prompt PROMPT",        "prompt to start generation with\n"
                                                                        "in conversation mode, this will be used as system prompt\n"
                                                                        "(default: '%s')", params.prompt.c_str() });
    options.push_back({ "*",           "-f,    --file FNAME",           "a file containing the prompt (default: none)" });
    options.push_back({ "*",           "       --in-file FNAME",        "an input file (repeat to specify multiple files)" });
    options.push_back({ "*",           "-bf,   --binary-file FNAME",    "binary file containing the prompt (default: none)" });
    options.push_back({ "*",           "-e,    --escape",               "process escapes sequences (\\n, \\r, \\t, \\', \\\", \\\\) (default: %s)", params.escape ? "true" : "false" });
    options.push_back({ "*",           "       --no-escape",            "do not process escape sequences" });
    options.push_back({ "main",        "-ptc,  --print-token-count N",  "print token count every N tokens (default: %d)", params.n_print });
    options.push_back({ "main",        "       --prompt-cache FNAME",   "file to cache prompt state for faster startup (default: none)" });
    options.push_back({ "main",        "       --prompt-cache-all",     "if specified, saves user input and generations to cache as well\n"
                                                                        "not supported with --interactive or other interactive options" });
    options.push_back({ "main",        "       --prompt-cache-ro",      "if specified, uses the prompt cache but does not update it" });
    options.push_back({ "main",        "-r,    --reverse-prompt PROMPT",
                                                                        "halt generation at PROMPT, return control in interactive mode\n"
                                                                        "can be specified more than once for multiple prompts" });
    options.push_back({ "main",        "-sp,   --special",              "special tokens output enabled (default: %s)", params.special ? "true" : "false" });
    options.push_back({ "main",        "-cnv,  --conversation",         "run in conversation mode, does not print special tokens and suffix/prefix\n"
                                                                        "if suffix/prefix are not specified, default chat template will be used\n"
                                                                        "(default: %s)", params.conversation ? "true" : "false" });
    options.push_back({ "main infill", "-i,    --interactive",          "run in interactive mode (default: %s)", params.interactive ? "true" : "false" });
    options.push_back({ "main infill", "-if,   --interactive-first",    "run in interactive mode and wait for input right away (default: %s)", params.interactive_first ? "true" : "false" });
    options.push_back({ "main infill", "-mli,  --multiline-input",      "allows you to write or paste multiple lines without ending each in '\\'" });
    options.push_back({ "main infill", "       --in-prefix-bos",        "prefix BOS to user inputs, preceding the `--in-prefix` string" });
    options.push_back({ "main infill", "       --in-prefix STRING",     "string to prefix user inputs with (default: empty)" });
    options.push_back({ "main infill", "       --in-suffix STRING",     "string to suffix after user inputs with (default: empty)" });
    options.push_back({ "main",        "       --no-warmup",            "skip warming up the model with an empty run" });
    options.push_back({ "server infill",
                                       "       --spm-infill",           "use Suffix/Prefix/Middle pattern for infill (instead of Prefix/Suffix/Middle) as some models prefer this. (default: %s)", params.spm_infill ? "enabled" : "disabled" });

    options.push_back({ "sampling" });
    options.push_back({ "*",           "       --samplers SAMPLERS",    "samplers that will be used for generation in the order, separated by \';\'\n"
                                                                        "(default: %s)", sampler_type_names.c_str() });
    options.push_back({ "*",           "       --sampling-seq SEQUENCE",
                                                                        "simplified sequence for samplers that will be used (default: %s)", sampler_type_chars.c_str() });
    options.push_back({ "*",           "       --ignore-eos",           "ignore end of stream token and continue generating (implies --logit-bias EOS-inf)" });
    options.push_back({ "*",           "       --penalize-nl",          "penalize newline tokens (default: %s)", sparams.penalize_nl ? "true" : "false" });
    options.push_back({ "*",           "       --temp N",               "temperature (default: %.1f)", (double)sparams.temp });
    options.push_back({ "*",           "       --top-k N",              "top-k sampling (default: %d, 0 = disabled)", sparams.top_k });
    options.push_back({ "*",           "       --top-p N",              "top-p sampling (default: %.1f, 1.0 = disabled)", (double)sparams.top_p });
    options.push_back({ "*",           "       --min-p N",              "min-p sampling (default: %.1f, 0.0 = disabled)", (double)sparams.min_p });
    options.push_back({ "*",           "       --tfs N",                "tail free sampling, parameter z (default: %.1f, 1.0 = disabled)", (double)sparams.tfs_z });
    options.push_back({ "*",           "       --typical N",            "locally typical sampling, parameter p (default: %.1f, 1.0 = disabled)", (double)sparams.typical_p });
    options.push_back({ "*",           "       --repeat-last-n N",      "last n tokens to consider for penalize (default: %d, 0 = disabled, -1 = ctx_size)", sparams.penalty_last_n });
    options.push_back({ "*",           "       --repeat-penalty N",     "penalize repeat sequence of tokens (default: %.1f, 1.0 = disabled)", (double)sparams.penalty_repeat });
    options.push_back({ "*",           "       --presence-penalty N",   "repeat alpha presence penalty (default: %.1f, 0.0 = disabled)", (double)sparams.penalty_present });
    options.push_back({ "*",           "       --frequency-penalty N",  "repeat alpha frequency penalty (default: %.1f, 0.0 = disabled)", (double)sparams.penalty_freq });
    options.push_back({ "*",           "       --dynatemp-range N",     "dynamic temperature range (default: %.1f, 0.0 = disabled)", (double)sparams.dynatemp_range });
    options.push_back({ "*",           "       --dynatemp-exp N",       "dynamic temperature exponent (default: %.1f)", (double)sparams.dynatemp_exponent });
    options.push_back({ "*",           "       --mirostat N",           "use Mirostat sampling.\n"
                                                                        "Top K, Nucleus, Tail Free and Locally Typical samplers are ignored if used.\n"
                                                                        "(default: %d, 0 = disabled, 1 = Mirostat, 2 = Mirostat 2.0)", sparams.mirostat });
    options.push_back({ "*",           "       --mirostat-lr N",        "Mirostat learning rate, parameter eta (default: %.1f)", (double)sparams.mirostat_eta });
    options.push_back({ "*",           "       --mirostat-ent N",       "Mirostat target entropy, parameter tau (default: %.1f)", (double)sparams.mirostat_tau });
    options.push_back({ "*",           "       -l TOKEN_ID(+/-)BIAS",   "modifies the likelihood of token appearing in the completion,\n"
                                                                        "i.e. `--logit-bias 15043+1` to increase likelihood of token ' Hello',\n"
                                                                        "or `--logit-bias 15043-1` to decrease likelihood of token ' Hello'" });
    options.push_back({ "main",        "       --cfg-negative-prompt PROMPT",
                                                                        "negative prompt to use for guidance (default: '%s')", sparams.cfg_negative_prompt.c_str() });
    options.push_back({ "main",        "       --cfg-negative-prompt-file FNAME",
                                                                        "negative prompt file to use for guidance" });
    options.push_back({ "main",        "       --cfg-scale N",          "strength of guidance (default: %.1f, 1.0 = disable)", (double)sparams.cfg_scale });
    options.push_back({ "main",        "       --chat-template JINJA_TEMPLATE",
                                                                        "set custom jinja chat template (default: template taken from model's metadata)\n"
                                                                        "if suffix/prefix are specified, template will be disabled\n"
                                                                        "only commonly used templates are accepted:\n"
                                                                        "https://github.com/ggerganov/llama.cpp/wiki/Templates-supported-by-llama_chat_apply_template" });
    options.push_back({ "grammar" });
    options.push_back({ "*",           "       --grammar GRAMMAR",      "BNF-like grammar to constrain generations (see samples in grammars/ dir) (default: '%s')", sparams.grammar.c_str() });
    options.push_back({ "*",           "       --grammar-file FNAME",   "file to read grammar from" });
    options.push_back({ "*",           "-j,    --json-schema SCHEMA",
                                                                        "JSON schema to constrain generations (https://json-schema.org/), e.g. `{}` for any JSON object\n"
                                                                        "For schemas w/ external $refs, use --grammar + example/json_schema_to_grammar.py instead" });

    options.push_back({ "embedding" });
    options.push_back({ "embedding",   "       --pooling {none,mean,cls,last}",
                                                                        "pooling type for embeddings, use model default if unspecified" });
    options.push_back({ "embedding",   "       --attention {causal,non-causal}",
                                                                        "attention type for embeddings, use model default if unspecified" });

    options.push_back({ "context hacking" });
    options.push_back({ "*",           "       --rope-scaling {none,linear,yarn}",
                                                                        "RoPE frequency scaling method, defaults to linear unless specified by the model" });
    options.push_back({ "*",           "       --rope-scale N",         "RoPE context scaling factor, expands context by a factor of N" });
    options.push_back({ "*",           "       --rope-freq-base N",     "RoPE base frequency, used by NTK-aware scaling (default: loaded from model)" });
    options.push_back({ "*",           "       --rope-freq-scale N",    "RoPE frequency scaling factor, expands context by a factor of 1/N" });
    options.push_back({ "*",           "       --yarn-orig-ctx N",      "YaRN: original context size of model (default: %d = model training context size)", params.yarn_orig_ctx });
    options.push_back({ "*",           "       --yarn-ext-factor N",    "YaRN: extrapolation mix factor (default: %.1f, 0.0 = full interpolation)", (double)params.yarn_ext_factor });
    options.push_back({ "*",           "       --yarn-attn-factor N",   "YaRN: scale sqrt(t) or attention magnitude (default: %.1f)", (double)params.yarn_attn_factor });
    options.push_back({ "*",           "       --yarn-beta-slow N",     "YaRN: high correction dim or alpha (default: %.1f)", (double)params.yarn_beta_slow });
    options.push_back({ "*",           "       --yarn-beta-fast N",     "YaRN: low correction dim or beta (default: %.1f)", (double)params.yarn_beta_fast });
    options.push_back({ "*",           "-gan,  --grp-attn-n N",         "group-attention factor (default: %d)", params.grp_attn_n });
    options.push_back({ "*",           "-gaw,  --grp-attn-w N",         "group-attention width (default: %.1f)", (double)params.grp_attn_w });
    options.push_back({ "*",           "-dkvc, --dump-kv-cache",        "verbose print of the KV cache" });
    options.push_back({ "*",           "-nkvo, --no-kv-offload",        "disable KV offload" });
    options.push_back({ "*",           "-ctk,  --cache-type-k TYPE",    "KV cache data type for K (default: %s)", params.cache_type_k.c_str() });
    options.push_back({ "*",           "-ctv,  --cache-type-v TYPE",    "KV cache data type for V (default: %s)", params.cache_type_v.c_str() });

    options.push_back({ "perplexity" });
    options.push_back({ "perplexity",  "       --all-logits",           "return logits for all tokens in the batch (default: %s)", params.logits_all ? "true" : "false" });
    options.push_back({ "perplexity",  "       --hellaswag",            "compute HellaSwag score over random tasks from datafile supplied with -f" });
    options.push_back({ "perplexity",  "       --hellaswag-tasks N",    "number of tasks to use when computing the HellaSwag score (default: %zu)", params.hellaswag_tasks });
    options.push_back({ "perplexity",  "       --winogrande",           "compute Winogrande score over random tasks from datafile supplied with -f" });
    options.push_back({ "perplexity",  "       --winogrande-tasks N",   "number of tasks to use when computing the Winogrande score (default: %zu)", params.winogrande_tasks });
    options.push_back({ "perplexity",  "       --multiple-choice",      "compute multiple choice score over random tasks from datafile supplied with -f" });
    options.push_back({ "perplexity",  "       --multiple-choice-tasks N",
                                                                        "number of tasks to use when computing the multiple choice score (default: %zu)", params.multiple_choice_tasks });
    options.push_back({ "perplexity",  "       --kl-divergence",        "computes KL-divergence to logits provided via --kl-divergence-base" });
    options.push_back({ "perplexity",  "       --ppl-stride N",         "stride for perplexity calculation (default: %d)", params.ppl_stride });
    options.push_back({ "perplexity",  "       --ppl-output-type {0,1}",
                                                                        "output type for perplexity calculation (default: %d)", params.ppl_output_type });

    options.push_back({ "parallel" });
    options.push_back({ "*",           "-dt,   --defrag-thold N",       "KV cache defragmentation threshold (default: %.1f, < 0 - disabled)", (double)params.defrag_thold });
    options.push_back({ "*",           "-np,   --parallel N",           "number of parallel sequences to decode (default: %d)", params.n_parallel });
    options.push_back({ "*",           "-ns,   --sequences N",          "number of sequences to decode (default: %d)", params.n_sequences });
    options.push_back({ "*",           "-cb,   --cont-batching",        "enable continuous batching (a.k.a dynamic batching) (default: %s)", params.cont_batching ? "enabled" : "disabled" });
    options.push_back({ "*",           "-nocb, --no-cont-batching",     "disable continuous batching" });

    options.push_back({ "multi-modality" });
    options.push_back({ "*",           "       --mmproj FILE",          "path to a multimodal projector file for LLaVA. see examples/llava/README.md" });
    options.push_back({ "*",           "       --image FILE",           "path to an image file. use with multimodal models. Specify multiple times for batching" });

    options.push_back({ "backend" });
#ifdef GGML_USE_RPC
    options.push_back({ "*",           "       --rpc SERVERS",          "comma separated list of RPC servers" });
#endif

    if (llama_supports_mlock()) {
        options.push_back({ "*",           "       --mlock",                "force system to keep model in RAM rather than swapping or compressing" });
    }
    if (llama_supports_mmap()) {
        options.push_back({ "*",           "       --no-mmap",              "do not memory-map model (slower load but may reduce pageouts if not using mlock)" });
    }
    options.push_back({ "*",           "       --numa TYPE",            "attempt optimizations that help on some NUMA systems\n"
                                                                        "  - distribute: spread execution evenly over all nodes\n"
                                                                        "  - isolate: only spawn threads on CPUs on the node that execution started on\n"
                                                                        "  - numactl: use the CPU map provided by numactl\n"
                                                                        "if run without this previously, it is recommended to drop the system page cache before using this\n"
                                                                        "see https://github.com/ggerganov/llama.cpp/issues/1437" });

    if (llama_supports_gpu_offload()) {
        options.push_back({ "*",           "-ngl,  --gpu-layers N",
                                                                        "number of layers to store in VRAM" });
        options.push_back({ "*",           "-ngld, --gpu-layers-draft N",
                                                                        "number of layers to store in VRAM for the draft model" });
        options.push_back({ "*",           "-sm,   --split-mode SPLIT_MODE",
                                                                        "how to split the model across multiple GPUs, one of:\n"
                                                                        "  - none: use one GPU only\n"
                                                                        "  - layer (default): split layers and KV across GPUs\n"
                                                                        "  - row: split rows across GPUs" });
        options.push_back({ "*",           "-ts,   --tensor-split SPLIT",
                                                                        "fraction of the model to offload to each GPU, comma-separated list of proportions, e.g. 3,1" });
        options.push_back({ "*",           "-mg,   --main-gpu i",       "the GPU to use for the model (with split-mode = none),\n"
                                                                        "or for intermediate results and KV (with split-mode = row) (default: %d)", params.main_gpu });
    }

    options.push_back({ "model" });
    options.push_back({ "*",           "       --check-tensors",        "check model tensor data for invalid values (default: %s)", params.check_tensors ? "true" : "false" });
    options.push_back({ "*",           "       --override-kv KEY=TYPE:VALUE",
                                                                        "advanced option to override model metadata by key. may be specified multiple times.\n"
                                                                        "types: int, float, bool, str. example: --override-kv tokenizer.ggml.add_bos_token=bool:false" });
    options.push_back({ "*",           "       --lora FNAME",           "apply LoRA adapter (can be repeated to use multiple adapters)" });
    options.push_back({ "*",           "       --lora-scaled FNAME S",  "apply LoRA adapter with user defined scaling S (can be repeated to use multiple adapters)" });
    options.push_back({ "*",           "       --control-vector FNAME", "add a control vector\n"
                                                                        "note: this argument can be repeated to add multiple control vectors" });
    options.push_back({ "*",           "       --control-vector-scaled FNAME SCALE",
                                                                        "add a control vector with user defined scaling SCALE\n"
                                                                        "note: this argument can be repeated to add multiple scaled control vectors" });
    options.push_back({ "*",           "       --control-vector-layer-range START END",
                                                                        "layer range to apply the control vector(s) to, start and end inclusive" });
    options.push_back({ "*",           "-m,    --model FNAME",          "model path (default: models/$filename with filename from --hf-file\n"
                                                                        "or --model-url if set, otherwise %s)", DEFAULT_MODEL_PATH });
    options.push_back({ "*",           "-md,   --model-draft FNAME",    "draft model for speculative decoding (default: unused)" });
    options.push_back({ "*",           "-mu,   --model-url MODEL_URL",  "model download url (default: unused)" });
    options.push_back({ "*",           "-hfr,  --hf-repo REPO",         "Hugging Face model repository (default: unused)" });
    options.push_back({ "*",           "-hff,  --hf-file FILE",         "Hugging Face model file (default: unused)" });
    options.push_back({ "*",           "-hft,  --hf-token TOKEN",       "Hugging Face access token (default: value from HF_TOKEN environment variable)" });

    options.push_back({ "retrieval" });
    options.push_back({ "retrieval",   "       --context-file FNAME",   "file to load context from (repeat to specify multiple files)" });
    options.push_back({ "retrieval",   "       --chunk-size N",         "minimum length of embedded text chunks (default: %d)", params.chunk_size });
    options.push_back({ "retrieval",   "       --chunk-separator STRING",
                                                                        "separator between chunks (default: '%s')", params.chunk_separator.c_str() });

    options.push_back({ "passkey" });
    options.push_back({ "passkey",     "       --junk N",               "number of times to repeat the junk text (default: %d)", params.n_junk });
    options.push_back({ "passkey",     "       --pos N",                "position of the passkey in the junk text (default: %d)", params.i_pos });

    options.push_back({ "imatrix" });
    options.push_back({ "imatrix",     "-o,    --output FNAME",         "output file (default: '%s')", params.out_file.c_str() });
    options.push_back({ "imatrix",     "       --output-frequency N",   "output the imatrix every N iterations (default: %d)", params.n_out_freq });
    options.push_back({ "imatrix",     "       --save-frequency N",     "save an imatrix copy every N iterations (default: %d)", params.n_save_freq });
    options.push_back({ "imatrix",     "       --process-output",       "collect data for the output tensor (default: %s)", params.process_output ? "true" : "false" });
    options.push_back({ "imatrix",     "       --no-ppl",               "do not compute perplexity (default: %s)", params.compute_ppl ? "true" : "false" });
    options.push_back({ "imatrix",     "       --chunk N",              "start processing the input from chunk N (default: %d)", params.i_chunk });

    options.push_back({ "bench" });
    options.push_back({ "bench",       "-pps",                          "is the prompt shared across parallel sequences (default: %s)", params.is_pp_shared ? "true" : "false" });
    options.push_back({ "bench",       "-npp n0,n1,...",                "number of prompt tokens" });
    options.push_back({ "bench",       "-ntg n0,n1,...",                "number of text generation tokens" });
    options.push_back({ "bench",       "-npl n0,n1,...",                "number of parallel prompts" });

    options.push_back({ "embedding" });
    options.push_back({ "embedding",   "       --embd-normalize",       "normalisation for embendings (default: %d) (-1=none, 0=max absolute int16, 1=taxicab, 2=euclidean, >2=p-norm)", params.embd_normalize });
    options.push_back({ "embedding",   "       --embd-output-format",   "empty = default, \"array\" = [[],[]...], \"json\" = openai style, \"json+\" = same \"json\" + cosine similarity matrix" });
    options.push_back({ "embedding",   "       --embd-separator",       "separator of embendings (default \\n) for example \"<#sep#>\"" });

    options.push_back({ "server" });
    options.push_back({ "server",      "       --host HOST",            "ip address to listen (default: %s)", params.hostname.c_str() });
    options.push_back({ "server",      "       --port PORT",            "port to listen (default: %d)", params.port });
    options.push_back({ "server",      "       --path PATH",            "path to serve static files from (default: %s)", params.public_path.c_str() });
    options.push_back({ "server",      "       --embedding(s)",         "restrict to only support embedding use case; use only with dedicated embedding models (default: %s)", params.embedding ? "enabled" : "disabled" });
    options.push_back({ "server",      "       --api-key KEY",          "API key to use for authentication (default: none)" });
    options.push_back({ "server",      "       --api-key-file FNAME",   "path to file containing API keys (default: none)" });
    options.push_back({ "server",      "       --ssl-key-file FNAME",   "path to file a PEM-encoded SSL private key" });
    options.push_back({ "server",      "       --ssl-cert-file FNAME",  "path to file a PEM-encoded SSL certificate" });
    options.push_back({ "server",      "       --timeout N",            "server read/write timeout in seconds (default: %d)", params.timeout_read });
    options.push_back({ "server",      "       --threads-http N",       "number of threads used to process HTTP requests (default: %d)", params.n_threads_http });
    options.push_back({ "server",      "       --system-prompt-file FNAME",
                                                                        "set a file to load a system prompt (initial prompt of all slots), this is useful for chat applications" });
    options.push_back({ "server",      "       --log-format {text,json}",
                                                                        "log output format: json or text (default: json)" });
    options.push_back({ "server",      "       --metrics",              "enable prometheus compatible metrics endpoint (default: %s)", params.endpoint_metrics ? "enabled" : "disabled" });
    options.push_back({ "server",      "       --no-slots",             "disables slots monitoring endpoint (default: %s)", params.endpoint_slots ? "enabled" : "disabled" });
    options.push_back({ "server",      "       --slot-save-path PATH",  "path to save slot kv cache (default: disabled)" });
    options.push_back({ "server",      "       --chat-template JINJA_TEMPLATE",
                                                                        "set custom jinja chat template (default: template taken from model's metadata)\n"
                                                                        "only commonly used templates are accepted:\n"
                                                                        "https://github.com/ggerganov/llama.cpp/wiki/Templates-supported-by-llama_chat_apply_template" });
    options.push_back({ "server",      "-sps,  --slot-prompt-similarity SIMILARITY",
                                                                        "how much the prompt of a request must match the prompt of a slot in order to use that slot (default: %.2f, 0.0 = disabled)\n", params.slot_prompt_similarity });
    options.push_back({ "server",      "       --lora-init-without-apply",     "load LoRA adapters without applying them (apply later via POST /lora-adapters) (default: %s)", params.lora_init_without_apply ? "enabled" : "disabled"});

>>>>>>> 4db04784
#ifndef LOG_DISABLE_LOGS
    // TODO: make this looks less weird
    add_opt(llama_arg(
        {"--log-test"},
        "Log test",
        []() { log_param_single_parse("--log-test"); }
    ));
    add_opt(llama_arg(
        {"--log-disable"},
        "Log disable",
        []() { log_param_single_parse("--log-disable"); }
    ));
    add_opt(llama_arg(
        {"--log-enable"},
        "Log enable",
        []() { log_param_single_parse("--log-enable"); }
    ));
    add_opt(llama_arg(
        {"--log-new"},
        "Log new",
        []() { log_param_single_parse("--log-new"); }
    ));
    add_opt(llama_arg(
        {"--log-append"},
        "Log append",
        []() { log_param_single_parse("--log-append"); }
    ));
    add_opt(llama_arg(
        {"--log-file"}, "FNAME",
        "Log file",
        [](std::string value) { log_param_pair_parse(false, "--log-file", value); }
    ));
#endif // LOG_DISABLE_LOGS

    return options;
}

std::string gpt_params_get_system_info(const gpt_params & params) {
    std::ostringstream os;

    os << "system_info: n_threads = " << params.cpuparams.n_threads;
    if (params.cpuparams_batch.n_threads != -1) {
        os << " (n_threads_batch = " << params.cpuparams_batch.n_threads << ")";
    }
#if defined(_WIN32) && (_WIN32_WINNT >= 0x0601) && !defined(__MINGW64__) // windows 7 and later
    // TODO: windows + arm64 + mingw64
    DWORD logicalProcessorCount = GetActiveProcessorCount(ALL_PROCESSOR_GROUPS);
    os << " / " << logicalProcessorCount << " | " << llama_print_system_info();
#else
    os << " / " << std::thread::hardware_concurrency() << " | " << llama_print_system_info();
#endif

    return os.str();
}

//
// String utils
//

std::vector<std::string> string_split(std::string input, char separator) {
    std::vector<std::string> parts;
    size_t separator_pos = input.find(separator);
    while (separator_pos != std::string::npos) {
        std::string part = input.substr(0, separator_pos);
        parts.emplace_back(part);
        input = input.substr(separator_pos + 1);
        separator_pos = input.find(separator);
    }
    parts.emplace_back(input);
    return parts;
}

std::string string_strip(const std::string & str) {
    size_t start = 0;
    size_t end = str.size();
    while (start < end && std::isspace(str[start])) {
        start++;
    }
    while (end > start && std::isspace(str[end - 1])) {
        end--;
    }
    return str.substr(start, end - start);
}

std::string string_get_sortable_timestamp() {
    using clock = std::chrono::system_clock;

    const clock::time_point current_time = clock::now();
    const time_t as_time_t = clock::to_time_t(current_time);
    char timestamp_no_ns[100];
    std::strftime(timestamp_no_ns, 100, "%Y_%m_%d-%H_%M_%S", std::localtime(&as_time_t));

    const int64_t ns = std::chrono::duration_cast<std::chrono::nanoseconds>(
        current_time.time_since_epoch() % 1000000000).count();
    char timestamp_ns[11];
    snprintf(timestamp_ns, 11, "%09" PRId64, ns);

    return std::string(timestamp_no_ns) + "." + std::string(timestamp_ns);
}

void string_replace_all(std::string & s, const std::string & search, const std::string & replace) {
    if (search.empty()) {
        return;
    }
    std::string builder;
    builder.reserve(s.length());
    size_t pos = 0;
    size_t last_pos = 0;
    while ((pos = s.find(search, last_pos)) != std::string::npos) {
        builder.append(s, last_pos, pos - last_pos);
        builder.append(replace);
        last_pos = pos + search.length();
    }
    builder.append(s, last_pos, std::string::npos);
    s = std::move(builder);
}

void string_process_escapes(std::string & input) {
    std::size_t input_len = input.length();
    std::size_t output_idx = 0;

    for (std::size_t input_idx = 0; input_idx < input_len; ++input_idx) {
        if (input[input_idx] == '\\' && input_idx + 1 < input_len) {
            switch (input[++input_idx]) {
                case 'n':  input[output_idx++] = '\n'; break;
                case 'r':  input[output_idx++] = '\r'; break;
                case 't':  input[output_idx++] = '\t'; break;
                case '\'': input[output_idx++] = '\''; break;
                case '\"': input[output_idx++] = '\"'; break;
                case '\\': input[output_idx++] = '\\'; break;
                case 'x':
                    // Handle \x12, etc
                    if (input_idx + 2 < input_len) {
                        const char x[3] = { input[input_idx + 1], input[input_idx + 2], 0 };
                        char *err_p = nullptr;
                        const long val = std::strtol(x, &err_p, 16);
                        if (err_p == x + 2) {
                            input_idx += 2;
                            input[output_idx++] = char(val);
                            break;
                        }
                    }
                    // fall through
                default:   input[output_idx++] = '\\';
                           input[output_idx++] = input[input_idx]; break;
            }
        } else {
            input[output_idx++] = input[input_idx];
        }
    }

    input.resize(output_idx);
}

bool string_parse_kv_override(const char * data, std::vector<llama_model_kv_override> & overrides) {
    const char * sep = strchr(data, '=');
    if (sep == nullptr || sep - data >= 128) {
        fprintf(stderr, "%s: malformed KV override '%s'\n", __func__, data);
        return false;
    }
    llama_model_kv_override kvo;
    std::strncpy(kvo.key, data, sep - data);
    kvo.key[sep - data] = 0;
    sep++;
    if (strncmp(sep, "int:", 4) == 0) {
        sep += 4;
        kvo.tag = LLAMA_KV_OVERRIDE_TYPE_INT;
        kvo.val_i64 = std::atol(sep);
    } else if (strncmp(sep, "float:", 6) == 0) {
        sep += 6;
        kvo.tag = LLAMA_KV_OVERRIDE_TYPE_FLOAT;
        kvo.val_f64 = std::atof(sep);
    } else if (strncmp(sep, "bool:", 5) == 0) {
        sep += 5;
        kvo.tag = LLAMA_KV_OVERRIDE_TYPE_BOOL;
        if (std::strcmp(sep, "true") == 0) {
            kvo.val_bool = true;
        } else if (std::strcmp(sep, "false") == 0) {
            kvo.val_bool = false;
        } else {
            fprintf(stderr, "%s: invalid boolean value for KV override '%s'\n", __func__, data);
            return false;
        }
    } else if (strncmp(sep, "str:", 4) == 0) {
        sep += 4;
        kvo.tag = LLAMA_KV_OVERRIDE_TYPE_STR;
        if (strlen(sep) > 127) {
            fprintf(stderr, "%s: malformed KV override '%s', value cannot exceed 127 chars\n", __func__, data);
            return false;
        }
        strncpy(kvo.val_str, sep, 127);
        kvo.val_str[127] = '\0';
    } else {
        fprintf(stderr, "%s: invalid type for KV override '%s'\n", __func__, data);
        return false;
    }
    overrides.emplace_back(std::move(kvo));
    return true;
}

//
// Filesystem utils
//

// Validate if a filename is safe to use
// To validate a full path, split the path by the OS-specific path separator, and validate each part with this function
bool fs_validate_filename(const std::string & filename) {
    if (!filename.length()) {
        // Empty filename invalid
        return false;
    }
    if (filename.length() > 255) {
        // Limit at common largest possible filename on Linux filesystems
        // to avoid unnecessary further validation
        // (On systems with smaller limits it will be caught by the OS)
        return false;
    }

    std::u32string filename_utf32;
    try {
        std::wstring_convert<std::codecvt_utf8<char32_t>, char32_t> converter;
        filename_utf32 = converter.from_bytes(filename);

        // If the reverse conversion mismatches, it means overlong UTF-8 sequences were used,
        // or invalid encodings were encountered. Reject such attempts
        std::string filename_reencoded = converter.to_bytes(filename_utf32);
        if (filename_reencoded != filename) {
            return false;
        }
    } catch (const std::exception &) {
        return false;
    }

    // Check for forbidden codepoints:
    // - Control characters
    // - Unicode equivalents of illegal characters
    // - UTF-16 surrogate pairs
    // - UTF-8 replacement character
    // - Byte order mark (BOM)
    // - Illegal characters: / \ : * ? " < > |
    for (char32_t c : filename_utf32) {
        if (c <= 0x1F // Control characters (C0)
            || c == 0x7F // Control characters (DEL)
            || (c >= 0x80 && c <= 0x9F) // Control characters (C1)
            || c == 0xFF0E // Fullwidth Full Stop (period equivalent)
            || c == 0x2215 // Division Slash (forward slash equivalent)
            || c == 0x2216 // Set Minus (backslash equivalent)
            || (c >= 0xD800 && c <= 0xDFFF) // UTF-16 surrogate pairs
            || c == 0xFFFD // Replacement Character (UTF-8)
            || c == 0xFEFF // Byte Order Mark (BOM)
            || c == '/' || c == '\\' || c == ':' || c == '*' // Illegal characters
            || c == '?' || c == '"' || c == '<' || c == '>' || c == '|') {
            return false;
        }
    }

    // Reject any leading or trailing ' ', or any trailing '.', these are stripped on Windows and will cause a different filename
    // Unicode and other whitespace is not affected, only 0x20 space
    if (filename.front() == ' ' || filename.back() == ' ' || filename.back() == '.') {
        return false;
    }

    // Reject any ".." (currently stricter than necessary, it should be fine to just check for == ".." instead)
    if (filename.find("..") != std::string::npos) {
        return false;
    }

    // Reject "."
    if (filename == ".") {
        return false;
    }

    return true;
}

// returns true if successful, false otherwise
bool fs_create_directory_with_parents(const std::string & path) {
#ifdef _WIN32
    std::wstring_convert<std::codecvt_utf8<wchar_t>> converter;
    std::wstring wpath = converter.from_bytes(path);

    // if the path already exists, check whether it's a directory
    const DWORD attributes = GetFileAttributesW(wpath.c_str());
    if ((attributes != INVALID_FILE_ATTRIBUTES) && (attributes & FILE_ATTRIBUTE_DIRECTORY)) {
        return true;
    }

    size_t pos_slash = 0;

    // process path from front to back, procedurally creating directories
    while ((pos_slash = path.find('\\', pos_slash)) != std::string::npos) {
        const std::wstring subpath = wpath.substr(0, pos_slash);
        const wchar_t * test = subpath.c_str();

        const bool success = CreateDirectoryW(test, NULL);
        if (!success) {
            const DWORD error = GetLastError();

            // if the path already exists, ensure that it's a directory
            if (error == ERROR_ALREADY_EXISTS) {
                const DWORD attributes = GetFileAttributesW(subpath.c_str());
                if (attributes == INVALID_FILE_ATTRIBUTES || !(attributes & FILE_ATTRIBUTE_DIRECTORY)) {
                    return false;
                }
            } else {
                return false;
            }
        }

        pos_slash += 1;
    }

    return true;
#else
    // if the path already exists, check whether it's a directory
    struct stat info;
    if (stat(path.c_str(), &info) == 0) {
        return S_ISDIR(info.st_mode);
    }

    size_t pos_slash = 1; // skip leading slashes for directory creation

    // process path from front to back, procedurally creating directories
    while ((pos_slash = path.find('/', pos_slash)) != std::string::npos) {
        const std::string subpath = path.substr(0, pos_slash);
        struct stat info;

        // if the path already exists, ensure that it's a directory
        if (stat(subpath.c_str(), &info) == 0) {
            if (!S_ISDIR(info.st_mode)) {
                return false;
            }
        } else {
            // create parent directories
            const int ret = mkdir(subpath.c_str(), 0755);
            if (ret != 0) {
                return false;
            }
        }

        pos_slash += 1;
    }

    return true;
#endif // _WIN32
}

std::string fs_get_cache_directory() {
    std::string cache_directory = "";
    auto ensure_trailing_slash = [](std::string p) {
        // Make sure to add trailing slash
        if (p.back() != DIRECTORY_SEPARATOR) {
            p += DIRECTORY_SEPARATOR;
        }
        return p;
    };
    if (getenv("LLAMA_CACHE")) {
        cache_directory = std::getenv("LLAMA_CACHE");
    } else {
#ifdef __linux__
        if (std::getenv("XDG_CACHE_HOME")) {
            cache_directory = std::getenv("XDG_CACHE_HOME");
        } else {
            cache_directory = std::getenv("HOME") + std::string("/.cache/");
        }
#elif defined(__APPLE__)
        cache_directory = std::getenv("HOME") + std::string("/Library/Caches/");
#elif defined(_WIN32)
        cache_directory = std::getenv("LOCALAPPDATA");
#endif // __linux__
        cache_directory = ensure_trailing_slash(cache_directory);
        cache_directory += "llama.cpp";
    }
    return ensure_trailing_slash(cache_directory);
}

std::string fs_get_cache_file(const std::string & filename) {
    GGML_ASSERT(filename.find(DIRECTORY_SEPARATOR) == std::string::npos);
    std::string cache_directory = fs_get_cache_directory();
    const bool success = fs_create_directory_with_parents(cache_directory);
    if (!success) {
        throw std::runtime_error("failed to create cache directory: " + cache_directory);
    }
    return cache_directory + filename;
}


//
// Model utils
//
struct llama_init_result llama_init_from_gpt_params(gpt_params & params) {
    llama_init_result iparams;
    auto mparams = llama_model_params_from_gpt_params(params);

    llama_model * model = nullptr;

    if (!params.hf_repo.empty() && !params.hf_file.empty()) {
        model = llama_load_model_from_hf(params.hf_repo.c_str(), params.hf_file.c_str(), params.model.c_str(), params.hf_token.c_str(), mparams);
    } else if (!params.model_url.empty()) {
        model = llama_load_model_from_url(params.model_url.c_str(), params.model.c_str(), params.hf_token.c_str(), mparams);
    } else {
        model = llama_load_model_from_file(params.model.c_str(), mparams);
    }

    if (model == NULL) {
        fprintf(stderr, "%s: error: failed to load model '%s'\n", __func__, params.model.c_str());
        return iparams;
    }

    auto cparams = llama_context_params_from_gpt_params(params);

    llama_context * lctx = llama_new_context_with_model(model, cparams);
    if (lctx == NULL) {
        fprintf(stderr, "%s: error: failed to create context with model '%s'\n", __func__, params.model.c_str());
        llama_free_model(model);
        return iparams;
    }

    if (!params.control_vectors.empty()) {
        if (params.control_vector_layer_start <= 0) params.control_vector_layer_start = 1;
        if (params.control_vector_layer_end   <= 0) params.control_vector_layer_end   = llama_n_layer(model);

        const auto cvec = llama_control_vector_load(params.control_vectors);
        if (cvec.n_embd == -1) {
            llama_free(lctx);
            llama_free_model(model);
            return iparams;
        }

        int err = llama_control_vector_apply(lctx,
                                             cvec.data.data(),
                                             cvec.data.size(),
                                             cvec.n_embd,
                                             params.control_vector_layer_start,
                                             params.control_vector_layer_end);
        if (err) {
            llama_free(lctx);
            llama_free_model(model);
            return iparams;
        }
    }

    // load and optionally apply lora adapters
    for (auto & la : params.lora_adapters) {
        llama_lora_adapter_container loaded_la;
        loaded_la.path = la.path;
        loaded_la.scale = la.scale;
        loaded_la.adapter = llama_lora_adapter_init(model, la.path.c_str());
        if (loaded_la.adapter == nullptr) {
            fprintf(stderr, "%s: error: failed to apply lora adapter '%s'\n", __func__, la.path.c_str());
            llama_free(lctx);
            llama_free_model(model);
            return iparams;
        }
        iparams.lora_adapters.push_back(loaded_la); // copy to list of loaded adapters
    }
    if (!params.lora_init_without_apply) {
        llama_lora_adapters_apply(lctx, iparams.lora_adapters);
    }

    if (params.ignore_eos) {
        params.sparams.logit_bias[llama_token_eos(model)] = -INFINITY;
    }

    if (params.warmup) {
        LOG("warming up the model with an empty run\n");

        std::vector<llama_token> tmp;
        llama_token bos = llama_token_bos(model);
        llama_token eos = llama_token_eos(model);
        // some models (e.g. T5) don't have a BOS token
        if (bos != -1) {
            tmp.push_back(bos);
        }
        tmp.push_back(eos);

        if (llama_model_has_encoder(model)) {
            llama_encode(lctx, llama_batch_get_one(tmp.data(), tmp.size(), 0, 0));
            llama_token decoder_start_token_id = llama_model_decoder_start_token(model);
            if (decoder_start_token_id == -1) {
                decoder_start_token_id = bos;
            }
            tmp.clear();
            tmp.push_back(decoder_start_token_id);
        }
        if (llama_model_has_decoder(model)) {
            llama_decode(lctx, llama_batch_get_one(tmp.data(), std::min(tmp.size(), (size_t) params.n_batch), 0, 0));
        }
        llama_kv_cache_clear(lctx);
        llama_synchronize(lctx);
        llama_reset_timings(lctx);
    }

    iparams.model   = model;
    iparams.context = lctx;
    return iparams;
}

void llama_lora_adapters_apply(struct llama_context * ctx, std::vector<llama_lora_adapter_container> & lora_adapters) {
    llama_lora_adapter_clear(ctx);
    for (auto & la : lora_adapters) {
        if (la.scale != 0.0f) {
            llama_lora_adapter_set(ctx, la.adapter, la.scale);
        }
    }
}

struct llama_model_params llama_model_params_from_gpt_params(const gpt_params & params) {
    auto mparams = llama_model_default_params();

    if (params.n_gpu_layers != -1) {
        mparams.n_gpu_layers = params.n_gpu_layers;
    }
    mparams.rpc_servers     = params.rpc_servers.c_str();
    mparams.main_gpu        = params.main_gpu;
    mparams.split_mode      = params.split_mode;
    mparams.tensor_split    = params.tensor_split;
    mparams.use_mmap        = params.use_mmap;
    mparams.use_mlock       = params.use_mlock;
    mparams.check_tensors   = params.check_tensors;
    if (params.kv_overrides.empty()) {
        mparams.kv_overrides = NULL;
    } else {
        GGML_ASSERT(params.kv_overrides.back().key[0] == 0 && "KV overrides not terminated with empty key");
        mparams.kv_overrides = params.kv_overrides.data();
    }

    return mparams;
}

static ggml_type kv_cache_type_from_str(const std::string & s) {
    if (s == "f32") {
        return GGML_TYPE_F32;
    }
    if (s == "f16") {
        return GGML_TYPE_F16;
    }
    if (s == "q8_0") {
        return GGML_TYPE_Q8_0;
    }
    if (s == "q4_0") {
        return GGML_TYPE_Q4_0;
    }
    if (s == "q4_1") {
        return GGML_TYPE_Q4_1;
    }
    if (s == "iq4_nl") {
        return GGML_TYPE_IQ4_NL;
    }
    if (s == "q5_0") {
        return GGML_TYPE_Q5_0;
    }
    if (s == "q5_1") {
        return GGML_TYPE_Q5_1;
    }

    throw std::runtime_error("Invalid cache type: " + s);
}

struct llama_context_params llama_context_params_from_gpt_params(const gpt_params & params) {
    auto cparams = llama_context_default_params();

    cparams.n_ctx             = params.n_ctx;
    cparams.n_seq_max         = params.n_parallel;
    cparams.n_batch           = params.n_batch;
    cparams.n_ubatch          = params.n_ubatch;
    cparams.n_threads         = params.cpuparams.n_threads;
    cparams.n_threads_batch   = params.cpuparams_batch.n_threads == -1 ?
                                    params.cpuparams.n_threads : params.cpuparams_batch.n_threads;
    cparams.seed              = params.seed;
    cparams.logits_all        = params.logits_all;
    cparams.embeddings        = params.embedding;
    cparams.rope_scaling_type = params.rope_scaling_type;
    cparams.rope_freq_base    = params.rope_freq_base;
    cparams.rope_freq_scale   = params.rope_freq_scale;
    cparams.yarn_ext_factor   = params.yarn_ext_factor;
    cparams.yarn_attn_factor  = params.yarn_attn_factor;
    cparams.yarn_beta_fast    = params.yarn_beta_fast;
    cparams.yarn_beta_slow    = params.yarn_beta_slow;
    cparams.yarn_orig_ctx     = params.yarn_orig_ctx;
    cparams.pooling_type      = params.pooling_type;
    cparams.attention_type    = params.attention_type;
    cparams.defrag_thold      = params.defrag_thold;
    cparams.cb_eval           = params.cb_eval;
    cparams.cb_eval_user_data = params.cb_eval_user_data;
    cparams.offload_kqv       = !params.no_kv_offload;
    cparams.flash_attn        = params.flash_attn;

    cparams.type_k = kv_cache_type_from_str(params.cache_type_k);
    cparams.type_v = kv_cache_type_from_str(params.cache_type_v);

    return cparams;
}

struct ggml_threadpool_params ggml_threadpool_params_from_cpu_params(const cpu_params & params) {
    struct ggml_threadpool_params tpp;

    ggml_threadpool_params_init(&tpp, params.n_threads); // setup the defaults

    if (params.mask_valid) {
        std::memcpy(&tpp.cpumask, &params.cpumask, GGML_MAX_N_THREADS);
    }

    tpp.prio       = params.priority;
    tpp.poll       = params.poll;
    tpp.strict_cpu = params.strict_cpu;

    return tpp;
}

#ifdef LLAMA_USE_CURL

static bool starts_with(const std::string & str, const std::string & prefix) {
    // While we wait for C++20's std::string::starts_with...
    return str.rfind(prefix, 0) == 0;
}

static bool llama_download_file(const std::string & url, const std::string & path, const std::string & hf_token) {

    // Initialize libcurl
    std::unique_ptr<CURL, decltype(&curl_easy_cleanup)> curl(curl_easy_init(), &curl_easy_cleanup);
    if (!curl) {
        fprintf(stderr, "%s: error initializing libcurl\n", __func__);
        return false;
    }

    bool force_download = false;

    // Set the URL, allow to follow http redirection
    curl_easy_setopt(curl.get(), CURLOPT_URL, url.c_str());
    curl_easy_setopt(curl.get(), CURLOPT_FOLLOWLOCATION, 1L);

    // Check if hf-token or bearer-token was specified
    if (!hf_token.empty()) {
      std::string auth_header = "Authorization: Bearer ";
      auth_header += hf_token.c_str();
      struct curl_slist *http_headers = NULL;
      http_headers = curl_slist_append(http_headers, auth_header.c_str());
      curl_easy_setopt(curl.get(), CURLOPT_HTTPHEADER, http_headers);
    }

#if defined(_WIN32)
    // CURLSSLOPT_NATIVE_CA tells libcurl to use standard certificate store of
    //   operating system. Currently implemented under MS-Windows.
    curl_easy_setopt(curl.get(), CURLOPT_SSL_OPTIONS, CURLSSLOPT_NATIVE_CA);
#endif

    // Check if the file already exists locally
    struct stat model_file_info;
    auto file_exists = (stat(path.c_str(), &model_file_info) == 0);

    // If the file exists, check its JSON metadata companion file.
    std::string metadata_path = path + ".json";
    nlohmann::json metadata;
    std::string etag;
    std::string last_modified;

    if (file_exists) {
        // Try and read the JSON metadata file (note: stream autoclosed upon exiting this block).
        std::ifstream metadata_in(metadata_path);
        if (metadata_in.good()) {
            try {
                metadata_in >> metadata;
                fprintf(stderr, "%s: previous metadata file found %s: %s\n", __func__, metadata_path.c_str(), metadata.dump().c_str());
                if (metadata.contains("url") && metadata.at("url").is_string()) {
                    auto previous_url = metadata.at("url").get<std::string>();
                    if (previous_url != url) {
                        fprintf(stderr, "%s: Model URL mismatch: %s != %s\n", __func__, url.c_str(), previous_url.c_str());
                        return false;
                    }
                }
                if (metadata.contains("etag") && metadata.at("etag").is_string()) {
                    etag = metadata.at("etag");
                }
                if (metadata.contains("lastModified") && metadata.at("lastModified").is_string()) {
                    last_modified = metadata.at("lastModified");
                }
            } catch (const nlohmann::json::exception & e) {
                fprintf(stderr, "%s: error reading metadata file %s: %s\n", __func__, metadata_path.c_str(), e.what());
                return false;
            }
        }
    } else {
        fprintf(stderr, "%s: no previous model file found %s\n", __func__, path.c_str());
    }

    // Send a HEAD request to retrieve the etag and last-modified headers
    struct llama_load_model_from_url_headers {
        std::string etag;
        std::string last_modified;
    };
    llama_load_model_from_url_headers headers;
    {
        typedef size_t(*CURLOPT_HEADERFUNCTION_PTR)(char *, size_t, size_t, void *);
        auto header_callback = [](char * buffer, size_t /*size*/, size_t n_items, void * userdata) -> size_t {
            llama_load_model_from_url_headers *headers = (llama_load_model_from_url_headers *) userdata;

            static std::regex header_regex("([^:]+): (.*)\r\n");
            static std::regex etag_regex("ETag", std::regex_constants::icase);
            static std::regex last_modified_regex("Last-Modified", std::regex_constants::icase);

            std::string header(buffer, n_items);
            std::smatch match;
            if (std::regex_match(header, match, header_regex)) {
                const std::string & key = match[1];
                const std::string & value = match[2];
                if (std::regex_match(key, match, etag_regex)) {
                    headers->etag = value;
                } else if (std::regex_match(key, match, last_modified_regex)) {
                    headers->last_modified = value;
                }
            }
            return n_items;
        };

        curl_easy_setopt(curl.get(), CURLOPT_NOBODY, 1L); // will trigger the HEAD verb
        curl_easy_setopt(curl.get(), CURLOPT_NOPROGRESS, 1L); // hide head request progress
        curl_easy_setopt(curl.get(), CURLOPT_HEADERFUNCTION, static_cast<CURLOPT_HEADERFUNCTION_PTR>(header_callback));
        curl_easy_setopt(curl.get(), CURLOPT_HEADERDATA, &headers);

        CURLcode res = curl_easy_perform(curl.get());
        if (res != CURLE_OK) {
            fprintf(stderr, "%s: curl_easy_perform() failed: %s\n", __func__, curl_easy_strerror(res));
            return false;
        }

        long http_code = 0;
        curl_easy_getinfo(curl.get(), CURLINFO_RESPONSE_CODE, &http_code);
        if (http_code != 200) {
            // HEAD not supported, we don't know if the file has changed
            // force trigger downloading
            force_download = true;
            fprintf(stderr, "%s: HEAD invalid http status code received: %ld\n", __func__, http_code);
        }
    }

    bool should_download = !file_exists || force_download;
    if (!should_download) {
        if (!etag.empty() && etag != headers.etag) {
            fprintf(stderr, "%s: ETag header is different (%s != %s): triggering a new download\n", __func__, etag.c_str(), headers.etag.c_str());
            should_download = true;
        } else if (!last_modified.empty() && last_modified != headers.last_modified) {
            fprintf(stderr, "%s: Last-Modified header is different (%s != %s): triggering a new download\n", __func__, last_modified.c_str(), headers.last_modified.c_str());
            should_download = true;
        }
    }
    if (should_download) {
        std::string path_temporary = path + ".downloadInProgress";
        if (file_exists) {
            fprintf(stderr, "%s: deleting previous downloaded file: %s\n", __func__, path.c_str());
            if (remove(path.c_str()) != 0) {
                fprintf(stderr, "%s: unable to delete file: %s\n", __func__, path.c_str());
                return false;
            }
        }

        // Set the output file

        struct FILE_deleter {
            void operator()(FILE * f) const {
                fclose(f);
            }
        };

        std::unique_ptr<FILE, FILE_deleter> outfile(fopen(path_temporary.c_str(), "wb"));
        if (!outfile) {
            fprintf(stderr, "%s: error opening local file for writing: %s\n", __func__, path.c_str());
            return false;
        }

        typedef size_t(*CURLOPT_WRITEFUNCTION_PTR)(void * data, size_t size, size_t nmemb, void * fd);
        auto write_callback = [](void * data, size_t size, size_t nmemb, void * fd) -> size_t {
            return fwrite(data, size, nmemb, (FILE *)fd);
        };
        curl_easy_setopt(curl.get(), CURLOPT_NOBODY, 0L);
        curl_easy_setopt(curl.get(), CURLOPT_WRITEFUNCTION, static_cast<CURLOPT_WRITEFUNCTION_PTR>(write_callback));
        curl_easy_setopt(curl.get(), CURLOPT_WRITEDATA, outfile.get());

        //  display download progress
        curl_easy_setopt(curl.get(), CURLOPT_NOPROGRESS, 0L);

        // helper function to hide password in URL
        auto llama_download_hide_password_in_url = [](const std::string & url) -> std::string {
            std::size_t protocol_pos = url.find("://");
            if (protocol_pos == std::string::npos) {
                return url;  // Malformed URL
            }

            std::size_t at_pos = url.find('@', protocol_pos + 3);
            if (at_pos == std::string::npos) {
                return url;  // No password in URL
            }

            return url.substr(0, protocol_pos + 3) + "********" + url.substr(at_pos);
        };

        // start the download
        fprintf(stderr, "%s: downloading from %s to %s (server_etag:%s, server_last_modified:%s)...\n", __func__,
                llama_download_hide_password_in_url(url).c_str(), path.c_str(), headers.etag.c_str(), headers.last_modified.c_str());
        auto res = curl_easy_perform(curl.get());
        if (res != CURLE_OK) {
            fprintf(stderr, "%s: curl_easy_perform() failed: %s\n", __func__, curl_easy_strerror(res));
            return false;
        }

        long http_code = 0;
        curl_easy_getinfo (curl.get(), CURLINFO_RESPONSE_CODE, &http_code);
        if (http_code < 200 || http_code >= 400) {
            fprintf(stderr, "%s: invalid http status code received: %ld\n", __func__, http_code);
            return false;
        }

        // Causes file to be closed explicitly here before we rename it.
        outfile.reset();

        // Write the updated JSON metadata file.
        metadata.update({
            {"url", url},
            {"etag", headers.etag},
            {"lastModified", headers.last_modified}
        });
        std::ofstream(metadata_path) << metadata.dump(4);
        fprintf(stderr, "%s: file metadata saved: %s\n", __func__, metadata_path.c_str());

        if (rename(path_temporary.c_str(), path.c_str()) != 0) {
            fprintf(stderr, "%s: unable to rename file: %s to %s\n", __func__, path_temporary.c_str(), path.c_str());
            return false;
        }
    }

    return true;
}

struct llama_model * llama_load_model_from_url(
        const char * model_url,
        const char * path_model,
        const char * hf_token,
        const struct llama_model_params & params) {
    // Basic validation of the model_url
    if (!model_url || strlen(model_url) == 0) {
        fprintf(stderr, "%s: invalid model_url\n", __func__);
        return NULL;
    }

    if (!llama_download_file(model_url, path_model, hf_token)) {
        return NULL;
    }

    // check for additional GGUFs split to download
    int n_split = 0;
    {
        struct gguf_init_params gguf_params = {
            /*.no_alloc = */ true,
            /*.ctx      = */ NULL,
        };
        auto * ctx_gguf = gguf_init_from_file(path_model, gguf_params);
        if (!ctx_gguf) {
            fprintf(stderr, "\n%s:  failed to load input GGUF from %s\n", __func__, path_model);
            return NULL;
        }

        auto key_n_split = gguf_find_key(ctx_gguf, LLM_KV_SPLIT_COUNT);
        if (key_n_split >= 0) {
            n_split = gguf_get_val_u16(ctx_gguf, key_n_split);
        }

        gguf_free(ctx_gguf);
    }

    if (n_split > 1) {
        char split_prefix[PATH_MAX] = {0};
        char split_url_prefix[LLAMA_CURL_MAX_URL_LENGTH] = {0};

        // Verify the first split file format
        // and extract split URL and PATH prefixes
        {
            if (!llama_split_prefix(split_prefix, sizeof(split_prefix), path_model, 0, n_split)) {
                fprintf(stderr, "\n%s: unexpected model file name: %s"
                                " n_split=%d\n", __func__, path_model, n_split);
                return NULL;
            }

            if (!llama_split_prefix(split_url_prefix, sizeof(split_url_prefix), model_url, 0, n_split)) {
                fprintf(stderr, "\n%s: unexpected model url: %s"
                                " n_split=%d\n", __func__, model_url, n_split);
                return NULL;
            }
        }

        // Prepare download in parallel
        std::vector<std::future<bool>> futures_download;
        for (int idx = 1; idx < n_split; idx++) {
            futures_download.push_back(std::async(std::launch::async, [&split_prefix, &split_url_prefix, &n_split, hf_token](int download_idx) -> bool {
                char split_path[PATH_MAX] = {0};
                llama_split_path(split_path, sizeof(split_path), split_prefix, download_idx, n_split);

                char split_url[LLAMA_CURL_MAX_URL_LENGTH] = {0};
                llama_split_path(split_url, sizeof(split_url), split_url_prefix, download_idx, n_split);

                return llama_download_file(split_url, split_path, hf_token);
            }, idx));
        }

        // Wait for all downloads to complete
        for (auto & f : futures_download) {
            if (!f.get()) {
                return NULL;
            }
        }
    }

    return llama_load_model_from_file(path_model, params);
}

struct llama_model * llama_load_model_from_hf(
        const char * repo,
        const char * model,
        const char * path_model,
        const char * hf_token,
        const struct llama_model_params & params) {
    // construct hugging face model url:
    //
    //  --repo ggml-org/models --file tinyllama-1.1b/ggml-model-f16.gguf
    //    https://huggingface.co/ggml-org/models/resolve/main/tinyllama-1.1b/ggml-model-f16.gguf
    //
    //  --repo TheBloke/Mixtral-8x7B-v0.1-GGUF --file mixtral-8x7b-v0.1.Q4_K_M.gguf
    //    https://huggingface.co/TheBloke/Mixtral-8x7B-v0.1-GGUF/resolve/main/mixtral-8x7b-v0.1.Q4_K_M.gguf
    //

    std::string model_url = "https://huggingface.co/";
    model_url += repo;
    model_url += "/resolve/main/";
    model_url += model;

    return llama_load_model_from_url(model_url.c_str(), path_model, hf_token, params);
}

#else

struct llama_model * llama_load_model_from_url(
        const char * /*model_url*/,
        const char * /*path_model*/,
        const char * /*hf_token*/,
        const struct llama_model_params & /*params*/) {
    fprintf(stderr, "%s: llama.cpp built without libcurl, downloading from an url not supported.\n", __func__);
    return nullptr;
}

struct llama_model * llama_load_model_from_hf(
        const char * /*repo*/,
        const char * /*model*/,
        const char * /*path_model*/,
        const char * /*hf_token*/,
        const struct llama_model_params & /*params*/) {
    fprintf(stderr, "%s: llama.cpp built without libcurl, downloading from Hugging Face not supported.\n", __func__);
    return nullptr;
}

#endif // LLAMA_USE_CURL

//
// Batch utils
//

void llama_batch_clear(struct llama_batch & batch) {
    batch.n_tokens = 0;
}

void llama_batch_add(
                 struct llama_batch & batch,
                        llama_token   id,
                          llama_pos   pos,
    const std::vector<llama_seq_id> & seq_ids,
                               bool   logits) {
    batch.token   [batch.n_tokens] = id;
    batch.pos     [batch.n_tokens] = pos;
    batch.n_seq_id[batch.n_tokens] = seq_ids.size();
    for (size_t i = 0; i < seq_ids.size(); ++i) {
        batch.seq_id[batch.n_tokens][i] = seq_ids[i];
    }
    batch.logits  [batch.n_tokens] = logits;

    batch.n_tokens++;
}

//
// Vocab utils
//

std::vector<llama_token> llama_tokenize(
  const struct llama_context * ctx,
           const std::string & text,
                        bool   add_special,
                        bool   parse_special) {
    return llama_tokenize(llama_get_model(ctx), text, add_special, parse_special);
}

std::vector<llama_token> llama_tokenize(
    const struct llama_model * model,
           const std::string & text,
                        bool   add_special,
                        bool   parse_special) {
    // upper limit for the number of tokens
    int n_tokens = text.length() + 2 * add_special;
    std::vector<llama_token> result(n_tokens);
    n_tokens = llama_tokenize(model, text.data(), text.length(), result.data(), result.size(), add_special, parse_special);
    if (n_tokens < 0) {
        result.resize(-n_tokens);
        int check = llama_tokenize(model, text.data(), text.length(), result.data(), result.size(), add_special, parse_special);
        GGML_ASSERT(check == -n_tokens);
    } else {
        result.resize(n_tokens);
    }
    return result;
}

std::string llama_token_to_piece(const struct llama_context * ctx, llama_token token, bool special) {
    std::string piece;
    piece.resize(piece.capacity());  // using string internal cache, 15 bytes + '\n'
    const int n_chars = llama_token_to_piece(llama_get_model(ctx), token, &piece[0], piece.size(), 0, special);
    if (n_chars < 0) {
        piece.resize(-n_chars);
        int check = llama_token_to_piece(llama_get_model(ctx), token, &piece[0], piece.size(), 0, special);
        GGML_ASSERT(check == -n_chars);
    }
    else {
        piece.resize(n_chars);
    }

    return piece;
}

std::string llama_detokenize(llama_context * ctx, const std::vector<llama_token> & tokens, bool special) {
    std::string text;
    text.resize(std::max(text.capacity(), tokens.size()));
    int32_t n_chars = llama_detokenize(llama_get_model(ctx), tokens.data(), (int32_t)tokens.size(), &text[0], (int32_t)text.size(), false, special);
    if (n_chars < 0) {
        text.resize(-n_chars);
        n_chars = llama_detokenize(llama_get_model(ctx), tokens.data(), (int32_t)tokens.size(), &text[0], (int32_t)text.size(), false, special);
        GGML_ASSERT(n_chars <= (int32_t)text.size());  // whitespace trimming is performed after per-token detokenization
    }

    text.resize(n_chars);

    // NOTE: the original tokenizer decodes bytes after collecting the pieces.
    return text;
}

//
// Chat template utils
//

bool llama_chat_verify_template(const std::string & tmpl) {
    llama_chat_message chat[] = {{"user", "test"}};
    int res = llama_chat_apply_template(nullptr, tmpl.c_str(), chat, 1, true, nullptr, 0);
    return res >= 0;
}

std::string llama_chat_apply_template(const struct llama_model * model,
        const std::string & tmpl,
        const std::vector<llama_chat_msg> & msgs,
        bool add_ass) {
    int alloc_size = 0;
    bool fallback = false; // indicate if we must fallback to default chatml
    std::vector<llama_chat_message> chat;
    for (auto & msg : msgs) {
        chat.push_back({msg.role.c_str(), msg.content.c_str()});
        alloc_size += (msg.role.size() + msg.content.size()) * 1.25;
    }

    const char * ptr_tmpl = tmpl.empty() ? nullptr : tmpl.c_str();
    std::vector<char> buf(alloc_size);

    // run the first time to get the total output length
    int32_t res = llama_chat_apply_template(model, ptr_tmpl, chat.data(), chat.size(), add_ass, buf.data(), buf.size());

    // error: chat template is not supported
    if (res < 0) {
        if (ptr_tmpl != nullptr) {
            // if the custom "tmpl" is not supported, we throw an error
            // this is a bit redundant (for good), since we're not sure if user validated the custom template with llama_chat_verify_template()
            throw std::runtime_error("this custom template is not supported");
        } else {
            // If the built-in template is not supported, we default to chatml
            res = llama_chat_apply_template(nullptr, "chatml", chat.data(), chat.size(), add_ass, buf.data(), buf.size());
            fallback = true;
        }
    }

    // if it turns out that our buffer is too small, we resize it
    if ((size_t) res > buf.size()) {
        buf.resize(res);
        res = llama_chat_apply_template(
            fallback ? nullptr : model,
            fallback ? "chatml" : ptr_tmpl,
            chat.data(), chat.size(), add_ass, buf.data(), buf.size());
    }

    std::string formatted_chat(buf.data(), res);
    return formatted_chat;
}

std::string llama_chat_format_single(const struct llama_model * model,
        const std::string & tmpl,
        const std::vector<llama_chat_msg> & past_msg,
        const llama_chat_msg & new_msg,
        bool add_ass) {
    std::ostringstream ss;
    auto fmt_past_msg = past_msg.empty() ? "" : llama_chat_apply_template(model, tmpl, past_msg, false);
    std::vector<llama_chat_msg> chat_new(past_msg);
    // if the past_msg ends with a newline, we must preserve it in the formatted version
    if (add_ass && !fmt_past_msg.empty() && fmt_past_msg.back() == '\n') {
        ss << "\n";
    };
    // format chat with new_msg
    chat_new.push_back(new_msg);
    auto fmt_new_msg = llama_chat_apply_template(model, tmpl, chat_new, add_ass);
    // get the diff part
    ss << fmt_new_msg.substr(fmt_past_msg.size(), fmt_new_msg.size() - fmt_past_msg.size());
    return ss.str();
}

std::string llama_chat_format_example(const struct llama_model * model,
        const std::string & tmpl) {
    std::vector<llama_chat_msg> msgs = {
        {"system",    "You are a helpful assistant"},
        {"user",      "Hello"},
        {"assistant", "Hi there"},
        {"user",      "How are you?"},
    };
    return llama_chat_apply_template(model, tmpl, msgs, true);
}

//
// KV cache utils
//

void llama_kv_cache_dump_view(const llama_kv_cache_view & view, int row_size) {
    static const char slot_chars[] = ".123456789ABCDEFGHIJKLMNOPQRSTUVWXYZabcdefghijklmnopqrstuvwxyz+";

    printf("=== Dumping KV cache. total cells %d, max sequences per cell %d, populated cells %d, total tokens in cache %d, largest empty slot=%d @ %d",
        view.n_cells, view.n_seq_max, view.used_cells, view.token_count, view.max_contiguous, view.max_contiguous_idx);

    llama_kv_cache_view_cell * c_curr = view.cells;
    llama_seq_id * cs_curr = view.cells_sequences;

    for (int i = 0; i < view.n_cells; i++, c_curr++, cs_curr += view.n_seq_max) {
        if (i % row_size == 0) {
            printf("\n%5d: ", i);
        }
        int seq_count = 0;
        for (int j = 0; j < view.n_seq_max; j++) {
            if (cs_curr[j] >= 0) { seq_count++; }
        }
        putchar(slot_chars[std::min(sizeof(slot_chars) - 2, size_t(seq_count))]);
    }

    printf("\n=== Done dumping\n");
}

void llama_kv_cache_dump_view_seqs(const llama_kv_cache_view & view, int row_size) {
    static const char slot_chars[] = "0123456789ABCDEFGHIJKLMNOPQRSTUVWXYZabcdefghijklmnopqrstuvwxyz";

    printf("=== Dumping KV cache. total cells %d, max sequences per cell %d, populated cells %d, total tokens in cache %d, largest empty slot=%d @ %d\n",
        view.n_cells, view.n_seq_max, view.used_cells, view.token_count, view.max_contiguous, view.max_contiguous_idx);

    std::unordered_map<llama_seq_id, size_t> seqs;
    llama_kv_cache_view_cell * c_curr = view.cells;
    llama_seq_id * cs_curr = view.cells_sequences;

    for (int i = 0; i < view.n_cells; i++, c_curr++, cs_curr += view.n_seq_max) {
        for (int j = 0; j < view.n_seq_max; j++) {
            if (cs_curr[j] < 0) { continue; }
            if (seqs.find(cs_curr[j]) == seqs.end()) {
                if (seqs.size() + 1 >= sizeof(slot_chars)) { break; }
                const size_t sz = seqs.size();
                seqs[cs_curr[j]] = sz;
            }
        }
        if (seqs.size() + 1 >= sizeof(slot_chars)) { break; }
    }

    printf("=== Sequence legend: ");
    for (const auto & it : seqs) {
        printf("%zu=%d, ", it.second, it.first);
    }
    printf("'+'=other sequence ids");

    c_curr = view.cells;
    cs_curr = view.cells_sequences;
    for (int i = 0; i < view.n_cells; i++, c_curr++, cs_curr += view.n_seq_max) {
        if (i % row_size == 0) {
            printf("\n%5d: ", i);
        }
        for (int j = 0; j < view.n_seq_max; j++) {
            if (cs_curr[j] >= 0) {
                const auto & it = seqs.find(cs_curr[j]);
                putchar(it != seqs.end() ? int(slot_chars[it->second]) : '+');
            } else {
                putchar('.');
            }
        }
        putchar(' ');
    }

    printf("\n=== Done dumping\n");
}

//
// Embedding utils
//

void llama_embd_normalize(const float * inp, float * out, int n, int embd_norm) {
    double sum = 0.0;

    switch (embd_norm) {
        case -1: // no normalisation
            sum = 1.0;
            break;
        case 0: // max absolute
            for (int i = 0; i < n; i++) {
                if (sum < std::abs(inp[i])) sum = std::abs(inp[i]);
            }
            sum /= 32760.0; // make an int16 range
            break;
        case 2: // euclidean
            for (int i = 0; i < n; i++) {
                sum += inp[i] * inp[i];
            }
            sum = std::sqrt(sum);
            break;
        default: // p-norm (euclidean is p-norm p=2)
            for (int i = 0; i < n; i++) {
                sum += std::pow(std::abs(inp[i]), embd_norm);
            }
            sum = std::pow(sum, 1.0 / embd_norm);
            break;
    }

    const float norm = sum > 0.0 ? 1.0 / sum : 0.0f;

    for (int i = 0; i < n; i++) {
        out[i] = inp[i] * norm;
    }
}

float llama_embd_similarity_cos(const float * embd1, const float * embd2, int n){
    double sum  = 0.0;
    double sum1 = 0.0;
    double sum2 = 0.0;

    for (int i = 0; i < n; i++) {
        sum  += embd1[i] * embd2[i];
        sum1 += embd1[i] * embd1[i];
        sum2 += embd2[i] * embd2[i];
    }

    // Handle the case where one or both vectors are zero vectors
    if (sum1 == 0.0 || sum2 == 0.0) {
        if (sum1 == 0.0 && sum2 == 0.0) {
            return 1.0f; // two zero vectors are similar
        }
        return 0.0f;
    }

    return sum / (sqrt(sum1) * sqrt(sum2));
}

//
// Control vector utils
//

static llama_control_vector_data llama_control_vector_load_one(const llama_control_vector_load_info & load_info) {
    llama_control_vector_data result = { -1, {} };

    ggml_context * ctx = nullptr;
    struct gguf_init_params meta_gguf_params = {
        /* .no_alloc = */ false,
        /* .ctx      = */ &ctx,
    };
    struct gguf_context * ctx_gguf = gguf_init_from_file(load_info.fname.c_str(), meta_gguf_params);
    if (!ctx_gguf) {
        fprintf(stderr, "%s: failed to load control vector file from %s\n", __func__, load_info.fname.c_str());
        return result;
    }

    int32_t n_tensors = gguf_get_n_tensors(ctx_gguf);
    if (n_tensors == 0) {
        fprintf(stderr, "%s: no direction tensors found in %s\n", __func__, load_info.fname.c_str());
    }

    for (int i = 0; i < n_tensors; i++) {
        std::string name = gguf_get_tensor_name(ctx_gguf, i);

        int layer_idx = -1;

        // split on '.'
        size_t dotpos = name.find('.');
        if (dotpos != std::string::npos && name.substr(0, dotpos) == "direction") {
            try {
                layer_idx = std::stoi(name.substr(dotpos + 1));
            } catch (...) {
                layer_idx = -1;
            }
        }
        if (layer_idx < 0) {
            fprintf(stderr, "%s: invalid/unparsable direction tensor layer index in %s\n", __func__, load_info.fname.c_str());
            result.n_embd = -1;
            break;
        } else if (layer_idx == 0) {
            fprintf(stderr, "%s: invalid (zero) direction tensor layer index in %s\n", __func__, load_info.fname.c_str());
            result.n_embd = -1;
            break;
        }

        struct ggml_tensor * tensor = ggml_get_tensor(ctx, name.c_str());
        if (tensor->type != GGML_TYPE_F32) {
            fprintf(stderr, "%s: invalid (non-F32) direction tensor type in %s\n", __func__, load_info.fname.c_str());
            result.n_embd = -1;
            break;
        }
        if (ggml_n_dims(tensor) != 1) {
            fprintf(stderr, "%s: invalid (non-1D) direction tensor shape in %s\n", __func__, load_info.fname.c_str());
            result.n_embd = -1;
            break;
        }

        if (result.n_embd == -1) {
            result.n_embd = ggml_nelements(tensor);
        } else if (ggml_nelements(tensor) != result.n_embd) {
            fprintf(stderr, "%s: direction tensor in %s does not match previous dimensions\n", __func__, load_info.fname.c_str());
            result.n_embd = -1;
            break;
        }

        // extend if necessary - do not store data for layer 0 (it's not used)
        result.data.resize(std::max(result.data.size(), static_cast<size_t>(result.n_embd * layer_idx)), 0.0f);

        const float * src = (const float *) tensor->data;
        float * dst = result.data.data() + result.n_embd * (layer_idx - 1);  // layer 1 at [0]
        for (int j = 0; j < result.n_embd; j++) {
            dst[j] += src[j] * load_info.strength;  // allows multiple directions for same layer in same file
        }

    }

    if (result.n_embd == -1) {
        fprintf(stderr, "%s: skipping %s due to invalid direction tensors\n", __func__, load_info.fname.c_str());
        result.data.clear();
    }

    gguf_free(ctx_gguf);
    ggml_free(ctx);

    return result;
}

llama_control_vector_data llama_control_vector_load(const std::vector<llama_control_vector_load_info> & load_infos) {
    llama_control_vector_data result = { -1, {} };

    for (const auto & info : load_infos) {
        auto cur = llama_control_vector_load_one(info);

        if (cur.n_embd == -1) {
            result.n_embd = -1;
            break;
        }
        if (result.n_embd != -1 && result.n_embd != cur.n_embd) {
            fprintf(stderr, "%s: control vectors in %s does not match previous dimensions\n", __func__, info.fname.c_str());
            result.n_embd = -1;
            break;
        }

        if (result.n_embd == -1) {
            result = std::move(cur);
        } else {
            result.data.resize(std::max(result.data.size(), cur.data.size()), 0.0f);  // extend if necessary
            for (size_t i = 0; i < cur.data.size(); i++) {
                result.data[i] += cur.data[i];
            }
        }
    }

    if (result.n_embd == -1) {
        fprintf(stderr, "%s: no valid control vector files passed\n", __func__);
        result.data.clear();
    }

    return result;
}

//
// YAML utils
//

void yaml_dump_vector_float(FILE * stream, const char * prop_name, const std::vector<float> & data) {
    if (data.empty()) {
        fprintf(stream, "%s:\n", prop_name);
        return;
    }

    fprintf(stream, "%s: [", prop_name);
    for (size_t i = 0; i < data.size() - 1; ++i) {
        fprintf(stream, "%e, ", data[i]);
    }
    fprintf(stream, "%e]\n", data.back());
}

void yaml_dump_vector_int(FILE * stream, const char * prop_name, const std::vector<int> & data) {
    if (data.empty()) {
        fprintf(stream, "%s:\n", prop_name);
        return;
    }

    fprintf(stream, "%s: [", prop_name);
    for (size_t i = 0; i < data.size() - 1; ++i) {
        fprintf(stream, "%d, ", data[i]);
    }
    fprintf(stream, "%d]\n", data.back());
}

void yaml_dump_string_multiline(FILE * stream, const char * prop_name, const char * data) {
    std::string data_str(data == NULL ? "" : data);

    if (data_str.empty()) {
        fprintf(stream, "%s:\n", prop_name);
        return;
    }

    size_t pos_start = 0;
    size_t pos_found = 0;

    if (std::isspace(data_str[0]) || std::isspace(data_str.back())) {
        data_str = std::regex_replace(data_str, std::regex("\n"), "\\n");
        data_str = std::regex_replace(data_str, std::regex("\""), "\\\"");
        data_str = std::regex_replace(data_str, std::regex(R"(\\[^n"])"), R"(\$&)");
        data_str = "\"" + data_str + "\"";
        fprintf(stream, "%s: %s\n", prop_name, data_str.c_str());
        return;
    }

    if (data_str.find('\n') == std::string::npos) {
        fprintf(stream, "%s: %s\n", prop_name, data_str.c_str());
        return;
    }

    fprintf(stream, "%s: |\n", prop_name);
    while ((pos_found = data_str.find('\n', pos_start)) != std::string::npos) {
        fprintf(stream, "  %s\n", data_str.substr(pos_start, pos_found-pos_start).c_str());
        pos_start = pos_found + 1;
    }
}

void yaml_dump_non_result_info(FILE * stream, const gpt_params & params, const llama_context * lctx,
                               const std::string & timestamp, const std::vector<int> & prompt_tokens, const char * model_desc) {
    const llama_sampling_params & sparams = params.sparams;

    fprintf(stream, "build_commit: %s\n",        LLAMA_COMMIT);
    fprintf(stream, "build_number: %d\n",        LLAMA_BUILD_NUMBER);
    fprintf(stream, "cpu_has_arm_fma: %s\n",     ggml_cpu_has_arm_fma()     ? "true" : "false");
    fprintf(stream, "cpu_has_avx: %s\n",         ggml_cpu_has_avx()         ? "true" : "false");
    fprintf(stream, "cpu_has_avx_vnni: %s\n",    ggml_cpu_has_avx_vnni()    ? "true" : "false");
    fprintf(stream, "cpu_has_avx2: %s\n",        ggml_cpu_has_avx2()        ? "true" : "false");
    fprintf(stream, "cpu_has_avx512: %s\n",      ggml_cpu_has_avx512()      ? "true" : "false");
    fprintf(stream, "cpu_has_avx512_vbmi: %s\n", ggml_cpu_has_avx512_vbmi() ? "true" : "false");
    fprintf(stream, "cpu_has_avx512_vnni: %s\n", ggml_cpu_has_avx512_vnni() ? "true" : "false");
    fprintf(stream, "cpu_has_cuda: %s\n",        ggml_cpu_has_cuda()        ? "true" : "false");
    fprintf(stream, "cpu_has_vulkan: %s\n",      ggml_cpu_has_vulkan()      ? "true" : "false");
    fprintf(stream, "cpu_has_kompute: %s\n",     ggml_cpu_has_kompute()     ? "true" : "false");
    fprintf(stream, "cpu_has_fma: %s\n",         ggml_cpu_has_fma()         ? "true" : "false");
    fprintf(stream, "cpu_has_gpublas: %s\n",     ggml_cpu_has_gpublas()     ? "true" : "false");
    fprintf(stream, "cpu_has_neon: %s\n",        ggml_cpu_has_neon()        ? "true" : "false");
    fprintf(stream, "cpu_has_sve: %s\n",         ggml_cpu_has_sve()         ? "true" : "false");
    fprintf(stream, "cpu_has_f16c: %s\n",        ggml_cpu_has_f16c()        ? "true" : "false");
    fprintf(stream, "cpu_has_fp16_va: %s\n",     ggml_cpu_has_fp16_va()     ? "true" : "false");
    fprintf(stream, "cpu_has_wasm_simd: %s\n",   ggml_cpu_has_wasm_simd()   ? "true" : "false");
    fprintf(stream, "cpu_has_blas: %s\n",        ggml_cpu_has_blas()        ? "true" : "false");
    fprintf(stream, "cpu_has_sse3: %s\n",        ggml_cpu_has_sse3()        ? "true" : "false");
    fprintf(stream, "cpu_has_vsx: %s\n",         ggml_cpu_has_vsx()         ? "true" : "false");
    fprintf(stream, "cpu_has_matmul_int8: %s\n", ggml_cpu_has_matmul_int8() ? "true" : "false");

#ifdef NDEBUG
    fprintf(stream, "debug: false\n");
#else
    fprintf(stream, "debug: true\n");
#endif // NDEBUG

    fprintf(stream, "model_desc: %s\n", model_desc);
    fprintf(stream, "n_vocab: %d  # output size of the final layer, 32001 for some models\n", llama_n_vocab(llama_get_model(lctx)));

#ifdef __OPTIMIZE__
    fprintf(stream, "optimize: true\n");
#else
    fprintf(stream, "optimize: false\n");
#endif // __OPTIMIZE__

    fprintf(stream, "time: %s\n", timestamp.c_str());

    fprintf(stream, "\n");
    fprintf(stream, "###############\n");
    fprintf(stream, "# User Inputs #\n");
    fprintf(stream, "###############\n");
    fprintf(stream, "\n");

    fprintf(stream, "alias: %s # default: unknown\n", params.model_alias.c_str());
    fprintf(stream, "batch_size: %d # default: 512\n", params.n_batch);
    yaml_dump_string_multiline(stream, "cfg_negative_prompt", sparams.cfg_negative_prompt.c_str());
    fprintf(stream, "cfg_scale: %f # default: 1.0\n", sparams.cfg_scale);
    fprintf(stream, "chunks: %d # default: -1 (unlimited)\n", params.n_chunks);
    fprintf(stream, "color: %s # default: false\n", params.use_color ? "true" : "false");
    fprintf(stream, "ctx_size: %d # default: 512\n", params.n_ctx);
    fprintf(stream, "escape: %s # default: false\n", params.escape ? "true" : "false");
    fprintf(stream, "file: # never logged, see prompt instead. Can still be specified for input.\n");
    fprintf(stream, "frequency_penalty: %f # default: 0.0 \n", sparams.penalty_freq);
    yaml_dump_string_multiline(stream, "grammar", sparams.grammar.c_str());
    fprintf(stream, "grammar-file: # never logged, see grammar instead. Can still be specified for input.\n");
    fprintf(stream, "hellaswag: %s # default: false\n", params.hellaswag ? "true" : "false");
    fprintf(stream, "hellaswag_tasks: %zu # default: 400\n", params.hellaswag_tasks);

    const auto logit_bias_eos = sparams.logit_bias.find(llama_token_eos(llama_get_model(lctx)));
    const bool ignore_eos = logit_bias_eos != sparams.logit_bias.end() && logit_bias_eos->second == -INFINITY;
    fprintf(stream, "ignore_eos: %s # default: false\n", ignore_eos ? "true" : "false");

    yaml_dump_string_multiline(stream, "in_prefix", params.input_prefix.c_str());
    fprintf(stream, "in_prefix_bos: %s # default: false\n", params.input_prefix_bos ? "true" : "false");
    yaml_dump_string_multiline(stream, "in_suffix", params.input_prefix.c_str());
    fprintf(stream, "interactive: %s # default: false\n", params.interactive ? "true" : "false");
    fprintf(stream, "interactive_first: %s # default: false\n", params.interactive_first ? "true" : "false");
    fprintf(stream, "keep: %d # default: 0\n", params.n_keep);
    fprintf(stream, "logdir: %s # default: unset (no logging)\n", params.logdir.c_str());

    fprintf(stream, "logit_bias:\n");
    for (std::pair<llama_token, float> lb : sparams.logit_bias) {
        if (ignore_eos && lb.first == logit_bias_eos->first) {
            continue;
        }
        fprintf(stream, "  %d: %f", lb.first, lb.second);
    }

    fprintf(stream, "lora:\n");
    for (auto & la : params.lora_adapters) {
        if (la.scale == 1.0f) {
            fprintf(stream, "  - %s\n", la.path.c_str());
        }
    }
    fprintf(stream, "lora_scaled:\n");
    for (auto & la : params.lora_adapters) {
        if (la.scale != 1.0f) {
            fprintf(stream, "  - %s: %f\n", la.path.c_str(), la.scale);
        }
    }
    fprintf(stream, "lora_init_without_apply: %s # default: false\n", params.lora_init_without_apply ? "true" : "false");
    fprintf(stream, "main_gpu: %d # default: 0\n", params.main_gpu);
    fprintf(stream, "min_keep: %d # default: 0 (disabled)\n", sparams.min_keep);
    fprintf(stream, "mirostat: %d # default: 0 (disabled)\n", sparams.mirostat);
    fprintf(stream, "mirostat_ent: %f # default: 5.0\n", sparams.mirostat_tau);
    fprintf(stream, "mirostat_lr: %f # default: 0.1\n", sparams.mirostat_eta);
    fprintf(stream, "mlock: %s # default: false\n", params.use_mlock ? "true" : "false");
    fprintf(stream, "model: %s # default: %s\n", params.model.c_str(), DEFAULT_MODEL_PATH);
    fprintf(stream, "model_draft: %s # default:\n", params.model_draft.c_str());
    fprintf(stream, "multiline_input: %s # default: false\n", params.multiline_input ? "true" : "false");
    fprintf(stream, "n_gpu_layers: %d # default: -1\n", params.n_gpu_layers);
    fprintf(stream, "n_predict: %d # default: -1 (unlimited)\n", params.n_predict);
    fprintf(stream, "n_probs: %d # only used by server binary, default: 0\n", sparams.n_probs);
    fprintf(stream, "no_mmap: %s # default: false\n", !params.use_mmap ? "true" : "false");
    fprintf(stream, "penalize_nl: %s # default: false\n", sparams.penalize_nl ? "true" : "false");
    fprintf(stream, "ppl_output_type: %d # default: 0\n", params.ppl_output_type);
    fprintf(stream, "ppl_stride: %d # default: 0\n", params.ppl_stride);
    fprintf(stream, "presence_penalty: %f # default: 0.0\n", sparams.penalty_present);
    yaml_dump_string_multiline(stream, "prompt", params.prompt.c_str());
    fprintf(stream, "prompt_cache: %s\n", params.path_prompt_cache.c_str());
    fprintf(stream, "prompt_cache_all: %s # default: false\n", params.prompt_cache_all ? "true" : "false");
    fprintf(stream, "prompt_cache_ro: %s # default: false\n", params.prompt_cache_ro ? "true" : "false");
    yaml_dump_vector_int(stream, "prompt_tokens", prompt_tokens);
    fprintf(stream, "repeat_penalty: %f # default: 1.1\n", sparams.penalty_repeat);

    fprintf(stream, "reverse_prompt:\n");
    for (std::string ap : params.antiprompt) {
        size_t pos = 0;
        while ((pos = ap.find('\n', pos)) != std::string::npos) {
            ap.replace(pos, 1, "\\n");
            pos += 1;
        }

        fprintf(stream, "  - %s\n", ap.c_str());
    }

    fprintf(stream, "rope_freq_base: %f # default: 10000.0\n", params.rope_freq_base);
    fprintf(stream, "rope_freq_scale: %f # default: 1.0\n", params.rope_freq_scale);
    fprintf(stream, "seed: %u # default: -1 (random seed)\n", params.seed);
    fprintf(stream, "simple_io: %s # default: false\n", params.simple_io ? "true" : "false");
    fprintf(stream, "cont_batching: %s # default: false\n", params.cont_batching ? "true" : "false");
    fprintf(stream, "flash_attn: %s # default: false\n", params.flash_attn ? "true" : "false");
    fprintf(stream, "temp: %f # default: 0.8\n", sparams.temp);

    const std::vector<float> tensor_split_vector(params.tensor_split, params.tensor_split + llama_max_devices());
    yaml_dump_vector_float(stream, "tensor_split", tensor_split_vector);

    fprintf(stream, "tfs: %f # default: 1.0\n", sparams.tfs_z);
    fprintf(stream, "threads: %d # default: %u\n", params.cpuparams.n_threads, std::thread::hardware_concurrency());
    fprintf(stream, "top_k: %d # default: 40\n", sparams.top_k);
    fprintf(stream, "top_p: %f # default: 0.95\n", sparams.top_p);
    fprintf(stream, "min_p: %f # default: 0.0\n", sparams.min_p);
    fprintf(stream, "typical_p: %f # default: 1.0\n", sparams.typical_p);
    fprintf(stream, "verbose_prompt: %s # default: false\n", params.verbose_prompt ? "true" : "false");
    fprintf(stream, "display_prompt: %s # default: true\n", params.display_prompt ? "true" : "false");
}<|MERGE_RESOLUTION|>--- conflicted
+++ resolved
@@ -1008,7 +1008,6 @@
                 params.prompt.pop_back();
             }
         }
-<<<<<<< HEAD
     ));
     add_opt(llama_arg(
         {"--in-file"}, "FNAME",
@@ -1017,150 +1016,6 @@
             std::ifstream file(value);
             if (!file) {
                 throw std::runtime_error(format("error: failed to open file '%s'\n", value.c_str()));
-=======
-#ifndef GGML_USE_CUDA_SYCL_VULKAN
-        fprintf(stderr, "warning: llama.cpp was compiled without CUDA/SYCL/Vulkan. Setting a tensor split has no effect.\n");
-#endif // GGML_USE_CUDA_SYCL_VULKAN
-        return true;
-    }
-#ifdef GGML_USE_RPC
-    if (arg == "--rpc") {
-        CHECK_ARG
-        params.rpc_servers = argv[i];
-        return true;
-    }
-#endif
-    if (arg == "--no-mmap") {
-        params.use_mmap = false;
-        return true;
-    }
-    if (arg == "--numa") {
-        CHECK_ARG
-        std::string value(argv[i]);
-        /**/ if (value == "distribute" || value == "") { params.numa = GGML_NUMA_STRATEGY_DISTRIBUTE; }
-        else if (value == "isolate") { params.numa = GGML_NUMA_STRATEGY_ISOLATE; }
-        else if (value == "numactl") { params.numa = GGML_NUMA_STRATEGY_NUMACTL; }
-        else { invalid_param = true; }
-        return true;
-    }
-    if (arg == "-v" || arg == "--verbose") {
-        params.verbosity = 1;
-        return true;
-    }
-    if (arg == "--verbosity") {
-        CHECK_ARG
-        params.verbosity = std::stoi(argv[i]);
-        return true;
-    }
-    if (arg == "--verbose-prompt") {
-        params.verbose_prompt = true;
-        return true;
-    }
-    if (arg == "--no-display-prompt") {
-        params.display_prompt = false;
-        return true;
-    }
-    if (arg == "-r" || arg == "--reverse-prompt") {
-        CHECK_ARG
-        params.antiprompt.emplace_back(argv[i]);
-        return true;
-    }
-    if (arg == "-ld" || arg == "--logdir") {
-        CHECK_ARG
-        params.logdir = argv[i];
-
-        if (params.logdir.back() != DIRECTORY_SEPARATOR) {
-            params.logdir += DIRECTORY_SEPARATOR;
-        }
-        return true;
-    }
-    if (arg == "-lcs" || arg == "--lookup-cache-static") {
-        CHECK_ARG
-        params.lookup_cache_static = argv[i];
-        return true;
-    }
-    if (arg == "-lcd" || arg == "--lookup-cache-dynamic") {
-        CHECK_ARG
-        params.lookup_cache_dynamic = argv[i];
-        return true;
-    }
-    if (arg == "--save-all-logits" || arg == "--kl-divergence-base") {
-        CHECK_ARG
-        params.logits_file = argv[i];
-        return true;
-    }
-    if (arg == "--perplexity" || arg == "--all-logits") {
-        params.logits_all = true;
-        return true;
-    }
-    if (arg == "--ppl-stride") {
-        CHECK_ARG
-        params.ppl_stride = std::stoi(argv[i]);
-        return true;
-    }
-    if (arg == "--ppl-output-type") {
-        CHECK_ARG
-        params.ppl_output_type = std::stoi(argv[i]);
-        return true;
-    }
-    if (arg == "-ptc" || arg == "--print-token-count") {
-        CHECK_ARG
-        params.n_print = std::stoi(argv[i]);
-        return true;
-    }
-    if (arg == "--check-tensors") {
-        params.check_tensors = true;
-        return true;
-    }
-    if (arg == "--hellaswag") {
-        params.hellaswag = true;
-        return true;
-    }
-    if (arg == "--hellaswag-tasks") {
-        CHECK_ARG
-        params.hellaswag_tasks = std::stoi(argv[i]);
-        return true;
-    }
-    if (arg == "--winogrande") {
-        params.winogrande = true;
-        return true;
-    }
-    if (arg == "--winogrande-tasks") {
-        CHECK_ARG
-        params.winogrande_tasks = std::stoi(argv[i]);
-        return true;
-    }
-    if (arg == "--multiple-choice") {
-        params.multiple_choice = true;
-        return true;
-    }
-    if (arg == "--multiple-choice-tasks") {
-        CHECK_ARG
-        params.multiple_choice_tasks = std::stoi(argv[i]);
-        return true;
-    }
-    if (arg == "--kl-divergence") {
-        params.kl_divergence = true;
-        return true;
-    }
-    if (arg == "--ignore-eos") {
-        params.ignore_eos = true;
-        return true;
-    }
-    if (arg == "--penalize-nl") {
-        sparams.penalize_nl = true;
-        return true;
-    }
-    if (arg == "-l" || arg == "--logit-bias") {
-        CHECK_ARG
-        std::stringstream ss(argv[i]);
-        llama_token key;
-        char sign;
-        std::string value_str;
-        try {
-            if (ss >> key && ss >> sign && std::getline(ss, value_str) && (sign == '+' || sign == '-')) {
-                sparams.logit_bias[key] = std::stof(value_str) * ((sign == '-') ? -1.0f : 1.0f);
->>>>>>> 4db04784
             }
             params.in_files.push_back(value);
         }
@@ -1770,6 +1625,7 @@
             params.image.emplace_back(value);
         }
     ));
+#ifdef GGML_USE_RPC
     add_opt(llama_arg(
         {"--rpc"}, "SERVERS",
         "comma separated list of RPC servers",
@@ -1777,6 +1633,7 @@
             params.rpc_servers = value;
         }
     ));
+#endif
     add_opt(llama_arg(
         {"--mlock"},
         "force system to keep model in RAM rather than swapping or compressing",
@@ -2317,7 +2174,6 @@
                 params.logdir += DIRECTORY_SEPARATOR;
             }
         }
-<<<<<<< HEAD
     ));
     add_opt(llama_arg(
         {"--positive-file"}, "FNAME",
@@ -2356,312 +2212,6 @@
             else { throw std::invalid_argument("invalid value"); }
         }
     ).set_examples({LLAMA_EXAMPLE_CVECTOR_GENERATOR}));
-=======
-
-        option_info(const std::string & grp) : grp(grp) {}
-
-        std::string tags;
-        std::string args;
-        std::string desc;
-        std::string grp;
-    };
-
-    std::vector<option_info> options;
-
-    // TODO: filter by tags
-
-    options.push_back({ "general" });
-    options.push_back({ "*",           "-h,    --help, --usage",        "print usage and exit" });
-    options.push_back({ "*",           "       --version",              "show version and build info" });
-    options.push_back({ "*",           "-v,    --verbose",              "print verbose information" });
-    options.push_back({ "*",           "       --verbosity N",          "set specific verbosity level (default: %d)", params.verbosity });
-    options.push_back({ "*",           "       --verbose-prompt",       "print a verbose prompt before generation (default: %s)", params.verbose_prompt ? "true" : "false" });
-    options.push_back({ "*",           "       --no-display-prompt",    "don't print prompt at generation (default: %s)", !params.display_prompt ? "true" : "false" });
-    options.push_back({ "*",           "-co,   --color",                "colorise output to distinguish prompt and user input from generations (default: %s)", params.use_color ? "true" : "false" });
-    options.push_back({ "*",           "-s,    --seed SEED",            "RNG seed (default: %d, use random seed for < 0)", params.seed });
-    options.push_back({ "*",           "-t,    --threads N",            "number of threads to use during generation (default: %d)", params.cpuparams.n_threads });
-    options.push_back({ "*",           "-tb,   --threads-batch N",      "number of threads to use during batch and prompt processing (default: same as --threads)" });
-    options.push_back({ "speculative", "-td,   --threads-draft N",      "number of threads to use during generation (default: same as --threads)" });
-    options.push_back({ "speculative", "-tbd,  --threads-batch-draft N","number of threads to use during batch and prompt processing (default: same as --threads-draft)" });
-
-#ifndef GGML_USE_OPENMP
-    // these options are available only with the internal threadpool
-    options.push_back({ "*",           "-C,    --cpu-mask M",            "CPU affinity mask: arbitrarily long hex. Complements cpu-range (default: \"\")"});
-    options.push_back({ "*",           "-Cr,   --cpu-range lo-hi",       "range of CPUs for affinity. Complements --cpu-mask"});
-    options.push_back({ "*",           "       --cpu-strict <0|1>",      "use strict CPU placement (default: %u)\n", (unsigned) params.cpuparams.strict_cpu});
-    options.push_back({ "*",           "       --priority N",            "set process/thread priority : 0-normal, 1-medium, 2-high, 3-realtime (default: %d)\n", params.cpuparams.priority});
-    options.push_back({ "*",           "       --poll <0...100>",        "use polling level to wait for work (0 - no polling, default: %u)\n", (unsigned) params.cpuparams.poll});
-
-    options.push_back({ "*",           "-Cb,   --cpu-mask-batch M",      "CPU affinity mask: arbitrarily long hex. Complements cpu-range-batch (default: same as --cpu-mask)"});
-    options.push_back({ "*",           "-Crb,  --cpu-range-batch lo-hi", "ranges of CPUs for affinity. Complements --cpu-mask-batch"});
-    options.push_back({ "*",           "       --cpu-strict-batch <0|1>","use strict CPU placement (default: same as --cpu-strict)"});
-    options.push_back({ "*",           "       --priority-batch N",      "set process/thread priority : 0-normal, 1-medium, 2-high, 3-realtime (default: --priority)"});
-    options.push_back({ "*",           "       --poll-batch <0|1>",      "use polling to wait for work (default: same as --poll"});
-
-    options.push_back({ "speculative", "-Cd,   --cpu-mask-draft M",      "Draft model CPU affinity mask. Complements cpu-range-draft (default: same as --cpu-mask)"});
-    options.push_back({ "speculative", "-Crd,  --cpu-range-draft lo-hi", "Ranges of CPUs for affinity. Complements --cpu-mask-draft"});
-    options.push_back({ "speculative", "       --cpu-strict-draft <0|1>","Use strict CPU placement for draft model (default: same as --cpu-strict)"});
-    options.push_back({ "speculative", "       --priority-draft N",      "Set draft process/thread priority : 0-normal, 1-medium, 2-high, 3-realtime (default: same as --priority)"});
-    options.push_back({ "speculative", "       --poll-draft <0|1>",      "Use polling to wait for draft model work (default: same as --poll])"});
-
-    options.push_back({ "speculative", "-Cbd,  --cpu-mask-batch-draft M","Draft model CPU affinity mask. Complements cpu-range-draft-batch (default: same as --cpu-mask-draft)"});
-    options.push_back({ "speculative", "-Crbd, --cpu-range-batch-draft lo-hi",
-                                                                         "Ranges of CPUs for affinity. Complements --cpu-mask-draft-batch)"});
-    options.push_back({ "speculative", "       --cpu-strict-batch-draft <0|1>",
-                                                                         "Use strict CPU placement for draft model (default: --cpu-strict-draft)"});
-    options.push_back({ "speculative", "       --priority-batch-draft N","Set draft process/thread priority : 0-normal, 1-medium, 2-high, 3-realtime (default: --priority-draft)"});
-    options.push_back({ "speculative", "       --poll-batch-draft <0|1>","Use polling to wait for draft model work (default: --poll-draft)"});
-#endif // GGML_USE_OPENMP
-
-    options.push_back({ "speculative", "       --draft N",              "number of tokens to draft for speculative decoding (default: %d)", params.n_draft });
-    options.push_back({ "speculative", "-ps,   --p-split N",            "speculative decoding split probability (default: %.1f)", (double)params.p_split });
-    options.push_back({ "*",           "-lcs,  --lookup-cache-static FNAME",
-                                                                        "path to static lookup cache to use for lookup decoding (not updated by generation)" });
-    options.push_back({ "*",           "-lcd,  --lookup-cache-dynamic FNAME",
-                                                                        "path to dynamic lookup cache to use for lookup decoding (updated by generation)" });
-
-    options.push_back({ "*",           "-c,    --ctx-size N",           "size of the prompt context (default: %d, 0 = loaded from model)", params.n_ctx });
-    options.push_back({ "*",           "-n,    --predict N",            "number of tokens to predict (default: %d, -1 = infinity, -2 = until context filled)", params.n_predict });
-    options.push_back({ "*",           "-b,    --batch-size N",         "logical maximum batch size (default: %d)", params.n_batch });
-    options.push_back({ "*",           "-ub,   --ubatch-size N",        "physical maximum batch size (default: %d)", params.n_ubatch });
-    options.push_back({ "*",           "       --keep N",               "number of tokens to keep from the initial prompt (default: %d, -1 = all)", params.n_keep });
-    options.push_back({ "*",           "       --chunks N",             "max number of chunks to process (default: %d, -1 = all)", params.n_chunks });
-    options.push_back({ "*",           "-fa,   --flash-attn",           "enable Flash Attention (default: %s)", params.flash_attn ? "enabled" : "disabled" });
-    options.push_back({ "*",           "-p,    --prompt PROMPT",        "prompt to start generation with\n"
-                                                                        "in conversation mode, this will be used as system prompt\n"
-                                                                        "(default: '%s')", params.prompt.c_str() });
-    options.push_back({ "*",           "-f,    --file FNAME",           "a file containing the prompt (default: none)" });
-    options.push_back({ "*",           "       --in-file FNAME",        "an input file (repeat to specify multiple files)" });
-    options.push_back({ "*",           "-bf,   --binary-file FNAME",    "binary file containing the prompt (default: none)" });
-    options.push_back({ "*",           "-e,    --escape",               "process escapes sequences (\\n, \\r, \\t, \\', \\\", \\\\) (default: %s)", params.escape ? "true" : "false" });
-    options.push_back({ "*",           "       --no-escape",            "do not process escape sequences" });
-    options.push_back({ "main",        "-ptc,  --print-token-count N",  "print token count every N tokens (default: %d)", params.n_print });
-    options.push_back({ "main",        "       --prompt-cache FNAME",   "file to cache prompt state for faster startup (default: none)" });
-    options.push_back({ "main",        "       --prompt-cache-all",     "if specified, saves user input and generations to cache as well\n"
-                                                                        "not supported with --interactive or other interactive options" });
-    options.push_back({ "main",        "       --prompt-cache-ro",      "if specified, uses the prompt cache but does not update it" });
-    options.push_back({ "main",        "-r,    --reverse-prompt PROMPT",
-                                                                        "halt generation at PROMPT, return control in interactive mode\n"
-                                                                        "can be specified more than once for multiple prompts" });
-    options.push_back({ "main",        "-sp,   --special",              "special tokens output enabled (default: %s)", params.special ? "true" : "false" });
-    options.push_back({ "main",        "-cnv,  --conversation",         "run in conversation mode, does not print special tokens and suffix/prefix\n"
-                                                                        "if suffix/prefix are not specified, default chat template will be used\n"
-                                                                        "(default: %s)", params.conversation ? "true" : "false" });
-    options.push_back({ "main infill", "-i,    --interactive",          "run in interactive mode (default: %s)", params.interactive ? "true" : "false" });
-    options.push_back({ "main infill", "-if,   --interactive-first",    "run in interactive mode and wait for input right away (default: %s)", params.interactive_first ? "true" : "false" });
-    options.push_back({ "main infill", "-mli,  --multiline-input",      "allows you to write or paste multiple lines without ending each in '\\'" });
-    options.push_back({ "main infill", "       --in-prefix-bos",        "prefix BOS to user inputs, preceding the `--in-prefix` string" });
-    options.push_back({ "main infill", "       --in-prefix STRING",     "string to prefix user inputs with (default: empty)" });
-    options.push_back({ "main infill", "       --in-suffix STRING",     "string to suffix after user inputs with (default: empty)" });
-    options.push_back({ "main",        "       --no-warmup",            "skip warming up the model with an empty run" });
-    options.push_back({ "server infill",
-                                       "       --spm-infill",           "use Suffix/Prefix/Middle pattern for infill (instead of Prefix/Suffix/Middle) as some models prefer this. (default: %s)", params.spm_infill ? "enabled" : "disabled" });
-
-    options.push_back({ "sampling" });
-    options.push_back({ "*",           "       --samplers SAMPLERS",    "samplers that will be used for generation in the order, separated by \';\'\n"
-                                                                        "(default: %s)", sampler_type_names.c_str() });
-    options.push_back({ "*",           "       --sampling-seq SEQUENCE",
-                                                                        "simplified sequence for samplers that will be used (default: %s)", sampler_type_chars.c_str() });
-    options.push_back({ "*",           "       --ignore-eos",           "ignore end of stream token and continue generating (implies --logit-bias EOS-inf)" });
-    options.push_back({ "*",           "       --penalize-nl",          "penalize newline tokens (default: %s)", sparams.penalize_nl ? "true" : "false" });
-    options.push_back({ "*",           "       --temp N",               "temperature (default: %.1f)", (double)sparams.temp });
-    options.push_back({ "*",           "       --top-k N",              "top-k sampling (default: %d, 0 = disabled)", sparams.top_k });
-    options.push_back({ "*",           "       --top-p N",              "top-p sampling (default: %.1f, 1.0 = disabled)", (double)sparams.top_p });
-    options.push_back({ "*",           "       --min-p N",              "min-p sampling (default: %.1f, 0.0 = disabled)", (double)sparams.min_p });
-    options.push_back({ "*",           "       --tfs N",                "tail free sampling, parameter z (default: %.1f, 1.0 = disabled)", (double)sparams.tfs_z });
-    options.push_back({ "*",           "       --typical N",            "locally typical sampling, parameter p (default: %.1f, 1.0 = disabled)", (double)sparams.typical_p });
-    options.push_back({ "*",           "       --repeat-last-n N",      "last n tokens to consider for penalize (default: %d, 0 = disabled, -1 = ctx_size)", sparams.penalty_last_n });
-    options.push_back({ "*",           "       --repeat-penalty N",     "penalize repeat sequence of tokens (default: %.1f, 1.0 = disabled)", (double)sparams.penalty_repeat });
-    options.push_back({ "*",           "       --presence-penalty N",   "repeat alpha presence penalty (default: %.1f, 0.0 = disabled)", (double)sparams.penalty_present });
-    options.push_back({ "*",           "       --frequency-penalty N",  "repeat alpha frequency penalty (default: %.1f, 0.0 = disabled)", (double)sparams.penalty_freq });
-    options.push_back({ "*",           "       --dynatemp-range N",     "dynamic temperature range (default: %.1f, 0.0 = disabled)", (double)sparams.dynatemp_range });
-    options.push_back({ "*",           "       --dynatemp-exp N",       "dynamic temperature exponent (default: %.1f)", (double)sparams.dynatemp_exponent });
-    options.push_back({ "*",           "       --mirostat N",           "use Mirostat sampling.\n"
-                                                                        "Top K, Nucleus, Tail Free and Locally Typical samplers are ignored if used.\n"
-                                                                        "(default: %d, 0 = disabled, 1 = Mirostat, 2 = Mirostat 2.0)", sparams.mirostat });
-    options.push_back({ "*",           "       --mirostat-lr N",        "Mirostat learning rate, parameter eta (default: %.1f)", (double)sparams.mirostat_eta });
-    options.push_back({ "*",           "       --mirostat-ent N",       "Mirostat target entropy, parameter tau (default: %.1f)", (double)sparams.mirostat_tau });
-    options.push_back({ "*",           "       -l TOKEN_ID(+/-)BIAS",   "modifies the likelihood of token appearing in the completion,\n"
-                                                                        "i.e. `--logit-bias 15043+1` to increase likelihood of token ' Hello',\n"
-                                                                        "or `--logit-bias 15043-1` to decrease likelihood of token ' Hello'" });
-    options.push_back({ "main",        "       --cfg-negative-prompt PROMPT",
-                                                                        "negative prompt to use for guidance (default: '%s')", sparams.cfg_negative_prompt.c_str() });
-    options.push_back({ "main",        "       --cfg-negative-prompt-file FNAME",
-                                                                        "negative prompt file to use for guidance" });
-    options.push_back({ "main",        "       --cfg-scale N",          "strength of guidance (default: %.1f, 1.0 = disable)", (double)sparams.cfg_scale });
-    options.push_back({ "main",        "       --chat-template JINJA_TEMPLATE",
-                                                                        "set custom jinja chat template (default: template taken from model's metadata)\n"
-                                                                        "if suffix/prefix are specified, template will be disabled\n"
-                                                                        "only commonly used templates are accepted:\n"
-                                                                        "https://github.com/ggerganov/llama.cpp/wiki/Templates-supported-by-llama_chat_apply_template" });
-    options.push_back({ "grammar" });
-    options.push_back({ "*",           "       --grammar GRAMMAR",      "BNF-like grammar to constrain generations (see samples in grammars/ dir) (default: '%s')", sparams.grammar.c_str() });
-    options.push_back({ "*",           "       --grammar-file FNAME",   "file to read grammar from" });
-    options.push_back({ "*",           "-j,    --json-schema SCHEMA",
-                                                                        "JSON schema to constrain generations (https://json-schema.org/), e.g. `{}` for any JSON object\n"
-                                                                        "For schemas w/ external $refs, use --grammar + example/json_schema_to_grammar.py instead" });
-
-    options.push_back({ "embedding" });
-    options.push_back({ "embedding",   "       --pooling {none,mean,cls,last}",
-                                                                        "pooling type for embeddings, use model default if unspecified" });
-    options.push_back({ "embedding",   "       --attention {causal,non-causal}",
-                                                                        "attention type for embeddings, use model default if unspecified" });
-
-    options.push_back({ "context hacking" });
-    options.push_back({ "*",           "       --rope-scaling {none,linear,yarn}",
-                                                                        "RoPE frequency scaling method, defaults to linear unless specified by the model" });
-    options.push_back({ "*",           "       --rope-scale N",         "RoPE context scaling factor, expands context by a factor of N" });
-    options.push_back({ "*",           "       --rope-freq-base N",     "RoPE base frequency, used by NTK-aware scaling (default: loaded from model)" });
-    options.push_back({ "*",           "       --rope-freq-scale N",    "RoPE frequency scaling factor, expands context by a factor of 1/N" });
-    options.push_back({ "*",           "       --yarn-orig-ctx N",      "YaRN: original context size of model (default: %d = model training context size)", params.yarn_orig_ctx });
-    options.push_back({ "*",           "       --yarn-ext-factor N",    "YaRN: extrapolation mix factor (default: %.1f, 0.0 = full interpolation)", (double)params.yarn_ext_factor });
-    options.push_back({ "*",           "       --yarn-attn-factor N",   "YaRN: scale sqrt(t) or attention magnitude (default: %.1f)", (double)params.yarn_attn_factor });
-    options.push_back({ "*",           "       --yarn-beta-slow N",     "YaRN: high correction dim or alpha (default: %.1f)", (double)params.yarn_beta_slow });
-    options.push_back({ "*",           "       --yarn-beta-fast N",     "YaRN: low correction dim or beta (default: %.1f)", (double)params.yarn_beta_fast });
-    options.push_back({ "*",           "-gan,  --grp-attn-n N",         "group-attention factor (default: %d)", params.grp_attn_n });
-    options.push_back({ "*",           "-gaw,  --grp-attn-w N",         "group-attention width (default: %.1f)", (double)params.grp_attn_w });
-    options.push_back({ "*",           "-dkvc, --dump-kv-cache",        "verbose print of the KV cache" });
-    options.push_back({ "*",           "-nkvo, --no-kv-offload",        "disable KV offload" });
-    options.push_back({ "*",           "-ctk,  --cache-type-k TYPE",    "KV cache data type for K (default: %s)", params.cache_type_k.c_str() });
-    options.push_back({ "*",           "-ctv,  --cache-type-v TYPE",    "KV cache data type for V (default: %s)", params.cache_type_v.c_str() });
-
-    options.push_back({ "perplexity" });
-    options.push_back({ "perplexity",  "       --all-logits",           "return logits for all tokens in the batch (default: %s)", params.logits_all ? "true" : "false" });
-    options.push_back({ "perplexity",  "       --hellaswag",            "compute HellaSwag score over random tasks from datafile supplied with -f" });
-    options.push_back({ "perplexity",  "       --hellaswag-tasks N",    "number of tasks to use when computing the HellaSwag score (default: %zu)", params.hellaswag_tasks });
-    options.push_back({ "perplexity",  "       --winogrande",           "compute Winogrande score over random tasks from datafile supplied with -f" });
-    options.push_back({ "perplexity",  "       --winogrande-tasks N",   "number of tasks to use when computing the Winogrande score (default: %zu)", params.winogrande_tasks });
-    options.push_back({ "perplexity",  "       --multiple-choice",      "compute multiple choice score over random tasks from datafile supplied with -f" });
-    options.push_back({ "perplexity",  "       --multiple-choice-tasks N",
-                                                                        "number of tasks to use when computing the multiple choice score (default: %zu)", params.multiple_choice_tasks });
-    options.push_back({ "perplexity",  "       --kl-divergence",        "computes KL-divergence to logits provided via --kl-divergence-base" });
-    options.push_back({ "perplexity",  "       --ppl-stride N",         "stride for perplexity calculation (default: %d)", params.ppl_stride });
-    options.push_back({ "perplexity",  "       --ppl-output-type {0,1}",
-                                                                        "output type for perplexity calculation (default: %d)", params.ppl_output_type });
-
-    options.push_back({ "parallel" });
-    options.push_back({ "*",           "-dt,   --defrag-thold N",       "KV cache defragmentation threshold (default: %.1f, < 0 - disabled)", (double)params.defrag_thold });
-    options.push_back({ "*",           "-np,   --parallel N",           "number of parallel sequences to decode (default: %d)", params.n_parallel });
-    options.push_back({ "*",           "-ns,   --sequences N",          "number of sequences to decode (default: %d)", params.n_sequences });
-    options.push_back({ "*",           "-cb,   --cont-batching",        "enable continuous batching (a.k.a dynamic batching) (default: %s)", params.cont_batching ? "enabled" : "disabled" });
-    options.push_back({ "*",           "-nocb, --no-cont-batching",     "disable continuous batching" });
-
-    options.push_back({ "multi-modality" });
-    options.push_back({ "*",           "       --mmproj FILE",          "path to a multimodal projector file for LLaVA. see examples/llava/README.md" });
-    options.push_back({ "*",           "       --image FILE",           "path to an image file. use with multimodal models. Specify multiple times for batching" });
-
-    options.push_back({ "backend" });
-#ifdef GGML_USE_RPC
-    options.push_back({ "*",           "       --rpc SERVERS",          "comma separated list of RPC servers" });
-#endif
-
-    if (llama_supports_mlock()) {
-        options.push_back({ "*",           "       --mlock",                "force system to keep model in RAM rather than swapping or compressing" });
-    }
-    if (llama_supports_mmap()) {
-        options.push_back({ "*",           "       --no-mmap",              "do not memory-map model (slower load but may reduce pageouts if not using mlock)" });
-    }
-    options.push_back({ "*",           "       --numa TYPE",            "attempt optimizations that help on some NUMA systems\n"
-                                                                        "  - distribute: spread execution evenly over all nodes\n"
-                                                                        "  - isolate: only spawn threads on CPUs on the node that execution started on\n"
-                                                                        "  - numactl: use the CPU map provided by numactl\n"
-                                                                        "if run without this previously, it is recommended to drop the system page cache before using this\n"
-                                                                        "see https://github.com/ggerganov/llama.cpp/issues/1437" });
-
-    if (llama_supports_gpu_offload()) {
-        options.push_back({ "*",           "-ngl,  --gpu-layers N",
-                                                                        "number of layers to store in VRAM" });
-        options.push_back({ "*",           "-ngld, --gpu-layers-draft N",
-                                                                        "number of layers to store in VRAM for the draft model" });
-        options.push_back({ "*",           "-sm,   --split-mode SPLIT_MODE",
-                                                                        "how to split the model across multiple GPUs, one of:\n"
-                                                                        "  - none: use one GPU only\n"
-                                                                        "  - layer (default): split layers and KV across GPUs\n"
-                                                                        "  - row: split rows across GPUs" });
-        options.push_back({ "*",           "-ts,   --tensor-split SPLIT",
-                                                                        "fraction of the model to offload to each GPU, comma-separated list of proportions, e.g. 3,1" });
-        options.push_back({ "*",           "-mg,   --main-gpu i",       "the GPU to use for the model (with split-mode = none),\n"
-                                                                        "or for intermediate results and KV (with split-mode = row) (default: %d)", params.main_gpu });
-    }
-
-    options.push_back({ "model" });
-    options.push_back({ "*",           "       --check-tensors",        "check model tensor data for invalid values (default: %s)", params.check_tensors ? "true" : "false" });
-    options.push_back({ "*",           "       --override-kv KEY=TYPE:VALUE",
-                                                                        "advanced option to override model metadata by key. may be specified multiple times.\n"
-                                                                        "types: int, float, bool, str. example: --override-kv tokenizer.ggml.add_bos_token=bool:false" });
-    options.push_back({ "*",           "       --lora FNAME",           "apply LoRA adapter (can be repeated to use multiple adapters)" });
-    options.push_back({ "*",           "       --lora-scaled FNAME S",  "apply LoRA adapter with user defined scaling S (can be repeated to use multiple adapters)" });
-    options.push_back({ "*",           "       --control-vector FNAME", "add a control vector\n"
-                                                                        "note: this argument can be repeated to add multiple control vectors" });
-    options.push_back({ "*",           "       --control-vector-scaled FNAME SCALE",
-                                                                        "add a control vector with user defined scaling SCALE\n"
-                                                                        "note: this argument can be repeated to add multiple scaled control vectors" });
-    options.push_back({ "*",           "       --control-vector-layer-range START END",
-                                                                        "layer range to apply the control vector(s) to, start and end inclusive" });
-    options.push_back({ "*",           "-m,    --model FNAME",          "model path (default: models/$filename with filename from --hf-file\n"
-                                                                        "or --model-url if set, otherwise %s)", DEFAULT_MODEL_PATH });
-    options.push_back({ "*",           "-md,   --model-draft FNAME",    "draft model for speculative decoding (default: unused)" });
-    options.push_back({ "*",           "-mu,   --model-url MODEL_URL",  "model download url (default: unused)" });
-    options.push_back({ "*",           "-hfr,  --hf-repo REPO",         "Hugging Face model repository (default: unused)" });
-    options.push_back({ "*",           "-hff,  --hf-file FILE",         "Hugging Face model file (default: unused)" });
-    options.push_back({ "*",           "-hft,  --hf-token TOKEN",       "Hugging Face access token (default: value from HF_TOKEN environment variable)" });
-
-    options.push_back({ "retrieval" });
-    options.push_back({ "retrieval",   "       --context-file FNAME",   "file to load context from (repeat to specify multiple files)" });
-    options.push_back({ "retrieval",   "       --chunk-size N",         "minimum length of embedded text chunks (default: %d)", params.chunk_size });
-    options.push_back({ "retrieval",   "       --chunk-separator STRING",
-                                                                        "separator between chunks (default: '%s')", params.chunk_separator.c_str() });
-
-    options.push_back({ "passkey" });
-    options.push_back({ "passkey",     "       --junk N",               "number of times to repeat the junk text (default: %d)", params.n_junk });
-    options.push_back({ "passkey",     "       --pos N",                "position of the passkey in the junk text (default: %d)", params.i_pos });
-
-    options.push_back({ "imatrix" });
-    options.push_back({ "imatrix",     "-o,    --output FNAME",         "output file (default: '%s')", params.out_file.c_str() });
-    options.push_back({ "imatrix",     "       --output-frequency N",   "output the imatrix every N iterations (default: %d)", params.n_out_freq });
-    options.push_back({ "imatrix",     "       --save-frequency N",     "save an imatrix copy every N iterations (default: %d)", params.n_save_freq });
-    options.push_back({ "imatrix",     "       --process-output",       "collect data for the output tensor (default: %s)", params.process_output ? "true" : "false" });
-    options.push_back({ "imatrix",     "       --no-ppl",               "do not compute perplexity (default: %s)", params.compute_ppl ? "true" : "false" });
-    options.push_back({ "imatrix",     "       --chunk N",              "start processing the input from chunk N (default: %d)", params.i_chunk });
-
-    options.push_back({ "bench" });
-    options.push_back({ "bench",       "-pps",                          "is the prompt shared across parallel sequences (default: %s)", params.is_pp_shared ? "true" : "false" });
-    options.push_back({ "bench",       "-npp n0,n1,...",                "number of prompt tokens" });
-    options.push_back({ "bench",       "-ntg n0,n1,...",                "number of text generation tokens" });
-    options.push_back({ "bench",       "-npl n0,n1,...",                "number of parallel prompts" });
-
-    options.push_back({ "embedding" });
-    options.push_back({ "embedding",   "       --embd-normalize",       "normalisation for embendings (default: %d) (-1=none, 0=max absolute int16, 1=taxicab, 2=euclidean, >2=p-norm)", params.embd_normalize });
-    options.push_back({ "embedding",   "       --embd-output-format",   "empty = default, \"array\" = [[],[]...], \"json\" = openai style, \"json+\" = same \"json\" + cosine similarity matrix" });
-    options.push_back({ "embedding",   "       --embd-separator",       "separator of embendings (default \\n) for example \"<#sep#>\"" });
-
-    options.push_back({ "server" });
-    options.push_back({ "server",      "       --host HOST",            "ip address to listen (default: %s)", params.hostname.c_str() });
-    options.push_back({ "server",      "       --port PORT",            "port to listen (default: %d)", params.port });
-    options.push_back({ "server",      "       --path PATH",            "path to serve static files from (default: %s)", params.public_path.c_str() });
-    options.push_back({ "server",      "       --embedding(s)",         "restrict to only support embedding use case; use only with dedicated embedding models (default: %s)", params.embedding ? "enabled" : "disabled" });
-    options.push_back({ "server",      "       --api-key KEY",          "API key to use for authentication (default: none)" });
-    options.push_back({ "server",      "       --api-key-file FNAME",   "path to file containing API keys (default: none)" });
-    options.push_back({ "server",      "       --ssl-key-file FNAME",   "path to file a PEM-encoded SSL private key" });
-    options.push_back({ "server",      "       --ssl-cert-file FNAME",  "path to file a PEM-encoded SSL certificate" });
-    options.push_back({ "server",      "       --timeout N",            "server read/write timeout in seconds (default: %d)", params.timeout_read });
-    options.push_back({ "server",      "       --threads-http N",       "number of threads used to process HTTP requests (default: %d)", params.n_threads_http });
-    options.push_back({ "server",      "       --system-prompt-file FNAME",
-                                                                        "set a file to load a system prompt (initial prompt of all slots), this is useful for chat applications" });
-    options.push_back({ "server",      "       --log-format {text,json}",
-                                                                        "log output format: json or text (default: json)" });
-    options.push_back({ "server",      "       --metrics",              "enable prometheus compatible metrics endpoint (default: %s)", params.endpoint_metrics ? "enabled" : "disabled" });
-    options.push_back({ "server",      "       --no-slots",             "disables slots monitoring endpoint (default: %s)", params.endpoint_slots ? "enabled" : "disabled" });
-    options.push_back({ "server",      "       --slot-save-path PATH",  "path to save slot kv cache (default: disabled)" });
-    options.push_back({ "server",      "       --chat-template JINJA_TEMPLATE",
-                                                                        "set custom jinja chat template (default: template taken from model's metadata)\n"
-                                                                        "only commonly used templates are accepted:\n"
-                                                                        "https://github.com/ggerganov/llama.cpp/wiki/Templates-supported-by-llama_chat_apply_template" });
-    options.push_back({ "server",      "-sps,  --slot-prompt-similarity SIMILARITY",
-                                                                        "how much the prompt of a request must match the prompt of a slot in order to use that slot (default: %.2f, 0.0 = disabled)\n", params.slot_prompt_similarity });
-    options.push_back({ "server",      "       --lora-init-without-apply",     "load LoRA adapters without applying them (apply later via POST /lora-adapters) (default: %s)", params.lora_init_without_apply ? "enabled" : "disabled"});
-
->>>>>>> 4db04784
 #ifndef LOG_DISABLE_LOGS
     // TODO: make this looks less weird
     add_opt(llama_arg(
