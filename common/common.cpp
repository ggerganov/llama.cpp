--- conflicted
+++ resolved
@@ -926,26 +926,15 @@
     printf("                        number of layers to store in VRAM\n");
     printf("  -ngld N, --n-gpu-layers-draft N\n");
     printf("                        number of layers to store in VRAM for the draft model\n");
-<<<<<<< HEAD
     printf("  -sm SPLIT_MODE, --split-mode SPLIT_MODE\n");
     printf("                        how to split the model across multiple GPUs, one of:\n");
     printf("                          - none: use one GPU only\n");
     printf("                          - layer (default): split layers and KV across GPUs\n");
     printf("                          - row: split rows across GPUs\n");
-    printf("  -ts SPLIT --tensor-split SPLIT\n");
+    printf("  -ts SPLIT, --tensor-split SPLIT\n");
     printf("                        fraction of the model to offload to each GPU, comma-separated list of proportions, e.g. 3,1\n");
     printf("  -mg i, --main-gpu i   the GPU to use for the model (with split-mode = none),\n");
     printf("                        or for intermediate results and KV (with split-mode = row) (default: %d)\n", params.main_gpu);
-=======
-    printf("  -ts SPLIT, --tensor-split SPLIT\n");
-    printf("                        how to split tensors across multiple GPUs, comma-separated list of proportions, e.g. 3,1\n");
-    printf("  -mg i, --main-gpu i   the GPU to use for scratch and small tensors\n");
-#ifdef GGML_USE_CUBLAS
-    printf("  -nommq, --no-mul-mat-q\n");
-    printf("                        use " GGML_CUBLAS_NAME " instead of custom mul_mat_q " GGML_CUDA_NAME " kernels.\n");
-    printf("                        Not recommended since this is both slower and uses more VRAM.\n");
-#endif // GGML_USE_CUBLAS
->>>>>>> e790eef2
 #endif
     printf("  -gan N, --grp-attn-n N\n");
     printf("                        group-attention factor (default: %d)\n", params.grp_attn_n);
