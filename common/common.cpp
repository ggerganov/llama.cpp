--- conflicted
+++ resolved
@@ -617,80 +617,6 @@
 }
 
 void gpt_print_usage(int /*argc*/, char ** argv, const gpt_params & params) {
-<<<<<<< HEAD
-    fprintf(stdout, "usage: %s [options]\n", argv[0]);
-    fprintf(stdout, "\n");
-    fprintf(stdout, "options:\n");
-    fprintf(stdout, "  -h, --help            show this help message and exit\n");
-    fprintf(stdout, "  -i, --interactive     run in interactive mode\n");
-    fprintf(stdout, "  --interactive-first   run in interactive mode and wait for input right away\n");
-    fprintf(stdout, "  -ins, --instruct      run in instruction mode (use with Alpaca models)\n");
-    fprintf(stdout, "  --multiline-input     allows you to write or paste multiple lines without ending each in '\\'\n");
-    fprintf(stdout, "  -r PROMPT, --reverse-prompt PROMPT\n");
-    fprintf(stdout, "                        halt generation at PROMPT, return control in interactive mode\n");
-    fprintf(stdout, "                        (can be specified more than once for multiple prompts).\n");
-    fprintf(stdout, "  --color               colorise output to distinguish prompt and user input from generations\n");
-    fprintf(stdout, "  -s SEED, --seed SEED  RNG seed (default: -1, use random seed for < 0)\n");
-    fprintf(stdout, "  -t N, --threads N     number of threads to use during computation (default: %d)\n", params.n_threads);
-    fprintf(stdout, "  -p PROMPT, --prompt PROMPT\n");
-    fprintf(stdout, "                        prompt to start generation with (default: empty)\n");
-    fprintf(stdout, "  -e, --escape          process prompt escapes sequences (\\n, \\r, \\t, \\', \\\", \\\\)\n");
-    fprintf(stdout, "  --prompt-cache FNAME  file to cache prompt state for faster startup (default: none)\n");
-    fprintf(stdout, "  --prompt-cache-all    if specified, saves user input and generations to cache as well.\n");
-    fprintf(stdout, "                        not supported with --interactive or other interactive options\n");
-    fprintf(stdout, "  --prompt-cache-ro     if specified, uses the prompt cache but does not update it.\n");
-    fprintf(stdout, "  --random-prompt       start with a randomized prompt.\n");
-    fprintf(stdout, "  --in-prefix-bos       prefix BOS to user inputs, preceding the `--in-prefix` string\n");
-    fprintf(stdout, "  --in-prefix STRING    string to prefix user inputs with (default: empty)\n");
-    fprintf(stdout, "  --in-suffix STRING    string to suffix after user inputs with (default: empty)\n");
-    fprintf(stdout, "  -f FNAME, --file FNAME\n");
-    fprintf(stdout, "                        prompt file to start generation.\n");
-    fprintf(stdout, "  -n N, --n-predict N   number of tokens to predict (default: %d, -1 = infinity, -2 = until context filled)\n", params.n_predict);
-    fprintf(stdout, "  -c N, --ctx-size N    size of the prompt context (default: %d)\n", params.n_ctx);
-    fprintf(stdout, "  -b N, --batch-size N  batch size for prompt processing (default: %d)\n", params.n_batch);
-    fprintf(stdout, "  --top-k N             top-k sampling (default: %d, 0 = disabled)\n", params.top_k);
-    fprintf(stdout, "  --top-p N             top-p sampling (default: %.1f, 1.0 = disabled)\n", (double)params.top_p);
-    fprintf(stdout, "  --tfs N               tail free sampling, parameter z (default: %.1f, 1.0 = disabled)\n", (double)params.tfs_z);
-    fprintf(stdout, "  --typical N           locally typical sampling, parameter p (default: %.1f, 1.0 = disabled)\n", (double)params.typical_p);
-    fprintf(stdout, "  --repeat-last-n N     last n tokens to consider for penalize (default: %d, 0 = disabled, -1 = ctx_size)\n", params.repeat_last_n);
-    fprintf(stdout, "  --repeat-penalty N    penalize repeat sequence of tokens (default: %.1f, 1.0 = disabled)\n", (double)params.repeat_penalty);
-    fprintf(stdout, "  --presence-penalty N  repeat alpha presence penalty (default: %.1f, 0.0 = disabled)\n", (double)params.presence_penalty);
-    fprintf(stdout, "  --frequency-penalty N repeat alpha frequency penalty (default: %.1f, 0.0 = disabled)\n", (double)params.frequency_penalty);
-    fprintf(stdout, "  --mirostat N          use Mirostat sampling.\n");
-    fprintf(stdout, "                        Top K, Nucleus, Tail Free and Locally Typical samplers are ignored if used.\n");
-    fprintf(stdout, "                        (default: %d, 0 = disabled, 1 = Mirostat, 2 = Mirostat 2.0)\n", params.mirostat);
-    fprintf(stdout, "  --mirostat-lr N       Mirostat learning rate, parameter eta (default: %.1f)\n", (double)params.mirostat_eta);
-    fprintf(stdout, "  --mirostat-ent N      Mirostat target entropy, parameter tau (default: %.1f)\n", (double)params.mirostat_tau);
-    fprintf(stdout, "  -l TOKEN_ID(+/-)BIAS, --logit-bias TOKEN_ID(+/-)BIAS\n");
-    fprintf(stdout, "                        modifies the likelihood of token appearing in the completion,\n");
-    fprintf(stdout, "                        i.e. `--logit-bias 15043+1` to increase likelihood of token ' Hello',\n");
-    fprintf(stdout, "                        or `--logit-bias 15043-1` to decrease likelihood of token ' Hello'\n");
-    fprintf(stdout, "  --grammar GRAMMAR     BNF-like grammar to constrain generations (see samples in grammars/ dir)\n");
-    fprintf(stdout, "  --grammar-file FNAME  file to read grammar from\n");
-    fprintf(stdout, "  --cfg-negative-prompt PROMPT\n");
-    fprintf(stdout, "                        negative prompt to use for guidance. (default: empty)\n");
-    fprintf(stdout, "  --cfg-negative-prompt-file FNAME\n");
-    fprintf(stdout, "                        negative prompt file to use for guidance. (default: empty)\n");
-    fprintf(stdout, "  --cfg-scale N         strength of guidance (default: %f, 1.0 = disable)\n", params.cfg_scale);
-    fprintf(stdout, "  --rope-scale N        RoPE context linear scaling factor, inverse of --rope-freq-scale (default: %g)\n", 1.0f/params.rope_freq_scale);
-    fprintf(stdout, "  --rope-freq-base N    RoPE base frequency, used by NTK-aware scaling (default: %.1f)\n", params.rope_freq_base);
-    fprintf(stdout, "  --rope-freq-scale N   RoPE frequency linear scaling factor, inverse of --rope-scale (default: %g)\n", params.rope_freq_scale);
-    fprintf(stdout, "  --rope-ext-factor N   RoPE extrapolation mix factor (default: %.1f)\n", params.rope_ext_factor);
-    fprintf(stdout, "  --rope-attn-factor N  RoPE magnitude scaling factor (default: %.1f)\n", params.rope_attn_factor);
-    fprintf(stdout, "  --rope-beta-fast N    RoPE low correction dim (default: %.1f)\n", params.rope_beta_fast);
-    fprintf(stdout, "  --rope-beta-slow N    RoPE high correction dim (default: %.1f)\n", params.rope_beta_slow);
-    fprintf(stdout, "  --ignore-eos          ignore end of stream token and continue generating (implies --logit-bias 2-inf)\n");
-    fprintf(stdout, "  --no-penalize-nl      do not penalize newline token\n");
-    fprintf(stdout, "  --memory-f32          use f32 instead of f16 for memory key+value (default: disabled)\n");
-    fprintf(stdout, "                        not recommended: doubles context memory required and no measurable increase in quality\n");
-    fprintf(stdout, "  --temp N              temperature (default: %.1f)\n", (double)params.temp);
-    fprintf(stdout, "  --perplexity          compute perplexity over each ctx window of the prompt\n");
-    fprintf(stdout, "  --hellaswag           compute HellaSwag score over random tasks from datafile supplied with -f\n");
-    fprintf(stdout, "  --hellaswag-tasks N   number of tasks to use when computing the HellaSwag score (default: %zu)\n", params.hellaswag_tasks);
-    fprintf(stdout, "  --keep N              number of tokens to keep from the initial prompt (default: %d, -1 = all)\n", params.n_keep);
-    fprintf(stdout, "  --draft N             number of tokens to draft for speculative decoding (default: %d)\n", params.n_draft);
-    fprintf(stdout, "  --chunks N            max number of chunks to process (default: %d, -1 = all)\n", params.n_chunks);
-=======
     printf("usage: %s [options]\n", argv[0]);
     printf("\n");
     printf("options:\n");
@@ -748,6 +674,10 @@
     printf("  --rope-scale N        RoPE context linear scaling factor, inverse of --rope-freq-scale\n");
     printf("  --rope-freq-base N    RoPE base frequency, used by NTK-aware scaling (default: loaded from model)\n");
     printf("  --rope-freq-scale N   RoPE frequency linear scaling factor (default: loaded from model)\n");
+    printf("  --rope-ext-factor N   RoPE extrapolation mix factor (default: %.1f)\n", params.rope_ext_factor);
+    printf("  --rope-attn-factor N  RoPE magnitude scaling factor (default: %.1f)\n", params.rope_attn_factor);
+    printf("  --rope-beta-fast N    RoPE low correction dim (default: %.1f)\n", params.rope_beta_fast);
+    printf("  --rope-beta-slow N    RoPE high correction dim (default: %.1f)\n", params.rope_beta_slow);
     printf("  --ignore-eos          ignore end of stream token and continue generating (implies --logit-bias 2-inf)\n");
     printf("  --no-penalize-nl      do not penalize newline token\n");
     printf("  --memory-f32          use f32 instead of f16 for memory key+value (default: disabled)\n");
@@ -759,7 +689,6 @@
     printf("  --keep N              number of tokens to keep from the initial prompt (default: %d, -1 = all)\n", params.n_keep);
     printf("  --draft N             number of tokens to draft for speculative decoding (default: %d)\n", params.n_draft);
     printf("  --chunks N            max number of chunks to process (default: %d, -1 = all)\n", params.n_chunks);
->>>>>>> 7eb41179
     if (llama_mlock_supported()) {
         printf("  --mlock               force system to keep model in RAM rather than swapping or compressing\n");
     }
