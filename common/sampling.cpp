#include "sampling.h"

#include "common.h"

#include <cmath>
#include <unordered_map>

// the ring buffer works similarly to std::deque, but with a fixed capacity
// TODO: deduplicate with llama-impl.h
template<typename T>
struct ring_buffer {
    ring_buffer(size_t cap) : capacity(cap), data(cap) {}

    T & front() {
        if (sz == 0) {
            throw std::runtime_error("ring buffer is empty");
        }
        return data[first];
    }

    const T & front() const {
        if (sz == 0) {
            throw std::runtime_error("ring buffer is empty");
        }
        return data[first];
    }

    T & back() {
        if (sz == 0) {
            throw std::runtime_error("ring buffer is empty");
        }
        return data[pos];
    }

    const T & back() const {
        if (sz == 0) {
            throw std::runtime_error("ring buffer is empty");
        }
        return data[pos];
    }

    void push_back(const T & value) {
        if (sz == capacity) {
            // advance the start when buffer is full
            first = (first + 1) % capacity;
        } else {
            sz++;
        }
        data[pos] = value;
        pos = (pos + 1) % capacity;
    }

    T pop_front() {
        if (sz == 0) {
            throw std::runtime_error("ring buffer is empty");
        }
        T value = data[first];
        first = (first + 1) % capacity;
        sz--;
        return value;
    }

    const T & rat(size_t i) const {
        if (i >= sz) {
            throw std::runtime_error("ring buffer: index out of bounds");
        }
        return data[(first + sz - i - 1) % capacity];
    }

    std::vector<T> to_vector() const {
        std::vector<T> result;
        result.reserve(sz);
        for (size_t i = 0; i < sz; i++) {
            result.push_back(data[(first + i) % capacity]);
        }
        return result;
    }

    void clear() {
        // here only reset the status of the buffer
        sz = 0;
        first = 0;
        pos = 0;
    }

    bool empty() const {
        return sz == 0;
    }

    size_t size() const {
        return sz;
    }

    size_t capacity = 0;
    size_t sz = 0;
    size_t first = 0;
    size_t pos = 0;
    std::vector<T> data;
};

struct common_sampler {
    common_params_sampling params;

    struct llama_sampler * grmr;
    struct llama_sampler * chain;

    ring_buffer<llama_token> prev;

    std::vector<llama_token_data> cur;

    llama_token_data_array cur_p;

    void set_logits(struct llama_context * ctx, int idx) {
        const auto * logits = llama_get_logits_ith(ctx, idx);

        const llama_model * model = llama_get_model(ctx);
        const llama_vocab * vocab = llama_model_get_vocab(model);

        const int n_vocab = llama_vocab_n_tokens(vocab);

        cur.resize(n_vocab);

        for (llama_token token_id = 0; token_id < n_vocab; token_id++) {
            cur[token_id] = llama_token_data{token_id, logits[token_id], 0.0f};
        }

        cur_p = { cur.data(), cur.size(), -1, false };
    }
};

std::string common_params_sampling::print() const {
    char result[1024];

    snprintf(result, sizeof(result),
            "\trepeat_last_n = %d, repeat_penalty = %.3f, frequency_penalty = %.3f, presence_penalty = %.3f\n"
            "\tdry_multiplier = %.3f, dry_base = %.3f, dry_allowed_length = %d, dry_penalty_last_n = %d\n"
            "\ttop_k = %d, top_p = %.3f, min_p = %.3f, xtc_probability = %.3f, xtc_threshold = %.3f, typical_p = %.3f, temp = %.3f\n"
            "\tmirostat = %d, mirostat_lr = %.3f, mirostat_ent = %.3f",
            penalty_last_n, penalty_repeat, penalty_freq, penalty_present,
            dry_multiplier, dry_base, dry_allowed_length, dry_penalty_last_n,
            top_k, top_p, min_p, xtc_probability, xtc_threshold, typ_p, temp,
            mirostat, mirostat_eta, mirostat_tau);

    return std::string(result);
}

bool common_sampler_trigger_grammar(const struct llama_model * model, common_sampler * gsmpl, const std::string & trigger) {
    if (!llama_sampler_is_grammar_empty(gsmpl->grmr)) {
        return false;
    }
    gsmpl->grmr   = llama_sampler_init_grammar(model, gsmpl->params.grammar.c_str(), "root");
    llama_sampler_accept_str(gsmpl->grmr, trigger.c_str());
    return true;
}

struct common_sampler * common_sampler_init(const struct llama_model * model, const struct common_params_sampling & params) {
    const llama_vocab * vocab = llama_model_get_vocab(model);

    llama_sampler_chain_params lparams = llama_sampler_chain_default_params();

    lparams.no_perf = params.no_perf;

    auto * result = new common_sampler {
        /* .params = */ params,
<<<<<<< HEAD
        /* .grmr   = */ llama_sampler_init_grammar(model, params.grammar_trigger_words.empty() ? params.grammar.c_str() : "", "root"),
=======
        /* .grmr   = */ llama_sampler_init_grammar(vocab, params.grammar.c_str(), "root"),
>>>>>>> 4daae0bf
        /* .chain  = */ llama_sampler_chain_init(lparams),
        /* .prev   = */ ring_buffer<llama_token>(std::max(32, params.n_prev)),
        /* .cur    = */ {},
        /* .cur_p  = */ {},
    };

    llama_sampler_chain_add(result->chain,
            llama_sampler_init_logit_bias(
                llama_vocab_n_tokens(vocab),
                params.logit_bias.size(),
                params.logit_bias.data()));

    if (params.mirostat == 0) {
        for (const auto & cnstr : params.samplers) {
            switch (cnstr) {
                case COMMON_SAMPLER_TYPE_DRY:
                    {
                        std::vector<const char *> c_breakers;
                        c_breakers.reserve(params.dry_sequence_breakers.size());
                        for (const auto & str : params.dry_sequence_breakers) {
                            c_breakers.push_back(str.c_str());
                        }

                        llama_sampler_chain_add(result->chain, llama_sampler_init_dry      (vocab, llama_model_n_ctx_train(model), params.dry_multiplier, params.dry_base, params.dry_allowed_length, params.dry_penalty_last_n, c_breakers.data(), c_breakers.size()));
                    }
                    break;
                case COMMON_SAMPLER_TYPE_TOP_K:
                    llama_sampler_chain_add(result->chain, llama_sampler_init_top_k    (params.top_k));
                    break;
                case COMMON_SAMPLER_TYPE_TOP_P:
                    llama_sampler_chain_add(result->chain, llama_sampler_init_top_p    (params.top_p, params.min_keep));
                    break;
                case COMMON_SAMPLER_TYPE_MIN_P:
                    llama_sampler_chain_add(result->chain, llama_sampler_init_min_p    (params.min_p, params.min_keep));
                    break;
                case COMMON_SAMPLER_TYPE_XTC:
                    llama_sampler_chain_add(result->chain, llama_sampler_init_xtc      (params.xtc_probability, params.xtc_threshold, params.min_keep, params.seed));
                    break;
                case COMMON_SAMPLER_TYPE_TYPICAL_P:
                    llama_sampler_chain_add(result->chain, llama_sampler_init_typical  (params.typ_p, params.min_keep));
                    break;
                case COMMON_SAMPLER_TYPE_TEMPERATURE:
                    llama_sampler_chain_add(result->chain, llama_sampler_init_temp_ext (params.temp, params.dynatemp_range, params.dynatemp_exponent));
                    break;
                case COMMON_SAMPLER_TYPE_INFILL:
                    llama_sampler_chain_add(result->chain, llama_sampler_init_infill   (vocab));
                    break;
                case COMMON_SAMPLER_TYPE_PENALTIES:
                    llama_sampler_chain_add(result->chain, llama_sampler_init_penalties(params.penalty_last_n, params.penalty_repeat, params.penalty_freq, params.penalty_present));
                    break;
                default:
                    GGML_ASSERT(false && "unknown sampler type");
            }
        }
        llama_sampler_chain_add(result->chain, llama_sampler_init_dist(params.seed));
    } else if (params.mirostat == 1) {
        llama_sampler_chain_add(result->chain, llama_sampler_init_temp(params.temp));
        llama_sampler_chain_add(result->chain, llama_sampler_init_mirostat(llama_vocab_n_tokens(vocab), params.seed, params.mirostat_tau, params.mirostat_eta, 100));
    } else if (params.mirostat == 2) {
        llama_sampler_chain_add(result->chain, llama_sampler_init_temp(params.temp));
        llama_sampler_chain_add(result->chain, llama_sampler_init_mirostat_v2(params.seed, params.mirostat_tau, params.mirostat_eta));
    } else {
        GGML_ASSERT(false && "unknown mirostat version");
    }

    return result;
}

void common_sampler_free(struct common_sampler * gsmpl) {
    if (gsmpl) {
        if (gsmpl->grmr) {
            llama_sampler_free(gsmpl->grmr);
        }

        llama_sampler_free(gsmpl->chain);

        delete gsmpl;
    }
}

void common_sampler_accept(struct common_sampler * gsmpl, llama_token token, bool accept_grammar) {
    if (accept_grammar) {
        llama_sampler_accept(gsmpl->grmr, token);
    }

    llama_sampler_accept(gsmpl->chain, token);

    gsmpl->prev.push_back(token);
}

void common_sampler_reset(struct common_sampler * gsmpl) {
    if (gsmpl->grmr) {
        llama_sampler_reset(gsmpl->grmr);
    }

    llama_sampler_reset(gsmpl->chain);
}

struct common_sampler * common_sampler_clone(common_sampler * gsmpl) {
    return new common_sampler {
        /* .params = */ gsmpl->params,
        /* .grmr   = */ llama_sampler_clone(gsmpl->grmr),
        /* .chain  = */ llama_sampler_clone(gsmpl->chain),
        /* .prev   = */ gsmpl->prev,
        /* .cur    = */ gsmpl->cur,
        /* .cur_p  = */ gsmpl->cur_p,
    };
}

void common_perf_print(const struct llama_context * ctx, const struct common_sampler * gsmpl) {
    // TODO: measure grammar performance

    if (gsmpl) {
        llama_perf_sampler_print(gsmpl->chain);
    }
    if (ctx) {
        llama_perf_context_print(ctx);
    }
}

llama_token common_sampler_sample(struct common_sampler * gsmpl, struct llama_context * ctx, int idx, bool grammar_first) {
    gsmpl->set_logits(ctx, idx);

    auto & grmr  = gsmpl->grmr;
    auto & chain = gsmpl->chain;
    auto & cur_p = gsmpl->cur_p; // initialized by set_logits

    if (grammar_first) {
        llama_sampler_apply(grmr, &cur_p);
    }

    llama_sampler_apply(chain, &cur_p);

    GGML_ASSERT(cur_p.selected != -1 && "no selected token during sampling - check your sampling configuration");

    const llama_token id = cur_p.data[cur_p.selected].id;

    if (grammar_first) {
        return id;
    }

    // check if it the sampled token fits the grammar
    {
        llama_token_data       single_token_data       = { id, 1.0f, 0.0f };
        llama_token_data_array single_token_data_array = { &single_token_data, 1, -1, false };

        llama_sampler_apply(grmr, &single_token_data_array);

        const bool is_valid = single_token_data_array.data[0].logit != -INFINITY;
        if (is_valid) {
            return id;
        }
    }

    // resampling:
    // if the token is not valid, sample again, but first apply the grammar sampler and then the sampling chain
    gsmpl->set_logits(ctx, idx);

    llama_sampler_apply(grmr,  &cur_p);
    llama_sampler_apply(chain, &cur_p);

    GGML_ASSERT(cur_p.selected != -1 && "no selected token during re-sampling - check your sampling configuration");

    return cur_p.data[cur_p.selected].id;
}

std::vector<llama_token> common_sampler_sample_and_accept_n(struct common_sampler * gsmpl, struct llama_context * ctx, const std::vector<int> & idxs, const llama_tokens & draft, bool grammar_first) {
    GGML_ASSERT(idxs.size() == draft.size() + 1 && "idxs.size() must be draft.size() + 1");

    std::vector<llama_token> result;
    result.reserve(idxs.size());

    size_t i = 0;
    for (; i < draft.size(); i++) {
        const llama_token id = common_sampler_sample(gsmpl, ctx, idxs[i], grammar_first);

        common_sampler_accept(gsmpl, id, true);

        result.push_back(id);

        if (draft[i] != id) {
            break;
        }
    }

    if (i == draft.size()) {
        const llama_token id = common_sampler_sample(gsmpl, ctx, idxs[i], grammar_first);

        common_sampler_accept(gsmpl, id, true);

        result.push_back(id);
    }

    return result;
}

std::vector<llama_token> common_sampler_sample_and_accept_n(struct common_sampler * gsmpl, struct llama_context * ctx, const llama_tokens & draft, bool grammar_first) {
    std::vector<int> idxs(draft.size() + 1);
    for (size_t i = 0; i < idxs.size(); ++i) {
        idxs[i] = i;
    }

    return common_sampler_sample_and_accept_n(gsmpl, ctx, idxs, draft, grammar_first);
}

uint32_t common_sampler_get_seed(const struct common_sampler * gsmpl) {
    return llama_sampler_get_seed(gsmpl->chain);
}

// helpers

llama_token_data_array * common_sampler_get_candidates(struct common_sampler * gsmpl) {
    return &gsmpl->cur_p;
}

llama_token common_sampler_last(const struct common_sampler * gsmpl) {
    return gsmpl->prev.rat(0);
}

std::string common_sampler_print(const struct common_sampler * gsmpl) {
    std::string result = "logits ";

    for (int i = 0; i < llama_sampler_chain_n(gsmpl->chain); i++) {
        const auto * smpl = llama_sampler_chain_get(gsmpl->chain, i);
        result += std::string("-> ") + llama_sampler_name(smpl) + " ";
    }

    return result;
}

std::string common_sampler_prev_str(common_sampler * gsmpl, llama_context * ctx_main, int n) {
    n = std::min(n, (int) gsmpl->prev.size());

    if (n <= 0) {
        return "";
    }

    std::string result;
    result.reserve(8*n); // 8 is the average length of a token [citation needed], TODO: compute this from the vocab

    for (int i = n - 1; i >= 0; i--) {
        const llama_token id = gsmpl->prev.rat(i);

        GGML_ASSERT(id != LLAMA_TOKEN_NULL && "null token in the sampling history - should not happen");

        result += common_token_to_piece(ctx_main, id);
    }

    return result;
}

char common_sampler_type_to_chr(enum common_sampler_type cnstr) {
    switch (cnstr) {
        case COMMON_SAMPLER_TYPE_DRY:         return 'd';
        case COMMON_SAMPLER_TYPE_TOP_K:       return 'k';
        case COMMON_SAMPLER_TYPE_TYPICAL_P:   return 'y';
        case COMMON_SAMPLER_TYPE_TOP_P:       return 'p';
        case COMMON_SAMPLER_TYPE_MIN_P:       return 'm';
        case COMMON_SAMPLER_TYPE_TEMPERATURE: return 't';
        case COMMON_SAMPLER_TYPE_XTC:         return 'x';
        case COMMON_SAMPLER_TYPE_INFILL:      return 'i';
        case COMMON_SAMPLER_TYPE_PENALTIES:   return 'e';
        default : return '?';
    }
}

std::string common_sampler_type_to_str(enum common_sampler_type cnstr) {
    switch (cnstr) {
        case COMMON_SAMPLER_TYPE_DRY:         return "dry";
        case COMMON_SAMPLER_TYPE_TOP_K:       return "top_k";
        case COMMON_SAMPLER_TYPE_TYPICAL_P:   return "typ_p";
        case COMMON_SAMPLER_TYPE_TOP_P:       return "top_p";
        case COMMON_SAMPLER_TYPE_MIN_P:       return "min_p";
        case COMMON_SAMPLER_TYPE_TEMPERATURE: return "temperature";
        case COMMON_SAMPLER_TYPE_XTC:         return "xtc";
        case COMMON_SAMPLER_TYPE_INFILL:      return "infill";
        case COMMON_SAMPLER_TYPE_PENALTIES:   return "penalties";
        default : return "";
    }
}

std::vector<common_sampler_type> common_sampler_types_from_names(const std::vector<std::string> & names, bool allow_alt_names) {
    std::unordered_map<std::string, common_sampler_type> sampler_canonical_name_map {
        { "dry",         COMMON_SAMPLER_TYPE_DRY },
        { "top_k",       COMMON_SAMPLER_TYPE_TOP_K },
        { "top_p",       COMMON_SAMPLER_TYPE_TOP_P },
        { "typ_p",       COMMON_SAMPLER_TYPE_TYPICAL_P },
        { "min_p",       COMMON_SAMPLER_TYPE_MIN_P },
        { "temperature", COMMON_SAMPLER_TYPE_TEMPERATURE },
        { "xtc",         COMMON_SAMPLER_TYPE_XTC },
        { "infill",      COMMON_SAMPLER_TYPE_INFILL },
        { "penalties",   COMMON_SAMPLER_TYPE_PENALTIES },
    };

    // since samplers names are written multiple ways
    // make it ready for both system names and input names
    std::unordered_map<std::string, common_sampler_type> sampler_alt_name_map {
        { "top-k",       COMMON_SAMPLER_TYPE_TOP_K },
        { "top-p",       COMMON_SAMPLER_TYPE_TOP_P },
        { "nucleus",     COMMON_SAMPLER_TYPE_TOP_P },
        { "typical-p",   COMMON_SAMPLER_TYPE_TYPICAL_P },
        { "typical",     COMMON_SAMPLER_TYPE_TYPICAL_P },
        { "typ-p",       COMMON_SAMPLER_TYPE_TYPICAL_P },
        { "typ",         COMMON_SAMPLER_TYPE_TYPICAL_P },
        { "min-p",       COMMON_SAMPLER_TYPE_MIN_P },
        { "temp",        COMMON_SAMPLER_TYPE_TEMPERATURE },
    };

    std::vector<common_sampler_type> samplers;
    samplers.reserve(names.size());

    for (const auto & name : names) {
        auto sampler = sampler_canonical_name_map.find(name);
        if (sampler != sampler_canonical_name_map.end()) {
            samplers.push_back(sampler->second);
        } else {
            if (allow_alt_names) {
                sampler = sampler_alt_name_map.find(name);
                if (sampler != sampler_alt_name_map.end()) {
                    samplers.push_back(sampler->second);
                }
            }
        }
    }

    return samplers;
}

std::vector<common_sampler_type> common_sampler_types_from_chars(const std::string & chars) {
    std::unordered_map<char, common_sampler_type> sampler_name_map = {
        { common_sampler_type_to_chr(COMMON_SAMPLER_TYPE_DRY),         COMMON_SAMPLER_TYPE_DRY },
        { common_sampler_type_to_chr(COMMON_SAMPLER_TYPE_TOP_K),       COMMON_SAMPLER_TYPE_TOP_K },
        { common_sampler_type_to_chr(COMMON_SAMPLER_TYPE_TYPICAL_P),   COMMON_SAMPLER_TYPE_TYPICAL_P },
        { common_sampler_type_to_chr(COMMON_SAMPLER_TYPE_TOP_P),       COMMON_SAMPLER_TYPE_TOP_P },
        { common_sampler_type_to_chr(COMMON_SAMPLER_TYPE_MIN_P),       COMMON_SAMPLER_TYPE_MIN_P },
        { common_sampler_type_to_chr(COMMON_SAMPLER_TYPE_TEMPERATURE), COMMON_SAMPLER_TYPE_TEMPERATURE },
        { common_sampler_type_to_chr(COMMON_SAMPLER_TYPE_XTC),         COMMON_SAMPLER_TYPE_XTC },
        { common_sampler_type_to_chr(COMMON_SAMPLER_TYPE_INFILL),      COMMON_SAMPLER_TYPE_INFILL },
        { common_sampler_type_to_chr(COMMON_SAMPLER_TYPE_PENALTIES),   COMMON_SAMPLER_TYPE_PENALTIES },
    };

    std::vector<common_sampler_type> samplers;
    samplers.reserve(chars.size());

    for (const auto & c : chars) {
        const auto sampler = sampler_name_map.find(c);
        if (sampler != sampler_name_map.end()) {
            samplers.push_back(sampler->second);
        }
    }

    return samplers;
}<|MERGE_RESOLUTION|>--- conflicted
+++ resolved
@@ -144,11 +144,11 @@
     return std::string(result);
 }
 
-bool common_sampler_trigger_grammar(const struct llama_model * model, common_sampler * gsmpl, const std::string & trigger) {
+bool common_sampler_trigger_grammar(const struct llama_vocab * vocab, common_sampler * gsmpl, const std::string & trigger) {
     if (!llama_sampler_is_grammar_empty(gsmpl->grmr)) {
         return false;
     }
-    gsmpl->grmr   = llama_sampler_init_grammar(model, gsmpl->params.grammar.c_str(), "root");
+    gsmpl->grmr   = llama_sampler_init_grammar(vocab, gsmpl->params.grammar.c_str(), "root");
     llama_sampler_accept_str(gsmpl->grmr, trigger.c_str());
     return true;
 }
@@ -162,11 +162,7 @@
 
     auto * result = new common_sampler {
         /* .params = */ params,
-<<<<<<< HEAD
-        /* .grmr   = */ llama_sampler_init_grammar(model, params.grammar_trigger_words.empty() ? params.grammar.c_str() : "", "root"),
-=======
-        /* .grmr   = */ llama_sampler_init_grammar(vocab, params.grammar.c_str(), "root"),
->>>>>>> 4daae0bf
+        /* .grmr   = */ llama_sampler_init_grammar(vocab, params.grammar_trigger_words.empty() ? params.grammar.c_str() : "", "root"),
         /* .chain  = */ llama_sampler_chain_init(lparams),
         /* .prev   = */ ring_buffer<llama_token>(std::max(32, params.n_prev)),
         /* .cur    = */ {},
