#include "sampling.h"

#include "common.h"

#include <cmath>
#include <unordered_map>

// the ring buffer works similarly to std::deque, but with a fixed capacity
// TODO: deduplicate with llama-impl.h
template<typename T>
struct ring_buffer {
    ring_buffer(size_t cap) : capacity(cap), data(cap) {}

    T & front() {
        if (sz == 0) {
            throw std::runtime_error("ring buffer is empty");
        }
        return data[first];
    }

    const T & front() const {
        if (sz == 0) {
            throw std::runtime_error("ring buffer is empty");
        }
        return data[first];
    }

    T & back() {
        if (sz == 0) {
            throw std::runtime_error("ring buffer is empty");
        }
        return data[pos];
    }

    const T & back() const {
        if (sz == 0) {
            throw std::runtime_error("ring buffer is empty");
        }
        return data[pos];
    }

    void push_back(const T & value) {
        if (sz == capacity) {
            // advance the start when buffer is full
            first = (first + 1) % capacity;
        } else {
            sz++;
        }
        data[pos] = value;
        pos = (pos + 1) % capacity;
    }

    T pop_front() {
        if (sz == 0) {
            throw std::runtime_error("ring buffer is empty");
        }
        T value = data[first];
        first = (first + 1) % capacity;
        sz--;
        return value;
    }

    const T & rat(size_t i) const {
        if (i >= sz) {
            throw std::runtime_error("ring buffer: index out of bounds");
        }
        return data[(first + sz - i - 1) % capacity];
    }

    std::vector<T> to_vector() const {
        std::vector<T> result;
        result.reserve(sz);
        for (size_t i = 0; i < sz; i++) {
            result.push_back(data[(first + i) % capacity]);
        }
        return result;
    }

    void clear() {
        // here only reset the status of the buffer
        sz = 0;
        first = 0;
        pos = 0;
    }

    bool empty() const {
        return sz == 0;
    }

    size_t size() const {
        return sz;
    }

    size_t capacity = 0;
    size_t sz = 0;
    size_t first = 0;
    size_t pos = 0;
    std::vector<T> data;
};

struct common_sampler {
    common_params_sampling params;

    struct llama_sampler * grmr;
    struct llama_sampler * chain;

    ring_buffer<llama_token> prev;

    std::vector<llama_token_data> cur;

    llama_token_data_array cur_p;

    void set_logits(struct llama_context * ctx, int idx) {
        const auto * logits = llama_get_logits_ith(ctx, idx);

        const int n_vocab = llama_n_vocab(llama_get_model(ctx));

        cur.resize(n_vocab);

        for (llama_token token_id = 0; token_id < n_vocab; token_id++) {
            cur[token_id] = llama_token_data{token_id, logits[token_id], 0.0f};
        }

        cur_p = { cur.data(), cur.size(), -1, false };
    }
};

std::string common_params_sampling::print() const {
    char result[1024];

    snprintf(result, sizeof(result),
            "\trepeat_last_n = %d, repeat_penalty = %.3f, frequency_penalty = %.3f, presence_penalty = %.3f\n"
            "\tdry_multiplier = %.3f, dry_base = %.3f, dry_allowed_length = %d, dry_penalty_last_n = %d\n"
            "\ttop_k = %d, top_p = %.3f, min_p = %.3f, xtc_probability = %.3f, xtc_threshold = %.3f, typical_p = %.3f, temp = %.3f\n"
            "\tmirostat = %d, mirostat_lr = %.3f, mirostat_ent = %.3f",
            penalty_last_n, penalty_repeat, penalty_freq, penalty_present,
            dry_multiplier, dry_base, dry_allowed_length, dry_penalty_last_n,
            top_k, top_p, min_p, xtc_probability, xtc_threshold, typ_p, temp,
            mirostat, mirostat_eta, mirostat_tau);

    return std::string(result);
}

<<<<<<< HEAD
bool common_sampler_trigger_grammar(const struct llama_model * model, common_sampler * gsmpl, const std::string & trigger) {
    if (!llama_sampler_is_grammar_empty(gsmpl->grmr)) {
        return false;
    }
    gsmpl->grmr   = llama_sampler_init_grammar(model, gsmpl->params.grammar.c_str(), "root");
    llama_sampler_accept_str(gsmpl->grmr, trigger.c_str());
    return true;
}

struct common_sampler * common_sampler_init(const struct llama_model * model, const struct common_sampler_params & params) {
=======
struct common_sampler * common_sampler_init(const struct llama_model * model, const struct common_params_sampling & params) {
>>>>>>> 7736837d
    llama_sampler_chain_params lparams = llama_sampler_chain_default_params();

    lparams.no_perf = params.no_perf;

    auto * result = new common_sampler {
        /* .params = */ params,
        /* .grmr   = */ llama_sampler_init_grammar(model, params.grammar_trigger_words.empty() ? params.grammar.c_str() : "", "root"),
        /* .chain  = */ llama_sampler_chain_init(lparams),
        /* .prev   = */ ring_buffer<llama_token>(std::max(32, params.n_prev)),
        /* .cur    = */ {},
        /* .cur_p  = */ {},
    };

    llama_sampler_chain_add(result->chain,
            llama_sampler_init_logit_bias(
                llama_n_vocab(model),
                params.logit_bias.size(),
                params.logit_bias.data()));

    llama_sampler_chain_add(result->chain,
            llama_sampler_init_penalties(
                llama_n_vocab  (model),
                llama_token_eos(model),
                llama_token_nl (model),
                params.penalty_last_n,
                params.penalty_repeat,
                params.penalty_freq,
                params.penalty_present,
                params.penalize_nl,
                params.ignore_eos));

    if (params.mirostat == 0) {
        for (const auto & cnstr : params.samplers) {
            switch (cnstr) {
                    case COMMON_SAMPLER_TYPE_DRY:
                    {
                        std::vector<const char*> c_breakers;
                        c_breakers.reserve(params.dry_sequence_breakers.size());
                        for (const auto& str : params.dry_sequence_breakers) {
                            c_breakers.push_back(str.c_str());
                        }

                        llama_sampler_chain_add(result->chain, llama_sampler_init_dry      (model, params.dry_multiplier, params.dry_base, params.dry_allowed_length, params.dry_penalty_last_n, c_breakers.data(), c_breakers.size()));
                    }
                        break;
                case COMMON_SAMPLER_TYPE_TOP_K:
                    llama_sampler_chain_add(result->chain, llama_sampler_init_top_k    (params.top_k));
                    break;
                case COMMON_SAMPLER_TYPE_TOP_P:
                    llama_sampler_chain_add(result->chain, llama_sampler_init_top_p    (params.top_p, params.min_keep));
                    break;
                case COMMON_SAMPLER_TYPE_MIN_P:
                    llama_sampler_chain_add(result->chain, llama_sampler_init_min_p    (params.min_p, params.min_keep));
                    break;
                case COMMON_SAMPLER_TYPE_XTC:
                    llama_sampler_chain_add(result->chain, llama_sampler_init_xtc      (params.xtc_probability, params.xtc_threshold, params.min_keep, params.seed));
                    break;
                case COMMON_SAMPLER_TYPE_TYPICAL_P:
                    llama_sampler_chain_add(result->chain, llama_sampler_init_typical  (params.typ_p, params.min_keep));
                    break;
                case COMMON_SAMPLER_TYPE_TEMPERATURE:
                    llama_sampler_chain_add(result->chain, llama_sampler_init_temp_ext (params.temp, params.dynatemp_range, params.dynatemp_exponent));
                    break;
                case COMMON_SAMPLER_TYPE_INFILL:
                    llama_sampler_chain_add(result->chain, llama_sampler_init_infill   (model));
                    break;
                default:
                    GGML_ASSERT(false && "unknown sampler type");
            }
        }
        llama_sampler_chain_add(result->chain, llama_sampler_init_dist(params.seed));
    } else if (params.mirostat == 1) {
        llama_sampler_chain_add(result->chain, llama_sampler_init_temp(params.temp));
        llama_sampler_chain_add(result->chain, llama_sampler_init_mirostat(llama_n_vocab(model), params.seed, params.mirostat_tau, params.mirostat_eta, 100));
    } else if (params.mirostat == 2) {
        llama_sampler_chain_add(result->chain, llama_sampler_init_temp(params.temp));
        llama_sampler_chain_add(result->chain, llama_sampler_init_mirostat_v2(params.seed, params.mirostat_tau, params.mirostat_eta));
    } else {
        GGML_ASSERT(false && "unknown mirostat version");
    }

    return result;
}

void common_sampler_free(struct common_sampler * gsmpl) {
    if (gsmpl) {
        if (gsmpl->grmr) {
            llama_sampler_free(gsmpl->grmr);
        }

        llama_sampler_free(gsmpl->chain);

        delete gsmpl;
    }
}

void common_sampler_accept(struct common_sampler * gsmpl, llama_token token, bool accept_grammar) {
    if (accept_grammar) {
        llama_sampler_accept(gsmpl->grmr, token);
    }

    llama_sampler_accept(gsmpl->chain, token);

    gsmpl->prev.push_back(token);
}

void common_sampler_reset(struct common_sampler * gsmpl) {
    if (gsmpl->grmr) {
        llama_sampler_reset(gsmpl->grmr);
    }

    llama_sampler_reset(gsmpl->chain);
}

struct common_sampler * common_sampler_clone(common_sampler * gsmpl) {
    return new common_sampler {
        /* .params = */ gsmpl->params,
        /* .grmr   = */ llama_sampler_clone(gsmpl->grmr),
        /* .chain  = */ llama_sampler_clone(gsmpl->chain),
        /* .prev   = */ gsmpl->prev,
        /* .cur    = */ gsmpl->cur,
        /* .cur_p  = */ gsmpl->cur_p,
    };
}

void common_perf_print(const struct llama_context * ctx, const struct common_sampler * gsmpl) {
    // TODO: measure grammar performance

    if (gsmpl) {
        llama_perf_sampler_print(gsmpl->chain);
    }
    if (ctx) {
        llama_perf_context_print(ctx);
    }
}

llama_token common_sampler_sample(struct common_sampler * gsmpl, struct llama_context * ctx, int idx, bool grammar_first) {
    gsmpl->set_logits(ctx, idx);

    auto & grmr  = gsmpl->grmr;
    auto & chain = gsmpl->chain;
    auto & cur_p = gsmpl->cur_p; // initialized by set_logits

    if (grammar_first) {
        llama_sampler_apply(grmr, &cur_p);
    }

    llama_sampler_apply(chain, &cur_p);

    GGML_ASSERT(cur_p.selected != -1 && "no selected token during sampling - check your sampling configuration");

    const llama_token id = cur_p.data[cur_p.selected].id;

    if (grammar_first) {
        return id;
    }

    // check if it the sampled token fits the grammar
    {
        llama_token_data       single_token_data       = { id, 1.0f, 0.0f };
        llama_token_data_array single_token_data_array = { &single_token_data, 1, -1, false };

        llama_sampler_apply(grmr, &single_token_data_array);

        const bool is_valid = single_token_data_array.data[0].logit != -INFINITY;
        if (is_valid) {
            return id;
        }
    }

    // resampling:
    // if the token is not valid, sample again, but first apply the grammar sampler and then the sampling chain
    gsmpl->set_logits(ctx, idx);

    llama_sampler_apply(grmr,  &cur_p);
    llama_sampler_apply(chain, &cur_p);

    GGML_ASSERT(cur_p.selected != -1 && "no selected token during re-sampling - check your sampling configuration");

    return cur_p.data[cur_p.selected].id;
}

std::vector<llama_token> common_sampler_sample_and_accept_n(struct common_sampler * gsmpl, struct llama_context * ctx, const std::vector<int> & idxs, const llama_tokens & draft, bool grammar_first) {
    GGML_ASSERT(idxs.size() == draft.size() + 1 && "idxs.size() must be draft.size() + 1");

    std::vector<llama_token> result;
    result.reserve(idxs.size());

    size_t i = 0;
    for (; i < draft.size(); i++) {
        const llama_token id = common_sampler_sample(gsmpl, ctx, idxs[i], grammar_first);

        common_sampler_accept(gsmpl, id, true);

        result.push_back(id);

        if (draft[i] != id) {
            break;
        }
    }

    if (i == draft.size()) {
        const llama_token id = common_sampler_sample(gsmpl, ctx, idxs[i], grammar_first);

        common_sampler_accept(gsmpl, id, true);

        result.push_back(id);
    }

    return result;
}

std::vector<llama_token> common_sampler_sample_and_accept_n(struct common_sampler * gsmpl, struct llama_context * ctx, const llama_tokens & draft, bool grammar_first) {
    std::vector<int> idxs(draft.size() + 1);
    for (size_t i = 0; i < idxs.size(); ++i) {
        idxs[i] = i;
    }

    return common_sampler_sample_and_accept_n(gsmpl, ctx, idxs, draft, grammar_first);
}

uint32_t common_sampler_get_seed(const struct common_sampler * gsmpl) {
    return llama_sampler_get_seed(gsmpl->chain);
}

// helpers

llama_token_data_array * common_sampler_get_candidates(struct common_sampler * gsmpl) {
    return &gsmpl->cur_p;
}

llama_token common_sampler_last(const struct common_sampler * gsmpl) {
    return gsmpl->prev.rat(0);
}

std::string common_sampler_print(const struct common_sampler * gsmpl) {
    std::string result = "logits ";

    for (int i = 0; i < llama_sampler_chain_n(gsmpl->chain); i++) {
        const auto * smpl = llama_sampler_chain_get(gsmpl->chain, i);
        result += std::string("-> ") + llama_sampler_name(smpl) + " ";
    }

    return result;
}

std::string common_sampler_prev_str(common_sampler * gsmpl, llama_context * ctx_main, int n) {
    n = std::min(n, (int) gsmpl->prev.size());

    if (n <= 0) {
        return "";
    }

    std::string result;
    result.reserve(8*n); // 8 is the average length of a token [citation needed], TODO: compute this from the vocab

    for (int i = n - 1; i >= 0; i--) {
        const llama_token id = gsmpl->prev.rat(i);

        GGML_ASSERT(id != LLAMA_TOKEN_NULL && "null token in the sampling history - should not happen");

        result += common_token_to_piece(ctx_main, id);
    }

    return result;
}

char common_sampler_type_to_chr(enum common_sampler_type cnstr) {
    switch (cnstr) {
        case COMMON_SAMPLER_TYPE_DRY:         return 'd';
        case COMMON_SAMPLER_TYPE_TOP_K:       return 'k';
        case COMMON_SAMPLER_TYPE_TYPICAL_P:   return 'y';
        case COMMON_SAMPLER_TYPE_TOP_P:       return 'p';
        case COMMON_SAMPLER_TYPE_MIN_P:       return 'm';
        case COMMON_SAMPLER_TYPE_TEMPERATURE: return 't';
        case COMMON_SAMPLER_TYPE_XTC:         return 'x';
        case COMMON_SAMPLER_TYPE_INFILL:      return 'i';
        default : return '?';
    }
}

std::string common_sampler_type_to_str(enum common_sampler_type cnstr) {
    switch (cnstr) {
        case COMMON_SAMPLER_TYPE_DRY:         return "dry";
        case COMMON_SAMPLER_TYPE_TOP_K:       return "top_k";
        case COMMON_SAMPLER_TYPE_TYPICAL_P:   return "typ_p";
        case COMMON_SAMPLER_TYPE_TOP_P:       return "top_p";
        case COMMON_SAMPLER_TYPE_MIN_P:       return "min_p";
        case COMMON_SAMPLER_TYPE_TEMPERATURE: return "temperature";
        case COMMON_SAMPLER_TYPE_XTC:         return "xtc";
        case COMMON_SAMPLER_TYPE_INFILL:      return "infill";
        default : return "";
    }
}

std::vector<common_sampler_type> common_sampler_types_from_names(const std::vector<std::string> & names, bool allow_alt_names) {
    std::unordered_map<std::string, common_sampler_type> sampler_canonical_name_map {
        { "dry",         COMMON_SAMPLER_TYPE_DRY },
        { "top_k",       COMMON_SAMPLER_TYPE_TOP_K },
        { "top_p",       COMMON_SAMPLER_TYPE_TOP_P },
        { "typ_p",       COMMON_SAMPLER_TYPE_TYPICAL_P },
        { "min_p",       COMMON_SAMPLER_TYPE_MIN_P },
        { "temperature", COMMON_SAMPLER_TYPE_TEMPERATURE },
        { "xtc",         COMMON_SAMPLER_TYPE_XTC },
        { "infill",      COMMON_SAMPLER_TYPE_INFILL },
    };

    // since samplers names are written multiple ways
    // make it ready for both system names and input names
    std::unordered_map<std::string, common_sampler_type> sampler_alt_name_map {
        { "top-k",       COMMON_SAMPLER_TYPE_TOP_K },
        { "top-p",       COMMON_SAMPLER_TYPE_TOP_P },
        { "nucleus",     COMMON_SAMPLER_TYPE_TOP_P },
        { "typical-p",   COMMON_SAMPLER_TYPE_TYPICAL_P },
        { "typical",     COMMON_SAMPLER_TYPE_TYPICAL_P },
        { "typ-p",       COMMON_SAMPLER_TYPE_TYPICAL_P },
        { "typ",         COMMON_SAMPLER_TYPE_TYPICAL_P },
        { "min-p",       COMMON_SAMPLER_TYPE_MIN_P },
        { "temp",        COMMON_SAMPLER_TYPE_TEMPERATURE },
    };

    std::vector<common_sampler_type> samplers;
    samplers.reserve(names.size());

    for (const auto & name : names) {
        auto sampler = sampler_canonical_name_map.find(name);
        if (sampler != sampler_canonical_name_map.end()) {
            samplers.push_back(sampler->second);
        } else {
            if (allow_alt_names) {
                sampler = sampler_alt_name_map.find(name);
                if (sampler != sampler_alt_name_map.end()) {
                    samplers.push_back(sampler->second);
                }
            }
        }
    }

    return samplers;
}

std::vector<common_sampler_type> common_sampler_types_from_chars(const std::string & chars) {
    std::unordered_map<char, common_sampler_type> sampler_name_map = {
        { common_sampler_type_to_chr(COMMON_SAMPLER_TYPE_DRY),         COMMON_SAMPLER_TYPE_DRY },
        { common_sampler_type_to_chr(COMMON_SAMPLER_TYPE_TOP_K),       COMMON_SAMPLER_TYPE_TOP_K },
        { common_sampler_type_to_chr(COMMON_SAMPLER_TYPE_TYPICAL_P),   COMMON_SAMPLER_TYPE_TYPICAL_P },
        { common_sampler_type_to_chr(COMMON_SAMPLER_TYPE_TOP_P),       COMMON_SAMPLER_TYPE_TOP_P },
        { common_sampler_type_to_chr(COMMON_SAMPLER_TYPE_MIN_P),       COMMON_SAMPLER_TYPE_MIN_P },
        { common_sampler_type_to_chr(COMMON_SAMPLER_TYPE_TEMPERATURE), COMMON_SAMPLER_TYPE_TEMPERATURE },
        { common_sampler_type_to_chr(COMMON_SAMPLER_TYPE_XTC),         COMMON_SAMPLER_TYPE_XTC },
        { common_sampler_type_to_chr(COMMON_SAMPLER_TYPE_INFILL),      COMMON_SAMPLER_TYPE_INFILL },
    };

    std::vector<common_sampler_type> samplers;
    samplers.reserve(chars.size());

    for (const auto & c : chars) {
        const auto sampler = sampler_name_map.find(c);
        if (sampler != sampler_name_map.end()) {
            samplers.push_back(sampler->second);
        }
    }

    return samplers;
}<|MERGE_RESOLUTION|>--- conflicted
+++ resolved
@@ -141,7 +141,6 @@
     return std::string(result);
 }
 
-<<<<<<< HEAD
 bool common_sampler_trigger_grammar(const struct llama_model * model, common_sampler * gsmpl, const std::string & trigger) {
     if (!llama_sampler_is_grammar_empty(gsmpl->grmr)) {
         return false;
@@ -151,10 +150,7 @@
     return true;
 }
 
-struct common_sampler * common_sampler_init(const struct llama_model * model, const struct common_sampler_params & params) {
-=======
 struct common_sampler * common_sampler_init(const struct llama_model * model, const struct common_params_sampling & params) {
->>>>>>> 7736837d
     llama_sampler_chain_params lparams = llama_sampler_chain_default_params();
 
     lparams.no_perf = params.no_perf;
