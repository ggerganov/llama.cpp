// Various helper functions and utilities

#pragma once

#include "llama.h"
#include "build-info.h"

#define LOG_NO_FILE_LINE_FUNCTION
#include "log.h"

#include <string>
#include <vector>
#include <random>
#include <thread>
#include <unordered_map>
#include <tuple>

#ifdef _WIN32
#define DIRECTORY_SEPARATOR '\\'
#else
#define DIRECTORY_SEPARATOR '/'
#endif // _WIN32

<<<<<<< HEAD
#define print_build_info() do {                                                             \
    fprintf(stderr, "%s: build = %d (%s)\n", __func__, BUILD_NUMBER, BUILD_COMMIT);         \
    fprintf(stderr, "%s: built with %s for %s\n", __func__, BUILD_COMPILER, BUILD_TARGET);  \
} while(0)
=======
#define die(msg)          do { fputs("error: " msg "\n", stderr);                exit(1); } while (0)
#define die_fmt(fmt, ...) do { fprintf(stderr, "error: " fmt "\n", __VA_ARGS__); exit(1); } while (0)
>>>>>>> 69eb67e2

//
// CLI argument parsing
//
int32_t get_num_physical_cores();

struct gpt_params {
    uint32_t seed                           = -1;   // RNG seed
    int32_t n_threads                       = get_num_physical_cores();
    int32_t n_predict                       = -1;   // new tokens to predict
    int32_t n_ctx                           = 512;  // context size
    int32_t n_batch                         = 512;  // batch size for prompt processing (must be >=32 to use BLAS)
    int32_t n_keep                          = 0;    // number of tokens to keep from initial prompt
    int32_t n_draft                         = 16;   // number of tokens to draft during speculative decoding
    int32_t n_chunks                        = -1;   // max number of chunks to process (-1 = unlimited)
    int32_t n_gpu_layers                    = -1;   // number of layers to store in VRAM (-1 - use default)
    int32_t n_gpu_layers_draft              = -1;   // number of layers to store in VRAM for the draft model (-1 - use default)
    int32_t main_gpu                        = 0;    // the GPU that is used for scratch and small tensors
    float   tensor_split[LLAMA_MAX_DEVICES] = {0};  // how split tensors should be distributed across GPUs
    int32_t n_probs                         = 0;    // if greater than 0, output the probabilities of top n_probs tokens.
    int32_t n_beams                         = 0;    // if non-zero then use beam search of given width.
    float   rope_freq_base                  = 10000.0f; // RoPE base frequency
    float   rope_freq_scale                 = 1.0f;     // RoPE frequency scaling factor

    // sampling parameters
    int32_t top_k             = 40;    // <= 0 to use vocab size
    float   top_p             = 0.95f; // 1.0 = disabled
    float   tfs_z             = 1.00f; // 1.0 = disabled
    float   typical_p         = 1.00f; // 1.0 = disabled
    float   temp              = 0.80f; // 1.0 = disabled
    float   repeat_penalty    = 1.10f; // 1.0 = disabled
    int32_t repeat_last_n     = 64;    // last n tokens to penalize (0 = disable penalty, -1 = context size)
    float   frequency_penalty = 0.00f; // 0.0 = disabled
    float   presence_penalty  = 0.00f; // 0.0 = disabled
    int32_t mirostat          = 0;     // 0 = disabled, 1 = mirostat, 2 = mirostat 2.0
    float   mirostat_tau      = 5.00f; // target entropy
    float   mirostat_eta      = 0.10f; // learning rate

    std::unordered_map<llama_token, float> logit_bias; // logit bias for specific tokens

    // Classifier-Free Guidance
    // https://arxiv.org/abs/2306.17806
    std::string cfg_negative_prompt;       // string to help guidance
    float       cfg_scale         = 1.f;   // How strong is guidance

    std::string model             = "models/7B/ggml-model-f16.gguf"; // model path
    std::string model_draft       = "";                              // draft model for speculative decoding
    std::string model_alias       = "unknown"; // model alias
    std::string prompt            = "";
    std::string path_prompt_cache = "";  // path to file for saving/loading prompt eval state
    std::string input_prefix      = "";  // string to prefix user inputs with
    std::string input_suffix      = "";  // string to suffix user inputs with
    std::string grammar           = "";  // optional BNF-like grammar to constrain sampling
    std::vector<std::string> antiprompt; // string upon seeing which more user input is prompted
    std::string logdir            = "";  // directory in which to save YAML log files

    std::string lora_adapter = "";  // lora adapter path
    std::string lora_base    = "";  // base model path for the lora adapter

    int  ppl_stride        = 0;     // stride for perplexity calculations. If left at 0, the pre-existing approach will be used.
    int  ppl_output_type   = 0;     // = 0 -> ppl output is as usual, = 1 -> ppl output is num_tokens, ppl, one per line
                                    //                                       (which is more convenient to use for plotting)
                                    //
    bool hellaswag         = false; // compute HellaSwag score over random tasks from datafile supplied in prompt
    size_t hellaswag_tasks = 400;   // number of tasks to use when computing the HellaSwag score

    bool low_vram          = false; // if true, reduce VRAM usage at the cost of performance
    bool mul_mat_q         = true;  // if true, use mul_mat_q kernels instead of cuBLAS
    bool memory_f16        = true;  // use f16 instead of f32 for memory kv
    bool random_prompt     = false; // do not randomize prompt if none provided
    bool use_color         = false; // use color to distinguish generations and inputs
    bool interactive       = false; // interactive mode
    bool prompt_cache_all  = false; // save user input and generations to prompt cache
    bool prompt_cache_ro   = false; // open the prompt cache read-only and do not update it

    bool embedding         = false; // get only sentence embedding
    bool escape            = false; // escape "\n", "\r", "\t", "\'", "\"", and "\\"
    bool interactive_first = false; // wait for user input immediately
    bool multiline_input   = false; // reverse the usage of `\`
    bool simple_io         = false; // improves compatibility with subprocesses and limited consoles

    bool input_prefix_bos  = false; // prefix BOS to user inputs, preceding input_prefix
    bool ignore_eos        = false; // ignore generated EOS tokens
    bool instruct          = false; // instruction mode (used for Alpaca models)
    bool penalize_nl       = true;  // consider newlines as a repeatable token
    bool perplexity        = false; // compute perplexity over the prompt
    bool use_mmap          = true;  // use mmap for faster loads
    bool use_mlock         = false; // use mlock to keep model in memory
    bool numa              = false; // attempt optimizations that help on some NUMA systems
    bool export_cgraph     = false; // export the computation graph
    bool verbose_prompt    = false; // print prompt tokens before generation
};

bool gpt_params_parse(int argc, char ** argv, gpt_params & params);

void gpt_print_usage(int argc, char ** argv, const gpt_params & params);

std::string gpt_random_prompt(std::mt19937 & rng);

//
// Model utils
//

std::tuple<struct llama_model *, struct llama_context *> llama_init_from_gpt_params(gpt_params & params);
struct llama_context_params llama_context_params_from_gpt_params(const gpt_params & params);

//
// Vocab utils
//

// tokenizes a string into a vector of tokens
// should work similar to Python's `tokenizer.encode`
std::vector<llama_token> llama_tokenize(
        struct llama_context * ctx,
           const std::string & text,
                        bool   add_bos);

// tokenizes a token into a piece
// should work similar to Python's `tokenizer.id_to_piece`
std::string llama_token_to_piece(
        const struct llama_context * ctx,
                       llama_token   token);

// TODO: these should be moved in llama.h C-style API under single `llama_detokenize` function
//       that takes into account the tokenizer type and decides how to handle the leading space
//
// detokenizes a vector of tokens into a string
// should work similar to Python's `tokenizer.decode`
// removes the leading space from the first non-BOS token
std::string llama_detokenize_spm(
                         llama_context * ctx,
        const std::vector<llama_token> & tokens);

// detokenizes a vector of tokens into a string
// should work similar to Python's `tokenizer.decode`
std::string llama_detokenize_bpe(
                         llama_context * ctx,
        const std::vector<llama_token> & tokens);

//
// Sampling utils
//

// this is a common sampling function used across the examples for convenience
// it can serve as a starting point for implementing your own sampling function
//
// required:
//  - ctx:    context to use for sampling
//  - params: sampling parameters
//
// optional:
//  - ctx_guidance:  context to use for classifier-free guidance, ignore if NULL
//  - grammar:       grammar to use for sampling, ignore if NULL
//  - last_tokens:   needed for repetition penalty, ignore if empty
//  - idx:           sample from llama_get_logits(ctx) + idx * n_vocab
//
// returns:
//  - token:      sampled token
//  - candidates: vector of candidate tokens
//
llama_token llama_sample_token(
                  struct llama_context * ctx,
                  struct llama_context * ctx_guidance,
                  struct llama_grammar * grammar,
               const struct gpt_params & params,
        const std::vector<llama_token> & last_tokens,
         std::vector<llama_token_data> & candidates,
                                   int   idx = 0);

//
// YAML utils
//

bool create_directory_with_parents(const std::string & path);
void dump_vector_float_yaml(FILE * stream, const char * prop_name, const std::vector<float> & data);
void dump_vector_int_yaml(FILE * stream, const char * prop_name, const std::vector<int> & data);
void dump_string_yaml_multiline(FILE * stream, const char * prop_name, const char * data);
std::string get_sortable_timestamp();

void dump_non_result_info_yaml(
    FILE * stream, const gpt_params & params, const llama_context * lctx,
    const std::string & timestamp, const std::vector<int> & prompt_tokens, const char * model_desc);<|MERGE_RESOLUTION|>--- conflicted
+++ resolved
@@ -21,15 +21,13 @@
 #define DIRECTORY_SEPARATOR '/'
 #endif // _WIN32
 
-<<<<<<< HEAD
+#define die(msg)          do { fputs("error: " msg "\n", stderr);                exit(1); } while (0)
+#define die_fmt(fmt, ...) do { fprintf(stderr, "error: " fmt "\n", __VA_ARGS__); exit(1); } while (0)
+
 #define print_build_info() do {                                                             \
     fprintf(stderr, "%s: build = %d (%s)\n", __func__, BUILD_NUMBER, BUILD_COMMIT);         \
     fprintf(stderr, "%s: built with %s for %s\n", __func__, BUILD_COMPILER, BUILD_TARGET);  \
 } while(0)
-=======
-#define die(msg)          do { fputs("error: " msg "\n", stderr);                exit(1); } while (0)
-#define die_fmt(fmt, ...) do { fprintf(stderr, "error: " fmt "\n", __VA_ARGS__); exit(1); } while (0)
->>>>>>> 69eb67e2
 
 //
 // CLI argument parsing
