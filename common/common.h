--- conflicted
+++ resolved
@@ -354,11 +354,8 @@
     std::string chat_template = "";                                                                         // NOLINT
     bool use_jinja = false;                                                                                 // NOLINT
     bool enable_chat_template = true;
-<<<<<<< HEAD
     toolcall::params jinja_tools;
-=======
     common_reasoning_format reasoning_format = COMMON_REASONING_FORMAT_DEEPSEEK;
->>>>>>> 8a8c4ceb
 
     std::vector<std::string> api_keys;
 
