--- conflicted
+++ resolved
@@ -140,11 +140,8 @@
     bool random_prompt     = false; // do not randomize prompt if none provided
     bool use_color         = false; // use color to distinguish generations and inputs
     bool interactive       = false; // interactive mode
-<<<<<<< HEAD
     bool interactive_specials = false; // whether to allow special tokens from user, during interactive mode
-=======
     bool conversation      = false; // conversation mode (does not print special tokens and suffix/prefix)
->>>>>>> d11afd66
     bool chatml            = false; // chatml mode (used for models trained on chatml syntax)
     bool prompt_cache_all  = false; // save user input and generations to prompt cache
     bool prompt_cache_ro   = false; // open the prompt cache read-only and do not update it
