#include "ggml-vulkan.h"

#ifdef GGML_VULKAN_RUN_TESTS
#include <chrono>
#endif

#include <vulkan/vulkan.hpp>

#include <algorithm>
#include <cmath>
#include <iostream>
#include <iomanip>
#include <limits>
#include <tuple>
#include <vector>
#include <sstream>
#include <utility>
#include <memory>

#include "ggml.h"
#include "ggml-backend-impl.h"

#include "ggml-vulkan-shaders.hpp"

#define VK_API_VERSION VK_API_VERSION_1_2

#define CEIL_DIV(M, N) (((M) + (N)-1) / (N))

#define VK_VENDOR_ID_AMD 0x1002
#define VK_VENDOR_ID_APPLE 0x106b
#define VK_VENDOR_ID_INTEL 0x8086
#define VK_VENDOR_ID_NVIDIA 0x10de

#define VK_DEVICE_DESCRIPTOR_POOL_MODE_UNKNOWN 0
#define VK_DEVICE_DESCRIPTOR_POOL_MODE_MULTI 1
#define VK_DEVICE_DESCRIPTOR_POOL_MODE_SINGLE 2

#define VK_NUM_TYPES 16

#define GGML_VK_MAX_NODES 8192

#define MAX_VK_BUFFERS 256

#ifndef K_QUANTS_PER_ITERATION
#define K_QUANTS_PER_ITERATION 1
#else
static_assert(K_QUANTS_PER_ITERATION == 1 || K_QUANTS_PER_ITERATION == 2, "K_QUANTS_PER_ITERATION must be 1 or 2");
#endif

#define VK_CHECK(err, msg)                                          \
    do {                                                            \
        vk::Result err_ = (err);                                    \
        if (err_ != vk::Result::eSuccess) {                         \
            fprintf(stderr, "ggml_vulkan: %s error %s at %s:%d\n",  \
                #err, to_string(err_).c_str(), __FILE__, __LINE__); \
            exit(1);                                                \
        }                                                           \
    } while (0)

struct ggml_backend_vk_context;

struct vk_queue {
    uint32_t queue_family_index;
    vk::Queue queue;
    vk::CommandPool pool;
    uint32_t cmd_buffer_idx;
    std::vector<vk::CommandBuffer> cmd_buffers;

    vk::PipelineStageFlags stage_flags;
};

struct vk_pipeline_struct {
    std::string name;
    vk::ShaderModule shader_module;
    vk::DescriptorSetLayout dsl;
    std::vector<vk::DescriptorPool> descriptor_pools;
    std::vector<vk::DescriptorSet> descriptor_sets;
    uint32_t descriptor_set_idx;
    vk::PipelineLayout layout;
    vk::Pipeline pipeline;
    uint32_t push_constant_size;
    uint32_t parameter_count;
    std::array<uint32_t, 3> wg_denoms;
    uint32_t align;
};

typedef std::shared_ptr<vk_pipeline_struct> vk_pipeline;
typedef std::weak_ptr<vk_pipeline_struct> vk_pipeline_ref;

static void ggml_vk_destroy_pipeline(vk::Device& device, vk_pipeline& pipeline);

struct vk_matmul_pipeline_struct {
    vk_pipeline l, m, s;
    vk_pipeline a_l, a_m, a_s;
};

typedef std::shared_ptr<vk_matmul_pipeline_struct> vk_matmul_pipeline;

struct vk_device {
    vk::PhysicalDevice physical_device;
    vk::PhysicalDeviceProperties properties;
    std::string name;
    uint64_t max_memory_allocation_size;
    bool fp16;
    vk::Device device;
    uint32_t vendor_id;
    vk_queue compute_queue;
    vk_queue transfer_queue;
    bool single_queue;
    uint32_t descriptor_set_mode;
    uint32_t subgroup_size;
    bool uma;

    bool initialized;
    size_t idx;

    vk_matmul_pipeline pipeline_matmul_f32;
    vk_matmul_pipeline pipeline_matmul_f16;
    vk_matmul_pipeline pipeline_matmul_f16_f32;
    vk_pipeline pipeline_matmul_split_k_reduce;

    vk_matmul_pipeline pipeline_dequant_mul_mat_mat[VK_NUM_TYPES];

    vk_pipeline pipeline_dequant[VK_NUM_TYPES];
    vk_pipeline pipeline_dequant_mul_mat_vec_f32[VK_NUM_TYPES];

    vk_pipeline pipeline_mul_mat_vec_p021_f16_f32;
    vk_pipeline pipeline_mul_mat_vec_nc_f16_f32;
    vk_pipeline pipeline_get_rows[VK_NUM_TYPES];
    vk_pipeline pipeline_get_rows_f32[VK_NUM_TYPES];
    vk_pipeline pipeline_mul_f32;
    vk_pipeline pipeline_add_f32;
    vk_pipeline pipeline_scale_f32;
    vk_pipeline pipeline_sqr_f32;
    vk_pipeline pipeline_clamp_f32;
    vk_pipeline pipeline_cpy_f32_f32, pipeline_cpy_f32_f16, pipeline_cpy_f16_f16;
    vk_pipeline pipeline_norm_f32;
    vk_pipeline pipeline_rms_norm_f32;
    vk_pipeline pipeline_gelu_f32;
    vk_pipeline pipeline_silu_f32;
    vk_pipeline pipeline_relu_f32;
    vk_pipeline pipeline_diag_mask_inf_f32;
    vk_pipeline pipeline_soft_max_f32;
    vk_pipeline pipeline_rope_f32, pipeline_rope_f16;
    vk_pipeline pipeline_rope_neox_f32, pipeline_rope_neox_f16;
    vk_pipeline pipeline_argsort_f32;

    std::vector<vk_pipeline_ref> pipelines;

    ~vk_device() {
#ifdef GGML_VULKAN_DEBUG
    std::cerr << "destroy device " << name << std::endl;
#endif
        device.destroyCommandPool(compute_queue.pool);
        if (!single_queue) {
            device.destroyCommandPool(transfer_queue.pool);
        }

        for (auto& pipeline : pipelines) {
            if (pipeline.expired()) {
                continue;
            }

            vk_pipeline pl = pipeline.lock();
            ggml_vk_destroy_pipeline(device, pl);
        }
        pipelines.clear();

        device.destroy();
    }
};

struct vk_buffer_struct {
    vk::Buffer buffer;
    vk::DeviceMemory device_memory;
    vk::MemoryPropertyFlags memory_property_flags;
    void * ptr;
    size_t size = 0;

    ggml_backend_vk_context * ctx;

    std::shared_ptr<vk_device> device;

    ~vk_buffer_struct() {
        if (size == 0) {
            return;
        }
#ifdef GGML_VULKAN_DEBUG
        std::cerr << "~vk_buffer_struct(" << buffer << ", " << size << ")" << std::endl;
#endif

        device->device.freeMemory(device_memory);
        device->device.destroyBuffer(buffer);
    }
};

typedef std::shared_ptr<vk_buffer_struct> vk_buffer;
typedef std::weak_ptr<vk_buffer_struct> vk_buffer_ref;

struct vk_subbuffer {
    vk_buffer buffer;
    uint64_t offset;
    uint64_t size;
};

struct vk_semaphore {
    vk::Semaphore s;
    uint64_t value;
};

struct vk_submission {
    vk::CommandBuffer buffer;
    std::vector<vk_semaphore> wait_semaphores;
    std::vector<vk_semaphore> signal_semaphores;
};

typedef std::vector<vk_submission> vk_sequence;

struct vk_op_push_constants {
    uint32_t KX;
    uint32_t KY;
    float param1;
    float param2;
};

struct vk_op_unary_push_constants {
    uint32_t ne;
    uint32_t ne00; uint32_t ne01; uint32_t ne02; uint32_t ne03; uint32_t nb00; uint32_t nb01; uint32_t nb02; uint32_t nb03;
    uint32_t ne10; uint32_t ne11; uint32_t ne12; uint32_t ne13; uint32_t nb10; uint32_t nb11; uint32_t nb12; uint32_t nb13;
    uint32_t d_offset;
    float param1; float param2;
};

struct vk_op_binary_push_constants {
    uint32_t ne;
    uint32_t ne00; uint32_t ne01; uint32_t ne02; uint32_t ne03; uint32_t nb00; uint32_t nb01; uint32_t nb02; uint32_t nb03;
    uint32_t ne10; uint32_t ne11; uint32_t ne12; uint32_t ne13; uint32_t nb10; uint32_t nb11; uint32_t nb12; uint32_t nb13;
    uint32_t ne20; uint32_t ne21; uint32_t ne22; uint32_t ne23; uint32_t nb20; uint32_t nb21; uint32_t nb22; uint32_t nb23;
    uint32_t d_offset;
    float param1; float param2;
};

struct vk_op_diag_mask_push_constants {
    uint32_t ncols;
    uint32_t rows_per_channel;
    int32_t n_past;
};

struct vk_op_rope_push_constants {
    uint32_t ncols;
    float freq_scale;
    uint32_t p_delta_rows;
    float freq_base;
    float ext_factor;
    float attn_factor;
    float corr_dims[4];
};

struct vk_op_rope_neox_push_constants {
    uint32_t ncols;
    uint32_t ndims;
    float freq_scale;
    uint32_t p_delta_rows;
    float freq_base;
    float ext_factor;
    float attn_factor;
    float corr_dims[4];
    float theta_scale;
    float inv_ndims;
};

struct vk_op_soft_max_push_constants {
    uint32_t KX;
    uint32_t KY;
    uint32_t KZ;
    float scale;
    float max_bias;
    float m0;
    float m1;
    uint32_t n_head_log2;
};

struct vk_op_argsort_push_constants {
    uint32_t ncols;
    bool ascending;
};

// Allow pre-recording command buffers
struct vk_staging_memcpy {
    vk_staging_memcpy(void * _dst, const void * _src, size_t _n) : dst(_dst), src(_src), n(_n) {}

    void * dst;
    const void * src;
    size_t n;
};

struct vk_context {
    size_t idx;

    vk_submission * s;
    std::vector<vk_sequence> seqs;

    ggml_tensor * exit_tensor;

    std::vector<vk_staging_memcpy> in_memcpys;
    std::vector<vk_staging_memcpy> out_memcpys;

    vk_queue * q;
};

struct ggml_tensor_extra_gpu {
    bool ready;

    size_t ctx_idx;

    vk_buffer_ref buffer_gpu;
    uint64_t offset;

    void reset() {
        ready = false;
        ctx_idx = 0;
        buffer_gpu.reset();
        offset = 0;
    }
};

struct ggml_vk_garbage_collector {
    std::vector<vk_semaphore> tl_semaphores;
    std::vector<vk_semaphore> semaphores;
    std::vector<vk::Event> events;
    std::vector<vk_buffer> temp_buffers;
    std::vector<vk_context> contexts;
};

struct ggml_backend_vk_context {
    std::string name;

    std::shared_ptr<vk_device> device;

    size_t semaphore_idx, event_idx;
    ggml_vk_garbage_collector gc;
    std::vector<std::tuple<void*, size_t, vk_buffer>> pinned_memory;
    size_t prealloc_size_qx, prealloc_size_qy, prealloc_size_x, prealloc_size_y, prealloc_size_split_k;
    vk_buffer prealloc_qx, prealloc_qy, prealloc_x, prealloc_y, prealloc_split_k;
    vk::Fence fence;
    vk_buffer staging;
    size_t staging_size;
    size_t staging_offset;
    vk_buffer sync_staging;

    vk_buffer buffer_pool[MAX_VK_BUFFERS];

    vk_context * compute_ctx;
    vk_context * transfer_ctx;

    bool disable;
    bool initialized;

    size_t idx;
};

struct vk_instance {
    vk::Instance instance;

    std::vector<size_t> device_indices;

    ggml_backend_t backends[GGML_VK_MAX_DEVICES];
    ggml_backend_vk_context contexts[GGML_VK_MAX_DEVICES];
    ggml_backend_buffer_type buffer_types[GGML_VK_MAX_DEVICES];
    bool initialized[GGML_VK_MAX_DEVICES];
};

static std::shared_ptr<vk_device> ggml_vk_get_device(size_t idx) {
#ifdef GGML_VULKAN_DEBUG
    std::cerr << "ggml_vk_get_device(" << idx << ")" << std::endl;
#endif
    static std::weak_ptr<vk_device> devices[GGML_VK_MAX_DEVICES];

    if (devices[idx].expired()) {
#ifdef GGML_VULKAN_DEBUG
    std::cerr << "Initializing new vk_device" << std::endl;
#endif
        std::shared_ptr<vk_device> device = std::make_shared<vk_device>();
        device->initialized = false;
        devices[idx] = device;
        return device;
    }

    return devices[idx].lock();
}

#ifdef GGML_VULKAN_CHECK_RESULTS
static size_t vk_skip_checks;
static size_t vk_output_tensor;

static void ggml_vk_print_tensor(ggml_backend * ctx, const ggml_tensor * tensor, const char * name);
static void ggml_vk_check_results_0(ggml_backend_vk_context * ctx, ggml_compute_params * params, ggml_tensor * tensor);
static void ggml_vk_check_results_1(ggml_backend_vk_context * ctx, ggml_compute_params * params, ggml_tensor * tensor);
#endif

typedef void (*ggml_vk_func_t)(ggml_backend_vk_context * ctx, vk_context * subctx, const ggml_tensor * src0, const ggml_tensor * src1, ggml_tensor * dst);

static bool vk_instance_initialized = false;
static vk_instance vk_instance;

GGML_CALL static void ggml_backend_vk_free(ggml_backend_t backend);

static void ggml_vk_create_pipeline(ggml_backend_vk_context * ctx, vk_pipeline& pipeline, const std::string& name, size_t spv_size, const void* spv_data, const std::string& entrypoint, uint32_t parameter_count, uint32_t push_constant_size, std::array<uint32_t, 3> wg_denoms, std::vector<uint32_t>&& specialization_constants, uint32_t align) {
#ifdef GGML_VULKAN_DEBUG
    std::cerr << "ggml_vk_create_pipeline(" << name << ", " << entrypoint << ", " << parameter_count << ", " << push_constant_size << ", (" << wg_denoms[0] << "," << wg_denoms[1] << "," << wg_denoms[2] << "), specialization_constants, " << align << ")" << std::endl;
#endif
    GGML_ASSERT(parameter_count > 0);
    GGML_ASSERT(wg_denoms[0] > 0 && wg_denoms[1] > 0 && wg_denoms[2] > 0); // NOLINT

    pipeline = std::make_shared<vk_pipeline_struct>();
    pipeline->name = name;
    pipeline->parameter_count = parameter_count;
    pipeline->push_constant_size = push_constant_size;
    pipeline->wg_denoms = wg_denoms;
    pipeline->align = align;

    vk::ShaderModuleCreateInfo shader_module_create_info({}, spv_size, reinterpret_cast<const uint32_t *>(spv_data));
    pipeline->shader_module = ctx->device->device.createShaderModule(shader_module_create_info);

    std::vector<vk::DescriptorSetLayoutBinding> dsl_binding;
    std::vector<vk::DescriptorBindingFlags> dsl_binding_flags;
    for (uint32_t i = 0; i < parameter_count; i++) {
        dsl_binding.push_back({i, vk::DescriptorType::eStorageBuffer, 1, vk::ShaderStageFlagBits::eCompute});
        dsl_binding_flags.push_back({});
    }

    vk::DescriptorSetLayoutBindingFlagsCreateInfo dslbfci = { dsl_binding_flags };

    vk::PushConstantRange pcr(
        vk::ShaderStageFlagBits::eCompute,
        0,
        pipeline->push_constant_size
    );

    vk::DescriptorSetLayoutCreateInfo descriptor_set_layout_create_info(
        {},
        dsl_binding);
    descriptor_set_layout_create_info.setPNext(&dslbfci);
    pipeline->dsl = ctx->device->device.createDescriptorSetLayout(descriptor_set_layout_create_info);

    // Check if device supports multiple descriptors per pool
    if (ctx->device->descriptor_set_mode == VK_DEVICE_DESCRIPTOR_POOL_MODE_UNKNOWN) {
        const uint32_t alloc_count = 2;

        // Try allocating multiple sets from one pool
        // This fails on AMD for some reason, so add a fall back to allocating one pool per set
        vk::DescriptorPoolSize descriptor_pool_size(vk::DescriptorType::eStorageBuffer, pipeline->parameter_count);
        vk::DescriptorPoolCreateInfo descriptor_pool_create_info({}, alloc_count, descriptor_pool_size);
        vk::DescriptorPool pool = ctx->device->device.createDescriptorPool(descriptor_pool_create_info);

        std::vector<vk::DescriptorSetLayout> layouts(alloc_count);
        for (uint32_t i = 0; i < alloc_count; i++) {
            layouts[i] = pipeline->dsl;
        }
        try {
            vk::DescriptorSetAllocateInfo descriptor_set_alloc_info(pool, alloc_count, layouts.data());
            std::vector<vk::DescriptorSet> sets = ctx->device->device.allocateDescriptorSets(descriptor_set_alloc_info);
        } catch(vk::OutOfPoolMemoryError const&) {
            ctx->device->descriptor_set_mode = VK_DEVICE_DESCRIPTOR_POOL_MODE_SINGLE;
        }

        ctx->device->device.destroyDescriptorPool(pool);
    }

    if (ctx->device->descriptor_set_mode == VK_DEVICE_DESCRIPTOR_POOL_MODE_MULTI) {
        vk::DescriptorPoolSize descriptor_pool_size(vk::DescriptorType::eStorageBuffer, pipeline->parameter_count);
        vk::DescriptorPoolCreateInfo descriptor_pool_create_info({}, 128, descriptor_pool_size);
        pipeline->descriptor_pools.push_back(ctx->device->device.createDescriptorPool(descriptor_pool_create_info));
    }

    pipeline->descriptor_set_idx = 0;

    vk::PipelineLayoutCreateInfo pipeline_layout_create_info(vk::PipelineLayoutCreateFlags(), pipeline->dsl, pcr);
    pipeline->layout = ctx->device->device.createPipelineLayout(pipeline_layout_create_info);

    std::vector<vk::SpecializationMapEntry> specialization_entries(specialization_constants.size());

    for (size_t i = 0; i < specialization_constants.size(); i++) {
        specialization_entries[i].constantID = i;
        specialization_entries[i].offset = i * sizeof(uint32_t);
        specialization_entries[i].size = sizeof(uint32_t);
    }

    vk::SpecializationInfo specialization_info(
        specialization_entries.size(),
        specialization_entries.data(),
        specialization_constants.size() * sizeof(uint32_t),
        specialization_constants.data()
    );

    vk::PipelineShaderStageCreateInfo pipeline_shader_create_info(
            vk::PipelineShaderStageCreateFlags(),
            vk::ShaderStageFlagBits::eCompute,
            pipeline->shader_module,
            entrypoint.c_str(),
            &specialization_info);
    vk::ComputePipelineCreateInfo compute_pipeline_create_info(
        vk::PipelineCreateFlags(),
        pipeline_shader_create_info,
        pipeline->layout);
    pipeline->pipeline = ctx->device->device.createComputePipeline(VK_NULL_HANDLE, compute_pipeline_create_info).value;

    ctx->device->pipelines.push_back(pipeline);
}

static void ggml_vk_destroy_pipeline(vk::Device& device, vk_pipeline& pipeline) {
#ifdef GGML_VULKAN_DEBUG
    std::cerr << "ggml_pipeline_destroy_pipeline(" << pipeline->name << ")" << std::endl;
#endif
    for (auto& pool : pipeline->descriptor_pools) {
        device.destroyDescriptorPool(pool);
    }
    pipeline->descriptor_pools.clear();
    pipeline->descriptor_sets.clear();
    pipeline->descriptor_set_idx = 0;

    device.destroyDescriptorSetLayout(pipeline->dsl);

    device.destroyPipelineLayout(pipeline->layout);

    device.destroyShaderModule(pipeline->shader_module);

    device.destroyPipeline(pipeline->pipeline);
}

static void ggml_pipeline_allocate_descriptor_sets(ggml_backend_vk_context * ctx, vk_pipeline& pipeline, uint32_t n) {
#ifdef GGML_VULKAN_DEBUG
    std::cerr << "ggml_pipeline_allocate_descriptor_sets(" << pipeline->name << ", " << n << ")" << std::endl;
#endif
    if (pipeline->descriptor_sets.size() >= pipeline->descriptor_set_idx + n) {
        // Enough descriptors are available
        return;
    }

    if (ctx->device->descriptor_set_mode == VK_DEVICE_DESCRIPTOR_POOL_MODE_MULTI) {
        const uint32_t alloc_count = pipeline->descriptor_set_idx + n - pipeline->descriptor_sets.size();

        std::vector<vk::DescriptorSetLayout> layouts(alloc_count);
        for (uint32_t i = 0; i < alloc_count; i++) {
            layouts[i] = pipeline->dsl;
        }
        vk::DescriptorSetAllocateInfo descriptor_set_alloc_info(pipeline->descriptor_pools[0], alloc_count, layouts.data());
        std::vector<vk::DescriptorSet> sets = ctx->device->device.allocateDescriptorSets(descriptor_set_alloc_info);
        pipeline->descriptor_sets.insert(pipeline->descriptor_sets.end(), sets.begin(), sets.end());
    } else {
        for (uint32_t i = pipeline->descriptor_sets.size(); i < pipeline->descriptor_set_idx + n; i++) {
            vk::DescriptorPoolSize descriptor_pool_size(vk::DescriptorType::eStorageBuffer, pipeline->parameter_count);
            vk::DescriptorPoolCreateInfo descriptor_pool_create_info({}, 1, descriptor_pool_size);
            pipeline->descriptor_pools.push_back(ctx->device->device.createDescriptorPool(descriptor_pool_create_info));

            vk::DescriptorSetAllocateInfo descriptor_set_alloc_info(pipeline->descriptor_pools[i], 1, &pipeline->dsl);
            std::vector<vk::DescriptorSet> sets = ctx->device->device.allocateDescriptorSets(descriptor_set_alloc_info);
            pipeline->descriptor_sets.push_back(sets[0]);
        }
    }
}

static void ggml_pipeline_cleanup(vk_pipeline& pipeline) {
#ifdef GGML_VULKAN_DEBUG
    std::cerr << "ggml_pipeline_cleanup(" << pipeline->name << ")" << std::endl;
#endif
    pipeline->descriptor_set_idx = 0;
}

static vk::CommandBuffer ggml_vk_create_cmd_buffer(ggml_backend_vk_context * ctx, vk_queue& q) {
#ifdef GGML_VULKAN_DEBUG
    std::cerr << "ggml_vk_create_cmd_buffer()" << std::endl;
#endif
    if (q.cmd_buffers.size() > q.cmd_buffer_idx) {
        // Reuse command buffer
        return q.cmd_buffers[q.cmd_buffer_idx++];
    }

    vk::CommandBufferAllocateInfo command_buffer_alloc_info(
        q.pool,
        vk::CommandBufferLevel::ePrimary,
        1);
    const std::vector<vk::CommandBuffer> cmd_buffers = ctx->device->device.allocateCommandBuffers(command_buffer_alloc_info);
    auto buf = cmd_buffers.front();

    q.cmd_buffers.push_back(buf);
    q.cmd_buffer_idx++;

    return buf;
}

static vk_submission ggml_vk_create_submission(ggml_backend_vk_context * ctx, vk_queue& q, std::vector<vk_semaphore> wait_semaphores, std::vector<vk_semaphore> signal_semaphores) {
#ifdef GGML_VULKAN_DEBUG
    std::cerr << "ggml_vk_create_submission()" << std::endl;
#endif
    vk_submission s;
    s.buffer = ggml_vk_create_cmd_buffer(ctx, q);
    s.wait_semaphores = std::move(wait_semaphores);
    s.signal_semaphores = std::move(signal_semaphores);
    return s;
}

static void ggml_vk_submit(vk_context * ctx, vk::Fence fence) {
#ifdef GGML_VULKAN_DEBUG
    std::cerr << "ggml_vk_submit(" << ctx->seqs.size() << ", " << fence << ")" << std::endl;
#endif
    if (ctx->seqs.empty()) {
        return;
    }

    std::vector<std::vector<uint64_t>> tl_wait_vals;
    std::vector<std::vector<uint64_t>> tl_signal_vals;
    std::vector<std::vector<vk::Semaphore>> tl_wait_semaphores;
    std::vector<std::vector<vk::Semaphore>> tl_signal_semaphores;
    std::vector<vk::TimelineSemaphoreSubmitInfo> tl_submit_infos;
    std::vector<vk::SubmitInfo> submit_infos;
    int idx = -1;
    std::vector<std::vector<vk::PipelineStageFlags>> stage_flags;

    size_t reserve = 0;

    for (const auto& sequence : ctx->seqs) {
        reserve += sequence.size();
    }

    // Pre-reserve vectors to prevent reallocation, which invalidates pointers
    tl_wait_semaphores.reserve(reserve);
    tl_wait_vals.reserve(reserve);
    tl_signal_semaphores.reserve(reserve);
    tl_signal_vals.reserve(reserve);
    tl_submit_infos.reserve(reserve);
    submit_infos.reserve(reserve);
    stage_flags.reserve(reserve);

    for (const auto& sequence : ctx->seqs) {
        for (const auto& submission : sequence) {
            stage_flags.push_back({});
            idx++;
            tl_wait_vals.push_back({});
            tl_wait_semaphores.push_back({});
            tl_signal_vals.push_back({});
            tl_signal_semaphores.push_back({});
            for (size_t i = 0; i < submission.wait_semaphores.size(); i++) {
                stage_flags[idx].push_back(ctx->q->stage_flags);
                tl_wait_vals[idx].push_back(submission.wait_semaphores[i].value);
                tl_wait_semaphores[idx].push_back(submission.wait_semaphores[i].s);
            }
            for (size_t i = 0; i < submission.signal_semaphores.size(); i++) {
                tl_signal_vals[idx].push_back(submission.signal_semaphores[i].value);
                tl_signal_semaphores[idx].push_back(submission.signal_semaphores[i].s);
            }
            tl_submit_infos.push_back({
                (uint32_t) submission.wait_semaphores.size(),
                tl_wait_vals[idx].data(),
                (uint32_t) submission.signal_semaphores.size(),
                tl_signal_vals[idx].data(),
            });
            tl_submit_infos[idx].sType = vk::StructureType::eTimelineSemaphoreSubmitInfo;
            tl_submit_infos[idx].pNext = nullptr;
            vk::SubmitInfo si{
                (uint32_t) submission.wait_semaphores.size(),
                tl_wait_semaphores[idx].data(),
                stage_flags[idx].data(),
                1,
                &submission.buffer,
                (uint32_t) submission.signal_semaphores.size(),
                tl_signal_semaphores[idx].data(),
            };
            si.setPNext(&tl_submit_infos[idx]);
            submit_infos.push_back(si);
        }
    }

    ctx->q->queue.submit(submit_infos, fence);

    ctx->seqs.clear();
}

static uint32_t ggml_vk_find_queue_family_index(std::vector<vk::QueueFamilyProperties>& queue_family_props, const vk::QueueFlags& required, const vk::QueueFlags& avoid, int32_t compute_index, uint32_t min_num_queues) {
#ifdef GGML_VULKAN_DEBUG
    std::cerr << "ggml_vk_find_queue_family_index()" << std::endl;
#endif
    const uint32_t qfsize = queue_family_props.size();

    // Try with avoid preferences first
    for (uint32_t i = 0; i < qfsize; i++) {
        if (queue_family_props[i].queueCount >= min_num_queues && (compute_index < 0 || i != (uint32_t) compute_index) && queue_family_props[i].queueFlags & required && !(queue_family_props[i].queueFlags & avoid)) {
            return i;
        }
    }

    // Fall back to only required
    for (size_t i = 0; i < qfsize; i++) {
        if (queue_family_props[i].queueCount >= min_num_queues && (compute_index < 0 || i != (uint32_t) compute_index) && queue_family_props[i].queueFlags & required) {
            return i;
        }
    }

    // Fall back to reusing compute queue
    for (size_t i = 0; i < qfsize; i++) {
        if (queue_family_props[i].queueCount >= min_num_queues && queue_family_props[i].queueFlags & required) {
            return i;
        }
    }

    // Fall back to ignoring min_num_queries
    for (size_t i = 0; i < qfsize; i++) {
        if (queue_family_props[i].queueFlags & required) {
            return i;
        }
    }

    std::cerr << "ggml_vulkan: No suitable queue family index found." << std::endl;

    for(auto &q_family : queue_family_props) {
        std::cerr << "Queue number: "  + std::to_string(q_family.queueCount) << " flags: " + to_string(q_family.queueFlags) << std::endl;
    }
    abort();
}

static void ggml_vk_create_queue(ggml_backend_vk_context * ctx, vk_queue& q, uint32_t queue_family_index, uint32_t queue_index, vk::PipelineStageFlags&& stage_flags) {
#ifdef GGML_VULKAN_DEBUG
    std::cerr << "ggml_vk_create_queue()" << std::endl;
#endif
    q.queue_family_index = queue_family_index;

    vk::CommandPoolCreateInfo command_pool_create_info_compute(vk::CommandPoolCreateFlags(VK_COMMAND_POOL_CREATE_TRANSIENT_BIT), queue_family_index);
    q.pool = ctx->device->device.createCommandPool(command_pool_create_info_compute);

    q.cmd_buffer_idx = 0;

    q.queue = ctx->device->device.getQueue(queue_family_index, queue_index);

    q.stage_flags = stage_flags;
}

static vk_context * ggml_vk_create_context(ggml_backend_vk_context * ctx, vk_queue& q) {
#ifdef GGML_VULKAN_DEBUG
    std::cerr << "ggml_vk_create_context()" << std::endl;
#endif
    ctx->gc.contexts.emplace_back();
    vk_context * result = &ctx->gc.contexts[ctx->gc.contexts.size() - 1];
    memset((void *) result, 0, sizeof(vk_context));
    result->idx = ctx->gc.contexts.size() - 1;
    result->q = &q;
    return result;
}

static vk_semaphore * ggml_vk_create_binary_semaphore(ggml_backend_vk_context * ctx) {
#ifdef GGML_VULKAN_DEBUG
    std::cerr << "ggml_vk_create_timeline_semaphore()" << std::endl;
#endif
    vk::SemaphoreTypeCreateInfo tci{ vk::SemaphoreType::eBinary, 0 };
    vk::SemaphoreCreateInfo ci{};
    ci.setPNext(&tci);
    vk::Semaphore semaphore = ctx->device->device.createSemaphore(ci);
    ctx->gc.semaphores.push_back({ semaphore, 0 });
    return &ctx->gc.semaphores[ctx->gc.semaphores.size() - 1];
}

static vk_semaphore * ggml_vk_create_timeline_semaphore(ggml_backend_vk_context * ctx) {
#ifdef GGML_VULKAN_DEBUG
    std::cerr << "ggml_vk_create_timeline_semaphore()" << std::endl;
#endif
    if (ctx->semaphore_idx >= ctx->gc.tl_semaphores.size()) {
        vk::SemaphoreTypeCreateInfo tci{ vk::SemaphoreType::eTimeline, 0 };
        vk::SemaphoreCreateInfo ci{};
        ci.setPNext(&tci);
        vk::Semaphore semaphore = ctx->device->device.createSemaphore(ci);
        ctx->gc.tl_semaphores.push_back({ semaphore, 0 });
    }
    return &ctx->gc.tl_semaphores[ctx->semaphore_idx++];
}

static vk::Event ggml_vk_create_event(ggml_backend_vk_context * ctx) {
    if (ctx->event_idx >= ctx->gc.events.size()) {
        ctx->gc.events.push_back(ctx->device->device.createEvent({}));
    }
    return ctx->gc.events[ctx->event_idx++];
}

static void ggml_vk_queue_cleanup(ggml_backend_vk_context * ctx, vk_queue& q) {
#ifdef GGML_VULKAN_DEBUG
    std::cerr << "ggml_vk_queue_cleanup()" << std::endl;
#endif
    // Requires command buffers to be done

    ctx->device->device.resetCommandPool(q.pool);
    q.cmd_buffer_idx = 0;
}

static uint32_t find_properties(const vk::PhysicalDeviceMemoryProperties* mem_props, vk::MemoryRequirements* mem_req, vk::MemoryPropertyFlags flags) {
    for (uint32_t i = 0; i < mem_props->memoryTypeCount; ++i) {
        vk::MemoryType memory_type = mem_props->memoryTypes[i];
        if ((mem_req->memoryTypeBits & ((uint64_t)1 << i)) &&
            (flags & memory_type.propertyFlags) == flags &&
            mem_props->memoryHeaps[memory_type.heapIndex].size >= mem_req->size) {
            return static_cast<int32_t>(i);
        }
    }
    return UINT32_MAX;
}

static vk_buffer ggml_vk_create_buffer(ggml_backend_vk_context * ctx, size_t size, vk::MemoryPropertyFlags req_flags, vk::MemoryPropertyFlags fallback_flags = vk::MemoryPropertyFlags(0)) {
#ifdef GGML_VULKAN_DEBUG
    std::cerr << "ggml_vk_create_buffer(" << size << ", " << to_string(req_flags) << ", " << to_string(fallback_flags) << ")" << std::endl;
#endif
    vk_buffer buf = std::make_shared<vk_buffer_struct>();

    if (size == 0) {
        buf->size = 0;
        return buf;
    }

    buf->size = size;
    vk::BufferCreateInfo buffer_create_info{
        vk::BufferCreateFlags(),
        size,
        vk::BufferUsageFlagBits::eStorageBuffer | vk::BufferUsageFlagBits::eTransferSrc | vk::BufferUsageFlagBits::eTransferDst,
        vk::SharingMode::eExclusive,
        0,
        nullptr,
    };

    buf->buffer = ctx->device->device.createBuffer(buffer_create_info);

    vk::MemoryRequirements mem_req = ctx->device->device.getBufferMemoryRequirements(buf->buffer);

    vk::PhysicalDeviceMemoryProperties mem_props = ctx->device->physical_device.getMemoryProperties();

    uint32_t memory_type_index = UINT32_MAX;

    memory_type_index = find_properties(&mem_props, &mem_req, req_flags);
    buf->memory_property_flags = req_flags;

    if (memory_type_index == UINT32_MAX && fallback_flags) {
        memory_type_index = find_properties(&mem_props, &mem_req, fallback_flags);
        buf->memory_property_flags = fallback_flags;
    }

    if (memory_type_index == UINT32_MAX) {
        ctx->device->device.destroyBuffer(buf->buffer);
        buf->size = 0;
        throw vk::OutOfDeviceMemoryError("No suitable memory type found");
    }

    try {
        buf->device_memory = ctx->device->device.allocateMemory({ mem_req.size, memory_type_index });
    } catch (const vk::SystemError& e) {
        // Out of Host/Device memory, clean up buffer
        ctx->device->device.destroyBuffer(buf->buffer);
        buf->size = 0;
        throw e;
    }
    buf->ptr = nullptr;

    if (buf->memory_property_flags & vk::MemoryPropertyFlagBits::eHostVisible) {
        buf->ptr = ctx->device->device.mapMemory(buf->device_memory, 0, VK_WHOLE_SIZE);
    }

    ctx->device->device.bindBufferMemory(buf->buffer, buf->device_memory, 0);

    buf->ctx = ctx;

    buf->device = ctx->device;

#ifdef GGML_VULKAN_DEBUG
    std::cerr << "Created buffer " << buf->buffer << std::endl;
#endif

    return buf;
}

static vk_buffer ggml_vk_create_buffer_check(ggml_backend_vk_context * ctx, size_t size, vk::MemoryPropertyFlags req_flags, vk::MemoryPropertyFlags fallback_flags = vk::MemoryPropertyFlags(0)) {
    try {
        return ggml_vk_create_buffer(ctx, size, req_flags, fallback_flags);
    } catch (const vk::SystemError& e) {
        std::cerr << "ggml_vulkan: Memory allocation of size " << size << " failed." << std::endl;
        std::cerr << "ggml_vulkan: " << e.what() << std::endl;
        throw e;
    }
}

static vk_buffer ggml_vk_create_buffer_device(ggml_backend_vk_context * ctx, size_t size) {
    vk_buffer buf;
    try {
        if (ctx->device->uma) {
            // Fall back to host memory type
            buf = ggml_vk_create_buffer(ctx, size, vk::MemoryPropertyFlagBits::eDeviceLocal, vk::MemoryPropertyFlagBits::eHostVisible | vk::MemoryPropertyFlagBits::eHostCoherent);
        } else {
            buf = ggml_vk_create_buffer(ctx, size, vk::MemoryPropertyFlagBits::eDeviceLocal);
        }
    } catch (const vk::SystemError& e) {
        std::cerr << "ggml_vulkan: Device memory allocation of size " << size << " failed." << std::endl;
        std::cerr << "ggml_vulkan: " << e.what() << std::endl;
        throw e;
    }

    return buf;
}

static void ggml_vk_destroy_buffer(vk_buffer& buf) {
    buf.reset();
}

static vk_subbuffer ggml_vk_subbuffer(vk_buffer& buf) {
    return { buf, 0, VK_WHOLE_SIZE };
}

static void ggml_vk_sync_buffers(vk_context * ctx) {
#ifdef GGML_VULKAN_DEBUG
    std::cerr << "ggml_vk_sync_buffers()" << std::endl;
#endif
    const std::vector<vk::MemoryBarrier> mem_barriers{ { { vk::AccessFlagBits::eMemoryRead | vk::AccessFlagBits::eMemoryWrite }, { vk::AccessFlagBits::eMemoryRead | vk::AccessFlagBits::eMemoryWrite } } };

    ctx->s->buffer.pipelineBarrier(
        ctx->q->stage_flags,
        ctx->q->stage_flags,
        {},
        mem_barriers,
        {},
        {}
    );
}

static void ggml_vk_wait_events(vk_context * ctx, std::vector<vk::Event>&& events) {
#ifdef GGML_VULKAN_DEBUG
    std::cerr << "ggml_vk_wait_events()" << std::endl;
#endif
    if (events.empty()) {
        return;
    }

    ctx->s->buffer.waitEvents(
        events,
        ctx->q->stage_flags,
        ctx->q->stage_flags,
        {},
        {},
        {}
    );
}

static bool ggml_vk_build_shader(ggml_type type) {
    switch(type) {
    case GGML_TYPE_F16:
    case GGML_TYPE_Q4_0:
    case GGML_TYPE_Q4_1:
    case GGML_TYPE_Q5_0:
    case GGML_TYPE_Q5_1:
    case GGML_TYPE_Q8_0:
    case GGML_TYPE_Q2_K:
    case GGML_TYPE_Q3_K:
    case GGML_TYPE_Q4_K:
    case GGML_TYPE_Q5_K:
    case GGML_TYPE_Q6_K:
        return true;
    default:
        return false;
    }
}

static void ggml_vk_load_shaders(ggml_backend_vk_context * ctx) {
#ifdef GGML_VULKAN_DEBUG
    std::cerr << "ggml_vk_load_shaders(" << ctx->name << ")" << std::endl;
#endif

    const std::shared_ptr<vk_device> device = ctx->device;

    // mulmat
    std::initializer_list<uint32_t> warptile_l = { 128, 128, 128, 16, device->subgroup_size * 2, 64, 2, 4, 4, device->subgroup_size };
    std::initializer_list<uint32_t> warptile_m = { 128,  64,  64, 16, device->subgroup_size, 32, 2, 4, 2, device->subgroup_size };
    std::initializer_list<uint32_t> warptile_s = { device->subgroup_size,  32,  32, 16, 32, 32, 2, 2, 2, device->subgroup_size };

    std::initializer_list<uint32_t> warptile_mmq_l = { 128, 128, 128, 32, device->subgroup_size * 2, 64, 2, 4, 4, device->subgroup_size };
    std::initializer_list<uint32_t> warptile_mmq_m = { 128,  64,  64, 32, device->subgroup_size, 32, 2, 4, 2, device->subgroup_size };
    std::initializer_list<uint32_t> warptile_mmq_s = { device->subgroup_size,  32,  32, 32, 32, 32, 2, 2, 2, device->subgroup_size };

    std::array<uint32_t, 3> l_wg_denoms = {128, 128, 1 };
    std::array<uint32_t, 3> m_wg_denoms = { 64,  64, 1 };
    std::array<uint32_t, 3> s_wg_denoms = { 32,  32, 1 };

    uint32_t l_align = 128;
    uint32_t m_align =  64;
    uint32_t s_align =  32;

    ctx->device->pipeline_matmul_f32 = std::make_shared<vk_matmul_pipeline_struct>();
    ctx->device->pipeline_matmul_f16_f32 = std::make_shared<vk_matmul_pipeline_struct>();
    ctx->device->pipeline_matmul_f16 = std::make_shared<vk_matmul_pipeline_struct>();
    ctx->device->pipeline_dequant_mul_mat_mat[GGML_TYPE_Q4_0] = std::make_shared<vk_matmul_pipeline_struct>();
    ctx->device->pipeline_dequant_mul_mat_mat[GGML_TYPE_Q4_1] = std::make_shared<vk_matmul_pipeline_struct>();
    ctx->device->pipeline_dequant_mul_mat_mat[GGML_TYPE_Q5_0] = std::make_shared<vk_matmul_pipeline_struct>();
    ctx->device->pipeline_dequant_mul_mat_mat[GGML_TYPE_Q5_1] = std::make_shared<vk_matmul_pipeline_struct>();
    ctx->device->pipeline_dequant_mul_mat_mat[GGML_TYPE_Q8_0] = std::make_shared<vk_matmul_pipeline_struct>();

    if (device->fp16) {
        ggml_vk_create_pipeline(ctx, ctx->device->pipeline_matmul_f32->l, "matmul_f32_l", matmul_f32_len, matmul_f32_data, "main", 3, 14 * sizeof(uint32_t), l_wg_denoms, warptile_l, 1);
        ggml_vk_create_pipeline(ctx, ctx->device->pipeline_matmul_f32->m, "matmul_f32_m", matmul_f32_len, matmul_f32_data, "main", 3, 14 * sizeof(uint32_t), m_wg_denoms, warptile_m, 1);
        ggml_vk_create_pipeline(ctx, ctx->device->pipeline_matmul_f32->s, "matmul_f32_s", matmul_f32_len, matmul_f32_data, "main", 3, 14 * sizeof(uint32_t), s_wg_denoms, warptile_s, 1);
        ggml_vk_create_pipeline(ctx, ctx->device->pipeline_matmul_f32->a_l, "matmul_f32_aligned_l", matmul_f32_aligned_len, matmul_f32_aligned_data, "main", 3, 14 * sizeof(uint32_t), l_wg_denoms, warptile_l, l_align);
        ggml_vk_create_pipeline(ctx, ctx->device->pipeline_matmul_f32->a_m, "matmul_f32_aligned_m", matmul_f32_aligned_len, matmul_f32_aligned_data, "main", 3, 14 * sizeof(uint32_t), m_wg_denoms, warptile_m, m_align);
        ggml_vk_create_pipeline(ctx, ctx->device->pipeline_matmul_f32->a_s, "matmul_f32_aligned_s", matmul_f32_aligned_len, matmul_f32_aligned_data, "main", 3, 14 * sizeof(uint32_t), s_wg_denoms, warptile_s, s_align);

        ggml_vk_create_pipeline(ctx, ctx->device->pipeline_matmul_f16->l, "matmul_f16_l", matmul_f16_len, matmul_f16_data, "main", 3, 14 * sizeof(uint32_t), l_wg_denoms, warptile_l, 1);
        ggml_vk_create_pipeline(ctx, ctx->device->pipeline_matmul_f16->m, "matmul_f16_m", matmul_f16_len, matmul_f16_data, "main", 3, 14 * sizeof(uint32_t), m_wg_denoms, warptile_m, 1);
        ggml_vk_create_pipeline(ctx, ctx->device->pipeline_matmul_f16->s, "matmul_f16_s", matmul_f16_len, matmul_f16_data, "main", 3, 14 * sizeof(uint32_t), s_wg_denoms, warptile_s, 1);
        ggml_vk_create_pipeline(ctx, ctx->device->pipeline_matmul_f16->a_l, "matmul_f16_aligned_l", matmul_f16_aligned_len, matmul_f16_aligned_data, "main", 3, 14 * sizeof(uint32_t), l_wg_denoms, warptile_l, l_align);
        ggml_vk_create_pipeline(ctx, ctx->device->pipeline_matmul_f16->a_m, "matmul_f16_aligned_m", matmul_f16_aligned_len, matmul_f16_aligned_data, "main", 3, 14 * sizeof(uint32_t), m_wg_denoms, warptile_m, m_align);
        ggml_vk_create_pipeline(ctx, ctx->device->pipeline_matmul_f16->a_s, "matmul_f16_aligned_s", matmul_f16_aligned_len, matmul_f16_aligned_data, "main", 3, 14 * sizeof(uint32_t), s_wg_denoms, warptile_s, s_align);

        ggml_vk_create_pipeline(ctx, ctx->device->pipeline_matmul_f16_f32->l, "matmul_f16_f32_l", matmul_f16_f32_len, matmul_f16_f32_data, "main", 3, 14 * sizeof(uint32_t), l_wg_denoms, warptile_l, 1);
        ggml_vk_create_pipeline(ctx, ctx->device->pipeline_matmul_f16_f32->m, "matmul_f16_f32_m", matmul_f16_f32_len, matmul_f16_f32_data, "main", 3, 14 * sizeof(uint32_t), m_wg_denoms, warptile_m, 1);
        ggml_vk_create_pipeline(ctx, ctx->device->pipeline_matmul_f16_f32->s, "matmul_f16_f32_s", matmul_f16_f32_len, matmul_f16_f32_data, "main", 3, 14 * sizeof(uint32_t), s_wg_denoms, warptile_s, 1);
        ggml_vk_create_pipeline(ctx, ctx->device->pipeline_matmul_f16_f32->a_l, "matmul_f16_f32_aligned_l", matmul_f16_f32_aligned_len, matmul_f16_f32_aligned_data, "main", 3, 14 * sizeof(uint32_t), l_wg_denoms, warptile_l, l_align);
        ggml_vk_create_pipeline(ctx, ctx->device->pipeline_matmul_f16_f32->a_m, "matmul_f16_f32_aligned_m", matmul_f16_f32_aligned_len, matmul_f16_f32_aligned_data, "main", 3, 14 * sizeof(uint32_t), m_wg_denoms, warptile_m, m_align);
        ggml_vk_create_pipeline(ctx, ctx->device->pipeline_matmul_f16_f32->a_s, "matmul_f16_f32_aligned_s", matmul_f16_f32_aligned_len, matmul_f16_f32_aligned_data, "main", 3, 14 * sizeof(uint32_t), s_wg_denoms, warptile_s, s_align);

        ggml_vk_create_pipeline(ctx, ctx->device->pipeline_dequant_mul_mat_mat[GGML_TYPE_Q4_0]->l, "matmul_q4_0_f32_l", matmul_q4_0_f32_len, matmul_q4_0_f32_data, "main", 3, 14 * sizeof(uint32_t), l_wg_denoms, warptile_mmq_l, l_align);
        ggml_vk_create_pipeline(ctx, ctx->device->pipeline_dequant_mul_mat_mat[GGML_TYPE_Q4_0]->m, "matmul_q4_0_f32_m", matmul_q4_0_f32_len, matmul_q4_0_f32_data, "main", 3, 14 * sizeof(uint32_t), m_wg_denoms, warptile_mmq_m, m_align);
        ggml_vk_create_pipeline(ctx, ctx->device->pipeline_dequant_mul_mat_mat[GGML_TYPE_Q4_0]->s, "matmul_q4_0_f32_s", matmul_q4_0_f32_len, matmul_q4_0_f32_data, "main", 3, 14 * sizeof(uint32_t), s_wg_denoms, warptile_mmq_s, s_align);
        ggml_vk_create_pipeline(ctx, ctx->device->pipeline_dequant_mul_mat_mat[GGML_TYPE_Q4_0]->a_l, "matmul_q4_0_f32_aligned_l", matmul_q4_0_f32_aligned_len, matmul_q4_0_f32_aligned_data, "main", 3, 14 * sizeof(uint32_t), l_wg_denoms, warptile_mmq_l, l_align);
        ggml_vk_create_pipeline(ctx, ctx->device->pipeline_dequant_mul_mat_mat[GGML_TYPE_Q4_0]->a_m, "matmul_q4_0_f32_aligned_m", matmul_q4_0_f32_aligned_len, matmul_q4_0_f32_aligned_data, "main", 3, 14 * sizeof(uint32_t), m_wg_denoms, warptile_mmq_m, m_align);
        ggml_vk_create_pipeline(ctx, ctx->device->pipeline_dequant_mul_mat_mat[GGML_TYPE_Q4_0]->a_s, "matmul_q4_0_f32_aligned_s", matmul_q4_0_f32_aligned_len, matmul_q4_0_f32_aligned_data, "main", 3, 14 * sizeof(uint32_t), s_wg_denoms, warptile_mmq_s, s_align);

        ggml_vk_create_pipeline(ctx, ctx->device->pipeline_dequant_mul_mat_mat[GGML_TYPE_Q4_1]->l, "matmul_q4_0_f32_l", matmul_q4_1_f32_len, matmul_q4_1_f32_data, "main", 3, 14 * sizeof(uint32_t), l_wg_denoms, warptile_mmq_l, l_align);
        ggml_vk_create_pipeline(ctx, ctx->device->pipeline_dequant_mul_mat_mat[GGML_TYPE_Q4_1]->m, "matmul_q4_0_f32_m", matmul_q4_1_f32_len, matmul_q4_1_f32_data, "main", 3, 14 * sizeof(uint32_t), m_wg_denoms, warptile_mmq_m, m_align);
        ggml_vk_create_pipeline(ctx, ctx->device->pipeline_dequant_mul_mat_mat[GGML_TYPE_Q4_1]->s, "matmul_q4_0_f32_s", matmul_q4_1_f32_len, matmul_q4_1_f32_data, "main", 3, 14 * sizeof(uint32_t), s_wg_denoms, warptile_mmq_s, s_align);
        ggml_vk_create_pipeline(ctx, ctx->device->pipeline_dequant_mul_mat_mat[GGML_TYPE_Q4_1]->a_l, "matmul_q4_0_f32_aligned_l", matmul_q4_1_f32_aligned_len, matmul_q4_1_f32_aligned_data, "main", 3, 14 * sizeof(uint32_t), l_wg_denoms, warptile_mmq_l, l_align);
        ggml_vk_create_pipeline(ctx, ctx->device->pipeline_dequant_mul_mat_mat[GGML_TYPE_Q4_1]->a_m, "matmul_q4_0_f32_aligned_m", matmul_q4_1_f32_aligned_len, matmul_q4_1_f32_aligned_data, "main", 3, 14 * sizeof(uint32_t), m_wg_denoms, warptile_mmq_m, m_align);
        ggml_vk_create_pipeline(ctx, ctx->device->pipeline_dequant_mul_mat_mat[GGML_TYPE_Q4_1]->a_s, "matmul_q4_0_f32_aligned_s", matmul_q4_1_f32_aligned_len, matmul_q4_1_f32_aligned_data, "main", 3, 14 * sizeof(uint32_t), s_wg_denoms, warptile_mmq_s, s_align);

        ggml_vk_create_pipeline(ctx, ctx->device->pipeline_dequant_mul_mat_mat[GGML_TYPE_Q5_0]->l, "matmul_q5_0_f32_l", matmul_q5_0_f32_len, matmul_q5_0_f32_data, "main", 3, 14 * sizeof(uint32_t), l_wg_denoms, warptile_mmq_l, l_align);
        ggml_vk_create_pipeline(ctx, ctx->device->pipeline_dequant_mul_mat_mat[GGML_TYPE_Q5_0]->m, "matmul_q5_0_f32_m", matmul_q5_0_f32_len, matmul_q5_0_f32_data, "main", 3, 14 * sizeof(uint32_t), m_wg_denoms, warptile_mmq_m, m_align);
        ggml_vk_create_pipeline(ctx, ctx->device->pipeline_dequant_mul_mat_mat[GGML_TYPE_Q5_0]->s, "matmul_q5_0_f32_s", matmul_q5_0_f32_len, matmul_q5_0_f32_data, "main", 3, 14 * sizeof(uint32_t), s_wg_denoms, warptile_mmq_s, s_align);
        ggml_vk_create_pipeline(ctx, ctx->device->pipeline_dequant_mul_mat_mat[GGML_TYPE_Q5_0]->a_l, "matmul_q5_0_f32_aligned_l", matmul_q5_0_f32_aligned_len, matmul_q5_0_f32_aligned_data, "main", 3, 14 * sizeof(uint32_t), l_wg_denoms, warptile_mmq_l, l_align);
        ggml_vk_create_pipeline(ctx, ctx->device->pipeline_dequant_mul_mat_mat[GGML_TYPE_Q5_0]->a_m, "matmul_q5_0_f32_aligned_m", matmul_q5_0_f32_aligned_len, matmul_q5_0_f32_aligned_data, "main", 3, 14 * sizeof(uint32_t), m_wg_denoms, warptile_mmq_m, m_align);
        ggml_vk_create_pipeline(ctx, ctx->device->pipeline_dequant_mul_mat_mat[GGML_TYPE_Q5_0]->a_s, "matmul_q5_0_f32_aligned_s", matmul_q5_0_f32_aligned_len, matmul_q5_0_f32_aligned_data, "main", 3, 14 * sizeof(uint32_t), s_wg_denoms, warptile_mmq_s, s_align);

        ggml_vk_create_pipeline(ctx, ctx->device->pipeline_dequant_mul_mat_mat[GGML_TYPE_Q5_1]->l, "matmul_q5_1_f32_l", matmul_q5_1_f32_len, matmul_q5_1_f32_data, "main", 3, 14 * sizeof(uint32_t), l_wg_denoms, warptile_mmq_l, l_align);
        ggml_vk_create_pipeline(ctx, ctx->device->pipeline_dequant_mul_mat_mat[GGML_TYPE_Q5_1]->m, "matmul_q5_1_f32_m", matmul_q5_1_f32_len, matmul_q5_1_f32_data, "main", 3, 14 * sizeof(uint32_t), m_wg_denoms, warptile_mmq_m, m_align);
        ggml_vk_create_pipeline(ctx, ctx->device->pipeline_dequant_mul_mat_mat[GGML_TYPE_Q5_1]->s, "matmul_q5_1_f32_s", matmul_q5_1_f32_len, matmul_q5_1_f32_data, "main", 3, 14 * sizeof(uint32_t), s_wg_denoms, warptile_mmq_s, s_align);
        ggml_vk_create_pipeline(ctx, ctx->device->pipeline_dequant_mul_mat_mat[GGML_TYPE_Q5_1]->a_l, "matmul_q5_1_f32_aligned_l", matmul_q5_1_f32_aligned_len, matmul_q5_1_f32_aligned_data, "main", 3, 14 * sizeof(uint32_t), l_wg_denoms, warptile_mmq_l, l_align);
        ggml_vk_create_pipeline(ctx, ctx->device->pipeline_dequant_mul_mat_mat[GGML_TYPE_Q5_1]->a_m, "matmul_q5_1_f32_aligned_m", matmul_q5_1_f32_aligned_len, matmul_q5_1_f32_aligned_data, "main", 3, 14 * sizeof(uint32_t), m_wg_denoms, warptile_mmq_m, m_align);
        ggml_vk_create_pipeline(ctx, ctx->device->pipeline_dequant_mul_mat_mat[GGML_TYPE_Q5_1]->a_s, "matmul_q5_1_f32_aligned_s", matmul_q5_1_f32_aligned_len, matmul_q5_1_f32_aligned_data, "main", 3, 14 * sizeof(uint32_t), s_wg_denoms, warptile_mmq_s, s_align);

        ggml_vk_create_pipeline(ctx, ctx->device->pipeline_dequant_mul_mat_mat[GGML_TYPE_Q8_0]->l, "matmul_q8_0_f32_l", matmul_q8_0_f32_len, matmul_q8_0_f32_data, "main", 3, 14 * sizeof(uint32_t), l_wg_denoms, warptile_mmq_l, l_align);
        ggml_vk_create_pipeline(ctx, ctx->device->pipeline_dequant_mul_mat_mat[GGML_TYPE_Q8_0]->m, "matmul_q8_0_f32_m", matmul_q8_0_f32_len, matmul_q8_0_f32_data, "main", 3, 14 * sizeof(uint32_t), m_wg_denoms, warptile_mmq_m, m_align);
        ggml_vk_create_pipeline(ctx, ctx->device->pipeline_dequant_mul_mat_mat[GGML_TYPE_Q8_0]->s, "matmul_q8_0_f32_s", matmul_q8_0_f32_len, matmul_q8_0_f32_data, "main", 3, 14 * sizeof(uint32_t), s_wg_denoms, warptile_mmq_s, s_align);
        ggml_vk_create_pipeline(ctx, ctx->device->pipeline_dequant_mul_mat_mat[GGML_TYPE_Q8_0]->a_l, "matmul_q8_0_f32_aligned_l", matmul_q8_0_f32_aligned_len, matmul_q8_0_f32_aligned_data, "main", 3, 14 * sizeof(uint32_t), l_wg_denoms, warptile_mmq_l, l_align);
        ggml_vk_create_pipeline(ctx, ctx->device->pipeline_dequant_mul_mat_mat[GGML_TYPE_Q8_0]->a_m, "matmul_q8_0_f32_aligned_m", matmul_q8_0_f32_aligned_len, matmul_q8_0_f32_aligned_data, "main", 3, 14 * sizeof(uint32_t), m_wg_denoms, warptile_mmq_m, m_align);
        ggml_vk_create_pipeline(ctx, ctx->device->pipeline_dequant_mul_mat_mat[GGML_TYPE_Q8_0]->a_s, "matmul_q8_0_f32_aligned_s", matmul_q8_0_f32_aligned_len, matmul_q8_0_f32_aligned_data, "main", 3, 14 * sizeof(uint32_t), s_wg_denoms, warptile_mmq_s, s_align);
    } else {
        ggml_vk_create_pipeline(ctx, ctx->device->pipeline_matmul_f32->l, "matmul_f32_l", matmul_f32_fp32_len, matmul_f32_fp32_data, "main", 3, 14 * sizeof(uint32_t), l_wg_denoms, warptile_l, 1);
        ggml_vk_create_pipeline(ctx, ctx->device->pipeline_matmul_f32->m, "matmul_f32_m", matmul_f32_fp32_len, matmul_f32_fp32_data, "main", 3, 14 * sizeof(uint32_t), m_wg_denoms, warptile_m, 1);
        ggml_vk_create_pipeline(ctx, ctx->device->pipeline_matmul_f32->s, "matmul_f32_s", matmul_f32_fp32_len, matmul_f32_fp32_data, "main", 3, 14 * sizeof(uint32_t), s_wg_denoms, warptile_s, 1);
        ggml_vk_create_pipeline(ctx, ctx->device->pipeline_matmul_f32->a_l, "matmul_f32_aligned_l", matmul_f32_aligned_fp32_len, matmul_f32_aligned_fp32_data, "main", 3, 14 * sizeof(uint32_t), l_wg_denoms, warptile_l, l_align);
        ggml_vk_create_pipeline(ctx, ctx->device->pipeline_matmul_f32->a_m, "matmul_f32_aligned_m", matmul_f32_aligned_fp32_len, matmul_f32_aligned_fp32_data, "main", 3, 14 * sizeof(uint32_t), m_wg_denoms, warptile_m, m_align);
        ggml_vk_create_pipeline(ctx, ctx->device->pipeline_matmul_f32->a_s, "matmul_f32_aligned_s", matmul_f32_aligned_fp32_len, matmul_f32_aligned_fp32_data, "main", 3, 14 * sizeof(uint32_t), s_wg_denoms, warptile_s, s_align);

        ggml_vk_create_pipeline(ctx, ctx->device->pipeline_matmul_f16->l, "matmul_f16_l", matmul_f16_fp32_len, matmul_f16_fp32_data, "main", 3, 14 * sizeof(uint32_t), l_wg_denoms, warptile_l, 1);
        ggml_vk_create_pipeline(ctx, ctx->device->pipeline_matmul_f16->m, "matmul_f16_m", matmul_f16_fp32_len, matmul_f16_fp32_data, "main", 3, 14 * sizeof(uint32_t), m_wg_denoms, warptile_m, 1);
        ggml_vk_create_pipeline(ctx, ctx->device->pipeline_matmul_f16->s, "matmul_f16_s", matmul_f16_fp32_len, matmul_f16_fp32_data, "main", 3, 14 * sizeof(uint32_t), s_wg_denoms, warptile_s, 1);
        ggml_vk_create_pipeline(ctx, ctx->device->pipeline_matmul_f16->a_l, "matmul_f16_aligned_l", matmul_f16_aligned_fp32_len, matmul_f16_aligned_fp32_data, "main", 3, 14 * sizeof(uint32_t), l_wg_denoms, warptile_l, l_align);
        ggml_vk_create_pipeline(ctx, ctx->device->pipeline_matmul_f16->a_m, "matmul_f16_aligned_m", matmul_f16_aligned_fp32_len, matmul_f16_aligned_fp32_data, "main", 3, 14 * sizeof(uint32_t), m_wg_denoms, warptile_m, m_align);
        ggml_vk_create_pipeline(ctx, ctx->device->pipeline_matmul_f16->a_s, "matmul_f16_aligned_s", matmul_f16_aligned_fp32_len, matmul_f16_aligned_fp32_data, "main", 3, 14 * sizeof(uint32_t), s_wg_denoms, warptile_s, s_align);

        ggml_vk_create_pipeline(ctx, ctx->device->pipeline_matmul_f16_f32->l, "matmul_f16_f32_l", matmul_f16_f32_fp32_len, matmul_f16_f32_fp32_data, "main", 3, 14 * sizeof(uint32_t), l_wg_denoms, warptile_l, 1);
        ggml_vk_create_pipeline(ctx, ctx->device->pipeline_matmul_f16_f32->m, "matmul_f16_f32_m", matmul_f16_f32_fp32_len, matmul_f16_f32_fp32_data, "main", 3, 14 * sizeof(uint32_t), m_wg_denoms, warptile_m, 1);
        ggml_vk_create_pipeline(ctx, ctx->device->pipeline_matmul_f16_f32->s, "matmul_f16_f32_s", matmul_f16_f32_fp32_len, matmul_f16_f32_fp32_data, "main", 3, 14 * sizeof(uint32_t), s_wg_denoms, warptile_s, 1);
        ggml_vk_create_pipeline(ctx, ctx->device->pipeline_matmul_f16_f32->a_l, "matmul_f16_f32_aligned_l", matmul_f16_f32_aligned_fp32_len, matmul_f16_f32_aligned_fp32_data, "main", 3, 14 * sizeof(uint32_t), l_wg_denoms, warptile_l, l_align);
        ggml_vk_create_pipeline(ctx, ctx->device->pipeline_matmul_f16_f32->a_m, "matmul_f16_f32_aligned_m", matmul_f16_f32_aligned_fp32_len, matmul_f16_f32_aligned_fp32_data, "main", 3, 14 * sizeof(uint32_t), m_wg_denoms, warptile_m, m_align);
        ggml_vk_create_pipeline(ctx, ctx->device->pipeline_matmul_f16_f32->a_s, "matmul_f16_f32_aligned_s", matmul_f16_f32_aligned_fp32_len, matmul_f16_f32_aligned_fp32_data, "main", 3, 14 * sizeof(uint32_t), s_wg_denoms, warptile_s, s_align);

        ggml_vk_create_pipeline(ctx, ctx->device->pipeline_dequant_mul_mat_mat[GGML_TYPE_Q4_0]->l, "matmul_q4_0_f32_l", matmul_q4_0_f32_fp32_len, matmul_q4_0_f32_fp32_data, "main", 3, 14 * sizeof(uint32_t), l_wg_denoms, warptile_mmq_l, l_align);
        ggml_vk_create_pipeline(ctx, ctx->device->pipeline_dequant_mul_mat_mat[GGML_TYPE_Q4_0]->m, "matmul_q4_0_f32_m", matmul_q4_0_f32_fp32_len, matmul_q4_0_f32_fp32_data, "main", 3, 14 * sizeof(uint32_t), m_wg_denoms, warptile_mmq_m, m_align);
        ggml_vk_create_pipeline(ctx, ctx->device->pipeline_dequant_mul_mat_mat[GGML_TYPE_Q4_0]->s, "matmul_q4_0_f32_s", matmul_q4_0_f32_fp32_len, matmul_q4_0_f32_fp32_data, "main", 3, 14 * sizeof(uint32_t), s_wg_denoms, warptile_mmq_s, s_align);
        ggml_vk_create_pipeline(ctx, ctx->device->pipeline_dequant_mul_mat_mat[GGML_TYPE_Q4_0]->a_l, "matmul_q4_0_f32_aligned_l", matmul_q4_0_f32_aligned_fp32_len, matmul_q4_0_f32_aligned_fp32_data, "main", 3, 14 * sizeof(uint32_t), l_wg_denoms, warptile_mmq_l, l_align);
        ggml_vk_create_pipeline(ctx, ctx->device->pipeline_dequant_mul_mat_mat[GGML_TYPE_Q4_0]->a_m, "matmul_q4_0_f32_aligned_m", matmul_q4_0_f32_aligned_fp32_len, matmul_q4_0_f32_aligned_fp32_data, "main", 3, 14 * sizeof(uint32_t), m_wg_denoms, warptile_mmq_m, m_align);
        ggml_vk_create_pipeline(ctx, ctx->device->pipeline_dequant_mul_mat_mat[GGML_TYPE_Q4_0]->a_s, "matmul_q4_0_f32_aligned_s", matmul_q4_0_f32_aligned_fp32_len, matmul_q4_0_f32_aligned_fp32_data, "main", 3, 14 * sizeof(uint32_t), s_wg_denoms, warptile_mmq_s, s_align);

        ggml_vk_create_pipeline(ctx, ctx->device->pipeline_dequant_mul_mat_mat[GGML_TYPE_Q4_1]->l, "matmul_q4_1_f32_l", matmul_q4_1_f32_fp32_len, matmul_q4_1_f32_fp32_data, "main", 3, 14 * sizeof(uint32_t), l_wg_denoms, warptile_mmq_l, l_align);
        ggml_vk_create_pipeline(ctx, ctx->device->pipeline_dequant_mul_mat_mat[GGML_TYPE_Q4_1]->m, "matmul_q4_1_f32_m", matmul_q4_1_f32_fp32_len, matmul_q4_1_f32_fp32_data, "main", 3, 14 * sizeof(uint32_t), m_wg_denoms, warptile_mmq_m, m_align);
        ggml_vk_create_pipeline(ctx, ctx->device->pipeline_dequant_mul_mat_mat[GGML_TYPE_Q4_1]->s, "matmul_q4_1_f32_s", matmul_q4_1_f32_fp32_len, matmul_q4_1_f32_fp32_data, "main", 3, 14 * sizeof(uint32_t), s_wg_denoms, warptile_mmq_s, s_align);
        ggml_vk_create_pipeline(ctx, ctx->device->pipeline_dequant_mul_mat_mat[GGML_TYPE_Q4_1]->a_l, "matmul_q4_1_f32_aligned_l", matmul_q4_1_f32_aligned_fp32_len, matmul_q4_1_f32_aligned_fp32_data, "main", 3, 14 * sizeof(uint32_t), l_wg_denoms, warptile_mmq_l, l_align);
        ggml_vk_create_pipeline(ctx, ctx->device->pipeline_dequant_mul_mat_mat[GGML_TYPE_Q4_1]->a_m, "matmul_q4_1_f32_aligned_m", matmul_q4_1_f32_aligned_fp32_len, matmul_q4_1_f32_aligned_fp32_data, "main", 3, 14 * sizeof(uint32_t), m_wg_denoms, warptile_mmq_m, m_align);
        ggml_vk_create_pipeline(ctx, ctx->device->pipeline_dequant_mul_mat_mat[GGML_TYPE_Q4_1]->a_s, "matmul_q4_1_f32_aligned_s", matmul_q4_1_f32_aligned_fp32_len, matmul_q4_1_f32_aligned_fp32_data, "main", 3, 14 * sizeof(uint32_t), s_wg_denoms, warptile_mmq_s, s_align);

        ggml_vk_create_pipeline(ctx, ctx->device->pipeline_dequant_mul_mat_mat[GGML_TYPE_Q5_0]->l, "matmul_q5_0_f32_l", matmul_q5_0_f32_fp32_len, matmul_q5_0_f32_fp32_data, "main", 3, 14 * sizeof(uint32_t), l_wg_denoms, warptile_mmq_l, l_align);
        ggml_vk_create_pipeline(ctx, ctx->device->pipeline_dequant_mul_mat_mat[GGML_TYPE_Q5_0]->m, "matmul_q5_0_f32_m", matmul_q5_0_f32_fp32_len, matmul_q5_0_f32_fp32_data, "main", 3, 14 * sizeof(uint32_t), m_wg_denoms, warptile_mmq_m, m_align);
        ggml_vk_create_pipeline(ctx, ctx->device->pipeline_dequant_mul_mat_mat[GGML_TYPE_Q5_0]->s, "matmul_q5_0_f32_s", matmul_q5_0_f32_fp32_len, matmul_q5_0_f32_fp32_data, "main", 3, 14 * sizeof(uint32_t), s_wg_denoms, warptile_mmq_s, s_align);
        ggml_vk_create_pipeline(ctx, ctx->device->pipeline_dequant_mul_mat_mat[GGML_TYPE_Q5_0]->a_l, "matmul_q5_0_f32_aligned_l", matmul_q5_0_f32_aligned_fp32_len, matmul_q5_0_f32_aligned_fp32_data, "main", 3, 14 * sizeof(uint32_t), l_wg_denoms, warptile_mmq_l, l_align);
        ggml_vk_create_pipeline(ctx, ctx->device->pipeline_dequant_mul_mat_mat[GGML_TYPE_Q5_0]->a_m, "matmul_q5_0_f32_aligned_m", matmul_q5_0_f32_aligned_fp32_len, matmul_q5_0_f32_aligned_fp32_data, "main", 3, 14 * sizeof(uint32_t), m_wg_denoms, warptile_mmq_m, m_align);
        ggml_vk_create_pipeline(ctx, ctx->device->pipeline_dequant_mul_mat_mat[GGML_TYPE_Q5_0]->a_s, "matmul_q5_0_f32_aligned_s", matmul_q5_0_f32_aligned_fp32_len, matmul_q5_0_f32_aligned_fp32_data, "main", 3, 14 * sizeof(uint32_t), s_wg_denoms, warptile_mmq_s, s_align);

        ggml_vk_create_pipeline(ctx, ctx->device->pipeline_dequant_mul_mat_mat[GGML_TYPE_Q5_1]->l, "matmul_q5_1_f32_l", matmul_q5_1_f32_fp32_len, matmul_q5_1_f32_fp32_data, "main", 3, 14 * sizeof(uint32_t), l_wg_denoms, warptile_mmq_l, l_align);
        ggml_vk_create_pipeline(ctx, ctx->device->pipeline_dequant_mul_mat_mat[GGML_TYPE_Q5_1]->m, "matmul_q5_1_f32_m", matmul_q5_1_f32_fp32_len, matmul_q5_1_f32_fp32_data, "main", 3, 14 * sizeof(uint32_t), m_wg_denoms, warptile_mmq_m, m_align);
        ggml_vk_create_pipeline(ctx, ctx->device->pipeline_dequant_mul_mat_mat[GGML_TYPE_Q5_1]->s, "matmul_q5_1_f32_s", matmul_q5_1_f32_fp32_len, matmul_q5_1_f32_fp32_data, "main", 3, 14 * sizeof(uint32_t), s_wg_denoms, warptile_mmq_s, s_align);
        ggml_vk_create_pipeline(ctx, ctx->device->pipeline_dequant_mul_mat_mat[GGML_TYPE_Q5_1]->a_l, "matmul_q5_1_f32_aligned_l", matmul_q5_1_f32_aligned_fp32_len, matmul_q5_1_f32_aligned_fp32_data, "main", 3, 14 * sizeof(uint32_t), l_wg_denoms, warptile_mmq_l, l_align);
        ggml_vk_create_pipeline(ctx, ctx->device->pipeline_dequant_mul_mat_mat[GGML_TYPE_Q5_1]->a_m, "matmul_q5_1_f32_aligned_m", matmul_q5_1_f32_aligned_fp32_len, matmul_q5_1_f32_aligned_fp32_data, "main", 3, 14 * sizeof(uint32_t), m_wg_denoms, warptile_mmq_m, m_align);
        ggml_vk_create_pipeline(ctx, ctx->device->pipeline_dequant_mul_mat_mat[GGML_TYPE_Q5_1]->a_s, "matmul_q5_1_f32_aligned_s", matmul_q5_1_f32_aligned_fp32_len, matmul_q5_1_f32_aligned_fp32_data, "main", 3, 14 * sizeof(uint32_t), s_wg_denoms, warptile_mmq_s, s_align);

        ggml_vk_create_pipeline(ctx, ctx->device->pipeline_dequant_mul_mat_mat[GGML_TYPE_Q8_0]->l, "matmul_q8_0_f32_l", matmul_q8_0_f32_fp32_len, matmul_q8_0_f32_fp32_data, "main", 3, 14 * sizeof(uint32_t), l_wg_denoms, warptile_mmq_l, l_align);
        ggml_vk_create_pipeline(ctx, ctx->device->pipeline_dequant_mul_mat_mat[GGML_TYPE_Q8_0]->m, "matmul_q8_0_f32_m", matmul_q8_0_f32_fp32_len, matmul_q8_0_f32_fp32_data, "main", 3, 14 * sizeof(uint32_t), m_wg_denoms, warptile_mmq_m, m_align);
        ggml_vk_create_pipeline(ctx, ctx->device->pipeline_dequant_mul_mat_mat[GGML_TYPE_Q8_0]->s, "matmul_q8_0_f32_s", matmul_q8_0_f32_fp32_len, matmul_q8_0_f32_fp32_data, "main", 3, 14 * sizeof(uint32_t), s_wg_denoms, warptile_mmq_s, s_align);
        ggml_vk_create_pipeline(ctx, ctx->device->pipeline_dequant_mul_mat_mat[GGML_TYPE_Q8_0]->a_l, "matmul_q8_0_f32_aligned_l", matmul_q8_0_f32_aligned_fp32_len, matmul_q8_0_f32_aligned_fp32_data, "main", 3, 14 * sizeof(uint32_t), l_wg_denoms, warptile_mmq_l, l_align);
        ggml_vk_create_pipeline(ctx, ctx->device->pipeline_dequant_mul_mat_mat[GGML_TYPE_Q8_0]->a_m, "matmul_q8_0_f32_aligned_m", matmul_q8_0_f32_aligned_fp32_len, matmul_q8_0_f32_aligned_fp32_data, "main", 3, 14 * sizeof(uint32_t), m_wg_denoms, warptile_mmq_m, m_align);
        ggml_vk_create_pipeline(ctx, ctx->device->pipeline_dequant_mul_mat_mat[GGML_TYPE_Q8_0]->a_s, "matmul_q8_0_f32_aligned_s", matmul_q8_0_f32_aligned_fp32_len, matmul_q8_0_f32_aligned_fp32_data, "main", 3, 14 * sizeof(uint32_t), s_wg_denoms, warptile_mmq_s, s_align);
    }

    ggml_vk_create_pipeline(ctx, ctx->device->pipeline_dequant_mul_mat_vec_f32[GGML_TYPE_F16 ], "mul_mat_vec_f16_f32",  mul_mat_vec_f16_f32_len,  mul_mat_vec_f16_f32_data,  "main", 3, 3 * sizeof(uint32_t), {1, 1, 1}, { device->subgroup_size }, 1);
    ggml_vk_create_pipeline(ctx, ctx->device->pipeline_dequant_mul_mat_vec_f32[GGML_TYPE_Q4_0], "mul_mat_vec_q4_0_f32", mul_mat_vec_q4_0_f32_len, mul_mat_vec_q4_0_f32_data, "main", 3, 3 * sizeof(uint32_t), {1, 1, 1}, { device->subgroup_size }, 1);
    ggml_vk_create_pipeline(ctx, ctx->device->pipeline_dequant_mul_mat_vec_f32[GGML_TYPE_Q4_1], "mul_mat_vec_q4_1_f32", mul_mat_vec_q4_1_f32_len, mul_mat_vec_q4_1_f32_data, "main", 3, 3 * sizeof(uint32_t), {1, 1, 1}, { device->subgroup_size }, 1);
    ggml_vk_create_pipeline(ctx, ctx->device->pipeline_dequant_mul_mat_vec_f32[GGML_TYPE_Q5_0], "mul_mat_vec_q5_0_f32", mul_mat_vec_q5_0_f32_len, mul_mat_vec_q5_0_f32_data, "main", 3, 3 * sizeof(uint32_t), {1, 1, 1}, { device->subgroup_size }, 1);
    ggml_vk_create_pipeline(ctx, ctx->device->pipeline_dequant_mul_mat_vec_f32[GGML_TYPE_Q5_1], "mul_mat_vec_q5_1_f32", mul_mat_vec_q5_1_f32_len, mul_mat_vec_q5_1_f32_data, "main", 3, 3 * sizeof(uint32_t), {1, 1, 1}, { device->subgroup_size }, 1);
    ggml_vk_create_pipeline(ctx, ctx->device->pipeline_dequant_mul_mat_vec_f32[GGML_TYPE_Q8_0], "mul_mat_vec_q8_0_f32", mul_mat_vec_q8_0_f32_len, mul_mat_vec_q8_0_f32_data, "main", 3, 3 * sizeof(uint32_t), {1, 1, 1}, { device->subgroup_size }, 1);
    ggml_vk_create_pipeline(ctx, ctx->device->pipeline_dequant_mul_mat_vec_f32[GGML_TYPE_Q2_K], "mul_mat_vec_q2_K_f32", mul_mat_vec_q2_K_f32_len, mul_mat_vec_q2_K_f32_data, "main", 3, 3 * sizeof(uint32_t), {1, 1, 1}, { device->subgroup_size }, 1);
    ggml_vk_create_pipeline(ctx, ctx->device->pipeline_dequant_mul_mat_vec_f32[GGML_TYPE_Q3_K], "mul_mat_vec_q3_K_f32", mul_mat_vec_q3_K_f32_len, mul_mat_vec_q3_K_f32_data, "main", 3, 3 * sizeof(uint32_t), {1, 1, 1}, { device->subgroup_size }, 1);
    ggml_vk_create_pipeline(ctx, ctx->device->pipeline_dequant_mul_mat_vec_f32[GGML_TYPE_Q4_K], "mul_mat_vec_q4_K_f32", mul_mat_vec_q4_K_f32_len, mul_mat_vec_q4_K_f32_data, "main", 3, 3 * sizeof(uint32_t), {1, 1, 1}, { device->subgroup_size }, 1);
    ggml_vk_create_pipeline(ctx, ctx->device->pipeline_dequant_mul_mat_vec_f32[GGML_TYPE_Q5_K], "mul_mat_vec_q5_K_f32", mul_mat_vec_q5_K_f32_len, mul_mat_vec_q5_K_f32_data, "main", 3, 3 * sizeof(uint32_t), {1, 1, 1}, { device->subgroup_size }, 1);
    ggml_vk_create_pipeline(ctx, ctx->device->pipeline_dequant_mul_mat_vec_f32[GGML_TYPE_Q6_K], "mul_mat_vec_q6_K_f32", mul_mat_vec_q6_K_f32_len, mul_mat_vec_q6_K_f32_data, "main", 3, 3 * sizeof(uint32_t), {1, 1, 1}, { device->subgroup_size }, 1);

    // dequant shaders
    ggml_vk_create_pipeline(ctx, ctx->device->pipeline_dequant[GGML_TYPE_F32 ], "f32_to_f16",   dequant_f32_len,  dequant_f32_data,  "main", 2, 5 * sizeof(uint32_t), {256 * 16, 1, 1}, {}, 1);
    ggml_vk_create_pipeline(ctx, ctx->device->pipeline_dequant[GGML_TYPE_Q4_0], "dequant_q4_0", dequant_q4_0_len, dequant_q4_0_data, "main", 2, 5 * sizeof(uint32_t), {256 * 16, 1, 1}, {}, 1);
    ggml_vk_create_pipeline(ctx, ctx->device->pipeline_dequant[GGML_TYPE_Q4_1], "dequant_q4_1", dequant_q4_1_len, dequant_q4_1_data, "main", 2, 5 * sizeof(uint32_t), {256 * 16, 1, 1}, {}, 1);
    ggml_vk_create_pipeline(ctx, ctx->device->pipeline_dequant[GGML_TYPE_Q5_0], "dequant_q5_0", dequant_q5_0_len, dequant_q5_0_data, "main", 2, 5 * sizeof(uint32_t), {256 * 16, 1, 1}, {}, 1);
    ggml_vk_create_pipeline(ctx, ctx->device->pipeline_dequant[GGML_TYPE_Q5_1], "dequant_q5_1", dequant_q5_1_len, dequant_q5_1_data, "main", 2, 5 * sizeof(uint32_t), {256 * 16, 1, 1}, {}, 1);
    ggml_vk_create_pipeline(ctx, ctx->device->pipeline_dequant[GGML_TYPE_Q8_0], "dequant_q8_0", dequant_q8_0_len, dequant_q8_0_data, "main", 2, 5 * sizeof(uint32_t), {256 * 16, 1, 1}, {}, 1);
    ggml_vk_create_pipeline(ctx, ctx->device->pipeline_dequant[GGML_TYPE_Q2_K], "dequant_q2_K", dequant_q2_K_len, dequant_q2_K_data, "main", 2, 5 * sizeof(uint32_t), {256 * 64, 1, 1}, {}, 1);
    ggml_vk_create_pipeline(ctx, ctx->device->pipeline_dequant[GGML_TYPE_Q3_K], "dequant_q3_K", dequant_q3_K_len, dequant_q3_K_data, "main", 2, 5 * sizeof(uint32_t), {256 * 64, 1, 1}, {}, 1);
    ggml_vk_create_pipeline(ctx, ctx->device->pipeline_dequant[GGML_TYPE_Q4_K], "dequant_q4_K", dequant_q4_K_len, dequant_q4_K_data, "main", 2, 5 * sizeof(uint32_t), {256 * 32, 1, 1}, {}, 1);
    ggml_vk_create_pipeline(ctx, ctx->device->pipeline_dequant[GGML_TYPE_Q5_K], "dequant_q5_K", dequant_q5_K_len, dequant_q5_K_data, "main", 2, 5 * sizeof(uint32_t), {256 * 64, 1, 1}, {}, 1);
    ggml_vk_create_pipeline(ctx, ctx->device->pipeline_dequant[GGML_TYPE_Q6_K], "dequant_q6_K", dequant_q6_K_len, dequant_q6_K_data, "main", 2, 5 * sizeof(uint32_t), {256 * 64, 1, 1}, {}, 1);

    // get_rows
    ggml_vk_create_pipeline(ctx, ctx->device->pipeline_get_rows[GGML_TYPE_F16 ], "get_rows_f16",  get_rows_f16_len,  get_rows_f16_data,  "main", 3, sizeof(vk_op_push_constants), {512, 1, 1}, {}, 1);
    ggml_vk_create_pipeline(ctx, ctx->device->pipeline_get_rows[GGML_TYPE_Q4_0], "get_rows_q4_0", get_rows_q4_0_len, get_rows_q4_0_data, "main", 3, sizeof(vk_op_push_constants), {512, 1, 1}, {}, 1);
    ggml_vk_create_pipeline(ctx, ctx->device->pipeline_get_rows[GGML_TYPE_Q4_1], "get_rows_q4_1", get_rows_q4_1_len, get_rows_q4_1_data, "main", 3, sizeof(vk_op_push_constants), {512, 1, 1}, {}, 1);
    ggml_vk_create_pipeline(ctx, ctx->device->pipeline_get_rows[GGML_TYPE_Q5_0], "get_rows_q5_0", get_rows_q5_0_len, get_rows_q5_0_data, "main", 3, sizeof(vk_op_push_constants), {512, 1, 1}, {}, 1);
    ggml_vk_create_pipeline(ctx, ctx->device->pipeline_get_rows[GGML_TYPE_Q5_1], "get_rows_q5_1", get_rows_q5_1_len, get_rows_q5_1_data, "main", 3, sizeof(vk_op_push_constants), {512, 1, 1}, {}, 1);
    ggml_vk_create_pipeline(ctx, ctx->device->pipeline_get_rows[GGML_TYPE_Q8_0], "get_rows_q8_0", get_rows_q8_0_len, get_rows_q8_0_data, "main", 3, sizeof(vk_op_push_constants), {512, 1, 1}, {}, 1);

    ggml_vk_create_pipeline(ctx, ctx->device->pipeline_get_rows_f32[GGML_TYPE_F32 ], "get_rows_f16_f32",  get_rows_f16_f32_len,  get_rows_f16_f32_data,  "main", 3, sizeof(vk_op_push_constants), {512, 1, 1}, {}, 1);
    ggml_vk_create_pipeline(ctx, ctx->device->pipeline_get_rows_f32[GGML_TYPE_Q4_0], "get_rows_q4_0_f32", get_rows_q4_0_f32_len, get_rows_q4_0_f32_data, "main", 3, sizeof(vk_op_push_constants), {512, 1, 1}, {}, 1);
    ggml_vk_create_pipeline(ctx, ctx->device->pipeline_get_rows_f32[GGML_TYPE_Q4_1], "get_rows_q4_1_f32", get_rows_q4_1_f32_len, get_rows_q4_1_f32_data, "main", 3, sizeof(vk_op_push_constants), {512, 1, 1}, {}, 1);
    ggml_vk_create_pipeline(ctx, ctx->device->pipeline_get_rows_f32[GGML_TYPE_Q5_0], "get_rows_q5_0_f32", get_rows_q5_0_f32_len, get_rows_q5_0_f32_data, "main", 3, sizeof(vk_op_push_constants), {512, 1, 1}, {}, 1);
    ggml_vk_create_pipeline(ctx, ctx->device->pipeline_get_rows_f32[GGML_TYPE_Q5_1], "get_rows_q5_1_f32", get_rows_q5_1_f32_len, get_rows_q5_1_f32_data, "main", 3, sizeof(vk_op_push_constants), {512, 1, 1}, {}, 1);
    ggml_vk_create_pipeline(ctx, ctx->device->pipeline_get_rows_f32[GGML_TYPE_Q8_0], "get_rows_q8_0_f32", get_rows_q8_0_f32_len, get_rows_q8_0_f32_data, "main", 3, sizeof(vk_op_push_constants), {512, 1, 1}, {}, 1);

    ggml_vk_create_pipeline(ctx, ctx->device->pipeline_matmul_split_k_reduce, "split_k_reduce", split_k_reduce_len, split_k_reduce_data, "main", 2, 2 * sizeof(uint32_t), {256, 1, 1}, {}, 1);

    ggml_vk_create_pipeline(ctx, ctx->device->pipeline_mul_mat_vec_p021_f16_f32, "mul_mat_vec_p021_f16_f32", mul_mat_vec_p021_f16_f32_len, mul_mat_vec_p021_f16_f32_data, "main", 3, 6 * sizeof(uint32_t), {1, 1, 1}, {}, 1);
    ggml_vk_create_pipeline(ctx, ctx->device->pipeline_mul_mat_vec_nc_f16_f32, "mul_mat_vec_nc_f16_f32", mul_mat_vec_nc_f16_f32_len, mul_mat_vec_nc_f16_f32_data, "main", 3, 7 * sizeof(uint32_t), {1, 1, 1}, {}, 1);

    ggml_vk_create_pipeline(ctx, ctx->device->pipeline_norm_f32, "norm_f32", norm_f32_len, norm_f32_data, "main", 2, sizeof(vk_op_push_constants), {1, 1, 1}, {}, 1);
    ggml_vk_create_pipeline(ctx, ctx->device->pipeline_rms_norm_f32, "rms_norm_f32", rms_norm_f32_len, rms_norm_f32_data, "main", 2, sizeof(vk_op_push_constants), {1, 1, 1}, {}, 1);

    ggml_vk_create_pipeline(ctx, ctx->device->pipeline_cpy_f32_f32, "cpy_f32_f32", cpy_f32_f32_len, cpy_f32_f32_data, "main", 2, sizeof(vk_op_unary_push_constants), {512, 1, 1}, {}, 1);
    ggml_vk_create_pipeline(ctx, ctx->device->pipeline_cpy_f32_f16, "cpy_f32_f16", cpy_f32_f16_len, cpy_f32_f16_data, "main", 2, sizeof(vk_op_unary_push_constants), {512, 1, 1}, {}, 1);
    ggml_vk_create_pipeline(ctx, ctx->device->pipeline_cpy_f16_f16, "cpy_f16_f16", cpy_f16_f16_len, cpy_f16_f16_data, "main", 2, sizeof(vk_op_unary_push_constants), {512, 1, 1}, {}, 1);

    ggml_vk_create_pipeline(ctx, ctx->device->pipeline_add_f32, "add_f32", add_f32_len, add_f32_data, "main", 3, sizeof(vk_op_binary_push_constants), {512, 1, 1}, {}, 1);

    ggml_vk_create_pipeline(ctx, ctx->device->pipeline_mul_f32, "mul_f32", mul_f32_len, mul_f32_data, "main", 3, sizeof(vk_op_binary_push_constants), {512, 1, 1}, {}, 1);

    ggml_vk_create_pipeline(ctx, ctx->device->pipeline_scale_f32, "scale_f32", scale_f32_len, scale_f32_data, "main", 2, sizeof(vk_op_unary_push_constants), {512, 1, 1}, {}, 1);

    ggml_vk_create_pipeline(ctx, ctx->device->pipeline_sqr_f32, "sqr_f32", sqr_f32_len, sqr_f32_data, "main", 2, sizeof(vk_op_unary_push_constants), {512, 1, 1}, {}, 1);

    ggml_vk_create_pipeline(ctx, ctx->device->pipeline_clamp_f32, "clamp_f32", clamp_f32_len, clamp_f32_data, "main", 2, sizeof(vk_op_unary_push_constants), {512, 1, 1}, {}, 1);

    ggml_vk_create_pipeline(ctx, ctx->device->pipeline_gelu_f32, "gelu_f32", gelu_f32_len, gelu_f32_data, "main", 2, sizeof(vk_op_push_constants), {512, 1, 1}, {}, 1);
    ggml_vk_create_pipeline(ctx, ctx->device->pipeline_silu_f32, "silu_f32", silu_f32_len, silu_f32_data, "main", 2, sizeof(vk_op_push_constants), {512, 1, 1}, {}, 1);
    ggml_vk_create_pipeline(ctx, ctx->device->pipeline_relu_f32, "relu_f32", relu_f32_len, relu_f32_data, "main", 2, sizeof(vk_op_push_constants), {512, 1, 1}, {}, 1);

    ggml_vk_create_pipeline(ctx, ctx->device->pipeline_diag_mask_inf_f32, "diag_mask_inf_f32", diag_mask_inf_f32_len, diag_mask_inf_f32_data, "main", 2, sizeof(vk_op_diag_mask_push_constants), {512, 1, 1}, {}, 1);

    ggml_vk_create_pipeline(ctx, ctx->device->pipeline_soft_max_f32, "soft_max_f32", soft_max_f32_len, soft_max_f32_data, "main", 4, sizeof(vk_op_soft_max_push_constants), {1, 1, 1}, {}, 1);

    ggml_vk_create_pipeline(ctx, ctx->device->pipeline_rope_f32, "rope_f32", rope_f32_len, rope_f32_data, "main", 3, sizeof(vk_op_rope_push_constants), {1, 512, 1}, {}, 1);
    ggml_vk_create_pipeline(ctx, ctx->device->pipeline_rope_f16, "rope_f16", rope_f16_len, rope_f16_data, "main", 3, sizeof(vk_op_rope_push_constants), {1, 512, 1}, {}, 1);

    ggml_vk_create_pipeline(ctx, ctx->device->pipeline_rope_neox_f32, "rope_neox_f32", rope_neox_f32_len, rope_neox_f32_data, "main", 3, sizeof(vk_op_rope_neox_push_constants), {1, 512, 1}, {}, 1);
    ggml_vk_create_pipeline(ctx, ctx->device->pipeline_rope_neox_f16, "rope_neox_f16", rope_neox_f16_len, rope_neox_f16_data, "main", 3, sizeof(vk_op_rope_neox_push_constants), {1, 512, 1}, {}, 1);

    ggml_vk_create_pipeline(ctx, ctx->device->pipeline_argsort_f32, "argsort_f32", argsort_f32_len, argsort_f32_data, "main", 2, sizeof(vk_op_argsort_push_constants), {1024, 1, 1}, {}, 1);
}

static void ggml_vk_print_gpu_info(size_t idx) {
    GGML_ASSERT(idx < vk_instance.device_indices.size());
    size_t dev_num = vk_instance.device_indices[idx];
#ifdef GGML_VULKAN_DEBUG
    std::cerr << "ggml_vk_print_gpu_info(" << dev_num << ")" << std::endl;
#endif
    GGML_ASSERT(vk_instance.initialized);

    std::vector<vk::PhysicalDevice> devices = vk_instance.instance.enumeratePhysicalDevices();

    if (dev_num >= devices.size()) {
        std::cerr << "ggml_vulkan: Device with index " << dev_num << " does not exist." << std::endl;
        throw std::runtime_error("Device not found");
    }

    vk::PhysicalDevice physical_device = devices[dev_num];
    std::vector<vk::ExtensionProperties> ext_props = physical_device.enumerateDeviceExtensionProperties();

    vk::PhysicalDeviceProperties2 props2;
    vk::PhysicalDeviceMaintenance3Properties props3;
    vk::PhysicalDeviceSubgroupProperties subgroup_props;
    props2.pNext = &props3;
    props3.pNext = &subgroup_props;
    physical_device.getProperties2(&props2);

    const size_t subgroup_size = subgroup_props.subgroupSize;
    const bool uma = props2.properties.deviceType == vk::PhysicalDeviceType::eIntegratedGpu;

    bool fp16_storage = false;
    bool fp16_compute = false;

    for (auto properties : ext_props) {
        if (strcmp("VK_KHR_16bit_storage", properties.extensionName) == 0) {
            fp16_storage = true;
        } else if (strcmp("VK_KHR_shader_float16_int8", properties.extensionName) == 0) {
            fp16_compute = true;
        }
    }

    const char* GGML_VULKAN_DISABLE_F16 = getenv("GGML_VULKAN_DISABLE_F16");
    bool force_disable_f16 = GGML_VULKAN_DISABLE_F16 != nullptr;

    bool fp16 = !force_disable_f16 && fp16_storage && fp16_compute;

    vk::PhysicalDeviceFeatures device_features = physical_device.getFeatures();

    VkPhysicalDeviceFeatures2 device_features2;
    device_features2.sType = VK_STRUCTURE_TYPE_PHYSICAL_DEVICE_FEATURES_2;
    device_features2.pNext = nullptr;
    device_features2.features = (VkPhysicalDeviceFeatures)device_features;

    VkPhysicalDeviceVulkan11Features vk11_features;
    vk11_features.pNext = nullptr;
    vk11_features.sType = VK_STRUCTURE_TYPE_PHYSICAL_DEVICE_VULKAN_1_1_FEATURES;
    device_features2.pNext = &vk11_features;

    VkPhysicalDeviceVulkan12Features vk12_features;
    vk12_features.pNext = nullptr;
    vk12_features.sType = VK_STRUCTURE_TYPE_PHYSICAL_DEVICE_VULKAN_1_2_FEATURES;
    vk11_features.pNext = &vk12_features;

    vkGetPhysicalDeviceFeatures2(physical_device, &device_features2);

    fp16 = fp16 && vk12_features.shaderFloat16;

    std::string device_name = props2.properties.deviceName.data();
    std::cerr << GGML_VK_NAME << idx << ": " << device_name << " | uma: " << uma << " | fp16: " << fp16 << " | warp size: " << subgroup_size << std::endl;

    if (props2.properties.deviceType == vk::PhysicalDeviceType::eCpu) {
        std::cerr << "ggml_vulkan: Warning: Device type is CPU. This is probably not the device you want." << std::endl;
    }
}

static bool ggml_vk_instance_validation_ext_available(const std::vector<vk::ExtensionProperties>& instance_extensions);
static bool ggml_vk_instance_portability_enumeration_ext_available(const std::vector<vk::ExtensionProperties>& instance_extensions);

void ggml_vk_instance_init() {
    if (vk_instance_initialized) {
        return;
    }
#ifdef GGML_VULKAN_DEBUG
    std::cerr << "ggml_vk_instance_init()" << std::endl;
#endif

    vk::ApplicationInfo app_info{ "ggml-vulkan", 1, nullptr, 0, VK_API_VERSION };

    const std::vector<vk::ExtensionProperties> instance_extensions = vk::enumerateInstanceExtensionProperties();
    const bool validation_ext = ggml_vk_instance_validation_ext_available(instance_extensions);
#ifdef __APPLE__
    const bool portability_enumeration_ext = ggml_vk_instance_portability_enumeration_ext_available(instance_extensions);
#endif

    std::vector<const char*> layers;

    if (validation_ext) {
        layers.push_back("VK_LAYER_KHRONOS_validation");
    }
    std::vector<const char*> extensions;
    if (validation_ext) {
        extensions.push_back("VK_EXT_validation_features");
    }
#ifdef __APPLE__
    if (portability_enumeration_ext) {
        extensions.push_back("VK_KHR_portability_enumeration");
    }
#endif
    vk::InstanceCreateInfo instance_create_info(vk::InstanceCreateFlags{}, &app_info, layers, extensions);
#ifdef __APPLE__
    if (portability_enumeration_ext) {
        instance_create_info.flags |= vk::InstanceCreateFlagBits::eEnumeratePortabilityKHR;
    }
#endif

    std::vector<vk::ValidationFeatureEnableEXT> features_enable;
    vk::ValidationFeaturesEXT validation_features;

    if (validation_ext) {
        features_enable = { vk::ValidationFeatureEnableEXT::eBestPractices };
        validation_features = {
            features_enable,
            {},
        };
        validation_features.setPNext(nullptr);
        instance_create_info.setPNext(&validation_features);

        std::cerr << "ggml_vulkan: Validation layers enabled" << std::endl;
    }
    vk_instance.instance = vk::createInstance(instance_create_info);

    memset(vk_instance.initialized, 0, sizeof(bool) * GGML_VK_MAX_DEVICES);

    size_t num_available_devices = vk_instance.instance.enumeratePhysicalDevices().size();

    // Emulate behavior of CUDA_VISIBLE_DEVICES for Vulkan
    char * devices_env = getenv("GGML_VK_VISIBLE_DEVICES");
    if (devices_env != nullptr) {
        std::string devices(devices_env);
        std::replace(devices.begin(), devices.end(), ',', ' ');

        std::stringstream ss(devices);
        size_t tmp;
        while (ss >> tmp) {
            if(tmp >= num_available_devices) {
                std::cerr << "ggml_vulkan: Invalid device index " << tmp << " in GGML_VK_VISIBLE_DEVICES." << std::endl;
                throw std::runtime_error("Invalid Vulkan device index");
            }
            vk_instance.device_indices.push_back(tmp);
        }
    } else {
        vk_instance.device_indices.push_back(0);
    }

    vk_instance_initialized = true;
}

static void ggml_vk_init(ggml_backend_vk_context * ctx, size_t idx) {
    GGML_ASSERT(idx < vk_instance.device_indices.size());
    size_t dev_num = vk_instance.device_indices[idx];
#ifdef GGML_VULKAN_DEBUG
    std::cerr << "ggml_vk_init(" << ctx->name << ", " << dev_num << ")" << std::endl;
#endif
    ggml_vk_instance_init();

    std::vector<vk::PhysicalDevice> devices = vk_instance.instance.enumeratePhysicalDevices();

    if (dev_num >= devices.size()) {
        std::cerr << "ggml_vulkan: Device with index " << dev_num << " does not exist." << std::endl;
        throw std::runtime_error("Device not found");
    }

    ctx->device = ggml_vk_get_device(idx);
    if (!ctx->device->initialized) {
        ctx->device->physical_device = devices[dev_num];
        const std::vector<vk::ExtensionProperties> ext_props = ctx->device->physical_device.enumerateDeviceExtensionProperties();

        bool maintenance4_support = false;

        // Check if maintenance4 is supported
        for (const auto& properties : ext_props) {
            if (strcmp("VK_KHR_maintenance4", properties.extensionName) == 0) {
                maintenance4_support = true;
            }
        }

        vk::PhysicalDeviceProperties2 props2;
        vk::PhysicalDeviceMaintenance3Properties props3;
        vk::PhysicalDeviceMaintenance4Properties props4;
        vk::PhysicalDeviceSubgroupProperties subgroup_props;
        props2.pNext = &props3;
        props3.pNext = &subgroup_props;
        if (maintenance4_support) {
            subgroup_props.pNext = &props4;
        }
        ctx->device->physical_device.getProperties2(&props2);
        ctx->device->properties = props2.properties;

        if (maintenance4_support) {
            ctx->device->max_memory_allocation_size = std::min(props3.maxMemoryAllocationSize, props4.maxBufferSize);
        } else {
            ctx->device->max_memory_allocation_size = props3.maxMemoryAllocationSize;
        }

        ctx->device->vendor_id = ctx->device->properties.vendorID;
        ctx->device->subgroup_size = subgroup_props.subgroupSize;
        ctx->device->uma = ctx->device->properties.deviceType == vk::PhysicalDeviceType::eIntegratedGpu;

        bool fp16_storage = false;
        bool fp16_compute = false;

        for (const auto& properties : ext_props) {
            if (strcmp("VK_KHR_16bit_storage", properties.extensionName) == 0) {
                fp16_storage = true;
            } else if (strcmp("VK_KHR_shader_float16_int8", properties.extensionName) == 0) {
                fp16_compute = true;
            }
        }
        ctx->device->physical_device.getProperties2(&props2);
        ctx->device->properties = props2.properties;

        if (maintenance4_support) {
            ctx->device->max_memory_allocation_size = std::min(props3.maxMemoryAllocationSize, props4.maxBufferSize);
        } else {
            ctx->device->max_memory_allocation_size = props3.maxMemoryAllocationSize;
        }

        ctx->device->vendor_id = ctx->device->properties.vendorID;
        ctx->device->subgroup_size = subgroup_props.subgroupSize;
        ctx->device->uma = ctx->device->properties.deviceType == vk::PhysicalDeviceType::eIntegratedGpu;

        for (auto properties : ext_props) {
            if (strcmp("VK_KHR_16bit_storage", properties.extensionName) == 0) {
                fp16_storage = true;
            } else if (strcmp("VK_KHR_shader_float16_int8", properties.extensionName) == 0) {
                fp16_compute = true;
            }
        }

        const char* GGML_VULKAN_DISABLE_F16 = getenv("GGML_VULKAN_DISABLE_F16");
        bool force_disable_f16 = GGML_VULKAN_DISABLE_F16 != nullptr;

        ctx->device->fp16 = !force_disable_f16 && fp16_storage && fp16_compute;

        std::vector<vk::QueueFamilyProperties> queue_family_props = ctx->device->physical_device.getQueueFamilyProperties();

        // Try to find a non-graphics compute queue and transfer-focused queues
        const uint32_t compute_queue_family_index = ggml_vk_find_queue_family_index(queue_family_props, vk::QueueFlagBits::eCompute, vk::QueueFlagBits::eGraphics, -1, 1);
        const uint32_t transfer_queue_family_index = ggml_vk_find_queue_family_index(queue_family_props, vk::QueueFlagBits::eTransfer, vk::QueueFlagBits::eCompute | vk::QueueFlagBits::eGraphics, compute_queue_family_index, 1);

        const float priorities[] = { 1.0f, 1.0f };
        ctx->device->single_queue = compute_queue_family_index == transfer_queue_family_index && queue_family_props[compute_queue_family_index].queueCount == 1;

        std::vector<vk::DeviceQueueCreateInfo> device_queue_create_infos;
        if (compute_queue_family_index != transfer_queue_family_index) {
            device_queue_create_infos.push_back({vk::DeviceQueueCreateFlags(), compute_queue_family_index, 1, priorities});
            device_queue_create_infos.push_back({vk::DeviceQueueCreateFlags(), transfer_queue_family_index, 1, priorities + 1});
        } else if(!ctx->device->single_queue) {
            device_queue_create_infos.push_back({vk::DeviceQueueCreateFlags(), compute_queue_family_index, 2, priorities});
        } else {
            device_queue_create_infos.push_back({vk::DeviceQueueCreateFlags(), compute_queue_family_index, 1, priorities});
        }
        vk::DeviceCreateInfo device_create_info;
        std::vector<const char *> device_extensions;
        vk::PhysicalDeviceFeatures device_features = ctx->device->physical_device.getFeatures();

        VkPhysicalDeviceFeatures2 device_features2;
        device_features2.sType = VK_STRUCTURE_TYPE_PHYSICAL_DEVICE_FEATURES_2;
        device_features2.pNext = nullptr;
        device_features2.features = (VkPhysicalDeviceFeatures)device_features;

        VkPhysicalDeviceVulkan11Features vk11_features;
        vk11_features.pNext = nullptr;
        vk11_features.sType = VK_STRUCTURE_TYPE_PHYSICAL_DEVICE_VULKAN_1_1_FEATURES;
        device_features2.pNext = &vk11_features;

        VkPhysicalDeviceVulkan12Features vk12_features;
        vk12_features.pNext = nullptr;
        vk12_features.sType = VK_STRUCTURE_TYPE_PHYSICAL_DEVICE_VULKAN_1_2_FEATURES;
        vk11_features.pNext = &vk12_features;

        vkGetPhysicalDeviceFeatures2(ctx->device->physical_device, &device_features2);

        ctx->device->fp16 = ctx->device->fp16 && vk12_features.shaderFloat16;

        if (!vk11_features.storageBuffer16BitAccess) {
            std::cerr << "ggml_vulkan: device " << GGML_VK_NAME << idx << " does not support 16-bit storage." << std::endl;
            throw std::runtime_error("Unsupported device");
        }

        device_extensions.push_back("VK_KHR_16bit_storage");

#ifdef GGML_VULKAN_VALIDATE
        device_extensions.push_back("VK_KHR_shader_non_semantic_info");
#endif

        if (ctx->device->fp16) {
            device_extensions.push_back("VK_KHR_shader_float16_int8");
        }
        ctx->device->name = ctx->device->properties.deviceName.data();

        device_create_info = {
            vk::DeviceCreateFlags(),
            device_queue_create_infos,
            {},
            device_extensions
        };
        device_create_info.setPNext(&device_features2);
        ctx->device->device = ctx->device->physical_device.createDevice(device_create_info);

        ctx->device->descriptor_set_mode = VK_DEVICE_DESCRIPTOR_POOL_MODE_UNKNOWN;

        // Queues
        ggml_vk_create_queue(ctx, ctx->device->compute_queue, compute_queue_family_index, 0, { vk::PipelineStageFlagBits::eComputeShader | vk::PipelineStageFlagBits::eTransfer });

        // Shaders
        ggml_vk_load_shaders(ctx);

        if (!ctx->device->single_queue) {
            const uint32_t transfer_queue_index = compute_queue_family_index == transfer_queue_family_index ? 1 : 0;
            ggml_vk_create_queue(ctx, ctx->device->transfer_queue, transfer_queue_family_index, transfer_queue_index, { vk::PipelineStageFlagBits::eTransfer });
        } else {
            // TODO: Use pointer or reference to avoid copy
            ctx->device->transfer_queue = ctx->device->compute_queue;
        }

        ctx->device->idx = dev_num;
        ctx->device->initialized = true;
    } else if (ctx->device->idx != dev_num) {
        std::cerr << "ggml_vulkan: Device " << ctx->device->name << " already initialized with index " << ctx->device->idx << ", but trying to reinitialize with index " << dev_num << std::endl;
        throw std::runtime_error("Device already initialized");
    }

    ctx->fence = ctx->device->device.createFence({});

    ctx->compute_ctx = nullptr;
    ctx->transfer_ctx = nullptr;

    ctx->disable = false;
    ctx->initialized = true;

    ctx->idx = idx;

#ifdef GGML_VULKAN_CHECK_RESULTS
    const char* skip_checks = getenv("GGML_VULKAN_SKIP_CHECKS");
    vk_skip_checks = (skip_checks == NULL ? 0 : atoi(skip_checks));
    const char* output_tensor = getenv("GGML_VULKAN_OUTPUT_TENSOR");
    vk_output_tensor = (output_tensor == NULL ? 0 : atoi(output_tensor));
#endif
}

static vk_pipeline ggml_vk_get_to_fp16(ggml_backend_vk_context * ctx, ggml_type type) {
#ifdef GGML_VULKAN_DEBUG
    std::cerr << "ggml_vk_get_to_fp16()" << std::endl;
#endif
    switch (type) {
        case GGML_TYPE_F32:
        case GGML_TYPE_Q4_0:
        case GGML_TYPE_Q4_1:
        case GGML_TYPE_Q5_0:
        case GGML_TYPE_Q5_1:
        case GGML_TYPE_Q8_0:
        case GGML_TYPE_Q2_K:
        case GGML_TYPE_Q3_K:
        case GGML_TYPE_Q4_K:
        case GGML_TYPE_Q5_K:
        case GGML_TYPE_Q6_K:
            break;
        default:
            return nullptr;
    }

    return ctx->device->pipeline_dequant[type];
}

static vk_matmul_pipeline ggml_vk_get_mul_mat_mat_pipeline(ggml_backend_vk_context * ctx, ggml_type src0_type, ggml_type src1_type) {
#ifdef GGML_VULKAN_DEBUG
    std::cerr << "ggml_vk_get_mul_mat_mat_pipeline()" << std::endl;
#endif
    if (src0_type == GGML_TYPE_F32 && src1_type == GGML_TYPE_F32) {
        return ctx->device->pipeline_matmul_f32;
    }
    if (src0_type == GGML_TYPE_F16 && src1_type == GGML_TYPE_F32) {
        return ctx->device->pipeline_matmul_f16_f32;
    }
    if (src0_type == GGML_TYPE_F16 && src1_type == GGML_TYPE_F16) {
        return ctx->device->pipeline_matmul_f16;
    }

    GGML_ASSERT(src1_type == GGML_TYPE_F32);

    switch (src0_type) {
        case GGML_TYPE_Q4_0:
            break;
        default:
            return nullptr;
    }

    return ctx->device->pipeline_dequant_mul_mat_mat[src0_type];
}

static vk_pipeline ggml_vk_get_dequantize_mul_mat_vec(ggml_backend_vk_context * ctx, ggml_type type) {
#ifdef GGML_VULKAN_DEBUG
    std::cerr << "ggml_vk_get_dequantize_mul_mat_vec()" << std::endl;
#endif
    switch (type) {
        case GGML_TYPE_F16:
        case GGML_TYPE_Q4_0:
        case GGML_TYPE_Q4_1:
        case GGML_TYPE_Q5_0:
        case GGML_TYPE_Q5_1:
        case GGML_TYPE_Q8_0:
        case GGML_TYPE_Q2_K:
        case GGML_TYPE_Q3_K:
        case GGML_TYPE_Q4_K:
        case GGML_TYPE_Q5_K:
        case GGML_TYPE_Q6_K:
            break;
        default:
            return nullptr;
    }

    return ctx->device->pipeline_dequant_mul_mat_vec_f32[type];
}

static vk_buffer ggml_vk_pool_malloc(ggml_backend_vk_context * ctx, size_t size) {
#ifdef GGML_VULKAN_DEBUG
    std::cerr << "ggml_vk_pool_malloc(" << size << ")" << std::endl;
#endif
    int best_i = -1;
    size_t best_size = std::numeric_limits<size_t>::max(); //smallest unused buffer that fits our needs
    int worst_i = -1;
    size_t worst_size = 0; //largest unused buffer seen so far
    for (int i = 0; i < MAX_VK_BUFFERS; ++i) {
        vk_buffer &b = ctx->buffer_pool[i];
        if (b != nullptr && b->size >= size && b->size < best_size) {
            best_i = i;
            best_size = b->size;
        }
        if (b != nullptr && b->size > worst_size) {
            worst_i = i;
            worst_size = b->size;
        }
    }
    if(best_i != -1) {
        //found the smallest buffer that fits our needs
        vk_buffer b = ctx->buffer_pool[best_i];
        ctx->buffer_pool[best_i].reset();
        return b;
    }
    if(worst_i != -1) {
        //no buffer that fits our needs, resize largest one to save memory
        vk_buffer& b = ctx->buffer_pool[worst_i];
        ggml_vk_destroy_buffer(b);
    }

    return ggml_vk_create_buffer_check(ctx, size, vk::MemoryPropertyFlagBits::eDeviceLocal);
}

static void ggml_vk_pool_free(ggml_backend_vk_context * ctx, vk_buffer& buffer) {
#ifdef GGML_VULKAN_DEBUG
    std::cerr << "ggml_vk_pool_free(" << buffer->size << ")" << std::endl;
#endif
    for (int i = 0; i < MAX_VK_BUFFERS; ++i) {
        vk_buffer& b = ctx->buffer_pool[i];
        if (b == nullptr) {
            b = buffer;
            return;
        }
    }
    std::cerr << "ggml_vulkan: WARNING: vk buffer pool full, increase MAX_VK_BUFFERS" << std::endl;
    ggml_vk_destroy_buffer(buffer);
}

// Returns an available temporary buffer that may only be used temporarily, it will be reused
static vk_buffer ggml_vk_create_buffer_temp(ggml_backend_vk_context * ctx, size_t size) {
    // Try to find existing temp buffer with enough capacity
    for (auto& buffer : ctx->gc.temp_buffers) {
        if (buffer->size >= size) {
            return buffer;
        }
    }

    // Otherwise create new buffer
    vk_buffer buf = ggml_vk_pool_malloc(ctx, size);
    ctx->gc.temp_buffers.push_back(buf);

    return buf;
}

static void * ggml_vk_host_malloc(ggml_backend_vk_context * ctx, size_t size) {
#ifdef GGML_VULKAN_DEBUG
    std::cerr << "ggml_vk_host_malloc(" << size << ")" << std::endl;
#endif
    vk_buffer buf = ggml_vk_create_buffer(ctx, size,
        vk::MemoryPropertyFlagBits::eHostVisible | vk::MemoryPropertyFlagBits::eHostCoherent | vk::MemoryPropertyFlagBits::eHostCached,
        vk::MemoryPropertyFlagBits::eHostVisible | vk::MemoryPropertyFlagBits::eHostCoherent);

    if(!(buf->memory_property_flags & vk::MemoryPropertyFlagBits::eHostVisible)) {
        fprintf(stderr, "WARNING: failed to allocate %.2f MB of pinned memory\n",
            size/1024.0/1024.0);
        ctx->device->device.freeMemory(buf->device_memory);
        ctx->device->device.destroyBuffer(buf->buffer);
        return nullptr;
    }

    ctx->pinned_memory.push_back(std::make_tuple(buf->ptr, size, buf));

    return buf->ptr;
}

static void ggml_vk_host_free(ggml_backend_vk_context * ctx, void* ptr) {
    if (ptr == nullptr) {
        return;
    }
#ifdef GGML_VULKAN_DEBUG
    std::cerr << "ggml_vk_host_free(" << ptr << ")" << std::endl;
#endif
    vk_buffer buf;
    size_t index;
    for (size_t i = 0; i < ctx->pinned_memory.size(); i++) {
        const uint8_t* addr = (const uint8_t*) std::get<0>(ctx->pinned_memory[i]);
        const uint8_t* endr = addr + std::get<1>(ctx->pinned_memory[i]);
        if (ptr >= addr && ptr < endr) {
            buf = std::get<2>(ctx->pinned_memory[i]);
            index = i;
            break;
        }
    }
    if (buf == nullptr) {
        fprintf(stderr, "WARNING: failed to free pinned memory: memory not in map\n");
        return;
    }

    ggml_vk_destroy_buffer(buf);

    ctx->pinned_memory.erase(ctx->pinned_memory.begin() + index);
}

static void ggml_vk_host_get(ggml_backend_vk_context * ctx, const void * ptr, vk_buffer& buf, size_t& buf_offset) {
    buf = nullptr;
    buf_offset = 0;
    for (size_t i = 0; i < ctx->pinned_memory.size(); i++) {
        const uint8_t* addr = (const uint8_t*) std::get<0>(ctx->pinned_memory[i]);
        const uint8_t* endr = addr + std::get<1>(ctx->pinned_memory[i]);
        if (ptr >= addr && ptr < endr) {
            buf = std::get<2>(ctx->pinned_memory[i]);
            buf_offset = ((const uint8_t *)ptr) - addr;
            break;
        }
    }
}

static vk_submission ggml_vk_begin_submission(ggml_backend_vk_context * ctx, vk_queue& q, bool one_time = true) {
    vk_submission s;
    s.buffer = ggml_vk_create_cmd_buffer(ctx, q);
    if (one_time) {
        s.buffer.begin({ vk::CommandBufferUsageFlagBits::eOneTimeSubmit });
    } else {
        s.buffer.begin({ vk::CommandBufferUsageFlags{} });
    }

    return s;
}

static void ggml_vk_dispatch_pipeline(ggml_backend_vk_context * ctx, vk_context * subctx, vk_pipeline& pipeline, std::vector<vk_subbuffer>&& buffers, size_t push_constant_size, const void* push_constants, std::array<uint32_t, 3> elements) {
    const uint32_t wg0 = CEIL_DIV(elements[0], pipeline->wg_denoms[0]);
    const uint32_t wg1 = CEIL_DIV(elements[1], pipeline->wg_denoms[1]);
    const uint32_t wg2 = CEIL_DIV(elements[2], pipeline->wg_denoms[2]);
#ifdef GGML_VULKAN_DEBUG
    std::cerr << "ggml_vk_dispatch_pipeline(" << pipeline->name << ", (" << wg0 << "," << wg1 << "," << wg2 << "))" << std::endl;
#endif
    std::vector<vk::DescriptorBufferInfo> descriptor_buffer_infos;
    std::vector<vk::WriteDescriptorSet> write_descriptor_sets;
    GGML_ASSERT(pipeline->descriptor_set_idx < pipeline->descriptor_sets.size());
    GGML_ASSERT(buffers.size() == pipeline->parameter_count);
    vk::DescriptorSet& descriptor_set = pipeline->descriptor_sets[pipeline->descriptor_set_idx++];
    for (uint32_t i = 0; i < pipeline->parameter_count; i++) {
        descriptor_buffer_infos.push_back({buffers[i].buffer->buffer, buffers[i].offset, buffers[i].size});
    }
    for (uint32_t i = 0; i < pipeline->parameter_count; i++) {
        write_descriptor_sets.push_back({descriptor_set, i, 0, 1, vk::DescriptorType::eStorageBuffer, nullptr, &descriptor_buffer_infos[i]});
    }

    ctx->device->device.updateDescriptorSets(write_descriptor_sets, {});

    subctx->s->buffer.pushConstants(pipeline->layout, vk::ShaderStageFlagBits::eCompute, 0, push_constant_size, push_constants);
    subctx->s->buffer.bindPipeline(vk::PipelineBindPoint::eCompute, pipeline->pipeline);
    subctx->s->buffer.bindDescriptorSets(vk::PipelineBindPoint::eCompute,
                                pipeline->layout,
                                0,
                                { descriptor_set },
                                {});
    subctx->s->buffer.dispatch(wg0, wg1, wg2);
}

static void ggml_vk_end_submission(vk_submission& s, std::vector<vk_semaphore> wait_semaphores, std::vector<vk_semaphore> signal_semaphores) {
    s.buffer.end();

    s.wait_semaphores = std::move(wait_semaphores);
    s.signal_semaphores = std::move(signal_semaphores);
}

static void ggml_vk_ctx_end(vk_context * ctx) {
#ifdef GGML_VULKAN_DEBUG
    std::cerr << "ggml_vk_ctx_end(" << ctx << ", " << ctx->seqs.size() << ")" << std::endl;
#endif
    if (ctx->s == nullptr) {
        return;
    }

    ctx->s->buffer.end();
    ctx->s = nullptr;
}

static void ggml_vk_ctx_begin(ggml_backend_vk_context * ctx, vk_context * subctx) {
#ifdef GGML_VULKAN_DEBUG
    std::cerr << "ggml_vk_ctx_begin(" << ctx << ")" << std::endl;
#endif
    if (subctx->s != nullptr) {
        ggml_vk_ctx_end(subctx);
    }

    subctx->seqs.push_back({ ggml_vk_begin_submission(ctx, *subctx->q) });
    subctx->s = subctx->seqs[subctx->seqs.size() - 1].data();
}

static size_t ggml_vk_align_size(size_t width, size_t align) {
    return CEIL_DIV(width, align) * align;
}

static void deferred_memcpy(void * dst, const void * src, size_t size, std::vector<vk_staging_memcpy>* memcpys = nullptr) {
    if (memcpys == nullptr) {
        memcpy(dst, src, size);
    } else {
        memcpys->emplace_back(dst, src, size);
    }
}

static void ggml_vk_ensure_sync_staging_buffer(ggml_backend_vk_context * ctx, size_t size) {
    if (ctx->sync_staging == nullptr || ctx->sync_staging->size < size) {
        ggml_vk_destroy_buffer(ctx->sync_staging);
        ctx->sync_staging = ggml_vk_create_buffer_check(ctx, size,
            vk::MemoryPropertyFlagBits::eHostVisible | vk::MemoryPropertyFlagBits::eHostCoherent | vk::MemoryPropertyFlagBits::eHostCached,
            vk::MemoryPropertyFlagBits::eHostVisible | vk::MemoryPropertyFlagBits::eHostCoherent);
    }
}

static void ggml_vk_buffer_write_nc_async(ggml_backend_vk_context * ctx, vk_context * subctx, vk_buffer& dst, size_t offset, const ggml_tensor * tensor, bool sync_staging = false) {
#ifdef GGML_VULKAN_DEBUG
    std::cerr << "ggml_vk_buffer_write_nc_async(" << tensor << ")" << std::endl;
#endif
    GGML_ASSERT(!ggml_is_contiguous(tensor));
    // Buffer is already mapped
    if(dst->memory_property_flags & vk::MemoryPropertyFlagBits::eHostVisible) {
        std::cerr << "ggml_vulkan: buffer_write_nc_async dst buffer is host_visible. Use synchronous write." << std::endl;
        GGML_ASSERT(false);
    }
    // Check if src is pinned memory
    vk_buffer buf;
    size_t buf_offset;
    ggml_vk_host_get(ctx, tensor->data, buf, buf_offset);

    const uint64_t ne0 = tensor->ne[0];
    const uint64_t ne1 = tensor->ne[1];
    const uint64_t ne2 = tensor->ne[2];
    const uint64_t ne3 = tensor->ne[3];
    const uint64_t nb0 = tensor->nb[0];
    const uint64_t nb1 = tensor->nb[1];
    const uint64_t nb2 = tensor->nb[2];
    const uint64_t nb3 = tensor->nb[3];
    const ggml_type type = tensor->type;
    const uint64_t ts = ggml_type_size(type);
    const uint64_t bs = ggml_blck_size(type);

    const uint64_t dstnb0 = ts;
    const uint64_t dstnb1 = dstnb0*(ne0/bs);
    const uint64_t dstnb2 = dstnb1*ne1;
    const uint64_t dstnb3 = dstnb2*ne2;

    const uint64_t ne = ggml_nelements(tensor);

    if (buf != nullptr) {
        // Memory is pinned, use as staging buffer
        std::vector<vk::BufferCopy> slices;

        for (uint64_t i3 = 0; i3 < ne3; i3++) {
            for (uint64_t i2 = 0; i2 < ne2; i2++) {
                // Find longest contiguous slice
                if (ne1*nb1 == dstnb2) {
                    slices.push_back({ buf_offset + i3*nb3 + i2*nb2, offset + i3*dstnb3 + i2*dstnb2, dstnb2 });
                } else {
                    for (uint64_t i1 = 0; i1 < ne1; i1++) {
                        if (ne0*nb0/bs == dstnb1) {
                            slices.push_back({ buf_offset + i3*nb3 + i2*nb2 + i1*nb1, offset + i3*dstnb3 + i2*dstnb2 + i1*dstnb1, dstnb1 });
                        } else {
                            const uint64_t s_off = buf_offset + i3*nb3 + i2*nb2 + i1*nb1;
                            const uint64_t d_off = offset + i3*dstnb3 + i2*dstnb2 + i1*dstnb1;
                            for (uint64_t i0 = 0; i0 < ne0; i0++) {
                                slices.push_back({ s_off + i1*nb0, d_off + i0*dstnb0, dstnb0 });
                            }
                        }
                    }
                }
            }
        }

        ggml_vk_sync_buffers(subctx);
        subctx->s->buffer.copyBuffer(buf->buffer, dst->buffer, slices);
        return;
    }

    // Staging buffer required
    vk_buffer staging = ctx->staging;
    size_t staging_offset = ctx->staging_offset;
    const size_t copy_size = ts*ne/bs;
    if (ctx->staging->size < ctx->staging_offset + copy_size) {
        if (sync_staging) {
            // Create temporary larger buffer
            ggml_vk_ensure_sync_staging_buffer(ctx, copy_size);

            staging = ctx->sync_staging;
            staging_offset = 0;
        } else {
            GGML_ASSERT(false);
        }
    }

    VkBufferCopy buf_copy{ staging_offset, offset, copy_size };

    ggml_vk_sync_buffers(subctx);
    vkCmdCopyBuffer(subctx->s->buffer, staging->buffer, dst->buffer, 1, &buf_copy);

    for (uint64_t i3 = 0; i3 < ne3; i3++) {
        for (uint64_t i2 = 0; i2 < ne2; i2++) {
            // Find longest contiguous slice
            if (ne1*nb1 == dstnb2) {
                deferred_memcpy((uint8_t *)staging->ptr + staging_offset + i3*dstnb3 + i2*dstnb2, (const uint8_t *) tensor->data + buf_offset + i3*nb3 + i2*nb2, dstnb2, &subctx->in_memcpys);
            } else {
                for (uint64_t i1 = 0; i1 < ne1; i1++) {
                    if (ne0*nb0/bs == dstnb1) {
                        deferred_memcpy((uint8_t *)staging->ptr + staging_offset + i3*dstnb3 + i2*dstnb2 + i1*dstnb1, (const uint8_t *) tensor->data + buf_offset + i3*nb3 + i2*nb2 + i1*nb1, dstnb1, &subctx->in_memcpys);
                    } else {
                        const uint64_t s_off = buf_offset + i3*nb3 + i2*nb2 + i1*nb1;
                        const uint64_t d_off = staging_offset + i3*dstnb3 + i2*dstnb2 + i1*dstnb1;
                        for (uint64_t i0 = 0; i0 < ne0; i0++) {
                            deferred_memcpy((uint8_t *)staging->ptr + d_off + i0*dstnb0, (const uint8_t *) tensor->data + s_off + i0*nb0, dstnb0, &subctx->in_memcpys);
                        }
                    }
                }
            }
        }
    }
}

static void ggml_vk_buffer_write_2d_async(ggml_backend_vk_context * ctx, vk_context * subctx, vk_buffer& dst, size_t offset, const void * src, size_t spitch, size_t width, size_t height, bool sync_staging = false) {
#ifdef GGML_VULKAN_DEBUG
    std::cerr << "ggml_vk_buffer_write_2d_async(" << width << ", " << height << ")" << std::endl;
#endif
    // Make sure ctx owns the buffer
    GGML_ASSERT(dst->ctx == ctx);

    // Buffer is already mapped
    if(dst->memory_property_flags & vk::MemoryPropertyFlagBits::eHostVisible) {
        std::cerr << "ggml_vulkan: buffer_write_async dst buffer is host_visible. Use synchronous write." << std::endl;
        GGML_ASSERT(false);
    }
    // Check if src is pinned memory
    vk_buffer buf = nullptr;
    size_t buf_offset;
    ggml_vk_host_get(ctx, src, buf, buf_offset);

    if (buf != nullptr) {
        // Memory is pinned, use as staging buffer
        std::vector<vk::BufferCopy> slices(1);
        if (width == spitch) {
            // Only do single write if stride is equal
            slices[0].srcOffset = buf_offset;
            slices[0].dstOffset = offset;
            slices[0].size = width * height;
        } else {
            slices.resize(height);
            for (size_t i = 0; i < height; i++) {
                slices[i].srcOffset = buf_offset + i * spitch;
                slices[i].dstOffset = offset + i * width;
                slices[i].size = width;
            }
        }

        ggml_vk_sync_buffers(subctx);
        subctx->s->buffer.copyBuffer(buf->buffer, dst->buffer, slices);
        return;
    }
#ifdef GGML_VULKAN_DEBUG
    std::cerr << "STAGING" << std::endl;
#endif

    // Staging buffer required
    vk_buffer staging = ctx->staging;
    size_t staging_offset = ctx->staging_offset;
    const size_t copy_size = width*height;
    if (ctx->staging == nullptr || ctx->staging->size < ctx->staging_offset + copy_size) {
        if (sync_staging) {
            ggml_vk_ensure_sync_staging_buffer(ctx, copy_size);

            staging = ctx->sync_staging;
            staging_offset = 0;
        } else {
            GGML_ASSERT(false);
        }
    }

    VkBufferCopy buf_copy = {
        staging_offset,
        offset,
        copy_size};

    ggml_vk_sync_buffers(subctx);
    vkCmdCopyBuffer(subctx->s->buffer, staging->buffer, dst->buffer, 1, &buf_copy);

    if (width == spitch) {
        deferred_memcpy((uint8_t *)staging->ptr + staging_offset, src, width * height, &subctx->in_memcpys);
    } else {
        for (size_t i = 0; i < height; i++) {
            deferred_memcpy((uint8_t *)staging->ptr + staging_offset + i * width, (const uint8_t *) src + i * spitch, width, &subctx->in_memcpys);
        }
    }
}

static void ggml_vk_buffer_write_async(ggml_backend_vk_context * ctx, vk_context * subctx, vk_buffer& dst, size_t offset, const void * src, size_t size, bool sync_staging = false) {
#ifdef GGML_VULKAN_DEBUG
    std::cerr << "ggml_vk_buffer_write_async(" << size << ")" << std::endl;
#endif
    return ggml_vk_buffer_write_2d_async(ctx, subctx, dst, offset, src, size, size, 1, sync_staging);
}

static void ggml_vk_buffer_write_2d(ggml_backend_vk_context * ctx, vk_buffer& dst, size_t offset, const void * src, size_t spitch, size_t width, size_t height) {
#ifdef GGML_VULKAN_DEBUG
    std::cerr << "ggml_vk_buffer_write_2d(" << width << ", " << height << ")" << std::endl;
#endif
    // Buffer is already mapped
    if(dst->memory_property_flags & vk::MemoryPropertyFlagBits::eHostVisible) {
        GGML_ASSERT(dst->memory_property_flags & vk::MemoryPropertyFlagBits::eHostCoherent);

        for (size_t i = 0; i < height; i++) {
            memcpy((uint8_t *)dst->ptr + offset + i * width, (const uint8_t *) src + i * spitch, width);
        }
    } else {
        vk_context * subctx = ggml_vk_create_context(ctx, ctx->device->transfer_queue);
        ggml_vk_ctx_begin(ctx, subctx);
        ggml_vk_buffer_write_2d_async(ctx, subctx, dst, offset, src, spitch, width, height, true);
        ggml_vk_ctx_end(subctx);

        for (auto& cpy : subctx->in_memcpys) {
            memcpy(cpy.dst, cpy.src, cpy.n);
        }

        ggml_vk_submit(subctx, ctx->fence);
        VK_CHECK(ctx->device->device.waitForFences({ ctx->fence }, true, UINT64_MAX), "vk_buffer_write_2d waitForFences");
        ctx->device->device.resetFences({ ctx->fence });
        ggml_vk_queue_cleanup(ctx, ctx->device->transfer_queue);
    }
}

static void ggml_vk_buffer_write(ggml_backend_vk_context * ctx, vk_buffer& dst, size_t offset, const void * src, size_t size) {
#ifdef GGML_VULKAN_DEBUG
    std::cerr << "ggml_vk_buffer_write(" << size << ")" << std::endl;
#endif
    ggml_vk_buffer_write_2d(ctx, dst, offset, src, 0, size, 1);
}

static void ggml_vk_buffer_read_2d_async(ggml_backend_vk_context * ctx, vk_context * subctx, vk_buffer& src, size_t offset, void * dst, size_t spitch, size_t dpitch, size_t width, size_t height, bool sync_staging = false) {
#ifdef GGML_VULKAN_DEBUG
    std::cerr << "ggml_vk_buffer_read_2d_async(offset=" << offset << ", width=" << width << ", height=" << height << ")" << std::endl;
#endif
    GGML_ASSERT(width > 0);
    GGML_ASSERT(height > 0);
    GGML_ASSERT(src != nullptr);
    // Make sure ctx owns the buffer
    GGML_ASSERT(src->ctx == ctx);

    // Check if dst is pinned memory
    vk_buffer buf = nullptr;
    size_t buf_offset;
    ggml_vk_host_get(ctx, dst, buf, buf_offset);

    std::vector<vk::BufferCopy> slices(1);
    if (width == spitch && width == dpitch) {
        // Only do single write if stride is equal
        slices[0].srcOffset = offset;
        slices[0].dstOffset = buf_offset;
        slices[0].size = width * height;
    } else {
        slices.resize(height);
        for (size_t i = 0; i < height; i++) {
            slices[i].srcOffset = offset + i * spitch;
            slices[i].dstOffset = buf_offset + i * dpitch;
            slices[i].size = width;
        }
    }

    if (buf != nullptr) {
        // Memory is pinned, use as staging buffer
        ggml_vk_sync_buffers(subctx);
        subctx->s->buffer.copyBuffer(src->buffer, buf->buffer, slices);

        return;
    }
#ifdef GGML_VULKAN_DEBUG
    std::cerr << "STAGING" << std::endl;
#endif

    // Fall back to staging buffer
    vk_buffer staging = ctx->staging;
    const size_t copy_size = dpitch * height;
    if (ctx->staging == nullptr || ctx->staging->size < ctx->staging_offset + copy_size) {
        if (sync_staging) {
            // Create temporary larger buffer
            ggml_vk_ensure_sync_staging_buffer(ctx, copy_size);

            staging = ctx->sync_staging;
        } else {
            GGML_ASSERT(false);
        }
    }

    ggml_vk_sync_buffers(subctx);
    subctx->s->buffer.copyBuffer(src->buffer, staging->buffer, slices);

    deferred_memcpy(dst, staging->ptr, copy_size, &subctx->out_memcpys);
}

static void ggml_vk_buffer_read_async(ggml_backend_vk_context * ctx, vk_context * subctx, vk_buffer& src, size_t offset, void * dst, size_t size, bool sync_staging = false) {
    return ggml_vk_buffer_read_2d_async(ctx, subctx, src, offset, dst, size, size, size, 1, sync_staging);
}

static void ggml_vk_buffer_read(ggml_backend_vk_context * ctx, vk_buffer& src, size_t offset, void * dst, size_t size) {
#ifdef GGML_VULKAN_DEBUG
    std::cerr << "ggml_vk_buffer_read(" << offset << ", " << size << ")" << std::endl;
#endif
    if(src->memory_property_flags & vk::MemoryPropertyFlagBits::eHostVisible) {
        GGML_ASSERT(src->memory_property_flags & vk::MemoryPropertyFlagBits::eHostCoherent);

        memcpy(dst, (uint8_t *) src->ptr + offset, size);
    } else {
        vk_context * subctx = ggml_vk_create_context(ctx, ctx->device->transfer_queue);
        ggml_vk_ctx_begin(ctx, subctx);
        ggml_vk_buffer_read_async(ctx, subctx, src, offset, dst, size, true);
        ggml_vk_ctx_end(subctx);

        ggml_vk_submit(subctx, ctx->fence);
        VK_CHECK(ctx->device->device.waitForFences({ ctx->fence }, true, UINT64_MAX), "vk_buffer_read waitForFences");
        ctx->device->device.resetFences({ ctx->fence });

        for (auto& cpy : subctx->out_memcpys) {
            memcpy(cpy.dst, cpy.src, cpy.n);
        }
        ggml_vk_queue_cleanup(ctx, ctx->device->transfer_queue);
    }
}

static void ggml_vk_buffer_copy_async(vk_context * ctx, vk_buffer& dst, size_t dst_offset, vk_buffer& src, size_t src_offset, size_t size) {
#ifdef GGML_VULKAN_DEBUG
    std::cerr << "ggml_vk_buffer_copy_async(" << size << ")" << std::endl;
#endif
    // Make sure both buffers are on same ctx
    GGML_ASSERT(src->ctx == dst->ctx);

    VkBufferCopy bc{ src_offset, dst_offset, size };

    vkCmdCopyBuffer(ctx->s->buffer, src->buffer, dst->buffer, 1, &bc);
}

static void ggml_vk_buffer_copy(vk_buffer& dst, size_t dst_offset, vk_buffer& src, size_t src_offset, size_t size) {
    if (src->ctx == dst->ctx) {
#ifdef GGML_VULKAN_DEBUG
    std::cerr << "ggml_vk_buffer_copy(SINGLE_DEVICE, " << size << ")" << std::endl;
#endif
        // Copy within the device
        ggml_backend_vk_context * ctx = src->ctx;

        vk_context * subctx = ggml_vk_create_context(ctx, ctx->device->transfer_queue);
        ggml_vk_ctx_begin(ctx, subctx);
        ggml_vk_buffer_copy_async(subctx, dst, dst_offset, src, src_offset, size);
        ggml_vk_ctx_end(subctx);
        ggml_vk_submit(subctx, ctx->fence);
        VK_CHECK(ctx->device->device.waitForFences({ ctx->fence }, true, UINT64_MAX), "vk_buffer_copy waitForFences");
        ctx->device->device.resetFences({ ctx->fence });
    } else {
#ifdef GGML_VULKAN_DEBUG
    std::cerr << "ggml_vk_buffer_copy(MULTI_DEVICE, " << size << ")" << std::endl;
#endif
        // Copy device to device
        ggml_backend_vk_context * src_ctx = src->ctx;
        ggml_backend_vk_context * dst_ctx = dst->ctx;

        ggml_vk_ensure_sync_staging_buffer(src_ctx, size);
        ggml_vk_ensure_sync_staging_buffer(dst_ctx, size);

        // Copy to src staging buffer
        ggml_vk_buffer_copy(src_ctx->sync_staging, 0, src, src_offset, size);
        // memcpy to dst staging buffer
        memcpy(dst_ctx->sync_staging->ptr, src_ctx->sync_staging->ptr, size);
        // Copy to dst buffer
        ggml_vk_buffer_copy(dst, dst_offset, dst_ctx->sync_staging, 0, size);
    }
}

static void ggml_vk_buffer_memset(ggml_backend_vk_context * ctx, vk_buffer& dst, size_t offset, uint32_t c, size_t size) {
#ifdef GGML_VULKAN_DEBUG
    std::cerr << "ggml_vk_buffer_memset(" << offset << ", " << c << ", " << size << ")" << std::endl;
#endif
    // Make sure ctx owns the buffer
    GGML_ASSERT(dst->ctx == ctx);

    vk_context * subctx = ggml_vk_create_context(ctx, ctx->device->transfer_queue);
    ggml_vk_ctx_begin(ctx, subctx);
    subctx->s->buffer.fillBuffer(dst->buffer, offset, size, c);
    ggml_vk_ctx_end(subctx);

    ggml_vk_submit(subctx, ctx->fence);
    VK_CHECK(ctx->device->device.waitForFences({ ctx->fence }, true, UINT64_MAX), "vk_memset waitForFences");
    ctx->device->device.resetFences({ ctx->fence });
}

static void ggml_vk_h2d_tensor_2d(ggml_backend_vk_context * ctx, vk_context * subctx, vk_buffer& dst, size_t offset, const ggml_tensor * src, uint64_t i3, uint64_t i2, uint64_t i1) {
#ifdef GGML_VULKAN_DEBUG
    std::cerr << "ggml_vk_h2d_tensor_2d(dst=" << dst << ", offset=" << offset << ", src=" << src << ", i3=" << i3 << ", i2=" << i2 << ", i1=" << i1 << ")" << std::endl;
#endif
    const uint64_t ne0 = src->ne[0];
    const uint64_t ne1 = src->ne[1];
    const uint64_t nb0 = src->nb[0];
    const uint64_t nb1 = src->nb[1];
    const uint64_t nb2 = src->nb[2];
    const uint64_t nb3 = src->nb[3];
    const enum ggml_type type = src->type;
    const size_t ts = ggml_type_size(type);
    const size_t bs = ggml_blck_size(type);
    const size_t row_length = ts*ne0/bs;

    const void * x = (const void *) ((const char *) src->data + i2*nb2 + i3*nb3);
    if (nb0 == ts && nb1 == row_length) {
        return ggml_vk_buffer_write_async(ctx, subctx, dst, offset, x, i1*nb1);
    }
    if (nb0 == ts && (i1 == ne1 || !ggml_is_permuted(src))) {
        return ggml_vk_buffer_write_2d_async(ctx, subctx, dst, offset, x, nb1, row_length, i1);
    }

    GGML_ASSERT(i3 == 0);
    GGML_ASSERT(i2 == 0);
    GGML_ASSERT(i1 == (uint64_t) ggml_nrows(src));

    return ggml_vk_buffer_write_nc_async(ctx, subctx, dst, offset, src);
}

static void ggml_vk_d2h_tensor_2d(ggml_backend_vk_context * ctx, vk_context * subctx, vk_buffer& src, size_t offset, const ggml_tensor * dst) {
#ifdef GGML_VULKAN_DEBUG
    std::cerr << "ggml_vk_d2h_tensor_2d()" << std::endl;
#endif
    const uint64_t ne0 = dst->ne[0];
    const uint64_t ne1 = dst->ne[1];
    const uint64_t ne2 = dst->ne[2];
    const uint64_t ne3 = dst->ne[3];
    const uint64_t nb0 = dst->nb[0];
    const uint64_t nb1 = dst->nb[1];
    // const uint64_t nb2 = dst->nb[2];
    // const uint64_t nb3 = dst->nb[3];
    const enum ggml_type type = dst->type;
    const size_t ts = ggml_type_size(type);
    const size_t bs = ggml_blck_size(type);
    const size_t row_length = ts*ne0/bs;

    if (ggml_is_contiguous(dst)) {
        return ggml_vk_buffer_read_async(ctx, subctx, src, offset, dst->data, ne1*nb1*ne2*ne3);
    }
    if (nb0 == ts) {
        return ggml_vk_buffer_read_2d_async(ctx, subctx, src, offset, dst->data, nb1, nb1, row_length, ne1*ne2*ne3);
    }
    GGML_ASSERT(false);
}

static uint32_t ggml_vk_guess_split_k(int m, int n, int k) {
#ifdef GGML_VULKAN_DEBUG
    std::cerr << "ggml_vk_guess_split_k(" << m << ", " << n << ", " << k << ")" << std::endl;
#endif
    if (k > 128 && (m < 128 || n < 128) && m > 2 && n > 2) {
        return 4;
    }

    return 1;
}

static vk_pipeline ggml_vk_guess_matmul_pipeline_amd(ggml_backend_vk_context * ctx, vk_matmul_pipeline& mmp, int m, int n, bool aligned) {
    if (m <= 32 || n <= 32) {
        return aligned ? mmp->a_s : mmp->s;
    }
    return aligned ? mmp->a_m : mmp->m;

    GGML_UNUSED(ctx);
}

static vk_pipeline ggml_vk_guess_matmul_pipeline_apple(ggml_backend_vk_context * ctx, vk_matmul_pipeline& mmp, bool aligned) {
    return aligned ? mmp->a_m : mmp->m;

    GGML_UNUSED(ctx);
}

static vk_pipeline ggml_vk_guess_matmul_pipeline_intel(ggml_backend_vk_context * ctx, vk_matmul_pipeline& mmp, bool aligned) {
    return aligned ? mmp->a_s : mmp->s;

    GGML_UNUSED(ctx);
}

static vk_pipeline ggml_vk_guess_matmul_pipeline(ggml_backend_vk_context * ctx, vk_matmul_pipeline& mmp, int m, int n, bool aligned) {
#ifdef GGML_VULKAN_DEBUG
    std::cerr << "ggml_vk_guess_matmul_pipeline(" << m << ", " << n << ", " << aligned << ")" << std::endl;
#endif
    switch (ctx->device->vendor_id) {
    case VK_VENDOR_ID_AMD:
        return ggml_vk_guess_matmul_pipeline_amd(ctx, mmp, m, n, aligned);
    case VK_VENDOR_ID_APPLE:
        return ggml_vk_guess_matmul_pipeline_apple(ctx, mmp, aligned);
    case VK_VENDOR_ID_INTEL:
        return ggml_vk_guess_matmul_pipeline_intel(ctx, mmp, aligned);
    }

    if (m <= 32 || n <= 32) {
        return aligned ? mmp->a_s : mmp->s;
    }
    if (m <= 64 || n <= 64) {
        return aligned ? mmp->a_m : mmp->m;
    }
    return aligned ? mmp->a_l : mmp->l;
}

static uint32_t ggml_vk_guess_matmul_pipeline_align(ggml_backend_vk_context * ctx, vk_matmul_pipeline& mmp, int m, int n) {
#ifdef GGML_VULKAN_DEBUG
    std::cerr << "ggml_vk_guess_matmul_pipeline_align(" << m << ", " << n << ")" << std::endl;
#endif
    return ggml_vk_guess_matmul_pipeline(ctx, mmp, m, n, false)->align;
}

static void ggml_vk_matmul(ggml_backend_vk_context * ctx, vk_context * subctx, vk_pipeline& pipeline, vk_subbuffer&& a, vk_subbuffer&& b, vk_subbuffer&& d, vk_subbuffer&& split_k_buffer, uint32_t m, uint32_t n, uint32_t k, uint32_t stride_a, uint32_t stride_b, uint32_t stride_d, uint32_t split_k, uint32_t batch, uint32_t ne02, uint32_t ne12, uint32_t broadcast2, uint32_t broadcast3, uint32_t batch_stride_a, uint32_t batch_stride_b, uint32_t batch_stride_d) {
#ifdef GGML_VULKAN_DEBUG
    std::cerr << "ggml_vk_matmul(a: (" << a.buffer->buffer << ", " << a.offset << ", " << a.size << "), b: (" << b.buffer->buffer << ", " << b.offset << ", " << b.size << "), c: (" << d.buffer->buffer << ", " << d.offset << ", " << d.size << "), split_k: (" << split_k_buffer.buffer->buffer << ", " << split_k_buffer.offset << ", " << split_k_buffer.size << "), m: " << m << ", n: " << n << ", k: " << k << ", stride_a: " << stride_a << ", stride_b: " << stride_b << ", stride_d: " << stride_d << ", split_k: " << split_k << ", batch: " << batch << ", ne02: " << ne02 << ", ne12: " << ne12 << ", broadcast2: " << broadcast2 << ", broadcast3: " << broadcast3 << ", batch_stride_a: " << batch_stride_a << ", batch_stride_b: " << batch_stride_b << ", batch_stride_d: " << batch_stride_d << ")" << std::endl;
#endif
    ggml_vk_sync_buffers(subctx);
    if (split_k == 1) {
        const std::array<uint32_t, 14> pc = { m, n, k, stride_a, stride_b, stride_d, k, ne02, ne12, broadcast2, broadcast3, batch_stride_a, batch_stride_b, batch_stride_d };
        ggml_vk_dispatch_pipeline(ctx, subctx, pipeline, { a, b, d }, pc.size() * sizeof(uint32_t), pc.data(), { m, n, batch });
        return;
    }

    GGML_ASSERT(batch_stride_d == m * n);

    const std::array<uint32_t, 14> pc1 = { m, n, k, stride_a, stride_b, stride_d, CEIL_DIV(k, split_k), ne02, ne12, broadcast2, broadcast3, batch_stride_a, batch_stride_b, batch_stride_d };
    // Make sure enough workgroups get assigned for split k to work
    ggml_vk_dispatch_pipeline(ctx, subctx, pipeline, { a, b, split_k_buffer }, pc1.size() * sizeof(uint32_t), pc1.data(), { (CEIL_DIV(m, pipeline->wg_denoms[0]) * pipeline->wg_denoms[0]) * split_k, n, batch });
    ggml_vk_sync_buffers(subctx);
    const std::array<uint32_t, 2> pc2 = { (uint32_t)(m * n * batch), split_k };
    ggml_vk_dispatch_pipeline(ctx, subctx, ctx->device->pipeline_matmul_split_k_reduce, { split_k_buffer, d }, pc2.size() * sizeof(uint32_t), pc2.data(), { m * n * batch, 1, 1 });
}

static bool ggml_vk_dim01_contiguous(const ggml_tensor * tensor) {
    return
        tensor->nb[0] == ggml_type_size(tensor->type) &&
        tensor->nb[1] == (tensor->nb[0]*tensor->ne[0])/ggml_blck_size(tensor->type) &&
        tensor->nb[3] == tensor->nb[2]*tensor->ne[2];
}

static vk_pipeline ggml_vk_get_cpy_pipeline(ggml_backend_vk_context * ctx, ggml_type from, ggml_type to) {
    if (from == GGML_TYPE_F32 && to == GGML_TYPE_F32) {
        return ctx->device->pipeline_cpy_f32_f32;
    }
    if (from == GGML_TYPE_F32 && to == GGML_TYPE_F16) {
        return ctx->device->pipeline_cpy_f32_f16;
    }
    if (from == GGML_TYPE_F16 && to == GGML_TYPE_F16) {
        return ctx->device->pipeline_cpy_f16_f16;
    }

    std::cerr << "Missing CPY op for types: " << ggml_type_name(from) << " " << ggml_type_name(to) << std::endl;
    GGML_ASSERT(false);
}

static void ggml_vk_cpy_to_contiguous(ggml_backend_vk_context * ctx, vk_context * subctx, vk_pipeline pipeline, const ggml_tensor * tensor, vk_subbuffer&& in, vk_subbuffer&& out) {
#ifdef GGML_VULKAN_DEBUG
    std::cerr << "ggml_vk_cpy_to_contiguous((" << tensor << ", type=" << tensor->type << ", backend=" << tensor->backend << ", ne0=" << tensor->ne[0] << ", ne1=" << tensor->ne[1] << ", ne2=" << tensor->ne[2] << ", ne3=" << tensor->ne[3] << ", nb0=" << tensor->nb[0] << ", nb1=" << tensor->nb[1] << ", nb2=" << tensor->nb[2] << ", nb3=" << tensor->nb[3] << "), ";
    std::cerr << "buffer in size=" << in.buffer->size << ", buffer out size=" << out.buffer->size << ")" << std::endl;
#endif
    const int tensor_type_size = ggml_type_size(tensor->type);

    const uint32_t ne = ggml_nelements(tensor);

    const vk_op_unary_push_constants pc = {
        (uint32_t)ne,
        (uint32_t)tensor->ne[0], (uint32_t)tensor->ne[1], (uint32_t)tensor->ne[2], (uint32_t)tensor->ne[3], (uint32_t)tensor->nb[0] / tensor_type_size, (uint32_t)tensor->nb[1] / tensor_type_size, (uint32_t)tensor->nb[2] / tensor_type_size, (uint32_t)tensor->nb[3] / tensor_type_size,
        (uint32_t)tensor->ne[0], (uint32_t)tensor->ne[1], (uint32_t)tensor->ne[2], (uint32_t)tensor->ne[3],                       1                   , (uint32_t)tensor->ne[0]                   , (uint32_t)(tensor->ne[0] * tensor->ne[1]) , (uint32_t)(tensor->ne[0] * tensor->ne[1] * tensor->ne[2]),
        0,
        0.0f, 0.0f,
    };
    ggml_vk_sync_buffers(subctx);
    ggml_vk_dispatch_pipeline(ctx, subctx, pipeline, { in, out }, sizeof(vk_op_unary_push_constants), &pc, { ne, 1, 1 });
}

static void ggml_vk_mul_mat_q_f16(ggml_backend_vk_context * ctx, vk_context * subctx, const ggml_tensor * src0, const ggml_tensor * src1, ggml_tensor * dst) {
#ifdef GGML_VULKAN_DEBUG
    std::cerr << "ggml_vk_mul_mat_q_f16((" << src0 << ", name=" << src0->name << ", type=" << src0->type << ", backend=" << src0->backend << ", ne0=" << src0->ne[0] << ", ne1=" << src0->ne[1] << ", ne2=" << src0->ne[2] << ", ne3=" << src0->ne[3] << ", nb0=" << src0->nb[0] << ", nb1=" << src0->nb[1] << ", nb2=" << src0->nb[2] << ", nb3=" << src0->nb[3];
    std::cerr << "), (" << src1 << ", name=" << src1->name << ", type=" << src1->type << ", backend=" << src1->backend << ", ne0=" << src1->ne[0] << ", ne1=" << src1->ne[1] << ", ne2=" << src1->ne[2] << ", ne3=" << src1->ne[3] << ", nb0=" << src1->nb[0] << ", nb1=" << src1->nb[1] << ", nb2=" << src1->nb[2] << ", nb3=" << src1->nb[3];
    std::cerr << "), (" << dst << ", name=" << dst->name << ", type=" << dst->type << ", backend=" << dst->backend << ", ne0=" << dst->ne[0] << ", ne1=" << dst->ne[1] << ", ne2=" << dst->ne[2] << ", ne3=" << dst->ne[3] << ", nb0=" << dst->nb[0] << ", nb1=" << dst->nb[1] << ", nb2=" << dst->nb[2] << ", nb3=" << dst->nb[3] << "),)" << std::endl;
#endif
    GGML_ASSERT(ggml_vk_dim01_contiguous(src0) || src0->type == GGML_TYPE_F32 || src0->type == GGML_TYPE_F16);  // NOLINT
    GGML_ASSERT(ggml_vk_dim01_contiguous(src1) || src1->type == GGML_TYPE_F32 || src1->type == GGML_TYPE_F16);  // NOLINT

    const uint64_t ne00 = src0->ne[0];
    const uint64_t ne01 = src0->ne[1];
    const uint64_t ne02 = src0->ne[2];
    const uint64_t ne03 = src0->ne[3];

    const uint64_t ne10 = src1->ne[0];
    const uint64_t ne11 = src1->ne[1];
    const uint64_t ne12 = src1->ne[2];
    const uint64_t ne13 = src1->ne[3];

    const uint64_t ne20 = dst->ne[0];
    const uint64_t ne21 = dst->ne[1];

    const uint64_t r2 = ne12 / ne02;
    const uint64_t r3 = ne13 / ne03;

    ggml_tensor_extra_gpu * extra = (ggml_tensor_extra_gpu *) dst->extra;
    ggml_tensor_extra_gpu * extra_src0 = (ggml_tensor_extra_gpu *) src0->extra;
    ggml_tensor_extra_gpu * extra_src1 = (ggml_tensor_extra_gpu *) src1->extra;

    vk_buffer d_Qx;
    size_t qx_buf_offset = 0;
    vk_buffer d_Qy;
    size_t qy_buf_offset = 0;

    bool src0_uma = false;
    bool src1_uma = false;

    if (ctx->device->uma) {
        ggml_vk_host_get(ctx, src0->data, d_Qx, qx_buf_offset);
        ggml_vk_host_get(ctx, src1->data, d_Qy, qy_buf_offset);
        src0_uma = d_Qx != nullptr;
        src1_uma = d_Qy != nullptr;
    }

    const bool load_x = src0->backend != GGML_BACKEND_TYPE_GPU && !src0_uma;
    const bool load_y = src1->backend != GGML_BACKEND_TYPE_GPU && !src1_uma;

    const bool x_non_contig = !load_x && !ggml_vk_dim01_contiguous(src0);
    const bool y_non_contig = !load_y && !ggml_vk_dim01_contiguous(src1);

    const bool y_f32_kernel = src1->type == GGML_TYPE_F32 && !y_non_contig;

    vk_matmul_pipeline mmp = ggml_vk_get_mul_mat_mat_pipeline(ctx, src0->type, y_non_contig ? GGML_TYPE_F16 : src1->type);

    const bool qx_needs_dequant = mmp == nullptr || x_non_contig;
    const bool qy_needs_dequant = (src1->type != GGML_TYPE_F16 && !y_f32_kernel) || y_non_contig;

    if (mmp == nullptr) {
        // Fall back to dequant + f16 mulmat
        mmp = ggml_vk_get_mul_mat_mat_pipeline(ctx, GGML_TYPE_F16, y_f32_kernel ? GGML_TYPE_F32 : GGML_TYPE_F16);
    }

    // Not implemented
    GGML_ASSERT(y_non_contig || !qy_needs_dequant);  // NOLINT

    const int x_ne = ne01 * ne00;
    const int y_ne = ne11 * ne10;
    const int d_ne = ne11 * ne01;

    const uint32_t kpad = ggml_vk_align_size(ne10, ggml_vk_guess_matmul_pipeline_align(ctx, mmp, ne01, ne11));
    const bool aligned = ne10 == kpad;

    const uint32_t split_k = ggml_vk_guess_split_k(ne01, ne11, ne10);

    vk_pipeline pipeline = ggml_vk_guess_matmul_pipeline(ctx, mmp, ne01, ne11, aligned);

    const uint64_t qx_sz = ggml_type_size(src0->type) * x_ne / ggml_blck_size(src0->type);
    const uint64_t qy_sz = ggml_type_size(src1->type) * y_ne / ggml_blck_size(src1->type);
    const uint64_t x_sz = !qx_needs_dequant ? qx_sz : sizeof(ggml_fp16_t) * x_ne;
    const uint64_t y_sz = y_f32_kernel ? sizeof(float) * y_ne : sizeof(ggml_fp16_t) * y_ne;
    const uint64_t d_sz = sizeof(float) * d_ne;

    vk_buffer d_D = extra->buffer_gpu.lock();
    const uint64_t d_buf_offset = extra->offset;
    GGML_ASSERT(d_D != nullptr);
    GGML_ASSERT(d_D->size >= d_buf_offset + d_sz * ne02 * ne03);
    vk_buffer d_X;
    uint64_t x_buf_offset = 0;
    vk_buffer d_Y;
    uint64_t y_buf_offset = 0;
    if (load_x) {
        d_Qx = ctx->prealloc_qx;
    } else if (!src0_uma) {
        d_Qx = extra_src0->buffer_gpu.lock();
        qx_buf_offset = extra_src0->offset;
        GGML_ASSERT(d_Qx != nullptr);
    }
    if (load_y) {
        d_Qy = ctx->prealloc_qy;
    } else if (!src1_uma) {
        d_Qy = extra_src1->buffer_gpu.lock();
        qy_buf_offset = extra_src1->offset;
        GGML_ASSERT(d_Qy != nullptr);
    }
    if (qx_needs_dequant) {
        d_X = ctx->prealloc_x;
        GGML_ASSERT(d_X->size >= x_sz * ne02 * ne03);
    } else {
        d_X = d_Qx;
        x_buf_offset = qx_buf_offset;
        GGML_ASSERT(qx_sz == x_sz);
    }
    if (qy_needs_dequant) {
        d_Y = ctx->prealloc_y;
        GGML_ASSERT(d_Y->size >= y_sz * ne02 * ne03);
    } else {
        d_Y = d_Qy;
        y_buf_offset = qy_buf_offset;
        GGML_ASSERT(qy_sz == y_sz);
    }

    vk_pipeline to_fp16_vk_0 = nullptr;
    vk_pipeline to_fp16_vk_1 = nullptr;

    if (x_non_contig) {
        to_fp16_vk_0 = ggml_vk_get_cpy_pipeline(ctx, src0->type, GGML_TYPE_F16);
    } else {
        to_fp16_vk_0 = ggml_vk_get_to_fp16(ctx, src0->type);
    }
    if (y_non_contig) {
        to_fp16_vk_1 = ggml_vk_get_cpy_pipeline(ctx, src1->type, GGML_TYPE_F16);
    } else {
        to_fp16_vk_1 = ggml_vk_get_to_fp16(ctx, src1->type);
    }
    GGML_ASSERT(!qx_needs_dequant || to_fp16_vk_0 != nullptr);  // NOLINT
    GGML_ASSERT(!qy_needs_dequant || to_fp16_vk_1 != nullptr);  // NOLINT

    // Allocate descriptor sets
    ggml_pipeline_allocate_descriptor_sets(ctx, pipeline, 1);
    if (qx_needs_dequant) {
        ggml_pipeline_allocate_descriptor_sets(ctx, to_fp16_vk_0, 1);
    }
    if (qy_needs_dequant) {
        ggml_pipeline_allocate_descriptor_sets(ctx, to_fp16_vk_1, 1);
    }
    if (split_k > 1) {
        ggml_pipeline_allocate_descriptor_sets(ctx, ctx->device->pipeline_matmul_split_k_reduce, 1);
    }

    if (x_non_contig) {
        ggml_vk_cpy_to_contiguous(ctx, subctx, to_fp16_vk_0, src0, { d_Qx, qx_buf_offset, VK_WHOLE_SIZE }, { d_X, 0, VK_WHOLE_SIZE });
    } else if (load_x || qx_needs_dequant) {
        if (load_x) {
            // copy data to device
            ggml_vk_h2d_tensor_2d(ctx, subctx, d_Qx, 0, src0, 0, 0, ggml_nrows(src0));
            ctx->staging_offset = qx_sz * ne02 * ne03;
        }

        if (qx_needs_dequant) {
            const std::vector<uint32_t> pc = { (uint32_t)ne01, (uint32_t)ne10, (uint32_t)ne10, (uint32_t)ne10, (uint32_t)(ggml_nelements(src0)) };
            ggml_vk_sync_buffers(subctx);
            ggml_vk_dispatch_pipeline(ctx, subctx, to_fp16_vk_0, { { d_Qx, qx_buf_offset, qx_sz * ne02 * ne03 }, { d_X, 0, x_sz * ne02 * ne03 } }, pc.size() * sizeof(uint32_t), pc.data(), { (uint32_t)(x_ne * ne02 * ne03), 1, 1});
        }
    }
    if (y_non_contig) {
        ggml_vk_cpy_to_contiguous(ctx, subctx, to_fp16_vk_1, src1, { d_Qy, qy_buf_offset, VK_WHOLE_SIZE }, { d_Y, 0, VK_WHOLE_SIZE });
    } else if (load_y) {
        ggml_vk_h2d_tensor_2d(ctx, subctx, d_Qy, 0, src1, 0, 0, ggml_nrows(src1));
    }

    uint32_t stride_batch_x = ne00*ne01;
    uint32_t stride_batch_y = ne10*ne11;

    if (!ggml_vk_dim01_contiguous(src0) && !load_x && !qx_needs_dequant) {
        stride_batch_x = src0->nb[0] / ggml_type_size(src0->type);
    }

    if (!ggml_vk_dim01_contiguous(src1) && !load_y && !qy_needs_dequant) {
        stride_batch_y = src1->nb[0] / ggml_type_size(src1->type);
    }

    // compute
    ggml_vk_matmul(ctx, subctx, pipeline, { d_X, x_buf_offset, x_sz * ne02 * ne03 }, { d_Y, y_buf_offset, y_sz * ne12 * ne13 }, { d_D, d_buf_offset, d_sz * ne12 * ne13 }, { ctx->prealloc_split_k, 0, d_sz * ne12 * ne13 * split_k }, ne01, ne11, ne10, ne10, ne10, ne01, split_k, ne12*ne13, ne02, ne12, r2, r3, stride_batch_x, stride_batch_y, ne20*ne21);  // NOLINT

    if (dst->backend == GGML_BACKEND_TYPE_CPU) {
        // copy dst to host
        float * d = (float *) ((char *) dst->data);
        ggml_vk_buffer_read_async(ctx, subctx, d_D, 0, d, sizeof(float) * d_ne * ne12 * ne13);
    }
}

static void ggml_vk_mul_mat_vec_q_f16(ggml_backend_vk_context * ctx, vk_context * subctx, const ggml_tensor * src0, const ggml_tensor * src1, ggml_tensor * dst) {
#ifdef GGML_VULKAN_DEBUG
    std::cerr << "ggml_vk_mul_mat_vec_q_f16((" << src0 << ", name=" << src0->name << ", type=" << src0->type << ",  backend=" << src0->backend << ", ne0=" << src0->ne[0] << ", ne1=" << src0->ne[1] << ", ne2=" << src0->ne[2] << ", ne3=" << src0->ne[3] << ", nb0=" << src0->nb[0] << ", nb1=" << src0->nb[1] << ", nb2=" << src0->nb[2] << ", nb3=" << src0->nb[3];
    std::cerr << "), (" << src1 << ", name=" << src1->name << ", type=" << src1->type << ",  backend=" << src1->backend << ", ne0=" << src1->ne[0] << ", ne1=" << src1->ne[1] << ", ne2=" << src1->ne[2] << ", ne3=" << src1->ne[3] << ", nb0=" << src1->nb[0] << ", nb1=" << src1->nb[1] << ", nb2=" << src1->nb[2] << ", nb3=" << src1->nb[3];
    std::cerr << "), (" << dst << ", name=" << dst->name << ", type=" << dst->type << ",  backend=" << dst->backend << ", ne0=" << dst->ne[0] << ", ne1=" << dst->ne[1] << ", ne2=" << dst->ne[2] << ", ne3=" << dst->ne[3] << ", nb0=" << dst->nb[0] << ", nb1=" << dst->nb[1] << ", nb2=" << dst->nb[2] << ", nb3=" << dst->nb[3] << "),)" << std::endl;
#endif
    GGML_ASSERT(ggml_vk_dim01_contiguous(src0) || src0->type == GGML_TYPE_F32 || src0->type == GGML_TYPE_F16);  // NOLINT
    GGML_ASSERT(ggml_vk_dim01_contiguous(src1) || src1->type == GGML_TYPE_F32 || src1->type == GGML_TYPE_F16);  // NOLINT

    const uint64_t ne00 = src0->ne[0];
    const uint64_t ne01 = src0->ne[1];
    const uint64_t ne02 = src0->ne[2];
    const uint64_t ne03 = src0->ne[3];

    const uint64_t ne10 = src1->ne[0];
    const uint64_t ne11 = src1->ne[1];
    const uint64_t ne12 = src1->ne[2];
    const uint64_t ne13 = src1->ne[3];

    GGML_ASSERT(ne11 == 1);

    const uint64_t nb2  = dst->nb[2];
    const uint64_t nb3  = dst->nb[3];

    const uint64_t r2 = ne12 / ne02;
    const uint64_t r3 = ne13 / ne03;

    ggml_tensor_extra_gpu * extra = (ggml_tensor_extra_gpu *) dst->extra;
    ggml_tensor_extra_gpu * extra_src0 = (ggml_tensor_extra_gpu *) src0->extra;
    ggml_tensor_extra_gpu * extra_src1 = (ggml_tensor_extra_gpu *) src1->extra;

    vk_buffer d_Qx;
    size_t qx_buf_offset = 0;
    vk_buffer d_Qy;
    size_t qy_buf_offset = 0;

    bool src0_uma = false;
    bool src1_uma = false;

    if (ctx->device->uma) {
        ggml_vk_host_get(ctx, src0->data, d_Qx, qx_buf_offset);
        ggml_vk_host_get(ctx, src1->data, d_Qy, qy_buf_offset);
        src0_uma = d_Qx != nullptr;
        src1_uma = d_Qy != nullptr;
    }

    const bool load_x = src0->backend != GGML_BACKEND_TYPE_GPU && !src0_uma;
    const bool load_y = src1->backend != GGML_BACKEND_TYPE_GPU && !src1_uma;

    const bool x_non_contig = !load_x && !ggml_vk_dim01_contiguous(src0);
    const bool y_non_contig = !load_y && !ggml_vk_dim01_contiguous(src1);

    const bool f16_f32_kernel = src1->type == GGML_TYPE_F32;

    const bool qx_needs_dequant = x_non_contig;
    const bool qy_needs_dequant = (src1->type != GGML_TYPE_F16 && !f16_f32_kernel) || y_non_contig;

    const uint64_t x_ne = ne01 * ne00;
    const uint64_t y_ne = ne11 * ne10;
    const uint64_t d_ne = ne11 * ne01;

    const uint64_t qx_sz = ggml_vk_align_size(ggml_type_size(src0->type) * x_ne / ggml_blck_size(src0->type), ctx->device->properties.limits.minStorageBufferOffsetAlignment);
    const uint64_t qy_sz = ggml_type_size(src1->type) * y_ne / ggml_blck_size(src1->type);
    const uint64_t x_sz = x_non_contig ? ggml_vk_align_size(ggml_type_size(src0->type) * x_ne, ctx->device->properties.limits.minStorageBufferOffsetAlignment) : qx_sz;
    const uint64_t y_sz = f16_f32_kernel ? sizeof(float) * y_ne : sizeof(ggml_fp16_t) * y_ne;
    const uint64_t d_sz = sizeof(float) * d_ne;

    vk_buffer d_D = extra->buffer_gpu.lock();
    const uint64_t d_buf_offset = extra->offset;
    GGML_ASSERT(d_D != nullptr);
    vk_buffer d_X;
    uint64_t x_buf_offset = 0;
    vk_buffer d_Y;
    uint64_t y_buf_offset = 0;
    if (load_x) {
        d_Qx = ctx->prealloc_qx;
    } else if(!src1_uma) {
        d_Qx = extra_src0->buffer_gpu.lock();
        qx_buf_offset = extra_src0->offset;
        GGML_ASSERT(d_Qx != nullptr);
    }
    if (load_y) {
        d_Qy = ctx->prealloc_qy;
    } else if(!src1_uma) {
        d_Qy = extra_src1->buffer_gpu.lock();
        qy_buf_offset = extra_src1->offset;
        GGML_ASSERT(d_Qy != nullptr);
    }
    if (qx_needs_dequant) {
        d_X = ctx->prealloc_x;
    } else {
        d_X = d_Qx;
        x_buf_offset = qx_buf_offset;
        GGML_ASSERT(qx_sz == x_sz);
    }
    if (qy_needs_dequant) {
        d_Y = ctx->prealloc_y;
    } else {
        d_Y = d_Qy;
        y_buf_offset = qy_buf_offset;
        GGML_ASSERT(qy_sz == y_sz);
    }

    vk_pipeline to_fp16_vk_0 = nullptr;
    vk_pipeline to_fp16_vk_1 = nullptr;
    if (x_non_contig) {
        to_fp16_vk_0 = ggml_vk_get_cpy_pipeline(ctx, src0->type, src0->type);
    }
    if (y_non_contig) {
        to_fp16_vk_1 = ggml_vk_get_cpy_pipeline(ctx, src1->type, src1->type);
    } else {
        to_fp16_vk_1 = ggml_vk_get_to_fp16(ctx, src1->type);
    }
    vk_pipeline dmmv = ggml_vk_get_dequantize_mul_mat_vec(ctx, src0->type);
    GGML_ASSERT(!qx_needs_dequant || to_fp16_vk_0 != nullptr);  // NOLINT
    GGML_ASSERT(!qy_needs_dequant || to_fp16_vk_1 != nullptr);  // NOLINT
    GGML_ASSERT(dmmv != nullptr);

    // Allocate descriptor sets
    if (qx_needs_dequant) {
        ggml_pipeline_allocate_descriptor_sets(ctx, to_fp16_vk_0, 1);
    }
    if (qy_needs_dequant) {
        ggml_pipeline_allocate_descriptor_sets(ctx, to_fp16_vk_1, y_non_contig ? 1 : ne12 * ne13);
    }
    ggml_pipeline_allocate_descriptor_sets(ctx, dmmv, ne12 * ne13);

    if (x_non_contig) {
        GGML_ASSERT(x_sz == ggml_vk_align_size(ggml_type_size(src0->type) * x_ne, ctx->device->properties.limits.minStorageBufferOffsetAlignment));
        ggml_vk_cpy_to_contiguous(ctx, subctx, to_fp16_vk_0, src0, { d_Qx, qx_buf_offset, VK_WHOLE_SIZE }, { d_X, 0, VK_WHOLE_SIZE });
    } else if (load_x) {
        // copy data to device
        ggml_vk_h2d_tensor_2d(ctx, subctx, d_Qx, 0, src0, 0, 0, ggml_nrows(src0));
    }
    if (y_non_contig) {
        GGML_ASSERT(y_sz == ggml_type_size(src1->type) * y_ne);
        ggml_vk_cpy_to_contiguous(ctx, subctx, to_fp16_vk_1, src1, { d_Qy, qy_buf_offset, VK_WHOLE_SIZE }, { d_Y, 0, VK_WHOLE_SIZE });
    } else if (load_y) {
        ggml_vk_h2d_tensor_2d(ctx, subctx, d_Qy, 0, src1, 0, 0, ggml_nrows(src1));
    }

    for (uint64_t i13 = 0; i13 < ne13; i13++) {
        const uint64_t i03 = i13 / r3;
        for (uint64_t i12 = 0; i12 < ne12; i12++) {
            const uint64_t i02 = i12 / r2;

            const uint64_t it_idx0 = (i03 * ne02 + i02);
            const uint64_t it_idx1 = (i13 * ne12 + i12);
            const uint64_t x_offset = x_buf_offset + x_sz * it_idx0;
            const uint64_t qy_offset = qy_buf_offset + qy_sz * it_idx1;
            const uint64_t y_offset = y_buf_offset + y_sz * it_idx1;
            const uint64_t d_offset = d_buf_offset + d_sz * it_idx1;

            const uint64_t y_buffer_offset = (y_offset / ctx->device->properties.limits.minStorageBufferOffsetAlignment) * ctx->device->properties.limits.minStorageBufferOffsetAlignment;
            const uint64_t y_shader_offset = y_offset - y_buffer_offset;

            const uint64_t d_buffer_offset = (d_offset / ctx->device->properties.limits.minStorageBufferOffsetAlignment) * ctx->device->properties.limits.minStorageBufferOffsetAlignment;
            const uint64_t d_shader_offset = d_offset - d_buffer_offset;

            if (!y_non_contig && qy_needs_dequant) {
                const std::vector<uint32_t> pc = { (uint32_t)ne11, (uint32_t)ne10, (uint32_t)ne10, (uint32_t)ne10, (uint32_t)(y_ne / 32) };
                ggml_vk_sync_buffers(subctx);
                ggml_vk_dispatch_pipeline(ctx, subctx, to_fp16_vk_1, { { d_Qy, qy_offset, qy_sz }, { d_Y, y_offset, y_sz } }, pc.size() * sizeof(uint32_t), pc.data(), { (uint32_t)y_ne, 1, 1});
            }

            // compute
            const std::array<uint32_t, 3> pc = { (uint32_t)ne00, (uint32_t)(y_shader_offset / ggml_type_size(src1->type)), (uint32_t)(d_shader_offset / ggml_type_size(dst->type))};
            ggml_vk_sync_buffers(subctx);
            ggml_vk_dispatch_pipeline(ctx, subctx, dmmv, { { d_X, x_offset, x_sz }, { d_Y, y_buffer_offset, y_sz + y_shader_offset }, { d_D, d_buffer_offset, d_sz + d_shader_offset } }, 3 * sizeof(int), &pc, { (uint32_t)ne01, 1, 1});

            if (dst->backend == GGML_BACKEND_TYPE_CPU) {
                // copy dst to host
                float * d = (float *) ((char *) dst->data + i12*nb2 + i13*nb3);
                ggml_vk_sync_buffers(subctx);
                ggml_vk_buffer_read_async(ctx, subctx, d_D, d_offset, d, sizeof(float) * d_ne);
            }
        }
    }
}

static void ggml_vk_mul_mat_vec_p021_f16_f32(ggml_backend_vk_context * ctx, vk_context * subctx, const ggml_tensor * src0, const ggml_tensor * src1, ggml_tensor * dst) {
#ifdef GGML_VULKAN_DEBUG
    std::cerr << "ggml_vk_mul_mat_p021_f16_f32((" << src0 << ", name=" << src0->name << ", type=" << src0->type << ",  backend=" << src0->backend << ", ne0=" << src0->ne[0] << ", ne1=" << src0->ne[1] << ", ne2=" << src0->ne[2] << ", ne3=" << src0->ne[3] << ", nb0=" << src0->nb[0] << ", nb1=" << src0->nb[1] << ", nb2=" << src0->nb[2] << ", nb3=" << src0->nb[3];
    std::cerr << "), (" << src1 << ", name=" << src1->name << ", type=" << src1->type << ",  backend=" << src1->backend << ", ne0=" << src1->ne[0] << ", ne1=" << src1->ne[1] << ", ne2=" << src1->ne[2] << ", ne3=" << src1->ne[3] << ", nb0=" << src1->nb[0] << ", nb1=" << src1->nb[1] << ", nb2=" << src1->nb[2] << ", nb3=" << src1->nb[3];
    std::cerr << "), (" << dst << ", name=" << dst->name << ", type=" << dst->type << ",  backend=" << dst->backend << ", ne0=" << dst->ne[0] << ", ne1=" << dst->ne[1] << ", ne2=" << dst->ne[2] << ", ne3=" << dst->ne[3] << ", nb0=" << dst->nb[0] << ", nb1=" << dst->nb[1] << ", nb2=" << dst->nb[2] << ", nb3=" << dst->nb[3] << "),)" << std::endl;
#endif
    GGML_ASSERT(ggml_is_permuted(src0) && ggml_is_permuted(src1));
    GGML_ASSERT(src0->backend == GGML_BACKEND_TYPE_GPU);
    GGML_ASSERT(src0->nb[0] <= src0->nb[1] && src0->nb[2] <= src0->nb[3]);  // NOLINT
    GGML_ASSERT(src1->nb[0] <= src1->nb[1] && src1->nb[2] <= src1->nb[3]);  // NOLINT
    GGML_ASSERT(src0->type == GGML_TYPE_F16);
    GGML_ASSERT(src1->type == GGML_TYPE_F32);

    const uint64_t ne00 = src0->ne[0];
    const uint64_t ne01 = src0->ne[1];
    const uint64_t ne02 = src0->ne[2];
    // const uint64_t ne03 = src0->ne[3];

    const uint64_t ne10 = src1->ne[0];
    const uint64_t ne11 = src1->ne[1];
    const uint64_t ne12 = src1->ne[2];
    // const uint64_t ne13 = src1->ne[3];

    GGML_ASSERT(ne11 == 1);

    ggml_tensor_extra_gpu * extra = (ggml_tensor_extra_gpu *) dst->extra;
    ggml_tensor_extra_gpu * extra_src0 = (ggml_tensor_extra_gpu *) src0->extra;
    ggml_tensor_extra_gpu * extra_src1 = (ggml_tensor_extra_gpu *) src1->extra;

    vk_buffer d_Qy;
    size_t qy_buf_offset = 0;

    bool src1_uma = false;

    if (ctx->device->uma) {
        ggml_vk_host_get(ctx, src1->data, d_Qy, qy_buf_offset);
        src1_uma = d_Qy != nullptr;
    }

    const bool load_y = src1->backend != GGML_BACKEND_TYPE_GPU && !src1_uma;

    const uint64_t x_ne = ne00 * ne01 * ne02;
    const uint64_t y_ne = ne10 * ne11 * ne12;
    const uint64_t d_ne = ne01 * ne11 * ne12;

    const uint64_t qx_sz = ggml_vk_align_size(ggml_type_size(src0->type) * x_ne / ggml_blck_size(src0->type), ctx->device->properties.limits.minStorageBufferOffsetAlignment);
    const uint64_t qy_sz = ggml_type_size(src1->type) * y_ne / ggml_blck_size(src1->type);
    const uint64_t d_sz = sizeof(float) * d_ne;

    vk_buffer d_D = extra->buffer_gpu.lock();
    const uint64_t d_buf_offset = extra->offset;
    GGML_ASSERT(d_D != nullptr);
    vk_buffer d_Qx = extra_src0->buffer_gpu.lock();
    const uint64_t qx_buf_offset = extra_src0->offset;
    GGML_ASSERT(d_Qx != nullptr);
    if (load_y) {
        d_Qy = ctx->prealloc_qy;
    } else if (!src1_uma) {
        d_Qy = extra_src1->buffer_gpu.lock();
        qy_buf_offset = extra_src1->offset;
        GGML_ASSERT(d_Qx != nullptr);
    }

    // Allocate descriptor sets
    ggml_pipeline_allocate_descriptor_sets(ctx, ctx->device->pipeline_mul_mat_vec_p021_f16_f32, 1);

    const uint64_t qy_buffer_offset = (qy_buf_offset / ctx->device->properties.limits.minStorageBufferOffsetAlignment) * ctx->device->properties.limits.minStorageBufferOffsetAlignment;
    const uint64_t qy_shader_offset = qy_buf_offset - qy_buffer_offset;

    const uint64_t d_buffer_offset = (d_buf_offset / ctx->device->properties.limits.minStorageBufferOffsetAlignment) * ctx->device->properties.limits.minStorageBufferOffsetAlignment;
    const uint64_t d_shader_offset = d_buf_offset - d_buffer_offset;

    if (load_y) {
        ggml_vk_h2d_tensor_2d(ctx, subctx, d_Qy, qy_buf_offset, src1, 0, 0, ggml_nrows(src1));
    }

    // compute
    const std::array<uint32_t, 6> pc = { (uint32_t)ne00, (uint32_t)ne01, (uint32_t)ne02, (uint32_t)ne12, (uint32_t)(qy_shader_offset / ggml_type_size(src1->type)), (uint32_t)(d_shader_offset / ggml_type_size(dst->type)) };
    ggml_vk_sync_buffers(subctx);
    ggml_vk_dispatch_pipeline(ctx, subctx, ctx->device->pipeline_mul_mat_vec_p021_f16_f32, { { d_Qx, qx_buf_offset, qx_sz }, { d_Qy, qy_buffer_offset, qy_sz + qy_shader_offset }, { d_D, d_buffer_offset, d_sz + d_shader_offset } }, 6 * sizeof(uint32_t), &pc, { 1, (uint32_t)ne01, (uint32_t)ne12 });

    if (dst->backend == GGML_BACKEND_TYPE_CPU) {
        // copy dst to host
        float * d = (float *) dst->data;
        ggml_vk_sync_buffers(subctx);
        ggml_vk_buffer_read_async(ctx, subctx, d_D, d_buf_offset, d, sizeof(float) * d_ne);
    }
}

static void ggml_vk_mul_mat_vec_nc_f16_f32(ggml_backend_vk_context * ctx, vk_context * subctx, const ggml_tensor * src0, const ggml_tensor * src1, ggml_tensor * dst) {
#ifdef GGML_VULKAN_DEBUG
    std::cerr << "ggml_vk_mul_mat_nc_f16_f32((" << src0 << ", name=" << src0->name << ", type=" << src0->type << ",  backend=" << src0->backend << ", ne0=" << src0->ne[0] << ", ne1=" << src0->ne[1] << ", ne2=" << src0->ne[2] << ", ne3=" << src0->ne[3] << ", nb0=" << src0->nb[0] << ", nb1=" << src0->nb[1] << ", nb2=" << src0->nb[2] << ", nb3=" << src0->nb[3];
    std::cerr << "), (" << src1 << ", name=" << src1->name << ", type=" << src1->type << ",  backend=" << src1->backend << ", ne0=" << src1->ne[0] << ", ne1=" << src1->ne[1] << ", ne2=" << src1->ne[2] << ", ne3=" << src1->ne[3] << ", nb0=" << src1->nb[0] << ", nb1=" << src1->nb[1] << ", nb2=" << src1->nb[2] << ", nb3=" << src1->nb[3];
    std::cerr << "), (" << dst << ", name=" << dst->name << ", type=" << dst->type << ",  backend=" << dst->backend << ", ne0=" << dst->ne[0] << ", ne1=" << dst->ne[1] << ", ne2=" << dst->ne[2] << ", ne3=" << dst->ne[3] << ", nb0=" << dst->nb[0] << ", nb1=" << dst->nb[1] << ", nb2=" << dst->nb[2] << ", nb3=" << dst->nb[3] << "),)" << std::endl;
#endif
    GGML_ASSERT(!ggml_is_transposed(src0));
    GGML_ASSERT(!ggml_is_transposed(src1));
    GGML_ASSERT(!ggml_is_permuted(src0));
    GGML_ASSERT(src0->backend == GGML_BACKEND_TYPE_GPU);
    GGML_ASSERT(src0->type == GGML_TYPE_F16);
    GGML_ASSERT(src1->type == GGML_TYPE_F32);

    const uint64_t ne00 = src0->ne[0];
    const uint64_t ne01 = src0->ne[1];
    const uint64_t ne02 = src0->ne[2];
    // const uint64_t ne03 = src0->ne[3];

    const uint64_t nb01 = src0->nb[1];
    const uint64_t nb02 = src0->nb[2];

    // const uint64_t ne10 = src1->ne[0];
    const uint64_t ne11 = src1->ne[1];
    const uint64_t ne12 = src1->ne[2];
    // const uint64_t ne13 = src1->ne[3];

    GGML_ASSERT(ne11 == 1);

    ggml_tensor_extra_gpu * extra = (ggml_tensor_extra_gpu *) dst->extra;
    ggml_tensor_extra_gpu * extra_src0 = (ggml_tensor_extra_gpu *) src0->extra;
    ggml_tensor_extra_gpu * extra_src1 = (ggml_tensor_extra_gpu *) src1->extra;

    vk_buffer d_Qy = nullptr;
    size_t qy_buf_offset = 0;

    bool src1_uma = false;

    if (ctx->device->uma) {
        ggml_vk_host_get(ctx, src1->data, d_Qy, qy_buf_offset);
        src1_uma = d_Qy != nullptr;
    }

    const bool load_y = src1->backend != GGML_BACKEND_TYPE_GPU && !src1_uma;

    const uint64_t d_ne = ne01 * ne11 * ne12;

    const uint32_t row_stride_x = nb01 / sizeof(ggml_fp16_t);
    const uint32_t channel_stride_x = nb02 / sizeof(ggml_fp16_t);

    const uint64_t qx_sz = ggml_nbytes(src0);
    const uint64_t qy_sz = ggml_nbytes(src1);
    const uint64_t d_sz = sizeof(float) * d_ne;

    vk_buffer d_D = extra->buffer_gpu.lock();
    const uint64_t d_buf_offset = extra->offset;
    GGML_ASSERT(d_D != nullptr);
    vk_buffer d_Qx = extra_src0->buffer_gpu.lock();
    const uint64_t qx_buf_offset = extra_src0->offset;
    GGML_ASSERT(d_Qx != nullptr);
    if (load_y) {
        d_Qy = ctx->prealloc_qy;
    } else {
        d_Qy = extra_src1->buffer_gpu.lock();
        qy_buf_offset = extra_src1->offset;
        GGML_ASSERT(d_Qx != nullptr);
    }

    // Allocate descriptor sets
    ggml_pipeline_allocate_descriptor_sets(ctx, ctx->device->pipeline_mul_mat_vec_nc_f16_f32, 1);

    const uint64_t qy_buffer_offset = (qy_buf_offset / ctx->device->properties.limits.minStorageBufferOffsetAlignment) * ctx->device->properties.limits.minStorageBufferOffsetAlignment;
    const uint64_t qy_shader_offset = qy_buf_offset - qy_buffer_offset;

    const uint64_t d_buffer_offset = (d_buf_offset / ctx->device->properties.limits.minStorageBufferOffsetAlignment) * ctx->device->properties.limits.minStorageBufferOffsetAlignment;
    const uint64_t d_shader_offset = d_buf_offset - d_buffer_offset;

    if (load_y) {
        ggml_vk_h2d_tensor_2d(ctx, subctx, d_Qy, qy_buf_offset, src1, 0, 0, ggml_nrows(src1));
    }

    // compute
    const std::array<uint32_t, 7> pc = { (uint32_t)ne00, (uint32_t)ne01, row_stride_x, channel_stride_x, (uint32_t)(ne12 / ne02), (uint32_t)(qy_shader_offset / ggml_type_size(src1->type)), (uint32_t)(d_shader_offset / ggml_type_size(dst->type)) };
    ggml_vk_sync_buffers(subctx);
    ggml_vk_dispatch_pipeline(ctx, subctx, ctx->device->pipeline_mul_mat_vec_nc_f16_f32, { { d_Qx, qx_buf_offset, qx_sz }, { d_Qy, qy_buffer_offset, qy_sz + qy_shader_offset }, { d_D, d_buffer_offset, d_sz + d_shader_offset } }, 7 * sizeof(uint32_t), &pc, { 1, (uint32_t)ne01, (uint32_t)ne12 });

    if (dst->backend == GGML_BACKEND_TYPE_CPU) {
        // copy dst to host
        float * d = (float *) dst->data;
        ggml_vk_sync_buffers(subctx);
        ggml_vk_buffer_read_async(ctx, subctx, d_D, d_buf_offset, d, sizeof(float) * d_ne);
    }
}

static bool ggml_vk_can_mul_mat(const ggml_tensor * src0, const ggml_tensor * src1, const ggml_tensor * dst) {
    const uint64_t ne10 = src1->ne[0];

    const uint64_t ne0 = dst->ne[0];
    const uint64_t ne1 = dst->ne[1];

    // TODO: find the optimal values for these
    return (src0->type == GGML_TYPE_F32 || src0->type == GGML_TYPE_F16 || ggml_is_quantized(src0->type)) &&
           (src1->type == GGML_TYPE_F32 || src1->type == GGML_TYPE_F16 || ggml_is_quantized(src1->type)) &&
           dst->type == GGML_TYPE_F32 &&
           ((ne0 >= 32 && ne1 >= 32 && ne10 >= 32) || src0->backend == GGML_BACKEND_TYPE_GPU);
}

static void ggml_vk_mul_mat(ggml_backend_vk_context * ctx, vk_context * subctx, const struct ggml_tensor * src0, const struct ggml_tensor * src1, struct ggml_tensor * dst) {
#ifdef GGML_VULKAN_DEBUG
    std::cerr << "ggml_vk_mul_mat(" << src0 << ", " << src1 << ", " << dst << ")" << std::endl;
#endif
    if (src0->type == GGML_TYPE_F16 && ggml_is_permuted(src0) && ggml_is_permuted(src1) && src1->ne[1] == 1) {
        ggml_vk_mul_mat_vec_p021_f16_f32(ctx, subctx, src0, src1, dst);
    } else if (src0->type == GGML_TYPE_F16 && !ggml_is_contiguous(src0) && !ggml_is_transposed(src1) && src1->ne[1] == 1) {
        ggml_vk_mul_mat_vec_nc_f16_f32(ctx, subctx, src0, src1, dst);
    } else if (src1->ne[1] == 1 && (src0->type == GGML_TYPE_F16 || ggml_is_quantized(src0->type))) {
        ggml_vk_mul_mat_vec_q_f16(ctx, subctx, src0, src1, dst);
    } else {
        ggml_vk_mul_mat_q_f16(ctx, subctx, src0, src1, dst);
    }
}

// static void ggml_vk_mul_mat_id(ggml_backend_vk_context * ctx, vk_context * subctx, const struct ggml_tensor * src0, const struct ggml_tensor * src1, struct ggml_tensor * dst) {
//
// }

static void ggml_vk_op_repeat(ggml_backend_vk_context * ctx, vk_context * subctx, const ggml_tensor * src0, const ggml_tensor * src1, ggml_tensor * dst) {
    // guaranteed to be an integer due to the check in ggml_can_repeat
    const uint64_t ne0 = dst->ne[0];
    const uint64_t ne1 = dst->ne[1];
    const uint64_t ne2 = dst->ne[2];
    const uint64_t ne3 = dst->ne[3];

    const uint64_t ne00 = src0->ne[0];
    const uint64_t ne01 = src0->ne[1];
    const uint64_t ne02 = src0->ne[2];
    const uint64_t ne03 = src0->ne[3];

    const uint64_t nb0 = dst->nb[0];
    const uint64_t nb1 = dst->nb[1];
    const uint64_t nb2 = dst->nb[2];
    const uint64_t nb3 = dst->nb[3];

    const uint64_t nb00 = src0->nb[0];
    const uint64_t nb01 = src0->nb[1];
    const uint64_t nb02 = src0->nb[2];
    const uint64_t nb03 = src0->nb[3];

    const uint64_t nr0 = ne0/ne00;
    const uint64_t nr1 = ne1/ne01;
    const uint64_t nr2 = ne2/ne02;
    const uint64_t nr3 = ne3/ne03;

    // TODO: support for transposed / permuted tensors
    GGML_ASSERT(nb0  == sizeof(float));
    GGML_ASSERT(nb00 == sizeof(float));
    GGML_ASSERT(src0->backend == GGML_BACKEND_TYPE_GPU);
    GGML_ASSERT(dst->backend == GGML_BACKEND_TYPE_GPU);

    ggml_tensor_extra_gpu * extra = (ggml_tensor_extra_gpu *) dst->extra;
    ggml_tensor_extra_gpu * extra_src0 = (ggml_tensor_extra_gpu *) src0->extra;

    const vk_buffer src_buf = extra_src0->buffer_gpu.lock();
    const uint64_t src_offset = extra_src0->offset;
    vk_buffer dst_buf = extra->buffer_gpu.lock();
    const uint64_t dst_offset = extra->offset;

    std::vector<vk::BufferCopy> copies;

    for                         (uint64_t i3 = 0; i3 < nr3;  i3++) {
        for                     (uint64_t k3 = 0; k3 < ne03; k3++) {
            for                 (uint64_t i2 = 0; i2 < nr2;  i2++) {
                for             (uint64_t k2 = 0; k2 < ne02; k2++) {
                    for         (uint64_t i1 = 0; i1 < nr1;  i1++) {
                        for     (uint64_t k1 = 0; k1 < ne01; k1++) {
                            for (uint64_t i0 = 0; i0 < nr0;  i0++) {
                                copies.push_back({
                                    src_offset + (i3*ne03 + k3)*nb3  + (i2*ne02 + k2)*nb2  + (i1*ne01 + k1)*nb1  + (i0*ne00)*nb0,
                                    dst_offset + (          k3)*nb03 + (          k2)*nb02 + (          k1)*nb01,
                                    ne00*nb0,
                                });
                            }
                        }
                    }
                }
            }
        }
    }

    ggml_vk_sync_buffers(subctx);
    subctx->s->buffer.copyBuffer(src_buf->buffer, dst_buf->buffer, copies);

    GGML_UNUSED(ctx);
    GGML_UNUSED(src1);
}


static vk_pipeline ggml_vk_op_get_pipeline(ggml_backend_vk_context * ctx, const ggml_tensor * src0, const ggml_tensor * src1, const ggml_tensor * src2, ggml_tensor * dst, ggml_op op) {
    switch (op) {
    case GGML_OP_ADD:
        if (src0->type == GGML_TYPE_F32 && src1->type == GGML_TYPE_F32 && dst->type == GGML_TYPE_F32) {
            return ctx->device->pipeline_add_f32;
        }
        return nullptr;
    case GGML_OP_GET_ROWS:
        GGML_ASSERT(src1->type == GGML_TYPE_I32);
        if (dst->type == GGML_TYPE_F16) {
            return ctx->device->pipeline_get_rows[src0->type];
        }
        if (dst->type == GGML_TYPE_F32) {
            return ctx->device->pipeline_get_rows_f32[src0->type];
        }
        return nullptr;
    case GGML_OP_MUL:
        if (src0->type == GGML_TYPE_F32 && src1->type == GGML_TYPE_F32 && dst->type == GGML_TYPE_F32) {
            return ctx->device->pipeline_mul_f32;
        }
        return nullptr;
    case GGML_OP_SCALE:
        if (src0->type == GGML_TYPE_F32 && dst->type == GGML_TYPE_F32) {
            return ctx->device->pipeline_scale_f32;
        }
        return nullptr;
    case GGML_OP_SQR:
        if (src0->type == GGML_TYPE_F32 && dst->type == GGML_TYPE_F32) {
            return ctx->device->pipeline_sqr_f32;
        }
        return nullptr;
    case GGML_OP_CLAMP:
        if (src0->type == GGML_TYPE_F32 && dst->type == GGML_TYPE_F32) {
            return ctx->device->pipeline_clamp_f32;
        }
        return nullptr;
    case GGML_OP_CPY:
    case GGML_OP_CONT:
    case GGML_OP_DUP:
        return ggml_vk_get_cpy_pipeline(ctx, src0->type, dst->type);
    case GGML_OP_NORM:
        if (src0->type == GGML_TYPE_F32 && dst->type == GGML_TYPE_F32) {
            return ctx->device->pipeline_norm_f32;
        }
        return nullptr;
    case GGML_OP_RMS_NORM:
        if (src0->type == GGML_TYPE_F32 && dst->type == GGML_TYPE_F32) {
            return ctx->device->pipeline_rms_norm_f32;
        }
        return nullptr;
    case GGML_OP_UNARY:
        switch (ggml_get_unary_op(dst)) {
            case GGML_UNARY_OP_SILU:
                if (src0->type == GGML_TYPE_F32 && dst->type == GGML_TYPE_F32) {
                    return ctx->device->pipeline_silu_f32;
                }
                break;
            case GGML_UNARY_OP_GELU:
                if (src0->type == GGML_TYPE_F32 && dst->type == GGML_TYPE_F32) {
                    return ctx->device->pipeline_gelu_f32;
                }
                break;
            case GGML_UNARY_OP_RELU:
                if (src0->type == GGML_TYPE_F32 && dst->type == GGML_TYPE_F32) {
                    return ctx->device->pipeline_relu_f32;
                }
                break;
            default:
                break;
        }
        return nullptr;
    case GGML_OP_DIAG_MASK_INF:
        if (src0->type == GGML_TYPE_F32 && dst->type == GGML_TYPE_F32) {
            return ctx->device->pipeline_diag_mask_inf_f32;
        }
        return nullptr;
    case GGML_OP_SOFT_MAX:
        if (src0->type == GGML_TYPE_F32 && (src1 == nullptr || src1->type == GGML_TYPE_F32) && (src2 == nullptr || src2->type == GGML_TYPE_F32) && dst->type == GGML_TYPE_F32) {
            return ctx->device->pipeline_soft_max_f32;
        }
        return nullptr;
    case GGML_OP_ROPE:
        {
            const int mode = ((const int32_t *) dst->op_params)[2];
            const bool is_neox = mode & 2;
            const bool is_glm  = mode & 4;

            if (is_glm) {
                return nullptr;
            }

            if (is_neox) {
                if (src0->type == GGML_TYPE_F32 && dst->type == GGML_TYPE_F32) {
                    return ctx->device->pipeline_rope_neox_f32;
                }
                if (src0->type == GGML_TYPE_F16 && dst->type == GGML_TYPE_F16) {
                    return ctx->device->pipeline_rope_neox_f16;
                }
            } else {
                if (src0->type == GGML_TYPE_F32 && dst->type == GGML_TYPE_F32) {
                    return ctx->device->pipeline_rope_f32;
                }
                if (src0->type == GGML_TYPE_F16 && dst->type == GGML_TYPE_F16) {
                    return ctx->device->pipeline_rope_f16;
                }
            }
            return nullptr;
        }
    case GGML_OP_ARGSORT:
        if (src0->type == GGML_TYPE_F32 && dst->type == GGML_TYPE_I32) {
            return ctx->device->pipeline_argsort_f32;
        }
        return nullptr;
    default:
        return nullptr;
    }
}

static ggml_vk_func_t ggml_vk_op_get_func(ggml_op op) {
    switch(op) {
    case GGML_OP_REPEAT:
        return ggml_vk_op_repeat;
    default:
        return nullptr;
    }
}

template<typename PC>
static void ggml_vk_op_f32(ggml_backend_vk_context * ctx, vk_context * subctx, const ggml_tensor * src0, const ggml_tensor * src1, const ggml_tensor * src2, ggml_tensor * dst, ggml_op op, const PC&& pc) {
#ifdef GGML_VULKAN_DEBUG
    std::cerr << "ggml_vk_op_f32((" << src0 << ", name=" << src0->name << ", type=" << src0->type << ", backend=" << src0->backend << ", ne0=" << src0->ne[0] << ", ne1=" << src0->ne[1] << ", ne2=" << src0->ne[2] << ", ne3=" << src0->ne[3] << ", nb0=" << src0->nb[0] << ", nb1=" << src0->nb[1] << ", nb2=" << src0->nb[2] << ", nb3=" << src0->nb[3];
    if (src1 != nullptr) {
        std::cerr << "), (" << src1 << ", name=" << src1->name << ", type=" << src1->type << ", backend=" << src1->backend << ", ne0=" << src1->ne[0] << ", ne1=" << src1->ne[1] << ", ne2=" << src1->ne[2] << ", ne3=" << src1->ne[3] << ", nb0=" << src1->nb[0] << ", nb1=" << src1->nb[1] << ", nb2=" << src1->nb[2] << ", nb3=" << src1->nb[3];
    }
    if (src2 != nullptr) {
        std::cerr << "), (" << src2 << ", name=" << src2->name << ", type=" << src2->type << ", backend=" << src2->backend << ", ne0=" << src2->ne[0] << ", ne1=" << src2->ne[1] << ", ne2=" << src2->ne[2] << ", ne3=" << src2->ne[3] << ", nb0=" << src2->nb[0] << ", nb1=" << src2->nb[1] << ", nb2=" << src2->nb[2] << ", nb3=" << src2->nb[3];
    }
    std::cerr << "), (" << dst << ", name=" << dst->name << ", type=" << dst->type << ", backend=" << dst->backend << ", ne0=" << dst->ne[0] << ", ne1=" << dst->ne[1] << ", ne2=" << dst->ne[2] << ", ne3=" << dst->ne[3] << ", nb0=" << dst->nb[0] << ", nb1=" << dst->nb[1] << ", nb2=" << dst->nb[2] << ", nb3=" << dst->nb[3] << "), " << ggml_op_name(op) << ")" << std::endl;
#endif
    GGML_ASSERT(!ggml_is_quantized(src0->type) && (src1 == nullptr || !ggml_is_quantized(src1->type)));  // NOLINT
    GGML_ASSERT(op == GGML_OP_CPY || ggml_vk_dim01_contiguous(src0));  // NOLINT
    GGML_ASSERT(dst->extra != nullptr);
    const uint64_t ne00 = src0->ne[0];
    const uint64_t ne01 = src0->ne[1];
    const uint64_t ne02 = src0->ne[2];
    const uint64_t ne03 = src0->ne[3];
    const uint64_t ne0 = ne00 * ne01;
    const bool use_src1 = src1 != nullptr;
    const uint64_t ne10 = use_src1 ? src1->ne[0] : 0;
    const uint64_t ne11 = use_src1 ? src1->ne[1] : 0;
    const uint64_t ne12 = use_src1 ? src1->ne[2] : 0;
    const uint64_t ne13 = use_src1 ? src1->ne[3] : 0;
    const uint64_t ne1 = ne10 * ne11;
    // const uint64_t nb10 = use_src1 ? src1->nb[0] : 0;
    const uint64_t nb2  = dst->nb[2];
    const uint64_t nb3  = dst->nb[3];

    const bool use_src2 = src2 != nullptr;
    const uint64_t ne2 = use_src2 ? src2->ne[0] * src2->ne[1] : 0;

    vk_pipeline pipeline = ggml_vk_op_get_pipeline(ctx, src0, src1, src2, dst, op);
    ggml_vk_func_t op_func;

    if (pipeline == nullptr) {
        op_func = ggml_vk_op_get_func(op);
        if (op_func == nullptr) {
            std::cerr << "ggml_vulkan: Error: Missing op: " << ggml_op_name(op) << " for " << ggml_type_name(src0->type);
            if (src1 != nullptr) {
                std::cerr << " and " << ggml_type_name(src1->type);
            }
            std::cerr << " to " << ggml_type_name(dst->type) << std::endl;
            GGML_ASSERT(false);
        }

        op_func(ctx, subctx, src0, src1, dst);
        return;
    }

    ggml_tensor_extra_gpu * extra = (ggml_tensor_extra_gpu *) dst->extra;
    ggml_tensor_extra_gpu * extra_src0 = (ggml_tensor_extra_gpu *) src0->extra;
    ggml_tensor_extra_gpu * extra_src1 = use_src1 ? (ggml_tensor_extra_gpu *) src1->extra : nullptr;
    ggml_tensor_extra_gpu * extra_src2 = use_src2 ? (ggml_tensor_extra_gpu *) src2->extra : nullptr;

    vk_buffer d_X = nullptr;
    size_t x_buf_offset = 0;
    vk_buffer d_Y = nullptr;
    size_t y_buf_offset = 0;
    vk_buffer d_Z = nullptr;
    size_t z_buf_offset = 0;

    bool src0_uma = false;
    bool src1_uma = false;
    bool src2_uma = false;

    if (ctx->device->uma) {
        ggml_vk_host_get(ctx, src0->data, d_X, x_buf_offset);
        src0_uma = d_X != nullptr;
        if (use_src1) {
            ggml_vk_host_get(ctx, src1->data, d_Y, y_buf_offset);
            src1_uma = d_Y != nullptr;
        }
        if (use_src2) {
            ggml_vk_host_get(ctx, src1->data, d_Z, z_buf_offset);
            src2_uma = d_Z != nullptr;
        }
    }

    const bool transfer_src0 = src0->backend != GGML_BACKEND_TYPE_GPU && !src0_uma;
    const bool transfer_src1 = use_src1 && src1->backend != GGML_BACKEND_TYPE_GPU && !src1_uma;
    const bool transfer_src2 = use_src2 && src2->backend != GGML_BACKEND_TYPE_GPU && !src2_uma;

    uint64_t x_sz = ggml_vk_align_size(ggml_type_size(src0->type) * ne0, ctx->device->properties.limits.minStorageBufferOffsetAlignment);
    uint64_t y_sz = use_src1 ? ggml_vk_align_size(ggml_type_size(src1->type) * ne1, ctx->device->properties.limits.minStorageBufferOffsetAlignment) : 0;
    uint64_t z_sz = use_src2 ? ggml_vk_align_size(ggml_type_size(src2->type) * ne2, ctx->device->properties.limits.minStorageBufferOffsetAlignment) : 0;
    uint64_t d_sz = ggml_type_size(dst->type) * ne0;

    vk_buffer d_D = extra->buffer_gpu.lock();

    // Workaround for tiny tensor inputs on ROPE
    if (use_src1 && src1->backend == GGML_BACKEND_TYPE_GPU && y_sz > d_D->size) {
        y_sz = VK_WHOLE_SIZE;
    }

    GGML_ASSERT(d_D != nullptr);
    uint64_t d_buf_offset = (extra->offset / ctx->device->properties.limits.minStorageBufferOffsetAlignment) * ctx->device->properties.limits.minStorageBufferOffsetAlignment;
    GGML_ASSERT(d_buf_offset == extra->offset || op == GGML_OP_CPY);  // NOLINT
    if (transfer_src0) {
        d_X = ctx->prealloc_qx;
    } else if(!src0_uma) {
        d_X = extra_src0->buffer_gpu.lock();
        x_buf_offset = extra_src0->offset;
        GGML_ASSERT(d_X != nullptr);
    }
    if (transfer_src1) {
        d_Y = ctx->prealloc_qy;
    } else if (use_src1 && !src1_uma) {
        d_Y = extra_src1->buffer_gpu.lock();
        y_buf_offset = extra_src1->offset;
        GGML_ASSERT(d_Y != nullptr);
    }

    GGML_ASSERT(!transfer_src2);
    if (use_src2 && !src2_uma) {
        d_Z = extra_src2->buffer_gpu.lock();
        z_buf_offset = extra_src2->offset;
        GGML_ASSERT(d_Z != nullptr);
    }

    if (op == GGML_OP_CPY) {
        GGML_ASSERT(!transfer_src0);
        GGML_ASSERT(!transfer_src1);
        x_sz = ggml_nbytes(src0);
        d_sz = ggml_nbytes(dst);

        if (extra_src0->offset + x_sz >= d_X->size) {
            x_sz = VK_WHOLE_SIZE;
        }
        if (extra->offset + d_sz >= d_D->size) {
            d_sz = VK_WHOLE_SIZE;
        }
    }

    std::array<uint32_t, 3> elements;

    // copy src0 to device
    if (transfer_src0) {
        ggml_vk_h2d_tensor_2d(ctx, subctx, d_X, 0, src0, 0, 0, ggml_nrows(src0));
        ctx->staging_offset = x_sz * ne02 * ne03;
    }
    if (transfer_src1) {
        ggml_vk_h2d_tensor_2d(ctx, subctx, d_Y, 0, src1, 0, 0, ggml_nrows(src1));
    }

    // Single call if dimension 2 is contiguous
    if (op == GGML_OP_CPY || (ggml_is_contiguous(src0) && (src1 == nullptr || ggml_is_contiguous(src1)))) {
        ggml_pipeline_allocate_descriptor_sets(ctx, pipeline, 1);

        switch (dst->op) {
        case GGML_OP_NORM:
        case GGML_OP_RMS_NORM:
        case GGML_OP_SOFT_MAX:
            elements = { (uint32_t)ggml_nrows(src0), 1, 1 };
            break;
        case GGML_OP_DIAG_MASK_INF:
        case GGML_OP_ROPE:
            elements = { (uint32_t)ggml_nrows(src0), (uint32_t)ne00, 1 };
            break;
        default:
            elements = { (uint32_t)ggml_nelements(src0), 1, 1 };
            break;
        }

        if (op != GGML_OP_CPY) {
            if (x_sz != VK_WHOLE_SIZE) {
                x_sz *= ne02 * ne03;
            }
            if (y_sz != VK_WHOLE_SIZE) {
                y_sz *= ne12 * ne13;
            }
            if (d_sz != VK_WHOLE_SIZE) {
                d_sz *= ne02 * ne03;
            }
        }

        if (op == GGML_OP_SOFT_MAX) {
            // Empty src1 and src2 are possible on soft_max, but the shader needs buffers
            vk_subbuffer subbuf_y;
            if (use_src1) {
                subbuf_y = { d_Y, y_buf_offset, y_sz };
            } else {
                subbuf_y = { ctx->prealloc_y, 0, ctx->prealloc_y->size };
            }

            vk_subbuffer subbuf_z;
            if (use_src2) {
                subbuf_z = { d_Z, z_buf_offset, z_sz };
            } else {
                subbuf_z = { ctx->prealloc_y, 0, ctx->prealloc_y->size };
            }

            ggml_vk_sync_buffers(subctx);
            ggml_vk_dispatch_pipeline(ctx, subctx, pipeline, { { d_X, x_buf_offset, x_sz }, subbuf_y, subbuf_z, { d_D, d_buf_offset, d_sz } }, sizeof(PC), &pc, elements);
        } else if (use_src1) {
            ggml_vk_sync_buffers(subctx);
            ggml_vk_dispatch_pipeline(ctx, subctx, pipeline, { { d_X, x_buf_offset, x_sz }, { d_Y, y_buf_offset, y_sz }, { d_D, d_buf_offset, d_sz } }, sizeof(PC), &pc, elements);
        } else {
            ggml_vk_sync_buffers(subctx);
            ggml_vk_dispatch_pipeline(ctx, subctx, pipeline, { { d_X, x_buf_offset, x_sz }, { d_D, d_buf_offset, d_sz } }, sizeof(PC), &pc, elements);
        }
        if (dst->backend == GGML_BACKEND_TYPE_CPU && op == GGML_OP_CPY) {
            ggml_vk_d2h_tensor_2d(ctx, subctx, d_D, 0, dst);
        } else if(dst->backend == GGML_BACKEND_TYPE_CPU) {
            // copy dst to host
            float * d = (float *) dst->data;
            ggml_vk_buffer_read_async(ctx, subctx, d_D, 0, d, d_sz);
        }
    } else {
        GGML_ASSERT(op != GGML_OP_SOFT_MAX);

        ggml_pipeline_allocate_descriptor_sets(ctx, pipeline, ne02 * ne03);

        switch (dst->op) {
        case GGML_OP_NORM:
        case GGML_OP_RMS_NORM:
        case GGML_OP_SOFT_MAX:
            elements = { (uint32_t)ne01, 1, 1 };
            break;
        case GGML_OP_DIAG_MASK_INF:
        case GGML_OP_ROPE:
            elements = { (uint32_t)ne01, (uint32_t)ne00, 1 };
            break;
        default:
            elements = { (uint32_t)ne0, 1, 1 };
            break;
        }

        for (uint64_t i03 = 0; i03 < ne03; i03++) {
            for (uint64_t i02 = 0; i02 < ne02; i02++) {
                const uint32_t it_idx0 = (i03 * ne02 + i02);
                const uint32_t it_idx1 = use_src1 ? ((i03 % ne13) * ne12 + (i02 % ne12)) : 0;
                const uint32_t x_offset = x_sz * it_idx0;
                const uint32_t y_offset = y_sz * it_idx1;
                const uint32_t d_offset = d_sz * it_idx0;

                if (use_src1) {
                    ggml_vk_sync_buffers(subctx);
                    ggml_vk_dispatch_pipeline(ctx, subctx, pipeline, { { d_X, x_buf_offset + x_offset, x_sz }, { d_Y, y_buf_offset + y_offset, y_sz }, { d_D, d_buf_offset + d_offset, d_sz } }, sizeof(PC), &pc, elements);
                } else {
                    ggml_vk_sync_buffers(subctx);
                    ggml_vk_dispatch_pipeline(ctx, subctx, pipeline, { { d_X, x_buf_offset + x_offset, x_sz }, { d_D, d_buf_offset + d_offset, d_sz } }, sizeof(PC), &pc, elements);
                }
                if (dst->backend == GGML_BACKEND_TYPE_CPU) {
                    // copy dst to host
                    ggml_vk_buffer_read_async(ctx, subctx, d_D, d_buf_offset + d_offset, (char *) dst->data + i02*nb2 + i03*nb3, d_sz);
                }
            }
        }
    }
}

static void ggml_vk_repeat(ggml_backend_vk_context * ctx, vk_context * subctx, const ggml_tensor * src0, const ggml_tensor * src1, ggml_tensor * dst) {
    ggml_vk_op_f32<vk_op_push_constants>(ctx, subctx, src0, src1, nullptr, dst, GGML_OP_REPEAT, { (uint32_t)ggml_nelements(src0), (uint32_t)ggml_nelements(src1), 0.0f, 0.0f });
}

static void ggml_vk_get_rows(ggml_backend_vk_context * ctx, vk_context * subctx, const ggml_tensor * src0, const ggml_tensor * src1, ggml_tensor * dst) {
    ggml_vk_op_f32<vk_op_push_constants>(ctx, subctx, src0, src1, nullptr, dst, GGML_OP_GET_ROWS, { (uint32_t)ggml_nelements(src0), (uint32_t)ggml_nelements(src1), 0.0f, 0.0f });
}

static void ggml_vk_add(ggml_backend_vk_context * ctx, vk_context * subctx, const ggml_tensor * src0, const ggml_tensor * src1, ggml_tensor * dst) {
    const uint32_t src0_type_size = ggml_type_size(src0->type);
    const uint32_t src1_type_size = ggml_type_size(src1->type);
    const uint32_t dst_type_size = ggml_type_size(dst->type);

    ggml_vk_op_f32<vk_op_binary_push_constants>(ctx, subctx, src0, src1, nullptr, dst, GGML_OP_ADD, {
        (uint32_t)ggml_nelements(src0),
        (uint32_t)src0->ne[0], (uint32_t)src0->ne[1], (uint32_t)src0->ne[2],(uint32_t)src0->ne[3], (uint32_t)src0->nb[0] / src0_type_size, (uint32_t)src0->nb[1] / src0_type_size, (uint32_t)src0->nb[2] / src0_type_size, (uint32_t)src0->nb[3] / src0_type_size,
        (uint32_t)src1->ne[0], (uint32_t)src1->ne[1], (uint32_t)src1->ne[2],(uint32_t)src1->ne[3], (uint32_t)src1->nb[0] / src1_type_size, (uint32_t)src1->nb[1] / src1_type_size, (uint32_t)src1->nb[2] / src1_type_size, (uint32_t)src1->nb[3] / src1_type_size,
        (uint32_t) dst->ne[0], (uint32_t) dst->ne[1], (uint32_t) dst->ne[2],(uint32_t) dst->ne[3], (uint32_t) dst->nb[0] /  dst_type_size, (uint32_t) dst->nb[1] /  dst_type_size, (uint32_t) dst->nb[2] /  dst_type_size, (uint32_t) dst->nb[3] /  dst_type_size,
        0,
        0.0f, 0.0f,
    });
}

static void ggml_vk_mul(ggml_backend_vk_context * ctx, vk_context * subctx, const ggml_tensor * src0, const ggml_tensor * src1, ggml_tensor * dst) {
    const uint32_t src0_type_size = ggml_type_size(src0->type);
    const uint32_t src1_type_size = ggml_type_size(src1->type);
    const uint32_t dst_type_size = ggml_type_size(dst->type);

    ggml_vk_op_f32<vk_op_binary_push_constants>(ctx, subctx, src0, src1, nullptr, dst, GGML_OP_MUL, {
        (uint32_t)ggml_nelements(src0),
        (uint32_t)src0->ne[0], (uint32_t)src0->ne[1], (uint32_t)src0->ne[2],(uint32_t)src0->ne[3], (uint32_t)src0->nb[0] / src0_type_size, (uint32_t)src0->nb[1] / src0_type_size, (uint32_t)src0->nb[2] / src0_type_size, (uint32_t)src0->nb[3] / src0_type_size,
        (uint32_t)src1->ne[0], (uint32_t)src1->ne[1], (uint32_t)src1->ne[2],(uint32_t)src1->ne[3], (uint32_t)src1->nb[0] / src1_type_size, (uint32_t)src1->nb[1] / src1_type_size, (uint32_t)src1->nb[2] / src1_type_size, (uint32_t)src1->nb[3] / src1_type_size,
        (uint32_t) dst->ne[0], (uint32_t) dst->ne[1], (uint32_t) dst->ne[2],(uint32_t) dst->ne[3], (uint32_t) dst->nb[0] /  dst_type_size, (uint32_t) dst->nb[1] /  dst_type_size, (uint32_t) dst->nb[2] /  dst_type_size, (uint32_t) dst->nb[3] /  dst_type_size,
        0,
        0.0f, 0.0f,
    });
}

static void ggml_vk_scale(ggml_backend_vk_context * ctx, vk_context * subctx, const ggml_tensor * src0, ggml_tensor * dst) {
    float * op_params = (float *)dst->op_params;
    const uint32_t src0_type_size = ggml_type_size(src0->type);
    const uint32_t dst_type_size = ggml_type_size(dst->type);

    ggml_vk_op_f32<vk_op_unary_push_constants>(ctx, subctx, src0, nullptr, nullptr, dst, GGML_OP_SCALE, {
        (uint32_t)ggml_nelements(src0),
        (uint32_t)src0->ne[0], (uint32_t)src0->ne[1], (uint32_t)src0->ne[2], (uint32_t)src0->ne[3], (uint32_t)src0->nb[0] / src0_type_size, (uint32_t)src0->nb[1] / src0_type_size, (uint32_t)src0->nb[2] / src0_type_size, (uint32_t)src0->nb[3] / src0_type_size,
        (uint32_t) dst->ne[0], (uint32_t) dst->ne[1], (uint32_t) dst->ne[2], (uint32_t) dst->ne[3], (uint32_t) dst->nb[0] /  dst_type_size, (uint32_t) dst->nb[1] /  dst_type_size, (uint32_t) dst->nb[2] /  dst_type_size, (uint32_t) dst->nb[3] /  dst_type_size,
        0,
        op_params[0], 0.0f
    });
}

static void ggml_vk_sqr(ggml_backend_vk_context * ctx, vk_context * subctx, const ggml_tensor * src0, ggml_tensor * dst) {
    const uint32_t src0_type_size = ggml_type_size(src0->type);
    const uint32_t dst_type_size = ggml_type_size(dst->type);

    ggml_vk_op_f32<vk_op_unary_push_constants>(ctx, subctx, src0, nullptr, nullptr, dst, GGML_OP_SQR, {
        (uint32_t)ggml_nelements(src0),
        (uint32_t)src0->ne[0], (uint32_t)src0->ne[1], (uint32_t)src0->ne[2], (uint32_t)src0->ne[3], (uint32_t)src0->nb[0] / src0_type_size, (uint32_t)src0->nb[1] / src0_type_size, (uint32_t)src0->nb[2] / src0_type_size, (uint32_t)src0->nb[3] / src0_type_size,
        (uint32_t) dst->ne[0], (uint32_t) dst->ne[1], (uint32_t) dst->ne[2], (uint32_t) dst->ne[3], (uint32_t) dst->nb[0] /  dst_type_size, (uint32_t) dst->nb[1] /  dst_type_size, (uint32_t) dst->nb[2] /  dst_type_size, (uint32_t) dst->nb[3] /  dst_type_size,
        0,
        0.0f, 0.0f,
    });
}

static void ggml_vk_clamp(ggml_backend_vk_context * ctx, vk_context * subctx, const ggml_tensor * src0, ggml_tensor * dst) {
    float * op_params = (float *)dst->op_params;
    const uint32_t src0_type_size = ggml_type_size(src0->type);
    const uint32_t dst_type_size = ggml_type_size(dst->type);

    ggml_vk_op_f32<vk_op_unary_push_constants>(ctx, subctx, src0, nullptr, nullptr, dst, GGML_OP_CLAMP, {
        (uint32_t)ggml_nelements(src0),
        (uint32_t)src0->ne[0], (uint32_t)src0->ne[1], (uint32_t)src0->ne[2], (uint32_t)src0->ne[3], (uint32_t)src0->nb[0] / src0_type_size, (uint32_t)src0->nb[1] / src0_type_size, (uint32_t)src0->nb[2] / src0_type_size, (uint32_t)src0->nb[3] / src0_type_size,
        (uint32_t) dst->ne[0], (uint32_t) dst->ne[1], (uint32_t) dst->ne[2], (uint32_t) dst->ne[3], (uint32_t) dst->nb[0] /  dst_type_size, (uint32_t) dst->nb[1] /  dst_type_size, (uint32_t) dst->nb[2] /  dst_type_size, (uint32_t) dst->nb[3] /  dst_type_size,
        0,
        op_params[0], op_params[1],
    });
}

static void ggml_vk_cpy(ggml_backend_vk_context * ctx, vk_context * subctx, const ggml_tensor * src0, ggml_tensor * dst) {
    ggml_tensor_extra_gpu * extra = (ggml_tensor_extra_gpu *) dst->extra;
    const uint32_t src0_type_size = ggml_type_size(src0->type);
    const uint32_t dst_type_size = ggml_type_size(dst->type);
    const uint32_t d_offset = (extra->offset % ctx->device->properties.limits.minStorageBufferOffsetAlignment) / dst_type_size;

    ggml_vk_op_f32<vk_op_unary_push_constants>(ctx, subctx, src0, nullptr, nullptr, dst, GGML_OP_CPY, {
        (uint32_t)ggml_nelements(src0),
        (uint32_t)src0->ne[0], (uint32_t)src0->ne[1], (uint32_t)src0->ne[2], (uint32_t)src0->ne[3], (uint32_t)src0->nb[0] / src0_type_size, (uint32_t)src0->nb[1] / src0_type_size, (uint32_t)src0->nb[2] / src0_type_size, (uint32_t)src0->nb[3] / src0_type_size,
        (uint32_t) dst->ne[0], (uint32_t) dst->ne[1], (uint32_t) dst->ne[2], (uint32_t) dst->ne[3], (uint32_t) dst->nb[0] /  dst_type_size, (uint32_t) dst->nb[1] /  dst_type_size, (uint32_t) dst->nb[2] /  dst_type_size, (uint32_t) dst->nb[3] /  dst_type_size,
        d_offset,
        0.0f, 0.0f,
    });
}

static void ggml_vk_norm(ggml_backend_vk_context * ctx, vk_context * subctx, const ggml_tensor * src0, ggml_tensor * dst) {
    ggml_vk_op_f32<vk_op_push_constants>(ctx, subctx, src0, nullptr, nullptr, dst, GGML_OP_NORM, { (uint32_t)src0->ne[0], (uint32_t)src0->ne[1], 0.0f, 0.0f });
}

static void ggml_vk_rms_norm(ggml_backend_vk_context * ctx, vk_context * subctx, const ggml_tensor * src0, ggml_tensor * dst) {
    float * op_params = (float *)dst->op_params;
    ggml_vk_op_f32<vk_op_push_constants>(ctx, subctx, src0, nullptr, nullptr, dst, GGML_OP_RMS_NORM, { (uint32_t)src0->ne[0], (uint32_t)src0->ne[1], op_params[0], 0.0f });
}

static void ggml_vk_unary(ggml_backend_vk_context * ctx, vk_context * subctx, const ggml_tensor * src0, ggml_tensor * dst) {
    ggml_vk_op_f32<vk_op_push_constants>(ctx, subctx, src0, nullptr, nullptr, dst, GGML_OP_UNARY, { (uint32_t)ggml_nelements(src0), 0, 0.0f, 0.0f });
}

static void ggml_vk_diag_mask_inf(ggml_backend_vk_context * ctx, vk_context * subctx, const ggml_tensor * src0, ggml_tensor * dst) {
    int32_t * op_params = (int32_t *)dst->op_params;
    ggml_vk_op_f32<vk_op_diag_mask_push_constants>(ctx, subctx, src0, nullptr, nullptr, dst, GGML_OP_DIAG_MASK_INF, { (uint32_t)src0->ne[0], (uint32_t)src0->ne[1], op_params[0] });
}

static void ggml_vk_soft_max(ggml_backend_vk_context * ctx, vk_context * subctx, const ggml_tensor * src0, const ggml_tensor * src1, const ggml_tensor * src2, ggml_tensor * dst) {
    float * op_params = (float *)dst->op_params;

    float scale = op_params[0];
    float max_bias = op_params[1];

    const uint32_t ncols =   (uint32_t)src0->ne[0];
    const uint32_t nrows_x = (uint32_t)ggml_nrows(src0);
    const uint32_t nrows_y = (uint32_t)src0->ne[1];

    const uint32_t n_head_kv   = nrows_x/nrows_y;
    const uint32_t n_head_log2 = 1u << (uint32_t) floorf(log2f((float) n_head_kv));

    const float m0 = powf(2.0f, -(max_bias       ) / n_head_log2);
    const float m1 = powf(2.0f, -(max_bias / 2.0f) / n_head_log2);

    ggml_vk_op_f32<vk_op_soft_max_push_constants>(ctx, subctx, src0, src1, src2, dst, GGML_OP_SOFT_MAX, {
        ncols,
        nrows_y,
        src2 != nullptr ? (uint32_t)1 : (uint32_t)0,
        scale, max_bias,
        m0, m1,
        n_head_log2,
    });
}

static void ggml_vk_rope(ggml_backend_vk_context * ctx, vk_context * subctx, const ggml_tensor * src0, const ggml_tensor * src1, ggml_tensor * dst) {
    const int n_dims        = ((int32_t *) dst->op_params)[1];
    const int mode          = ((int32_t *) dst->op_params)[2];
    // const int n_ctx         = ((int32_t *) dst->op_params)[3];
    const int n_orig_ctx    = ((int32_t *) dst->op_params)[4];
    const float freq_base   = ((float *)   dst->op_params)[5];
    const float freq_scale  = ((float *)   dst->op_params)[6];
    const float ext_factor  = ((float *)   dst->op_params)[7];
    const float attn_factor = ((float *)   dst->op_params)[8];
    const float beta_fast   = ((float *)   dst->op_params)[9];
    const float beta_slow   = ((float *)   dst->op_params)[10];

    const bool is_neox = mode & 2;
    const bool is_glm  = mode & 4;

    GGML_ASSERT(!is_glm);

    float corr_dims[2];
    ggml_rope_yarn_corr_dims(n_dims, n_orig_ctx, freq_base, beta_fast, beta_slow, corr_dims);

    if (is_neox) {
        const float theta_scale = powf(freq_base, -2.0f/n_dims);
        const float inv_ndims = -1.0f / n_dims;
        ggml_vk_op_f32<vk_op_rope_neox_push_constants>(ctx, subctx, src0, src1, nullptr, dst, GGML_OP_ROPE, { (uint32_t)src0->ne[0], (uint32_t)n_dims, freq_scale, (uint32_t)src0->ne[1], freq_base, ext_factor, attn_factor, corr_dims[0], corr_dims[1], 0.0f, 0.0f, theta_scale, inv_ndims });
    } else {
        ggml_vk_op_f32<vk_op_rope_push_constants>(ctx, subctx, src0, src1, nullptr, dst, GGML_OP_ROPE, { (uint32_t)src0->ne[0], freq_scale, (uint32_t)src0->ne[1], freq_base, ext_factor, attn_factor, corr_dims[0], corr_dims[1], 0.0f, 0.0f });
    }
}

static void ggml_vk_argsort(ggml_backend_vk_context * ctx, vk_context * subctx, const ggml_tensor * src0, ggml_tensor * dst) {
    int32_t * op_params = (int32_t *)dst->op_params;
    ggml_vk_op_f32<vk_op_argsort_push_constants>(ctx, subctx, src0, nullptr, nullptr, dst, GGML_OP_ARGSORT, { (uint32_t)src0->ne[0], ((ggml_sort_order) op_params[0]) == GGML_SORT_ORDER_ASC });
}

static void ggml_vk_nop(ggml_backend_vk_context * ctx, vk_context * subctx, const ggml_tensor * src0, ggml_tensor * dst) {
    // If backend is CPU, data from src0 has to be copied off the device
    if (dst->backend == GGML_BACKEND_TYPE_CPU) {
        ggml_tensor_extra_gpu * extra_src0 = (ggml_tensor_extra_gpu *) src0->extra;
        vk_buffer d_D = extra_src0->buffer_gpu.lock();
        ggml_vk_sync_buffers(subctx);
        ggml_vk_buffer_read_async(ctx, subctx, d_D, 0, dst->data, d_D->size);
    }
}

#ifdef GGML_VULKAN_RUN_TESTS
static void ggml_vk_print_matrix_area(const void * data, ggml_type type, int ne0, int ne1, int i0, int i1, int i2) {
    if (type != GGML_TYPE_F32 && type != GGML_TYPE_F16) {
        return;
    }
    i0 = std::max(i0, 5);
    i1 = std::max(i1, 5);
    i2 = std::max(i2, 0);
    fprintf(stderr, "         ");
    for (int idx1 = i1 - 5; idx1 < i1 + 5; idx1++) {
        fprintf(stderr, "%7d ", idx1);
    }
    fprintf(stderr, "\n");
    for (int idx0 = i0 - 5; idx0 < i0 + 5; idx0++) {
        fprintf(stderr, "%7d: ", idx0);
        for (int idx1 = i1 - 5; idx1 < i1 + 5; idx1++) {
            if (idx0 >= 0 && idx0 < ne0 && idx1 >= 0 && idx1 < ne1) {
                float val;
                if (type == GGML_TYPE_F32) {
                    val = *((const float *) data + i2*ne1*ne0 + idx1*ne0 + idx0);
                } else if (type == GGML_TYPE_F16) {
                    val = ggml_fp16_to_fp32(*((const ggml_fp16_t *) data + i2*ne1*ne0 + idx1*ne0 + idx0));
                }
                fprintf(stderr, "% 7.2f ", val);
            } else {
                fprintf(stderr, "        ");
            }
        }
        fprintf(stderr, "\n");
    }
}

template <typename X_TYPE, typename Y_TYPE>
static void ggml_vk_test_matmul(ggml_backend_vk_context * ctx, size_t m, size_t n, size_t k, size_t batch, size_t num_it, int split_k, int shader_size) {
#ifdef GGML_VULKAN_DEBUG
    std::cerr << "ggml_vk_test_matmul(" << m << ", " << n << ", " << k << ", " << batch << ", " << num_it << ", " << split_k << ", " << shader_size << ")" << std::endl;
#endif
    const size_t x_ne = m * k * batch;
    const size_t y_ne = k * n * batch;
    const size_t d_ne = m * n * batch;

    vk_pipeline p;
    std::string shname;
    if (shader_size == 0) {
        if (std::is_same<float, X_TYPE>() && std::is_same<float, Y_TYPE>()) {
            p = ctx->device->pipeline_matmul_f32->a_s;
            shname = "F32_ALIGNED_S";
        } else if (std::is_same<ggml_fp16_t, X_TYPE>() && std::is_same<float, Y_TYPE>()) {
            p = ctx->device->pipeline_matmul_f16_f32->a_s;
            shname = "F16_F32_ALIGNED_S";
        } else if (std::is_same<ggml_fp16_t, X_TYPE>() && std::is_same<ggml_fp16_t, Y_TYPE>()) {
            p = ctx->device->pipeline_matmul_f16->a_s;
            shname = "F16_ALIGNED_S";
        } else {
            GGML_ASSERT(false);
        }
    } else if (shader_size == 1) {
        if (std::is_same<float, X_TYPE>() && std::is_same<float, Y_TYPE>()) {
            p = ctx->device->pipeline_matmul_f32->a_m;
            shname = "F32_ALIGNED_M";
        } else if (std::is_same<ggml_fp16_t, X_TYPE>() && std::is_same<float, Y_TYPE>()) {
            p = ctx->device->pipeline_matmul_f16_f32->a_m;
            shname = "F16_F32_ALIGNED_M";
        } else if (std::is_same<ggml_fp16_t, X_TYPE>() && std::is_same<ggml_fp16_t, Y_TYPE>()) {
            p = ctx->device->pipeline_matmul_f16->a_m;
            shname = "F16_ALIGNED_M";
        } else {
            GGML_ASSERT(false);
        }
    } else if (shader_size == 2) {
        if (std::is_same<float, X_TYPE>() && std::is_same<float, Y_TYPE>()) {
            p = ctx->device->pipeline_matmul_f32->a_l;
            shname = "F32_ALIGNED_L";
        } else if (std::is_same<ggml_fp16_t, X_TYPE>() && std::is_same<float, Y_TYPE>()) {
            p = ctx->device->pipeline_matmul_f16_f32->a_l;
            shname = "F16_F32_ALIGNED_L";
        } else if (std::is_same<ggml_fp16_t, X_TYPE>() && std::is_same<ggml_fp16_t, Y_TYPE>()) {
            p = ctx->device->pipeline_matmul_f16->a_l;
            shname = "F16_ALIGNED_L";
        } else {
            GGML_ASSERT(false);
        }
    } else {
        GGML_ASSERT(0);
    }

    const size_t kpad = ggml_vk_align_size(k, p->align);

    if (k != kpad) {
        if (shader_size == 0) {
            if (std::is_same<float, X_TYPE>() && std::is_same<float, Y_TYPE>()) {
                p = ctx->device->pipeline_matmul_f32->s;
                shname = "F32_S";
            } else if (std::is_same<ggml_fp16_t, X_TYPE>() && std::is_same<float, Y_TYPE>()) {
                p = ctx->device->pipeline_matmul_f16_f32->s;
                shname = "F16_F32_S";
            } else if (std::is_same<ggml_fp16_t, X_TYPE>() && std::is_same<ggml_fp16_t, Y_TYPE>()) {
                p = ctx->device->pipeline_matmul_f16->s;
                shname = "F16_S";
            }
        } else if (shader_size == 1) {
            if (std::is_same<float, X_TYPE>() && std::is_same<float, Y_TYPE>()) {
                p = ctx->device->pipeline_matmul_f32->m;
                shname = "F32_M";
            } else if (std::is_same<ggml_fp16_t, X_TYPE>() && std::is_same<float, Y_TYPE>()) {
                p = ctx->device->pipeline_matmul_f16_f32->m;
                shname = "F16_F32_M";
            } else if (std::is_same<ggml_fp16_t, X_TYPE>() && std::is_same<ggml_fp16_t, Y_TYPE>()) {
                p = ctx->device->pipeline_matmul_f16->m;
                shname = "F16_M";
            }
        } else if (shader_size == 2) {
            if (std::is_same<float, X_TYPE>() && std::is_same<float, Y_TYPE>()) {
                p = ctx->device->pipeline_matmul_f32->l;
                shname = "F32_L";
            } else if (std::is_same<ggml_fp16_t, X_TYPE>() && std::is_same<float, Y_TYPE>()) {
                p = ctx->device->pipeline_matmul_f16_f32->l;
                shname = "F16_F32_L";
            } else if (std::is_same<ggml_fp16_t, X_TYPE>() && std::is_same<ggml_fp16_t, Y_TYPE>()) {
                p = ctx->device->pipeline_matmul_f16->l;
                shname = "F16_L";
            }
        }
    }

    ggml_pipeline_allocate_descriptor_sets(ctx, p, num_it);
    if (split_k > 1) {
        ggml_pipeline_allocate_descriptor_sets(ctx, ctx->device->pipeline_matmul_split_k_reduce, num_it);

        if (ctx->prealloc_split_k == nullptr || ctx->prealloc_split_k->size < sizeof(float) * d_ne * split_k) {
            // Resize buffer
            if (ctx->prealloc_split_k != nullptr) {
                ggml_vk_destroy_buffer(ctx->prealloc_split_k);
            }
            ctx->prealloc_split_k = ggml_vk_create_buffer_check(ctx, sizeof(float) * d_ne * split_k, vk::MemoryPropertyFlagBits::eDeviceLocal);
        }
    }

    vk_buffer d_X = ggml_vk_create_buffer_check(ctx, sizeof(X_TYPE) * x_ne, vk::MemoryPropertyFlagBits::eDeviceLocal);
    vk_buffer d_Y = ggml_vk_create_buffer_check(ctx, sizeof(Y_TYPE) * y_ne, vk::MemoryPropertyFlagBits::eDeviceLocal);
    vk_buffer d_D = ggml_vk_create_buffer_check(ctx, sizeof(float) * d_ne, vk::MemoryPropertyFlagBits::eDeviceLocal);

    X_TYPE* x = (X_TYPE *) malloc(sizeof(X_TYPE) * x_ne);
    Y_TYPE* y = (Y_TYPE *) malloc(sizeof(Y_TYPE) * y_ne);
    float* d = (float *) malloc(sizeof(float) * d_ne);

    for (size_t i = 0; i < x_ne; i++) {
        if (std::is_same<float, X_TYPE>()) {
            x[i] = (rand() / (float)RAND_MAX) * 2.0f - 1.0f;
        } else if (std::is_same<ggml_fp16_t, X_TYPE>()) {
            x[i] = ggml_fp32_to_fp16((rand() / (float)RAND_MAX) * 2.0f - 1.0f);
        } else {
            GGML_ASSERT(false);
        }
    }
    for (size_t i = 0; i < y_ne; i++) {
        if (std::is_same<float, Y_TYPE>()) {
            // y[i] = (rand() / (float)RAND_MAX) * 2.0f - 1.0f;
            y[i] = (i % k == i / k) ? 1.0f : 0.0f;
        } else if (std::is_same<ggml_fp16_t, Y_TYPE>()) {
            // y[i] = ggml_fp32_to_fp16((rand() / (float)RAND_MAX) * 2.0f - 1.0f);
            y[i] = ggml_fp32_to_fp16((i % k == i / k) ? 1.0f : 0.0f);
        } else {
            GGML_ASSERT(false);
        }
    }

    ggml_vk_buffer_write(ctx, d_X, 0, x, sizeof(X_TYPE) * k * m * batch);
    ggml_vk_buffer_write(ctx, d_Y, 0, y, sizeof(Y_TYPE) * k * n * batch);

    vk_context * subctx = ggml_vk_create_context(ctx, ctx->device->compute_queue);
    for (size_t i = 0; i < num_it; i++) {
        ggml_vk_ctx_begin(ctx, subctx);
        ggml_vk_matmul(ctx, subctx, p, ggml_vk_subbuffer(d_X), ggml_vk_subbuffer(d_Y), ggml_vk_subbuffer(d_D), ggml_vk_subbuffer(ctx->prealloc_split_k), m, n, k, k, k, m, split_k, batch, batch, batch, 1, 1, k*m, k*n, m*n);
        ggml_vk_ctx_end(subctx);
    }

    auto begin = std::chrono::high_resolution_clock::now();
    ggml_vk_submit(subctx, ctx->fence);
    VK_CHECK(ctx->device->device.waitForFences({ ctx->fence }, true, UINT64_MAX), "ggml_vk_test_matmul waitForFences");
    ctx->device->device.resetFences({ ctx->fence });

    auto end = std::chrono::high_resolution_clock::now();
    double time = std::chrono::duration_cast<std::chrono::microseconds>(end-begin).count() / 1000.0;

    // copy dst to host
    ggml_vk_buffer_read(ctx, d_D, 0, d, sizeof(float) * d_ne);

    float * d_chk = (float *) malloc(sizeof(float) * d_ne);

    ggml_init_params iparams = {
        /*.mem_size   =*/ 1024*1024*1024,
        /*.mem_buffer =*/ NULL,
        /*.no_alloc   =*/ true,
    };

    ggml_context * ggml_ctx = ggml_init(iparams);

    ggml_type src0_type;
    ggml_type src1_type;

    if (std::is_same<float, X_TYPE>()) {
        src0_type = GGML_TYPE_F32;
    } else if (std::is_same<ggml_fp16_t, X_TYPE>()) {
        src0_type = GGML_TYPE_F16;
    } else {
        GGML_ASSERT(false);
    }
    if (std::is_same<float, Y_TYPE>()) {
        src1_type = GGML_TYPE_F32;
    } else if (std::is_same<ggml_fp16_t, Y_TYPE>()) {
        src1_type = GGML_TYPE_F16;
    } else {
        GGML_ASSERT(false);
    }

    ggml_tensor * src0_ggml = ggml_new_tensor_3d(ggml_ctx, src0_type, k, m, batch);
    ggml_tensor * src1_ggml = ggml_new_tensor_3d(ggml_ctx, src1_type, k, n, batch);
    ggml_tensor * tensor_ggml = ggml_mul_mat(ggml_ctx, src0_ggml, src1_ggml);

    src0_ggml->data = x;
    src1_ggml->data = y;
    tensor_ggml->data = d_chk;

    ctx->disable = true;

    ggml_cgraph * cgraph = ggml_new_graph(ggml_ctx);
    ggml_build_forward_expand(cgraph, tensor_ggml);

    ggml_graph_compute_with_ctx(ggml_ctx, cgraph, 1);

    ctx->disable = false;

    ggml_free(ggml_ctx);

    double avg_err = 0.0;
    int first_err_n = -1;
    int first_err_m = -1;
    int first_err_b = -1;

    for (size_t i = 0; i < m*n*batch; i++) {
        double err = std::fabs(d[i] - d_chk[i]);
        avg_err += err;

        if (err > 0.05f && first_err_n == -1) {
            first_err_b = i / (m * n);
            first_err_n = (i % (m * n)) / m;
            first_err_m = (i % (m * n)) % m;
        }
    }

    avg_err /= m * n;

    std::cerr << "TEST " << shname << " m=" << m << " n=" << n << " k=" << k << " batch=" << batch << " split_k=" << split_k << " matmul " << time / num_it << "ms avg_err=" << avg_err << std::endl;

    if (avg_err > 0.1) {
        std::cerr << "m = " << first_err_m << " n = " << first_err_n << " b = " << first_err_b << std::endl;
        std::cerr << "Actual result: " << std::endl << std::endl;
        ggml_vk_print_matrix_area(d, GGML_TYPE_F32, m, n, first_err_m, first_err_n, first_err_b);
        std::cerr << std::endl;
        ggml_vk_print_matrix_area(d, GGML_TYPE_F32, m, n, first_err_m, first_err_n + 15, first_err_b);
        std::cerr << "Expected result: " << std::endl << std::endl;
        ggml_vk_print_matrix_area(d_chk, GGML_TYPE_F32, m, n, first_err_m, first_err_n, first_err_b);

        if (split_k > 1) {
            float * split_k_buf = (float *) malloc(sizeof(float) * d_ne * split_k);
            ggml_vk_buffer_read(ctx, ctx->prealloc_split_k, 0, split_k_buf, sizeof(float) * d_ne * split_k);

            std::cerr << "d_buf0: " << std::endl << std::endl;
            ggml_vk_print_matrix_area(split_k_buf, GGML_TYPE_F32, m, n, first_err_m, first_err_n, first_err_b);

            std::cerr << "d_buf1: " << std::endl << std::endl;
            ggml_vk_print_matrix_area(split_k_buf + d_ne, GGML_TYPE_F32, m, n, first_err_m, first_err_n, first_err_b);

            std::cerr << "d_buf2: " << std::endl << std::endl;
            ggml_vk_print_matrix_area(split_k_buf + 2 * d_ne, GGML_TYPE_F32, m, n, first_err_m, first_err_n, first_err_b);

            std::cerr << "d_buf3: " << std::endl << std::endl;
            ggml_vk_print_matrix_area(split_k_buf + 3 * d_ne, GGML_TYPE_F32, m, n, first_err_m, first_err_n, first_err_b);

            free(split_k_buf);
        }
    }

    free(d_chk);

    ggml_vk_queue_cleanup(ctx, ctx->device->transfer_queue);
    ggml_vk_queue_cleanup(ctx, ctx->device->compute_queue);

    ggml_vk_destroy_buffer(d_X);
    ggml_vk_destroy_buffer(d_Y);
    ggml_vk_destroy_buffer(d_D);

    ggml_pipeline_cleanup(p);
    ggml_pipeline_cleanup(ctx->device->pipeline_matmul_split_k_reduce);

    free(x);
    free(y);
    free(d);
}

static void ggml_vk_print_tensor_area(const ggml_tensor * tensor, int i0, int i1, int i2, int i3) {
    if (tensor->type != GGML_TYPE_F32 && tensor->type != GGML_TYPE_F16) {
        return;
    }
    i0 = std::max(i0, 5);
    i1 = std::max(i1, 5);
    i2 = std::max(i2, 0);
    i3 = std::max(i3, 0);
    fprintf(stderr, "         ");
    for (int idx1 = i1 - 5; idx1 < i1 + 5; idx1++) {
        fprintf(stderr, "%7d ", idx1);
    }
    fprintf(stderr, "\n");
    for (int idx0 = i0 - 5; idx0 < i0 + 5; idx0++) {
        fprintf(stderr, "%7d: ", idx0);
        for (int idx1 = i1 - 5; idx1 < i1 + 5; idx1++) {
            if (idx0 >= 0 && idx0 < tensor->ne[0] && idx1 >= 0 && idx1 < tensor->ne[1] && i2 >= 0 && i2 < tensor->ne[2] && i3 >= 0 && i3 < tensor->ne[3]) {
                float val;
                if (tensor->type == GGML_TYPE_F32) {
                    val = *(float *) ((char *) tensor->data + i3*tensor->nb[3] + i2*tensor->nb[2] + idx1*tensor->nb[1] + idx0*tensor->nb[0]);
                } else if (tensor->type == GGML_TYPE_F16) {
                    val = ggml_fp16_to_fp32(*(ggml_fp16_t *) ((char *) tensor->data + i3*tensor->nb[3] + i2*tensor->nb[2] + idx1*tensor->nb[1] + idx0*tensor->nb[0]));
                }
                fprintf(stderr, "% 7.2f ", val);
            } else {
                fprintf(stderr, "        ");
            }
        }
        fprintf(stderr, "\n");
    }
}

static void ggml_vk_test_h2d_nc(ggml_backend_vk_context * ctx, size_t ne0, size_t ne1, size_t ne2, size_t ne3) {
    const size_t ne = ne0 * ne1 * ne2 * ne3;

    ggml_init_params iparams = {
        /*.mem_size   =*/ 1024*1024*1024,
        /*.mem_buffer =*/ NULL,
        /*.no_alloc   =*/ true,
    };

    ggml_context * ggml_ctx = ggml_init(iparams);

    ggml_tensor * tensor = ggml_new_tensor_4d(ggml_ctx, GGML_TYPE_F32, ne0, ne2, ne1, ne3);  // NOLINT
    ggml_tensor * result_tensor = ggml_new_tensor_4d(ggml_ctx, GGML_TYPE_F32, ne0, ne1, ne2, ne3);

    float * data = (float *) ggml_vk_host_malloc(ctx, ggml_nbytes(tensor));
    tensor->data = data;

    float * result_data = (float *) malloc(ggml_nbytes(tensor));
    result_tensor->data = result_data;

    // Permute
    {
        size_t tmp = tensor->nb[2];
        tensor->nb[2] = tensor->nb[1];
        tensor->nb[1] = tmp;

        tensor->ne[2] = ne2;
        tensor->ne[1] = ne1;
    }

    for (size_t i = 0; i < ne; i++) {
        data[i] = (rand() / (float)RAND_MAX) * 2.0f - 1.0f;
    }

    vk_context * subctx = ggml_vk_create_context(ctx, ctx->device->compute_queue);
    ggml_vk_ctx_begin(ctx, subctx);

    vk_buffer buffer = ggml_vk_create_buffer_check(ctx, ggml_nbytes(tensor), vk::MemoryPropertyFlagBits::eDeviceLocal);

    ggml_vk_h2d_tensor_2d(ctx, subctx, buffer, 0, tensor, 0, 0, ggml_nrows(tensor));

    ggml_vk_ctx_end(subctx);
    ggml_vk_submit(subctx, ctx->fence);
    VK_CHECK(ctx->device->device.waitForFences({ ctx->fence }, true, UINT64_MAX), "ggml_vk_test_h2d_nc waitForFences");
    ctx->device->device.resetFences({ ctx->fence });

    ggml_vk_buffer_read(ctx, buffer, 0, result_data, ggml_nbytes(tensor));

    double avg_err = 0.0;
    int first_err_i0 = -1;
    int first_err_i1 = -1;
    int first_err_i2 = -1;
    int first_err_i3 = -1;

    for (size_t i3 = 0; i3 < ne3; i3++) {
        for (size_t i2 = 0; i2 < ne2; i2++) {
            for (size_t i1 = 0; i1 < ne1; i1++) {
                for (size_t i0 = 0; i0 < ne0; i0++) {
                    float correct = *(float *) ((char *) data + i3*tensor->nb[3] + i2*tensor->nb[2] + i1*tensor->nb[1] + i0*tensor->nb[0]);
                    float result = *(float *) ((char *) result_data + i3*ne2*ne1*ne0*sizeof(float) + i2*ne1*ne0*sizeof(float) + i1*ne0*sizeof(float) + i0*sizeof(float));
                    double err = std::fabs(result - correct);

                    avg_err += err;

                    if (err > 0.05f && first_err_i0 == -1) {
                        first_err_i0 = i0;
                        first_err_i1 = i1;
                        first_err_i2 = i2;
                        first_err_i3 = i3;
                    }
                }
            }
        }
    }

    avg_err /= ne;

    std::cerr << "TEST nc copy ne0=" << ne0 << " ne1=" << ne1 << " ne2=" << ne2 << " ne3=" << ne3 << " avg_err=" << avg_err << std::endl;

    if (avg_err > 0.1) {
        std::cerr << "i0 = " << first_err_i0 << " i1 = " << first_err_i1 << " i2 = " << first_err_i2 << " i3 = " << first_err_i3 << std::endl;
        std::cerr << "Actual result: " << std::endl << std::endl;
        ggml_vk_print_tensor_area(result_tensor, first_err_i0, first_err_i1, first_err_i2, first_err_i3);
        std::cerr << "Expected result: " << std::endl << std::endl;
        ggml_vk_print_tensor_area(tensor, first_err_i0, first_err_i1, first_err_i2, first_err_i3);
    }

    ggml_free(ggml_ctx);

    ggml_vk_destroy_buffer(buffer);

    ggml_vk_host_free(ctx, data);
    free(result_data);
}

static void ggml_vk_test_transfer(ggml_backend_vk_context * ctx, size_t ne, bool pinned) {
#ifdef GGML_VULKAN_DEBUG
    std::cerr << "ggml_vk_test_transfer(" << ne << ")" << std::endl;
#endif
    // Check transfers are correct
    vk_buffer buffer = ggml_vk_create_buffer_check(ctx, sizeof(float) * ne, vk::MemoryPropertyFlagBits::eDeviceLocal);

    float * x;
    float * y;
    if (pinned) {
        x = (float *) ggml_vk_host_malloc(ctx, sizeof(float) * ne);
        y = (float *) ggml_vk_host_malloc(ctx, sizeof(float) * ne);
    } else {
        x = (float *) malloc(sizeof(float) * ne);
        y = (float *) malloc(sizeof(float) * ne);
    }

    for (size_t i = 0; i < ne; i++) {
        x[i] = rand() / (float)RAND_MAX;
    }

    vk_context * subctx = ggml_vk_create_context(ctx, ctx->device->compute_queue);
    ggml_vk_ctx_begin(ctx, subctx);

    auto begin = std::chrono::high_resolution_clock::now();

    ggml_vk_buffer_write_async(ctx, subctx, buffer, 0, x, sizeof(float) * ne);

    for (auto& cpy : subctx->in_memcpys) {
        memcpy(cpy.dst, cpy.src, cpy.n);
    }
    subctx->in_memcpys.clear();

    ggml_vk_ctx_end(subctx);
    ggml_vk_submit(subctx, ctx->fence);
    VK_CHECK(ctx->device->device.waitForFences({ ctx->fence }, true, UINT64_MAX), "ggml_vk_test_transfer waitForFences");
    ctx->device->device.resetFences({ ctx->fence });

    auto end = std::chrono::high_resolution_clock::now();

    double ms_to_gpu = std::chrono::duration_cast<std::chrono::microseconds>(end-begin).count() / 1000.0;

    ggml_vk_ctx_begin(ctx, subctx);

    begin = std::chrono::high_resolution_clock::now();

    ggml_vk_buffer_read_async(ctx, subctx, buffer, 0, y, sizeof(float) * ne);

    ggml_vk_ctx_end(subctx);
    ggml_vk_submit(subctx, ctx->fence);
    VK_CHECK(ctx->device->device.waitForFences({ ctx->fence }, true, UINT64_MAX), "ggml_vk_test_transfer waitForFences");
    ctx->device->device.resetFences({ ctx->fence });

    for (auto& cpy : subctx->out_memcpys) {
        memcpy(cpy.dst, cpy.src, cpy.n);
    }
    subctx->out_memcpys.clear();

    end = std::chrono::high_resolution_clock::now();

    double ms_from_gpu = std::chrono::duration_cast<std::chrono::microseconds>(end-begin).count() / 1000.0;

    double avg_err = 0.0;
    for (size_t i = 0; i < ne; i++) {
        avg_err += std::fabs(x[i] - y[i]);
    }

    double kb = ne * sizeof(float) / 1024.0;

    std::cerr << "TEST TRANSFER " << kb << " KB to_gpu " << ms_to_gpu << "ms (" << kb / ms_to_gpu * 1000.0 / 1024.0 << " MB/s) from_gpu " << ms_from_gpu << "ms (" << kb / ms_from_gpu * 1000.0 / 1024.0 << " MB/s) avg_err=" << avg_err / ne << std::endl;

    ggml_vk_destroy_buffer(buffer);

    if (pinned) {
        ggml_vk_host_free(ctx, x);
        ggml_vk_host_free(ctx, y);
    } else {
        free(x);
        free(y);
    }
}

static void ggml_vk_quantize_data(const float * from, void * to, size_t ne, ggml_type quant) {
    std::vector<int64_t> hist_cur(1 << 4, 0);

    switch(quant) {
    case GGML_TYPE_F32:
        memcpy(to, from, sizeof(float) * ne);
        break;
    case GGML_TYPE_Q4_0:
        ggml_quantize_q4_0(from, to, ne, ne, hist_cur.data());
        break;
    case GGML_TYPE_Q4_1:
        ggml_quantize_q4_1(from, to, ne, ne, hist_cur.data());
        break;
    case GGML_TYPE_Q5_0:
        ggml_quantize_q5_0(from, to, ne, ne, hist_cur.data());
        break;
    case GGML_TYPE_Q5_1:
        ggml_quantize_q5_1(from, to, ne, ne, hist_cur.data());
        break;
    case GGML_TYPE_Q8_0:
        ggml_quantize_q8_0(from, to, ne, ne, hist_cur.data());
        break;
    case GGML_TYPE_Q2_K:
        ggml_quantize_q2_K(from, to, ne, ne, hist_cur.data());
        break;
    case GGML_TYPE_Q3_K:
        ggml_quantize_q3_K(from, to, ne, ne, hist_cur.data());
        break;
    case GGML_TYPE_Q4_K:
        ggml_quantize_q4_K(from, to, ne, ne, hist_cur.data());
        break;
    case GGML_TYPE_Q5_K:
        ggml_quantize_q5_K(from, to, ne, ne, hist_cur.data());
        break;
    case GGML_TYPE_Q6_K:
        ggml_quantize_q6_K(from, to, ne, ne, hist_cur.data());
        break;
    default:
        GGML_ASSERT(false);
    }
}

static void ggml_vk_test_dequant(ggml_backend_vk_context * ctx, size_t ne, ggml_type quant) {
#ifdef GGML_VULKAN_DEBUG
    std::cerr << "ggml_vk_test_dequant(" << ne << ")" << std::endl;
#endif
    const size_t x_sz = sizeof(float) * ne;
    const size_t x_sz_f16 = sizeof(ggml_fp16_t) * ne;
    const size_t qx_sz = ne * ggml_type_size(quant)/ggml_blck_size(quant);
    float * x = (float *) malloc(x_sz);
    void * qx = malloc(qx_sz);
    vk_buffer qx_buf = ggml_vk_create_buffer_check(ctx, qx_sz, vk::MemoryPropertyFlagBits::eDeviceLocal);
    vk_buffer x_buf = ggml_vk_create_buffer_check(ctx, x_sz_f16, vk::MemoryPropertyFlagBits::eDeviceLocal);
    ggml_fp16_t * x_chk = (ggml_fp16_t *) malloc(x_sz_f16);

    for (size_t i = 0; i < ne; i++) {
        x[i] = rand() / (float)RAND_MAX;
    }

    vk_pipeline p = ctx->device->pipeline_dequant[quant];

    ggml_vk_quantize_data(x, qx, ne, quant);

    ggml_pipeline_allocate_descriptor_sets(ctx, p, 1);

    ggml_vk_buffer_write(ctx, qx_buf, 0, qx, qx_sz);

    vk_context * subctx = ggml_vk_create_context(ctx, ctx->device->compute_queue);
    ggml_vk_ctx_begin(ctx, subctx);
    const std::vector<uint32_t> pc = { 1, (uint32_t)ne, (uint32_t)ne, (uint32_t)ne, (uint32_t)ne };
    ggml_vk_dispatch_pipeline(ctx, subctx, p, { { qx_buf, 0, qx_sz }, { x_buf, 0, x_sz_f16 } }, pc.size() * sizeof(int), pc.data(), { (uint32_t)ne, 1, 1});
    ggml_vk_ctx_end(subctx);

    auto begin = std::chrono::high_resolution_clock::now();

    ggml_vk_submit(subctx, ctx->fence);
    VK_CHECK(ctx->device->device.waitForFences({ ctx->fence }, true, UINT64_MAX), "ggml_vk_test_dequant waitForFences");
    ctx->device->device.resetFences({ ctx->fence });

    auto end = std::chrono::high_resolution_clock::now();

    double ms_dequant = std::chrono::duration_cast<std::chrono::microseconds>(end-begin).count() / 1000.0;
    ggml_vk_buffer_read(ctx, x_buf, 0, x_chk, x_sz_f16);

    int first_err = -1;

    double avg_err = 0.0;
    for (size_t i = 0; i < ne; i++) {
        double error = std::fabs(x[i] - ggml_fp16_to_fp32(x_chk[i]));
        avg_err += error;

        if (first_err < 0 && error > 0.05) {
            first_err = i;
        }
    }

    avg_err /= ne;

    std::cerr << "TEST DEQUANT " << ggml_type_name(quant) << " time=" << ms_dequant << "ms avg_err=" << avg_err << std::endl;

    if (avg_err > 0.1) {
        std::cerr << "first_error = " << first_err << std::endl;
        std::cerr << "Actual result: " << std::endl << std::endl;
        for (int i = std::max(0, first_err - 5); i < std::min((int)ne, first_err + 5); i++) {
            std::cerr << ggml_fp16_to_fp32(x_chk[i]) << ", ";
        }
        std::cerr << std::endl << "Expected result: " << std::endl << std::endl;
        for (int i = std::max(0, first_err - 5); i < std::min((int)ne, first_err + 5); i++) {
            std::cerr << x[i] << ", ";
        }
        std::cerr << std::endl;
    }

    ggml_vk_destroy_buffer(x_buf);
    ggml_vk_destroy_buffer(qx_buf);

    free(x);
    free(qx);
    free(x_chk);
}

static void ggml_vk_test_dequant_matmul(ggml_backend_vk_context * ctx, size_t m, size_t n, size_t k, size_t batch, size_t num_it, size_t split_k, size_t shader_size, ggml_type quant) {
#ifdef GGML_VULKAN_DEBUG
    std::cerr << "ggml_vk_test_dequant_matmul(" << m << ", " << n << ", " << k << ", " << batch << ", " << num_it << ", " << split_k << ", " << ggml_type_name(quant) << ")" << std::endl;
#endif
    const size_t x_ne = m * k * batch;
    const size_t y_ne = k * n * batch;
    const size_t d_ne = m * n * batch;

    vk_pipeline p;
    std::string shname;
    if (shader_size == 0) {
        p = ctx->device->pipeline_dequant_mul_mat_mat[quant]->a_s;
        shname = std::string(ggml_type_name(quant)) + "_ALIGNED_S";
    } else if (shader_size == 1) {
        p = ctx->device->pipeline_dequant_mul_mat_mat[quant]->a_m;
        shname = std::string(ggml_type_name(quant)) + "_ALIGNED_M";
    } else if (shader_size == 2) {
        p = ctx->device->pipeline_dequant_mul_mat_mat[quant]->a_l;
        shname = std::string(ggml_type_name(quant)) + "_ALIGNED_L";
    } else {
        GGML_ASSERT(0);
    }

    const size_t kpad = ggml_vk_align_size(k, p->align);

    if (k != kpad) {
        if (shader_size == 0) {
            p = ctx->device->pipeline_dequant_mul_mat_mat[quant]->s;
            shname = std::string(ggml_type_name(quant)) + "_S";
        } else if (shader_size == 1) {
            p = ctx->device->pipeline_dequant_mul_mat_mat[quant]->m;
            shname = std::string(ggml_type_name(quant)) + "_M";
        } else if (shader_size == 2) {
            p = ctx->device->pipeline_dequant_mul_mat_mat[quant]->l;
            shname = std::string(ggml_type_name(quant)) + "_L";
        } else {
            GGML_ASSERT(0);
        }
    }

    const size_t x_sz = sizeof(float) * x_ne;
    const size_t y_sz = sizeof(float) * y_ne;
    const size_t qx_sz = x_ne * ggml_type_size(quant)/ggml_blck_size(quant);
    const size_t d_sz = sizeof(float) * d_ne;
    float * x = (float *) malloc(x_sz);
    float * y = (float *) malloc(y_sz);
    void * qx = malloc(qx_sz);
    vk_buffer qx_buf = ggml_vk_create_buffer_check(ctx, qx_sz, vk::MemoryPropertyFlagBits::eDeviceLocal);
    vk_buffer y_buf = ggml_vk_create_buffer_check(ctx, y_sz, vk::MemoryPropertyFlagBits::eDeviceLocal);
    vk_buffer d_buf = ggml_vk_create_buffer_check(ctx, d_sz, vk::MemoryPropertyFlagBits::eDeviceLocal);
    float * d = (float *) malloc(d_sz);
    float * d_chk = (float *) malloc(d_sz);

    for (size_t i = 0; i < x_ne; i++) {
        x[i] = (rand() / (float)RAND_MAX) * 2.0f - 1.0f;
    }

    ggml_vk_quantize_data(x, qx, x_ne, quant);

    for (size_t i = 0; i < y_ne; i++) {
        // y[i] = rand() / (float)RAND_MAX;
        y[i] = (i % k == i / k) ? 1.0f : 0.0f;
    }

    ggml_pipeline_allocate_descriptor_sets(ctx, p, num_it);
    if (split_k > 1) {
        ggml_pipeline_allocate_descriptor_sets(ctx, ctx->device->pipeline_matmul_split_k_reduce, num_it);

        if (ctx->prealloc_split_k == nullptr || ctx->prealloc_split_k->size < sizeof(float) * d_ne * split_k) {
            // Resize buffer
            if (ctx->prealloc_split_k != nullptr) {
                ggml_vk_destroy_buffer(ctx->prealloc_split_k);
            }
            ctx->prealloc_split_k = ggml_vk_create_buffer_check(ctx, sizeof(float) * d_ne * split_k, vk::MemoryPropertyFlagBits::eDeviceLocal);
        }
    }

    ggml_vk_buffer_write(ctx, qx_buf, 0, qx, qx_sz);
    ggml_vk_buffer_write(ctx, y_buf, 0, y, y_sz);

    vk_context * subctx = ggml_vk_create_context(ctx, ctx->device->compute_queue);
    for (size_t i = 0; i < num_it; i++) {
        ggml_vk_ctx_begin(ctx, subctx);
        ggml_vk_matmul(ctx, subctx, p, ggml_vk_subbuffer(qx_buf), ggml_vk_subbuffer(y_buf), ggml_vk_subbuffer(d_buf), ggml_vk_subbuffer(ctx->prealloc_split_k), m, n, k, k, k, m, split_k, batch, batch, batch, 1, 1, k*m, k*n, m*n);
        ggml_vk_ctx_end(subctx);
    }

    auto begin = std::chrono::high_resolution_clock::now();

    ggml_vk_submit(subctx, ctx->fence);
    VK_CHECK(ctx->device->device.waitForFences({ ctx->fence }, true, UINT64_MAX), "ggml_vk_test_dequant waitForFences");
    ctx->device->device.resetFences({ ctx->fence });

    auto end = std::chrono::high_resolution_clock::now();

    double time_ms = std::chrono::duration_cast<std::chrono::microseconds>(end-begin).count() / 1000.0;
    ggml_vk_buffer_read(ctx, d_buf, 0, d, d_sz);

    ggml_init_params iparams = {
        /*.mem_size   =*/ 1024*1024*1024,
        /*.mem_buffer =*/ NULL,
        /*.no_alloc   =*/ true,
    };

    ggml_context * ggml_ctx = ggml_init(iparams);

    ggml_tensor * src0_ggml = ggml_new_tensor_3d(ggml_ctx, quant, k, m, batch);
    ggml_tensor * src1_ggml = ggml_new_tensor_3d(ggml_ctx, GGML_TYPE_F32, k, n, batch);
    ggml_tensor * tensor_ggml = ggml_mul_mat(ggml_ctx, src0_ggml, src1_ggml);

    src0_ggml->data = qx;
    src1_ggml->data = y;
    tensor_ggml->data = d_chk;

    ctx->disable = true;

    ggml_cgraph * cgraph = ggml_new_graph(ggml_ctx);
    ggml_build_forward_expand(cgraph, tensor_ggml);

    ggml_graph_compute_with_ctx(ggml_ctx, cgraph, 1);

    ctx->disable = false;

    ggml_free(ggml_ctx);

    double avg_err = 0.0;
    int first_err_n = -1;
    int first_err_m = -1;
    int first_err_b = -1;

    for (size_t i = 0; i < m*n*batch; i++) {
        double err = std::fabs(d[i] - d_chk[i]);
        avg_err += err;

        if ((err > 0.05f || std::isnan(err)) && first_err_n == -1) {
            first_err_b = i / (m * n);
            first_err_n = (i % (m * n)) / m;
            first_err_m = (i % (m * n)) % m;
        }
    }

    avg_err /= m * n;

    std::cerr << "TEST MMQ " << shname << " m=" << m << " n=" << n << " k=" << k << " batch=" << batch << " split_k=" << split_k << " matmul " << time_ms / num_it << "ms avg_err=" << avg_err << std::endl;

    if (avg_err > 0.1 || std::isnan(avg_err)) {
        std::cerr << "m = " << first_err_m << " n = " << first_err_n << " b = " << first_err_b << std::endl;
        std::cerr << "Actual result: " << std::endl << std::endl;
        ggml_vk_print_matrix_area(d, GGML_TYPE_F32, m, n, first_err_m, first_err_n, first_err_b);
        std::cerr << std::endl;
        std::cerr << "Expected result: " << std::endl << std::endl;
        ggml_vk_print_matrix_area(d_chk, GGML_TYPE_F32, m, n, first_err_m, first_err_n, first_err_b);

        if (split_k > 1) {
            float * split_k_buf = (float *) malloc(sizeof(float) * d_ne * split_k);
            ggml_vk_buffer_read(ctx, ctx->prealloc_split_k, 0, split_k_buf, sizeof(float) * d_ne * split_k);

            std::cerr << "d_buf0: " << std::endl << std::endl;
            ggml_vk_print_matrix_area(split_k_buf, GGML_TYPE_F32, m, n, first_err_m, first_err_n, first_err_b);

            std::cerr << "d_buf1: " << std::endl << std::endl;
            ggml_vk_print_matrix_area(split_k_buf + d_ne, GGML_TYPE_F32, m, n, first_err_m, first_err_n, first_err_b);

            std::cerr << "d_buf2: " << std::endl << std::endl;
            ggml_vk_print_matrix_area(split_k_buf + 2 * d_ne, GGML_TYPE_F32, m, n, first_err_m, first_err_n, first_err_b);

            std::cerr << "d_buf3: " << std::endl << std::endl;
            ggml_vk_print_matrix_area(split_k_buf + 3 * d_ne, GGML_TYPE_F32, m, n, first_err_m, first_err_n, first_err_b);

            free(split_k_buf);
        }
    }

    ggml_vk_destroy_buffer(qx_buf);
    ggml_vk_destroy_buffer(y_buf);
    ggml_vk_destroy_buffer(d_buf);

    free(x);
    free(qx);
    free(y);
    free(d);
    free(d_chk);
}
#endif

static ggml_tensor_extra_gpu * ggml_vk_tensor_create_extra(ggml_tensor * tensor) {
#ifdef GGML_VULKAN_DEBUG
    std::cerr << "ggml_vk_create_extra(" << tensor << " (" << tensor->name << ", " << ggml_op_name(tensor->op) << "))" << std::endl;
#endif
    ggml_tensor_extra_gpu * extra = new ggml_tensor_extra_gpu;
    extra->reset();
    tensor->extra = extra;
    return extra;
}

static bool ggml_vk_cpu_assist_op(const ggml_tensor * node) {
    return node->op == GGML_OP_MUL_MAT || node->op == GGML_OP_MUL_MAT_ID;
}

static void ggml_vk_preallocate_buffers_graph(ggml_backend_vk_context * ctx, ggml_tensor * node){
#ifdef GGML_VULKAN_DEBUG
    std::cerr << "ggml_vk_preallocate_buffers_graph(" << node << ")" << std::endl;
#endif
    const bool any_on_device = node->backend == GGML_BACKEND_TYPE_GPU
        || (node->src[0] != nullptr && (node->src[0]->backend == GGML_BACKEND_TYPE_GPU || node->src[0]->backend == GGML_BACKEND_TYPE_GPU_SPLIT))
        || (node->src[1] != nullptr && (node->src[1]->backend == GGML_BACKEND_TYPE_GPU));

    if (ctx->disable || (!any_on_device && !ggml_vk_cpu_assist_op(node))) {
        return;
    }

    ggml_tensor_extra_gpu * extra = (ggml_tensor_extra_gpu *) node->extra;
    if (extra == nullptr) {
        // Workaround for CPU backend BLAS matmul calls
        extra = ggml_vk_tensor_create_extra(node);
    }

    ggml_tensor * src0 = node->src[0];
    ggml_tensor * src1 = node->src[1];

    const bool use_src0 = src0 != nullptr;
    const int64_t ne00 = use_src0 ? src0->ne[0] : 0;
    const int64_t ne01 = use_src0 ? src0->ne[1] : 0;
    const int64_t ne02 = use_src0 ? src0->ne[2] : 0;
    const int64_t ne03 = use_src0 ? src0->ne[3] : 0;
    const bool use_src1 = src1 != nullptr && node->op != GGML_OP_CPY && node->op != GGML_OP_CONT && node->op != GGML_OP_DUP;
    const int64_t ne10 = use_src1 ? src1->ne[0] : 0;
    const int64_t ne11 = use_src1 ? src1->ne[1] : 0;
    const int64_t ne12 = use_src1 ? src1->ne[2] : 0;
    const int64_t ne13 = use_src1 ? src1->ne[3] : 0;
    const int64_t ne20 = node->ne[0];
    const int64_t ne21 = node->ne[1];
    const int64_t ne22 = node->ne[2];
    const int64_t ne23 = node->ne[3];

    const bool f16_f32_kernel = use_src1 && src1->type == GGML_TYPE_F32;

    int split_k;
    if (node->op == GGML_OP_MUL_MAT || node->op == GGML_OP_MUL_MAT_ID) {
        split_k = ggml_vk_guess_split_k(ne01, ne11, ne10);
    } else {
        split_k = 1;
    }
    const uint32_t x_ne = ne00 * ne01;
    const uint32_t y_ne = ne10 * ne11;
    const uint32_t d_ne = ne20 * ne21;

    const uint64_t qx_sz = use_src0 ? ggml_vk_align_size(ggml_type_size(src0->type) * x_ne / ggml_blck_size(src0->type), ctx->device->properties.limits.minStorageBufferOffsetAlignment) * ne02 * ne03 : 0;
    const uint64_t qy_sz = use_src1 ? ggml_vk_align_size(ggml_type_size(src1->type) * y_ne / ggml_blck_size(src1->type), ctx->device->properties.limits.minStorageBufferOffsetAlignment) * ne12 * ne13 : 0;
    const uint64_t x_sz = use_src0 ? ggml_vk_align_size(sizeof(ggml_fp16_t) * x_ne, ctx->device->properties.limits.minStorageBufferOffsetAlignment) * ne02 * ne03 : 0;
    const uint64_t y_sz = use_src1 ? ggml_vk_align_size(f16_f32_kernel ? sizeof(float) * y_ne : sizeof(ggml_fp16_t) * y_ne, ctx->device->properties.limits.minStorageBufferOffsetAlignment) * ne12 * ne13 : 0;
    uint64_t d_sz = ggml_vk_align_size(ggml_type_size(node->type) * d_ne, ctx->device->properties.limits.minStorageBufferOffsetAlignment) * ne22 * ne23;
    const uint64_t split_k_size = split_k > 1 ? d_sz * 4 : 0;

    if (extra->buffer_gpu.expired()) {
        // Workaround for CPU backend BLAS matmul calls
        extra->buffer_gpu = ggml_vk_create_buffer_temp(ctx, d_sz);
    }

    switch (node->op) {
    case GGML_OP_REPEAT:
    case GGML_OP_GET_ROWS:
    case GGML_OP_RESHAPE:
    case GGML_OP_VIEW:
    case GGML_OP_PERMUTE:
    case GGML_OP_TRANSPOSE:
    case GGML_OP_ADD:
    case GGML_OP_SCALE:
    case GGML_OP_SQR:
    case GGML_OP_CLAMP:
    case GGML_OP_CPY:
    case GGML_OP_CONT:
    case GGML_OP_DUP:
    case GGML_OP_MUL:
    case GGML_OP_NORM:
    case GGML_OP_RMS_NORM:
    case GGML_OP_DIAG_MASK_INF:
    case GGML_OP_SOFT_MAX:
    case GGML_OP_ROPE:
    case GGML_OP_ARGSORT:
        break;
    case GGML_OP_UNARY:
        switch (ggml_get_unary_op(node)) {
        case GGML_UNARY_OP_SILU:
        case GGML_UNARY_OP_GELU:
        case GGML_UNARY_OP_RELU:
            break;
        default:
            return;
        }
        break;
    case GGML_OP_MUL_MAT:
    case GGML_OP_MUL_MAT_ID:
        if (ctx->prealloc_size_qx < qx_sz) {
            ctx->prealloc_size_qx = qx_sz;
        }
        if (ctx->prealloc_size_qy < qy_sz) {
            ctx->prealloc_size_qy = qy_sz;
        }
        if (ctx->prealloc_size_x < x_sz) {
            ctx->prealloc_size_x = x_sz;
        }
        if (ctx->prealloc_size_y < y_sz) {
            ctx->prealloc_size_y = y_sz;
        }
        if (ctx->prealloc_size_split_k < split_k_size) {
            ctx->prealloc_size_split_k = split_k_size;
        }
        if (ctx->staging_size < x_sz + y_sz) {
            ctx->staging_size = x_sz + y_sz;
        }
        break;
    default:
        return;
    }
}

static void ggml_vk_preallocate_buffers(ggml_backend_vk_context * ctx) {
    if (ctx->disable) {
        return;
    }
#ifdef GGML_VULKAN_DEBUG
    std::cerr << "ggml_vk_preallocate_buffers(qx_size: " << ctx->prealloc_size_qx << " qy_size: " << ctx->prealloc_size_qy << " x_size: " << ctx->prealloc_size_x << " y_size: " << ctx->prealloc_size_y << " split_k_size: " << ctx->prealloc_size_split_k << ")" << std::endl;
#endif
#if defined(GGML_VULKAN_RUN_TESTS)
    ctx->staging = ggml_vk_create_buffer_check(ctx, 100ul * 1024ul * 1024ul,
        vk::MemoryPropertyFlagBits::eHostVisible | vk::MemoryPropertyFlagBits::eHostCoherent | vk::MemoryPropertyFlagBits::eHostCached,
        vk::MemoryPropertyFlagBits::eHostVisible | vk::MemoryPropertyFlagBits::eHostCoherent);
    ggml_vk_test_transfer(ctx, 8192 * 1000, false);
    ggml_vk_test_transfer(ctx, 8192 * 1000, true);

    ggml_vk_test_dequant(ctx, 7680, GGML_TYPE_F32);
    ggml_vk_test_dequant(ctx, 7680, GGML_TYPE_Q4_0);
    ggml_vk_test_dequant(ctx, 7680, GGML_TYPE_Q4_1);
    ggml_vk_test_dequant(ctx, 7680, GGML_TYPE_Q5_0);
    ggml_vk_test_dequant(ctx, 7680, GGML_TYPE_Q5_1);
    ggml_vk_test_dequant(ctx, 7680, GGML_TYPE_Q8_0);
    ggml_vk_test_dequant(ctx, 7680, GGML_TYPE_Q2_K);
    ggml_vk_test_dequant(ctx, 7680, GGML_TYPE_Q3_K);
    ggml_vk_test_dequant(ctx, 7680, GGML_TYPE_Q4_K);
    ggml_vk_test_dequant(ctx, 7680, GGML_TYPE_Q5_K);
    ggml_vk_test_dequant(ctx, 7680, GGML_TYPE_Q6_K);

    ggml_vk_test_matmul<float, float>(ctx, 128, 512, 512, 2, 100, 1, 0);
    ggml_vk_test_matmul<float, float>(ctx, 128, 512, 512, 2, 100, 1, 1);
    ggml_vk_test_matmul<float, float>(ctx, 128, 512, 512, 2, 100, 1, 2);
    ggml_vk_test_matmul<float, float>(ctx, 128, 512, 512, 2, 100, 4, 0);
    ggml_vk_test_matmul<float, float>(ctx, 128, 512, 512, 2, 100, 4, 1);
    ggml_vk_test_matmul<float, float>(ctx, 128, 512, 512, 2, 100, 4, 2);

    ggml_vk_test_dequant_matmul(ctx, 128, 512, 512, 2, 100, 1, 0, GGML_TYPE_Q4_0);
    ggml_vk_test_dequant_matmul(ctx, 128, 512, 512, 2, 100, 1, 1, GGML_TYPE_Q4_0);
    ggml_vk_test_dequant_matmul(ctx, 128, 512, 512, 2, 100, 1, 2, GGML_TYPE_Q4_0);
    ggml_vk_test_dequant_matmul(ctx, 128, 512, 512, 2, 100, 4, 0, GGML_TYPE_Q4_0);
    ggml_vk_test_dequant_matmul(ctx, 128, 512, 512, 2, 100, 4, 1, GGML_TYPE_Q4_0);
    ggml_vk_test_dequant_matmul(ctx, 128, 512, 512, 2, 100, 4, 2, GGML_TYPE_Q4_0);

    ggml_vk_test_dequant_matmul(ctx, 128, 512, 512, 2, 100, 1, 0, GGML_TYPE_Q4_1);
    ggml_vk_test_dequant_matmul(ctx, 128, 512, 512, 2, 100, 1, 1, GGML_TYPE_Q4_1);
    ggml_vk_test_dequant_matmul(ctx, 128, 512, 512, 2, 100, 1, 2, GGML_TYPE_Q4_1);
    ggml_vk_test_dequant_matmul(ctx, 128, 512, 512, 2, 100, 4, 0, GGML_TYPE_Q4_1);
    ggml_vk_test_dequant_matmul(ctx, 128, 512, 512, 2, 100, 4, 1, GGML_TYPE_Q4_1);
    ggml_vk_test_dequant_matmul(ctx, 128, 512, 512, 2, 100, 4, 2, GGML_TYPE_Q4_1);

    ggml_vk_test_dequant_matmul(ctx, 128, 512, 512, 2, 100, 1, 0, GGML_TYPE_Q5_0);
    ggml_vk_test_dequant_matmul(ctx, 128, 512, 512, 2, 100, 1, 1, GGML_TYPE_Q5_0);
    ggml_vk_test_dequant_matmul(ctx, 128, 512, 512, 2, 100, 1, 2, GGML_TYPE_Q5_0);
    ggml_vk_test_dequant_matmul(ctx, 128, 512, 512, 2, 100, 4, 0, GGML_TYPE_Q5_0);
    ggml_vk_test_dequant_matmul(ctx, 128, 512, 512, 2, 100, 4, 1, GGML_TYPE_Q5_0);
    ggml_vk_test_dequant_matmul(ctx, 128, 512, 512, 2, 100, 4, 2, GGML_TYPE_Q5_0);

    ggml_vk_test_dequant_matmul(ctx, 128, 512, 512, 2, 100, 1, 0, GGML_TYPE_Q5_1);
    ggml_vk_test_dequant_matmul(ctx, 128, 512, 512, 2, 100, 1, 1, GGML_TYPE_Q5_1);
    ggml_vk_test_dequant_matmul(ctx, 128, 512, 512, 2, 100, 1, 2, GGML_TYPE_Q5_1);
    ggml_vk_test_dequant_matmul(ctx, 128, 512, 512, 2, 100, 4, 0, GGML_TYPE_Q5_1);
    ggml_vk_test_dequant_matmul(ctx, 128, 512, 512, 2, 100, 4, 1, GGML_TYPE_Q5_1);
    ggml_vk_test_dequant_matmul(ctx, 128, 512, 512, 2, 100, 4, 2, GGML_TYPE_Q5_1);

    ggml_vk_test_dequant_matmul(ctx, 128, 512, 512, 2, 100, 1, 0, GGML_TYPE_Q8_0);
    ggml_vk_test_dequant_matmul(ctx, 128, 512, 512, 2, 100, 1, 1, GGML_TYPE_Q8_0);
    ggml_vk_test_dequant_matmul(ctx, 128, 512, 512, 2, 100, 1, 2, GGML_TYPE_Q8_0);
    ggml_vk_test_dequant_matmul(ctx, 128, 512, 512, 2, 100, 4, 0, GGML_TYPE_Q8_0);
    ggml_vk_test_dequant_matmul(ctx, 128, 512, 512, 2, 100, 4, 1, GGML_TYPE_Q8_0);
    ggml_vk_test_dequant_matmul(ctx, 128, 512, 512, 2, 100, 4, 2, GGML_TYPE_Q8_0);

    std::cerr << std::endl;

    const std::vector<size_t> vals {
        8, 8, 8,
        100, 46, 576,
        623, 111, 128,
        100, 46, 558,
        512, 1, 256,
        128, 110, 622,
        511, 511, 127,
        511, 511, 7,
        511, 511, 17,
        49, 49, 128,
        128, 49, 49,
        4096, 49, 4096,
        11008, 49, 4096,
        4096, 49, 11008,
        32000, 49, 4096,
        512, 512, 128,
        128, 512, 512,
        4096, 512, 4096,
        11008, 512, 4096,
        4096, 512, 11008,
        32000, 512, 4096,
    };
    const size_t num_it = 1;
    for (size_t i = 0; i < vals.size(); i += 3) {
        ggml_vk_test_matmul<ggml_fp16_t, float>(ctx, vals[i], vals[i + 1], vals[i + 2], 2, num_it, 1, 0);
        ggml_vk_test_matmul<ggml_fp16_t, float>(ctx, vals[i], vals[i + 1], vals[i + 2], 2, num_it, 1, 1);
        ggml_vk_test_matmul<ggml_fp16_t, float>(ctx, vals[i], vals[i + 1], vals[i + 2], 2, num_it, 1, 2);
        ggml_vk_test_matmul<ggml_fp16_t, float>(ctx, vals[i], vals[i + 1], vals[i + 2], 2, num_it, 4, 0);
        ggml_vk_test_matmul<ggml_fp16_t, float>(ctx, vals[i], vals[i + 1], vals[i + 2], 2, num_it, 4, 1);
        ggml_vk_test_matmul<ggml_fp16_t, float>(ctx, vals[i], vals[i + 1], vals[i + 2], 2, num_it, 4, 2);
        std::cerr << std::endl;
    }

    GGML_ASSERT(false);
#endif

    if (ctx->prealloc_qx == nullptr || (ctx->prealloc_size_qx > 0 && ctx->prealloc_qx->size < ctx->prealloc_size_qx)) {
        // Resize buffer
        if (ctx->prealloc_qx != nullptr) {
            ggml_vk_destroy_buffer(ctx->prealloc_qx);
        }
        ctx->prealloc_qx = ggml_vk_create_buffer_device(ctx, ctx->prealloc_size_qx);
    }
    if (ctx->prealloc_qy == nullptr || (ctx->prealloc_size_qy > 0 && ctx->prealloc_qy->size < ctx->prealloc_size_qy)) {
        // Resize buffer
        if (ctx->prealloc_qy != nullptr) {
            ggml_vk_destroy_buffer(ctx->prealloc_qy);
        }
        ctx->prealloc_qy = ggml_vk_create_buffer_device(ctx, ctx->prealloc_size_qy);
    }
    if (ctx->prealloc_x == nullptr || (ctx->prealloc_size_x > 0 && ctx->prealloc_x->size < ctx->prealloc_size_x)) {
        // Resize buffer
        if (ctx->prealloc_x != nullptr) {
            ggml_vk_destroy_buffer(ctx->prealloc_x);
        }
        ctx->prealloc_x = ggml_vk_create_buffer_device(ctx, ctx->prealloc_size_x);
    }
    if (ctx->prealloc_y == nullptr || (ctx->prealloc_size_y > 0 && ctx->prealloc_y->size < ctx->prealloc_size_y)) {
        // Resize buffer
        if (ctx->prealloc_y != nullptr) {
            ggml_vk_destroy_buffer(ctx->prealloc_y);
        }
        ctx->prealloc_y = ggml_vk_create_buffer_device(ctx, ctx->prealloc_size_y);
    }
    if (ctx->prealloc_split_k == nullptr || (ctx->prealloc_size_split_k > 0 && ctx->prealloc_split_k->size < ctx->prealloc_size_split_k)) {
        // Resize buffer
        if (ctx->prealloc_split_k != nullptr) {
            ggml_vk_destroy_buffer(ctx->prealloc_split_k);
        }
        ctx->prealloc_split_k = ggml_vk_create_buffer_device(ctx, ctx->prealloc_size_split_k);
    }
    if (ctx->staging == nullptr || (ctx->staging_size > 0 && ctx->staging->size < ctx->staging_size)) {
        // Resize buffer
        if (ctx->staging != nullptr) {
            ggml_vk_destroy_buffer(ctx->staging);
        }
        ctx->staging = ggml_vk_create_buffer_check(ctx, ctx->staging_size,
            vk::MemoryPropertyFlagBits::eHostVisible | vk::MemoryPropertyFlagBits::eHostCoherent | vk::MemoryPropertyFlagBits::eHostCached,
            vk::MemoryPropertyFlagBits::eHostVisible | vk::MemoryPropertyFlagBits::eHostCoherent);
    }
}

static void ggml_vk_build_graph(ggml_backend_vk_context * ctx, ggml_tensor * node, bool last_node){
    const bool any_on_device = node->backend == GGML_BACKEND_TYPE_GPU
        || (node->src[0] != nullptr && (node->src[0]->backend == GGML_BACKEND_TYPE_GPU || node->src[0]->backend == GGML_BACKEND_TYPE_GPU_SPLIT))
        || (node->src[1] != nullptr && node->src[1]->backend == GGML_BACKEND_TYPE_GPU);

    if (ctx->disable || (!any_on_device && !ggml_vk_cpu_assist_op(node)) || (ggml_vk_cpu_assist_op(node) && !any_on_device && !ggml_vk_can_mul_mat(node->src[0], node->src[1], node))) {
        return;
    }

#ifdef GGML_VULKAN_DEBUG
    std::cerr << "ggml_vk_build_graph(" << node << ", " << ggml_op_name(node->op) << ")" << std::endl;
#endif
    ctx->semaphore_idx = 0;
    ctx->staging_offset = 0;

    const ggml_tensor * src0 = node->src[0];
    const ggml_tensor * src1 = node->src[1];
    const ggml_tensor * src2 = node->src[2];

    ggml_tensor_extra_gpu * extra = (ggml_tensor_extra_gpu *) node->extra;

    switch (node->op) {
    case GGML_OP_UNARY:
        switch (ggml_get_unary_op(node)) {
        case GGML_UNARY_OP_SILU:
        case GGML_UNARY_OP_GELU:
        case GGML_UNARY_OP_RELU:
            break;
        default:
            return;
        }
        break;
    case GGML_OP_REPEAT:
    // case GGML_OP_GET_ROWS:
    case GGML_OP_ADD:
    case GGML_OP_MUL:
    case GGML_OP_SCALE:
    case GGML_OP_SQR:
    case GGML_OP_CLAMP:
    case GGML_OP_CPY:
    case GGML_OP_CONT:
    case GGML_OP_DUP:
    case GGML_OP_RESHAPE:
    case GGML_OP_VIEW:
    case GGML_OP_PERMUTE:
    case GGML_OP_TRANSPOSE:
    case GGML_OP_NORM:
    case GGML_OP_RMS_NORM:
    case GGML_OP_DIAG_MASK_INF:
    case GGML_OP_SOFT_MAX:
    case GGML_OP_ROPE:
    case GGML_OP_MUL_MAT:
    case GGML_OP_MUL_MAT_ID:
    case GGML_OP_NONE:
    case GGML_OP_ARGSORT:
        break;
    default:
        if (any_on_device) {
            std::cerr << "ggml_vulkan: Error: Missing op: " << ggml_op_name(node->op) << std::endl;
            GGML_ASSERT(false);
        }
        return;
    }

    if (ctx->compute_ctx == nullptr) {
        ctx->compute_ctx = ggml_vk_create_context(ctx, ctx->device->compute_queue);
        ggml_vk_ctx_begin(ctx, ctx->compute_ctx);
    }

    switch (node->op) {
    case GGML_OP_REPEAT:
        ggml_vk_repeat(ctx, ctx->compute_ctx, src0, src1, node);

        break;
    case GGML_OP_GET_ROWS:
        ggml_vk_get_rows(ctx, ctx->compute_ctx, src0, src1, node);

        break;
    case GGML_OP_ADD:
        ggml_vk_add(ctx, ctx->compute_ctx, src0, src1, node);

        break;
    case GGML_OP_MUL:
        ggml_vk_mul(ctx, ctx->compute_ctx, src0, src1, node);

        break;
    case GGML_OP_SCALE:
        ggml_vk_scale(ctx, ctx->compute_ctx, src0, node);

        break;
    case GGML_OP_SQR:
        ggml_vk_sqr(ctx, ctx->compute_ctx, src0, node);

        break;
    case GGML_OP_CLAMP:
        ggml_vk_clamp(ctx, ctx->compute_ctx, src0, node);

        break;
    case GGML_OP_CPY:
    case GGML_OP_CONT:
    case GGML_OP_DUP:
        ggml_vk_cpy(ctx, ctx->compute_ctx, src0, node);

        break;
    case GGML_OP_RESHAPE:
    case GGML_OP_VIEW:
    case GGML_OP_PERMUTE:
    case GGML_OP_TRANSPOSE:
    case GGML_OP_NONE:
        ggml_vk_nop(ctx, ctx->compute_ctx, src0, node);

        break;
    case GGML_OP_NORM:
        ggml_vk_norm(ctx, ctx->compute_ctx, src0, node);

        break;
    case GGML_OP_RMS_NORM:
        ggml_vk_rms_norm(ctx, ctx->compute_ctx, src0, node);

        break;
    case GGML_OP_UNARY:
        switch (ggml_get_unary_op(node)) {
        case GGML_UNARY_OP_SILU:
        case GGML_UNARY_OP_GELU:
        case GGML_UNARY_OP_RELU:
            ggml_vk_unary(ctx, ctx->compute_ctx, src0, node);
            break;
        default:
            return;
        }
        break;
    case GGML_OP_DIAG_MASK_INF:
        ggml_vk_diag_mask_inf(ctx, ctx->compute_ctx, src0, node);

        break;
    case GGML_OP_SOFT_MAX:
        ggml_vk_soft_max(ctx, ctx->compute_ctx, src0, src1, src2, node);

        break;
    case GGML_OP_ROPE:
        ggml_vk_rope(ctx, ctx->compute_ctx, src0, src1, node);

        break;
    case GGML_OP_ARGSORT:
        ggml_vk_argsort(ctx, ctx->compute_ctx, src0, node);
        break;
    case GGML_OP_MUL_MAT:
        ggml_vk_mul_mat(ctx, ctx->compute_ctx, src0, src1, node);

        break;
    case GGML_OP_MUL_MAT_ID:
        //ggml_vk_mul_mat_id(ctx, ctx->compute_ctx, src0, src1, node);
        std::cerr << "ggml_vulkan: GGML_OP_MUL_MAT_ID not implemented yet." << std::endl;
        GGML_ASSERT(false);

        break;
    default:
        return;
    }

    extra->ready = true;
    extra->ctx_idx = ctx->compute_ctx->idx;

#ifdef GGML_VULKAN_CHECK_RESULTS
    // Force context reset on each node so that each tensor ends up in its own context
    // and can be run and compared to its CPU equivalent separately
    last_node = true;
#endif

    if (node->backend == GGML_BACKEND_TYPE_CPU || last_node) {
        ggml_vk_ctx_end(ctx->compute_ctx);
        ctx->compute_ctx->exit_tensor = node;
        ctx->compute_ctx = nullptr;
    }
}

static bool ggml_vk_compute_forward(ggml_backend_vk_context * ctx, ggml_compute_params * params, ggml_tensor * tensor){
    const bool any_on_device = tensor->backend == GGML_BACKEND_TYPE_GPU
        || (tensor->src[0] != nullptr && (tensor->src[0]->backend == GGML_BACKEND_TYPE_GPU || tensor->src[0]->backend == GGML_BACKEND_TYPE_GPU_SPLIT))
        || (tensor->src[1] != nullptr && tensor->src[1]->backend == GGML_BACKEND_TYPE_GPU);

    if (ctx->disable || (!any_on_device && !ggml_vk_cpu_assist_op(tensor))) {
        return false;
    }

    ggml_tensor_extra_gpu * extra = nullptr;

    switch (tensor->op) {
    case GGML_OP_ADD:
    case GGML_OP_GET_ROWS:
    case GGML_OP_MUL:
    case GGML_OP_SCALE:
    case GGML_OP_SQR:
    case GGML_OP_CLAMP:
    case GGML_OP_CPY:
    case GGML_OP_CONT:
    case GGML_OP_DUP:
    case GGML_OP_NORM:
    case GGML_OP_RMS_NORM:
    case GGML_OP_DIAG_MASK_INF:
    case GGML_OP_SOFT_MAX:
    case GGML_OP_ROPE:
    case GGML_OP_RESHAPE:
    case GGML_OP_VIEW:
    case GGML_OP_PERMUTE:
    case GGML_OP_TRANSPOSE:
    case GGML_OP_NONE:
    case GGML_OP_ARGSORT:
        extra = (ggml_tensor_extra_gpu *) tensor->extra;

        break;
    case GGML_OP_UNARY:
        switch (ggml_get_unary_op(tensor)) {
        case GGML_UNARY_OP_SILU:
        case GGML_UNARY_OP_GELU:
        case GGML_UNARY_OP_RELU:
            extra = (ggml_tensor_extra_gpu *) tensor->extra;
            break;
        default:
            return false;
        }
        break;
    case GGML_OP_MUL_MAT:
    case GGML_OP_MUL_MAT_ID:
        if (!any_on_device && !ggml_vk_can_mul_mat(tensor->src[0], tensor->src[1], tensor)) {
            return false;
        }

        extra = (ggml_tensor_extra_gpu *) tensor->extra;

        break;
    default:
        return false;
    }

    if (extra == nullptr) {
        return false;
    }

    if (params->ith != 0) {
        return true;
    }
    if (params->type == GGML_TASK_TYPE_INIT || params->type == GGML_TASK_TYPE_FINALIZE) {
        return true;
    }

#ifdef GGML_VULKAN_DEBUG
    std::cerr << "ggml_vk_compute_forward(" << tensor << ", name=" << tensor->name << ", op=" << ggml_op_name(tensor->op) << ", type=" << tensor->type << ", backend=" << tensor->backend << ", ne0=" << tensor->ne[0] << ", ne1=" << tensor->ne[1] << ", ne2=" << tensor->ne[2] << ", ne3=" << tensor->ne[3] << ", nb0=" << tensor->nb[0] << ", nb1=" << tensor->nb[1] << ", nb2=" << tensor->nb[2] << ", nb3=" << tensor->nb[3] << ", view_src=" << tensor->view_src << ", view_offs=" << tensor->view_offs << ")" << std::endl;
#endif

#ifdef GGML_VULKAN_CHECK_RESULTS
    ggml_vk_check_results_0(ctx, params, tensor);
#endif

    GGML_ASSERT(extra->ready);

    vk_context& subctx = ctx->gc.contexts[extra->ctx_idx];

    // Only run if ctx hasn't been submitted yet
    if (!subctx.seqs.empty()) {
        // Do staging buffer copies
        for (auto& cpy : subctx.in_memcpys) {
            memcpy(cpy.dst, cpy.src, cpy.n);
        }

        ggml_vk_submit(&subctx, ctx->fence);
    }

    if (tensor == subctx.exit_tensor) {
        VK_CHECK(ctx->device->device.waitForFences({ ctx->fence }, true, UINT64_MAX), "ggml_vk_compute_forward waitForFences");
        ctx->device->device.resetFences({ ctx->fence });

        // Do staging buffer copies
        for (auto& cpy : subctx.out_memcpys) {
            memcpy(cpy.dst, cpy.src, cpy.n);
        }
        subctx.in_memcpys.clear();
        subctx.out_memcpys.clear();
    }

    extra->ready = false;

    return true;
}

// Clean up after graph processing is done
static void ggml_vk_graph_cleanup(ggml_backend_vk_context * ctx) {
    if (ctx->disable) {
        return;
    }
#ifdef GGML_VULKAN_DEBUG
    std::cerr << "ggml_vk_graph_cleanup()" << std::endl;
#endif
    for (auto& buffer : ctx->gc.temp_buffers) {
        ggml_vk_pool_free(ctx, buffer);
    }
    ctx->gc.temp_buffers.clear();

    for (auto& pipeline : ctx->device->pipelines) {
        if (pipeline.expired()) {
            continue;
        }

        vk_pipeline pl = pipeline.lock();
        ggml_pipeline_cleanup(pl);
    }

    ggml_vk_queue_cleanup(ctx, ctx->device->compute_queue);
    ggml_vk_queue_cleanup(ctx, ctx->device->transfer_queue);

    for (size_t i = 0; i < ctx->gc.semaphores.size(); i++) {
        ctx->device->device.destroySemaphore({ ctx->gc.semaphores[i].s });
    }
    ctx->gc.semaphores.clear();

    for (size_t i = 0; i < ctx->gc.tl_semaphores.size(); i++) {
        ctx->device->device.destroySemaphore({ ctx->gc.tl_semaphores[i].s });
    }
    ctx->gc.tl_semaphores.clear();
    ctx->semaphore_idx = 0;

    ctx->event_idx = 0;

    for (auto& event : ctx->gc.events) {
        ctx->device->device.resetEvent(event);
    }

    ctx->staging_offset = 0;

    ctx->compute_ctx = nullptr;
    ctx->transfer_ctx = nullptr;
    ctx->gc.contexts.clear();
}

// Clean up on backend free
static void ggml_vk_cleanup(ggml_backend_vk_context * ctx) {
#ifdef GGML_VULKAN_DEBUG
    std::cerr << "ggml_vk_cleanup(" << ctx->idx << ")" << std::endl;
#endif
    ggml_vk_graph_cleanup(ctx);

    ggml_vk_destroy_buffer(ctx->prealloc_qx);
    ggml_vk_destroy_buffer(ctx->prealloc_qy);
    ggml_vk_destroy_buffer(ctx->prealloc_x);
    ggml_vk_destroy_buffer(ctx->prealloc_y);
    ggml_vk_destroy_buffer(ctx->prealloc_split_k);
    ggml_vk_destroy_buffer(ctx->staging);
    ggml_vk_destroy_buffer(ctx->sync_staging);

    for (auto& buffer : ctx->buffer_pool) {
        ggml_vk_destroy_buffer(buffer);
    }

    ctx->prealloc_size_qx = 0;
    ctx->prealloc_size_qy = 0;
    ctx->prealloc_size_x = 0;
    ctx->prealloc_size_y = 0;
    ctx->prealloc_size_split_k = 0;
    ctx->staging_size = 0;

    for (auto& event : ctx->gc.events) {
        ctx->device->device.destroyEvent(event);
    }
    ctx->gc.events.clear();

    ctx->device->device.destroyFence(ctx->fence);
}

GGML_CALL static int ggml_vk_get_device_count() {
    ggml_vk_instance_init();

    return vk_instance.device_indices.size();
}

GGML_CALL static void ggml_vk_get_device_description(int device, char * description, size_t description_size) {
    ggml_vk_instance_init();

    std::vector<vk::PhysicalDevice> devices = vk_instance.instance.enumeratePhysicalDevices();

    vk::PhysicalDeviceProperties props;
    devices[device].getProperties(&props);

    snprintf(description, description_size, "%s", props.deviceName.data());
}

// CPU assist interface

void ggml_vk_init_cpu_assist() {
    ggml_vk_instance_init();

    std::cerr << "ggml_vulkan: Found " << ggml_vk_get_device_count() << " Vulkan devices:" << std::endl;

    for (int i = 0; i < ggml_vk_get_device_count(); i++) {
        ggml_vk_print_gpu_info(i);
    }
    // Initialize the first backend to make sure CPU matrix multiplications can be offloaded.
    ggml_backend_vk_init(0);
}

void ggml_vk_preallocate_buffers_graph_cpu_assist(ggml_tensor * node) {
    ggml_backend_vk_context * ctx = &vk_instance.contexts[0];

    if (!ctx->initialized) {
        return;
    }

    ggml_vk_preallocate_buffers_graph(ctx, node);
}

void ggml_vk_preallocate_buffers_cpu_assist() {
    ggml_backend_vk_context * ctx = &vk_instance.contexts[0];

    if (!ctx->initialized) {
        return;
    }

    ggml_vk_preallocate_buffers(ctx);
}

void ggml_vk_build_graph_cpu_assist(ggml_tensor * node, bool last_node) {
    ggml_backend_vk_context * ctx = &vk_instance.contexts[0];

    if (!ctx->initialized) {
        return;
    }

    ggml_vk_build_graph(ctx, node, last_node);
}

bool ggml_vk_compute_forward_cpu_assist(ggml_compute_params * params, ggml_tensor * tensor){
    ggml_backend_vk_context * ctx = &vk_instance.contexts[0];

    if (!ctx->initialized) {
        return false;
    }

    return ggml_vk_compute_forward(ctx, params, tensor);
}

void ggml_vk_graph_cleanup_cpu_assist() {
    ggml_backend_vk_context * ctx = &vk_instance.contexts[0];

    if (!ctx->initialized) {
        return;
    }

    ggml_vk_graph_cleanup(ctx);
}

void ggml_vk_free_cpu_assist() {
    ggml_backend_vk_context * ctx = &vk_instance.contexts[0];

    if (!ctx->initialized || vk_instance.backends[0] == nullptr) {
        return;
    }

    ggml_backend_vk_free(vk_instance.backends[0]);
}

// backend interface

#define UNUSED GGML_UNUSED

// device backend

static void * const vk_ptr_base = (void *)(uintptr_t) 0x1000;  // NOLINT

struct ggml_backend_vk_buffer_context {
    ggml_backend_vk_context * ctx;
    vk_buffer dev_buffer;
    ggml_tensor_extra_gpu * temp_tensor_extras = nullptr;
    size_t temp_tensor_extra_index = 0;
    std::string name;

    ggml_backend_vk_buffer_context(ggml_backend_vk_context * ctx, vk_buffer&& dev_buffer, std::string& name) :
        ctx(ctx),
        dev_buffer(dev_buffer),
        name(name) {
    }

    ~ggml_backend_vk_buffer_context() {
        ggml_vk_destroy_buffer(dev_buffer);
        delete[] temp_tensor_extras;
    }

    ggml_tensor_extra_gpu * ggml_vk_alloc_temp_tensor_extra() {
        if (temp_tensor_extras == nullptr) {
            temp_tensor_extras = new ggml_tensor_extra_gpu[GGML_VK_MAX_NODES];
        }

        size_t alloc_index = temp_tensor_extra_index;
        temp_tensor_extra_index = (temp_tensor_extra_index + 1) % GGML_VK_MAX_NODES;
        ggml_tensor_extra_gpu * extra = &temp_tensor_extras[alloc_index];
        extra->reset();

        return extra;
    }
};

GGML_CALL static const char * ggml_backend_vk_buffer_get_name(ggml_backend_buffer_t buffer) {
    ggml_backend_vk_buffer_context * ctx = (ggml_backend_vk_buffer_context *)buffer->context;
    return ctx->name.c_str();
}

GGML_CALL static bool ggml_backend_buffer_is_vk(ggml_backend_buffer_t buffer) {
    return buffer->iface.get_name == ggml_backend_vk_buffer_get_name;
}

GGML_CALL static void ggml_backend_vk_buffer_free_buffer(ggml_backend_buffer_t buffer) {
#ifdef GGML_VULKAN_DEBUG
    std::cerr << "ggml_backend_vk_buffer_free_buffer()" << std::endl;
#endif
    ggml_backend_vk_buffer_context * ctx = (ggml_backend_vk_buffer_context *)buffer->context;
    ggml_vk_destroy_buffer(ctx->dev_buffer);
    delete ctx;
}

GGML_CALL static void * ggml_backend_vk_buffer_get_base(ggml_backend_buffer_t buffer) {
    return vk_ptr_base;

    UNUSED(buffer);
}

GGML_CALL static void ggml_backend_vk_buffer_init_tensor(ggml_backend_buffer_t buffer, ggml_tensor * tensor) {
#ifdef GGML_VULKAN_DEBUG
    std::cerr << "ggml_backend_vk_buffer_init_tensor(" << buffer << " (" << buffer->context << "), " << tensor << ")" << std::endl;
#endif
    ggml_backend_vk_buffer_context * ctx = (ggml_backend_vk_buffer_context *)buffer->context;

    ggml_tensor_extra_gpu * extra = ctx->ggml_vk_alloc_temp_tensor_extra();
    if (tensor->view_src != nullptr && tensor->view_src->extra != nullptr) {
        GGML_ASSERT(tensor->view_src->buffer->buft == buffer->buft);
        ggml_tensor_extra_gpu * extra_view = (ggml_tensor_extra_gpu *) tensor->view_src->extra;
        extra->buffer_gpu = extra_view->buffer_gpu;
        extra->offset = extra_view->offset + tensor->view_offs;
    } else {
        extra->buffer_gpu = ctx->dev_buffer;
        extra->offset = (uint8_t *) tensor->data - (uint8_t *) vk_ptr_base;
    }

    tensor->backend = GGML_BACKEND_TYPE_GPU;
    tensor->extra = extra;
}

GGML_CALL static void ggml_backend_vk_buffer_set_tensor(ggml_backend_buffer_t buffer, ggml_tensor * tensor, const void * data, size_t offset, size_t size) {
#ifdef GGML_VULKAN_DEBUG
    std::cerr << "ggml_backend_vk_buffer_set_tensor(" << buffer << ", " << tensor << ", " << data << ", " << offset << ", " << size << ")" << std::endl;
#endif
    GGML_ASSERT(tensor->backend == GGML_BACKEND_TYPE_GPU);

    ggml_backend_vk_buffer_context * ctx = (ggml_backend_vk_buffer_context *)buffer->context;

    ggml_tensor_extra_gpu * extra = (ggml_tensor_extra_gpu *) tensor->extra;

    vk_buffer buf = extra->buffer_gpu.lock();

    ggml_vk_buffer_write(ctx->ctx, buf, extra->offset + offset, data, size);
}

GGML_CALL static void ggml_backend_vk_buffer_get_tensor(ggml_backend_buffer_t buffer, const ggml_tensor * tensor, void * data, size_t offset, size_t size) {
#ifdef GGML_VULKAN_DEBUG
    std::cerr << "ggml_backend_vk_buffer_get_tensor(" << buffer << ", " << tensor << ", " << data << ", " << offset << ", " << size << ")" << std::endl;
#endif
    GGML_ASSERT(tensor->backend == GGML_BACKEND_TYPE_GPU);

    ggml_backend_vk_buffer_context * ctx = (ggml_backend_vk_buffer_context *)buffer->context;

    ggml_tensor_extra_gpu * extra = (ggml_tensor_extra_gpu *) tensor->extra;

    vk_buffer buf = extra->buffer_gpu.lock();

    ggml_vk_buffer_read(ctx->ctx, buf, extra->offset + offset, data, size);
}

GGML_CALL static bool ggml_backend_vk_buffer_cpy_tensor(ggml_backend_buffer_t buffer, const ggml_tensor * src, ggml_tensor * dst) {
    if (ggml_backend_buffer_is_vk(src->buffer)) {
        ggml_tensor_extra_gpu * src_extra = (ggml_tensor_extra_gpu *) src->extra;
        ggml_tensor_extra_gpu * dst_extra = (ggml_tensor_extra_gpu *) dst->extra;

        vk_buffer src_buf = src_extra->buffer_gpu.lock();
        vk_buffer dst_buf = dst_extra->buffer_gpu.lock();

        ggml_vk_buffer_copy(dst_buf, dst_extra->offset, src_buf, src_extra->offset, ggml_nbytes(src));

        return true;
    }
    return false;

    UNUSED(buffer);
}

GGML_CALL static void ggml_backend_vk_buffer_clear(ggml_backend_buffer_t buffer, uint8_t value) {
    ggml_backend_vk_buffer_context * ctx = (ggml_backend_vk_buffer_context *)buffer->context;

    ggml_vk_buffer_memset(ctx->ctx, ctx->dev_buffer, 0, value, buffer->size);
}

static ggml_backend_buffer_i ggml_backend_vk_buffer_interface = {
    /* .get_name        = */ ggml_backend_vk_buffer_get_name,
    /* .free_buffer     = */ ggml_backend_vk_buffer_free_buffer,
    /* .get_base        = */ ggml_backend_vk_buffer_get_base,
    /* .init_tensor     = */ ggml_backend_vk_buffer_init_tensor,
    /* .set_tensor      = */ ggml_backend_vk_buffer_set_tensor,
    /* .get_tensor      = */ ggml_backend_vk_buffer_get_tensor,
    /* .cpy_tensor      = */ ggml_backend_vk_buffer_cpy_tensor,
    /* .clear           = */ ggml_backend_vk_buffer_clear,
    /* .reset           = */ NULL,
};

// vk buffer type
struct ggml_backend_vk_buffer_type_context {
    std::string name;
    ggml_backend_vk_context * ctx;
};

GGML_CALL static const char * ggml_backend_vk_buffer_type_name(ggml_backend_buffer_type_t buft) {
    ggml_backend_vk_buffer_type_context * ctx = (ggml_backend_vk_buffer_type_context *)buft->context;

    return ctx->name.c_str();
}

GGML_CALL static ggml_backend_buffer_t ggml_backend_vk_buffer_type_alloc_buffer(ggml_backend_buffer_type_t buft, size_t size) {
#ifdef GGML_VULKAN_DEBUG
    std::cerr << "ggml_backend_vk_buffer_type_alloc_buffer(" << size << ")" << std::endl;
#endif
    ggml_backend_vk_buffer_type_context * ctx = (ggml_backend_vk_buffer_type_context *) buft->context;
    vk_buffer dev_buffer = ggml_vk_create_buffer_device(ctx->ctx, size);

    ggml_backend_vk_buffer_context * bufctx = new ggml_backend_vk_buffer_context(ctx->ctx, std::move(dev_buffer), ctx->name);

    return ggml_backend_buffer_init(buft, ggml_backend_vk_buffer_interface, bufctx, size);
}

GGML_CALL static size_t ggml_backend_vk_buffer_type_get_alignment(ggml_backend_buffer_type_t buft) {
    ggml_backend_vk_buffer_type_context * ctx = (ggml_backend_vk_buffer_type_context *) buft->context;
    return ctx->ctx->device->properties.limits.minStorageBufferOffsetAlignment;
}

GGML_CALL static size_t ggml_backend_vk_buffer_type_get_max_size(ggml_backend_buffer_type_t buft) {
    ggml_backend_vk_buffer_type_context * ctx = (ggml_backend_vk_buffer_type_context *) buft->context;
    return ctx->ctx->device->max_memory_allocation_size;
}

GGML_CALL static size_t ggml_backend_vk_buffer_type_get_alloc_size(ggml_backend_buffer_type_t buft, const ggml_tensor * tensor) {
    return ggml_nbytes(tensor);

    UNUSED(buft);
}

GGML_CALL static bool ggml_backend_vk_buffer_type_supports_backend(ggml_backend_buffer_type_t buft, ggml_backend_t backend) {
    if (!ggml_backend_is_vk(backend)) {
        return false;
    }

    ggml_backend_vk_buffer_type_context * buft_ctx = (ggml_backend_vk_buffer_type_context *)buft->context;
    ggml_backend_vk_context * ctx = (ggml_backend_vk_context *)backend->context;

    return buft_ctx->ctx->idx == ctx->idx;
}

static ggml_backend_buffer_type_i ggml_backend_vk_buffer_type_interface = {
    /* .get_name         = */ ggml_backend_vk_buffer_type_name,
    /* .alloc_buffer     = */ ggml_backend_vk_buffer_type_alloc_buffer,
    /* .get_alignment    = */ ggml_backend_vk_buffer_type_get_alignment,
    /* .get_max_size     = */ ggml_backend_vk_buffer_type_get_max_size,
    /* .get_alloc_size   = */ ggml_backend_vk_buffer_type_get_alloc_size,
    /* .supports_backend = */ ggml_backend_vk_buffer_type_supports_backend,
    /* .is_host          = */ NULL,
};

GGML_CALL ggml_backend_buffer_type_t ggml_backend_vk_buffer_type(size_t idx) {
#ifdef GGML_VULKAN_DEBUG
    std::cerr << "ggml_backend_vk_buffer_type(" << idx << ")" << std::endl;
#endif

    GGML_ASSERT(idx < vk_instance.device_indices.size());

    ggml_backend_vk_init(idx);

    return &vk_instance.buffer_types[idx];
}

// host buffer type

GGML_CALL static const char * ggml_backend_vk_host_buffer_type_name(ggml_backend_buffer_type_t buft) {
    return GGML_VK_NAME "_Host";

    UNUSED(buft);
}

GGML_CALL static const char * ggml_backend_vk_host_buffer_name(ggml_backend_buffer_t buffer) {
    return GGML_VK_NAME "_Host";

    UNUSED(buffer);
}

GGML_CALL static void ggml_backend_vk_host_buffer_free_buffer(ggml_backend_buffer_t buffer) {
#ifdef GGML_VULKAN_DEBUG
    std::cerr << "ggml_backend_vk_host_buffer_free_buffer()" << std::endl;
#endif
    ggml_vk_host_free(&vk_instance.contexts[0], buffer->context);
}

GGML_CALL static ggml_backend_buffer_t ggml_backend_vk_host_buffer_type_alloc_buffer(ggml_backend_buffer_type_t buft, size_t size) {
#ifdef GGML_VULKAN_DEBUG
    std::cerr << "ggml_backend_vk_host_buffer_type_alloc_buffer(" << size << ")" << std::endl;
#endif
    void * ptr = nullptr;
    try {
        ptr = ggml_vk_host_malloc(&vk_instance.contexts[0], size);
    } catch (vk::SystemError& e) {
        std::cerr << "ggml_vulkan: Failed to allocate pinned memory." << std::endl;
        std::cerr << "ggml_vulkan: " << e.what() << std::endl;
        // fallback to cpu buffer
        return ggml_backend_buft_alloc_buffer(ggml_backend_cpu_buffer_type(), size);
    }

    ggml_backend_buffer_t buffer = ggml_backend_cpu_buffer_from_ptr(ptr, size);
    buffer->buft = buft;
    buffer->iface.get_name = ggml_backend_vk_host_buffer_name;
    buffer->iface.free_buffer = ggml_backend_vk_host_buffer_free_buffer;

    return buffer;
}

GGML_CALL static size_t ggml_backend_vk_host_buffer_type_get_alignment(ggml_backend_buffer_type_t buft) {
    return vk_instance.contexts[0].device->properties.limits.minMemoryMapAlignment;

    UNUSED(buft);
}

GGML_CALL ggml_backend_buffer_type_t ggml_backend_vk_host_buffer_type() {
    static struct ggml_backend_buffer_type ggml_backend_vk_buffer_type_host = {
        /* .iface    = */ {
            /* .get_name         = */ ggml_backend_vk_host_buffer_type_name,
            /* .alloc_buffer     = */ ggml_backend_vk_host_buffer_type_alloc_buffer,
            /* .get_alignment    = */ ggml_backend_vk_host_buffer_type_get_alignment,
            /* .get_max_size     = */ NULL, // defaults to SIZE_MAX
            /* .get_alloc_size   = */ ggml_backend_cpu_buffer_type()->iface.get_alloc_size,
            /* .supports_backend = */ ggml_backend_cpu_buffer_type()->iface.supports_backend,
            /* .is_host          = */ ggml_backend_cpu_buffer_type()->iface.is_host,
        },
        /* .context  = */ nullptr,
    };

    if (!vk_instance.contexts[0].initialized) {
        // Fall back to CPU
        return ggml_backend_cpu_buffer_type();
    }

    return &ggml_backend_vk_buffer_type_host;
}

// backend

GGML_CALL static const char * ggml_backend_vk_name(ggml_backend_t backend) {
    ggml_backend_vk_context * ctx = (ggml_backend_vk_context *)backend->context;

    return ctx->name.c_str();
}

GGML_CALL static void ggml_backend_vk_free(ggml_backend_t backend) {
    ggml_backend_vk_context * ctx = (ggml_backend_vk_context *)backend->context;
#ifdef GGML_VULKAN_DEBUG
    std::cerr << "ggml_backend_vk_free(" << ctx->name << ")" << std::endl;
#endif

    size_t idx = ctx->idx;

    ggml_vk_cleanup(ctx);

    ctx->device.reset();
    ctx->initialized = false;

    vk_instance.initialized[idx] = false;
    vk_instance.backends[idx] = nullptr;
    memset(&vk_instance.buffer_types[idx], 0, sizeof(ggml_backend_buffer_type));
    delete backend;
}

GGML_CALL static ggml_backend_buffer_type_t ggml_backend_vk_get_default_buffer_type(ggml_backend_t backend) {
    ggml_backend_vk_context * ctx = (ggml_backend_vk_context *)backend->context;

    GGML_ASSERT(ctx->initialized);

    return ggml_backend_vk_buffer_type(ctx->idx);
}

GGML_CALL static void ggml_backend_vk_set_tensor_async(ggml_backend_t backend, ggml_tensor * tensor, const void * data, size_t offset, size_t size) {
#ifdef GGML_VULKAN_DEBUG
    std::cerr << "ggml_backend_vk_set_tensor_async(" << size << ")" << std::endl;
#endif
    ggml_backend_vk_context * ctx = (ggml_backend_vk_context *)backend->context;
    GGML_ASSERT((tensor->buffer->buft == ggml_backend_vk_buffer_type(ctx->idx) || tensor->buffer->buft == ggml_backend_vk_host_buffer_type()) && "unsupported buffer type");
    GGML_ASSERT(tensor->backend == GGML_BACKEND_TYPE_GPU);

    ggml_tensor_extra_gpu * extra = (ggml_tensor_extra_gpu *) tensor->extra;

    if (ctx->transfer_ctx == nullptr) {
        // Initialize new transfer context
        ctx->transfer_ctx = ggml_vk_create_context(ctx, ctx->device->transfer_queue);
        ggml_vk_ctx_begin(ctx, ctx->transfer_ctx);
    }

    vk_buffer buf = extra->buffer_gpu.lock();

    ggml_vk_buffer_write_async(ctx, ctx->transfer_ctx, buf, extra->offset + offset, data, size);
}

GGML_CALL static void ggml_backend_vk_get_tensor_async(ggml_backend_t backend, const ggml_tensor * tensor, void * data, size_t offset, size_t size) {
#ifdef GGML_VULKAN_DEBUG
    std::cerr << "ggml_backend_vk_get_tensor_async(" << size << ")" << std::endl;
#endif
    ggml_backend_vk_context * ctx = (ggml_backend_vk_context *)backend->context;
    GGML_ASSERT((tensor->buffer->buft == ggml_backend_vk_buffer_type(ctx->idx) || tensor->buffer->buft == ggml_backend_vk_host_buffer_type()) && "unsupported buffer type");
    GGML_ASSERT(tensor->backend == GGML_BACKEND_TYPE_GPU);

    ggml_tensor_extra_gpu * extra = (ggml_tensor_extra_gpu *) tensor->extra;

    if (ctx->transfer_ctx == nullptr) {
        // Initialize new transfer context
        ctx->transfer_ctx = ggml_vk_create_context(ctx, ctx->device->transfer_queue);
        ggml_vk_ctx_begin(ctx, ctx->transfer_ctx);
    }

    vk_buffer buf = extra->buffer_gpu.lock();

    ggml_vk_buffer_read_async(ctx, ctx->transfer_ctx, buf, extra->offset + offset, data, size);
}

GGML_CALL static bool ggml_backend_vk_cpy_tensor_async(ggml_backend_t backend, const ggml_tensor * src, ggml_tensor * dst) {
#ifdef GGML_VULKAN_DEBUG
    std::cerr << "ggml_backend_vk_cpy_tensor_async()" << std::endl;
#endif
    ggml_backend_vk_context * ctx = (ggml_backend_vk_context *)backend->context;
    if ((dst->buffer->buft == ggml_backend_vk_buffer_type(ctx->idx) || dst->buffer->buft == ggml_backend_vk_host_buffer_type()) && ggml_backend_buffer_is_vk(src->buffer)) {
        ggml_tensor_extra_gpu * src_extra = (ggml_tensor_extra_gpu *) src->extra;
        ggml_tensor_extra_gpu * dst_extra = (ggml_tensor_extra_gpu *) dst->extra;

        if (ctx->transfer_ctx == nullptr) {
            // Initialize new transfer context
            ctx->transfer_ctx = ggml_vk_create_context(ctx, ctx->device->transfer_queue);
            ggml_vk_ctx_begin(ctx, ctx->transfer_ctx);
        }

        vk_buffer src_buf = src_extra->buffer_gpu.lock();
        vk_buffer dst_buf = dst_extra->buffer_gpu.lock();

        ggml_vk_buffer_copy_async(ctx->transfer_ctx, src_buf, src_extra->offset, dst_buf, dst_extra->offset, ggml_nbytes(src));
        return true;
    }

    return false;
}

GGML_CALL static void ggml_backend_vk_synchronize(ggml_backend_t backend) {
#ifdef GGML_VULKAN_DEBUG
    std::cerr << "ggml_backend_vk_synchronize()" << std::endl;
#endif
    ggml_backend_vk_context * ctx = (ggml_backend_vk_context *)backend->context;
    if(ctx->transfer_ctx == nullptr) {
        return;
    }

    ggml_vk_ctx_end(ctx->transfer_ctx);

    for (auto& cpy : ctx->transfer_ctx->in_memcpys) {
        memcpy(cpy.dst, cpy.src, cpy.n);
    }

    ggml_vk_submit(ctx->transfer_ctx, ctx->fence);
    VK_CHECK(ctx->device->device.waitForFences({ ctx->fence }, true, UINT64_MAX), "ggml_backend_vk_synchronize waitForFences");
    ctx->device->device.resetFences({ ctx->fence });

    for (auto& cpy : ctx->transfer_ctx->out_memcpys) {
        memcpy(cpy.dst, cpy.src, cpy.n);
    }

    ctx->transfer_ctx = nullptr;
}

GGML_CALL static bool ggml_backend_vk_graph_compute(ggml_backend_t backend, ggml_cgraph * cgraph) {
    ggml_backend_vk_context * ctx = (ggml_backend_vk_context *)backend->context;

    for (int i = 0; i < cgraph->n_nodes; i++) {
        ggml_vk_preallocate_buffers_graph(ctx, cgraph->nodes[i]);
    }
    ggml_vk_preallocate_buffers(ctx);

    int last_node = cgraph->n_nodes - 1;

    // If the last op in the cgraph isn't backend GPU, the command buffer doesn't get closed properly
    while (last_node > 0 && cgraph->nodes[last_node]->backend != GGML_BACKEND_TYPE_GPU) {
        last_node -= 1;
    }

    for (int i = 0; i < cgraph->n_nodes; i++) {
        ggml_vk_build_graph(ctx,cgraph->nodes[i], i == last_node);
    }

    ggml_compute_params params = {};
    params.type = GGML_TASK_TYPE_COMPUTE;
    params.ith = 0;
    for (int i = 0; i < cgraph->n_nodes; i++) {
        ggml_tensor * node = cgraph->nodes[i];

        if (node->op == GGML_OP_RESHAPE || node->op == GGML_OP_TRANSPOSE || node->op == GGML_OP_VIEW || node->op == GGML_OP_PERMUTE || node->op == GGML_OP_NONE) {
            continue;
        }

        bool ok = ggml_vk_compute_forward(ctx, &params, node);
        if (!ok) {
            fprintf(stderr, "%s: error: op not supported %s (%s)\n", __func__, node->name, ggml_op_name(node->op));
        }
#ifdef GGML_VULKAN_CHECK_RESULTS
        else {
            ggml_vk_check_results_1(ctx, &params, node);
        }
#endif
        GGML_ASSERT(ok);
    }

    ggml_vk_graph_cleanup(ctx);

    return true;

    UNUSED(backend);
}

GGML_CALL static bool ggml_backend_vk_supports_op(ggml_backend_t backend, const ggml_tensor * op) {
    switch (op->op) {
        case GGML_OP_UNARY:
            switch (ggml_get_unary_op(op)) {
                case GGML_UNARY_OP_GELU:
                case GGML_UNARY_OP_SILU:
                case GGML_UNARY_OP_RELU:
                    return true;
                default:
                    return false;
            }
            break;
        case GGML_OP_MUL_MAT:
        case GGML_OP_MUL_MAT_ID:
            {
                struct ggml_tensor * a;
                struct ggml_tensor * b;
                if (op->op == GGML_OP_MUL_MAT) {
                    a = op->src[0];
                    b = op->src[1];
                } else {
                    a = op->src[2];
                    b = op->src[1];
                }
                if (a->ne[3] != b->ne[3]) {
                    return false;
                }
                return true;
            } break;
        // case GGML_OP_GET_ROWS:
        //     {
        //         switch (op->src[0]->type) {
        //             case GGML_TYPE_F16:
        //             case GGML_TYPE_F32:
        //             case GGML_TYPE_Q4_0:
        //             case GGML_TYPE_Q4_1:
        //             case GGML_TYPE_Q5_0:
        //             case GGML_TYPE_Q5_1:
        //             case GGML_TYPE_Q8_0:
        //                 return true;
        //             default:
        //                 return false;
        //         }
        //     } break;
        case GGML_OP_CPY:
            {
                ggml_type src0_type = op->src[0]->type;
                ggml_type src1_type = op->src[1]->type;
                if (src0_type == GGML_TYPE_F32 && src1_type == GGML_TYPE_F32) {
                    return true;
                }
                if (src0_type == GGML_TYPE_F32 && src1_type == GGML_TYPE_F16) {
                    return true;
                }
                if (src0_type == GGML_TYPE_F16 && src1_type == GGML_TYPE_F16) {
                    return true;
                }
                return false;
            } break;
        case GGML_OP_DUP:
        // case GGML_OP_REPEAT:
        //     {
        //         ggml_type src0_type = op->src[0]->type;
        //         return src0_type != GGML_TYPE_I32 && src0_type != GGML_TYPE_I16;
        //     } break;
        case GGML_OP_ROPE:
            {
                const int mode = ((const int32_t *) op->op_params)[2];
                const bool is_glm  = mode & 4;

                return !is_glm;
            } break;
        case GGML_OP_NONE:
        case GGML_OP_RESHAPE:
        case GGML_OP_VIEW:
        case GGML_OP_PERMUTE:
        case GGML_OP_TRANSPOSE:
        case GGML_OP_NORM:
        case GGML_OP_ADD:
        case GGML_OP_MUL:
        case GGML_OP_RMS_NORM:
        case GGML_OP_SCALE:
        case GGML_OP_SQR:
        case GGML_OP_CLAMP:
        case GGML_OP_CONT:
        case GGML_OP_DIAG_MASK_INF:
        case GGML_OP_SOFT_MAX:
        case GGML_OP_ARGSORT:
            return true;
        default:
            return false;
    }

    UNUSED(backend);
}

// TODO: enable async and synchronize
static ggml_backend_i ggml_backend_vk_interface = {
    /* .get_name                = */ ggml_backend_vk_name,
    /* .free                    = */ ggml_backend_vk_free,
    /* .get_default_buffer_type = */ ggml_backend_vk_get_default_buffer_type,
    /* .set_tensor_async        = */ NULL,  // ggml_backend_vk_set_tensor_async,
    /* .get_tensor_async        = */ NULL,  // ggml_backend_vk_get_tensor_async,
    /* .cpy_tensor_async        = */ NULL,  // ggml_backend_vk_cpy_tensor_async,
    /* .synchronize             = */ NULL,  // ggml_backend_vk_synchronize,
    /* .graph_plan_create       = */ NULL,
    /* .graph_plan_free         = */ NULL,
    /* .graph_plan_compute      = */ NULL,
    /* .graph_compute           = */ ggml_backend_vk_graph_compute,
    /* .supports_op             = */ ggml_backend_vk_supports_op,
};

static ggml_guid_t ggml_backend_vk_guid() {
    static ggml_guid guid = { 0xb8, 0xf7, 0x4f, 0x86, 0x40, 0x3c, 0xe1, 0x02, 0x91, 0xc8, 0xdd, 0xe9, 0x02, 0x3f, 0xc0, 0x2b };
    return &guid;
}

GGML_CALL ggml_backend_t ggml_backend_vk_init(size_t idx) {
    if (vk_instance.initialized[idx]) {
        return vk_instance.backends[idx];
    }
#ifdef GGML_VULKAN_DEBUG
    std::cerr << "ggml_backend_vk_init(" << idx << ")" << std::endl;
#endif

    ggml_backend_vk_context * ctx = &vk_instance.contexts[idx];
    ggml_vk_init(ctx, idx);
    ctx->name = GGML_VK_NAME + std::to_string(idx);
    vk_instance.buffer_types[idx] = {
        /* .iface    = */ ggml_backend_vk_buffer_type_interface,
        /* .context  = */ new ggml_backend_vk_buffer_type_context{ ctx->name, ctx },
    };
    vk_instance.initialized[idx] = true;

    ggml_backend_t vk_backend = new ggml_backend {
        /* .guid      = */ ggml_backend_vk_guid(),
        /* .interface = */ ggml_backend_vk_interface,
        /* .context   = */ &vk_instance.contexts[ctx->idx],
    };

    vk_instance.backends[idx] = vk_backend;

    return vk_backend;
}

GGML_CALL bool ggml_backend_is_vk(ggml_backend_t backend) {
    return backend != NULL && ggml_guid_matches(backend->guid, ggml_backend_vk_guid());
}

GGML_CALL int ggml_backend_vk_get_device_count() {
    return ggml_vk_get_device_count();
}

GGML_CALL void ggml_backend_vk_get_device_description(int device, char * description, size_t description_size) {
    ggml_vk_get_device_description(device, description, description_size);
}

GGML_CALL void ggml_backend_vk_get_device_memory(int device, size_t * free, size_t * total) {
    GGML_ASSERT(device < (int) vk_instance.device_indices.size());

    vk::PhysicalDevice vkdev = vk_instance.instance.enumeratePhysicalDevices()[vk_instance.device_indices[device]];

    vk::PhysicalDeviceMemoryProperties memprops = vkdev.getMemoryProperties();

    for (const vk::MemoryHeap& heap : memprops.memoryHeaps) {
        if (heap.flags & vk::MemoryHeapFlagBits::eDeviceLocal) {
            *total = heap.size;
            *free = heap.size;
            break;
        }
    }
}

// backend registry
GGML_CALL static ggml_backend_t ggml_backend_reg_vk_init(const char * params, void * user_data) {
    ggml_backend_t vk_backend = ggml_backend_vk_init((int) (intptr_t) user_data);
    return vk_backend;

    UNUSED(params);
}

extern "C" GGML_CALL int ggml_backend_vk_reg_devices();

GGML_CALL int ggml_backend_vk_reg_devices() {
    for (auto idx : vk_instance.device_indices) {
        char name[128];
        snprintf(name, sizeof(name), "%s%ld", GGML_VK_NAME, idx);
        ggml_backend_register(name, ggml_backend_reg_vk_init, ggml_backend_vk_buffer_type(idx), (void *) (intptr_t) idx);
    }
    return vk_instance.device_indices.size();
}

// Extension availability
static bool ggml_vk_instance_validation_ext_available(const std::vector<vk::ExtensionProperties>& instance_extensions) {
#ifdef GGML_VULKAN_VALIDATE
    bool portability_enumeration_ext = false;
    // Check for portability enumeration extension for MoltenVK support
    for (const auto& properties : instance_extensions) {
        if (strcmp("VK_KHR_portability_enumeration", properties.extensionName) == 0) {
            return true;
        }
    }
    if (!portability_enumeration_ext) {
        std::cerr << "ggml_vulkan: WARNING: Instance extension VK_KHR_portability_enumeration not found." << std::endl;
    }
#endif
    return false;

    UNUSED(instance_extensions);
}
static bool ggml_vk_instance_portability_enumeration_ext_available(const std::vector<vk::ExtensionProperties>& instance_extensions) {
#ifdef __APPLE__
    bool portability_enumeration_ext = false;
    // Check for portability enumeration extension for MoltenVK support
    for (const auto& properties : instance_extensions) {
        if (strcmp("VK_KHR_portability_enumeration", properties.extensionName) == 0) {
            return true;
        }
    }
    if (!portability_enumeration_ext) {
        std::cerr << "ggml_vulkan: WARNING: Instance extension VK_KHR_portability_enumeration not found." << std::endl;
    }
#endif
    return false;

    UNUSED(instance_extensions);
}

// checks

#ifdef GGML_VULKAN_CHECK_RESULTS
static void ggml_vk_print_graph_origin(const ggml_tensor * tensor, std::vector<const ggml_tensor *>& done, int level = 0) {
    if (std::find(done.begin(), done.end(), tensor) != done.end() || level > 10) {
        return;
    }
    for (int j = 0; j < level; j++) {
        std::cerr << " ";
    }
    std::cerr << ggml_op_name(tensor->op) << " gpu=" << (tensor->extra != nullptr) << " backend=" << tensor->backend << std::endl;

    done.push_back(tensor);

    for (int i = 0; i < GGML_MAX_SRC; i++) {
        if (tensor->src[i] != nullptr) {
            ggml_vk_print_graph_origin(tensor->src[i], done, level + 1);
        }
    }
}

static void ggml_vk_print_tensor_area(const ggml_tensor * tensor, const void * data, int i0, int i1, int i2, int i3) {
    if (tensor->type != GGML_TYPE_F32 && tensor->type != GGML_TYPE_F16) {
        return;
    }
    i0 = std::max(i0, 5);
    i1 = std::max(i1, 5);
    i2 = std::max(i2, 0);
    i3 = std::max(i3, 0);
    fprintf(stderr, "         ");
    for (int idx1 = i1 - 5; idx1 < i1 + 5; idx1++) {
        fprintf(stderr, "%7d ", idx1);
    }
    fprintf(stderr, "\n");
    for (int idx0 = i0 - 5; idx0 < i0 + 5; idx0++) {
        fprintf(stderr, "%7d: ", idx0);
        for (int idx1 = i1 - 5; idx1 < i1 + 5; idx1++) {
            if (idx0 >= 0 && idx0 < tensor->ne[0] && idx1 >= 0 && idx1 < tensor->ne[1] && i2 >= 0 && i2 < tensor->ne[2] && i3 >= 0 && i3 < tensor->ne[3]) {
                float val;
                if (tensor->type == GGML_TYPE_F32) {
                    val = *(const float *) ((const char *) data + i3*tensor->nb[3] + i2*tensor->nb[2] + idx1*tensor->nb[1] + idx0*tensor->nb[0]);
                } else if (tensor->type == GGML_TYPE_F16) {
                    val = ggml_fp16_to_fp32(*(const ggml_fp16_t *) ((const char *) data + i3*tensor->nb[3] + i2*tensor->nb[2] + idx1*tensor->nb[1] + idx0*tensor->nb[0]));
                }
                fprintf(stderr, "% 7.2f ", val);
            } else {
                fprintf(stderr, "        ");
            }
        }
        fprintf(stderr, "\n");
    }
}

static void ggml_vk_print_tensor(ggml_backend_vk_context * ctx, const ggml_tensor * tensor, const char * name) {
    void * tensor_data = tensor->data;

    if (tensor->backend == GGML_BACKEND_TYPE_GPU) {
        const size_t tensor_size = ggml_nbytes(tensor);
        tensor_data = malloc(tensor_size);

        ggml_tensor_extra_gpu * extra = (ggml_tensor_extra_gpu *) tensor->extra;
        vk_buffer buf = extra->buffer_gpu.lock();

<<<<<<< HEAD
        ggml_vk_buffer_read(ctx, buf, extra->offset, tensor_data, tensor_size);
=======
        vk_buffer buffer_gpu = extra->buffer_gpu.lock();
        ggml_vk_buffer_read(ctx, buffer_gpu, extra->offset, tensor_data, tensor_size);
>>>>>>> 4d4d2366
    }

    std::cerr << "TENSOR CHECK " << name << " (" << tensor->name << "): " << ggml_op_name(tensor->op) << std::endl;
    std::cerr << "tensor=" << tensor << " tensor->backend: " << tensor->backend << " tensor->type: " << ggml_type_name(tensor->type) << " ne0=" << tensor->ne[0] << " nb0=" << tensor->nb[0] << " ne1=" << tensor->ne[1] << " nb1=" << tensor->nb[1] << " ne2=" << tensor->ne[2] << " nb2=" << tensor->nb[2] << " ne3=" << tensor->ne[3] << " nb3=" << tensor->nb[3] << std::endl;
    if (tensor->src[0] != nullptr) {
        std::cerr << "tensor->src[0]=" << tensor->src[0] << " name=" << tensor->src[0]->name << " op=" << ggml_op_name(tensor->src[0]->op) << " type=" << ggml_type_name(tensor->src[0]->type) << " backend=" << tensor->src[0]->backend << " ne0=" << tensor->src[0]->ne[0] << " nb0=" << tensor->src[0]->nb[0] << " ne1=" << tensor->src[0]->ne[1] << " nb1=" << tensor->src[0]->nb[1] << " ne2=" << tensor->src[0]->ne[2] << " nb2=" << tensor->src[0]->nb[2] << " ne3=" << tensor->src[0]->ne[3] << " nb3=" << tensor->src[0]->nb[3] << std::endl;
    }
    if (tensor->src[1] != nullptr) {
        std::cerr << "tensor->src[1]=" << tensor->src[1] << " name=" << tensor->src[1]->name << " op=" << ggml_op_name(tensor->src[1]->op) << " type=" << ggml_type_name(tensor->src[1]->type) << " backend=" << tensor->src[1]->backend << " ne0=" << tensor->src[1]->ne[0] << " nb0=" << tensor->src[1]->nb[0] << " ne1=" << tensor->src[1]->ne[1] << " nb1=" << tensor->src[1]->nb[1] << " ne2=" << tensor->src[1]->ne[2] << " nb2=" << tensor->src[1]->nb[2] << " ne3=" << tensor->src[1]->ne[3] << " nb3=" << tensor->src[1]->nb[3] << std::endl;
    }
    std::cerr << std::endl << "Result:" << std::endl;
    ggml_vk_print_tensor_area(tensor, tensor_data, 5, 5, 0, 0);
    std::cerr << std::endl;
    std::cerr << std::endl << "Result:" << std::endl;
    ggml_vk_print_tensor_area(tensor, tensor_data, 5, 5, 1, 0);
    std::cerr << std::endl;
    std::vector<const ggml_tensor *> done;
    ggml_vk_print_graph_origin(tensor, done);

    if (tensor->backend == GGML_BACKEND_TYPE_GPU) {
        free(tensor_data);
    }
}

static void ggml_vk_check_tensor(const std::string& name, const ggml_tensor * tensor) {
    return;
    GGML_ASSERT(tensor->backend == GGML_BACKEND_TYPE_CPU);
    if (tensor->type != GGML_TYPE_F32 && tensor->type != GGML_TYPE_F16) {
        return;
    }
    for (int i3 = 0; i3 < tensor->ne[3]; i3++) {
        for (int i2 = 0; i2 < tensor->ne[2]; i2++) {
            for (int i1 = 0; i1 < tensor->ne[1]; i1++) {
                for (int i0 = 0; i0 < tensor->ne[0]; i0++) {
                    float val = 0.0f;
                    if (tensor->type == GGML_TYPE_F32) {
                        val = *(float *) ((char *) tensor->data + i3*tensor->nb[3] + i2*tensor->nb[2] + i1*tensor->nb[1] + i0*tensor->nb[0]);
                    } else if (tensor->type == GGML_TYPE_F16) {
                        val = ggml_fp16_to_fp32(*(ggml_fp16_t *) ((char *) tensor->data + i3*tensor->nb[3] + i2*tensor->nb[2] + i1*tensor->nb[1] + i0*tensor->nb[0]));
                    }
                    if (std::isnan(val)) {
                        std::cerr << "ERROR: TENSOR CHECK " << name << ": Invalid value in " << ggml_op_name(tensor->op) << " i3=" << i3 << " i2=" << i2 << " i1=" << i1 << " i0=" << i0 << " val=" << val << std::endl;
                        std::cerr << "tensor=" << tensor << " tensor->type=" << ggml_type_name(tensor->type) << " tensor->backend: " << tensor->backend << " ne0=" << tensor->ne[0] << " nb0=" << tensor->nb[0] << " ne1=" << tensor->ne[1] << " nb1=" << tensor->nb[1] << " ne2=" << tensor->ne[2] << " nb2=" << tensor->nb[2] << " ne3=" << tensor->ne[3] << " nb3=" << tensor->nb[3] << std::endl;
                        std::cerr << std::endl;
                        ggml_vk_print_tensor_area(tensor, tensor->data, i0, i1, i2, i3);
                        std::cerr << std::endl;
                        std::vector<const ggml_tensor *> done;
                        ggml_vk_print_graph_origin(tensor, done);
                        GGML_ASSERT(false);
                    }
                }
            }
        }
    }
}

void * comp_result;
size_t comp_size;
size_t comp_nb[GGML_MAX_DIMS];
size_t check_counter = 0;
static void ggml_vk_check_results_0(ggml_backend_vk_context * ctx, ggml_compute_params * params, ggml_tensor * tensor) {
    if (params->ith != 0) {
        return;
    }
    if (params->type == GGML_TASK_TYPE_INIT || params->type == GGML_TASK_TYPE_FINALIZE || tensor->op == GGML_OP_TRANSPOSE) {
        return;
    }

    check_counter++;
    if (!(vk_output_tensor > 0 && vk_output_tensor == check_counter) && check_counter <= vk_skip_checks) {
        return;
    }

    ggml_tensor * src0 = tensor->src[0];
    ggml_tensor * src1 = tensor->src[1];
    ggml_tensor * src2 = tensor->src[2];

    struct ggml_init_params iparams = {
        /*.mem_size   =*/ 1024*1024*1024,
        /*.mem_buffer =*/ NULL,
        /*.no_alloc   =*/ false,
    };

    struct ggml_context * ggml_ctx = ggml_init(iparams);

    struct ggml_tensor * src0_clone = nullptr;
    struct ggml_tensor * src1_clone = nullptr;
    struct ggml_tensor * src2_clone = nullptr;
    struct ggml_tensor * tensor_clone = nullptr;

    size_t src0_size;
    size_t src1_size;
    size_t src2_size;

    void * src0_buffer;
    void * src1_buffer;
    void * src2_buffer;

    if (src0 != nullptr) {
        src0_clone = ggml_dup_tensor(ggml_ctx, src0);

        src0_size = ggml_nbytes(src0);

        src0_buffer = malloc(src0_size);
        src0_clone->data = src0_buffer;
        if (src0->backend == GGML_BACKEND_TYPE_CPU) {
            memcpy(src0_clone->data, src0->data, src0_size);
            memcpy(src0_clone->nb, src0->nb, sizeof(size_t) * GGML_MAX_DIMS);
        } else if (src0->backend == GGML_BACKEND_TYPE_GPU) {
            ggml_tensor_extra_gpu * extra = (ggml_tensor_extra_gpu *) src0->extra;
            vk_buffer buf = extra->buffer_gpu.lock();
            uint64_t offset = extra->offset;
            if (!ggml_is_contiguous(src0) && ggml_vk_dim01_contiguous(src0)) {
                for (int i3 = 0; i3 < src0->ne[3]; i3++) {
                    for (int i2 = 0; i2 < src0->ne[2]; i2++) {
                        const int idx = i3*src0->ne[2] + i2;
<<<<<<< HEAD
                        ggml_vk_buffer_read(ctx, buf, offset + idx * src0->nb[2], ((char *)src0_clone->data + idx * src0_clone->nb[2]), src0->ne[1] * src0->nb[1]);
=======
                        vk_buffer buffer_gpu = extra->buffer_gpu.lock();
                        ggml_vk_buffer_read(ctx, buffer_gpu, offset + idx * src0->nb[2], ((char *)src0_clone->data + idx * src0_clone->nb[2]), src0->ne[1] * src0->nb[1]);
>>>>>>> 4d4d2366
                    }
                }

                src0_clone->nb[0] = src0->nb[0];
                src0_clone->nb[1] = src0->nb[1];
                for (int i = 2; i < GGML_MAX_DIMS; i++) {
                    src0_clone->nb[i] = src0_clone->nb[i - 1]*src0_clone->ne[i - 1];
                }
            } else {
<<<<<<< HEAD
                if (offset + src0_size >= buf->size) {
                    src0_size = buf->size - offset;
                }
                ggml_vk_buffer_read(ctx, buf, offset, src0_clone->data, src0_size);
=======
                vk_buffer buffer_gpu = extra->buffer_gpu.lock();
                if (offset + src0_size >= buffer_gpu->size) {
                    src0_size = buffer_gpu->size - offset;
                }
                ggml_vk_buffer_read(ctx, buffer_gpu, offset, src0_clone->data, src0_size);
>>>>>>> 4d4d2366
                memcpy(src0_clone->nb, src0->nb, sizeof(size_t) * GGML_MAX_DIMS);
            }
        } else {
            GGML_ASSERT(false);
        }

        if (vk_output_tensor > 0 && vk_output_tensor == check_counter) {
            ggml_vk_print_tensor(ctx, src0, "src0");
        }

        ggml_vk_check_tensor(std::string(ggml_op_name(tensor->op)) + "->src0", src0_clone);
    }
    if (src1 != nullptr) {
        src1_clone = ggml_dup_tensor(ggml_ctx, src1);

        src1_size = ggml_nbytes(src1);

        src1_buffer = malloc(src1_size);
        src1_clone->data = src1_buffer;
        if (src1->backend == GGML_BACKEND_TYPE_CPU) {
            memcpy(src1_clone->data, src1->data, src1_size);
            memcpy(src1_clone->nb, src1->nb, sizeof(size_t) * GGML_MAX_DIMS);
        } else if (src1->backend == GGML_BACKEND_TYPE_GPU) {
            ggml_tensor_extra_gpu * extra = (ggml_tensor_extra_gpu *) src1->extra;
            vk_buffer buf = extra->buffer_gpu.lock();
            uint64_t offset = extra->offset;
            if (!ggml_is_contiguous(src1) && ggml_vk_dim01_contiguous(src1)) {
                for (int i3 = 0; i3 < src1->ne[3]; i3++) {
                    for (int i2 = 0; i2 < src1->ne[2]; i2++) {
                        const int idx = i3*src1->ne[2] + i2;
<<<<<<< HEAD
                        ggml_vk_buffer_read(ctx, buf, offset + idx * src1->nb[2], ((char *)src1_clone->data + idx * src1_clone->nb[2]), src1->ne[1] * src1->nb[1]);
=======
                        vk_buffer buffer_gpu = extra->buffer_gpu.lock();
                        ggml_vk_buffer_read(ctx, buffer_gpu, offset + idx * src1->nb[2], ((char *)src1_clone->data + idx * src1_clone->nb[2]), src1->ne[1] * src1->nb[1]);
>>>>>>> 4d4d2366
                    }
                }

                src1_clone->nb[0] = src1->nb[0];
                src1_clone->nb[1] = src1->nb[1];
                for (int i = 2; i < GGML_MAX_DIMS; i++) {
                    src1_clone->nb[i] = src1_clone->nb[i - 1]*src1_clone->ne[i - 1];
                }
            } else {
<<<<<<< HEAD
                if (offset + src1_size >= buf->size) {
                    src1_size = buf->size - offset;
                }
                ggml_vk_buffer_read(ctx, buf, offset, src1_clone->data, src1_size);
=======
                vk_buffer buffer_gpu = extra->buffer_gpu.lock();
                if (offset + src1_size >= buffer_gpu->size) {
                    src1_size = buffer_gpu->size - offset;
                }
                ggml_vk_buffer_read(ctx, buffer_gpu, offset, src1_clone->data, src1_size);
>>>>>>> 4d4d2366
                memcpy(src1_clone->nb, src1->nb, sizeof(size_t) * GGML_MAX_DIMS);
            }
        } else {
            GGML_ASSERT(false);
        }

        if (vk_output_tensor > 0 && vk_output_tensor == check_counter) {
            ggml_vk_print_tensor(ctx, src1, "src1");
            std::cerr << "TENSOR CHECK: " << ggml_op_name(src1_clone->op) << " (check " << check_counter << ")" << std::endl;
            std::cerr << "src1_clone=" << tensor << " src1_clone->backend: " << src1_clone->backend << " src1_clone->type: " << ggml_type_name(src1_clone->type) << " ne0=" << src1_clone->ne[0] << " nb0=" << src1_clone->nb[0] << " ne1=" << src1_clone->ne[1] << " nb1=" << src1_clone->nb[1] << " ne2=" << src1_clone->ne[2] << " nb2=" << src1_clone->nb[2] << " ne3=" << src1_clone->ne[3] << " nb3=" << src1_clone->nb[3] << std::endl;
            if (src1->src[0] != nullptr) {
                std::cerr << "src1->src[0]=" << src1->src[0] << " op=" << ggml_op_name(src1->src[0]->op) << " type=" << ggml_type_name(src1->src[0]->type) << " backend=" << src1->src[0]->backend << " ne0=" << src1->src[0]->ne[0] << " nb0=" << src1->src[0]->nb[0] << " ne1=" << src1->src[0]->ne[1] << " nb1=" << src1->src[0]->nb[1] << " ne2=" << src1->src[0]->ne[2] << " nb2=" << src1->src[0]->nb[2] << " ne3=" << src1->src[0]->ne[3] << " nb3=" << src1->src[0]->nb[3] << std::endl;
            }
            if (src1->src[1] != nullptr) {
                std::cerr << "src1->src[1]=" << src1->src[1] << " op=" << ggml_op_name(src1->src[1]->op) << " type=" << ggml_type_name(src1->src[1]->type) << " backend=" << src1->src[1]->backend << " ne0=" << src1->src[1]->ne[0] << " nb0=" << src1->src[1]->nb[0] << " ne1=" << src1->src[1]->ne[1] << " nb1=" << src1->src[1]->nb[1] << " ne2=" << src1->src[1]->ne[2] << " nb2=" << src1->src[1]->nb[2] << " ne3=" << src1->src[1]->ne[3] << " nb3=" << src1->src[1]->nb[3] << std::endl;
            }
            std::cerr << std::endl << "Result:" << std::endl;
            ggml_vk_print_tensor_area(src1_clone, src1_clone->data, 5, 5, 0, 0);
            std::cerr << std::endl;
            std::cerr << std::endl << "Result:" << std::endl;
            ggml_vk_print_tensor_area(src1_clone, src1_clone->data, 5, 5, 1, 0);
            std::cerr << std::endl;
            std::vector<const ggml_tensor *> done;
            ggml_vk_print_graph_origin(src1_clone, done);
        }

        ggml_vk_check_tensor(std::string(ggml_op_name(tensor->op)) + "->src1", src1_clone);
    }
    if (src2 != nullptr) {
        src2_clone = ggml_dup_tensor(ggml_ctx, src2);

        src2_size = ggml_nbytes(src2);

        src2_buffer = malloc(src2_size);
        src2_clone->data = src2_buffer;
        if (src2->backend == GGML_BACKEND_TYPE_CPU) {
            memcpy(src2_clone->data, src2->data, src2_size);
            memcpy(src2_clone->nb, src2->nb, sizeof(size_t) * GGML_MAX_DIMS);
        } else if (src2->backend == GGML_BACKEND_TYPE_GPU) {
            ggml_tensor_extra_gpu * extra = (ggml_tensor_extra_gpu *) src2->extra;
            vk_buffer buf = extra->buffer_gpu.lock();
            uint64_t offset = extra->offset;
            if (!ggml_is_contiguous(src2) && ggml_vk_dim01_contiguous(src2)) {
                for (int i3 = 0; i3 < src2->ne[3]; i3++) {
                    for (int i2 = 0; i2 < src2->ne[2]; i2++) {
                        const int idx = i3*src2->ne[2] + i2;
                        ggml_vk_buffer_read(ctx, buf, offset + idx * src2->nb[2], ((char *)src2_clone->data + idx * src2_clone->nb[2]), src2->ne[1] * src2->nb[1]);
                    }
                }

                src2_clone->nb[0] = src2->nb[0];
                src2_clone->nb[1] = src2->nb[1];
                for (int i = 2; i < GGML_MAX_DIMS; i++) {
                    src2_clone->nb[i] = src2_clone->nb[i - 1]*src2_clone->ne[i - 1];
                }
            } else {
                if (offset + src2_size >= buf->size) {
                    src2_size = buf->size - offset;
                }
                ggml_vk_buffer_read(ctx, buf, offset, src2_clone->data, src2_size);
                memcpy(src2_clone->nb, src2->nb, sizeof(size_t) * GGML_MAX_DIMS);
            }
        } else {
            GGML_ASSERT(false);
        }

        if (vk_output_tensor > 0 && vk_output_tensor == check_counter) {
            ggml_vk_print_tensor(ctx, src2, "src2");
            std::cerr << "TENSOR CHECK: " << ggml_op_name(src2_clone->op) << " (check " << check_counter << ")" << std::endl;
            std::cerr << "src2_clone=" << tensor << " src2_clone->backend: " << src2_clone->backend << " src2_clone->type: " << ggml_type_name(src2_clone->type) << " ne0=" << src2_clone->ne[0] << " nb0=" << src2_clone->nb[0] << " ne1=" << src2_clone->ne[1] << " nb1=" << src2_clone->nb[1] << " ne2=" << src2_clone->ne[2] << " nb2=" << src2_clone->nb[2] << " ne3=" << src2_clone->ne[3] << " nb3=" << src2_clone->nb[3] << std::endl;
            if (src2->src[0] != nullptr) {
                std::cerr << "src2->src[0]=" << src2->src[0] << " op=" << ggml_op_name(src2->src[0]->op) << " type=" << ggml_type_name(src2->src[0]->type) << " backend=" << src2->src[0]->backend << " ne0=" << src2->src[0]->ne[0] << " nb0=" << src2->src[0]->nb[0] << " ne1=" << src2->src[0]->ne[1] << " nb1=" << src2->src[0]->nb[1] << " ne2=" << src2->src[0]->ne[2] << " nb2=" << src2->src[0]->nb[2] << " ne3=" << src2->src[0]->ne[3] << " nb3=" << src2->src[0]->nb[3] << std::endl;
            }
            if (src2->src[1] != nullptr) {
                std::cerr << "src2->src[1]=" << src2->src[1] << " op=" << ggml_op_name(src2->src[1]->op) << " type=" << ggml_type_name(src2->src[1]->type) << " backend=" << src2->src[1]->backend << " ne0=" << src2->src[1]->ne[0] << " nb0=" << src2->src[1]->nb[0] << " ne1=" << src2->src[1]->ne[1] << " nb1=" << src2->src[1]->nb[1] << " ne2=" << src2->src[1]->ne[2] << " nb2=" << src2->src[1]->nb[2] << " ne3=" << src2->src[1]->ne[3] << " nb3=" << src2->src[1]->nb[3] << std::endl;
            }
            std::cerr << std::endl << "Result:" << std::endl;
            ggml_vk_print_tensor_area(src2_clone, src2_clone->data, 5, 5, 0, 0);
            std::cerr << std::endl;
            std::cerr << std::endl << "Result:" << std::endl;
            ggml_vk_print_tensor_area(src2_clone, src2_clone->data, 5, 5, 1, 0);
            std::cerr << std::endl;
            std::vector<const ggml_tensor *> done;
            ggml_vk_print_graph_origin(src2_clone, done);
        }

        ggml_vk_check_tensor(std::string(ggml_op_name(tensor->op)) + "->src2", src2_clone);
    }

    if (tensor->op == GGML_OP_MUL_MAT) {
        tensor_clone = ggml_mul_mat(ggml_ctx, src0_clone, src1_clone);
    } else if (tensor->op == GGML_OP_MUL) {
        tensor_clone = ggml_mul(ggml_ctx, src0_clone, src1_clone);
    } else if (tensor->op == GGML_OP_SCALE) {
        tensor_clone = ggml_scale(ggml_ctx, src0_clone, ((float *)tensor->op_params)[0]);
    } else if (tensor->op == GGML_OP_SQR) {
        tensor_clone = ggml_sqr(ggml_ctx, src0_clone);
    } else if (tensor->op == GGML_OP_CLAMP) {
        tensor_clone = ggml_clamp(ggml_ctx, src0_clone, ((float *)tensor->op_params)[0], ((float *)tensor->op_params)[1]);
    } else if (tensor->op == GGML_OP_ADD) {
        tensor_clone = ggml_add(ggml_ctx, src0_clone, src1_clone);
    } else if (tensor->op == GGML_OP_NORM) {
        tensor_clone = ggml_norm(ggml_ctx, src0_clone, *(float *)tensor->op_params);
    } else if (tensor->op == GGML_OP_RMS_NORM) {
        tensor_clone = ggml_rms_norm(ggml_ctx, src0_clone, *(float *)tensor->op_params);
    } else if (tensor->op == GGML_OP_SOFT_MAX) {
<<<<<<< HEAD
        if (src1 != nullptr) {
            tensor_clone = ggml_soft_max_ext(ggml_ctx, src0_clone, src1_clone, src2_clone, ((float *)tensor->op_params)[0], ((float *)tensor->op_params)[1]);
        } else {
=======
>>>>>>> 4d4d2366
            tensor_clone = ggml_soft_max(ggml_ctx, src0_clone);
    } else if (tensor->op == GGML_OP_DIAG_MASK_INF) {
        tensor_clone = ggml_diag_mask_inf(ggml_ctx, src0_clone, *(float *)tensor->op_params);
    } else if (tensor->op == GGML_OP_ROPE) {
        const int n_dims      = ((int32_t *) tensor->op_params)[1];
        const int mode        = ((int32_t *) tensor->op_params)[2];
        const int n_ggml_ctx       = ((int32_t *) tensor->op_params)[3];
        const int n_orig_ggml_ctx  = ((int32_t *) tensor->op_params)[4];
        float freq_base       = ((float *)   tensor->op_params)[5];
        float freq_scale      = ((float *)   tensor->op_params)[6];
        float ext_factor      = ((float *)   tensor->op_params)[7];
        float attn_factor     = ((float *)   tensor->op_params)[8];
        float beta_fast       = ((float *)   tensor->op_params)[9];
        float beta_slow       = ((float *)   tensor->op_params)[10];
        tensor_clone = ggml_rope_custom(ggml_ctx, src0_clone, src1_clone, n_dims, mode, n_ggml_ctx, n_orig_ggml_ctx, freq_base, freq_scale, ext_factor, attn_factor, beta_fast, beta_slow);
    } else if (tensor->op == GGML_OP_UNARY) {
        switch (ggml_get_unary_op(tensor)) {
        case GGML_UNARY_OP_SILU:
            tensor_clone = ggml_silu(ggml_ctx, src0_clone);
            break;
        case GGML_UNARY_OP_GELU:
            tensor_clone = ggml_gelu(ggml_ctx, src0_clone);
            break;
        case GGML_UNARY_OP_RELU:
            tensor_clone = ggml_relu(ggml_ctx, src0_clone);
            break;
        default:
            std::cerr << "Missing vk_check_results OP: " << ggml_op_name(tensor->op) << std::endl;
            GGML_ASSERT(false);
        }
    } else if (tensor->op == GGML_OP_CPY || tensor->op == GGML_OP_DUP) {
        if (src1 == nullptr) {
            tensor_clone = ggml_dup(ggml_ctx, src0_clone);
            tensor_clone->type = tensor->type;
        } else {
            tensor_clone = ggml_cpy(ggml_ctx, src0_clone, src1_clone);
        }
    } else if (tensor->op == GGML_OP_CONT) {
        tensor_clone = ggml_cont_4d(ggml_ctx, src0_clone, tensor->ne[0], tensor->ne[1], tensor->ne[2], tensor->ne[3]);
    } else if (tensor->op == GGML_OP_RESHAPE) {
        tensor_clone = ggml_reshape_4d(ggml_ctx, src0_clone, tensor->ne[0], tensor->ne[1], tensor->ne[2], tensor->ne[3]);
    } else if (tensor->op == GGML_OP_VIEW) {
        tensor_clone = ggml_view_4d(ggml_ctx, src0_clone, tensor->ne[0], tensor->ne[1], tensor->ne[2], tensor->ne[3], tensor->nb[1], tensor->nb[2], tensor->nb[3], ((int32_t *) tensor->op_params)[0]);
    } else if (tensor->op == GGML_OP_PERMUTE) {
        int32_t * params = (int32_t *)tensor->op_params;
        tensor_clone = ggml_permute(ggml_ctx, src0_clone, params[0], params[1], params[2], params[3]);
    } else if (tensor->op == GGML_OP_TRANSPOSE) {
        tensor_clone = ggml_transpose(ggml_ctx, src0_clone);
    } else {
        std::cerr << "Missing vk_check_results OP: " << ggml_op_name(tensor->op) << std::endl;
        GGML_ASSERT(false);
    }

    // Disable vulkan here to avoid the hooks in ggml.c
    ctx->disable = true;

    ggml_cgraph * cgraph = ggml_new_graph(ggml_ctx);
    ggml_build_forward_expand(cgraph, tensor_clone);

    ggml_graph_compute_with_ctx(ggml_ctx, cgraph, 8);

    ctx->disable = false;

    ggml_vk_check_tensor(ggml_op_name(tensor->op), tensor_clone);
    if (vk_output_tensor > 0 && vk_output_tensor == check_counter) {
        ggml_vk_print_tensor(ctx, tensor_clone, "tensor_clone");
    }

    comp_size = ggml_nbytes(tensor_clone);

    comp_result = malloc(comp_size);
    memcpy(comp_result, tensor_clone->data, comp_size);
    memcpy(comp_nb, tensor_clone->nb, sizeof(size_t) * GGML_MAX_DIMS);

    if (src0 != nullptr) {
        free(src0_buffer);
    }
    if (src1 != nullptr) {
        free(src1_buffer);
    }
    if (src2 != nullptr) {
        free(src1_buffer);
    }

    ggml_free(ggml_ctx);
}

static void ggml_vk_check_results_1(ggml_backend_vk_context * ctx, ggml_compute_params * params, ggml_tensor * tensor) {
    if (params->ith != 0) {
        return;
    }
    if (params->type == GGML_TASK_TYPE_INIT || params->type == GGML_TASK_TYPE_FINALIZE || tensor->op == GGML_OP_TRANSPOSE) {
        return;
    }
    if (!(vk_output_tensor > 0 && vk_output_tensor == check_counter) && check_counter <= vk_skip_checks) {
        return;
    }

    ggml_tensor * src0 = tensor->src[0];
    ggml_tensor * src1 = tensor->src[1];

    void * tensor_data = tensor->data;

    if (tensor->backend == GGML_BACKEND_TYPE_GPU) {
        size_t tensor_size = ggml_nbytes(tensor);
        tensor_data = malloc(tensor_size);

        ggml_tensor_extra_gpu * extra = (ggml_tensor_extra_gpu *) tensor->extra;
        vk_buffer buf = extra->buffer_gpu.lock();

<<<<<<< HEAD
        if (extra->offset + tensor_size >= buf->size) {
            tensor_size = buf->size - (extra->offset);
        }

        ggml_vk_buffer_read(ctx, buf, extra->offset, tensor_data, tensor_size);
=======
        vk_buffer buffer_gpu = extra->buffer_gpu.lock();
        if (extra->offset + tensor_size >= buffer_gpu->size) {
            tensor_size = buffer_gpu->size - (extra->offset);
        }

        ggml_vk_buffer_read(ctx, buffer_gpu, extra->offset, tensor_data, tensor_size);
>>>>>>> 4d4d2366
    }

    float first_error_result = -1.0f;
    float first_error_correct = -1.0f;
    std::array<int, 4> first_error = { -1, -1, -1, -1 };
    double avg_err = 0.0;
    size_t counter = 0;

    for (int i3 = 0; i3 < tensor->ne[3]; i3++) {
        for (int i2 = 0; i2 < tensor->ne[2]; i2++) {
            for (int i1 = 0; i1 < tensor->ne[1]; i1++) {
                for (int i0 = 0; i0 < tensor->ne[0]; i0++) {
                    const bool buffer_size_fit = i3*comp_nb[3] + i2*comp_nb[2] + i1*comp_nb[1] + i0*comp_nb[0] < comp_size;
                    float correct = 0.0f;
                    float result = 0.0f;

                    if (buffer_size_fit) {
                        if (tensor->type == GGML_TYPE_F32) {
                            correct = *(float *) ((char *) comp_result + i3*comp_nb[3] + i2*comp_nb[2] + i1*comp_nb[1] + i0*comp_nb[0]);
                            result  = *(float *) ((char *) tensor_data + i3*tensor->nb[3] + i2*tensor->nb[2] + i1*tensor->nb[1] + i0*tensor->nb[0]);
                        } else if (tensor->type == GGML_TYPE_F16) {
                            correct = ggml_fp16_to_fp32(*(ggml_fp16_t *) ((char *) comp_result + i3*comp_nb[3] + i2*comp_nb[2] + i1*comp_nb[1] + i0*comp_nb[0]));
                            result  = ggml_fp16_to_fp32(*(ggml_fp16_t *) ((char *) tensor_data + i3*tensor->nb[3] + i2*tensor->nb[2] + i1*tensor->nb[1] + i0*tensor->nb[0]));
                        } else {
                            std::cerr << "comp_size=" << comp_size << " but required is " << (i3*comp_nb[3] + i2*comp_nb[2] + i1*comp_nb[1] + i0*comp_nb[0]) << std::endl;
                        }
                    } else {
                        std::cerr << "Missing debug code for type " << ggml_type_name(tensor->type) << std::endl;
                        GGML_ASSERT(false);
                    }

                    if ((std::isnan(correct) != std::isnan(result)) || (std::isinf(correct) != std::isinf(result)) || !buffer_size_fit) {
                        std::cerr << "ERROR: Invalid value in " << ggml_op_name(tensor->op) << " i3=" << i3 << " i2=" << i2 << " i1=" << i1 << " i0=" << i0 << " result=" << result << " correct=" << correct << " avg_err=" << (avg_err / counter) << std::endl;
                        std::cerr << "tensor=" << tensor << " tensor->name=" << tensor->name << " tensor->backend: " << tensor->backend << " tensor->type: " << ggml_type_name(tensor->type) << " ne0=" << tensor->ne[0] << " nb0=" << tensor->nb[0] << " ne1=" << tensor->ne[1] << " nb1=" << tensor->nb[1] << " ne2=" << tensor->ne[2] << " nb2=" << tensor->nb[2] << " ne3=" << tensor->ne[3] << " nb3=" << tensor->nb[3] << " offset=" << tensor->view_offs << std::endl;
                        if (src0 != nullptr) {
                            std::cerr << "src0=" << src0 << " src0->name=" << src0->name << " op=" << ggml_op_name(src0->op) << " type=" << ggml_type_name(src0->type) << " backend=" << src0->backend << " ne0=" << src0->ne[0] << " nb0=" << src0->nb[0] << " ne1=" << src0->ne[1] << " nb1=" << src0->nb[1] << " ne2=" << src0->ne[2] << " nb2=" << src0->nb[2] << " ne3=" << src0->ne[3] << " nb3=" << src0->nb[3] << " offset=" << src0->view_offs << std::endl;
                        }
                        if (src1 != nullptr) {
                            std::cerr << "src1=" << src1 << " src1->name=" << src1->name << " op=" << ggml_op_name(src1->op) << " type=" << ggml_type_name(src1->type) << " backend=" << src1->backend << " ne0=" << src1->ne[0] << " nb0=" << src1->nb[0] << " ne1=" << src1->ne[1] << " nb1=" << src1->nb[1] << " ne2=" << src1->ne[2] << " nb2=" << src1->nb[2] << " ne3=" << src1->ne[3] << " nb3=" << src1->nb[3] << " offset=" << src1->view_offs << std::endl;
                        }
                        std::cerr << "First error: result=" << first_error_result << " correct=" << first_error_correct  << " i3=" << first_error[3] << " i2=" << first_error[2] << " i1=" << first_error[1] << " i0=" << first_error[0] << std::endl;
                        std::cerr << std::endl << "Result:" << std::endl;
                        ggml_vk_print_tensor_area(tensor, tensor_data, i0, i1, i2, i3);
                        std::cerr << std::endl << "Correct:" << std::endl;
                        ggml_vk_print_tensor_area(tensor, comp_result, i0, i1, i2, i3);
                        std::cerr << std::endl;
                        std::vector<const ggml_tensor *> done;
                        ggml_vk_print_graph_origin(tensor, done);
                        GGML_ASSERT(false);
                    }
                    if (first_error[0] == -1 && std::fabs(correct - result) > 0.1f) {
                        first_error[0] = i0;
                        first_error[1] = i1;
                        first_error[2] = i2;
                        first_error[3] = i3;
                        first_error_result = result;
                        first_error_correct = correct;
                    }

                    // Special case, value is infinite, avoid NaN result in avg_err
                    // NaN also appears in results, if both are nan error is 0
                    if (!std::isinf(correct) && !std::isinf(result) && !std::isnan(correct) && !std::isnan(result)) {
                        avg_err += std::fabs(correct - result);
                    }
                    counter++;
                }
            }
        }
    }

    avg_err /= counter;

    if (vk_output_tensor > 0 && vk_output_tensor == check_counter) {
        std::cerr << "TENSOR CHECK: avg_err=" << avg_err << " in " << ggml_op_name(tensor->op) << " (check " << check_counter << ")" << std::endl;
        std::cerr << "tensor=" << tensor << " tensor->name=" << tensor->name << " tensor->backend: " << tensor->backend << " tensor->type: " << ggml_type_name(tensor->type) << " ne0=" << tensor->ne[0] << " nb0=" << tensor->nb[0] << " ne1=" << tensor->ne[1] << " nb1=" << tensor->nb[1] << " ne2=" << tensor->ne[2] << " nb2=" << tensor->nb[2] << " ne3=" << tensor->ne[3] << " nb3=" << tensor->nb[3] << " offset=" << tensor->view_offs << std::endl;
        if (src0 != nullptr) {
            std::cerr << "src0=" << src0 << " op=" << ggml_op_name(src0->op) << " type=" << ggml_type_name(src0->type) << " backend=" << src0->backend << " ne0=" << src0->ne[0] << " nb0=" << src0->nb[0] << " ne1=" << src0->ne[1] << " nb1=" << src0->nb[1] << " ne2=" << src0->ne[2] << " nb2=" << src0->nb[2] << " ne3=" << src0->ne[3] << " nb3=" << src0->nb[3] << " offset=" << src0->view_offs << std::endl;
        }
        if (src1 != nullptr) {
            std::cerr << "src1=" << src1 << " op=" << ggml_op_name(src1->op) << " type=" << ggml_type_name(src1->type) << " backend=" << src1->backend << " ne0=" << src1->ne[0] << " nb0=" << src1->nb[0] << " ne1=" << src1->ne[1] << " nb1=" << src1->nb[1] << " ne2=" << src1->ne[2] << " nb2=" << src1->nb[2] << " ne3=" << src1->ne[3] << " nb3=" << src1->nb[3] << " offset=" << src1->view_offs << std::endl;
        }
        std::cerr << "First error: result=" << first_error_result << " correct=" << first_error_correct  << " i3=" << first_error[3] << " i2=" << first_error[2] << " i1=" << first_error[1] << " i0=" << first_error[0] << std::endl;
        std::cerr << std::endl << "Result:" << std::endl;
        ggml_vk_print_tensor_area(tensor, tensor_data, 5, 5, 0, 0);
        std::cerr << std::endl << "Correct:" << std::endl;
        ggml_vk_print_tensor_area(tensor, comp_result, 5, 5, 0, 0);
        std::cerr << std::endl;
        std::cerr << std::endl << "Result:" << std::endl;
        ggml_vk_print_tensor_area(tensor, tensor_data, 5, 5, 1, 0);
        std::cerr << std::endl << "Correct:" << std::endl;
        ggml_vk_print_tensor_area(tensor, comp_result, 5, 5, 1, 0);
        std::cerr << std::endl;
        std::vector<const ggml_tensor *> done;
        ggml_vk_print_graph_origin(tensor, done);
    }

    if (avg_err > 0.05 || std::isnan(avg_err)) {
        std::cerr << "ERROR: avg_err=" << avg_err << " in " << ggml_op_name(tensor->op) << " (check " << check_counter << ")" << std::endl;
        std::cerr << "tensor=" << tensor << " tensor->name=" << tensor->name << " tensor->backend: " << tensor->backend << " tensor->type: " << ggml_type_name(tensor->type) << " ne0=" << tensor->ne[0] << " nb0=" << tensor->nb[0] << " ne1=" << tensor->ne[1] << " nb1=" << tensor->nb[1] << " ne2=" << tensor->ne[2] << " nb2=" << tensor->nb[2] << " ne3=" << tensor->ne[3] << " nb3=" << tensor->nb[3] << " offset=" << tensor->view_offs << std::endl;
        if (src0 != nullptr) {
            std::cerr << "src0=" << src0 << " op=" << ggml_op_name(src0->op) << " type=" << ggml_type_name(src0->type) << " backend=" << src0->backend << " ne0=" << src0->ne[0] << " nb0=" << src0->nb[0] << " ne1=" << src0->ne[1] << " nb1=" << src0->nb[1] << " ne2=" << src0->ne[2] << " nb2=" << src0->nb[2] << " ne3=" << src0->ne[3] << " nb3=" << src0->nb[3] << " offset=" << src0->view_offs << std::endl;
        }
        if (src1 != nullptr) {
            std::cerr << "src1=" << src1 << " op=" << ggml_op_name(src1->op) << " type=" << ggml_type_name(src1->type) << " backend=" << src1->backend << " ne0=" << src1->ne[0] << " nb0=" << src1->nb[0] << " ne1=" << src1->ne[1] << " nb1=" << src1->nb[1] << " ne2=" << src1->ne[2] << " nb2=" << src1->nb[2] << " ne3=" << src1->ne[3] << " nb3=" << src1->nb[3] << " offset=" << src1->view_offs << std::endl;
        }
        std::cerr << "First error: result=" << first_error_result << " correct=" << first_error_correct  << " i3=" << first_error[3] << " i2=" << first_error[2] << " i1=" << first_error[1] << " i0=" << first_error[0] << std::endl;
        std::cerr << std::endl << "Result:" << std::endl;
        ggml_vk_print_tensor_area(tensor, tensor_data, first_error[0], first_error[1], first_error[2], first_error[3]);
        std::cerr << std::endl << "Correct:" << std::endl;
        ggml_vk_print_tensor_area(tensor, comp_result, first_error[0], first_error[1], first_error[2], first_error[3]);
        std::cerr << std::endl;
        std::vector<const ggml_tensor *> done;
        ggml_vk_print_graph_origin(tensor, done);
        GGML_ASSERT(false);
    } else {
        std::cerr << check_counter << " " << tensor->name << " op=" << ggml_op_name(tensor->op) << " backend=" << tensor->backend << " avg_err=" << avg_err << std::endl;
    }

    free(comp_result);
    comp_result = nullptr;
    comp_size = 0;

    if (tensor->backend == GGML_BACKEND_TYPE_GPU) {
        free(tensor_data);
    }
}

void ggml_vk_check_results_1_cpu_assist(struct ggml_compute_params * params, struct ggml_tensor * tensor) {
    ggml_backend_vk_context * ctx = &vk_instance.contexts[0];

    ggml_vk_check_results_0(ctx, params, tensor);
}
#endif<|MERGE_RESOLUTION|>--- conflicted
+++ resolved
@@ -5926,14 +5926,9 @@
         tensor_data = malloc(tensor_size);
 
         ggml_tensor_extra_gpu * extra = (ggml_tensor_extra_gpu *) tensor->extra;
-        vk_buffer buf = extra->buffer_gpu.lock();
-
-<<<<<<< HEAD
-        ggml_vk_buffer_read(ctx, buf, extra->offset, tensor_data, tensor_size);
-=======
+
         vk_buffer buffer_gpu = extra->buffer_gpu.lock();
         ggml_vk_buffer_read(ctx, buffer_gpu, extra->offset, tensor_data, tensor_size);
->>>>>>> 4d4d2366
     }
 
     std::cerr << "TENSOR CHECK " << name << " (" << tensor->name << "): " << ggml_op_name(tensor->op) << std::endl;
@@ -6044,18 +6039,13 @@
             memcpy(src0_clone->nb, src0->nb, sizeof(size_t) * GGML_MAX_DIMS);
         } else if (src0->backend == GGML_BACKEND_TYPE_GPU) {
             ggml_tensor_extra_gpu * extra = (ggml_tensor_extra_gpu *) src0->extra;
-            vk_buffer buf = extra->buffer_gpu.lock();
+            vk_buffer buffer_gpu = extra->buffer_gpu.lock();
             uint64_t offset = extra->offset;
             if (!ggml_is_contiguous(src0) && ggml_vk_dim01_contiguous(src0)) {
                 for (int i3 = 0; i3 < src0->ne[3]; i3++) {
                     for (int i2 = 0; i2 < src0->ne[2]; i2++) {
                         const int idx = i3*src0->ne[2] + i2;
-<<<<<<< HEAD
-                        ggml_vk_buffer_read(ctx, buf, offset + idx * src0->nb[2], ((char *)src0_clone->data + idx * src0_clone->nb[2]), src0->ne[1] * src0->nb[1]);
-=======
-                        vk_buffer buffer_gpu = extra->buffer_gpu.lock();
                         ggml_vk_buffer_read(ctx, buffer_gpu, offset + idx * src0->nb[2], ((char *)src0_clone->data + idx * src0_clone->nb[2]), src0->ne[1] * src0->nb[1]);
->>>>>>> 4d4d2366
                     }
                 }
 
@@ -6065,18 +6055,10 @@
                     src0_clone->nb[i] = src0_clone->nb[i - 1]*src0_clone->ne[i - 1];
                 }
             } else {
-<<<<<<< HEAD
-                if (offset + src0_size >= buf->size) {
-                    src0_size = buf->size - offset;
-                }
-                ggml_vk_buffer_read(ctx, buf, offset, src0_clone->data, src0_size);
-=======
-                vk_buffer buffer_gpu = extra->buffer_gpu.lock();
                 if (offset + src0_size >= buffer_gpu->size) {
                     src0_size = buffer_gpu->size - offset;
                 }
                 ggml_vk_buffer_read(ctx, buffer_gpu, offset, src0_clone->data, src0_size);
->>>>>>> 4d4d2366
                 memcpy(src0_clone->nb, src0->nb, sizeof(size_t) * GGML_MAX_DIMS);
             }
         } else {
@@ -6101,18 +6083,13 @@
             memcpy(src1_clone->nb, src1->nb, sizeof(size_t) * GGML_MAX_DIMS);
         } else if (src1->backend == GGML_BACKEND_TYPE_GPU) {
             ggml_tensor_extra_gpu * extra = (ggml_tensor_extra_gpu *) src1->extra;
-            vk_buffer buf = extra->buffer_gpu.lock();
+            vk_buffer buffer_gpu = extra->buffer_gpu.lock();
             uint64_t offset = extra->offset;
             if (!ggml_is_contiguous(src1) && ggml_vk_dim01_contiguous(src1)) {
                 for (int i3 = 0; i3 < src1->ne[3]; i3++) {
                     for (int i2 = 0; i2 < src1->ne[2]; i2++) {
                         const int idx = i3*src1->ne[2] + i2;
-<<<<<<< HEAD
-                        ggml_vk_buffer_read(ctx, buf, offset + idx * src1->nb[2], ((char *)src1_clone->data + idx * src1_clone->nb[2]), src1->ne[1] * src1->nb[1]);
-=======
-                        vk_buffer buffer_gpu = extra->buffer_gpu.lock();
                         ggml_vk_buffer_read(ctx, buffer_gpu, offset + idx * src1->nb[2], ((char *)src1_clone->data + idx * src1_clone->nb[2]), src1->ne[1] * src1->nb[1]);
->>>>>>> 4d4d2366
                     }
                 }
 
@@ -6122,18 +6099,10 @@
                     src1_clone->nb[i] = src1_clone->nb[i - 1]*src1_clone->ne[i - 1];
                 }
             } else {
-<<<<<<< HEAD
-                if (offset + src1_size >= buf->size) {
-                    src1_size = buf->size - offset;
-                }
-                ggml_vk_buffer_read(ctx, buf, offset, src1_clone->data, src1_size);
-=======
-                vk_buffer buffer_gpu = extra->buffer_gpu.lock();
                 if (offset + src1_size >= buffer_gpu->size) {
                     src1_size = buffer_gpu->size - offset;
                 }
                 ggml_vk_buffer_read(ctx, buffer_gpu, offset, src1_clone->data, src1_size);
->>>>>>> 4d4d2366
                 memcpy(src1_clone->nb, src1->nb, sizeof(size_t) * GGML_MAX_DIMS);
             }
         } else {
@@ -6240,13 +6209,11 @@
     } else if (tensor->op == GGML_OP_RMS_NORM) {
         tensor_clone = ggml_rms_norm(ggml_ctx, src0_clone, *(float *)tensor->op_params);
     } else if (tensor->op == GGML_OP_SOFT_MAX) {
-<<<<<<< HEAD
         if (src1 != nullptr) {
             tensor_clone = ggml_soft_max_ext(ggml_ctx, src0_clone, src1_clone, src2_clone, ((float *)tensor->op_params)[0], ((float *)tensor->op_params)[1]);
         } else {
-=======
->>>>>>> 4d4d2366
             tensor_clone = ggml_soft_max(ggml_ctx, src0_clone);
+        }
     } else if (tensor->op == GGML_OP_DIAG_MASK_INF) {
         tensor_clone = ggml_diag_mask_inf(ggml_ctx, src0_clone, *(float *)tensor->op_params);
     } else if (tensor->op == GGML_OP_ROPE) {
@@ -6354,22 +6321,13 @@
         tensor_data = malloc(tensor_size);
 
         ggml_tensor_extra_gpu * extra = (ggml_tensor_extra_gpu *) tensor->extra;
-        vk_buffer buf = extra->buffer_gpu.lock();
-
-<<<<<<< HEAD
-        if (extra->offset + tensor_size >= buf->size) {
-            tensor_size = buf->size - (extra->offset);
-        }
-
-        ggml_vk_buffer_read(ctx, buf, extra->offset, tensor_data, tensor_size);
-=======
+
         vk_buffer buffer_gpu = extra->buffer_gpu.lock();
         if (extra->offset + tensor_size >= buffer_gpu->size) {
             tensor_size = buffer_gpu->size - (extra->offset);
         }
 
         ggml_vk_buffer_read(ctx, buffer_gpu, extra->offset, tensor_data, tensor_size);
->>>>>>> 4d4d2366
     }
 
     float first_error_result = -1.0f;
