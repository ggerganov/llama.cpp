--- conflicted
+++ resolved
@@ -1,11 +1,8 @@
 *.o
 *.a
 *.so
-<<<<<<< HEAD
+*.bin
 *.spv
-=======
-*.bin
->>>>>>> 5517d6e6
 .DS_Store
 .build/
 .cache/
