--- conflicted
+++ resolved
@@ -12166,7 +12166,29 @@
     return (n/QK4_2*sizeof(block_q4_2));
 }
 
-<<<<<<< HEAD
+size_t ggml_quantize_q4_3(const float * src, void * dst, int n, int k, int64_t * hist) {
+    assert(k % QK4_3 == 0);
+    const int nb = k / QK4_3;
+
+    for (int j = 0; j < n; j += k) {
+        block_q4_3 * restrict y = (block_q4_3 *)dst + j/QK4_3;
+
+        quantize_row_q4_3_reference(src + j, y, k);
+
+        for (int i = 0; i < nb; i++) {
+            for (int l = 0; l < QK4_3; l += 2) {
+                const uint8_t vi0 = y[i].qs[l/2] & 0xF;
+                const uint8_t vi1 = y[i].qs[l/2] >> 4;
+
+                hist[vi0]++;
+                hist[vi1]++;
+            }
+        }
+    }
+
+    return (n/QK4_3*sizeof(block_q4_3));
+}
+
 size_t ggml_quantize_chunk(enum ggml_type type, const float * src, void * dst, int start, int n, int64_t * hist) {
     size_t result = 0;
     switch (type) {
@@ -12192,29 +12214,6 @@
             assert(false);
     }
     return result;
-=======
-size_t ggml_quantize_q4_3(const float * src, void * dst, int n, int k, int64_t * hist) {
-    assert(k % QK4_3 == 0);
-    const int nb = k / QK4_3;
-
-    for (int j = 0; j < n; j += k) {
-        block_q4_3 * restrict y = (block_q4_3 *)dst + j/QK4_3;
-
-        quantize_row_q4_3_reference(src + j, y, k);
-
-        for (int i = 0; i < nb; i++) {
-            for (int l = 0; l < QK4_3; l += 2) {
-                const uint8_t vi0 = y[i].qs[l/2] & 0xF;
-                const uint8_t vi1 = y[i].qs[l/2] >> 4;
-
-                hist[vi0]++;
-                hist[vi1]++;
-            }
-        }
-    }
-
-    return (n/QK4_3*sizeof(block_q4_3));
->>>>>>> e0305ead
 }
 
 ////////////////////////////////////////////////////////////////////////////////
