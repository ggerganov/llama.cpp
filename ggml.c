// Defines CLOCK_MONOTONIC on Linux
#define _GNU_SOURCE

#include "ggml.h"

#if defined(_MSC_VER) || defined(__MINGW32__)
#include <malloc.h> // using malloc.h with MSC/MINGW
#elif !defined(__FreeBSD__) && !defined(__NetBSD__) && !defined(__OpenBSD__)
#include <alloca.h>
#endif

#include <assert.h>
#include <errno.h>
#include <time.h>
#include <math.h>
#include <stdlib.h>
#include <string.h>
#include <stdint.h>
#include <inttypes.h>
#include <stdio.h>
#include <float.h>

// if C99 - static_assert is noop
// ref: https://stackoverflow.com/a/53923785/4039976
#ifndef static_assert
#define static_assert(cond, msg) struct global_scope_noop_trick
#endif

#if defined(_WIN32)

#include <windows.h>

typedef volatile LONG atomic_int;
typedef atomic_int atomic_bool;

static void atomic_store(atomic_int* ptr, LONG val) {
    InterlockedExchange(ptr, val);
}
static LONG atomic_load(atomic_int* ptr) {
    return InterlockedCompareExchange(ptr, 0, 0);
}
static LONG atomic_fetch_add(atomic_int* ptr, LONG inc) {
    return InterlockedExchangeAdd(ptr, inc);
}
static LONG atomic_fetch_sub(atomic_int* ptr, LONG dec) {
    return atomic_fetch_add(ptr, -(dec));
}

typedef HANDLE pthread_t;

typedef DWORD thread_ret_t;
static int pthread_create(pthread_t* out, void* unused, thread_ret_t(*func)(void*), void* arg) {
    (void) unused;
    HANDLE handle = CreateThread(NULL, 0, (LPTHREAD_START_ROUTINE) func, arg, 0, NULL);
    if (handle == NULL)
    {
        return EAGAIN;
    }

    *out = handle;
    return 0;
}

static int pthread_join(pthread_t thread, void* unused) {
    (void) unused;
    return (int) WaitForSingleObject(thread, INFINITE);
}

static int sched_yield (void) {
    Sleep (0);
    return 0;
}
#else
#include <pthread.h>
#include <stdatomic.h>

typedef void* thread_ret_t;
#endif

// __FMA__ and __F16C__ are not defined in MSVC, however they are implied with AVX2/AVX512
#if defined(_MSC_VER) && (defined(__AVX2__) || defined(__AVX512F__))
#ifndef __FMA__
#define __FMA__
#endif
#ifndef __F16C__
#define __F16C__
#endif
#ifndef __SSE3__
#define __SSE3__
#endif
#endif

#ifdef __HAIKU__
#define static_assert(cond, msg) _Static_assert(cond, msg)
#endif

/*#define GGML_PERF*/
#define GGML_DEBUG 0
#define GGML_GELU_FP16
#define GGML_SILU_FP16

#define GGML_SOFT_MAX_UNROLL 4
#define GGML_VEC_DOT_UNROLL  2

#ifdef GGML_USE_ACCELERATE
// uncomment to use vDSP for soft max computation
// note: not sure if it is actually faster
//#define GGML_SOFT_MAX_ACCELERATE
#endif

#if UINTPTR_MAX == 0xFFFFFFFF
    #define GGML_MEM_ALIGN 4
#else
    #define GGML_MEM_ALIGN 16
#endif

#if defined(_MSC_VER) || defined(__MINGW32__)
#define GGML_ALIGNED_MALLOC(size)  _aligned_malloc(size, GGML_MEM_ALIGN)
#define GGML_ALIGNED_FREE(ptr)     _aligned_free(ptr)
#else
inline static void* ggml_aligned_malloc(size_t size) {
    void* aligned_memory = NULL;
    int result = posix_memalign(&aligned_memory, GGML_MEM_ALIGN, size);
    if (result != 0) {
        // Handle allocation failure
        return NULL;
    }
    return aligned_memory;
}
#define GGML_ALIGNED_MALLOC(size)  ggml_aligned_malloc(size)
#define GGML_ALIGNED_FREE(ptr)     free(ptr)
#endif

#define UNUSED(x) (void)(x)
#define SWAP(x, y, T) do { T SWAP = x; x = y; y = SWAP; } while (0)

#define GGML_ASSERT(x) \
    do { \
        if (!(x)) { \
            fprintf(stderr, "GGML_ASSERT: %s:%d: %s\n", __FILE__, __LINE__, #x); \
            abort(); \
        } \
    } while (0)

#ifdef GGML_USE_ACCELERATE
#include <Accelerate/Accelerate.h>
#elif GGML_USE_OPENBLAS
#include <cblas.h>
#endif

#undef MIN
#undef MAX
#define MIN(a, b) ((a) < (b) ? (a) : (b))
#define MAX(a, b) ((a) > (b) ? (a) : (b))

// floating point type used to accumulate sums
typedef double ggml_float;

// 16-bit float
// on Arm, we use __fp16
// on x86, we use uint16_t
#ifdef __ARM_NEON

// if YCM cannot find <arm_neon.h>, make a symbolic link to it, for example:
//
//   $ ln -sfn /Library/Developer/CommandLineTools/usr/lib/clang/13.1.6/include/arm_neon.h ./src/
//
#include <arm_neon.h>

#define GGML_COMPUTE_FP16_TO_FP32(x) ((float) (x))
#define GGML_COMPUTE_FP32_TO_FP16(x) (x)

#define GGML_FP16_TO_FP32(x) ((float) (x))
#define GGML_FP32_TO_FP16(x) (x)

#else

#ifdef __wasm_simd128__
#include <wasm_simd128.h>
#else
#ifdef __POWER9_VECTOR__
#include <altivec.h>
#undef bool
#define bool _Bool
#else
#include <immintrin.h>
#endif
#endif

#ifdef __F16C__

#ifdef _MSC_VER
#define GGML_COMPUTE_FP16_TO_FP32(x) _mm_cvtss_f32(_mm_cvtph_ps(_mm_cvtsi32_si128(x)))
#define GGML_COMPUTE_FP32_TO_FP16(x) _mm_extract_epi16(_mm_cvtps_ph(_mm_set_ss(x), 0), 0)
#else
#define GGML_COMPUTE_FP16_TO_FP32(x) _cvtsh_ss(x)
#define GGML_COMPUTE_FP32_TO_FP16(x) _cvtss_sh(x, 0)
#endif

#elif defined(__POWER9_VECTOR__)

#define GGML_COMPUTE_FP16_TO_FP32(x) ggml_compute_fp16_to_fp32(x)
#define GGML_COMPUTE_FP32_TO_FP16(x) ggml_compute_fp32_to_fp16(x)
/* the inline asm below is about 12% faster than the lookup method */
#define GGML_FP16_TO_FP32(x) GGML_COMPUTE_FP16_TO_FP32(x)
#define GGML_FP32_TO_FP16(x) GGML_COMPUTE_FP32_TO_FP16(x)

static inline float ggml_compute_fp16_to_fp32(ggml_fp16_t h) {
    register float f;
    register double d;
    __asm__(
        "mtfprd %0,%2\n"
        "xscvhpdp %0,%0\n"
        "frsp %1,%0\n" :
        /* temp */ "=d"(d),
        /* out */  "=f"(f):
        /* in */   "r"(h));
    return f;
}

static inline ggml_fp16_t ggml_compute_fp32_to_fp16(float f) {
    register double d;
    register ggml_fp16_t r;
    __asm__( /* xscvdphp can work on double or single precision */
        "xscvdphp %0,%2\n"
        "mffprd %1,%0\n" :
        /* temp */ "=d"(d),
        /* out */  "=r"(r):
        /* in */   "f"(f));
    return r;
}

#else

// FP16 <-> FP32
// ref: https://github.com/Maratyszcza/FP16

static inline float fp32_from_bits(uint32_t w) {
    union {
        uint32_t as_bits;
        float as_value;
    } fp32;
    fp32.as_bits = w;
    return fp32.as_value;
}

static inline uint32_t fp32_to_bits(float f) {
    union {
        float as_value;
        uint32_t as_bits;
    } fp32;
    fp32.as_value = f;
    return fp32.as_bits;
}

static inline float ggml_compute_fp16_to_fp32(ggml_fp16_t h) {
    const uint32_t w = (uint32_t) h << 16;
    const uint32_t sign = w & UINT32_C(0x80000000);
    const uint32_t two_w = w + w;

    const uint32_t exp_offset = UINT32_C(0xE0) << 23;
#if defined(__STDC_VERSION__) && (__STDC_VERSION__ >= 199901L) || defined(__GNUC__) && !defined(__STRICT_ANSI__)
    const float exp_scale = 0x1.0p-112f;
#else
    const float exp_scale = fp32_from_bits(UINT32_C(0x7800000));
#endif
    const float normalized_value = fp32_from_bits((two_w >> 4) + exp_offset) * exp_scale;

    const uint32_t magic_mask = UINT32_C(126) << 23;
    const float magic_bias = 0.5f;
    const float denormalized_value = fp32_from_bits((two_w >> 17) | magic_mask) - magic_bias;

    const uint32_t denormalized_cutoff = UINT32_C(1) << 27;
    const uint32_t result = sign |
        (two_w < denormalized_cutoff ? fp32_to_bits(denormalized_value) : fp32_to_bits(normalized_value));
    return fp32_from_bits(result);
}

static inline ggml_fp16_t ggml_compute_fp32_to_fp16(float f) {
#if defined(__STDC_VERSION__) && (__STDC_VERSION__ >= 199901L) || defined(__GNUC__) && !defined(__STRICT_ANSI__)
    const float scale_to_inf = 0x1.0p+112f;
    const float scale_to_zero = 0x1.0p-110f;
#else
    const float scale_to_inf = fp32_from_bits(UINT32_C(0x77800000));
    const float scale_to_zero = fp32_from_bits(UINT32_C(0x08800000));
#endif
    float base = (fabsf(f) * scale_to_inf) * scale_to_zero;

    const uint32_t w = fp32_to_bits(f);
    const uint32_t shl1_w = w + w;
    const uint32_t sign = w & UINT32_C(0x80000000);
    uint32_t bias = shl1_w & UINT32_C(0xFF000000);
    if (bias < UINT32_C(0x71000000)) {
        bias = UINT32_C(0x71000000);
    }

    base = fp32_from_bits((bias >> 1) + UINT32_C(0x07800000)) + base;
    const uint32_t bits = fp32_to_bits(base);
    const uint32_t exp_bits = (bits >> 13) & UINT32_C(0x00007C00);
    const uint32_t mantissa_bits = bits & UINT32_C(0x00000FFF);
    const uint32_t nonsign = exp_bits + mantissa_bits;
    return (sign >> 16) | (shl1_w > UINT32_C(0xFF000000) ? UINT16_C(0x7E00) : nonsign);
}

#define GGML_COMPUTE_FP16_TO_FP32(x) ggml_compute_fp16_to_fp32(x)
#define GGML_COMPUTE_FP32_TO_FP16(x) ggml_compute_fp32_to_fp16(x)

#endif // __F16C__

#endif // __ARM_NEON

//
// global data
//

// precomputed gelu table for f16 (128 KB)
static ggml_fp16_t table_gelu_f16[1 << 16];

// precomputed silu table for f16 (128 KB)
static ggml_fp16_t table_silu_f16[1 << 16];

// precomputed exp table for f16 (128 KB)
static ggml_fp16_t table_exp_f16[1 << 16];

// precomputed f32 table for f16 (256 KB)
static float table_f32_f16[1 << 16];

// On ARM NEON, it's quicker to directly convert x -> x instead of calling into ggml_lookup_fp16_to_fp32,
// so we define GGML_FP16_TO_FP32 and GGML_FP32_TO_FP16 elsewhere for NEON.
// This is also true for POWER9.
#if !defined(GGML_FP16_TO_FP32) || !defined(GGML_FP32_TO_FP16)

inline static float ggml_lookup_fp16_to_fp32(ggml_fp16_t f) {
    uint16_t s;
    memcpy(&s, &f, sizeof(uint16_t));
    return table_f32_f16[s];
}

#define GGML_FP16_TO_FP32(x) ggml_lookup_fp16_to_fp32(x)
#define GGML_FP32_TO_FP16(x) GGML_COMPUTE_FP32_TO_FP16(x)

#endif

// note: do not use these inside ggml.c
// these are meant to be used via the ggml.h API
float ggml_fp16_to_fp32(ggml_fp16_t x) {
    return (float) GGML_FP16_TO_FP32(x);
}

ggml_fp16_t ggml_fp32_to_fp16(float x) {
    return GGML_FP32_TO_FP16(x);
}

//
// timing
//

#if defined(_MSC_VER) || defined(__MINGW32__)
static int64_t timer_freq;
void ggml_time_init(void) {
    LARGE_INTEGER frequency;
    QueryPerformanceFrequency(&frequency);
    timer_freq = frequency.QuadPart;
}
int64_t ggml_time_ms(void) {
    LARGE_INTEGER t;
    QueryPerformanceCounter(&t);
    return (t.QuadPart * 1000) / timer_freq;
}
int64_t ggml_time_us(void) {
    LARGE_INTEGER t;
    QueryPerformanceCounter(&t);
    return (t.QuadPart * 1000000) / timer_freq;
}
#else
void ggml_time_init(void) {}
int64_t ggml_time_ms(void) {
    struct timespec ts;
    clock_gettime(CLOCK_MONOTONIC, &ts);
    return (int64_t)ts.tv_sec*1000 + (int64_t)ts.tv_nsec/1000000;
}

int64_t ggml_time_us(void) {
    struct timespec ts;
    clock_gettime(CLOCK_MONOTONIC, &ts);
    return (int64_t)ts.tv_sec*1000000 + (int64_t)ts.tv_nsec/1000;
}
#endif

int64_t ggml_cycles(void) {
    return clock();
}

int64_t ggml_cycles_per_ms(void) {
    return CLOCKS_PER_SEC/1000;
}

#ifdef GGML_PERF
#define ggml_perf_time_ms()       ggml_time_ms()
#define ggml_perf_time_us()       ggml_time_us()
#define ggml_perf_cycles()        ggml_cycles()
#define ggml_perf_cycles_per_ms() ggml_cycles_per_ms()
#else
#define ggml_perf_time_ms()       0
#define ggml_perf_time_us()       0
#define ggml_perf_cycles()        0
#define ggml_perf_cycles_per_ms() 0
#endif

//
// cache line
//

#if defined(__cpp_lib_hardware_interference_size)
#define CACHE_LINE_SIZE hardware_destructive_interference_size
#else
#if defined(__POWER9_VECTOR__)
#define CACHE_LINE_SIZE 128
#else
#define CACHE_LINE_SIZE 64
#endif
#endif

static const size_t CACHE_LINE_SIZE_F32 = CACHE_LINE_SIZE/sizeof(float);

//
// quantization
//

// AVX routines provided by GH user Const-me
// ref: https://github.com/ggerganov/ggml/pull/27#issuecomment-1464934600
#if __AVX2__ || __AVX512F__
// Unpack 32 4-bit fields into 32 bytes
// The output vector contains 32 bytes, each one in [ 0 .. 15 ] interval
static inline __m256i bytesFromNibbles( const uint8_t* rsi )
{
    // Load 16 bytes from memory
    __m128i tmp = _mm_loadu_si128( ( const __m128i* )rsi );

    // Expand bytes into uint16_t values
    __m256i bytes = _mm256_cvtepu8_epi16( tmp );

    // Unpack values into individual bytes
    const __m256i lowMask = _mm256_set1_epi8( 0xF );
    __m256i high = _mm256_andnot_si256( lowMask, bytes );
    __m256i low = _mm256_and_si256( lowMask, bytes );
    high = _mm256_slli_epi16( high, 4 );
    bytes = _mm256_or_si256( low, high );
    return bytes;
}

static inline __m128i packNibbles( __m256i bytes )
{
    // Move bits within 16-bit lanes from 0000_abcd_0000_efgh into 0000_0000_abcd_efgh
    const __m256i lowByte = _mm256_set1_epi16( 0xFF );
    __m256i high = _mm256_andnot_si256( lowByte, bytes );
    __m256i low = _mm256_and_si256( lowByte, bytes );
    high = _mm256_srli_epi16( high, 4 );
    bytes = _mm256_or_si256( low, high );

    // Compress uint16_t lanes into bytes
    __m128i r0 = _mm256_castsi256_si128( bytes );
    __m128i r1 = _mm256_extracti128_si256( bytes, 1 );
    return _mm_packus_epi16( r0, r1 );
}
#elif __AVX__
static inline __m128i bytesFromNibbles( const uint8_t* rsi )
{
    // Load 8 bytes from memory
    __m128i tmp = _mm_loadu_si64( ( const __m128i* )rsi );

    // Expand bytes into uint16_t values
    __m128i bytes = _mm_cvtepu8_epi16( tmp );

    // Unpack values into individual bytes
    const __m128i lowMask = _mm_set1_epi8( 0xF );
    __m128i high = _mm_andnot_si128( lowMask, bytes );
    __m128i low = _mm_and_si128( lowMask, bytes );
    high = _mm_slli_epi16( high, 4 );
    bytes = _mm_or_si128( low, high );
    return bytes;
}

static inline __m128i packNibbles( __m128i bytes1, __m128i bytes2 )
{
    // Move bits within 16-bit lanes from 0000_abcd_0000_efgh into 0000_0000_abcd_efgh
    const __m128i lowByte = _mm_set1_epi16( 0xFF );
    __m128i high = _mm_andnot_si128( lowByte, bytes1 );
    __m128i low = _mm_and_si128( lowByte, bytes1 );
    high = _mm_srli_epi16( high, 4 );
    bytes1 = _mm_or_si128( low, high );
    high = _mm_andnot_si128( lowByte, bytes2 );
    low = _mm_and_si128( lowByte, bytes2 );
    high = _mm_srli_epi16( high, 4 );
    bytes2 = _mm_or_si128( low, high );

    return _mm_packus_epi16( bytes1, bytes2);
}
#endif

#if __ARM_NEON

#if !defined(__aarch64__)

inline static uint16_t vaddvq_u8(uint8x16_t v) {
    return
        (uint16_t)vgetq_lane_u8(v, 0)  + (uint16_t)vgetq_lane_u8(v, 1)  +
        (uint16_t)vgetq_lane_u8(v, 2)  + (uint16_t)vgetq_lane_u8(v, 3)  +
        (uint16_t)vgetq_lane_u8(v, 4)  + (uint16_t)vgetq_lane_u8(v, 5)  +
        (uint16_t)vgetq_lane_u8(v, 6)  + (uint16_t)vgetq_lane_u8(v, 7)  +
        (uint16_t)vgetq_lane_u8(v, 8)  + (uint16_t)vgetq_lane_u8(v, 9)  +
        (uint16_t)vgetq_lane_u8(v, 10) + (uint16_t)vgetq_lane_u8(v, 11) +
        (uint16_t)vgetq_lane_u8(v, 12) + (uint16_t)vgetq_lane_u8(v, 13) +
        (uint16_t)vgetq_lane_u8(v, 14) + (uint16_t)vgetq_lane_u8(v, 15);
}

inline static int16_t vaddvq_s8(int8x16_t v) {
    return
        (int16_t)vgetq_lane_s8(v, 0)  + (int16_t)vgetq_lane_s8(v, 1)  +
        (int16_t)vgetq_lane_s8(v, 2)  + (int16_t)vgetq_lane_s8(v, 3)  +
        (int16_t)vgetq_lane_s8(v, 4)  + (int16_t)vgetq_lane_s8(v, 5)  +
        (int16_t)vgetq_lane_s8(v, 6)  + (int16_t)vgetq_lane_s8(v, 7)  +
        (int16_t)vgetq_lane_s8(v, 8)  + (int16_t)vgetq_lane_s8(v, 9)  +
        (int16_t)vgetq_lane_s8(v, 10) + (int16_t)vgetq_lane_s8(v, 11) +
        (int16_t)vgetq_lane_s8(v, 12) + (int16_t)vgetq_lane_s8(v, 13) +
        (int16_t)vgetq_lane_s8(v, 14) + (int16_t)vgetq_lane_s8(v, 15);
}

inline static int32_t vaddvq_s16(int16x8_t v) {
    return
        (int32_t)vgetq_lane_s16(v, 0) + (int32_t)vgetq_lane_s16(v, 1) +
        (int32_t)vgetq_lane_s16(v, 2) + (int32_t)vgetq_lane_s16(v, 3) +
        (int32_t)vgetq_lane_s16(v, 4) + (int32_t)vgetq_lane_s16(v, 5) +
        (int32_t)vgetq_lane_s16(v, 6) + (int32_t)vgetq_lane_s16(v, 7);
}

inline static uint32_t vaddvq_u16(uint16x8_t v) {
    return
        (uint32_t)vgetq_lane_u16(v, 0) + (uint32_t)vgetq_lane_u16(v, 1) +
        (uint32_t)vgetq_lane_u16(v, 2) + (uint32_t)vgetq_lane_u16(v, 3) +
        (uint32_t)vgetq_lane_u16(v, 4) + (uint32_t)vgetq_lane_u16(v, 5) +
        (uint32_t)vgetq_lane_u16(v, 6) + (uint32_t)vgetq_lane_u16(v, 7);
}

inline static int32_t vaddvq_s32(int32x4_t v) {
    return vgetq_lane_s32(v, 0) + vgetq_lane_s32(v, 1) + vgetq_lane_s32(v, 2) + vgetq_lane_s32(v, 3);
}

inline static float vaddvq_f32(float32x4_t v) {
    return vgetq_lane_f32(v, 0) + vgetq_lane_f32(v, 1) + vgetq_lane_f32(v, 2) + vgetq_lane_f32(v, 3);
}

float vminvq_f32(float32x4_t v) {
    return
        MIN(MIN(vgetq_lane_f32(v, 0), vgetq_lane_f32(v, 1)),
            MIN(vgetq_lane_f32(v, 2), vgetq_lane_f32(v, 3)));
}

float vmaxvq_f32(float32x4_t v) {
    return
        MAX(MAX(vgetq_lane_f32(v, 0), vgetq_lane_f32(v, 1)),
            MAX(vgetq_lane_f32(v, 2), vgetq_lane_f32(v, 3)));
}

int8x8_t vzip1_s8(int8x8_t a, int8x8_t b) {
    return vget_low_s8(vcombine_s8(a, b));
}

int8x8_t vzip2_s8(int8x8_t a, int8x8_t b) {
    return vget_high_s8(vcombine_s8(a, b));
}

uint8x8_t vzip1_u8(uint8x8_t a, uint8x8_t b) {
    return vget_low_u8(vcombine_u8(a, b));
}

uint8x8_t vzip2_u8(uint8x8_t a, uint8x8_t b) {
    return vget_high_u8(vcombine_u8(a, b));
}

#endif
#endif


#define QK4_0 32
typedef struct {
    float   d;          // delta
    uint8_t qs[QK4_0 / 2];  // nibbles / quants
} block_q4_0;
static_assert(sizeof(block_q4_0) == sizeof(float) + QK4_0 / 2, "wrong q4_0 block size/padding");

#define QK4_1 32
typedef struct {
    float   d;          // delta
    float   m;          // min
    uint8_t qs[QK4_1 / 2];  // nibbles / quants
} block_q4_1;
static_assert(sizeof(block_q4_1) == sizeof(float) * 2 + QK4_1 / 2, "wrong q4_1 block size/padding");

#define QK8_0 32
typedef struct {
    float   d;          // delta
    int8_t  qs[QK8_0];  // quants
} block_q8_0;
static_assert(sizeof(block_q8_0) == sizeof(float) + QK8_0, "wrong q8_0 block size/padding");


// reference implementation for deterministic creation of model files
static void quantize_row_q4_0_reference(const float * restrict x, block_q4_0 * restrict y, int k) {
    assert(k % QK4_0 == 0);
    const int nb = k / QK4_0;

    uint8_t pp[QK4_0/2];

    for (int i = 0; i < nb; i++) {
        float amax = 0.0f; // absolute max

        for (int l = 0; l < QK4_0; l++) {
            const float v = x[i*QK4_0 + l];
            amax = MAX(amax, fabsf(v));
        }

        const float d = amax / ((1 << 3) - 1);
        const float id = d ? 1.0f/d : 0.0f;

        y[i].d = d;

        for (int l = 0; l < QK4_0; l += 2) {
            const float v0 = x[i*QK4_0 + l + 0]*id;
            const float v1 = x[i*QK4_0 + l + 1]*id;

            const uint8_t vi0 = (int8_t)roundf(v0) + 8;
            const uint8_t vi1 = (int8_t)roundf(v1) + 8;

            assert(vi0 < 16);
            assert(vi1 < 16);

            pp[l/2] = vi0 | (vi1 << 4);
        }

        memcpy(y[i].qs, pp, sizeof(pp));
    }
}

static void quantize_row_q4_0(const float * restrict x, void * restrict vy, int k) {
    assert(k % QK4_0 == 0);
    const int nb = k / QK4_0;

    block_q4_0 * restrict y = vy;

#if defined(__POWER9_VECTOR__)
    const vector float v85 = vec_splats(8.5f);
    for (int i = 0; i < nb; i++) {
        float amax = 0.0f; // absolute max

        vector float srcv [8];
        vector float asrcv[8];
        vector float amaxv[8];

        for (int l = 0; l < 8; l++) srcv[l]  = *(vector float *)(x + i*32 + 4*l);
        for (int l = 0; l < 8; l++) asrcv[l] = vec_abs(srcv[l]);

        for (int l = 0; l < 4; l++) amaxv[2*l] = vec_max(asrcv[2*l], asrcv[2*l+1]);
        //for (int l = 0; l < 2; l++) amaxv[4*l] = vec_max(amaxv[4*l], amaxv[4*l+2]);
        amaxv[0] = vec_max(amaxv[0], amaxv[2]);
        amaxv[4] = vec_max(amaxv[4], amaxv[6]);
        //for (int l = 0; l < 1; l++) amaxv[8*l] = vec_max(amaxv[8*l], amaxv[8*l+4]);
        amaxv[0] = vec_max(amaxv[0], amaxv[4]);

        amax = MAX(
                MAX(vec_extract(amaxv[0], 0), vec_extract(amaxv[0], 1)),
                MAX(vec_extract(amaxv[0], 2), vec_extract(amaxv[0], 3)));

        const float d = amax / ((1 << 3) - 1);
        const float id = d ? 1.0/d : 0.0;

        y[i].d = d;

        const vector float vid = vec_splats(id);
        uint8_t * restrict pb = y[i].qs;
        for (int l = 0; l < 8; l++) {
            const vector float vf  = vec_madd(srcv[l], vid, v85);
            const vector signed int vi = vec_signed(vf);

            pb[2*l + 0] = vec_extract(vi, 0) | (vec_extract(vi, 1) << 4);
            pb[2*l + 1] = vec_extract(vi, 2) | (vec_extract(vi, 3) << 4);
        }
    }
#elif __ARM_NEON
    for (int i = 0; i < nb; i++) {
        float32x4_t srcv [8];
        float32x4_t asrcv[8];
        float32x4_t amaxv[8];

        for (int l = 0; l < 8; l++) srcv[l]  = vld1q_f32(x + i*32 + 4*l);
        for (int l = 0; l < 8; l++) asrcv[l] = vabsq_f32(srcv[l]);

        for (int l = 0; l < 4; l++) amaxv[2*l] = vmaxq_f32(asrcv[2*l], asrcv[2*l+1]);
        for (int l = 0; l < 2; l++) amaxv[4*l] = vmaxq_f32(amaxv[4*l], amaxv[4*l+2]);
        for (int l = 0; l < 1; l++) amaxv[8*l] = vmaxq_f32(amaxv[8*l], amaxv[8*l+4]);

        const float amax = vmaxvq_f32(amaxv[0]);

        const float d = amax / ((1 << 3) - 1);
        const float id = d ? 1.0f/d : 0.0f;

        y[i].d = d;

        for (int l = 0; l < 8; l++) {
            const float32x4_t v  = vmulq_n_f32(srcv[l], id);
            const float32x4_t vf = vaddq_f32(v, vdupq_n_f32(8.5f));
            const int32x4_t   vi = vcvtq_s32_f32(vf);

            y[i].qs[2*l + 0] = vgetq_lane_s32(vi, 0) | (vgetq_lane_s32(vi, 1) << 4);
            y[i].qs[2*l + 1] = vgetq_lane_s32(vi, 2) | (vgetq_lane_s32(vi, 3) << 4);
        }
    }
#elif defined(__AVX2__)
    for (int i = 0; i < nb; i++) {
        // Load elements into 4 AVX vectors
        __m256 v0 = _mm256_loadu_ps( x );
        __m256 v1 = _mm256_loadu_ps( x + 8 );
        __m256 v2 = _mm256_loadu_ps( x + 16 );
        __m256 v3 = _mm256_loadu_ps( x + 24 );
        x += 32;

        // Compute max(abs(e)) for the block
        const __m256 signBit = _mm256_set1_ps( -0.0f );
        __m256 maxAbs = _mm256_andnot_ps( signBit, v0 );
        maxAbs = _mm256_max_ps( maxAbs, _mm256_andnot_ps( signBit, v1 ) );
        maxAbs = _mm256_max_ps( maxAbs, _mm256_andnot_ps( signBit, v2 ) );
        maxAbs = _mm256_max_ps( maxAbs, _mm256_andnot_ps( signBit, v3 ) );

        __m128 max4 = _mm_max_ps( _mm256_extractf128_ps( maxAbs, 1 ), _mm256_castps256_ps128( maxAbs ) );
        max4 = _mm_max_ps( max4, _mm_movehl_ps( max4, max4 ) );
        max4 = _mm_max_ss( max4, _mm_movehdup_ps( max4 ) );
        const float maxScalar = _mm_cvtss_f32( max4 );

        // Quantize these floats
        const float d = maxScalar / 7.0f;
        y[i].d = d;
        const float id = ( maxScalar != 0.0f ) ? 7.0f / maxScalar : 0.0f;
        const __m256 mul = _mm256_set1_ps( id );

        // Apply the multiplier
        v0 = _mm256_mul_ps( v0, mul );
        v1 = _mm256_mul_ps( v1, mul );
        v2 = _mm256_mul_ps( v2, mul );
        v3 = _mm256_mul_ps( v3, mul );

        // Round to nearest integer
        v0 = _mm256_round_ps( v0, _MM_ROUND_NEAREST );
        v1 = _mm256_round_ps( v1, _MM_ROUND_NEAREST );
        v2 = _mm256_round_ps( v2, _MM_ROUND_NEAREST );
        v3 = _mm256_round_ps( v3, _MM_ROUND_NEAREST );

        // Convert floats to integers
        __m256i i0 = _mm256_cvtps_epi32( v0 );
        __m256i i1 = _mm256_cvtps_epi32( v1 );
        __m256i i2 = _mm256_cvtps_epi32( v2 );
        __m256i i3 = _mm256_cvtps_epi32( v3 );

        // Convert int32 to int16
        i0 = _mm256_packs_epi32( i0, i1 );	// 0, 1, 2, 3,  8, 9, 10, 11,  4, 5, 6, 7, 12, 13, 14, 15
        i2 = _mm256_packs_epi32( i2, i3 );	// 16, 17, 18, 19,  24, 25, 26, 27,  20, 21, 22, 23, 28, 29, 30, 31
                                            // Convert int16 to int8
        i0 = _mm256_packs_epi16( i0, i2 );	// 0, 1, 2, 3,  8, 9, 10, 11,  16, 17, 18, 19,  24, 25, 26, 27,  4, 5, 6, 7, 12, 13, 14, 15, 20, 21, 22, 23, 28, 29, 30, 31

        // We got our precious signed bytes, but the order is now wrong
        // These AVX2 pack instructions process 16-byte pieces independently
        // The following instruction is fixing the order
        const __m256i perm = _mm256_setr_epi32( 0, 4, 1, 5, 2, 6, 3, 7 );
        i0 = _mm256_permutevar8x32_epi32( i0, perm );

        // Apply offset to translate the range from [ -7 .. +7 ] into [ +1 .. +15 ]
        const __m256i off = _mm256_set1_epi8( 8 );
        i0 = _mm256_add_epi8( i0, off );

        // Compress the vector into 4 bit/value, and store
        __m128i res = packNibbles( i0 );
        _mm_storeu_si128( ( __m128i* )y[i].qs, res );
    }
#elif defined(__AVX__)
    for (int i = 0; i < nb; i++) {
        // Load elements into 4 AVX vectors
        __m256 v0 = _mm256_loadu_ps( x );
        __m256 v1 = _mm256_loadu_ps( x + 8 );
        __m256 v2 = _mm256_loadu_ps( x + 16 );
        __m256 v3 = _mm256_loadu_ps( x + 24 );
        x += 32;

        // Compute max(abs(e)) for the block
        const __m256 signBit = _mm256_set1_ps( -0.0f );
        __m256 maxAbs = _mm256_andnot_ps( signBit, v0 );
        maxAbs = _mm256_max_ps( maxAbs, _mm256_andnot_ps( signBit, v1 ) );
        maxAbs = _mm256_max_ps( maxAbs, _mm256_andnot_ps( signBit, v2 ) );
        maxAbs = _mm256_max_ps( maxAbs, _mm256_andnot_ps( signBit, v3 ) );

        __m128 max4 = _mm_max_ps( _mm256_extractf128_ps( maxAbs, 1 ), _mm256_castps256_ps128( maxAbs ) );
        max4 = _mm_max_ps( max4, _mm_movehl_ps( max4, max4 ) );
        max4 = _mm_max_ss( max4, _mm_movehdup_ps( max4 ) );
        const float maxScalar = _mm_cvtss_f32( max4 );

        // Quantize these floats
        const float d = maxScalar / 7.0f;
        y[i].d = d;
        const float id = ( maxScalar != 0.0f ) ? 7.0f / maxScalar : 0.0f;
        const __m256 mul = _mm256_set1_ps( id );

        // Apply the multiplier
        v0 = _mm256_mul_ps( v0, mul );
        v1 = _mm256_mul_ps( v1, mul );
        v2 = _mm256_mul_ps( v2, mul );
        v3 = _mm256_mul_ps( v3, mul );

        // Round to nearest integer
        v0 = _mm256_round_ps( v0, _MM_ROUND_NEAREST );
        v1 = _mm256_round_ps( v1, _MM_ROUND_NEAREST );
        v2 = _mm256_round_ps( v2, _MM_ROUND_NEAREST );
        v3 = _mm256_round_ps( v3, _MM_ROUND_NEAREST );

        // Convert floats to integers
        __m256i i0 = _mm256_cvtps_epi32( v0 );
        __m256i i1 = _mm256_cvtps_epi32( v1 );
        __m256i i2 = _mm256_cvtps_epi32( v2 );
        __m256i i3 = _mm256_cvtps_epi32( v3 );

        // Since we don't have in AVX some necessary functions,
        // we split the registers in half and call AVX2 analogs from SSE
        __m128i ni0 = _mm256_castsi256_si128( i0 );
        __m128i ni1 = _mm256_extractf128_si256( i0, 1);
        __m128i ni2 = _mm256_castsi256_si128( i1 );
        __m128i ni3 = _mm256_extractf128_si256( i1, 1);
        __m128i ni4 = _mm256_castsi256_si128( i2 );
        __m128i ni5 = _mm256_extractf128_si256( i2, 1);
        __m128i ni6 = _mm256_castsi256_si128( i3 );
        __m128i ni7 = _mm256_extractf128_si256( i3, 1);

        // Convert int32 to int16
        ni0 = _mm_packs_epi32( ni0, ni1 );
        ni2 = _mm_packs_epi32( ni2, ni3 );
        ni4 = _mm_packs_epi32( ni4, ni5 );
        ni6 = _mm_packs_epi32( ni6, ni7 );
        // Convert int16 to int8
        ni0 = _mm_packs_epi16( ni0, ni2 );
        ni4 = _mm_packs_epi16( ni4, ni6 );

        // Apply offset to translate the range from [ -7 .. +7 ] into [ +1 .. +15 ]
        const __m128i off = _mm_set1_epi8( 8);
        ni0 = _mm_add_epi8( ni0, off );
        ni4 = _mm_add_epi8( ni4, off );

        // Compress the vector into 4 bit/value, and store
        __m128i res = packNibbles( ni0, ni4 );
        _mm_storeu_si128( ( __m128i* )y[i].qs, res );
    }
#elif defined(__wasm_simd128__)
    for (int i = 0; i < nb; i++) {
        float amax = 0.0f; // absolute max

        v128_t srcv [8];
        v128_t asrcv[8];
        v128_t amaxv[8];

        for (int l = 0; l < 8; l++) srcv[l]  = wasm_v128_load(x + i*32 + 4*l);
        for (int l = 0; l < 8; l++) asrcv[l] = wasm_f32x4_abs(srcv[l]);

        for (int l = 0; l < 4; l++) amaxv[2*l] = wasm_f32x4_max(asrcv[2*l], asrcv[2*l+1]);
        for (int l = 0; l < 2; l++) amaxv[4*l] = wasm_f32x4_max(amaxv[4*l], amaxv[4*l+2]);
        for (int l = 0; l < 1; l++) amaxv[8*l] = wasm_f32x4_max(amaxv[8*l], amaxv[8*l+4]);

        amax = MAX(
                MAX(wasm_f32x4_extract_lane(amaxv[0], 0), wasm_f32x4_extract_lane(amaxv[0], 1)),
                MAX(wasm_f32x4_extract_lane(amaxv[0], 2), wasm_f32x4_extract_lane(amaxv[0], 3)));

        const float d = amax / ((1 << 3) - 1);
        const float id = d ? 1.0/d : 0.0;

        y[i].d = d;

        for (int l = 0; l < 8; l++) {
            const v128_t v  = wasm_f32x4_mul(srcv[l], wasm_f32x4_splat(id));
            const v128_t vf = wasm_f32x4_add(v, wasm_f32x4_splat(8.5f));
            const v128_t vi = wasm_i32x4_trunc_sat_f32x4(vf);

            y[i].qs[2*l + 0] = wasm_i32x4_extract_lane(vi, 0) | (wasm_i32x4_extract_lane(vi, 1) << 4);
            y[i].qs[2*l + 1] = wasm_i32x4_extract_lane(vi, 2) | (wasm_i32x4_extract_lane(vi, 3) << 4);
        }
    }
#else
    // scalar
    quantize_row_q4_0_reference(x, y, k);
#endif
}

static void quantize_row_q4_1_reference(const float * restrict x, void * restrict vy, int k) {
    assert(k % QK4_1 == 0);
    const int nb = k / QK4_1;

    block_q4_1 * restrict y = vy;

    uint8_t pp[QK4_1/2];

    for (int i = 0; i < nb; i++) {
        float min = FLT_MAX;
        float max = -FLT_MAX;

        for (int l = 0; l < QK4_1; l++) {
            const float v = x[i*QK4_1 + l];
            if (v < min) min = v;
            if (v > max) max = v;
        }

        const float d = (max - min) / ((1 << 4) - 1);
        const float id = d ? 1.0f/d : 0.0f;

        y[i].d = d;
        y[i].m = min;

        for (int l = 0; l < QK4_1; l += 2) {
            const float v0 = (x[i*QK4_1 + l + 0] - min)*id;
            const float v1 = (x[i*QK4_1 + l + 1] - min)*id;

            const uint8_t vi0 = roundf(v0);
            const uint8_t vi1 = roundf(v1);

            assert(vi0 < 16);
            assert(vi1 < 16);

            pp[l/2] = vi0 | (vi1 << 4);
        }

        memcpy(y[i].qs, pp, sizeof(pp));
    }
}

static void quantize_row_q4_1(const float * restrict x, void * restrict vy, int k) {
    assert(k % QK4_1 == 0);

    const int nb = k / QK4_1;

    block_q4_1 * restrict y = vy;

#if defined(__AVX2__)
    for (int i = 0; i < nb; i++) {
        // Load elements into 4 AVX vectors
        __m256 v0 = _mm256_loadu_ps( x );
        __m256 v1 = _mm256_loadu_ps( x + 8 );
        __m256 v2 = _mm256_loadu_ps( x + 16 );
        __m256 v3 = _mm256_loadu_ps( x + 24 );
        x += 32;

        // Compute max for the block
        __m256 vmax;
        vmax = _mm256_max_ps( v0, v1 );
        vmax = _mm256_max_ps( vmax, v2 );
        vmax = _mm256_max_ps( vmax, v3 );

        __m128 max4 = _mm_max_ps( _mm256_extractf128_ps( vmax, 1 ), _mm256_castps256_ps128( vmax ) );
        max4 = _mm_max_ps( max4, _mm_movehl_ps( max4, max4 ) );
        max4 = _mm_max_ss( max4, _mm_movehdup_ps( max4 ) );
        const float maxScalar = _mm_cvtss_f32( max4 );

        // Compute min for the block
        __m256 vmin;
        vmin = _mm256_min_ps( v0, v1 );
        vmin = _mm256_min_ps( vmin, v2 );
        vmin = _mm256_min_ps( vmin, v3 );

        __m128 min4 = _mm_min_ps( _mm256_extractf128_ps( vmin, 1 ), _mm256_castps256_ps128( vmin ) );
        min4 = _mm_min_ps( min4, _mm_movehl_ps( min4, min4 ) );
        min4 = _mm_min_ss( min4, _mm_movehdup_ps( min4 ) );
        const float minScalar = _mm_cvtss_f32( min4 );

        // Quantize these floats
        const float d = (maxScalar - minScalar) / ((1 << 4) - 1);
        const float id = d ? 1.0f/d : 0.0f;

        y[i].m = minScalar;
        y[i].d = d;

        // x = (x-min)*id
        const __m256 mul = _mm256_set1_ps( id );
        const __m256 off = _mm256_set1_ps( minScalar );
        v0 = _mm256_mul_ps( _mm256_sub_ps( v0, off ), mul );
        v1 = _mm256_mul_ps( _mm256_sub_ps( v1, off ), mul );
        v2 = _mm256_mul_ps( _mm256_sub_ps( v2, off ), mul );
        v3 = _mm256_mul_ps( _mm256_sub_ps( v3, off ), mul );

        // Round to nearest integer
        v0 = _mm256_round_ps( v0, _MM_ROUND_NEAREST );
        v1 = _mm256_round_ps( v1, _MM_ROUND_NEAREST );
        v2 = _mm256_round_ps( v2, _MM_ROUND_NEAREST );
        v3 = _mm256_round_ps( v3, _MM_ROUND_NEAREST );

        // Convert floats to integers
        __m256i i0 = _mm256_cvtps_epi32( v0 );
        __m256i i1 = _mm256_cvtps_epi32( v1 );
        __m256i i2 = _mm256_cvtps_epi32( v2 );
        __m256i i3 = _mm256_cvtps_epi32( v3 );

        // Convert int32 to int16
        i0 = _mm256_packs_epi32( i0, i1 );	// 0, 1, 2, 3,  8, 9, 10, 11,  4, 5, 6, 7, 12, 13, 14, 15
        i2 = _mm256_packs_epi32( i2, i3 );	// 16, 17, 18, 19,  24, 25, 26, 27,  20, 21, 22, 23, 28, 29, 30, 31
                                            // Convert int16 to int8
        i0 = _mm256_packs_epi16( i0, i2 );	// 0, 1, 2, 3,  8, 9, 10, 11,  16, 17, 18, 19,  24, 25, 26, 27,  4, 5, 6, 7, 12, 13, 14, 15, 20, 21, 22, 23, 28, 29, 30, 31

        // We got our precious signed bytes, but the order is now wrong
        // These AVX2 pack instructions process 16-byte pieces independently
        // The following instruction is fixing the order
        const __m256i perm = _mm256_setr_epi32( 0, 4, 1, 5, 2, 6, 3, 7 );
        i0 = _mm256_permutevar8x32_epi32( i0, perm );

        // Compress the vector into 4 bit/value, and store
        __m128i res = packNibbles( i0 );
        _mm_storeu_si128( ( __m128i* )y[i].qs, res );
    }
#elif __ARM_NEON
    for (int i = 0; i < nb; i++) {
        float32x4_t srcv[8];
        float32x4_t minv[8];
        float32x4_t maxv[8];

        for (int l = 0; l < 8; l++) srcv[l] = vld1q_f32(x + i*QK4_1 + 4*l);

        for (int l = 0; l < 4; l++) minv[2*l] = vminq_f32(srcv[2*l], srcv[2*l + 1]);
        for (int l = 0; l < 2; l++) minv[4*l] = vminq_f32(minv[4*l], minv[4*l + 2]);
        for (int l = 0; l < 1; l++) minv[8*l] = vminq_f32(minv[8*l], minv[8*l + 4]);

        for (int l = 0; l < 4; l++) maxv[2*l] = vmaxq_f32(srcv[2*l], srcv[2*l + 1]);
        for (int l = 0; l < 2; l++) maxv[4*l] = vmaxq_f32(maxv[4*l], maxv[4*l + 2]);
        for (int l = 0; l < 1; l++) maxv[8*l] = vmaxq_f32(maxv[8*l], maxv[8*l + 4]);

        const float min = vminvq_f32(minv[0]);
        const float max = vmaxvq_f32(maxv[0]);

        const float d = (max - min) / ((1 << 4) - 1);
        const float id = d ? 1.0f/d : 0.0f;

        y[i].d = d;
        y[i].m = min;

        const float32x4_t minv0 = vdupq_n_f32(min);

        for (int l = 0; l < 8; l++) {
            const float32x4_t v  = vmulq_n_f32(vsubq_f32(srcv[l], minv0), id);
            const float32x4_t vf = vaddq_f32(v, vdupq_n_f32(0.5f)); // needed to round to nearest
            const int32x4_t   vi = vcvtq_s32_f32(vf);

            y[i].qs[2*l + 0] = vgetq_lane_s32(vi, 0) | (vgetq_lane_s32(vi, 1) << 4);
            y[i].qs[2*l + 1] = vgetq_lane_s32(vi, 2) | (vgetq_lane_s32(vi, 3) << 4);
        }
    }
#else
    // scalar
    quantize_row_q4_1_reference(x, vy, k);
#endif
}

// reference implementation for deterministic creation of model files
static void quantize_row_q8_0_reference(const float * restrict x, block_q8_0 * restrict y, int k) {
    assert(k % QK8_0 == 0);
    const int nb = k / QK8_0;

    for (int i = 0; i < nb; i++) {
        float amax = 0.0f; // absolute max

        for (int l = 0; l < QK8_0; l++) {
            const float v = x[i*QK8_0 + l];
            amax = MAX(amax, fabsf(v));
        }

        const float d = amax / ((1 << 7) - 1);
        const float id = d ? 1.0f/d : 0.0f;

        y[i].d = d;

        for (int l = 0; l < QK8_0; ++l) {
            const float   v  = x[i*QK8_0 + l]*id;
            y[i].qs[l] = roundf(v);
        }
    }
}

static void quantize_row_q8_0(const float * restrict x, void * restrict vy, int k) {
    assert(k % QK8_0 == 0);
    const int nb = k / QK8_0;

    block_q8_0 * restrict y = vy;

#if defined(__ARM_NEON)
    for (int i = 0; i < nb; i++) {
        float32x4_t srcv [8];
        float32x4_t asrcv[8];
        float32x4_t amaxv[8];

        for (int l = 0; l < 8; l++) srcv[l]  = vld1q_f32(x + i*32 + 4*l);
        for (int l = 0; l < 8; l++) asrcv[l] = vabsq_f32(srcv[l]);

        for (int l = 0; l < 4; l++) amaxv[2*l] = vmaxq_f32(asrcv[2*l], asrcv[2*l+1]);
        for (int l = 0; l < 2; l++) amaxv[4*l] = vmaxq_f32(amaxv[4*l], amaxv[4*l+2]);
        for (int l = 0; l < 1; l++) amaxv[8*l] = vmaxq_f32(amaxv[8*l], amaxv[8*l+4]);

        const float amax = vmaxvq_f32(amaxv[0]);

        const float d = amax / ((1 << 7) - 1);
        const float id = d ? 1.0f/d : 0.0f;

        y[i].d = d;

        for (int l = 0; l < 8; l++) {
            const float32x4_t v  = vmulq_n_f32(srcv[l], id);
            const int32x4_t   vi = vcvtnq_s32_f32(v);

            y[i].qs[4*l + 0] = vgetq_lane_s32(vi, 0);
            y[i].qs[4*l + 1] = vgetq_lane_s32(vi, 1);
            y[i].qs[4*l + 2] = vgetq_lane_s32(vi, 2);
            y[i].qs[4*l + 3] = vgetq_lane_s32(vi, 3);
        }
    }
#elif defined(__AVX2__) || defined(__AVX__)
    for (int i = 0; i < nb; i++) {
        // Load elements into 4 AVX vectors
        __m256 v0 = _mm256_loadu_ps( x );
        __m256 v1 = _mm256_loadu_ps( x + 8 );
        __m256 v2 = _mm256_loadu_ps( x + 16 );
        __m256 v3 = _mm256_loadu_ps( x + 24 );
        x += 32;

        // Compute max(abs(e)) for the block
        const __m256 signBit = _mm256_set1_ps( -0.0f );
        __m256 maxAbs = _mm256_andnot_ps( signBit, v0 );
        maxAbs = _mm256_max_ps( maxAbs, _mm256_andnot_ps( signBit, v1 ) );
        maxAbs = _mm256_max_ps( maxAbs, _mm256_andnot_ps( signBit, v2 ) );
        maxAbs = _mm256_max_ps( maxAbs, _mm256_andnot_ps( signBit, v3 ) );

        __m128 max4 = _mm_max_ps( _mm256_extractf128_ps( maxAbs, 1 ), _mm256_castps256_ps128( maxAbs ) );
        max4 = _mm_max_ps( max4, _mm_movehl_ps( max4, max4 ) );
        max4 = _mm_max_ss( max4, _mm_movehdup_ps( max4 ) );
        const float maxScalar = _mm_cvtss_f32( max4 );

        // Quantize these floats
        const float d = maxScalar / 127.f;
        y[i].d = d;
        const float id = ( maxScalar != 0.0f ) ? 127.f / maxScalar : 0.0f;
        const __m256 mul = _mm256_set1_ps( id );

        // Apply the multiplier
        v0 = _mm256_mul_ps( v0, mul );
        v1 = _mm256_mul_ps( v1, mul );
        v2 = _mm256_mul_ps( v2, mul );
        v3 = _mm256_mul_ps( v3, mul );

        // Round to nearest integer
        v0 = _mm256_round_ps( v0, _MM_ROUND_NEAREST );
        v1 = _mm256_round_ps( v1, _MM_ROUND_NEAREST );
        v2 = _mm256_round_ps( v2, _MM_ROUND_NEAREST );
        v3 = _mm256_round_ps( v3, _MM_ROUND_NEAREST );

        // Convert floats to integers
        __m256i i0 = _mm256_cvtps_epi32( v0 );
        __m256i i1 = _mm256_cvtps_epi32( v1 );
        __m256i i2 = _mm256_cvtps_epi32( v2 );
        __m256i i3 = _mm256_cvtps_epi32( v3 );

#if defined(__AVX2__)
        // Convert int32 to int16
        i0 = _mm256_packs_epi32( i0, i1 );	// 0, 1, 2, 3,  8, 9, 10, 11,  4, 5, 6, 7, 12, 13, 14, 15
        i2 = _mm256_packs_epi32( i2, i3 );	// 16, 17, 18, 19,  24, 25, 26, 27,  20, 21, 22, 23, 28, 29, 30, 31
                                            // Convert int16 to int8
        i0 = _mm256_packs_epi16( i0, i2 );	// 0, 1, 2, 3,  8, 9, 10, 11,  16, 17, 18, 19,  24, 25, 26, 27,  4, 5, 6, 7, 12, 13, 14, 15, 20, 21, 22, 23, 28, 29, 30, 31

        // We got our precious signed bytes, but the order is now wrong
        // These AVX2 pack instructions process 16-byte pieces independently
        // The following instruction is fixing the order
        const __m256i perm = _mm256_setr_epi32( 0, 4, 1, 5, 2, 6, 3, 7 );
        i0 = _mm256_permutevar8x32_epi32( i0, perm );

        _mm256_storeu_si256((__m256i *)y[i].qs, i0);
#else
        // Since we don't have in AVX some necessary functions,
        // we split the registers in half and call AVX2 analogs from SSE
        __m128i ni0 = _mm256_castsi256_si128( i0 );
        __m128i ni1 = _mm256_extractf128_si256( i0, 1);
        __m128i ni2 = _mm256_castsi256_si128( i1 );
        __m128i ni3 = _mm256_extractf128_si256( i1, 1);
        __m128i ni4 = _mm256_castsi256_si128( i2 );
        __m128i ni5 = _mm256_extractf128_si256( i2, 1);
        __m128i ni6 = _mm256_castsi256_si128( i3 );
        __m128i ni7 = _mm256_extractf128_si256( i3, 1);

        // Convert int32 to int16
        ni0 = _mm_packs_epi32( ni0, ni1 );
        ni2 = _mm_packs_epi32( ni2, ni3 );
        ni4 = _mm_packs_epi32( ni4, ni5 );
        ni6 = _mm_packs_epi32( ni6, ni7 );
        // Convert int16 to int8
        ni0 = _mm_packs_epi16( ni0, ni2 );
        ni4 = _mm_packs_epi16( ni4, ni6 );

        _mm_storeu_si128((__m128i *)(y[i].qs +  0), ni0);
        _mm_storeu_si128((__m128i *)(y[i].qs + 16), ni4);
#endif
    }
#else
    // scalar
    quantize_row_q8_0_reference(x, y, k);
#endif
}

static void dequantize_row_q4_0(const void * restrict vx, float * restrict y, int k) {
    assert(k % QK4_0 == 0);
    const int nb = k / QK4_0;

    const block_q4_0 * restrict x = vx;

#if defined(__AVX2__)
    for (int i = 0; i < nb; i++) {
        // scale factor
        const __m256 d_v = _mm256_broadcast_ss(&x[i].d);

        const uint8_t * restrict pp = x[i].qs;

        for (int l = 0; l < QK4_0; l += 32) {
            // Load 32x4-bit integers into 32x8-bit integers
            __m256i vx8 = bytesFromNibbles(pp+l/2);

            // Subtract 8 from the integers
            vx8 = _mm256_sub_epi8(vx8, _mm256_set1_epi8(8));

            // Convert to 16-bit int
            const __m256i vx16_lo = _mm256_cvtepi8_epi16(_mm256_extracti128_si256(vx8, 0));
            const __m256i vx16_hi = _mm256_cvtepi8_epi16(_mm256_extracti128_si256(vx8, 1));

            // Convert to 32-bit int -> float 32
            const __m256 vf[4] = {
                _mm256_cvtepi32_ps(_mm256_cvtepi16_epi32(_mm256_extracti128_si256(vx16_lo, 0))),
                _mm256_cvtepi32_ps(_mm256_cvtepi16_epi32(_mm256_extracti128_si256(vx16_lo, 1))),
                _mm256_cvtepi32_ps(_mm256_cvtepi16_epi32(_mm256_extracti128_si256(vx16_hi, 0))),
                _mm256_cvtepi32_ps(_mm256_cvtepi16_epi32(_mm256_extracti128_si256(vx16_hi, 1)))
            };

            // Scale and store
            for (int j = 0; j < 4; j++) {
                const __m256 result = _mm256_mul_ps(vf[j], d_v);
                _mm256_storeu_ps(y + i * QK4_0 + l + j*8, result);
            }
        }
    }
#elif defined(__ARM_NEON)
    for (int i = 0; i < nb; i++) {
        const float32x4_t vd = vdupq_n_f32(x[i].d);

        const uint8_t * restrict pp = x[i].qs;

        for (int l = 0; l < QK4_0; l += 16) {
            // Load 16x4-bit integers into 8x8-bit integers
            const uint8x8_t v8 = vld1_u8(pp + l/2);

            // Expand 4-bit qs to 8-bit bytes
            const uint8x8_t v0 = vand_u8(v8, vdup_n_u8(0x0f));
            const uint8x8_t v1 = vshr_n_u8(v8, 4);

            // Convert to signed 8-bit integers
            const int8x8_t vs_0 = vreinterpret_s8_u8(v0);
            const int8x8_t vs_1 = vreinterpret_s8_u8(v1);

            // Subtract 8 from each byte
            const int8x8_t vb_0 = vsub_s8(vs_0, vdup_n_s8(8));
            const int8x8_t vb_1 = vsub_s8(vs_1, vdup_n_s8(8));

            // Interleave and combine
            const int8x8_t vx_0 = vzip1_s8(vb_0, vb_1);
            const int8x8_t vx_1 = vzip2_s8(vb_0, vb_1);

            const int8x16_t vq = vcombine_s8(vx_0, vx_1);

            // convert to 2x int16x8_t
            const int16x8_t vi_0 = vmovl_s8(vget_low_s8 (vq));
            const int16x8_t vi_1 = vmovl_s8(vget_high_s8(vq));

            // convert to 4x float32x4_t
            const float32x4_t vf_0 = vcvtq_f32_s32(vmovl_s16(vget_low_s16 (vi_0)));
            const float32x4_t vf_1 = vcvtq_f32_s32(vmovl_s16(vget_high_s16(vi_0)));
            const float32x4_t vf_2 = vcvtq_f32_s32(vmovl_s16(vget_low_s16 (vi_1)));
            const float32x4_t vf_3 = vcvtq_f32_s32(vmovl_s16(vget_high_s16(vi_1)));

            // Multiply by d
            const float32x4_t r0 = vmulq_f32(vf_0, vd);
            const float32x4_t r1 = vmulq_f32(vf_1, vd);
            const float32x4_t r2 = vmulq_f32(vf_2, vd);
            const float32x4_t r3 = vmulq_f32(vf_3, vd);

            // Store
            vst1q_f32(y + i*QK4_0 + l +  0, r0);
            vst1q_f32(y + i*QK4_0 + l +  4, r1);
            vst1q_f32(y + i*QK4_0 + l +  8, r2);
            vst1q_f32(y + i*QK4_0 + l + 12, r3);
        }
    }
#else
    // scalar
    for (int i = 0; i < nb; i++) {
        const float d = x[i].d;

        const uint8_t * restrict pp = x[i].qs;

        for (int l = 0; l < QK4_0; l += 2) {
            const uint8_t vi = pp[l/2];

            const int8_t vi0 = vi & 0xf;
            const int8_t vi1 = vi >> 4;

            const float v0 = (vi0 - 8)*d;
            const float v1 = (vi1 - 8)*d;

            //printf("d = %f, vi = %d, vi0 = %d, vi1 = %d, v0 = %f, v1 = %f\n", d, vi, vi0, vi1, v0, v1);

            y[i*QK4_0 + l + 0] = v0;
            y[i*QK4_0 + l + 1] = v1;

            assert(!isnan(y[i*QK4_0 + l + 0]));
            assert(!isnan(y[i*QK4_0 + l + 1]));
        }
    }
#endif
}

static void dequantize_row_q4_1(const void * restrict vx, float * restrict y, int k) {
    assert(k % QK4_1 == 0);
    const int nb = k / QK4_1;

    const block_q4_1 * restrict x = vx;

#if defined(__AVX2__)
    for (int i = 0; i < nb; i++) {
        const __m256 d_v = _mm256_broadcast_ss(&x[i].d);
        const __m256 d_m = _mm256_broadcast_ss(&x[i].m);

        const uint8_t * restrict pp = x[i].qs;

        for (int l = 0; l < QK4_1; l += 32) {
            // Load 32x4-bit integers into 32x8-bit integers
            __m256i vx8 = bytesFromNibbles(pp+l/2);

            // Convert to 16-bit int
            const __m256i vx16_lo = _mm256_cvtepi8_epi16(_mm256_extracti128_si256(vx8, 0));
            const __m256i vx16_hi = _mm256_cvtepi8_epi16(_mm256_extracti128_si256(vx8, 1));

            // Convert to 32-bit int -> float 32
            const __m256 vf[4] = {
                _mm256_cvtepi32_ps(_mm256_cvtepi16_epi32(_mm256_extracti128_si256(vx16_lo, 0))),
                _mm256_cvtepi32_ps(_mm256_cvtepi16_epi32(_mm256_extracti128_si256(vx16_lo, 1))),
                _mm256_cvtepi32_ps(_mm256_cvtepi16_epi32(_mm256_extracti128_si256(vx16_hi, 0))),
                _mm256_cvtepi32_ps(_mm256_cvtepi16_epi32(_mm256_extracti128_si256(vx16_hi, 1)))
            };

            // Scale, add m and store
            for (int j = 0; j < 4; j++) {
                const __m256 result = _mm256_add_ps(_mm256_mul_ps(vf[j], d_v), d_m);
                _mm256_storeu_ps(y + i * QK4_1 + l + j*8, result);
            }
        }
    }
#elif defined(__ARM_NEON)
    for (int i = 0; i < nb; i++) {
        const float32x4_t vd = vdupq_n_f32(x[i].d);
        const float32x4_t vm = vdupq_n_f32(x[i].m);

        const uint8_t * restrict pp = x[i].qs;

        for (int l = 0; l < QK4_1; l += 16) {
            // Load 16x4-bit integers into 8x8-bit integers
            const uint8x8_t v8 = vld1_u8(pp + l/2);

            // Expand 4-bit qs to 8-bit bytes
            const uint8x8_t v0 = vand_u8(v8, vdup_n_u8(0x0f));
            const uint8x8_t v1 = vshr_n_u8(v8, 4);

            // Interleave and combine
            const uint8x8_t vx_0 = vzip1_u8(v0, v1);
            const uint8x8_t vx_1 = vzip2_u8(v0, v1);

            const uint8x16_t vq = vcombine_u8(vx_0, vx_1);

            // convert to 2x uint16x8_t
            const uint16x8_t vi_0 = vmovl_u8(vget_low_u8 (vq));
            const uint16x8_t vi_1 = vmovl_u8(vget_high_u8(vq));

            // convert to 4x float32x4_t
            const float32x4_t vf_0 = vcvtq_f32_u32(vmovl_u16(vget_low_u16 (vi_0)));
            const float32x4_t vf_1 = vcvtq_f32_u32(vmovl_u16(vget_high_u16(vi_0)));
            const float32x4_t vf_2 = vcvtq_f32_u32(vmovl_u16(vget_low_u16 (vi_1)));
            const float32x4_t vf_3 = vcvtq_f32_u32(vmovl_u16(vget_high_u16(vi_1)));

            // multiply by d and add m
            const float32x4_t r0 = vmlaq_f32(vm, vf_0, vd);
            const float32x4_t r1 = vmlaq_f32(vm, vf_1, vd);
            const float32x4_t r2 = vmlaq_f32(vm, vf_2, vd);
            const float32x4_t r3 = vmlaq_f32(vm, vf_3, vd);

            // Store
            vst1q_f32(y + i*QK4_1 + l +  0, r0);
            vst1q_f32(y + i*QK4_1 + l +  4, r1);
            vst1q_f32(y + i*QK4_1 + l +  8, r2);
            vst1q_f32(y + i*QK4_1 + l + 12, r3);
        }
    }
#else
    for (int i = 0; i < nb; i++) {
        const float d = x[i].d;
        const float m = x[i].m;

        const uint8_t * restrict pp = x[i].qs;

        for (int l = 0; l < QK4_1; l += 2) {
            const uint8_t vi = pp[l/2];

            const int8_t vi0 = vi & 0xf;
            const int8_t vi1 = vi >> 4;

            const float v0 = vi0*d + m;
            const float v1 = vi1*d + m;

            y[i*QK4_1 + l + 0] = v0;
            y[i*QK4_1 + l + 1] = v1;

            assert(!isnan(y[i*QK4_1 + l + 0]));
            assert(!isnan(y[i*QK4_1 + l + 1]));
        }
    }
#endif
}

static void ggml_vec_dot_q4_0_q8_0(const int n, float * restrict s, const void * restrict vx, const void * restrict vy);
static void ggml_vec_dot_q4_1_q8_0(const int n, float * restrict s, const void * restrict vx, const void * restrict vy);

static const quantize_fns_t quantize_fns[GGML_TYPE_COUNT] = {
    [GGML_TYPE_Q4_0] = {
        .dequantize_row_q         = dequantize_row_q4_0,
        .quantize_row_q           = quantize_row_q4_0,
        .quantize_row_q_reference = (quantize_row_q_t) quantize_row_q4_0_reference,
        .quantize_row_q_dot       = quantize_row_q8_0,
        .vec_dot_q                = ggml_vec_dot_q4_0_q8_0,
    },
    [GGML_TYPE_Q4_1] = {
        .dequantize_row_q         = dequantize_row_q4_1,
        .quantize_row_q           = quantize_row_q4_1,
        .quantize_row_q_reference = (quantize_row_q_t) quantize_row_q4_1_reference,
        .quantize_row_q_dot       = quantize_row_q8_0,
        .vec_dot_q                = ggml_vec_dot_q4_1_q8_0,
    },
    // TODO: GGML_TYPE_Q8_0
};

// For internal test use
quantize_fns_t ggml_internal_get_quantize_fn(size_t i) {
    GGML_ASSERT(i < GGML_TYPE_COUNT);
    return quantize_fns[i];
}


//
// simd mappings
//

// we define a common set of C macros which map to specific intrinsics based on the current architecture
// we then implement the fundamental computation operations below using only these macros
// adding support for new architectures requires to define the corresponding SIMD macros
//
// GGML_F32_STEP / GGML_F16_STEP
//   number of elements to process in a single step
//
// GGML_F32_EPR / GGML_F16_EPR
//   number of elements to fit in a single register
//

#if defined(__ARM_NEON) && defined(__ARM_FEATURE_FMA)

#define GGML_SIMD

// F32 NEON

#define GGML_F32_STEP 16
#define GGML_F32_EPR  4

#define GGML_F32x4              float32x4_t
#define GGML_F32x4_ZERO         vdupq_n_f32(0.0f)
#define GGML_F32x4_SET1(x)      vdupq_n_f32(x)
#define GGML_F32x4_LOAD         vld1q_f32
#define GGML_F32x4_STORE        vst1q_f32
#define GGML_F32x4_FMA(a, b, c) vfmaq_f32(a, b, c)
#define GGML_F32x4_ADD          vaddq_f32
#define GGML_F32x4_MUL          vmulq_f32
#define GGML_F32x4_REDUCE_ONE(x) vaddvq_f32(x)
#define GGML_F32x4_REDUCE(res, x)              \
{                                              \
    for (int i = 0; i < GGML_F32_ARR/2; ++i) { \
        x[2*i] = vaddq_f32(x[2*i], x[2*i+1]);  \
    }                                          \
    for (int i = 0; i < GGML_F32_ARR/4; ++i) { \
        x[4*i] = vaddq_f32(x[4*i], x[4*i+2]);  \
    }                                          \
    for (int i = 0; i < GGML_F32_ARR/8; ++i) { \
        x[8*i] = vaddq_f32(x[8*i], x[8*i+4]);  \
    }                                          \
    res = GGML_F32x4_REDUCE_ONE(x[0]);         \
}

#define GGML_F32_VEC        GGML_F32x4
#define GGML_F32_VEC_ZERO   GGML_F32x4_ZERO
#define GGML_F32_VEC_SET1   GGML_F32x4_SET1
#define GGML_F32_VEC_LOAD   GGML_F32x4_LOAD
#define GGML_F32_VEC_STORE  GGML_F32x4_STORE
#define GGML_F32_VEC_FMA    GGML_F32x4_FMA
#define GGML_F32_VEC_ADD    GGML_F32x4_ADD
#define GGML_F32_VEC_MUL    GGML_F32x4_MUL
#define GGML_F32_VEC_REDUCE GGML_F32x4_REDUCE

// F16 NEON

#if defined(__ARM_FEATURE_FP16_VECTOR_ARITHMETIC)
    #define GGML_F16_STEP 32
    #define GGML_F16_EPR  8

    #define GGML_F16x8              float16x8_t
    #define GGML_F16x8_ZERO         vdupq_n_f16(0.0f)
    #define GGML_F16x8_SET1(x)      vdupq_n_f16(x)
    #define GGML_F16x8_LOAD         vld1q_f16
    #define GGML_F16x8_STORE        vst1q_f16
    #define GGML_F16x8_FMA(a, b, c) vfmaq_f16(a, b, c)
    #define GGML_F16x8_ADD          vaddq_f16
    #define GGML_F16x8_MUL          vmulq_f16
    #define GGML_F16x8_REDUCE(res, x)                             \
    {                                                             \
        for (int i = 0; i < GGML_F16_ARR/2; ++i) {                \
            x[2*i] = vaddq_f16(x[2*i], x[2*i+1]);                 \
        }                                                         \
        for (int i = 0; i < GGML_F16_ARR/4; ++i) {                \
            x[4*i] = vaddq_f16(x[4*i], x[4*i+2]);                 \
        }                                                         \
        for (int i = 0; i < GGML_F16_ARR/8; ++i) {                \
            x[8*i] = vaddq_f16(x[8*i], x[8*i+4]);                 \
        }                                                         \
        const float32x4_t t0 = vcvt_f32_f16(vget_low_f16 (x[0])); \
        const float32x4_t t1 = vcvt_f32_f16(vget_high_f16(x[0])); \
        res = (ggml_float) vaddvq_f32(vaddq_f32(t0, t1));         \
    }

    #define GGML_F16_VEC                GGML_F16x8
    #define GGML_F16_VEC_ZERO           GGML_F16x8_ZERO
    #define GGML_F16_VEC_SET1           GGML_F16x8_SET1
    #define GGML_F16_VEC_LOAD(p, i)     GGML_F16x8_LOAD(p)
    #define GGML_F16_VEC_STORE(p, r, i) GGML_F16x8_STORE(p, r[i])
    #define GGML_F16_VEC_FMA            GGML_F16x8_FMA
    #define GGML_F16_VEC_ADD            GGML_F16x8_ADD
    #define GGML_F16_VEC_MUL            GGML_F16x8_MUL
    #define GGML_F16_VEC_REDUCE         GGML_F16x8_REDUCE
#else
    // if FP16 vector arithmetic is not supported, we use FP32 instead
    // and take advantage of the vcvt_ functions to convert to/from FP16

    #define GGML_F16_STEP 16
    #define GGML_F16_EPR  4

    #define GGML_F32Cx4              float32x4_t
    #define GGML_F32Cx4_ZERO         vdupq_n_f32(0.0f)
    #define GGML_F32Cx4_SET1(x)      vdupq_n_f32(x)
    #define GGML_F32Cx4_LOAD(x)      vcvt_f32_f16(vld1_f16(x))
    #define GGML_F32Cx4_STORE(x, y)  vst1_f16(x, vcvt_f16_f32(y))
    #define GGML_F32Cx4_FMA(a, b, c) vfmaq_f32(a, b, c)
    #define GGML_F32Cx4_ADD          vaddq_f32
    #define GGML_F32Cx4_MUL          vmulq_f32
    #define GGML_F32Cx4_REDUCE       GGML_F32x4_REDUCE

    #define GGML_F16_VEC                GGML_F32Cx4
    #define GGML_F16_VEC_ZERO           GGML_F32Cx4_ZERO
    #define GGML_F16_VEC_SET1           GGML_F32Cx4_SET1
    #define GGML_F16_VEC_LOAD(p, i)     GGML_F32Cx4_LOAD(p)
    #define GGML_F16_VEC_STORE(p, r, i) GGML_F32Cx4_STORE(p, r[i])
    #define GGML_F16_VEC_FMA            GGML_F32Cx4_FMA
    #define GGML_F16_VEC_ADD            GGML_F32Cx4_ADD
    #define GGML_F16_VEC_MUL            GGML_F32Cx4_MUL
    #define GGML_F16_VEC_REDUCE         GGML_F32Cx4_REDUCE
#endif

#elif defined(__AVX__)

#define GGML_SIMD

// F32 AVX

#define GGML_F32_STEP 32
#define GGML_F32_EPR  8

#define GGML_F32x8         __m256
#define GGML_F32x8_ZERO    _mm256_setzero_ps()
#define GGML_F32x8_SET1(x) _mm256_set1_ps(x)
#define GGML_F32x8_LOAD    _mm256_loadu_ps
#define GGML_F32x8_STORE   _mm256_storeu_ps
#if defined(__FMA__)
    #define GGML_F32x8_FMA(a, b, c) _mm256_fmadd_ps(b, c, a)
#else
    #define GGML_F32x8_FMA(a, b, c) _mm256_add_ps(_mm256_mul_ps(b, c), a)
#endif
#define GGML_F32x8_ADD     _mm256_add_ps
#define GGML_F32x8_MUL     _mm256_mul_ps
#define GGML_F32x8_REDUCE(res, x)                                 \
{                                                                 \
    for (int i = 0; i < GGML_F32_ARR/2; ++i) {                    \
        x[2*i] = _mm256_add_ps(x[2*i], x[2*i+1]);                 \
    }                                                             \
    for (int i = 0; i < GGML_F32_ARR/4; ++i) {                    \
        x[4*i] = _mm256_add_ps(x[4*i], x[4*i+2]);                 \
    }                                                             \
    for (int i = 0; i < GGML_F32_ARR/8; ++i) {                    \
        x[8*i] = _mm256_add_ps(x[8*i], x[8*i+4]);                 \
    }                                                             \
    const __m128 t0 = _mm_add_ps(_mm256_castps256_ps128(x[0]),    \
                                 _mm256_extractf128_ps(x[0], 1)); \
    const __m128 t1 = _mm_hadd_ps(t0, t0);                        \
    res = _mm_cvtss_f32(_mm_hadd_ps(t1, t1));                     \
}
// TODO: is this optimal ?

#define GGML_F32_VEC        GGML_F32x8
#define GGML_F32_VEC_ZERO   GGML_F32x8_ZERO
#define GGML_F32_VEC_SET1   GGML_F32x8_SET1
#define GGML_F32_VEC_LOAD   GGML_F32x8_LOAD
#define GGML_F32_VEC_STORE  GGML_F32x8_STORE
#define GGML_F32_VEC_FMA    GGML_F32x8_FMA
#define GGML_F32_VEC_ADD    GGML_F32x8_ADD
#define GGML_F32_VEC_MUL    GGML_F32x8_MUL
#define GGML_F32_VEC_REDUCE GGML_F32x8_REDUCE

// F16 AVX

#define GGML_F16_STEP 32
#define GGML_F16_EPR  8

// F16 arithmetic is not supported by AVX, so we use F32 instead

#define GGML_F32Cx8             __m256
#define GGML_F32Cx8_ZERO        _mm256_setzero_ps()
#define GGML_F32Cx8_SET1(x)     _mm256_set1_ps(x)

#if defined(__F16C__)
// the  _mm256_cvt intrinsics require F16C
#define GGML_F32Cx8_LOAD(x)     _mm256_cvtph_ps(_mm_loadu_si128((__m128i *)(x)))
#define GGML_F32Cx8_STORE(x, y) _mm_storeu_si128((__m128i *)(x), _mm256_cvtps_ph(y, 0))
#else
static inline __m256 __avx_f32cx8_load(ggml_fp16_t *x) {
    float tmp[8];

    for (int i = 0; i < 8; i++)
        tmp[i] = GGML_FP16_TO_FP32(x[i]);

    return _mm256_loadu_ps(tmp);
}
static inline void __avx_f32cx8_store(ggml_fp16_t *x, __m256 y) {
    float arr[8];

    _mm256_storeu_ps(arr, y);

    for (int i = 0; i < 8; i++)
        x[i] = GGML_FP32_TO_FP16(arr[i]);
}
#define GGML_F32Cx8_LOAD(x)     __avx_f32cx8_load(x)
#define GGML_F32Cx8_STORE(x, y) __avx_f32cx8_store(x, y)
#endif

#define GGML_F32Cx8_FMA         GGML_F32x8_FMA
#define GGML_F32Cx8_ADD         _mm256_add_ps
#define GGML_F32Cx8_MUL         _mm256_mul_ps
#define GGML_F32Cx8_REDUCE      GGML_F32x8_REDUCE

#define GGML_F16_VEC                GGML_F32Cx8
#define GGML_F16_VEC_ZERO           GGML_F32Cx8_ZERO
#define GGML_F16_VEC_SET1           GGML_F32Cx8_SET1
#define GGML_F16_VEC_LOAD(p, i)     GGML_F32Cx8_LOAD(p)
#define GGML_F16_VEC_STORE(p, r, i) GGML_F32Cx8_STORE(p, r[i])
#define GGML_F16_VEC_FMA            GGML_F32Cx8_FMA
#define GGML_F16_VEC_ADD            GGML_F32Cx8_ADD
#define GGML_F16_VEC_MUL            GGML_F32Cx8_MUL
#define GGML_F16_VEC_REDUCE         GGML_F32Cx8_REDUCE

#elif defined(__POWER9_VECTOR__)

#define GGML_SIMD

// F32 POWER9

#define GGML_F32_STEP 32
#define GGML_F32_EPR  4

#define GGML_F32x4              vector float
#define GGML_F32x4_ZERO         0.0f
#define GGML_F32x4_SET1         vec_splats
#define GGML_F32x4_LOAD(p)      vec_xl(0, p)
#define GGML_F32x4_STORE(p, r)  vec_xst(r, 0, p)
#define GGML_F32x4_FMA(a, b, c) vec_madd(b, c, a)
#define GGML_F32x4_ADD          vec_add
#define GGML_F32x4_MUL          vec_mul
#define GGML_F32x4_REDUCE(res, x)              \
{                                              \
    for (int i = 0; i < GGML_F32_ARR/2; ++i) { \
        x[2*i] = vec_add(x[2*i], x[2*i+1]);    \
    }                                          \
    for (int i = 0; i < GGML_F32_ARR/4; ++i) { \
        x[4*i] = vec_add(x[4*i], x[4*i+2]);    \
    }                                          \
    for (int i = 0; i < GGML_F32_ARR/8; ++i) { \
        x[8*i] = vec_add(x[8*i], x[8*i+4]);    \
    }                                          \
    res = vec_extract(x[0], 0) +               \
          vec_extract(x[0], 1) +               \
          vec_extract(x[0], 2) +               \
          vec_extract(x[0], 3);                \
}

#define GGML_F32_VEC        GGML_F32x4
#define GGML_F32_VEC_ZERO   GGML_F32x4_ZERO
#define GGML_F32_VEC_SET1   GGML_F32x4_SET1
#define GGML_F32_VEC_LOAD   GGML_F32x4_LOAD
#define GGML_F32_VEC_STORE  GGML_F32x4_STORE
#define GGML_F32_VEC_FMA    GGML_F32x4_FMA
#define GGML_F32_VEC_ADD    GGML_F32x4_ADD
#define GGML_F32_VEC_MUL    GGML_F32x4_MUL
#define GGML_F32_VEC_REDUCE GGML_F32x4_REDUCE

// F16 POWER9
#define GGML_F16_STEP       GGML_F32_STEP
#define GGML_F16_EPR        GGML_F32_EPR
#define GGML_F16_VEC        GGML_F32x4
#define GGML_F16_VEC_ZERO   GGML_F32x4_ZERO
#define GGML_F16_VEC_SET1   GGML_F32x4_SET1
#define GGML_F16_VEC_FMA    GGML_F32x4_FMA
#define GGML_F16_VEC_REDUCE GGML_F32x4_REDUCE
// Use vec_xl, not vec_ld, in case the load address is not aligned.
#define GGML_F16_VEC_LOAD(p, i) (i & 0x1) ?                   \
  vec_extract_fp32_from_shorth(vec_xl(0, p - GGML_F16_EPR)) : \
  vec_extract_fp32_from_shortl(vec_xl(0, p))
#define GGML_ENDIAN_BYTE(i) ((unsigned char *)&(uint16_t){1})[i]
#define GGML_F16_VEC_STORE(p, r, i)                             \
  if (i & 0x1)                                                  \
    vec_xst(vec_pack_to_short_fp32(r[i - GGML_ENDIAN_BYTE(1)],  \
                                   r[i - GGML_ENDIAN_BYTE(0)]), \
            0, p - GGML_F16_EPR)

#elif defined(__wasm_simd128__)

#define GGML_SIMD

// F32 WASM

#define GGML_F32_STEP 16
#define GGML_F32_EPR  4

#define GGML_F32x4              v128_t
#define GGML_F32x4_ZERO         wasm_f32x4_splat(0.0f)
#define GGML_F32x4_SET1(x)      wasm_f32x4_splat(x)
#define GGML_F32x4_LOAD         wasm_v128_load
#define GGML_F32x4_STORE        wasm_v128_store
#define GGML_F32x4_FMA(a, b, c) wasm_f32x4_add(wasm_f32x4_mul(b, c), a)
#define GGML_F32x4_ADD          wasm_f32x4_add
#define GGML_F32x4_MUL          wasm_f32x4_mul
#define GGML_F32x4_REDUCE(res, x)                  \
{                                                  \
    for (int i = 0; i < GGML_F32_ARR/2; ++i) {     \
        x[2*i] = wasm_f32x4_add(x[2*i], x[2*i+1]); \
    }                                              \
    for (int i = 0; i < GGML_F32_ARR/4; ++i) {     \
        x[4*i] = wasm_f32x4_add(x[4*i], x[4*i+2]); \
    }                                              \
    for (int i = 0; i < GGML_F32_ARR/8; ++i) {     \
        x[8*i] = wasm_f32x4_add(x[8*i], x[8*i+4]); \
    }                                              \
    res = wasm_f32x4_extract_lane(x[0], 0) +       \
          wasm_f32x4_extract_lane(x[0], 1) +       \
          wasm_f32x4_extract_lane(x[0], 2) +       \
          wasm_f32x4_extract_lane(x[0], 3);        \
}

#define GGML_F32_VEC        GGML_F32x4
#define GGML_F32_VEC_ZERO   GGML_F32x4_ZERO
#define GGML_F32_VEC_SET1   GGML_F32x4_SET1
#define GGML_F32_VEC_LOAD   GGML_F32x4_LOAD
#define GGML_F32_VEC_STORE  GGML_F32x4_STORE
#define GGML_F32_VEC_FMA    GGML_F32x4_FMA
#define GGML_F32_VEC_ADD    GGML_F32x4_ADD
#define GGML_F32_VEC_MUL    GGML_F32x4_MUL
#define GGML_F32_VEC_REDUCE GGML_F32x4_REDUCE

// F16 WASM

#define GGML_F16_STEP 16
#define GGML_F16_EPR  4

inline static v128_t __wasm_f16x4_load(const ggml_fp16_t * p) {
    float tmp[4];

    tmp[0] = GGML_FP16_TO_FP32(p[0]);
    tmp[1] = GGML_FP16_TO_FP32(p[1]);
    tmp[2] = GGML_FP16_TO_FP32(p[2]);
    tmp[3] = GGML_FP16_TO_FP32(p[3]);

    return wasm_v128_load(tmp);
}

inline static void __wasm_f16x4_store(ggml_fp16_t * p, v128_t x) {
    float tmp[4];

    wasm_v128_store(tmp, x);

    p[0] = GGML_FP32_TO_FP16(tmp[0]);
    p[1] = GGML_FP32_TO_FP16(tmp[1]);
    p[2] = GGML_FP32_TO_FP16(tmp[2]);
    p[3] = GGML_FP32_TO_FP16(tmp[3]);
}

#define GGML_F16x4             v128_t
#define GGML_F16x4_ZERO        wasm_f32x4_splat(0.0f)
#define GGML_F16x4_SET1(x)     wasm_f32x4_splat(x)
#define GGML_F16x4_LOAD(x)     __wasm_f16x4_load(x)
#define GGML_F16x4_STORE(x, y) __wasm_f16x4_store(x, y)
#define GGML_F16x4_FMA         GGML_F32x4_FMA
#define GGML_F16x4_ADD         wasm_f32x4_add
#define GGML_F16x4_MUL         wasm_f32x4_mul
#define GGML_F16x4_REDUCE(res, x)                  \
{                                                  \
    for (int i = 0; i < GGML_F16_ARR/2; ++i) {     \
        x[2*i] = wasm_f32x4_add(x[2*i], x[2*i+1]); \
    }                                              \
    for (int i = 0; i < GGML_F16_ARR/4; ++i) {     \
        x[4*i] = wasm_f32x4_add(x[4*i], x[4*i+2]); \
    }                                              \
    for (int i = 0; i < GGML_F16_ARR/8; ++i) {     \
        x[8*i] = wasm_f32x4_add(x[8*i], x[8*i+4]); \
    }                                              \
    res = wasm_f32x4_extract_lane(x[0], 0) +       \
          wasm_f32x4_extract_lane(x[0], 1) +       \
          wasm_f32x4_extract_lane(x[0], 2) +       \
          wasm_f32x4_extract_lane(x[0], 3);        \
}

#define GGML_F16_VEC                GGML_F16x4
#define GGML_F16_VEC_ZERO           GGML_F16x4_ZERO
#define GGML_F16_VEC_SET1           GGML_F16x4_SET1
#define GGML_F16_VEC_LOAD(p, i)     GGML_F16x4_LOAD(p)
#define GGML_F16_VEC_STORE(p, r, i) GGML_F16x4_STORE(p, r[i])
#define GGML_F16_VEC_FMA            GGML_F16x4_FMA
#define GGML_F16_VEC_ADD            GGML_F16x4_ADD
#define GGML_F16_VEC_MUL            GGML_F16x4_MUL
#define GGML_F16_VEC_REDUCE         GGML_F16x4_REDUCE

#elif defined(__SSE3__)

#define GGML_SIMD

// F32 SSE

#define GGML_F32_STEP 32
#define GGML_F32_EPR  4

#define GGML_F32x4         __m128
#define GGML_F32x4_ZERO    _mm_setzero_ps()
#define GGML_F32x4_SET1(x) _mm_set1_ps(x)
#define GGML_F32x4_LOAD    _mm_loadu_ps
#define GGML_F32x4_STORE   _mm_storeu_ps
#if defined(__FMA__)
    // TODO: Does this work?
    #define GGML_F32x4_FMA(a, b, c) _mm_fmadd_ps(b, c, a)
#else
    #define GGML_F32x4_FMA(a, b, c) _mm_add_ps(_mm_mul_ps(b, c), a)
#endif
#define GGML_F32x4_ADD     _mm_add_ps
#define GGML_F32x4_MUL     _mm_mul_ps
#define GGML_F32x4_REDUCE(res, x)                                 \
{                                                                 \
    for (int i = 0; i < GGML_F32_ARR/2; ++i) {                    \
        x[2*i] = _mm_add_ps(x[2*i], x[2*i+1]);                    \
    }                                                             \
    for (int i = 0; i < GGML_F32_ARR/4; ++i) {                    \
        x[4*i] = _mm_add_ps(x[4*i], x[4*i+2]);                    \
    }                                                             \
    for (int i = 0; i < GGML_F32_ARR/8; ++i) {                    \
        x[8*i] = _mm_add_ps(x[8*i], x[8*i+4]);                    \
    }                                                             \
    const __m128 t0 = _mm_hadd_ps(x[0], x[0]);                    \
    res = _mm_cvtss_f32(_mm_hadd_ps(t0, t0));                     \
}
// TODO: is this optimal ?

#define GGML_F32_VEC        GGML_F32x4
#define GGML_F32_VEC_ZERO   GGML_F32x4_ZERO
#define GGML_F32_VEC_SET1   GGML_F32x4_SET1
#define GGML_F32_VEC_LOAD   GGML_F32x4_LOAD
#define GGML_F32_VEC_STORE  GGML_F32x4_STORE
#define GGML_F32_VEC_FMA    GGML_F32x4_FMA
#define GGML_F32_VEC_ADD    GGML_F32x4_ADD
#define GGML_F32_VEC_MUL    GGML_F32x4_MUL
#define GGML_F32_VEC_REDUCE GGML_F32x4_REDUCE

// F16 SSE

#define GGML_F16_STEP 32
#define GGML_F16_EPR  4

static inline __m128 __sse_f16x4_load(ggml_fp16_t *x) {
    float tmp[4];

    tmp[0] = GGML_FP16_TO_FP32(x[0]);
    tmp[1] = GGML_FP16_TO_FP32(x[1]);
    tmp[2] = GGML_FP16_TO_FP32(x[2]);
    tmp[3] = GGML_FP16_TO_FP32(x[3]);

    return _mm_loadu_ps(tmp);
}

static inline void __sse_f16x4_store(ggml_fp16_t *x, __m128 y) {
    float arr[4];

    _mm_storeu_ps(arr, y);

    x[0] = GGML_FP32_TO_FP16(arr[0]);
    x[1] = GGML_FP32_TO_FP16(arr[1]);
    x[2] = GGML_FP32_TO_FP16(arr[2]);
    x[3] = GGML_FP32_TO_FP16(arr[3]);
}

#define GGML_F32Cx4             __m128
#define GGML_F32Cx4_ZERO        _mm_setzero_ps()
#define GGML_F32Cx4_SET1(x)     _mm_set1_ps(x)
#define GGML_F32Cx4_LOAD(x)     __sse_f16x4_load(x)
#define GGML_F32Cx4_STORE(x, y) __sse_f16x4_store(x, y)
#define GGML_F32Cx4_FMA         GGML_F32x4_FMA
#define GGML_F32Cx4_ADD         _mm_add_ps
#define GGML_F32Cx4_MUL         _mm_mul_ps
#define GGML_F32Cx4_REDUCE      GGML_F32x4_REDUCE

#define GGML_F16_VEC                 GGML_F32Cx4
#define GGML_F16_VEC_ZERO            GGML_F32Cx4_ZERO
#define GGML_F16_VEC_SET1            GGML_F32Cx4_SET1
#define GGML_F16_VEC_LOAD(p, i)      GGML_F32Cx4_LOAD(p)
#define GGML_F16_VEC_STORE(p, r, i)  GGML_F32Cx4_STORE(p, r[i])
#define GGML_F16_VEC_FMA             GGML_F32Cx4_FMA
#define GGML_F16_VEC_ADD             GGML_F32Cx4_ADD
#define GGML_F16_VEC_MUL             GGML_F32Cx4_MUL
#define GGML_F16_VEC_REDUCE          GGML_F32Cx4_REDUCE

#endif

// GGML_F32_ARR / GGML_F16_ARR
//   number of registers to use per step
#ifdef GGML_SIMD
#define GGML_F32_ARR (GGML_F32_STEP/GGML_F32_EPR)
#define GGML_F16_ARR (GGML_F16_STEP/GGML_F16_EPR)
#endif

//
// fundamental operations
//

inline static void ggml_vec_set_i8(const int n, int8_t * x, const int8_t v) { for (int i = 0; i < n; ++i) x[i] = v; }

inline static void ggml_vec_set_i16(const int n, int16_t * x, const int16_t v) { for (int i = 0; i < n; ++i) x[i] = v; }

inline static void ggml_vec_set_i32(const int n, int32_t * x, const int32_t v) { for (int i = 0; i < n; ++i) x[i] = v; }

inline static void ggml_vec_set_f16(const int n, ggml_fp16_t * x, const int32_t v) { for (int i = 0; i < n; ++i) x[i] = v; }

inline static void ggml_vec_add_f32 (const int n, float * z, const float * x, const float * y) { for (int i = 0; i < n; ++i) z[i]  = x[i] + y[i]; }
inline static void ggml_vec_acc_f32 (const int n, float * y, const float * x)                  { for (int i = 0; i < n; ++i) y[i] += x[i];        }
inline static void ggml_vec_acc1_f32(const int n, float * y, const float   v)                  { for (int i = 0; i < n; ++i) y[i] += v;           }
inline static void ggml_vec_sub_f32 (const int n, float * z, const float * x, const float * y) { for (int i = 0; i < n; ++i) z[i]  = x[i] - y[i]; }
inline static void ggml_vec_set_f32 (const int n, float * x, const float   v)                  { for (int i = 0; i < n; ++i) x[i]  = v;           }
inline static void ggml_vec_cpy_f32 (const int n, float * y, const float * x)                  { for (int i = 0; i < n; ++i) y[i]  = x[i];        }
inline static void ggml_vec_neg_f32 (const int n, float * y, const float * x)                  { for (int i = 0; i < n; ++i) y[i]  = -x[i];       }
inline static void ggml_vec_mul_f32 (const int n, float * z, const float * x, const float * y) { for (int i = 0; i < n; ++i) z[i]  = x[i]*y[i];   }
inline static void ggml_vec_div_f32 (const int n, float * z, const float * x, const float * y) { for (int i = 0; i < n; ++i) z[i]  = x[i]/y[i];   }

inline static void ggml_vec_dot_f32(const int n, float * restrict s, const float * restrict x, const float * restrict y) {
#ifdef GGML_SIMD
    float sumf = 0.0f;
    const int np = (n & ~(GGML_F32_STEP - 1));

    GGML_F32_VEC sum[GGML_F32_ARR] = { GGML_F32_VEC_ZERO };

    GGML_F32_VEC ax[GGML_F32_ARR];
    GGML_F32_VEC ay[GGML_F32_ARR];

    for (int i = 0; i < np; i += GGML_F32_STEP) {
        for (int j = 0; j < GGML_F32_ARR; j++) {
            ax[j] = GGML_F32_VEC_LOAD(x + i + j*GGML_F32_EPR);
            ay[j] = GGML_F32_VEC_LOAD(y + i + j*GGML_F32_EPR);

            sum[j] = GGML_F32_VEC_FMA(sum[j], ax[j], ay[j]);
        }
    }

    // reduce sum0..sum3 to sum0
    GGML_F32_VEC_REDUCE(sumf, sum);

    // leftovers
    for (int i = np; i < n; ++i) {
        sumf += x[i]*y[i];
    }
#else
    // scalar
    ggml_float sumf = 0.0;
    for (int i = 0; i < n; ++i) {
        sumf += (ggml_float)(x[i]*y[i]);
    }
#endif

    *s = sumf;
}

#if __AVX512F__ && QK4_0 == 32
static inline __m512i bytes_from_q4_0_twoblocks_avx512( const __m512i blocks ) {
    // The 64 bytes of `blocks` contain two consecutive Q4_0 blocks loaded from memory:
    // +--+--+--+--+--+--+--+--+--+--+--+--+--+--+--+--+--+--+--+--+--+--+--+--+--+--+--+--+--+--+--+--+
    // |63 62 61 60 59 58 57 56 55 54 53 52 51 50 49 48 47 46 45 44 43 42 41 40 39 38 37 36 35 34 33 32|
    // +--+--+--+--+--+--+--+--+--+--+--+--+--+--+--+--+--+--+--+--+--+--+--+--+--+--+--+--+--+--+--+--+
    // |                                                                        :. =_ () [] <> () Zz Yy|
    // +--+--+--+--+--+--+--+--+--+--+--+--+--+--+--+--+--+--+--+--+--+--+--+--+--+--+--+--+--+--+--+--+
    // |31 30 29 28 27 26 25 24 23 22 21 20 19 18 17 16 15 14 13 12 11 10 09 08 07 06 05 04 03 02 01 00|
    // +--+--+--+--+--+--+--+--+--+--+--+--+--+--+--+--+--+--+--+--+--+--+--+--+--+--+--+--+--+--+--+--+
    // |Xx Ww Vv Uu Tt Ss Rr Qq             Pp Oo Nn Mm Ll Kk Jj Ii Hh Gg Ff Ee Dd Cc Bb Aa            |
    // +--+--+--+--+--+--+--+--+--+--+--+--+--+--+--+--+--+--+--+--+--+--+--+--+--+--+--+--+--+--+--+--+
    //
    // Bytes 04..19 (block #0) and 24..39 (block #1) both contain 32 nibbles (4-bit unsigned integers).
    // We have exactly 64 nibbles, so we want to place each nibble into a separate byte.
    // Bytes 00..03 and 20..23 contain scales, which are irrelevant to this function.
    // Bytes 40..63 are masked when loading the data, so they are zeroed out.
#ifdef __AVX512VBMI__
    const __m512i byte_perm = _mm512_set_epi8(
        39, 38, 39, 38, 37, 36, 37, 36, 35, 34, 35, 34, 33, 32, 33, 32,
        31, 30, 31, 30, 29, 28, 29, 28, 27, 26, 27, 26, 25, 24, 25, 24,
        19, 18, 19, 18, 17, 16, 17, 16, 15, 14, 15, 14, 13, 12, 13, 12,
        11, 10, 11, 10,  9,  8,  9,  8,  7,  6,  7,  6,  5,  4,  5,  4
    );
    const __m512i permuted = _mm512_permutexvar_epi8( byte_perm, blocks );
    // After applying VPERMB, `permuted` looks like this:
    // +-----------+-----------+-----------+-----------+-----------+-----------+-----------+-----------+
    // |63 62 61 60 59 58 57 56 55 54 53 52 51 50 49 48 47 46 45 44 43 42 41 40 39 38 37 36 35 34 33 32|
    // +-----------+-----------+-----------+-----------+-----------+-----------+-----------+-----------+
    // |:. =_ :. =_ () [] () [] <> () <> () Zz Yy Zz Yy Xx Ww Xx Ww Vv Uu Vv Uu Tt Ss Tt Ss Rr Qq Rr Qq|
    // +-----------+-----------+-----------+-----------+-----------+-----------+-----------+-----------+
    // |31 30 29 28 27 26 25 24 23 22 21 20 19 18 17 16 15 14 13 12 11 10 09 08 07 06 05 04 03 02 01 00|
    // +-----------+-----------+-----------+-----------+-----------+-----------+-----------+-----------+
    // |Pp Oo Pp Oo Nn Mm Nn Mm Ll Kk Ll Kk Jj Ii Jj Ii Hh Gg Hh Gg Ff Ee Ff Ee Dd Cc Dd Cc Bb Aa Bb Aa|
    // +-----------+-----------+-----------+-----------+-----------+-----------+-----------+-----------+
#else
    const __m512i word_perm = _mm512_set_epi16(
        19, 19, 18, 18, 17, 17, 16, 16, 15, 15, 14, 14, 13, 13, 12, 12,
         9,  9,  8,  8,  7,  7,  6,  6,  5,  5,  4,  4,  3,  3,  2,  2
    );
    const __m512i permuted = _mm512_permutexvar_epi16( word_perm, blocks );
    // This is the fallback path for CPUs that don't support VPERMB. Since we permute 16-bit groups only,
    // VPERMB can be replaced with VPERMW. We could always use VPERMW, but at least on Tiger Lake and
    // Ice Lake VPERMW followed by a right shift is quite noticeably slower than VPERMB.
#endif

    // Shift every odd-numbered 16-bit group to the right by 4 bits.
    const __mmask32 shift_mask = 0xaaaaaaaa;
    const __m512i shifted = _mm512_mask_srai_epi16( permuted, shift_mask, permuted, 4 );
    // After applying VPSRAW, `shifted` looks like this (the "empty" nibbles are filled with zeroes):
    // +-----------+-----------+-----------+-----------+-----------+-----------+-----------+-----------+
    // |63 62 61 60 59 58 57 56 55 54 53 52 51 50 49 48 47 46 45 44 43 42 41 40 39 38 37 36 35 34 33 32
    // +-----------+-----------+-----------+-----------+-----------+-----------+-----------+-----------+
    // | : .= :. =_  ( )[ () []  < >( <> ()  Z zY Zz Yy  X xW Xx Ww  V vU Vv Uu  T tS Tt Ss  R rQ Rr Qq
    // +-----------+-----------+-----------+-----------+-----------+-----------+-----------+-----------+
    // |31 30 29 28 27 26 25 24 23 22 21 20 19 18 17 16 15 14 13 12 11 10 09 08 07 06 05 04 03 02 01 00|
    // +-----------+-----------+-----------+-----------+-----------+-----------+-----------+-----------+
    // | P pO Pp Oo  N nM Nn Mm  L lK Ll Kk  J jI Jj Ii  H hG Hh Gg  F fE Ff Ee  D dC Dd Cc  B bA Bb Aa|
    // +-----------+-----------+-----------+-----------+-----------+-----------+-----------+-----------+

    // Now we just need to zero out the higher nibble in each byte, and we're done.
    const __m512i low_nibble_mask = _mm512_set1_epi8( 0xf );
    return _mm512_and_si512( low_nibble_mask, shifted );
    // The final result looks like this:
    // +-----------+-----------+-----------+-----------+-----------+-----------+-----------+-----------+
    // |63 62 61 60 59 58 57 56 55 54 53 52 51 50 49 48 47 46 45 44 43 42 41 40 39 38 37 36 35 34 33 32|
    // +-----------+-----------+-----------+-----------+-----------+-----------+-----------+-----------+
    // | :  =  .  _  (  [  )  ]  <  (  >  )  Z  Y  z  y  X  W  x  w  V  U  v  u  T  S  t  s  R  Q  r  q|
    // +-----------+-----------+-----------+-----------+-----------+-----------+-----------+-----------+
    // |31 30 29 28 27 26 25 24 23 22 21 20 19 18 17 16 15 14 13 12 11 10 09 08 07 06 05 04 03 02 01 00|
    // +-----------+-----------+-----------+-----------+-----------+-----------+-----------+-----------+
    // | P  O  p  o  N  M  n  m  L  K  l  k  J  I  j  i  H  G  h  g  F  E  f  e  D  C  d  c  B  A  b  a|
    // +-----------+-----------+-----------+-----------+-----------+-----------+-----------+-----------+
}

static inline __m512 dot_q4_0_twoblocks_avx512(
    __m512 acc,
    const block_q4_0 * restrict x,
    const block_q4_0 * restrict y,
    int i
) {
    // A pair of Q4_0 blocks spans 40 bytes, while an AVX-512 register has 64. The remaining 24 bytes
    // can potentially be unaddressable, so we make sure to mask them out before the load, even though
    // we don't use them at all. This might hurt the performance slightly, since the compiler is forced
    // to use e.g. `VMOVDQU64 REG, MASK, [ADDR] + VPERMB ..., REG` instead of just `VPERMB ..., [ADDR]`.
    const __mmask8 load_mask = 0x1f;
    const __m512i blocks_0 = _mm512_maskz_loadu_epi64( load_mask, &x[i] );
    const __m512i blocks_1 = _mm512_maskz_loadu_epi64( load_mask, &y[i] );

    // We want to multiply the scales, so we interpret both registers as 16 32-bit floats:
    // +----+----+----+----+----+----+----+----+----+----+----+----+----+----+----+----+
    // | 15 | 14 | 13 | 12 | 11 | 10 | 09 | 08 | 07 | 06 | 05 | 04 | 03 | 02 | 01 | 00 |
    // +----+----+----+----+----+----+----+----+----+----+----+----+----+----+----+----+
    // blocks_0_float
    // +----+----+----+----+----+----+----+----+----+----+----+----+----+----+----+----+
    // |    |    |    |    |    |    | xx | xx | xx | xx |  B | xx | xx | xx | xx |  A |
    // +----+----+----+----+----+----+----+----+----+----+----+----+----+----+----+----+
    // blocks_1_float
    // +----+----+----+----+----+----+----+----+----+----+----+----+----+----+----+----+
    // |    |    |    |    |    |    | xx | xx | xx | xx |  D | xx | xx | xx | xx |  C |
    // +----+----+----+----+----+----+----+----+----+----+----+----+----+----+----+----+
    const __m512 blocks_0_float = _mm512_castsi512_ps( blocks_0 );
    const __m512 blocks_1_float = _mm512_castsi512_ps( blocks_1 );
    // We absolutely shouldn't touch the floats marked with `xx`: they contain some
    // random data, which might very well underflow. At least on Intel, this leads
    // to a huge penalty that can't be ignored (easily 100x or more) unless you
    // compile your code with something like `-ffast-math` to enable FTZ/DAZ flags.
    // (and ggml can't assume that you do)...
    const __mmask16 scale_mul_mask = 0x21;
#ifdef __clang__
    // ...however, clang decides to optimize the multiplication mask away:
    // https://godbolt.org/z/P8PqdsfvW
    // gcc and MSVC do the sane thing. This horrible workaround forces clang to emit the mask.
    __m512i scales;
    __asm__(
        "vmulps %1, %2, %0%{%3%}"
        : "=v" ( scales )
        : "vm" ( blocks_0_float ), "v" ( blocks_1_float ), "Yk" ( scale_mul_mask )
    );
#else
    const __m512 scales = _mm512_maskz_mul_ps( scale_mul_mask, blocks_0_float, blocks_1_float );
#endif
    const __m512i scale_perm = _mm512_set_epi32(
        5, 5, 5, 5, 5, 5, 5, 5,
        0, 0, 0, 0, 0, 0, 0, 0
    );
    const __m512 permuted_scales = _mm512_permutexvar_ps( scale_perm, scales );
    // After VMULPS and VPERMPS, `permuted_scales` looks like this:
    // +----+----+----+----+----+----+----+----+----+----+----+----+----+----+----+----+
    // | 15 | 14 | 13 | 12 | 11 | 10 | 09 | 08 | 07 | 06 | 05 | 04 | 03 | 02 | 01 | 00 |
    // +----+----+----+----+----+----+----+----+----+----+----+----+----+----+----+----+
    // | B*D| B*D| B*D| B*D| B*D| B*D| B*D| B*D| A*C| A*C| A*C| A*C| A*C| A*C| A*C| A*C|
    // +----+----+----+----+----+----+----+----+----+----+----+----+----+----+----+----+

    const __m512i bytes_0 = bytes_from_q4_0_twoblocks_avx512( blocks_0 );
    const __m512i bytes_1 = bytes_from_q4_0_twoblocks_avx512( blocks_1 );

    // Now we want to compute dot products of 4-element byte vectors and store them in
    // 32-bit integers. That is (only one 4-element vector is shown for clarity):
    //     +----+----+----+----+
    // ... | 03 | 02 | 01 | 00 |
    //     +----+----+----+----+
    // bytes_0
    //     +----+----+----+----+
    // ... |  D |  C |  B |  A |
    //     +----+----+----+----+
    // bytes_1
    //     +----+----+----+----+
    // ... |  H |  G |  F |  E |
    //     +----+----+----+----+
    // final_res_int
    //     +----+----+----+----+
    // ... |  A*E+B*F+C*G+D*H  |
    //     +----+----+----+----+
    const __m512i plus_8 = _mm512_set1_epi8( 8 );
    const __m512i bytes_1_minus_8 = _mm512_sub_epi8( bytes_1, plus_8 );

#ifdef __AVX512VNNI__
    // We have VPDPBUSDS in AVX512-VNNI, which does exactly what we want, but with a catch:
    // the *left* operand is supposed to be unsigned, while Q4_0 quantization subtracts 8
    // from each nibble, so they can be negative. So, instead of `(bytes_0 - 8) * (bytes_1 - 8)`,
    // we compute `bytes_0 * (bytes_1 - 8) + bytes_1 * (-8) + 64`. VPDPBUSDS uses an accumulator,
    // which means we only need 2 instructions.
    const __m512i dot_init = _mm512_set1_epi32( 4 * 64 );
    const __m512i minus_8 = _mm512_set1_epi8( -8 );
    const __m512i prod_0 = _mm512_dpbusds_epi32( dot_init, bytes_1, minus_8 );
    const __m512i final_res_int = _mm512_dpbusds_epi32( prod_0, bytes_0, bytes_1_minus_8 );
#else
    // As a fallback, we have VPMADDUBSW in AVX512-BW, which uses 16-bit products instead of 32-bit ones.
    // It has the same catch as VPDPBUSDS: the left operand should be unsigned.
    // This is essentially the AVX-512 version of the AVX-2 trick used by GH user Const-me
    //   ref: https://gist.github.com/Const-me/4d30e1fc767ab314596e16e90f53b6f4#file-matmultest-cpp-L119
    const __m512i one = _mm512_set1_epi16( 1 );
    const __m512i prod_0 = _mm512_maddubs_epi16( bytes_0, bytes_1_minus_8 );
    const __m512i prod_1 = _mm512_maddubs_epi16( plus_8, bytes_1_minus_8 );
    const __m512i diff = _mm512_sub_epi16( prod_0, prod_1 );
    const __m512i final_res_int = _mm512_madd_epi16( diff, one );
#endif

    // Finally, we multiply the permuted scales and the 32-bit dot products, then accumulate.
    const __m512 final_res_float = _mm512_cvtepi32_ps( final_res_int );
    return _mm512_fmadd_ps( permuted_scales, final_res_float, acc );
}
#endif

inline static void ggml_vec_dot_f16(const int n, float * restrict s, ggml_fp16_t * restrict x, ggml_fp16_t * restrict y) {
    ggml_float sumf = 0.0;

#if defined(GGML_SIMD)
    const int np = (n & ~(GGML_F16_STEP - 1));

    GGML_F16_VEC sum[GGML_F16_ARR] = { GGML_F16_VEC_ZERO };

    GGML_F16_VEC ax[GGML_F16_ARR];
    GGML_F16_VEC ay[GGML_F16_ARR];

    for (int i = 0; i < np; i += GGML_F16_STEP) {
        for (int j = 0; j < GGML_F16_ARR; j++) {
            ax[j] = GGML_F16_VEC_LOAD(x + i + j*GGML_F16_EPR, j);
            ay[j] = GGML_F16_VEC_LOAD(y + i + j*GGML_F16_EPR, j);

            sum[j] = GGML_F16_VEC_FMA(sum[j], ax[j], ay[j]);
        }
    }

    // reduce sum0..sum3 to sum0
    GGML_F16_VEC_REDUCE(sumf, sum);

    // leftovers
    for (int i = np; i < n; ++i) {
        sumf += (ggml_float)(GGML_FP16_TO_FP32(x[i])*GGML_FP16_TO_FP32(y[i]));
    }
#else
    for (int i = 0; i < n; ++i) {
        sumf += (ggml_float)(GGML_FP16_TO_FP32(x[i])*GGML_FP16_TO_FP32(y[i]));
    }
#endif

    *s = sumf;
}

static void ggml_vec_dot_q4_0_q8_0(const int n, float * restrict s, const void * restrict vx, const void * restrict vy) {
    const int nb = n / QK8_0;

    assert(n % QK8_0 == 0);
    assert(nb % 2 == 0);

    const block_q4_0 * restrict x = vx;
    const block_q8_0 * restrict y = vy;

    float sumf = 0.0;

#if defined(__ARM_NEON)
    float sum0 = 0.0f;
    float sum1 = 0.0f;

    for (int i = 0; i < nb; i += 2) {
        const block_q4_0 * restrict x0 = &x[i + 0];
        const block_q4_0 * restrict x1 = &x[i + 1];
        const block_q8_0 * restrict y0 = &y[i + 0];
        const block_q8_0 * restrict y1 = &y[i + 1];

        const uint8x16_t m4b   = vdupq_n_u8(0xf);
        const int8x16_t  s8b   = vdupq_n_s8(0x8);

        const uint8x16_t v0_0 = vld1q_u8(x0->qs);
        const uint8x16_t v0_1 = vld1q_u8(x1->qs);

        // 4-bit -> 8-bit
        const int8x16_t v0_0l = vreinterpretq_s8_u8(vandq_u8  (v0_0, m4b));
        const int8x16_t v0_0h = vreinterpretq_s8_u8(vshrq_n_u8(v0_0, 4));
        const int8x16_t v0_1l = vreinterpretq_s8_u8(vandq_u8  (v0_1, m4b));
        const int8x16_t v0_1h = vreinterpretq_s8_u8(vshrq_n_u8(v0_1, 4));

        // sub 8
        const int8x16_t v0_0ls = vsubq_s8(v0_0l, s8b);
        const int8x16_t v0_0hs = vsubq_s8(v0_0h, s8b);
        const int8x16_t v0_1ls = vsubq_s8(v0_1l, s8b);
        const int8x16_t v0_1hs = vsubq_s8(v0_1h, s8b);

        // load y
        const int8x16_t v1_0l = vld1q_s8(y0->qs);
        const int8x16_t v1_0h = vld1q_s8(y0->qs + 16);
        const int8x16_t v1_1l = vld1q_s8(y1->qs);
        const int8x16_t v1_1h = vld1q_s8(y1->qs + 16);

        // interleave
        const int8x16_t v1_0ls = vuzp1q_s8(v1_0l, v1_0h);
        const int8x16_t v1_0hs = vuzp2q_s8(v1_0l, v1_0h);
        const int8x16_t v1_1ls = vuzp1q_s8(v1_1l, v1_1h);
        const int8x16_t v1_1hs = vuzp2q_s8(v1_1l, v1_1h);

#if defined(__ARM_FEATURE_DOTPROD)
        // dot product into int32x4_t
        int32x4_t p_0 = vdotq_s32(vdupq_n_s32(0), v0_0ls, v1_0ls);
        int32x4_t p_1 = vdotq_s32(vdupq_n_s32(0), v0_1ls, v1_1ls);

        p_0 = vdotq_s32(p_0, v0_0hs, v1_0hs);
        p_1 = vdotq_s32(p_1, v0_1hs, v1_1hs);

        sum0 += x0->d*y0->d*vaddvq_s32(p_0);
        sum1 += x1->d*y1->d*vaddvq_s32(p_1);
#else
        const int16x8_t pl0l = vmull_s8(vget_low_s8 (v0_0ls), vget_low_s8 (v1_0ls));
        const int16x8_t pl0h = vmull_s8(vget_high_s8(v0_0ls), vget_high_s8(v1_0ls));
        const int16x8_t ph0l = vmull_s8(vget_low_s8 (v0_0hs), vget_low_s8 (v1_0hs));
        const int16x8_t ph0h = vmull_s8(vget_high_s8(v0_0hs), vget_high_s8(v1_0hs));

        const int16x8_t pl1l = vmull_s8(vget_low_s8 (v0_1ls), vget_low_s8 (v1_1ls));
        const int16x8_t pl1h = vmull_s8(vget_high_s8(v0_1ls), vget_high_s8(v1_1ls));
        const int16x8_t ph1l = vmull_s8(vget_low_s8 (v0_1hs), vget_low_s8 (v1_1hs));
        const int16x8_t ph1h = vmull_s8(vget_high_s8(v0_1hs), vget_high_s8(v1_1hs));

        const int16x8_t pl_0 = vaddq_s16(pl0l, pl0h);
        const int16x8_t ph_0 = vaddq_s16(ph0l, ph0h);

        const int16x8_t pl_1 = vaddq_s16(pl1l, pl1h);
        const int16x8_t ph_1 = vaddq_s16(ph1l, ph1h);

        const int16x8_t p_0 = vaddq_s16(pl_0, ph_0);
        const int16x8_t p_1 = vaddq_s16(pl_1, ph_1);

        sum0 += x0->d*y0->d*vaddvq_s16(p_0);
        sum1 += x1->d*y1->d*vaddvq_s16(p_1);
#endif
    }

    sumf = sum0 + sum1;
#elif defined(__AVX2__)
    // Initialize accumulator with zeros
    __m256 acc = _mm256_setzero_ps();

    // Main loop
    for (int i = 0; i < nb; ++i) {
        /* Compute combined scale for the block */
        const __m256 d = _mm256_mul_ps( _mm256_broadcast_ss( &x[i].d ), _mm256_broadcast_ss( &y[i].d ) );

        __m256i bx = bytesFromNibbles(x[i].qs);

        // Now we have a vector with bytes in [ 0 .. 15 ] interval. Offset them into [ -8 .. +7 ] interval.
        const __m256i off = _mm256_set1_epi8( 8 );
        bx = _mm256_sub_epi8( bx, off );

        __m256i by = _mm256_loadu_si256((const __m256i *)y[i].qs);

        // Get absolute values of x vectors
        const __m256i ax = _mm256_sign_epi8(bx, bx);

        // Sign the values of the y vectors
        const __m256i sy = _mm256_sign_epi8(by, bx);

        // Perform multiplication and create 16-bit values
        const __m256i dot = _mm256_maddubs_epi16(ax, sy);

        const __m256i ones = _mm256_set1_epi16(1);
        __m256i xy_q = _mm256_madd_epi16(ones, dot);

        /* Convert to vectore of 8 int32_t to 8 floats */
        __m256 q = _mm256_cvtepi32_ps( xy_q );

        /* Multiply q with scale and accumulate */
        acc = _mm256_fmadd_ps( d, q, acc );
    }

    // Return horizontal sum of the acc vector
    __m128 res = _mm256_extractf128_ps( acc, 1 );
    res = _mm_add_ps( res, _mm256_castps256_ps128( acc ) );
    res = _mm_add_ps( res, _mm_movehl_ps( res, res ) );
    res = _mm_add_ss( res, _mm_movehdup_ps( res ) );

    sumf = _mm_cvtss_f32( res );
#elif defined(__AVX__)
    // Initialize accumulator with zeros
    __m256 acc = _mm256_setzero_ps();

    // Main loop
    for (int i = 0; i < nb; ++i) {
        // Compute combined scale for the block
        const __m256 d = _mm256_mul_ps( _mm256_broadcast_ss( &x[i].d ), _mm256_broadcast_ss( &y[i].d ) );

        __m128i i32[2];
        for (int j = 0; j < 2; ++j) {
            // Load 8 bytes, and unpack 4 bit fields into bytes, making 16 bytes
            __m128i bx = bytesFromNibbles( x[i].qs + 8*j );
            __m128i by = _mm_loadu_si128((const __m128i *)(y[i].qs + 16*j));

            // Now we have a vector with bytes in [ 0 .. 15 ] interval. Offset them into [ -8 .. +7 ] interval.
            const __m128i off = _mm_set1_epi8( 8 );
            bx = _mm_sub_epi8( bx, off );

            // Get absolute values of x vectors
            const __m128i ax = _mm_sign_epi8(bx, bx);

            // Sign the values of the y vectors
            const __m128i sy = _mm_sign_epi8(by, bx);

            // Perform multiplication and create 16-bit values
            const __m128i dot = _mm_maddubs_epi16(ax, sy);

            const __m128i ones = _mm_set1_epi16(1);
            i32[j] = _mm_madd_epi16(ones, dot);
        }

        // Convert int32_t to float
        __m256 p = _mm256_cvtepi32_ps( _mm256_set_m128i( i32[0], i32[1] ));
        // Apply the scale, and accumulate
        acc = _mm256_add_ps(_mm256_mul_ps( d, p ), acc);
    }

    // Return horizontal sum of the acc vector
    __m128 res = _mm256_extractf128_ps( acc, 1 );
    res = _mm_add_ps( res, _mm256_castps256_ps128( acc ) );
    res = _mm_add_ps( res, _mm_movehl_ps( res, res ) );
    res = _mm_add_ss( res, _mm_movehdup_ps( res ) );

    sumf = _mm_cvtss_f32( res );
#else
    // scalar
    for (int i = 0; i < nb; i++) {
        const float d0 = x[i].d;
        const float d1 = y[i].d;

        const uint8_t * restrict p0 = x[i].qs;
        const  int8_t * restrict p1 = y[i].qs;

        int sumi = 0;
        for (int j = 0; j < QK8_0/2; j++) {
            const uint8_t v0 = p0[j];

            const int i0 = (int8_t) (v0 & 0xf) - 8;
            const int i1 = (int8_t) (v0 >> 4)  - 8;

            const int i2 = p1[2*j + 0];
            const int i3 = p1[2*j + 1];

            sumi += i0*i2 + i1*i3;
        }
        sumf += d0*d1*sumi;
    }
#endif

    *s = sumf;
}

static void ggml_vec_dot_q4_1_q8_0(const int n, float * restrict s, const void * restrict vx, const void * restrict vy) {
    const int nb = n / QK8_0;

    assert(n % QK8_0 == 0);
    assert(nb % 2 == 0);

    const block_q4_1 * restrict x = vx;
    const block_q8_0 * restrict y = vy;

    float sumf = 0.0;

    // TODO: add AVX / WASM SIMD / etc
#if defined(__ARM_NEON)
    float sum00 = 0.0f;
    float sum01 = 0.0f;
    float sum10 = 0.0f;
    float sum11 = 0.0f;

    for (int i = 0; i < nb; i += 2) {
        const block_q4_1 * restrict x0 = &x[i + 0];
        const block_q4_1 * restrict x1 = &x[i + 1];
<<<<<<< HEAD
=======
        const block_q4_1 * restrict y1 = &y[i + 1];

        const uint8x16_t m4b = vdupq_n_u8(0xf);

        const uint8x16_t v0_0 = vld1q_u8(x0->qs);
        const uint8x16_t v1_0 = vld1q_u8(y0->qs);
        const uint8x16_t v0_1 = vld1q_u8(x1->qs);
        const uint8x16_t v1_1 = vld1q_u8(y1->qs);

        // 4-bit -> 8-bit
        const uint8x16_t v0_0l = vandq_u8(v0_0, m4b);
        const uint8x16_t v1_0l = vandq_u8(v1_0, m4b);
        const uint8x16_t v0_0h = vshrq_n_u8(v0_0, 4);
        const uint8x16_t v1_0h = vshrq_n_u8(v1_0, 4);

        const uint8x16_t v0_1l = vandq_u8(v0_1, m4b);
        const uint8x16_t v1_1l = vandq_u8(v1_1, m4b);
        const uint8x16_t v0_1h = vshrq_n_u8(v0_1, 4);
        const uint8x16_t v1_1h = vshrq_n_u8(v1_1, 4);

        sum00 += x0->m*y0->m;
        sum01 += y0->m*x0->d*((uint16_t)vaddvq_u8(v0_0l) + (uint16_t)vaddvq_u8(v0_0h));
        sum10 += x0->m*y0->d*((uint16_t)vaddvq_u8(v1_0l) + (uint16_t)vaddvq_u8(v1_0h));

        sum00 += x1->m*y1->m;
        sum01 += y1->m*x1->d*((uint16_t)vaddvq_u8(v0_1l) + (uint16_t)vaddvq_u8(v0_1h));
        sum10 += x1->m*y1->d*((uint16_t)vaddvq_u8(v1_1l) + (uint16_t)vaddvq_u8(v1_1h));

#if defined(__ARM_FEATURE_DOTPROD)
        // dot product into int32x4_t
        uint32x4_t p_0 = vdotq_u32(vdupq_n_u32(0), v0_0l, v1_0l);
        uint32x4_t p_1 = vdotq_u32(vdupq_n_u32(0), v0_1l, v1_1l);

        p_0 = vdotq_u32(p_0, v0_0h, v1_0h);
        p_1 = vdotq_u32(p_1, v0_1h, v1_1h);

        sum11 += x0->d*y0->d*vaddvq_u32(p_0);
        sum11 += x1->d*y1->d*vaddvq_u32(p_1);
#else
        const uint16x8_t pl0l = vmull_u8(vget_low_u8 (v0_0l), vget_low_u8 (v1_0l));
        const uint16x8_t pl0h = vmull_u8(vget_high_u8(v0_0l), vget_high_u8(v1_0l));
        const uint16x8_t ph0l = vmull_u8(vget_low_u8 (v0_0h), vget_low_u8 (v1_0h));
        const uint16x8_t ph0h = vmull_u8(vget_high_u8(v0_0h), vget_high_u8(v1_0h));

        const uint16x8_t pl1l = vmull_u8(vget_low_u8 (v0_1l), vget_low_u8 (v1_1l));
        const uint16x8_t pl1h = vmull_u8(vget_high_u8(v0_1l), vget_high_u8(v1_1l));
        const uint16x8_t ph1l = vmull_u8(vget_low_u8 (v0_1h), vget_low_u8 (v1_1h));
        const uint16x8_t ph1h = vmull_u8(vget_high_u8(v0_1h), vget_high_u8(v1_1h));

        const uint16x8_t pl_0 = vaddq_u16(pl0l, pl0h);
        const uint16x8_t ph_0 = vaddq_u16(ph0l, ph0h);

        const uint16x8_t pl_1 = vaddq_u16(pl1l, pl1h);
        const uint16x8_t ph_1 = vaddq_u16(ph1l, ph1h);

        const uint16x8_t p_0 = vaddq_u16(pl_0, ph_0);
        const uint16x8_t p_1 = vaddq_u16(pl_1, ph_1);

        sum11 += x0->d*y0->d*vaddvq_u16(p_0);
        sum11 += x1->d*y1->d*vaddvq_u16(p_1);
#endif
    }

    sumf = QK4_1*sum00 + sum01 + sum10 + sum11;
#else
    // scalar
    for (int i = 0; i < nb; i++) {
        const float d0 = x[i].d;
        const float d1 = y[i].d;

        const float m0 = x[i].m;
        const float m1 = y[i].m;

        const uint8_t * restrict p0 = x[i].qs;
        const uint8_t * restrict p1 = y[i].qs;

        for (int j = 0; j < QK4_1/2; j++) {
            const uint8_t v0 = p0[j];
            const uint8_t v1 = p1[j];

            const float f0 = d0*(v0 & 0xf) + m0;
            const float f1 = d0*(v0 >> 4)  + m0;

            const float f2 = d1*(v1 & 0xf) + m1;
            const float f3 = d1*(v1 >> 4)  + m1;

            sumf += f0*f2 + f1*f3;
        }
    }
#endif

    *s = sumf;
}

static void ggml_vec_dot_q4_0_q8_0(const int n, float * restrict s, const void * restrict vx, const void * restrict vy) {
    const int nb = n / QK8_0;

    assert(n % QK8_0 == 0);
    assert(nb % 2 == 0);

    const block_q4_0 * restrict x = vx;
    const block_q8_0 * restrict y = vy;

    float sumf = 0.0;

#if defined(__ARM_NEON)
    float32x4_t sumv0 = vdupq_n_f32(0.0f);
    float32x4_t sumv1 = vdupq_n_f32(0.0f);

    for (int i = 0; i < nb; i += 2) {
        const block_q4_0 * restrict x0 = &x[i + 0];
        const block_q4_0 * restrict x1 = &x[i + 1];
>>>>>>> 50a8a2af
        const block_q8_0 * restrict y0 = &y[i + 0];
        const block_q8_0 * restrict y1 = &y[i + 1];

        const uint8x16_t m4b = vdupq_n_u8(0xf);

        const uint8x16_t v0_0 = vld1q_u8(x0->qs);
        const uint8x16_t v0_1 = vld1q_u8(x1->qs);

        // 4-bit -> 8-bit
        const int8x16_t v0_0l = vreinterpretq_s8_u8(vandq_u8  (v0_0, m4b));
        const int8x16_t v0_0h = vreinterpretq_s8_u8(vshrq_n_u8(v0_0, 4));
        const int8x16_t v0_1l = vreinterpretq_s8_u8(vandq_u8  (v0_1, m4b));
        const int8x16_t v0_1h = vreinterpretq_s8_u8(vshrq_n_u8(v0_1, 4));

        // load y
        const int8x16_t v1_0l = vld1q_s8(y0->qs);
        const int8x16_t v1_0h = vld1q_s8(y0->qs + 16);
        const int8x16_t v1_1l = vld1q_s8(y1->qs);
        const int8x16_t v1_1h = vld1q_s8(y1->qs + 16);

        // interleave
        const int8x16_t v1_0ls = vuzp1q_s8(v1_0l, v1_0h);
        const int8x16_t v1_0hs = vuzp2q_s8(v1_0l, v1_0h);
        const int8x16_t v1_1ls = vuzp1q_s8(v1_1l, v1_1h);
        const int8x16_t v1_1hs = vuzp2q_s8(v1_1l, v1_1h);

        // Note: cannot use vaddvq_s8 because it overflows for 8-bit values
        // TODO: is there a better way to do this?
        sum00 += (x0->m*y0->d)*(vaddvq_s16(vmovl_s8(vget_low_s8(v1_0ls))) + vaddvq_s16(vmovl_s8(vget_high_s8(v1_0ls))) +
                                vaddvq_s16(vmovl_s8(vget_low_s8(v1_0hs))) + vaddvq_s16(vmovl_s8(vget_high_s8(v1_0hs))));
        sum01 += (x1->m*y1->d)*(vaddvq_s16(vmovl_s8(vget_low_s8(v1_1ls))) + vaddvq_s16(vmovl_s8(vget_high_s8(v1_1ls))) +
                                vaddvq_s16(vmovl_s8(vget_low_s8(v1_1hs))) + vaddvq_s16(vmovl_s8(vget_high_s8(v1_1hs))));

#if defined(__ARM_FEATURE_DOTPROD)
        // dot product into int32x4_t
<<<<<<< HEAD
        const int32x4_t p_0 = vdotq_s32(vdotq_s32(vdupq_n_s32(0), v0_0l, v1_0ls), v0_0h, v1_0hs);
        const int32x4_t p_1 = vdotq_s32(vdotq_s32(vdupq_n_s32(0), v0_1l, v1_1ls), v0_1h, v1_1hs);

        sum10 += (x0->d*y0->d)*vaddvq_s32(p_0);
        sum11 += (x1->d*y1->d)*vaddvq_s32(p_1);
=======
        const int32x4_t p_0 = vdotq_s32(vdotq_s32(vdupq_n_s32(0), v0_0ls, v1_0ls), v0_0hs, v1_0hs);
        const int32x4_t p_1 = vdotq_s32(vdotq_s32(vdupq_n_s32(0), v0_1ls, v1_1ls), v0_1hs, v1_1hs);

        sumv0 = vmlaq_n_f32(sumv0, vcvtq_f32_s32(p_0), x0->d*y0->d);
        sumv1 = vmlaq_n_f32(sumv1, vcvtq_f32_s32(p_1), x1->d*y1->d);
>>>>>>> 50a8a2af
#else
        const int16x8_t pl0l = vmull_s8(vget_low_s8 (v0_0l), vget_low_s8 (v1_0ls));
        const int16x8_t pl0h = vmull_s8(vget_high_s8(v0_0l), vget_high_s8(v1_0ls));
        const int16x8_t ph0l = vmull_s8(vget_low_s8 (v0_0h), vget_low_s8 (v1_0hs));
        const int16x8_t ph0h = vmull_s8(vget_high_s8(v0_0h), vget_high_s8(v1_0hs));

        const int16x8_t pl1l = vmull_s8(vget_low_s8 (v0_1l), vget_low_s8 (v1_1ls));
        const int16x8_t pl1h = vmull_s8(vget_high_s8(v0_1l), vget_high_s8(v1_1ls));
        const int16x8_t ph1l = vmull_s8(vget_low_s8 (v0_1h), vget_low_s8 (v1_1hs));
        const int16x8_t ph1h = vmull_s8(vget_high_s8(v0_1h), vget_high_s8(v1_1hs));

        const int32x4_t pl0 = vaddq_s32(vpaddlq_s16(pl0l), vpaddlq_s16(pl0h));
        const int32x4_t ph0 = vaddq_s32(vpaddlq_s16(ph0l), vpaddlq_s16(ph0h));
        const int32x4_t pl1 = vaddq_s32(vpaddlq_s16(pl1l), vpaddlq_s16(pl1h));
        const int32x4_t ph1 = vaddq_s32(vpaddlq_s16(ph1l), vpaddlq_s16(ph1h));

<<<<<<< HEAD
        sum10 += x0->d*y0->d*vaddvq_s16(p_0);
        sum11 += x1->d*y1->d*vaddvq_s16(p_1);
#endif
    }

    sumf = sum00 + sum01 + sum10 + sum11;
=======
        sumv0 = vmlaq_n_f32(sumv0, vcvtq_f32_s32(vaddq_s32(pl0, ph0)), x0->d*y0->d);
        sumv1 = vmlaq_n_f32(sumv1, vcvtq_f32_s32(vaddq_s32(pl1, ph1)), x1->d*y1->d);
#endif
    }

    sumf = vaddvq_f32(sumv0) + vaddvq_f32(sumv1);
#elif defined(__AVX2__)
    // Initialize accumulator with zeros
    __m256 acc = _mm256_setzero_ps();

    // Main loop
    for (int i = 0; i < nb; ++i) {
        /* Compute combined scale for the block */
        const __m256 d = _mm256_mul_ps( _mm256_broadcast_ss( &x[i].d ), _mm256_broadcast_ss( &y[i].d ) );

        __m256i bx = bytesFromNibbles(x[i].qs);

        // Now we have a vector with bytes in [ 0 .. 15 ] interval. Offset them into [ -8 .. +7 ] interval.
        const __m256i off = _mm256_set1_epi8( 8 );
        bx = _mm256_sub_epi8( bx, off );

        __m256i by = _mm256_loadu_si256((const __m256i *)y[i].qs);

        // Get absolute values of x vectors
        const __m256i ax = _mm256_sign_epi8(bx, bx);

        // Sign the values of the y vectors
        const __m256i sy = _mm256_sign_epi8(by, bx);

        // Perform multiplication and create 16-bit values
        const __m256i dot = _mm256_maddubs_epi16(ax, sy);

        const __m256i ones = _mm256_set1_epi16(1);
        __m256i xy_q = _mm256_madd_epi16(ones, dot);

        /* Convert to vectore of 8 int32_t to 8 floats */
        __m256 q = _mm256_cvtepi32_ps( xy_q );

        /* Multiply q with scale and accumulate */
        acc = _mm256_fmadd_ps( d, q, acc );
    }

    // Return horizontal sum of the acc vector
    __m128 res = _mm256_extractf128_ps( acc, 1 );
    res = _mm_add_ps( res, _mm256_castps256_ps128( acc ) );
    res = _mm_add_ps( res, _mm_movehl_ps( res, res ) );
    res = _mm_add_ss( res, _mm_movehdup_ps( res ) );

    sumf = _mm_cvtss_f32( res );
#elif defined(__AVX__)
    // Initialize accumulator with zeros
    __m256 acc = _mm256_setzero_ps();

    // Main loop
    for (int i = 0; i < nb; ++i) {
        // Compute combined scale for the block
        const __m256 d = _mm256_mul_ps( _mm256_broadcast_ss( &x[i].d ), _mm256_broadcast_ss( &y[i].d ) );

        __m128i i32[2];
        for (int j = 0; j < 2; ++j) {
            // Load 8 bytes, and unpack 4 bit fields into bytes, making 16 bytes
            __m128i bx = bytesFromNibbles( x[i].qs + 8*j );
            __m128i by = _mm_loadu_si128((const __m128i *)(y[i].qs + 16*j));

            // Now we have a vector with bytes in [ 0 .. 15 ] interval. Offset them into [ -8 .. +7 ] interval.
            const __m128i off = _mm_set1_epi8( 8 );
            bx = _mm_sub_epi8( bx, off );

            // Get absolute values of x vectors
            const __m128i ax = _mm_sign_epi8(bx, bx);

            // Sign the values of the y vectors
            const __m128i sy = _mm_sign_epi8(by, bx);

            // Perform multiplication and create 16-bit values
            const __m128i dot = _mm_maddubs_epi16(ax, sy);

            const __m128i ones = _mm_set1_epi16(1);
            i32[j] = _mm_madd_epi16(ones, dot);
        }

        // Convert int32_t to float
        __m256 p = _mm256_cvtepi32_ps( _mm256_set_m128i( i32[0], i32[1] ));
        // Apply the scale, and accumulate
        acc = _mm256_add_ps(_mm256_mul_ps( d, p ), acc);
    }

    // Return horizontal sum of the acc vector
    __m128 res = _mm256_extractf128_ps( acc, 1 );
    res = _mm_add_ps( res, _mm256_castps256_ps128( acc ) );
    res = _mm_add_ps( res, _mm_movehl_ps( res, res ) );
    res = _mm_add_ss( res, _mm_movehdup_ps( res ) );

    sumf = _mm_cvtss_f32( res );
>>>>>>> 50a8a2af
#else
    // scalar
    for (int i = 0; i < nb; i++) {
        const float d0 = x[i].d;
        const float m0 = x[i].m;
        const float d1 = y[i].d;

        const uint8_t * restrict p0 = x[i].qs;
        const  int8_t * restrict p1 = y[i].qs;

        // TODO: this is very slow ..
        for (int j = 0; j < QK8_0/2; j++) {
            const uint8_t v0 = p0[j];

            const float f0 = d0*(v0 & 0xf) + m0;
            const float f1 = d0*(v0 >> 4)  + m0;

            const float f2 = d1*p1[2*j + 0];
            const float f3 = d1*p1[2*j + 1];

            sumf += f0*f2 + f1*f3;
        }
    }
#endif

    *s = sumf;
}

// compute GGML_VEC_DOT_UNROLL dot products at once
// xs - x row stride in bytes
inline static void ggml_vec_dot_f16_unroll(const int n, const int xs, float * restrict s, void * restrict xv, ggml_fp16_t * restrict y) {
    ggml_float sumf[GGML_VEC_DOT_UNROLL] = { 0.0 };

    ggml_fp16_t * restrict x[GGML_VEC_DOT_UNROLL];

    for (int i = 0; i < GGML_VEC_DOT_UNROLL; ++i) {
        x[i] = (ggml_fp16_t *) ((char *) xv + i*xs);
    }

#if defined(GGML_SIMD)
    const int np = (n & ~(GGML_F16_STEP - 1));

    GGML_F16_VEC sum[GGML_VEC_DOT_UNROLL][GGML_F16_ARR] = { { GGML_F16_VEC_ZERO } };

    GGML_F16_VEC ax[GGML_F16_ARR];
    GGML_F16_VEC ay[GGML_F16_ARR];

    for (int i = 0; i < np; i += GGML_F16_STEP) {
        for (int j = 0; j < GGML_F16_ARR; j++) {
            ay[j] = GGML_F16_VEC_LOAD(y + i + j*GGML_F16_EPR, j);

            for (int k = 0; k < GGML_VEC_DOT_UNROLL; ++k) {
                ax[j] = GGML_F16_VEC_LOAD(x[k] + i + j*GGML_F16_EPR, j);

                sum[k][j] = GGML_F16_VEC_FMA(sum[k][j], ax[j], ay[j]);
            }
        }
    }

    // reduce sum0..sum3 to sum0
    for (int k = 0; k < GGML_VEC_DOT_UNROLL; ++k) {
        GGML_F16_VEC_REDUCE(sumf[k], sum[k]);
    }

    // leftovers
    for (int i = np; i < n; ++i) {
        for (int j = 0; j < GGML_VEC_DOT_UNROLL; ++j) {
            sumf[j] += (ggml_float)(GGML_FP16_TO_FP32(x[j][i])*GGML_FP16_TO_FP32(y[i]));
        }
    }
#else
    for (int i = 0; i < n; ++i) {
        for (int j = 0; j < GGML_VEC_DOT_UNROLL; ++j) {
            sumf[j] += (ggml_float)(GGML_FP16_TO_FP32(x[j][i])*GGML_FP16_TO_FP32(y[i]));
        }
    }
#endif

    for (int i = 0; i < GGML_VEC_DOT_UNROLL; ++i) {
        s[i] = sumf[i];
    }
}

inline static void ggml_vec_mad_f32(const int n, float * restrict y, const float * restrict x, const float v) {
#if defined(GGML_SIMD)
    const int np = (n & ~(GGML_F32_STEP - 1));

    GGML_F32_VEC vx = GGML_F32_VEC_SET1(v);

    GGML_F32_VEC ax[GGML_F32_ARR];
    GGML_F32_VEC ay[GGML_F32_ARR];

    for (int i = 0; i < np; i += GGML_F32_STEP) {
        for (int j = 0; j < GGML_F32_ARR; j++) {
            ax[j] = GGML_F32_VEC_LOAD(x + i + j*GGML_F32_EPR);
            ay[j] = GGML_F32_VEC_LOAD(y + i + j*GGML_F32_EPR);
            ay[j] = GGML_F32_VEC_FMA(ay[j], ax[j], vx);

            GGML_F32_VEC_STORE(y + i + j*GGML_F32_EPR, ay[j]);
        }
    }

    // leftovers
    for (int i = np; i < n; ++i) {
        y[i] += x[i]*v;
    }
#else
    // scalar
    for (int i = 0; i < n; ++i) {
        y[i] += x[i]*v;
    }
#endif
}

//inline static void ggml_vec_scale_f32(const int n, float * y, const float   v) { for (int i = 0; i < n; ++i) y[i] *= v;          }
inline static void ggml_vec_scale_f32(const int n, float * y, const float   v) {
#if defined(GGML_SIMD)
    const int np = (n & ~(GGML_F32_STEP - 1));

    GGML_F32_VEC vx = GGML_F32_VEC_SET1(v);

    GGML_F32_VEC ay[GGML_F32_ARR];

    for (int i = 0; i < np; i += GGML_F32_STEP) {
        for (int j = 0; j < GGML_F32_ARR; j++) {
            ay[j] = GGML_F32_VEC_LOAD(y + i + j*GGML_F32_EPR);
            ay[j] = GGML_F32_VEC_MUL(ay[j], vx);

            GGML_F32_VEC_STORE(y + i + j*GGML_F32_EPR, ay[j]);
        }
    }

    // leftovers
    for (int i = np; i < n; ++i) {
        y[i] *= v;
    }
#else
    // scalar
    for (int i = 0; i < n; ++i) {
        y[i] *= v;
    }
#endif
}

inline static void ggml_vec_norm_f32 (const int n, float * s, const float * x) { ggml_vec_dot_f32(n, s, x, x); *s = sqrtf(*s);   }
inline static void ggml_vec_sqr_f32  (const int n, float * y, const float * x) { for (int i = 0; i < n; ++i) y[i] = x[i]*x[i];   }
inline static void ggml_vec_sqrt_f32 (const int n, float * y, const float * x) { for (int i = 0; i < n; ++i) y[i] = sqrtf(x[i]); }
inline static void ggml_vec_abs_f32  (const int n, float * y, const float * x) { for (int i = 0; i < n; ++i) y[i] = fabsf(x[i]); }
inline static void ggml_vec_sgn_f32  (const int n, float * y, const float * x) { for (int i = 0; i < n; ++i) y[i] = (x[i] > 0.f) ? 1.f : ((x[i] < 0.f) ? -1.f : 0.f); }
inline static void ggml_vec_step_f32 (const int n, float * y, const float * x) { for (int i = 0; i < n; ++i) y[i] = (x[i] > 0.f) ? 1.f : 0.f; }
inline static void ggml_vec_relu_f32 (const int n, float * y, const float * x) { for (int i = 0; i < n; ++i) y[i] = (x[i] > 0.f) ? x[i] : 0.f; }

static const float GELU_COEF_A    = 0.044715f;
static const float SQRT_2_OVER_PI = 0.79788456080286535587989211986876f;

inline static float ggml_gelu_f32(float x) {
    return 0.5f*x*(1.0f + tanhf(SQRT_2_OVER_PI*x*(1.0f + GELU_COEF_A*x*x)));
}

inline static void ggml_vec_gelu_f16(const int n, ggml_fp16_t * y, const ggml_fp16_t * x) {
    const uint16_t * i16 = (const uint16_t *) x;
    for (int i = 0; i < n; ++i) {
        y[i] = table_gelu_f16[i16[i]];
    }
}

#ifdef GGML_GELU_FP16
inline static void ggml_vec_gelu_f32(const int n, float * y, const float * x) {
    uint16_t t;
    for (int i = 0; i < n; ++i) {
        ggml_fp16_t fp16 = GGML_FP32_TO_FP16(x[i]);
        memcpy(&t, &fp16, sizeof(uint16_t));
        y[i] = GGML_FP16_TO_FP32(table_gelu_f16[t]);
    }
}
#else
inline static void ggml_vec_gelu_f32(const int n, float * y, const float * x) {
    for (int i = 0; i < n; ++i) {
        y[i] = ggml_gelu_f32(x[i]);
    }
}
#endif

// Sigmoid Linear Unit (SiLU) function
inline static float ggml_silu_f32(float x) {
    return x/(1.0f + expf(-x));
}

inline static void ggml_vec_silu_f16(const int n, ggml_fp16_t * y, const ggml_fp16_t * x) {
    const uint16_t * i16 = (const uint16_t *) x;
    for (int i = 0; i < n; ++i) {
        y[i] = table_silu_f16[i16[i]];
    }
}

#ifdef GGML_SILU_FP16
inline static void ggml_vec_silu_f32(const int n, float * y, const float * x) {
    uint16_t t;
    for (int i = 0; i < n; ++i) {
        ggml_fp16_t fp16 = GGML_FP32_TO_FP16(x[i]);
        memcpy(&t, &fp16, sizeof(uint16_t));
        y[i] = GGML_FP16_TO_FP32(table_silu_f16[t]);
    }
}
#else
inline static void ggml_vec_silu_f32(const int n, float * y, const float * x) {
    for (int i = 0; i < n; ++i) {
        y[i] = ggml_silu_f32(x[i]);
    }
}
#endif

inline static void ggml_vec_sum_f32(const int n, float * s, const float * x) {
#ifndef GGML_USE_ACCELERATE
    ggml_float sum = 0.0;
    for (int i = 0; i < n; ++i) {
        sum += (ggml_float)x[i];
    }
    *s = sum;
#else
    vDSP_sve(x, 1, s, n);
#endif
}

inline static void ggml_vec_max_f32(const int n, float * s, const float * x) {
#ifndef GGML_USE_ACCELERATE
    float max = -INFINITY;
    for (int i = 0; i < n; ++i) {
        max = MAX(max, x[i]);
    }
    *s = max;
#else
    vDSP_maxv(x, 1, s, n);
#endif
}

inline static void ggml_vec_norm_inv_f32(const int n, float * s, const float * x) {
    ggml_vec_norm_f32(n, s, x);
    *s = 1.f/(*s);
}

//
// logging
//

#if (GGML_DEBUG >= 1)
#define GGML_PRINT_DEBUG(...) printf(__VA_ARGS__)
#else
#define GGML_PRINT_DEBUG(...)
#endif

#if (GGML_DEBUG >= 5)
#define GGML_PRINT_DEBUG_5(...) printf(__VA_ARGS__)
#else
#define GGML_PRINT_DEBUG_5(...)
#endif

#if (GGML_DEBUG >= 10)
#define GGML_PRINT_DEBUG_10(...) printf(__VA_ARGS__)
#else
#define GGML_PRINT_DEBUG_10(...)
#endif

#define GGML_PRINT(...) printf(__VA_ARGS__)

//
// data types
//

static const int GGML_BLCK_SIZE[GGML_TYPE_COUNT] = {
    [GGML_TYPE_F32]  = 1,
    [GGML_TYPE_F16]  = 1,
    [GGML_TYPE_Q4_0] = QK4_0,
    [GGML_TYPE_Q4_1] = QK4_1,
    [GGML_TYPE_Q8_0] = QK8_0,
    [GGML_TYPE_I8]   = 1,
    [GGML_TYPE_I16]  = 1,
    [GGML_TYPE_I32]  = 1,
};
static_assert(GGML_TYPE_COUNT == 8, "GGML_BLCK_SIZE is outdated");

static const size_t GGML_TYPE_SIZE[GGML_TYPE_COUNT] = {
    [GGML_TYPE_F32]  = sizeof(float),
    [GGML_TYPE_F16]  = sizeof(ggml_fp16_t),
    [GGML_TYPE_Q4_0] = sizeof(block_q4_0),
    [GGML_TYPE_Q4_1] = sizeof(block_q4_1),
    [GGML_TYPE_Q8_0] = sizeof(block_q8_0),
    [GGML_TYPE_I8]   = sizeof(int8_t),
    [GGML_TYPE_I16]  = sizeof(int16_t),
    [GGML_TYPE_I32]  = sizeof(int32_t),
};
static_assert(GGML_TYPE_COUNT == 8, "GGML_TYPE_SIZE is outdated");


static const char * GGML_TYPE_NAME[GGML_TYPE_COUNT] = {
    [GGML_TYPE_F32]  = "f32",
    [GGML_TYPE_F16]  = "f16",
    [GGML_TYPE_Q4_0] = "q4_0",
    [GGML_TYPE_Q4_1] = "q4_1",
    [GGML_TYPE_Q8_0] = "q8_0",
    [GGML_TYPE_I8]   = "i8",
    [GGML_TYPE_I16]  = "i16",
    [GGML_TYPE_I32]  = "i32",
};
static_assert(GGML_TYPE_COUNT == 8, "GGML_TYPE_NAME is outdated");

static const char * GGML_OP_LABEL[GGML_OP_COUNT] = {
    "NONE",

    "DUP",
    "ADD",
    "SUB",
    "MUL",
    "DIV",
    "SQR",
    "SQRT",
    "SUM",
    "MEAN",
    "REPEAT",
    "ABS",
    "SGN",
    "NEG",
    "STEP",
    "RELU",
    "GELU",
    "SILU",
    "NORM",
    "RMS_NORM",

    "MUL_MAT",

    "SCALE",
    "CPY",
    "CONT",
    "RESHAPE",
    "VIEW",
    "PERMUTE",
    "TRANSPOSE",
    "GET_ROWS",
    "DIAG_MASK_INF",
    "SOFT_MAX",
    "ROPE",
    "CONV_1D_1S",
    "CONV_1D_2S",

    "FLASH_ATTN",
    "FLASH_FF",

    "MAP_UNARY",
    "MAP_BINARY",
};

static_assert(GGML_OP_COUNT == 38, "GGML_OP_COUNT != 38");

static const char * GGML_OP_SYMBOL[GGML_OP_COUNT] = {
    "none",

    "x",
    "x+y",
    "x-y",
    "x*y",
    "x/y",
    "x^2",
    "√x",
    "Σx",
    "Σx/n",
    "repeat(x)",
    "abs(x)",
    "sgn(x)",
    "-x",
    "step(x)",
    "relu(x)",
    "gelu(x)",
    "silu(x)",
    "norm(x)",
    "rms_norm(x)",

    "X*Y",

    "x*v",
    "x-\\>y",
    "cont(x)",
    "reshape(x)",
    "view(x)",
    "permute(x)",
    "transpose(x)",
    "get_rows(x)",
    "diag_mask_inf(x)",
    "soft_max(x)",
    "rope(x)",
    "conv_1d_1s(x)",
    "conv_1d_2s(x)",

    "flash_attn(x)",
    "flash_ff(x)",

    "f(x)",
    "f(x,y)",
};

static_assert(GGML_OP_COUNT == 38, "GGML_OP_COUNT != 38");

static_assert(sizeof(struct ggml_object)%GGML_MEM_ALIGN == 0, "ggml_object size must be a multiple of GGML_MEM_ALIGN");
static_assert(sizeof(struct ggml_tensor)%GGML_MEM_ALIGN == 0, "ggml_tensor size must be a multiple of GGML_MEM_ALIGN");

//
// ggml context
//

struct ggml_context {
    size_t mem_size;
    void * mem_buffer;
    bool   mem_buffer_owned;
    bool   no_alloc;

    int    n_objects;

    struct ggml_object * objects_begin;
    struct ggml_object * objects_end;

    struct ggml_scratch scratch;
    struct ggml_scratch scratch_save;
};

struct ggml_context_container {
    bool used;

    struct ggml_context context;
};

//
// compute types
//

enum ggml_task_type {
    GGML_TASK_INIT = 0,
    GGML_TASK_COMPUTE,
    GGML_TASK_FINALIZE,
};

struct ggml_compute_params {
    enum ggml_task_type type;

    int ith, nth;

    // work buffer for all threads
    size_t wsize;
    void * wdata;
};

//
// ggml state
//

struct ggml_state {
    struct ggml_context_container contexts[GGML_MAX_CONTEXTS];
};

// global state
static struct ggml_state g_state;
static atomic_int g_state_barrier = 0;

// barrier via spin lock
inline static void ggml_critical_section_start(void) {
    int processing = atomic_fetch_add(&g_state_barrier, 1);

    while (processing > 0) {
        // wait for other threads to finish
        atomic_fetch_sub(&g_state_barrier, 1);
        sched_yield(); // TODO: reconsider this
        processing = atomic_fetch_add(&g_state_barrier, 1);
    }
}

// TODO: make this somehow automatically executed
//       some sort of "sentry" mechanism
inline static void ggml_critical_section_end(void) {
    atomic_fetch_sub(&g_state_barrier, 1);
}

////////////////////////////////////////////////////////////////////////////////

void ggml_print_object(const struct ggml_object * obj) {
    GGML_PRINT(" - ggml_object: offset = %zu, size = %zu, next = %p\n",
            obj->offs, obj->size, (const void *) obj->next);
}

void ggml_print_objects(const struct ggml_context * ctx) {
    struct ggml_object * obj = ctx->objects_begin;

    GGML_PRINT("%s: objects in context %p:\n", __func__, (const void *) ctx);

    while (obj != NULL) {
        ggml_print_object(obj);
        obj = obj->next;
    }

    GGML_PRINT("%s: --- end ---\n", __func__);
}

int64_t ggml_nelements(const struct ggml_tensor * tensor) {
    static_assert(GGML_MAX_DIMS == 4, "GGML_MAX_DIMS is not 4 - update this function");

    return tensor->ne[0]*tensor->ne[1]*tensor->ne[2]*tensor->ne[3];
}

int ggml_nrows(const struct ggml_tensor * tensor) {
    static_assert(GGML_MAX_DIMS == 4, "GGML_MAX_DIMS is not 4 - update this function");

    return tensor->ne[1]*tensor->ne[2]*tensor->ne[3];
}

size_t ggml_nbytes(const struct ggml_tensor * tensor) {
    static_assert(GGML_MAX_DIMS == 4, "GGML_MAX_DIMS is not 4 - update this function");

    return (ggml_nelements(tensor)*GGML_TYPE_SIZE[tensor->type])/GGML_BLCK_SIZE[tensor->type];
}

int ggml_blck_size(enum ggml_type type) {
    return GGML_BLCK_SIZE[type];
}

size_t ggml_type_size(enum ggml_type type) {
    return GGML_TYPE_SIZE[type];
}

float ggml_type_sizef(enum ggml_type type) {
    return ((float)(GGML_TYPE_SIZE[type]))/GGML_BLCK_SIZE[type];
}

const char * ggml_type_name(enum ggml_type type) {
    return GGML_TYPE_NAME[type];
}


size_t ggml_element_size(const struct ggml_tensor * tensor) {
    return GGML_TYPE_SIZE[tensor->type];
}

static inline bool ggml_is_scalar(const struct ggml_tensor * tensor) {
    static_assert(GGML_MAX_DIMS == 4, "GGML_MAX_DIMS is not 4 - update this function");

    return tensor->ne[0] == 1 && tensor->ne[1] == 1 && tensor->ne[2] == 1 && tensor->ne[3] == 1;
}

static inline bool ggml_is_vector(const struct ggml_tensor * tensor) {
    static_assert(GGML_MAX_DIMS == 4, "GGML_MAX_DIMS is not 4 - update this function");

    return tensor->ne[1] == 1 && tensor->ne[2] == 1 && tensor->ne[3] == 1;
}

static inline bool ggml_is_matrix(const struct ggml_tensor * tensor) {
    static_assert(GGML_MAX_DIMS == 4, "GGML_MAX_DIMS is not 4 - update this function");

    return tensor->ne[2] == 1 && tensor->ne[3] == 1;
}

static inline bool ggml_can_mul_mat(const struct ggml_tensor * t0, const struct ggml_tensor * t1) {
    static_assert(GGML_MAX_DIMS == 4, "GGML_MAX_DIMS is not 4 - update this function");

    return
        (t0->ne[0] == t1->ne[0])  &&
        (t0->ne[2] == t1->ne[2])  &&
        (t0->ne[3] == t1->ne[3]);
}

static inline bool ggml_is_transposed(const struct ggml_tensor * tensor) {
    return tensor->nb[0] > tensor->nb[1];
}

static inline bool ggml_is_contiguous(const struct ggml_tensor * tensor) {
    static_assert(GGML_MAX_DIMS == 4, "GGML_MAX_DIMS is not 4 - update this function");

    return
        tensor->nb[0] == GGML_TYPE_SIZE[tensor->type] &&
        tensor->nb[1] == (tensor->nb[0]*tensor->ne[0])/GGML_BLCK_SIZE[tensor->type] &&
        tensor->nb[2] == tensor->nb[1]*tensor->ne[1] &&
        tensor->nb[3] == tensor->nb[2]*tensor->ne[2];
}

static inline bool ggml_is_padded_1d(const struct ggml_tensor * tensor) {
    static_assert(GGML_MAX_DIMS == 4, "GGML_MAX_DIMS is not 4 - update this function");

    return
        tensor->nb[0] == GGML_TYPE_SIZE[tensor->type] &&
        tensor->nb[2] == tensor->nb[1]*tensor->ne[1] &&
        tensor->nb[3] == tensor->nb[2]*tensor->ne[2];
}

static inline bool ggml_are_same_shape(const struct ggml_tensor * t0, const struct ggml_tensor * t1) {
    static_assert(GGML_MAX_DIMS == 4, "GGML_MAX_DIMS is not 4 - update this function");

    return
        (t0->ne[0] == t1->ne[0] ) &&
        (t0->ne[1] == t1->ne[1] ) &&
        (t0->ne[2] == t1->ne[2] ) &&
        (t0->ne[3] == t1->ne[3] );
}

// check if t1 can be represented as a repeatition of t0
static inline bool ggml_can_repeat(const struct ggml_tensor * t0, const struct ggml_tensor * t1) {
    static_assert(GGML_MAX_DIMS == 4, "GGML_MAX_DIMS is not 4 - update this function");

    return
        (t1->ne[0]%t0->ne[0] == 0) &&
        (t1->ne[1]%t0->ne[1] == 0) &&
        (t1->ne[2]%t0->ne[2] == 0) &&
        (t1->ne[3]%t0->ne[3] == 0);
}

static inline int ggml_up32(int n) {
    return (n + 31) & ~31;
}

static inline int ggml_up64(int n) {
    return (n + 63) & ~63;
}

static inline int ggml_up(int n, int m) {
    // assert m is a power of 2
    GGML_ASSERT((m & (m - 1)) == 0);
    return (n + m - 1) & ~(m - 1);
}

// assert that pointer is aligned to GGML_MEM_ALIGN
#define ggml_assert_aligned(ptr) \
    GGML_ASSERT(((uintptr_t) (ptr))%GGML_MEM_ALIGN == 0)

////////////////////////////////////////////////////////////////////////////////

struct ggml_context * ggml_init(struct ggml_init_params params) {
    // make this function thread safe
    ggml_critical_section_start();

    static bool is_first_call = true;

    if (is_first_call) {
        // initialize time system (required on Windows)
        ggml_time_init();

        // initialize GELU, SILU and EXP F32 tables
        {
            const uint64_t t_start = ggml_time_us(); UNUSED(t_start);

            ggml_fp16_t ii;
            for (int i = 0; i < (1 << 16); ++i) {
                uint16_t ui = i;
                memcpy(&ii, &ui, sizeof(ii));
                const float f = table_f32_f16[i] = GGML_COMPUTE_FP16_TO_FP32(ii);
                table_gelu_f16[i] = GGML_FP32_TO_FP16(ggml_gelu_f32(f));
                table_silu_f16[i] = GGML_FP32_TO_FP16(ggml_silu_f32(f));
                table_exp_f16[i]  = GGML_FP32_TO_FP16(expf(f));
            }

            const uint64_t t_end = ggml_time_us(); UNUSED(t_end);

            GGML_PRINT_DEBUG("%s: GELU, SILU and EXP tables initialized in %f ms\n", __func__, (t_end - t_start)/1000.0f);
        }

        // initialize g_state
        {
            const uint64_t t_start = ggml_time_us(); UNUSED(t_start);

            g_state = (struct ggml_state) {
                /*.contexts =*/ { { 0 } },
            };

            for (int i = 0; i < GGML_MAX_CONTEXTS; ++i) {
                g_state.contexts[i].used = false;
            }

            const uint64_t t_end = ggml_time_us(); UNUSED(t_end);

            GGML_PRINT_DEBUG("%s: g_state initialized in %f ms\n", __func__, (t_end - t_start)/1000.0f);
        }

        is_first_call = false;
    }

    // find non-used context in g_state
    struct ggml_context * ctx = NULL;

    for (int i = 0; i < GGML_MAX_CONTEXTS; i++) {
        if (!g_state.contexts[i].used) {
            g_state.contexts[i].used = true;
            ctx = &g_state.contexts[i].context;

            GGML_PRINT_DEBUG("%s: found unused context %d\n", __func__, i);
            break;
        }
    }

    if (ctx == NULL) {
        GGML_PRINT_DEBUG("%s: no unused context found\n", __func__);

        ggml_critical_section_end();

        return NULL;
    }

    const size_t mem_size = (params.mem_size + GGML_MEM_ALIGN - 1) & ~(GGML_MEM_ALIGN - 1);

    *ctx = (struct ggml_context) {
        /*.mem_size           =*/ mem_size,
        /*.mem_buffer         =*/ params.mem_buffer ? params.mem_buffer : GGML_ALIGNED_MALLOC(mem_size),
        /*.mem_buffer_owned   =*/ params.mem_buffer ? false : true,
        /*.no_alloc           =*/ params.no_alloc,
        /*.n_objects          =*/ 0,
        /*.objects_begin      =*/ NULL,
        /*.objects_end        =*/ NULL,
        /*.scratch            =*/ { 0, 0, NULL, },
        /*.scratch_save       =*/ { 0, 0, NULL, },
    };

    GGML_ASSERT(ctx->mem_buffer != NULL);

    ggml_assert_aligned(ctx->mem_buffer);

    GGML_PRINT_DEBUG("%s: context initialized\n", __func__);

    ggml_critical_section_end();

    return ctx;
}

void ggml_free(struct ggml_context * ctx) {
    // make this function thread safe
    ggml_critical_section_start();

    bool found = false;

    for (int i = 0; i < GGML_MAX_CONTEXTS; i++) {
        if (&g_state.contexts[i].context == ctx) {
            g_state.contexts[i].used = false;

            GGML_PRINT_DEBUG("%s: context %d with %d objects has been freed. memory used = %zu\n",
                    __func__, i, ctx->n_objects, ctx->objects_end->offs + ctx->objects_end->size);

            if (ctx->mem_buffer_owned) {
                GGML_ALIGNED_FREE(ctx->mem_buffer);
            }

            found = true;
            break;
        }
    }

    if (!found) {
        GGML_PRINT_DEBUG("%s: context not found\n", __func__);
    }

    ggml_critical_section_end();
}

size_t ggml_used_mem(const struct ggml_context * ctx) {
    return ctx->objects_end->offs + ctx->objects_end->size;
}

size_t ggml_set_scratch(struct ggml_context * ctx, struct ggml_scratch scratch) {
    const size_t result = ctx->scratch.data ? ctx->scratch.offs : 0;

    ctx->scratch = scratch;

    return result;
}

////////////////////////////////////////////////////////////////////////////////

struct ggml_tensor * ggml_new_tensor_impl(
        struct ggml_context * ctx,
        enum   ggml_type type,
        int    n_dims,
        const int64_t* ne,
        void*  data) {
    // always insert objects at the end of the context's memory pool
    struct ggml_object * obj_cur = ctx->objects_end;

    const size_t cur_offs = obj_cur == NULL ? 0 : obj_cur->offs;
    const size_t cur_size = obj_cur == NULL ? 0 : obj_cur->size;
    const size_t cur_end  = cur_offs + cur_size;

    size_t size_needed = 0;

    if (data == NULL && !ctx->no_alloc) {
        size_needed += GGML_TYPE_SIZE[type]*(ne[0]/GGML_BLCK_SIZE[type]);
        for (int i = 1; i < n_dims; i++) {
            size_needed *= ne[i];
        }
        // align to GGML_MEM_ALIGN
        size_needed = ((size_needed + GGML_MEM_ALIGN - 1)/GGML_MEM_ALIGN)*GGML_MEM_ALIGN;
    }

    char * const mem_buffer = ctx->mem_buffer;
    struct ggml_object * const obj_new = (struct ggml_object *)(mem_buffer + cur_end);

    if (ctx->scratch.data == NULL || data != NULL) {
        size_needed += sizeof(struct ggml_tensor);

        if (cur_end + size_needed + GGML_OBJECT_SIZE > ctx->mem_size) {
            GGML_PRINT("%s: not enough space in the context's memory pool (needed %zu, available %zu)\n",
                    __func__, cur_end + size_needed + GGML_OBJECT_SIZE, ctx->mem_size);
            assert(false);
            return NULL;
        }

        *obj_new = (struct ggml_object) {
            .offs = cur_end + GGML_OBJECT_SIZE,
            .size = size_needed,
            .next = NULL,
        };
    } else {
        if (ctx->scratch.offs + size_needed > ctx->scratch.size) {
            GGML_PRINT("%s: not enough space in the scratch memory\n", __func__);
            assert(false);
            return NULL;
        }

        if (cur_end + sizeof(struct ggml_tensor) + GGML_OBJECT_SIZE > ctx->mem_size) {
            GGML_PRINT("%s: not enough space in the context's memory pool (needed %zu, available %zu)\n",
                    __func__, cur_end + sizeof(struct ggml_tensor) + GGML_OBJECT_SIZE, ctx->mem_size);
            assert(false);
            return NULL;
        }

        data = (char * const) ctx->scratch.data + ctx->scratch.offs;

        *obj_new = (struct ggml_object) {
            .offs = cur_end + GGML_OBJECT_SIZE,
            .size = sizeof(struct ggml_tensor),
            .next = NULL,
        };

        //printf("scratch offs = %zu, size_needed = %zu\n", ctx->scratch.offs, size_needed);

        ctx->scratch.offs += size_needed;
    }

    if (obj_cur != NULL) {
        obj_cur->next = obj_new;
    } else {
        // this is the first object in this context
        ctx->objects_begin = obj_new;
    }

    ctx->objects_end = obj_new;

    //printf("%s: inserted new object at %zu, size = %zu\n", __func__, cur_end, obj_new->size);

    struct ggml_tensor * const result = (struct ggml_tensor *)(mem_buffer + obj_new->offs);

    ggml_assert_aligned(result);

    *result = (struct ggml_tensor) {
        /*.type         =*/ type,
        /*.n_dims       =*/ n_dims,
        /*.ne           =*/ { 1, 1, 1, 1 },
        /*.nb           =*/ { 0, 0, 0, 0 },
        /*.op           =*/ GGML_OP_NONE,
        /*.is_param     =*/ false,
        /*.grad         =*/ NULL,
        /*.src0         =*/ NULL,
        /*.src1         =*/ NULL,
        /*.opt          =*/ { NULL },
        /*.n_tasks      =*/ 0,
        /*.perf_runs    =*/ 0,
        /*.perf_cycles  =*/ 0,
        /*.perf_time_us =*/ 0,
        /*.data         =*/ (data == NULL && !ctx->no_alloc) ? (void *)(result + 1) : data,
        /*.pad          =*/ { 0 },
    };

    // TODO: this should not be needed as long as we don't rely on aligned SIMD loads
    //ggml_assert_aligned(result->data);

    for (int i = 0; i < n_dims; i++) {
        result->ne[i] = ne[i];
    }

    result->nb[0] = GGML_TYPE_SIZE[type];
    result->nb[1] = result->nb[0]*(result->ne[0]/GGML_BLCK_SIZE[type]);
    for (int i = 2; i < GGML_MAX_DIMS; i++) {
        result->nb[i] = result->nb[i - 1]*result->ne[i - 1];
    }

    ctx->n_objects++;

    return result;
}

struct ggml_tensor * ggml_new_tensor(
        struct ggml_context * ctx,
        enum   ggml_type type,
        int    n_dims,
        const int64_t * ne) {
    return ggml_new_tensor_impl(ctx, type, n_dims, ne, NULL);
}

struct ggml_tensor * ggml_new_tensor_1d(
        struct ggml_context * ctx,
        enum   ggml_type type,
        int64_t ne0) {
    return ggml_new_tensor(ctx, type, 1, &ne0);
}

struct ggml_tensor * ggml_new_tensor_2d(
        struct ggml_context * ctx,
        enum   ggml_type type,
        int64_t ne0,
        int64_t ne1) {
    const int64_t ne[2] = { ne0, ne1 };
    return ggml_new_tensor(ctx, type, 2, ne);
}

struct ggml_tensor * ggml_new_tensor_3d(
        struct ggml_context * ctx,
        enum   ggml_type type,
        int64_t ne0,
        int64_t ne1,
        int64_t ne2) {
    const int64_t ne[3] = { ne0, ne1, ne2 };
    return ggml_new_tensor(ctx, type, 3, ne);
}

struct ggml_tensor * ggml_new_tensor_4d(
        struct ggml_context * ctx,
        enum   ggml_type type,
        int64_t ne0,
        int64_t ne1,
        int64_t ne2,
        int64_t ne3) {
    const int64_t ne[4] = { ne0, ne1, ne2, ne3 };
    return ggml_new_tensor(ctx, type, 4, ne);
}

struct ggml_tensor * ggml_new_i32(struct ggml_context * ctx, int32_t value) {
    ctx->scratch_save = ctx->scratch;
    ctx->scratch.data = NULL;

    struct ggml_tensor * result = ggml_new_tensor_1d(ctx, GGML_TYPE_I32, 1);

    ctx->scratch = ctx->scratch_save;

    ggml_set_i32(result, value);

    return result;
}

struct ggml_tensor * ggml_new_f32(struct ggml_context * ctx, float value) {
    ctx->scratch_save = ctx->scratch;
    ctx->scratch.data = NULL;

    struct ggml_tensor * result = ggml_new_tensor_1d(ctx, GGML_TYPE_F32, 1);

    ctx->scratch = ctx->scratch_save;

    ggml_set_f32(result, value);

    return result;
}

struct ggml_tensor * ggml_dup_tensor(struct ggml_context * ctx, const struct ggml_tensor * src) {
    return ggml_new_tensor_impl(ctx, src->type, src->n_dims, src->ne, NULL);
}

struct ggml_tensor * ggml_set_zero(struct ggml_tensor * tensor) {
    memset(tensor->data, 0, ggml_nbytes(tensor));
    return tensor;
}

struct ggml_tensor * ggml_set_i32 (struct ggml_tensor * tensor, int32_t value) {
    const int n     = ggml_nrows(tensor);
    const int nc    = tensor->ne[0];
    const size_t n1 = tensor->nb[1];

    char * const data = tensor->data;

    switch (tensor->type) {
        case GGML_TYPE_I8:
            {
                assert(tensor->nb[0] == sizeof(int8_t));
                for (int i = 0; i < n; i++) {
                    ggml_vec_set_i8(nc, (int8_t *)(data + i*n1), value);
                }
            } break;
        case GGML_TYPE_I16:
            {
                assert(tensor->nb[0] == sizeof(int16_t));
                for (int i = 0; i < n; i++) {
                    ggml_vec_set_i16(nc, (int16_t *)(data + i*n1), value);
                }
            } break;
        case GGML_TYPE_I32:
            {
                assert(tensor->nb[0] == sizeof(int32_t));
                for (int i = 0; i < n; i++) {
                    ggml_vec_set_i32(nc, (int32_t *)(data + i*n1), value);
                }
            } break;
        case GGML_TYPE_F16:
            {
                assert(tensor->nb[0] == sizeof(ggml_fp16_t));
                for (int i = 0; i < n; i++) {
                    ggml_vec_set_f16(nc, (ggml_fp16_t *)(data + i*n1), value);
                }
            } break;
        case GGML_TYPE_F32:
            {
                assert(tensor->nb[0] == sizeof(float));
                for (int i = 0; i < n; i++) {
                    ggml_vec_set_f32(nc, (float *)(data + i*n1), value);
                }
            } break;
        default:
            {
                GGML_ASSERT(false);
            } break;
    }

    return tensor;
}

struct ggml_tensor * ggml_set_f32(struct ggml_tensor * tensor, float value) {
    const int n     = ggml_nrows(tensor);
    const int nc    = tensor->ne[0];
    const size_t n1 = tensor->nb[1];

    char * const data = tensor->data;

    switch (tensor->type) {
        case GGML_TYPE_I8:
            {
                assert(tensor->nb[0] == sizeof(int8_t));
                for (int i = 0; i < n; i++) {
                    ggml_vec_set_i8(nc, (int8_t *)(data + i*n1), value);
                }
            } break;
        case GGML_TYPE_I16:
            {
                assert(tensor->nb[0] == sizeof(int16_t));
                for (int i = 0; i < n; i++) {
                    ggml_vec_set_i16(nc, (int16_t *)(data + i*n1), value);
                }
            } break;
        case GGML_TYPE_I32:
            {
                assert(tensor->nb[0] == sizeof(int32_t));
                for (int i = 0; i < n; i++) {
                    ggml_vec_set_i32(nc, (int32_t *)(data + i*n1), value);
                }
            } break;
        case GGML_TYPE_F16:
            {
                assert(tensor->nb[0] == sizeof(ggml_fp16_t));
                for (int i = 0; i < n; i++) {
                    ggml_vec_set_f16(nc, (ggml_fp16_t *)(data + i*n1), value);
                }
            } break;
        case GGML_TYPE_F32:
            {
                assert(tensor->nb[0] == sizeof(float));
                for (int i = 0; i < n; i++) {
                    ggml_vec_set_f32(nc, (float *)(data + i*n1), value);
                }
            } break;
        default:
            {
                GGML_ASSERT(false);
            } break;
    }

    return tensor;
}

int32_t ggml_get_i32_1d(const struct ggml_tensor * tensor, int i) {
    switch (tensor->type) {
        case GGML_TYPE_I8:
            {
                GGML_ASSERT(tensor->nb[0] == sizeof(int8_t));
                return ((int8_t *)(tensor->data))[i];
            } break;
        case GGML_TYPE_I16:
            {
                GGML_ASSERT(tensor->nb[0] == sizeof(int16_t));
                return ((int16_t *)(tensor->data))[i];
            } break;
        case GGML_TYPE_I32:
            {
                GGML_ASSERT(tensor->nb[0] == sizeof(int32_t));
                return ((int32_t *)(tensor->data))[i];
            } break;
        case GGML_TYPE_F16:
            {
                GGML_ASSERT(tensor->nb[0] == sizeof(ggml_fp16_t));
                return GGML_FP16_TO_FP32(((ggml_fp16_t *)(tensor->data))[i]);
            } break;
        case GGML_TYPE_F32:
            {
                GGML_ASSERT(tensor->nb[0] == sizeof(float));
                return ((float *)(tensor->data))[i];
            } break;
        default:
            {
                GGML_ASSERT(false);
            } break;
    }

    return 0.0f;
}

void ggml_set_i32_1d(const struct ggml_tensor * tensor, int i, int32_t value) {
    switch (tensor->type) {
        case GGML_TYPE_I8:
            {
                GGML_ASSERT(tensor->nb[0] == sizeof(int8_t));
                ((int8_t *)(tensor->data))[i] = value;
            } break;
        case GGML_TYPE_I16:
            {
                GGML_ASSERT(tensor->nb[0] == sizeof(int16_t));
                ((int16_t *)(tensor->data))[i] = value;
            } break;
        case GGML_TYPE_I32:
            {
                GGML_ASSERT(tensor->nb[0] == sizeof(int32_t));
                ((int32_t *)(tensor->data))[i] = value;
            } break;
        case GGML_TYPE_F16:
            {
                GGML_ASSERT(tensor->nb[0] == sizeof(ggml_fp16_t));
                ((ggml_fp16_t *)(tensor->data))[i] = GGML_FP32_TO_FP16(value);
            } break;
        case GGML_TYPE_F32:
            {
                GGML_ASSERT(tensor->nb[0] == sizeof(float));
                ((float *)(tensor->data))[i] = value;
            } break;
        default:
            {
                GGML_ASSERT(false);
            } break;
    }
}

float ggml_get_f32_1d(const struct ggml_tensor * tensor, int i) {
    switch (tensor->type) {
        case GGML_TYPE_I8:
            {
                GGML_ASSERT(tensor->nb[0] == sizeof(int8_t));
                return ((int8_t *)(tensor->data))[i];
            } break;
        case GGML_TYPE_I16:
            {
                GGML_ASSERT(tensor->nb[0] == sizeof(int16_t));
                return ((int16_t *)(tensor->data))[i];
            } break;
        case GGML_TYPE_I32:
            {
                GGML_ASSERT(tensor->nb[0] == sizeof(int32_t));
                return ((int32_t *)(tensor->data))[i];
            } break;
        case GGML_TYPE_F16:
            {
                GGML_ASSERT(tensor->nb[0] == sizeof(ggml_fp16_t));
                return GGML_FP16_TO_FP32(((ggml_fp16_t *)(tensor->data))[i]);
            } break;
        case GGML_TYPE_F32:
            {
                GGML_ASSERT(tensor->nb[0] == sizeof(float));
                return ((float *)(tensor->data))[i];
            } break;
        default:
            {
                GGML_ASSERT(false);
            } break;
    }

    return 0.0f;
}

void ggml_set_f32_1d(const struct ggml_tensor * tensor, int i, float value) {
    switch (tensor->type) {
        case GGML_TYPE_I8:
            {
                GGML_ASSERT(tensor->nb[0] == sizeof(int8_t));
                ((int8_t *)(tensor->data))[i] = value;
            } break;
        case GGML_TYPE_I16:
            {
                GGML_ASSERT(tensor->nb[0] == sizeof(int16_t));
                ((int16_t *)(tensor->data))[i] = value;
            } break;
        case GGML_TYPE_I32:
            {
                GGML_ASSERT(tensor->nb[0] == sizeof(int32_t));
                ((int32_t *)(tensor->data))[i] = value;
            } break;
        case GGML_TYPE_F16:
            {
                GGML_ASSERT(tensor->nb[0] == sizeof(ggml_fp16_t));
                ((ggml_fp16_t *)(tensor->data))[i] = GGML_FP32_TO_FP16(value);
            } break;
        case GGML_TYPE_F32:
            {
                GGML_ASSERT(tensor->nb[0] == sizeof(float));
                ((float *)(tensor->data))[i] = value;
            } break;
        default:
            {
                GGML_ASSERT(false);
            } break;
    }
}

void * ggml_get_data(const struct ggml_tensor * tensor) {
    return tensor->data;
}

float * ggml_get_data_f32(const struct ggml_tensor * tensor) {
    assert(tensor->type == GGML_TYPE_F32);
    return (float *)(tensor->data);
}

struct ggml_tensor * ggml_view_tensor(
        struct ggml_context * ctx,
        const struct ggml_tensor * src) {
    struct ggml_tensor * result = ggml_new_tensor_impl(ctx, src->type, src->n_dims, src->ne, src->data);

    result->nb[0] = src->nb[0];
    result->nb[1] = src->nb[1];
    result->nb[2] = src->nb[2];
    result->nb[3] = src->nb[3];

    return result;
}

////////////////////////////////////////////////////////////////////////////////

// ggml_dup

struct ggml_tensor * ggml_dup_impl(
        struct ggml_context * ctx,
        struct ggml_tensor * a,
        bool inplace) {
    bool is_node = false;

    if (!inplace && (a->grad)) {
        is_node = true;
    }

    struct ggml_tensor * result = inplace ? ggml_view_tensor(ctx, a) : ggml_dup_tensor(ctx, a);

    result->op   = GGML_OP_DUP;
    result->grad = is_node ? ggml_dup_tensor(ctx, result) : NULL;
    result->src0 = a;
    result->src1 = NULL;

    return result;
}

struct ggml_tensor * ggml_dup(
        struct ggml_context * ctx,
        struct ggml_tensor * a) {
    return ggml_dup_impl(ctx, a, false);
}

struct ggml_tensor * ggml_dup_inplace(
        struct ggml_context * ctx,
        struct ggml_tensor * a) {
    return ggml_dup_impl(ctx, a, true);
}

// ggml_add

struct ggml_tensor * ggml_add_impl(
        struct ggml_context * ctx,
        struct ggml_tensor * a,
        struct ggml_tensor * b,
        bool inplace) {
    GGML_ASSERT(ggml_are_same_shape(a, b));

    bool is_node = false;

    if (!inplace && (a->grad || b->grad)) {
        is_node = true;
    }

    struct ggml_tensor * result = inplace ? ggml_view_tensor(ctx, a) : ggml_dup_tensor(ctx, a);

    result->op   = GGML_OP_ADD;
    result->grad = is_node ? ggml_dup_tensor(ctx, result) : NULL;
    result->src0 = a;
    result->src1 = b;

    return result;
}

struct ggml_tensor * ggml_add(
        struct ggml_context * ctx,
        struct ggml_tensor * a,
        struct ggml_tensor * b) {
    return ggml_add_impl(ctx, a, b, false);
}

struct ggml_tensor * ggml_add_inplace(
        struct ggml_context * ctx,
        struct ggml_tensor * a,
        struct ggml_tensor * b) {
    return ggml_add_impl(ctx, a, b, true);
}

// ggml_sub

struct ggml_tensor * ggml_sub_impl(
        struct ggml_context * ctx,
        struct ggml_tensor * a,
        struct ggml_tensor * b,
        bool inplace) {
    GGML_ASSERT(ggml_are_same_shape(a, b));

    bool is_node = false;

    if (!inplace && (a->grad || b->grad)) {
        is_node = true;
    }

    struct ggml_tensor * result = inplace ? ggml_view_tensor(ctx, a) : ggml_dup_tensor(ctx, a);

    result->op   = GGML_OP_SUB;
    result->grad = is_node ? ggml_dup_tensor(ctx, result) : NULL;
    result->src0 = a;
    result->src1 = b;

    return result;
}

struct ggml_tensor * ggml_sub(
        struct ggml_context * ctx,
        struct ggml_tensor * a,
        struct ggml_tensor * b) {
    return ggml_sub_impl(ctx, a, b, false);
}

struct ggml_tensor * ggml_sub_inplace(
        struct ggml_context * ctx,
        struct ggml_tensor * a,
        struct ggml_tensor * b) {
    return ggml_sub_impl(ctx, a, b, true);
}

// ggml_mul

struct ggml_tensor * ggml_mul_impl(
        struct ggml_context * ctx,
        struct ggml_tensor * a,
        struct ggml_tensor * b,
        bool inplace) {
    GGML_ASSERT(ggml_are_same_shape(a, b));

    bool is_node = false;

    if (!inplace && (a->grad || b->grad)) {
        is_node = true;
    }

    if (inplace) {
        GGML_ASSERT(is_node == false);
    }

    struct ggml_tensor * result = inplace ? ggml_view_tensor(ctx, a) : ggml_dup_tensor(ctx, a);

    result->op   = GGML_OP_MUL;
    result->grad = is_node ? ggml_dup_tensor(ctx, result) : NULL;
    result->src0 = a;
    result->src1 = b;

    return result;
}

struct ggml_tensor * ggml_mul(
        struct ggml_context * ctx,
        struct ggml_tensor  * a,
        struct ggml_tensor  * b) {
    return ggml_mul_impl(ctx, a, b, false);
}

struct ggml_tensor * ggml_mul_inplace(
        struct ggml_context * ctx,
        struct ggml_tensor  * a,
        struct ggml_tensor  * b) {
    return ggml_mul_impl(ctx, a, b, true);
}

// ggml_div

struct ggml_tensor * ggml_div_impl(
        struct ggml_context * ctx,
        struct ggml_tensor * a,
        struct ggml_tensor * b,
        bool inplace) {
    GGML_ASSERT(ggml_are_same_shape(a, b));

    bool is_node = false;

    if (!inplace && (a->grad || b->grad)) {
        is_node = true;
    }

    if (inplace) {
        GGML_ASSERT(is_node == false);
    }

    struct ggml_tensor * result = inplace ? ggml_view_tensor(ctx, a) : ggml_dup_tensor(ctx, a);

    result->op   = GGML_OP_DIV;
    result->grad = is_node ? ggml_dup_tensor(ctx, result) : NULL;
    result->src0 = a;
    result->src1 = b;

    return result;
}

struct ggml_tensor * ggml_div(
        struct ggml_context * ctx,
        struct ggml_tensor  * a,
        struct ggml_tensor  * b) {
    return ggml_div_impl(ctx, a, b, false);
}

struct ggml_tensor * ggml_div_inplace(
        struct ggml_context * ctx,
        struct ggml_tensor  * a,
        struct ggml_tensor  * b) {
    return ggml_div_impl(ctx, a, b, true);
}

// ggml_sqr

struct ggml_tensor * ggml_sqr_impl(
        struct ggml_context * ctx,
        struct ggml_tensor * a,
        bool inplace) {
    bool is_node = false;

    if (!inplace && (a->grad)) {
        is_node = true;
    }

    struct ggml_tensor * result = inplace ? ggml_view_tensor(ctx, a) : ggml_dup_tensor(ctx, a);

    result->op   = GGML_OP_SQR;
    result->grad = is_node ? ggml_dup_tensor(ctx, result) : NULL;
    result->src0 = a;
    result->src1 = NULL;

    return result;
}

struct ggml_tensor * ggml_sqr(
        struct ggml_context * ctx,
        struct ggml_tensor  * a) {
    return ggml_sqr_impl(ctx, a, false);
}

struct ggml_tensor * ggml_sqr_inplace(
        struct ggml_context * ctx,
        struct ggml_tensor  * a) {
    return ggml_sqr_impl(ctx, a, true);
}

// ggml_sqrt

struct ggml_tensor * ggml_sqrt_impl(
        struct ggml_context * ctx,
        struct ggml_tensor * a,
        bool inplace) {
    bool is_node = false;

    if (!inplace && (a->grad)) {
        is_node = true;
    }

    struct ggml_tensor * result = inplace ? ggml_view_tensor(ctx, a) : ggml_dup_tensor(ctx, a);

    result->op   = GGML_OP_SQRT;
    result->grad = is_node ? ggml_dup_tensor(ctx, result) : NULL;
    result->src0 = a;
    result->src1 = NULL;

    return result;
}

struct ggml_tensor * ggml_sqrt(
        struct ggml_context * ctx,
        struct ggml_tensor  * a) {
    return ggml_sqrt_impl(ctx, a, false);
}

struct ggml_tensor * ggml_sqrt_inplace(
        struct ggml_context * ctx,
        struct ggml_tensor  * a) {
    return ggml_sqrt_impl(ctx, a, true);
}

// ggml_sum

struct ggml_tensor * ggml_sum(
        struct ggml_context * ctx,
        struct ggml_tensor * a) {
    bool is_node = false;

    if (a->grad) {
        is_node = true;
    }

    struct ggml_tensor * result = ggml_new_tensor_1d(ctx, a->type, 1);

    result->op   = GGML_OP_SUM;
    result->grad = is_node ? ggml_dup_tensor(ctx, result) : NULL;
    result->src0 = a;
    result->src1 = NULL;

    return result;
}

// ggml_mean

struct ggml_tensor * ggml_mean(
        struct ggml_context * ctx,
        struct ggml_tensor * a) {
    bool is_node = false;

    if (a->grad) {
        GGML_ASSERT(false); // TODO: implement
        is_node = true;
    }

    int64_t ne[GGML_MAX_DIMS] = { 1, a->ne[1], a->ne[2], a->ne[3] };
    struct ggml_tensor * result = ggml_new_tensor(ctx, GGML_TYPE_F32, a->n_dims, ne);

    result->op   = GGML_OP_MEAN;
    result->grad = is_node ? ggml_dup_tensor(ctx, result) : NULL;
    result->src0 = a;
    result->src1 = NULL;

    return result;
}

// ggml_repeat

struct ggml_tensor * ggml_repeat(
        struct ggml_context * ctx,
        struct ggml_tensor * a,
        struct ggml_tensor * b) {
    GGML_ASSERT(ggml_can_repeat(a, b));

    bool is_node = false;

    if (a->grad) {
        is_node = true;
    }

    if (ggml_are_same_shape(a, b) && !is_node) {
        return a;
    }

    struct ggml_tensor * result = ggml_new_tensor(ctx, a->type, b->n_dims, b->ne);

    result->op   = GGML_OP_REPEAT;
    result->grad = is_node ? ggml_dup_tensor(ctx, result) : NULL;
    result->src0 = a;
    result->src1 = b;

    return result;
}

// ggml_abs

struct ggml_tensor * ggml_abs_impl(
        struct ggml_context * ctx,
        struct ggml_tensor * a,
        bool inplace) {
    bool is_node = false;

    if (!inplace && (a->grad)) {
        is_node = true;
    }

    struct ggml_tensor * result = inplace ? ggml_view_tensor(ctx, a) : ggml_dup_tensor(ctx, a);

    result->op   = GGML_OP_ABS;
    result->grad = is_node ? ggml_dup_tensor(ctx, result) : NULL;
    result->src0 = a;
    result->src1 = NULL;

    return result;
}

struct ggml_tensor * ggml_abs(
        struct ggml_context * ctx,
        struct ggml_tensor  * a) {
    return ggml_abs_impl(ctx, a, false);
}

struct ggml_tensor * ggml_abs_inplace(
        struct ggml_context * ctx,
        struct ggml_tensor  * a) {
    return ggml_abs_impl(ctx, a, true);
}


// ggml_sgn

struct ggml_tensor * ggml_sgn_impl(
        struct ggml_context * ctx,
        struct ggml_tensor * a,
        bool inplace) {
    bool is_node = false;

    if (!inplace && (a->grad)) {
        is_node = true;
    }

    struct ggml_tensor * result = inplace ? ggml_view_tensor(ctx, a) : ggml_dup_tensor(ctx, a);

    result->op   = GGML_OP_SGN;
    result->grad = is_node ? ggml_dup_tensor(ctx, result) : NULL;
    result->src0 = a;
    result->src1 = NULL;

    return result;
}

struct ggml_tensor * ggml_sgn(
        struct ggml_context * ctx,
        struct ggml_tensor  * a) {
    return ggml_sgn_impl(ctx, a, false);
}

struct ggml_tensor * ggml_sgn_inplace(
        struct ggml_context * ctx,
        struct ggml_tensor  * a) {
    return ggml_sgn_impl(ctx, a, true);
}

// ggml_neg

struct ggml_tensor * ggml_neg_impl(
        struct ggml_context * ctx,
        struct ggml_tensor * a,
        bool inplace) {
    bool is_node = false;

    if (!inplace && (a->grad)) {
        is_node = true;
    }

    struct ggml_tensor * result = inplace ? ggml_view_tensor(ctx, a) : ggml_dup_tensor(ctx, a);

    result->op   = GGML_OP_NEG;
    result->grad = is_node ? ggml_dup_tensor(ctx, result) : NULL;
    result->src0 = a;
    result->src1 = NULL;

    return result;
}

struct ggml_tensor * ggml_neg(
        struct ggml_context * ctx,
        struct ggml_tensor  * a) {
    return ggml_neg_impl(ctx, a, false);
}

struct ggml_tensor * ggml_neg_inplace(
        struct ggml_context * ctx,
        struct ggml_tensor  * a) {
    return ggml_neg_impl(ctx, a, true);
}

// ggml_step

struct ggml_tensor * ggml_step_impl(
        struct ggml_context * ctx,
        struct ggml_tensor * a,
        bool inplace) {
    bool is_node = false;

    if (!inplace && (a->grad)) {
        is_node = true;
    }

    struct ggml_tensor * result = inplace ? ggml_view_tensor(ctx, a) : ggml_dup_tensor(ctx, a);

    result->op   = GGML_OP_STEP;
    result->grad = is_node ? ggml_dup_tensor(ctx, result) : NULL;
    result->src0 = a;
    result->src1 = NULL;

    return result;
}

struct ggml_tensor * ggml_step(
        struct ggml_context * ctx,
        struct ggml_tensor  * a) {
    return ggml_step_impl(ctx, a, false);
}

struct ggml_tensor * ggml_step_inplace(
        struct ggml_context * ctx,
        struct ggml_tensor  * a) {
    return ggml_step_impl(ctx, a, true);
}

// ggml_relu

struct ggml_tensor * ggml_relu_impl(
        struct ggml_context * ctx,
        struct ggml_tensor * a,
        bool inplace) {
    bool is_node = false;

    if (!inplace && (a->grad)) {
        is_node = true;
    }

    struct ggml_tensor * result = inplace ? ggml_view_tensor(ctx, a) : ggml_dup_tensor(ctx, a);

    result->op   = GGML_OP_RELU;
    result->grad = is_node ? ggml_dup_tensor(ctx, result) : NULL;
    result->src0 = a;
    result->src1 = NULL;

    return result;
}

struct ggml_tensor * ggml_relu(
        struct ggml_context * ctx,
        struct ggml_tensor  * a) {
    return ggml_relu_impl(ctx, a, false);
}

struct ggml_tensor * ggml_relu_inplace(
        struct ggml_context * ctx,
        struct ggml_tensor  * a) {
    return ggml_relu_impl(ctx, a, true);
}

// ggml_gelu

struct ggml_tensor * ggml_gelu_impl(
        struct ggml_context * ctx,
        struct ggml_tensor * a,
        bool inplace) {
    bool is_node = false;

    if (!inplace && (a->grad)) {
        is_node = true;
    }

    struct ggml_tensor * result = inplace ? ggml_view_tensor(ctx, a) : ggml_dup_tensor(ctx, a);

    result->op   = GGML_OP_GELU;
    result->grad = is_node ? ggml_dup_tensor(ctx, result) : NULL;
    result->src0 = a;
    result->src1 = NULL;

    return result;
}

struct ggml_tensor * ggml_gelu(
        struct ggml_context * ctx,
        struct ggml_tensor  * a) {
    return ggml_gelu_impl(ctx, a, false);
}

struct ggml_tensor * ggml_gelu_inplace(
        struct ggml_context * ctx,
        struct ggml_tensor  * a) {
    return ggml_gelu_impl(ctx, a, true);
}

// ggml_silu

struct ggml_tensor * ggml_silu_impl(
        struct ggml_context * ctx,
        struct ggml_tensor * a,
        bool inplace) {
    bool is_node = false;

    if (!inplace && (a->grad)) {
        is_node = true;
    }

    struct ggml_tensor * result = inplace ? ggml_view_tensor(ctx, a) : ggml_dup_tensor(ctx, a);

    result->op   = GGML_OP_SILU;
    result->grad = is_node ? ggml_dup_tensor(ctx, result) : NULL;
    result->src0 = a;
    result->src1 = NULL;

    return result;
}

struct ggml_tensor * ggml_silu(
        struct ggml_context * ctx,
        struct ggml_tensor  * a) {
    return ggml_silu_impl(ctx, a, false);
}

struct ggml_tensor * ggml_silu_inplace(
        struct ggml_context * ctx,
        struct ggml_tensor  * a) {
    return ggml_silu_impl(ctx, a, true);
}

// ggml_norm

struct ggml_tensor * ggml_norm_impl(
        struct ggml_context * ctx,
        struct ggml_tensor  * a,
        bool inplace) {
    bool is_node = false;

    if (!inplace && (a->grad)) {
        GGML_ASSERT(false); // TODO: implement backward
        is_node = true;
    }

    struct ggml_tensor * result = inplace ? ggml_view_tensor(ctx, a) : ggml_dup_tensor(ctx, a);

    result->op   = GGML_OP_NORM;
    result->grad = is_node ? ggml_dup_tensor(ctx, result) : NULL;
    result->src0 = a;
    result->src1 = NULL; // TODO: maybe store epsilon here?

    return result;
}

struct ggml_tensor * ggml_norm(
        struct ggml_context * ctx,
        struct ggml_tensor  * a) {
    return ggml_norm_impl(ctx, a, false);
}

struct ggml_tensor * ggml_norm_inplace(
        struct ggml_context * ctx,
        struct ggml_tensor  * a) {
    return ggml_norm_impl(ctx, a, true);
}

struct ggml_tensor * ggml_rms_norm_impl(
        struct ggml_context * ctx,
        struct ggml_tensor  * a,
        bool inplace) {
    bool is_node = false;

    if (!inplace && (a->grad)) {
        GGML_ASSERT(false); // TODO: implement backward
        is_node = true;
    }

    struct ggml_tensor * result = inplace ? ggml_view_tensor(ctx, a) : ggml_dup_tensor(ctx, a);

    result->op   = GGML_OP_RMS_NORM;
    result->grad = is_node ? ggml_dup_tensor(ctx, result) : NULL;
    result->src0 = a;
    result->src1 = NULL; // TODO: maybe store epsilon here?

    return result;
}

struct ggml_tensor * ggml_rms_norm(
        struct ggml_context * ctx,
        struct ggml_tensor  * a) {
    return ggml_rms_norm_impl(ctx, a, false);
}

struct ggml_tensor * ggml_rms_norm_inplace(
        struct ggml_context * ctx,
        struct ggml_tensor  * a) {
    return ggml_rms_norm_impl(ctx, a, true);
}

// ggml_mul_mat

struct ggml_tensor * ggml_mul_mat(
        struct ggml_context * ctx,
        struct ggml_tensor  * a,
        struct ggml_tensor  * b) {
    GGML_ASSERT(ggml_can_mul_mat(a, b));
    GGML_ASSERT(!ggml_is_transposed(a));

    bool is_node = false;

    if (a->grad || b->grad) {
        is_node = true;
    }

    const int64_t ne[4] = { a->ne[1], b->ne[1], a->ne[2], b->ne[3] };
    struct ggml_tensor * result = ggml_new_tensor(ctx, GGML_TYPE_F32, MIN(a->n_dims, b->n_dims), ne);

    result->op   = GGML_OP_MUL_MAT;
    result->grad = is_node ? ggml_dup_tensor(ctx, result) : NULL;
    result->src0 = a;
    result->src1 = b;

    return result;
}

// ggml_scale

struct ggml_tensor * ggml_scale_impl(
        struct ggml_context * ctx,
        struct ggml_tensor  * a,
        struct ggml_tensor  * b,
        bool inplace) {
    GGML_ASSERT(ggml_is_scalar(b));
    GGML_ASSERT(ggml_is_padded_1d(a));

    bool is_node = false;

    if (!inplace && (a->grad || b->grad)) {
        GGML_ASSERT(false); // TODO: implement backward
        is_node = true;
    }

    // TODO: when implement backward, fix this:
    //struct ggml_tensor * result = inplace ? ggml_view_tensor(ctx, a) : ggml_dup_tensor(ctx, a);
    struct ggml_tensor * result = ggml_view_tensor(ctx, a);

    result->op   = GGML_OP_SCALE;
    result->grad = is_node ? ggml_dup_tensor(ctx, result) : NULL;
    result->src0 = a;
    result->src1 = b;

    return result;
}

struct ggml_tensor * ggml_scale(
        struct ggml_context * ctx,
        struct ggml_tensor * a,
        struct ggml_tensor * b) {
    return ggml_scale_impl(ctx, a, b, false);
}

struct ggml_tensor * ggml_scale_inplace(
        struct ggml_context * ctx,
        struct ggml_tensor * a,
        struct ggml_tensor * b) {
    return ggml_scale_impl(ctx, a, b, true);
}

// ggml_cpy

struct ggml_tensor * ggml_cpy_impl(
        struct ggml_context * ctx,
        struct ggml_tensor  * a,
        struct ggml_tensor  * b,
        bool inplace) {
    GGML_ASSERT(ggml_nelements(a) == ggml_nelements(b));

    bool is_node = false;

    if (!inplace && (a->grad || b->grad)) {
        GGML_ASSERT(false); // TODO: implement backward
        is_node = true;
    }

    // make a view of the destination
    struct ggml_tensor * result = ggml_view_tensor(ctx, b);

    result->op   = GGML_OP_CPY;
    result->grad = is_node ? ggml_dup_tensor(ctx, result) : NULL;
    result->src0 = a;
    result->src1 = b;

    return result;
}

struct ggml_tensor * ggml_cpy(
        struct ggml_context * ctx,
        struct ggml_tensor * a,
        struct ggml_tensor * b) {
    return ggml_cpy_impl(ctx, a, b, false);
}

struct ggml_tensor * ggml_cpy_inplace(
        struct ggml_context * ctx,
        struct ggml_tensor * a,
        struct ggml_tensor * b) {
    return ggml_cpy_impl(ctx, a, b, true);
}

// ggml_cont

struct ggml_tensor * ggml_cont_impl(
        struct ggml_context * ctx,
        struct ggml_tensor  * a,
        bool inplace) {
    bool is_node = false;

    if (!inplace && a->grad) {
        GGML_ASSERT(false); // TODO: implement backward
        is_node = true;
    }

    struct ggml_tensor * result = inplace ? ggml_view_tensor(ctx, a) : ggml_dup_tensor(ctx, a);

    result->op   = GGML_OP_CONT;
    result->grad = is_node ? ggml_dup_tensor(ctx, result) : NULL;
    result->src0 = a;
    result->src1 = NULL;

    return result;
}

struct ggml_tensor * ggml_cont(
        struct ggml_context * ctx,
        struct ggml_tensor * a) {
    return ggml_cont_impl(ctx, a, false);
}

struct ggml_tensor * ggml_cont_inplace(
        struct ggml_context * ctx,
        struct ggml_tensor * a) {
    return ggml_cont_impl(ctx, a, true);
}

// ggml_reshape

struct ggml_tensor * ggml_reshape(
        struct ggml_context * ctx,
        struct ggml_tensor * a,
        struct ggml_tensor * b) {
    GGML_ASSERT(ggml_is_contiguous(a));
    GGML_ASSERT(ggml_is_contiguous(b));
    GGML_ASSERT(ggml_nelements(a) == ggml_nelements(b));

    bool is_node = false;

    if (a->grad || b->grad) {
        GGML_ASSERT(false); // TODO: implement backward
        is_node = true;
    }

    struct ggml_tensor * result = ggml_new_tensor_impl(ctx, a->type, b->n_dims, b->ne, a->data);

    result->op   = GGML_OP_RESHAPE;
    result->grad = is_node ? ggml_dup_tensor(ctx, result) : NULL;
    result->src0 = a;
    result->src1 = NULL;

    return result;
}

struct ggml_tensor * ggml_reshape_2d(
        struct ggml_context * ctx,
        struct ggml_tensor  * a,
        int64_t               ne0,
        int64_t               ne1) {
    GGML_ASSERT(ggml_is_contiguous(a));
    GGML_ASSERT(ggml_nelements(a) == ne0*ne1);

    bool is_node = false;

    if (a->grad) {
        GGML_ASSERT(false); // TODO: implement backward
        is_node = true;
    }

    const int64_t ne[2] = { ne0, ne1 };
    struct ggml_tensor * result = ggml_new_tensor_impl(ctx, a->type, 2, ne, a->data);

    result->op   = GGML_OP_RESHAPE;
    result->grad = is_node ? ggml_dup_tensor(ctx, result) : NULL;
    result->src0 = a;
    result->src1 = NULL;

    return result;
}

struct ggml_tensor * ggml_reshape_3d(
        struct ggml_context * ctx,
        struct ggml_tensor  * a,
        int64_t               ne0,
        int64_t               ne1,
        int64_t               ne2) {
    GGML_ASSERT(ggml_is_contiguous(a));
    GGML_ASSERT(ggml_nelements(a) == ne0*ne1*ne2);

    bool is_node = false;

    if (a->grad) {
        GGML_ASSERT(false); // TODO: implement backward
        is_node = true;
    }

    const int64_t ne[3] = { ne0, ne1, ne2 };
    struct ggml_tensor * result = ggml_new_tensor_impl(ctx, a->type, 3, ne, a->data);

    result->op   = GGML_OP_RESHAPE;
    result->grad = is_node ? ggml_dup_tensor(ctx, result) : NULL;
    result->src0 = a;
    result->src1 = NULL;

    return result;
}

// ggml_view_1d

struct ggml_tensor * ggml_view_1d(
        struct ggml_context * ctx,
        struct ggml_tensor  * a,
        int64_t               ne0,
        size_t                offset) {
    if (a->grad) {
        GGML_ASSERT(false); // gradient propagation is not supported
    }

    struct ggml_tensor * result = ggml_new_tensor_impl(ctx, a->type, 1, &ne0, (char *) a->data + offset);

    result->op   = GGML_OP_VIEW;
    result->grad = NULL;
    result->src0 = a;
    result->src1 = NULL; // TODO: maybe store the offset here?

    return result;
}

// ggml_view_2d

struct ggml_tensor * ggml_view_2d(
        struct ggml_context * ctx,
        struct ggml_tensor  * a,
        int64_t               ne0,
        int64_t               ne1,
        size_t                nb1,
        size_t                offset) {
    if (a->grad) {
        GGML_ASSERT(false); // gradient propagation is not supported
    }

    const int64_t ne[GGML_MAX_DIMS] = { ne0, ne1, 1, 1 };

    struct ggml_tensor * result = ggml_new_tensor_impl(ctx, a->type, 2, ne, (char *) a->data + offset);

    result->nb[1] = nb1;
    result->nb[2] = result->nb[1]*ne1;
    result->nb[3] = result->nb[2];

    result->op   = GGML_OP_VIEW;
    result->grad = NULL;
    result->src0 = a;
    result->src1 = NULL; // TODO: maybe store the offset here?

    return result;
}

// ggml_view_3d

struct ggml_tensor * ggml_view_3d(
        struct ggml_context * ctx,
        struct ggml_tensor  * a,
        int64_t               ne0,
        int64_t               ne1,
        int64_t               ne2,
        size_t                nb1,
        size_t                nb2,
        size_t                offset) {
    if (a->grad) {
        GGML_ASSERT(false); // gradient propagation is not supported
    }

    const int64_t ne[GGML_MAX_DIMS] = { ne0, ne1, ne2, 1 };

    struct ggml_tensor * result = ggml_new_tensor_impl(ctx, a->type, 3, ne, (char *) a->data + offset);

    result->nb[1] = nb1;
    result->nb[2] = nb2;
    result->nb[3] = result->nb[2]*ne2;

    result->op   = GGML_OP_VIEW;
    result->grad = NULL;
    result->src0 = a;
    result->src1 = NULL; // TODO: maybe store the offset here?

    return result;
}

// ggml_permute

struct ggml_tensor * ggml_permute(
        struct ggml_context * ctx,
        struct ggml_tensor  * a,
        int                   axis0,
        int                   axis1,
        int                   axis2,
        int                   axis3) {
    GGML_ASSERT(axis0 >= 0 && axis0 < GGML_MAX_DIMS);
    GGML_ASSERT(axis1 >= 0 && axis1 < GGML_MAX_DIMS);
    GGML_ASSERT(axis2 >= 0 && axis2 < GGML_MAX_DIMS);
    GGML_ASSERT(axis3 >= 0 && axis3 < GGML_MAX_DIMS);

    GGML_ASSERT(axis0 != axis1);
    GGML_ASSERT(axis0 != axis2);
    GGML_ASSERT(axis0 != axis3);
    GGML_ASSERT(axis1 != axis2);
    GGML_ASSERT(axis1 != axis3);
    GGML_ASSERT(axis2 != axis3);

    bool is_node = false;

    if (a->grad) {
        GGML_ASSERT(false); // TODO: implement backward
        is_node = true;
    }

    struct ggml_tensor * result = ggml_view_tensor(ctx, a);

    int ne[GGML_MAX_DIMS];
    int nb[GGML_MAX_DIMS];

    ne[axis0] = a->ne[0];
    ne[axis1] = a->ne[1];
    ne[axis2] = a->ne[2];
    ne[axis3] = a->ne[3];

    nb[axis0] = a->nb[0];
    nb[axis1] = a->nb[1];
    nb[axis2] = a->nb[2];
    nb[axis3] = a->nb[3];

    result->ne[0] = ne[0];
    result->ne[1] = ne[1];
    result->ne[2] = ne[2];
    result->ne[3] = ne[3];

    result->nb[0] = nb[0];
    result->nb[1] = nb[1];
    result->nb[2] = nb[2];
    result->nb[3] = nb[3];

    result->op   = GGML_OP_PERMUTE;
    result->grad = is_node ? ggml_dup_tensor(ctx, result) : NULL;
    result->src0 = a;
    result->src1 = NULL; // TODO: maybe store the permutation here?

    return result;
}

// ggml_transpose

struct ggml_tensor * ggml_transpose(
        struct ggml_context * ctx,
        struct ggml_tensor  * a) {
    bool is_node = false;

    if (a->grad) {
        GGML_ASSERT(false); // TODO: implement backward
        is_node = true;
    }

    struct ggml_tensor * result = ggml_view_tensor(ctx, a);

    result->ne[0] = a->ne[1];
    result->ne[1] = a->ne[0];

    result->nb[0] = a->nb[1];
    result->nb[1] = a->nb[0];

    result->op   = GGML_OP_TRANSPOSE;
    result->grad = is_node ? ggml_dup_tensor(ctx, result) : NULL;
    result->src0 = a;
    result->src1 = NULL;

    return result;
}

// ggml_get_rows

struct ggml_tensor * ggml_get_rows(
        struct ggml_context * ctx,
        struct ggml_tensor  * a,
        struct ggml_tensor  * b) {
    GGML_ASSERT(ggml_is_matrix(a) && ggml_is_vector(b) && b->type == GGML_TYPE_I32);

    bool is_node = false;

    if (a->grad || b->grad) {
        GGML_ASSERT(false); // TODO: implement backward
        is_node = true;
    }

    // TODO: implement non F32 return
    //struct ggml_tensor * result = ggml_new_tensor_2d(ctx, a->type, a->ne[0], b->ne[0]);
    struct ggml_tensor * result = ggml_new_tensor_2d(ctx, GGML_TYPE_F32, a->ne[0], b->ne[0]);

    result->op   = GGML_OP_GET_ROWS;
    result->grad = is_node ? ggml_dup_tensor(ctx, result) : NULL;
    result->src0 = a;
    result->src1 = b;

    return result;
}

// ggml_diag_mask_inf

struct ggml_tensor * ggml_diag_mask_inf(
        struct ggml_context * ctx,
        struct ggml_tensor  * a,
        int                   n_past) {
    bool is_node = false;

    if (a->grad) {
        GGML_ASSERT(false); // TODO: implement backward
        is_node = true;
    }

    // TODO: when implement backward, fix this:
    //struct ggml_tensor * result = inplace ? ggml_view_tensor(ctx, a) : ggml_dup_tensor(ctx, a);
    struct ggml_tensor * result = ggml_view_tensor(ctx, a);
    struct ggml_tensor * b = ggml_new_i32(ctx, n_past);

    result->op   = GGML_OP_DIAG_MASK_INF;
    result->grad = is_node ? ggml_dup_tensor(ctx, result) : NULL;
    result->src0 = a;
    result->src1 = b;

    return result;
}

// ggml_soft_max

struct ggml_tensor * ggml_soft_max(
        struct ggml_context * ctx,
        struct ggml_tensor  * a) {
    bool is_node = false;

    if (a->grad) {
        GGML_ASSERT(false); // TODO: implement backward
        is_node = true;
    }

    // TODO: when implement backward, fix this:
    //struct ggml_tensor * result = inplace ? ggml_view_tensor(ctx, a) : ggml_dup_tensor(ctx, a);
    struct ggml_tensor * result = ggml_view_tensor(ctx, a);

    result->op   = GGML_OP_SOFT_MAX;
    result->grad = is_node ? ggml_dup_tensor(ctx, result) : NULL;
    result->src0 = a;
    result->src1 = NULL;

    return result;
}

// ggml_rope

struct ggml_tensor * ggml_rope(
        struct ggml_context * ctx,
        struct ggml_tensor  * a,
        int                   n_past,
        int                   n_dims,
        int                   mode) {
    GGML_ASSERT(n_past >= 0);
    bool is_node = false;

    if (a->grad) {
        GGML_ASSERT(false); // TODO: implement backward
        is_node = true;
    }

    // TODO: when implement backward, fix this:
    //struct ggml_tensor * result = inplace ? ggml_view_tensor(ctx, a) : ggml_dup_tensor(ctx, a);
    struct ggml_tensor * result = ggml_view_tensor(ctx, a);

    struct ggml_tensor * b = ggml_new_tensor_1d(ctx, GGML_TYPE_I32, 3);
    ((int32_t *) b->data)[0] = n_past;
    ((int32_t *) b->data)[1] = n_dims;
    ((int32_t *) b->data)[2] = mode;

    result->op   = GGML_OP_ROPE;
    result->grad = is_node ? ggml_dup_tensor(ctx, result) : NULL;
    result->src0 = a;
    result->src1 = b;

    return result;
}

// ggml_conv_1d_1s

struct ggml_tensor * ggml_conv_1d_1s(
        struct ggml_context * ctx,
        struct ggml_tensor  * a,
        struct ggml_tensor  * b) {
    GGML_ASSERT(ggml_is_matrix(b));
    GGML_ASSERT(a->ne[1] == b->ne[1]);
    GGML_ASSERT(a->ne[3] == 1);
    bool is_node = false;

    if (a->grad || b->grad) {
        GGML_ASSERT(false); // TODO: implement backward
        is_node = true;
    }

    const int64_t ne[4] = { b->ne[0], a->ne[2], 1, 1, };
    struct ggml_tensor * result = ggml_new_tensor(ctx, GGML_TYPE_F32, 2, ne);

    result->op   = GGML_OP_CONV_1D_1S;
    result->grad = is_node ? ggml_dup_tensor(ctx, result) : NULL;
    result->src0 = a;
    result->src1 = b;

    return result;
}

// ggml_conv_1d_2s

struct ggml_tensor * ggml_conv_1d_2s(
        struct ggml_context * ctx,
        struct ggml_tensor  * a,
        struct ggml_tensor  * b) {
    GGML_ASSERT(ggml_is_matrix(b));
    GGML_ASSERT(a->ne[1] == b->ne[1]);
    GGML_ASSERT(a->ne[3] == 1);
    bool is_node = false;

    if (a->grad || b->grad) {
        GGML_ASSERT(false); // TODO: implement backward
        is_node = true;
    }

    const int64_t ne[4] = { b->ne[0]/2, a->ne[2], 1, 1, };
    struct ggml_tensor * result = ggml_new_tensor(ctx, GGML_TYPE_F32, 2, ne);

    result->op   = GGML_OP_CONV_1D_2S;
    result->grad = is_node ? ggml_dup_tensor(ctx, result) : NULL;
    result->src0 = a;
    result->src1 = b;

    return result;
}

// ggml_flash_attn

struct ggml_tensor * ggml_flash_attn(
        struct ggml_context * ctx,
        struct ggml_tensor  * q,
        struct ggml_tensor  * k,
        struct ggml_tensor  * v,
        bool                  masked) {
    GGML_ASSERT(ggml_can_mul_mat(k, q));
    // TODO: check if vT can be multiplied by (k*qT)

    bool is_node = false;

    if (q->grad || k->grad || v->grad) {
        GGML_ASSERT(false); // TODO: implement backward
        is_node = true;
    }

    //struct ggml_tensor * result = ggml_dup_tensor(ctx, q);
    struct ggml_tensor * result = ggml_new_tensor(ctx, GGML_TYPE_F32, 4, q->ne);

    result->op   = GGML_OP_FLASH_ATTN;
    result->grad = is_node ? ggml_dup_tensor(ctx, result) : NULL;
    result->src0 = q;
    result->src1 = k;
    result->opt[0] = v;
    result->opt[1] = ggml_new_i32(ctx, masked ? 1 : 0);

    return result;
}

// ggml_flash_ff

struct ggml_tensor * ggml_flash_ff(
        struct ggml_context * ctx,
        struct ggml_tensor  * a,
        struct ggml_tensor  * b0,
        struct ggml_tensor  * b1,
        struct ggml_tensor  * c0,
        struct ggml_tensor  * c1) {
    GGML_ASSERT(ggml_can_mul_mat(b0, a));
    // TODO: more checks

    bool is_node = false;

    if (a->grad || b0->grad || b1->grad || c0->grad || c1->grad) {
        GGML_ASSERT(false); // TODO: implement backward
        is_node = true;
    }

    //struct ggml_tensor * result = ggml_dup_tensor(ctx, a);
    struct ggml_tensor * result = ggml_new_tensor(ctx, GGML_TYPE_F32, 4, a->ne);

    result->op   = GGML_OP_FLASH_FF;
    result->grad = is_node ? ggml_dup_tensor(ctx, result) : NULL;
    result->src0 = a;
    result->src1 = b0;
    result->opt[0] = b1;
    result->opt[1] = c0;
    result->opt[2] = c1;

    return result;
}

// ggml_map_unary

struct ggml_tensor * ggml_map_unary_impl_f32(
        struct ggml_context        * ctx,
        struct ggml_tensor         * a,
        const  ggml_unary_op_f32_t fun,
        bool   inplace) {
    bool is_node = false;

    if (!inplace && a->grad) {
        is_node = true;
    }

    struct ggml_tensor * addr_tensor = ggml_new_tensor_1d(ctx, GGML_TYPE_I32, sizeof(void *) / sizeof(int32_t));
    *((void (**)(void))addr_tensor->data) = (void (*)(void))fun;
    struct ggml_tensor *result = inplace ? ggml_view_tensor(ctx, a) : ggml_dup_tensor(ctx, a);

    result->op = GGML_OP_MAP_UNARY;
    result->grad = is_node ? ggml_dup_tensor(ctx, result) : NULL;
    result->src0 = a;
    result->opt[0] = addr_tensor;

    return result;
}

struct ggml_tensor * ggml_map_unary_f32(
        struct ggml_context        * ctx,
        struct ggml_tensor         * a,
        const  ggml_unary_op_f32_t fun) {
    return ggml_map_unary_impl_f32(ctx, a, fun, false);
}

struct ggml_tensor * ggml_map_unary_inplace_f32(
        struct ggml_context        * ctx,
        struct ggml_tensor         * a,
        const  ggml_unary_op_f32_t fun) {
    return ggml_map_unary_impl_f32(ctx, a, fun, true);
}

// ggml_map_binary

struct ggml_tensor * ggml_map_binary_impl_f32(
        struct ggml_context         * ctx,
        struct ggml_tensor          * a,
        struct ggml_tensor          * b,
        const  ggml_binary_op_f32_t fun,
        bool   inplace) {
    GGML_ASSERT(ggml_are_same_shape(a, b));

    bool is_node = false;

    if (!inplace && (a->grad || b->grad)) {
        is_node = true;
    }

    struct ggml_tensor * addr_tensor = ggml_new_tensor_1d(ctx, GGML_TYPE_I32, sizeof(void *) / sizeof(int32_t));
    *((void (**)(void))addr_tensor->data) = (void (*)(void))fun;
    struct ggml_tensor *result = inplace ? ggml_view_tensor(ctx, a) : ggml_dup_tensor(ctx, a);

    result->op = GGML_OP_MAP_BINARY;
    result->grad = is_node ? ggml_dup_tensor(ctx, result) : NULL;
    result->src0 = a;
    result->src1 = b;
    result->opt[0] = addr_tensor;

    return result;
}

struct ggml_tensor * ggml_map_binary_f32(
        struct ggml_context         * ctx,
        struct ggml_tensor          * a,
        struct ggml_tensor          * b,
        const  ggml_binary_op_f32_t fun) {
    return ggml_map_binary_impl_f32(ctx, a, b, fun, false);
}

struct ggml_tensor * ggml_map_binary_inplace_f32(
        struct ggml_context         * ctx,
        struct ggml_tensor          * a,
        struct ggml_tensor          * b,
        const  ggml_binary_op_f32_t fun) {
    return ggml_map_binary_impl_f32(ctx, a, b, fun, true);
}

////////////////////////////////////////////////////////////////////////////////

void ggml_set_param(
        struct ggml_context * ctx,
        struct ggml_tensor * tensor) {
    tensor->is_param = true;

    GGML_ASSERT(tensor->grad == NULL);
    tensor->grad = ggml_dup_tensor(ctx, tensor);
}

// ggml_compute_forward_dup

static void ggml_compute_forward_dup_f16(
        const struct ggml_compute_params * params,
        const struct ggml_tensor * src0,
        struct ggml_tensor * dst) {
    GGML_ASSERT(params->ith == 0);
    GGML_ASSERT(ggml_nelements(dst) == ggml_nelements(src0));

    if (params->type == GGML_TASK_INIT || params->type == GGML_TASK_FINALIZE) {
        return;
    }

    const int64_t ne00 = src0->ne[0];
    const int64_t ne01 = src0->ne[1];
    const int64_t ne02 = src0->ne[2];
    const int64_t ne03 = src0->ne[3];

    const size_t nb00 = src0->nb[0];
    const size_t nb01 = src0->nb[1];
    const size_t nb02 = src0->nb[2];
    const size_t nb03 = src0->nb[3];

    const size_t nb0 = dst->nb[0];
    const size_t nb1 = dst->nb[1];
    const size_t nb2 = dst->nb[2];
    const size_t nb3 = dst->nb[3];

    if (ggml_is_contiguous(src0) && ggml_is_contiguous(dst) && src0->type == dst->type) {
        memcpy(dst->data, src0->data, ggml_nelements(dst) * GGML_TYPE_SIZE[src0->type]);
        return;
    }

    if (src0->type == dst->type &&
        src0->ne[0] == dst->ne[0] &&
        src0->nb[0] == GGML_TYPE_SIZE[src0->type] && dst->nb[0] == GGML_TYPE_SIZE[dst->type]) {
        // copy by rows
        const size_t rs = ne00*nb00;
        for (int64_t i03 = 0; i03 < ne03; i03++) {
            for (int64_t i02 = 0; i02 < ne02; i02++) {
                for (int64_t i01 = 0; i01 < ne01; i01++) {
                    memcpy(
                        ((char *)  dst->data + i01*nb1  + i02*nb2  + i03*nb3),
                        ((char *) src0->data + i01*nb01 + i02*nb02 + i03*nb03),
                        rs);
                }
            }
        }
        return;
    }

    // TODO: add more special-case implementations for tensor shapes/strides that can benefit from memcpy

    if (ggml_is_contiguous(dst)) {
        if (src0->nb[0] == sizeof(ggml_fp16_t)) {
            if (dst->type == GGML_TYPE_F16) {
                size_t id = 0;
                const size_t rs = ne00*nb00;

                for (int i03 = 0; i03 < ne03; i03++) {
                    for (int i02 = 0; i02 < ne02; i02++) {
                        for (int i01 = 0; i01 < ne01; i01++) {
                            const char * src0_ptr = (char *) src0->data + i01*nb01 + i02*nb02 + i03*nb03;
                            char * dst_ptr = (char *) dst->data + id*rs;

                            memcpy(dst_ptr, src0_ptr, rs);

                            id++;
                        }
                    }
                }
            } else if (dst->type == GGML_TYPE_F32) {
                size_t id = 0;
                float * dst_ptr = (float *) dst->data;

                for (int i03 = 0; i03 < ne03; i03++) {
                    for (int i02 = 0; i02 < ne02; i02++) {
                        for (int i01 = 0; i01 < ne01; i01++) {
                            for (int i00 = 0; i00 < ne00; i00++) {
                                const ggml_fp16_t * src0_ptr = (ggml_fp16_t *) ((char *) src0->data + i00*nb00 + i01*nb01 + i02*nb02 + i03*nb03);

                                dst_ptr[id] = GGML_FP16_TO_FP32(*src0_ptr);
                                id++;
                            }
                        }
                    }
                }
            } else if (dst->type == GGML_TYPE_Q4_0 || dst->type == GGML_TYPE_Q4_1) {
                quantize_row_q_t const quantize_row_q = quantize_fns[dst->type].quantize_row_q;
                size_t id = 0;
                uint8_t * dst_ptr = (uint8_t *) dst->data;
                size_t dst_row_size = nb0 * (ne00 / GGML_BLCK_SIZE[dst->type]);
                float * src0_f32 = (float *) params->wdata;

                for (int i03 = 0; i03 < ne03; i03++) {
                    for (int i02 = 0; i02 < ne02; i02++) {
                        for (int i01 = 0; i01 < ne01; i01++) {
                            const ggml_fp16_t * src0_ptr = (ggml_fp16_t *) ((char *) src0->data + i01*nb01 + i02*nb02 + i03*nb03);
                            // convert to f32 and quantize
                            for (int i00 = 0; i00 < ne00; i00++) {
                                src0_f32[i00] = GGML_FP16_TO_FP32(src0_ptr[i00]);
                            }
                            quantize_row_q(src0_f32, dst_ptr + id, ne00);
                            id += dst_row_size;
                        }
                    }
                }
            } else {
                GGML_ASSERT(false); // TODO: implement
            }
        } else {
            //printf("%s: this is not optimal - fix me\n", __func__);

            if (dst->type == GGML_TYPE_F32) {
                size_t id = 0;
                float * dst_ptr = (float *) dst->data;

                for (int i03 = 0; i03 < ne03; i03++) {
                    for (int i02 = 0; i02 < ne02; i02++) {
                        for (int i01 = 0; i01 < ne01; i01++) {
                            for (int i00 = 0; i00 < ne00; i00++) {
                                const ggml_fp16_t * src0_ptr = (ggml_fp16_t *) ((char *) src0->data + i00*nb00 + i01*nb01 + i02*nb02 + i03*nb03);

                                dst_ptr[id] = GGML_FP16_TO_FP32(*src0_ptr);
                                id++;
                            }
                        }
                    }
                }
            } else if (dst->type == GGML_TYPE_F16) {
                size_t id = 0;
                ggml_fp16_t * dst_ptr = (ggml_fp16_t *) dst->data;

                for (int i03 = 0; i03 < ne03; i03++) {
                    for (int i02 = 0; i02 < ne02; i02++) {
                        for (int i01 = 0; i01 < ne01; i01++) {
                            for (int i00 = 0; i00 < ne00; i00++) {
                                const ggml_fp16_t * src0_ptr = (ggml_fp16_t *) ((char *) src0->data + i00*nb00 + i01*nb01 + i02*nb02 + i03*nb03);

                                dst_ptr[id] = *src0_ptr;
                                id++;
                            }
                        }
                    }
                }
            } else {
                GGML_ASSERT(false); // TODO: implement
            }
        }
        return;
    }

    // dst counters
    int64_t i10 = 0;
    int64_t i11 = 0;
    int64_t i12 = 0;
    int64_t i13 = 0;

    if (dst->type == GGML_TYPE_F16) {
        for (int64_t i03 = 0; i03 < ne03; i03++) {
            for (int64_t i02 = 0; i02 < ne02; i02++) {
                for (int64_t i01 = 0; i01 < ne01; i01++) {
                    for (int64_t i00 = 0; i00 < ne00; i00++) {
                        const char * src0_ptr = ((char *) src0->data + i00*nb00 + i01*nb01 + i02*nb02 + i03*nb03);
                              char * dst_ptr  = ((char *)  dst->data + i10*nb0  + i11*nb1  + i12*nb2  + i13*nb3);

                        memcpy(dst_ptr, src0_ptr, sizeof(ggml_fp16_t));

                        if (++i10 == ne00) {
                            i10 = 0;
                            if (++i11 == ne01) {
                                i11 = 0;
                                if (++i12 == ne02) {
                                    i12 = 0;
                                    if (++i13 == ne03) {
                                        i13 = 0;
                                    }
                                }
                            }
                        }
                    }
                }
            }
        }
    } else if (dst->type == GGML_TYPE_F32) {
        for (int64_t i03 = 0; i03 < ne03; i03++) {
            for (int64_t i02 = 0; i02 < ne02; i02++) {
                for (int64_t i01 = 0; i01 < ne01; i01++) {
                    for (int64_t i00 = 0; i00 < ne00; i00++) {
                        const char * src0_ptr = ((char *) src0->data + i00*nb00 + i01*nb01 + i02*nb02 + i03*nb03);
                              char * dst_ptr  = ((char *)  dst->data + i10*nb0  + i11*nb1  + i12*nb2  + i13*nb3);

                        *(float *) dst_ptr = GGML_FP16_TO_FP32(*(const ggml_fp16_t *) src0_ptr);

                        if (++i10 == ne00) {
                            i10 = 0;
                            if (++i11 == ne01) {
                                i11 = 0;
                                if (++i12 == ne02) {
                                    i12 = 0;
                                    if (++i13 == ne03) {
                                        i13 = 0;
                                    }
                                }
                            }
                        }
                    }
                }
            }
        }
    } else {
        GGML_ASSERT(false); // TODO: implement
    }
}

static void ggml_compute_forward_dup_f32(
        const struct ggml_compute_params * params,
        const struct ggml_tensor * src0,
        struct ggml_tensor * dst) {
    GGML_ASSERT(params->ith == 0);
    GGML_ASSERT(ggml_nelements(dst) == ggml_nelements(src0));

    if (params->type == GGML_TASK_INIT || params->type == GGML_TASK_FINALIZE) {
        return;
    }

    const int64_t ne00 = src0->ne[0];
    const int64_t ne01 = src0->ne[1];
    const int64_t ne02 = src0->ne[2];
    const int64_t ne03 = src0->ne[3];

    const size_t nb00 = src0->nb[0];
    const size_t nb01 = src0->nb[1];
    const size_t nb02 = src0->nb[2];
    const size_t nb03 = src0->nb[3];

    const size_t nb0 = dst->nb[0];
    const size_t nb1 = dst->nb[1];
    const size_t nb2 = dst->nb[2];
    const size_t nb3 = dst->nb[3];

    if (ggml_is_contiguous(src0) && ggml_is_contiguous(dst) && src0->type == dst->type) {
        memcpy(dst->data, src0->data, ggml_nelements(dst) * GGML_TYPE_SIZE[src0->type]);
        return;
    }

    if (src0->type == dst->type &&
        src0->ne[0] == dst->ne[0] &&
        src0->nb[0] == GGML_TYPE_SIZE[src0->type] && dst->nb[0] == GGML_TYPE_SIZE[dst->type]) {
        // copy by rows
        const size_t rs = ne00*nb00;
        for (int64_t i03 = 0; i03 < ne03; i03++) {
            for (int64_t i02 = 0; i02 < ne02; i02++) {
                for (int64_t i01 = 0; i01 < ne01; i01++) {
                    memcpy(
                        ((char *)  dst->data + i01*nb1  + i02*nb2  + i03*nb3),
                        ((char *) src0->data + i01*nb01 + i02*nb02 + i03*nb03),
                        rs);
                }
            }
        }
        return;
    }

    if (ggml_is_contiguous(dst)) {
        // TODO: simplify
        if (src0->nb[0] == sizeof(float)) {
            if (dst->type == GGML_TYPE_F32) {
                size_t id = 0;
                const size_t rs = ne00*nb00;

                for (int i03 = 0; i03 < ne03; i03++) {
                    for (int i02 = 0; i02 < ne02; i02++) {
                        for (int i01 = 0; i01 < ne01; i01++) {
                            const char * src0_ptr = (char *) src0->data + i01*nb01 + i02*nb02 + i03*nb03;
                            char * dst_ptr = (char *) dst->data + id*rs;

                            memcpy(dst_ptr, src0_ptr, rs);

                            id++;
                        }
                    }
                }
            } else if (dst->type == GGML_TYPE_F16) {
                size_t id = 0;
                ggml_fp16_t * dst_ptr = (ggml_fp16_t *) dst->data;

                for (int i03 = 0; i03 < ne03; i03++) {
                    for (int i02 = 0; i02 < ne02; i02++) {
                        for (int i01 = 0; i01 < ne01; i01++) {
                            for (int i00 = 0; i00 < ne00; i00++) {
                                const float * src0_ptr = (float *) ((char *) src0->data + i00*nb00 + i01*nb01 + i02*nb02 + i03*nb03);

                                dst_ptr[id] = GGML_FP32_TO_FP16(*src0_ptr);
                                id++;
                            }
                        }
                    }
                }
            } else if (dst->type == GGML_TYPE_Q4_0 || dst->type == GGML_TYPE_Q4_1) {
                quantize_row_q_t const quantize_row_q = quantize_fns[dst->type].quantize_row_q;
                size_t id = 0;
                uint8_t * dst_ptr = (uint8_t *) dst->data;
                size_t dst_row_size = nb0 * (ne00 / GGML_BLCK_SIZE[dst->type]);

                for (int i03 = 0; i03 < ne03; i03++) {
                    for (int i02 = 0; i02 < ne02; i02++) {
                        for (int i01 = 0; i01 < ne01; i01++) {
                            const float * src0_ptr = (float *) ((char *) src0->data + i01*nb01 + i02*nb02 + i03*nb03);
                            quantize_row_q(src0_ptr, dst_ptr + id, ne00);
                            id += dst_row_size;
                        }
                    }
                }
            } else {
                GGML_ASSERT(false); // TODO: implement
            }
        } else {
            //printf("%s: this is not optimal - fix me\n", __func__);

            if (dst->type == GGML_TYPE_F32) {
                size_t id = 0;
                float * dst_ptr = (float *) dst->data;

                for (int i03 = 0; i03 < ne03; i03++) {
                    for (int i02 = 0; i02 < ne02; i02++) {
                        for (int i01 = 0; i01 < ne01; i01++) {
                            for (int i00 = 0; i00 < ne00; i00++) {
                                const float * src0_ptr = (float *) ((char *) src0->data + i00*nb00 + i01*nb01 + i02*nb02 + i03*nb03);

                                dst_ptr[id] = *src0_ptr;
                                id++;
                            }
                        }
                    }
                }
            } else if (dst->type == GGML_TYPE_F16) {
                size_t id = 0;
                ggml_fp16_t * dst_ptr = (ggml_fp16_t *) dst->data;

                for (int i03 = 0; i03 < ne03; i03++) {
                    for (int i02 = 0; i02 < ne02; i02++) {
                        for (int i01 = 0; i01 < ne01; i01++) {
                            for (int i00 = 0; i00 < ne00; i00++) {
                                const float * src0_ptr = (float *) ((char *) src0->data + i00*nb00 + i01*nb01 + i02*nb02 + i03*nb03);

                                dst_ptr[id] = GGML_FP32_TO_FP16(*src0_ptr);
                                id++;
                            }
                        }
                    }
                }
            } else {
                GGML_ASSERT(false); // TODO: implement
            }
        }

        return;
    }

    // dst counters
    int64_t i10 = 0;
    int64_t i11 = 0;
    int64_t i12 = 0;
    int64_t i13 = 0;

    if (dst->type == GGML_TYPE_F32) {
        for (int64_t i03 = 0; i03 < ne03; i03++) {
            for (int64_t i02 = 0; i02 < ne02; i02++) {
                for (int64_t i01 = 0; i01 < ne01; i01++) {
                    for (int64_t i00 = 0; i00 < ne00; i00++) {
                        const char * src0_ptr = ((char *) src0->data + i00*nb00 + i01*nb01 + i02*nb02 + i03*nb03);
                              char * dst_ptr  = ((char *)  dst->data + i10*nb0  + i11*nb1  + i12*nb2  + i13*nb3);

                        memcpy(dst_ptr, src0_ptr, sizeof(float));

                        if (++i10 == dst->ne[0]) {
                            i10 = 0;
                            if (++i11 == dst->ne[1]) {
                                i11 = 0;
                                if (++i12 == dst->ne[2]) {
                                    i12 = 0;
                                    if (++i13 == dst->ne[3]) {
                                        i13 = 0;
                                    }
                                }
                            }
                        }
                    }
                }
            }
        }
    } else if (dst->type == GGML_TYPE_F16) {
        for (int64_t i03 = 0; i03 < ne03; i03++) {
            for (int64_t i02 = 0; i02 < ne02; i02++) {
                for (int64_t i01 = 0; i01 < ne01; i01++) {
                    for (int64_t i00 = 0; i00 < ne00; i00++) {
                        const char * src0_ptr = ((char *) src0->data + i00*nb00 + i01*nb01 + i02*nb02 + i03*nb03);
                              char * dst_ptr  = ((char *)  dst->data + i10*nb0  + i11*nb1  + i12*nb2  + i13*nb3);

                        *(ggml_fp16_t *) dst_ptr = GGML_FP32_TO_FP16(*(const float *) src0_ptr);

                        if (++i10 == dst->ne[0]) {
                            i10 = 0;
                            if (++i11 == dst->ne[1]) {
                                i11 = 0;
                                if (++i12 == dst->ne[2]) {
                                    i12 = 0;
                                    if (++i13 == dst->ne[3]) {
                                        i13 = 0;
                                    }
                                }
                            }
                        }
                    }
                }
            }
        }
    } else {
        GGML_ASSERT(false); // TODO: implement
    }
}

static void ggml_compute_forward_dup(
        const struct ggml_compute_params * params,
        const struct ggml_tensor * src0,
        struct ggml_tensor * dst) {
    switch (src0->type) {
        case GGML_TYPE_F16:
            {
                ggml_compute_forward_dup_f16(params, src0, dst);
            } break;
        case GGML_TYPE_F32:
            {
                ggml_compute_forward_dup_f32(params, src0, dst);
            } break;
        default:
            {
                GGML_ASSERT(false);
            } break;
    }
}

// ggml_compute_forward_add

static void ggml_compute_forward_add_f32(
        const struct ggml_compute_params * params,
        const struct ggml_tensor * src0,
        const struct ggml_tensor * src1,
        struct ggml_tensor * dst) {
    GGML_ASSERT(ggml_are_same_shape(src0, src1) && ggml_are_same_shape(src0, dst));

    if (params->type == GGML_TASK_INIT || params->type == GGML_TASK_FINALIZE) {
        return;
    }

    const int ith = params->ith;
    const int nth = params->nth;

    const int n  = ggml_nrows(src0);
    const int nc = src0->ne[0];

    const size_t nb00 = src0->nb[0];
    const size_t nb01 = src0->nb[1];

    const size_t nb10 = src1->nb[0];
    const size_t nb11 = src1->nb[1];

    const size_t nb0 = dst->nb[0];
    const size_t nb1 = dst->nb[1];

    GGML_ASSERT( nb0 == sizeof(float));
    GGML_ASSERT(nb00 == sizeof(float));

    if (nb10 == sizeof(float)) {
        for (int j = ith; j < n; j += nth) {
#ifdef GGML_USE_ACCELERATE
            vDSP_vadd(
                    (float *) ((char *) src0->data + j*nb01), 1,
                    (float *) ((char *) src1->data + j*nb11), 1,
                    (float *) ((char *) dst->data  + j*nb1),  1, nc);
#else
            ggml_vec_add_f32(nc,
                    (float *) ((char *) dst->data  + j*nb1),
                    (float *) ((char *) src0->data + j*nb01),
                    (float *) ((char *) src1->data + j*nb11));
#endif
        }
    } else {
        // src1 is not contiguous
        for (int j = ith; j < n; j += nth) {
            float * dst_ptr  = (float *) ((char *) dst->data  + j*nb1);
            float * src0_ptr = (float *) ((char *) src0->data + j*nb01);
            for (int i = 0; i < nc; i++) {
                float * src1_ptr = (float *) ((char *) src1->data + j*nb11 + i*nb10);

                dst_ptr[i] = src0_ptr[i] + *src1_ptr;
            }
        }
    }
}

static void ggml_compute_forward_add_f16_f32(
        const struct ggml_compute_params * params,
        const struct ggml_tensor * src0,
        const struct ggml_tensor * src1,
        struct ggml_tensor * dst) {
    GGML_ASSERT(ggml_are_same_shape(src0, src1) && ggml_are_same_shape(src0, dst));

    if (params->type == GGML_TASK_INIT || params->type == GGML_TASK_FINALIZE) {
        return;
    }

    const int ith = params->ith;
    const int nth = params->nth;

    const int n  = ggml_nrows(src0);
    const int nc = src0->ne[0];

    const size_t nb00 = src0->nb[0];
    const size_t nb01 = src0->nb[1];

    const size_t nb10 = src1->nb[0];
    const size_t nb11 = src1->nb[1];

    const size_t nb0 = dst->nb[0];
    const size_t nb1 = dst->nb[1];

    GGML_ASSERT(src0->type == GGML_TYPE_F16);
    GGML_ASSERT(src1->type == GGML_TYPE_F32);
    GGML_ASSERT(dst->type == GGML_TYPE_F16);

    GGML_ASSERT( nb0 == sizeof(ggml_fp16_t));
    GGML_ASSERT(nb00 == sizeof(ggml_fp16_t));

    if (nb10 == sizeof(float)) {
        for (int j = ith; j < n; j += nth) {
            ggml_fp16_t * dst_ptr  = (ggml_fp16_t *) ((char *) dst->data  + j*nb1);
            ggml_fp16_t * src0_ptr = (ggml_fp16_t *) ((char *) src0->data + j*nb01);
            for (int i = 0; i < nc; i++) {
                float * src1_ptr = (float *) ((char *) src1->data + j*nb11 + i*nb10);
                dst_ptr[i] = GGML_FP32_TO_FP16(GGML_FP16_TO_FP32(src0_ptr[i]) + *src1_ptr);
            }
        }
    }
    else {
        // src1 is not contiguous
        GGML_ASSERT(false);
    }
}

static void ggml_compute_forward_add_f16_f16(
        const struct ggml_compute_params * params,
        const struct ggml_tensor * src0,
        const struct ggml_tensor * src1,
        struct ggml_tensor * dst) {
    GGML_ASSERT(ggml_are_same_shape(src0, src1) && ggml_are_same_shape(src0, dst));

    if (params->type == GGML_TASK_INIT || params->type == GGML_TASK_FINALIZE) {
        return;
    }

    const int ith = params->ith;
    const int nth = params->nth;

    const int n  = ggml_nrows(src0);
    const int nc = src0->ne[0];

    const size_t nb00 = src0->nb[0];
    const size_t nb01 = src0->nb[1];

    const size_t nb10 = src1->nb[0];
    const size_t nb11 = src1->nb[1];

    const size_t nb0 = dst->nb[0];
    const size_t nb1 = dst->nb[1];

    GGML_ASSERT(src0->type == GGML_TYPE_F16);
    GGML_ASSERT(src1->type == GGML_TYPE_F16);
    GGML_ASSERT(dst->type == GGML_TYPE_F16);

    GGML_ASSERT( nb0 == sizeof(ggml_fp16_t));
    GGML_ASSERT(nb00 == sizeof(ggml_fp16_t));

    if (nb10 == sizeof(ggml_fp16_t)) {
        for (int j = ith; j < n; j += nth) {
            ggml_fp16_t * dst_ptr  = (ggml_fp16_t *) ((char *) dst->data  + j*nb1);
            ggml_fp16_t * src0_ptr = (ggml_fp16_t *) ((char *) src0->data + j*nb01);
            for (int i = 0; i < nc; i++) {
                ggml_fp16_t * src1_ptr = (ggml_fp16_t *) ((char *) src1->data + j*nb11 + i*nb10);
                dst_ptr[i] = GGML_FP32_TO_FP16(GGML_FP16_TO_FP32(src0_ptr[i]) + GGML_FP16_TO_FP32(*src1_ptr));
            }
        }
    }
    else {
        // src1 is not contiguous
        GGML_ASSERT(false);
    }
}

static void ggml_compute_forward_add_q_f32(
        const struct ggml_compute_params * params,
        const struct ggml_tensor * src0,
        const struct ggml_tensor * src1,
        struct ggml_tensor * dst) {
    GGML_ASSERT(ggml_are_same_shape(src0, src1) && ggml_are_same_shape(src0, dst));

    if (params->type == GGML_TASK_INIT || params->type == GGML_TASK_FINALIZE) {
        return;
    }

    const int64_t ne00 = src0->ne[0];
    const int64_t ne01 = src0->ne[1];
    const int64_t ne02 = src0->ne[2];
    const int64_t ne03 = src0->ne[3];

    //const int64_t ne10 = src1->ne[0];
    //const int64_t ne11 = src1->ne[1];
    const int64_t ne12 = src1->ne[2];
    const int64_t ne13 = src1->ne[3];

    //const int64_t ne0  = dst->ne[0];
    //const int64_t ne1  = dst->ne[1];
    const int64_t ne2  = dst->ne[2];
    const int64_t ne3  = dst->ne[3];

    const int nb00 = src0->nb[0];
    const int nb01 = src0->nb[1];
    const int nb02 = src0->nb[2];
    const int nb03 = src0->nb[3];

    const int nb10 = src1->nb[0];
    const int nb11 = src1->nb[1];
    const int nb12 = src1->nb[2];
    const int nb13 = src1->nb[3];

    const int nb0  = dst->nb[0];
    const int nb1  = dst->nb[1];
    const int nb2  = dst->nb[2];
    const int nb3  = dst->nb[3];

    const int ith = params->ith;
    const int nth = params->nth;

    GGML_ASSERT(ne02 == ne12);
    GGML_ASSERT(ne03 == ne13);
    GGML_ASSERT(ne2  == ne12);
    GGML_ASSERT(ne3  == ne13);

    const enum ggml_type type = src0->type;
    dequantize_row_q_t const dequantize_row_q = quantize_fns[type].dequantize_row_q;
    quantize_row_q_t const quantize_row_q = quantize_fns[type].quantize_row_q;

    // we don't support permuted src0 or src1
    GGML_ASSERT(nb00 == (int) GGML_TYPE_SIZE[type]);
    GGML_ASSERT(nb10 == sizeof(float));

    // dst cannot be transposed or permuted
    GGML_ASSERT(nb0 <= nb1);
    GGML_ASSERT(nb1 <= nb2);
    GGML_ASSERT(nb2 <= nb3);

    GGML_ASSERT(src0->type == GGML_TYPE_Q4_0 || src0->type == GGML_TYPE_Q4_1);
    GGML_ASSERT(dst->type == src0->type);
    GGML_ASSERT(src1->type == GGML_TYPE_F32);

    // total rows in src0
    const int nr = ne01*ne02*ne03;

    // rows per thread
    const int dr = (nr + nth - 1)/nth;

    // row range for this thread
    const int ir0 = dr*ith;
    const int ir1 = MIN(ir0 + dr, nr);

    float * wdata = (float*) params->wdata + ne00 * ith;

    for (int ir = ir0; ir < ir1; ++ir) {
        // src0 indices
        const int i03 = ir/(ne02*ne01);
        const int i02 = (ir - i03*ne02*ne01)/ne01;
        const int i01 = (ir - i03*ne02*ne01 - i02*ne01);

        // src1 and dst are same shape as src0 => same indices
        const int i13 = i03;
        const int i12 = i02;
        const int i11 = i01;

        const int i3 = i03;
        const int i2 = i02;
        const int i1 = i01;

        void  * src0_row = (void *) ((char *) src0->data + (i01*nb01 + i02*nb02 + i03*nb03));
        float * src1_row = (float *)((char *) src1->data + (i11*nb11 + i12*nb12 + i13*nb13));
        void  * dst_row  = (void *) ((char *)  dst->data + ( i1*nb1  +  i2*nb2  +  i3*nb0));

        assert(ne00 % 32 == 0);

        // unquantize row from src0 to temp buffer
        dequantize_row_q(src0_row, wdata, ne00);
        // add src1
        ggml_vec_acc_f32(ne00, wdata, src1_row);
        // quantize row to dst
        quantize_row_q(wdata, dst_row, ne00);
    }
}

static void ggml_compute_forward_add(
        const struct ggml_compute_params * params,
        const struct ggml_tensor * src0,
        const struct ggml_tensor * src1,
        struct ggml_tensor * dst) {
    switch (src0->type) {
        case GGML_TYPE_F32:
            {
                ggml_compute_forward_add_f32(params, src0, src1, dst);
            } break;
        case GGML_TYPE_F16:
            {
                if (src1->type == GGML_TYPE_F16) {
                    ggml_compute_forward_add_f16_f16(params, src0, src1, dst);
                }
                else if (src1->type == GGML_TYPE_F32) {
                    ggml_compute_forward_add_f16_f32(params, src0, src1, dst);
                }
                else {
                    GGML_ASSERT(false);
                }
            } break;
        case GGML_TYPE_Q4_0:
        case GGML_TYPE_Q4_1:
            {
                ggml_compute_forward_add_q_f32(params, src0, src1, dst);
            } break;
        default:
            {
                GGML_ASSERT(false);
            } break;
    }
}

// ggml_compute_forward_sub

static void ggml_compute_forward_sub_f32(
        const struct ggml_compute_params * params,
        const struct ggml_tensor * src0,
        const struct ggml_tensor * src1,
        struct ggml_tensor * dst) {
    assert(params->ith == 0);
    assert(ggml_are_same_shape(src0, src1) && ggml_are_same_shape(src0, dst));

    if (params->type == GGML_TASK_INIT || params->type == GGML_TASK_FINALIZE) {
        return;
    }

    const int n  = ggml_nrows(src0);
    const int nc = src0->ne[0];

    assert( dst->nb[0] == sizeof(float));
    assert(src0->nb[0] == sizeof(float));
    assert(src1->nb[0] == sizeof(float));

    for (int i = 0; i < n; i++) {
        ggml_vec_sub_f32(nc,
                (float *) ((char *) dst->data  + i*( dst->nb[1])),
                (float *) ((char *) src0->data + i*(src0->nb[1])),
                (float *) ((char *) src1->data + i*(src1->nb[1])));
    }
}

static void ggml_compute_forward_sub(
        const struct ggml_compute_params * params,
        const struct ggml_tensor * src0,
        const struct ggml_tensor * src1,
        struct ggml_tensor * dst) {
    switch (src0->type) {
        case GGML_TYPE_F32:
            {
                ggml_compute_forward_sub_f32(params, src0, src1, dst);
            } break;
        default:
            {
                GGML_ASSERT(false);
            } break;
    }
}

// ggml_compute_forward_mul

static void ggml_compute_forward_mul_f32(
        const struct ggml_compute_params * params,
        const struct ggml_tensor * src0,
        const struct ggml_tensor * src1,
        struct ggml_tensor * dst) {
    assert(params->ith == 0);
    assert(ggml_are_same_shape(src0, src1) && ggml_are_same_shape(src0, dst));

    if (params->type == GGML_TASK_INIT || params->type == GGML_TASK_FINALIZE) {
        return;
    }

    const int n  = ggml_nrows(src0);
    const int nc = src0->ne[0];

    assert( dst->nb[0] == sizeof(float));
    assert(src0->nb[0] == sizeof(float));
    assert(src1->nb[0] == sizeof(float));

    for (int i = 0; i < n; i++) {
        ggml_vec_mul_f32(nc,
                (float *) ((char *) dst->data  + i*( dst->nb[1])),
                (float *) ((char *) src0->data + i*(src0->nb[1])),
                (float *) ((char *) src1->data + i*(src1->nb[1])));
    }
}

static void ggml_compute_forward_mul(
        const struct ggml_compute_params * params,
        const struct ggml_tensor * src0,
        const struct ggml_tensor * src1,
        struct ggml_tensor * dst) {
    switch (src0->type) {
        case GGML_TYPE_F32:
            {
                ggml_compute_forward_mul_f32(params, src0, src1, dst);
            } break;
        default:
            {
                GGML_ASSERT(false);
            } break;
    }
}

// ggml_compute_forward_div

static void ggml_compute_forward_div_f32(
        const struct ggml_compute_params * params,
        const struct ggml_tensor * src0,
        const struct ggml_tensor * src1,
        struct ggml_tensor * dst) {
    assert(params->ith == 0);
    assert(ggml_are_same_shape(src0, src1) && ggml_are_same_shape(src0, dst));

    if (params->type == GGML_TASK_INIT || params->type == GGML_TASK_FINALIZE) {
        return;
    }

    const int n  = ggml_nrows(src0);
    const int nc = src0->ne[0];

    assert( dst->nb[0] == sizeof(float));
    assert(src0->nb[0] == sizeof(float));
    assert(src1->nb[0] == sizeof(float));

    for (int i = 0; i < n; i++) {
        ggml_vec_div_f32(nc,
                (float *) ((char *) dst->data  + i*( dst->nb[1])),
                (float *) ((char *) src0->data + i*(src0->nb[1])),
                (float *) ((char *) src1->data + i*(src1->nb[1])));
    }
}

static void ggml_compute_forward_div(
        const struct ggml_compute_params * params,
        const struct ggml_tensor * src0,
        const struct ggml_tensor * src1,
        struct ggml_tensor * dst) {
    switch (src0->type) {
        case GGML_TYPE_F32:
            {
                ggml_compute_forward_div_f32(params, src0, src1, dst);
            } break;
        default:
            {
                GGML_ASSERT(false);
            } break;
    }
}

// ggml_compute_forward_sqr

static void ggml_compute_forward_sqr_f32(
        const struct ggml_compute_params * params,
        const struct ggml_tensor * src0,
        struct ggml_tensor * dst) {
    assert(params->ith == 0);
    assert(ggml_are_same_shape(src0, dst));

    if (params->type == GGML_TASK_INIT || params->type == GGML_TASK_FINALIZE) {
        return;
    }

    const int n     = ggml_nrows(src0);
    const int nc    = src0->ne[0];

    assert( dst->nb[0] == sizeof(float));
    assert(src0->nb[0] == sizeof(float));

    for (int i = 0; i < n; i++) {
        ggml_vec_sqr_f32(nc,
                (float *) ((char *) dst->data  + i*( dst->nb[1])),
                (float *) ((char *) src0->data + i*(src0->nb[1])));
    }
}

static void ggml_compute_forward_sqr(
        const struct ggml_compute_params * params,
        const struct ggml_tensor * src0,
        struct ggml_tensor * dst) {
    switch (src0->type) {
        case GGML_TYPE_F32:
            {
                ggml_compute_forward_sqr_f32(params, src0, dst);
            } break;
        default:
            {
                GGML_ASSERT(false);
            } break;
    }
}

// ggml_compute_forward_sqrt

static void ggml_compute_forward_sqrt_f32(
        const struct ggml_compute_params * params,
        const struct ggml_tensor * src0,
        struct ggml_tensor * dst) {
    assert(params->ith == 0);
    assert(ggml_are_same_shape(src0, dst));

    if (params->type == GGML_TASK_INIT || params->type == GGML_TASK_FINALIZE) {
        return;
    }

    const int n  = ggml_nrows(src0);
    const int nc = src0->ne[0];

    assert( dst->nb[0] == sizeof(float));
    assert(src0->nb[0] == sizeof(float));

    for (int i = 0; i < n; i++) {
        ggml_vec_sqrt_f32(nc,
                (float *) ((char *) dst->data  + i*( dst->nb[1])),
                (float *) ((char *) src0->data + i*(src0->nb[1])));
    }
}

static void ggml_compute_forward_sqrt(
        const struct ggml_compute_params * params,
        const struct ggml_tensor * src0,
        struct ggml_tensor * dst) {
    switch (src0->type) {
        case GGML_TYPE_F32:
            {
                ggml_compute_forward_sqrt_f32(params, src0, dst);
            } break;
        default:
            {
                GGML_ASSERT(false);
            } break;
    }
}

// ggml_compute_forward_sum

static void ggml_compute_forward_sum_f32(
        const struct ggml_compute_params * params,
        const struct ggml_tensor * src0,
        struct ggml_tensor * dst) {
    assert(params->ith == 0);
    assert(ggml_is_scalar(dst));

    if (params->type == GGML_TASK_INIT || params->type == GGML_TASK_FINALIZE) {
        return;
    }

    assert(ggml_is_scalar(dst));
    assert(src0->nb[0] == sizeof(float));

    const int64_t ne00 = src0->ne[0];
    const int64_t ne01 = src0->ne[1];
    const int64_t ne02 = src0->ne[2];
    const int64_t ne03 = src0->ne[3];

    const size_t nb01 = src0->nb[1];
    const size_t nb02 = src0->nb[2];
    const size_t nb03 = src0->nb[3];

    for (int64_t i03 = 0; i03 < ne03; i03++) {
        for (int64_t i02 = 0; i02 < ne02; i02++) {
            for (int64_t i01 = 0; i01 < ne01; i01++) {
                ggml_vec_sum_f32(ne00,
                        (float *) (dst->data),
                        (float *) ((char *) src0->data + i01*nb01 + i02*nb02 + i03*nb03));
            }
        }
    }
}

static void ggml_compute_forward_sum(
        const struct ggml_compute_params * params,
        const struct ggml_tensor * src0,
        struct ggml_tensor * dst) {
    switch (src0->type) {
        case GGML_TYPE_F32:
            {
                ggml_compute_forward_sum_f32(params, src0, dst);
            } break;
        default:
            {
                GGML_ASSERT(false);
            } break;
    }
}

// ggml_compute_forward_mean

static void ggml_compute_forward_mean_f32(
        const struct ggml_compute_params * params,
        const struct ggml_tensor * src0,
        struct ggml_tensor * dst) {
    assert(params->ith == 0);

    if (params->type == GGML_TASK_INIT || params->type == GGML_TASK_FINALIZE) {
        return;
    }

    assert(src0->nb[0] == sizeof(float));

    const int64_t ne00 = src0->ne[0];
    const int64_t ne01 = src0->ne[1];
    const int64_t ne02 = src0->ne[2];
    const int64_t ne03 = src0->ne[3];

    const size_t nb01 = src0->nb[1];
    const size_t nb02 = src0->nb[2];
    const size_t nb03 = src0->nb[3];

    const int64_t ne0 = dst->ne[0];
    const int64_t ne1 = dst->ne[1];
    const int64_t ne2 = dst->ne[2];
    const int64_t ne3 = dst->ne[3];

    assert(ne0 == 1);
    assert(ne1 == ne01);
    assert(ne2 == ne02);
    assert(ne3 == ne03);

    UNUSED(ne0);
    UNUSED(ne1);
    UNUSED(ne2);
    UNUSED(ne3);

    const size_t nb1 = dst->nb[1];
    const size_t nb2 = dst->nb[2];
    const size_t nb3 = dst->nb[3];

    for (int64_t i03 = 0; i03 < ne03; i03++) {
        for (int64_t i02 = 0; i02 < ne02; i02++) {
            for (int64_t i01 = 0; i01 < ne01; i01++) {
                ggml_vec_sum_f32(ne00,
                        (float *) ((char *)  dst->data + i01*nb1  + i02*nb2  + i03*nb3),
                        (float *) ((char *) src0->data + i01*nb01 + i02*nb02 + i03*nb03));

                *(float *) ((char *) dst->data + i01*nb1 + i02*nb2 + i03*nb3) /= (float) ne00;
            }
        }
    }
}

static void ggml_compute_forward_mean(
        const struct ggml_compute_params * params,
        const struct ggml_tensor * src0,
        struct ggml_tensor * dst) {
    switch (src0->type) {
        case GGML_TYPE_F32:
            {
                ggml_compute_forward_mean_f32(params, src0, dst);
            } break;
        default:
            {
                GGML_ASSERT(false);
            } break;
    }
}

// ggml_compute_forward_repeat

static void ggml_compute_forward_repeat_f32(
        const struct ggml_compute_params * params,
        const struct ggml_tensor * src0,
        struct ggml_tensor * dst) {
    assert(params->ith == 0);
    assert(ggml_can_repeat(src0, dst));

    if (params->type == GGML_TASK_INIT || params->type == GGML_TASK_FINALIZE) {
        return;
    }

    // TODO: implement support for rank > 2 tensors
    assert(src0->ne[2] == 1);
    assert(src0->ne[3] == 1);
    assert( dst->ne[2] == 1);
    assert( dst->ne[3] == 1);

    const int nc  = dst->ne[0];
    const int nr  = dst->ne[1];
    const int nc0 = src0->ne[0];
    const int nr0 = src0->ne[1];
    const int ncr = nc/nc0; // guaranteed to be an integer due to the check in ggml_can_repeat
    const int nrr = nr/nr0; // guaranteed to be an integer due to the check in ggml_can_repeat

    // TODO: support for transposed / permuted tensors
    assert( dst->nb[0] == sizeof(float));
    assert(src0->nb[0] == sizeof(float));

    // TODO: maybe this is not optimal?
    for (int i = 0; i < nrr; i++) {
        for (int j = 0; j < ncr; j++) {
            for (int k = 0; k < nr0; k++) {
                ggml_vec_cpy_f32(nc0,
                        (float *) ((char *)  dst->data + (i*nr0 + k)*( dst->nb[1]) + j*nc0*( dst->nb[0])),
                        (float *) ((char *) src0->data + (        k)*(src0->nb[1])));
            }
        }
    }
}

static void ggml_compute_forward_repeat(
        const struct ggml_compute_params * params,
        const struct ggml_tensor * src0,
        struct ggml_tensor * dst) {
    switch (src0->type) {
        case GGML_TYPE_F32:
            {
                ggml_compute_forward_repeat_f32(params, src0, dst);
            } break;
        default:
            {
                GGML_ASSERT(false);
            } break;
    }
}

// ggml_compute_forward_abs

static void ggml_compute_forward_abs_f32(
        const struct ggml_compute_params * params,
        const struct ggml_tensor * src0,
        struct ggml_tensor * dst) {
    assert(params->ith == 0);
    assert(ggml_are_same_shape(src0, dst));

    if (params->type == GGML_TASK_INIT || params->type == GGML_TASK_FINALIZE) {
        return;
    }

    const int n  = ggml_nrows(src0);
    const int nc = src0->ne[0];

    assert(dst->nb[0]  == sizeof(float));
    assert(src0->nb[0] == sizeof(float));

    for (int i = 0; i < n; i++) {
        ggml_vec_abs_f32(nc,
                (float *) ((char *) dst->data  + i*( dst->nb[1])),
                (float *) ((char *) src0->data + i*(src0->nb[1])));
    }
}

static void ggml_compute_forward_abs(
        const struct ggml_compute_params * params,
        const struct ggml_tensor * src0,
        struct ggml_tensor * dst) {
    switch (src0->type) {
        case GGML_TYPE_F32:
            {
                ggml_compute_forward_abs_f32(params, src0, dst);
            } break;
        default:
            {
                GGML_ASSERT(false);
            } break;
    }
}

// ggml_compute_forward_sgn

static void ggml_compute_forward_sgn_f32(
        const struct ggml_compute_params * params,
        const struct ggml_tensor * src0,
        struct ggml_tensor * dst) {
    assert(params->ith == 0);
    assert(ggml_are_same_shape(src0, dst));

    if (params->type == GGML_TASK_INIT || params->type == GGML_TASK_FINALIZE) {
        return;
    }

    const int n  = ggml_nrows(src0);
    const int nc = src0->ne[0];

    assert(dst->nb[0]  == sizeof(float));
    assert(src0->nb[0] == sizeof(float));

    for (int i = 0; i < n; i++) {
        ggml_vec_sgn_f32(nc,
                (float *) ((char *) dst->data  + i*( dst->nb[1])),
                (float *) ((char *) src0->data + i*(src0->nb[1])));
    }
}

static void ggml_compute_forward_sgn(
        const struct ggml_compute_params * params,
        const struct ggml_tensor * src0,
        struct ggml_tensor * dst) {
    switch (src0->type) {
        case GGML_TYPE_F32:
            {
                ggml_compute_forward_sgn_f32(params, src0, dst);
            } break;
        default:
            {
                GGML_ASSERT(false);
            } break;
    }
}

// ggml_compute_forward_neg

static void ggml_compute_forward_neg_f32(
        const struct ggml_compute_params * params,
        const struct ggml_tensor * src0,
        struct ggml_tensor * dst) {
    assert(params->ith == 0);
    assert(ggml_are_same_shape(src0, dst));

    if (params->type == GGML_TASK_INIT || params->type == GGML_TASK_FINALIZE) {
        return;
    }

    const int n  = ggml_nrows(src0);
    const int nc = src0->ne[0];

    assert(dst->nb[0]  == sizeof(float));
    assert(src0->nb[0] == sizeof(float));

    for (int i = 0; i < n; i++) {
        ggml_vec_neg_f32(nc,
                (float *) ((char *) dst->data  + i*( dst->nb[1])),
                (float *) ((char *) src0->data + i*(src0->nb[1])));
    }
}

static void ggml_compute_forward_neg(
        const struct ggml_compute_params * params,
        const struct ggml_tensor * src0,
        struct ggml_tensor * dst) {
    switch (src0->type) {
        case GGML_TYPE_F32:
            {
                ggml_compute_forward_neg_f32(params, src0, dst);
            } break;
        default:
            {
                GGML_ASSERT(false);
            } break;
    }
}

// ggml_compute_forward_step

static void ggml_compute_forward_step_f32(
        const struct ggml_compute_params * params,
        const struct ggml_tensor * src0,
        struct ggml_tensor * dst) {
    assert(params->ith == 0);
    assert(ggml_are_same_shape(src0, dst));

    if (params->type == GGML_TASK_INIT || params->type == GGML_TASK_FINALIZE) {
        return;
    }

    const int n  = ggml_nrows(src0);
    const int nc = src0->ne[0];

    assert(dst->nb[0]  == sizeof(float));
    assert(src0->nb[0] == sizeof(float));

    for (int i = 0; i < n; i++) {
        ggml_vec_step_f32(nc,
                (float *) ((char *) dst->data  + i*( dst->nb[1])),
                (float *) ((char *) src0->data + i*(src0->nb[1])));
    }
}

static void ggml_compute_forward_step(
        const struct ggml_compute_params * params,
        const struct ggml_tensor * src0,
        struct ggml_tensor * dst) {
    switch (src0->type) {
        case GGML_TYPE_F32:
            {
                ggml_compute_forward_step_f32(params, src0, dst);
            } break;
        default:
            {
                GGML_ASSERT(false);
            } break;
    }
}

// ggml_compute_forward_relu

static void ggml_compute_forward_relu_f32(
        const struct ggml_compute_params * params,
        const struct ggml_tensor * src0,
        struct ggml_tensor * dst) {
    assert(params->ith == 0);
    assert(ggml_are_same_shape(src0, dst));

    if (params->type == GGML_TASK_INIT || params->type == GGML_TASK_FINALIZE) {
        return;
    }

    const int n  = ggml_nrows(src0);
    const int nc = src0->ne[0];

    assert(dst->nb[0]  == sizeof(float));
    assert(src0->nb[0] == sizeof(float));

    for (int i = 0; i < n; i++) {
        ggml_vec_relu_f32(nc,
                (float *) ((char *) dst->data  + i*( dst->nb[1])),
                (float *) ((char *) src0->data + i*(src0->nb[1])));
    }
}

static void ggml_compute_forward_relu(
        const struct ggml_compute_params * params,
        const struct ggml_tensor * src0,
        struct ggml_tensor * dst) {
    switch (src0->type) {
        case GGML_TYPE_F32:
            {
                ggml_compute_forward_relu_f32(params, src0, dst);
            } break;
        default:
            {
                GGML_ASSERT(false);
            } break;
    }
}

// ggml_compute_forward_gelu

static void ggml_compute_forward_gelu_f32(
        const struct ggml_compute_params * params,
        const struct ggml_tensor * src0,
        struct ggml_tensor * dst) {
    GGML_ASSERT(ggml_is_contiguous(src0));
    GGML_ASSERT(ggml_is_contiguous(dst));
    GGML_ASSERT(ggml_are_same_shape(src0, dst));

    if (params->type == GGML_TASK_INIT || params->type == GGML_TASK_FINALIZE) {
        return;
    }

    const int ith = params->ith;
    const int nth = params->nth;

    const int nc = src0->ne[0];
    const int nr = ggml_nrows(src0);

    // rows per thread
    const int dr = (nr + nth - 1)/nth;

    // row range for this thread
    const int ir0 = dr*ith;
    const int ir1 = MIN(ir0 + dr, nr);

    for (int i1 = ir0; i1 < ir1; i1++) {
        ggml_vec_gelu_f32(nc,
                (float *) ((char *) dst->data  + i1*( dst->nb[1])),
                (float *) ((char *) src0->data + i1*(src0->nb[1])));

#ifndef NDEBUG
        for (int k = 0; k < nc; k++) {
            const float x = ((float *) ((char *) dst->data + i1*( dst->nb[1])))[k];
            UNUSED(x);
            assert(!isnan(x));
            assert(!isinf(x));
        }
#endif
    }
}

static void ggml_compute_forward_gelu(
        const struct ggml_compute_params * params,
        const struct ggml_tensor * src0,
        struct ggml_tensor * dst) {
    switch (src0->type) {
        case GGML_TYPE_F32:
            {
                ggml_compute_forward_gelu_f32(params, src0, dst);
            } break;
        default:
            {
                GGML_ASSERT(false);
            } break;
    }

    //printf("XXXXXXXX gelu\n");
}

// ggml_compute_forward_silu

static void ggml_compute_forward_silu_f32(
        const struct ggml_compute_params * params,
        const struct ggml_tensor * src0,
        struct ggml_tensor * dst) {
    GGML_ASSERT(ggml_is_contiguous(src0));
    GGML_ASSERT(ggml_is_contiguous(dst));
    GGML_ASSERT(ggml_are_same_shape(src0, dst));

    if (params->type == GGML_TASK_INIT || params->type == GGML_TASK_FINALIZE) {
        return;
    }

    const int ith = params->ith;
    const int nth = params->nth;

    const int nc = src0->ne[0];
    const int nr = ggml_nrows(src0);

    // rows per thread
    const int dr = (nr + nth - 1)/nth;

    // row range for this thread
    const int ir0 = dr*ith;
    const int ir1 = MIN(ir0 + dr, nr);

    for (int i1 = ir0; i1 < ir1; i1++) {
        ggml_vec_silu_f32(nc,
                (float *) ((char *) dst->data  + i1*( dst->nb[1])),
                (float *) ((char *) src0->data + i1*(src0->nb[1])));

#ifndef NDEBUG
        for (int k = 0; k < nc; k++) {
            const float x = ((float *) ((char *) dst->data + i1*( dst->nb[1])))[k];
            UNUSED(x);
            assert(!isnan(x));
            assert(!isinf(x));
        }
#endif
    }
}

static void ggml_compute_forward_silu(
        const struct ggml_compute_params * params,
        const struct ggml_tensor * src0,
        struct ggml_tensor * dst) {
    switch (src0->type) {
        case GGML_TYPE_F32:
            {
                ggml_compute_forward_silu_f32(params, src0, dst);
            } break;
        default:
            {
                GGML_ASSERT(false);
            } break;
    }
}


// ggml_compute_forward_norm

static void ggml_compute_forward_norm_f32(
        const struct ggml_compute_params * params,
        const struct ggml_tensor * src0,
        struct ggml_tensor * dst) {
    GGML_ASSERT(ggml_are_same_shape(src0, dst));

    if (params->type == GGML_TASK_INIT || params->type == GGML_TASK_FINALIZE) {
        return;
    }

    GGML_ASSERT(src0->nb[0] == sizeof(float));

    const int ith = params->ith;
    const int nth = params->nth;

    const int64_t ne00 = src0->ne[0];
    const int64_t ne01 = src0->ne[1];
    const int64_t ne02 = src0->ne[2];
    const int64_t ne03 = src0->ne[3];

    const size_t nb01 = src0->nb[1];
    const size_t nb02 = src0->nb[2];
    const size_t nb03 = src0->nb[3];

    const size_t nb1 = dst->nb[1];
    const size_t nb2 = dst->nb[2];
    const size_t nb3 = dst->nb[3];

    const float eps = 1e-5f; // TODO: make this a parameter

    // TODO: optimize
    for (int64_t i03 = 0; i03 < ne03; i03++) {
        for (int64_t i02 = 0; i02 < ne02; i02++) {
            for (int64_t i01 = ith; i01 < ne01; i01 += nth) {
                const float * x = (float *) ((char *) src0->data + i01*nb01 + i02*nb02 + i03*nb03);

                ggml_float sum = 0.0;
                for (int64_t i00 = 0; i00 < ne00; i00++) {
                    sum += (ggml_float)x[i00];
                }

                float mean = sum/ne00;

                float * y = (float *) ((char *) dst->data + i01*nb1 + i02*nb2 + i03*nb3);

                ggml_float sum2 = 0.0;
                for (int64_t i00 = 0; i00 < ne00; i00++) {
                    float v = x[i00] - mean;
                    y[i00] = v;
                    sum2 += (ggml_float)(v*v);
                }

                float variance = sum2/ne00;
                const float scale = 1.0f/sqrtf(variance + eps);

                ggml_vec_scale_f32(ne00, y, scale);
            }
        }
    }
}

static void ggml_compute_forward_norm(
        const struct ggml_compute_params * params,
        const struct ggml_tensor * src0,
        struct ggml_tensor * dst) {
    switch (src0->type) {
        case GGML_TYPE_F32:
            {
                ggml_compute_forward_norm_f32(params, src0, dst);
            } break;
        default:
            {
                GGML_ASSERT(false);
            } break;
    }
}

static void ggml_compute_forward_rms_norm_f32(
        const struct ggml_compute_params * params,
        const struct ggml_tensor * src0,
        struct ggml_tensor * dst) {
    GGML_ASSERT(ggml_are_same_shape(src0, dst));

    if (params->type == GGML_TASK_INIT || params->type == GGML_TASK_FINALIZE) {
        return;
    }

    GGML_ASSERT(src0->nb[0] == sizeof(float));

    const int ith = params->ith;
    const int nth = params->nth;

    const int64_t ne00 = src0->ne[0];
    const int64_t ne01 = src0->ne[1];
    const int64_t ne02 = src0->ne[2];
    const int64_t ne03 = src0->ne[3];

    const size_t nb01 = src0->nb[1];
    const size_t nb02 = src0->nb[2];
    const size_t nb03 = src0->nb[3];

    const size_t nb1 = dst->nb[1];
    const size_t nb2 = dst->nb[2];
    const size_t nb3 = dst->nb[3];

    const float eps = 1e-6f; // TODO: make this a parameter

    // TODO: optimize
    for (int64_t i03 = 0; i03 < ne03; i03++) {
        for (int64_t i02 = 0; i02 < ne02; i02++) {
            for (int64_t i01 = ith; i01 < ne01; i01 += nth) {
                const float * x = (float *) ((char *) src0->data + i01*nb01 + i02*nb02 + i03*nb03);

                ggml_float sum = 0.0;
                for (int64_t i00 = 0; i00 < ne00; i00++) {
                    sum += (ggml_float)(x[i00] * x[i00]);
                }

                float mean = sum/ne00;

                float * y = (float *) ((char *) dst->data + i01*nb1 + i02*nb2 + i03*nb3);

                memcpy(y, x, ne00 * sizeof(float));
                // for (int i00 = 0; i00 < ne00; i00++) {
                //     y[i00] = x[i00];
                // }

                const float scale = 1.0f/sqrtf(mean + eps);

                ggml_vec_scale_f32(ne00, y, scale);
            }
        }
    }
}

static void ggml_compute_forward_rms_norm(
        const struct ggml_compute_params * params,
        const struct ggml_tensor * src0,
        struct ggml_tensor * dst) {
    switch (src0->type) {
        case GGML_TYPE_F32:
            {
                ggml_compute_forward_rms_norm_f32(params, src0, dst);
            } break;
        default:
            {
                GGML_ASSERT(false);
            } break;
    }
}


// ggml_compute_forward_mul_mat

#if defined(GGML_USE_ACCELERATE) || defined(GGML_USE_OPENBLAS)
// helper function to determine if it is better to use BLAS or not
// for large matrices, BLAS is faster
static bool ggml_compute_forward_mul_mat_use_blas(
        const struct ggml_tensor * src0,
        const struct ggml_tensor * src1,
              struct ggml_tensor * dst) {
    //const int64_t ne00 = src0->ne[0];
    //const int64_t ne01 = src0->ne[1];

    const int64_t ne10 = src1->ne[0];

    const int64_t ne0 = dst->ne[0];
    const int64_t ne1 = dst->ne[1];

    // TODO: find the optimal values for these
    if (ggml_is_contiguous(src0) &&
        ggml_is_contiguous(src1) && ((ne0 >= 32 && ne1 >= 32 && ne10 >= 32))) {

        /*printf("BLAS: %d %d %d %d %d\n", ne0, ne1, ne10, ne00, ne01);*/
        return true;
    }

    return false;
}
#endif

static void ggml_compute_forward_mul_mat_f32(
        const struct ggml_compute_params * params,
        const struct ggml_tensor * src0,
        const struct ggml_tensor * src1,
              struct ggml_tensor * dst) {
    int64_t t0 = ggml_perf_time_us();
    UNUSED(t0);

    const int64_t ne00 = src0->ne[0];
    const int64_t ne01 = src0->ne[1];
    const int64_t ne02 = src0->ne[2];
    const int64_t ne03 = src0->ne[3];

#if defined(GGML_USE_ACCELERATE) || defined(GGML_USE_OPENBLAS)
    const int64_t ne10 = src1->ne[0];
#endif
    const int64_t ne11 = src1->ne[1];
#ifndef NDEBUG
    const int64_t ne12 = src1->ne[2];
    const int64_t ne13 = src1->ne[3];

    const int64_t ne0  = dst->ne[0];
    const int64_t ne1  = dst->ne[1];
    const int64_t ne2  = dst->ne[2];
    const int64_t ne3  = dst->ne[3];

    const int nb00 = src0->nb[0];
#endif
    const int nb01 = src0->nb[1];
    const int nb02 = src0->nb[2];
    const int nb03 = src0->nb[3];

#ifndef NDEBUG
    const int nb10 = src1->nb[0];
#endif
    const int nb11 = src1->nb[1];
    const int nb12 = src1->nb[2];
    const int nb13 = src1->nb[3];

    const int nb0  = dst->nb[0];
    const int nb1  = dst->nb[1];
    const int nb2  = dst->nb[2];
    const int nb3  = dst->nb[3];

    const int ith = params->ith;
    const int nth = params->nth;

    assert(ne02 == ne12);
    assert(ne03 == ne13);
    assert(ne2  == ne12);
    assert(ne3  == ne13);

    // we don't support permuted src0 or src1
    assert(nb00 == sizeof(float));
    assert(nb10 == sizeof(float));

    // dst cannot be transposed or permuted
    assert(nb0 == sizeof(float));
    assert(nb0 <= nb1);
    assert(nb1 <= nb2);
    assert(nb2 <= nb3);

    assert(ne0 == ne01);
    assert(ne1 == ne11);
    assert(ne2 == ne02);
    assert(ne3 == ne03);

    // nb01 >= nb00 - src0 is not transposed
    //   compute by src0 rows

#if defined(GGML_USE_ACCELERATE) || defined(GGML_USE_OPENBLAS)
    if (ggml_compute_forward_mul_mat_use_blas(src0, src1, dst)) {
        if (params->ith != 0) {
            return;
        }

        if (params->type == GGML_TASK_INIT) {
            return;
        }

        if (params->type == GGML_TASK_FINALIZE) {
            return;
        }

        for (int64_t i03 = 0; i03 < ne03; i03++) {
            for (int64_t i02 = 0; i02 < ne02; i02++) {
                const float * x = (float *) ((char *) src0->data + i02*nb02 + i03*nb03);
                const float * y = (float *) ((char *) src1->data + i02*nb12 + i03*nb13);

                float * d = (float *) ((char *) dst->data + i02*nb2 + i03*nb3);

                // zT = y * xT
                cblas_sgemm(CblasRowMajor, CblasNoTrans, CblasTrans,
                        ne11, ne01, ne10,
                        1.0f,    y, ne10,
                                 x, ne00,
                        0.0f,    d, ne01);
            }
        }

        //printf("CBLAS F32 = %f ms, %d x %d x %d x %d\n", (ggml_perf_time_us() - t0)/1000.0, ne0, ne1, ne2, ne3);

        return;
    }
#endif

    if (params->type == GGML_TASK_INIT) {
        return;
    }

    if (params->type == GGML_TASK_FINALIZE) {
        return;
    }

    // parallelize by src0 rows using ggml_vec_dot_f32

    // total rows in src0
    const int nr = ne01*ne02*ne03;

    // rows per thread
    const int dr = (nr + nth - 1)/nth;

    // row range for this thread
    const int ir0 = dr*ith;
    const int ir1 = MIN(ir0 + dr, nr);

    for (int ir = ir0; ir < ir1; ++ir) {
        // src0 indices
        const int i03 = ir/(ne02*ne01);
        const int i02 = (ir - i03*ne02*ne01)/ne01;
        const int i01 = (ir - i03*ne02*ne01 - i02*ne01);

        for (int64_t ic = 0; ic < ne11; ++ic) {
            // src1 indices
            const int i13 = i03;
            const int i12 = i02;
            const int i11 = ic;

            // dst indices
            const int i0 = i01;
            const int i1 = i11;
            const int i2 = i02;
            const int i3 = i03;

            ggml_vec_dot_f32(ne00,
                    (float *) ((char *)  dst->data + (i0*nb0 + i1*nb1 + i2*nb2 + i3*nb3)),
                    (float *) ((char *) src0->data + (i01*nb01 + i02*nb02 + i03*nb03)),
                    (float *) ((char *) src1->data + (i11*nb11 + i12*nb12 + i13*nb13)));
        }
    }

    //int64_t t1 = ggml_perf_time_us();
    //static int64_t acc = 0;
    //acc += t1 - t0;
    //if (t1 - t0 > 10) {
    //    printf("\n");
    //    printf("ne00 = %5d, ne01 = %5d, ne02 = %5d, ne03 = %5d\n", ne00, ne01, ne02, ne03);
    //    printf("nb00 = %5d, nb01 = %5d, nb02 = %5d, nb03 = %5d\n", nb00, nb01, nb02, nb03);
    //    printf("ne10 = %5d, ne11 = %5d, ne12 = %5d, ne13 = %5d\n", ne10, ne11, ne12, ne13);
    //    printf("nb10 = %5d, nb11 = %5d, nb12 = %5d, nb13 = %5d\n", nb10, nb11, nb12, nb13);

    //    printf("XXXXXXXXXXXXXXXXXXXXXXXXXXXXXXXXXXXXXXXXXXXXXXXXXXXX task %d/%d: %d us, acc = %d\n", ith, nth, (int) (t1 - t0), (int) acc);
    //}
}

static void ggml_compute_forward_mul_mat_f16_f32(
        const struct ggml_compute_params * params,
        const struct ggml_tensor * src0,
        const struct ggml_tensor * src1,
              struct ggml_tensor * dst) {
    int64_t t0 = ggml_perf_time_us();
    UNUSED(t0);

    const int64_t ne00 = src0->ne[0];
    const int64_t ne01 = src0->ne[1];
    const int64_t ne02 = src0->ne[2];
    const int64_t ne03 = src0->ne[3];

    const int64_t ne10 = src1->ne[0];
    const int64_t ne11 = src1->ne[1];
    const int64_t ne12 = src1->ne[2];
    const int64_t ne13 = src1->ne[3];

    const int64_t ne0  = dst->ne[0];
    const int64_t ne1  = dst->ne[1];
    const int64_t ne2  = dst->ne[2];
    const int64_t ne3  = dst->ne[3];
    //const int64_t ne   = ne0*ne1*ne2*ne3;

    const int nb00 = src0->nb[0];
    const int nb01 = src0->nb[1];
    const int nb02 = src0->nb[2];
    const int nb03 = src0->nb[3];

    const int nb10 = src1->nb[0];
    const int nb11 = src1->nb[1];
    const int nb12 = src1->nb[2];
    const int nb13 = src1->nb[3];

    const int nb0  = dst->nb[0];
    const int nb1  = dst->nb[1];
    const int nb2  = dst->nb[2];
    const int nb3  = dst->nb[3];

    const int ith = params->ith;
    const int nth = params->nth;

    GGML_ASSERT(ne02 == ne12);
    GGML_ASSERT(ne03 == ne13);
    GGML_ASSERT(ne2  == ne12);
    GGML_ASSERT(ne3  == ne13);

    // TODO: we don't support permuted src0
    GGML_ASSERT(nb00 == sizeof(ggml_fp16_t));

    // dst cannot be transposed or permuted
    GGML_ASSERT(nb0 == sizeof(float));
    GGML_ASSERT(nb0 <= nb1);
    GGML_ASSERT(nb1 <= nb2);
    GGML_ASSERT(nb2 <= nb3);

    GGML_ASSERT(ne0 == ne01);
    GGML_ASSERT(ne1 == ne11);
    GGML_ASSERT(ne2 == ne02);
    GGML_ASSERT(ne3 == ne03);

    // nb01 >= nb00 - src0 is not transposed
    //   compute by src0 rows

#if defined(GGML_USE_ACCELERATE) || defined(GGML_USE_OPENBLAS)
    if (ggml_compute_forward_mul_mat_use_blas(src0, src1, dst)) {
        GGML_ASSERT(nb10 == sizeof(float));

        if (params->ith != 0) {
            return;
        }

        if (params->type == GGML_TASK_INIT) {
            return;
        }

        if (params->type == GGML_TASK_FINALIZE) {
            return;
        }

        float * const wdata = params->wdata;

        for (int64_t i03 = 0; i03 < ne03; i03++) {
            for (int64_t i02 = 0; i02 < ne02; i02++) {
                {
                    size_t id = 0;
                    for (int64_t i01 = 0; i01 < ne01; ++i01) {
                        for (int64_t i00 = 0; i00 < ne00; ++i00) {
                            wdata[id++] = GGML_FP16_TO_FP32(*(ggml_fp16_t *) ((char *) src0->data + i03*nb03 + i02*nb02 + i01*nb01 + i00*nb00));
                        }
                    }
                }

                const float * x = wdata;
                const float * y = (float *) ((char *) src1->data + i02*nb12 + i03*nb13);

                float * d = (float *) ((char *) dst->data + i02*nb2 + i03*nb3);

                // zT = y * xT
                cblas_sgemm(CblasRowMajor, CblasNoTrans, CblasTrans,
                        ne11, ne01, ne10,
                        1.0f,    y, ne10,
                                 x, ne00,
                        0.0f,    d, ne01);
            }
        }

        /*printf("CBLAS F16 = %f ms, %d x %d x %d x %d\n", (ggml_perf_time_us() - t0)/1000.0, ne0, ne1, ne2, ne3);*/

        return;
    }
#endif

    if (params->type == GGML_TASK_INIT) {
        ggml_fp16_t * const wdata = params->wdata;

        size_t id = 0;
        for (int64_t i13 = 0; i13 < ne13; ++i13) {
            for (int64_t i12 = 0; i12 < ne12; ++i12) {
                for (int64_t i11 = 0; i11 < ne11; ++i11) {
                    for (int64_t i10 = 0; i10 < ne10; ++i10) {
                        wdata[id++] = GGML_FP32_TO_FP16(*(float *)((char *) src1->data + i13*nb13 + i12*nb12 + i11*nb11 + i10*nb10));
                    }
                }
            }
        }

        GGML_ASSERT(id*sizeof(ggml_fp16_t) <= params->wsize);

        return;
    }

    if (params->type == GGML_TASK_FINALIZE) {
        return;
    }

    // fp16 -> half the size, so divide by 2
    // TODO: do not support transposed src1
    assert(nb10/2 == sizeof(ggml_fp16_t));

    // parallelize by src0 rows using ggml_vec_dot_f16

    // total rows in src0
    const int nr = ne01*ne02*ne03;

    // rows per thread
    const int dr = (nr + nth - 1)/nth;

    // row range for this thread
    const int ir0 = dr*ith;
    const int ir1 = MIN(ir0 + dr, nr);

    ggml_fp16_t * wdata = params->wdata;

    for (int ir = ir0; ir < ir1; ++ir) {
        // src0 indices
        const int i03 = ir/(ne02*ne01);
        const int i02 = (ir - i03*ne02*ne01)/ne01;
        const int i01 = (ir - i03*ne02*ne01 - i02*ne01);

        const int i13 = i03;
        const int i12 = i02;

        const int i0 = i01;
        const int i2 = i02;
        const int i3 = i03;

        ggml_fp16_t * src0_row = (ggml_fp16_t *) ((char *) src0->data + (i01*nb01 + i02*nb02 + i03*nb03));
        ggml_fp16_t * src1_col =                                wdata + (       0 + i12*ne11 + i13*ne12*ne11)*ne00;

        float * dst_col = (float *) ((char *) dst->data + (i0*nb0 + 0*nb1 + i2*nb2 + i3*nb3));

        for (int64_t ic = 0; ic < ne11; ++ic) {
            ggml_vec_dot_f16(ne00, &dst_col[ic*ne0], src0_row, src1_col + ic*ne00);
        }
    }

    //int64_t t1 = ggml_time_us();
    //static int64_t acc = 0;
    //acc += t1 - t0;
    //if (t1 - t0 > 10) {
    //    printf("\n");
    //    printf("ne00 = %5d, ne01 = %5d, ne02 = %5d, ne03 = %5d\n", ne00, ne01, ne02, ne03);
    //    printf("nb00 = %5d, nb01 = %5d, nb02 = %5d, nb03 = %5d\n", nb00, nb01, nb02, nb03);
    //    printf("ne10 = %5d, ne11 = %5d, ne12 = %5d, ne13 = %5d\n", ne10, ne11, ne12, ne13);

    //    printf("XXXXXXXXXXXXXXXXXXXXXXXXXXXXXXXXXXXXXXXXXXXXXXXXXXXX task %d/%d: %d us, acc = %d\n", ith, nth, (int) (t1 - t0), (int) acc);
    //}
}

static void ggml_compute_forward_mul_mat_q_f32(
        const struct ggml_compute_params * params,
        const struct ggml_tensor * src0,
        const struct ggml_tensor * src1,
              struct ggml_tensor * dst) {
    int64_t t0 = ggml_perf_time_us();
    UNUSED(t0);

    const int64_t ne00 = src0->ne[0];
    const int64_t ne01 = src0->ne[1];
    const int64_t ne02 = src0->ne[2];
    const int64_t ne03 = src0->ne[3];

    const int64_t ne10 = src1->ne[0];
    const int64_t ne11 = src1->ne[1];
    const int64_t ne12 = src1->ne[2];
    const int64_t ne13 = src1->ne[3];

    const int64_t ne0  = dst->ne[0];
    const int64_t ne1  = dst->ne[1];
    const int64_t ne2  = dst->ne[2];
    const int64_t ne3  = dst->ne[3];

    const int nb00 = src0->nb[0];
    const int nb01 = src0->nb[1];
    const int nb02 = src0->nb[2];
    const int nb03 = src0->nb[3];

    const int nb10 = src1->nb[0];
    const int nb11 = src1->nb[1];
    const int nb12 = src1->nb[2];
    const int nb13 = src1->nb[3];

    const int nb0  = dst->nb[0];
    const int nb1  = dst->nb[1];
    const int nb2  = dst->nb[2];
    const int nb3  = dst->nb[3];

    const int ith = params->ith;
    const int nth = params->nth;

    GGML_ASSERT(ne02 == ne12);
    GGML_ASSERT(ne03 == ne13);
    GGML_ASSERT(ne2  == ne12);
    GGML_ASSERT(ne3  == ne13);

    const enum ggml_type type = src0->type;
    quantize_row_q_t const quantize_row_q_dot = quantize_fns[type].quantize_row_q_dot;
    vec_dot_q_t      const vec_dot_q          = quantize_fns[type].vec_dot_q;

    // we don't support permuted src0 or src1
    GGML_ASSERT(nb00 == (int) GGML_TYPE_SIZE[type]);
    GGML_ASSERT(nb10 == sizeof(float));

    // dst cannot be transposed or permuted
    GGML_ASSERT(nb0 == sizeof(float));
    GGML_ASSERT(nb0 <= nb1);
    GGML_ASSERT(nb1 <= nb2);
    GGML_ASSERT(nb2 <= nb3);

    GGML_ASSERT(ne0 == ne01);
    GGML_ASSERT(ne1 == ne11);
    GGML_ASSERT(ne2 == ne02);
    GGML_ASSERT(ne3 == ne03);

    // nb01 >= nb00 - src0 is not transposed
    //   compute by src0 rows

#if defined(GGML_USE_ACCELERATE) || defined(GGML_USE_OPENBLAS)
    if (ggml_compute_forward_mul_mat_use_blas(src0, src1, dst)) {
        if (params->ith != 0) {
            return;
        }

        if (params->type == GGML_TASK_INIT) {
            return;
        }

        if (params->type == GGML_TASK_FINALIZE) {
            return;
        }

        float * const wdata = params->wdata;
        dequantize_row_q_t const dequantize_row_q = quantize_fns[type].dequantize_row_q;

        for (int64_t i03 = 0; i03 < ne03; i03++) {
            for (int64_t i02 = 0; i02 < ne02; i02++) {
                {
                    size_t id = 0;
                    for (int64_t i01 = 0; i01 < ne01; ++i01) {
                        dequantize_row_q((char *) src0->data + i03*nb03 + i02*nb02 + i01*nb01, wdata + id, ne00);
                        id += ne00;
                    }
                }

                const float * x = wdata;
                const float * y = (float *) ((char *) src1->data + i02*nb12 + i03*nb13);

                float * d = (float *) ((char *) dst->data + i02*nb2 + i03*nb3);

                // zT = y * xT
                cblas_sgemm(CblasRowMajor, CblasNoTrans, CblasTrans,
                        ne11, ne01, ne10,
                        1.0f,    y, ne10,
                                 x, ne00,
                        0.0f,    d, ne01);
            }
        }

        //printf("CBLAS = %f ms, %d x %d x %d x %d\n", (ggml_perf_time_us() - t0)/1000.0, ne0, ne1, ne2, ne3);

        return;
    }
#endif

    if (params->type == GGML_TASK_INIT) {
        char * wdata = params->wdata;
        const size_t row_size = ne10*GGML_TYPE_SIZE[GGML_TYPE_Q8_0]/GGML_BLCK_SIZE[GGML_TYPE_Q8_0];

        for (int64_t i13 = 0; i13 < ne13; ++i13) {
            for (int64_t i12 = 0; i12 < ne12; ++i12) {
                for (int64_t i11 = 0; i11 < ne11; ++i11) {
                    quantize_row_q_dot((float *)((char *) src1->data + i13*nb13 + i12*nb12 + i11*nb11), (void *) wdata, ne10);
                    wdata += row_size;
                }
            }
        }

        return;
    }

    if (params->type == GGML_TASK_FINALIZE) {
        return;
    }

    // parallelize by src0 rows using ggml_vec_dot_q

    // total rows in src0
    const int nr = ne01*ne02*ne03;

    // rows per thread
    const int dr = (nr + nth - 1)/nth;

    // row range for this thread
    const int ir0 = dr*ith;
    const int ir1 = MIN(ir0 + dr, nr);

    void * wdata = params->wdata;
    const size_t row_size = ne00*GGML_TYPE_SIZE[GGML_TYPE_Q8_0]/GGML_BLCK_SIZE[GGML_TYPE_Q8_0];

    for (int ir = ir0; ir < ir1; ++ir) {
        // src0 indices
        const int i03 = ir/(ne02*ne01);
        const int i02 = (ir - i03*ne02*ne01)/ne01;
        const int i01 = (ir - i03*ne02*ne01 - i02*ne01);

        const int i13 = i03;
        const int i12 = i02;

        const int i0 = i01;
        const int i2 = i02;
        const int i3 = i03;

        void * src0_row = (void *) ((char *) src0->data + (i01*nb01 + i02*nb02 + i03*nb03));
        char * src1_col =          ((char *)      wdata + (      (0 + i12*ne11 + i13*ne12*ne11)*row_size));

        float * dst_col = (float *) ((char *) dst->data + (i0*nb0 + 0*nb1 + i2*nb2 + i3*nb3));

        assert(ne00 % 32 == 0);

        for (int64_t ic = 0; ic < ne11; ++ic) {
            vec_dot_q(ne00, &dst_col[ic*ne0], src0_row, (void *) (src1_col + ic*row_size));
        }
    }

    //int64_t t1 = ggml_time_us();
    //static int64_t acc = 0;
    //acc += t1 - t0;
    //if (t1 - t0 > 10) {
    //    printf("\n");
    //    printf("ne00 = %5d, ne01 = %5d, ne02 = %5d, ne03 = %5d\n", ne00, ne01, ne02, ne03);
    //    printf("nb00 = %5d, nb01 = %5d, nb02 = %5d, nb03 = %5d\n", nb00, nb01, nb02, nb03);
    //    printf("ne10 = %5d, ne11 = %5d, ne12 = %5d, ne13 = %5d\n", ne10, ne11, ne12, ne13);

    //    printf("XXXXXXXXXXXXXXXXXXXXXXXXXXXXXXXXXXXXXXXXXXXXXXXXXXXX task %d/%d: %d us, acc = %d\n", ith, nth, (int) (t1 - t0), (int) acc);
    //}
}

static void ggml_compute_forward_mul_mat(
        const struct ggml_compute_params * params,
        const struct ggml_tensor * src0,
        const struct ggml_tensor * src1,
        struct ggml_tensor * dst) {
    switch (src0->type) {
        case GGML_TYPE_Q4_0:
        case GGML_TYPE_Q4_1:
        case GGML_TYPE_Q8_0:
            {
                ggml_compute_forward_mul_mat_q_f32(params, src0, src1, dst);
            } break;
        case GGML_TYPE_F16:
            {
                ggml_compute_forward_mul_mat_f16_f32(params, src0, src1, dst);
            } break;
        case GGML_TYPE_F32:
            {
                ggml_compute_forward_mul_mat_f32(params, src0, src1, dst);
            } break;
        default:
            {
                GGML_ASSERT(false);
            } break;
    }

#if 0
    if (src0->type == GGML_TYPE_F16 || src0->type == GGML_TYPE_Q4_1) {
        static int first = 8;
        printf("src0: ne0 = %5d, ne1 = %5d, ne2 = %5d\n", src0->ne[0], src0->ne[1], src0->ne[2]);
        printf("src1: ne0 = %5d, ne1 = %5d, ne2 = %5d\n", src1->ne[0], src1->ne[1], src1->ne[2]);
        printf("dst:  ne0 = %5d, ne1 = %5d, ne2 = %5d\n", dst->ne[0], dst->ne[1], dst->ne[2]);
        if (first) {
            --first;
        } else {
            for (int k = 0; k < dst->ne[1]; ++k) {
                for (int j = 0; j < dst->ne[0]/16; ++j) {
                    for (int i = 0; i < 16; ++i) {
                        printf("%8.4f ", ((float *) dst->data)[k*dst->ne[0] + j*16 + i]);
                    }
                    printf("\n");
                }
                printf("\n");
            }
            printf("\n");
            exit(0);
        }
    } else {
        printf("aaaa src0: ne0 = %5d, ne1 = %5d, ne2 = %5d\n", src0->ne[0], src0->ne[1], src0->ne[2]);
        printf("aaaa src1: ne0 = %5d, ne1 = %5d, ne2 = %5d\n", src1->ne[0], src1->ne[1], src1->ne[2]);
        printf("aaaa dst:  ne0 = %5d, ne1 = %5d, ne2 = %5d\n", dst->ne[0], dst->ne[1], dst->ne[2]);
    }
#endif
}

// ggml_compute_forward_scale

static void ggml_compute_forward_scale_f32(
        const struct ggml_compute_params * params,
        const struct ggml_tensor * src0,
        const struct ggml_tensor * src1,
        struct ggml_tensor * dst) {
    GGML_ASSERT(ggml_is_contiguous(src0));
    GGML_ASSERT(ggml_is_contiguous(dst));
    GGML_ASSERT(ggml_are_same_shape(src0, dst));
    GGML_ASSERT(ggml_is_scalar(src1));

    if (params->type == GGML_TASK_INIT || params->type == GGML_TASK_FINALIZE) {
        return;
    }

    // scale factor
    const float v = *(float *) src1->data;

    const int ith = params->ith;
    const int nth = params->nth;

    const int nc = src0->ne[0];
    const int nr = ggml_nrows(src0);

    // rows per thread
    const int dr = (nr + nth - 1)/nth;

    // row range for this thread
    const int ir0 = dr*ith;
    const int ir1 = MIN(ir0 + dr, nr);

    for (int i1 = ir0; i1 < ir1; i1++) {
        ggml_vec_scale_f32(nc, (float *) ((char *) dst->data + i1*(dst->nb[1])), v);
    }
}

static void ggml_compute_forward_scale(
        const struct ggml_compute_params * params,
        const struct ggml_tensor * src0,
        const struct ggml_tensor * src1,
        struct ggml_tensor * dst) {
    switch (src0->type) {
        case GGML_TYPE_F32:
            {
                ggml_compute_forward_scale_f32(params, src0, src1, dst);
            } break;
        default:
            {
                GGML_ASSERT(false);
            } break;
    }
}

// ggml_compute_forward_cpy

static void ggml_compute_forward_cpy(
        const struct ggml_compute_params * params,
        const struct ggml_tensor * src0,
        struct ggml_tensor * dst) {
    ggml_compute_forward_dup(params, src0, dst);
}

// ggml_compute_forward_cont

static void ggml_compute_forward_cont(
        const struct ggml_compute_params * params,
        const struct ggml_tensor * src0,
        struct ggml_tensor * dst) {
    ggml_compute_forward_dup(params, src0, dst);
}

// ggml_compute_forward_reshape

static void ggml_compute_forward_reshape(
        const struct ggml_compute_params * params,
        const struct ggml_tensor * src0,
        struct ggml_tensor * dst) {
    // NOP
    UNUSED(params);
    UNUSED(src0);
    UNUSED(dst);
}

// ggml_compute_forward_view

static void ggml_compute_forward_view(
        const struct ggml_compute_params * params,
        const struct ggml_tensor * src0) {
    // NOP
    UNUSED(params);
    UNUSED(src0);
}

// ggml_compute_forward_permute

static void ggml_compute_forward_permute(
        const struct ggml_compute_params * params,
        const struct ggml_tensor * src0) {
    // NOP
    UNUSED(params);
    UNUSED(src0);
}

// ggml_compute_forward_transpose

static void ggml_compute_forward_transpose(
        const struct ggml_compute_params * params,
        const struct ggml_tensor * src0) {
    // NOP
    UNUSED(params);
    UNUSED(src0);
}

// ggml_compute_forward_get_rows

static void ggml_compute_forward_get_rows_q(
        const struct ggml_compute_params * params,
        const struct ggml_tensor * src0,
        const struct ggml_tensor * src1,
              struct ggml_tensor * dst) {
    assert(params->ith == 0);

    if (params->type == GGML_TASK_INIT || params->type == GGML_TASK_FINALIZE) {
        return;
    }

    const int nc = src0->ne[0];
    const int nr = ggml_nelements(src1);
    const enum ggml_type type = src0->type;
    dequantize_row_q_t const dequantize_row_q = quantize_fns[type].dequantize_row_q;

    assert( dst->ne[0] == nc);
    assert( dst->ne[1] == nr);
    assert(src0->nb[0] == GGML_TYPE_SIZE[type]);

    for (int i = 0; i < nr; ++i) {
        const int r = ((int32_t *) src1->data)[i];

        dequantize_row_q(
                (const void *) ((char *) src0->data + r*src0->nb[1]),
                     (float *) ((char *)  dst->data + i*dst->nb[1]), nc);
    }
}

static void ggml_compute_forward_get_rows_f16(
        const struct ggml_compute_params * params,
        const struct ggml_tensor * src0,
        const struct ggml_tensor * src1,
              struct ggml_tensor * dst) {
    assert(params->ith == 0);

    if (params->type == GGML_TASK_INIT || params->type == GGML_TASK_FINALIZE) {
        return;
    }

    const int nc = src0->ne[0];
    const int nr = ggml_nelements(src1);

    assert( dst->ne[0] == nc);
    assert( dst->ne[1] == nr);
    assert(src0->nb[0] == sizeof(ggml_fp16_t));

    for (int i = 0; i < nr; ++i) {
        const int r = ((int32_t *) src1->data)[i];

        for (int j = 0; j < nc; ++j) {
            ggml_fp16_t v = ((ggml_fp16_t *) ((char *) src0->data + r*src0->nb[1]))[j];
            ((float *) ((char *)  dst->data + i*dst->nb[1]))[j] = GGML_FP16_TO_FP32(v);
        }
    }
}

static void ggml_compute_forward_get_rows_f32(
        const struct ggml_compute_params * params,
        const struct ggml_tensor * src0,
        const struct ggml_tensor * src1,
              struct ggml_tensor * dst) {
    assert(params->ith == 0);

    if (params->type == GGML_TASK_INIT || params->type == GGML_TASK_FINALIZE) {
        return;
    }

    const int nc = src0->ne[0];
    const int nr = ggml_nelements(src1);

    assert( dst->ne[0] == nc);
    assert( dst->ne[1] == nr);
    assert(src0->nb[0] == sizeof(float));

    for (int i = 0; i < nr; ++i) {
        const int r = ((int32_t *) src1->data)[i];

        ggml_vec_cpy_f32(nc,
                (float *) ((char *)  dst->data + i*dst->nb[1]),
                (float *) ((char *) src0->data + r*src0->nb[1]));
    }
}

static void ggml_compute_forward_get_rows(
        const struct ggml_compute_params * params,
        const struct ggml_tensor * src0,
        const struct ggml_tensor * src1,
        struct ggml_tensor * dst) {
    switch (src0->type) {
        case GGML_TYPE_Q4_0:
        case GGML_TYPE_Q4_1:
        case GGML_TYPE_Q8_0:
            {
                ggml_compute_forward_get_rows_q(params, src0, src1, dst);
            } break;
        case GGML_TYPE_F16:
            {
                ggml_compute_forward_get_rows_f16(params, src0, src1, dst);
            } break;
        case GGML_TYPE_F32:
            {
                ggml_compute_forward_get_rows_f32(params, src0, src1, dst);
            } break;
        default:
            {
                GGML_ASSERT(false);
            } break;
    }

    //static bool first = true;
    //printf("ne0 = %d, ne1 = %d, ne2 = %d\n", dst->ne[0], dst->ne[1], dst->ne[2]);
    //if (first) {
    //    first = false;
    //} else {
    //    for (int k = 0; k < dst->ne[1]; ++k) {
    //        for (int j = 0; j < dst->ne[0]/16; ++j) {
    //            for (int i = 0; i < 16; ++i) {
    //                printf("%8.4f ", ((float *) dst->data)[k*dst->ne[0] + j*16 + i]);
    //            }
    //            printf("\n");
    //        }
    //        printf("\n");
    //    }
    //    printf("\n");
    //    exit(0);
    //}
}

// ggml_compute_forward_diag_mask_inf

static void ggml_compute_forward_diag_mask_inf_f32(
        const struct ggml_compute_params * params,
        const struct ggml_tensor * src0,
        const struct ggml_tensor * src1,
        struct ggml_tensor * dst) {
    assert(params->ith == 0);
    assert(src1->type == GGML_TYPE_I32);
    assert(ggml_nelements(src1) == 1);

    if (params->type == GGML_TASK_INIT || params->type == GGML_TASK_FINALIZE) {
        return;
    }

    const int n_past = ((int32_t *) src1->data)[0];

    // TODO: handle transposed/permuted matrices

    const int n  = ggml_nrows(src0);
    const int nc = src0->ne[0];
    const int nr = src0->ne[1];
    const int nz = n/nr;

    assert( dst->nb[0] == sizeof(float));
    assert(src0->nb[0] == sizeof(float));

    for (int k = 0; k < nz; k++) {
        for (int j = 0; j < nr; j++) {
            for (int i = n_past; i < nc; i++) {
                if (i > n_past + j) {
                    *(float *)((char *) dst->data + k*dst->nb[2] + j*dst->nb[1] + i*dst->nb[0]) = -INFINITY;
                }
            }
        }
    }
}

static void ggml_compute_forward_diag_mask_inf(
        const struct ggml_compute_params * params,
        const struct ggml_tensor * src0,
        const struct ggml_tensor * src1,
        struct ggml_tensor * dst) {
    switch (src0->type) {
        case GGML_TYPE_F32:
            {
                ggml_compute_forward_diag_mask_inf_f32(params, src0, src1, dst);
            } break;
        default:
            {
                GGML_ASSERT(false);
            } break;
    }
}

// ggml_compute_forward_soft_max

static void ggml_compute_forward_soft_max_f32(
        const struct ggml_compute_params * params,
        const struct ggml_tensor * src0,
        struct ggml_tensor * dst) {
    GGML_ASSERT(ggml_is_contiguous(src0));
    GGML_ASSERT(ggml_is_contiguous(dst));
    GGML_ASSERT(ggml_are_same_shape(src0, dst));

    if (params->type == GGML_TASK_INIT || params->type == GGML_TASK_FINALIZE) {
        return;
    }

    // TODO: handle transposed/permuted matrices

    const int ith = params->ith;
    const int nth = params->nth;

    const int nc = src0->ne[0];
    const int nr = ggml_nrows(src0);

    // rows per thread
    const int dr = (nr + nth - 1)/nth;

    // row range for this thread
    const int ir0 = dr*ith;
    const int ir1 = MIN(ir0 + dr, nr);

    for (int i1 = ir0; i1 < ir1; i1++) {
        float *p = (float *)((char *) dst->data + i1*dst->nb[1]);

#ifndef NDEBUG
        for (int i = 0; i < nc; ++i) {
            //printf("p[%d] = %f\n", i, p[i]);
            assert(!isnan(p[i]));
        }
#endif

        float max = -INFINITY;
        ggml_vec_max_f32(nc, &max, p);

        ggml_float sum = 0.0;

        uint16_t scvt;
        for (int i = 0; i < nc; i++) {
            if (p[i] == -INFINITY) {
                p[i] = 0.0f;
            } else {
                //const float val = (p[i] == -INFINITY) ? 0.0 : exp(p[i] - max);
                ggml_fp16_t s = GGML_FP32_TO_FP16(p[i] - max);
                memcpy(&scvt, &s, sizeof(scvt));
                const float val = GGML_FP16_TO_FP32(table_exp_f16[scvt]);
                sum += (ggml_float)val;
                p[i] = val;
            }
        }

        assert(sum > 0.0);

        sum = 1.0/sum;
        ggml_vec_scale_f32(nc, p, sum);

#ifndef NDEBUG
        for (int i = 0; i < nc; ++i) {
            assert(!isnan(p[i]));
            assert(!isinf(p[i]));
        }
#endif
    }
}

static void ggml_compute_forward_soft_max(
        const struct ggml_compute_params * params,
        const struct ggml_tensor * src0,
        struct ggml_tensor * dst) {
    switch (src0->type) {
        case GGML_TYPE_F32:
            {
                ggml_compute_forward_soft_max_f32(params, src0, dst);
            } break;
        default:
            {
                GGML_ASSERT(false);
            } break;
    }
}

// ggml_compute_forward_rope

static void ggml_compute_forward_rope_f32(
        const struct ggml_compute_params * params,
        const struct ggml_tensor * src0,
        const struct ggml_tensor * src1,
        struct ggml_tensor * dst) {
    assert(src1->type == GGML_TYPE_I32);
    assert(ggml_nelements(src1) == 3);

    if (params->type == GGML_TASK_INIT || params->type == GGML_TASK_FINALIZE) {
        return;
    }

    const int n_past = ((int32_t *) src1->data)[0];
    const int n_dims = ((int32_t *) src1->data)[1];
    const int mode   = ((int32_t *) src1->data)[2];

    //const int64_t ne0 = src0->ne[0];
    const int64_t ne1 = src0->ne[1];
    const int64_t ne2 = src0->ne[2];
    const int64_t ne3 = src0->ne[3];

    const int nb0 = src0->nb[0];
    const int nb1 = src0->nb[1];
    const int nb2 = src0->nb[2];
    const int nb3 = src0->nb[3];

    //printf("ne0: %d, ne1: %d, ne2: %d, ne3: %d\n", ne0, ne1, ne2, ne3);
    //printf("n_past = %d, ne2 = %d\n", n_past, ne2);

    assert(nb0 == sizeof(float));

    const int ith = params->ith;
    const int nth = params->nth;

    const int nr = ggml_nrows(src0);

    // rows per thread
    const int dr = (nr + nth - 1)/nth;

    // row range for this thread
    const int ir0 = dr*ith;
    const int ir1 = MIN(ir0 + dr, nr);

    // row index used to determine which thread to use
    int ir = 0;

    const float theta_scale = powf(10000.0, -2.0f/n_dims);

    for (int64_t i3 = 0; i3 < ne3; i3++) {
        for (int64_t i2 = (mode == 0 ? 0 : n_past); i2 < ne2; i2++) {
            const int p = (mode == 0 ? n_past + i2 : i2);
            for (int64_t i1 = 0; i1 < ne1; i1++) {
                if (ir++ < ir0) continue;
                if (ir   > ir1) break;

                float theta = (float)p;

                for (int i0 = 0; i0 < n_dims; i0 += 2) {
                    const float cos_theta = cosf(theta);
                    const float sin_theta = sinf(theta);

                    theta *= theta_scale;

                    const float * const src = (float *)((char *) src0->data + i3*nb3 + i2*nb2 + i1*nb1 + i0*nb0);
                          float * dst_data  = (float *)((char *)  dst->data + i3*nb3 + i2*nb2 + i1*nb1 + i0*nb0);

                    const float x0 = src[0];
                    const float x1 = src[1];

                    dst_data[0] = x0*cos_theta - x1*sin_theta;
                    dst_data[1] = x0*sin_theta + x1*cos_theta;
                }
            }
        }
    }
}

static void ggml_compute_forward_rope_f16(
        const struct ggml_compute_params * params,
        const struct ggml_tensor * src0,
        const struct ggml_tensor * src1,
        struct ggml_tensor * dst) {
    assert(src1->type == GGML_TYPE_I32);
    assert(ggml_nelements(src1) == 3);

    if (params->type == GGML_TASK_INIT || params->type == GGML_TASK_FINALIZE) {
        return;
    }

    const int n_past = ((int32_t *) src1->data)[0];
    const int n_dims = ((int32_t *) src1->data)[1];
    const int mode   = ((int32_t *) src1->data)[2];

    //const int64_t ne0 = src0->ne[0];
    const int64_t ne1 = src0->ne[1];
    const int64_t ne2 = src0->ne[2];
    const int64_t ne3 = src0->ne[3];

    const int nb0 = src0->nb[0];
    const int nb1 = src0->nb[1];
    const int nb2 = src0->nb[2];
    const int nb3 = src0->nb[3];

    //printf("ne0: %d, ne1: %d, ne2: %d, ne3: %d\n", ne0, ne1, ne2, ne3);
    //printf("n_past = %d, ne2 = %d\n", n_past, ne2);

    assert(nb0 == sizeof(ggml_fp16_t));

    const int ith = params->ith;
    const int nth = params->nth;

    const int nr = ggml_nrows(src0);

    // rows per thread
    const int dr = (nr + nth - 1)/nth;

    // row range for this thread
    const int ir0 = dr*ith;
    const int ir1 = MIN(ir0 + dr, nr);

    // row index used to determine which thread to use
    int ir = 0;

    const float theta_scale = powf(10000.0, -2.0f/n_dims);

    for (int64_t i3 = 0; i3 < ne3; i3++) {
        for (int64_t i2 = (mode == 0 ? 0 : n_past); i2 < ne2; i2++) {
            const int p = (mode == 0 ? n_past + i2 : i2);
            for (int64_t i1 = 0; i1 < ne1; i1++) {
                if (ir++ < ir0) continue;
                if (ir   > ir1) break;

                float theta = (float)p;

                for (int i0 = 0; i0 < n_dims; i0 += 2) {
                    const float cos_theta = cosf(theta);
                    const float sin_theta = sinf(theta);

                    theta *= theta_scale;

                    const ggml_fp16_t * const src = (ggml_fp16_t *)((char *) src0->data + i3*nb3 + i2*nb2 + i1*nb1 + i0*nb0);
                          ggml_fp16_t * dst_data  = (ggml_fp16_t *)((char *)  dst->data + i3*nb3 + i2*nb2 + i1*nb1 + i0*nb0);

                    const float x0 = GGML_FP16_TO_FP32(src[0]);
                    const float x1 = GGML_FP16_TO_FP32(src[1]);

                    dst_data[0] = GGML_FP32_TO_FP16(x0*cos_theta - x1*sin_theta);
                    dst_data[1] = GGML_FP32_TO_FP16(x0*sin_theta + x1*cos_theta);
                }
            }
        }
    }
}

static void ggml_compute_forward_rope(
        const struct ggml_compute_params * params,
        const struct ggml_tensor * src0,
        const struct ggml_tensor * src1,
        struct ggml_tensor * dst) {
    switch (src0->type) {
        case GGML_TYPE_F16:
            {
                ggml_compute_forward_rope_f16(params, src0, src1, dst);
            } break;
        case GGML_TYPE_F32:
            {
                ggml_compute_forward_rope_f32(params, src0, src1, dst);
            } break;
        default:
            {
                GGML_ASSERT(false);
            } break;
    }
}

// ggml_compute_forward_conv_1d_1s

static void ggml_compute_forward_conv_1d_1s_f16_f32(
        const struct ggml_compute_params * params,
        const struct ggml_tensor * src0,
        const struct ggml_tensor * src1,
              struct ggml_tensor * dst) {
    GGML_ASSERT(src0->type == GGML_TYPE_F16);
    GGML_ASSERT(src1->type == GGML_TYPE_F32);
    GGML_ASSERT( dst->type == GGML_TYPE_F32);

    int64_t t0 = ggml_perf_time_us();
    UNUSED(t0);

    const int64_t ne00 = src0->ne[0];
    const int64_t ne01 = src0->ne[1];
    const int64_t ne02 = src0->ne[2];
    //const int64_t ne03 = src0->ne[3];

    const int64_t ne10 = src1->ne[0];
    const int64_t ne11 = src1->ne[1];
    //const int64_t ne12 = src1->ne[2];
    //const int64_t ne13 = src1->ne[3];

    //const int64_t ne0  = dst->ne[0];
    //const int64_t ne1  = dst->ne[1];
    //const int64_t ne2  = dst->ne[2];
    //const int64_t ne3  = dst->ne[3];
    //const int64_t ne   = ne0*ne1*ne2*ne3;

    const int nb00 = src0->nb[0];
    const int nb01 = src0->nb[1];
    const int nb02 = src0->nb[2];
    //const int nb03 = src0->nb[3];

    const int nb10 = src1->nb[0];
    const int nb11 = src1->nb[1];
    //const int nb12 = src1->nb[2];
    //const int nb13 = src1->nb[3];

    //const int nb0  = dst->nb[0];
    const int nb1  = dst->nb[1];
    //const int nb2  = dst->nb[2];
    //const int nb3  = dst->nb[3];

    const int ith = params->ith;
    const int nth = params->nth;

    const int nk = ne00;
    const int nh = nk/2;

    const int ew0 = ggml_up32(ne01);

    GGML_ASSERT(ne00 % 2 == 1); // TODO: support even kernel sizes
    GGML_ASSERT(nb00 == sizeof(ggml_fp16_t));
    GGML_ASSERT(nb10 == sizeof(float));

    if (params->type == GGML_TASK_INIT) {
        // TODO: fix this memset (wsize is overestimated)
        memset(params->wdata, 0, params->wsize);

        // prepare kernel data (src0)
        {
            ggml_fp16_t * const wdata = (ggml_fp16_t *) params->wdata + 0;

            for (int64_t i02 = 0; i02 < ne02; i02++) {
                for (int64_t i01 = 0; i01 < ne01; i01++) {
                    const ggml_fp16_t * const src = (ggml_fp16_t *)((char *) src0->data + i02*nb02 + i01*nb01);
                    ggml_fp16_t * dst_data = wdata + i02*ew0*ne00;
                    for (int64_t i00 = 0; i00 < ne00; i00++) {
                        dst_data[i00*ew0 + i01] = src[i00];
                    }
                }
            }
        }

        // prepare source data (src1)
        {
            ggml_fp16_t * const wdata = (ggml_fp16_t *) params->wdata + ne02*ew0*ne00;

            for (int64_t i11 = 0; i11 < ne11; i11++) {
                const float * const src = (float *)((char *) src1->data + i11*nb11);
                ggml_fp16_t * dst_data = wdata;
                for (int64_t i10 = 0; i10 < ne10; i10++) {
                    dst_data[(i10 + nh)*ew0 + i11] = GGML_FP32_TO_FP16(src[i10]);
                }
            }
        }

        return;
    }

    if (params->type == GGML_TASK_FINALIZE) {
        return;
    }

    // total rows in dst
    const int nr = ne02;

    // rows per thread
    const int dr = (nr + nth - 1)/nth;

    // row range for this thread
    const int ir0 = dr*ith;
    const int ir1 = MIN(ir0 + dr, nr);

    for (int i1 = ir0; i1 < ir1; i1++) {
        float * dst_data = (float *)((char *) dst->data + i1*nb1);
        for (int64_t i0 = 0; i0 < ne10; ++i0) {
            dst_data[i0] = 0;
            for (int k = -nh; k <= nh; k++) {
                float v = 0.0f;
                ggml_vec_dot_f16(ew0, &v,
                        (ggml_fp16_t *) params->wdata +   i1*ew0*ne00 +      (nh + k)*ew0,
                        (ggml_fp16_t *) params->wdata + ne02*ew0*ne00 + (i0 + nh + k)*ew0);

                dst_data[i0] += v;
            }
        }
    }
}

static void ggml_compute_forward_conv_1d_1s_f32(
        const struct ggml_compute_params * params,
        const struct ggml_tensor * src0,
        const struct ggml_tensor * src1,
              struct ggml_tensor * dst) {
    GGML_ASSERT(src0->type == GGML_TYPE_F32);
    GGML_ASSERT(src1->type == GGML_TYPE_F32);
    GGML_ASSERT( dst->type == GGML_TYPE_F32);

    int64_t t0 = ggml_perf_time_us();
    UNUSED(t0);

    const int64_t ne00 = src0->ne[0];
    const int64_t ne01 = src0->ne[1];
    const int64_t ne02 = src0->ne[2];
    //const int64_t ne03 = src0->ne[3];

    const int64_t ne10 = src1->ne[0];
    const int64_t ne11 = src1->ne[1];
    //const int64_t ne12 = src1->ne[2];
    //const int64_t ne13 = src1->ne[3];

    //const int64_t ne0  = dst->ne[0];
    //const int64_t ne1  = dst->ne[1];
    //const int64_t ne2  = dst->ne[2];
    //const int64_t ne3  = dst->ne[3];
    //const int64_t ne   = ne0*ne1*ne2*ne3;

    const int nb00 = src0->nb[0];
    const int nb01 = src0->nb[1];
    const int nb02 = src0->nb[2];
    //const int nb03 = src0->nb[3];

    const int nb10 = src1->nb[0];
    const int nb11 = src1->nb[1];
    //const int nb12 = src1->nb[2];
    //const int nb13 = src1->nb[3];

    //const int nb0  = dst->nb[0];
    const int nb1  = dst->nb[1];
    //const int nb2  = dst->nb[2];
    //const int nb3  = dst->nb[3];

    const int ith = params->ith;
    const int nth = params->nth;

    const int nk = ne00;
    const int nh = nk/2;

    const int ew0 = ggml_up32(ne01);

    GGML_ASSERT(ne00 % 2 == 1); // TODO: support even kernel sizes
    GGML_ASSERT(nb00 == sizeof(float));
    GGML_ASSERT(nb10 == sizeof(float));

    if (params->type == GGML_TASK_INIT) {
        // TODO: fix this memset (wsize is overestimated)
        memset(params->wdata, 0, params->wsize);

        // prepare kernel data (src0)
        {
            float * const wdata = (float *) params->wdata + 0;

            for (int64_t i02 = 0; i02 < ne02; i02++) {
                for (int64_t i01 = 0; i01 < ne01; i01++) {
                    const float * const src = (float *)((char *) src0->data + i02*nb02 + i01*nb01);
                    float * dst_data = wdata + i02*ew0*ne00;
                    for (int64_t i00 = 0; i00 < ne00; i00++) {
                        dst_data[i00*ew0 + i01] = src[i00];
                    }
                }
            }
        }

        // prepare source data (src1)
        {
            float * const wdata = (float *) params->wdata + ne02*ew0*ne00;

            for (int64_t i11 = 0; i11 < ne11; i11++) {
                const float * const src = (float *)((char *) src1->data + i11*nb11);
                float * dst_data = wdata;
                for (int64_t i10 = 0; i10 < ne10; i10++) {
                    dst_data[(i10 + nh)*ew0 + i11] = src[i10];
                }
            }
        }

        return;
    }

    if (params->type == GGML_TASK_FINALIZE) {
        return;
    }

    // total rows in dst
    const int nr = ne02;

    // rows per thread
    const int dr = (nr + nth - 1)/nth;

    // row range for this thread
    const int ir0 = dr*ith;
    const int ir1 = MIN(ir0 + dr, nr);

    for (int i1 = ir0; i1 < ir1; i1++) {
        float * dst_data = (float *)((char *) dst->data + i1*nb1);
        for (int64_t i0 = 0; i0 < ne10; ++i0) {
            dst_data[i0] = 0;
            for (int k = -nh; k <= nh; k++) {
                float v = 0.0f;
                ggml_vec_dot_f32(ew0, &v,
                        (float *) params->wdata +   i1*ew0*ne00 +      (nh + k)*ew0,
                        (float *) params->wdata + ne02*ew0*ne00 + (i0 + nh + k)*ew0);

                dst_data[i0] += v;
            }
        }
    }
}

static void ggml_compute_forward_conv_1d_1s(
        const struct ggml_compute_params * params,
        const struct ggml_tensor * src0,
        const struct ggml_tensor * src1,
        struct ggml_tensor * dst) {
    switch (src0->type) {
        case GGML_TYPE_F16:
            {
                ggml_compute_forward_conv_1d_1s_f16_f32(params, src0, src1, dst);
            } break;
        case GGML_TYPE_F32:
            {
                ggml_compute_forward_conv_1d_1s_f32(params, src0, src1, dst);
            } break;
        default:
            {
                GGML_ASSERT(false);
            } break;
    }
}

// ggml_compute_forward_conv_1d_2s

static void ggml_compute_forward_conv_1d_2s_f16_f32(
        const struct ggml_compute_params * params,
        const struct ggml_tensor * src0,
        const struct ggml_tensor * src1,
              struct ggml_tensor * dst) {
    GGML_ASSERT(src0->type == GGML_TYPE_F16);
    GGML_ASSERT(src1->type == GGML_TYPE_F32);
    GGML_ASSERT( dst->type == GGML_TYPE_F32);

    int64_t t0 = ggml_perf_time_us();
    UNUSED(t0);

    const int64_t ne00 = src0->ne[0];
    const int64_t ne01 = src0->ne[1];
    const int64_t ne02 = src0->ne[2];
    //const int64_t ne03 = src0->ne[3];

    const int64_t ne10 = src1->ne[0];
    const int64_t ne11 = src1->ne[1];
    //const int64_t ne12 = src1->ne[2];
    //const int64_t ne13 = src1->ne[3];

    //const int64_t ne0  = dst->ne[0];
    //const int64_t ne1  = dst->ne[1];
    //const int64_t ne2  = dst->ne[2];
    //const int64_t ne3  = dst->ne[3];
    //const int64_t ne   = ne0*ne1*ne2*ne3;

    const int nb00 = src0->nb[0];
    const int nb01 = src0->nb[1];
    const int nb02 = src0->nb[2];
    //const int nb03 = src0->nb[3];

    const int nb10 = src1->nb[0];
    const int nb11 = src1->nb[1];
    //const int nb12 = src1->nb[2];
    //const int nb13 = src1->nb[3];

    //const int nb0  = dst->nb[0];
    const int nb1  = dst->nb[1];
    //const int nb2  = dst->nb[2];
    //const int nb3  = dst->nb[3];

    const int ith = params->ith;
    const int nth = params->nth;

    const int nk = ne00;
    const int nh = nk/2;

    const int ew0 = ggml_up32(ne01);

    GGML_ASSERT(ne00 % 2 == 1); // TODO: support even kernel sizes
    GGML_ASSERT(nb00 == sizeof(ggml_fp16_t));
    GGML_ASSERT(nb10 == sizeof(float));

    if (params->type == GGML_TASK_INIT) {
        // TODO: fix this memset (wsize is overestimated)
        memset(params->wdata, 0, params->wsize);

        // prepare kernel data (src0)
        {
            ggml_fp16_t * const wdata = (ggml_fp16_t *) params->wdata + 0;

            for (int64_t i02 = 0; i02 < ne02; i02++) {
                for (int64_t i01 = 0; i01 < ne01; i01++) {
                    const ggml_fp16_t * const src = (ggml_fp16_t *)((char *) src0->data + i02*nb02 + i01*nb01);
                    ggml_fp16_t * dst_data = wdata + i02*ew0*ne00;
                    for (int64_t i00 = 0; i00 < ne00; i00++) {
                        dst_data[i00*ew0 + i01] = src[i00];
                    }
                }
            }
        }

        // prepare source data (src1)
        {
            ggml_fp16_t * const wdata = (ggml_fp16_t *) params->wdata + ne02*ew0*ne00;

            for (int64_t i11 = 0; i11 < ne11; i11++) {
                const float * const src = (float *)((char *) src1->data + i11*nb11);
                ggml_fp16_t * dst_data = wdata;
                for (int64_t i10 = 0; i10 < ne10; i10++) {
                    dst_data[(i10 + nh)*ew0 + i11] = GGML_FP32_TO_FP16(src[i10]);
                }
            }
        }

        return;
    }

    if (params->type == GGML_TASK_FINALIZE) {
        return;
    }

    // total rows in dst
    const int nr = ne02;

    // rows per thread
    const int dr = (nr + nth - 1)/nth;

    // row range for this thread
    const int ir0 = dr*ith;
    const int ir1 = MIN(ir0 + dr, nr);

    for (int i1 = ir0; i1 < ir1; i1++) {
        float * dst_data = (float *)((char *) dst->data + i1*nb1);
        for (int64_t i0 = 0; i0 < ne10; i0 += 2) {
            dst_data[i0/2] = 0;
            for (int k = -nh; k <= nh; k++) {
                float v = 0.0f;
                ggml_vec_dot_f16(ew0, &v,
                        (ggml_fp16_t *) params->wdata +   i1*ew0*ne00 +      (nh + k)*ew0,
                        (ggml_fp16_t *) params->wdata + ne02*ew0*ne00 + (i0 + nh + k)*ew0);

                dst_data[i0/2] += v;
            }
        }
    }
}

static void ggml_compute_forward_conv_1d_2s_f32(
        const struct ggml_compute_params * params,
        const struct ggml_tensor * src0,
        const struct ggml_tensor * src1,
              struct ggml_tensor * dst) {
    GGML_ASSERT(src0->type == GGML_TYPE_F32);
    GGML_ASSERT(src1->type == GGML_TYPE_F32);
    GGML_ASSERT( dst->type == GGML_TYPE_F32);

    int64_t t0 = ggml_perf_time_us();
    UNUSED(t0);

    const int64_t ne00 = src0->ne[0];
    const int64_t ne01 = src0->ne[1];
    const int64_t ne02 = src0->ne[2];
    //const int64_t ne03 = src0->ne[3];

    const int64_t ne10 = src1->ne[0];
    const int64_t ne11 = src1->ne[1];
    //const int64_t ne12 = src1->ne[2];
    //const int64_t ne13 = src1->ne[3];

    //const int64_t ne0  = dst->ne[0];
    //const int64_t ne1  = dst->ne[1];
    //const int64_t ne2  = dst->ne[2];
    //const int64_t ne3  = dst->ne[3];
    //const int64_t ne   = ne0*ne1*ne2*ne3;

    const int nb00 = src0->nb[0];
    const int nb01 = src0->nb[1];
    const int nb02 = src0->nb[2];
    //const int nb03 = src0->nb[3];

    const int nb10 = src1->nb[0];
    const int nb11 = src1->nb[1];
    //const int nb12 = src1->nb[2];
    //const int nb13 = src1->nb[3];

    //const int nb0  = dst->nb[0];
    const int nb1  = dst->nb[1];
    //const int nb2  = dst->nb[2];
    //const int nb3  = dst->nb[3];

    const int ith = params->ith;
    const int nth = params->nth;

    const int nk = ne00;
    const int nh = nk/2;

    const int ew0 = ggml_up32(ne01);

    GGML_ASSERT(ne00 % 2 == 1); // TODO: support even kernel sizes
    GGML_ASSERT(nb00 == sizeof(float));
    GGML_ASSERT(nb10 == sizeof(float));

    if (params->type == GGML_TASK_INIT) {
        // TODO: fix this memset (wsize is overestimated)
        memset(params->wdata, 0, params->wsize);

        // prepare kernel data (src0)
        {
            float * const wdata = (float *) params->wdata + 0;

            for (int64_t i02 = 0; i02 < ne02; i02++) {
                for (int64_t i01 = 0; i01 < ne01; i01++) {
                    const float * const src = (float *)((char *) src0->data + i02*nb02 + i01*nb01);
                    float * dst_data = wdata + i02*ew0*ne00;
                    for (int64_t i00 = 0; i00 < ne00; i00++) {
                        dst_data[i00*ew0 + i01] = src[i00];
                    }
                }
            }
        }

        // prepare source data (src1)
        {
            float * const wdata = (float *) params->wdata + ne02*ew0*ne00;

            for (int64_t i11 = 0; i11 < ne11; i11++) {
                const float * const src = (float *)((char *) src1->data + i11*nb11);
                float * dst_data = wdata;
                for (int64_t i10 = 0; i10 < ne10; i10++) {
                    dst_data[(i10 + nh)*ew0 + i11] = src[i10];
                }
            }
        }

        return;
    }

    if (params->type == GGML_TASK_FINALIZE) {
        return;
    }

    // total rows in dst
    const int nr = ne02;

    // rows per thread
    const int dr = (nr + nth - 1)/nth;

    // row range for this thread
    const int ir0 = dr*ith;
    const int ir1 = MIN(ir0 + dr, nr);

    for (int i1 = ir0; i1 < ir1; i1++) {
        float * dst_data = (float *)((char *) dst->data + i1*nb1);
        for (int64_t i0 = 0; i0 < ne10; i0 += 2) {
            dst_data[i0/2] = 0;
            for (int k = -nh; k <= nh; k++) {
                float v = 0.0f;
                ggml_vec_dot_f32(ew0, &v,
                        (float *) params->wdata +   i1*ew0*ne00 +      (nh + k)*ew0,
                        (float *) params->wdata + ne02*ew0*ne00 + (i0 + nh + k)*ew0);

                dst_data[i0/2] += v;
            }
        }
    }
}

static void ggml_compute_forward_conv_1d_2s(
        const struct ggml_compute_params * params,
        const struct ggml_tensor * src0,
        const struct ggml_tensor * src1,
        struct ggml_tensor * dst) {
    switch (src0->type) {
        case GGML_TYPE_F16:
            {
                ggml_compute_forward_conv_1d_2s_f16_f32(params, src0, src1, dst);
            } break;
        case GGML_TYPE_F32:
            {
                ggml_compute_forward_conv_1d_2s_f32(params, src0, src1, dst);
            } break;
        default:
            {
                GGML_ASSERT(false);
            } break;
    }
}

// ggml_compute_forward_flash_attn

static void ggml_compute_forward_flash_attn_f32(
        const struct ggml_compute_params * params,
        const struct ggml_tensor * q,
        const struct ggml_tensor * k,
        const struct ggml_tensor * v,
        const bool masked,
             struct ggml_tensor * dst) {
    int64_t t0 = ggml_perf_time_us();
    UNUSED(t0);

    const int64_t neq0 = q->ne[0];
    const int64_t neq1 = q->ne[1];
    const int64_t neq2 = q->ne[2];
    const int64_t neq3 = q->ne[3];

    const int64_t nek0 = k->ne[0];
    const int64_t nek1 = k->ne[1];
    //const int64_t nek2 = k->ne[2];
    //const int64_t nek3 = k->ne[3];

    //const int64_t nev0 = v->ne[0];
    const int64_t nev1 = v->ne[1];
    //const int64_t nev2 = v->ne[2];
    //const int64_t nev3 = v->ne[3];

    const int64_t ne0  = dst->ne[0];
    const int64_t ne1  = dst->ne[1];
    //const int64_t ne2  = dst->ne[2];
    //const int64_t ne3  = dst->ne[3];

    const int nbk0 = k->nb[0];
    const int nbk1 = k->nb[1];
    const int nbk2 = k->nb[2];
    const int nbk3 = k->nb[3];

    const int nbq0 = q->nb[0];
    const int nbq1 = q->nb[1];
    const int nbq2 = q->nb[2];
    const int nbq3 = q->nb[3];

    const int nbv0 = v->nb[0];
    const int nbv1 = v->nb[1];
    const int nbv2 = v->nb[2];
    const int nbv3 = v->nb[3];

    const int nb0  = dst->nb[0];
    const int nb1  = dst->nb[1];
    const int nb2  = dst->nb[2];
    const int nb3  = dst->nb[3];

    const int ith = params->ith;
    const int nth = params->nth;

    const int64_t D = neq0;
    const int64_t N = neq1;
    const int64_t P = nek1 - N;
    const int64_t M = P + N;

    const int Mup = ggml_up(M, GGML_SOFT_MAX_UNROLL);

    GGML_ASSERT(ne0 == D);
    GGML_ASSERT(ne1 == N);
    GGML_ASSERT(P >= 0);

    GGML_ASSERT(nbq0 == sizeof(float));
    GGML_ASSERT(nbk0 == sizeof(float));
    GGML_ASSERT(nbv0 == sizeof(float));

    GGML_ASSERT(neq0 == D);
    GGML_ASSERT(nek0 == D);
    GGML_ASSERT(nev1 == D);

    GGML_ASSERT(neq1 == N);
    GGML_ASSERT(nek1 == N + P);
    GGML_ASSERT(nev1 == D);

    // dst cannot be transposed or permuted
    GGML_ASSERT(nb0 == sizeof(float));
    GGML_ASSERT(nb0 <= nb1);
    GGML_ASSERT(nb1 <= nb2);
    GGML_ASSERT(nb2 <= nb3);

    if (params->type == GGML_TASK_INIT) {
        return;
    }

    if (params->type == GGML_TASK_FINALIZE) {
        return;
    }

    // parallelize by q rows using ggml_vec_dot_f32

    // total rows in q
    const int nr = neq1*neq2*neq3;

    // rows per thread
    const int dr = (nr + nth - 1)/nth;

    // row range for this thread
    const int ir0 = dr*ith;
    const int ir1 = MIN(ir0 + dr, nr);

    const float scale = 1.0f/sqrtf(D);

    //printf("P=%d N=%d D=%d ir0=%d ir1=%d scale = %f\n", P, N, D, ir0, ir1, scale);

    for (int ir = ir0; ir < ir1; ++ir) {
        // q indices
        const int iq3 = ir/(neq2*neq1);
        const int iq2 = (ir - iq3*neq2*neq1)/neq1;
        const int iq1 = (ir - iq3*neq2*neq1 - iq2*neq1);

        float * S = (float *) params->wdata + ith*(Mup + CACHE_LINE_SIZE_F32);

        for (int i = M; i < Mup; ++i) {
            S[i] = -INFINITY;
        }

        for (int64_t ic = 0; ic < nek1; ++ic) {
            // k indices
            const int ik3 = iq3;
            const int ik2 = iq2;
            const int ik1 = ic;

            // S indices
            const int i1 = ik1;

            ggml_vec_dot_f32(neq0,
                    S + i1,
                    (float *) ((char *) k->data + (ik1*nbk1 + ik2*nbk2 + ik3*nbk3)),
                    (float *) ((char *) q->data + (iq1*nbq1 + iq2*nbq2 + iq3*nbq3)));
        }

        // scale
        ggml_vec_scale_f32(nek1, S, scale);

        if (masked) {
            for (int64_t i = P; i < M; i++) {
                if (i > P + iq1) {
                    S[i] = -INFINITY;
                }
            }
        }

        // softmax
        {
            float max = -INFINITY;
            ggml_vec_max_f32(M, &max, S);

            ggml_float sum = 0.0;
            {
#ifdef GGML_SOFT_MAX_ACCELERATE
                max = -max;
                vDSP_vsadd(S, 1, &max, S, 1, Mup);
                vvexpf(S, S, &Mup);
                ggml_vec_sum_f32(Mup, &sum, S);
#else
                uint16_t   scvt[GGML_SOFT_MAX_UNROLL];
                ggml_float sump[GGML_SOFT_MAX_UNROLL] = { 0.0 };

                for (int i = 0; i < Mup; i += GGML_SOFT_MAX_UNROLL) {
                    float * SS = S + i;

                    for (int j = 0; j < GGML_SOFT_MAX_UNROLL; ++j) {
                        if (SS[j] == -INFINITY) {
                            SS[j] = 0.0f;
                        } else {
                            ggml_fp16_t s = GGML_FP32_TO_FP16(SS[j] - max);
                            memcpy(&scvt[j], &s, sizeof(uint16_t));
                            const float val = GGML_FP16_TO_FP32(table_exp_f16[scvt[j]]);
                            sump[j] += (ggml_float)val;
                            SS[j] = val;
                        }
                    }
                }

                for (int i = 0; i < GGML_SOFT_MAX_UNROLL; i++) {
                    sum += sump[i];
                }
#endif
            }

            assert(sum > 0.0);

            sum = 1.0/sum;
            ggml_vec_scale_f32(M, S, sum);

#ifndef NDEBUG
            for (int i = 0; i < M; ++i) {
                assert(!isnan(S[i]));
                assert(!isinf(S[i]));
            }
#endif
        }

        for (int64_t ic = 0; ic < nev1; ++ic) {
            // dst indices
            const int i1 = iq1;
            const int i2 = iq2;
            const int i3 = iq3;

            ggml_vec_dot_f32(nek1,
                    (float *) ((char *) dst->data + (ic*nb0 + i1*nb1  + i2*nb2  + i3*nb3)),
                    (float *) ((char *) v->data   + (         ic*nbv1 + i2*nbv2 + i3*nbv3)),
                    S);
        }
    }
}

static void ggml_compute_forward_flash_attn_f16(
        const struct ggml_compute_params * params,
        const struct ggml_tensor * q,
        const struct ggml_tensor * k,
        const struct ggml_tensor * v,
        const bool masked,
             struct ggml_tensor * dst) {
    int64_t t0 = ggml_perf_time_us();
    UNUSED(t0);

    const int64_t neq0 = q->ne[0];
    const int64_t neq1 = q->ne[1];
    const int64_t neq2 = q->ne[2];
    const int64_t neq3 = q->ne[3];

    const int64_t nek0 = k->ne[0];
    const int64_t nek1 = k->ne[1];
    //const int64_t nek2 = k->ne[2];
    //const int64_t nek3 = k->ne[3];

    //const int64_t nev0 = v->ne[0];
    const int64_t nev1 = v->ne[1];
    //const int64_t nev2 = v->ne[2];
    //const int64_t nev3 = v->ne[3];

    const int64_t ne0  = dst->ne[0];
    const int64_t ne1  = dst->ne[1];
    //const int64_t ne2  = dst->ne[2];
    //const int64_t ne3  = dst->ne[3];

    const int nbk0 = k->nb[0];
    const int nbk1 = k->nb[1];
    const int nbk2 = k->nb[2];
    const int nbk3 = k->nb[3];

    const int nbq0 = q->nb[0];
    const int nbq1 = q->nb[1];
    const int nbq2 = q->nb[2];
    const int nbq3 = q->nb[3];

    const int nbv0 = v->nb[0];
    const int nbv1 = v->nb[1];
    const int nbv2 = v->nb[2];
    const int nbv3 = v->nb[3];

    const int nb0  = dst->nb[0];
    const int nb1  = dst->nb[1];
    const int nb2  = dst->nb[2];
    const int nb3  = dst->nb[3];

    const int ith = params->ith;
    const int nth = params->nth;

    const int64_t D = neq0;
    const int64_t N = neq1;
    const int64_t P = nek1 - N;
    const int64_t M = P + N;

    const int Mup = ggml_up(M, GGML_SOFT_MAX_UNROLL);

    GGML_ASSERT(ne0 == D);
    GGML_ASSERT(ne1 == N);
    GGML_ASSERT(P >= 0);

    GGML_ASSERT(nbq0 == sizeof(ggml_fp16_t));
    GGML_ASSERT(nbk0 == sizeof(ggml_fp16_t));
    GGML_ASSERT(nbv0 == sizeof(ggml_fp16_t));

    GGML_ASSERT(neq0 == D);
    GGML_ASSERT(nek0 == D);
    GGML_ASSERT(nev1 == D);

    GGML_ASSERT(neq1 == N);
    GGML_ASSERT(nek1 == N + P);
    GGML_ASSERT(nev1 == D);

    // dst cannot be transposed or permuted
    GGML_ASSERT(nb0 == sizeof(float));
    GGML_ASSERT(nb0 <= nb1);
    GGML_ASSERT(nb1 <= nb2);
    GGML_ASSERT(nb2 <= nb3);

    if (params->type == GGML_TASK_INIT) {
        return;
    }

    if (params->type == GGML_TASK_FINALIZE) {
        return;
    }

    // parallelize by q rows using ggml_vec_dot_f32

    // total rows in q
    const int nr = neq1*neq2*neq3;

    // rows per thread
    const int dr = (nr + nth - 1)/nth;

    // row range for this thread
    const int ir0 = dr*ith;
    const int ir1 = MIN(ir0 + dr, nr);

    const float scale = 1.0f/sqrtf(D);

    //printf("P=%d N=%d D=%d ir0=%d ir1=%d scale = %f\n", P, N, D, ir0, ir1, scale);

    for (int ir = ir0; ir < ir1; ++ir) {
        // q indices
        const int iq3 = ir/(neq2*neq1);
        const int iq2 = (ir - iq3*neq2*neq1)/neq1;
        const int iq1 = (ir - iq3*neq2*neq1 - iq2*neq1);

        float * S = (float *) params->wdata + ith*(2*Mup + CACHE_LINE_SIZE_F32);

        for (int i = M; i < Mup; ++i) {
            S[i] = -INFINITY;
        }

        if (GGML_VEC_DOT_UNROLL > 2 || nek1 % GGML_VEC_DOT_UNROLL != 0) {
            for (int64_t ic = 0; ic < nek1; ++ic) {
                // k indices
                const int ik3 = iq3;
                const int ik2 = iq2;
                const int ik1 = ic;

                // S indices
                const int i1 = ik1;

                ggml_vec_dot_f16(neq0,
                        S + i1,
                        (ggml_fp16_t *) ((char *) k->data + (ik1*nbk1 + ik2*nbk2 + ik3*nbk3)),
                        (ggml_fp16_t *) ((char *) q->data + (iq1*nbq1 + iq2*nbq2 + iq3*nbq3)));
            }
        } else {
            for (int64_t ic = 0; ic < nek1; ic += GGML_VEC_DOT_UNROLL) {
                // k indices
                const int ik3 = iq3;
                const int ik2 = iq2;
                const int ik1 = ic;

                // S indices
                const int i1 = ik1;

                ggml_vec_dot_f16_unroll(neq0, nbk1,
                        S + i1,
                        ((char *) k->data + (ik1*nbk1 + ik2*nbk2 + ik3*nbk3)),
                        (ggml_fp16_t *) ((char *) q->data + (iq1*nbq1 + iq2*nbq2 + iq3*nbq3)));
            }
        }

        // scale
        ggml_vec_scale_f32(nek1, S, scale);

        if (masked) {
            for (int64_t i = P; i < M; i++) {
                if (i > P + iq1) {
                    S[i] = -INFINITY;
                }
            }
        }

        // softmax
        {
            float max = -INFINITY;
            ggml_vec_max_f32(M, &max, S);

            ggml_float sum = 0.0;
            {
#ifdef GGML_SOFT_MAX_ACCELERATE
                max = -max;
                vDSP_vsadd(S, 1, &max, S, 1, Mup);
                vvexpf(S, S, &Mup);
                ggml_vec_sum_f32(Mup, &sum, S);
#else
                uint16_t   scvt[GGML_SOFT_MAX_UNROLL];
                ggml_float sump[GGML_SOFT_MAX_UNROLL] = { 0.0 };

                for (int i = 0; i < Mup; i += GGML_SOFT_MAX_UNROLL) {
                    float * SS = S + i;

                    for (int j = 0; j < GGML_SOFT_MAX_UNROLL; ++j) {
                        if (SS[j] == -INFINITY) {
                            SS[j] = 0.0f;
                        } else {
                            ggml_fp16_t s = GGML_FP32_TO_FP16(SS[j] - max);
                            memcpy(&scvt[j], &s, sizeof(uint16_t));
                            const float val = GGML_FP16_TO_FP32(table_exp_f16[scvt[j]]);
                            sump[j] += (ggml_float)val;
                            SS[j] = val;
                        }
                    }
                }

                for (int i = 0; i < GGML_SOFT_MAX_UNROLL; i++) {
                    sum += sump[i];
                }
#endif
            }

            assert(sum > 0.0);

            sum = 1.0/sum;
            ggml_vec_scale_f32(M, S, sum);

#ifndef NDEBUG
            for (int i = 0; i < M; ++i) {
                assert(!isnan(S[i]));
                assert(!isinf(S[i]));
            }
#endif
        }

        ggml_fp16_t * S16 = (ggml_fp16_t *) ((float *) params->wdata + ith*(2*Mup + CACHE_LINE_SIZE_F32) + Mup);

        for (int64_t i = 0; i < M; i++) {
            S16[i] = GGML_FP32_TO_FP16(S[i]);
        }

        if (GGML_VEC_DOT_UNROLL == 1 || (nev1 % GGML_VEC_DOT_UNROLL != 0)) {
            for (int64_t ic = 0; ic < nev1; ++ic) {
                // dst indices
                const int i1 = iq1;
                const int i2 = iq2;
                const int i3 = iq3;

                ggml_vec_dot_f16(nek1,
                        (float *)       ((char *) dst->data + (ic*nb0 + i1*nb1  + i2*nb2  + i3*nb3)),
                        (ggml_fp16_t *) ((char *) v->data   + (         ic*nbv1 + i2*nbv2 + i3*nbv3)),
                        S16);
            }
        } else {
            for (int64_t ic = 0; ic < nev1; ic += GGML_VEC_DOT_UNROLL) {
                // dst indices
                const int i1 = iq1;
                const int i2 = iq2;
                const int i3 = iq3;

                ggml_vec_dot_f16_unroll(nek1, nbv1,
                        (float *) ((char *) dst->data + (ic*nb0 + i1*nb1  + i2*nb2  + i3*nb3)),
                        ((char *) v->data   + (         ic*nbv1 + i2*nbv2 + i3*nbv3)),
                        S16);
            }
        }
    }
}

static void ggml_compute_forward_flash_attn(
        const struct ggml_compute_params * params,
        const struct ggml_tensor * q,
        const struct ggml_tensor * k,
        const struct ggml_tensor * v,
        const bool masked,
        struct ggml_tensor * dst) {
    switch (q->type) {
        case GGML_TYPE_F16:
            {
                ggml_compute_forward_flash_attn_f16(params, q, k, v, masked, dst);
            } break;
        case GGML_TYPE_F32:
            {
                ggml_compute_forward_flash_attn_f32(params, q, k, v, masked, dst);
            } break;
        default:
            {
                GGML_ASSERT(false);
            } break;
    }
}

// ggml_compute_forward_flash_ff

static void ggml_compute_forward_flash_ff_f16(
        const struct ggml_compute_params * params,
        const struct ggml_tensor * a,  // F16
        const struct ggml_tensor * b0, // F16 fc_w
        const struct ggml_tensor * b1, // F32 fc_b
        const struct ggml_tensor * c0, // F16 proj_w
        const struct ggml_tensor * c1, // F32 proj_b
        struct ggml_tensor * dst) {
    int64_t t0 = ggml_perf_time_us();
    UNUSED(t0);

    const int64_t nea0 = a->ne[0];
    const int64_t nea1 = a->ne[1];
    const int64_t nea2 = a->ne[2];
    const int64_t nea3 = a->ne[3];

    const int64_t neb00 = b0->ne[0];
    const int64_t neb01 = b0->ne[1];
    //const int64_t neb02 = b0->ne[2];
    //const int64_t neb03 = b0->ne[3];

    const int64_t neb10 = b1->ne[0];
    const int64_t neb11 = b1->ne[1];
    //const int64_t neb12 = b1->ne[2];
    //const int64_t neb13 = b1->ne[3];

    const int64_t nec00 = c0->ne[0];
    const int64_t nec01 = c0->ne[1];
    //const int64_t nec02 = c0->ne[2];
    //const int64_t nec03 = c0->ne[3];

    const int64_t nec10 = c1->ne[0];
    const int64_t nec11 = c1->ne[1];
    //const int64_t nec12 = c1->ne[2];
    //const int64_t nec13 = c1->ne[3];

    const int64_t ne0 = dst->ne[0];
    const int64_t ne1 = dst->ne[1];
    const int64_t ne2 = dst->ne[2];
    //const int64_t ne3 = dst->ne[3];

    const int nba0 = a->nb[0];
    const int nba1 = a->nb[1];
    const int nba2 = a->nb[2];
    const int nba3 = a->nb[3];

    const int nbb00 = b0->nb[0];
    const int nbb01 = b0->nb[1];
    const int nbb02 = b0->nb[2];
    const int nbb03 = b0->nb[3];

    const int nbb10 = b1->nb[0];
    //const int nbb11 = b1->nb[1];
    //const int nbb12 = b1->nb[2];
    //const int nbb13 = b1->nb[3];

    const int nbc00 = c0->nb[0];
    const int nbc01 = c0->nb[1];
    const int nbc02 = c0->nb[2];
    const int nbc03 = c0->nb[3];

    const int nbc10 = c1->nb[0];
    //const int nbc11 = c1->nb[1];
    //const int nbc12 = c1->nb[2];
    //const int nbc13 = c1->nb[3];

    const int nb0 = dst->nb[0];
    const int nb1 = dst->nb[1];
    const int nb2 = dst->nb[2];
    const int nb3 = dst->nb[3];

    const int ith = params->ith;
    const int nth = params->nth;

    const int64_t D = nea0;
    //const int64_t N = nea1;
    const int64_t M = neb01;

    GGML_ASSERT(ne0 == nea0);
    GGML_ASSERT(ne1 == nea1);
    GGML_ASSERT(ne2 == nea2);

    GGML_ASSERT(nba0  == sizeof(ggml_fp16_t));
    GGML_ASSERT(nbb00 == sizeof(ggml_fp16_t));
    GGML_ASSERT(nbb10 == sizeof(float));
    GGML_ASSERT(nbc00 == sizeof(ggml_fp16_t));
    GGML_ASSERT(nbc10 == sizeof(float));

    GGML_ASSERT(neb00 == D);
    GGML_ASSERT(neb01 == M);
    GGML_ASSERT(neb10 == M);
    GGML_ASSERT(neb11 == 1);

    GGML_ASSERT(nec00 == M);
    GGML_ASSERT(nec01 == D);
    GGML_ASSERT(nec10 == D);
    GGML_ASSERT(nec11 == 1);

    // dst cannot be transposed or permuted
    GGML_ASSERT(nb0 == sizeof(float));
    GGML_ASSERT(nb0 <= nb1);
    GGML_ASSERT(nb1 <= nb2);
    GGML_ASSERT(nb2 <= nb3);

    if (params->type == GGML_TASK_INIT) {
        return;
    }

    if (params->type == GGML_TASK_FINALIZE) {
        return;
    }

    // parallelize by a rows using ggml_vec_dot_f32

    // total rows in a
    const int nr = nea1*nea2*nea3;

    // rows per thread
    const int dr = (nr + nth - 1)/nth;

    // row range for this thread
    const int ir0 = dr*ith;
    const int ir1 = MIN(ir0 + dr, nr);

    for (int ir = ir0; ir < ir1; ++ir) {
        // a indices
        const int ia3 = ir/(nea2*nea1);
        const int ia2 = (ir - ia3*nea2*nea1)/nea1;
        const int ia1 = (ir - ia3*nea2*nea1 - ia2*nea1);

        float * S = (float *) params->wdata + ith*(2*M + CACHE_LINE_SIZE_F32);

        for (int64_t ic = 0; ic < neb01; ++ic) {
            // b0 indices
            const int ib03 = ia3;
            const int ib02 = ia2;
            const int ib01 = ic;

            // S indices
            const int i1 = ib01;

            ggml_vec_dot_f16(nea0,
                    S + i1,
                    (ggml_fp16_t *) ((char *) b0->data + (ib01*nbb01 + ib02*nbb02 + ib03*nbb03)),
                    (ggml_fp16_t *) ((char *)  a->data + ( ia1*nba1  +  ia2*nba2  +  ia3*nba3)));
        }

        ggml_vec_add_f32(neb01, S, S, (float *) b1->data);
        //ggml_vec_gelu_f32(neb01, S, S);

        ggml_fp16_t * S16 = (ggml_fp16_t *) ((float *) params->wdata + ith*(2*M + CACHE_LINE_SIZE_F32) + M);

        for (int64_t i = 0; i < M; i++) {
            S16[i] = GGML_FP32_TO_FP16(S[i]);
        }

        ggml_vec_gelu_f16(neb01, S16, S16);

        {
            // dst indices
            const int i1 = ia1;
            const int i2 = ia2;
            const int i3 = ia3;

            for (int64_t ic = 0; ic < nec01; ++ic) {

                ggml_vec_dot_f16(neb01,
                        (float *)       ((char *) dst->data + (ic*nb0 + i1*nb1   + i2*nb2   + i3*nb3)),
                        (ggml_fp16_t *) ((char *) c0->data  + (         ic*nbc01 + i2*nbc02 + i3*nbc03)),
                        S16);
            }

            ggml_vec_add_f32(nec01,
                    (float *) ((char *) dst->data + (i1*nb1 + i2*nb2 + i3*nb3)),
                    (float *) ((char *) dst->data + (i1*nb1 + i2*nb2 + i3*nb3)),
                    (float *) c1->data);
        }
    }
}

static void ggml_compute_forward_flash_ff(
        const struct ggml_compute_params * params,
        const struct ggml_tensor * a,
        const struct ggml_tensor * b0,
        const struct ggml_tensor * b1,
        const struct ggml_tensor * c0,
        const struct ggml_tensor * c1,
        struct ggml_tensor * dst) {
    switch (b0->type) {
        case GGML_TYPE_F16:
            {
                ggml_compute_forward_flash_ff_f16(params, a, b0, b1, c0, c1, dst);
            } break;
        case GGML_TYPE_F32:
            {
                GGML_ASSERT(false); // TODO
            } break;
        default:
            {
                GGML_ASSERT(false);
            } break;
    }
}

// ggml_compute_forward_map_unary

static void ggml_compute_forward_map_unary_f32(
        const struct ggml_compute_params * params,
        const struct ggml_tensor * src0,
        struct ggml_tensor * dst,
        const ggml_unary_op_f32_t fun) {
    GGML_ASSERT(ggml_are_same_shape(src0, dst));

    if (params->type == GGML_TASK_INIT || params->type == GGML_TASK_FINALIZE) {
        return;
    }

    const int n  = ggml_nrows(src0);
    const int nc = src0->ne[0];

    assert( dst->nb[0] == sizeof(float));
    assert(src0->nb[0] == sizeof(float));

    for (int i = 0; i < n; i++) {
        fun(nc,
                (float *) ((char *) dst->data  + i*( dst->nb[1])),
                (float *) ((char *) src0->data + i*(src0->nb[1])));
    }
}


static void ggml_compute_forward_map_unary(
        const struct ggml_compute_params * params,
        const struct ggml_tensor * src0,
        struct ggml_tensor * dst,
        const ggml_unary_op_f32_t fun) {
    switch (src0->type) {
        case GGML_TYPE_F32:
            {
                ggml_compute_forward_map_unary_f32(params, src0, dst, fun);
            } break;
        default:
            {
                GGML_ASSERT(false);
            } break;
    }
}

// ggml_compute_forward_map_binary

static void ggml_compute_forward_map_binary_f32(
        const struct ggml_compute_params * params,
        const struct ggml_tensor * src0,
        const struct ggml_tensor * src1,
        struct ggml_tensor * dst,
        const ggml_binary_op_f32_t fun) {
    assert(params->ith == 0);
    assert(ggml_are_same_shape(src0, src1) && ggml_are_same_shape(src0, dst));

    if (params->type == GGML_TASK_INIT || params->type == GGML_TASK_FINALIZE) {
        return;
    }

    const int n  = ggml_nrows(src0);
    const int nc = src0->ne[0];

    assert( dst->nb[0] == sizeof(float));
    assert(src0->nb[0] == sizeof(float));
    assert(src1->nb[0] == sizeof(float));

    for (int i = 0; i < n; i++) {
        fun(nc,
                (float *) ((char *) dst->data  + i*( dst->nb[1])),
                (float *) ((char *) src0->data + i*(src0->nb[1])),
                (float *) ((char *) src1->data + i*(src1->nb[1])));
    }
}


static void ggml_compute_forward_map_binary(
        const struct ggml_compute_params * params,
        const struct ggml_tensor * src0,
        const struct ggml_tensor * src1,
        struct ggml_tensor * dst,
        const ggml_binary_op_f32_t fun) {
    switch (src0->type) {
        case GGML_TYPE_F32:
            {
                ggml_compute_forward_map_binary_f32(params, src0, src1, dst, fun);
            } break;
        default:
            {
                GGML_ASSERT(false);
            } break;
    }
}

/////////////////////////////////

static void ggml_compute_forward(struct ggml_compute_params * params, struct ggml_tensor * tensor) {
    GGML_ASSERT(params);

    switch (tensor->op) {
        case GGML_OP_DUP:
            {
                ggml_compute_forward_dup(params, tensor->src0, tensor);
            } break;
        case GGML_OP_ADD:
            {
                ggml_compute_forward_add(params, tensor->src0, tensor->src1, tensor);
            } break;
        case GGML_OP_SUB:
            {
                ggml_compute_forward_sub(params, tensor->src0, tensor->src1, tensor);
            } break;
        case GGML_OP_MUL:
            {
                ggml_compute_forward_mul(params, tensor->src0, tensor->src1, tensor);
            } break;
        case GGML_OP_DIV:
            {
                ggml_compute_forward_div(params, tensor->src0, tensor->src1, tensor);
            } break;
        case GGML_OP_SQR:
            {
                ggml_compute_forward_sqr(params, tensor->src0, tensor);
            } break;
        case GGML_OP_SQRT:
            {
                ggml_compute_forward_sqrt(params, tensor->src0, tensor);
            } break;
        case GGML_OP_SUM:
            {
                ggml_compute_forward_sum(params, tensor->src0, tensor);
            } break;
        case GGML_OP_MEAN:
            {
                ggml_compute_forward_mean(params, tensor->src0, tensor);
            } break;
        case GGML_OP_REPEAT:
            {
                ggml_compute_forward_repeat(params, tensor->src0, tensor);
            } break;
        case GGML_OP_ABS:
            {
                ggml_compute_forward_abs(params, tensor->src0, tensor);
            } break;
        case GGML_OP_SGN:
            {
                ggml_compute_forward_sgn(params, tensor->src0, tensor);
            } break;
        case GGML_OP_NEG:
            {
                ggml_compute_forward_neg(params, tensor->src0, tensor);
            } break;
        case GGML_OP_STEP:
            {
                ggml_compute_forward_step(params, tensor->src0, tensor);
            } break;
        case GGML_OP_RELU:
            {
                ggml_compute_forward_relu(params, tensor->src0, tensor);
            } break;
        case GGML_OP_GELU:
            {
                ggml_compute_forward_gelu(params, tensor->src0, tensor);
            } break;
        case GGML_OP_SILU:
            {
                ggml_compute_forward_silu(params, tensor->src0, tensor);
            } break;
        case GGML_OP_NORM:
            {
                ggml_compute_forward_norm(params, tensor->src0, tensor);
            } break;
        case GGML_OP_RMS_NORM:
            {
                ggml_compute_forward_rms_norm(params, tensor->src0, tensor);
            } break;
        case GGML_OP_MUL_MAT:
            {
                ggml_compute_forward_mul_mat(params, tensor->src0, tensor->src1, tensor);
            } break;
        case GGML_OP_SCALE:
            {
                ggml_compute_forward_scale(params, tensor->src0, tensor->src1, tensor);
            } break;
        case GGML_OP_CPY:
            {
                ggml_compute_forward_cpy(params, tensor->src0, tensor);
            } break;
        case GGML_OP_CONT:
            {
                ggml_compute_forward_cont(params, tensor->src0, tensor);
            } break;
        case GGML_OP_RESHAPE:
            {
                ggml_compute_forward_reshape(params, tensor->src0, tensor);
            } break;
        case GGML_OP_VIEW:
            {
                ggml_compute_forward_view(params, tensor->src0);
            } break;
        case GGML_OP_PERMUTE:
            {
                ggml_compute_forward_permute(params, tensor->src0);
            } break;
        case GGML_OP_TRANSPOSE:
            {
                ggml_compute_forward_transpose(params, tensor->src0);
            } break;
        case GGML_OP_GET_ROWS:
            {
                ggml_compute_forward_get_rows(params, tensor->src0, tensor->src1, tensor);
            } break;
        case GGML_OP_DIAG_MASK_INF:
            {
                ggml_compute_forward_diag_mask_inf(params, tensor->src0, tensor->src1, tensor);
            } break;
        case GGML_OP_SOFT_MAX:
            {
                ggml_compute_forward_soft_max(params, tensor->src0, tensor);
            } break;
        case GGML_OP_ROPE:
            {
                ggml_compute_forward_rope(params, tensor->src0, tensor->src1, tensor);
            } break;
        case GGML_OP_CONV_1D_1S:
            {
                ggml_compute_forward_conv_1d_1s(params, tensor->src0, tensor->src1, tensor);
            } break;
        case GGML_OP_CONV_1D_2S:
            {
                ggml_compute_forward_conv_1d_2s(params, tensor->src0, tensor->src1, tensor);
            } break;
        case GGML_OP_FLASH_ATTN:
            {
                int32_t t = ggml_get_i32_1d(tensor->opt[1], 0);
                GGML_ASSERT(t == 0 || t == 1);
                bool masked = t != 0;
                ggml_compute_forward_flash_attn(params, tensor->src0, tensor->src1, tensor->opt[0], masked, tensor);
            } break;
        case GGML_OP_FLASH_FF:
            {
                ggml_compute_forward_flash_ff(params, tensor->src0, tensor->src1, tensor->opt[0], tensor->opt[1], tensor->opt[2], tensor);
            } break;
        case GGML_OP_MAP_UNARY:
            {
                const ggml_unary_op_f32_t fun = *((ggml_unary_op_f32_t *)tensor->opt[0]->data);
                ggml_compute_forward_map_unary(params, tensor->src0, tensor, fun);
            }
            break;
        case GGML_OP_MAP_BINARY:
            {
                const ggml_binary_op_f32_t fun = *((ggml_binary_op_f32_t *)tensor->opt[0]->data);
                ggml_compute_forward_map_binary(params, tensor->src0, tensor->src1, tensor, fun);
            }
            break;
        case GGML_OP_NONE:
            {
                // nop
            } break;
        case GGML_OP_COUNT:
            {
                GGML_ASSERT(false);
            } break;
    }
}

////////////////////////////////////////////////////////////////////////////////

static void ggml_compute_backward(struct ggml_context * ctx, struct ggml_tensor * tensor, bool inplace) {
    struct ggml_tensor * src0 = tensor->src0;
    struct ggml_tensor * src1 = tensor->src1;

    switch (tensor->op) {
        case GGML_OP_DUP:
            {
                if (src0->grad) {
                    src0->grad = ggml_add_impl(ctx, src0->grad, tensor->grad, inplace);
                }
            } break;
        case GGML_OP_ADD:
            {
                if (src0->grad) {
                    src0->grad = ggml_add_impl(ctx, src0->grad, tensor->grad, inplace);
                }
                if (src1->grad) {
                    src1->grad = ggml_add_impl(ctx, src1->grad, tensor->grad, inplace);
                }
            } break;
        case GGML_OP_SUB:
            {
                if (src0->grad) {
                    src0->grad = ggml_add_impl(ctx, src0->grad, tensor->grad, inplace);
                }
                if (src1->grad) {
                    src1->grad = ggml_sub_impl(ctx, src1->grad, tensor->grad, inplace);
                }
            } break;
        case GGML_OP_MUL:
            {
                if (src0->grad) {
                    src0->grad =
                        ggml_add_impl(ctx,
                                src0->grad,
                                ggml_mul(ctx, src1, tensor->grad),
                                inplace);
                }
                if (src1->grad) {
                    src1->grad =
                        ggml_add_impl(ctx,
                                src1->grad,
                                ggml_mul(ctx, src0, tensor->grad),
                                inplace);
                }
            } break;
        case GGML_OP_DIV:
            {
                if (src0->grad) {
                    src0->grad =
                        ggml_add_impl(ctx,
                                src0->grad,
                                ggml_div(ctx, tensor->grad, src1),
                                inplace);
                }
                if (src1->grad) {
                    src1->grad =
                        ggml_sub_impl(ctx,
                                src1->grad,
                                ggml_mul(ctx,
                                    tensor->grad,
                                    ggml_div(ctx, tensor, src1)),
                                inplace);
                }
            } break;
        case GGML_OP_SQR:
            {
                if (src0->grad) {
                    src0->grad =
                        ggml_add_impl(ctx,
                                src0->grad,
                                ggml_mul(ctx,
                                    ggml_mul(ctx, src0, tensor->grad),
                                    ggml_repeat(ctx, ggml_new_f32(ctx, 2.0f), src0)),
                                inplace);
                }
            } break;
        case GGML_OP_SQRT:
            {
                if (src0->grad) {
                    src0->grad =
                        ggml_add_impl(ctx,
                                src0->grad,
                                ggml_div(ctx,
                                    ggml_repeat(ctx, ggml_new_f32(ctx, 0.5f), tensor),
                                    tensor),
                                inplace);
                }
            } break;
        case GGML_OP_SUM:
            {
                if (src0->grad) {
                    src0->grad =
                        ggml_add_impl(ctx,
                                src0->grad,
                                ggml_repeat(ctx, tensor->grad, src0->grad),
                                inplace);
                }
            } break;
        case GGML_OP_MEAN:
            {
                GGML_ASSERT(false); // TODO: implement
            } break;
        case GGML_OP_REPEAT:
            {
                if (src0->grad) {
                    src0->grad =
                        ggml_add_impl(ctx,
                                src0->grad,
                                ggml_sum(ctx, tensor->grad),
                                inplace);
                }
            } break;
        case GGML_OP_ABS:
            {
                if (src0->grad) {
                    src0->grad =
                        ggml_add_impl(ctx,
                                src0->grad,
                                ggml_mul(ctx,
                                    ggml_sgn(ctx, src0),
                                    tensor->grad),
                                inplace);
                }
            } break;
        case GGML_OP_SGN:
            {
                if (src0->grad) {
                    // noop
                }
            } break;
        case GGML_OP_NEG:
            {
                if (src0->grad) {
                    src0->grad = ggml_sub_impl(ctx, src0->grad, tensor->grad, inplace);
                }
            } break;
        case GGML_OP_STEP:
            {
                if (src0->grad) {
                    // noop
                }
            } break;
        case GGML_OP_RELU:
            {
                if (src0->grad) {
                    src0->grad = ggml_sub_impl(ctx,
                            src0->grad,
                            ggml_mul(ctx,
                                ggml_step(ctx, src0),
                                tensor->grad),
                            inplace);
                }
            } break;
        case GGML_OP_GELU:
            {
                GGML_ASSERT(false); // TODO: not implemented
            } break;
        case GGML_OP_SILU:
            {
                GGML_ASSERT(false); // TODO: not implemented
            } break;
        case GGML_OP_NORM:
            {
                GGML_ASSERT(false); // TODO: not implemented
            } break;
        case GGML_OP_RMS_NORM:
            {
                GGML_ASSERT(false); // TODO: not implemented
            } break;
        case GGML_OP_MUL_MAT:
            {
                if (src0->grad) {
                    // TODO: this requires outer product - ggml_out_prod(ctx, src1, tensor->grad);
                    GGML_ASSERT(false);
                }
                if (src1->grad) {
                    src1->grad =
                        ggml_add_impl(ctx,
                                src1->grad,
                                ggml_mul_mat(ctx,
                                    ggml_cont(ctx, ggml_transpose(ctx, src0)),
                                    tensor->grad),
                                inplace);
                }
            } break;
        case GGML_OP_SCALE:
            {
                GGML_ASSERT(false); // TODO: not implemented
            } break;
        case GGML_OP_CPY:
            {
                GGML_ASSERT(false); // TODO: not implemented
            } break;
        case GGML_OP_CONT:
            {
                GGML_ASSERT(false); // TODO: not implemented
            } break;
        case GGML_OP_RESHAPE:
            {
                GGML_ASSERT(false); // TODO: not implemented
            } break;
        case GGML_OP_VIEW:
            {
                GGML_ASSERT(false); // not supported
            } break;
        case GGML_OP_PERMUTE:
            {
                GGML_ASSERT(false); // TODO: not implemented
            } break;
        case GGML_OP_TRANSPOSE:
            {
                GGML_ASSERT(false); // TODO: not implemented
            } break;
        case GGML_OP_GET_ROWS:
            {
                GGML_ASSERT(false); // TODO: not implemented
            } break;
        case GGML_OP_DIAG_MASK_INF:
            {
                GGML_ASSERT(false); // TODO: not implemented
            } break;
        case GGML_OP_SOFT_MAX:
            {
                GGML_ASSERT(false); // TODO: not implemented
            } break;
        case GGML_OP_ROPE:
            {
                GGML_ASSERT(false); // TODO: not implemented
            } break;
        case GGML_OP_CONV_1D_1S:
            {
                GGML_ASSERT(false); // TODO: not implemented
            } break;
        case GGML_OP_CONV_1D_2S:
            {
                GGML_ASSERT(false); // TODO: not implemented
            } break;
        case GGML_OP_FLASH_ATTN:
            {
                GGML_ASSERT(false); // not supported
            } break;
        case GGML_OP_FLASH_FF:
            {
                GGML_ASSERT(false); // not supported
            } break;
        case GGML_OP_MAP_UNARY:
        case GGML_OP_MAP_BINARY:
            {
                GGML_ASSERT(false); // not supported
            } break;
        case GGML_OP_NONE:
            {
                // nop
            } break;
        case GGML_OP_COUNT:
            {
                GGML_ASSERT(false);
            } break;
    }
}

static void ggml_visit_parents(struct ggml_cgraph * cgraph, struct ggml_tensor * node) {
    if (node->grad == NULL) {
        // this usually happens when we generate intermediate nodes from constants in the backward pass
        // it can also happen during forward pass, if the user performs computations with constants
        if (node->op != GGML_OP_NONE) {
            //GGML_PRINT_DEBUG("%s: warning: node %p has no grad, but op %d\n", __func__, (void *) node, node->op);
        }
    }

    // check if already visited
    for (int i = 0; i < cgraph->n_nodes; i++) {
        if (cgraph->nodes[i] == node) {
            return;
        }
    }

    for (int i = 0; i < cgraph->n_leafs; i++) {
        if (cgraph->leafs[i] == node) {
            return;
        }
    }

    if (node->src0) {
        ggml_visit_parents(cgraph, node->src0);
    }

    if (node->src1) {
        ggml_visit_parents(cgraph, node->src1);
    }

    for (int i = 0; i < GGML_MAX_OPT; ++i) {
        if (node->opt[i]) {
            ggml_visit_parents(cgraph, node->opt[i]);
        }
    }

    if (node->op == GGML_OP_NONE && node->grad == NULL) {
        // reached a leaf node, not part of the gradient graph (e.g. a constant)
        GGML_ASSERT(cgraph->n_leafs < GGML_MAX_NODES);

        cgraph->leafs[cgraph->n_leafs] = node;
        cgraph->n_leafs++;
    } else {
        GGML_ASSERT(cgraph->n_nodes < GGML_MAX_NODES);

        cgraph->nodes[cgraph->n_nodes] = node;
        cgraph->grads[cgraph->n_nodes] = node->grad;
        cgraph->n_nodes++;
    }
}

static void ggml_build_forward_impl(struct ggml_cgraph * cgraph, struct ggml_tensor * tensor, bool expand) {
    if (!expand) {
        cgraph->n_nodes = 0;
        cgraph->n_leafs = 0;
    }

    const int n0 = cgraph->n_nodes;
    UNUSED(n0);

    ggml_visit_parents(cgraph, tensor);

    const int n_new = cgraph->n_nodes - n0;
    GGML_PRINT_DEBUG("%s: visited %d new nodes\n", __func__, n_new);

    if (n_new > 0) {
        // the last added node should always be starting point
        GGML_ASSERT(cgraph->nodes[cgraph->n_nodes - 1] == tensor);
    }
}

void ggml_build_forward_expand(struct ggml_cgraph * cgraph, struct ggml_tensor * tensor) {
    ggml_build_forward_impl(cgraph, tensor, true);
}

struct ggml_cgraph ggml_build_forward(struct ggml_tensor * tensor) {
    struct ggml_cgraph result = {
        /*.n_nodes      =*/ 0,
        /*.n_leafs      =*/ 0,
        /*.n_threads    =*/ GGML_DEFAULT_N_THREADS,
        /*.work_size    =*/ 0,
        /*.work         =*/ NULL,
        /*.nodes        =*/ { NULL },
        /*.grads        =*/ { NULL },
        /*.leafs        =*/ { NULL },
        /*.perf_runs    =*/ 0,
        /*.perf_cycles  =*/ 0,
        /*.perf_time_us =*/ 0,
    };

    ggml_build_forward_impl(&result, tensor, false);

    return result;
}

struct ggml_cgraph ggml_build_backward(struct ggml_context * ctx, struct ggml_cgraph * gf, bool keep) {
    struct ggml_cgraph result = *gf;

    GGML_ASSERT(gf->n_nodes > 0);

    // if we are keeping the gradient graph, we have to detach the gradient nodes from the original graph
    if (keep) {
        for (int i = 0; i < gf->n_nodes; i++) {
            struct ggml_tensor * node = gf->nodes[i];

            if (node->grad) {
                node->grad = ggml_dup_tensor(ctx, node);
                gf->grads[i] = node->grad;
            }
        }
    }

    for (int i = gf->n_nodes - 1; i >= 0; i--) {
        struct ggml_tensor * node = gf->nodes[i];

        // because we detached the grad nodes from the original graph, we can afford inplace operations
        if (node->grad) {
            ggml_compute_backward(ctx, node, keep);
        }
    }

    for (int i = gf->n_nodes - 1; i >= 0; i--) {
        struct ggml_tensor * node = gf->nodes[i];

        if (node->is_param) {
            GGML_PRINT_DEBUG("%s: found root node %p\n", __func__, (void *) node);
            ggml_build_forward_impl(&result, node->grad, true);
        }
    }

    return result;
}

//
// thread data
//
// synchronization is done via busy loops
// I tried using spin locks, but not sure how to use them correctly - the things I tried were slower than busy loops
//

#ifdef __APPLE__

//#include <os/lock.h>
//
//typedef os_unfair_lock ggml_lock_t;
//
//#define ggml_lock_init(x)    UNUSED(x)
//#define ggml_lock_destroy(x) UNUSED(x)
//#define ggml_lock_lock       os_unfair_lock_lock
//#define ggml_lock_unlock     os_unfair_lock_unlock
//
//#define GGML_LOCK_INITIALIZER OS_UNFAIR_LOCK_INIT

typedef int ggml_lock_t;

#define ggml_lock_init(x)    UNUSED(x)
#define ggml_lock_destroy(x) UNUSED(x)
#define ggml_lock_lock(x)    UNUSED(x)
#define ggml_lock_unlock(x)  UNUSED(x)

#define GGML_LOCK_INITIALIZER 0

typedef pthread_t ggml_thread_t;

#define ggml_thread_create pthread_create
#define ggml_thread_join   pthread_join

#else

//typedef pthread_spinlock_t ggml_lock_t;

//#define ggml_lock_init(x) pthread_spin_init(x, PTHREAD_PROCESS_PRIVATE)
//#define ggml_lock_destroy pthread_spin_destroy
//#define ggml_lock_lock    pthread_spin_lock
//#define ggml_lock_unlock  pthread_spin_unlock

typedef int ggml_lock_t;

#define ggml_lock_init(x)    UNUSED(x)
#define ggml_lock_destroy(x) UNUSED(x)
#define ggml_lock_lock(x)    UNUSED(x)
#define ggml_lock_unlock(x)  UNUSED(x)

#define GGML_LOCK_INITIALIZER 0

typedef pthread_t ggml_thread_t;

#define ggml_thread_create pthread_create
#define ggml_thread_join   pthread_join

#endif

struct ggml_compute_state_shared {
    ggml_lock_t spin;

    int n_threads;

    // synchronization primitives
    atomic_int  n_ready;
    atomic_bool has_work;
    atomic_bool stop; // stop all threads
};

struct ggml_compute_state {
    ggml_thread_t thrd;

    struct ggml_compute_params params;
    struct ggml_tensor * node;

    struct ggml_compute_state_shared * shared;
};

static thread_ret_t ggml_graph_compute_thread(void * data) {
    struct ggml_compute_state * state = (struct ggml_compute_state *) data;

    const int n_threads = state->shared->n_threads;

    while (true) {
        if (atomic_fetch_add(&state->shared->n_ready, 1) == n_threads - 1) {
            atomic_store(&state->shared->has_work, false);
        } else {
            while (atomic_load(&state->shared->has_work)) {
                if (atomic_load(&state->shared->stop)) {
                    return 0;
                }
                ggml_lock_lock  (&state->shared->spin);
                ggml_lock_unlock(&state->shared->spin);
            }
        }

        atomic_fetch_sub(&state->shared->n_ready, 1);

        // wait for work
        while (!atomic_load(&state->shared->has_work)) {
            if (atomic_load(&state->shared->stop)) {
                return 0;
            }
            ggml_lock_lock  (&state->shared->spin);
            ggml_lock_unlock(&state->shared->spin);
        }

        // check if we should stop
        if (atomic_load(&state->shared->stop)) {
            break;
        }

        if (state->node) {
            if (state->params.ith < state->params.nth) {
                ggml_compute_forward(&state->params, state->node);
            }

            state->node = NULL;
        } else {
            break;
        }
    }

    return 0;
}

void ggml_graph_compute(struct ggml_context * ctx, struct ggml_cgraph * cgraph) {
    const int n_threads = cgraph->n_threads;

    struct ggml_compute_state_shared state_shared = {
        /*.spin      =*/ GGML_LOCK_INITIALIZER,
        /*.n_threads =*/ n_threads,
        /*.n_ready   =*/ 0,
        /*.has_work  =*/ false,
        /*.stop      =*/ false,
    };
    struct ggml_compute_state * workers = n_threads > 1 ? alloca(sizeof(struct ggml_compute_state)*(n_threads - 1)) : NULL;

    // create thread pool
    if (n_threads > 1) {
        ggml_lock_init(&state_shared.spin);

        atomic_store(&state_shared.has_work, true);

        for (int j = 0; j < n_threads - 1; j++) {
            workers[j] = (struct ggml_compute_state) {
                .thrd   = 0,
                .params = {
                    .type  = GGML_TASK_COMPUTE,
                    .ith   = j + 1,
                    .nth   = n_threads,
                    .wsize = cgraph->work ? ggml_nbytes(cgraph->work) : 0,
                    .wdata = cgraph->work ? cgraph->work->data : NULL,
                },
                .node   = NULL,
                .shared = &state_shared,
            };

            int rc = ggml_thread_create(&workers[j].thrd, NULL, ggml_graph_compute_thread, &workers[j]);
            GGML_ASSERT(rc == 0);
            UNUSED(rc);
        }
    }

    // initialize tasks + work buffer
    {
        size_t work_size = 0;

        // thread scheduling for the different operations
        for (int i = 0; i < cgraph->n_nodes; i++) {
            struct ggml_tensor * node = cgraph->nodes[i];

            switch (node->op) {
                case GGML_OP_CPY:
                case GGML_OP_DUP:
                    {
                        node->n_tasks = 1;

                        size_t cur = 0;
                        if (node->type == GGML_TYPE_Q4_0 || node->type == GGML_TYPE_Q4_1) {
                            cur = GGML_TYPE_SIZE[GGML_TYPE_F32] * node->ne[0];
                        }

                        work_size = MAX(work_size, cur);
                    } break;
                case GGML_OP_ADD:
                    {
                        node->n_tasks = n_threads;

                        size_t cur = 0;

                        if (node->src0->type == GGML_TYPE_Q4_0 || node->src0->type == GGML_TYPE_Q4_1) {
                            cur = GGML_TYPE_SIZE[GGML_TYPE_F32] * node->src0->ne[0] * n_threads;
                        }

                        work_size = MAX(work_size, cur);
                    } break;
                case GGML_OP_SUB:
                case GGML_OP_MUL:
                case GGML_OP_DIV:
                case GGML_OP_SQR:
                case GGML_OP_SQRT:
                case GGML_OP_SUM:
                case GGML_OP_MEAN:
                case GGML_OP_REPEAT:
                case GGML_OP_ABS:
                case GGML_OP_SGN:
                case GGML_OP_NEG:
                case GGML_OP_STEP:
                case GGML_OP_RELU:
                    {
                        node->n_tasks = 1;
                    } break;
                case GGML_OP_GELU:
                    {
                        node->n_tasks = n_threads;
                    } break;
                case GGML_OP_SILU:
                    {
                        node->n_tasks = n_threads;
                    } break;
                case GGML_OP_NORM:
                case GGML_OP_RMS_NORM:
                    {
                        node->n_tasks = n_threads;
                    } break;
                case GGML_OP_MUL_MAT:
                    {
                        node->n_tasks = n_threads;

                        // TODO: use different scheduling for different matrix sizes
                        //const int nr0 = ggml_nrows(node->src0);
                        //const int nr1 = ggml_nrows(node->src1);

                        //node->n_tasks = MIN(n_threads, MAX(1, nr0/128));
                        //printf("nr0 = %8d, nr1 = %8d, nr0*nr1 = %8d, n_tasks = %d\n", nr0, nr1, nr0*nr1, node->n_tasks);

                        size_t cur = 0;

                        if (node->src0->type == GGML_TYPE_F16 && node->src1->type == GGML_TYPE_F32) {
#if defined(GGML_USE_ACCELERATE) || defined(GGML_USE_OPENBLAS)
                            if (ggml_compute_forward_mul_mat_use_blas(node->src0, node->src1, node)) {
                                node->n_tasks = 1; // TODO: this actually is doing nothing
                                                   //       the threads are still spinning
                                cur = GGML_TYPE_SIZE[GGML_TYPE_F32]*(node->src0->ne[0]*node->src0->ne[1]);
                                //printf("src0: ne0 = %d, ne1 = %d, ne = %d\n", node->src0->ne[0], node->src0->ne[1], node->src0->ne[0]*node->src0->ne[1]);
                                //printf("src1: ne0 = %d, ne1 = %d, ne = %d\n", node->src1->ne[0], node->src1->ne[1], node->src1->ne[0]*node->src1->ne[1]);
                                //printf("cur = %zu\n", cur);
                            } else {
                                cur = GGML_TYPE_SIZE[GGML_TYPE_F16]*ggml_nelements(node->src1);
                            }
#else
                            cur = GGML_TYPE_SIZE[GGML_TYPE_F16]*ggml_nelements(node->src1);
#endif
                        } else if (node->src0->type == GGML_TYPE_F32 && node->src1->type == GGML_TYPE_F32) {
                            cur = 0;
                        } else if (quantize_fns[node->src0->type].vec_dot_q && node->src1->type == GGML_TYPE_F32) {
#if defined(GGML_USE_ACCELERATE) || defined(GGML_USE_OPENBLAS)
                            if (ggml_compute_forward_mul_mat_use_blas(node->src0, node->src1, node)) {
                                node->n_tasks = 1;
                                cur = GGML_TYPE_SIZE[GGML_TYPE_F32]*(node->src0->ne[0]*node->src0->ne[1]);
                            } else
#endif
                            {
                                cur = GGML_TYPE_SIZE[GGML_TYPE_Q8_0]*ggml_nelements(node->src1)/GGML_BLCK_SIZE[GGML_TYPE_Q8_0];
                            }
                        } else {
                            GGML_ASSERT(false);
                        }

                        work_size = MAX(work_size, cur);
                    } break;
                case GGML_OP_SCALE:
                    {
                        node->n_tasks = n_threads;
                    } break;
                case GGML_OP_CONT:
                case GGML_OP_RESHAPE:
                case GGML_OP_VIEW:
                case GGML_OP_PERMUTE:
                case GGML_OP_TRANSPOSE:
                case GGML_OP_GET_ROWS:
                case GGML_OP_DIAG_MASK_INF:
                    {
                        node->n_tasks = 1;
                    } break;
                case GGML_OP_SOFT_MAX:
                    {
                        node->n_tasks = n_threads;
                    } break;
                case GGML_OP_ROPE:
                    {
                        node->n_tasks = n_threads;
                    } break;
                case GGML_OP_CONV_1D_1S:
                case GGML_OP_CONV_1D_2S:
                    {
                        node->n_tasks = n_threads;

                        GGML_ASSERT(node->src0->ne[3] == 1);
                        GGML_ASSERT(node->src1->ne[2] == 1);
                        GGML_ASSERT(node->src1->ne[3] == 1);

                        size_t cur = 0;
                        const int nk = node->src0->ne[0];

                        if (node->src0->type == GGML_TYPE_F16 &&
                            node->src1->type == GGML_TYPE_F32) {
                            cur = sizeof(ggml_fp16_t)*(
                                    nk*ggml_up32(node->src0->ne[1])*node->src0->ne[2] +
                                    ( 2*(nk/2) + node->src1->ne[0])*node->src1->ne[1]
                                    );
                        } else if (node->src0->type == GGML_TYPE_F32 &&
                                   node->src1->type == GGML_TYPE_F32) {
                            cur = sizeof(float)*(
                                    nk*ggml_up32(node->src0->ne[1])*node->src0->ne[2] +
                                    ( 2*(nk/2) + node->src1->ne[0])*node->src1->ne[1]
                                    );
                        } else {
                            GGML_ASSERT(false);
                        }

                        work_size = MAX(work_size, cur);
                    } break;
                case GGML_OP_FLASH_ATTN:
                    {
                        node->n_tasks = n_threads;

                        size_t cur = 0;

                        const int64_t ne11 = ggml_up(node->src1->ne[1], GGML_SOFT_MAX_UNROLL);

                        if (node->src1->type == GGML_TYPE_F32) {
                            cur  = sizeof(float)*ne11*node->n_tasks; // TODO: this can become (n_tasks-1)
                            cur += sizeof(float)*ne11*node->n_tasks; // this is overestimated by x2
                        }

                        if (node->src1->type == GGML_TYPE_F16) {
                            cur  = sizeof(float)*ne11*node->n_tasks; // TODO: this can become (n_tasks-1)
                            cur += sizeof(float)*ne11*node->n_tasks; // this is overestimated by x2
                        }

                        work_size = MAX(work_size, cur);
                    } break;
                case GGML_OP_FLASH_FF:
                    {
                        node->n_tasks = n_threads;

                        size_t cur = 0;

                        if (node->src1->type == GGML_TYPE_F32) {
                            cur  = sizeof(float)*node->src1->ne[1]*node->n_tasks; // TODO: this can become (n_tasks-1)
                            cur += sizeof(float)*node->src1->ne[1]*node->n_tasks; // this is overestimated by x2
                        }

                        if (node->src1->type == GGML_TYPE_F16) {
                            cur  = sizeof(float)*node->src1->ne[1]*node->n_tasks; // TODO: this can become (n_tasks-1)
                            cur += sizeof(float)*node->src1->ne[1]*node->n_tasks; // this is overestimated by x2
                        }

                        work_size = MAX(work_size, cur);
                    } break;
                case GGML_OP_MAP_UNARY:
                case GGML_OP_MAP_BINARY:
                    {
                        node->n_tasks = 1;
                    } break;
                case GGML_OP_NONE:
                    {
                        node->n_tasks = 1;
                    } break;
                case GGML_OP_COUNT:
                    {
                        GGML_ASSERT(false);
                    } break;
            }
        }

        if (cgraph->work != NULL && work_size > cgraph->work_size) {
            GGML_ASSERT(false); // TODO: better handling
        }

        if (work_size > 0 && cgraph->work == NULL) {
            cgraph->work_size = work_size + CACHE_LINE_SIZE*(n_threads - 1);

            GGML_PRINT_DEBUG("%s: allocating work buffer for graph (%zu bytes)\n", __func__, cgraph->work_size);
            cgraph->work = ggml_new_tensor_1d(ctx, GGML_TYPE_I8, cgraph->work_size);
        }
    }

    const int64_t perf_start_cycles  = ggml_perf_cycles();
    const int64_t perf_start_time_us = ggml_perf_time_us();

    for (int i = 0; i < cgraph->n_nodes; i++) {
        GGML_PRINT_DEBUG_5("%s: %d/%d\n", __func__, i, cgraph->n_nodes);

        struct ggml_tensor * node = cgraph->nodes[i];

        // TODO: this could be used to avoid unnecessary computations, but it needs to be improved
        //if (node->grad == NULL && node->perf_runs > 0) {
        //    continue;
        //}

        const int64_t perf_node_start_cycles  = ggml_perf_cycles();
        const int64_t perf_node_start_time_us = ggml_perf_time_us();

        // INIT
        struct ggml_compute_params params = {
            /*.type  =*/ GGML_TASK_INIT,
            /*.ith   =*/ 0,
            /*.nth   =*/ node->n_tasks,
            /*.wsize =*/ cgraph->work ? ggml_nbytes(cgraph->work) : 0,
            /*.wdata =*/ cgraph->work ? cgraph->work->data : NULL,
        };

        ggml_compute_forward(&params, node);

        // COMPUTE
        if (node->n_tasks > 1) {
            if (atomic_fetch_add(&state_shared.n_ready, 1) == n_threads - 1) {
                atomic_store(&state_shared.has_work, false);
            }

            while (atomic_load(&state_shared.has_work)) {
                ggml_lock_lock  (&state_shared.spin);
                ggml_lock_unlock(&state_shared.spin);
            }

            // launch thread pool
            for (int j = 0; j < n_threads - 1; j++) {
                workers[j].params = (struct ggml_compute_params) {
                    .type  = GGML_TASK_COMPUTE,
                    .ith   = j + 1,
                    .nth   = node->n_tasks,
                    .wsize = cgraph->work ? ggml_nbytes(cgraph->work) : 0,
                    .wdata = cgraph->work ? cgraph->work->data : NULL,
                };
                workers[j].node = node;
            }

            atomic_fetch_sub(&state_shared.n_ready, 1);

            while (atomic_load(&state_shared.n_ready) > 0) {
                ggml_lock_lock  (&state_shared.spin);
                ggml_lock_unlock(&state_shared.spin);
            }

            atomic_store(&state_shared.has_work, true);
        }

        params.type = GGML_TASK_COMPUTE;
        ggml_compute_forward(&params, node);

        // wait for thread pool
        if (node->n_tasks > 1) {
            if (atomic_fetch_add(&state_shared.n_ready, 1) == n_threads - 1) {
                atomic_store(&state_shared.has_work, false);
            }

            while (atomic_load(&state_shared.has_work)) {
                ggml_lock_lock  (&state_shared.spin);
                ggml_lock_unlock(&state_shared.spin);
            }

            atomic_fetch_sub(&state_shared.n_ready, 1);

            while (atomic_load(&state_shared.n_ready) != 0) {
                ggml_lock_lock  (&state_shared.spin);
                ggml_lock_unlock(&state_shared.spin);
            }
        }

        // FINALIZE
        if (node->n_tasks > 1) {
            if (atomic_fetch_add(&state_shared.n_ready, 1) == n_threads - 1) {
                atomic_store(&state_shared.has_work, false);
            }

            while (atomic_load(&state_shared.has_work)) {
                ggml_lock_lock  (&state_shared.spin);
                ggml_lock_unlock(&state_shared.spin);
            }

            // launch thread pool
            for (int j = 0; j < n_threads - 1; j++) {
                workers[j].params = (struct ggml_compute_params) {
                    .type  = GGML_TASK_FINALIZE,
                    .ith   = j + 1,
                    .nth   = node->n_tasks,
                    .wsize = cgraph->work ? ggml_nbytes(cgraph->work) : 0,
                    .wdata = cgraph->work ? cgraph->work->data : NULL,
                };
                workers[j].node = node;
            }

            atomic_fetch_sub(&state_shared.n_ready, 1);

            while (atomic_load(&state_shared.n_ready) > 0) {
                ggml_lock_lock  (&state_shared.spin);
                ggml_lock_unlock(&state_shared.spin);
            }

            atomic_store(&state_shared.has_work, true);
        }

        params.type = GGML_TASK_FINALIZE;
        ggml_compute_forward(&params, node);

        // wait for thread pool
        if (node->n_tasks > 1) {
            if (atomic_fetch_add(&state_shared.n_ready, 1) == n_threads - 1) {
                atomic_store(&state_shared.has_work, false);
            }

            while (atomic_load(&state_shared.has_work)) {
                ggml_lock_lock  (&state_shared.spin);
                ggml_lock_unlock(&state_shared.spin);
            }

            atomic_fetch_sub(&state_shared.n_ready, 1);

            while (atomic_load(&state_shared.n_ready) != 0) {
                ggml_lock_lock  (&state_shared.spin);
                ggml_lock_unlock(&state_shared.spin);
            }
        }

        // performance stats (node)
        {
            int64_t perf_cycles_cur  = ggml_perf_cycles()  - perf_node_start_cycles;
            int64_t perf_time_us_cur = ggml_perf_time_us() - perf_node_start_time_us;

            node->perf_runs++;
            node->perf_cycles  += perf_cycles_cur;
            node->perf_time_us += perf_time_us_cur;
        }
    }

    // join thread pool
    if (n_threads > 1) {
        atomic_store(&state_shared.stop, true);
        atomic_store(&state_shared.has_work, true);

        for (int j = 0; j < n_threads - 1; j++) {
            int rc = ggml_thread_join(workers[j].thrd, NULL);
            GGML_ASSERT(rc == 0);
            UNUSED(rc);
        }

        ggml_lock_destroy(&state_shared.spin);
    }

    // performance stats (graph)
    {
        int64_t perf_cycles_cur  = ggml_perf_cycles()  - perf_start_cycles;
        int64_t perf_time_us_cur = ggml_perf_time_us() - perf_start_time_us;

        cgraph->perf_runs++;
        cgraph->perf_cycles  += perf_cycles_cur;
        cgraph->perf_time_us += perf_time_us_cur;

        GGML_PRINT_DEBUG("%s: perf (%d) - cpu = %.3f / %.3f ms, wall = %.3f / %.3f ms\n",
                __func__, cgraph->perf_runs,
                (double) perf_cycles_cur      / (double) ggml_cycles_per_ms(),
                (double) cgraph->perf_cycles  / (double) ggml_cycles_per_ms() / (double) cgraph->perf_runs,
                (double) perf_time_us_cur     / 1000.0,
                (double) cgraph->perf_time_us / 1000.0 / cgraph->perf_runs);
    }
}

void ggml_graph_reset(struct ggml_cgraph * cgraph) {
    for (int i = 0; i < cgraph->n_nodes; i++) {
        struct ggml_tensor * grad = cgraph->grads[i];

        if (grad) {
            ggml_set_zero(grad);
        }
    }
}

void ggml_graph_print(const struct ggml_cgraph * cgraph) {
    int64_t perf_total_per_op_us[GGML_OP_COUNT] = {0};

    GGML_PRINT("=== GRAPH ===\n");

    GGML_PRINT_DEBUG("n_threads       = %d\n",        cgraph->n_threads);
    GGML_PRINT_DEBUG("total work size = %zu bytes\n", cgraph->work_size);

    GGML_PRINT("n_nodes = %d\n", cgraph->n_nodes);
    for (int i = 0; i < cgraph->n_nodes; i++) {
        struct ggml_tensor * node = cgraph->nodes[i];

        perf_total_per_op_us[node->op] += node->perf_time_us;

        GGML_PRINT(" - %3d: [ %" PRId64 ", %" PRId64 ", %" PRId64 "] %16s %s (%3d) cpu = %7.3f / %7.3f ms, wall = %7.3f / %7.3f ms\n",
                i,
                node->ne[0], node->ne[1], node->ne[2],
                GGML_OP_LABEL[node->op], node->is_param ? "x" : node->grad ? "g" : " ", node->perf_runs,
                (double) node->perf_cycles  / (double) ggml_cycles_per_ms(),
                (double) node->perf_cycles  / (double) ggml_cycles_per_ms() / (double) node->perf_runs,
                (double) node->perf_time_us / 1000.0,
                (double) node->perf_time_us / 1000.0 / node->perf_runs);
    }

    GGML_PRINT("n_leafs = %d\n", cgraph->n_leafs);
    for (int i = 0; i < cgraph->n_leafs; i++) {
        struct ggml_tensor * node = cgraph->leafs[i];

        GGML_PRINT(" - %3d: [ %" PRId64 ", %" PRId64 "] %8s\n",
                i,
                node->ne[0], node->ne[1],
                GGML_OP_LABEL[node->op]);
    }

    for (int i = 0; i < GGML_OP_COUNT; i++) {
        GGML_PRINT("perf_total_per_op_us[%16s] = %7.3f ms\n", GGML_OP_LABEL[i], (double) perf_total_per_op_us[i] / 1000.0);
    }

    GGML_PRINT("========================================\n");
}

// check if node is part of the graph
static bool ggml_graph_find(const struct ggml_cgraph * cgraph, const struct ggml_tensor * node) {
    if (cgraph == NULL) {
        return true;
    }

    for (int i = 0; i < cgraph->n_nodes; i++) {
        if (cgraph->nodes[i] == node) {
            return true;
        }
    }

    return false;
}

static struct ggml_tensor * ggml_graph_get_parent(const struct ggml_cgraph * cgraph, const struct ggml_tensor * node) {
    for (int i = 0; i < cgraph->n_nodes; i++) {
        struct ggml_tensor * parent = cgraph->nodes[i];

        if (parent->grad == node) {
            return parent;
        }
    }

    return NULL;
}

void ggml_graph_dump_dot(const struct ggml_cgraph * gb, const struct ggml_cgraph * gf, const char * filename) {
    char color[16];

    FILE * fp = fopen(filename, "w");
    GGML_ASSERT(fp);

    fprintf(fp, "digraph G {\n");
    fprintf(fp, "  newrank = true;\n");
    fprintf(fp, "  rankdir = LR;\n");

    for (int i = 0; i < gb->n_nodes; i++) {
        struct ggml_tensor * node = gb->nodes[i];

        if (ggml_graph_get_parent(gb, node) != NULL) {
            continue;
        }

        if (node->is_param) {
            snprintf(color, sizeof(color), "yellow");
        } else if (node->grad) {
            if (ggml_graph_find(gf, node)) {
                snprintf(color, sizeof(color), "green");
            } else {
                snprintf(color, sizeof(color), "lightblue");
            }
        } else {
            snprintf(color, sizeof(color), "white");
        }

        fprintf(fp, "  \"%p\" [ \
style = filled; fillcolor = %s; shape = record; \
label=\"%d [%" PRId64 ", %" PRId64 "] | <x>%s",
                (void *) node, color,
                i, node->ne[0], node->ne[1],
                GGML_OP_SYMBOL[node->op]);

        if (node->grad) {
            fprintf(fp, " | <g>%s\"; ]\n", GGML_OP_SYMBOL[node->grad->op]);
        } else {
            fprintf(fp, "\"; ]\n");
        }
    }

    for (int i = 0; i < gb->n_leafs; i++) {
        struct ggml_tensor * node = gb->leafs[i];

        snprintf(color, sizeof(color), "pink");

        if (ggml_nelements(node) == 1) {
            fprintf(fp, "  \"%p\" [ \
style = filled; fillcolor = %s; shape = record; \
label=\"<x>%.1e\"; ]\n",
                    (void *) node, color, (double)ggml_get_f32_1d(node, 0));
        } else {
            fprintf(fp, "  \"%p\" [ \
style = filled; fillcolor = %s; shape = record; \
label=\"<x>CONST %d [%" PRId64 ", %" PRId64 "]\"; ]\n",
                    (void *) node, color,
                    i, node->ne[0], node->ne[1]);
        }
    }

    for (int i = 0; i < gb->n_nodes; i++) {
        struct ggml_tensor * node = gb->nodes[i];

        struct ggml_tensor * parent = ggml_graph_get_parent(gb, node);

        if (node->src0) {
            struct ggml_tensor * parent0 = ggml_graph_get_parent(gb, node->src0);

            fprintf(fp, "  \"%p\":%s -> \"%p\":%s [ arrowhead = %s; style = %s; label = \"x\"; ]\n",
                    parent0 ? (void *) parent0 : (void *) node->src0,
                    parent0 ? "g" : "x",
                    parent ? (void *) parent : (void *) node,
                    parent ? "g" : "x",
                    parent ? "empty" : "vee",
                    parent ? "dashed" : "solid");
        }

        if (node->src1) {
            struct ggml_tensor * parent1 = ggml_graph_get_parent(gb, node->src1);

            fprintf(fp, "  \"%p\":%s -> \"%p\":%s [ arrowhead = %s; style = %s; label = \"y\"; ]\n",
                    parent1 ? (void *) parent1 : (void *) node->src1,
                    parent1 ? "g" : "x",
                    parent ? (void *) parent : (void *) node,
                    parent ? "g" : "x",
                    parent ? "empty" : "vee",
                    parent ? "dashed" : "solid");
        }
    }

    for (int i = 0; i < gb->n_leafs; i++) {
        struct ggml_tensor * node = gb->leafs[i];

        if (node->src0) {
            fprintf(fp, "  \"%p\":%s -> \"%p\":%s [ label = \"x\"; ]\n",
                    (void *) node->src0, "x",
                    (void *) node, "x");
        }

        if (node->src1) {
            fprintf(fp, "  \"%p\":%s -> \"%p\":%s [ label = \"y\"; ]\n",
                    (void *) node->src1, "x",
                    (void *) node, "x");
        }
    }

    fprintf(fp, "}\n");

    fclose(fp);

    GGML_PRINT("%s: dot -Tpng %s -o %s.png && open %s.png\n", __func__, filename, filename, filename);
}

////////////////////////////////////////////////////////////////////////////////

static void ggml_opt_set_params(int np, struct ggml_tensor * const ps[], const float * x) {
    int i = 0;
    for (int p = 0; p < np; ++p) {
        const int64_t ne = ggml_nelements(ps[p]) ;
        // TODO: add function to set tensor from array
        for (int64_t j = 0; j < ne; ++j) {
            ggml_set_f32_1d(ps[p], j, x[i++]);
        }
    }
}

static void ggml_opt_get_params(int np, struct ggml_tensor * const ps[], float * x) {
    int i = 0;
    for (int p = 0; p < np; ++p) {
        const int64_t ne = ggml_nelements(ps[p]) ;
        // TODO: add function to get all elements at once
        for (int64_t j = 0; j < ne; ++j) {
            x[i++] = ggml_get_f32_1d(ps[p], j);
        }
    }
}

static void ggml_opt_get_grad(int np, struct ggml_tensor * const ps[], float * g) {
    int i = 0;
    for (int p = 0; p < np; ++p) {
        const int64_t ne = ggml_nelements(ps[p]) ;
        // TODO: add function to get all elements at once
        for (int64_t j = 0; j < ne; ++j) {
            g[i++] = ggml_get_f32_1d(ps[p]->grad, j);
        }
    }
}

//
// ADAM
//
//   ref: https://arxiv.org/pdf/1412.6980.pdf
//

static enum ggml_opt_result ggml_opt_adam(
        struct ggml_context * ctx,
        struct ggml_opt_params params,
        struct ggml_tensor * f,
        struct ggml_cgraph * gf,
        struct ggml_cgraph * gb) {
    GGML_ASSERT(ggml_is_scalar(f));

    gf->n_threads = params.n_threads;
    gb->n_threads = params.n_threads;

    // these will store the parameters we want to optimize
    struct ggml_tensor * ps[GGML_MAX_PARAMS];

    int np = 0;
    int nx = 0;
    for (int i = 0; i < gf->n_nodes; ++i) {
        if (gf->nodes[i]->is_param) {
            GGML_PRINT_DEBUG("found param %d: grad->op = %d\n", np, gf->nodes[i]->grad->op);

            GGML_ASSERT(np < GGML_MAX_PARAMS);

            ps[np++] = gf->nodes[i];
            nx += ggml_nelements(gf->nodes[i]);
        }
    }

    // constants
    const float alpha = params.adam.alpha;
    const float beta1 = params.adam.beta1;
    const float beta2 = params.adam.beta2;
    const float eps   = params.adam.eps;

    float * x  = ggml_new_tensor_1d(ctx, GGML_TYPE_F32, nx)->data; // view of the parameters
    float * g1 = ggml_new_tensor_1d(ctx, GGML_TYPE_F32, nx)->data; // gradient
    float * g2 = ggml_new_tensor_1d(ctx, GGML_TYPE_F32, nx)->data; // gradient squared
    float * m  = ggml_new_tensor_1d(ctx, GGML_TYPE_F32, nx)->data; // first moment
    float * v  = ggml_new_tensor_1d(ctx, GGML_TYPE_F32, nx)->data; // second moment
    float * mh = ggml_new_tensor_1d(ctx, GGML_TYPE_F32, nx)->data; // first moment hat
    float * vh = ggml_new_tensor_1d(ctx, GGML_TYPE_F32, nx)->data; // second moment hat

    float * pf = params.past > 0 ? ggml_new_tensor_1d(ctx, GGML_TYPE_F32, params.past)->data : NULL; // past function values

    // initialize
    ggml_vec_set_f32(nx, m, 0.0f);
    ggml_vec_set_f32(nx, v, 0.0f);

    // update view
    ggml_opt_get_params(np, ps, x);

    // compute the function value
    ggml_graph_reset  (gf);
    ggml_set_f32      (f->grad, 1.0f);
    ggml_graph_compute(ctx, gb);

    float fx_prev = ggml_get_f32_1d(f, 0);
    if (pf) {
        pf[0] = fx_prev;
    }

    int n_no_improvement = 0;
    float fx_best = fx_prev;

    // run the optimizer
    for (int t = 0; t < params.adam.n_iter; ++t) {
        GGML_PRINT_DEBUG  ("=== iter %d ===\n", t);

        GGML_PRINT_DEBUG  ("f      = %10.6f\n", ggml_get_f32_1d(f, 0));
        GGML_PRINT_DEBUG_5("df/dx0 = %10.6f\n", ggml_get_f32_1d(ps[0]->grad, 0));
        GGML_PRINT_DEBUG_5("df/dx1 = %10.6f\n", ggml_get_f32_1d(ps[1]->grad, 0));

        for (int i = 0; i < np; ++i) {
            GGML_PRINT_DEBUG("param %d: %10.6f, g = %10.6f\n", i,
                    ggml_get_f32_1d(ps[i], 0), ggml_get_f32_1d(ps[i]->grad, 0));
        }

        const int64_t t_start_wall = ggml_time_us();
        const int64_t t_start_cpu = ggml_cycles();
        UNUSED(t_start_wall);
        UNUSED(t_start_cpu);

        {
            // update the gradient
            ggml_opt_get_grad(np, ps, g1);

            // m_t = beta1*m_t-1 + (1 - beta1)*g_t
            ggml_vec_scale_f32(nx, m, beta1);
            ggml_vec_mad_f32  (nx, m, g1, 1.0f - beta1);

            // g2 = g1^2
            ggml_vec_sqr_f32  (nx, g2, g1);

            // v_t = beta2*v_t-1 + (1 - beta2)*g_t^2
            ggml_vec_scale_f32(nx, v, beta2);
            ggml_vec_mad_f32  (nx, v, g2, 1.0f - beta2);

            // m^hat = m_t / (1 - beta1^t)
            // v^hat = v_t / (1 - beta2^t)
            // x_t = x_t-1 - alpha*m^hat/(sqrt(v^hat) + eps)
            ggml_vec_cpy_f32  (nx, mh, m);
            ggml_vec_cpy_f32  (nx, vh, v);

            ggml_vec_scale_f32(nx, mh, alpha/(1.0f - powf(beta1, t + 1)));
            ggml_vec_scale_f32(nx, vh,  1.0f/(1.0f - powf(beta2, t + 1)));

            ggml_vec_sqrt_f32 (nx, vh, vh);
            ggml_vec_acc1_f32 (nx, vh, eps);

            ggml_vec_div_f32  (nx, mh, mh, vh);
            ggml_vec_sub_f32  (nx, x,  x,  mh);

            // update the parameters
            ggml_opt_set_params(np, ps, x);
        }

        ggml_graph_reset  (gf);
        ggml_set_f32      (f->grad, 1.0f);
        ggml_graph_compute(ctx, gb);

        const float fx = ggml_get_f32_1d(f, 0);

        // check convergence
        if (fabsf(fx - fx_prev)/fx < params.adam.eps_f) {
            GGML_PRINT_DEBUG("converged\n");

            return GGML_OPT_OK;
        }

        // delta-based convergence test
        if (pf != NULL) {
            // need at least params.past iterations to start checking for convergence
            if (params.past <= t) {
                const float rate = (pf[t%params.past] - fx)/fx;

                if (fabsf(rate) < params.delta) {
                    return GGML_OPT_OK;
                }
            }

            pf[t%params.past] = fx;
        }

        // check for improvement
        if (params.max_no_improvement > 0) {
            if (fx_best > fx) {
                fx_best = fx;
                n_no_improvement = 0;
            } else {
                ++n_no_improvement;

                if (n_no_improvement >= params.max_no_improvement) {
                    return GGML_OPT_OK;
                }
            }
        }

        fx_prev = fx;

        {
            const int64_t t_end_cpu = ggml_cycles();
            GGML_PRINT_DEBUG("time iter:      %5.3f s\n", ((float)(t_end_cpu - t_start_cpu))/CLOCKS_PER_SEC);
            UNUSED(t_end_cpu);

            const int64_t t_end_wall = ggml_time_us();
            GGML_PRINT_DEBUG("wall time iter: %5.3f s\n", (t_end_wall - t_start_wall)/1e6);
            UNUSED(t_end_wall);
        }
    }

    return GGML_OPT_DID_NOT_CONVERGE;
}

//
// L-BFGS
//
// the L-BFGS implementation below is based on the following implementation:
//
//   https://github.com/chokkan/liblbfgs
//

struct ggml_lbfgs_iteration_data {
    float alpha;
    float ys;
    float * s;
    float * y;
};

static enum ggml_opt_result linesearch_backtracking(
        struct ggml_context * ctx,
        const struct ggml_opt_params * params,
        int nx,
        float * x,
        float * fx,
        float * g,
        float * d,
        float * step,
        const float * xp,
        struct ggml_tensor * f,
        struct ggml_cgraph * gf,
        struct ggml_cgraph * gb,
        const int np,
        struct ggml_tensor * ps[]) {
    int count = 0;

    float width  = 0.0f;
    float dg     = 0.0f;
    float finit  = 0.0f;
    float dginit = 0.0f;
    float dgtest = 0.0f;

    const float dec = 0.5f;
    const float inc = 2.1f;

    if (*step <= 0.f) {
        return GGML_LINESEARCH_INVALID_PARAMETERS;
    }

    // compute the initial gradient in the search direction
    ggml_vec_dot_f32(nx, &dginit, g, d);

    // make sure that d points to a descent direction
    if (0 < dginit) {
        return GGML_LINESEARCH_FAIL;
    }

    // initialize local variables
    finit = *fx;
    dgtest = params->lbfgs.ftol*dginit;

    while (true) {
        ggml_vec_cpy_f32(nx, x, xp);
        ggml_vec_mad_f32(nx, x, d, *step);

        // evaluate the function and gradient values
        {
            ggml_opt_set_params(np, ps, x);

            ggml_graph_reset  (gf);
            ggml_set_f32      (f->grad, 1.0f);
            ggml_graph_compute(ctx, gb);

            ggml_opt_get_grad(np, ps, g);

            *fx = ggml_get_f32_1d(f, 0);
        }

        ++count;

        if (*fx > finit + (*step)*dgtest) {
            width = dec;
        } else {
            // Armijo condition is satisfied
            if (params->lbfgs.linesearch == GGML_LINESEARCH_BACKTRACKING_ARMIJO) {
                return count;
            }

            ggml_vec_dot_f32(nx, &dg, g, d);

            // check the Wolfe condition
            if (dg < params->lbfgs.wolfe * dginit) {
                width = inc;
            } else {
                if(params->lbfgs.linesearch == GGML_LINESEARCH_BACKTRACKING_WOLFE) {
                    // regular Wolfe conditions
                    return count;
                }

                if(dg > -params->lbfgs.wolfe*dginit) {
                    width = dec;
                } else {
                    // strong Wolfe condition (GGML_LINESEARCH_BACKTRACKING_STRONG_WOLFE)
                    return count;
                }
                return count;
            }
        }

        if (*step < params->lbfgs.min_step) {
            return GGML_LINESEARCH_MINIMUM_STEP;
        }
        if (*step > params->lbfgs.max_step) {
            return GGML_LINESEARCH_MAXIMUM_STEP;
        }
        if (params->lbfgs.max_linesearch <= count) {
            return GGML_LINESEARCH_MAXIMUM_ITERATIONS;
        }

        (*step) *= width;
    }

    return GGML_LINESEARCH_FAIL;
}

static enum ggml_opt_result ggml_opt_lbfgs(
        struct ggml_context * ctx,
        struct ggml_opt_params params,
        struct ggml_tensor * f,
        struct ggml_cgraph * gf,
        struct ggml_cgraph * gb) {
    if (params.lbfgs.linesearch == GGML_LINESEARCH_BACKTRACKING_WOLFE ||
        params.lbfgs.linesearch == GGML_LINESEARCH_BACKTRACKING_STRONG_WOLFE) {
        if (params.lbfgs.wolfe <= params.lbfgs.ftol || 1.f <= params.lbfgs.wolfe) {
            return GGML_OPT_INVALID_WOLFE;
        }
    }

    gf->n_threads = params.n_threads;
    gb->n_threads = params.n_threads;

    const int m = params.lbfgs.m;

    // these will store the parameters we want to optimize
    struct ggml_tensor * ps[GGML_MAX_PARAMS];

    int np = 0;
    int nx = 0;
    for (int i = 0; i < gf->n_nodes; ++i) {
        if (gf->nodes[i]->is_param) {
            GGML_PRINT_DEBUG("found param %d: grad->op = %d\n", np, gf->nodes[i]->grad->op);

            GGML_ASSERT(np < GGML_MAX_PARAMS);

            ps[np++] = gf->nodes[i];
            nx += ggml_nelements(gf->nodes[i]);
        }
    }

    float * x  = ggml_new_tensor_1d(ctx, GGML_TYPE_F32, nx)->data; // current parameters
    float * xp = ggml_new_tensor_1d(ctx, GGML_TYPE_F32, nx)->data; // previous parameters
    float * g  = ggml_new_tensor_1d(ctx, GGML_TYPE_F32, nx)->data; // current gradient
    float * gp = ggml_new_tensor_1d(ctx, GGML_TYPE_F32, nx)->data; // previous gradient
    float * d  = ggml_new_tensor_1d(ctx, GGML_TYPE_F32, nx)->data; // search direction

    float * pf = params.past > 0 ? ggml_new_tensor_1d(ctx, GGML_TYPE_F32, params.past)->data : NULL; // past function values

    float fx    = 0.0f; // cost function value
    float xnorm = 0.0f; // ||x||
    float gnorm = 0.0f; // ||g||
    float step  = 0.0f;

    // initialize x from the graph nodes
    ggml_opt_get_params(np, ps, x);

    // the L-BFGS memory
    struct ggml_lbfgs_iteration_data * lm = alloca(sizeof(struct ggml_lbfgs_iteration_data)*m);

    for (int i = 0; i < m; ++i) {
        lm[i].alpha = 0.0f;
        lm[i].ys    = 0.0f;
        lm[i].s     = ggml_new_tensor_1d(ctx, GGML_TYPE_F32, nx)->data;
        lm[i].y     = ggml_new_tensor_1d(ctx, GGML_TYPE_F32, nx)->data;
    }

    // evaluate the function value and its gradient
    {
        ggml_opt_set_params(np, ps, x);

        ggml_graph_reset  (gf);
        ggml_set_f32      (f->grad, 1.0f);
        ggml_graph_compute(ctx, gb);

        ggml_opt_get_grad(np, ps, g);

        fx = ggml_get_f32_1d(f, 0);
    }

    if (pf) {
        pf[0] = fx;
    }

    float fx_best = fx;

    // search direction = -gradient
    ggml_vec_neg_f32(nx, d, g);

    // ||x||, ||g||
    ggml_vec_norm_f32(nx, &xnorm, x);
    ggml_vec_norm_f32(nx, &gnorm, g);

    if (xnorm < 1.0f) {
        xnorm = 1.0f;
    }

    // already optimized
    if (gnorm/xnorm <= params.lbfgs.eps) {
        return GGML_OPT_OK;
    }

    // initial step
    ggml_vec_norm_inv_f32(nx, &step, d);

    int j                = 0;
    int k                = 1;
    int ls               = 0;
    int end              = 0;
    int bound            = 0;
    int n_no_improvement = 0;

    float ys   = 0.0f;
    float yy   = 0.0f;
    float beta = 0.0f;

    while (true) {
        // store the current position and gradient vectors
        ggml_vec_cpy_f32(nx, xp, x);
        ggml_vec_cpy_f32(nx, gp, g);

        ls = linesearch_backtracking(ctx, &params, nx, x, &fx, g, d, &step, xp, f, gf, gb, np, ps);

        if (ls < 0) {
            // linesearch failed - go back to the previous point and return
            ggml_vec_cpy_f32(nx, x, xp);
            ggml_vec_cpy_f32(nx, g, gp);

            return ls;
        }

        ggml_vec_norm_f32(nx, &xnorm, x);
        ggml_vec_norm_f32(nx, &gnorm, g);

        GGML_PRINT_DEBUG("f = %10.6f\n", ggml_get_f32_1d(f, 0));

        if (xnorm < 1.0f) {
            xnorm = 1.0f;
        }
        if (gnorm/xnorm <= params.lbfgs.eps) {
            // converged
            return GGML_OPT_OK;
        }

        // delta-based convergence test
        if (pf != NULL) {
            // need at least params.past iterations to start checking for convergence
            if (params.past <= k) {
                const float rate = (pf[k%params.past] - fx)/fx;

                if (fabsf(rate) < params.delta) {
                    return GGML_OPT_OK;
                }
            }

            pf[k%params.past] = fx;
        }

        // check for improvement
        if (params.max_no_improvement > 0) {
            if (fx < fx_best) {
                fx_best = fx;
                n_no_improvement = 0;
            } else {
                n_no_improvement++;

                if (n_no_improvement >= params.max_no_improvement) {
                    return GGML_OPT_OK;
                }
            }
        }

        if (params.lbfgs.n_iter != 0 && params.lbfgs.n_iter < k + 1) {
            // reached the maximum number of iterations
            return GGML_OPT_DID_NOT_CONVERGE;
        }

        // update vectors s and y:
        //   s_{k+1} = x_{k+1} - x_{k} = \step * d_{k}.
        //   y_{k+1} = g_{k+1} - g_{k}.
        //
        ggml_vec_sub_f32(nx, lm[end].s, x, xp);
        ggml_vec_sub_f32(nx, lm[end].y, g, gp);

        // compute scalars ys and yy:
        //     ys = y^t \cdot s    -> 1 / \rho.
        //     yy = y^t \cdot y.
        //
        ggml_vec_dot_f32(nx, &ys, lm[end].y, lm[end].s);
        ggml_vec_dot_f32(nx, &yy, lm[end].y, lm[end].y);

        lm[end].ys = ys;

        // find new search direction
        //   ref: https://en.wikipedia.org/wiki/Limited-memory_BFGS

        bound = (m <= k) ? m : k;
        k++;
        end = (end + 1)%m;

        // initialize search direction with -g
        ggml_vec_neg_f32(nx, d, g);

        j = end;
        for (int i = 0; i < bound; ++i) {
            j = (j + m - 1) % m;
            // \alpha_{j} = \rho_{j} s^{t}_{j} \cdot q_{k+1}
            ggml_vec_dot_f32(nx, &lm[j].alpha, lm[j].s, d);
            lm[j].alpha /= lm[j].ys;
            // q_{i} = q_{i+1} - \alpha_{i} y_{i}
            ggml_vec_mad_f32(nx, d, lm[j].y, -lm[j].alpha);
        }

        ggml_vec_scale_f32(nx, d, ys/yy);

        for (int i = 0; i < bound; ++i) {
            // \beta_{j} = \rho_{j} y^t_{j} \cdot \gamma_{i}
            ggml_vec_dot_f32(nx, &beta, lm[j].y, d);
            beta /= lm[j].ys;
            // \gamma_{i+1} = \gamma_{i} + (\alpha_{j} - \beta_{j}) s_{j}
            ggml_vec_mad_f32(nx, d, lm[j].s, lm[j].alpha - beta);
            j = (j + 1)%m;
        }

        step = 1.0;
    }

    return GGML_OPT_DID_NOT_CONVERGE;
}

struct ggml_opt_params ggml_opt_default_params(enum ggml_opt_type type) {
    struct ggml_opt_params result;

    switch (type) {
        case GGML_OPT_ADAM:
            {
                result = (struct ggml_opt_params) {
                    .type      = GGML_OPT_ADAM,
                    .n_threads = 1,
                    .past      = 0,
                    .delta     = 1e-5f,

                    .max_no_improvement = 100,

                    .print_forward_graph  = true,
                    .print_backward_graph = true,

                    .adam = {
                        .n_iter = 10000,
                        .alpha  = 0.001f,
                        .beta1  = 0.9f,
                        .beta2  = 0.999f,
                        .eps    = 1e-8f,
                        .eps_f  = 1e-5f,
                        .eps_g  = 1e-3f,
                    },
                };
            } break;
        case GGML_OPT_LBFGS:
            {
                result = (struct ggml_opt_params) {
                    .type      = GGML_OPT_LBFGS,
                    .n_threads = 1,
                    .past      = 0,
                    .delta     = 1e-5f,

                    .max_no_improvement = 0,

                    .print_forward_graph  = true,
                    .print_backward_graph = true,

                    .lbfgs = {
                        .m              = 6,
                        .n_iter         = 100,
                        .max_linesearch = 20,

                        .eps      = 1e-5f,
                        .ftol     = 1e-4f,
                        .wolfe    = 0.9f,
                        .min_step = 1e-20f,
                        .max_step = 1e+20f,

                        .linesearch = GGML_LINESEARCH_DEFAULT,
                    },
                };
            } break;
    }

    return result;
}

enum ggml_opt_result ggml_opt(
        struct ggml_context * ctx,
        struct ggml_opt_params params,
        struct ggml_tensor * f) {
    bool free_ctx = false;
    if (ctx == NULL) {
        struct ggml_init_params params_ctx = {
            .mem_size   = 16*1024*1024,
            .mem_buffer = NULL,
            .no_alloc   = false,
        };

        ctx = ggml_init(params_ctx);
        if (ctx == NULL) {
            return GGML_OPT_NO_CONTEXT;
        }

        free_ctx = true;
    }

    enum ggml_opt_result result = GGML_OPT_OK;

    // build forward + backward compute graphs
    struct ggml_cgraph gf = ggml_build_forward (f);
    struct ggml_cgraph gb = ggml_build_backward(ctx, &gf, false);

    switch (params.type) {
        case GGML_OPT_ADAM:
            {
                result = ggml_opt_adam(ctx, params, f, &gf, &gb);
            } break;
        case GGML_OPT_LBFGS:
            {
                result = ggml_opt_lbfgs(ctx, params, f, &gf, &gb);
            } break;
    }

    if (params.print_forward_graph) {
        ggml_graph_print   (&gf);
        ggml_graph_dump_dot(&gf, NULL, "opt-forward.dot");
    }

    if (params.print_backward_graph) {
        ggml_graph_print   (&gb);
        ggml_graph_dump_dot(&gb, &gf, "opt-backward.dot");
    }

    if (free_ctx) {
        ggml_free(ctx);
    }

    return result;
}

////////////////////////////////////////////////////////////////////////////////

size_t ggml_quantize_q4_0(const float * src, void * dst, int n, int k, int64_t * hist) {
    assert(k % QK4_0 == 0);
    const int nb = k / QK4_0;

    for (int j = 0; j < n; j += k) {
        block_q4_0 * restrict y = (block_q4_0 *)dst + j/QK4_0;

        quantize_row_q4_0_reference(src + j, y, k);

        for (int i = 0; i < nb; i++) {
            for (int l = 0; l < QK4_0; l += 2) {
                const uint8_t vi0 = y[i].qs[l/2] & 0xF;
                const uint8_t vi1 = y[i].qs[l/2] >> 4;

                hist[vi0]++;
                hist[vi1]++;
            }
        }
    }

    return (n/QK4_0*sizeof(block_q4_0));
}

size_t ggml_quantize_q4_1(const float * src, void * dst, int n, int k, int64_t * hist) {
    assert(k % QK4_1 == 0);
    const int nb = k / QK4_1;

    for (int j = 0; j < n; j += k) {
        block_q4_1 * restrict y = (block_q4_1 *)dst + j/QK4_1;

        quantize_row_q4_1_reference(src + j, y, k);

        for (int i = 0; i < nb; i++) {
            for (int l = 0; l < QK4_1; l += 2) {
                const uint8_t vi0 = y[i].qs[l/2] & 0xF;
                const uint8_t vi1 = y[i].qs[l/2] >> 4;

                hist[vi0]++;
                hist[vi1]++;
            }
        }
    }

    return (n/QK4_1*sizeof(block_q4_1));
}

////////////////////////////////////////////////////////////////////////////////

int ggml_cpu_has_avx(void) {
#if defined(__AVX__)
    return 1;
#else
    return 0;
#endif
}

int ggml_cpu_has_avx2(void) {
#if defined(__AVX2__)
    return 1;
#else
    return 0;
#endif
}

int ggml_cpu_has_avx512(void) {
#if defined(__AVX512F__)
    return 1;
#else
    return 0;
#endif
}

int ggml_cpu_has_avx512_vbmi(void) {
#if defined(__AVX512VBMI__)
    return 1;
#else
    return 0;
#endif
}

int ggml_cpu_has_avx512_vnni(void) {
#if defined(__AVX512VNNI__)
    return 1;
#else
    return 0;
#endif
}

int ggml_cpu_has_fma(void) {
#if defined(__FMA__)
    return 1;
#else
    return 0;
#endif
}

int ggml_cpu_has_neon(void) {
#if defined(__ARM_NEON)
    return 1;
#else
    return 0;
#endif
}

int ggml_cpu_has_arm_fma(void) {
#if defined(__ARM_FEATURE_FMA)
    return 1;
#else
    return 0;
#endif
}

int ggml_cpu_has_f16c(void) {
#if defined(__F16C__)
    return 1;
#else
    return 0;
#endif
}

int ggml_cpu_has_fp16_va(void) {
#if defined(__ARM_FEATURE_FP16_VECTOR_ARITHMETIC)
    return 1;
#else
    return 0;
#endif
}

int ggml_cpu_has_wasm_simd(void) {
#if defined(__wasm_simd128__)
    return 1;
#else
    return 0;
#endif
}

int ggml_cpu_has_blas(void) {
#if defined(GGML_USE_ACCELERATE) || defined(GGML_USE_OPENBLAS)
    return 1;
#else
    return 0;
#endif
}

int ggml_cpu_has_sse3(void) {
#if defined(__SSE3__)
    return 1;
#else
    return 0;
#endif
}

int ggml_cpu_has_vsx(void) {
#if defined(__POWER9_VECTOR__)
    return 1;
#else
    return 0;
#endif
}

////////////////////////////////////////////////////////////////////////////////<|MERGE_RESOLUTION|>--- conflicted
+++ resolved
@@ -2249,8 +2249,8 @@
     float sumf = 0.0;
 
 #if defined(__ARM_NEON)
-    float sum0 = 0.0f;
-    float sum1 = 0.0f;
+    float32x4_t sumv0 = vdupq_n_f32(0.0f);
+    float32x4_t sumv1 = vdupq_n_f32(0.0f);
 
     for (int i = 0; i < nb; i += 2) {
         const block_q4_0 * restrict x0 = &x[i + 0];
@@ -2290,14 +2290,11 @@
 
 #if defined(__ARM_FEATURE_DOTPROD)
         // dot product into int32x4_t
-        int32x4_t p_0 = vdotq_s32(vdupq_n_s32(0), v0_0ls, v1_0ls);
-        int32x4_t p_1 = vdotq_s32(vdupq_n_s32(0), v0_1ls, v1_1ls);
-
-        p_0 = vdotq_s32(p_0, v0_0hs, v1_0hs);
-        p_1 = vdotq_s32(p_1, v0_1hs, v1_1hs);
-
-        sum0 += x0->d*y0->d*vaddvq_s32(p_0);
-        sum1 += x1->d*y1->d*vaddvq_s32(p_1);
+        const int32x4_t p_0 = vdotq_s32(vdotq_s32(vdupq_n_s32(0), v0_0ls, v1_0ls), v0_0hs, v1_0hs);
+        const int32x4_t p_1 = vdotq_s32(vdotq_s32(vdupq_n_s32(0), v0_1ls, v1_1ls), v0_1hs, v1_1hs);
+
+        sumv0 = vmlaq_n_f32(sumv0, vcvtq_f32_s32(p_0), x0->d*y0->d);
+        sumv1 = vmlaq_n_f32(sumv1, vcvtq_f32_s32(p_1), x1->d*y1->d);
 #else
         const int16x8_t pl0l = vmull_s8(vget_low_s8 (v0_0ls), vget_low_s8 (v1_0ls));
         const int16x8_t pl0h = vmull_s8(vget_high_s8(v0_0ls), vget_high_s8(v1_0ls));
@@ -2309,21 +2306,17 @@
         const int16x8_t ph1l = vmull_s8(vget_low_s8 (v0_1hs), vget_low_s8 (v1_1hs));
         const int16x8_t ph1h = vmull_s8(vget_high_s8(v0_1hs), vget_high_s8(v1_1hs));
 
-        const int16x8_t pl_0 = vaddq_s16(pl0l, pl0h);
-        const int16x8_t ph_0 = vaddq_s16(ph0l, ph0h);
-
-        const int16x8_t pl_1 = vaddq_s16(pl1l, pl1h);
-        const int16x8_t ph_1 = vaddq_s16(ph1l, ph1h);
-
-        const int16x8_t p_0 = vaddq_s16(pl_0, ph_0);
-        const int16x8_t p_1 = vaddq_s16(pl_1, ph_1);
-
-        sum0 += x0->d*y0->d*vaddvq_s16(p_0);
-        sum1 += x1->d*y1->d*vaddvq_s16(p_1);
+        const int32x4_t pl0 = vaddq_s32(vpaddlq_s16(pl0l), vpaddlq_s16(pl0h));
+        const int32x4_t ph0 = vaddq_s32(vpaddlq_s16(ph0l), vpaddlq_s16(ph0h));
+        const int32x4_t pl1 = vaddq_s32(vpaddlq_s16(pl1l), vpaddlq_s16(pl1h));
+        const int32x4_t ph1 = vaddq_s32(vpaddlq_s16(ph1l), vpaddlq_s16(ph1h));
+
+        sumv0 = vmlaq_n_f32(sumv0, vcvtq_f32_s32(vaddq_s32(pl0, ph0)), x0->d*y0->d);
+        sumv1 = vmlaq_n_f32(sumv1, vcvtq_f32_s32(vaddq_s32(pl1, ph1)), x1->d*y1->d);
 #endif
     }
 
-    sumf = sum0 + sum1;
+    sumf = vaddvq_f32(sumv0) + vaddvq_f32(sumv1);
 #elif defined(__AVX2__)
     // Initialize accumulator with zeros
     __m256 acc = _mm256_setzero_ps();
@@ -2461,121 +2454,6 @@
     for (int i = 0; i < nb; i += 2) {
         const block_q4_1 * restrict x0 = &x[i + 0];
         const block_q4_1 * restrict x1 = &x[i + 1];
-<<<<<<< HEAD
-=======
-        const block_q4_1 * restrict y1 = &y[i + 1];
-
-        const uint8x16_t m4b = vdupq_n_u8(0xf);
-
-        const uint8x16_t v0_0 = vld1q_u8(x0->qs);
-        const uint8x16_t v1_0 = vld1q_u8(y0->qs);
-        const uint8x16_t v0_1 = vld1q_u8(x1->qs);
-        const uint8x16_t v1_1 = vld1q_u8(y1->qs);
-
-        // 4-bit -> 8-bit
-        const uint8x16_t v0_0l = vandq_u8(v0_0, m4b);
-        const uint8x16_t v1_0l = vandq_u8(v1_0, m4b);
-        const uint8x16_t v0_0h = vshrq_n_u8(v0_0, 4);
-        const uint8x16_t v1_0h = vshrq_n_u8(v1_0, 4);
-
-        const uint8x16_t v0_1l = vandq_u8(v0_1, m4b);
-        const uint8x16_t v1_1l = vandq_u8(v1_1, m4b);
-        const uint8x16_t v0_1h = vshrq_n_u8(v0_1, 4);
-        const uint8x16_t v1_1h = vshrq_n_u8(v1_1, 4);
-
-        sum00 += x0->m*y0->m;
-        sum01 += y0->m*x0->d*((uint16_t)vaddvq_u8(v0_0l) + (uint16_t)vaddvq_u8(v0_0h));
-        sum10 += x0->m*y0->d*((uint16_t)vaddvq_u8(v1_0l) + (uint16_t)vaddvq_u8(v1_0h));
-
-        sum00 += x1->m*y1->m;
-        sum01 += y1->m*x1->d*((uint16_t)vaddvq_u8(v0_1l) + (uint16_t)vaddvq_u8(v0_1h));
-        sum10 += x1->m*y1->d*((uint16_t)vaddvq_u8(v1_1l) + (uint16_t)vaddvq_u8(v1_1h));
-
-#if defined(__ARM_FEATURE_DOTPROD)
-        // dot product into int32x4_t
-        uint32x4_t p_0 = vdotq_u32(vdupq_n_u32(0), v0_0l, v1_0l);
-        uint32x4_t p_1 = vdotq_u32(vdupq_n_u32(0), v0_1l, v1_1l);
-
-        p_0 = vdotq_u32(p_0, v0_0h, v1_0h);
-        p_1 = vdotq_u32(p_1, v0_1h, v1_1h);
-
-        sum11 += x0->d*y0->d*vaddvq_u32(p_0);
-        sum11 += x1->d*y1->d*vaddvq_u32(p_1);
-#else
-        const uint16x8_t pl0l = vmull_u8(vget_low_u8 (v0_0l), vget_low_u8 (v1_0l));
-        const uint16x8_t pl0h = vmull_u8(vget_high_u8(v0_0l), vget_high_u8(v1_0l));
-        const uint16x8_t ph0l = vmull_u8(vget_low_u8 (v0_0h), vget_low_u8 (v1_0h));
-        const uint16x8_t ph0h = vmull_u8(vget_high_u8(v0_0h), vget_high_u8(v1_0h));
-
-        const uint16x8_t pl1l = vmull_u8(vget_low_u8 (v0_1l), vget_low_u8 (v1_1l));
-        const uint16x8_t pl1h = vmull_u8(vget_high_u8(v0_1l), vget_high_u8(v1_1l));
-        const uint16x8_t ph1l = vmull_u8(vget_low_u8 (v0_1h), vget_low_u8 (v1_1h));
-        const uint16x8_t ph1h = vmull_u8(vget_high_u8(v0_1h), vget_high_u8(v1_1h));
-
-        const uint16x8_t pl_0 = vaddq_u16(pl0l, pl0h);
-        const uint16x8_t ph_0 = vaddq_u16(ph0l, ph0h);
-
-        const uint16x8_t pl_1 = vaddq_u16(pl1l, pl1h);
-        const uint16x8_t ph_1 = vaddq_u16(ph1l, ph1h);
-
-        const uint16x8_t p_0 = vaddq_u16(pl_0, ph_0);
-        const uint16x8_t p_1 = vaddq_u16(pl_1, ph_1);
-
-        sum11 += x0->d*y0->d*vaddvq_u16(p_0);
-        sum11 += x1->d*y1->d*vaddvq_u16(p_1);
-#endif
-    }
-
-    sumf = QK4_1*sum00 + sum01 + sum10 + sum11;
-#else
-    // scalar
-    for (int i = 0; i < nb; i++) {
-        const float d0 = x[i].d;
-        const float d1 = y[i].d;
-
-        const float m0 = x[i].m;
-        const float m1 = y[i].m;
-
-        const uint8_t * restrict p0 = x[i].qs;
-        const uint8_t * restrict p1 = y[i].qs;
-
-        for (int j = 0; j < QK4_1/2; j++) {
-            const uint8_t v0 = p0[j];
-            const uint8_t v1 = p1[j];
-
-            const float f0 = d0*(v0 & 0xf) + m0;
-            const float f1 = d0*(v0 >> 4)  + m0;
-
-            const float f2 = d1*(v1 & 0xf) + m1;
-            const float f3 = d1*(v1 >> 4)  + m1;
-
-            sumf += f0*f2 + f1*f3;
-        }
-    }
-#endif
-
-    *s = sumf;
-}
-
-static void ggml_vec_dot_q4_0_q8_0(const int n, float * restrict s, const void * restrict vx, const void * restrict vy) {
-    const int nb = n / QK8_0;
-
-    assert(n % QK8_0 == 0);
-    assert(nb % 2 == 0);
-
-    const block_q4_0 * restrict x = vx;
-    const block_q8_0 * restrict y = vy;
-
-    float sumf = 0.0;
-
-#if defined(__ARM_NEON)
-    float32x4_t sumv0 = vdupq_n_f32(0.0f);
-    float32x4_t sumv1 = vdupq_n_f32(0.0f);
-
-    for (int i = 0; i < nb; i += 2) {
-        const block_q4_0 * restrict x0 = &x[i + 0];
-        const block_q4_0 * restrict x1 = &x[i + 1];
->>>>>>> 50a8a2af
         const block_q8_0 * restrict y0 = &y[i + 0];
         const block_q8_0 * restrict y1 = &y[i + 1];
 
@@ -2611,19 +2489,11 @@
 
 #if defined(__ARM_FEATURE_DOTPROD)
         // dot product into int32x4_t
-<<<<<<< HEAD
         const int32x4_t p_0 = vdotq_s32(vdotq_s32(vdupq_n_s32(0), v0_0l, v1_0ls), v0_0h, v1_0hs);
         const int32x4_t p_1 = vdotq_s32(vdotq_s32(vdupq_n_s32(0), v0_1l, v1_1ls), v0_1h, v1_1hs);
 
         sum10 += (x0->d*y0->d)*vaddvq_s32(p_0);
         sum11 += (x1->d*y1->d)*vaddvq_s32(p_1);
-=======
-        const int32x4_t p_0 = vdotq_s32(vdotq_s32(vdupq_n_s32(0), v0_0ls, v1_0ls), v0_0hs, v1_0hs);
-        const int32x4_t p_1 = vdotq_s32(vdotq_s32(vdupq_n_s32(0), v0_1ls, v1_1ls), v0_1hs, v1_1hs);
-
-        sumv0 = vmlaq_n_f32(sumv0, vcvtq_f32_s32(p_0), x0->d*y0->d);
-        sumv1 = vmlaq_n_f32(sumv1, vcvtq_f32_s32(p_1), x1->d*y1->d);
->>>>>>> 50a8a2af
 #else
         const int16x8_t pl0l = vmull_s8(vget_low_s8 (v0_0l), vget_low_s8 (v1_0ls));
         const int16x8_t pl0h = vmull_s8(vget_high_s8(v0_0l), vget_high_s8(v1_0ls));
@@ -2635,114 +2505,21 @@
         const int16x8_t ph1l = vmull_s8(vget_low_s8 (v0_1h), vget_low_s8 (v1_1hs));
         const int16x8_t ph1h = vmull_s8(vget_high_s8(v0_1h), vget_high_s8(v1_1hs));
 
-        const int32x4_t pl0 = vaddq_s32(vpaddlq_s16(pl0l), vpaddlq_s16(pl0h));
-        const int32x4_t ph0 = vaddq_s32(vpaddlq_s16(ph0l), vpaddlq_s16(ph0h));
-        const int32x4_t pl1 = vaddq_s32(vpaddlq_s16(pl1l), vpaddlq_s16(pl1h));
-        const int32x4_t ph1 = vaddq_s32(vpaddlq_s16(ph1l), vpaddlq_s16(ph1h));
-
-<<<<<<< HEAD
+        const int16x8_t pl_0 = vaddq_s16(pl0l, pl0h);
+        const int16x8_t ph_0 = vaddq_s16(ph0l, ph0h);
+
+        const int16x8_t pl_1 = vaddq_s16(pl1l, pl1h);
+        const int16x8_t ph_1 = vaddq_s16(ph1l, ph1h);
+
+        const int16x8_t p_0 = vaddq_s16(pl_0, ph_0);
+        const int16x8_t p_1 = vaddq_s16(pl_1, ph_1);
+
         sum10 += x0->d*y0->d*vaddvq_s16(p_0);
         sum11 += x1->d*y1->d*vaddvq_s16(p_1);
 #endif
     }
 
     sumf = sum00 + sum01 + sum10 + sum11;
-=======
-        sumv0 = vmlaq_n_f32(sumv0, vcvtq_f32_s32(vaddq_s32(pl0, ph0)), x0->d*y0->d);
-        sumv1 = vmlaq_n_f32(sumv1, vcvtq_f32_s32(vaddq_s32(pl1, ph1)), x1->d*y1->d);
-#endif
-    }
-
-    sumf = vaddvq_f32(sumv0) + vaddvq_f32(sumv1);
-#elif defined(__AVX2__)
-    // Initialize accumulator with zeros
-    __m256 acc = _mm256_setzero_ps();
-
-    // Main loop
-    for (int i = 0; i < nb; ++i) {
-        /* Compute combined scale for the block */
-        const __m256 d = _mm256_mul_ps( _mm256_broadcast_ss( &x[i].d ), _mm256_broadcast_ss( &y[i].d ) );
-
-        __m256i bx = bytesFromNibbles(x[i].qs);
-
-        // Now we have a vector with bytes in [ 0 .. 15 ] interval. Offset them into [ -8 .. +7 ] interval.
-        const __m256i off = _mm256_set1_epi8( 8 );
-        bx = _mm256_sub_epi8( bx, off );
-
-        __m256i by = _mm256_loadu_si256((const __m256i *)y[i].qs);
-
-        // Get absolute values of x vectors
-        const __m256i ax = _mm256_sign_epi8(bx, bx);
-
-        // Sign the values of the y vectors
-        const __m256i sy = _mm256_sign_epi8(by, bx);
-
-        // Perform multiplication and create 16-bit values
-        const __m256i dot = _mm256_maddubs_epi16(ax, sy);
-
-        const __m256i ones = _mm256_set1_epi16(1);
-        __m256i xy_q = _mm256_madd_epi16(ones, dot);
-
-        /* Convert to vectore of 8 int32_t to 8 floats */
-        __m256 q = _mm256_cvtepi32_ps( xy_q );
-
-        /* Multiply q with scale and accumulate */
-        acc = _mm256_fmadd_ps( d, q, acc );
-    }
-
-    // Return horizontal sum of the acc vector
-    __m128 res = _mm256_extractf128_ps( acc, 1 );
-    res = _mm_add_ps( res, _mm256_castps256_ps128( acc ) );
-    res = _mm_add_ps( res, _mm_movehl_ps( res, res ) );
-    res = _mm_add_ss( res, _mm_movehdup_ps( res ) );
-
-    sumf = _mm_cvtss_f32( res );
-#elif defined(__AVX__)
-    // Initialize accumulator with zeros
-    __m256 acc = _mm256_setzero_ps();
-
-    // Main loop
-    for (int i = 0; i < nb; ++i) {
-        // Compute combined scale for the block
-        const __m256 d = _mm256_mul_ps( _mm256_broadcast_ss( &x[i].d ), _mm256_broadcast_ss( &y[i].d ) );
-
-        __m128i i32[2];
-        for (int j = 0; j < 2; ++j) {
-            // Load 8 bytes, and unpack 4 bit fields into bytes, making 16 bytes
-            __m128i bx = bytesFromNibbles( x[i].qs + 8*j );
-            __m128i by = _mm_loadu_si128((const __m128i *)(y[i].qs + 16*j));
-
-            // Now we have a vector with bytes in [ 0 .. 15 ] interval. Offset them into [ -8 .. +7 ] interval.
-            const __m128i off = _mm_set1_epi8( 8 );
-            bx = _mm_sub_epi8( bx, off );
-
-            // Get absolute values of x vectors
-            const __m128i ax = _mm_sign_epi8(bx, bx);
-
-            // Sign the values of the y vectors
-            const __m128i sy = _mm_sign_epi8(by, bx);
-
-            // Perform multiplication and create 16-bit values
-            const __m128i dot = _mm_maddubs_epi16(ax, sy);
-
-            const __m128i ones = _mm_set1_epi16(1);
-            i32[j] = _mm_madd_epi16(ones, dot);
-        }
-
-        // Convert int32_t to float
-        __m256 p = _mm256_cvtepi32_ps( _mm256_set_m128i( i32[0], i32[1] ));
-        // Apply the scale, and accumulate
-        acc = _mm256_add_ps(_mm256_mul_ps( d, p ), acc);
-    }
-
-    // Return horizontal sum of the acc vector
-    __m128 res = _mm256_extractf128_ps( acc, 1 );
-    res = _mm_add_ps( res, _mm256_castps256_ps128( acc ) );
-    res = _mm_add_ps( res, _mm_movehl_ps( res, res ) );
-    res = _mm_add_ss( res, _mm_movehdup_ps( res ) );
-
-    sumf = _mm_cvtss_f32( res );
->>>>>>> 50a8a2af
 #else
     // scalar
     for (int i = 0; i < nb; i++) {
