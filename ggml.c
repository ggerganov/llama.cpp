// Defines CLOCK_MONOTONIC on Linux
#define _GNU_SOURCE

#include "ggml.h"

#if defined(_MSC_VER) || defined(__MINGW32__)
#include <malloc.h> // using malloc.h with MSC/MINGW
#elif !defined(__FreeBSD__) && !defined(__NetBSD__) && !defined(__OpenBSD__)
#include <alloca.h>
#endif

#include <assert.h>
#include <errno.h>
#include <time.h>
#include <math.h>
#include <stdlib.h>
#include <string.h>
#include <stdint.h>
#include <inttypes.h>
#include <stdio.h>
#include <float.h>
#include <limits.h>

// if C99 - static_assert is noop
// ref: https://stackoverflow.com/a/53923785/4039976
#ifndef static_assert
#define static_assert(cond, msg) struct global_scope_noop_trick
#endif

#if defined(_WIN32)

#include <windows.h>

typedef volatile LONG atomic_int;
typedef atomic_int atomic_bool;

static void atomic_store(atomic_int* ptr, LONG val) {
    InterlockedExchange(ptr, val);
}
static LONG atomic_load(atomic_int* ptr) {
    return InterlockedCompareExchange(ptr, 0, 0);
}
static LONG atomic_fetch_add(atomic_int* ptr, LONG inc) {
    return InterlockedExchangeAdd(ptr, inc);
}
static LONG atomic_fetch_sub(atomic_int* ptr, LONG dec) {
    return atomic_fetch_add(ptr, -(dec));
}

typedef HANDLE pthread_t;

typedef DWORD thread_ret_t;
static int pthread_create(pthread_t* out, void* unused, thread_ret_t(*func)(void*), void* arg) {
    (void) unused;
    HANDLE handle = CreateThread(NULL, 0, (LPTHREAD_START_ROUTINE) func, arg, 0, NULL);
    if (handle == NULL)
    {
        return EAGAIN;
    }

    *out = handle;
    return 0;
}

static int pthread_join(pthread_t thread, void* unused) {
    (void) unused;
    return (int) WaitForSingleObject(thread, INFINITE);
}

static int sched_yield (void) {
    Sleep (0);
    return 0;
}
#else
#include <pthread.h>
#include <stdatomic.h>

typedef void* thread_ret_t;
#endif

// __FMA__ and __F16C__ are not defined in MSVC, however they are implied with AVX2/AVX512
#if defined(_MSC_VER) && (defined(__AVX2__) || defined(__AVX512F__))
#ifndef __FMA__
#define __FMA__
#endif
#ifndef __F16C__
#define __F16C__
#endif
#ifndef __SSE3__
#define __SSE3__
#endif
#endif

#ifdef __HAIKU__
#define static_assert(cond, msg) _Static_assert(cond, msg)
#endif

/*#define GGML_PERF*/
#define GGML_DEBUG 0
#define GGML_GELU_FP16
#define GGML_SILU_FP16

#define GGML_SOFT_MAX_UNROLL 4
#define GGML_VEC_DOT_UNROLL  2

#ifdef GGML_USE_ACCELERATE
// uncomment to use vDSP for soft max computation
// note: not sure if it is actually faster
//#define GGML_SOFT_MAX_ACCELERATE
#endif

#if UINTPTR_MAX == 0xFFFFFFFF
    #define GGML_MEM_ALIGN 4
#else
    #define GGML_MEM_ALIGN 16
#endif

#if defined(_MSC_VER) || defined(__MINGW32__)
#define GGML_ALIGNED_MALLOC(size)  _aligned_malloc(size, GGML_MEM_ALIGN)
#define GGML_ALIGNED_FREE(ptr)     _aligned_free(ptr)
#else
inline static void* ggml_aligned_malloc(size_t size) {
    void* aligned_memory = NULL;
    int result = posix_memalign(&aligned_memory, GGML_MEM_ALIGN, size);
    if (result != 0) {
        // Handle allocation failure
        return NULL;
    }
    return aligned_memory;
}
#define GGML_ALIGNED_MALLOC(size)  ggml_aligned_malloc(size)
#define GGML_ALIGNED_FREE(ptr)     free(ptr)
#endif

#define UNUSED(x) (void)(x)
#define SWAP(x, y, T) do { T SWAP = x; x = y; y = SWAP; } while (0)

#if defined(GGML_USE_ACCELERATE)
#include <Accelerate/Accelerate.h>
#if defined(GGML_USE_CLBLAST) // allow usage of CLBlast alongside Accelerate functions
#include "ggml-opencl.h"
#endif
#elif defined(GGML_USE_OPENBLAS)
#include <cblas.h>
#elif defined(GGML_USE_CUBLAS)
#include "ggml-cuda.h"
#elif defined(GGML_USE_CLBLAST)
#include "ggml-opencl.h"
#endif

#undef MIN
#undef MAX
#define MIN(a, b) ((a) < (b) ? (a) : (b))
#define MAX(a, b) ((a) > (b) ? (a) : (b))

// floating point type used to accumulate sums
typedef double ggml_float;

// 16-bit float
// on Arm, we use __fp16
// on x86, we use uint16_t
#ifdef __ARM_NEON

// if YCM cannot find <arm_neon.h>, make a symbolic link to it, for example:
//
//   $ ln -sfn /Library/Developer/CommandLineTools/usr/lib/clang/13.1.6/include/arm_neon.h ./src/
//
#include <arm_neon.h>

#define GGML_COMPUTE_FP16_TO_FP32(x) ((float) (x))
#define GGML_COMPUTE_FP32_TO_FP16(x) (x)

#define GGML_FP16_TO_FP32(x) ((float) (x))
#define GGML_FP32_TO_FP16(x) (x)

#else

#ifdef __wasm_simd128__
#include <wasm_simd128.h>
#else
#ifdef __POWER9_VECTOR__
#include <altivec.h>
#undef bool
#define bool _Bool
#else
#if defined(_MSC_VER) || defined(__MINGW32__)
#include <intrin.h>
#else
#include <immintrin.h>
#endif
#endif
#endif

#ifdef __F16C__

#ifdef _MSC_VER
#define GGML_COMPUTE_FP16_TO_FP32(x) _mm_cvtss_f32(_mm_cvtph_ps(_mm_cvtsi32_si128(x)))
#define GGML_COMPUTE_FP32_TO_FP16(x) _mm_extract_epi16(_mm_cvtps_ph(_mm_set_ss(x), 0), 0)
#else
#define GGML_COMPUTE_FP16_TO_FP32(x) _cvtsh_ss(x)
#define GGML_COMPUTE_FP32_TO_FP16(x) _cvtss_sh(x, 0)
#endif

#elif defined(__POWER9_VECTOR__)

#define GGML_COMPUTE_FP16_TO_FP32(x) ggml_compute_fp16_to_fp32(x)
#define GGML_COMPUTE_FP32_TO_FP16(x) ggml_compute_fp32_to_fp16(x)
/* the inline asm below is about 12% faster than the lookup method */
#define GGML_FP16_TO_FP32(x) GGML_COMPUTE_FP16_TO_FP32(x)
#define GGML_FP32_TO_FP16(x) GGML_COMPUTE_FP32_TO_FP16(x)

static inline float ggml_compute_fp16_to_fp32(ggml_fp16_t h) {
    register float f;
    register double d;
    __asm__(
        "mtfprd %0,%2\n"
        "xscvhpdp %0,%0\n"
        "frsp %1,%0\n" :
        /* temp */ "=d"(d),
        /* out */  "=f"(f):
        /* in */   "r"(h));
    return f;
}

static inline ggml_fp16_t ggml_compute_fp32_to_fp16(float f) {
    register double d;
    register ggml_fp16_t r;
    __asm__( /* xscvdphp can work on double or single precision */
        "xscvdphp %0,%2\n"
        "mffprd %1,%0\n" :
        /* temp */ "=d"(d),
        /* out */  "=r"(r):
        /* in */   "f"(f));
    return r;
}

#else

// FP16 <-> FP32
// ref: https://github.com/Maratyszcza/FP16

static inline float fp32_from_bits(uint32_t w) {
    union {
        uint32_t as_bits;
        float as_value;
    } fp32;
    fp32.as_bits = w;
    return fp32.as_value;
}

static inline uint32_t fp32_to_bits(float f) {
    union {
        float as_value;
        uint32_t as_bits;
    } fp32;
    fp32.as_value = f;
    return fp32.as_bits;
}

static inline float ggml_compute_fp16_to_fp32(ggml_fp16_t h) {
    const uint32_t w = (uint32_t) h << 16;
    const uint32_t sign = w & UINT32_C(0x80000000);
    const uint32_t two_w = w + w;

    const uint32_t exp_offset = UINT32_C(0xE0) << 23;
#if defined(__STDC_VERSION__) && (__STDC_VERSION__ >= 199901L) || defined(__GNUC__) && !defined(__STRICT_ANSI__)
    const float exp_scale = 0x1.0p-112f;
#else
    const float exp_scale = fp32_from_bits(UINT32_C(0x7800000));
#endif
    const float normalized_value = fp32_from_bits((two_w >> 4) + exp_offset) * exp_scale;

    const uint32_t magic_mask = UINT32_C(126) << 23;
    const float magic_bias = 0.5f;
    const float denormalized_value = fp32_from_bits((two_w >> 17) | magic_mask) - magic_bias;

    const uint32_t denormalized_cutoff = UINT32_C(1) << 27;
    const uint32_t result = sign |
        (two_w < denormalized_cutoff ? fp32_to_bits(denormalized_value) : fp32_to_bits(normalized_value));
    return fp32_from_bits(result);
}

static inline ggml_fp16_t ggml_compute_fp32_to_fp16(float f) {
#if defined(__STDC_VERSION__) && (__STDC_VERSION__ >= 199901L) || defined(__GNUC__) && !defined(__STRICT_ANSI__)
    const float scale_to_inf = 0x1.0p+112f;
    const float scale_to_zero = 0x1.0p-110f;
#else
    const float scale_to_inf = fp32_from_bits(UINT32_C(0x77800000));
    const float scale_to_zero = fp32_from_bits(UINT32_C(0x08800000));
#endif
    float base = (fabsf(f) * scale_to_inf) * scale_to_zero;

    const uint32_t w = fp32_to_bits(f);
    const uint32_t shl1_w = w + w;
    const uint32_t sign = w & UINT32_C(0x80000000);
    uint32_t bias = shl1_w & UINT32_C(0xFF000000);
    if (bias < UINT32_C(0x71000000)) {
        bias = UINT32_C(0x71000000);
    }

    base = fp32_from_bits((bias >> 1) + UINT32_C(0x07800000)) + base;
    const uint32_t bits = fp32_to_bits(base);
    const uint32_t exp_bits = (bits >> 13) & UINT32_C(0x00007C00);
    const uint32_t mantissa_bits = bits & UINT32_C(0x00000FFF);
    const uint32_t nonsign = exp_bits + mantissa_bits;
    return (sign >> 16) | (shl1_w > UINT32_C(0xFF000000) ? UINT16_C(0x7E00) : nonsign);
}

#define GGML_COMPUTE_FP16_TO_FP32(x) ggml_compute_fp16_to_fp32(x)
#define GGML_COMPUTE_FP32_TO_FP16(x) ggml_compute_fp32_to_fp16(x)

#endif // __F16C__

#endif // __ARM_NEON

//
// global data
//

// precomputed gelu table for f16 (128 KB)
static ggml_fp16_t table_gelu_f16[1 << 16];

// precomputed silu table for f16 (128 KB)
static ggml_fp16_t table_silu_f16[1 << 16];

// precomputed exp table for f16 (128 KB)
static ggml_fp16_t table_exp_f16[1 << 16];

// precomputed f32 table for f16 (256 KB)
static float table_f32_f16[1 << 16];

#if defined(__ARM_NEON) || defined(__wasm_simd128__)
#define B1(c,s,n)  0x ## n ## c ,  0x ## n ## s
#define B2(c,s,n) B1(c,s,n ## c), B1(c,s,n ## s)
#define B3(c,s,n) B2(c,s,n ## c), B2(c,s,n ## s)
#define B4(c,s,n) B3(c,s,n ## c), B3(c,s,n ## s)
#define B5(c,s,n) B4(c,s,n ## c), B4(c,s,n ## s)
#define B6(c,s,n) B5(c,s,n ## c), B5(c,s,n ## s)
#define B7(c,s,n) B6(c,s,n ## c), B6(c,s,n ## s)
#define B8(c,s  ) B7(c,s,     c), B7(c,s,     s)

// precomputed tables for expanding 8bits to 8 bytes:
static const uint64_t table_b2b_0[1 << 8] = { B8(00, 10) }; // ( b) << 4
static const uint64_t table_b2b_1[1 << 8] = { B8(10, 00) }; // (!b) << 4
#endif

// On ARM NEON, it's quicker to directly convert x -> x instead of calling into ggml_lookup_fp16_to_fp32,
// so we define GGML_FP16_TO_FP32 and GGML_FP32_TO_FP16 elsewhere for NEON.
// This is also true for POWER9.
#if !defined(GGML_FP16_TO_FP32) || !defined(GGML_FP32_TO_FP16)

inline static float ggml_lookup_fp16_to_fp32(ggml_fp16_t f) {
    uint16_t s;
    memcpy(&s, &f, sizeof(uint16_t));
    return table_f32_f16[s];
}

#define GGML_FP16_TO_FP32(x) ggml_lookup_fp16_to_fp32(x)
#define GGML_FP32_TO_FP16(x) GGML_COMPUTE_FP32_TO_FP16(x)

#endif

// note: do not use these inside ggml.c
// these are meant to be used via the ggml.h API
float ggml_fp16_to_fp32(ggml_fp16_t x) {
    return (float) GGML_FP16_TO_FP32(x);
}

ggml_fp16_t ggml_fp32_to_fp16(float x) {
    return GGML_FP32_TO_FP16(x);
}

void ggml_fp16_to_fp32_row(const ggml_fp16_t * x, float * y, size_t n) {
    for (size_t i = 0; i < n; i++) {
        y[i] = GGML_FP16_TO_FP32(x[i]);
    }
}

void ggml_fp32_to_fp16_row(const float * x, ggml_fp16_t * y, size_t n) {
    size_t i = 0;
#if defined(__F16C__)
    for (; i + 7 < n; i += 8) {
        __m256 x_vec = _mm256_loadu_ps(x + i);
        __m128i y_vec = _mm256_cvtps_ph(x_vec, _MM_FROUND_TO_NEAREST_INT);
        _mm_storeu_si128((__m128i *)(y + i), y_vec);
    }
    for(; i + 3 < n; i += 4) {
        __m128 x_vec = _mm_loadu_ps(x + i);
        __m128i y_vec = _mm_cvtps_ph(x_vec, _MM_FROUND_TO_NEAREST_INT);
        _mm_storel_epi64((__m128i *)(y + i), y_vec);
    }
#endif
    for (; i < n; i++) {
        y[i] = GGML_FP32_TO_FP16(x[i]);
    }
}


//
// timing
//

#if defined(_MSC_VER) || defined(__MINGW32__)
static int64_t timer_freq;
void ggml_time_init(void) {
    LARGE_INTEGER frequency;
    QueryPerformanceFrequency(&frequency);
    timer_freq = frequency.QuadPart;
}
int64_t ggml_time_ms(void) {
    LARGE_INTEGER t;
    QueryPerformanceCounter(&t);
    return (t.QuadPart * 1000) / timer_freq;
}
int64_t ggml_time_us(void) {
    LARGE_INTEGER t;
    QueryPerformanceCounter(&t);
    return (t.QuadPart * 1000000) / timer_freq;
}
#else
void ggml_time_init(void) {}
int64_t ggml_time_ms(void) {
    struct timespec ts;
    clock_gettime(CLOCK_MONOTONIC, &ts);
    return (int64_t)ts.tv_sec*1000 + (int64_t)ts.tv_nsec/1000000;
}

int64_t ggml_time_us(void) {
    struct timespec ts;
    clock_gettime(CLOCK_MONOTONIC, &ts);
    return (int64_t)ts.tv_sec*1000000 + (int64_t)ts.tv_nsec/1000;
}
#endif

int64_t ggml_cycles(void) {
    return clock();
}

int64_t ggml_cycles_per_ms(void) {
    return CLOCKS_PER_SEC/1000;
}

#ifdef GGML_PERF
#define ggml_perf_time_ms()       ggml_time_ms()
#define ggml_perf_time_us()       ggml_time_us()
#define ggml_perf_cycles()        ggml_cycles()
#define ggml_perf_cycles_per_ms() ggml_cycles_per_ms()
#else
#define ggml_perf_time_ms()       0
#define ggml_perf_time_us()       0
#define ggml_perf_cycles()        0
#define ggml_perf_cycles_per_ms() 0
#endif

//
// cache line
//

#if defined(__cpp_lib_hardware_interference_size)
#define CACHE_LINE_SIZE hardware_destructive_interference_size
#else
#if defined(__POWER9_VECTOR__)
#define CACHE_LINE_SIZE 128
#else
#define CACHE_LINE_SIZE 64
#endif
#endif

static const size_t CACHE_LINE_SIZE_F32 = CACHE_LINE_SIZE/sizeof(float);

//
// quantization
//

#if defined(__AVX__) || defined(__AVX2__) || defined(__AVX512F__) || defined(__SSSE3__)
// multiply int8_t, add results pairwise twice
static inline __m128i mul_sum_i8_pairs(const __m128i x, const __m128i y) {
    // Get absolute values of x vectors
    const __m128i ax = _mm_sign_epi8(x, x);
    // Sign the values of the y vectors
    const __m128i sy = _mm_sign_epi8(y, x);
    // Perform multiplication and create 16-bit values
    const __m128i dot = _mm_maddubs_epi16(ax, sy);
    const __m128i ones = _mm_set1_epi16(1);
    return _mm_madd_epi16(ones, dot);
}

#if __AVX__ || __AVX2__ || __AVX512F__
// horizontally add 8 floats
static inline float hsum_float_8(const __m256 x) {
    __m128 res = _mm256_extractf128_ps(x, 1);
    res = _mm_add_ps(res, _mm256_castps256_ps128(x));
    res = _mm_add_ps(res, _mm_movehl_ps(res, res));
    res = _mm_add_ss(res, _mm_movehdup_ps(res));
    return _mm_cvtss_f32(res);
}

// horizontally add 8 int32_t
static inline int hsum_i32_8(const __m256i a) {
    const __m128i sum128 = _mm_add_epi32(_mm256_castsi256_si128(a), _mm256_extractf128_si256(a, 1));
    const __m128i hi64 = _mm_unpackhi_epi64(sum128, sum128);
    const __m128i sum64 = _mm_add_epi32(hi64, sum128);
    const __m128i hi32  = _mm_shuffle_epi32(sum64, _MM_SHUFFLE(2, 3, 0, 1));
    return _mm_cvtsi128_si32(_mm_add_epi32(sum64, hi32));
}

// horizontally add 4 int32_t
static inline int hsum_i32_4(const __m128i a) {
    const __m128i hi64 = _mm_unpackhi_epi64(a, a);
    const __m128i sum64 = _mm_add_epi32(hi64, a);
    const __m128i hi32  = _mm_shuffle_epi32(sum64, _MM_SHUFFLE(2, 3, 0, 1));
    return _mm_cvtsi128_si32(_mm_add_epi32(sum64, hi32));
}

#if __AVX2__ || __AVX512F__
// spread 32 bits to 32 bytes { 0x00, 0xFF }
static inline __m256i bytes_from_bits_32(const uint8_t * x) {
    uint32_t x32;
    memcpy(&x32, x, sizeof(uint32_t));
    const __m256i shuf_mask = _mm256_set_epi64x(
            0x0303030303030303, 0x0202020202020202,
            0x0101010101010101, 0x0000000000000000);
    __m256i bytes = _mm256_shuffle_epi8(_mm256_set1_epi32(x32), shuf_mask);
    const __m256i bit_mask = _mm256_set1_epi64x(0x7fbfdfeff7fbfdfe);
    bytes = _mm256_or_si256(bytes, bit_mask);
    return _mm256_cmpeq_epi8(bytes, _mm256_set1_epi64x(-1));
}

// Unpack 32 4-bit fields into 32 bytes
// The output vector contains 32 bytes, each one in [ 0 .. 15 ] interval
static inline __m256i bytes_from_nibbles_32(const uint8_t * rsi)
{
    const __m128i tmp = _mm_loadu_si128((const __m128i *)rsi);
    const __m256i bytes = _mm256_set_m128i(_mm_srli_epi16(tmp, 4), tmp);
    const __m256i lowMask = _mm256_set1_epi8( 0xF );
    return _mm256_and_si256(lowMask, bytes);
}

// add int16_t pairwise and return as float vector
static inline __m256 sum_i16_pairs_float(const __m256i x) {
    const __m256i ones = _mm256_set1_epi16(1);
    const __m256i summed_pairs = _mm256_madd_epi16(ones, x);
    return _mm256_cvtepi32_ps(summed_pairs);
}

// multiply int8_t, add results pairwise twice and return as float vector
static inline __m256 mul_sum_i8_pairs_float(const __m256i x, const __m256i y) {
    // Get absolute values of x vectors
    const __m256i ax = _mm256_sign_epi8(x, x);
    // Sign the values of the y vectors
    const __m256i sy = _mm256_sign_epi8(y, x);
#if __AVXVNNI__
    const __m256i zero = _mm256_setzero_si256();
    const __m256i summed_pairs = _mm256_dpbusd_epi32(zero, ax, sy);
    return _mm256_cvtepi32_ps(summed_pairs);
#else
    // Perform multiplication and create 16-bit values
    const __m256i dot = _mm256_maddubs_epi16(ax, sy);
    return sum_i16_pairs_float(dot);
#endif
}

static inline __m128i packNibbles( __m256i bytes )
{
    // Move bits within 16-bit lanes from 0000_abcd_0000_efgh into 0000_0000_abcd_efgh
#if __AVX512F__
    const __m256i bytes_srli_4 = _mm256_srli_epi16(bytes, 4);   // 0000_0000_abcd_0000
    bytes = _mm256_or_si256(bytes, bytes_srli_4);               // 0000_abcd_abcd_efgh
    return _mm256_cvtepi16_epi8(bytes);                         // abcd_efgh
#else
    const __m256i lowByte = _mm256_set1_epi16( 0xFF );
    __m256i high = _mm256_andnot_si256( lowByte, bytes );
    __m256i low = _mm256_and_si256( lowByte, bytes );
    high = _mm256_srli_epi16( high, 4 );
    bytes = _mm256_or_si256( low, high );

    // Compress uint16_t lanes into bytes
    __m128i r0 = _mm256_castsi256_si128( bytes );
    __m128i r1 = _mm256_extracti128_si256( bytes, 1 );
    return _mm_packus_epi16( r0, r1 );
#endif
}
#elif defined(__AVX__)
// spread 32 bits to 32 bytes { 0x00, 0xFF }
static inline __m256i bytes_from_bits_32(const uint8_t * x) {
    uint32_t x32;
    memcpy(&x32, x, sizeof(uint32_t));
    const __m128i shuf_maskl = _mm_set_epi64x(0x0101010101010101, 0x0000000000000000);
    const __m128i shuf_maskh = _mm_set_epi64x(0x0303030303030303, 0x0202020202020202);
    __m128i bytesl = _mm_shuffle_epi8(_mm_set1_epi32(x32), shuf_maskl);
    __m128i bytesh = _mm_shuffle_epi8(_mm_set1_epi32(x32), shuf_maskh);
    const __m128i bit_mask = _mm_set1_epi64x(0x7fbfdfeff7fbfdfe);
    bytesl = _mm_or_si128(bytesl, bit_mask);
    bytesh = _mm_or_si128(bytesh, bit_mask);
    bytesl = _mm_cmpeq_epi8(bytesl, _mm_set1_epi64x(-1));
    bytesh = _mm_cmpeq_epi8(bytesh, _mm_set1_epi64x(-1));
    return _mm256_set_m128i(bytesh, bytesl);
}

// Unpack 32 4-bit fields into 32 bytes
// The output vector contains 32 bytes, each one in [ 0 .. 15 ] interval
static inline __m256i bytes_from_nibbles_32(const uint8_t * rsi)
{
    // Load 16 bytes from memory
    __m128i tmpl = _mm_loadu_si128((const __m128i *)rsi);
    __m128i tmph = _mm_srli_epi16(tmpl, 4);
    const __m128i lowMask = _mm_set1_epi8(0xF);
    tmpl = _mm_and_si128(lowMask, tmpl);
    tmph = _mm_and_si128(lowMask, tmph);
    return _mm256_set_m128i(tmph, tmpl);
}

// add int16_t pairwise and return as float vector
static inline __m256 sum_i16_pairs_float(const __m128i xh, const __m128i xl) {
    const __m128i ones = _mm_set1_epi16(1);
    const __m128i summed_pairsl = _mm_madd_epi16(ones, xl);
    const __m128i summed_pairsh = _mm_madd_epi16(ones, xh);
    const __m256i summed_pairs = _mm256_set_m128i(summed_pairsh, summed_pairsl);
    return _mm256_cvtepi32_ps(summed_pairs);
}

// multiply int8_t, add results pairwise twice and return as float vector
static inline __m256 mul_sum_i8_pairs_float(const __m256i x, const __m256i y) {
    const __m128i xl = _mm256_castsi256_si128(x);
    const __m128i xh = _mm256_extractf128_si256(x, 1);
    const __m128i yl = _mm256_castsi256_si128(y);
    const __m128i yh = _mm256_extractf128_si256(y, 1);
    // Get absolute values of x vectors
    const __m128i axl = _mm_sign_epi8(xl, xl);
    const __m128i axh = _mm_sign_epi8(xh, xh);
    // Sign the values of the y vectors
    const __m128i syl = _mm_sign_epi8(yl, xl);
    const __m128i syh = _mm_sign_epi8(yh, xh);
    // Perform multiplication and create 16-bit values
    const __m128i dotl = _mm_maddubs_epi16(axl, syl);
    const __m128i doth = _mm_maddubs_epi16(axh, syh);
    return sum_i16_pairs_float(doth, dotl);
}

static inline __m128i packNibbles( __m128i bytes1, __m128i bytes2 )
{
    // Move bits within 16-bit lanes from 0000_abcd_0000_efgh into 0000_0000_abcd_efgh
    const __m128i lowByte = _mm_set1_epi16( 0xFF );
    __m128i high = _mm_andnot_si128( lowByte, bytes1 );
    __m128i low = _mm_and_si128( lowByte, bytes1 );
    high = _mm_srli_epi16( high, 4 );
    bytes1 = _mm_or_si128( low, high );
    high = _mm_andnot_si128( lowByte, bytes2 );
    low = _mm_and_si128( lowByte, bytes2 );
    high = _mm_srli_epi16( high, 4 );
    bytes2 = _mm_or_si128( low, high );

    return _mm_packus_epi16( bytes1, bytes2);
}
#endif
#elif defined(__SSSE3__)
// horizontally add 4x4 floats
static inline float hsum_float_4x4(const __m128 a, const __m128 b, const __m128 c, const __m128 d) {
    __m128 res_0 =_mm_hadd_ps(a, b);
    __m128 res_1 =_mm_hadd_ps(c, d);
    __m128 res =_mm_hadd_ps(res_0, res_1);
    res =_mm_hadd_ps(res, res);
    res =_mm_hadd_ps(res, res);

    return _mm_cvtss_f32(res);
}
#endif // __AVX__ || __AVX2__ || __AVX512F__
#endif // defined(__AVX__) || defined(__AVX2__) || defined(__AVX512F__) || defined(__SSSE3__)

#if __ARM_NEON

#if !defined(__aarch64__)

inline static uint16_t vaddvq_u8(uint8x16_t v) {
    return
        (uint16_t)vgetq_lane_u8(v, 0)  + (uint16_t)vgetq_lane_u8(v, 1)  +
        (uint16_t)vgetq_lane_u8(v, 2)  + (uint16_t)vgetq_lane_u8(v, 3)  +
        (uint16_t)vgetq_lane_u8(v, 4)  + (uint16_t)vgetq_lane_u8(v, 5)  +
        (uint16_t)vgetq_lane_u8(v, 6)  + (uint16_t)vgetq_lane_u8(v, 7)  +
        (uint16_t)vgetq_lane_u8(v, 8)  + (uint16_t)vgetq_lane_u8(v, 9)  +
        (uint16_t)vgetq_lane_u8(v, 10) + (uint16_t)vgetq_lane_u8(v, 11) +
        (uint16_t)vgetq_lane_u8(v, 12) + (uint16_t)vgetq_lane_u8(v, 13) +
        (uint16_t)vgetq_lane_u8(v, 14) + (uint16_t)vgetq_lane_u8(v, 15);
}

inline static int16_t vaddvq_s8(int8x16_t v) {
    return
        (int16_t)vgetq_lane_s8(v, 0)  + (int16_t)vgetq_lane_s8(v, 1)  +
        (int16_t)vgetq_lane_s8(v, 2)  + (int16_t)vgetq_lane_s8(v, 3)  +
        (int16_t)vgetq_lane_s8(v, 4)  + (int16_t)vgetq_lane_s8(v, 5)  +
        (int16_t)vgetq_lane_s8(v, 6)  + (int16_t)vgetq_lane_s8(v, 7)  +
        (int16_t)vgetq_lane_s8(v, 8)  + (int16_t)vgetq_lane_s8(v, 9)  +
        (int16_t)vgetq_lane_s8(v, 10) + (int16_t)vgetq_lane_s8(v, 11) +
        (int16_t)vgetq_lane_s8(v, 12) + (int16_t)vgetq_lane_s8(v, 13) +
        (int16_t)vgetq_lane_s8(v, 14) + (int16_t)vgetq_lane_s8(v, 15);
}

inline static int32_t vaddvq_s16(int16x8_t v) {
    return
        (int32_t)vgetq_lane_s16(v, 0) + (int32_t)vgetq_lane_s16(v, 1) +
        (int32_t)vgetq_lane_s16(v, 2) + (int32_t)vgetq_lane_s16(v, 3) +
        (int32_t)vgetq_lane_s16(v, 4) + (int32_t)vgetq_lane_s16(v, 5) +
        (int32_t)vgetq_lane_s16(v, 6) + (int32_t)vgetq_lane_s16(v, 7);
}

inline static uint32_t vaddvq_u16(uint16x8_t v) {
    return
        (uint32_t)vgetq_lane_u16(v, 0) + (uint32_t)vgetq_lane_u16(v, 1) +
        (uint32_t)vgetq_lane_u16(v, 2) + (uint32_t)vgetq_lane_u16(v, 3) +
        (uint32_t)vgetq_lane_u16(v, 4) + (uint32_t)vgetq_lane_u16(v, 5) +
        (uint32_t)vgetq_lane_u16(v, 6) + (uint32_t)vgetq_lane_u16(v, 7);
}

inline static int32_t vaddvq_s32(int32x4_t v) {
    return vgetq_lane_s32(v, 0) + vgetq_lane_s32(v, 1) + vgetq_lane_s32(v, 2) + vgetq_lane_s32(v, 3);
}

inline static float vaddvq_f32(float32x4_t v) {
    return vgetq_lane_f32(v, 0) + vgetq_lane_f32(v, 1) + vgetq_lane_f32(v, 2) + vgetq_lane_f32(v, 3);
}

float vminvq_f32(float32x4_t v) {
    return
        MIN(MIN(vgetq_lane_f32(v, 0), vgetq_lane_f32(v, 1)),
            MIN(vgetq_lane_f32(v, 2), vgetq_lane_f32(v, 3)));
}

float vmaxvq_f32(float32x4_t v) {
    return
        MAX(MAX(vgetq_lane_f32(v, 0), vgetq_lane_f32(v, 1)),
            MAX(vgetq_lane_f32(v, 2), vgetq_lane_f32(v, 3)));
}

int32x4_t vcvtnq_s32_f32(float32x4_t v) {
    int32x4_t res;

    res[0] = roundf(vgetq_lane_f32(v, 0));
    res[1] = roundf(vgetq_lane_f32(v, 1));
    res[2] = roundf(vgetq_lane_f32(v, 2));
    res[3] = roundf(vgetq_lane_f32(v, 3));

    return res;
}

#endif
#endif


#define QK4_0 32
typedef struct {
    float   d;          // delta
    uint8_t qs[QK4_0 / 2];  // nibbles / quants
} block_q4_0;
static_assert(sizeof(block_q4_0) == sizeof(float) + QK4_0 / 2, "wrong q4_0 block size/padding");

#define QK4_1 32
typedef struct {
    float   d;          // delta
    float   m;          // min
    uint8_t qs[QK4_1 / 2];  // nibbles / quants
} block_q4_1;
static_assert(sizeof(block_q4_1) == 2 * sizeof(float) + QK4_1 / 2, "wrong q4_1 block size/padding");

#define QK5_0 32
typedef struct {
    ggml_fp16_t d;         // delta
    uint8_t qh[4];         // 5-th bit of quants
    uint8_t qs[QK5_0 / 2]; // nibbles / quants
} block_q5_0;
static_assert(sizeof(block_q5_0) == sizeof(ggml_fp16_t) + sizeof(uint32_t) + QK5_0 / 2, "wrong q5_0 block size/padding");

#define QK5_1 32
typedef struct {
    ggml_fp16_t d;         // delta
    ggml_fp16_t m;         // min
    uint8_t qh[4];         // 5-th bit of quants
    uint8_t qs[QK5_1 / 2]; // nibbles / quants
} block_q5_1;
static_assert(sizeof(block_q5_1) == 2 * sizeof(ggml_fp16_t) + sizeof(uint32_t) + QK5_1 / 2, "wrong q5_1 block size/padding");

#define QK8_0 32
typedef struct {
    float   d;          // delta
    int8_t  qs[QK8_0];  // quants
} block_q8_0;
static_assert(sizeof(block_q8_0) == sizeof(float) + QK8_0, "wrong q8_0 block size/padding");

#define QK8_1 32
typedef struct {
    float   d;         // delta
    float   s;         // d * sum(qs[i])
    int8_t  qs[QK8_1]; // quants
} block_q8_1;
static_assert(sizeof(block_q8_1) == 2*sizeof(float) + QK8_1, "wrong q8_1 block size/padding");

// reference implementation for deterministic creation of model files
static void quantize_row_q4_0_reference(const float * restrict x, block_q4_0 * restrict y, int k) {
    static const int qk = QK4_0;

    assert(k % qk == 0);

    const int nb = k / qk;

    for (int i = 0; i < nb; i++) {
        float amax = 0.0f; // absolute max
        float max  = 0.0f;

        for (int j = 0; j < qk; j++) {
            const float v = x[i*qk + j];
            if (amax < fabsf(v)) {
                amax = fabsf(v);
                max  = v;
            }
        }

        const float d  = max / -8;
        const float id = d ? 1.0f/d : 0.0f;

        y[i].d = d;

        for (int j = 0; j < qk/2; ++j) {
            const float x0 = x[i*qk + 0    + j]*id;
            const float x1 = x[i*qk + qk/2 + j]*id;

            const uint8_t xi0 = MIN(15, (int8_t)(x0 + 8.5f));
            const uint8_t xi1 = MIN(15, (int8_t)(x1 + 8.5f));

            y[i].qs[j]  = xi0;
            y[i].qs[j] |= xi1 << 4;
        }
    }
}

static void quantize_row_q4_0(const float * restrict x, void * restrict y, int k) {
    quantize_row_q4_0_reference(x, y, k);
}

static void quantize_row_q4_1_reference(const float * restrict x, block_q4_1 * restrict y, int k) {
    const int qk = QK4_1;

    assert(k % qk == 0);

    const int nb = k / qk;

    for (int i = 0; i < nb; i++) {
        float min = FLT_MAX;
        float max = -FLT_MAX;

        for (int j = 0; j < qk; j++) {
            const float v = x[i*qk + j];

            if (v < min) min = v;
            if (v > max) max = v;
        }

        const float d  = (max - min) / ((1 << 4) - 1);
        const float id = d ? 1.0f/d : 0.0f;

        y[i].d = d;
        y[i].m = min;

        for (int j = 0; j < qk/2; ++j) {
            const float x0 = (x[i*qk + 0    + j] - min)*id;
            const float x1 = (x[i*qk + qk/2 + j] - min)*id;

            const uint8_t xi0 = MIN(15, (int8_t)(x0 + 0.5f));
            const uint8_t xi1 = MIN(15, (int8_t)(x1 + 0.5f));

            y[i].qs[j]  = xi0;
            y[i].qs[j] |= xi1 << 4;
        }
    }
}

static void quantize_row_q4_1(const float * restrict x, void * restrict y, int k) {
    quantize_row_q4_1_reference(x, y, k);
}

static void quantize_row_q5_0_reference(const float * restrict x, block_q5_0 * restrict y, int k) {
    static const int qk = QK5_0;

    assert(k % qk == 0);

    const int nb = k / qk;

    for (int i = 0; i < nb; i++) {
        float amax = 0.0f; // absolute max
        float max  = 0.0f;

        for (int j = 0; j < qk; j++) {
            const float v = x[i*qk + j];
            if (amax < fabsf(v)) {
                amax = fabsf(v);
                max  = v;
            }
        }

        const float d  = max / -16;
        const float id = d ? 1.0f/d : 0.0f;

        y[i].d = GGML_FP32_TO_FP16(d);

        uint32_t qh = 0;

        for (int j = 0; j < qk/2; ++j) {
            const float x0 = x[i*qk + 0    + j]*id;
            const float x1 = x[i*qk + qk/2 + j]*id;

            const uint8_t xi0 = MIN(31, (int8_t)(x0 + 16.5f));
            const uint8_t xi1 = MIN(31, (int8_t)(x1 + 16.5f));

            y[i].qs[j] = (xi0 & 0x0F) | ((xi1 & 0x0F) << 4);

            // get the 5-th bit and store it in qh at the right position
            qh |= ((xi0 & 0x10) >> 4) << (j + 0);
            qh |= ((xi1 & 0x10) >> 4) << (j + qk/2);
        }

        memcpy(&y[i].qh, &qh, sizeof(qh));
    }
}

static void quantize_row_q5_0(const float * restrict x, void * restrict y, int k) {
    quantize_row_q5_0_reference(x, y, k);
}

static void quantize_row_q5_1_reference(const float * restrict x, block_q5_1 * restrict y, int k) {
    const int qk = QK5_1;

    assert(k % qk == 0);

    const int nb = k / qk;

    for (int i = 0; i < nb; i++) {
        float min = FLT_MAX;
        float max = -FLT_MAX;

        for (int j = 0; j < qk; j++) {
            const float v = x[i*qk + j];

            if (v < min) min = v;
            if (v > max) max = v;
        }

        const float d  = (max - min) / ((1 << 5) - 1);
        const float id = d ? 1.0f/d : 0.0f;

        y[i].d = GGML_FP32_TO_FP16(d);
        y[i].m = GGML_FP32_TO_FP16(min);

        uint32_t qh = 0;

        for (int j = 0; j < qk/2; ++j) {
            const float x0 = (x[i*qk + 0    + j] - min)*id;
            const float x1 = (x[i*qk + qk/2 + j] - min)*id;

            const uint8_t xi0 = (uint8_t)(x0 + 0.5f);
            const uint8_t xi1 = (uint8_t)(x1 + 0.5f);

            y[i].qs[j] = (xi0 & 0x0F) | ((xi1 & 0x0F) << 4);

            // get the 5-th bit and store it in qh at the right position
            qh |= ((xi0 & 0x10) >> 4) << (j + 0);
            qh |= ((xi1 & 0x10) >> 4) << (j + qk/2);
        }

        memcpy(&y[i].qh, &qh, sizeof(y[i].qh));
    }
}

static void quantize_row_q5_1(const float * restrict x, void * restrict y, int k) {
    quantize_row_q5_1_reference(x, y, k);
}

// reference implementation for deterministic creation of model files
static void quantize_row_q8_0_reference(const float * restrict x, block_q8_0 * restrict y, int k) {
    assert(k % QK8_0 == 0);
    const int nb = k / QK8_0;

    for (int i = 0; i < nb; i++) {
        float amax = 0.0f; // absolute max

        for (int j = 0; j < QK8_0; j++) {
            const float v = x[i*QK8_0 + j];
            amax = MAX(amax, fabsf(v));
        }

        const float d = amax / ((1 << 7) - 1);
        const float id = d ? 1.0f/d : 0.0f;

        y[i].d = d;

        for (int j = 0; j < QK8_0; ++j) {
            const float x0 = x[i*QK8_0 + j]*id;

            y[i].qs[j] = roundf(x0);
        }
    }
}

static void quantize_row_q8_0(const float * restrict x, void * restrict vy, int k) {
    assert(QK8_0 == 32);
    assert(k % QK8_0 == 0);
    const int nb = k / QK8_0;

    block_q8_0 * restrict y = vy;

#if defined(__ARM_NEON)
    for (int i = 0; i < nb; i++) {
        float32x4_t srcv [8];
        float32x4_t asrcv[8];
        float32x4_t amaxv[8];

        for (int j = 0; j < 8; j++) srcv[j]  = vld1q_f32(x + i*32 + 4*j);
        for (int j = 0; j < 8; j++) asrcv[j] = vabsq_f32(srcv[j]);

        for (int j = 0; j < 4; j++) amaxv[2*j] = vmaxq_f32(asrcv[2*j], asrcv[2*j+1]);
        for (int j = 0; j < 2; j++) amaxv[4*j] = vmaxq_f32(amaxv[4*j], amaxv[4*j+2]);
        for (int j = 0; j < 1; j++) amaxv[8*j] = vmaxq_f32(amaxv[8*j], amaxv[8*j+4]);

        const float amax = vmaxvq_f32(amaxv[0]);

        const float d = amax / ((1 << 7) - 1);
        const float id = d ? 1.0f/d : 0.0f;

        y[i].d = d;

        for (int j = 0; j < 8; j++) {
            const float32x4_t v  = vmulq_n_f32(srcv[j], id);
            const int32x4_t   vi = vcvtnq_s32_f32(v);

            y[i].qs[4*j + 0] = vgetq_lane_s32(vi, 0);
            y[i].qs[4*j + 1] = vgetq_lane_s32(vi, 1);
            y[i].qs[4*j + 2] = vgetq_lane_s32(vi, 2);
            y[i].qs[4*j + 3] = vgetq_lane_s32(vi, 3);
        }
    }
#elif defined(__AVX2__) || defined(__AVX__)
    for (int i = 0; i < nb; i++) {
        // Load elements into 4 AVX vectors
        __m256 v0 = _mm256_loadu_ps( x );
        __m256 v1 = _mm256_loadu_ps( x + 8 );
        __m256 v2 = _mm256_loadu_ps( x + 16 );
        __m256 v3 = _mm256_loadu_ps( x + 24 );
        x += 32;

        // Compute max(abs(e)) for the block
        const __m256 signBit = _mm256_set1_ps( -0.0f );
        __m256 maxAbs = _mm256_andnot_ps( signBit, v0 );
        maxAbs = _mm256_max_ps( maxAbs, _mm256_andnot_ps( signBit, v1 ) );
        maxAbs = _mm256_max_ps( maxAbs, _mm256_andnot_ps( signBit, v2 ) );
        maxAbs = _mm256_max_ps( maxAbs, _mm256_andnot_ps( signBit, v3 ) );

        __m128 max4 = _mm_max_ps( _mm256_extractf128_ps( maxAbs, 1 ), _mm256_castps256_ps128( maxAbs ) );
        max4 = _mm_max_ps( max4, _mm_movehl_ps( max4, max4 ) );
        max4 = _mm_max_ss( max4, _mm_movehdup_ps( max4 ) );
        const float maxScalar = _mm_cvtss_f32( max4 );

        // Quantize these floats
        const float d = maxScalar / 127.f;
        y[i].d = d;
        const float id = ( maxScalar != 0.0f ) ? 127.f / maxScalar : 0.0f;
        const __m256 mul = _mm256_set1_ps( id );

        // Apply the multiplier
        v0 = _mm256_mul_ps( v0, mul );
        v1 = _mm256_mul_ps( v1, mul );
        v2 = _mm256_mul_ps( v2, mul );
        v3 = _mm256_mul_ps( v3, mul );

        // Round to nearest integer
        v0 = _mm256_round_ps( v0, _MM_ROUND_NEAREST );
        v1 = _mm256_round_ps( v1, _MM_ROUND_NEAREST );
        v2 = _mm256_round_ps( v2, _MM_ROUND_NEAREST );
        v3 = _mm256_round_ps( v3, _MM_ROUND_NEAREST );

        // Convert floats to integers
        __m256i i0 = _mm256_cvtps_epi32( v0 );
        __m256i i1 = _mm256_cvtps_epi32( v1 );
        __m256i i2 = _mm256_cvtps_epi32( v2 );
        __m256i i3 = _mm256_cvtps_epi32( v3 );

#if defined(__AVX2__)
        // Convert int32 to int16
        i0 = _mm256_packs_epi32( i0, i1 );	// 0, 1, 2, 3,  8, 9, 10, 11,  4, 5, 6, 7, 12, 13, 14, 15
        i2 = _mm256_packs_epi32( i2, i3 );	// 16, 17, 18, 19,  24, 25, 26, 27,  20, 21, 22, 23, 28, 29, 30, 31
                                            // Convert int16 to int8
        i0 = _mm256_packs_epi16( i0, i2 );	// 0, 1, 2, 3,  8, 9, 10, 11,  16, 17, 18, 19,  24, 25, 26, 27,  4, 5, 6, 7, 12, 13, 14, 15, 20, 21, 22, 23, 28, 29, 30, 31

        // We got our precious signed bytes, but the order is now wrong
        // These AVX2 pack instructions process 16-byte pieces independently
        // The following instruction is fixing the order
        const __m256i perm = _mm256_setr_epi32( 0, 4, 1, 5, 2, 6, 3, 7 );
        i0 = _mm256_permutevar8x32_epi32( i0, perm );

        _mm256_storeu_si256((__m256i *)y[i].qs, i0);
#else
        // Since we don't have in AVX some necessary functions,
        // we split the registers in half and call AVX2 analogs from SSE
        __m128i ni0 = _mm256_castsi256_si128( i0 );
        __m128i ni1 = _mm256_extractf128_si256( i0, 1);
        __m128i ni2 = _mm256_castsi256_si128( i1 );
        __m128i ni3 = _mm256_extractf128_si256( i1, 1);
        __m128i ni4 = _mm256_castsi256_si128( i2 );
        __m128i ni5 = _mm256_extractf128_si256( i2, 1);
        __m128i ni6 = _mm256_castsi256_si128( i3 );
        __m128i ni7 = _mm256_extractf128_si256( i3, 1);

        // Convert int32 to int16
        ni0 = _mm_packs_epi32( ni0, ni1 );
        ni2 = _mm_packs_epi32( ni2, ni3 );
        ni4 = _mm_packs_epi32( ni4, ni5 );
        ni6 = _mm_packs_epi32( ni6, ni7 );
        // Convert int16 to int8
        ni0 = _mm_packs_epi16( ni0, ni2 );
        ni4 = _mm_packs_epi16( ni4, ni6 );

        _mm_storeu_si128((__m128i *)(y[i].qs +  0), ni0);
        _mm_storeu_si128((__m128i *)(y[i].qs + 16), ni4);
#endif
    }
#else
    // scalar
    quantize_row_q8_0_reference(x, y, k);
#endif
}

// reference implementation for deterministic creation of model files
static void quantize_row_q8_1_reference(const float * restrict x, block_q8_1 * restrict y, int k) {
    assert(QK8_1 == 32);
    assert(k % QK8_1 == 0);
    const int nb = k / QK8_1;

    for (int i = 0; i < nb; i++) {
        float amax = 0.0f; // absolute max

        for (int j = 0; j < QK8_1; j++) {
            const float v = x[i*QK8_1 + j];
            amax = MAX(amax, fabsf(v));
        }

        const float d = amax / ((1 << 7) - 1);
        const float id = d ? 1.0f/d : 0.0f;

        y[i].d = d;

        int sum = 0;

        for (int j = 0; j < QK8_1/2; ++j) {
            const float v0 = x[i*QK8_1           + j]*id;
            const float v1 = x[i*QK8_1 + QK8_1/2 + j]*id;

            y[i].qs[          j] = roundf(v0);
            y[i].qs[QK8_1/2 + j] = roundf(v1);

            sum += y[i].qs[          j];
            sum += y[i].qs[QK8_1/2 + j];
        }

        y[i].s = d * sum;
    }
}

static void quantize_row_q8_1(const float * restrict x, void * restrict vy, int k) {
    assert(k % QK8_1 == 0);
    const int nb = k / QK8_1;

    block_q8_1 * restrict y = vy;

#if defined(__ARM_NEON)
    for (int i = 0; i < nb; i++) {
        float32x4_t srcv [8];
        float32x4_t asrcv[8];
        float32x4_t amaxv[8];

        for (int j = 0; j < 8; j++) srcv[j]  = vld1q_f32(x + i*32 + 4*j);
        for (int j = 0; j < 8; j++) asrcv[j] = vabsq_f32(srcv[j]);

        for (int j = 0; j < 4; j++) amaxv[2*j] = vmaxq_f32(asrcv[2*j], asrcv[2*j+1]);
        for (int j = 0; j < 2; j++) amaxv[4*j] = vmaxq_f32(amaxv[4*j], amaxv[4*j+2]);
        for (int j = 0; j < 1; j++) amaxv[8*j] = vmaxq_f32(amaxv[8*j], amaxv[8*j+4]);

        const float amax = vmaxvq_f32(amaxv[0]);

        const float d = amax / ((1 << 7) - 1);
        const float id = d ? 1.0f/d : 0.0f;

        y[i].d = d;

        int32x4_t accv = vdupq_n_s32(0);

        for (int j = 0; j < 8; j++) {
            const float32x4_t v  = vmulq_n_f32(srcv[j], id);
            const int32x4_t   vi = vcvtnq_s32_f32(v);

            y[i].qs[4*j + 0] = vgetq_lane_s32(vi, 0);
            y[i].qs[4*j + 1] = vgetq_lane_s32(vi, 1);
            y[i].qs[4*j + 2] = vgetq_lane_s32(vi, 2);
            y[i].qs[4*j + 3] = vgetq_lane_s32(vi, 3);

            accv = vaddq_s32(accv, vi);
        }

        y[i].s = d * vaddvq_s32(accv);
    }
#elif defined(__AVX2__) || defined(__AVX__)
    for (int i = 0; i < nb; i++) {
        // Load elements into 4 AVX vectors
        __m256 v0 = _mm256_loadu_ps( x );
        __m256 v1 = _mm256_loadu_ps( x + 8 );
        __m256 v2 = _mm256_loadu_ps( x + 16 );
        __m256 v3 = _mm256_loadu_ps( x + 24 );
        x += 32;

        // Compute max(abs(e)) for the block
        const __m256 signBit = _mm256_set1_ps( -0.0f );
        __m256 maxAbs = _mm256_andnot_ps( signBit, v0 );
        maxAbs = _mm256_max_ps( maxAbs, _mm256_andnot_ps( signBit, v1 ) );
        maxAbs = _mm256_max_ps( maxAbs, _mm256_andnot_ps( signBit, v2 ) );
        maxAbs = _mm256_max_ps( maxAbs, _mm256_andnot_ps( signBit, v3 ) );

        __m128 max4 = _mm_max_ps( _mm256_extractf128_ps( maxAbs, 1 ), _mm256_castps256_ps128( maxAbs ) );
        max4 = _mm_max_ps( max4, _mm_movehl_ps( max4, max4 ) );
        max4 = _mm_max_ss( max4, _mm_movehdup_ps( max4 ) );
        const float maxScalar = _mm_cvtss_f32( max4 );

        // Quantize these floats
        const float d = maxScalar / 127.f;
        y[i].d = d;
        const float id = ( maxScalar != 0.0f ) ? 127.f / maxScalar : 0.0f;
        const __m256 mul = _mm256_set1_ps( id );

        // Apply the multiplier
        v0 = _mm256_mul_ps( v0, mul );
        v1 = _mm256_mul_ps( v1, mul );
        v2 = _mm256_mul_ps( v2, mul );
        v3 = _mm256_mul_ps( v3, mul );

        // Round to nearest integer
        v0 = _mm256_round_ps( v0, _MM_ROUND_NEAREST );
        v1 = _mm256_round_ps( v1, _MM_ROUND_NEAREST );
        v2 = _mm256_round_ps( v2, _MM_ROUND_NEAREST );
        v3 = _mm256_round_ps( v3, _MM_ROUND_NEAREST );

        // Convert floats to integers
        __m256i i0 = _mm256_cvtps_epi32( v0 );
        __m256i i1 = _mm256_cvtps_epi32( v1 );
        __m256i i2 = _mm256_cvtps_epi32( v2 );
        __m256i i3 = _mm256_cvtps_epi32( v3 );

#if defined(__AVX2__)
        // Compute the sum of the quants and set y[i].s
        y[i].s = d * hsum_i32_8(_mm256_add_epi32(_mm256_add_epi32(i0, i1), _mm256_add_epi32(i2, i3)));

        // Convert int32 to int16
        i0 = _mm256_packs_epi32( i0, i1 );	// 0, 1, 2, 3,  8, 9, 10, 11,  4, 5, 6, 7, 12, 13, 14, 15
        i2 = _mm256_packs_epi32( i2, i3 );	// 16, 17, 18, 19,  24, 25, 26, 27,  20, 21, 22, 23, 28, 29, 30, 31
                                            // Convert int16 to int8
        i0 = _mm256_packs_epi16( i0, i2 );	// 0, 1, 2, 3,  8, 9, 10, 11,  16, 17, 18, 19,  24, 25, 26, 27,  4, 5, 6, 7, 12, 13, 14, 15, 20, 21, 22, 23, 28, 29, 30, 31

        // We got our precious signed bytes, but the order is now wrong
        // These AVX2 pack instructions process 16-byte pieces independently
        // The following instruction is fixing the order
        const __m256i perm = _mm256_setr_epi32( 0, 4, 1, 5, 2, 6, 3, 7 );
        i0 = _mm256_permutevar8x32_epi32( i0, perm );

        _mm256_storeu_si256((__m256i *)y[i].qs, i0);
#else
        // Since we don't have in AVX some necessary functions,
        // we split the registers in half and call AVX2 analogs from SSE
        __m128i ni0 = _mm256_castsi256_si128( i0 );
        __m128i ni1 = _mm256_extractf128_si256( i0, 1);
        __m128i ni2 = _mm256_castsi256_si128( i1 );
        __m128i ni3 = _mm256_extractf128_si256( i1, 1);
        __m128i ni4 = _mm256_castsi256_si128( i2 );
        __m128i ni5 = _mm256_extractf128_si256( i2, 1);
        __m128i ni6 = _mm256_castsi256_si128( i3 );
        __m128i ni7 = _mm256_extractf128_si256( i3, 1);

        // Compute the sum of the quants and set y[i].s
        const __m128i s0 = _mm_add_epi32(_mm_add_epi32(ni0, ni1), _mm_add_epi32(ni2, ni3));
        const __m128i s1 = _mm_add_epi32(_mm_add_epi32(ni4, ni5), _mm_add_epi32(ni6, ni7));
        y[i].s = d * hsum_i32_4(_mm_add_epi32(s0, s1));

        // Convert int32 to int16
        ni0 = _mm_packs_epi32( ni0, ni1 );
        ni2 = _mm_packs_epi32( ni2, ni3 );
        ni4 = _mm_packs_epi32( ni4, ni5 );
        ni6 = _mm_packs_epi32( ni6, ni7 );
        // Convert int16 to int8
        ni0 = _mm_packs_epi16( ni0, ni2 );
        ni4 = _mm_packs_epi16( ni4, ni6 );

        _mm_storeu_si128((__m128i *)(y[i].qs +  0), ni0);
        _mm_storeu_si128((__m128i *)(y[i].qs + 16), ni4);
#endif
    }
#else
    // scalar
    quantize_row_q8_1_reference(x, y, k);
#endif
}

static void dequantize_row_q4_0(const block_q4_0 * restrict x, float * restrict y, int k) {
    static const int qk = QK4_0;

    assert(k % qk == 0);

    const int nb = k / qk;

    for (int i = 0; i < nb; i++) {
        const float d = x[i].d;

        for (int j = 0; j < qk/2; ++j) {
            const int x0 = (x[i].qs[j] & 0x0F) - 8;
            const int x1 = (x[i].qs[j] >>   4) - 8;

            y[i*qk + j + 0   ] = x0*d;
            y[i*qk + j + qk/2] = x1*d;
        }
    }
}

static void dequantize_row_q4_1(const block_q4_1 * restrict x, float * restrict y, int k) {
    static const int qk = QK4_1;

    assert(k % qk == 0);

    const int nb = k / qk;

    for (int i = 0; i < nb; i++) {
        const float d = x[i].d;
        const float m = x[i].m;

        for (int j = 0; j < qk/2; ++j) {
            const int x0 = (x[i].qs[j] & 0x0F);
            const int x1 = (x[i].qs[j] >>   4);

            y[i*qk + j + 0   ] = x0*d + m;
            y[i*qk + j + qk/2] = x1*d + m;
        }
    }
}

static void dequantize_row_q5_0(const block_q5_0 * restrict x, float * restrict y, int k) {
    static const int qk = QK5_0;

    assert(k % qk == 0);

    const int nb = k / qk;

    for (int i = 0; i < nb; i++) {
        const float d = GGML_FP16_TO_FP32(x[i].d);

        uint32_t qh;
        memcpy(&qh, x[i].qh, sizeof(qh));

        for (int j = 0; j < qk/2; ++j) {
            const uint8_t xh_0 = ((qh >> (j +  0)) << 4) & 0x10;
            const uint8_t xh_1 = ((qh >> (j + 12))     ) & 0x10;

            const int32_t x0 = ((x[i].qs[j] & 0x0F) | xh_0) - 16;
            const int32_t x1 = ((x[i].qs[j] >>   4) | xh_1) - 16;

            y[i*qk + j + 0   ] = x0*d;
            y[i*qk + j + qk/2] = x1*d;
        }
    }
}

static void dequantize_row_q5_1(const block_q5_1 * restrict x, float * restrict y, int k) {
    static const int qk = QK5_1;

    assert(k % qk == 0);

    const int nb = k / qk;

    for (int i = 0; i < nb; i++) {
        const float d = GGML_FP16_TO_FP32(x[i].d);
        const float m = GGML_FP16_TO_FP32(x[i].m);

        uint32_t qh;
        memcpy(&qh, x[i].qh, sizeof(qh));

        for (int j = 0; j < qk/2; ++j) {
            const uint8_t xh_0 = ((qh >> (j +  0)) << 4) & 0x10;
            const uint8_t xh_1 = ((qh >> (j + 12))     ) & 0x10;

            const int x0 = (x[i].qs[j] & 0x0F) | xh_0;
            const int x1 = (x[i].qs[j] >>   4) | xh_1;

            y[i*qk + j + 0   ] = x0*d + m;
            y[i*qk + j + qk/2] = x1*d + m;
        }
    }
}

static void dequantize_row_q8_0(const void * restrict vx, float * restrict y, int k) {
    static const int qk = QK8_0;

    assert(k % qk == 0);

    const int nb = k / qk;

    const block_q8_0 * restrict x = vx;

    for (int i = 0; i < nb; i++) {
        const float d = x[i].d;

        for (int j = 0; j < qk; ++j) {
            y[i*qk + j] = x[i].qs[j]*d;
        }
    }
}

static void ggml_vec_dot_q4_0_q8_0(const int n, float * restrict s, const void * restrict vx, const void * restrict vy);
static void ggml_vec_dot_q4_1_q8_1(const int n, float * restrict s, const void * restrict vx, const void * restrict vy);
static void ggml_vec_dot_q5_0_q8_0(const int n, float * restrict s, const void * restrict vx, const void * restrict vy);
static void ggml_vec_dot_q5_1_q8_1(const int n, float * restrict s, const void * restrict vx, const void * restrict vy);
static void ggml_vec_dot_q8_0_q8_0(const int n, float * restrict s, const void * restrict vx, const void * restrict vy);

static const quantize_fns_t quantize_fns[GGML_TYPE_COUNT] = {
    [GGML_TYPE_Q4_0] = {
        .dequantize_row_q         = (dequantize_row_q_t) dequantize_row_q4_0,
        .quantize_row_q           = quantize_row_q4_0,
        .quantize_row_q_reference = (quantize_row_q_t) quantize_row_q4_0_reference,
        .quantize_row_q_dot       = quantize_row_q8_0,
        .vec_dot_q                = ggml_vec_dot_q4_0_q8_0,
        .vec_dot_type             = GGML_TYPE_Q8_0,
    },
    [GGML_TYPE_Q4_1] = {
        .dequantize_row_q         = (dequantize_row_q_t)dequantize_row_q4_1,
        .quantize_row_q           = quantize_row_q4_1,
        .quantize_row_q_reference = (quantize_row_q_t) quantize_row_q4_1_reference,
        .quantize_row_q_dot       = quantize_row_q8_1,
        .vec_dot_q                = ggml_vec_dot_q4_1_q8_1,
        .vec_dot_type             = GGML_TYPE_Q8_1,
    },
    [GGML_TYPE_Q5_0] = {
        .dequantize_row_q         = (dequantize_row_q_t) dequantize_row_q5_0,
        .quantize_row_q           = quantize_row_q5_0,
        .quantize_row_q_reference = (quantize_row_q_t) quantize_row_q5_0_reference,
        .quantize_row_q_dot       = quantize_row_q8_0,
        .vec_dot_q                = ggml_vec_dot_q5_0_q8_0,
        .vec_dot_type             = GGML_TYPE_Q8_0,
    },
    [GGML_TYPE_Q5_1] = {
        .dequantize_row_q         = (dequantize_row_q_t) dequantize_row_q5_1,
        .quantize_row_q           = quantize_row_q5_1,
        .quantize_row_q_reference = (quantize_row_q_t) quantize_row_q5_1_reference,
        .quantize_row_q_dot       = quantize_row_q8_1,
        .vec_dot_q                = ggml_vec_dot_q5_1_q8_1,
        .vec_dot_type             = GGML_TYPE_Q8_1,
    },
    [GGML_TYPE_Q8_0] = {
        .dequantize_row_q         = dequantize_row_q8_0,
        .quantize_row_q           = quantize_row_q8_0,
        .quantize_row_q_reference = (quantize_row_q_t) quantize_row_q8_0_reference,
        .quantize_row_q_dot       = quantize_row_q8_0,
        .vec_dot_q                = ggml_vec_dot_q8_0_q8_0,
        .vec_dot_type             = GGML_TYPE_Q8_0,
    },
    [GGML_TYPE_Q8_1] = {
        .dequantize_row_q         = NULL,   // TODO
        .quantize_row_q           = quantize_row_q8_1,
        .quantize_row_q_reference = (quantize_row_q_t) quantize_row_q8_1_reference,
        .quantize_row_q_dot       = quantize_row_q8_1,
        .vec_dot_q                = NULL,   // TODO
        .vec_dot_type             = GGML_TYPE_Q8_1,
    },
};

// For internal test use
quantize_fns_t ggml_internal_get_quantize_fn(size_t i) {
    GGML_ASSERT(i < GGML_TYPE_COUNT);
    return quantize_fns[i];
}


//
// simd mappings
//

// we define a common set of C macros which map to specific intrinsics based on the current architecture
// we then implement the fundamental computation operations below using only these macros
// adding support for new architectures requires to define the corresponding SIMD macros
//
// GGML_F32_STEP / GGML_F16_STEP
//   number of elements to process in a single step
//
// GGML_F32_EPR / GGML_F16_EPR
//   number of elements to fit in a single register
//

#if defined(__ARM_NEON) && defined(__ARM_FEATURE_FMA)

#define GGML_SIMD

// F32 NEON

#define GGML_F32_STEP 16
#define GGML_F32_EPR  4

#define GGML_F32x4              float32x4_t
#define GGML_F32x4_ZERO         vdupq_n_f32(0.0f)
#define GGML_F32x4_SET1(x)      vdupq_n_f32(x)
#define GGML_F32x4_LOAD         vld1q_f32
#define GGML_F32x4_STORE        vst1q_f32
#define GGML_F32x4_FMA(a, b, c) vfmaq_f32(a, b, c)
#define GGML_F32x4_ADD          vaddq_f32
#define GGML_F32x4_MUL          vmulq_f32
#define GGML_F32x4_REDUCE_ONE(x) vaddvq_f32(x)
#define GGML_F32x4_REDUCE(res, x)              \
{                                              \
    for (int i = 0; i < GGML_F32_ARR/2; ++i) { \
        x[2*i] = vaddq_f32(x[2*i], x[2*i+1]);  \
    }                                          \
    for (int i = 0; i < GGML_F32_ARR/4; ++i) { \
        x[4*i] = vaddq_f32(x[4*i], x[4*i+2]);  \
    }                                          \
    for (int i = 0; i < GGML_F32_ARR/8; ++i) { \
        x[8*i] = vaddq_f32(x[8*i], x[8*i+4]);  \
    }                                          \
    res = GGML_F32x4_REDUCE_ONE(x[0]);         \
}

#define GGML_F32_VEC        GGML_F32x4
#define GGML_F32_VEC_ZERO   GGML_F32x4_ZERO
#define GGML_F32_VEC_SET1   GGML_F32x4_SET1
#define GGML_F32_VEC_LOAD   GGML_F32x4_LOAD
#define GGML_F32_VEC_STORE  GGML_F32x4_STORE
#define GGML_F32_VEC_FMA    GGML_F32x4_FMA
#define GGML_F32_VEC_ADD    GGML_F32x4_ADD
#define GGML_F32_VEC_MUL    GGML_F32x4_MUL
#define GGML_F32_VEC_REDUCE GGML_F32x4_REDUCE

// F16 NEON

#if defined(__ARM_FEATURE_FP16_VECTOR_ARITHMETIC)
    #define GGML_F16_STEP 32
    #define GGML_F16_EPR  8

    #define GGML_F16x8              float16x8_t
    #define GGML_F16x8_ZERO         vdupq_n_f16(0.0f)
    #define GGML_F16x8_SET1(x)      vdupq_n_f16(x)
    #define GGML_F16x8_LOAD         vld1q_f16
    #define GGML_F16x8_STORE        vst1q_f16
    #define GGML_F16x8_FMA(a, b, c) vfmaq_f16(a, b, c)
    #define GGML_F16x8_ADD          vaddq_f16
    #define GGML_F16x8_MUL          vmulq_f16
    #define GGML_F16x8_REDUCE(res, x)                             \
    {                                                             \
        for (int i = 0; i < GGML_F16_ARR/2; ++i) {                \
            x[2*i] = vaddq_f16(x[2*i], x[2*i+1]);                 \
        }                                                         \
        for (int i = 0; i < GGML_F16_ARR/4; ++i) {                \
            x[4*i] = vaddq_f16(x[4*i], x[4*i+2]);                 \
        }                                                         \
        for (int i = 0; i < GGML_F16_ARR/8; ++i) {                \
            x[8*i] = vaddq_f16(x[8*i], x[8*i+4]);                 \
        }                                                         \
        const float32x4_t t0 = vcvt_f32_f16(vget_low_f16 (x[0])); \
        const float32x4_t t1 = vcvt_f32_f16(vget_high_f16(x[0])); \
        res = (ggml_float) vaddvq_f32(vaddq_f32(t0, t1));         \
    }

    #define GGML_F16_VEC                GGML_F16x8
    #define GGML_F16_VEC_ZERO           GGML_F16x8_ZERO
    #define GGML_F16_VEC_SET1           GGML_F16x8_SET1
    #define GGML_F16_VEC_LOAD(p, i)     GGML_F16x8_LOAD(p)
    #define GGML_F16_VEC_STORE(p, r, i) GGML_F16x8_STORE(p, r[i])
    #define GGML_F16_VEC_FMA            GGML_F16x8_FMA
    #define GGML_F16_VEC_ADD            GGML_F16x8_ADD
    #define GGML_F16_VEC_MUL            GGML_F16x8_MUL
    #define GGML_F16_VEC_REDUCE         GGML_F16x8_REDUCE
#else
    // if FP16 vector arithmetic is not supported, we use FP32 instead
    // and take advantage of the vcvt_ functions to convert to/from FP16

    #define GGML_F16_STEP 16
    #define GGML_F16_EPR  4

    #define GGML_F32Cx4              float32x4_t
    #define GGML_F32Cx4_ZERO         vdupq_n_f32(0.0f)
    #define GGML_F32Cx4_SET1(x)      vdupq_n_f32(x)
    #define GGML_F32Cx4_LOAD(x)      vcvt_f32_f16(vld1_f16(x))
    #define GGML_F32Cx4_STORE(x, y)  vst1_f16(x, vcvt_f16_f32(y))
    #define GGML_F32Cx4_FMA(a, b, c) vfmaq_f32(a, b, c)
    #define GGML_F32Cx4_ADD          vaddq_f32
    #define GGML_F32Cx4_MUL          vmulq_f32
    #define GGML_F32Cx4_REDUCE       GGML_F32x4_REDUCE

    #define GGML_F16_VEC                GGML_F32Cx4
    #define GGML_F16_VEC_ZERO           GGML_F32Cx4_ZERO
    #define GGML_F16_VEC_SET1           GGML_F32Cx4_SET1
    #define GGML_F16_VEC_LOAD(p, i)     GGML_F32Cx4_LOAD(p)
    #define GGML_F16_VEC_STORE(p, r, i) GGML_F32Cx4_STORE(p, r[i])
    #define GGML_F16_VEC_FMA            GGML_F32Cx4_FMA
    #define GGML_F16_VEC_ADD            GGML_F32Cx4_ADD
    #define GGML_F16_VEC_MUL            GGML_F32Cx4_MUL
    #define GGML_F16_VEC_REDUCE         GGML_F32Cx4_REDUCE
#endif

#elif defined(__AVX__)

#define GGML_SIMD

// F32 AVX

#define GGML_F32_STEP 32
#define GGML_F32_EPR  8

#define GGML_F32x8         __m256
#define GGML_F32x8_ZERO    _mm256_setzero_ps()
#define GGML_F32x8_SET1(x) _mm256_set1_ps(x)
#define GGML_F32x8_LOAD    _mm256_loadu_ps
#define GGML_F32x8_STORE   _mm256_storeu_ps
#if defined(__FMA__)
    #define GGML_F32x8_FMA(a, b, c) _mm256_fmadd_ps(b, c, a)
#else
    #define GGML_F32x8_FMA(a, b, c) _mm256_add_ps(_mm256_mul_ps(b, c), a)
#endif
#define GGML_F32x8_ADD     _mm256_add_ps
#define GGML_F32x8_MUL     _mm256_mul_ps
#define GGML_F32x8_REDUCE(res, x)                                 \
{                                                                 \
    for (int i = 0; i < GGML_F32_ARR/2; ++i) {                    \
        x[2*i] = _mm256_add_ps(x[2*i], x[2*i+1]);                 \
    }                                                             \
    for (int i = 0; i < GGML_F32_ARR/4; ++i) {                    \
        x[4*i] = _mm256_add_ps(x[4*i], x[4*i+2]);                 \
    }                                                             \
    for (int i = 0; i < GGML_F32_ARR/8; ++i) {                    \
        x[8*i] = _mm256_add_ps(x[8*i], x[8*i+4]);                 \
    }                                                             \
    const __m128 t0 = _mm_add_ps(_mm256_castps256_ps128(x[0]),    \
                                 _mm256_extractf128_ps(x[0], 1)); \
    const __m128 t1 = _mm_hadd_ps(t0, t0);                        \
    res = _mm_cvtss_f32(_mm_hadd_ps(t1, t1));                     \
}
// TODO: is this optimal ?

#define GGML_F32_VEC        GGML_F32x8
#define GGML_F32_VEC_ZERO   GGML_F32x8_ZERO
#define GGML_F32_VEC_SET1   GGML_F32x8_SET1
#define GGML_F32_VEC_LOAD   GGML_F32x8_LOAD
#define GGML_F32_VEC_STORE  GGML_F32x8_STORE
#define GGML_F32_VEC_FMA    GGML_F32x8_FMA
#define GGML_F32_VEC_ADD    GGML_F32x8_ADD
#define GGML_F32_VEC_MUL    GGML_F32x8_MUL
#define GGML_F32_VEC_REDUCE GGML_F32x8_REDUCE

// F16 AVX

#define GGML_F16_STEP 32
#define GGML_F16_EPR  8

// F16 arithmetic is not supported by AVX, so we use F32 instead

#define GGML_F32Cx8             __m256
#define GGML_F32Cx8_ZERO        _mm256_setzero_ps()
#define GGML_F32Cx8_SET1(x)     _mm256_set1_ps(x)

#if defined(__F16C__)
// the  _mm256_cvt intrinsics require F16C
#define GGML_F32Cx8_LOAD(x)     _mm256_cvtph_ps(_mm_loadu_si128((__m128i *)(x)))
#define GGML_F32Cx8_STORE(x, y) _mm_storeu_si128((__m128i *)(x), _mm256_cvtps_ph(y, 0))
#else
static inline __m256 __avx_f32cx8_load(ggml_fp16_t *x) {
    float tmp[8];

    for (int i = 0; i < 8; i++)
        tmp[i] = GGML_FP16_TO_FP32(x[i]);

    return _mm256_loadu_ps(tmp);
}
static inline void __avx_f32cx8_store(ggml_fp16_t *x, __m256 y) {
    float arr[8];

    _mm256_storeu_ps(arr, y);

    for (int i = 0; i < 8; i++)
        x[i] = GGML_FP32_TO_FP16(arr[i]);
}
#define GGML_F32Cx8_LOAD(x)     __avx_f32cx8_load(x)
#define GGML_F32Cx8_STORE(x, y) __avx_f32cx8_store(x, y)
#endif

#define GGML_F32Cx8_FMA         GGML_F32x8_FMA
#define GGML_F32Cx8_ADD         _mm256_add_ps
#define GGML_F32Cx8_MUL         _mm256_mul_ps
#define GGML_F32Cx8_REDUCE      GGML_F32x8_REDUCE

#define GGML_F16_VEC                GGML_F32Cx8
#define GGML_F16_VEC_ZERO           GGML_F32Cx8_ZERO
#define GGML_F16_VEC_SET1           GGML_F32Cx8_SET1
#define GGML_F16_VEC_LOAD(p, i)     GGML_F32Cx8_LOAD(p)
#define GGML_F16_VEC_STORE(p, r, i) GGML_F32Cx8_STORE(p, r[i])
#define GGML_F16_VEC_FMA            GGML_F32Cx8_FMA
#define GGML_F16_VEC_ADD            GGML_F32Cx8_ADD
#define GGML_F16_VEC_MUL            GGML_F32Cx8_MUL
#define GGML_F16_VEC_REDUCE         GGML_F32Cx8_REDUCE

#elif defined(__POWER9_VECTOR__)

#define GGML_SIMD

// F32 POWER9

#define GGML_F32_STEP 32
#define GGML_F32_EPR  4

#define GGML_F32x4              vector float
#define GGML_F32x4_ZERO         0.0f
#define GGML_F32x4_SET1         vec_splats
#define GGML_F32x4_LOAD(p)      vec_xl(0, p)
#define GGML_F32x4_STORE(p, r)  vec_xst(r, 0, p)
#define GGML_F32x4_FMA(a, b, c) vec_madd(b, c, a)
#define GGML_F32x4_ADD          vec_add
#define GGML_F32x4_MUL          vec_mul
#define GGML_F32x4_REDUCE(res, x)              \
{                                              \
    for (int i = 0; i < GGML_F32_ARR/2; ++i) { \
        x[2*i] = vec_add(x[2*i], x[2*i+1]);    \
    }                                          \
    for (int i = 0; i < GGML_F32_ARR/4; ++i) { \
        x[4*i] = vec_add(x[4*i], x[4*i+2]);    \
    }                                          \
    for (int i = 0; i < GGML_F32_ARR/8; ++i) { \
        x[8*i] = vec_add(x[8*i], x[8*i+4]);    \
    }                                          \
    res = vec_extract(x[0], 0) +               \
          vec_extract(x[0], 1) +               \
          vec_extract(x[0], 2) +               \
          vec_extract(x[0], 3);                \
}

#define GGML_F32_VEC        GGML_F32x4
#define GGML_F32_VEC_ZERO   GGML_F32x4_ZERO
#define GGML_F32_VEC_SET1   GGML_F32x4_SET1
#define GGML_F32_VEC_LOAD   GGML_F32x4_LOAD
#define GGML_F32_VEC_STORE  GGML_F32x4_STORE
#define GGML_F32_VEC_FMA    GGML_F32x4_FMA
#define GGML_F32_VEC_ADD    GGML_F32x4_ADD
#define GGML_F32_VEC_MUL    GGML_F32x4_MUL
#define GGML_F32_VEC_REDUCE GGML_F32x4_REDUCE

// F16 POWER9
#define GGML_F16_STEP       GGML_F32_STEP
#define GGML_F16_EPR        GGML_F32_EPR
#define GGML_F16_VEC        GGML_F32x4
#define GGML_F16_VEC_ZERO   GGML_F32x4_ZERO
#define GGML_F16_VEC_SET1   GGML_F32x4_SET1
#define GGML_F16_VEC_FMA    GGML_F32x4_FMA
#define GGML_F16_VEC_REDUCE GGML_F32x4_REDUCE
// Use vec_xl, not vec_ld, in case the load address is not aligned.
#define GGML_F16_VEC_LOAD(p, i) (i & 0x1) ?                   \
  vec_extract_fp32_from_shorth(vec_xl(0, p - GGML_F16_EPR)) : \
  vec_extract_fp32_from_shortl(vec_xl(0, p))
#define GGML_ENDIAN_BYTE(i) ((unsigned char *)&(uint16_t){1})[i]
#define GGML_F16_VEC_STORE(p, r, i)                             \
  if (i & 0x1)                                                  \
    vec_xst(vec_pack_to_short_fp32(r[i - GGML_ENDIAN_BYTE(1)],  \
                                   r[i - GGML_ENDIAN_BYTE(0)]), \
            0, p - GGML_F16_EPR)

#elif defined(__wasm_simd128__)

#define GGML_SIMD

// F32 WASM

#define GGML_F32_STEP 16
#define GGML_F32_EPR  4

#define GGML_F32x4              v128_t
#define GGML_F32x4_ZERO         wasm_f32x4_splat(0.0f)
#define GGML_F32x4_SET1(x)      wasm_f32x4_splat(x)
#define GGML_F32x4_LOAD         wasm_v128_load
#define GGML_F32x4_STORE        wasm_v128_store
#define GGML_F32x4_FMA(a, b, c) wasm_f32x4_add(wasm_f32x4_mul(b, c), a)
#define GGML_F32x4_ADD          wasm_f32x4_add
#define GGML_F32x4_MUL          wasm_f32x4_mul
#define GGML_F32x4_REDUCE(res, x)                  \
{                                                  \
    for (int i = 0; i < GGML_F32_ARR/2; ++i) {     \
        x[2*i] = wasm_f32x4_add(x[2*i], x[2*i+1]); \
    }                                              \
    for (int i = 0; i < GGML_F32_ARR/4; ++i) {     \
        x[4*i] = wasm_f32x4_add(x[4*i], x[4*i+2]); \
    }                                              \
    for (int i = 0; i < GGML_F32_ARR/8; ++i) {     \
        x[8*i] = wasm_f32x4_add(x[8*i], x[8*i+4]); \
    }                                              \
    res = wasm_f32x4_extract_lane(x[0], 0) +       \
          wasm_f32x4_extract_lane(x[0], 1) +       \
          wasm_f32x4_extract_lane(x[0], 2) +       \
          wasm_f32x4_extract_lane(x[0], 3);        \
}

#define GGML_F32_VEC        GGML_F32x4
#define GGML_F32_VEC_ZERO   GGML_F32x4_ZERO
#define GGML_F32_VEC_SET1   GGML_F32x4_SET1
#define GGML_F32_VEC_LOAD   GGML_F32x4_LOAD
#define GGML_F32_VEC_STORE  GGML_F32x4_STORE
#define GGML_F32_VEC_FMA    GGML_F32x4_FMA
#define GGML_F32_VEC_ADD    GGML_F32x4_ADD
#define GGML_F32_VEC_MUL    GGML_F32x4_MUL
#define GGML_F32_VEC_REDUCE GGML_F32x4_REDUCE

// F16 WASM

#define GGML_F16_STEP 16
#define GGML_F16_EPR  4

inline static v128_t __wasm_f16x4_load(const ggml_fp16_t * p) {
    float tmp[4];

    tmp[0] = GGML_FP16_TO_FP32(p[0]);
    tmp[1] = GGML_FP16_TO_FP32(p[1]);
    tmp[2] = GGML_FP16_TO_FP32(p[2]);
    tmp[3] = GGML_FP16_TO_FP32(p[3]);

    return wasm_v128_load(tmp);
}

inline static void __wasm_f16x4_store(ggml_fp16_t * p, v128_t x) {
    float tmp[4];

    wasm_v128_store(tmp, x);

    p[0] = GGML_FP32_TO_FP16(tmp[0]);
    p[1] = GGML_FP32_TO_FP16(tmp[1]);
    p[2] = GGML_FP32_TO_FP16(tmp[2]);
    p[3] = GGML_FP32_TO_FP16(tmp[3]);
}

#define GGML_F16x4             v128_t
#define GGML_F16x4_ZERO        wasm_f32x4_splat(0.0f)
#define GGML_F16x4_SET1(x)     wasm_f32x4_splat(x)
#define GGML_F16x4_LOAD(x)     __wasm_f16x4_load(x)
#define GGML_F16x4_STORE(x, y) __wasm_f16x4_store(x, y)
#define GGML_F16x4_FMA         GGML_F32x4_FMA
#define GGML_F16x4_ADD         wasm_f32x4_add
#define GGML_F16x4_MUL         wasm_f32x4_mul
#define GGML_F16x4_REDUCE(res, x)                  \
{                                                  \
    for (int i = 0; i < GGML_F16_ARR/2; ++i) {     \
        x[2*i] = wasm_f32x4_add(x[2*i], x[2*i+1]); \
    }                                              \
    for (int i = 0; i < GGML_F16_ARR/4; ++i) {     \
        x[4*i] = wasm_f32x4_add(x[4*i], x[4*i+2]); \
    }                                              \
    for (int i = 0; i < GGML_F16_ARR/8; ++i) {     \
        x[8*i] = wasm_f32x4_add(x[8*i], x[8*i+4]); \
    }                                              \
    res = wasm_f32x4_extract_lane(x[0], 0) +       \
          wasm_f32x4_extract_lane(x[0], 1) +       \
          wasm_f32x4_extract_lane(x[0], 2) +       \
          wasm_f32x4_extract_lane(x[0], 3);        \
}

#define GGML_F16_VEC                GGML_F16x4
#define GGML_F16_VEC_ZERO           GGML_F16x4_ZERO
#define GGML_F16_VEC_SET1           GGML_F16x4_SET1
#define GGML_F16_VEC_LOAD(p, i)     GGML_F16x4_LOAD(p)
#define GGML_F16_VEC_STORE(p, r, i) GGML_F16x4_STORE(p, r[i])
#define GGML_F16_VEC_FMA            GGML_F16x4_FMA
#define GGML_F16_VEC_ADD            GGML_F16x4_ADD
#define GGML_F16_VEC_MUL            GGML_F16x4_MUL
#define GGML_F16_VEC_REDUCE         GGML_F16x4_REDUCE

#elif defined(__SSE3__)

#define GGML_SIMD

// F32 SSE

#define GGML_F32_STEP 32
#define GGML_F32_EPR  4

#define GGML_F32x4         __m128
#define GGML_F32x4_ZERO    _mm_setzero_ps()
#define GGML_F32x4_SET1(x) _mm_set1_ps(x)
#define GGML_F32x4_LOAD    _mm_loadu_ps
#define GGML_F32x4_STORE   _mm_storeu_ps
#if defined(__FMA__)
    // TODO: Does this work?
    #define GGML_F32x4_FMA(a, b, c) _mm_fmadd_ps(b, c, a)
#else
    #define GGML_F32x4_FMA(a, b, c) _mm_add_ps(_mm_mul_ps(b, c), a)
#endif
#define GGML_F32x4_ADD     _mm_add_ps
#define GGML_F32x4_MUL     _mm_mul_ps
#define GGML_F32x4_REDUCE(res, x)                                 \
{                                                                 \
    for (int i = 0; i < GGML_F32_ARR/2; ++i) {                    \
        x[2*i] = _mm_add_ps(x[2*i], x[2*i+1]);                    \
    }                                                             \
    for (int i = 0; i < GGML_F32_ARR/4; ++i) {                    \
        x[4*i] = _mm_add_ps(x[4*i], x[4*i+2]);                    \
    }                                                             \
    for (int i = 0; i < GGML_F32_ARR/8; ++i) {                    \
        x[8*i] = _mm_add_ps(x[8*i], x[8*i+4]);                    \
    }                                                             \
    const __m128 t0 = _mm_hadd_ps(x[0], x[0]);                    \
    res = _mm_cvtss_f32(_mm_hadd_ps(t0, t0));                     \
}
// TODO: is this optimal ?

#define GGML_F32_VEC        GGML_F32x4
#define GGML_F32_VEC_ZERO   GGML_F32x4_ZERO
#define GGML_F32_VEC_SET1   GGML_F32x4_SET1
#define GGML_F32_VEC_LOAD   GGML_F32x4_LOAD
#define GGML_F32_VEC_STORE  GGML_F32x4_STORE
#define GGML_F32_VEC_FMA    GGML_F32x4_FMA
#define GGML_F32_VEC_ADD    GGML_F32x4_ADD
#define GGML_F32_VEC_MUL    GGML_F32x4_MUL
#define GGML_F32_VEC_REDUCE GGML_F32x4_REDUCE

// F16 SSE

#define GGML_F16_STEP 32
#define GGML_F16_EPR  4

static inline __m128 __sse_f16x4_load(ggml_fp16_t *x) {
    float tmp[4];

    tmp[0] = GGML_FP16_TO_FP32(x[0]);
    tmp[1] = GGML_FP16_TO_FP32(x[1]);
    tmp[2] = GGML_FP16_TO_FP32(x[2]);
    tmp[3] = GGML_FP16_TO_FP32(x[3]);

    return _mm_loadu_ps(tmp);
}

static inline void __sse_f16x4_store(ggml_fp16_t *x, __m128 y) {
    float arr[4];

    _mm_storeu_ps(arr, y);

    x[0] = GGML_FP32_TO_FP16(arr[0]);
    x[1] = GGML_FP32_TO_FP16(arr[1]);
    x[2] = GGML_FP32_TO_FP16(arr[2]);
    x[3] = GGML_FP32_TO_FP16(arr[3]);
}

#define GGML_F32Cx4             __m128
#define GGML_F32Cx4_ZERO        _mm_setzero_ps()
#define GGML_F32Cx4_SET1(x)     _mm_set1_ps(x)
#define GGML_F32Cx4_LOAD(x)     __sse_f16x4_load(x)
#define GGML_F32Cx4_STORE(x, y) __sse_f16x4_store(x, y)
#define GGML_F32Cx4_FMA         GGML_F32x4_FMA
#define GGML_F32Cx4_ADD         _mm_add_ps
#define GGML_F32Cx4_MUL         _mm_mul_ps
#define GGML_F32Cx4_REDUCE      GGML_F32x4_REDUCE

#define GGML_F16_VEC                 GGML_F32Cx4
#define GGML_F16_VEC_ZERO            GGML_F32Cx4_ZERO
#define GGML_F16_VEC_SET1            GGML_F32Cx4_SET1
#define GGML_F16_VEC_LOAD(p, i)      GGML_F32Cx4_LOAD(p)
#define GGML_F16_VEC_STORE(p, r, i)  GGML_F32Cx4_STORE(p, r[i])
#define GGML_F16_VEC_FMA             GGML_F32Cx4_FMA
#define GGML_F16_VEC_ADD             GGML_F32Cx4_ADD
#define GGML_F16_VEC_MUL             GGML_F32Cx4_MUL
#define GGML_F16_VEC_REDUCE          GGML_F32Cx4_REDUCE

#endif

// GGML_F32_ARR / GGML_F16_ARR
//   number of registers to use per step
#ifdef GGML_SIMD
#define GGML_F32_ARR (GGML_F32_STEP/GGML_F32_EPR)
#define GGML_F16_ARR (GGML_F16_STEP/GGML_F16_EPR)
#endif

//
// fundamental operations
//

inline static void ggml_vec_set_i8(const int n, int8_t * x, const int8_t v) { for (int i = 0; i < n; ++i) x[i] = v; }

inline static void ggml_vec_set_i16(const int n, int16_t * x, const int16_t v) { for (int i = 0; i < n; ++i) x[i] = v; }

inline static void ggml_vec_set_i32(const int n, int32_t * x, const int32_t v) { for (int i = 0; i < n; ++i) x[i] = v; }

inline static void ggml_vec_set_f16(const int n, ggml_fp16_t * x, const int32_t v) { for (int i = 0; i < n; ++i) x[i] = v; }

inline static void ggml_vec_add_f32 (const int n, float * z, const float * x, const float * y) { for (int i = 0; i < n; ++i) z[i]  = x[i] + y[i]; }
inline static void ggml_vec_add1_f32(const int n, float * z, const float * x, const float   v) { for (int i = 0; i < n; ++i) z[i]  = x[i] + v;    }
inline static void ggml_vec_acc_f32 (const int n, float * y, const float * x)                  { for (int i = 0; i < n; ++i) y[i] += x[i];        }
inline static void ggml_vec_acc1_f32(const int n, float * y, const float   v)                  { for (int i = 0; i < n; ++i) y[i] += v;           }
inline static void ggml_vec_sub_f32 (const int n, float * z, const float * x, const float * y) { for (int i = 0; i < n; ++i) z[i]  = x[i] - y[i]; }
inline static void ggml_vec_set_f32 (const int n, float * x, const float   v)                  { for (int i = 0; i < n; ++i) x[i]  = v;           }
inline static void ggml_vec_cpy_f32 (const int n, float * y, const float * x)                  { for (int i = 0; i < n; ++i) y[i]  = x[i];        }
inline static void ggml_vec_neg_f32 (const int n, float * y, const float * x)                  { for (int i = 0; i < n; ++i) y[i]  = -x[i];       }
inline static void ggml_vec_mul_f32 (const int n, float * z, const float * x, const float * y) { for (int i = 0; i < n; ++i) z[i]  = x[i]*y[i];   }
inline static void ggml_vec_div_f32 (const int n, float * z, const float * x, const float * y) { for (int i = 0; i < n; ++i) z[i]  = x[i]/y[i];   }

inline static void ggml_vec_dot_f32(const int n, float * restrict s, const float * restrict x, const float * restrict y) {
#ifdef GGML_SIMD
    float sumf = 0.0f;
    const int np = (n & ~(GGML_F32_STEP - 1));

    GGML_F32_VEC sum[GGML_F32_ARR] = { GGML_F32_VEC_ZERO };

    GGML_F32_VEC ax[GGML_F32_ARR];
    GGML_F32_VEC ay[GGML_F32_ARR];

    for (int i = 0; i < np; i += GGML_F32_STEP) {
        for (int j = 0; j < GGML_F32_ARR; j++) {
            ax[j] = GGML_F32_VEC_LOAD(x + i + j*GGML_F32_EPR);
            ay[j] = GGML_F32_VEC_LOAD(y + i + j*GGML_F32_EPR);

            sum[j] = GGML_F32_VEC_FMA(sum[j], ax[j], ay[j]);
        }
    }

    // reduce sum0..sum3 to sum0
    GGML_F32_VEC_REDUCE(sumf, sum);

    // leftovers
    for (int i = np; i < n; ++i) {
        sumf += x[i]*y[i];
    }
#else
    // scalar
    ggml_float sumf = 0.0;
    for (int i = 0; i < n; ++i) {
        sumf += (ggml_float)(x[i]*y[i]);
    }
#endif

    *s = sumf;
}

inline static void ggml_vec_dot_f16(const int n, float * restrict s, ggml_fp16_t * restrict x, ggml_fp16_t * restrict y) {
    ggml_float sumf = 0.0;

#if defined(GGML_SIMD)
    const int np = (n & ~(GGML_F16_STEP - 1));

    GGML_F16_VEC sum[GGML_F16_ARR] = { GGML_F16_VEC_ZERO };

    GGML_F16_VEC ax[GGML_F16_ARR];
    GGML_F16_VEC ay[GGML_F16_ARR];

    for (int i = 0; i < np; i += GGML_F16_STEP) {
        for (int j = 0; j < GGML_F16_ARR; j++) {
            ax[j] = GGML_F16_VEC_LOAD(x + i + j*GGML_F16_EPR, j);
            ay[j] = GGML_F16_VEC_LOAD(y + i + j*GGML_F16_EPR, j);

            sum[j] = GGML_F16_VEC_FMA(sum[j], ax[j], ay[j]);
        }
    }

    // reduce sum0..sum3 to sum0
    GGML_F16_VEC_REDUCE(sumf, sum);

    // leftovers
    for (int i = np; i < n; ++i) {
        sumf += (ggml_float)(GGML_FP16_TO_FP32(x[i])*GGML_FP16_TO_FP32(y[i]));
    }
#else
    for (int i = 0; i < n; ++i) {
        sumf += (ggml_float)(GGML_FP16_TO_FP32(x[i])*GGML_FP16_TO_FP32(y[i]));
    }
#endif

    *s = sumf;
}

static void ggml_vec_dot_q4_0_q8_0(const int n, float * restrict s, const void * restrict vx, const void * restrict vy) {
    const int qk = QK8_0;
    const int nb = n / qk;

    assert(n % qk == 0);
    assert(nb % 2 == 0);

    const block_q4_0 * restrict x = vx;
    const block_q8_0 * restrict y = vy;

#if defined(__ARM_NEON)
    float32x4_t sumv0 = vdupq_n_f32(0.0f);
    float32x4_t sumv1 = vdupq_n_f32(0.0f);

    for (int i = 0; i < nb; i += 2) {
        const block_q4_0 * restrict x0 = &x[i + 0];
        const block_q4_0 * restrict x1 = &x[i + 1];
        const block_q8_0 * restrict y0 = &y[i + 0];
        const block_q8_0 * restrict y1 = &y[i + 1];

        const uint8x16_t m4b   = vdupq_n_u8(0x0F);
        const int8x16_t  s8b   = vdupq_n_s8(0x8);

        const uint8x16_t v0_0 = vld1q_u8(x0->qs);
        const uint8x16_t v0_1 = vld1q_u8(x1->qs);

        // 4-bit -> 8-bit
        const int8x16_t v0_0l = vreinterpretq_s8_u8(vandq_u8  (v0_0, m4b));
        const int8x16_t v0_0h = vreinterpretq_s8_u8(vshrq_n_u8(v0_0, 4));
        const int8x16_t v0_1l = vreinterpretq_s8_u8(vandq_u8  (v0_1, m4b));
        const int8x16_t v0_1h = vreinterpretq_s8_u8(vshrq_n_u8(v0_1, 4));

        // sub 8
        const int8x16_t v0_0ls = vsubq_s8(v0_0l, s8b);
        const int8x16_t v0_0hs = vsubq_s8(v0_0h, s8b);
        const int8x16_t v0_1ls = vsubq_s8(v0_1l, s8b);
        const int8x16_t v0_1hs = vsubq_s8(v0_1h, s8b);

        // load y
        const int8x16_t v1_0l = vld1q_s8(y0->qs);
        const int8x16_t v1_0h = vld1q_s8(y0->qs + 16);
        const int8x16_t v1_1l = vld1q_s8(y1->qs);
        const int8x16_t v1_1h = vld1q_s8(y1->qs + 16);

#if defined(__ARM_FEATURE_DOTPROD)
        // dot product into int32x4_t
        const int32x4_t p_0 = vdotq_s32(vdotq_s32(vdupq_n_s32(0), v0_0ls, v1_0l), v0_0hs, v1_0h);
        const int32x4_t p_1 = vdotq_s32(vdotq_s32(vdupq_n_s32(0), v0_1ls, v1_1l), v0_1hs, v1_1h);

        sumv0 = vmlaq_n_f32(sumv0, vcvtq_f32_s32(p_0), x0->d*y0->d);
        sumv1 = vmlaq_n_f32(sumv1, vcvtq_f32_s32(p_1), x1->d*y1->d);
#else
        const int16x8_t pl0l = vmull_s8(vget_low_s8 (v0_0ls), vget_low_s8 (v1_0l));
        const int16x8_t pl0h = vmull_s8(vget_high_s8(v0_0ls), vget_high_s8(v1_0l));
        const int16x8_t ph0l = vmull_s8(vget_low_s8 (v0_0hs), vget_low_s8 (v1_0h));
        const int16x8_t ph0h = vmull_s8(vget_high_s8(v0_0hs), vget_high_s8(v1_0h));

        const int16x8_t pl1l = vmull_s8(vget_low_s8 (v0_1ls), vget_low_s8 (v1_1l));
        const int16x8_t pl1h = vmull_s8(vget_high_s8(v0_1ls), vget_high_s8(v1_1l));
        const int16x8_t ph1l = vmull_s8(vget_low_s8 (v0_1hs), vget_low_s8 (v1_1h));
        const int16x8_t ph1h = vmull_s8(vget_high_s8(v0_1hs), vget_high_s8(v1_1h));

        const int32x4_t pl0 = vaddq_s32(vpaddlq_s16(pl0l), vpaddlq_s16(pl0h));
        const int32x4_t ph0 = vaddq_s32(vpaddlq_s16(ph0l), vpaddlq_s16(ph0h));
        const int32x4_t pl1 = vaddq_s32(vpaddlq_s16(pl1l), vpaddlq_s16(pl1h));
        const int32x4_t ph1 = vaddq_s32(vpaddlq_s16(ph1l), vpaddlq_s16(ph1h));

        sumv0 = vmlaq_n_f32(sumv0, vcvtq_f32_s32(vaddq_s32(pl0, ph0)), x0->d*y0->d);
        sumv1 = vmlaq_n_f32(sumv1, vcvtq_f32_s32(vaddq_s32(pl1, ph1)), x1->d*y1->d);
#endif
    }

    *s = vaddvq_f32(sumv0) + vaddvq_f32(sumv1);
#elif defined(__AVX2__)
    // Initialize accumulator with zeros
    __m256 acc = _mm256_setzero_ps();

    // Main loop
    for (int i = 0; i < nb; ++i) {
        /* Compute combined scale for the block */
        const __m256 d = _mm256_mul_ps( _mm256_broadcast_ss( &x[i].d ), _mm256_broadcast_ss( &y[i].d ) );

        __m256i bx = bytes_from_nibbles_32(x[i].qs);

        // Now we have a vector with bytes in [ 0 .. 15 ] interval. Offset them into [ -8 .. +7 ] interval.
        const __m256i off = _mm256_set1_epi8( 8 );
        bx = _mm256_sub_epi8( bx, off );

        __m256i by = _mm256_loadu_si256((const __m256i *)y[i].qs);

        const __m256 q = mul_sum_i8_pairs_float(bx, by);

        /* Multiply q with scale and accumulate */
        acc = _mm256_fmadd_ps( d, q, acc );
    }

    *s = hsum_float_8(acc);
#elif defined(__AVX__)
    // Initialize accumulator with zeros
    __m256 acc = _mm256_setzero_ps();

    // Main loop
    for (int i = 0; i < nb; ++i) {
        // Compute combined scale for the block
        const __m256 d = _mm256_mul_ps( _mm256_broadcast_ss( &x[i].d ), _mm256_broadcast_ss( &y[i].d ) );

        const __m128i lowMask = _mm_set1_epi8(0xF);
        const __m128i off = _mm_set1_epi8(8);

        const __m128i tmp = _mm_loadu_si128((const __m128i *)x[i].qs);

        __m128i bx = _mm_and_si128(lowMask, tmp);
        __m128i by = _mm_loadu_si128((const __m128i *)y[i].qs);
        bx = _mm_sub_epi8(bx, off);
        const __m128i i32_0 = mul_sum_i8_pairs(bx, by);

        bx = _mm_and_si128(lowMask, _mm_srli_epi64(tmp, 4));
        by = _mm_loadu_si128((const __m128i *)(y[i].qs + 16));
        bx = _mm_sub_epi8(bx, off);
        const __m128i i32_1 = mul_sum_i8_pairs(bx, by);

        // Convert int32_t to float
        __m256 p = _mm256_cvtepi32_ps(_mm256_set_m128i(i32_0, i32_1));

        // Apply the scale, and accumulate
        acc = _mm256_add_ps(_mm256_mul_ps( d, p ), acc);
    }

    *s = hsum_float_8(acc);
#elif defined(__SSSE3__)
    // set constants
    const __m128i lowMask = _mm_set1_epi8(0xF);
    const __m128i off = _mm_set1_epi8(8);

    // Initialize accumulator with zeros
    __m128 acc_0 = _mm_setzero_ps();
    __m128 acc_1 = _mm_setzero_ps();
    __m128 acc_2 = _mm_setzero_ps();
    __m128 acc_3 = _mm_setzero_ps();

    // First round without accumulation
    {
        _mm_prefetch(&x[0] + sizeof(block_q4_0), _MM_HINT_T0);
        _mm_prefetch(&y[0] + sizeof(block_q8_0), _MM_HINT_T0);

        // Compute combined scale for the block 0 and 1
        const __m128 d_0_1 = _mm_mul_ps( _mm_set1_ps( x[0].d ), _mm_set1_ps( y[0].d ) );

        const __m128i tmp_0_1 = _mm_loadu_si128((const __m128i *)x[0].qs);

        __m128i bx_0 = _mm_and_si128(lowMask, tmp_0_1);
        __m128i by_0 = _mm_loadu_si128((const __m128i *)y[0].qs);
        bx_0 = _mm_sub_epi8(bx_0, off);
        const __m128i i32_0 = mul_sum_i8_pairs(bx_0, by_0);

        __m128i bx_1 = _mm_and_si128(lowMask, _mm_srli_epi64(tmp_0_1, 4));
        __m128i by_1 = _mm_loadu_si128((const __m128i *)(y[0].qs + 16));
        bx_1 = _mm_sub_epi8(bx_1, off);
        const __m128i i32_1 = mul_sum_i8_pairs(bx_1, by_1);

        _mm_prefetch(&x[1] + sizeof(block_q4_0), _MM_HINT_T0);
        _mm_prefetch(&y[1] + sizeof(block_q8_0), _MM_HINT_T0);

        // Compute combined scale for the block 2 and 3
        const __m128 d_2_3 = _mm_mul_ps( _mm_set1_ps( x[1].d ), _mm_set1_ps( y[1].d ) );

        const __m128i tmp_2_3 = _mm_loadu_si128((const __m128i *)x[1].qs);

        __m128i bx_2 = _mm_and_si128(lowMask, tmp_2_3);
        __m128i by_2 = _mm_loadu_si128((const __m128i *)y[1].qs);
        bx_2 = _mm_sub_epi8(bx_2, off);
        const __m128i i32_2 = mul_sum_i8_pairs(bx_2, by_2);

        __m128i bx_3 = _mm_and_si128(lowMask, _mm_srli_epi64(tmp_2_3, 4));
        __m128i by_3 = _mm_loadu_si128((const __m128i *)(y[1].qs + 16));
        bx_3 = _mm_sub_epi8(bx_3, off);
        const __m128i i32_3 = mul_sum_i8_pairs(bx_3, by_3);

        // Convert int32_t to float
        __m128 p0 = _mm_cvtepi32_ps(i32_0);
        __m128 p1 = _mm_cvtepi32_ps(i32_1);
        __m128 p2 = _mm_cvtepi32_ps(i32_2);
        __m128 p3 = _mm_cvtepi32_ps(i32_3);

        // Apply the scale
        acc_0 = _mm_mul_ps( d_0_1, p0 );
        acc_1 = _mm_mul_ps( d_0_1, p1 );
        acc_2 = _mm_mul_ps( d_2_3, p2 );
        acc_3 = _mm_mul_ps( d_2_3, p3 );
    }

    // Main loop
    for (int i = 2; i < nb; i+=2) {
        _mm_prefetch(&x[i] + sizeof(block_q4_0), _MM_HINT_T0);
        _mm_prefetch(&y[i] + sizeof(block_q8_0), _MM_HINT_T0);

        // Compute combined scale for the block 0 and 1
        const __m128 d_0_1 = _mm_mul_ps( _mm_set1_ps( x[i].d ), _mm_set1_ps( y[i].d ) );

        const __m128i tmp_0_1 = _mm_loadu_si128((const __m128i *)x[i].qs);

        __m128i bx_0 = _mm_and_si128(lowMask, tmp_0_1);
        __m128i by_0 = _mm_loadu_si128((const __m128i *)y[i].qs);
        bx_0 = _mm_sub_epi8(bx_0, off);
        const __m128i i32_0 = mul_sum_i8_pairs(bx_0, by_0);

        __m128i bx_1 = _mm_and_si128(lowMask, _mm_srli_epi64(tmp_0_1, 4));
        __m128i by_1 = _mm_loadu_si128((const __m128i *)(y[i].qs + 16));
        bx_1 = _mm_sub_epi8(bx_1, off);
        const __m128i i32_1 = mul_sum_i8_pairs(bx_1, by_1);

        _mm_prefetch(&x[i] + 2 * sizeof(block_q4_0), _MM_HINT_T0);
        _mm_prefetch(&y[i] + 2 * sizeof(block_q8_0), _MM_HINT_T0);

        // Compute combined scale for the block 2 and 3
        const __m128 d_2_3 = _mm_mul_ps( _mm_set1_ps( x[i + 1].d ), _mm_set1_ps( y[i + 1].d ) );

        const __m128i tmp_2_3 = _mm_loadu_si128((const __m128i *)x[i + 1].qs);

        __m128i bx_2 = _mm_and_si128(lowMask, tmp_2_3);
        __m128i by_2 = _mm_loadu_si128((const __m128i *)y[i + 1].qs);
        bx_2 = _mm_sub_epi8(bx_2, off);
        const __m128i i32_2 = mul_sum_i8_pairs(bx_2, by_2);

        __m128i bx_3 = _mm_and_si128(lowMask, _mm_srli_epi64(tmp_2_3, 4));
        __m128i by_3 = _mm_loadu_si128((const __m128i *)(y[i + 1].qs + 16));
        bx_3 = _mm_sub_epi8(bx_3, off);
        const __m128i i32_3 = mul_sum_i8_pairs(bx_3, by_3);

        // Convert int32_t to float
        __m128 p0 = _mm_cvtepi32_ps(i32_0);
        __m128 p1 = _mm_cvtepi32_ps(i32_1);
        __m128 p2 = _mm_cvtepi32_ps(i32_2);
        __m128 p3 = _mm_cvtepi32_ps(i32_3);

        // Apply the scale
        __m128 p0_d = _mm_mul_ps( d_0_1, p0 );
        __m128 p1_d = _mm_mul_ps( d_0_1, p1 );
        __m128 p2_d = _mm_mul_ps( d_2_3, p2 );
        __m128 p3_d = _mm_mul_ps( d_2_3, p3 );

        // Acummulate
        acc_0 = _mm_add_ps(p0_d, acc_0);
        acc_1 = _mm_add_ps(p1_d, acc_1);
        acc_2 = _mm_add_ps(p2_d, acc_2);
        acc_3 = _mm_add_ps(p3_d, acc_3);
    }

    *s = hsum_float_4x4(acc_0, acc_1, acc_2, acc_3);
#else
    // scalar
    float sumf = 0.0;

    for (int i = 0; i < nb; i++) {
        int sumi = 0;

        for (int j = 0; j < qk/2; ++j) {
            const int v0 = (x[i].qs[j] & 0x0F) - 8;
            const int v1 = (x[i].qs[j] >>   4) - 8;

            sumi += (v0 * y[i].qs[j]) + (v1 * y[i].qs[j + qk/2]);
        }

        sumf += (x[i].d*y[i].d)*sumi;
    }

    *s = sumf;
#endif
}

static void ggml_vec_dot_q4_1_q8_1(const int n, float * restrict s, const void * restrict vx, const void * restrict vy) {
    const int qk = QK8_1;
    const int nb = n / qk;

    assert(n % qk == 0);
    assert(nb % 2 == 0);

    const block_q4_1 * restrict x = vx;
    const block_q8_1 * restrict y = vy;

    // TODO: add WASM SIMD
#if defined(__ARM_NEON)
    float32x4_t sumv0 = vdupq_n_f32(0.0f);
    float32x4_t sumv1 = vdupq_n_f32(0.0f);

    float summs = 0;

    for (int i = 0; i < nb; i += 2) {
        const block_q4_1 * restrict x0 = &x[i + 0];
        const block_q4_1 * restrict x1 = &x[i + 1];
        const block_q8_1 * restrict y0 = &y[i + 0];
        const block_q8_1 * restrict y1 = &y[i + 1];

        summs += x0->m * y0->s + x1->m * y1->s;

        const uint8x16_t m4b = vdupq_n_u8(0x0F);

        const uint8x16_t v0_0 = vld1q_u8(x0->qs);
        const uint8x16_t v0_1 = vld1q_u8(x1->qs);

        // 4-bit -> 8-bit
        const int8x16_t v0_0l = vreinterpretq_s8_u8(vandq_u8  (v0_0, m4b));
        const int8x16_t v0_0h = vreinterpretq_s8_u8(vshrq_n_u8(v0_0, 4));
        const int8x16_t v0_1l = vreinterpretq_s8_u8(vandq_u8  (v0_1, m4b));
        const int8x16_t v0_1h = vreinterpretq_s8_u8(vshrq_n_u8(v0_1, 4));

        // load y
        const int8x16_t v1_0l = vld1q_s8(y0->qs);
        const int8x16_t v1_0h = vld1q_s8(y0->qs + 16);
        const int8x16_t v1_1l = vld1q_s8(y1->qs);
        const int8x16_t v1_1h = vld1q_s8(y1->qs + 16);

#if defined(__ARM_FEATURE_DOTPROD)
        // dot product into int32x4_t
        const int32x4_t p_0 = vdotq_s32(vdotq_s32(vdupq_n_s32(0), v0_0l, v1_0l), v0_0h, v1_0h);
        const int32x4_t p_1 = vdotq_s32(vdotq_s32(vdupq_n_s32(0), v0_1l, v1_1l), v0_1h, v1_1h);

        sumv0 = vmlaq_n_f32(sumv0, vcvtq_f32_s32(p_0), x0->d*y0->d);
        sumv1 = vmlaq_n_f32(sumv1, vcvtq_f32_s32(p_1), x1->d*y1->d);
#else
        const int16x8_t pl0l = vmull_s8(vget_low_s8 (v0_0l), vget_low_s8 (v1_0l));
        const int16x8_t pl0h = vmull_s8(vget_high_s8(v0_0l), vget_high_s8(v1_0l));
        const int16x8_t ph0l = vmull_s8(vget_low_s8 (v0_0h), vget_low_s8 (v1_0h));
        const int16x8_t ph0h = vmull_s8(vget_high_s8(v0_0h), vget_high_s8(v1_0h));

        const int16x8_t pl1l = vmull_s8(vget_low_s8 (v0_1l), vget_low_s8 (v1_1l));
        const int16x8_t pl1h = vmull_s8(vget_high_s8(v0_1l), vget_high_s8(v1_1l));
        const int16x8_t ph1l = vmull_s8(vget_low_s8 (v0_1h), vget_low_s8 (v1_1h));
        const int16x8_t ph1h = vmull_s8(vget_high_s8(v0_1h), vget_high_s8(v1_1h));

        const int32x4_t pl0 = vaddq_s32(vpaddlq_s16(pl0l), vpaddlq_s16(pl0h));
        const int32x4_t ph0 = vaddq_s32(vpaddlq_s16(ph0l), vpaddlq_s16(ph0h));
        const int32x4_t pl1 = vaddq_s32(vpaddlq_s16(pl1l), vpaddlq_s16(pl1h));
        const int32x4_t ph1 = vaddq_s32(vpaddlq_s16(ph1l), vpaddlq_s16(ph1h));

        sumv0 = vmlaq_n_f32(sumv0, vcvtq_f32_s32(vaddq_s32(pl0, ph0)), x0->d*y0->d);
        sumv1 = vmlaq_n_f32(sumv1, vcvtq_f32_s32(vaddq_s32(pl1, ph1)), x1->d*y1->d);
#endif
    }

    *s = vaddvq_f32(sumv0) + vaddvq_f32(sumv1) + summs;
#elif defined(__AVX2__) || defined(__AVX__)
    // Initialize accumulator with zeros
    __m256 acc = _mm256_setzero_ps();

    float summs = 0;

    // Main loop
    for (int i = 0; i < nb; ++i) {
        const float * d0 = &x[i].d;
        const float * d1 = &y[i].d;

        summs += x[i].m * y[i].s;

        const __m256 d0v = _mm256_broadcast_ss( d0 );
        const __m256 d1v = _mm256_broadcast_ss( d1 );

        // Compute combined scales
        const __m256 d0d1 = _mm256_mul_ps( d0v, d1v );

        // Load 16 bytes, and unpack 4 bit fields into bytes, making 32 bytes
        const __m256i bx = bytes_from_nibbles_32(x[i].qs);
        const __m256i by = _mm256_loadu_si256( (const __m256i *)y[i].qs );

        const __m256 xy = mul_sum_i8_pairs_float(bx, by);

        // Accumulate d0*d1*x*y
#if defined(__AVX2__)
        acc = _mm256_fmadd_ps( d0d1, xy, acc );
#else
        acc = _mm256_add_ps( _mm256_mul_ps( d0d1, xy ), acc );
#endif
    }

    *s = hsum_float_8(acc) + summs;
#else
    // scalar
    float sumf = 0.0;

    for (int i = 0; i < nb; i++) {
        int sumi = 0;

        for (int j = 0; j < qk/2; ++j) {
            const int v0 = (x[i].qs[j] & 0x0F);
            const int v1 = (x[i].qs[j] >>   4);

            sumi += (v0 * y[i].qs[j]) + (v1 * y[i].qs[j + qk/2]);
        }

        sumf += (x[i].d*y[i].d)*sumi + x[i].m*y[i].s;
    }

    *s = sumf;
#endif
}

static void ggml_vec_dot_q5_0_q8_0(const int n, float * restrict s, const void * restrict vx, const void * restrict vy) {
    const int qk = QK8_0;
    const int nb = n / qk;

    assert(n % qk == 0);
    assert(nb % 2 == 0);
    assert(qk == QK5_0);

    const block_q5_0 * restrict x = vx;
    const block_q8_0 * restrict y = vy;

#if defined(__ARM_NEON)
    float32x4_t sumv0 = vdupq_n_f32(0.0f);
    float32x4_t sumv1 = vdupq_n_f32(0.0f);

    uint32_t qh0;
    uint32_t qh1;

    uint64_t tmp0[4];
    uint64_t tmp1[4];

    for (int i = 0; i < nb; i += 2) {
        const block_q5_0 * restrict x0 = &x[i];
        const block_q5_0 * restrict x1 = &x[i + 1];
        const block_q8_0 * restrict y0 = &y[i];
        const block_q8_0 * restrict y1 = &y[i + 1];

        const uint8x16_t m4b = vdupq_n_u8(0x0F);

        // extract the 5th bit via lookup table ((!b) << 4)
        memcpy(&qh0, x0->qh, sizeof(qh0));
        memcpy(&qh1, x1->qh, sizeof(qh1));

        tmp0[0] = table_b2b_1[(qh0 >>  0) & 0xFF];
        tmp0[1] = table_b2b_1[(qh0 >>  8) & 0xFF];
        tmp0[2] = table_b2b_1[(qh0 >> 16) & 0xFF];
        tmp0[3] = table_b2b_1[(qh0 >> 24)       ];

        tmp1[0] = table_b2b_1[(qh1 >>  0) & 0xFF];
        tmp1[1] = table_b2b_1[(qh1 >>  8) & 0xFF];
        tmp1[2] = table_b2b_1[(qh1 >> 16) & 0xFF];
        tmp1[3] = table_b2b_1[(qh1 >> 24)       ];

        const int8x16_t qhl0 = vld1q_s8((const int8_t *)(tmp0 + 0));
        const int8x16_t qhh0 = vld1q_s8((const int8_t *)(tmp0 + 2));
        const int8x16_t qhl1 = vld1q_s8((const int8_t *)(tmp1 + 0));
        const int8x16_t qhh1 = vld1q_s8((const int8_t *)(tmp1 + 2));

        const uint8x16_t v0_0 = vld1q_u8(x0->qs);
        const uint8x16_t v0_1 = vld1q_u8(x1->qs);

        // 4-bit -> 8-bit
        int8x16_t v0_0l = vreinterpretq_s8_u8(vandq_u8  (v0_0, m4b));
        int8x16_t v0_0h = vreinterpretq_s8_u8(vshrq_n_u8(v0_0, 4));
        int8x16_t v0_1l = vreinterpretq_s8_u8(vandq_u8  (v0_1, m4b));
        int8x16_t v0_1h = vreinterpretq_s8_u8(vshrq_n_u8(v0_1, 4));

        // add high bit and sub 16 (equivalent to sub 0x10 when bit is zero)
        const int8x16_t v0_0lf = vsubq_s8(v0_0l, qhl0);
        const int8x16_t v0_0hf = vsubq_s8(v0_0h, qhh0);
        const int8x16_t v0_1lf = vsubq_s8(v0_1l, qhl1);
        const int8x16_t v0_1hf = vsubq_s8(v0_1h, qhh1);

        // load y
        const int8x16_t v1_0l = vld1q_s8(y0->qs);
        const int8x16_t v1_0h = vld1q_s8(y0->qs + 16);
        const int8x16_t v1_1l = vld1q_s8(y1->qs);
        const int8x16_t v1_1h = vld1q_s8(y1->qs + 16);

        const float x0d = GGML_FP16_TO_FP32(x0->d);
        const float x1d = GGML_FP16_TO_FP32(x1->d);

#if defined(__ARM_FEATURE_DOTPROD)
        sumv0 = vmlaq_n_f32(sumv0, vcvtq_f32_s32(vaddq_s32(
                        vdotq_s32(vdupq_n_s32(0), v0_0lf, v1_0l),
                        vdotq_s32(vdupq_n_s32(0), v0_0hf, v1_0h))), x0d*y0->d);
        sumv1 = vmlaq_n_f32(sumv1, vcvtq_f32_s32(vaddq_s32(
                        vdotq_s32(vdupq_n_s32(0), v0_1lf, v1_1l),
                        vdotq_s32(vdupq_n_s32(0), v0_1hf, v1_1h))), x1d*y1->d);
#else
        const int16x8_t pl0l = vmull_s8(vget_low_s8 (v0_0lf), vget_low_s8 (v1_0l));
        const int16x8_t pl0h = vmull_s8(vget_high_s8(v0_0lf), vget_high_s8(v1_0l));
        const int16x8_t ph0l = vmull_s8(vget_low_s8 (v0_0hf), vget_low_s8 (v1_0h));
        const int16x8_t ph0h = vmull_s8(vget_high_s8(v0_0hf), vget_high_s8(v1_0h));

        const int16x8_t pl1l = vmull_s8(vget_low_s8 (v0_1lf), vget_low_s8 (v1_1l));
        const int16x8_t pl1h = vmull_s8(vget_high_s8(v0_1lf), vget_high_s8(v1_1l));
        const int16x8_t ph1l = vmull_s8(vget_low_s8 (v0_1hf), vget_low_s8 (v1_1h));
        const int16x8_t ph1h = vmull_s8(vget_high_s8(v0_1hf), vget_high_s8(v1_1h));

        const int32x4_t pl0 = vaddq_s32(vpaddlq_s16(pl0l), vpaddlq_s16(pl0h));
        const int32x4_t ph0 = vaddq_s32(vpaddlq_s16(ph0l), vpaddlq_s16(ph0h));
        const int32x4_t pl1 = vaddq_s32(vpaddlq_s16(pl1l), vpaddlq_s16(pl1h));
        const int32x4_t ph1 = vaddq_s32(vpaddlq_s16(ph1l), vpaddlq_s16(ph1h));

        sumv0 = vmlaq_n_f32(sumv0, vcvtq_f32_s32(vaddq_s32(pl0, ph0)), x0d*y0->d);
        sumv1 = vmlaq_n_f32(sumv1, vcvtq_f32_s32(vaddq_s32(pl1, ph1)), x1d*y1->d);
#endif
    }

    *s = vaddvq_f32(sumv0) + vaddvq_f32(sumv1);
#elif defined(__wasm_simd128__)
    v128_t sumv = wasm_f32x4_splat(0.0f);

    uint32_t qh;
    uint64_t tmp[4];

    // TODO: check if unrolling this is better
    for (int i = 0; i < nb; ++i) {
        const block_q5_0 * restrict x0 = &x[i];
        const block_q8_0 * restrict y0 = &y[i];

        const v128_t m4b  = wasm_i8x16_splat(0x0F);
        const v128_t s16b = wasm_i8x16_splat(0x10);

        // extract the 5th bit
        memcpy(&qh, x0->qh, sizeof(qh));

        tmp[0] = table_b2b_1[(qh >>  0) & 0xFF];
        tmp[1] = table_b2b_1[(qh >>  8) & 0xFF];
        tmp[2] = table_b2b_1[(qh >> 16) & 0xFF];
        tmp[3] = table_b2b_1[(qh >> 24)       ];

        const v128_t qhl = wasm_v128_load(tmp + 0);
        const v128_t qhh = wasm_v128_load(tmp + 2);

        const v128_t v0 = wasm_v128_load(x0->qs);

        // 4-bit -> 8-bit
        const v128_t v0l = wasm_v128_and (v0, m4b);
        const v128_t v0h = wasm_u8x16_shr(v0, 4);

        // add high bit and sub 16 (equivalent to sub 0x10 when bit is zero)
        const v128_t v0lf = wasm_i8x16_sub(v0l, qhl);
        const v128_t v0hf = wasm_i8x16_sub(v0h, qhh);

        // load y
        const v128_t v1l = wasm_v128_load(y0->qs);
        const v128_t v1h = wasm_v128_load(y0->qs + 16);

        // int8x16 -> int16x8
        const v128_t v0lfl = wasm_i16x8_extend_low_i8x16 (v0lf);
        const v128_t v0lfh = wasm_i16x8_extend_high_i8x16(v0lf);
        const v128_t v0hfl = wasm_i16x8_extend_low_i8x16 (v0hf);
        const v128_t v0hfh = wasm_i16x8_extend_high_i8x16(v0hf);

        const v128_t v1ll = wasm_i16x8_extend_low_i8x16 (v1l);
        const v128_t v1lh = wasm_i16x8_extend_high_i8x16(v1l);
        const v128_t v1hl = wasm_i16x8_extend_low_i8x16 (v1h);
        const v128_t v1hh = wasm_i16x8_extend_high_i8x16(v1h);

        const float x0d = GGML_FP16_TO_FP32(x0->d);

        // dot product
        sumv = wasm_f32x4_add(sumv, wasm_f32x4_mul(wasm_f32x4_convert_i32x4(
                        wasm_i32x4_add(
                            wasm_i32x4_add(wasm_i32x4_dot_i16x8(v0lfl, v1ll),
                                           wasm_i32x4_dot_i16x8(v0lfh, v1lh)),
                            wasm_i32x4_add(wasm_i32x4_dot_i16x8(v0hfl, v1hl),
                                           wasm_i32x4_dot_i16x8(v0hfh, v1hh)))), wasm_f32x4_splat(x0d*y0->d)));
    }

    *s = wasm_f32x4_extract_lane(sumv, 0) + wasm_f32x4_extract_lane(sumv, 1) +
         wasm_f32x4_extract_lane(sumv, 2) + wasm_f32x4_extract_lane(sumv, 3);
#elif defined(__AVX2__)
    // Initialize accumulator with zeros
    __m256 acc = _mm256_setzero_ps();

    // Main loop
    for (int i = 0; i < nb; i++) {
        /* Compute combined scale for the block */
        const __m256 d = _mm256_mul_ps(_mm256_set1_ps(GGML_FP16_TO_FP32(x[i].d)), _mm256_broadcast_ss(&y[i].d));

        __m256i bx = bytes_from_nibbles_32(x[i].qs);
        __m256i bxhi = bytes_from_bits_32(x[i].qh);
        bxhi = _mm256_andnot_si256(bxhi, _mm256_set1_epi8((char)0xF0));
        bx = _mm256_or_si256(bx, bxhi);

        __m256i by = _mm256_loadu_si256((const __m256i *)y[i].qs);

        const __m256 q = mul_sum_i8_pairs_float(bx, by);

        /* Multiply q with scale and accumulate */
        acc = _mm256_fmadd_ps(d, q, acc);
    }

    *s = hsum_float_8(acc);
#elif defined(__AVX__)
    // Initialize accumulator with zeros
    __m256 acc = _mm256_setzero_ps();
    __m128i mask = _mm_set1_epi8((char)0xF0);

    // Main loop
    for (int i = 0; i < nb; i++) {
        /* Compute combined scale for the block */
        const __m256 d = _mm256_mul_ps(_mm256_set1_ps(GGML_FP16_TO_FP32(x[i].d)), _mm256_broadcast_ss(&y[i].d));

        __m256i bx = bytes_from_nibbles_32(x[i].qs);
        const __m256i bxhi = bytes_from_bits_32(x[i].qh);
        __m128i bxhil = _mm256_castsi256_si128(bxhi);
        __m128i bxhih = _mm256_extractf128_si256(bxhi, 1);
        bxhil = _mm_andnot_si128(bxhil, mask);
        bxhih = _mm_andnot_si128(bxhih, mask);
        __m128i bxl = _mm256_castsi256_si128(bx);
        __m128i bxh = _mm256_extractf128_si256(bx, 1);
        bxl = _mm_or_si128(bxl, bxhil);
        bxh = _mm_or_si128(bxh, bxhih);
        bx = _mm256_set_m128i(bxh, bxl);

        const __m256i by = _mm256_loadu_si256((const __m256i *)y[i].qs);

        const __m256 q = mul_sum_i8_pairs_float(bx, by);

        /* Multiply q with scale and accumulate */
        acc = _mm256_add_ps(_mm256_mul_ps(d, q), acc);
    }

    *s = hsum_float_8(acc);
#else
    // scalar
    float sumf = 0.0;

    for (int i = 0; i < nb; i++) {
        uint32_t qh;
        memcpy(&qh, x[i].qh, sizeof(qh));

        int sumi = 0;

        for (int j = 0; j < qk/2; ++j) {
            const uint8_t xh_0 = ((qh & (1u << (j + 0 ))) >> (j + 0 )) << 4;
            const uint8_t xh_1 = ((qh & (1u << (j + 16))) >> (j + 12));

            const int32_t x0 = ((x[i].qs[j] & 0x0F) | xh_0) - 16;
            const int32_t x1 = ((x[i].qs[j] >>   4) | xh_1) - 16;

            sumi += (x0 * y[i].qs[j]) + (x1 * y[i].qs[j + qk/2]);
        }

        sumf += (GGML_FP16_TO_FP32(x[i].d)*y[i].d)*sumi;
    }

    *s = sumf;
#endif
}

static void ggml_vec_dot_q5_1_q8_1(const int n, float * restrict s, const void * restrict vx, const void * restrict vy) {
    const int qk = QK8_1;
    const int nb = n / qk;

    assert(n % qk == 0);
    assert(nb % 2 == 0);
    assert(qk == QK5_1);

    const block_q5_1 * restrict x = vx;
    const block_q8_1 * restrict y = vy;

#if defined(__ARM_NEON)
    float32x4_t sumv0 = vdupq_n_f32(0.0f);
    float32x4_t sumv1 = vdupq_n_f32(0.0f);

    float summs0 = 0.0f;
    float summs1 = 0.0f;

    uint32_t qh0;
    uint32_t qh1;

    uint64_t tmp0[4];
    uint64_t tmp1[4];

    for (int i = 0; i < nb; i += 2) {
        const block_q5_1 * restrict x0 = &x[i];
        const block_q5_1 * restrict x1 = &x[i + 1];
        const block_q8_1 * restrict y0 = &y[i];
        const block_q8_1 * restrict y1 = &y[i + 1];

        const uint8x16_t m4b = vdupq_n_u8(0x0F);

        summs0 += GGML_FP16_TO_FP32(x0->m) * y0->s;
        summs1 += GGML_FP16_TO_FP32(x1->m) * y1->s;

        // extract the 5th bit via lookup table ((b) << 4)
        memcpy(&qh0, x0->qh, sizeof(qh0));
        memcpy(&qh1, x1->qh, sizeof(qh1));

        tmp0[0] = table_b2b_0[(qh0 >>  0) & 0xFF];
        tmp0[1] = table_b2b_0[(qh0 >>  8) & 0xFF];
        tmp0[2] = table_b2b_0[(qh0 >> 16) & 0xFF];
        tmp0[3] = table_b2b_0[(qh0 >> 24)       ];

        tmp1[0] = table_b2b_0[(qh1 >>  0) & 0xFF];
        tmp1[1] = table_b2b_0[(qh1 >>  8) & 0xFF];
        tmp1[2] = table_b2b_0[(qh1 >> 16) & 0xFF];
        tmp1[3] = table_b2b_0[(qh1 >> 24)       ];

        const int8x16_t qhl0 = vld1q_s8((const int8_t *)(tmp0 + 0));
        const int8x16_t qhh0 = vld1q_s8((const int8_t *)(tmp0 + 2));
        const int8x16_t qhl1 = vld1q_s8((const int8_t *)(tmp1 + 0));
        const int8x16_t qhh1 = vld1q_s8((const int8_t *)(tmp1 + 2));

        const uint8x16_t v0_0 = vld1q_u8(x0->qs);
        const uint8x16_t v0_1 = vld1q_u8(x1->qs);

        // 4-bit -> 8-bit
        const int8x16_t v0_0l = vreinterpretq_s8_u8(vandq_u8  (v0_0, m4b));
        const int8x16_t v0_0h = vreinterpretq_s8_u8(vshrq_n_u8(v0_0, 4));
        const int8x16_t v0_1l = vreinterpretq_s8_u8(vandq_u8  (v0_1, m4b));
        const int8x16_t v0_1h = vreinterpretq_s8_u8(vshrq_n_u8(v0_1, 4));

        // add high bit
        const int8x16_t v0_0lf = vorrq_s8(v0_0l, qhl0);
        const int8x16_t v0_0hf = vorrq_s8(v0_0h, qhh0);
        const int8x16_t v0_1lf = vorrq_s8(v0_1l, qhl1);
        const int8x16_t v0_1hf = vorrq_s8(v0_1h, qhh1);

        // load y
        const int8x16_t v1_0l = vld1q_s8(y0->qs);
        const int8x16_t v1_0h = vld1q_s8(y0->qs + 16);
        const int8x16_t v1_1l = vld1q_s8(y1->qs);
        const int8x16_t v1_1h = vld1q_s8(y1->qs + 16);

        const float x0d = GGML_FP16_TO_FP32(x0->d);
        const float x1d = GGML_FP16_TO_FP32(x1->d);

#if defined(__ARM_FEATURE_DOTPROD)
        sumv0 = vmlaq_n_f32(sumv0, vcvtq_f32_s32(vaddq_s32(
                        vdotq_s32(vdupq_n_s32(0), v0_0lf, v1_0l),
                        vdotq_s32(vdupq_n_s32(0), v0_0hf, v1_0h))), x0d*y0->d);
        sumv1 = vmlaq_n_f32(sumv1, vcvtq_f32_s32(vaddq_s32(
                        vdotq_s32(vdupq_n_s32(0), v0_1lf, v1_1l),
                        vdotq_s32(vdupq_n_s32(0), v0_1hf, v1_1h))), x1d*y1->d);
#else
        const int16x8_t pl0l = vmull_s8(vget_low_s8 (v0_0lf), vget_low_s8 (v1_0l));
        const int16x8_t pl0h = vmull_s8(vget_high_s8(v0_0lf), vget_high_s8(v1_0l));
        const int16x8_t ph0l = vmull_s8(vget_low_s8 (v0_0hf), vget_low_s8 (v1_0h));
        const int16x8_t ph0h = vmull_s8(vget_high_s8(v0_0hf), vget_high_s8(v1_0h));

        const int16x8_t pl1l = vmull_s8(vget_low_s8 (v0_1lf), vget_low_s8 (v1_1l));
        const int16x8_t pl1h = vmull_s8(vget_high_s8(v0_1lf), vget_high_s8(v1_1l));
        const int16x8_t ph1l = vmull_s8(vget_low_s8 (v0_1hf), vget_low_s8 (v1_1h));
        const int16x8_t ph1h = vmull_s8(vget_high_s8(v0_1hf), vget_high_s8(v1_1h));

        const int32x4_t pl0 = vaddq_s32(vpaddlq_s16(pl0l), vpaddlq_s16(pl0h));
        const int32x4_t ph0 = vaddq_s32(vpaddlq_s16(ph0l), vpaddlq_s16(ph0h));
        const int32x4_t pl1 = vaddq_s32(vpaddlq_s16(pl1l), vpaddlq_s16(pl1h));
        const int32x4_t ph1 = vaddq_s32(vpaddlq_s16(ph1l), vpaddlq_s16(ph1h));

        sumv0 = vmlaq_n_f32(sumv0, vcvtq_f32_s32(vaddq_s32(pl0, ph0)), x0d*y0->d);
        sumv1 = vmlaq_n_f32(sumv1, vcvtq_f32_s32(vaddq_s32(pl1, ph1)), x1d*y1->d);
#endif
    }

    *s = vaddvq_f32(sumv0) + vaddvq_f32(sumv1) + summs0 + summs1;
#elif defined(__wasm_simd128__)
    v128_t sumv = wasm_f32x4_splat(0.0f);

    float summs = 0.0f;

    uint32_t qh;
    uint64_t tmp[4];

    // TODO: check if unrolling this is better
    for (int i = 0; i < nb; ++i) {
        const block_q5_1 * restrict x0 = &x[i];
        const block_q8_1 * restrict y0 = &y[i];

        summs += GGML_FP16_TO_FP32(x0->m) * y0->s;

        const v128_t m4b = wasm_i8x16_splat(0x0F);

        // extract the 5th bit
        memcpy(&qh, x0->qh, sizeof(qh));

        tmp[0] = table_b2b_0[(qh >>  0) & 0xFF];
        tmp[1] = table_b2b_0[(qh >>  8) & 0xFF];
        tmp[2] = table_b2b_0[(qh >> 16) & 0xFF];
        tmp[3] = table_b2b_0[(qh >> 24)       ];

        const v128_t qhl = wasm_v128_load(tmp + 0);
        const v128_t qhh = wasm_v128_load(tmp + 2);

        const v128_t v0 = wasm_v128_load(x0->qs);

        // 4-bit -> 8-bit
        const v128_t v0l = wasm_v128_and (v0, m4b);
        const v128_t v0h = wasm_u8x16_shr(v0, 4);

        static bool x = true;

        // add high bit
        const v128_t v0lf = wasm_v128_or(v0l, qhl);
        const v128_t v0hf = wasm_v128_or(v0h, qhh);

        // load y
        const v128_t v1l = wasm_v128_load(y0->qs);
        const v128_t v1h = wasm_v128_load(y0->qs + 16);

        // int8x16 -> int16x8
        const v128_t v0lfl = wasm_i16x8_extend_low_i8x16 (v0lf);
        const v128_t v0lfh = wasm_i16x8_extend_high_i8x16(v0lf);
        const v128_t v0hfl = wasm_i16x8_extend_low_i8x16 (v0hf);
        const v128_t v0hfh = wasm_i16x8_extend_high_i8x16(v0hf);

        const v128_t v1ll = wasm_i16x8_extend_low_i8x16 (v1l);
        const v128_t v1lh = wasm_i16x8_extend_high_i8x16(v1l);
        const v128_t v1hl = wasm_i16x8_extend_low_i8x16 (v1h);
        const v128_t v1hh = wasm_i16x8_extend_high_i8x16(v1h);

        const float x0d = GGML_FP16_TO_FP32(x0->d);

        // dot product
        sumv = wasm_f32x4_add(sumv, wasm_f32x4_mul(wasm_f32x4_convert_i32x4(
                        wasm_i32x4_add(
                            wasm_i32x4_add(wasm_i32x4_dot_i16x8(v0lfl, v1ll),
                                           wasm_i32x4_dot_i16x8(v0lfh, v1lh)),
                            wasm_i32x4_add(wasm_i32x4_dot_i16x8(v0hfl, v1hl),
                                           wasm_i32x4_dot_i16x8(v0hfh, v1hh)))), wasm_f32x4_splat(x0d*y0->d)));
    }

    *s = wasm_f32x4_extract_lane(sumv, 0) + wasm_f32x4_extract_lane(sumv, 1) +
         wasm_f32x4_extract_lane(sumv, 2) + wasm_f32x4_extract_lane(sumv, 3) + summs;
#elif defined(__AVX2__)
    // Initialize accumulator with zeros
    __m256 acc = _mm256_setzero_ps();

    float summs = 0.0f;

    // Main loop
    for (int i = 0; i < nb; i++) {
        const __m256 dx = _mm256_set1_ps(GGML_FP16_TO_FP32(x[i].d));

        summs += GGML_FP16_TO_FP32(x[i].m) * y[i].s;

        __m256i bx = bytes_from_nibbles_32(x[i].qs);
        __m256i bxhi = bytes_from_bits_32(x[i].qh);
        bxhi = _mm256_and_si256(bxhi, _mm256_set1_epi8(0x10));
        bx = _mm256_or_si256(bx, bxhi);

        const __m256 dy = _mm256_broadcast_ss(&y[i].d);
        const __m256i by = _mm256_loadu_si256((const __m256i *)y[i].qs);

        const __m256 q = mul_sum_i8_pairs_float(bx, by);

        acc = _mm256_fmadd_ps(q, _mm256_mul_ps(dx, dy), acc);
    }

    *s = hsum_float_8(acc) + summs;
#elif defined(__AVX__)
    // Initialize accumulator with zeros
    __m256 acc = _mm256_setzero_ps();
    __m128i mask = _mm_set1_epi8(0x10);

    float summs = 0.0f;

    // Main loop
    for (int i = 0; i < nb; i++) {
        const __m256 dx = _mm256_set1_ps(GGML_FP16_TO_FP32(x[i].d));

        summs += GGML_FP16_TO_FP32(x[i].m) * y[i].s;

        __m256i bx = bytes_from_nibbles_32(x[i].qs);
        const __m256i bxhi = bytes_from_bits_32(x[i].qh);
        __m128i bxhil = _mm256_castsi256_si128(bxhi);
        __m128i bxhih = _mm256_extractf128_si256(bxhi, 1);
        bxhil = _mm_and_si128(bxhil, mask);
        bxhih = _mm_and_si128(bxhih, mask);
        __m128i bxl = _mm256_castsi256_si128(bx);
        __m128i bxh = _mm256_extractf128_si256(bx, 1);
        bxl = _mm_or_si128(bxl, bxhil);
        bxh = _mm_or_si128(bxh, bxhih);
        bx = _mm256_set_m128i(bxh, bxl);

        const __m256 dy = _mm256_broadcast_ss(&y[i].d);
        const __m256i by = _mm256_loadu_si256((const __m256i *)y[i].qs);

        const __m256 q = mul_sum_i8_pairs_float(bx, by);

        acc = _mm256_add_ps(_mm256_mul_ps(q, _mm256_mul_ps(dx, dy)), acc);
    }

    *s = hsum_float_8(acc) + summs;
#else
    // scalar
    float sumf = 0.0;

    for (int i = 0; i < nb; i++) {
        uint32_t qh;
        memcpy(&qh, x[i].qh, sizeof(qh));

        int sumi = 0;

        for (int j = 0; j < qk/2; ++j) {
            const uint8_t xh_0 = ((qh >> (j +  0)) << 4) & 0x10;
            const uint8_t xh_1 = ((qh >> (j + 12))     ) & 0x10;

            const int32_t x0 = (x[i].qs[j] & 0xF) | xh_0;
            const int32_t x1 = (x[i].qs[j] >>  4) | xh_1;

            sumi += (x0 * y[i].qs[j]) + (x1 * y[i].qs[j + qk/2]);
        }

        sumf += (GGML_FP16_TO_FP32(x[i].d)*y[i].d)*sumi + GGML_FP16_TO_FP32(x[i].m)*y[i].s;
    }

    *s = sumf;
#endif
}

static void ggml_vec_dot_q8_0_q8_0(const int n, float * restrict s, const void * restrict vx, const void * restrict vy) {
    const int qk = QK8_0;
    const int nb = n / qk;

    assert(n % qk == 0);
    assert(nb % 2 == 0);

    const block_q8_0 * restrict x = vx;
    const block_q8_0 * restrict y = vy;

#if defined(__ARM_NEON)
    float32x4_t sumv0 = vdupq_n_f32(0.0f);
    float32x4_t sumv1 = vdupq_n_f32(0.0f);

    for (int i = 0; i < nb; i += 2) {
        const block_q8_0 * restrict x0 = &x[i + 0];
        const block_q8_0 * restrict x1 = &x[i + 1];
        const block_q8_0 * restrict y0 = &y[i + 0];
        const block_q8_0 * restrict y1 = &y[i + 1];

        const int8x16_t x0_0 = vld1q_s8(x0->qs);
        const int8x16_t x0_1 = vld1q_s8(x0->qs + 16);
        const int8x16_t x1_0 = vld1q_s8(x1->qs);
        const int8x16_t x1_1 = vld1q_s8(x1->qs + 16);

        // load y
        const int8x16_t y0_0 = vld1q_s8(y0->qs);
        const int8x16_t y0_1 = vld1q_s8(y0->qs + 16);
        const int8x16_t y1_0 = vld1q_s8(y1->qs);
        const int8x16_t y1_1 = vld1q_s8(y1->qs + 16);

#if defined(__ARM_FEATURE_DOTPROD)
        sumv0 = vmlaq_n_f32(sumv0, vcvtq_f32_s32(vaddq_s32(
                        vdotq_s32(vdupq_n_s32(0), x0_0, y0_0),
                        vdotq_s32(vdupq_n_s32(0), x0_1, y0_1))), x0->d*y0->d);

        sumv1 = vmlaq_n_f32(sumv1, vcvtq_f32_s32(vaddq_s32(
                        vdotq_s32(vdupq_n_s32(0), x1_0, y1_0),
                        vdotq_s32(vdupq_n_s32(0), x1_1, y1_1))), x1->d*y1->d);

#else
        const int16x8_t p0_0 = vmull_s8(vget_low_s8 (x0_0), vget_low_s8 (y0_0));
        const int16x8_t p0_1 = vmull_s8(vget_high_s8(x0_0), vget_high_s8(y0_0));
        const int16x8_t p0_2 = vmull_s8(vget_low_s8 (x0_1), vget_low_s8 (y0_1));
        const int16x8_t p0_3 = vmull_s8(vget_high_s8(x0_1), vget_high_s8(y0_1));

        const int16x8_t p1_0 = vmull_s8(vget_low_s8 (x1_0), vget_low_s8 (y1_0));
        const int16x8_t p1_1 = vmull_s8(vget_high_s8(x1_0), vget_high_s8(y1_0));
        const int16x8_t p1_2 = vmull_s8(vget_low_s8 (x1_1), vget_low_s8 (y1_1));
        const int16x8_t p1_3 = vmull_s8(vget_high_s8(x1_1), vget_high_s8(y1_1));

        const int32x4_t p0 = vaddq_s32(vpaddlq_s16(p0_0), vpaddlq_s16(p0_1));
        const int32x4_t p1 = vaddq_s32(vpaddlq_s16(p0_2), vpaddlq_s16(p0_3));
        const int32x4_t p2 = vaddq_s32(vpaddlq_s16(p1_0), vpaddlq_s16(p1_1));
        const int32x4_t p3 = vaddq_s32(vpaddlq_s16(p1_2), vpaddlq_s16(p1_3));

        sumv0 = vmlaq_n_f32(sumv0, vcvtq_f32_s32(vaddq_s32(p0, p1)), x0->d*y0->d);
        sumv1 = vmlaq_n_f32(sumv1, vcvtq_f32_s32(vaddq_s32(p2, p3)), x1->d*y1->d);
#endif
    }

    *s = vaddvq_f32(sumv0) + vaddvq_f32(sumv1);
#elif defined(__AVX2__) || defined(__AVX__)
    // Initialize accumulator with zeros
    __m256 acc = _mm256_setzero_ps();

    // Main loop
    for (int i = 0; i < nb; ++i) {
        // Compute combined scale for the block
        const __m256 d = _mm256_mul_ps( _mm256_broadcast_ss( &x[i].d ), _mm256_broadcast_ss( &y[i].d ) );
        __m256i bx = _mm256_loadu_si256((const __m256i *)x[i].qs);
        __m256i by = _mm256_loadu_si256((const __m256i *)y[i].qs);

        const __m256 q = mul_sum_i8_pairs_float(bx, by);

        // Multiply q with scale and accumulate
#if defined(__AVX2__)
        acc = _mm256_fmadd_ps( d, q, acc );
#else
        acc = _mm256_add_ps( _mm256_mul_ps( d, q ), acc );
#endif
    }

    *s = hsum_float_8(acc);
#else
    // scalar
    float sumf = 0.0;

    for (int i = 0; i < nb; i++) {
        int sumi = 0;

        for (int j = 0; j < qk; j++) {
            sumi += x[i].qs[j]*y[i].qs[j];
        }

        sumf += (x[i].d*y[i].d)*sumi;
    }

    *s = sumf;
#endif
}

// compute GGML_VEC_DOT_UNROLL dot products at once
// xs - x row stride in bytes
inline static void ggml_vec_dot_f16_unroll(const int n, const int xs, float * restrict s, void * restrict xv, ggml_fp16_t * restrict y) {
    ggml_float sumf[GGML_VEC_DOT_UNROLL] = { 0.0 };

    ggml_fp16_t * restrict x[GGML_VEC_DOT_UNROLL];

    for (int i = 0; i < GGML_VEC_DOT_UNROLL; ++i) {
        x[i] = (ggml_fp16_t *) ((char *) xv + i*xs);
    }

#if defined(GGML_SIMD)
    const int np = (n & ~(GGML_F16_STEP - 1));

    GGML_F16_VEC sum[GGML_VEC_DOT_UNROLL][GGML_F16_ARR] = { { GGML_F16_VEC_ZERO } };

    GGML_F16_VEC ax[GGML_F16_ARR];
    GGML_F16_VEC ay[GGML_F16_ARR];

    for (int i = 0; i < np; i += GGML_F16_STEP) {
        for (int j = 0; j < GGML_F16_ARR; j++) {
            ay[j] = GGML_F16_VEC_LOAD(y + i + j*GGML_F16_EPR, j);

            for (int k = 0; k < GGML_VEC_DOT_UNROLL; ++k) {
                ax[j] = GGML_F16_VEC_LOAD(x[k] + i + j*GGML_F16_EPR, j);

                sum[k][j] = GGML_F16_VEC_FMA(sum[k][j], ax[j], ay[j]);
            }
        }
    }

    // reduce sum0..sum3 to sum0
    for (int k = 0; k < GGML_VEC_DOT_UNROLL; ++k) {
        GGML_F16_VEC_REDUCE(sumf[k], sum[k]);
    }

    // leftovers
    for (int i = np; i < n; ++i) {
        for (int j = 0; j < GGML_VEC_DOT_UNROLL; ++j) {
            sumf[j] += (ggml_float)(GGML_FP16_TO_FP32(x[j][i])*GGML_FP16_TO_FP32(y[i]));
        }
    }
#else
    for (int i = 0; i < n; ++i) {
        for (int j = 0; j < GGML_VEC_DOT_UNROLL; ++j) {
            sumf[j] += (ggml_float)(GGML_FP16_TO_FP32(x[j][i])*GGML_FP16_TO_FP32(y[i]));
        }
    }
#endif

    for (int i = 0; i < GGML_VEC_DOT_UNROLL; ++i) {
        s[i] = sumf[i];
    }
}

inline static void ggml_vec_mad_f32(const int n, float * restrict y, const float * restrict x, const float v) {
#if defined(GGML_SIMD)
    const int np = (n & ~(GGML_F32_STEP - 1));

    GGML_F32_VEC vx = GGML_F32_VEC_SET1(v);

    GGML_F32_VEC ax[GGML_F32_ARR];
    GGML_F32_VEC ay[GGML_F32_ARR];

    for (int i = 0; i < np; i += GGML_F32_STEP) {
        for (int j = 0; j < GGML_F32_ARR; j++) {
            ax[j] = GGML_F32_VEC_LOAD(x + i + j*GGML_F32_EPR);
            ay[j] = GGML_F32_VEC_LOAD(y + i + j*GGML_F32_EPR);
            ay[j] = GGML_F32_VEC_FMA(ay[j], ax[j], vx);

            GGML_F32_VEC_STORE(y + i + j*GGML_F32_EPR, ay[j]);
        }
    }

    // leftovers
    for (int i = np; i < n; ++i) {
        y[i] += x[i]*v;
    }
#else
    // scalar
    for (int i = 0; i < n; ++i) {
        y[i] += x[i]*v;
    }
#endif
}

//inline static void ggml_vec_scale_f32(const int n, float * y, const float   v) { for (int i = 0; i < n; ++i) y[i] *= v;          }
inline static void ggml_vec_scale_f32(const int n, float * y, const float   v) {
#if defined(GGML_SIMD)
    const int np = (n & ~(GGML_F32_STEP - 1));

    GGML_F32_VEC vx = GGML_F32_VEC_SET1(v);

    GGML_F32_VEC ay[GGML_F32_ARR];

    for (int i = 0; i < np; i += GGML_F32_STEP) {
        for (int j = 0; j < GGML_F32_ARR; j++) {
            ay[j] = GGML_F32_VEC_LOAD(y + i + j*GGML_F32_EPR);
            ay[j] = GGML_F32_VEC_MUL(ay[j], vx);

            GGML_F32_VEC_STORE(y + i + j*GGML_F32_EPR, ay[j]);
        }
    }

    // leftovers
    for (int i = np; i < n; ++i) {
        y[i] *= v;
    }
#else
    // scalar
    for (int i = 0; i < n; ++i) {
        y[i] *= v;
    }
#endif
}

inline static void ggml_vec_norm_f32 (const int n, float * s, const float * x) { ggml_vec_dot_f32(n, s, x, x); *s = sqrtf(*s);   }
inline static void ggml_vec_sqr_f32  (const int n, float * y, const float * x) { for (int i = 0; i < n; ++i) y[i] = x[i]*x[i];   }
inline static void ggml_vec_sqrt_f32 (const int n, float * y, const float * x) { for (int i = 0; i < n; ++i) y[i] = sqrtf(x[i]); }
inline static void ggml_vec_log_f32  (const int n, float * y, const float * x) { for (int i = 0; i < n; ++i) y[i] = logf(x[i]);   }
inline static void ggml_vec_abs_f32  (const int n, float * y, const float * x) { for (int i = 0; i < n; ++i) y[i] = fabsf(x[i]); }
inline static void ggml_vec_sgn_f32  (const int n, float * y, const float * x) { for (int i = 0; i < n; ++i) y[i] = (x[i] > 0.f) ? 1.f : ((x[i] < 0.f) ? -1.f : 0.f); }
inline static void ggml_vec_step_f32 (const int n, float * y, const float * x) { for (int i = 0; i < n; ++i) y[i] = (x[i] > 0.f) ? 1.f : 0.f; }
inline static void ggml_vec_relu_f32 (const int n, float * y, const float * x) { for (int i = 0; i < n; ++i) y[i] = (x[i] > 0.f) ? x[i] : 0.f; }

static const float GELU_COEF_A    = 0.044715f;
static const float SQRT_2_OVER_PI = 0.79788456080286535587989211986876f;

inline static float ggml_gelu_f32(float x) {
    return 0.5f*x*(1.0f + tanhf(SQRT_2_OVER_PI*x*(1.0f + GELU_COEF_A*x*x)));
}

inline static void ggml_vec_gelu_f16(const int n, ggml_fp16_t * y, const ggml_fp16_t * x) {
    const uint16_t * i16 = (const uint16_t *) x;
    for (int i = 0; i < n; ++i) {
        y[i] = table_gelu_f16[i16[i]];
    }
}

#ifdef GGML_GELU_FP16
inline static void ggml_vec_gelu_f32(const int n, float * y, const float * x) {
    uint16_t t;
    for (int i = 0; i < n; ++i) {
        ggml_fp16_t fp16 = GGML_FP32_TO_FP16(x[i]);
        memcpy(&t, &fp16, sizeof(uint16_t));
        y[i] = GGML_FP16_TO_FP32(table_gelu_f16[t]);
    }
}
#else
inline static void ggml_vec_gelu_f32(const int n, float * y, const float * x) {
    for (int i = 0; i < n; ++i) {
        y[i] = ggml_gelu_f32(x[i]);
    }
}
#endif

// Sigmoid Linear Unit (SiLU) function
inline static float ggml_silu_f32(float x) {
    return x/(1.0f + expf(-x));
}

//inline static void ggml_vec_silu_f16(const int n, ggml_fp16_t * y, const ggml_fp16_t * x) {
//    const uint16_t * i16 = (const uint16_t *) x;
//    for (int i = 0; i < n; ++i) {
//        y[i] = table_silu_f16[i16[i]];
//    }
//}

#ifdef GGML_SILU_FP16
inline static void ggml_vec_silu_f32(const int n, float * y, const float * x) {
    uint16_t t;
    for (int i = 0; i < n; ++i) {
        ggml_fp16_t fp16 = GGML_FP32_TO_FP16(x[i]);
        memcpy(&t, &fp16, sizeof(uint16_t));
        y[i] = GGML_FP16_TO_FP32(table_silu_f16[t]);
    }
}
#else
inline static void ggml_vec_silu_f32(const int n, float * y, const float * x) {
    for (int i = 0; i < n; ++i) {
        y[i] = ggml_silu_f32(x[i]);
    }
}
#endif

inline static float ggml_silu_backward_f32(float x, float dy) {
    const float s = 1.0f/(1.0f + expf(-x));
    return dy*s*(1.0f + x*(1.0f - s));
}

#ifdef GGML_SILU_FP16
inline static void ggml_vec_silu_backward_f32(const int n, float * dx, const float * x, const float * dy) {
    for (int i = 0; i < n; ++i) {
        // we did not use x[i] to compute forward silu but its f16 equivalent
        // take derivative at f16 of x[i]:
        ggml_fp16_t fp16 = GGML_FP32_TO_FP16(x[i]);
        float usedx = GGML_FP16_TO_FP32(fp16);
        dx[i] = ggml_silu_backward_f32(usedx, dy[i]);
    }
}
#else
inline static void ggml_vec_silu_backward_f32(const int n, float * dx, const float * x, const float * dy) {
    for (int i = 0; i < n; ++i) {
        dx[i] = ggml_silu_backward_f32(x[i], dy[i]);
    }
}
#endif

inline static void ggml_vec_sum_f32(const int n, float * s, const float * x) {
#ifndef GGML_USE_ACCELERATE
    ggml_float sum = 0.0;
    for (int i = 0; i < n; ++i) {
        sum += (ggml_float)x[i];
    }
    *s = sum;
#else
    vDSP_sve(x, 1, s, n);
#endif
}

inline static void ggml_vec_sum_ggf(const int n, ggml_float * s, const float * x) {
    ggml_float sum = 0.0;
    for (int i = 0; i < n; ++i) {
        sum += (ggml_float)x[i];
    }
    *s = sum;
}

inline static void ggml_vec_max_f32(const int n, float * s, const float * x) {
#ifndef GGML_USE_ACCELERATE
    float max = -INFINITY;
    for (int i = 0; i < n; ++i) {
        max = MAX(max, x[i]);
    }
    *s = max;
#else
    vDSP_maxv(x, 1, s, n);
#endif
}

inline static void ggml_vec_norm_inv_f32(const int n, float * s, const float * x) {
    ggml_vec_norm_f32(n, s, x);
    *s = 1.f/(*s);
}

//
// logging
//

#if (GGML_DEBUG >= 1)
#define GGML_PRINT_DEBUG(...) printf(__VA_ARGS__)
#else
#define GGML_PRINT_DEBUG(...)
#endif

#if (GGML_DEBUG >= 5)
#define GGML_PRINT_DEBUG_5(...) printf(__VA_ARGS__)
#else
#define GGML_PRINT_DEBUG_5(...)
#endif

#if (GGML_DEBUG >= 10)
#define GGML_PRINT_DEBUG_10(...) printf(__VA_ARGS__)
#else
#define GGML_PRINT_DEBUG_10(...)
#endif

#define GGML_PRINT(...) printf(__VA_ARGS__)

//
// data types
//

static const int GGML_BLCK_SIZE[GGML_TYPE_COUNT] = {
    [GGML_TYPE_F32]  = 1,
    [GGML_TYPE_F16]  = 1,
    [GGML_TYPE_Q4_0] = QK4_0,
    [GGML_TYPE_Q4_1] = QK4_1,
    [GGML_TYPE_Q5_0] = QK5_0,
    [GGML_TYPE_Q5_1] = QK5_1,
    [GGML_TYPE_Q8_0] = QK8_0,
    [GGML_TYPE_Q8_1] = QK8_1,
    [GGML_TYPE_I8]   = 1,
    [GGML_TYPE_I16]  = 1,
    [GGML_TYPE_I32]  = 1,
};
static_assert(GGML_TYPE_COUNT == 13, "GGML_BLCK_SIZE is outdated");

static const size_t GGML_TYPE_SIZE[GGML_TYPE_COUNT] = {
    [GGML_TYPE_F32]  = sizeof(float),
    [GGML_TYPE_F16]  = sizeof(ggml_fp16_t),
    [GGML_TYPE_Q4_0] = sizeof(block_q4_0),
    [GGML_TYPE_Q4_1] = sizeof(block_q4_1),
    [GGML_TYPE_Q5_0] = sizeof(block_q5_0),
    [GGML_TYPE_Q5_1] = sizeof(block_q5_1),
    [GGML_TYPE_Q8_0] = sizeof(block_q8_0),
    [GGML_TYPE_Q8_1] = sizeof(block_q8_1),
    [GGML_TYPE_I8]   = sizeof(int8_t),
    [GGML_TYPE_I16]  = sizeof(int16_t),
    [GGML_TYPE_I32]  = sizeof(int32_t),
};
static_assert(GGML_TYPE_COUNT == 13, "GGML_TYPE_SIZE is outdated");


static const char * GGML_TYPE_NAME[GGML_TYPE_COUNT] = {
    [GGML_TYPE_F32]  = "f32",
    [GGML_TYPE_F16]  = "f16",
    [GGML_TYPE_Q4_0] = "q4_0",
    [GGML_TYPE_Q4_1] = "q4_1",
    [GGML_TYPE_Q5_0] = "q5_0",
    [GGML_TYPE_Q5_1] = "q5_1",
    [GGML_TYPE_Q8_0] = "q8_0",
    [GGML_TYPE_Q8_1] = "q8_1",
    [GGML_TYPE_I8]   = "i8",
    [GGML_TYPE_I16]  = "i16",
    [GGML_TYPE_I32]  = "i32",
};
static_assert(GGML_TYPE_COUNT == 13, "GGML_TYPE_NAME is outdated");

static bool GGML_IS_QUANTIZED[GGML_TYPE_COUNT] = {
    [GGML_TYPE_F32]  = false,
    [GGML_TYPE_F16]  = false,
    [GGML_TYPE_Q4_0] = true,
    [GGML_TYPE_Q4_1] = true,
    [GGML_TYPE_Q5_0] = true,
    [GGML_TYPE_Q5_1] = true,
    [GGML_TYPE_Q8_0] = true,
    [GGML_TYPE_Q8_1] = true,
    [GGML_TYPE_I8]   = false,
    [GGML_TYPE_I16]  = false,
    [GGML_TYPE_I32]  = false,
};
static_assert(GGML_TYPE_COUNT == 13, "GGML_IS_QUANTIZED is outdated");

static const char * GGML_OP_LABEL[GGML_OP_COUNT] = {
    "NONE",

    "DUP",
    "ADD",
    "ADD1",
    "ACC",
    "SUB",
    "MUL",
    "DIV",
    "SQR",
    "SQRT",
    "LOG",
    "SUM",
    "SUM_ROWS",
    "MEAN",
    "REPEAT",
    "ABS",
    "SGN",
    "NEG",
    "STEP",
    "RELU",
    "GELU",
    "SILU",
    "SILU_BACK",
    "NORM",
    "RMS_NORM",
    "RMS_NORM_BACK",

    "MUL_MAT",

    "SCALE",
    "SET",
    "CPY",
    "CONT",
    "RESHAPE",
    "VIEW",
    "PERMUTE",
    "TRANSPOSE",
    "GET_ROWS",
    "GET_ROWS_BACK",
    "DIAG",
    "DIAG_MASK_INF",
    "DIAG_MASK_ZERO",
    "SOFT_MAX",
    "ROPE",
    "ROPE_BACK",
    "ALIBI",
    "CONV_1D_1S",
    "CONV_1D_2S",

    "FLASH_ATTN",
    "FLASH_FF",

    "MAP_UNARY",
    "MAP_BINARY",
};

static_assert(GGML_OP_COUNT == 50, "GGML_OP_COUNT != 50");

static const char * GGML_OP_SYMBOL[GGML_OP_COUNT] = {
    "none",

    "x",
    "x+y",
    "x+y",
    "view(x,nb,offset)+=y->x",
    "x-y",
    "x*y",
    "x/y",
    "x^2",
    "√x",
    "log(x)",
    "Σx",
    "Σx_k",
    "Σx/n",
    "repeat(x)",
    "abs(x)",
    "sgn(x)",
    "-x",
    "step(x)",
    "relu(x)",
    "gelu(x)",
    "silu(x)",
    "silu_back(x)",
    "norm(x)",
    "rms_norm(x)",
    "rms_norm_back(x)",

    "X*Y",

    "x*v",
    "y-\\>view(x)",
    "x-\\>y",
    "cont(x)",
    "reshape(x)",
    "view(x)",
    "permute(x)",
    "transpose(x)",
    "get_rows(x)",
    "get_rows_back(x)",
    "diag(x)",
    "diag_mask_inf(x)",
    "diag_mask_zero(x)",
    "soft_max(x)",
    "rope(x)",
    "rope_back(x)",
    "alibi(x)",
    "conv_1d_1s(x)",
    "conv_1d_2s(x)",

    "flash_attn(x)",
    "flash_ff(x)",

    "f(x)",
    "f(x,y)",
};

static_assert(GGML_OP_COUNT == 50, "GGML_OP_COUNT != 50");

static_assert(sizeof(struct ggml_object)%GGML_MEM_ALIGN == 0, "ggml_object size must be a multiple of GGML_MEM_ALIGN");
static_assert(sizeof(struct ggml_tensor)%GGML_MEM_ALIGN == 0, "ggml_tensor size must be a multiple of GGML_MEM_ALIGN");

//
// ggml context
//

struct ggml_context {
    size_t mem_size;
    void * mem_buffer;
    bool   mem_buffer_owned;
    bool   no_alloc;

    int    n_objects;

    struct ggml_object * objects_begin;
    struct ggml_object * objects_end;

    struct ggml_scratch scratch;
    struct ggml_scratch scratch_save;
};

struct ggml_context_container {
    bool used;

    struct ggml_context context;
};

//
// compute types
//

enum ggml_task_type {
    GGML_TASK_INIT = 0,
    GGML_TASK_COMPUTE,
    GGML_TASK_FINALIZE,
};

struct ggml_compute_params {
    enum ggml_task_type type;

    int ith, nth;

    // work buffer for all threads
    size_t wsize;
    void * wdata;
};

//
// ggml state
//

struct ggml_state {
    struct ggml_context_container contexts[GGML_MAX_CONTEXTS];
};

// global state
static struct ggml_state g_state;
static atomic_int g_state_barrier = 0;

// barrier via spin lock
inline static void ggml_critical_section_start(void) {
    int processing = atomic_fetch_add(&g_state_barrier, 1);

    while (processing > 0) {
        // wait for other threads to finish
        atomic_fetch_sub(&g_state_barrier, 1);
        sched_yield(); // TODO: reconsider this
        processing = atomic_fetch_add(&g_state_barrier, 1);
    }
}

// TODO: make this somehow automatically executed
//       some sort of "sentry" mechanism
inline static void ggml_critical_section_end(void) {
    atomic_fetch_sub(&g_state_barrier, 1);
}

////////////////////////////////////////////////////////////////////////////////

void ggml_print_object(const struct ggml_object * obj) {
    GGML_PRINT(" - ggml_object: offset = %zu, size = %zu, next = %p\n",
            obj->offs, obj->size, (const void *) obj->next);
}

void ggml_print_objects(const struct ggml_context * ctx) {
    struct ggml_object * obj = ctx->objects_begin;

    GGML_PRINT("%s: objects in context %p:\n", __func__, (const void *) ctx);

    while (obj != NULL) {
        ggml_print_object(obj);
        obj = obj->next;
    }

    GGML_PRINT("%s: --- end ---\n", __func__);
}

int64_t ggml_nelements(const struct ggml_tensor * tensor) {
    static_assert(GGML_MAX_DIMS == 4, "GGML_MAX_DIMS is not 4 - update this function");

    return tensor->ne[0]*tensor->ne[1]*tensor->ne[2]*tensor->ne[3];
}

int ggml_nrows(const struct ggml_tensor * tensor) {
    static_assert(GGML_MAX_DIMS == 4, "GGML_MAX_DIMS is not 4 - update this function");

    return tensor->ne[1]*tensor->ne[2]*tensor->ne[3];
}

size_t ggml_nbytes(const struct ggml_tensor * tensor) {
    static_assert(GGML_MAX_DIMS == 4, "GGML_MAX_DIMS is not 4 - update this function");

    return (ggml_nelements(tensor)*GGML_TYPE_SIZE[tensor->type])/GGML_BLCK_SIZE[tensor->type];
}

int ggml_blck_size(enum ggml_type type) {
    return GGML_BLCK_SIZE[type];
}

size_t ggml_type_size(enum ggml_type type) {
    return GGML_TYPE_SIZE[type];
}

float ggml_type_sizef(enum ggml_type type) {
    return ((float)(GGML_TYPE_SIZE[type]))/GGML_BLCK_SIZE[type];
}

const char * ggml_type_name(enum ggml_type type) {
    return GGML_TYPE_NAME[type];
}


size_t ggml_element_size(const struct ggml_tensor * tensor) {
    return GGML_TYPE_SIZE[tensor->type];
}

static inline bool ggml_is_scalar(const struct ggml_tensor * tensor) {
    static_assert(GGML_MAX_DIMS == 4, "GGML_MAX_DIMS is not 4 - update this function");

    return tensor->ne[0] == 1 && tensor->ne[1] == 1 && tensor->ne[2] == 1 && tensor->ne[3] == 1;
}

static inline bool ggml_is_vector(const struct ggml_tensor * tensor) {
    static_assert(GGML_MAX_DIMS == 4, "GGML_MAX_DIMS is not 4 - update this function");

    return tensor->ne[1] == 1 && tensor->ne[2] == 1 && tensor->ne[3] == 1;
}

static inline bool ggml_is_matrix(const struct ggml_tensor * tensor) {
    static_assert(GGML_MAX_DIMS == 4, "GGML_MAX_DIMS is not 4 - update this function");

    return tensor->ne[2] == 1 && tensor->ne[3] == 1;
}

static inline bool ggml_can_mul_mat(const struct ggml_tensor * t0, const struct ggml_tensor * t1) {
    static_assert(GGML_MAX_DIMS == 4, "GGML_MAX_DIMS is not 4 - update this function");

    return
        (t0->ne[0] == t1->ne[0])  &&
        (t0->ne[2] == t1->ne[2])  &&
        (t0->ne[3] == t1->ne[3]);
}

bool ggml_is_quantized(enum ggml_type type) {
    return GGML_IS_QUANTIZED[type];
}

enum ggml_type ggml_ftype_to_ggml_type(enum ggml_ftype ftype) {
    enum ggml_type wtype = GGML_TYPE_COUNT;

    switch (ftype) {
        case GGML_FTYPE_ALL_F32:              wtype = GGML_TYPE_F32;   break;
        case GGML_FTYPE_MOSTLY_F16:           wtype = GGML_TYPE_F16;   break;
        case GGML_FTYPE_MOSTLY_Q4_0:          wtype = GGML_TYPE_Q4_0;  break;
        case GGML_FTYPE_MOSTLY_Q4_1:          wtype = GGML_TYPE_Q4_1;  break;
        case GGML_FTYPE_MOSTLY_Q5_0:          wtype = GGML_TYPE_Q5_0;  break;
        case GGML_FTYPE_MOSTLY_Q5_1:          wtype = GGML_TYPE_Q5_1;  break;
        case GGML_FTYPE_MOSTLY_Q8_0:          wtype = GGML_TYPE_Q8_0;  break;
        case GGML_FTYPE_UNKNOWN:              wtype = GGML_TYPE_COUNT; break;
        case GGML_FTYPE_MOSTLY_Q4_1_SOME_F16: wtype = GGML_TYPE_COUNT; break;
    }

    GGML_ASSERT(wtype != GGML_TYPE_COUNT);

    return wtype;
}

static inline bool ggml_is_transposed(const struct ggml_tensor * tensor) {
    return tensor->nb[0] > tensor->nb[1];
}

static inline bool ggml_is_contiguous(const struct ggml_tensor * tensor) {
    static_assert(GGML_MAX_DIMS == 4, "GGML_MAX_DIMS is not 4 - update this function");

    return
        tensor->nb[0] == GGML_TYPE_SIZE[tensor->type] &&
        tensor->nb[1] == (tensor->nb[0]*tensor->ne[0])/GGML_BLCK_SIZE[tensor->type] &&
        tensor->nb[2] == tensor->nb[1]*tensor->ne[1] &&
        tensor->nb[3] == tensor->nb[2]*tensor->ne[2];
}

static inline bool ggml_is_padded_1d(const struct ggml_tensor * tensor) {
    static_assert(GGML_MAX_DIMS == 4, "GGML_MAX_DIMS is not 4 - update this function");

    return
        tensor->nb[0] == GGML_TYPE_SIZE[tensor->type] &&
        tensor->nb[2] == tensor->nb[1]*tensor->ne[1] &&
        tensor->nb[3] == tensor->nb[2]*tensor->ne[2];
}

static inline bool ggml_are_same_shape(const struct ggml_tensor * t0, const struct ggml_tensor * t1) {
    static_assert(GGML_MAX_DIMS == 4, "GGML_MAX_DIMS is not 4 - update this function");

    return
        (t0->ne[0] == t1->ne[0] ) &&
        (t0->ne[1] == t1->ne[1] ) &&
        (t0->ne[2] == t1->ne[2] ) &&
        (t0->ne[3] == t1->ne[3] );
}

// check if t1 can be represented as a repeatition of t0
static inline bool ggml_can_repeat(const struct ggml_tensor * t0, const struct ggml_tensor * t1) {
    static_assert(GGML_MAX_DIMS == 4, "GGML_MAX_DIMS is not 4 - update this function");

    return
        (t1->ne[0]%t0->ne[0] == 0) &&
        (t1->ne[1]%t0->ne[1] == 0) &&
        (t1->ne[2]%t0->ne[2] == 0) &&
        (t1->ne[3]%t0->ne[3] == 0);
}

static inline int ggml_up32(int n) {
    return (n + 31) & ~31;
}

//static inline int ggml_up64(int n) {
//    return (n + 63) & ~63;
//}

static inline int ggml_up(int n, int m) {
    // assert m is a power of 2
    GGML_ASSERT((m & (m - 1)) == 0);
    return (n + m - 1) & ~(m - 1);
}

// assert that pointer is aligned to GGML_MEM_ALIGN
#define ggml_assert_aligned(ptr) \
    GGML_ASSERT(((uintptr_t) (ptr))%GGML_MEM_ALIGN == 0)

////////////////////////////////////////////////////////////////////////////////

struct ggml_context * ggml_init(struct ggml_init_params params) {
    // make this function thread safe
    ggml_critical_section_start();

    static bool is_first_call = true;

    if (is_first_call) {
        // initialize time system (required on Windows)
        ggml_time_init();

        // initialize GELU, SILU and EXP F32 tables
        {
            const uint64_t t_start = ggml_time_us(); UNUSED(t_start);

            ggml_fp16_t ii;
            for (int i = 0; i < (1 << 16); ++i) {
                uint16_t ui = i;
                memcpy(&ii, &ui, sizeof(ii));
                const float f = table_f32_f16[i] = GGML_COMPUTE_FP16_TO_FP32(ii);
                table_gelu_f16[i] = GGML_FP32_TO_FP16(ggml_gelu_f32(f));
                table_silu_f16[i] = GGML_FP32_TO_FP16(ggml_silu_f32(f));
                table_exp_f16[i]  = GGML_FP32_TO_FP16(expf(f));
            }

            const uint64_t t_end = ggml_time_us(); UNUSED(t_end);

            GGML_PRINT_DEBUG("%s: GELU, SILU and EXP tables initialized in %f ms\n", __func__, (t_end - t_start)/1000.0f);
        }

        // initialize g_state
        {
            const uint64_t t_start = ggml_time_us(); UNUSED(t_start);

            g_state = (struct ggml_state) {
                /*.contexts =*/ { { 0 } },
            };

            for (int i = 0; i < GGML_MAX_CONTEXTS; ++i) {
                g_state.contexts[i].used = false;
            }

            const uint64_t t_end = ggml_time_us(); UNUSED(t_end);

            GGML_PRINT_DEBUG("%s: g_state initialized in %f ms\n", __func__, (t_end - t_start)/1000.0f);
        }

#if defined(GGML_USE_CUBLAS)
        ggml_init_cublas();
#elif defined(GGML_USE_CLBLAST)
        ggml_cl_init();
#endif

        is_first_call = false;
    }

    // find non-used context in g_state
    struct ggml_context * ctx = NULL;

    for (int i = 0; i < GGML_MAX_CONTEXTS; i++) {
        if (!g_state.contexts[i].used) {
            g_state.contexts[i].used = true;
            ctx = &g_state.contexts[i].context;

            GGML_PRINT_DEBUG("%s: found unused context %d\n", __func__, i);
            break;
        }
    }

    if (ctx == NULL) {
        GGML_PRINT_DEBUG("%s: no unused context found\n", __func__);

        ggml_critical_section_end();

        return NULL;
    }

    const size_t mem_size = (params.mem_size + GGML_MEM_ALIGN - 1) & ~(GGML_MEM_ALIGN - 1);

    *ctx = (struct ggml_context) {
        /*.mem_size           =*/ mem_size,
        /*.mem_buffer         =*/ params.mem_buffer ? params.mem_buffer : GGML_ALIGNED_MALLOC(mem_size),
        /*.mem_buffer_owned   =*/ params.mem_buffer ? false : true,
        /*.no_alloc           =*/ params.no_alloc,
        /*.n_objects          =*/ 0,
        /*.objects_begin      =*/ NULL,
        /*.objects_end        =*/ NULL,
        /*.scratch            =*/ { 0, 0, NULL, },
        /*.scratch_save       =*/ { 0, 0, NULL, },
    };

    GGML_ASSERT(ctx->mem_buffer != NULL);

    ggml_assert_aligned(ctx->mem_buffer);

    GGML_PRINT_DEBUG("%s: context initialized\n", __func__);

    ggml_critical_section_end();

    return ctx;
}

void ggml_free(struct ggml_context * ctx) {
    // make this function thread safe
    ggml_critical_section_start();

    bool found = false;

    for (int i = 0; i < GGML_MAX_CONTEXTS; i++) {
        if (&g_state.contexts[i].context == ctx) {
            g_state.contexts[i].used = false;

            GGML_PRINT_DEBUG("%s: context %d with %d objects has been freed. memory used = %zu\n",
                    __func__, i, ctx->n_objects, ctx->objects_end->offs + ctx->objects_end->size);

            if (ctx->mem_buffer_owned) {
                GGML_ALIGNED_FREE(ctx->mem_buffer);
            }

            found = true;
            break;
        }
    }

    if (!found) {
        GGML_PRINT_DEBUG("%s: context not found\n", __func__);
    }

    ggml_critical_section_end();
}

size_t ggml_used_mem(const struct ggml_context * ctx) {
    return ctx->objects_end == NULL ? 0 : ctx->objects_end->offs + ctx->objects_end->size;
}

size_t ggml_set_scratch(struct ggml_context * ctx, struct ggml_scratch scratch) {
    const size_t result = ctx->scratch.data ? ctx->scratch.offs : 0;

    ctx->scratch = scratch;

    return result;
}

// IMPORTANT:
// when creating "opt" tensors, always save and load the scratch buffer
// this is an error prone process, but it is necessary to support inplace
// operators when using scratch buffers
// TODO: implement a better way
void ggml_scratch_save(struct ggml_context * ctx) {
    ctx->scratch_save = ctx->scratch;
    ctx->scratch.data = NULL;
}

void ggml_scratch_load(struct ggml_context * ctx) {
    ctx->scratch = ctx->scratch_save;
}

////////////////////////////////////////////////////////////////////////////////

struct ggml_tensor * ggml_new_tensor_impl(
        struct ggml_context * ctx,
        enum   ggml_type type,
        int    n_dims,
        const int64_t* ne,
        void*  data) {
    // always insert objects at the end of the context's memory pool
    struct ggml_object * obj_cur = ctx->objects_end;

    const size_t cur_offs = obj_cur == NULL ? 0 : obj_cur->offs;
    const size_t cur_size = obj_cur == NULL ? 0 : obj_cur->size;
    const size_t cur_end  = cur_offs + cur_size;

    size_t size_needed = 0;

    if (data == NULL && !ctx->no_alloc) {
        size_needed += GGML_TYPE_SIZE[type]*(ne[0]/GGML_BLCK_SIZE[type]);
        for (int i = 1; i < n_dims; i++) {
            size_needed *= ne[i];
        }
        // align to GGML_MEM_ALIGN
        size_needed = ((size_needed + GGML_MEM_ALIGN - 1)/GGML_MEM_ALIGN)*GGML_MEM_ALIGN;
    }

    char * const mem_buffer = ctx->mem_buffer;
    struct ggml_object * const obj_new = (struct ggml_object *)(mem_buffer + cur_end);

    if (ctx->scratch.data == NULL || data != NULL) {
        size_needed += sizeof(struct ggml_tensor);

        if (cur_end + size_needed + GGML_OBJECT_SIZE > ctx->mem_size) {
            GGML_PRINT("%s: not enough space in the context's memory pool (needed %zu, available %zu)\n",
                    __func__, cur_end + size_needed + GGML_OBJECT_SIZE, ctx->mem_size);
            assert(false);
            return NULL;
        }

        *obj_new = (struct ggml_object) {
            .offs = cur_end + GGML_OBJECT_SIZE,
            .size = size_needed,
            .next = NULL,
        };
    } else {
        if (ctx->scratch.offs + size_needed > ctx->scratch.size) {
            GGML_PRINT("%s: not enough space in the scratch memory\n", __func__);
            assert(false);
            return NULL;
        }

        if (cur_end + sizeof(struct ggml_tensor) + GGML_OBJECT_SIZE > ctx->mem_size) {
            GGML_PRINT("%s: not enough space in the context's memory pool (needed %zu, available %zu)\n",
                    __func__, cur_end + sizeof(struct ggml_tensor) + GGML_OBJECT_SIZE, ctx->mem_size);
            assert(false);
            return NULL;
        }

        data = (char * const) ctx->scratch.data + ctx->scratch.offs;

        *obj_new = (struct ggml_object) {
            .offs = cur_end + GGML_OBJECT_SIZE,
            .size = sizeof(struct ggml_tensor),
            .next = NULL,
        };

        //printf("scratch offs = %zu, size_needed = %zu\n", ctx->scratch.offs, size_needed);

        ctx->scratch.offs += size_needed;
    }

    if (obj_cur != NULL) {
        obj_cur->next = obj_new;
    } else {
        // this is the first object in this context
        ctx->objects_begin = obj_new;
    }

    ctx->objects_end = obj_new;

    //printf("%s: inserted new object at %zu, size = %zu\n", __func__, cur_end, obj_new->size);

    struct ggml_tensor * const result = (struct ggml_tensor *)(mem_buffer + obj_new->offs);

    ggml_assert_aligned(result);

    *result = (struct ggml_tensor) {
        /*.type         =*/ type,
        /*.backend      =*/ GGML_BACKEND_CPU,
        /*.n_dims       =*/ n_dims,
        /*.ne           =*/ { 1, 1, 1, 1 },
        /*.nb           =*/ { 0, 0, 0, 0 },
        /*.op           =*/ GGML_OP_NONE,
        /*.is_param     =*/ false,
        /*.grad         =*/ NULL,
        /*.src0         =*/ NULL,
        /*.src1         =*/ NULL,
        /*.opt          =*/ { NULL },
        /*.n_tasks      =*/ 0,
        /*.perf_runs    =*/ 0,
        /*.perf_cycles  =*/ 0,
        /*.perf_time_us =*/ 0,
        /*.data         =*/ (data == NULL && !ctx->no_alloc) ? (void *)(result + 1) : data,
        /*.name         =*/ { 0 },
        /*.pad          =*/ { 0 },
    };

    // TODO: this should not be needed as long as we don't rely on aligned SIMD loads
    //ggml_assert_aligned(result->data);

    for (int i = 0; i < n_dims; i++) {
        result->ne[i] = ne[i];
    }

    result->nb[0] = GGML_TYPE_SIZE[type];
    result->nb[1] = result->nb[0]*(result->ne[0]/GGML_BLCK_SIZE[type]);
    for (int i = 2; i < GGML_MAX_DIMS; i++) {
        result->nb[i] = result->nb[i - 1]*result->ne[i - 1];
    }

    ctx->n_objects++;

    return result;
}

struct ggml_tensor * ggml_new_tensor(
        struct ggml_context * ctx,
        enum   ggml_type type,
        int    n_dims,
        const int64_t * ne) {
    return ggml_new_tensor_impl(ctx, type, n_dims, ne, NULL);
}

struct ggml_tensor * ggml_new_tensor_1d(
        struct ggml_context * ctx,
        enum   ggml_type type,
        int64_t ne0) {
    return ggml_new_tensor(ctx, type, 1, &ne0);
}

struct ggml_tensor * ggml_new_tensor_2d(
        struct ggml_context * ctx,
        enum   ggml_type type,
        int64_t ne0,
        int64_t ne1) {
    const int64_t ne[2] = { ne0, ne1 };
    return ggml_new_tensor(ctx, type, 2, ne);
}

struct ggml_tensor * ggml_new_tensor_3d(
        struct ggml_context * ctx,
        enum   ggml_type type,
        int64_t ne0,
        int64_t ne1,
        int64_t ne2) {
    const int64_t ne[3] = { ne0, ne1, ne2 };
    return ggml_new_tensor(ctx, type, 3, ne);
}

struct ggml_tensor * ggml_new_tensor_4d(
        struct ggml_context * ctx,
        enum   ggml_type type,
        int64_t ne0,
        int64_t ne1,
        int64_t ne2,
        int64_t ne3) {
    const int64_t ne[4] = { ne0, ne1, ne2, ne3 };
    return ggml_new_tensor(ctx, type, 4, ne);
}

struct ggml_tensor * ggml_new_i32(struct ggml_context * ctx, int32_t value) {
    ggml_scratch_save(ctx);

    struct ggml_tensor * result = ggml_new_tensor_1d(ctx, GGML_TYPE_I32, 1);

    ggml_scratch_load(ctx);

    ggml_set_i32(result, value);

    return result;
}

struct ggml_tensor * ggml_new_f32(struct ggml_context * ctx, float value) {
    ggml_scratch_save(ctx);

    struct ggml_tensor * result = ggml_new_tensor_1d(ctx, GGML_TYPE_F32, 1);

    ggml_scratch_load(ctx);

    ggml_set_f32(result, value);

    return result;
}

struct ggml_tensor * ggml_dup_tensor(struct ggml_context * ctx, const struct ggml_tensor * src) {
    return ggml_new_tensor_impl(ctx, src->type, src->n_dims, src->ne, NULL);
}

struct ggml_tensor * ggml_set_zero(struct ggml_tensor * tensor) {
    memset(tensor->data, 0, ggml_nbytes(tensor));
    return tensor;
}

struct ggml_tensor * ggml_set_i32 (struct ggml_tensor * tensor, int32_t value) {
    const int n     = ggml_nrows(tensor);
    const int nc    = tensor->ne[0];
    const size_t n1 = tensor->nb[1];

    char * const data = tensor->data;

    switch (tensor->type) {
        case GGML_TYPE_I8:
            {
                assert(tensor->nb[0] == sizeof(int8_t));
                for (int i = 0; i < n; i++) {
                    ggml_vec_set_i8(nc, (int8_t *)(data + i*n1), value);
                }
            } break;
        case GGML_TYPE_I16:
            {
                assert(tensor->nb[0] == sizeof(int16_t));
                for (int i = 0; i < n; i++) {
                    ggml_vec_set_i16(nc, (int16_t *)(data + i*n1), value);
                }
            } break;
        case GGML_TYPE_I32:
            {
                assert(tensor->nb[0] == sizeof(int32_t));
                for (int i = 0; i < n; i++) {
                    ggml_vec_set_i32(nc, (int32_t *)(data + i*n1), value);
                }
            } break;
        case GGML_TYPE_F16:
            {
                assert(tensor->nb[0] == sizeof(ggml_fp16_t));
                for (int i = 0; i < n; i++) {
                    ggml_vec_set_f16(nc, (ggml_fp16_t *)(data + i*n1), value);
                }
            } break;
        case GGML_TYPE_F32:
            {
                assert(tensor->nb[0] == sizeof(float));
                for (int i = 0; i < n; i++) {
                    ggml_vec_set_f32(nc, (float *)(data + i*n1), value);
                }
            } break;
        default:
            {
                GGML_ASSERT(false);
            } break;
    }

    return tensor;
}

struct ggml_tensor * ggml_set_f32(struct ggml_tensor * tensor, float value) {
    const int n     = ggml_nrows(tensor);
    const int nc    = tensor->ne[0];
    const size_t n1 = tensor->nb[1];

    char * const data = tensor->data;

    switch (tensor->type) {
        case GGML_TYPE_I8:
            {
                assert(tensor->nb[0] == sizeof(int8_t));
                for (int i = 0; i < n; i++) {
                    ggml_vec_set_i8(nc, (int8_t *)(data + i*n1), value);
                }
            } break;
        case GGML_TYPE_I16:
            {
                assert(tensor->nb[0] == sizeof(int16_t));
                for (int i = 0; i < n; i++) {
                    ggml_vec_set_i16(nc, (int16_t *)(data + i*n1), value);
                }
            } break;
        case GGML_TYPE_I32:
            {
                assert(tensor->nb[0] == sizeof(int32_t));
                for (int i = 0; i < n; i++) {
                    ggml_vec_set_i32(nc, (int32_t *)(data + i*n1), value);
                }
            } break;
        case GGML_TYPE_F16:
            {
                assert(tensor->nb[0] == sizeof(ggml_fp16_t));
                for (int i = 0; i < n; i++) {
                    ggml_vec_set_f16(nc, (ggml_fp16_t *)(data + i*n1), value);
                }
            } break;
        case GGML_TYPE_F32:
            {
                assert(tensor->nb[0] == sizeof(float));
                for (int i = 0; i < n; i++) {
                    ggml_vec_set_f32(nc, (float *)(data + i*n1), value);
                }
            } break;
        default:
            {
                GGML_ASSERT(false);
            } break;
    }

    return tensor;
}

int32_t ggml_get_i32_1d(const struct ggml_tensor * tensor, int i) {
    switch (tensor->type) {
        case GGML_TYPE_I8:
            {
                GGML_ASSERT(tensor->nb[0] == sizeof(int8_t));
                return ((int8_t *)(tensor->data))[i];
            } break;
        case GGML_TYPE_I16:
            {
                GGML_ASSERT(tensor->nb[0] == sizeof(int16_t));
                return ((int16_t *)(tensor->data))[i];
            } break;
        case GGML_TYPE_I32:
            {
                GGML_ASSERT(tensor->nb[0] == sizeof(int32_t));
                return ((int32_t *)(tensor->data))[i];
            } break;
        case GGML_TYPE_F16:
            {
                GGML_ASSERT(tensor->nb[0] == sizeof(ggml_fp16_t));
                return GGML_FP16_TO_FP32(((ggml_fp16_t *)(tensor->data))[i]);
            } break;
        case GGML_TYPE_F32:
            {
                GGML_ASSERT(tensor->nb[0] == sizeof(float));
                return ((float *)(tensor->data))[i];
            } break;
        default:
            {
                GGML_ASSERT(false);
            } break;
    }

    return 0.0f;
}

void ggml_set_i32_1d(const struct ggml_tensor * tensor, int i, int32_t value) {
    switch (tensor->type) {
        case GGML_TYPE_I8:
            {
                GGML_ASSERT(tensor->nb[0] == sizeof(int8_t));
                ((int8_t *)(tensor->data))[i] = value;
            } break;
        case GGML_TYPE_I16:
            {
                GGML_ASSERT(tensor->nb[0] == sizeof(int16_t));
                ((int16_t *)(tensor->data))[i] = value;
            } break;
        case GGML_TYPE_I32:
            {
                GGML_ASSERT(tensor->nb[0] == sizeof(int32_t));
                ((int32_t *)(tensor->data))[i] = value;
            } break;
        case GGML_TYPE_F16:
            {
                GGML_ASSERT(tensor->nb[0] == sizeof(ggml_fp16_t));
                ((ggml_fp16_t *)(tensor->data))[i] = GGML_FP32_TO_FP16(value);
            } break;
        case GGML_TYPE_F32:
            {
                GGML_ASSERT(tensor->nb[0] == sizeof(float));
                ((float *)(tensor->data))[i] = value;
            } break;
        default:
            {
                GGML_ASSERT(false);
            } break;
    }
}

float ggml_get_f32_1d(const struct ggml_tensor * tensor, int i) {
    switch (tensor->type) {
        case GGML_TYPE_I8:
            {
                GGML_ASSERT(tensor->nb[0] == sizeof(int8_t));
                return ((int8_t *)(tensor->data))[i];
            } break;
        case GGML_TYPE_I16:
            {
                GGML_ASSERT(tensor->nb[0] == sizeof(int16_t));
                return ((int16_t *)(tensor->data))[i];
            } break;
        case GGML_TYPE_I32:
            {
                GGML_ASSERT(tensor->nb[0] == sizeof(int32_t));
                return ((int32_t *)(tensor->data))[i];
            } break;
        case GGML_TYPE_F16:
            {
                GGML_ASSERT(tensor->nb[0] == sizeof(ggml_fp16_t));
                return GGML_FP16_TO_FP32(((ggml_fp16_t *)(tensor->data))[i]);
            } break;
        case GGML_TYPE_F32:
            {
                GGML_ASSERT(tensor->nb[0] == sizeof(float));
                return ((float *)(tensor->data))[i];
            } break;
        default:
            {
                GGML_ASSERT(false);
            } break;
    }

    return 0.0f;
}

void ggml_set_f32_1d(const struct ggml_tensor * tensor, int i, float value) {
    switch (tensor->type) {
        case GGML_TYPE_I8:
            {
                GGML_ASSERT(tensor->nb[0] == sizeof(int8_t));
                ((int8_t *)(tensor->data))[i] = value;
            } break;
        case GGML_TYPE_I16:
            {
                GGML_ASSERT(tensor->nb[0] == sizeof(int16_t));
                ((int16_t *)(tensor->data))[i] = value;
            } break;
        case GGML_TYPE_I32:
            {
                GGML_ASSERT(tensor->nb[0] == sizeof(int32_t));
                ((int32_t *)(tensor->data))[i] = value;
            } break;
        case GGML_TYPE_F16:
            {
                GGML_ASSERT(tensor->nb[0] == sizeof(ggml_fp16_t));
                ((ggml_fp16_t *)(tensor->data))[i] = GGML_FP32_TO_FP16(value);
            } break;
        case GGML_TYPE_F32:
            {
                GGML_ASSERT(tensor->nb[0] == sizeof(float));
                ((float *)(tensor->data))[i] = value;
            } break;
        default:
            {
                GGML_ASSERT(false);
            } break;
    }
}

void * ggml_get_data(const struct ggml_tensor * tensor) {
    return tensor->data;
}

float * ggml_get_data_f32(const struct ggml_tensor * tensor) {
    assert(tensor->type == GGML_TYPE_F32);
    return (float *)(tensor->data);
}

const char * ggml_get_name(const struct ggml_tensor * tensor) {
    return tensor->name;
}

void ggml_set_name(struct ggml_tensor * tensor, const char * name) {
    strncpy(tensor->name, name, sizeof(tensor->name));
    tensor->name[sizeof(tensor->name) - 1] = '\0';
}

struct ggml_tensor * ggml_view_tensor(
        struct ggml_context * ctx,
        const struct ggml_tensor * src) {
    struct ggml_tensor * result = ggml_new_tensor_impl(ctx, src->type, src->n_dims, src->ne, src->data);

    result->nb[0] = src->nb[0];
    result->nb[1] = src->nb[1];
    result->nb[2] = src->nb[2];
    result->nb[3] = src->nb[3];

    return result;
}

////////////////////////////////////////////////////////////////////////////////

// ggml_dup

struct ggml_tensor * ggml_dup_impl(
        struct ggml_context * ctx,
        struct ggml_tensor * a,
        bool inplace) {
    bool is_node = false;

    if (!inplace && (a->grad)) {
        is_node = true;
    }

    struct ggml_tensor * result = inplace ? ggml_view_tensor(ctx, a) : ggml_dup_tensor(ctx, a);

    result->op   = GGML_OP_DUP;
    result->grad = is_node ? ggml_dup_tensor(ctx, result) : NULL;
    result->src0 = a;
    result->src1 = NULL;

    return result;
}

struct ggml_tensor * ggml_dup(
        struct ggml_context * ctx,
        struct ggml_tensor * a) {
    return ggml_dup_impl(ctx, a, false);
}

struct ggml_tensor * ggml_dup_inplace(
        struct ggml_context * ctx,
        struct ggml_tensor * a) {
    return ggml_dup_impl(ctx, a, true);
}

// ggml_add

struct ggml_tensor * ggml_add_impl(
        struct ggml_context * ctx,
        struct ggml_tensor * a,
        struct ggml_tensor * b,
        bool inplace) {
    GGML_ASSERT(ggml_are_same_shape(a, b));

    bool is_node = false;

    if (!inplace && (a->grad || b->grad)) {
        is_node = true;
    }

    struct ggml_tensor * result = inplace ? ggml_view_tensor(ctx, a) : ggml_dup_tensor(ctx, a);

    result->op   = GGML_OP_ADD;
    result->grad = is_node ? ggml_dup_tensor(ctx, result) : NULL;
    result->src0 = a;
    result->src1 = b;

    return result;
}

struct ggml_tensor * ggml_add(
        struct ggml_context * ctx,
        struct ggml_tensor * a,
        struct ggml_tensor * b) {
    return ggml_add_impl(ctx, a, b, false);
}

struct ggml_tensor * ggml_add_inplace(
        struct ggml_context * ctx,
        struct ggml_tensor * a,
        struct ggml_tensor * b) {
    return ggml_add_impl(ctx, a, b, true);
}

// ggml_add1

struct ggml_tensor * ggml_add1_impl(
        struct ggml_context * ctx,
        struct ggml_tensor * a,
        struct ggml_tensor * b,
        bool inplace) {
    GGML_ASSERT(ggml_is_scalar(b));
    GGML_ASSERT(ggml_is_padded_1d(a));

    bool is_node = false;

    if (!inplace && (a->grad || b->grad)) {
        is_node = true;
    }

    struct ggml_tensor * result = inplace ? ggml_view_tensor(ctx, a) : ggml_dup_tensor(ctx, a);

    result->op   = GGML_OP_ADD1;
    result->grad = is_node ? ggml_dup_tensor(ctx, result) : NULL;
    result->src0 = a;
    result->src1 = b;

    return result;
}

struct ggml_tensor * ggml_add1(
        struct ggml_context * ctx,
        struct ggml_tensor * a,
        struct ggml_tensor * b) {
    return ggml_add1_impl(ctx, a, b, false);
}

struct ggml_tensor * ggml_add1_inplace(
        struct ggml_context * ctx,
        struct ggml_tensor * a,
        struct ggml_tensor * b) {
    return ggml_add1_impl(ctx, a, b, true);
}

// ggml_acc

struct ggml_tensor * ggml_acc_impl(
        struct ggml_context * ctx,
        struct ggml_tensor * a,
        struct ggml_tensor * b,
        size_t               nb1,
        size_t               nb2,
        size_t               nb3,
        size_t               offset,
        bool inplace) {
    GGML_ASSERT(ggml_nelements(b) <= ggml_nelements(a));
    GGML_ASSERT(ggml_is_contiguous(a));
    GGML_ASSERT(a->type == GGML_TYPE_F32);
    GGML_ASSERT(b->type == GGML_TYPE_F32);

    bool is_node = false;

    if (!inplace && (a->grad || b->grad)) {
        is_node = true;
    }

    struct ggml_tensor * result = inplace ? ggml_view_tensor(ctx, a) : ggml_dup_tensor(ctx, a);

    ggml_scratch_save(ctx);

    struct ggml_tensor * c = ggml_new_tensor_1d(ctx, GGML_TYPE_I32, 5);

    ((int32_t *) c->data)[0] = nb1;
    ((int32_t *) c->data)[1] = nb2;
    ((int32_t *) c->data)[2] = nb3;
    ((int32_t *) c->data)[3] = offset;
    ((int32_t *) c->data)[4] = inplace ? 1 : 0;

    ggml_scratch_load(ctx);

    result->op   = GGML_OP_ACC;
    result->grad = is_node ? ggml_dup_tensor(ctx, result) : NULL;
    result->src0 = a;
    result->src1 = b;
    result->opt[0] = c;

    return result;
}

struct ggml_tensor * ggml_acc(
        struct ggml_context * ctx,
        struct ggml_tensor * a,
        struct ggml_tensor * b,
        size_t               nb1,
        size_t               nb2,
        size_t               nb3,
        size_t               offset) {
    return ggml_acc_impl(ctx, a, b, nb1, nb2, nb3, offset, false);
}

struct ggml_tensor * ggml_acc_inplace(
        struct ggml_context * ctx,
        struct ggml_tensor * a,
        struct ggml_tensor * b,
        size_t               nb1,
        size_t               nb2,
        size_t               nb3,
        size_t               offset) {
    return ggml_acc_impl(ctx, a, b, nb1, nb2, nb3, offset, true);
}

// ggml_sub

struct ggml_tensor * ggml_sub_impl(
        struct ggml_context * ctx,
        struct ggml_tensor * a,
        struct ggml_tensor * b,
        bool inplace) {
    GGML_ASSERT(ggml_are_same_shape(a, b));

    bool is_node = false;

    if (!inplace && (a->grad || b->grad)) {
        is_node = true;
    }

    struct ggml_tensor * result = inplace ? ggml_view_tensor(ctx, a) : ggml_dup_tensor(ctx, a);

    result->op   = GGML_OP_SUB;
    result->grad = is_node ? ggml_dup_tensor(ctx, result) : NULL;
    result->src0 = a;
    result->src1 = b;

    return result;
}

struct ggml_tensor * ggml_sub(
        struct ggml_context * ctx,
        struct ggml_tensor * a,
        struct ggml_tensor * b) {
    return ggml_sub_impl(ctx, a, b, false);
}

struct ggml_tensor * ggml_sub_inplace(
        struct ggml_context * ctx,
        struct ggml_tensor * a,
        struct ggml_tensor * b) {
    return ggml_sub_impl(ctx, a, b, true);
}

// ggml_mul

struct ggml_tensor * ggml_mul_impl(
        struct ggml_context * ctx,
        struct ggml_tensor * a,
        struct ggml_tensor * b,
        bool inplace) {
    GGML_ASSERT(ggml_are_same_shape(a, b));

    bool is_node = false;

    if (!inplace && (a->grad || b->grad)) {
        is_node = true;
    }

    if (inplace) {
        GGML_ASSERT(is_node == false);
    }

    struct ggml_tensor * result = inplace ? ggml_view_tensor(ctx, a) : ggml_dup_tensor(ctx, a);

    result->op   = GGML_OP_MUL;
    result->grad = is_node ? ggml_dup_tensor(ctx, result) : NULL;
    result->src0 = a;
    result->src1 = b;

    return result;
}

struct ggml_tensor * ggml_mul(
        struct ggml_context * ctx,
        struct ggml_tensor  * a,
        struct ggml_tensor  * b) {
    return ggml_mul_impl(ctx, a, b, false);
}

struct ggml_tensor * ggml_mul_inplace(
        struct ggml_context * ctx,
        struct ggml_tensor  * a,
        struct ggml_tensor  * b) {
    return ggml_mul_impl(ctx, a, b, true);
}

// ggml_div

struct ggml_tensor * ggml_div_impl(
        struct ggml_context * ctx,
        struct ggml_tensor * a,
        struct ggml_tensor * b,
        bool inplace) {
    GGML_ASSERT(ggml_are_same_shape(a, b));

    bool is_node = false;

    if (!inplace && (a->grad || b->grad)) {
        is_node = true;
    }

    if (inplace) {
        GGML_ASSERT(is_node == false);
    }

    struct ggml_tensor * result = inplace ? ggml_view_tensor(ctx, a) : ggml_dup_tensor(ctx, a);

    result->op   = GGML_OP_DIV;
    result->grad = is_node ? ggml_dup_tensor(ctx, result) : NULL;
    result->src0 = a;
    result->src1 = b;

    return result;
}

struct ggml_tensor * ggml_div(
        struct ggml_context * ctx,
        struct ggml_tensor  * a,
        struct ggml_tensor  * b) {
    return ggml_div_impl(ctx, a, b, false);
}

struct ggml_tensor * ggml_div_inplace(
        struct ggml_context * ctx,
        struct ggml_tensor  * a,
        struct ggml_tensor  * b) {
    return ggml_div_impl(ctx, a, b, true);
}

// ggml_sqr

struct ggml_tensor * ggml_sqr_impl(
        struct ggml_context * ctx,
        struct ggml_tensor * a,
        bool inplace) {
    bool is_node = false;

    if (!inplace && (a->grad)) {
        is_node = true;
    }

    struct ggml_tensor * result = inplace ? ggml_view_tensor(ctx, a) : ggml_dup_tensor(ctx, a);

    result->op   = GGML_OP_SQR;
    result->grad = is_node ? ggml_dup_tensor(ctx, result) : NULL;
    result->src0 = a;
    result->src1 = NULL;

    return result;
}

struct ggml_tensor * ggml_sqr(
        struct ggml_context * ctx,
        struct ggml_tensor  * a) {
    return ggml_sqr_impl(ctx, a, false);
}

struct ggml_tensor * ggml_sqr_inplace(
        struct ggml_context * ctx,
        struct ggml_tensor  * a) {
    return ggml_sqr_impl(ctx, a, true);
}

// ggml_sqrt

struct ggml_tensor * ggml_sqrt_impl(
        struct ggml_context * ctx,
        struct ggml_tensor * a,
        bool inplace) {
    bool is_node = false;

    if (!inplace && (a->grad)) {
        is_node = true;
    }

    struct ggml_tensor * result = inplace ? ggml_view_tensor(ctx, a) : ggml_dup_tensor(ctx, a);

    result->op   = GGML_OP_SQRT;
    result->grad = is_node ? ggml_dup_tensor(ctx, result) : NULL;
    result->src0 = a;
    result->src1 = NULL;

    return result;
}

struct ggml_tensor * ggml_sqrt(
        struct ggml_context * ctx,
        struct ggml_tensor  * a) {
    return ggml_sqrt_impl(ctx, a, false);
}

struct ggml_tensor * ggml_sqrt_inplace(
        struct ggml_context * ctx,
        struct ggml_tensor  * a) {
    return ggml_sqrt_impl(ctx, a, true);
}


// ggml_log

struct ggml_tensor * ggml_log_impl(
        struct ggml_context * ctx,
        struct ggml_tensor  * a,
        bool inplace) {
    bool is_node = false;

    if (!inplace && (a->grad)) {
        is_node = true;
    }

    struct ggml_tensor * result = inplace ? ggml_view_tensor(ctx, a) : ggml_dup_tensor(ctx, a);

    result->op   = GGML_OP_LOG;
    result->grad = is_node ? ggml_dup_tensor(ctx, result) : NULL;
    result->src0 = a;
    result->src1 = NULL;

    return result;
}

struct ggml_tensor * ggml_log(
        struct ggml_context * ctx,
        struct ggml_tensor  * a) {
    return ggml_log_impl(ctx, a, false);
}

struct ggml_tensor * ggml_log_inplace(
        struct ggml_context * ctx,
        struct ggml_tensor  * a) {
    return ggml_log_impl(ctx, a, true);
}

// ggml_sum

struct ggml_tensor * ggml_sum(
        struct ggml_context * ctx,
        struct ggml_tensor * a) {
    bool is_node = false;

    if (a->grad) {
        is_node = true;
    }

    struct ggml_tensor * result = ggml_new_tensor_1d(ctx, a->type, 1);

    result->op   = GGML_OP_SUM;
    result->grad = is_node ? ggml_dup_tensor(ctx, result) : NULL;
    result->src0 = a;
    result->src1 = NULL;

    return result;
}


// ggml_sum_rows

struct ggml_tensor * ggml_sum_rows(
        struct ggml_context * ctx,
        struct ggml_tensor * a) {
    bool is_node = false;

    if (a->grad) {
        is_node = true;
    }

    int64_t ne[4] = {1,1,1,1};
    for (int i=1; i<a->n_dims; ++i) {
        ne[i] = a->ne[i];
    }

    struct ggml_tensor * result = ggml_new_tensor(ctx, a->type, a->n_dims, ne);

    result->op   = GGML_OP_SUM_ROWS;
    result->grad = is_node ? ggml_dup_tensor(ctx, result) : NULL;
    result->src0 = a;
    result->src1 = NULL;

    return result;
}

// ggml_mean

struct ggml_tensor * ggml_mean(
        struct ggml_context * ctx,
        struct ggml_tensor * a) {
    bool is_node = false;

    if (a->grad) {
        GGML_ASSERT(false); // TODO: implement
        is_node = true;
    }

    int64_t ne[GGML_MAX_DIMS] = { 1, a->ne[1], a->ne[2], a->ne[3] };
    struct ggml_tensor * result = ggml_new_tensor(ctx, GGML_TYPE_F32, a->n_dims, ne);

    result->op   = GGML_OP_MEAN;
    result->grad = is_node ? ggml_dup_tensor(ctx, result) : NULL;
    result->src0 = a;
    result->src1 = NULL;

    return result;
}

// ggml_repeat

struct ggml_tensor * ggml_repeat(
        struct ggml_context * ctx,
        struct ggml_tensor * a,
        struct ggml_tensor * b) {
    GGML_ASSERT(ggml_can_repeat(a, b));

    bool is_node = false;

    if (a->grad) {
        is_node = true;
    }

    if (ggml_are_same_shape(a, b) && !is_node) {
        return a;
    }

    struct ggml_tensor * result = ggml_new_tensor(ctx, a->type, b->n_dims, b->ne);

    result->op   = GGML_OP_REPEAT;
    result->grad = is_node ? ggml_dup_tensor(ctx, result) : NULL;
    result->src0 = a;
    result->src1 = b;

    return result;
}

// ggml_abs

struct ggml_tensor * ggml_abs_impl(
        struct ggml_context * ctx,
        struct ggml_tensor * a,
        bool inplace) {
    bool is_node = false;

    if (!inplace && (a->grad)) {
        is_node = true;
    }

    struct ggml_tensor * result = inplace ? ggml_view_tensor(ctx, a) : ggml_dup_tensor(ctx, a);

    result->op   = GGML_OP_ABS;
    result->grad = is_node ? ggml_dup_tensor(ctx, result) : NULL;
    result->src0 = a;
    result->src1 = NULL;

    return result;
}

struct ggml_tensor * ggml_abs(
        struct ggml_context * ctx,
        struct ggml_tensor  * a) {
    return ggml_abs_impl(ctx, a, false);
}

struct ggml_tensor * ggml_abs_inplace(
        struct ggml_context * ctx,
        struct ggml_tensor  * a) {
    return ggml_abs_impl(ctx, a, true);
}


// ggml_sgn

struct ggml_tensor * ggml_sgn_impl(
        struct ggml_context * ctx,
        struct ggml_tensor * a,
        bool inplace) {
    bool is_node = false;

    if (!inplace && (a->grad)) {
        is_node = true;
    }

    struct ggml_tensor * result = inplace ? ggml_view_tensor(ctx, a) : ggml_dup_tensor(ctx, a);

    result->op   = GGML_OP_SGN;
    result->grad = is_node ? ggml_dup_tensor(ctx, result) : NULL;
    result->src0 = a;
    result->src1 = NULL;

    return result;
}

struct ggml_tensor * ggml_sgn(
        struct ggml_context * ctx,
        struct ggml_tensor  * a) {
    return ggml_sgn_impl(ctx, a, false);
}

struct ggml_tensor * ggml_sgn_inplace(
        struct ggml_context * ctx,
        struct ggml_tensor  * a) {
    return ggml_sgn_impl(ctx, a, true);
}

// ggml_neg

struct ggml_tensor * ggml_neg_impl(
        struct ggml_context * ctx,
        struct ggml_tensor * a,
        bool inplace) {
    bool is_node = false;

    if (!inplace && (a->grad)) {
        is_node = true;
    }

    struct ggml_tensor * result = inplace ? ggml_view_tensor(ctx, a) : ggml_dup_tensor(ctx, a);

    result->op   = GGML_OP_NEG;
    result->grad = is_node ? ggml_dup_tensor(ctx, result) : NULL;
    result->src0 = a;
    result->src1 = NULL;

    return result;
}

struct ggml_tensor * ggml_neg(
        struct ggml_context * ctx,
        struct ggml_tensor  * a) {
    return ggml_neg_impl(ctx, a, false);
}

struct ggml_tensor * ggml_neg_inplace(
        struct ggml_context * ctx,
        struct ggml_tensor  * a) {
    return ggml_neg_impl(ctx, a, true);
}

// ggml_step

struct ggml_tensor * ggml_step_impl(
        struct ggml_context * ctx,
        struct ggml_tensor * a,
        bool inplace) {
    bool is_node = false;

    if (!inplace && (a->grad)) {
        is_node = true;
    }

    struct ggml_tensor * result = inplace ? ggml_view_tensor(ctx, a) : ggml_dup_tensor(ctx, a);

    result->op   = GGML_OP_STEP;
    result->grad = is_node ? ggml_dup_tensor(ctx, result) : NULL;
    result->src0 = a;
    result->src1 = NULL;

    return result;
}

struct ggml_tensor * ggml_step(
        struct ggml_context * ctx,
        struct ggml_tensor  * a) {
    return ggml_step_impl(ctx, a, false);
}

struct ggml_tensor * ggml_step_inplace(
        struct ggml_context * ctx,
        struct ggml_tensor  * a) {
    return ggml_step_impl(ctx, a, true);
}

// ggml_relu

struct ggml_tensor * ggml_relu_impl(
        struct ggml_context * ctx,
        struct ggml_tensor * a,
        bool inplace) {
    bool is_node = false;

    if (!inplace && (a->grad)) {
        is_node = true;
    }

    struct ggml_tensor * result = inplace ? ggml_view_tensor(ctx, a) : ggml_dup_tensor(ctx, a);

    result->op   = GGML_OP_RELU;
    result->grad = is_node ? ggml_dup_tensor(ctx, result) : NULL;
    result->src0 = a;
    result->src1 = NULL;

    return result;
}

struct ggml_tensor * ggml_relu(
        struct ggml_context * ctx,
        struct ggml_tensor  * a) {
    return ggml_relu_impl(ctx, a, false);
}

struct ggml_tensor * ggml_relu_inplace(
        struct ggml_context * ctx,
        struct ggml_tensor  * a) {
    return ggml_relu_impl(ctx, a, true);
}

// ggml_gelu

struct ggml_tensor * ggml_gelu_impl(
        struct ggml_context * ctx,
        struct ggml_tensor * a,
        bool inplace) {
    bool is_node = false;

    if (!inplace && (a->grad)) {
        is_node = true;
    }

    struct ggml_tensor * result = inplace ? ggml_view_tensor(ctx, a) : ggml_dup_tensor(ctx, a);

    result->op   = GGML_OP_GELU;
    result->grad = is_node ? ggml_dup_tensor(ctx, result) : NULL;
    result->src0 = a;
    result->src1 = NULL;

    return result;
}

struct ggml_tensor * ggml_gelu(
        struct ggml_context * ctx,
        struct ggml_tensor  * a) {
    return ggml_gelu_impl(ctx, a, false);
}

struct ggml_tensor * ggml_gelu_inplace(
        struct ggml_context * ctx,
        struct ggml_tensor  * a) {
    return ggml_gelu_impl(ctx, a, true);
}

// ggml_silu

struct ggml_tensor * ggml_silu_impl(
        struct ggml_context * ctx,
        struct ggml_tensor * a,
        bool inplace) {
    bool is_node = false;

    if (!inplace && (a->grad)) {
        is_node = true;
    }

    struct ggml_tensor * result = inplace ? ggml_view_tensor(ctx, a) : ggml_dup_tensor(ctx, a);

    result->op   = GGML_OP_SILU;
    result->grad = is_node ? ggml_dup_tensor(ctx, result) : NULL;
    result->src0 = a;
    result->src1 = NULL;

    return result;
}

struct ggml_tensor * ggml_silu(
        struct ggml_context * ctx,
        struct ggml_tensor  * a) {
    return ggml_silu_impl(ctx, a, false);
}

struct ggml_tensor * ggml_silu_inplace(
        struct ggml_context * ctx,
        struct ggml_tensor  * a) {
    return ggml_silu_impl(ctx, a, true);
}

// ggml_silu_back

struct ggml_tensor * ggml_silu_back(
        struct ggml_context * ctx,
        struct ggml_tensor  * a,
        struct ggml_tensor  * b) {
    bool is_node = false;

    if (a->grad || b->grad) {
        // TODO: implement backward
        is_node = true;
    }

    struct ggml_tensor * result = ggml_dup_tensor(ctx, a);

    result->op   = GGML_OP_SILU_BACK;
    result->grad = is_node ? ggml_dup_tensor(ctx, result) : NULL;
    result->src0 = a;
    result->src1 = b;

    return result;
}

// ggml_norm

struct ggml_tensor * ggml_norm_impl(
        struct ggml_context * ctx,
        struct ggml_tensor  * a,
        bool inplace) {
    bool is_node = false;

    if (!inplace && (a->grad)) {
        GGML_ASSERT(false); // TODO: implement backward
        is_node = true;
    }

    struct ggml_tensor * result = inplace ? ggml_view_tensor(ctx, a) : ggml_dup_tensor(ctx, a);

    result->op   = GGML_OP_NORM;
    result->grad = is_node ? ggml_dup_tensor(ctx, result) : NULL;
    result->src0 = a;
    result->src1 = NULL; // TODO: maybe store epsilon here?

    return result;
}

struct ggml_tensor * ggml_norm(
        struct ggml_context * ctx,
        struct ggml_tensor  * a) {
    return ggml_norm_impl(ctx, a, false);
}

struct ggml_tensor * ggml_norm_inplace(
        struct ggml_context * ctx,
        struct ggml_tensor  * a) {
    return ggml_norm_impl(ctx, a, true);
}

struct ggml_tensor * ggml_rms_norm_impl(
        struct ggml_context * ctx,
        struct ggml_tensor  * a,
        bool inplace) {
    bool is_node = false;

    if (!inplace && (a->grad)) {
        is_node = true;
    }

    struct ggml_tensor * result = inplace ? ggml_view_tensor(ctx, a) : ggml_dup_tensor(ctx, a);

    result->op   = GGML_OP_RMS_NORM;
    result->grad = is_node ? ggml_dup_tensor(ctx, result) : NULL;
    result->src0 = a;
    result->src1 = NULL; // TODO: maybe store epsilon here?

    return result;
}

struct ggml_tensor * ggml_rms_norm(
        struct ggml_context * ctx,
        struct ggml_tensor  * a) {
    return ggml_rms_norm_impl(ctx, a, false);
}

struct ggml_tensor * ggml_rms_norm_inplace(
        struct ggml_context * ctx,
        struct ggml_tensor  * a) {
    return ggml_rms_norm_impl(ctx, a, true);
}

struct ggml_tensor * ggml_rms_norm_back(
        struct ggml_context * ctx,
        struct ggml_tensor  * a,
        struct ggml_tensor  * b) {
    bool is_node = false;

    if (a->grad) {
        // TODO: implement backward
        is_node = true;
    }

    struct ggml_tensor * result = ggml_dup_tensor(ctx, a);

    result->op   = GGML_OP_RMS_NORM_BACK;
    result->grad = is_node ? ggml_dup_tensor(ctx, result) : NULL;
    result->src0 = a;
    result->src1 = b;

    return result;
}


// ggml_mul_mat

struct ggml_tensor * ggml_mul_mat(
        struct ggml_context * ctx,
        struct ggml_tensor  * a,
        struct ggml_tensor  * b) {
    GGML_ASSERT(ggml_can_mul_mat(a, b));
    GGML_ASSERT(!ggml_is_transposed(a));

    bool is_node = false;

    if (a->grad || b->grad) {
        is_node = true;
    }

    const int64_t ne[4] = { a->ne[1], b->ne[1], a->ne[2], b->ne[3] };
    struct ggml_tensor * result = ggml_new_tensor(ctx, GGML_TYPE_F32, MIN(a->n_dims, b->n_dims), ne);

    result->op   = GGML_OP_MUL_MAT;
    result->grad = is_node ? ggml_dup_tensor(ctx, result) : NULL;
    result->src0 = a;
    result->src1 = b;

    return result;
}

// ggml_scale

struct ggml_tensor * ggml_scale_impl(
        struct ggml_context * ctx,
        struct ggml_tensor  * a,
        struct ggml_tensor  * b,
        bool inplace) {
    GGML_ASSERT(ggml_is_scalar(b));
    GGML_ASSERT(ggml_is_padded_1d(a));

    bool is_node = false;

    if (!inplace && (a->grad || b->grad)) {
        is_node = true;
    }

    struct ggml_tensor * result = inplace ? ggml_view_tensor(ctx, a) : ggml_dup_tensor(ctx, a);

    result->op   = GGML_OP_SCALE;
    result->grad = is_node ? ggml_dup_tensor(ctx, result) : NULL;
    result->src0 = a;
    result->src1 = b;

    return result;
}

struct ggml_tensor * ggml_scale(
        struct ggml_context * ctx,
        struct ggml_tensor * a,
        struct ggml_tensor * b) {
    return ggml_scale_impl(ctx, a, b, false);
}

struct ggml_tensor * ggml_scale_inplace(
        struct ggml_context * ctx,
        struct ggml_tensor * a,
        struct ggml_tensor * b) {
    return ggml_scale_impl(ctx, a, b, true);
}

// ggml_set

struct ggml_tensor * ggml_set_impl(
        struct ggml_context * ctx,
        struct ggml_tensor  * a,
        struct ggml_tensor  * b,
        size_t                nb1,
        size_t                nb2,
        size_t                nb3,
        size_t                offset,
        bool inplace) {
    GGML_ASSERT(ggml_nelements(a) >= ggml_nelements(b));

    bool is_node = false;

    if (!inplace && (a->grad || b->grad)) {
        is_node = true;
    }

    // make a view of the destination
    struct ggml_tensor * result = inplace ? ggml_view_tensor(ctx, a) : ggml_dup_tensor(ctx, a);

    ggml_scratch_save(ctx);

    struct ggml_tensor * c = ggml_new_tensor_1d(ctx, GGML_TYPE_I32, 5);

    (( int32_t * ) c->data)[0] = nb1;
    (( int32_t * ) c->data)[1] = nb2;
    (( int32_t * ) c->data)[2] = nb3;
    (( int32_t * ) c->data)[3] = offset;
    (( int32_t * ) c->data)[4] = inplace ? 1 : 0;

    ggml_scratch_load(ctx);

    result->op   = GGML_OP_SET;
    result->grad = is_node ? ggml_dup_tensor(ctx, result) : NULL;
    result->src0 = a;
    result->src1 = b;
    result->opt[0] = c;

    return result;
}

struct ggml_tensor * ggml_set(
        struct ggml_context * ctx,
        struct ggml_tensor *  a,
        struct ggml_tensor *  b,
        size_t                nb1,
        size_t                nb2,
        size_t                nb3,
        size_t                offset) {
    return ggml_set_impl(ctx, a, b, nb1, nb2, nb3, offset, false);
}

struct ggml_tensor * ggml_set_inplace(
        struct ggml_context * ctx,
        struct ggml_tensor *  a,
        struct ggml_tensor *  b,
        size_t                nb1,
        size_t                nb2,
        size_t                nb3,
        size_t                offset) {
    return ggml_set_impl(ctx, a, b, nb1, nb2, nb3, offset, true);
}

struct ggml_tensor * ggml_set_1d(
        struct ggml_context * ctx,
        struct ggml_tensor *  a,
        struct ggml_tensor *  b,
        size_t                offset) {
    return ggml_set_impl(ctx, a, b, a->nb[1], a->nb[2], a->nb[3], offset, false);
}

struct ggml_tensor * ggml_set_1d_inplace(
        struct ggml_context * ctx,
        struct ggml_tensor *  a,
        struct ggml_tensor *  b,
        size_t                offset) {
    return ggml_set_impl(ctx, a, b, a->nb[1], a->nb[2], a->nb[3], offset, true);
}

struct ggml_tensor * ggml_set_2d(
        struct ggml_context * ctx,
        struct ggml_tensor *  a,
        struct ggml_tensor *  b,
        size_t                nb1,
        size_t                offset) {
    return ggml_set_impl(ctx, a, b, nb1, a->nb[2], a->nb[3], offset, false);
}

struct ggml_tensor * ggml_set_2d_inplace(
        struct ggml_context * ctx,
        struct ggml_tensor *  a,
        struct ggml_tensor *  b,
        size_t                nb1,
        size_t                offset) {
    return ggml_set_impl(ctx, a, b, nb1, a->nb[2], a->nb[3], offset, false);
}


// ggml_cpy

struct ggml_tensor * ggml_cpy_impl(
        struct ggml_context * ctx,
        struct ggml_tensor  * a,
        struct ggml_tensor  * b,
        bool inplace) {
    GGML_ASSERT(ggml_nelements(a) == ggml_nelements(b));

    bool is_node = false;

    if (!inplace && (a->grad || b->grad)) {
        is_node = true;
    }

    // make a view of the destination
    struct ggml_tensor * result = ggml_view_tensor(ctx, b);

    result->op   = GGML_OP_CPY;
    result->grad = is_node ? ggml_dup_tensor(ctx, result) : NULL;
    result->src0 = a;
    result->src1 = b;

    return result;
}

struct ggml_tensor * ggml_cpy(
        struct ggml_context * ctx,
        struct ggml_tensor * a,
        struct ggml_tensor * b) {
    return ggml_cpy_impl(ctx, a, b, false);
}

struct ggml_tensor * ggml_cpy_inplace(
        struct ggml_context * ctx,
        struct ggml_tensor * a,
        struct ggml_tensor * b) {
    return ggml_cpy_impl(ctx, a, b, true);
}

// ggml_cont

struct ggml_tensor * ggml_cont_impl(
        struct ggml_context * ctx,
        struct ggml_tensor  * a,
        bool inplace) {
    bool is_node = false;

    if (!inplace && a->grad) {
        is_node = true;
    }

    struct ggml_tensor * result = inplace ? ggml_view_tensor(ctx, a) : ggml_dup_tensor(ctx, a);

    result->op   = GGML_OP_CONT;
    result->grad = is_node ? ggml_dup_tensor(ctx, result) : NULL;
    result->src0 = a;
    result->src1 = NULL;

    return result;
}

struct ggml_tensor * ggml_cont(
        struct ggml_context * ctx,
        struct ggml_tensor * a) {
    return ggml_cont_impl(ctx, a, false);
}

struct ggml_tensor * ggml_cont_inplace(
        struct ggml_context * ctx,
        struct ggml_tensor * a) {
    return ggml_cont_impl(ctx, a, true);
}

// ggml_reshape

struct ggml_tensor * ggml_reshape(
        struct ggml_context * ctx,
        struct ggml_tensor * a,
        struct ggml_tensor * b) {
    GGML_ASSERT(ggml_is_contiguous(a));
    GGML_ASSERT(ggml_is_contiguous(b));
    GGML_ASSERT(ggml_nelements(a) == ggml_nelements(b));

    bool is_node = false;

    if (a->grad) {
        is_node = true;
    }

    if (b->grad) {
        // gradient propagation is not supported
        //GGML_ASSERT(false);
    }

    struct ggml_tensor * result = ggml_new_tensor_impl(ctx, a->type, b->n_dims, b->ne, a->data);

    result->op   = GGML_OP_RESHAPE;
    result->grad = is_node ? ggml_dup_tensor(ctx, result) : NULL;
    result->src0 = a;
    result->src1 = NULL;

    return result;
}

struct ggml_tensor * ggml_reshape_1d(
        struct ggml_context * ctx,
        struct ggml_tensor  * a,
        int64_t               ne0) {
    GGML_ASSERT(ggml_is_contiguous(a));
    GGML_ASSERT(ggml_nelements(a) == ne0);

    bool is_node = false;

    if (a->grad) {
        is_node = true;
    }

    const int64_t ne[1] = { ne0 };
    struct ggml_tensor * result = ggml_new_tensor_impl(ctx, a->type, 1, ne, a->data);

    result->op   = GGML_OP_RESHAPE;
    result->grad = is_node ? ggml_dup_tensor(ctx, result) : NULL;
    result->src0 = a;
    result->src1 = NULL;

    return result;
}

struct ggml_tensor * ggml_reshape_2d(
        struct ggml_context * ctx,
        struct ggml_tensor  * a,
        int64_t               ne0,
        int64_t               ne1) {
    GGML_ASSERT(ggml_is_contiguous(a));
    GGML_ASSERT(ggml_nelements(a) == ne0*ne1);

    bool is_node = false;

    if (a->grad) {
        is_node = true;
    }

    const int64_t ne[2] = { ne0, ne1 };
    struct ggml_tensor * result = ggml_new_tensor_impl(ctx, a->type, 2, ne, a->data);

    result->op   = GGML_OP_RESHAPE;
    result->grad = is_node ? ggml_dup_tensor(ctx, result) : NULL;
    result->src0 = a;
    result->src1 = NULL;

    return result;
}

struct ggml_tensor * ggml_reshape_3d(
        struct ggml_context * ctx,
        struct ggml_tensor  * a,
        int64_t               ne0,
        int64_t               ne1,
        int64_t               ne2) {
    GGML_ASSERT(ggml_is_contiguous(a));
    GGML_ASSERT(ggml_nelements(a) == ne0*ne1*ne2);

    bool is_node = false;

    if (a->grad) {
        is_node = true;
    }

    const int64_t ne[3] = { ne0, ne1, ne2 };
    struct ggml_tensor * result = ggml_new_tensor_impl(ctx, a->type, 3, ne, a->data);

    result->op   = GGML_OP_RESHAPE;
    result->grad = is_node ? ggml_dup_tensor(ctx, result) : NULL;
    result->src0 = a;
    result->src1 = NULL;

    return result;
}


struct ggml_tensor * ggml_reshape_4d(
        struct ggml_context * ctx,
        struct ggml_tensor  * a,
        int64_t               ne0,
        int64_t               ne1,
        int64_t               ne2,
        int64_t               ne3) {
    GGML_ASSERT(ggml_is_contiguous(a));
    GGML_ASSERT(ggml_nelements(a) == ne0*ne1*ne2*ne3);

    bool is_node = false;

    if (a->grad) {
        is_node = true;
    }

    const int64_t ne[4] = { ne0, ne1, ne2, ne3 };
    struct ggml_tensor * result = ggml_new_tensor_impl(ctx, a->type, 4, ne, a->data);

    result->op   = GGML_OP_RESHAPE;
    result->grad = is_node ? ggml_dup_tensor(ctx, result) : NULL;
    result->src0 = a;
    result->src1 = NULL;

    return result;
}

// ggml_view_1d

struct ggml_tensor * ggml_view_1d(
        struct ggml_context * ctx,
        struct ggml_tensor  * a,
        int64_t               ne0,
        size_t                offset) {

    bool is_node = false;

    if (a->grad) {
        is_node = true;
    }

    struct ggml_tensor * result = ggml_new_tensor_impl(ctx, a->type, 1, &ne0, (char *) a->data + offset);

    result->op   = GGML_OP_VIEW;
    result->grad = is_node ? ggml_dup_tensor(ctx, result) : NULL;
    result->src0 = a;
    result->src1 = NULL;

    if (is_node) {
        memcpy(result->padding, &offset, sizeof(offset));
    }

    return result;
}

// ggml_view_2d

struct ggml_tensor * ggml_view_2d(
        struct ggml_context * ctx,
        struct ggml_tensor  * a,
        int64_t               ne0,
        int64_t               ne1,
        size_t                nb1,
        size_t                offset) {

    bool is_node = false;

    if (a->grad) {
        is_node = true;
    }

    const int64_t ne[GGML_MAX_DIMS] = { ne0, ne1, 1, 1 };

    struct ggml_tensor * result = ggml_new_tensor_impl(ctx, a->type, 2, ne, (char *) a->data + offset);

    result->nb[1] = nb1;
    result->nb[2] = result->nb[1]*ne1;
    result->nb[3] = result->nb[2];

    result->op   = GGML_OP_VIEW;
    result->grad = is_node ? ggml_dup_tensor(ctx, result) : NULL;
    result->src0 = a;
    result->src1 = NULL;

    if (is_node) {
        memcpy(result->padding, &offset, sizeof(offset));
    }

    return result;
}

// ggml_view_3d

struct ggml_tensor * ggml_view_3d(
        struct ggml_context * ctx,
        struct ggml_tensor  * a,
        int64_t               ne0,
        int64_t               ne1,
        int64_t               ne2,
        size_t                nb1,
        size_t                nb2,
        size_t                offset) {

    bool is_node = false;

    if (a->grad) {
        is_node = true;
    }

    const int64_t ne[GGML_MAX_DIMS] = { ne0, ne1, ne2, 1 };

    struct ggml_tensor * result = ggml_new_tensor_impl(ctx, a->type, 3, ne, (char *) a->data + offset);

    result->nb[1] = nb1;
    result->nb[2] = nb2;
    result->nb[3] = result->nb[2]*ne2;

    result->op   = GGML_OP_VIEW;
    result->grad = is_node ? ggml_dup_tensor(ctx, result) : NULL;
    result->src0 = a;
    result->src1 = NULL;

    if (is_node) {
        memcpy(result->padding, &offset, sizeof(offset));
    }

    return result;
}

// ggml_view_4d

struct ggml_tensor * ggml_view_4d(
        struct ggml_context * ctx,
        struct ggml_tensor  * a,
        int64_t               ne0,
        int64_t               ne1,
        int64_t               ne2,
        int64_t               ne3,
        size_t                nb1,
        size_t                nb2,
        size_t                nb3,
        size_t                offset) {

    bool is_node = false;

    if (a->grad) {
        is_node = true;
    }

    const int64_t ne[GGML_MAX_DIMS] = { ne0, ne1, ne2, ne3 };

    struct ggml_tensor * result = ggml_new_tensor_impl(ctx, a->type, 4, ne, (char *) a->data + offset);

    result->nb[1] = nb1;
    result->nb[2] = nb2;
    result->nb[3] = nb3;

    result->op   = GGML_OP_VIEW;
    result->grad = is_node ? ggml_dup_tensor(ctx, result) : NULL;
    result->src0 = a;
    result->src1 = NULL;

    if (is_node) {
        memcpy(result->padding, &offset, sizeof(offset));
    }

    return result;
}

// ggml_permute

struct ggml_tensor * ggml_permute(
        struct ggml_context * ctx,
        struct ggml_tensor  * a,
        int                   axis0,
        int                   axis1,
        int                   axis2,
        int                   axis3) {
    GGML_ASSERT(axis0 >= 0 && axis0 < GGML_MAX_DIMS);
    GGML_ASSERT(axis1 >= 0 && axis1 < GGML_MAX_DIMS);
    GGML_ASSERT(axis2 >= 0 && axis2 < GGML_MAX_DIMS);
    GGML_ASSERT(axis3 >= 0 && axis3 < GGML_MAX_DIMS);

    GGML_ASSERT(axis0 != axis1);
    GGML_ASSERT(axis0 != axis2);
    GGML_ASSERT(axis0 != axis3);
    GGML_ASSERT(axis1 != axis2);
    GGML_ASSERT(axis1 != axis3);
    GGML_ASSERT(axis2 != axis3);

    bool is_node = false;

    if (a->grad) {
        is_node = true;
    }

    struct ggml_tensor * result = ggml_view_tensor(ctx, a);

    int ne[GGML_MAX_DIMS];
    int nb[GGML_MAX_DIMS];

    ne[axis0] = a->ne[0];
    ne[axis1] = a->ne[1];
    ne[axis2] = a->ne[2];
    ne[axis3] = a->ne[3];

    nb[axis0] = a->nb[0];
    nb[axis1] = a->nb[1];
    nb[axis2] = a->nb[2];
    nb[axis3] = a->nb[3];

    result->ne[0] = ne[0];
    result->ne[1] = ne[1];
    result->ne[2] = ne[2];
    result->ne[3] = ne[3];

    result->nb[0] = nb[0];
    result->nb[1] = nb[1];
    result->nb[2] = nb[2];
    result->nb[3] = nb[3];

    result->op   = GGML_OP_PERMUTE;
    result->grad = is_node ? ggml_dup_tensor(ctx, result) : NULL;
    result->src0 = a;
    result->src1 = NULL;

    if (is_node) {
        result->padding[0] = axis0;
        result->padding[1] = axis1;
        result->padding[2] = axis2;
        result->padding[3] = axis3;
    }

    return result;
}

// ggml_transpose

struct ggml_tensor * ggml_transpose(
        struct ggml_context * ctx,
        struct ggml_tensor  * a) {
    bool is_node = false;

    if (a->grad) {
        is_node = true;
    }

    struct ggml_tensor * result = ggml_view_tensor(ctx, a);

    result->ne[0] = a->ne[1];
    result->ne[1] = a->ne[0];

    result->nb[0] = a->nb[1];
    result->nb[1] = a->nb[0];

    result->op   = GGML_OP_TRANSPOSE;
    result->grad = is_node ? ggml_dup_tensor(ctx, result) : NULL;
    result->src0 = a;
    result->src1 = NULL;

    return result;
}

// ggml_get_rows

struct ggml_tensor * ggml_get_rows(
        struct ggml_context * ctx,
        struct ggml_tensor  * a,
        struct ggml_tensor  * b) {
    GGML_ASSERT(ggml_is_matrix(a) && ggml_is_vector(b) && b->type == GGML_TYPE_I32);

    bool is_node = false;

    if (a->grad || b->grad) {
        is_node = true;
    }

    // TODO: implement non F32 return
    //struct ggml_tensor * result = ggml_new_tensor_2d(ctx, a->type, a->ne[0], b->ne[0]);
    struct ggml_tensor * result = ggml_new_tensor_2d(ctx, GGML_TYPE_F32, a->ne[0], b->ne[0]);

    result->op   = GGML_OP_GET_ROWS;
    result->grad = is_node ? ggml_dup_tensor(ctx, result) : NULL;
    result->src0 = a;
    result->src1 = b;

    return result;
}

// ggml_get_rows_back

struct ggml_tensor * ggml_get_rows_back(
        struct ggml_context * ctx,
        struct ggml_tensor  * a,
        struct ggml_tensor  * b,
        struct ggml_tensor  * c) {
    GGML_ASSERT(ggml_is_matrix(a) && ggml_is_vector(b) && b->type == GGML_TYPE_I32);
    GGML_ASSERT(ggml_is_matrix(c) && (a->ne[0] == c->ne[0]));

    bool is_node = false;

    if (a->grad || b->grad) {
        is_node = true;
    }

    // TODO: implement non F32 return
    //struct ggml_tensor * result = ggml_new_tensor_2d(ctx, a->type, a->ne[0], b->ne[0]);
    struct ggml_tensor * result = ggml_new_tensor_2d(ctx, GGML_TYPE_F32, c->ne[0], c->ne[1]);

    result->op   = GGML_OP_GET_ROWS_BACK;
    result->grad = is_node ? ggml_dup_tensor(ctx, result) : NULL;
    result->src0 = a;
    result->src1 = b;
    result->opt[0] = c;

    return result;
}

// ggml_diag

struct ggml_tensor * ggml_diag(
        struct ggml_context * ctx,
        struct ggml_tensor  * a) {
    GGML_ASSERT(a->ne[1] == 1);
    bool is_node = false;

    if (a->grad) {
        is_node = true;
    }

    const int64_t ne[4] = { a->ne[0], a->ne[0], a->ne[2], a->ne[3] };
    struct ggml_tensor * result = ggml_new_tensor(ctx, a->type, MAX(a->n_dims, 2), ne);

    result->op   = GGML_OP_DIAG;
    result->grad = is_node ? ggml_dup_tensor(ctx, result) : NULL;
    result->src0 = a;
    result->src1 = NULL;

    return result;
}


// ggml_diag_mask_inf

struct ggml_tensor * ggml_diag_mask_inf_impl(
        struct ggml_context * ctx,
        struct ggml_tensor  * a,
        int                   n_past,
        bool                  inplace) {
    bool is_node = false;

    if (a->grad) {
        is_node = true;
    }

    struct ggml_tensor * result = inplace ? ggml_view_tensor(ctx, a) : ggml_dup_tensor(ctx, a);

    ggml_scratch_save(ctx);

    struct ggml_tensor * b = ggml_new_tensor_1d(ctx, GGML_TYPE_I32, 2);

    ((int32_t *) b->data)[0] = n_past;
    ((int32_t *) b->data)[1] = inplace ? 1 : 0;

    ggml_scratch_load(ctx);

    result->op   = GGML_OP_DIAG_MASK_INF;
    result->grad = is_node ? ggml_dup_tensor(ctx, result) : NULL;
    result->src0 = a;
    result->src1 = b;

    return result;
}

struct ggml_tensor * ggml_diag_mask_inf(
        struct ggml_context * ctx,
        struct ggml_tensor  * a,
        int                   n_past) {
    return ggml_diag_mask_inf_impl(ctx, a, n_past, false);
}


struct ggml_tensor * ggml_diag_mask_inf_inplace(
        struct ggml_context * ctx,
        struct ggml_tensor  * a,
        int                   n_past) {
    return ggml_diag_mask_inf_impl(ctx, a, n_past, true);
}

// ggml_diag_mask_zero

struct ggml_tensor * ggml_diag_mask_zero_impl(
        struct ggml_context * ctx,
        struct ggml_tensor  * a,
        int                   n_past,
        bool                  inplace) {
    bool is_node = false;

    if (a->grad) {
        is_node = true;
    }

    struct ggml_tensor * result = inplace ? ggml_view_tensor(ctx, a) : ggml_dup_tensor(ctx, a);

    ggml_scratch_save(ctx);

    struct ggml_tensor * b = ggml_new_tensor_1d(ctx, GGML_TYPE_I32, 2);
    ggml_set_name(b, "n_past, inplace");

    ((int32_t *) b->data)[0] = n_past;
    ((int32_t *) b->data)[1] = inplace ? 1 : 0;

    ggml_scratch_load(ctx);

    result->op   = GGML_OP_DIAG_MASK_ZERO;
    result->grad = is_node ? ggml_dup_tensor(ctx, result) : NULL;
    result->src0 = a;
    result->src1 = b;

    return result;
}

struct ggml_tensor * ggml_diag_mask_zero(
        struct ggml_context * ctx,
        struct ggml_tensor  * a,
        int                   n_past) {
    return ggml_diag_mask_zero_impl(ctx, a, n_past, false);
}

struct ggml_tensor * ggml_diag_mask_zero_inplace(
        struct ggml_context * ctx,
        struct ggml_tensor  * a,
        int                   n_past) {
    return ggml_diag_mask_zero_impl(ctx, a, n_past, true);
}

// ggml_soft_max

struct ggml_tensor * ggml_soft_max_impl(
        struct ggml_context * ctx,
        struct ggml_tensor  * a,
        bool                  inplace) {
    bool is_node = false;

    if (a->grad) {
        is_node = true;
    }

    struct ggml_tensor * result = inplace ? ggml_view_tensor(ctx, a) : ggml_dup_tensor(ctx, a);

    result->op   = GGML_OP_SOFT_MAX;
    result->grad = is_node ? ggml_dup_tensor(ctx, result) : NULL;
    result->src0 = a;
    result->src1 = NULL;

    return result;
}

struct ggml_tensor * ggml_soft_max(
        struct ggml_context * ctx,
        struct ggml_tensor  * a) {
    return ggml_soft_max_impl(ctx, a, false);
}

struct ggml_tensor * ggml_soft_max_inplace(
        struct ggml_context * ctx,
        struct ggml_tensor  * a) {
    return ggml_soft_max_impl(ctx, a, true);
}

// ggml_rope

struct ggml_tensor * ggml_rope_impl(
        struct ggml_context * ctx,
        struct ggml_tensor  * a,
        int                   n_past,
        int                   n_dims,
        int                   mode,
        bool                  inplace) {
    GGML_ASSERT(n_past >= 0);
    bool is_node = false;

    if (!inplace && a->grad) {
        is_node = true;
    }

    struct ggml_tensor * result = inplace ? ggml_view_tensor(ctx, a) : ggml_dup_tensor(ctx, a);

    ggml_scratch_save(ctx);

    struct ggml_tensor * b = ggml_new_tensor_1d(ctx, GGML_TYPE_I32, 3);

    ((int32_t *) b->data)[0] = n_past;
    ((int32_t *) b->data)[1] = n_dims;
    ((int32_t *) b->data)[2] = mode;

    ggml_scratch_load(ctx);

    result->op   = GGML_OP_ROPE;
    result->grad = is_node ? ggml_dup_tensor(ctx, result) : NULL;
    result->src0 = a;
    result->src1 = b;

    return result;
}

struct ggml_tensor * ggml_rope(
        struct ggml_context * ctx,
        struct ggml_tensor  * a,
        int                   n_past,
        int                   n_dims,
        int                   mode) {
    return ggml_rope_impl(ctx, a, n_past, n_dims, mode, false);
}

struct ggml_tensor * ggml_rope_inplace(
        struct ggml_context * ctx,
        struct ggml_tensor  * a,
        int                   n_past,
        int                   n_dims,
        int                   mode) {
    return ggml_rope_impl(ctx, a, n_past, n_dims, mode, true);
}

// ggml_rope_back

struct ggml_tensor * ggml_rope_back(
        struct ggml_context * ctx,
        struct ggml_tensor  * a,
        int                   n_past,
        int                   n_dims,
        int                   mode) {
    GGML_ASSERT(n_past >= 0);
    bool is_node = false;

    if (a->grad) {
        GGML_ASSERT(false); // TODO: implement backward
        is_node = true;
    }

    struct ggml_tensor * result = ggml_dup_tensor(ctx, a);

    ggml_scratch_save(ctx);

    struct ggml_tensor * b = ggml_new_tensor_1d(ctx, GGML_TYPE_I32, 3);
    ggml_set_name(b, "n_past, n_dims, mode");

    ((int32_t *) b->data)[0] = n_past;
    ((int32_t *) b->data)[1] = n_dims;
    ((int32_t *) b->data)[2] = mode;

    ggml_scratch_load(ctx);

    result->op   = GGML_OP_ROPE_BACK;
    result->grad = is_node ? ggml_dup_tensor(ctx, result) : NULL;
    result->src0 = a;
    result->src1 = b;

    return result;
}

// ggml_alibi

struct ggml_tensor * ggml_alibi(
        struct ggml_context * ctx,
        struct ggml_tensor  * a,
        int                   n_past,
        int                   n_head) {
    GGML_ASSERT(n_past >= 0);
    bool is_node = false;

    if (a->grad) {
        GGML_ASSERT(false); // TODO: implement backward
        is_node = true;
    }

    // TODO: when implement backward, fix this:
    //struct ggml_tensor * result = inplace ? ggml_view_tensor(ctx, a) : ggml_dup_tensor(ctx, a);
    struct ggml_tensor * result = ggml_view_tensor(ctx, a);

    ggml_scratch_save(ctx);

    struct ggml_tensor * b = ggml_new_tensor_1d(ctx, GGML_TYPE_I32, 2);

    ((int32_t *) b->data)[0] = n_past;
    ((int32_t *) b->data)[1] = n_head;

    ggml_scratch_load(ctx);

    result->op   = GGML_OP_ALIBI;
    result->grad = is_node ? ggml_dup_tensor(ctx, result) : NULL;
    result->src0 = a;
    result->src1 = b;

    return result;
}

// ggml_conv_1d_1s

struct ggml_tensor * ggml_conv_1d_1s(
        struct ggml_context * ctx,
        struct ggml_tensor  * a,
        struct ggml_tensor  * b) {
    GGML_ASSERT(ggml_is_matrix(b));
    GGML_ASSERT(a->ne[1] == b->ne[1]);
    GGML_ASSERT(a->ne[3] == 1);
    bool is_node = false;

    if (a->grad || b->grad) {
        GGML_ASSERT(false); // TODO: implement backward
        is_node = true;
    }

    const int64_t ne[4] = { b->ne[0], a->ne[2], 1, 1, };
    struct ggml_tensor * result = ggml_new_tensor(ctx, GGML_TYPE_F32, 2, ne);

    result->op   = GGML_OP_CONV_1D_1S;
    result->grad = is_node ? ggml_dup_tensor(ctx, result) : NULL;
    result->src0 = a;
    result->src1 = b;

    return result;
}

// ggml_conv_1d_2s

struct ggml_tensor * ggml_conv_1d_2s(
        struct ggml_context * ctx,
        struct ggml_tensor  * a,
        struct ggml_tensor  * b) {
    GGML_ASSERT(ggml_is_matrix(b));
    GGML_ASSERT(a->ne[1] == b->ne[1]);
    GGML_ASSERT(a->ne[3] == 1);
    bool is_node = false;

    if (a->grad || b->grad) {
        GGML_ASSERT(false); // TODO: implement backward
        is_node = true;
    }

    const int64_t ne[4] = { b->ne[0]/2, a->ne[2], 1, 1, };
    struct ggml_tensor * result = ggml_new_tensor(ctx, GGML_TYPE_F32, 2, ne);

    result->op   = GGML_OP_CONV_1D_2S;
    result->grad = is_node ? ggml_dup_tensor(ctx, result) : NULL;
    result->src0 = a;
    result->src1 = b;

    return result;
}

// ggml_flash_attn

struct ggml_tensor * ggml_flash_attn(
        struct ggml_context * ctx,
        struct ggml_tensor  * q,
        struct ggml_tensor  * k,
        struct ggml_tensor  * v,
        bool                  masked) {
    GGML_ASSERT(ggml_can_mul_mat(k, q));
    // TODO: check if vT can be multiplied by (k*qT)

    bool is_node = false;

    if (q->grad || k->grad || v->grad) {
        GGML_ASSERT(false); // TODO: implement backward
        is_node = true;
    }

    //struct ggml_tensor * result = ggml_dup_tensor(ctx, q);
    struct ggml_tensor * result = ggml_new_tensor(ctx, GGML_TYPE_F32, 4, q->ne);

    result->op   = GGML_OP_FLASH_ATTN;
    result->grad = is_node ? ggml_dup_tensor(ctx, result) : NULL;
    result->src0 = q;
    result->src1 = k;
    result->opt[0] = v;
    result->opt[1] = ggml_new_i32(ctx, masked ? 1 : 0);

    return result;
}

// ggml_flash_ff

struct ggml_tensor * ggml_flash_ff(
        struct ggml_context * ctx,
        struct ggml_tensor  * a,
        struct ggml_tensor  * b0,
        struct ggml_tensor  * b1,
        struct ggml_tensor  * c0,
        struct ggml_tensor  * c1) {
    GGML_ASSERT(ggml_can_mul_mat(b0, a));
    // TODO: more checks

    bool is_node = false;

    if (a->grad || b0->grad || b1->grad || c0->grad || c1->grad) {
        GGML_ASSERT(false); // TODO: implement backward
        is_node = true;
    }

    //struct ggml_tensor * result = ggml_dup_tensor(ctx, a);
    struct ggml_tensor * result = ggml_new_tensor(ctx, GGML_TYPE_F32, 4, a->ne);

    result->op   = GGML_OP_FLASH_FF;
    result->grad = is_node ? ggml_dup_tensor(ctx, result) : NULL;
    result->src0 = a;
    result->src1 = b0;
    result->opt[0] = b1;
    result->opt[1] = c0;
    result->opt[2] = c1;

    return result;
}

// ggml_map_unary

struct ggml_tensor * ggml_map_unary_impl_f32(
        struct ggml_context        * ctx,
        struct ggml_tensor         * a,
        const  ggml_unary_op_f32_t fun,
        bool   inplace) {
    bool is_node = false;

    if (!inplace && a->grad) {
        is_node = true;
    }

    struct ggml_tensor * addr_tensor = ggml_new_tensor_1d(ctx, GGML_TYPE_I32, sizeof(void *) / sizeof(int32_t));
    *((void (**)(void))addr_tensor->data) = (void (*)(void))fun;
    struct ggml_tensor *result = inplace ? ggml_view_tensor(ctx, a) : ggml_dup_tensor(ctx, a);

    result->op = GGML_OP_MAP_UNARY;
    result->grad = is_node ? ggml_dup_tensor(ctx, result) : NULL;
    result->src0 = a;
    result->opt[0] = addr_tensor;

    return result;
}

struct ggml_tensor * ggml_map_unary_f32(
        struct ggml_context        * ctx,
        struct ggml_tensor         * a,
        const  ggml_unary_op_f32_t fun) {
    return ggml_map_unary_impl_f32(ctx, a, fun, false);
}

struct ggml_tensor * ggml_map_unary_inplace_f32(
        struct ggml_context        * ctx,
        struct ggml_tensor         * a,
        const  ggml_unary_op_f32_t fun) {
    return ggml_map_unary_impl_f32(ctx, a, fun, true);
}

// ggml_map_binary

struct ggml_tensor * ggml_map_binary_impl_f32(
        struct ggml_context         * ctx,
        struct ggml_tensor          * a,
        struct ggml_tensor          * b,
        const  ggml_binary_op_f32_t fun,
        bool   inplace) {
    GGML_ASSERT(ggml_are_same_shape(a, b));

    bool is_node = false;

    if (!inplace && (a->grad || b->grad)) {
        is_node = true;
    }

    struct ggml_tensor * addr_tensor = ggml_new_tensor_1d(ctx, GGML_TYPE_I32, sizeof(void *) / sizeof(int32_t));
    *((void (**)(void))addr_tensor->data) = (void (*)(void))fun;
    struct ggml_tensor *result = inplace ? ggml_view_tensor(ctx, a) : ggml_dup_tensor(ctx, a);

    result->op = GGML_OP_MAP_BINARY;
    result->grad = is_node ? ggml_dup_tensor(ctx, result) : NULL;
    result->src0 = a;
    result->src1 = b;
    result->opt[0] = addr_tensor;

    return result;
}

struct ggml_tensor * ggml_map_binary_f32(
        struct ggml_context         * ctx,
        struct ggml_tensor          * a,
        struct ggml_tensor          * b,
        const  ggml_binary_op_f32_t fun) {
    return ggml_map_binary_impl_f32(ctx, a, b, fun, false);
}

struct ggml_tensor * ggml_map_binary_inplace_f32(
        struct ggml_context         * ctx,
        struct ggml_tensor          * a,
        struct ggml_tensor          * b,
        const  ggml_binary_op_f32_t fun) {
    return ggml_map_binary_impl_f32(ctx, a, b, fun, true);
}

////////////////////////////////////////////////////////////////////////////////

void ggml_set_param(
        struct ggml_context * ctx,
        struct ggml_tensor * tensor) {
    tensor->is_param = true;

    GGML_ASSERT(tensor->grad == NULL);
    tensor->grad = ggml_dup_tensor(ctx, tensor);
}

// ggml_compute_forward_dup

static void ggml_compute_forward_dup_same_cont(
        const struct ggml_compute_params * params,
        const struct ggml_tensor * src0,
        struct ggml_tensor * dst) {
    GGML_ASSERT(ggml_nelements(dst) == ggml_nelements(src0));
    GGML_ASSERT(ggml_is_contiguous(dst) && ggml_is_contiguous(src0));
    GGML_ASSERT(src0->type == dst->type);

    if (params->type == GGML_TASK_INIT || params->type == GGML_TASK_FINALIZE) {
        return;
    }

    const size_t nb00 = src0->nb[0];
    const size_t nb0 = dst->nb[0];

    const int ith = params->ith; // thread index
    const int nth = params->nth; // number of threads

    // parallelize by elements
    const int ne = ggml_nelements(dst);
    const int dr = (ne + nth - 1) / nth;
    const int ie0 = dr * ith;
    const int ie1 = MIN(ie0 + dr, ne);

    if (ie0 < ie1) {
        memcpy(
            ((char *)  dst->data + ie0*nb0),
            ((char *) src0->data + ie0*nb00),
            (ie1 - ie0) * GGML_TYPE_SIZE[src0->type]);
    }

}
static void ggml_compute_forward_dup_f16(
        const struct ggml_compute_params * params,
        const struct ggml_tensor * src0,
        struct ggml_tensor * dst) {
    GGML_ASSERT(ggml_nelements(dst) == ggml_nelements(src0));

    if (params->type == GGML_TASK_INIT || params->type == GGML_TASK_FINALIZE) {
        return;
    }

    const int64_t ne00 = src0->ne[0];
    const int64_t ne01 = src0->ne[1];
    const int64_t ne02 = src0->ne[2];
    const int64_t ne03 = src0->ne[3];

    const int64_t ne0 = dst->ne[0];
    const int64_t ne1 = dst->ne[1];
    const int64_t ne2 = dst->ne[2];
    const int64_t ne3 = dst->ne[3];

    const size_t nb00 = src0->nb[0];
    const size_t nb01 = src0->nb[1];
    const size_t nb02 = src0->nb[2];
    const size_t nb03 = src0->nb[3];

    const size_t nb0 = dst->nb[0];
    const size_t nb1 = dst->nb[1];
    const size_t nb2 = dst->nb[2];
    const size_t nb3 = dst->nb[3];

    const int ith = params->ith; // thread index
    const int nth = params->nth; // number of threads

    if (ggml_is_contiguous(src0) && ggml_is_contiguous(dst) && src0->type == dst->type) {
        ggml_compute_forward_dup_same_cont(params, src0, dst);
        return;
    }

    // parallelize by rows
    const int nr = ne01;
    // number of rows per thread
    const int dr = (nr + nth - 1) / nth;
    // row range for this thread
    const int ir0 = dr * ith;
    const int ir1 = MIN(ir0 + dr, nr);

    if (src0->type == dst->type &&
        ne00 == ne0 &&
        nb00 == GGML_TYPE_SIZE[src0->type] && nb0 == GGML_TYPE_SIZE[dst->type]) {
        // copy by rows
        const size_t rs = ne00*nb00;
        for (int64_t i03 = 0; i03 < ne03; i03++) {
            for (int64_t i02 = 0; i02 < ne02; i02++) {
                for (int64_t i01 = ir0; i01 < ir1; i01++) {
                    memcpy(
                        ((char *)  dst->data + i01*nb1  + i02*nb2  + i03*nb3),
                        ((char *) src0->data + i01*nb01 + i02*nb02 + i03*nb03),
                        rs);
                }
            }
        }
        return;
    }

    // TODO: add more special-case implementations for tensor shapes/strides that can benefit from memcpy

    if (ggml_is_contiguous(dst)) {
        if (nb00 == sizeof(ggml_fp16_t)) {
            if (dst->type == GGML_TYPE_F16) {
                size_t id = 0;
                const size_t rs = ne00 * nb00;
                char * dst_ptr = (char *) dst->data;

                for (int i03 = 0; i03 < ne03; i03++) {
                    for (int i02 = 0; i02 < ne02; i02++) {
                        id += rs * ir0;
                        for (int i01 = ir0; i01 < ir1; i01++) {
                            const char * src0_ptr = (char *) src0->data + i01*nb01 + i02*nb02 + i03*nb03;
                            memcpy(dst_ptr + id, src0_ptr, rs);
                            id += rs;
                        }
                        id += rs * (ne01 - ir1);
                    }
                }
            } else if (dst->type == GGML_TYPE_F32) {
                size_t id = 0;
                float * dst_ptr = (float *) dst->data;

                for (int i03 = 0; i03 < ne03; i03++) {
                    for (int i02 = 0; i02 < ne02; i02++) {
                        id += ne00 * ir0;
                        for (int i01 = ir0; i01 < ir1; i01++) {
                            const ggml_fp16_t * src0_ptr = (ggml_fp16_t *) ((char *) src0->data + i01*nb01 + i02*nb02 + i03*nb03);
                            for (int i00 = 0; i00 < ne00; i00++) {
                                dst_ptr[id] = GGML_FP16_TO_FP32(src0_ptr[i00]);
                                id++;
                            }
                        }
                        id += ne00 * (ne01 - ir1);
                    }
                }
            } else if (ggml_is_quantized(dst->type)) {
                quantize_row_q_t const quantize_row_q = quantize_fns[dst->type].quantize_row_q;
                float * src0_f32 = (float *) params->wdata + (ne00 + CACHE_LINE_SIZE_F32) * ith;

                size_t id = 0;
                size_t rs = nb0 * (ne00 / GGML_BLCK_SIZE[dst->type]);
                char * dst_ptr = (char *) dst->data;

                for (int i03 = 0; i03 < ne03; i03++) {
                    for (int i02 = 0; i02 < ne02; i02++) {
                        id += rs * ir0;
                        for (int i01 = ir0; i01 < ir1; i01++) {
                            const ggml_fp16_t * src0_ptr = (ggml_fp16_t *) ((char *) src0->data + i01*nb01 + i02*nb02 + i03*nb03);

                            for (int i00 = 0; i00 < ne00; i00++) {
                                src0_f32[i00] = GGML_FP16_TO_FP32(src0_ptr[i00]);
                            }

                            quantize_row_q(src0_f32, dst_ptr + id, ne00);
                            id += rs;
                        }
                        id += rs * (ne01 - ir1);
                    }
                }
            } else {
                GGML_ASSERT(false); // TODO: implement
            }
        } else {
            //printf("%s: this is not optimal - fix me\n", __func__);

            if (dst->type == GGML_TYPE_F32) {
                size_t id = 0;
                float * dst_ptr = (float *) dst->data;

                for (int i03 = 0; i03 < ne03; i03++) {
                    for (int i02 = 0; i02 < ne02; i02++) {
                        id += ne00 * ir0;
                        for (int i01 = ir0; i01 < ir1; i01++) {
                            for (int i00 = 0; i00 < ne00; i00++) {
                                const ggml_fp16_t * src0_ptr = (ggml_fp16_t *) ((char *) src0->data + i00*nb00 + i01*nb01 + i02*nb02 + i03*nb03);

                                dst_ptr[id] = GGML_FP16_TO_FP32(*src0_ptr);
                                id++;
                            }
                        }
                        id += ne00 * (ne01 - ir1);
                    }
                }
            } else if (dst->type == GGML_TYPE_F16) {
                size_t id = 0;
                ggml_fp16_t * dst_ptr = (ggml_fp16_t *) dst->data;

                for (int i03 = 0; i03 < ne03; i03++) {
                    for (int i02 = 0; i02 < ne02; i02++) {
                        id += ne00 * ir0;
                        for (int i01 = ir0; i01 < ir1; i01++) {
                            for (int i00 = 0; i00 < ne00; i00++) {
                                const ggml_fp16_t * src0_ptr = (ggml_fp16_t *) ((char *) src0->data + i00*nb00 + i01*nb01 + i02*nb02 + i03*nb03);

                                dst_ptr[id] = *src0_ptr;
                                id++;
                            }
                        }
                        id += ne00 * (ne01 - ir1);
                    }
                }
            } else {
                GGML_ASSERT(false); // TODO: implement
            }
        }
        return;
    }

    // dst counters
    int64_t i10 = 0;
    int64_t i11 = 0;
    int64_t i12 = 0;
    int64_t i13 = 0;

    if (dst->type == GGML_TYPE_F16) {
        for (int64_t i03 = 0; i03 < ne03; i03++) {
            for (int64_t i02 = 0; i02 < ne02; i02++) {
                i10 += ne00 * ir0;
                while (i10 >= ne0) {
                    i10 -= ne0;
                    if (++i11 == ne1) {
                        i11 = 0;
                        if (++i12 == ne2) {
                            i12 = 0;
                            if (++i13 == ne3) {
                                i13 = 0;
                            }
                        }
                    }
                }
                for (int64_t i01 = ir0; i01 < ir1; i01++) {
                    for (int64_t i00 = 0; i00 < ne00; i00++) {
                        const char * src0_ptr = ((char *) src0->data + i00*nb00 + i01*nb01 + i02*nb02 + i03*nb03);
                              char * dst_ptr  = ((char *)  dst->data + i10*nb0  + i11*nb1  + i12*nb2  + i13*nb3);

                        memcpy(dst_ptr, src0_ptr, sizeof(ggml_fp16_t));

                        if (++i10 == ne00) {
                            i10 = 0;
                            if (++i11 == ne01) {
                                i11 = 0;
                                if (++i12 == ne02) {
                                    i12 = 0;
                                    if (++i13 == ne03) {
                                        i13 = 0;
                                    }
                                }
                            }
                        }
                    }
                }
                i10 += ne00 * (ne01 - ir1);
                while (i10 >= ne0) {
                    i10 -= ne0;
                    if (++i11 == ne1) {
                        i11 = 0;
                        if (++i12 == ne2) {
                            i12 = 0;
                            if (++i13 == ne3) {
                                i13 = 0;
                            }
                        }
                    }
                }
            }
        }
    } else if (dst->type == GGML_TYPE_F32) {
        for (int64_t i03 = 0; i03 < ne03; i03++) {
            for (int64_t i02 = 0; i02 < ne02; i02++) {
                i10 += ne00 * ir0;
                while (i10 >= ne0) {
                    i10 -= ne0;
                    if (++i11 == ne1) {
                        i11 = 0;
                        if (++i12 == ne2) {
                            i12 = 0;
                            if (++i13 == ne3) {
                                i13 = 0;
                            }
                        }
                    }
                }
                for (int64_t i01 = ir0; i01 < ir1; i01++) {
                    for (int64_t i00 = 0; i00 < ne00; i00++) {
                        const char * src0_ptr = ((char *) src0->data + i00*nb00 + i01*nb01 + i02*nb02 + i03*nb03);
                              char * dst_ptr  = ((char *)  dst->data + i10*nb0  + i11*nb1  + i12*nb2  + i13*nb3);

                        *(float *) dst_ptr = GGML_FP16_TO_FP32(*(const ggml_fp16_t *) src0_ptr);

                        if (++i10 == ne0) {
                            i10 = 0;
                            if (++i11 == ne1) {
                                i11 = 0;
                                if (++i12 == ne2) {
                                    i12 = 0;
                                    if (++i13 == ne3) {
                                        i13 = 0;
                                    }
                                }
                            }
                        }
                    }
                }
                i10 += ne00 * (ne01 - ir1);
                while (i10 >= ne0) {
                    i10 -= ne0;
                    if (++i11 == ne1) {
                        i11 = 0;
                        if (++i12 == ne2) {
                            i12 = 0;
                            if (++i13 == ne3) {
                                i13 = 0;
                            }
                        }
                    }
                }
            }
        }
    } else {
        GGML_ASSERT(false); // TODO: implement
    }
}

static void ggml_compute_forward_dup_f32(
        const struct ggml_compute_params * params,
        const struct ggml_tensor * src0,
        struct ggml_tensor * dst) {
    GGML_ASSERT(ggml_nelements(dst) == ggml_nelements(src0));

    if (params->type == GGML_TASK_INIT || params->type == GGML_TASK_FINALIZE) {
        return;
    }

    const int64_t ne00 = src0->ne[0];
    const int64_t ne01 = src0->ne[1];
    const int64_t ne02 = src0->ne[2];
    const int64_t ne03 = src0->ne[3];

    const int64_t ne0 = dst->ne[0];
    const int64_t ne1 = dst->ne[1];
    const int64_t ne2 = dst->ne[2];
    const int64_t ne3 = dst->ne[3];

    const size_t nb00 = src0->nb[0];
    const size_t nb01 = src0->nb[1];
    const size_t nb02 = src0->nb[2];
    const size_t nb03 = src0->nb[3];

    const size_t nb0 = dst->nb[0];
    const size_t nb1 = dst->nb[1];
    const size_t nb2 = dst->nb[2];
    const size_t nb3 = dst->nb[3];

    const int ith = params->ith; // thread index
    const int nth = params->nth; // number of threads

    if (ggml_is_contiguous(src0) && ggml_is_contiguous(dst) && src0->type == dst->type) {
        ggml_compute_forward_dup_same_cont(params, src0, dst);
        return;
    }

    // parallelize by rows
    const int nr = ne01;
    // number of rows per thread
    const int dr = (nr + nth - 1) / nth;
    // row range for this thread
    const int ir0 = dr * ith;
    const int ir1 = MIN(ir0 + dr, nr);

    if (src0->type == dst->type &&
        ne00 == ne0 &&
        nb00 == GGML_TYPE_SIZE[src0->type] && nb0 == GGML_TYPE_SIZE[dst->type]) {
        // copy by rows
        const size_t rs = ne00*nb00;
        for (int64_t i03 = 0; i03 < ne03; i03++) {
            for (int64_t i02 = 0; i02 < ne02; i02++) {
                for (int64_t i01 = ir0; i01 < ir1; i01++) {
                    memcpy(
                        ((char *)  dst->data + i01*nb1  + i02*nb2  + i03*nb3),
                        ((char *) src0->data + i01*nb01 + i02*nb02 + i03*nb03),
                        rs);
                }
            }
        }
        return;
    }

    if (ggml_is_contiguous(dst)) {
        // TODO: simplify
        if (nb00 == sizeof(float)) {
            if (dst->type == GGML_TYPE_F32) {
                size_t id = 0;
                const size_t rs = ne00 * nb00;
                char * dst_ptr = (char *) dst->data;

                for (int i03 = 0; i03 < ne03; i03++) {
                    for (int i02 = 0; i02 < ne02; i02++) {
                        id += rs * ir0;
                        for (int i01 = ir0; i01 < ir1; i01++) {
                            const char * src0_ptr = (char *) src0->data + i01*nb01 + i02*nb02 + i03*nb03;
                            memcpy(dst_ptr + id, src0_ptr, rs);
                            id += rs;
                        }
                        id += rs * (ne01 - ir1);
                    }
                }
            } else if (dst->type == GGML_TYPE_F16) {
                size_t id = 0;
                ggml_fp16_t * dst_ptr = (ggml_fp16_t *) dst->data;

                for (int i03 = 0; i03 < ne03; i03++) {
                    for (int i02 = 0; i02 < ne02; i02++) {
                        id += ne00 * ir0;
                        for (int i01 = ir0; i01 < ir1; i01++) {
                            for (int i00 = 0; i00 < ne00; i00++) {
                                const float * src0_ptr = (float *) ((char *) src0->data + i00*nb00 + i01*nb01 + i02*nb02 + i03*nb03);

                                dst_ptr[id] = GGML_FP32_TO_FP16(*src0_ptr);
                                id++;
                            }
                        }
                        id += ne00 * (ne01 - ir1);
                    }
                }
            } else if (ggml_is_quantized(dst->type)) {
                quantize_row_q_t const quantize_row_q = quantize_fns[dst->type].quantize_row_q;

                size_t id = 0;
                size_t rs = nb0 * (ne00 / GGML_BLCK_SIZE[dst->type]);
                char * dst_ptr = (char *) dst->data;

                for (int i03 = 0; i03 < ne03; i03++) {
                    for (int i02 = 0; i02 < ne02; i02++) {
                        id += rs * ir0;
                        for (int i01 = ir0; i01 < ir1; i01++) {
                            const float * src0_ptr = (float *) ((char *) src0->data + i01*nb01 + i02*nb02 + i03*nb03);
                            quantize_row_q(src0_ptr, dst_ptr + id, ne00);
                            id += rs;
                        }
                        id += rs * (ne01 - ir1);
                    }
                }
            } else {
                GGML_ASSERT(false); // TODO: implement
            }
        } else {
            //printf("%s: this is not optimal - fix me\n", __func__);

            if (dst->type == GGML_TYPE_F32) {
                size_t id = 0;
                float * dst_ptr = (float *) dst->data;

                for (int i03 = 0; i03 < ne03; i03++) {
                    for (int i02 = 0; i02 < ne02; i02++) {
                        id += ne00 * ir0;
                        for (int i01 = ir0; i01 < ir1; i01++) {
                            for (int i00 = 0; i00 < ne00; i00++) {
                                const float * src0_ptr = (float *) ((char *) src0->data + i00*nb00 + i01*nb01 + i02*nb02 + i03*nb03);

                                dst_ptr[id] = *src0_ptr;
                                id++;
                            }
                        }
                        id += ne00 * (ne01 - ir1);
                    }
                }
            } else if (dst->type == GGML_TYPE_F16) {
                size_t id = 0;
                ggml_fp16_t * dst_ptr = (ggml_fp16_t *) dst->data;

                for (int i03 = 0; i03 < ne03; i03++) {
                    for (int i02 = 0; i02 < ne02; i02++) {
                        id += ne00 * ir0;
                        for (int i01 = ir0; i01 < ir1; i01++) {
                            for (int i00 = 0; i00 < ne00; i00++) {
                                const float * src0_ptr = (float *) ((char *) src0->data + i00*nb00 + i01*nb01 + i02*nb02 + i03*nb03);

                                dst_ptr[id] = GGML_FP32_TO_FP16(*src0_ptr);
                                id++;
                            }
                        }
                        id += ne00 * (ne01 - ir1);
                    }
                }
            } else {
                GGML_ASSERT(false); // TODO: implement
            }
        }

        return;
    }

    // dst counters

    int64_t i10 = 0;
    int64_t i11 = 0;
    int64_t i12 = 0;
    int64_t i13 = 0;

    if (dst->type == GGML_TYPE_F32) {
        for (int64_t i03 = 0; i03 < ne03; i03++) {
            for (int64_t i02 = 0; i02 < ne02; i02++) {
                i10 += ne00 * ir0;
                while (i10 >= ne0) {
                    i10 -= ne0;
                    if (++i11 == ne1) {
                        i11 = 0;
                        if (++i12 == ne2) {
                            i12 = 0;
                            if (++i13 == ne3) {
                                i13 = 0;
                            }
                        }
                    }
                }
                for (int64_t i01 = ir0; i01 < ir1; i01++) {
                    for (int64_t i00 = 0; i00 < ne00; i00++) {
                        const char * src0_ptr = ((char *) src0->data + i00*nb00 + i01*nb01 + i02*nb02 + i03*nb03);
                              char * dst_ptr  = ((char *)  dst->data + i10*nb0  + i11*nb1  + i12*nb2  + i13*nb3);

                        memcpy(dst_ptr, src0_ptr, sizeof(float));

                        if (++i10 == ne0) {
                            i10 = 0;
                            if (++i11 == ne1) {
                                i11 = 0;
                                if (++i12 == ne2) {
                                    i12 = 0;
                                    if (++i13 == ne3) {
                                        i13 = 0;
                                    }
                                }
                            }
                        }
                    }
                }
                i10 += ne00 * (ne01 - ir1);
                while (i10 >= ne0) {
                    i10 -= ne0;
                    if (++i11 == ne1) {
                        i11 = 0;
                        if (++i12 == ne2) {
                            i12 = 0;
                            if (++i13 == ne3) {
                                i13 = 0;
                            }
                        }
                    }
                }
            }
        }
    } else if (dst->type == GGML_TYPE_F16) {
        for (int64_t i03 = 0; i03 < ne03; i03++) {
            for (int64_t i02 = 0; i02 < ne02; i02++) {
                i10 += ne00 * ir0;
                while (i10 >= ne0) {
                    i10 -= ne0;
                    if (++i11 == ne1) {
                        i11 = 0;
                        if (++i12 == ne2) {
                            i12 = 0;
                            if (++i13 == ne3) {
                                i13 = 0;
                            }
                        }
                    }
                }
                for (int64_t i01 = ir0; i01 < ir1; i01++) {
                    for (int64_t i00 = 0; i00 < ne00; i00++) {
                        const char * src0_ptr = ((char *) src0->data + i00*nb00 + i01*nb01 + i02*nb02 + i03*nb03);
                              char * dst_ptr  = ((char *)  dst->data + i10*nb0  + i11*nb1  + i12*nb2  + i13*nb3);

                        *(ggml_fp16_t *) dst_ptr = GGML_FP32_TO_FP16(*(const float *) src0_ptr);

                        if (++i10 == ne0) {
                            i10 = 0;
                            if (++i11 == ne1) {
                                i11 = 0;
                                if (++i12 == ne2) {
                                    i12 = 0;
                                    if (++i13 == ne3) {
                                        i13 = 0;
                                    }
                                }
                            }
                        }
                    }
                }
                i10 += ne00 * (ne01 - ir1);
                while (i10 >= ne0) {
                    i10 -= ne0;
                    if (++i11 == ne1) {
                        i11 = 0;
                        if (++i12 == ne2) {
                            i12 = 0;
                            if (++i13 == ne3) {
                                i13 = 0;
                            }
                        }
                    }
                }
            }
        }
    } else {
        GGML_ASSERT(false); // TODO: implement
    }
}

static void ggml_compute_forward_dup(
        const struct ggml_compute_params * params,
        const struct ggml_tensor * src0,
        struct ggml_tensor * dst) {
    if (ggml_is_contiguous(src0) && ggml_is_contiguous(dst) && src0->type == dst->type) {
        ggml_compute_forward_dup_same_cont(params, src0, dst);
        return;
    }
    switch (src0->type) {
        case GGML_TYPE_F16:
            {
                ggml_compute_forward_dup_f16(params, src0, dst);
            } break;
        case GGML_TYPE_F32:
            {
                ggml_compute_forward_dup_f32(params, src0, dst);
            } break;
        default:
            {
                GGML_ASSERT(false);
            } break;
    }
}

// ggml_compute_forward_add

static void ggml_compute_forward_add_f32(
        const struct ggml_compute_params * params,
        const struct ggml_tensor * src0,
        const struct ggml_tensor * src1,
        struct ggml_tensor * dst) {
    GGML_ASSERT(ggml_are_same_shape(src0, src1) && ggml_are_same_shape(src0, dst));

    if (params->type == GGML_TASK_INIT || params->type == GGML_TASK_FINALIZE) {
        return;
    }

    const int ith = params->ith;
    const int nth = params->nth;

    const int nr  = ggml_nrows(src0);
    const int64_t ne0 = src0->ne[0];
    const int64_t ne1 = src0->ne[1];
    const int64_t ne2 = src0->ne[2];

    const size_t nb00 = src0->nb[0];
    const size_t nb01 = src0->nb[1];
    const size_t nb02 = src0->nb[2];
    const size_t nb03 = src0->nb[3];

    const size_t nb10 = src1->nb[0];
    const size_t nb11 = src1->nb[1];
    const size_t nb12 = src1->nb[2];
    const size_t nb13 = src1->nb[3];

    const size_t nb0 = dst->nb[0];
    const size_t nb1 = dst->nb[1];
    const size_t nb2 = dst->nb[2];
    const size_t nb3 = dst->nb[3];

    GGML_ASSERT( nb0 == sizeof(float));
    GGML_ASSERT(nb00 == sizeof(float));

    // rows per thread
    const int dr = (nr + nth - 1)/nth;

    // row range for this thread
    const int ir0 = dr*ith;
    const int ir1 = MIN(ir0 + dr, nr);

    if (nb10 == sizeof(float)) {
        for (int ir = ir0; ir < ir1; ++ir) {
            // src0, src1 and dst are same shape => same indices
            const int i3 = ir/(ne2*ne1);
            const int i2 = (ir - i3*ne2*ne1)/ne1;
            const int i1 = (ir - i3*ne2*ne1 - i2*ne1);


#ifdef GGML_USE_ACCELERATE
            vDSP_vadd(
                    (float *) ((char *) src0->data + i3*nb03 + i2*nb02 + i1*nb01), 1,
                    (float *) ((char *) src1->data + i3*nb13 + i2*nb12 + i1*nb11), 1,
                    (float *) ((char *) dst->data  + i3*nb3  + i2*nb2  + i1*nb1 ), 1,
                    ne0);
#else
            ggml_vec_add_f32(ne0,
                    (float *) ((char *) dst->data  + i3*nb3  + i2*nb2  + i1*nb1 ),
                    (float *) ((char *) src0->data + i3*nb03 + i2*nb02 + i1*nb01),
                    (float *) ((char *) src1->data + i3*nb13 + i2*nb12 + i1*nb11));
#endif
                // }
            // }
        }
    } else {
        // src1 is not contiguous
        for (int ir = ir0; ir < ir1; ++ir) {
            // src0, src1 and dst are same shape => same indices
            const int i3 = ir/(ne2*ne1);
            const int i2 = (ir - i3*ne2*ne1)/ne1;
            const int i1 = (ir - i3*ne2*ne1 - i2*ne1);

            float * dst_ptr  = (float *) ((char *) dst->data  + i3*nb3  + i2*nb2  + i1*nb1 );
            float * src0_ptr = (float *) ((char *) src0->data + i3*nb03 + i2*nb02 + i1*nb01);
            for (int i0 = 0; i0 < ne0; i0++) {
                float * src1_ptr = (float *) ((char *) src1->data + i3*nb13 + i2*nb12 + i1*nb11 + i0*nb10);

                dst_ptr[i0] = src0_ptr[i0] + *src1_ptr;
            }
        }
    }
}

static void ggml_compute_forward_add_f16_f32(
        const struct ggml_compute_params * params,
        const struct ggml_tensor * src0,
        const struct ggml_tensor * src1,
        struct ggml_tensor * dst) {
    GGML_ASSERT(ggml_are_same_shape(src0, src1) && ggml_are_same_shape(src0, dst));

    if (params->type == GGML_TASK_INIT || params->type == GGML_TASK_FINALIZE) {
        return;
    }

    const int ith = params->ith;
    const int nth = params->nth;

    const int nr  = ggml_nrows(src0);
    const int64_t ne0 = src0->ne[0];
    const int64_t ne1 = src0->ne[1];
    const int64_t ne2 = src0->ne[2];

    const size_t nb00 = src0->nb[0];
    const size_t nb01 = src0->nb[1];
    const size_t nb02 = src0->nb[2];
    const size_t nb03 = src0->nb[3];

    const size_t nb10 = src1->nb[0];
    const size_t nb11 = src1->nb[1];
    const size_t nb12 = src1->nb[2];
    const size_t nb13 = src1->nb[3];

    const size_t nb0 = dst->nb[0];
    const size_t nb1 = dst->nb[1];
    const size_t nb2 = dst->nb[2];
    const size_t nb3 = dst->nb[3];

    GGML_ASSERT(src0->type == GGML_TYPE_F16);
    GGML_ASSERT(src1->type == GGML_TYPE_F32);
    GGML_ASSERT(dst->type == GGML_TYPE_F16);

    GGML_ASSERT( nb0 == sizeof(ggml_fp16_t));
    GGML_ASSERT(nb00 == sizeof(ggml_fp16_t));

    // rows per thread
    const int dr = (nr + nth - 1)/nth;

    // row range for this thread
    const int ir0 = dr*ith;
    const int ir1 = MIN(ir0 + dr, nr);

    if (nb10 == sizeof(float)) {
        for (int ir = ir0; ir < ir1; ++ir) {
            // src0, src1 and dst are same shape => same indices
            const int i3 = ir/(ne2*ne1);
            const int i2 = (ir - i3*ne2*ne1)/ne1;
            const int i1 = (ir - i3*ne2*ne1 - i2*ne1);

            ggml_fp16_t * dst_ptr  = (ggml_fp16_t *) ((char *) dst->data  + i3*nb3  + i2*nb2  + i1*nb1);
            ggml_fp16_t * src0_ptr = (ggml_fp16_t *) ((char *) src0->data + i3*nb03 + i2*nb02 + i1*nb01);
            float *       src1_ptr = (float *)       ((char *) src1->data + i3*nb13 + i2*nb12 + i1*nb11);

            for (int i = 0; i < ne0; i++) {
                dst_ptr[i] = GGML_FP32_TO_FP16(GGML_FP16_TO_FP32(src0_ptr[i]) + src1_ptr[i]);
            }
        }
    }
    else {
        // src1 is not contiguous
        GGML_ASSERT(false);
    }
}

static void ggml_compute_forward_add_f16_f16(
        const struct ggml_compute_params * params,
        const struct ggml_tensor * src0,
        const struct ggml_tensor * src1,
        struct ggml_tensor * dst) {
    GGML_ASSERT(ggml_are_same_shape(src0, src1) && ggml_are_same_shape(src0, dst));

    if (params->type == GGML_TASK_INIT || params->type == GGML_TASK_FINALIZE) {
        return;
    }

    const int ith = params->ith;
    const int nth = params->nth;

    const int nr  = ggml_nrows(src0);
    const int64_t ne0 = src0->ne[0];
    const int64_t ne1 = src0->ne[1];
    const int64_t ne2 = src0->ne[2];

    const size_t nb00 = src0->nb[0];
    const size_t nb01 = src0->nb[1];
    const size_t nb02 = src0->nb[2];
    const size_t nb03 = src0->nb[3];

    const size_t nb10 = src1->nb[0];
    const size_t nb11 = src1->nb[1];
    const size_t nb12 = src1->nb[2];
    const size_t nb13 = src1->nb[3];

    const size_t nb0 = dst->nb[0];
    const size_t nb1 = dst->nb[1];
    const size_t nb2 = dst->nb[2];
    const size_t nb3 = dst->nb[3];

    GGML_ASSERT(src0->type == GGML_TYPE_F16);
    GGML_ASSERT(src1->type == GGML_TYPE_F16);
    GGML_ASSERT(dst->type  == GGML_TYPE_F16);

    GGML_ASSERT( nb0 == sizeof(ggml_fp16_t));
    GGML_ASSERT(nb00 == sizeof(ggml_fp16_t));

    // rows per thread
    const int dr = (nr + nth - 1)/nth;

    // row range for this thread
    const int ir0 = dr*ith;
    const int ir1 = MIN(ir0 + dr, nr);

    if (nb10 == sizeof(ggml_fp16_t)) {
        for (int ir = ir0; ir < ir1; ++ir) {
            // src0, src1 and dst are same shape => same indices
            const int i3 = ir/(ne2*ne1);
            const int i2 = (ir - i3*ne2*ne1)/ne1;
            const int i1 = (ir - i3*ne2*ne1 - i2*ne1);

            ggml_fp16_t * dst_ptr  = (ggml_fp16_t *) ((char *) dst->data  + i3*nb3  + i2*nb2  + i1*nb1);
            ggml_fp16_t * src0_ptr = (ggml_fp16_t *) ((char *) src0->data + i3*nb03 + i2*nb02 + i1*nb01);
            ggml_fp16_t * src1_ptr = (ggml_fp16_t *) ((char *) src1->data + i3*nb13 + i2*nb12 + i1*nb11);

            for (int i = 0; i < ne0; i++) {
                dst_ptr[i] = GGML_FP32_TO_FP16(GGML_FP16_TO_FP32(src0_ptr[i]) + GGML_FP16_TO_FP32(src1_ptr[i]));
            }
        }
    }
    else {
        // src1 is not contiguous
        GGML_ASSERT(false);
    }
}

static void ggml_compute_forward_add_q_f32(
        const struct ggml_compute_params * params,
        const struct ggml_tensor * src0,
        const struct ggml_tensor * src1,
        struct ggml_tensor * dst) {
    GGML_ASSERT(ggml_are_same_shape(src0, src1) && ggml_are_same_shape(src0, dst));

    if (params->type == GGML_TASK_INIT || params->type == GGML_TASK_FINALIZE) {
        return;
    }

    const int nr  = ggml_nrows(src0);
    const int64_t ne00 = src0->ne[0];
    const int64_t ne01 = src0->ne[1];
    const int64_t ne02 = src0->ne[2];
    //const int64_t ne03 = src0->ne[3];

    const size_t nb00 = src0->nb[0];
    const size_t nb01 = src0->nb[1];
    const size_t nb02 = src0->nb[2];
    const size_t nb03 = src0->nb[3];

    const size_t nb10 = src1->nb[0];
    const size_t nb11 = src1->nb[1];
    const size_t nb12 = src1->nb[2];
    const size_t nb13 = src1->nb[3];

    const size_t nb0  = dst->nb[0];
    const size_t nb1  = dst->nb[1];
    const size_t nb2  = dst->nb[2];
    const size_t nb3  = dst->nb[3];

    const int ith = params->ith;
    const int nth = params->nth;

    const enum ggml_type type = src0->type;
    dequantize_row_q_t const dequantize_row_q = quantize_fns[type].dequantize_row_q;
    quantize_row_q_t const quantize_row_q = quantize_fns[type].quantize_row_q;

    // we don't support permuted src0 or src1
    GGML_ASSERT(nb00 == GGML_TYPE_SIZE[type]);
    GGML_ASSERT(nb10 == sizeof(float));

    // dst cannot be transposed or permuted
    GGML_ASSERT(nb0 <= nb1);
    GGML_ASSERT(nb1 <= nb2);
    GGML_ASSERT(nb2 <= nb3);

    GGML_ASSERT(ggml_is_quantized(src0->type));
    GGML_ASSERT(dst->type == src0->type);
    GGML_ASSERT(src1->type == GGML_TYPE_F32);

    // rows per thread
    const int dr = (nr + nth - 1)/nth;

    // row range for this thread
    const int ir0 = dr*ith;
    const int ir1 = MIN(ir0 + dr, nr);

    float * wdata = (float *) params->wdata + (ne00 + CACHE_LINE_SIZE_F32) * ith;

    for (int ir = ir0; ir < ir1; ++ir) {
        // src0 indices
        const int i03 = ir/(ne02*ne01);
        const int i02 = (ir - i03*ne02*ne01)/ne01;
        const int i01 = (ir - i03*ne02*ne01 - i02*ne01);

        // src1 and dst are same shape as src0 => same indices
        const int i13 = i03;
        const int i12 = i02;
        const int i11 = i01;

        const int i3 = i03;
        const int i2 = i02;
        const int i1 = i01;

        void  * src0_row = (void *) ((char *) src0->data + (i01*nb01 + i02*nb02 + i03*nb03));
        float * src1_row = (float *)((char *) src1->data + (i11*nb11 + i12*nb12 + i13*nb13));
        void  * dst_row  = (void *) ((char *)  dst->data + ( i1*nb1  +  i2*nb2  +  i3*nb0));

        assert(ne00 % 32 == 0);

        // unquantize row from src0 to temp buffer
        dequantize_row_q(src0_row, wdata, ne00);
        // add src1
        ggml_vec_acc_f32(ne00, wdata, src1_row);
        // quantize row to dst
        quantize_row_q(wdata, dst_row, ne00);
    }
}

static void ggml_compute_forward_add(
        const struct ggml_compute_params * params,
        const struct ggml_tensor * src0,
        const struct ggml_tensor * src1,
        struct ggml_tensor * dst) {
    switch (src0->type) {
        case GGML_TYPE_F32:
            {
                ggml_compute_forward_add_f32(params, src0, src1, dst);
            } break;
        case GGML_TYPE_F16:
            {
                if (src1->type == GGML_TYPE_F16) {
                    ggml_compute_forward_add_f16_f16(params, src0, src1, dst);
                }
                else if (src1->type == GGML_TYPE_F32) {
                    ggml_compute_forward_add_f16_f32(params, src0, src1, dst);
                }
                else {
                    GGML_ASSERT(false);
                }
            } break;
        case GGML_TYPE_Q4_0:
        case GGML_TYPE_Q4_1:
        case GGML_TYPE_Q5_0:
        case GGML_TYPE_Q5_1:
        case GGML_TYPE_Q8_0:
            {
                ggml_compute_forward_add_q_f32(params, src0, src1, dst);
            } break;
        default:
            {
                GGML_ASSERT(false);
            } break;
    }
}

// ggml_compute_forward_add1

static void ggml_compute_forward_add1_f32(
        const struct ggml_compute_params * params,
        const struct ggml_tensor * src0,
        const struct ggml_tensor * src1,
        struct ggml_tensor * dst) {
    GGML_ASSERT(ggml_are_same_shape(src0, dst));
    GGML_ASSERT(ggml_is_scalar(src1));

    if (params->type == GGML_TASK_INIT || params->type == GGML_TASK_FINALIZE) {
        return;
    }

    const int ith = params->ith;
    const int nth = params->nth;

    const int nr  = ggml_nrows(src0);
    const int64_t ne0 = src0->ne[0];
    const int64_t ne1 = src0->ne[1];
    const int64_t ne2 = src0->ne[2];

    const size_t nb00 = src0->nb[0];
    const size_t nb01 = src0->nb[1];
    const size_t nb02 = src0->nb[2];
    const size_t nb03 = src0->nb[3];

    const size_t nb0 = dst->nb[0];
    const size_t nb1 = dst->nb[1];
    const size_t nb2 = dst->nb[2];
    const size_t nb3 = dst->nb[3];

    GGML_ASSERT( nb0 == sizeof(float));
    GGML_ASSERT(nb00 == sizeof(float));

    // rows per thread
    const int dr = (nr + nth - 1)/nth;

    // row range for this thread
    const int ir0 = dr*ith;
    const int ir1 = MIN(ir0 + dr, nr);

    for (int ir = ir0; ir < ir1; ++ir) {
        // src0 and dst are same shape => same indices
        const int i3 = ir/(ne2*ne1);
        const int i2 = (ir - i3*ne2*ne1)/ne1;
        const int i1 = (ir - i3*ne2*ne1 - i2*ne1);

#ifdef GGML_USE_ACCELERATE
        UNUSED(ggml_vec_add1_f32);

        vDSP_vadd(
                (float *) ((char *) src0->data + i3*nb03 + i2*nb02 + i1*nb01), 1,
                (float *) ((char *) src1->data), 0,
                (float *) ((char *) dst->data  + i3*nb3  + i2*nb2  + i1*nb1 ), 1,
                ne0);
#else
        ggml_vec_add1_f32(ne0,
                (float *) ((char *) dst->data  + i3*nb3  + i2*nb2  + i1*nb1 ),
                (float *) ((char *) src0->data + i3*nb03 + i2*nb02 + i1*nb01),
               *(float *) src1->data);
#endif
    }
}

static void ggml_compute_forward_add1_f16_f32(
        const struct ggml_compute_params * params,
        const struct ggml_tensor * src0,
        const struct ggml_tensor * src1,
        struct ggml_tensor * dst) {
    GGML_ASSERT(ggml_are_same_shape(src0, dst));
    GGML_ASSERT(ggml_is_scalar(src1));

    if (params->type == GGML_TASK_INIT || params->type == GGML_TASK_FINALIZE) {
        return;
    }

    // scalar to add
    const float v = *(float *) src1->data;

    const int ith = params->ith;
    const int nth = params->nth;

    const int nr  = ggml_nrows(src0);
    const int64_t ne0 = src0->ne[0];
    const int64_t ne1 = src0->ne[1];
    const int64_t ne2 = src0->ne[2];

    const size_t nb00 = src0->nb[0];
    const size_t nb01 = src0->nb[1];
    const size_t nb02 = src0->nb[2];
    const size_t nb03 = src0->nb[3];

    const size_t nb0 = dst->nb[0];
    const size_t nb1 = dst->nb[1];
    const size_t nb2 = dst->nb[2];
    const size_t nb3 = dst->nb[3];

    GGML_ASSERT(src0->type == GGML_TYPE_F16);
    GGML_ASSERT(src1->type == GGML_TYPE_F32);
    GGML_ASSERT(dst->type == GGML_TYPE_F16);

    GGML_ASSERT( nb0 == sizeof(ggml_fp16_t));
    GGML_ASSERT(nb00 == sizeof(ggml_fp16_t));

    // rows per thread
    const int dr = (nr + nth - 1)/nth;

    // row range for this thread
    const int ir0 = dr*ith;
    const int ir1 = MIN(ir0 + dr, nr);

    for (int ir = ir0; ir < ir1; ++ir) {
        // src0 and dst are same shape => same indices
        const int i3 = ir/(ne2*ne1);
        const int i2 = (ir - i3*ne2*ne1)/ne1;
        const int i1 = (ir - i3*ne2*ne1 - i2*ne1);

        ggml_fp16_t * dst_ptr  = (ggml_fp16_t *) ((char *) dst->data  + i3*nb3  + i2*nb2  + i1*nb1 );
        ggml_fp16_t * src0_ptr = (ggml_fp16_t *) ((char *) src0->data + i3*nb03 + i2*nb02 + i1*nb01);
        for (int i = 0; i < ne0; i++) {
            dst_ptr[i] = GGML_FP32_TO_FP16(GGML_FP16_TO_FP32(src0_ptr[i]) + v);
        }
    }
}

static void ggml_compute_forward_add1_f16_f16(
        const struct ggml_compute_params * params,
        const struct ggml_tensor * src0,
        const struct ggml_tensor * src1,
        struct ggml_tensor * dst) {
    GGML_ASSERT(ggml_are_same_shape(src0, dst));
    GGML_ASSERT(ggml_is_scalar(src1));

    if (params->type == GGML_TASK_INIT || params->type == GGML_TASK_FINALIZE) {
        return;
    }

    // scalar to add
    const float v = GGML_FP16_TO_FP32(*(ggml_fp16_t *) src1->data);

    const int ith = params->ith;
    const int nth = params->nth;

    const int nr  = ggml_nrows(src0);
    const int64_t ne0 = src0->ne[0];
    const int64_t ne1 = src0->ne[1];
    const int64_t ne2 = src0->ne[2];

    const size_t nb00 = src0->nb[0];
    const size_t nb01 = src0->nb[1];
    const size_t nb02 = src0->nb[2];
    const size_t nb03 = src0->nb[3];

    const size_t nb0 = dst->nb[0];
    const size_t nb1 = dst->nb[1];
    const size_t nb2 = dst->nb[2];
    const size_t nb3 = dst->nb[3];

    GGML_ASSERT(src0->type == GGML_TYPE_F16);
    GGML_ASSERT(src1->type == GGML_TYPE_F16);
    GGML_ASSERT(dst->type == GGML_TYPE_F16);

    GGML_ASSERT( nb0 == sizeof(ggml_fp16_t));
    GGML_ASSERT(nb00 == sizeof(ggml_fp16_t));

    // rows per thread
    const int dr = (nr + nth - 1)/nth;

    // row range for this thread
    const int ir0 = dr*ith;
    const int ir1 = MIN(ir0 + dr, nr);

    for (int ir = ir0; ir < ir1; ++ir) {
        // src0 and dst are same shape => same indices
        const int i3 = ir/(ne2*ne1);
        const int i2 = (ir - i3*ne2*ne1)/ne1;
        const int i1 = (ir - i3*ne2*ne1 - i2*ne1);

        ggml_fp16_t * dst_ptr  = (ggml_fp16_t *) ((char *) dst->data  + i3*nb3  + i2*nb2  + i1*nb1 );
        ggml_fp16_t * src0_ptr = (ggml_fp16_t *) ((char *) src0->data + i3*nb03 + i2*nb02 + i1*nb01);
        for (int i = 0; i < ne0; i++) {
            dst_ptr[i] = GGML_FP32_TO_FP16(GGML_FP16_TO_FP32(src0_ptr[i]) + v);
        }
    }
}

static void ggml_compute_forward_add1_q_f32(
        const struct ggml_compute_params * params,
        const struct ggml_tensor * src0,
        const struct ggml_tensor * src1,
        struct ggml_tensor * dst) {
    GGML_ASSERT(ggml_are_same_shape(src0, dst));
    GGML_ASSERT(ggml_is_scalar(src1));

    if (params->type == GGML_TASK_INIT || params->type == GGML_TASK_FINALIZE) {
        return;
    }

    // scalar to add
    const float v = *(float *) src1->data;

    const int ith = params->ith;
    const int nth = params->nth;

    const int nr  = ggml_nrows(src0);
    const int64_t ne0 = src0->ne[0];
    const int64_t ne1 = src0->ne[1];
    const int64_t ne2 = src0->ne[2];

    const size_t nb00 = src0->nb[0];
    const size_t nb01 = src0->nb[1];
    const size_t nb02 = src0->nb[2];
    const size_t nb03 = src0->nb[3];

    const size_t nb0 = dst->nb[0];
    const size_t nb1 = dst->nb[1];
    const size_t nb2 = dst->nb[2];
    const size_t nb3 = dst->nb[3];

    const enum ggml_type type = src0->type;
    dequantize_row_q_t const dequantize_row_q = quantize_fns[type].dequantize_row_q;
    quantize_row_q_t const quantize_row_q = quantize_fns[type].quantize_row_q;

    // we don't support permuted src0
    GGML_ASSERT(nb00 == GGML_TYPE_SIZE[type]);

    // dst cannot be transposed or permuted
    GGML_ASSERT(nb0 <= nb1);
    GGML_ASSERT(nb1 <= nb2);
    GGML_ASSERT(nb2 <= nb3);

    GGML_ASSERT(ggml_is_quantized(src0->type));
    GGML_ASSERT(dst->type == src0->type);
    GGML_ASSERT(src1->type == GGML_TYPE_F32);

    // rows per thread
    const int dr = (nr + nth - 1)/nth;

    // row range for this thread
    const int ir0 = dr*ith;
    const int ir1 = MIN(ir0 + dr, nr);

    float * wdata = (float *) params->wdata + (ne0 + CACHE_LINE_SIZE_F32) * ith;

    for (int ir = ir0; ir < ir1; ++ir) {
        // src0 and dst are same shape => same indices
        const int i3 = ir/(ne2*ne1);
        const int i2 = (ir - i3*ne2*ne1)/ne1;
        const int i1 = (ir - i3*ne2*ne1 - i2*ne1);

        void  * src0_row = (void *) ((char *) src0->data + (i1*nb01 + i2*nb02 + i3*nb03));
        void  * dst_row  = (void *) ((char *)  dst->data + (i1*nb1  + i2*nb2  + i3*nb0 ));

        assert(ne0 % 32 == 0);

        // unquantize row from src0 to temp buffer
        dequantize_row_q(src0_row, wdata, ne0);
        // add src1
        ggml_vec_acc1_f32(ne0, wdata, v);
        // quantize row to dst
        quantize_row_q(wdata, dst_row, ne0);
    }
}

static void ggml_compute_forward_add1(
        const struct ggml_compute_params * params,
        const struct ggml_tensor * src0,
        const struct ggml_tensor * src1,
        struct ggml_tensor * dst) {
    switch (src0->type) {
        case GGML_TYPE_F32:
            {
                ggml_compute_forward_add1_f32(params, src0, src1, dst);
            } break;
        case GGML_TYPE_F16:
            {
                if (src1->type == GGML_TYPE_F16) {
                    ggml_compute_forward_add1_f16_f16(params, src0, src1, dst);
                }
                else if (src1->type == GGML_TYPE_F32) {
                    ggml_compute_forward_add1_f16_f32(params, src0, src1, dst);
                }
                else {
                    GGML_ASSERT(false);
                }
            } break;
        case GGML_TYPE_Q4_0:
        case GGML_TYPE_Q4_1:
        case GGML_TYPE_Q5_0:
        case GGML_TYPE_Q5_1:
        case GGML_TYPE_Q8_0:
        case GGML_TYPE_Q8_1:
            {
                ggml_compute_forward_add1_q_f32(params, src0, src1, dst);
            } break;
        default:
            {
                GGML_ASSERT(false);
            } break;
    }
}


// ggml_compute_forward_acc

static void ggml_compute_forward_acc_f32(
        const struct ggml_compute_params * params,
        const struct ggml_tensor * src0,
        const struct ggml_tensor * src1,
        const struct ggml_tensor * opt0,
        struct ggml_tensor * dst) {
    GGML_ASSERT(ggml_are_same_shape(src0, dst));
    GGML_ASSERT(ggml_is_contiguous(dst) && ggml_is_contiguous(src0));

    GGML_ASSERT(opt0->type == GGML_TYPE_I32);
    GGML_ASSERT(ggml_nelements(opt0) == 5);

    // view src0 and dst with these strides and data offset inbytes during acc
    // nb0 is implicitely element_size because src0 and dst are contiguous
    size_t nb1     = ((int32_t *) opt0->data)[0];
    size_t nb2     = ((int32_t *) opt0->data)[1];
    size_t nb3     = ((int32_t *) opt0->data)[2];
    size_t offset  = ((int32_t *) opt0->data)[3];
    bool   inplace = (bool) ((int32_t *) opt0->data)[4];

    if (!inplace && (params->type == GGML_TASK_INIT)) {
        // memcpy needs to be synchronized across threads to avoid race conditions.
        // => do it in INIT phase
        memcpy(
            ((char *)  dst->data),
            ((char *) src0->data),
            ggml_nbytes(dst));
    }

    if (params->type == GGML_TASK_INIT || params->type == GGML_TASK_FINALIZE) {
        return;
    }

    const int ith = params->ith;
    const int nth = params->nth;

    const int nr = ggml_nrows(src1);
    const int nc = src1->ne[0];

    const int64_t ne10 = src1->ne[0];
    const int64_t ne11 = src1->ne[1];
    const int64_t ne12 = src1->ne[2];
    const int64_t ne13 = src1->ne[3];

    const size_t nb10 = src1->nb[0];
    const size_t nb11 = src1->nb[1];
    const size_t nb12 = src1->nb[2];
    const size_t nb13 = src1->nb[3];

    // src0 and dst as viewed during acc
    const size_t nb0 = ggml_element_size(src0);

    const size_t nb00 = nb0;
    const size_t nb01 = nb1;
    const size_t nb02 = nb2;
    const size_t nb03 = nb3;

    GGML_ASSERT(offset + (ne10 == 0 ? 0 : ne10-1)*nb0  + (ne11 == 0 ? 0 : ne11-1)*nb1  + (ne12 == 0 ? 0 : ne12-1)*nb2  + (ne13 == 0 ? 0 : ne13-1)*nb3  < ggml_nbytes(dst));
    GGML_ASSERT(offset + (ne10 == 0 ? 0 : ne10-1)*nb00 + (ne11 == 0 ? 0 : ne11-1)*nb01 + (ne12 == 0 ? 0 : ne12-1)*nb02 + (ne13 == 0 ? 0 : ne13-1)*nb03 < ggml_nbytes(src0));

    GGML_ASSERT(nb10 == sizeof(float));

    // rows per thread
    const int dr = (nr + nth - 1)/nth;

    // row range for this thread
    const int ir0 = dr*ith;
    const int ir1 = MIN(ir0 + dr, nr);

    for (int ir = ir0; ir < ir1; ++ir) {
        // src0 and dst are viewed with shape of src1 and offset
        // => same indices
        const int i3 = ir/(ne12*ne11);
        const int i2 = (ir - i3*ne12*ne11)/ne11;
        const int i1 = (ir - i3*ne12*ne11 - i2*ne11);

#ifdef GGML_USE_ACCELERATE
        vDSP_vadd(
                (float *) ((char *) src0->data + i3*nb03 + i2*nb02 + i1*nb01 + offset), 1,
                (float *) ((char *) src1->data + i3*nb13 + i2*nb12 + i1*nb11), 1,
                (float *) ((char *) dst->data  + i3*nb3  + i2*nb2  + i1*nb1  + offset), 1, nc);
#else
        ggml_vec_add_f32(nc,
                (float *) ((char *)  dst->data + i3*nb3  + i2*nb2  + i1*nb1  + offset),
                (float *) ((char *) src0->data + i3*nb03 + i2*nb02 + i1*nb01 + offset),
                (float *) ((char *) src1->data + i3*nb13 + i2*nb12 + i1*nb11));
#endif
    }
}

static void ggml_compute_forward_acc(
        const struct ggml_compute_params * params,
        const struct ggml_tensor * src0,
        const struct ggml_tensor * src1,
        const struct ggml_tensor * opt0,
        struct ggml_tensor * dst) {

    switch (src0->type) {
        case GGML_TYPE_F32:
            {
                ggml_compute_forward_acc_f32(params, src0, src1, opt0, dst);
            } break;
        case GGML_TYPE_F16:
        case GGML_TYPE_Q4_0:
        case GGML_TYPE_Q4_1:
        case GGML_TYPE_Q5_0:
        case GGML_TYPE_Q5_1:
        case GGML_TYPE_Q8_0:
        case GGML_TYPE_Q8_1:
        default:
            {
                GGML_ASSERT(false);
            } break;
    }
}

// ggml_compute_forward_sub

static void ggml_compute_forward_sub_f32(
        const struct ggml_compute_params * params,
        const struct ggml_tensor * src0,
        const struct ggml_tensor * src1,
        struct ggml_tensor * dst) {
    assert(params->ith == 0);
    assert(ggml_are_same_shape(src0, src1) && ggml_are_same_shape(src0, dst));

    if (params->type == GGML_TASK_INIT || params->type == GGML_TASK_FINALIZE) {
        return;
    }

    const int nr  = ggml_nrows(src0);
    const int64_t ne0 = src0->ne[0];
    const int64_t ne1 = src0->ne[1];
    const int64_t ne2 = src0->ne[2];

    const size_t nb00 = src0->nb[0];
    const size_t nb01 = src0->nb[1];
    const size_t nb02 = src0->nb[2];
    const size_t nb03 = src0->nb[3];

    const size_t nb10 = src1->nb[0];
    const size_t nb11 = src1->nb[1];
    const size_t nb12 = src1->nb[2];
    const size_t nb13 = src1->nb[3];

    const size_t nb0 = dst->nb[0];
    const size_t nb1 = dst->nb[1];
    const size_t nb2 = dst->nb[2];
    const size_t nb3 = dst->nb[3];

    GGML_ASSERT( nb0 == sizeof(float));
    GGML_ASSERT(nb00 == sizeof(float));

    if (nb10 == sizeof(float)) {
        for (int ir = 0; ir < nr; ++ir) {
            // src0, src1 and dst are same shape => same indices
            const int i3 = ir/(ne2*ne1);
            const int i2 = (ir - i3*ne2*ne1)/ne1;
            const int i1 = (ir - i3*ne2*ne1 - i2*ne1);


#ifdef GGML_USE_ACCELERATE
            vDSP_vsub(
                    (float *) ((char *) src1->data + i3*nb13 + i2*nb12 + i1*nb11), 1,
                    (float *) ((char *) src0->data + i3*nb03 + i2*nb02 + i1*nb01), 1,
                    (float *) ((char *) dst->data  + i3*nb3  + i2*nb2  + i1*nb1 ), 1,
                    ne0);
#else
            ggml_vec_sub_f32(ne0,
                    (float *) ((char *) dst->data  + i3*nb3  + i2*nb2  + i1*nb1 ),
                    (float *) ((char *) src0->data + i3*nb03 + i2*nb02 + i1*nb01),
                    (float *) ((char *) src1->data + i3*nb13 + i2*nb12 + i1*nb11));
#endif
                // }
            // }
        }
    } else {
        // src1 is not contiguous
        for (int ir = 0; ir < nr; ++ir) {
            // src0, src1 and dst are same shape => same indices
            const int i3 = ir/(ne2*ne1);
            const int i2 = (ir - i3*ne2*ne1)/ne1;
            const int i1 = (ir - i3*ne2*ne1 - i2*ne1);

            float * dst_ptr  = (float *) ((char *) dst->data  + i3*nb3  + i2*nb2  + i1*nb1 );
            float * src0_ptr = (float *) ((char *) src0->data + i3*nb03 + i2*nb02 + i1*nb01);
            for (int i0 = 0; i0 < ne0; i0++) {
                float * src1_ptr = (float *) ((char *) src1->data + i3*nb13 + i2*nb12 + i1*nb11 + i0*nb10);

                dst_ptr[i0] = src0_ptr[i0] - *src1_ptr;
            }
        }
    }
}

static void ggml_compute_forward_sub(
        const struct ggml_compute_params * params,
        const struct ggml_tensor * src0,
        const struct ggml_tensor * src1,
        struct ggml_tensor * dst) {
    switch (src0->type) {
        case GGML_TYPE_F32:
            {
                ggml_compute_forward_sub_f32(params, src0, src1, dst);
            } break;
        default:
            {
                GGML_ASSERT(false);
            } break;
    }
}

// ggml_compute_forward_mul

static void ggml_compute_forward_mul_f32(
        const struct ggml_compute_params * params,
        const struct ggml_tensor * src0,
        const struct ggml_tensor * src1,
        struct ggml_tensor * dst) {
    assert(ggml_are_same_shape(src0, src1) && ggml_are_same_shape(src0, dst));

    if (params->type == GGML_TASK_INIT || params->type == GGML_TASK_FINALIZE) {
        return;
    }
    const int ith = params->ith;
    const int nth = params->nth;

    const int nr  = ggml_nrows(src0);
    const int64_t ne0 = src0->ne[0];
    const int64_t ne1 = src0->ne[1];
    const int64_t ne2 = src0->ne[2];

    const size_t nb00 = src0->nb[0];
    const size_t nb01 = src0->nb[1];
    const size_t nb02 = src0->nb[2];
    const size_t nb03 = src0->nb[3];

    const size_t nb10 = src1->nb[0];
    const size_t nb11 = src1->nb[1];
    const size_t nb12 = src1->nb[2];
    const size_t nb13 = src1->nb[3];

    const size_t nb0 = dst->nb[0];
    const size_t nb1 = dst->nb[1];
    const size_t nb2 = dst->nb[2];
    const size_t nb3 = dst->nb[3];

    GGML_ASSERT( nb0 == sizeof(float));
    GGML_ASSERT(nb00 == sizeof(float));

    if (nb10 == sizeof(float)) {
        for (int ir = ith; ir < nr; ir += nth) {
            // src0, src1 and dst are same shape => same indices
            const int i3 = ir/(ne2*ne1);
            const int i2 = (ir - i3*ne2*ne1)/ne1;
            const int i1 = (ir - i3*ne2*ne1 - i2*ne1);


#ifdef GGML_USE_ACCELERATE
            UNUSED(ggml_vec_mul_f32);

            vDSP_vmul(
                    (float *) ((char *) src0->data + i3*nb03 + i2*nb02 + i1*nb01), 1,
                    (float *) ((char *) src1->data + i3*nb13 + i2*nb12 + i1*nb11), 1,
                    (float *) ((char *) dst->data  + i3*nb3  + i2*nb2  + i1*nb1 ), 1,
                    ne0);
#else
            ggml_vec_mul_f32(ne0,
                    (float *) ((char *) dst->data  + i3*nb3  + i2*nb2  + i1*nb1 ),
                    (float *) ((char *) src0->data + i3*nb03 + i2*nb02 + i1*nb01),
                    (float *) ((char *) src1->data + i3*nb13 + i2*nb12 + i1*nb11));
#endif
                // }
            // }
        }
    } else {
        // src1 is not contiguous
        for (int ir = ith; ir < nr; ir += nth) {
            // src0, src1 and dst are same shape => same indices
            const int i3 = ir/(ne2*ne1);
            const int i2 = (ir - i3*ne2*ne1)/ne1;
            const int i1 = (ir - i3*ne2*ne1 - i2*ne1);

            float * dst_ptr  = (float *) ((char *) dst->data  + i3*nb3  + i2*nb2  + i1*nb1 );
            float * src0_ptr = (float *) ((char *) src0->data + i3*nb03 + i2*nb02 + i1*nb01);
            for (int i0 = 0; i0 < ne0; i0++) {
                float * src1_ptr = (float *) ((char *) src1->data + i3*nb13 + i2*nb12 + i1*nb11 + i0*nb10);

                dst_ptr[i0] = src0_ptr[i0] * (*src1_ptr);
            }
        }
    }
}

static void ggml_compute_forward_mul(
        const struct ggml_compute_params * params,
        const struct ggml_tensor * src0,
        const struct ggml_tensor * src1,
        struct ggml_tensor * dst) {
    switch (src0->type) {
        case GGML_TYPE_F32:
            {
                ggml_compute_forward_mul_f32(params, src0, src1, dst);
            } break;
        default:
            {
                GGML_ASSERT(false);
            } break;
    }
}

// ggml_compute_forward_div

static void ggml_compute_forward_div_f32(
        const struct ggml_compute_params * params,
        const struct ggml_tensor * src0,
        const struct ggml_tensor * src1,
        struct ggml_tensor * dst) {
    assert(params->ith == 0);
    assert(ggml_are_same_shape(src0, src1) && ggml_are_same_shape(src0, dst));

    if (params->type == GGML_TASK_INIT || params->type == GGML_TASK_FINALIZE) {
        return;
    }

    const int nr  = ggml_nrows(src0);
    const int64_t ne0 = src0->ne[0];
    const int64_t ne1 = src0->ne[1];
    const int64_t ne2 = src0->ne[2];

    const size_t nb00 = src0->nb[0];
    const size_t nb01 = src0->nb[1];
    const size_t nb02 = src0->nb[2];
    const size_t nb03 = src0->nb[3];

    const size_t nb10 = src1->nb[0];
    const size_t nb11 = src1->nb[1];
    const size_t nb12 = src1->nb[2];
    const size_t nb13 = src1->nb[3];

    const size_t nb0 = dst->nb[0];
    const size_t nb1 = dst->nb[1];
    const size_t nb2 = dst->nb[2];
    const size_t nb3 = dst->nb[3];

    GGML_ASSERT( nb0 == sizeof(float));
    GGML_ASSERT(nb00 == sizeof(float));

    if (nb10 == sizeof(float)) {
        for (int ir = 0; ir < nr; ++ir) {
            // src0, src1 and dst are same shape => same indices
            const int i3 = ir/(ne2*ne1);
            const int i2 = (ir - i3*ne2*ne1)/ne1;
            const int i1 = (ir - i3*ne2*ne1 - i2*ne1);


#ifdef GGML_USE_ACCELERATE
            vDSP_vdiv(
                    (float *) ((char *) src1->data + i3*nb13 + i2*nb12 + i1*nb11), 1,
                    (float *) ((char *) src0->data + i3*nb03 + i2*nb02 + i1*nb01), 1,
                    (float *) ((char *) dst->data  + i3*nb3  + i2*nb2  + i1*nb1 ), 1,
                    ne0);
#else
            ggml_vec_div_f32(ne0,
                    (float *) ((char *) dst->data  + i3*nb3  + i2*nb2  + i1*nb1 ),
                    (float *) ((char *) src0->data + i3*nb03 + i2*nb02 + i1*nb01),
                    (float *) ((char *) src1->data + i3*nb13 + i2*nb12 + i1*nb11));
#endif
                // }
            // }
        }
    } else {
        // src1 is not contiguous
        for (int ir = 0; ir < nr; ++ir) {
            // src0, src1 and dst are same shape => same indices
            const int i3 = ir/(ne2*ne1);
            const int i2 = (ir - i3*ne2*ne1)/ne1;
            const int i1 = (ir - i3*ne2*ne1 - i2*ne1);

            float * dst_ptr  = (float *) ((char *) dst->data  + i3*nb3  + i2*nb2  + i1*nb1 );
            float * src0_ptr = (float *) ((char *) src0->data + i3*nb03 + i2*nb02 + i1*nb01);
            for (int i0 = 0; i0 < ne0; i0++) {
                float * src1_ptr = (float *) ((char *) src1->data + i3*nb13 + i2*nb12 + i1*nb11 + i0*nb10);

                dst_ptr[i0] = src0_ptr[i0] / (*src1_ptr);
            }
        }
    }
}

static void ggml_compute_forward_div(
        const struct ggml_compute_params * params,
        const struct ggml_tensor * src0,
        const struct ggml_tensor * src1,
        struct ggml_tensor * dst) {
    switch (src0->type) {
        case GGML_TYPE_F32:
            {
                ggml_compute_forward_div_f32(params, src0, src1, dst);
            } break;
        default:
            {
                GGML_ASSERT(false);
            } break;
    }
}

// ggml_compute_forward_sqr

static void ggml_compute_forward_sqr_f32(
        const struct ggml_compute_params * params,
        const struct ggml_tensor * src0,
        struct ggml_tensor * dst) {
    assert(params->ith == 0);
    assert(ggml_are_same_shape(src0, dst));

    if (params->type == GGML_TASK_INIT || params->type == GGML_TASK_FINALIZE) {
        return;
    }

    const int n     = ggml_nrows(src0);
    const int nc    = src0->ne[0];

    assert( dst->nb[0] == sizeof(float));
    assert(src0->nb[0] == sizeof(float));

    for (int i = 0; i < n; i++) {
        ggml_vec_sqr_f32(nc,
                (float *) ((char *) dst->data  + i*( dst->nb[1])),
                (float *) ((char *) src0->data + i*(src0->nb[1])));
    }
}

static void ggml_compute_forward_sqr(
        const struct ggml_compute_params * params,
        const struct ggml_tensor * src0,
        struct ggml_tensor * dst) {
    switch (src0->type) {
        case GGML_TYPE_F32:
            {
                ggml_compute_forward_sqr_f32(params, src0, dst);
            } break;
        default:
            {
                GGML_ASSERT(false);
            } break;
    }
}

// ggml_compute_forward_sqrt

static void ggml_compute_forward_sqrt_f32(
        const struct ggml_compute_params * params,
        const struct ggml_tensor * src0,
        struct ggml_tensor * dst) {
    assert(params->ith == 0);
    assert(ggml_are_same_shape(src0, dst));

    if (params->type == GGML_TASK_INIT || params->type == GGML_TASK_FINALIZE) {
        return;
    }

    const int n  = ggml_nrows(src0);
    const int nc = src0->ne[0];

    assert( dst->nb[0] == sizeof(float));
    assert(src0->nb[0] == sizeof(float));

    for (int i = 0; i < n; i++) {
        ggml_vec_sqrt_f32(nc,
                (float *) ((char *) dst->data  + i*( dst->nb[1])),
                (float *) ((char *) src0->data + i*(src0->nb[1])));
    }
}

static void ggml_compute_forward_sqrt(
        const struct ggml_compute_params * params,
        const struct ggml_tensor * src0,
        struct ggml_tensor * dst) {
    switch (src0->type) {
        case GGML_TYPE_F32:
            {
                ggml_compute_forward_sqrt_f32(params, src0, dst);
            } break;
        default:
            {
                GGML_ASSERT(false);
            } break;
    }
}


// ggml_compute_forward_log

static void ggml_compute_forward_log_f32(
        const struct ggml_compute_params * params,
        const struct ggml_tensor * src0,
        struct ggml_tensor * dst) {
    GGML_ASSERT(params->ith == 0);
    GGML_ASSERT(ggml_are_same_shape(src0, dst));

    if (params->type == GGML_TASK_INIT || params->type == GGML_TASK_FINALIZE) {
        return;
    }

    const int n  = ggml_nrows(src0);
    const int nc = src0->ne[0];

    GGML_ASSERT( dst->nb[0] == sizeof(float));
    GGML_ASSERT(src0->nb[0] == sizeof(float));

    for (int i = 0; i < n; i++) {
        ggml_vec_log_f32(nc,
                (float *) ((char *) dst->data  + i*( dst->nb[1])),
                (float *) ((char *) src0->data + i*(src0->nb[1])));
    }
}

static void ggml_compute_forward_log(
        const struct ggml_compute_params * params,
        const struct ggml_tensor * src0,
        struct ggml_tensor * dst) {
    switch (src0->type) {
        case GGML_TYPE_F32:
            {
                ggml_compute_forward_log_f32(params, src0, dst);
            } break;
        default:
            {
                GGML_ASSERT(false);
            } break;
    }
}

// ggml_compute_forward_sum

static void ggml_compute_forward_sum_f32(
        const struct ggml_compute_params * params,
        const struct ggml_tensor * src0,
        struct ggml_tensor * dst) {
    assert(params->ith == 0);
    assert(ggml_is_scalar(dst));

    if (params->type == GGML_TASK_INIT || params->type == GGML_TASK_FINALIZE) {
        return;
    }

    assert(ggml_is_scalar(dst));
    assert(src0->nb[0] == sizeof(float));

    const int64_t ne00 = src0->ne[0];
    const int64_t ne01 = src0->ne[1];
    const int64_t ne02 = src0->ne[2];
    const int64_t ne03 = src0->ne[3];

    const size_t nb01 = src0->nb[1];
    const size_t nb02 = src0->nb[2];
    const size_t nb03 = src0->nb[3];

    ggml_float sum     = 0;
    ggml_float row_sum = 0;

    for (int64_t i03 = 0; i03 < ne03; i03++) {
        for (int64_t i02 = 0; i02 < ne02; i02++) {
            for (int64_t i01 = 0; i01 < ne01; i01++) {
                ggml_vec_sum_ggf(ne00,
                        &row_sum,
                        (float *) ((char *) src0->data + i01*nb01 + i02*nb02 + i03*nb03));
                sum += row_sum;
            }
        }
    }
    ((float *) dst->data)[0] = sum;
}

static void ggml_compute_forward_sum(
        const struct ggml_compute_params * params,
        const struct ggml_tensor * src0,
        struct ggml_tensor * dst) {
    switch (src0->type) {
        case GGML_TYPE_F32:
            {
                ggml_compute_forward_sum_f32(params, src0, dst);
            } break;
        default:
            {
                GGML_ASSERT(false);
            } break;
    }
}

// ggml_compute_forward_sum_rows

static void ggml_compute_forward_sum_rows_f32(
        const struct ggml_compute_params * params,
        const struct ggml_tensor * src0,
        struct ggml_tensor * dst) {
    GGML_ASSERT(params->ith == 0);

    if (params->type == GGML_TASK_INIT || params->type == GGML_TASK_FINALIZE) {
        return;
    }

    GGML_ASSERT(src0->nb[0] == sizeof(float));
    GGML_ASSERT(dst->nb[0] == sizeof(float));

    const int64_t ne00 = src0->ne[0];
    const int64_t ne01 = src0->ne[1];
    const int64_t ne02 = src0->ne[2];
    const int64_t ne03 = src0->ne[3];

    const int64_t ne0 = dst->ne[0];
    const int64_t ne1 = dst->ne[1];
    const int64_t ne2 = dst->ne[2];
    const int64_t ne3 = dst->ne[3];

    GGML_ASSERT(ne0 == 1);
    GGML_ASSERT(ne1 == ne01);
    GGML_ASSERT(ne2 == ne02);
    GGML_ASSERT(ne3 == ne03);

    const size_t nb01 = src0->nb[1];
    const size_t nb02 = src0->nb[2];
    const size_t nb03 = src0->nb[3];

    const size_t nb1 = dst->nb[1];
    const size_t nb2 = dst->nb[2];
    const size_t nb3 = dst->nb[3];

    for (int64_t i3 = 0; i3 < ne03; i3++) {
        for (int64_t i2 = 0; i2 < ne02; i2++) {
            for (int64_t i1 = 0; i1 < ne01; i1++) {
                float* src_row = (float *) ((char *) src0->data + i1*nb01 + i2*nb02 + i3*nb03);
                float* dst_row = (float *) ((char *) dst->data  + i1*nb1  + i2*nb2  + i3*nb3);
                float row_sum = 0;
                ggml_vec_sum_f32(ne00, &row_sum, src_row);
                dst_row[0] = row_sum;
            }
        }
    }
}

static void ggml_compute_forward_sum_rows(
        const struct ggml_compute_params * params,
        const struct ggml_tensor * src0,
        struct ggml_tensor * dst) {
    switch (src0->type) {
        case GGML_TYPE_F32:
            {
                ggml_compute_forward_sum_rows_f32(params, src0, dst);
            } break;
        default:
            {
                GGML_ASSERT(false);
            } break;
    }
}

// ggml_compute_forward_mean

static void ggml_compute_forward_mean_f32(
        const struct ggml_compute_params * params,
        const struct ggml_tensor * src0,
        struct ggml_tensor * dst) {
    assert(params->ith == 0);

    if (params->type == GGML_TASK_INIT || params->type == GGML_TASK_FINALIZE) {
        return;
    }

    assert(src0->nb[0] == sizeof(float));

    const int64_t ne00 = src0->ne[0];
    const int64_t ne01 = src0->ne[1];
    const int64_t ne02 = src0->ne[2];
    const int64_t ne03 = src0->ne[3];

    const size_t nb01 = src0->nb[1];
    const size_t nb02 = src0->nb[2];
    const size_t nb03 = src0->nb[3];

    const int64_t ne0 = dst->ne[0];
    const int64_t ne1 = dst->ne[1];
    const int64_t ne2 = dst->ne[2];
    const int64_t ne3 = dst->ne[3];

    assert(ne0 == 1);
    assert(ne1 == ne01);
    assert(ne2 == ne02);
    assert(ne3 == ne03);

    UNUSED(ne0);
    UNUSED(ne1);
    UNUSED(ne2);
    UNUSED(ne3);

    const size_t nb1 = dst->nb[1];
    const size_t nb2 = dst->nb[2];
    const size_t nb3 = dst->nb[3];

    for (int64_t i03 = 0; i03 < ne03; i03++) {
        for (int64_t i02 = 0; i02 < ne02; i02++) {
            for (int64_t i01 = 0; i01 < ne01; i01++) {
                ggml_vec_sum_f32(ne00,
                        (float *) ((char *)  dst->data + i01*nb1  + i02*nb2  + i03*nb3),
                        (float *) ((char *) src0->data + i01*nb01 + i02*nb02 + i03*nb03));

                *(float *) ((char *) dst->data + i01*nb1 + i02*nb2 + i03*nb3) /= (float) ne00;
            }
        }
    }
}

static void ggml_compute_forward_mean(
        const struct ggml_compute_params * params,
        const struct ggml_tensor * src0,
        struct ggml_tensor * dst) {
    switch (src0->type) {
        case GGML_TYPE_F32:
            {
                ggml_compute_forward_mean_f32(params, src0, dst);
            } break;
        default:
            {
                GGML_ASSERT(false);
            } break;
    }
}

// ggml_compute_forward_repeat

static void ggml_compute_forward_repeat_f32(
        const struct ggml_compute_params * params,
        const struct ggml_tensor * src0,
        struct ggml_tensor * dst) {
    GGML_ASSERT(params->ith == 0);
    GGML_ASSERT(ggml_can_repeat(src0, dst));

    if (params->type == GGML_TASK_INIT || params->type == GGML_TASK_FINALIZE) {
        return;
    }

    const int64_t ne0  = dst->ne[0];
    const int64_t ne1  = dst->ne[1];
    const int64_t ne2  = dst->ne[2];
    const int64_t ne3  = dst->ne[3];

    const int64_t ne00 = src0->ne[0];
    const int64_t ne01 = src0->ne[1];
    const int64_t ne02 = src0->ne[2];
    const int64_t ne03 = src0->ne[3];

    const size_t nb0  = dst->nb[0];
    const size_t nb1  = dst->nb[1];
    const size_t nb2  = dst->nb[2];
    const size_t nb3  = dst->nb[3];

    const size_t nb00 = src0->nb[0];
    const size_t nb01 = src0->nb[1];
    const size_t nb02 = src0->nb[2];
    const size_t nb03 = src0->nb[3];

    // guaranteed to be an integer due to the check in ggml_can_repeat
    const int nr0 = (int)(ne0/ne00);
    const int nr1 = (int)(ne1/ne01);
    const int nr2 = (int)(ne2/ne02);
    const int nr3 = (int)(ne3/ne03);

    // TODO: support for transposed / permuted tensors
    GGML_ASSERT(nb0  == sizeof(float));
    GGML_ASSERT(nb00 == sizeof(float));

    // TODO: maybe this is not optimal?
    for                         (int i3 = 0; i3 < nr3;  i3++) {
        for                     (int k3 = 0; k3 < ne03; k3++) {
            for                 (int i2 = 0; i2 < nr2;  i2++) {
                for             (int k2 = 0; k2 < ne02; k2++) {
                    for         (int i1 = 0; i1 < nr1;  i1++) {
                        for     (int k1 = 0; k1 < ne01; k1++) {
                            for (int i0 = 0; i0 < nr0;  i0++) {
                                ggml_vec_cpy_f32(ne00,
                                        (float *) ((char *)  dst->data + (i3*ne03 + k3)*nb3  + (i2*ne02 + k2)*nb2  + (i1*ne01 + k1)*nb1  + (i0*ne00)*nb0),
                                        (float *) ((char *) src0->data + (          k3)*nb03 + (          k2)*nb02 + (          k1)*nb01));
                            }
                        }
                    }
                }
            }
        }
    }
}

static void ggml_compute_forward_repeat(
        const struct ggml_compute_params * params,
        const struct ggml_tensor * src0,
        struct ggml_tensor * dst) {
    switch (src0->type) {
        case GGML_TYPE_F32:
            {
                ggml_compute_forward_repeat_f32(params, src0, dst);
            } break;
        default:
            {
                GGML_ASSERT(false);
            } break;
    }
}

// ggml_compute_forward_abs

static void ggml_compute_forward_abs_f32(
        const struct ggml_compute_params * params,
        const struct ggml_tensor * src0,
        struct ggml_tensor * dst) {
    assert(params->ith == 0);
    assert(ggml_are_same_shape(src0, dst));

    if (params->type == GGML_TASK_INIT || params->type == GGML_TASK_FINALIZE) {
        return;
    }

    const int n  = ggml_nrows(src0);
    const int nc = src0->ne[0];

    assert(dst->nb[0]  == sizeof(float));
    assert(src0->nb[0] == sizeof(float));

    for (int i = 0; i < n; i++) {
        ggml_vec_abs_f32(nc,
                (float *) ((char *) dst->data  + i*( dst->nb[1])),
                (float *) ((char *) src0->data + i*(src0->nb[1])));
    }
}

static void ggml_compute_forward_abs(
        const struct ggml_compute_params * params,
        const struct ggml_tensor * src0,
        struct ggml_tensor * dst) {
    switch (src0->type) {
        case GGML_TYPE_F32:
            {
                ggml_compute_forward_abs_f32(params, src0, dst);
            } break;
        default:
            {
                GGML_ASSERT(false);
            } break;
    }
}

// ggml_compute_forward_sgn

static void ggml_compute_forward_sgn_f32(
        const struct ggml_compute_params * params,
        const struct ggml_tensor * src0,
        struct ggml_tensor * dst) {
    assert(params->ith == 0);
    assert(ggml_are_same_shape(src0, dst));

    if (params->type == GGML_TASK_INIT || params->type == GGML_TASK_FINALIZE) {
        return;
    }

    const int n  = ggml_nrows(src0);
    const int nc = src0->ne[0];

    assert(dst->nb[0]  == sizeof(float));
    assert(src0->nb[0] == sizeof(float));

    for (int i = 0; i < n; i++) {
        ggml_vec_sgn_f32(nc,
                (float *) ((char *) dst->data  + i*( dst->nb[1])),
                (float *) ((char *) src0->data + i*(src0->nb[1])));
    }
}

static void ggml_compute_forward_sgn(
        const struct ggml_compute_params * params,
        const struct ggml_tensor * src0,
        struct ggml_tensor * dst) {
    switch (src0->type) {
        case GGML_TYPE_F32:
            {
                ggml_compute_forward_sgn_f32(params, src0, dst);
            } break;
        default:
            {
                GGML_ASSERT(false);
            } break;
    }
}

// ggml_compute_forward_neg

static void ggml_compute_forward_neg_f32(
        const struct ggml_compute_params * params,
        const struct ggml_tensor * src0,
        struct ggml_tensor * dst) {
    assert(params->ith == 0);
    assert(ggml_are_same_shape(src0, dst));

    if (params->type == GGML_TASK_INIT || params->type == GGML_TASK_FINALIZE) {
        return;
    }

    const int n  = ggml_nrows(src0);
    const int nc = src0->ne[0];

    assert(dst->nb[0]  == sizeof(float));
    assert(src0->nb[0] == sizeof(float));

    for (int i = 0; i < n; i++) {
        ggml_vec_neg_f32(nc,
                (float *) ((char *) dst->data  + i*( dst->nb[1])),
                (float *) ((char *) src0->data + i*(src0->nb[1])));
    }
}

static void ggml_compute_forward_neg(
        const struct ggml_compute_params * params,
        const struct ggml_tensor * src0,
        struct ggml_tensor * dst) {
    switch (src0->type) {
        case GGML_TYPE_F32:
            {
                ggml_compute_forward_neg_f32(params, src0, dst);
            } break;
        default:
            {
                GGML_ASSERT(false);
            } break;
    }
}

// ggml_compute_forward_step

static void ggml_compute_forward_step_f32(
        const struct ggml_compute_params * params,
        const struct ggml_tensor * src0,
        struct ggml_tensor * dst) {
    assert(params->ith == 0);
    assert(ggml_are_same_shape(src0, dst));

    if (params->type == GGML_TASK_INIT || params->type == GGML_TASK_FINALIZE) {
        return;
    }

    const int n  = ggml_nrows(src0);
    const int nc = src0->ne[0];

    assert(dst->nb[0]  == sizeof(float));
    assert(src0->nb[0] == sizeof(float));

    for (int i = 0; i < n; i++) {
        ggml_vec_step_f32(nc,
                (float *) ((char *) dst->data  + i*( dst->nb[1])),
                (float *) ((char *) src0->data + i*(src0->nb[1])));
    }
}

static void ggml_compute_forward_step(
        const struct ggml_compute_params * params,
        const struct ggml_tensor * src0,
        struct ggml_tensor * dst) {
    switch (src0->type) {
        case GGML_TYPE_F32:
            {
                ggml_compute_forward_step_f32(params, src0, dst);
            } break;
        default:
            {
                GGML_ASSERT(false);
            } break;
    }
}

// ggml_compute_forward_relu

static void ggml_compute_forward_relu_f32(
        const struct ggml_compute_params * params,
        const struct ggml_tensor * src0,
        struct ggml_tensor * dst) {
    assert(params->ith == 0);
    assert(ggml_are_same_shape(src0, dst));

    if (params->type == GGML_TASK_INIT || params->type == GGML_TASK_FINALIZE) {
        return;
    }

    const int n  = ggml_nrows(src0);
    const int nc = src0->ne[0];

    assert(dst->nb[0]  == sizeof(float));
    assert(src0->nb[0] == sizeof(float));

    for (int i = 0; i < n; i++) {
        ggml_vec_relu_f32(nc,
                (float *) ((char *) dst->data  + i*( dst->nb[1])),
                (float *) ((char *) src0->data + i*(src0->nb[1])));
    }
}

static void ggml_compute_forward_relu(
        const struct ggml_compute_params * params,
        const struct ggml_tensor * src0,
        struct ggml_tensor * dst) {
    switch (src0->type) {
        case GGML_TYPE_F32:
            {
                ggml_compute_forward_relu_f32(params, src0, dst);
            } break;
        default:
            {
                GGML_ASSERT(false);
            } break;
    }
}

// ggml_compute_forward_gelu

static void ggml_compute_forward_gelu_f32(
        const struct ggml_compute_params * params,
        const struct ggml_tensor * src0,
        struct ggml_tensor * dst) {
    GGML_ASSERT(ggml_is_contiguous(src0));
    GGML_ASSERT(ggml_is_contiguous(dst));
    GGML_ASSERT(ggml_are_same_shape(src0, dst));

    if (params->type == GGML_TASK_INIT || params->type == GGML_TASK_FINALIZE) {
        return;
    }

    const int ith = params->ith;
    const int nth = params->nth;

    const int nc = src0->ne[0];
    const int nr = ggml_nrows(src0);

    // rows per thread
    const int dr = (nr + nth - 1)/nth;

    // row range for this thread
    const int ir0 = dr*ith;
    const int ir1 = MIN(ir0 + dr, nr);

    for (int i1 = ir0; i1 < ir1; i1++) {
        ggml_vec_gelu_f32(nc,
                (float *) ((char *) dst->data  + i1*( dst->nb[1])),
                (float *) ((char *) src0->data + i1*(src0->nb[1])));

#ifndef NDEBUG
        for (int k = 0; k < nc; k++) {
            const float x = ((float *) ((char *) dst->data + i1*( dst->nb[1])))[k];
            UNUSED(x);
            assert(!isnan(x));
            assert(!isinf(x));
        }
#endif
    }
}

static void ggml_compute_forward_gelu(
        const struct ggml_compute_params * params,
        const struct ggml_tensor * src0,
        struct ggml_tensor * dst) {
    switch (src0->type) {
        case GGML_TYPE_F32:
            {
                ggml_compute_forward_gelu_f32(params, src0, dst);
            } break;
        default:
            {
                GGML_ASSERT(false);
            } break;
    }

    //printf("XXXXXXXX gelu\n");
}

// ggml_compute_forward_silu

static void ggml_compute_forward_silu_f32(
        const struct ggml_compute_params * params,
        const struct ggml_tensor * src0,
        struct ggml_tensor * dst) {
    GGML_ASSERT(ggml_is_contiguous(src0));
    GGML_ASSERT(ggml_is_contiguous(dst));
    GGML_ASSERT(ggml_are_same_shape(src0, dst));

    if (params->type == GGML_TASK_INIT || params->type == GGML_TASK_FINALIZE) {
        return;
    }

    const int ith = params->ith;
    const int nth = params->nth;

    const int nc = src0->ne[0];
    const int nr = ggml_nrows(src0);

    // rows per thread
    const int dr = (nr + nth - 1)/nth;

    // row range for this thread
    const int ir0 = dr*ith;
    const int ir1 = MIN(ir0 + dr, nr);

    for (int i1 = ir0; i1 < ir1; i1++) {
        ggml_vec_silu_f32(nc,
                (float *) ((char *) dst->data  + i1*( dst->nb[1])),
                (float *) ((char *) src0->data + i1*(src0->nb[1])));

#ifndef NDEBUG
        for (int k = 0; k < nc; k++) {
            const float x = ((float *) ((char *) dst->data + i1*( dst->nb[1])))[k];
            UNUSED(x);
            assert(!isnan(x));
            assert(!isinf(x));
        }
#endif
    }
}

static void ggml_compute_forward_silu(
        const struct ggml_compute_params * params,
        const struct ggml_tensor * src0,
        struct ggml_tensor * dst) {
    switch (src0->type) {
        case GGML_TYPE_F32:
            {
                ggml_compute_forward_silu_f32(params, src0, dst);
            } break;
        default:
            {
                GGML_ASSERT(false);
            } break;
    }
}


// ggml_compute_forward_silu_back

static void ggml_compute_forward_silu_back_f32(
        const struct ggml_compute_params * params,
        const struct ggml_tensor * src0,
        const struct ggml_tensor * grad,
        struct ggml_tensor * dst) {
    GGML_ASSERT(ggml_is_contiguous(grad));
    GGML_ASSERT(ggml_is_contiguous(src0));
    GGML_ASSERT(ggml_is_contiguous(dst));
    GGML_ASSERT(ggml_are_same_shape(src0, dst));
    GGML_ASSERT(ggml_are_same_shape(src0, grad));

    if (params->type == GGML_TASK_INIT || params->type == GGML_TASK_FINALIZE) {
        return;
    }

    const int ith = params->ith;
    const int nth = params->nth;

    const int nc = src0->ne[0];
    const int nr = ggml_nrows(src0);

    // rows per thread
    const int dr = (nr + nth - 1)/nth;

    // row range for this thread
    const int ir0 = dr*ith;
    const int ir1 = MIN(ir0 + dr, nr);

    for (int i1 = ir0; i1 < ir1; i1++) {
        ggml_vec_silu_backward_f32(nc,
                (float *) ((char *) dst->data  + i1*( dst->nb[1])),
                (float *) ((char *) src0->data + i1*(src0->nb[1])),
                (float *) ((char *) grad->data + i1*(grad->nb[1])));

#ifndef NDEBUG
        for (int k = 0; k < nc; k++) {
            const float x = ((float *) ((char *) dst->data + i1*( dst->nb[1])))[k];
            UNUSED(x);
            assert(!isnan(x));
            assert(!isinf(x));
        }
#endif
    }
}

static void ggml_compute_forward_silu_back(
        const struct ggml_compute_params * params,
        const struct ggml_tensor * src0,
        const struct ggml_tensor * grad,
        struct ggml_tensor * dst) {
    switch (src0->type) {
        case GGML_TYPE_F32:
            {
                ggml_compute_forward_silu_back_f32(params, src0, grad, dst);
            } break;
        default:
            {
                GGML_ASSERT(false);
            } break;
    }
}

// ggml_compute_forward_norm

static void ggml_compute_forward_norm_f32(
        const struct ggml_compute_params * params,
        const struct ggml_tensor * src0,
        struct ggml_tensor * dst) {
    GGML_ASSERT(ggml_are_same_shape(src0, dst));

    if (params->type == GGML_TASK_INIT || params->type == GGML_TASK_FINALIZE) {
        return;
    }

    GGML_ASSERT(src0->nb[0] == sizeof(float));

    const int ith = params->ith;
    const int nth = params->nth;

    const int64_t ne00 = src0->ne[0];
    const int64_t ne01 = src0->ne[1];
    const int64_t ne02 = src0->ne[2];
    const int64_t ne03 = src0->ne[3];

    const size_t nb01 = src0->nb[1];
    const size_t nb02 = src0->nb[2];
    const size_t nb03 = src0->nb[3];

    const size_t nb1 = dst->nb[1];
    const size_t nb2 = dst->nb[2];
    const size_t nb3 = dst->nb[3];

    const float eps = 1e-5f; // TODO: make this a parameter

    // TODO: optimize
    for (int64_t i03 = 0; i03 < ne03; i03++) {
        for (int64_t i02 = 0; i02 < ne02; i02++) {
            for (int64_t i01 = ith; i01 < ne01; i01 += nth) {
                const float * x = (float *) ((char *) src0->data + i01*nb01 + i02*nb02 + i03*nb03);

                ggml_float sum = 0.0;
                for (int64_t i00 = 0; i00 < ne00; i00++) {
                    sum += (ggml_float)x[i00];
                }

                float mean = sum/ne00;

                float * y = (float *) ((char *) dst->data + i01*nb1 + i02*nb2 + i03*nb3);

                ggml_float sum2 = 0.0;
                for (int64_t i00 = 0; i00 < ne00; i00++) {
                    float v = x[i00] - mean;
                    y[i00] = v;
                    sum2 += (ggml_float)(v*v);
                }

                float variance = sum2/ne00;
                const float scale = 1.0f/sqrtf(variance + eps);

                ggml_vec_scale_f32(ne00, y, scale);
            }
        }
    }
}

static void ggml_compute_forward_norm(
        const struct ggml_compute_params * params,
        const struct ggml_tensor * src0,
        struct ggml_tensor * dst) {
    switch (src0->type) {
        case GGML_TYPE_F32:
            {
                ggml_compute_forward_norm_f32(params, src0, dst);
            } break;
        default:
            {
                GGML_ASSERT(false);
            } break;
    }
}

static void ggml_compute_forward_rms_norm_f32(
        const struct ggml_compute_params * params,
        const struct ggml_tensor * src0,
        struct ggml_tensor * dst) {
    GGML_ASSERT(ggml_are_same_shape(src0, dst));

    if (params->type == GGML_TASK_INIT || params->type == GGML_TASK_FINALIZE) {
        return;
    }

    GGML_ASSERT(src0->nb[0] == sizeof(float));

    const int ith = params->ith;
    const int nth = params->nth;

    const int64_t ne00 = src0->ne[0];
    const int64_t ne01 = src0->ne[1];
    const int64_t ne02 = src0->ne[2];
    const int64_t ne03 = src0->ne[3];

    const size_t nb01 = src0->nb[1];
    const size_t nb02 = src0->nb[2];
    const size_t nb03 = src0->nb[3];

    const size_t nb1 = dst->nb[1];
    const size_t nb2 = dst->nb[2];
    const size_t nb3 = dst->nb[3];

    const float eps = 1e-6f; // TODO: make this a parameter

    // TODO: optimize
    for (int64_t i03 = 0; i03 < ne03; i03++) {
        for (int64_t i02 = 0; i02 < ne02; i02++) {
            for (int64_t i01 = ith; i01 < ne01; i01 += nth) {
                const float * x = (float *) ((char *) src0->data + i01*nb01 + i02*nb02 + i03*nb03);

                ggml_float sum = 0.0;
                for (int64_t i00 = 0; i00 < ne00; i00++) {
                    sum += (ggml_float)(x[i00] * x[i00]);
                }

                float mean = sum/ne00;

                float * y = (float *) ((char *) dst->data + i01*nb1 + i02*nb2 + i03*nb3);

                memcpy(y, x, ne00 * sizeof(float));
                // for (int i00 = 0; i00 < ne00; i00++) {
                //     y[i00] = x[i00];
                // }

                const float scale = 1.0f/sqrtf(mean + eps);

                ggml_vec_scale_f32(ne00, y, scale);
            }
        }
    }
}

static void ggml_compute_forward_rms_norm(
        const struct ggml_compute_params * params,
        const struct ggml_tensor * src0,
        struct ggml_tensor * dst) {
    switch (src0->type) {
        case GGML_TYPE_F32:
            {
                ggml_compute_forward_rms_norm_f32(params, src0, dst);
            } break;
        default:
            {
                GGML_ASSERT(false);
            } break;
    }
}


static void ggml_compute_forward_rms_norm_back_f32(
        const struct ggml_compute_params * params,
        const struct ggml_tensor * src0,
        const struct ggml_tensor * src1,
        struct ggml_tensor * dst) {
    GGML_ASSERT(ggml_are_same_shape(src0, dst) && ggml_are_same_shape(src0, src1));

    if (params->type == GGML_TASK_INIT || params->type == GGML_TASK_FINALIZE) {
        return;
    }

    GGML_ASSERT(src0->nb[0] == sizeof(float));

    const int ith = params->ith;
    const int nth = params->nth;

    const int64_t ne00 = src0->ne[0];
    const int64_t ne01 = src0->ne[1];
    const int64_t ne02 = src0->ne[2];
    const int64_t ne03 = src0->ne[3];

    const size_t nb01 = src0->nb[1];
    const size_t nb02 = src0->nb[2];
    const size_t nb03 = src0->nb[3];

    const size_t nb11 = src1->nb[1];
    const size_t nb12 = src1->nb[2];
    const size_t nb13 = src1->nb[3];

    const size_t nb1 = dst->nb[1];
    const size_t nb2 = dst->nb[2];
    const size_t nb3 = dst->nb[3];

    const float eps = 1e-6f; // TODO: make this a parameter

    // TODO: optimize
    for (int64_t i03 = 0; i03 < ne03; i03++) {
        for (int64_t i02 = 0; i02 < ne02; i02++) {
            for (int64_t i01 = ith; i01 < ne01; i01 += nth) {
                // src1 is same shape as src0 => same indices
                const int64_t i11 = i01;
                const int64_t i12 = i02;
                const int64_t i13 = i03;

                const float * x = (float *) ((char *) src0->data + i01*nb01 + i02*nb02 + i03*nb03);
                const float * dz = (float *) ((char *) src1->data + i11*nb11 + i12*nb12 + i13*nb13);

                ggml_float sum_xx  = 0.0;
                ggml_float sum_xdz = 0.0;

                for (int64_t i00 = 0; i00 < ne00; i00++) {
                    sum_xx  += (ggml_float)(x[i00] * x[i00]);
                    sum_xdz += (ggml_float)(x[i00] * dz[i00]);
                }

                //const float mean     = (float)(sum_xx)/ne00;
                const float mean_eps = (float)(sum_xx)/ne00 + eps;
                const float sum_eps  = (float)(sum_xx) + eps*ne00;
                //const float mean_xdz = (float)(sum_xdz)/ne00;
                // we could cache rms from forward pass to improve performance.
                // to do this implement ggml_rms and compose ggml_rms_norm using ggml_rms.
                //const float rms      = sqrtf(mean_eps);
                const float rrms     = 1.0f / sqrtf(mean_eps);
                //const float scale    = -rrms/(ne00 * mean_eps); // -1/(n*rms**3)

                {
                    // z = rms_norm(x)
                    //
                    // rms_norm(src0) =
                    //     scale(
                    //         src0,
                    //         div(
                    //             1,
                    //             sqrt(
                    //                 add(
                    //                     scale(
                    //                         sum(
                    //                             sqr(
                    //                                 src0)),
                    //                         (1.0/N)),
                    //                     eps))));

                    // postorder:
                    // ## op    args         grad
                    // 00 param src0         grad[#00]
                    // 01 const 1
                    // 02 sqr   (#00)        grad[#02]
                    // 03 sum   (#02)        grad[#03]
                    // 04 const 1/N
                    // 05 scale (#03, #04)   grad[#05]
                    // 06 const eps
                    // 07 add   (#05, #06)   grad[#07]
                    // 08 sqrt  (#07)        grad[#08]
                    // 09 div   (#01,#08)    grad[#09]
                    // 10 scale (#00,#09)    grad[#10]
                    //
                    // backward pass, given grad[#10]
                    // #10: scale
                    // grad[#00] += scale(grad[#10],#09)
                    // grad[#09] += sum(mul(grad[#10],#00))
                    // #09: div
                    // grad[#08] += neg(mul(grad[#09], div(#09,#08)))
                    // #08: sqrt
                    // grad[#07] += mul(grad[#08], div(0.5, #08))
                    // #07: add
                    // grad[#05] += grad[#07]
                    // #05: scale
                    // grad[#03] += scale(grad[#05],#04)
                    // #03: sum
                    // grad[#02] += repeat(grad[#03], #02)
                    // #02:
                    // grad[#00] += scale(mul(#00, grad[#02]), 2.0)
                    //
                    // substitute and simplify:
                    // grad[#00] = scale(grad(#10), #09) + scale(mul(#00, grad[#02]), 2.0)
                    // grad[#02] = repeat(grad[#03], #02)
                    // grad[#02] = repeat(scale(grad[#05],#04), #02)
                    // grad[#02] = repeat(scale(grad[#07],#04), #02)
                    // grad[#02] = repeat(scale(mul(grad[#08], div(0.5, #08)),#04), #02)
                    // grad[#02] = repeat(scale(mul(neg(mul(grad[#09], div(#09,#08))), div(0.5, #08)),#04), #02)
                    // grad[#02] = repeat(scale(mul(neg(mul(sum(mul(grad[#10],#00)), div(#09,#08))), div(0.5, #08)),#04), #02)
                    // grad[#02] = repeat(-(sum(mul(grad[#10],#00)) * div(#09,#08) * div(0.5, #08) * (1/N)), #02)
                    // grad[#02] = repeat(-(sum(mul(grad[#10],#00)) * div(div(#01,#08),#08) * div(0.5, #08) * (1/N)), #02)
                    // grad[#02] = repeat(-(sum(mul(grad[#10],#00)) * div(1,#08*#08) * div(0.5, #08) * (1/N)), #02)
                    // grad[#02] = repeat(-(sum(mul(grad[#10],#00)) * div(1,#07) * div(0.5, #08) * (1/N)), #02)
                    // grad[#00] = scale(grad(#10), #09) + scale(mul(#00, grad[#02]), 2.0)
                    // grad[#00] = scale(grad(#10), #09) + scale(mul(#00, repeat(-(sum(mul(grad[#10],#00)) * div(1,#07) * div(0.5, #08) * (1/N)), #02)), 2.0)
                    // grad[#00] = scale(grad(#10), #09) + scale(scale(#00, -(sum(mul(grad[#10],#00)) * div(1,#07) * div(0.5, #08) * (1/N))), 2.0)
                    // grad[#00] = scale(grad(#10), #09) + scale(#00, -(sum(mul(grad[#10],#00)) * div(1,#07) * div(1,#08) * (1/N)))
                    // grad[#00] = scale(grad(#10), #09) + scale(#00, sum(mul(grad[#10],#00)) * div(1,#07*#08) * (-1/N))
                    // grad[#00] = scale(grad(#10), #09) + scale(#00, sum(mul(grad[#10],#00)) * div(1,#07*#08) * (-1/N))
                    // grad[#00] = scale(grad(#10), #09) + scale(#00, sum(mul(grad[#10],#00)) * div(1,mean_eps*rms) * (-1/N))
                    // grad[#00] = scale(grad(#10), #09) + scale(#00, sum(mul(grad[#10],#00)) * div(-1,rms*N*mean_eps))
                    // grad[#00] = scale(grad(#10), #09) + scale(#00, sum(mul(grad[#10],#00)) * div(-1,rms*N*(sum_xx/N+eps)))
                    // grad[#00] = scale(grad(#10), #09) + scale(#00, sum(mul(grad[#10],#00)) * div(-1,rms*N*sum_xx+rms*N*eps))
                    // grad[#00] = scale(dz, rrms) + scale(x, sum(mul(dz,x)) * div(-1,rms*N*mean_eps))
                    // grad[#00] = scale(dz, rrms) + scale(x, sum_xdz * div(-1,rms*N*mean_eps))
                    // a = b*c + d*e
                    // a = b*c*f/f + d*e*f/f
                    // a = (b*c*f + d*e*f)*(1/f)
                    // a = (b*c*(1/c) + d*e*(1/c))*(1/(1/c))
                    // a = (b + d*e/c)*c
                    // b = dz, c = rrms, d = x, e = sum_xdz * div(-1,rms*N*mean_eps)
                    // a = (dz + x*sum_xdz * div(-1,rms*N*mean_eps)/rrms)*rrms
                    // a = (dz + x*sum_xdz * div(-1,rms*N*mean_eps)*rms)*rrms
                    // a = (dz + x*sum_xdz * div(-rms,rms*N*mean_eps))*rrms
                    // a = (dz + x*sum_xdz * div(-1,N*mean_eps))*rrms
                    // a = (dz + x*div(-sum_xdz,N*mean_eps))*rrms
                    // a = (dz + x*div(-mean_xdz,mean_eps))*rrms
                    // grad[#00] = scale(dz + scale(x, div(-mean_xdz,mean_eps)),rrms)
                    // grad[#00] = scale(dz + scale(x, -mean_xdz/mean_eps),rrms)
                    // dx = scale(dz + scale(x, -mean_xdz/mean_eps),rrms)
                }
                // dx = scale(dz + scale(x, -mean_xdz/mean_eps),rrms)
                // post-order:
                // dx := x
                // dx := scale(dx,-mean_xdz/mean_eps)
                // dx := add(dx, dz)
                // dx := scale(dx, rrms)
                float * dx = (float *) ((char *) dst->data + i01*nb1 + i02*nb2 + i03*nb3);

                ggml_vec_cpy_f32  (ne00, dx, x);
                // ggml_vec_scale_f32(ne00, dx, -mean_xdz/mean_eps);
                ggml_vec_scale_f32(ne00, dx, (float)(-sum_xdz)/sum_eps);
                ggml_vec_acc_f32  (ne00, dx, dz);
                ggml_vec_scale_f32(ne00, dx, rrms);
            }
        }
    }
}

static void ggml_compute_forward_rms_norm_back(
        const struct ggml_compute_params * params,
        const struct ggml_tensor * src0,
        const struct ggml_tensor * src1,
        struct ggml_tensor * dst) {
    switch (src0->type) {
        case GGML_TYPE_F32:
            {
                ggml_compute_forward_rms_norm_back_f32(params, src0, src1, dst);
            } break;
        default:
            {
                GGML_ASSERT(false);
            } break;
    }
}


// ggml_compute_forward_mul_mat

#if defined(GGML_USE_ACCELERATE) || defined(GGML_USE_OPENBLAS) || defined(GGML_USE_CLBLAST)
// helper function to determine if it is better to use BLAS or not
// for large matrices, BLAS is faster
static bool ggml_compute_forward_mul_mat_use_blas(
        const struct ggml_tensor * src0,
        const struct ggml_tensor * src1,
              struct ggml_tensor * dst) {
    //const int64_t ne00 = src0->ne[0];
    //const int64_t ne01 = src0->ne[1];

    const int64_t ne10 = src1->ne[0];

    const int64_t ne0 = dst->ne[0];
    const int64_t ne1 = dst->ne[1];

    // TODO: find the optimal values for these
    if (ggml_is_contiguous(src0) &&
        ggml_is_contiguous(src1) &&
        (ne0 >= 32 && ne1 >= 32 && ne10 >= 32)) {

        /*printf("BLAS: %d %d %d %d %d\n", ne0, ne1, ne10, ne00, ne01);*/
        return true;
    }

    return false;
}
#endif

static void ggml_compute_forward_mul_mat_f32(
        const struct ggml_compute_params * params,
        const struct ggml_tensor * src0,
        const struct ggml_tensor * src1,
              struct ggml_tensor * dst) {
    int64_t t0 = ggml_perf_time_us();
    UNUSED(t0);

    const int64_t ne00 = src0->ne[0];
    const int64_t ne01 = src0->ne[1];
    const int64_t ne02 = src0->ne[2];
    const int64_t ne03 = src0->ne[3];

#if defined(GGML_USE_ACCELERATE) || defined(GGML_USE_OPENBLAS) || defined(GGML_USE_CLBLAST)
    const int64_t ne10 = src1->ne[0];
#endif
    const int64_t ne11 = src1->ne[1];
#ifndef NDEBUG
    const int64_t ne12 = src1->ne[2];
    const int64_t ne13 = src1->ne[3];

    const int64_t ne0  = dst->ne[0];
    const int64_t ne1  = dst->ne[1];
    const int64_t ne2  = dst->ne[2];
    const int64_t ne3  = dst->ne[3];

    const int nb00 = src0->nb[0];
#endif
    const int nb01 = src0->nb[1];
    const int nb02 = src0->nb[2];
    const int nb03 = src0->nb[3];

#ifndef NDEBUG
    const int nb10 = src1->nb[0];
#endif
    const int nb11 = src1->nb[1];
    const int nb12 = src1->nb[2];
    const int nb13 = src1->nb[3];

    const int nb0  = dst->nb[0];
    const int nb1  = dst->nb[1];
    const int nb2  = dst->nb[2];
    const int nb3  = dst->nb[3];

    const int ith = params->ith;
    const int nth = params->nth;

    assert(ne02 == ne12);
    assert(ne03 == ne13);
    assert(ne2  == ne12);
    assert(ne3  == ne13);

    // we don't support permuted src0 or src1
    assert(nb00 == sizeof(float));
    assert(nb10 == sizeof(float));

    // dst cannot be transposed or permuted
    assert(nb0 == sizeof(float));
    assert(nb0 <= nb1);
    assert(nb1 <= nb2);
    assert(nb2 <= nb3);

    assert(ne0 == ne01);
    assert(ne1 == ne11);
    assert(ne2 == ne02);
    assert(ne3 == ne03);

    // nb01 >= nb00 - src0 is not transposed
    //   compute by src0 rows

#if defined(GGML_USE_CUBLAS)
    if (ggml_cuda_can_mul_mat(src0, src1, dst)) {
        if (params->ith == 0 && params->type == GGML_TASK_COMPUTE) {
            ggml_cuda_mul_mat(src0, src1, dst, params->wdata, params->wsize);
        }
        return;
    }
#endif

#if defined(GGML_USE_ACCELERATE) || defined(GGML_USE_OPENBLAS) || defined(GGML_USE_CLBLAST)
    if (ggml_compute_forward_mul_mat_use_blas(src0, src1, dst)) {
        if (params->ith != 0) {
            return;
        }

        if (params->type == GGML_TASK_INIT) {
            return;
        }

        if (params->type == GGML_TASK_FINALIZE) {
            return;
        }

        for (int64_t i03 = 0; i03 < ne03; i03++) {
            for (int64_t i02 = 0; i02 < ne02; i02++) {
                const float * x = (float *) ((char *) src0->data + i02*nb02 + i03*nb03);
                const float * y = (float *) ((char *) src1->data + i02*nb12 + i03*nb13);
                float * d = (float *) ((char *) dst->data + i02*nb2 + i03*nb3);

#if defined(GGML_USE_CLBLAST)
                // zT = y * xT
                ggml_cl_sgemm_wrapper(GGML_BLAS_ORDER_ROW_MAJOR, GGML_BLAS_OP_N, GGML_BLAS_OP_T,
                        ne11, ne01, ne10,
                        1.0f,    y, ne10,
                                 x, ne10,
                        0.0f,    d, ne01,
                        GGML_TYPE_F32);
#else
                cblas_sgemm(CblasRowMajor, CblasNoTrans, CblasTrans,
                        ne11, ne01, ne10,
                        1.0f,    y, ne10,
                                 x, ne00,
                        0.0f,    d, ne01);
#endif
            }
        }
        //printf("CBLAS F32 = %f ms, %d x %d x %d x %d\n", (ggml_perf_time_us() - t0)/1000.0, ne0, ne1, ne2, ne3);

        return;
    }
#endif

    if (params->type == GGML_TASK_INIT) {
        return;
    }

    if (params->type == GGML_TASK_FINALIZE) {
        return;
    }

    // parallelize by src0 rows using ggml_vec_dot_f32

    // total rows in src0
    const int nr = ne01*ne02*ne03;

    // rows per thread
    const int dr = (nr + nth - 1)/nth;

    // row range for this thread
    const int ir0 = dr*ith;
    const int ir1 = MIN(ir0 + dr, nr);

    for (int ir = ir0; ir < ir1; ++ir) {
        // src0 indices
        const int i03 = ir/(ne02*ne01);
        const int i02 = (ir - i03*ne02*ne01)/ne01;
        const int i01 = (ir - i03*ne02*ne01 - i02*ne01);

        for (int64_t ic = 0; ic < ne11; ++ic) {
            // src1 indices
            const int i13 = i03;
            const int i12 = i02;
            const int i11 = ic;

            // dst indices
            const int i0 = i01;
            const int i1 = i11;
            const int i2 = i02;
            const int i3 = i03;

            ggml_vec_dot_f32(ne00,
                    (float *) ((char *)  dst->data + (i0*nb0 + i1*nb1 + i2*nb2 + i3*nb3)),
                    (float *) ((char *) src0->data + (i01*nb01 + i02*nb02 + i03*nb03)),
                    (float *) ((char *) src1->data + (i11*nb11 + i12*nb12 + i13*nb13)));
        }
    }

    //int64_t t1 = ggml_perf_time_us();
    //static int64_t acc = 0;
    //acc += t1 - t0;
    //if (t1 - t0 > 10) {
    //    printf("\n");
    //    printf("ne00 = %5d, ne01 = %5d, ne02 = %5d, ne03 = %5d\n", ne00, ne01, ne02, ne03);
    //    printf("nb00 = %5d, nb01 = %5d, nb02 = %5d, nb03 = %5d\n", nb00, nb01, nb02, nb03);
    //    printf("ne10 = %5d, ne11 = %5d, ne12 = %5d, ne13 = %5d\n", ne10, ne11, ne12, ne13);
    //    printf("nb10 = %5d, nb11 = %5d, nb12 = %5d, nb13 = %5d\n", nb10, nb11, nb12, nb13);

    //    printf("XXXXXXXXXXXXXXXXXXXXXXXXXXXXXXXXXXXXXXXXXXXXXXXXXXXX task %d/%d: %d us, acc = %d\n", ith, nth, (int) (t1 - t0), (int) acc);
    //}
}

static void ggml_compute_forward_mul_mat_f16_f32(
        const struct ggml_compute_params * params,
        const struct ggml_tensor * src0,
        const struct ggml_tensor * src1,
              struct ggml_tensor * dst) {
    int64_t t0 = ggml_perf_time_us();
    UNUSED(t0);

    const int64_t ne00 = src0->ne[0];
    const int64_t ne01 = src0->ne[1];
    const int64_t ne02 = src0->ne[2];
    const int64_t ne03 = src0->ne[3];

    const int64_t ne10 = src1->ne[0];
    const int64_t ne11 = src1->ne[1];
    const int64_t ne12 = src1->ne[2];
    const int64_t ne13 = src1->ne[3];

    const int64_t ne0  = dst->ne[0];
    const int64_t ne1  = dst->ne[1];
    const int64_t ne2  = dst->ne[2];
    const int64_t ne3  = dst->ne[3];
    //const int64_t ne   = ne0*ne1*ne2*ne3;

    const int nb00 = src0->nb[0];
    const int nb01 = src0->nb[1];
    const int nb02 = src0->nb[2];
    const int nb03 = src0->nb[3];

    const int nb10 = src1->nb[0];
    const int nb11 = src1->nb[1];
    const int nb12 = src1->nb[2];
    const int nb13 = src1->nb[3];

    const int nb0  = dst->nb[0];
    const int nb1  = dst->nb[1];
    const int nb2  = dst->nb[2];
    const int nb3  = dst->nb[3];

    const int ith = params->ith;
    const int nth = params->nth;

    GGML_ASSERT(ne02 == ne12);
    GGML_ASSERT(ne03 == ne13);
    GGML_ASSERT(ne2  == ne12);
    GGML_ASSERT(ne3  == ne13);

    // TODO: we don't support permuted src0
    GGML_ASSERT(nb00 == sizeof(ggml_fp16_t));

    // dst cannot be transposed or permuted
    GGML_ASSERT(nb0 == sizeof(float));
    GGML_ASSERT(nb0 <= nb1);
    GGML_ASSERT(nb1 <= nb2);
    GGML_ASSERT(nb2 <= nb3);

    GGML_ASSERT(ne0 == ne01);
    GGML_ASSERT(ne1 == ne11);
    GGML_ASSERT(ne2 == ne02);
    GGML_ASSERT(ne3 == ne03);

    // nb01 >= nb00 - src0 is not transposed
    //   compute by src0 rows

#if defined(GGML_USE_CUBLAS)
    if (ggml_cuda_can_mul_mat(src0, src1, dst)) {
        if (params->ith == 0 && params->type == GGML_TASK_COMPUTE) {
            ggml_cuda_mul_mat(src0, src1, dst, params->wdata, params->wsize);
        }
        return;
    }
#endif

#if defined(GGML_USE_ACCELERATE) || defined(GGML_USE_OPENBLAS) || defined(GGML_USE_CLBLAST)
    if (ggml_compute_forward_mul_mat_use_blas(src0, src1, dst)) {
        GGML_ASSERT(nb10 == sizeof(float));

        if (params->ith != 0) {
            return;
        }

        if (params->type == GGML_TASK_INIT) {
            return;
        }

        if (params->type == GGML_TASK_FINALIZE) {
            return;
        }

        for (int64_t i03 = 0; i03 < ne03; i03++) {
            for (int64_t i02 = 0; i02 < ne02; i02++) {
                float * const wdata = params->wdata;
                {
                    size_t id = 0;
                    for (int64_t i01 = 0; i01 < ne01; ++i01) {
                        for (int64_t i00 = 0; i00 < ne00; ++i00) {
                            wdata[id++] = GGML_FP16_TO_FP32(*(ggml_fp16_t *) ((char *) src0->data + i03*nb03 + i02*nb02 + i01*nb01 + i00*nb00));
                        }
                    }

                    assert(id*sizeof(float) <= params->wsize);
                }

#if defined(GGML_USE_CLBLAST)
                const float * x = wdata;
                const float * y = (float *) ((char *) src1->data + i02*nb12 + i03*nb13);

                float * d = (float *) ((char *) dst->data + i02*nb2 + i03*nb3);

                // zT = y * xT
                ggml_cl_sgemm_wrapper(GGML_BLAS_ORDER_ROW_MAJOR, GGML_BLAS_OP_N, GGML_BLAS_OP_T,
                        ne11, ne01, ne10,
                        1.0f,    y, ne10,
                                 x, ne10,
                        0.0f,    d, ne01,
                        GGML_TYPE_F32);
#else
                const float * x = wdata;
                const float * y = (float *) ((char *) src1->data + i02*nb12 + i03*nb13);

                float * d = (float *) ((char *) dst->data + i02*nb2 + i03*nb3);

                // zT = y * xT
                cblas_sgemm(CblasRowMajor, CblasNoTrans, CblasTrans,
                        ne11, ne01, ne10,
                        1.0f,    y, ne10,
                                 x, ne00,
                        0.0f,    d, ne01);
#endif
            }
        }

        /*printf("CBLAS F16 = %f ms, %d x %d x %d x %d\n", (ggml_perf_time_us() - t0)/1000.0, ne0, ne1, ne2, ne3);*/

        return;
    }
#endif

    if (params->type == GGML_TASK_INIT) {
        ggml_fp16_t * const wdata = params->wdata;

        size_t id = 0;
        for (int64_t i13 = 0; i13 < ne13; ++i13) {
            for (int64_t i12 = 0; i12 < ne12; ++i12) {
                for (int64_t i11 = 0; i11 < ne11; ++i11) {
                    for (int64_t i10 = 0; i10 < ne10; ++i10) {
                        wdata[id++] = GGML_FP32_TO_FP16(*(float *)((char *) src1->data + i13*nb13 + i12*nb12 + i11*nb11 + i10*nb10));
                    }
                }
            }
        }

        GGML_ASSERT(id*sizeof(ggml_fp16_t) <= params->wsize);

        return;
    }

    if (params->type == GGML_TASK_FINALIZE) {
        return;
    }

    // fp16 -> half the size, so divide by 2
    // TODO: do not support transposed src1
    assert(nb10/2 == sizeof(ggml_fp16_t));

    // parallelize by src0 rows using ggml_vec_dot_f16

    // total rows in src0
    const int nr = ne01*ne02*ne03;

    // rows per thread
    const int dr = (nr + nth - 1)/nth;

    // row range for this thread
    const int ir0 = dr*ith;
    const int ir1 = MIN(ir0 + dr, nr);

    ggml_fp16_t * wdata = params->wdata;

    for (int ir = ir0; ir < ir1; ++ir) {
        // src0 indices
        const int i03 = ir/(ne02*ne01);
        const int i02 = (ir - i03*ne02*ne01)/ne01;
        const int i01 = (ir - i03*ne02*ne01 - i02*ne01);

        const int i13 = i03;
        const int i12 = i02;

        const int i0 = i01;
        const int i2 = i02;
        const int i3 = i03;

        ggml_fp16_t * src0_row = (ggml_fp16_t *) ((char *) src0->data + (i01*nb01 + i02*nb02 + i03*nb03));
        ggml_fp16_t * src1_col =                                wdata + (       0 + i12*ne11 + i13*ne12*ne11)*ne00;

        float * dst_col = (float *) ((char *) dst->data + (i0*nb0 + 0*nb1 + i2*nb2 + i3*nb3));

        for (int64_t ic = 0; ic < ne11; ++ic) {
            ggml_vec_dot_f16(ne00, &dst_col[ic*ne0], src0_row, src1_col + ic*ne00);
        }
    }

    //int64_t t1 = ggml_time_us();
    //static int64_t acc = 0;
    //acc += t1 - t0;
    //if (t1 - t0 > 10) {
    //    printf("\n");
    //    printf("ne00 = %5d, ne01 = %5d, ne02 = %5d, ne03 = %5d\n", ne00, ne01, ne02, ne03);
    //    printf("nb00 = %5d, nb01 = %5d, nb02 = %5d, nb03 = %5d\n", nb00, nb01, nb02, nb03);
    //    printf("ne10 = %5d, ne11 = %5d, ne12 = %5d, ne13 = %5d\n", ne10, ne11, ne12, ne13);

    //    printf("XXXXXXXXXXXXXXXXXXXXXXXXXXXXXXXXXXXXXXXXXXXXXXXXXXXX task %d/%d: %d us, acc = %d\n", ith, nth, (int) (t1 - t0), (int) acc);
    //}
}

static void ggml_compute_forward_mul_mat_q_f32(
        const struct ggml_compute_params * params,
        const struct ggml_tensor * src0,
        const struct ggml_tensor * src1,
              struct ggml_tensor * dst) {
    int64_t t0 = ggml_perf_time_us();
    UNUSED(t0);

    const int64_t ne00 = src0->ne[0];
    const int64_t ne01 = src0->ne[1];
    const int64_t ne02 = src0->ne[2];
    const int64_t ne03 = src0->ne[3];

    const int64_t ne10 = src1->ne[0];
    const int64_t ne11 = src1->ne[1];
    const int64_t ne12 = src1->ne[2];
    const int64_t ne13 = src1->ne[3];

    const int64_t ne0  = dst->ne[0];
    const int64_t ne1  = dst->ne[1];
    const int64_t ne2  = dst->ne[2];
    const int64_t ne3  = dst->ne[3];

    const int nb00 = src0->nb[0];
    const int nb01 = src0->nb[1];
    const int nb02 = src0->nb[2];
    const int nb03 = src0->nb[3];

    const int nb10 = src1->nb[0];
    const int nb11 = src1->nb[1];
    const int nb12 = src1->nb[2];
    const int nb13 = src1->nb[3];

    const int nb0  = dst->nb[0];
    const int nb1  = dst->nb[1];
    const int nb2  = dst->nb[2];
    const int nb3  = dst->nb[3];

    const int ith = params->ith;
    const int nth = params->nth;

    GGML_ASSERT(ne02 == ne12);
    GGML_ASSERT(ne03 == ne13);
    GGML_ASSERT(ne2  == ne12);
    GGML_ASSERT(ne3  == ne13);

    const enum ggml_type type = src0->type;
    quantize_row_q_t const quantize_row_q_dot = quantize_fns[type].quantize_row_q_dot;
    vec_dot_q_t      const vec_dot_q          = quantize_fns[type].vec_dot_q;
    enum ggml_type   const vec_dot_type       = quantize_fns[type].vec_dot_type;

    // we don't support permuted src0 or src1
    GGML_ASSERT(nb00 == (int) GGML_TYPE_SIZE[type]);
    GGML_ASSERT(nb10 == sizeof(float));

    // dst cannot be transposed or permuted
    GGML_ASSERT(nb0 == sizeof(float));
    GGML_ASSERT(nb0 <= nb1);
    GGML_ASSERT(nb1 <= nb2);
    GGML_ASSERT(nb2 <= nb3);

    GGML_ASSERT(ne0 == ne01);
    GGML_ASSERT(ne1 == ne11);
    GGML_ASSERT(ne2 == ne02);
    GGML_ASSERT(ne3 == ne03);

    // nb01 >= nb00 - src0 is not transposed
    //   compute by src0 rows

#if defined(GGML_USE_CUBLAS)
    if (ggml_cuda_can_mul_mat(src0, src1, dst)) {
        if (params->ith == 0 && params->type == GGML_TASK_COMPUTE) {
            ggml_cuda_mul_mat(src0, src1, dst, params->wdata, params->wsize);
        }
        return;
    }
#endif

#if defined(GGML_USE_ACCELERATE) || defined(GGML_USE_OPENBLAS) || defined(GGML_USE_CLBLAST)
    if (ggml_compute_forward_mul_mat_use_blas(src0, src1, dst)) {
        if (params->ith != 0) {
            return;
        }

        if (params->type == GGML_TASK_INIT) {
            return;
        }

        if (params->type == GGML_TASK_FINALIZE) {
            return;
        }

        float * const wdata = params->wdata;
        dequantize_row_q_t const dequantize_row_q = quantize_fns[type].dequantize_row_q;

        for (int64_t i03 = 0; i03 < ne03; i03++) {
            for (int64_t i02 = 0; i02 < ne02; i02++) {
                const float * y = (float *) ((char *) src1->data + i02*nb12 + i03*nb13);

                float * d = (float *) ((char *) dst->data + i02*nb2 + i03*nb3);

#if defined(GGML_USE_CLBLAST)
                const void* x = (char *) src0->data + i03*nb03 + i02*nb02;
#else
                {
                    size_t id = 0;
                    for (int64_t i01 = 0; i01 < ne01; ++i01) {
                        dequantize_row_q((char *) src0->data + i03*nb03 + i02*nb02 + i01*nb01, wdata + id, ne00);
                        id += ne00;
                    }

                    assert(id*sizeof(float) <= params->wsize);
                }

                const float * x = wdata;
#endif

#if defined(GGML_USE_CLBLAST)
                // zT = y * xT
                ggml_cl_sgemm_wrapper(GGML_BLAS_ORDER_ROW_MAJOR, GGML_BLAS_OP_N, GGML_BLAS_OP_T,
                        ne11, ne01, ne10,
                        1.0f,    y, ne10,
                                 x, ne10,
                        0.0f,    d, ne01,
                        type);
#else
                cblas_sgemm(CblasRowMajor, CblasNoTrans, CblasTrans,
                        ne11, ne01, ne10,
                        1.0f,    y, ne10,
                                 x, ne00,
                        0.0f,    d, ne01);
#endif
            }
        }

        //printf("CBLAS = %f ms, %d x %d x %d x %d\n", (ggml_perf_time_us() - t0)/1000.0, ne0, ne1, ne2, ne3);

        return;
    }
#endif

    if (params->type == GGML_TASK_INIT) {
        char * wdata = params->wdata;
        const size_t row_size = ne10*GGML_TYPE_SIZE[vec_dot_type]/GGML_BLCK_SIZE[vec_dot_type];

        for (int64_t i13 = 0; i13 < ne13; ++i13) {
            for (int64_t i12 = 0; i12 < ne12; ++i12) {
                for (int64_t i11 = 0; i11 < ne11; ++i11) {
                    quantize_row_q_dot((float *)((char *) src1->data + i13*nb13 + i12*nb12 + i11*nb11), (void *) wdata, ne10);
                    wdata += row_size;
                }
            }
        }

        return;
    }

    if (params->type == GGML_TASK_FINALIZE) {
        return;
    }

    // parallelize by src0 rows using ggml_vec_dot_q

    // total rows in src0
    const int nr = ne01*ne02*ne03;

    // rows per thread
    const int dr = (nr + nth - 1)/nth;

    // row range for this thread
    const int ir0 = dr*ith;
    const int ir1 = MIN(ir0 + dr, nr);

    void * wdata = params->wdata;
    const size_t row_size = ne00*GGML_TYPE_SIZE[vec_dot_type]/GGML_BLCK_SIZE[vec_dot_type];

    for (int ir = ir0; ir < ir1; ++ir) {
        // src0 indices
        const int i03 = ir/(ne02*ne01);
        const int i02 = (ir - i03*ne02*ne01)/ne01;
        const int i01 = (ir - i03*ne02*ne01 - i02*ne01);

        const int i13 = i03;
        const int i12 = i02;

        const int i0 = i01;
        const int i2 = i02;
        const int i3 = i03;

        void * src0_row = (void *) ((char *) src0->data + (i01*nb01 + i02*nb02 + i03*nb03));
        char * src1_col =          ((char *)      wdata + (      (0 + i12*ne11 + i13*ne12*ne11)*row_size));

        float * dst_col = (float *) ((char *) dst->data + (i0*nb0 + 0*nb1 + i2*nb2 + i3*nb3));

        assert(ne00 % 32 == 0);

        for (int64_t ic = 0; ic < ne11; ++ic) {
            vec_dot_q(ne00, &dst_col[ic*ne0], src0_row, (void *) (src1_col + ic*row_size));
        }
    }

    //int64_t t1 = ggml_time_us();
    //static int64_t acc = 0;
    //acc += t1 - t0;
    //if (t1 - t0 > 10) {
    //    printf("\n");
    //    printf("ne00 = %5d, ne01 = %5d, ne02 = %5d, ne03 = %5d\n", ne00, ne01, ne02, ne03);
    //    printf("nb00 = %5d, nb01 = %5d, nb02 = %5d, nb03 = %5d\n", nb00, nb01, nb02, nb03);
    //    printf("ne10 = %5d, ne11 = %5d, ne12 = %5d, ne13 = %5d\n", ne10, ne11, ne12, ne13);

    //    printf("XXXXXXXXXXXXXXXXXXXXXXXXXXXXXXXXXXXXXXXXXXXXXXXXXXXX task %d/%d: %d us, acc = %d\n", ith, nth, (int) (t1 - t0), (int) acc);
    //}
}

static void ggml_compute_forward_mul_mat(
        const struct ggml_compute_params * params,
        const struct ggml_tensor * src0,
        const struct ggml_tensor * src1,
        struct ggml_tensor * dst) {
    switch (src0->type) {
        case GGML_TYPE_Q4_0:
        case GGML_TYPE_Q4_1:
        case GGML_TYPE_Q5_0:
        case GGML_TYPE_Q5_1:
        case GGML_TYPE_Q8_0:
        case GGML_TYPE_Q8_1:
            {
                ggml_compute_forward_mul_mat_q_f32(params, src0, src1, dst);
            } break;
        case GGML_TYPE_F16:
            {
                ggml_compute_forward_mul_mat_f16_f32(params, src0, src1, dst);
            } break;
        case GGML_TYPE_F32:
            {
                ggml_compute_forward_mul_mat_f32(params, src0, src1, dst);
            } break;
        default:
            {
                GGML_ASSERT(false);
            } break;
    }
}

// ggml_compute_forward_scale

static void ggml_compute_forward_scale_f32(
        const struct ggml_compute_params * params,
        const struct ggml_tensor * src0,
        const struct ggml_tensor * src1,
        struct ggml_tensor * dst) {
    GGML_ASSERT(ggml_is_contiguous(src0));
    GGML_ASSERT(ggml_is_contiguous(dst));
    GGML_ASSERT(ggml_are_same_shape(src0, dst));
    GGML_ASSERT(ggml_is_scalar(src1));

    if (params->type == GGML_TASK_INIT || params->type == GGML_TASK_FINALIZE) {
        return;
    }

    // scale factor
    const float v = *(float *) src1->data;

    const int ith = params->ith;
    const int nth = params->nth;

    const int nc = src0->ne[0];
    const int nr = ggml_nrows(src0);

    // rows per thread
    const int dr = (nr + nth - 1)/nth;

    // row range for this thread
    const int ir0 = dr*ith;
    const int ir1 = MIN(ir0 + dr, nr);

    const size_t nb01 = src0->nb[1];

    const size_t nb1 = dst->nb[1];


    for (int i1 = ir0; i1 < ir1; i1++) {
        if (dst->data != src0->data) {
            // src0 is same shape as dst => same indices
            memcpy((char *)dst->data + i1*nb1, (char *)src0->data + i1*nb01, nc * sizeof(float));
        }
        ggml_vec_scale_f32(nc, (float *) ((char *) dst->data + i1*nb1), v);
    }
}

static void ggml_compute_forward_scale(
        const struct ggml_compute_params * params,
        const struct ggml_tensor * src0,
        const struct ggml_tensor * src1,
        struct ggml_tensor * dst) {
    switch (src0->type) {
        case GGML_TYPE_F32:
            {
                ggml_compute_forward_scale_f32(params, src0, src1, dst);
            } break;
        default:
            {
                GGML_ASSERT(false);
            } break;
    }
}

// ggml_compute_forward_set

static void ggml_compute_forward_set_f32(
        const struct ggml_compute_params * params,
        const struct ggml_tensor * src0,
        const struct ggml_tensor * src1,
        const struct ggml_tensor * opt0,
        struct ggml_tensor * dst) {
    GGML_ASSERT(ggml_are_same_shape(src0, dst));
    GGML_ASSERT(ggml_is_contiguous(dst) && ggml_is_contiguous(src0));

    GGML_ASSERT(opt0->type == GGML_TYPE_I32);
    GGML_ASSERT(ggml_nelements(opt0) == 5);

    // view src0 and dst with these strides and data offset inbytes during set
    // nb0 is implicitely element_size because src0 and dst are contiguous
    size_t nb1     = ((int32_t *) opt0->data)[0];
    size_t nb2     = ((int32_t *) opt0->data)[1];
    size_t nb3     = ((int32_t *) opt0->data)[2];
    size_t offset  = ((int32_t *) opt0->data)[3];
    bool   inplace = (bool) ((int32_t *) opt0->data)[4];

    if (!inplace && (params->type == GGML_TASK_INIT)) {
        // memcpy needs to be synchronized across threads to avoid race conditions.
        // => do it in INIT phase
        memcpy(
            ((char *)  dst->data),
            ((char *) src0->data),
            ggml_nbytes(dst));
    }

    if (params->type == GGML_TASK_INIT || params->type == GGML_TASK_FINALIZE) {
        return;
    }

    const int ith = params->ith;
    const int nth = params->nth;

    const int nr = ggml_nrows(src1);
    const int nc = src1->ne[0];

    const int64_t ne10 = src1->ne[0];
    const int64_t ne11 = src1->ne[1];
    const int64_t ne12 = src1->ne[2];
    const int64_t ne13 = src1->ne[3];

    const size_t nb10 = src1->nb[0];
    const size_t nb11 = src1->nb[1];
    const size_t nb12 = src1->nb[2];
    const size_t nb13 = src1->nb[3];

    // src0 and dst as viewed during set
    const size_t nb0 = ggml_element_size(src0);

    const int im0 = (ne10 == 0 ? 0 : ne10-1);
    const int im1 = (ne11 == 0 ? 0 : ne11-1);
    const int im2 = (ne12 == 0 ? 0 : ne12-1);
    const int im3 = (ne13 == 0 ? 0 : ne13-1);

    GGML_ASSERT(offset + im0*nb0  + im1*nb1  + im2*nb2  + im3*nb3  < ggml_nbytes(dst));

    GGML_ASSERT(nb10 == sizeof(float));

    // rows per thread
    const int dr = (nr + nth - 1)/nth;

    // row range for this thread
    const int ir0 = dr*ith;
    const int ir1 = MIN(ir0 + dr, nr);

    for (int ir = ir0; ir < ir1; ++ir) {
        // src0 and dst are viewed with shape of src1 and offset
        // => same indices
        const int i3 = ir/(ne12*ne11);
        const int i2 = (ir - i3*ne12*ne11)/ne11;
        const int i1 = (ir - i3*ne12*ne11 - i2*ne11);

        ggml_vec_cpy_f32(nc,
                (float *) ((char *)  dst->data + i3*nb3  + i2*nb2  + i1*nb1  + offset),
                (float *) ((char *) src1->data + i3*nb13 + i2*nb12 + i1*nb11));
    }
}

static void ggml_compute_forward_set(
        const struct ggml_compute_params * params,
        const struct ggml_tensor * src0,
        const struct ggml_tensor * src1,
        const struct ggml_tensor * opt0,
        struct ggml_tensor * dst) {

    switch (src0->type) {
        case GGML_TYPE_F32:
            {
                ggml_compute_forward_set_f32(params, src0, src1, opt0, dst);
            } break;
        case GGML_TYPE_F16:
        case GGML_TYPE_Q4_0:
        case GGML_TYPE_Q4_1:
        case GGML_TYPE_Q5_0:
        case GGML_TYPE_Q5_1:
        case GGML_TYPE_Q8_0:
        case GGML_TYPE_Q8_1:
        default:
            {
                GGML_ASSERT(false);
            } break;
    }
}

// ggml_compute_forward_cpy

static void ggml_compute_forward_cpy(
        const struct ggml_compute_params * params,
        const struct ggml_tensor * src0,
        struct ggml_tensor * dst) {
    ggml_compute_forward_dup(params, src0, dst);
}

// ggml_compute_forward_cont

static void ggml_compute_forward_cont(
        const struct ggml_compute_params * params,
        const struct ggml_tensor * src0,
        struct ggml_tensor * dst) {
    ggml_compute_forward_dup(params, src0, dst);
}

// ggml_compute_forward_reshape

static void ggml_compute_forward_reshape(
        const struct ggml_compute_params * params,
        const struct ggml_tensor * src0,
        struct ggml_tensor * dst) {
    // NOP
    UNUSED(params);
    UNUSED(src0);
    UNUSED(dst);
}

// ggml_compute_forward_view

static void ggml_compute_forward_view(
        const struct ggml_compute_params * params,
        const struct ggml_tensor * src0) {
    // NOP
    UNUSED(params);
    UNUSED(src0);
}

// ggml_compute_forward_permute

static void ggml_compute_forward_permute(
        const struct ggml_compute_params * params,
        const struct ggml_tensor * src0) {
    // NOP
    UNUSED(params);
    UNUSED(src0);
}

// ggml_compute_forward_transpose

static void ggml_compute_forward_transpose(
        const struct ggml_compute_params * params,
        const struct ggml_tensor * src0) {
    // NOP
    UNUSED(params);
    UNUSED(src0);
}

// ggml_compute_forward_get_rows

static void ggml_compute_forward_get_rows_q(
        const struct ggml_compute_params * params,
        const struct ggml_tensor * src0,
        const struct ggml_tensor * src1,
              struct ggml_tensor * dst) {
    assert(params->ith == 0);

    if (params->type == GGML_TASK_INIT || params->type == GGML_TASK_FINALIZE) {
        return;
    }

    const int nc = src0->ne[0];
    const int nr = ggml_nelements(src1);
    const enum ggml_type type = src0->type;
    dequantize_row_q_t const dequantize_row_q = quantize_fns[type].dequantize_row_q;

    assert( dst->ne[0] == nc);
    assert( dst->ne[1] == nr);
    assert(src0->nb[0] == GGML_TYPE_SIZE[type]);

    for (int i = 0; i < nr; ++i) {
        const int r = ((int32_t *) src1->data)[i];

        dequantize_row_q(
                (const void *) ((char *) src0->data + r*src0->nb[1]),
                     (float *) ((char *)  dst->data + i*dst->nb[1]), nc);
    }
}

static void ggml_compute_forward_get_rows_f16(
        const struct ggml_compute_params * params,
        const struct ggml_tensor * src0,
        const struct ggml_tensor * src1,
              struct ggml_tensor * dst) {
    assert(params->ith == 0);

    if (params->type == GGML_TASK_INIT || params->type == GGML_TASK_FINALIZE) {
        return;
    }

    const int nc = src0->ne[0];
    const int nr = ggml_nelements(src1);

    assert( dst->ne[0] == nc);
    assert( dst->ne[1] == nr);
    assert(src0->nb[0] == sizeof(ggml_fp16_t));

    for (int i = 0; i < nr; ++i) {
        const int r = ((int32_t *) src1->data)[i];

        for (int j = 0; j < nc; ++j) {
            ggml_fp16_t v = ((ggml_fp16_t *) ((char *) src0->data + r*src0->nb[1]))[j];
            ((float *) ((char *)  dst->data + i*dst->nb[1]))[j] = GGML_FP16_TO_FP32(v);
        }
    }
}

static void ggml_compute_forward_get_rows_f32(
        const struct ggml_compute_params * params,
        const struct ggml_tensor * src0,
        const struct ggml_tensor * src1,
              struct ggml_tensor * dst) {
    assert(params->ith == 0);

    if (params->type == GGML_TASK_INIT || params->type == GGML_TASK_FINALIZE) {
        return;
    }

    const int nc = src0->ne[0];
    const int nr = ggml_nelements(src1);

    assert( dst->ne[0] == nc);
    assert( dst->ne[1] == nr);
    assert(src0->nb[0] == sizeof(float));

    for (int i = 0; i < nr; ++i) {
        const int r = ((int32_t *) src1->data)[i];

        ggml_vec_cpy_f32(nc,
                (float *) ((char *)  dst->data + i*dst->nb[1]),
                (float *) ((char *) src0->data + r*src0->nb[1]));
    }
}

static void ggml_compute_forward_get_rows(
        const struct ggml_compute_params * params,
        const struct ggml_tensor * src0,
        const struct ggml_tensor * src1,
        struct ggml_tensor * dst) {
    switch (src0->type) {
        case GGML_TYPE_Q4_0:
        case GGML_TYPE_Q4_1:
        case GGML_TYPE_Q5_0:
        case GGML_TYPE_Q5_1:
        case GGML_TYPE_Q8_0:
        case GGML_TYPE_Q8_1:
            {
                ggml_compute_forward_get_rows_q(params, src0, src1, dst);
            } break;
        case GGML_TYPE_F16:
            {
                ggml_compute_forward_get_rows_f16(params, src0, src1, dst);
            } break;
        case GGML_TYPE_F32:
            {
                ggml_compute_forward_get_rows_f32(params, src0, src1, dst);
            } break;
        default:
            {
                GGML_ASSERT(false);
            } break;
    }

    //static bool first = true;
    //printf("ne0 = %d, ne1 = %d, ne2 = %d\n", dst->ne[0], dst->ne[1], dst->ne[2]);
    //if (first) {
    //    first = false;
    //} else {
    //    for (int k = 0; k < dst->ne[1]; ++k) {
    //        for (int j = 0; j < dst->ne[0]/16; ++j) {
    //            for (int i = 0; i < 16; ++i) {
    //                printf("%8.4f ", ((float *) dst->data)[k*dst->ne[0] + j*16 + i]);
    //            }
    //            printf("\n");
    //        }
    //        printf("\n");
    //    }
    //    printf("\n");
    //    exit(0);
    //}
}

// ggml_compute_forward_get_rows_back

static void ggml_compute_forward_get_rows_back_f32_f16(
        const struct ggml_compute_params * params,
        const struct ggml_tensor * src0,
        const struct ggml_tensor * src1,
        const struct ggml_tensor * opt0,
              struct ggml_tensor * dst) {
    GGML_ASSERT(params->ith == 0);
    GGML_ASSERT(ggml_are_same_shape(opt0, dst));
    GGML_ASSERT(ggml_is_contiguous(opt0));
    GGML_ASSERT(ggml_is_contiguous(dst));

    ggml_compute_forward_dup_same_cont(params, opt0, dst);

    if (params->type == GGML_TASK_INIT || params->type == GGML_TASK_FINALIZE) {
        return;
    }

    const int nc = src0->ne[0];
    const int nr = ggml_nelements(src1);

    GGML_ASSERT( dst->ne[0] == nc);
    GGML_ASSERT(src0->nb[0] == sizeof(ggml_fp16_t));

    for (int i = 0; i < nr; ++i) {
        const int r = ((int32_t *) src1->data)[i];

        for (int j = 0; j < nc; ++j) {
            ggml_fp16_t v = ((ggml_fp16_t *) ((char *) src0->data + i*src0->nb[1]))[j];
            ((float *) ((char *) dst->data + r*dst->nb[1]))[j] += GGML_FP16_TO_FP32(v);
        }
    }
}

static void ggml_compute_forward_get_rows_back_f32(
        const struct ggml_compute_params * params,
        const struct ggml_tensor * src0,
        const struct ggml_tensor * src1,
        const struct ggml_tensor * opt0,
              struct ggml_tensor * dst) {
    GGML_ASSERT(params->ith == 0);
    GGML_ASSERT(ggml_are_same_shape(opt0, dst));
    GGML_ASSERT(ggml_is_contiguous(opt0));
    GGML_ASSERT(ggml_is_contiguous(dst));

    ggml_compute_forward_dup_same_cont(params, opt0, dst);

    if (params->type == GGML_TASK_INIT || params->type == GGML_TASK_FINALIZE) {
        return;
    }

    const int nc = src0->ne[0];
    const int nr = ggml_nelements(src1);

    GGML_ASSERT( dst->ne[0] == nc);
    GGML_ASSERT(src0->nb[0] == sizeof(float));

    for (int i = 0; i < nr; ++i) {
        const int r = ((int32_t *) src1->data)[i];

        ggml_vec_add_f32(nc,
                (float *) ((char *)  dst->data + r*dst->nb[1]),
                (float *) ((char *)  dst->data + r*dst->nb[1]),
                (float *) ((char *) src0->data + i*src0->nb[1]));
    }
}


static void ggml_compute_forward_get_rows_back(
        const struct ggml_compute_params * params,
        const struct ggml_tensor * src0,
        const struct ggml_tensor * src1,
        const struct ggml_tensor * opt0,
        struct ggml_tensor * dst) {
    switch (src0->type) {
        case GGML_TYPE_F16:
            {
                ggml_compute_forward_get_rows_back_f32_f16(params, src0, src1, opt0, dst);
            } break;
        case GGML_TYPE_F32:
            {
                ggml_compute_forward_get_rows_back_f32(params, src0, src1, opt0, dst);
            } break;
        default:
            {
                GGML_ASSERT(false);
            } break;
    }

    //static bool first = true;
    //printf("ne0 = %d, ne1 = %d, ne2 = %d\n", dst->ne[0], dst->ne[1], dst->ne[2]);
    //if (first) {
    //    first = false;
    //} else {
    //    for (int k = 0; k < dst->ne[1]; ++k) {
    //        for (int j = 0; j < dst->ne[0]/16; ++j) {
    //            for (int i = 0; i < 16; ++i) {
    //                printf("%8.4f ", ((float *) dst->data)[k*dst->ne[0] + j*16 + i]);
    //            }
    //            printf("\n");
    //        }
    //        printf("\n");
    //    }
    //    printf("\n");
    //    exit(0);
    //}
}

// ggml_compute_forward_diag

static void ggml_compute_forward_diag_f32(
        const struct ggml_compute_params * params,
        const struct ggml_tensor * src0,
        struct ggml_tensor * dst) {
    GGML_ASSERT(params->ith == 0);

    if (params->type == GGML_TASK_INIT || params->type == GGML_TASK_FINALIZE) {
        return;
    }

    // TODO: handle transposed/permuted matrices

    const int ne00 = src0->ne[0];
    const int ne01 = src0->ne[1];
    const int ne02 = src0->ne[2];
    const int ne03 = src0->ne[3];
    const int ne0 = dst->ne[0];
    const int ne1 = dst->ne[1];
    const int ne2 = dst->ne[2];
    const int ne3 = dst->ne[3];
    GGML_ASSERT(ne00 == ne0);
    GGML_ASSERT(ne00 == ne1);
    GGML_ASSERT(ne01 == 1);
    GGML_ASSERT(ne02 == ne2);
    GGML_ASSERT(ne03 == ne3);

    const int nb00 = src0->nb[0];
    //const int nb01 = src0->nb[1];
    const int nb02 = src0->nb[2];
    const int nb03 = src0->nb[3];
    const int nb0 = dst->nb[0];
    const int nb1 = dst->nb[1];
    const int nb2 = dst->nb[2];
    const int nb3 = dst->nb[3];

    GGML_ASSERT(nb00 == sizeof(float));
    GGML_ASSERT(nb0  == sizeof(float));

    for (int i3 = 0; i3 < ne3; i3++) {
        for (int i2 = 0; i2 < ne2; i2++) {
            for (int i1 = 0; i1 < ne1; i1++) {
                float * d = (float *)((char *)  dst->data + i3*nb3  + i2*nb2 + i1*nb1);
                float * s = (float *)((char *) src0->data + i3*nb03 + i2*nb02);
                for (int i0 = 0; i0 < i1; i0++) {
                    d[i0] = 0;
                }
                d[i1] = s[i1];
                for (int i0 = i1+1; i0 < ne0; i0++) {
                    d[i0] = 0;
                }
            }
        }
    }
}

static void ggml_compute_forward_diag(
        const struct ggml_compute_params * params,
        const struct ggml_tensor * src0,
        struct ggml_tensor * dst) {
    switch (src0->type) {
        case GGML_TYPE_F32:
            {
                ggml_compute_forward_diag_f32(params, src0, dst);
            } break;
        default:
            {
                GGML_ASSERT(false);
            } break;
    }
}

// ggml_compute_forward_diag_mask_inf

static void ggml_compute_forward_diag_mask_f32(
        const struct ggml_compute_params * params,
        const struct ggml_tensor * src0,
        const struct ggml_tensor * src1,
        struct ggml_tensor * dst,
        const float value) {
    assert(src1->type == GGML_TYPE_I32);
    assert(ggml_nelements(src1) == 2);

<<<<<<< HEAD
    const int ith = params->ith;
    const int nth = params->nth;

    const int  n_past  =       ((int32_t *) src1->data)[0];
    const bool inplace = (bool)((int32_t *) src1->data)[1];

    if (!inplace && (params->type == GGML_TASK_INIT)) {
        // memcpy needs to be synchronized across threads to avoid race conditions.
        // => do it in INIT phase
        GGML_ASSERT(ggml_nelements(dst) == ggml_nelements(src0));
        GGML_ASSERT(ggml_is_contiguous(dst) && ggml_is_contiguous(src0));
        memcpy(
            ((char *)  dst->data),
            ((char *) src0->data),
            ggml_nbytes(dst));
    }

    if (params->type == GGML_TASK_INIT || params->type == GGML_TASK_FINALIZE) {
        return;
    }
=======
    const int  n_past  =       ((int32_t *) src1->data)[0];
    const bool inplace = (bool)((int32_t *) src1->data)[1];

    if (params->type == GGML_TASK_INIT) {
        // TODO: this hack is not good, need a better way to handle this
        if (!inplace) {
            // use the init task to copy src -> dst
            struct ggml_compute_params params_cpy = *params;

            params_cpy.ith  = 0;
            params_cpy.nth  = 1;
            params_cpy.type = GGML_TASK_COMPUTE;

            ggml_compute_forward_dup_same_cont(&params_cpy, src0, dst);
        }

        return;
    }

    if (params->type == GGML_TASK_FINALIZE) {
        return;
    }

    const int ith = params->ith;
    const int nth = params->nth;

    assert(n_past >= 0);
>>>>>>> 13c351ad

    // TODO: handle transposed/permuted matrices

    const int n  = ggml_nrows(src0);
    const int nc = src0->ne[0];
    const int nr = src0->ne[1];
    const int nz = n/nr;

    assert( dst->nb[0] == sizeof(float));
    assert(src0->nb[0] == sizeof(float));

    for (int k = 0; k < nz; k++) {
        for (int j = ith; j < nr; j += nth) {
            for (int i = n_past; i < nc; i++) {
                if (i > n_past + j) {
                    *(float *)((char *) dst->data + k*dst->nb[2] + j*dst->nb[1] + i*dst->nb[0]) = value;
                }
            }
        }
    }
}

static void ggml_compute_forward_diag_mask_inf(
        const struct ggml_compute_params * params,
        const struct ggml_tensor * src0,
        const struct ggml_tensor * src1,
        struct ggml_tensor * dst) {
    switch (src0->type) {
        case GGML_TYPE_F32:
            {
                ggml_compute_forward_diag_mask_f32(params, src0, src1, dst, -INFINITY);
            } break;
        default:
            {
                GGML_ASSERT(false);
            } break;
    }
}

static void ggml_compute_forward_diag_mask_zero(
        const struct ggml_compute_params * params,
        const struct ggml_tensor * src0,
        const struct ggml_tensor * src1,
        struct ggml_tensor * dst) {
    switch (src0->type) {
        case GGML_TYPE_F32:
            {
                ggml_compute_forward_diag_mask_f32(params, src0, src1, dst, 0);
            } break;
        default:
            {
                GGML_ASSERT(false);
            } break;
    }
}

// ggml_compute_forward_soft_max

static void ggml_compute_forward_soft_max_f32(
        const struct ggml_compute_params * params,
        const struct ggml_tensor * src0,
        struct ggml_tensor * dst) {
    GGML_ASSERT(ggml_is_contiguous(src0));
    GGML_ASSERT(ggml_is_contiguous(dst));
    GGML_ASSERT(ggml_are_same_shape(src0, dst));

    if (params->type == GGML_TASK_INIT || params->type == GGML_TASK_FINALIZE) {
        return;
    }

    // TODO: handle transposed/permuted matrices

    const int ith = params->ith;
    const int nth = params->nth;

    const int nc = src0->ne[0];
    const int nr = ggml_nrows(src0);

    // rows per thread
    const int dr = (nr + nth - 1)/nth;

    // row range for this thread
    const int ir0 = dr*ith;
    const int ir1 = MIN(ir0 + dr, nr);

    for (int i1 = ir0; i1 < ir1; i1++) {
        float *sp = (float *)((char *) src0->data + i1*src0->nb[1]);
        float *dp = (float *)((char *)  dst->data +  i1*dst->nb[1]);

#ifndef NDEBUG
        for (int i = 0; i < nc; ++i) {
            //printf("p[%d] = %f\n", i, p[i]);
            assert(!isnan(sp[i]));
        }
#endif

        float max = -INFINITY;
        ggml_vec_max_f32(nc, &max, sp);

        ggml_float sum = 0.0;

        uint16_t scvt;
        for (int i = 0; i < nc; i++) {
            if (sp[i] == -INFINITY) {
                dp[i] = 0.0f;
            } else {
                // const float val = (sp[i] == -INFINITY) ? 0.0 : exp(sp[i] - max);
                ggml_fp16_t s = GGML_FP32_TO_FP16(sp[i] - max);
                memcpy(&scvt, &s, sizeof(scvt));
                const float val = GGML_FP16_TO_FP32(table_exp_f16[scvt]);
                sum += (ggml_float)val;
                dp[i] = val;
            }
        }

        assert(sum > 0.0);

        sum = 1.0/sum;
        ggml_vec_scale_f32(nc, dp, sum);

#ifndef NDEBUG
        for (int i = 0; i < nc; ++i) {
            assert(!isnan(dp[i]));
            assert(!isinf(dp[i]));
        }
#endif
    }
}

static void ggml_compute_forward_soft_max(
        const struct ggml_compute_params * params,
        const struct ggml_tensor * src0,
        struct ggml_tensor * dst) {
    switch (src0->type) {
        case GGML_TYPE_F32:
            {
                ggml_compute_forward_soft_max_f32(params, src0, dst);
            } break;
        default:
            {
                GGML_ASSERT(false);
            } break;
    }
}

// ggml_compute_forward_alibi

static void ggml_compute_forward_alibi_f32(
        const struct ggml_compute_params * params,
        const struct ggml_tensor * src0,
        const struct ggml_tensor * src1,
        struct ggml_tensor * dst) {
    assert(params->ith == 0);
    assert(src1->type == GGML_TYPE_I32);
    assert(ggml_nelements(src1) == 2);

    if (params->type == GGML_TASK_INIT || params->type == GGML_TASK_FINALIZE) {
        return;
    }

    const int n_past = ((int32_t *) src1->data)[0];
    const int n_head = ((int32_t *) src1->data)[1];

    assert(n_past >= 0);

    const int ne0 = src0->ne[0]; // all_seq_len = n_past + ne1
    const int ne1 = src0->ne[1]; // seq_len_without_past
    //const int ne2 = src0->ne[2]; // n_head -> this is k
    //const int ne3 = src0->ne[3]; // 1 -> bsz

    const int n  = ggml_nrows(src0);
    const int ne2_ne3 = n/ne1; // ne2*ne3

    const int nb0 = src0->nb[0];
    const int nb1 = src0->nb[1];
    const int nb2 = src0->nb[2];
    //const int nb3 = src0->nb[3];

    assert(nb0 == sizeof(float));
    assert(ne1 + n_past == ne0); (void) n_past;

    // add alibi to src0 (KQ_scaled)
    const int n_heads_log2_floor = 1 << (int) floor(log2(n_head));

    const float m0 = powf(2.0f, -8.0f / n_heads_log2_floor);
    const float m1 = powf(2.0f, -4.0f / n_heads_log2_floor);

    for (int i = 0; i < ne0; i++) {
        for (int j = 0; j < ne1; j++) {
            for (int k = 0; k < ne2_ne3; k++) {
                float * const src = (float *)((char *) src0->data + i*nb0 + j*nb1 + k*nb2);
                float *      pdst = (float *)((char *)  dst->data + i*nb0 + j*nb1 + k*nb2);

                // TODO: k*nb2 or k*nb3

                float m_k;

                if (k < n_heads_log2_floor) {
                    m_k = powf(m0, k + 1);
                } else {
                    m_k = powf(m1, 2 * (k - n_heads_log2_floor) + 1);
                }

                pdst[0] = i * m_k + src[0];
            }
        }
    }
}


static void ggml_compute_forward_alibi_f16(
        const struct ggml_compute_params * params,
        const struct ggml_tensor * src0,
        const struct ggml_tensor * src1,
        struct ggml_tensor * dst) {
    assert(params->ith == 0);
    assert(src1->type == GGML_TYPE_I32);
    assert(ggml_nelements(src1) == 2);

    if (params->type == GGML_TASK_INIT || params->type == GGML_TASK_FINALIZE) {
        return;
    }

    const int n_past = ((int32_t *) src1->data)[0];
    const int n_head = ((int32_t *) src1->data)[1];

    assert(n_past >= 0);

    const int ne0 = src0->ne[0]; // all_seq_len = n_past + ne1
    const int ne1 = src0->ne[1]; // seq_len_without_past
    //const int ne2 = src0->ne[2]; // n_head -> this is k
    //const int ne3 = src0->ne[3]; // 1 -> bsz

    const int n  = ggml_nrows(src0);
    const int ne2_ne3 = n/ne1; // ne2*ne3

    const int nb0 = src0->nb[0];
    const int nb1 = src0->nb[1];
    const int nb2 = src0->nb[2];
    //const int nb3 = src0->nb[3];

    assert(nb0 == sizeof(ggml_fp16_t));
    assert(ne1 + n_past == ne0); (void) n_past;

    // add alibi to src0 (KQ_scaled)
    const int n_heads_log2_floor = 1 << (int) floor(log2(n_head));

    const float m0 = powf(2.0f, -8.0f / n_heads_log2_floor);
    const float m1 = powf(2.0f, -4.0f / n_heads_log2_floor);

    for (int i = 0; i < ne0; i++) {
        for (int j = 0; j < ne1; j++) {
            for (int k = 0; k < ne2_ne3; k++) {
                ggml_fp16_t * const src  = (ggml_fp16_t *)((char *) src0->data + i*nb0 + j*nb1 + k*nb2);
                      float *      pdst  =       (float *)((char *)  dst->data + i*nb0 + j*nb1 + k*nb2);

                // TODO: k*nb2 or k*nb3

                float m_k;

                if (k < n_heads_log2_floor) {
                    m_k = powf(m0, k + 1);
                } else {
                    m_k = powf(m1, 2 * (k - n_heads_log2_floor) + 1);
                }

                // we return F32
                pdst[0] = i * m_k + GGML_FP16_TO_FP32(src[0]);
            }
        }
    }
}

static void ggml_compute_forward_alibi(
        const struct ggml_compute_params * params,
        const struct ggml_tensor * src0,
        const struct ggml_tensor * src1,
        struct ggml_tensor * dst) {
    switch (src0->type) {
        case GGML_TYPE_F16:
            {
                ggml_compute_forward_alibi_f16(params, src0, src1, dst);
            } break;
        case GGML_TYPE_F32:
            {
                ggml_compute_forward_alibi_f32(params, src0, src1, dst);
            } break;
        case GGML_TYPE_Q4_0:
        case GGML_TYPE_Q4_1:
        case GGML_TYPE_Q5_0:
        case GGML_TYPE_Q5_1:
        case GGML_TYPE_Q8_0:
        case GGML_TYPE_Q8_1:
        case GGML_TYPE_I8:
        case GGML_TYPE_I16:
        case GGML_TYPE_I32:
        case GGML_TYPE_COUNT:
            {
                GGML_ASSERT(false);
            } break;
    }
}

// ggml_compute_forward_rope

static void ggml_compute_forward_rope_f32(
        const struct ggml_compute_params * params,
        const struct ggml_tensor * src0,
        const struct ggml_tensor * src1,
        struct ggml_tensor * dst) {
    GGML_ASSERT(src1->type == GGML_TYPE_I32);
    GGML_ASSERT(ggml_nelements(src1) == 3);

    if (params->type == GGML_TASK_INIT || params->type == GGML_TASK_FINALIZE) {
        return;
    }

    const int n_past = ((int32_t *) src1->data)[0];
    const int n_dims = ((int32_t *) src1->data)[1];
    const int mode   = ((int32_t *) src1->data)[2];

    assert(n_past >= 0);

    const size_t nb00 = src0->nb[0];
    const size_t nb01 = src0->nb[1];
    const size_t nb02 = src0->nb[2];
    const size_t nb03 = src0->nb[3];

    const int64_t ne0 = dst->ne[0];
    const int64_t ne1 = dst->ne[1];
    const int64_t ne2 = dst->ne[2];
    const int64_t ne3 = dst->ne[3];

    const size_t nb0 = dst->nb[0];
    const size_t nb1 = dst->nb[1];
    const size_t nb2 = dst->nb[2];
    const size_t nb3 = dst->nb[3];

    //printf("ne0: %d, ne1: %d, ne2: %d, ne3: %d\n", ne0, ne1, ne2, ne3);
    //printf("n_past = %d, ne2 = %d\n", n_past, ne2);

    GGML_ASSERT(nb00 == sizeof(float));

    const int ith = params->ith;
    const int nth = params->nth;

    const int nr = ggml_nrows(dst);

    GGML_ASSERT(n_dims <= ne0);
    GGML_ASSERT(n_dims % 2 == 0);

    // rows per thread
    const int dr = (nr + nth - 1)/nth;

    // row range for this thread
    const int ir0 = dr*ith;
    const int ir1 = MIN(ir0 + dr, nr);

    // row index used to determine which thread to use
    int ir = 0;

    const float theta_scale = powf(10000.0, -2.0f/n_dims);

    const bool is_neox = mode & 2;

    for (int64_t i3 = 0; i3 < ne3; i3++) {
        for (int64_t i2 = ((mode & 1) == 0 ? 0 : n_past); i2 < ne2; i2++) {
            const int64_t p = ((mode & 1) == 0 ? n_past + i2 : i2);
            for (int64_t i1 = 0; i1 < ne1; i1++) {
                if (ir++ < ir0) continue;
                if (ir   > ir1) break;

                float theta = (float)p;

                if (!is_neox) {
                    for (int64_t i0 = 0; i0 < ne0; i0 += 2) {
                        const float cos_theta = cosf(theta);
                        const float sin_theta = sinf(theta);

                        theta *= theta_scale;

                        const float * const src = (float *)((char *) src0->data + i3*nb03 + i2*nb02 + i1*nb01 + i0*nb00);
                              float * dst_data  = (float *)((char *)  dst->data +  i3*nb3 + i2*nb2  + i1*nb1  + i0*nb0);

                        const float x0 = src[0];
                        const float x1 = src[1];

                        dst_data[0] = x0*cos_theta - x1*sin_theta;
                        dst_data[1] = x0*sin_theta + x1*cos_theta;
                    }
                } else {
                    // TODO: this is probably wrong, but I can't figure it out ..
                    // ref:  https://github.com/huggingface/transformers/blob/main/src/transformers/models/gpt_neox/modeling_gpt_neox.py#LL251C1-L294C28
                    for (int64_t ib = 0; ib < ne0/n_dims; ++ib) {
                        for (int64_t ic = 0; ic < n_dims; ic += 2) {
                            const float cos_theta = cosf(theta);
                            const float sin_theta = sinf(theta);

                            theta *= theta_scale;

                            const int64_t i0 = ib*n_dims + ic/2;

                            const float * const src = (float *)((char *) src0->data + i3*nb03 + i2*nb02 + i1*nb01 + i0*nb00);
                                  float * dst_data  = (float *)((char *)  dst->data +  i3*nb3 + i2*nb2  + i1*nb1  + i0*nb0);

                            const float x0 = src[0];
                            const float x1 = src[n_dims/2];

                            dst_data[0]        = x0*cos_theta - x1*sin_theta;
                            dst_data[n_dims/2] = x0*sin_theta + x1*cos_theta;
                        }
                    }
                }
            }
        }
    }
}

static void ggml_compute_forward_rope_f16(
        const struct ggml_compute_params * params,
        const struct ggml_tensor * src0,
        const struct ggml_tensor * src1,
        struct ggml_tensor * dst) {
    GGML_ASSERT(src1->type == GGML_TYPE_I32);
    GGML_ASSERT(ggml_nelements(src1) == 3);

    if (params->type == GGML_TASK_INIT || params->type == GGML_TASK_FINALIZE) {
        return;
    }

    const int n_past = ((int32_t *) src1->data)[0];
    const int n_dims = ((int32_t *) src1->data)[1];
    const int mode   = ((int32_t *) src1->data)[2];

    assert(n_past >= 0);

    const size_t nb00 = src0->nb[0];
    const size_t nb01 = src0->nb[1];
    const size_t nb02 = src0->nb[2];
    const size_t nb03 = src0->nb[3];

    const int64_t ne0 = dst->ne[0];
    const int64_t ne1 = dst->ne[1];
    const int64_t ne2 = dst->ne[2];
    const int64_t ne3 = dst->ne[3];

    const size_t nb0 = dst->nb[0];
    const size_t nb1 = dst->nb[1];
    const size_t nb2 = dst->nb[2];
    const size_t nb3 = dst->nb[3];

    //printf("ne0: %d, ne1: %d, ne2: %d, ne3: %d\n", ne0, ne1, ne2, ne3);
    //printf("n_past = %d, ne2 = %d\n", n_past, ne2);

    GGML_ASSERT(nb0 == sizeof(ggml_fp16_t));

    const int ith = params->ith;
    const int nth = params->nth;

    const int nr = ggml_nrows(dst);

    GGML_ASSERT(n_dims <= ne0);
    GGML_ASSERT(n_dims % 2 == 0);

    // rows per thread
    const int dr = (nr + nth - 1)/nth;

    // row range for this thread
    const int ir0 = dr*ith;
    const int ir1 = MIN(ir0 + dr, nr);

    // row index used to determine which thread to use
    int ir = 0;

    const float theta_scale = powf(10000.0, -2.0f/n_dims);

    const bool is_neox = mode & 2;

    for (int64_t i3 = 0; i3 < ne3; i3++) {
        for (int64_t i2 = ((mode & 1) == 0 ? 0 : n_past); i2 < ne2; i2++) {
            const int64_t p = ((mode & 1) == 0 ? n_past + i2 : i2);
            for (int64_t i1 = 0; i1 < ne1; i1++) {
                if (ir++ < ir0) continue;
                if (ir   > ir1) break;

                float theta = (float)p;

                if (!is_neox) {
                    for (int64_t i0 = 0; i0 < ne0; i0 += 2) {
                        const float cos_theta = cosf(theta);
                        const float sin_theta = sinf(theta);

                        theta *= theta_scale;

                        const ggml_fp16_t * const src = (ggml_fp16_t *)((char *) src0->data + i3*nb03 + i2*nb02 + i1*nb01 + i0*nb00);
                              ggml_fp16_t * dst_data  = (ggml_fp16_t *)((char *)  dst->data + i3*nb3  + i2*nb2  + i1*nb1  + i0*nb0);

                        const float x0 = GGML_FP16_TO_FP32(src[0]);
                        const float x1 = GGML_FP16_TO_FP32(src[1]);

                        dst_data[0] = GGML_FP32_TO_FP16(x0*cos_theta - x1*sin_theta);
                        dst_data[1] = GGML_FP32_TO_FP16(x0*sin_theta + x1*cos_theta);
                    }
                } else {
                    // TODO: this is probably wrong, but I can't figure it out ..
                    // ref:  https://github.com/huggingface/transformers/blob/main/src/transformers/models/gpt_neox/modeling_gpt_neox.py#LL251C1-L294C28
                    for (int64_t ib = 0; ib < ne0/n_dims; ++ib) {
                        for (int64_t ic = 0; ic < n_dims; ic += 2) {
                            const float cos_theta = cosf(theta);
                            const float sin_theta = sinf(theta);

                            theta *= theta_scale;

                            const int64_t i0 = ib*n_dims + ic/2;

                            const ggml_fp16_t * const src = (ggml_fp16_t *)((char *) src0->data + i3*nb03 + i2*nb02 + i1*nb01 + i0*nb00);
                                  ggml_fp16_t * dst_data  = (ggml_fp16_t *)((char *)  dst->data + i3*nb3  + i2*nb2  + i1*nb1  + i0*nb0);

                            const float x0 = GGML_FP16_TO_FP32(src[0]);
                            const float x1 = GGML_FP16_TO_FP32(src[n_dims/2]);

                            dst_data[0]     = GGML_FP32_TO_FP16(x0*cos_theta - x1*sin_theta);
                            dst_data[n_dims/2] = GGML_FP32_TO_FP16(x0*sin_theta + x1*cos_theta);
                        }
                    }
                }
            }
        }
    }
}

static void ggml_compute_forward_rope(
        const struct ggml_compute_params * params,
        const struct ggml_tensor * src0,
        const struct ggml_tensor * src1,
        struct ggml_tensor * dst) {
    switch (src0->type) {
        case GGML_TYPE_F16:
            {
                ggml_compute_forward_rope_f16(params, src0, src1, dst);
            } break;
        case GGML_TYPE_F32:
            {
                ggml_compute_forward_rope_f32(params, src0, src1, dst);
            } break;
        default:
            {
                GGML_ASSERT(false);
            } break;
    }
}

// ggml_compute_forward_rope_back

static void ggml_compute_forward_rope_back_f32(
        const struct ggml_compute_params * params,
        const struct ggml_tensor * src0,
        const struct ggml_tensor * src1,
        struct ggml_tensor * dst) {
    assert(src1->type == GGML_TYPE_I32);
    assert(ggml_nelements(src1) == 3);

    if (params->type == GGML_TASK_INIT || params->type == GGML_TASK_FINALIZE) {
        return;
    }

    // y = rope(x, src1)
    // dx = rope_back(dy, src1)
    // src0 is dy, src1 contains options

    const int n_past = ((int32_t *) src1->data)[0];
    const int n_dims = ((int32_t *) src1->data)[1];
    const int mode   = ((int32_t *) src1->data)[2];

    assert(n_past >= 0);

    const size_t nb00 = src0->nb[0];
    const size_t nb01 = src0->nb[1];
    const size_t nb02 = src0->nb[2];
    const size_t nb03 = src0->nb[3];

    const int64_t ne0 = dst->ne[0];
    const int64_t ne1 = dst->ne[1];
    const int64_t ne2 = dst->ne[2];
    const int64_t ne3 = dst->ne[3];

    const size_t nb0 = dst->nb[0];
    const size_t nb1 = dst->nb[1];
    const size_t nb2 = dst->nb[2];
    const size_t nb3 = dst->nb[3];


    //printf("ne0: %d, ne1: %d, ne2: %d, ne3: %d\n", ne0, ne1, ne2, ne3);
    //printf("n_past = %d, ne2 = %d\n", n_past, ne2);

    assert(nb0 == sizeof(float));

    const int ith = params->ith;
    const int nth = params->nth;

    const int nr = ggml_nrows(dst);

    // rows per thread
    const int dr = (nr + nth - 1)/nth;

    // row range for this thread
    const int ir0 = dr*ith;
    const int ir1 = MIN(ir0 + dr, nr);

    // row index used to determine which thread to use
    int ir = 0;

    const float theta_scale = powf(10000.0, -2.0f/n_dims);

    const bool is_neox = mode & 2;

    for (int64_t i3 = 0; i3 < ne3; i3++) {
        for (int64_t i2 = ((mode & 1) == 0 ? 0 : n_past); i2 < ne2; i2++) {
            const int64_t p = ((mode & 1) == 0 ? n_past + i2 : i2);
            for (int64_t i1 = 0; i1 < ne1; i1++) {
                if (ir++ < ir0) continue;
                if (ir   > ir1) break;

                float theta = (float)p;

                if (!is_neox) {
                    for (int64_t i0 = 0; i0 < ne0; i0 += 2) {
                        const float cos_theta = cosf(theta);
                        const float sin_theta = sinf(theta);

                        theta *= theta_scale;

                        const float * const dy  = (float *)((char *) src0->data + i3*nb03 + i2*nb02 + i1*nb01 + i0*nb00);
                              float *       dx  = (float *)((char *)  dst->data + i3*nb3  + i2*nb2  + i1*nb1  + i0*nb0);

                        const float dy0 = dy[0];
                        const float dy1 = dy[1];

                        dx[0] =   dy0*cos_theta + dy1*sin_theta;
                        dx[1] = - dy0*sin_theta + dy1*cos_theta;
                    }
                } else {
                    for (int64_t ib = 0; ib < ne0/n_dims; ++ib) {
                        for (int64_t ic = 0; ic < n_dims; ic += 2) {
                            const float cos_theta = cosf(theta);
                            const float sin_theta = sinf(theta);

                            theta *= theta_scale;

                            const int64_t i0 = ib*n_dims + ic/2;

                            const float * const dy  = (float *)((char *) src0->data + i3*nb03 + i2*nb02 + i1*nb01 + i0*nb00);
                                  float *       dx  = (float *)((char *)  dst->data + i3*nb3  + i2*nb2  + i1*nb1  + i0*nb0);

                            const float dy0 = dy[0];
                            const float dy1 = dy[n_dims/2];

                            dx[0]        =   dy0*cos_theta + dy1*sin_theta;
                            dx[n_dims/2] = - dy0*sin_theta + dy1*cos_theta;
                        }
                    }
                }
            }
        }
    }
}

static void ggml_compute_forward_rope_back_f16(
        const struct ggml_compute_params * params,
        const struct ggml_tensor * src0,
        const struct ggml_tensor * src1,
        struct ggml_tensor * dst) {
    assert(src1->type == GGML_TYPE_I32);
    assert(ggml_nelements(src1) == 3);

    if (params->type == GGML_TASK_INIT || params->type == GGML_TASK_FINALIZE) {
        return;
    }

    // y = rope(x, src1)
    // dx = rope_back(dy, src1)
    // src0 is dy, src1 contains options

    const int n_past = ((int32_t *) src1->data)[0];
    const int n_dims = ((int32_t *) src1->data)[1];
    const int mode   = ((int32_t *) src1->data)[2];

    assert(n_past >= 0);

    const size_t nb00 = src0->nb[0];
    const size_t nb01 = src0->nb[1];
    const size_t nb02 = src0->nb[2];
    const size_t nb03 = src0->nb[3];

    const int64_t ne0 = dst->ne[0];
    const int64_t ne1 = dst->ne[1];
    const int64_t ne2 = dst->ne[2];
    const int64_t ne3 = dst->ne[3];

    const size_t nb0 = dst->nb[0];
    const size_t nb1 = dst->nb[1];
    const size_t nb2 = dst->nb[2];
    const size_t nb3 = dst->nb[3];


    //printf("ne0: %d, ne1: %d, ne2: %d, ne3: %d\n", ne0, ne1, ne2, ne3);
    //printf("n_past = %d, ne2 = %d\n", n_past, ne2);

    assert(nb0 == sizeof(ggml_fp16_t));

    const int ith = params->ith;
    const int nth = params->nth;

    const int nr = ggml_nrows(dst);

    // rows per thread
    const int dr = (nr + nth - 1)/nth;

    // row range for this thread
    const int ir0 = dr*ith;
    const int ir1 = MIN(ir0 + dr, nr);

    // row index used to determine which thread to use
    int ir = 0;

    const float theta_scale = powf(10000.0, -2.0f/n_dims);

    const bool is_neox = mode & 2;

    for (int64_t i3 = 0; i3 < ne3; i3++) {
        for (int64_t i2 = ((mode & 1) == 0 ? 0 : n_past); i2 < ne2; i2++) {
            const int64_t p = ((mode & 1) == 0 ? n_past + i2 : i2);
            for (int64_t i1 = 0; i1 < ne1; i1++) {
                if (ir++ < ir0) continue;
                if (ir   > ir1) break;

                float theta = (float)p;

                if (!is_neox) {
                    for (int64_t i0 = 0; i0 < ne0; i0 += 2) {
                        const float cos_theta = cosf(theta);
                        const float sin_theta = sinf(theta);

                        theta *= theta_scale;

                        const ggml_fp16_t * const dy  = (ggml_fp16_t *)((char *) src0->data + i3*nb03 + i2*nb02 + i1*nb01 + i0*nb00);
                              ggml_fp16_t *       dx  = (ggml_fp16_t *)((char *)  dst->data + i3*nb3  + i2*nb2  + i1*nb1  + i0*nb0);

                        const float dy0 = GGML_FP16_TO_FP32(dy[0]);
                        const float dy1 = GGML_FP16_TO_FP32(dy[1]);

                        dx[0] = GGML_FP32_TO_FP16( dy0*cos_theta + dy1*sin_theta);
                        dx[1] = GGML_FP32_TO_FP16(-dy0*sin_theta + dy1*cos_theta);
                    }
                } else {
                    for (int64_t ib = 0; ib < ne0/n_dims; ++ib) {
                        for (int64_t ic = 0; ic < n_dims; ic += 2) {
                            const float cos_theta = cosf(theta);
                            const float sin_theta = sinf(theta);

                            theta *= theta_scale;

                            const int64_t i0 = ib*n_dims + ic/2;

                            const ggml_fp16_t * const dy  = (ggml_fp16_t *)((char *) src0->data + i3*nb03 + i2*nb02 + i1*nb01 + i0*nb00);
                                  ggml_fp16_t *       dx  = (ggml_fp16_t *)((char *)  dst->data + i3*nb3  + i2*nb2  + i1*nb1  + i0*nb0);

                            const float dy0 = GGML_FP16_TO_FP32(dy[0]);
                            const float dy1 = GGML_FP16_TO_FP32(dy[n_dims/2]);

                            dx[0]        = GGML_FP32_TO_FP16( dy0*cos_theta + dy1*sin_theta);
                            dx[n_dims/2] = GGML_FP32_TO_FP16(-dy0*sin_theta + dy1*cos_theta);
                        }
                    }
                }
            }
        }
    }
}

static void ggml_compute_forward_rope_back(
        const struct ggml_compute_params * params,
        const struct ggml_tensor * src0,
        const struct ggml_tensor * src1,
        struct ggml_tensor * dst) {
    switch (src0->type) {
        case GGML_TYPE_F16:
            {
                ggml_compute_forward_rope_back_f16(params, src0, src1, dst);
            } break;
        case GGML_TYPE_F32:
            {
                ggml_compute_forward_rope_back_f32(params, src0, src1, dst);
            } break;
        default:
            {
                GGML_ASSERT(false);
            } break;
    }
}

// ggml_compute_forward_conv_1d_1s

static void ggml_compute_forward_conv_1d_1s_f16_f32(
        const struct ggml_compute_params * params,
        const struct ggml_tensor * src0,
        const struct ggml_tensor * src1,
              struct ggml_tensor * dst) {
    GGML_ASSERT(src0->type == GGML_TYPE_F16);
    GGML_ASSERT(src1->type == GGML_TYPE_F32);
    GGML_ASSERT( dst->type == GGML_TYPE_F32);

    int64_t t0 = ggml_perf_time_us();
    UNUSED(t0);

    const int64_t ne00 = src0->ne[0];
    const int64_t ne01 = src0->ne[1];
    const int64_t ne02 = src0->ne[2];
    //const int64_t ne03 = src0->ne[3];

    const int64_t ne10 = src1->ne[0];
    const int64_t ne11 = src1->ne[1];
    //const int64_t ne12 = src1->ne[2];
    //const int64_t ne13 = src1->ne[3];

    //const int64_t ne0  = dst->ne[0];
    //const int64_t ne1  = dst->ne[1];
    //const int64_t ne2  = dst->ne[2];
    //const int64_t ne3  = dst->ne[3];
    //const int64_t ne   = ne0*ne1*ne2*ne3;

    const int nb00 = src0->nb[0];
    const int nb01 = src0->nb[1];
    const int nb02 = src0->nb[2];
    //const int nb03 = src0->nb[3];

    const int nb10 = src1->nb[0];
    const int nb11 = src1->nb[1];
    //const int nb12 = src1->nb[2];
    //const int nb13 = src1->nb[3];

    //const int nb0  = dst->nb[0];
    const int nb1  = dst->nb[1];
    //const int nb2  = dst->nb[2];
    //const int nb3  = dst->nb[3];

    const int ith = params->ith;
    const int nth = params->nth;

    const int nk = ne00;
    const int nh = nk/2;

    const int ew0 = ggml_up32(ne01);

    GGML_ASSERT(ne00 % 2 == 1); // TODO: support even kernel sizes
    GGML_ASSERT(nb00 == sizeof(ggml_fp16_t));
    GGML_ASSERT(nb10 == sizeof(float));

    if (params->type == GGML_TASK_INIT) {
        // TODO: fix this memset (wsize is overestimated)
        memset(params->wdata, 0, params->wsize);

        // prepare kernel data (src0)
        {
            ggml_fp16_t * const wdata = (ggml_fp16_t *) params->wdata + 0;

            for (int64_t i02 = 0; i02 < ne02; i02++) {
                for (int64_t i01 = 0; i01 < ne01; i01++) {
                    const ggml_fp16_t * const src = (ggml_fp16_t *)((char *) src0->data + i02*nb02 + i01*nb01);
                    ggml_fp16_t * dst_data = wdata + i02*ew0*ne00;
                    for (int64_t i00 = 0; i00 < ne00; i00++) {
                        dst_data[i00*ew0 + i01] = src[i00];
                    }
                }
            }
        }

        // prepare source data (src1)
        {
            ggml_fp16_t * const wdata = (ggml_fp16_t *) params->wdata + ne02*ew0*ne00;

            for (int64_t i11 = 0; i11 < ne11; i11++) {
                const float * const src = (float *)((char *) src1->data + i11*nb11);
                ggml_fp16_t * dst_data = wdata;
                for (int64_t i10 = 0; i10 < ne10; i10++) {
                    dst_data[(i10 + nh)*ew0 + i11] = GGML_FP32_TO_FP16(src[i10]);
                }
            }
        }

        return;
    }

    if (params->type == GGML_TASK_FINALIZE) {
        return;
    }

    // total rows in dst
    const int nr = ne02;

    // rows per thread
    const int dr = (nr + nth - 1)/nth;

    // row range for this thread
    const int ir0 = dr*ith;
    const int ir1 = MIN(ir0 + dr, nr);

    for (int i1 = ir0; i1 < ir1; i1++) {
        float * dst_data = (float *)((char *) dst->data + i1*nb1);
        for (int64_t i0 = 0; i0 < ne10; ++i0) {
            dst_data[i0] = 0;
            for (int k = -nh; k <= nh; k++) {
                float v = 0.0f;
                ggml_vec_dot_f16(ew0, &v,
                        (ggml_fp16_t *) params->wdata +   i1*ew0*ne00 +      (nh + k)*ew0,
                        (ggml_fp16_t *) params->wdata + ne02*ew0*ne00 + (i0 + nh + k)*ew0);

                dst_data[i0] += v;
            }
        }
    }
}

static void ggml_compute_forward_conv_1d_1s_f32(
        const struct ggml_compute_params * params,
        const struct ggml_tensor * src0,
        const struct ggml_tensor * src1,
              struct ggml_tensor * dst) {
    GGML_ASSERT(src0->type == GGML_TYPE_F32);
    GGML_ASSERT(src1->type == GGML_TYPE_F32);
    GGML_ASSERT( dst->type == GGML_TYPE_F32);

    int64_t t0 = ggml_perf_time_us();
    UNUSED(t0);

    const int64_t ne00 = src0->ne[0];
    const int64_t ne01 = src0->ne[1];
    const int64_t ne02 = src0->ne[2];
    //const int64_t ne03 = src0->ne[3];

    const int64_t ne10 = src1->ne[0];
    const int64_t ne11 = src1->ne[1];
    //const int64_t ne12 = src1->ne[2];
    //const int64_t ne13 = src1->ne[3];

    //const int64_t ne0  = dst->ne[0];
    //const int64_t ne1  = dst->ne[1];
    //const int64_t ne2  = dst->ne[2];
    //const int64_t ne3  = dst->ne[3];
    //const int64_t ne   = ne0*ne1*ne2*ne3;

    const int nb00 = src0->nb[0];
    const int nb01 = src0->nb[1];
    const int nb02 = src0->nb[2];
    //const int nb03 = src0->nb[3];

    const int nb10 = src1->nb[0];
    const int nb11 = src1->nb[1];
    //const int nb12 = src1->nb[2];
    //const int nb13 = src1->nb[3];

    //const int nb0  = dst->nb[0];
    const int nb1  = dst->nb[1];
    //const int nb2  = dst->nb[2];
    //const int nb3  = dst->nb[3];

    const int ith = params->ith;
    const int nth = params->nth;

    const int nk = ne00;
    const int nh = nk/2;

    const int ew0 = ggml_up32(ne01);

    GGML_ASSERT(ne00 % 2 == 1); // TODO: support even kernel sizes
    GGML_ASSERT(nb00 == sizeof(float));
    GGML_ASSERT(nb10 == sizeof(float));

    if (params->type == GGML_TASK_INIT) {
        // TODO: fix this memset (wsize is overestimated)
        memset(params->wdata, 0, params->wsize);

        // prepare kernel data (src0)
        {
            float * const wdata = (float *) params->wdata + 0;

            for (int64_t i02 = 0; i02 < ne02; i02++) {
                for (int64_t i01 = 0; i01 < ne01; i01++) {
                    const float * const src = (float *)((char *) src0->data + i02*nb02 + i01*nb01);
                    float * dst_data = wdata + i02*ew0*ne00;
                    for (int64_t i00 = 0; i00 < ne00; i00++) {
                        dst_data[i00*ew0 + i01] = src[i00];
                    }
                }
            }
        }

        // prepare source data (src1)
        {
            float * const wdata = (float *) params->wdata + ne02*ew0*ne00;

            for (int64_t i11 = 0; i11 < ne11; i11++) {
                const float * const src = (float *)((char *) src1->data + i11*nb11);
                float * dst_data = wdata;
                for (int64_t i10 = 0; i10 < ne10; i10++) {
                    dst_data[(i10 + nh)*ew0 + i11] = src[i10];
                }
            }
        }

        return;
    }

    if (params->type == GGML_TASK_FINALIZE) {
        return;
    }

    // total rows in dst
    const int nr = ne02;

    // rows per thread
    const int dr = (nr + nth - 1)/nth;

    // row range for this thread
    const int ir0 = dr*ith;
    const int ir1 = MIN(ir0 + dr, nr);

    for (int i1 = ir0; i1 < ir1; i1++) {
        float * dst_data = (float *)((char *) dst->data + i1*nb1);
        for (int64_t i0 = 0; i0 < ne10; ++i0) {
            dst_data[i0] = 0;
            for (int k = -nh; k <= nh; k++) {
                float v = 0.0f;
                ggml_vec_dot_f32(ew0, &v,
                        (float *) params->wdata +   i1*ew0*ne00 +      (nh + k)*ew0,
                        (float *) params->wdata + ne02*ew0*ne00 + (i0 + nh + k)*ew0);

                dst_data[i0] += v;
            }
        }
    }
}

static void ggml_compute_forward_conv_1d_1s(
        const struct ggml_compute_params * params,
        const struct ggml_tensor * src0,
        const struct ggml_tensor * src1,
        struct ggml_tensor * dst) {
    switch (src0->type) {
        case GGML_TYPE_F16:
            {
                ggml_compute_forward_conv_1d_1s_f16_f32(params, src0, src1, dst);
            } break;
        case GGML_TYPE_F32:
            {
                ggml_compute_forward_conv_1d_1s_f32(params, src0, src1, dst);
            } break;
        default:
            {
                GGML_ASSERT(false);
            } break;
    }
}

// ggml_compute_forward_conv_1d_2s

static void ggml_compute_forward_conv_1d_2s_f16_f32(
        const struct ggml_compute_params * params,
        const struct ggml_tensor * src0,
        const struct ggml_tensor * src1,
              struct ggml_tensor * dst) {
    GGML_ASSERT(src0->type == GGML_TYPE_F16);
    GGML_ASSERT(src1->type == GGML_TYPE_F32);
    GGML_ASSERT( dst->type == GGML_TYPE_F32);

    int64_t t0 = ggml_perf_time_us();
    UNUSED(t0);

    const int64_t ne00 = src0->ne[0];
    const int64_t ne01 = src0->ne[1];
    const int64_t ne02 = src0->ne[2];
    //const int64_t ne03 = src0->ne[3];

    const int64_t ne10 = src1->ne[0];
    const int64_t ne11 = src1->ne[1];
    //const int64_t ne12 = src1->ne[2];
    //const int64_t ne13 = src1->ne[3];

    //const int64_t ne0  = dst->ne[0];
    //const int64_t ne1  = dst->ne[1];
    //const int64_t ne2  = dst->ne[2];
    //const int64_t ne3  = dst->ne[3];
    //const int64_t ne   = ne0*ne1*ne2*ne3;

    const int nb00 = src0->nb[0];
    const int nb01 = src0->nb[1];
    const int nb02 = src0->nb[2];
    //const int nb03 = src0->nb[3];

    const int nb10 = src1->nb[0];
    const int nb11 = src1->nb[1];
    //const int nb12 = src1->nb[2];
    //const int nb13 = src1->nb[3];

    //const int nb0  = dst->nb[0];
    const int nb1  = dst->nb[1];
    //const int nb2  = dst->nb[2];
    //const int nb3  = dst->nb[3];

    const int ith = params->ith;
    const int nth = params->nth;

    const int nk = ne00;
    const int nh = nk/2;

    const int ew0 = ggml_up32(ne01);

    GGML_ASSERT(ne00 % 2 == 1); // TODO: support even kernel sizes
    GGML_ASSERT(nb00 == sizeof(ggml_fp16_t));
    GGML_ASSERT(nb10 == sizeof(float));

    if (params->type == GGML_TASK_INIT) {
        // TODO: fix this memset (wsize is overestimated)
        memset(params->wdata, 0, params->wsize);

        // prepare kernel data (src0)
        {
            ggml_fp16_t * const wdata = (ggml_fp16_t *) params->wdata + 0;

            for (int64_t i02 = 0; i02 < ne02; i02++) {
                for (int64_t i01 = 0; i01 < ne01; i01++) {
                    const ggml_fp16_t * const src = (ggml_fp16_t *)((char *) src0->data + i02*nb02 + i01*nb01);
                    ggml_fp16_t * dst_data = wdata + i02*ew0*ne00;
                    for (int64_t i00 = 0; i00 < ne00; i00++) {
                        dst_data[i00*ew0 + i01] = src[i00];
                    }
                }
            }
        }

        // prepare source data (src1)
        {
            ggml_fp16_t * const wdata = (ggml_fp16_t *) params->wdata + ne02*ew0*ne00;

            for (int64_t i11 = 0; i11 < ne11; i11++) {
                const float * const src = (float *)((char *) src1->data + i11*nb11);
                ggml_fp16_t * dst_data = wdata;
                for (int64_t i10 = 0; i10 < ne10; i10++) {
                    dst_data[(i10 + nh)*ew0 + i11] = GGML_FP32_TO_FP16(src[i10]);
                }
            }
        }

        return;
    }

    if (params->type == GGML_TASK_FINALIZE) {
        return;
    }

    // total rows in dst
    const int nr = ne02;

    // rows per thread
    const int dr = (nr + nth - 1)/nth;

    // row range for this thread
    const int ir0 = dr*ith;
    const int ir1 = MIN(ir0 + dr, nr);

    for (int i1 = ir0; i1 < ir1; i1++) {
        float * dst_data = (float *)((char *) dst->data + i1*nb1);
        for (int64_t i0 = 0; i0 < ne10; i0 += 2) {
            dst_data[i0/2] = 0;
            for (int k = -nh; k <= nh; k++) {
                float v = 0.0f;
                ggml_vec_dot_f16(ew0, &v,
                        (ggml_fp16_t *) params->wdata +   i1*ew0*ne00 +      (nh + k)*ew0,
                        (ggml_fp16_t *) params->wdata + ne02*ew0*ne00 + (i0 + nh + k)*ew0);

                dst_data[i0/2] += v;
            }
        }
    }
}

static void ggml_compute_forward_conv_1d_2s_f32(
        const struct ggml_compute_params * params,
        const struct ggml_tensor * src0,
        const struct ggml_tensor * src1,
              struct ggml_tensor * dst) {
    GGML_ASSERT(src0->type == GGML_TYPE_F32);
    GGML_ASSERT(src1->type == GGML_TYPE_F32);
    GGML_ASSERT( dst->type == GGML_TYPE_F32);

    int64_t t0 = ggml_perf_time_us();
    UNUSED(t0);

    const int64_t ne00 = src0->ne[0];
    const int64_t ne01 = src0->ne[1];
    const int64_t ne02 = src0->ne[2];
    //const int64_t ne03 = src0->ne[3];

    const int64_t ne10 = src1->ne[0];
    const int64_t ne11 = src1->ne[1];
    //const int64_t ne12 = src1->ne[2];
    //const int64_t ne13 = src1->ne[3];

    //const int64_t ne0  = dst->ne[0];
    //const int64_t ne1  = dst->ne[1];
    //const int64_t ne2  = dst->ne[2];
    //const int64_t ne3  = dst->ne[3];
    //const int64_t ne   = ne0*ne1*ne2*ne3;

    const int nb00 = src0->nb[0];
    const int nb01 = src0->nb[1];
    const int nb02 = src0->nb[2];
    //const int nb03 = src0->nb[3];

    const int nb10 = src1->nb[0];
    const int nb11 = src1->nb[1];
    //const int nb12 = src1->nb[2];
    //const int nb13 = src1->nb[3];

    //const int nb0  = dst->nb[0];
    const int nb1  = dst->nb[1];
    //const int nb2  = dst->nb[2];
    //const int nb3  = dst->nb[3];

    const int ith = params->ith;
    const int nth = params->nth;

    const int nk = ne00;
    const int nh = nk/2;

    const int ew0 = ggml_up32(ne01);

    GGML_ASSERT(ne00 % 2 == 1); // TODO: support even kernel sizes
    GGML_ASSERT(nb00 == sizeof(float));
    GGML_ASSERT(nb10 == sizeof(float));

    if (params->type == GGML_TASK_INIT) {
        // TODO: fix this memset (wsize is overestimated)
        memset(params->wdata, 0, params->wsize);

        // prepare kernel data (src0)
        {
            float * const wdata = (float *) params->wdata + 0;

            for (int64_t i02 = 0; i02 < ne02; i02++) {
                for (int64_t i01 = 0; i01 < ne01; i01++) {
                    const float * const src = (float *)((char *) src0->data + i02*nb02 + i01*nb01);
                    float * dst_data = wdata + i02*ew0*ne00;
                    for (int64_t i00 = 0; i00 < ne00; i00++) {
                        dst_data[i00*ew0 + i01] = src[i00];
                    }
                }
            }
        }

        // prepare source data (src1)
        {
            float * const wdata = (float *) params->wdata + ne02*ew0*ne00;

            for (int64_t i11 = 0; i11 < ne11; i11++) {
                const float * const src = (float *)((char *) src1->data + i11*nb11);
                float * dst_data = wdata;
                for (int64_t i10 = 0; i10 < ne10; i10++) {
                    dst_data[(i10 + nh)*ew0 + i11] = src[i10];
                }
            }
        }

        return;
    }

    if (params->type == GGML_TASK_FINALIZE) {
        return;
    }

    // total rows in dst
    const int nr = ne02;

    // rows per thread
    const int dr = (nr + nth - 1)/nth;

    // row range for this thread
    const int ir0 = dr*ith;
    const int ir1 = MIN(ir0 + dr, nr);

    for (int i1 = ir0; i1 < ir1; i1++) {
        float * dst_data = (float *)((char *) dst->data + i1*nb1);
        for (int64_t i0 = 0; i0 < ne10; i0 += 2) {
            dst_data[i0/2] = 0;
            for (int k = -nh; k <= nh; k++) {
                float v = 0.0f;
                ggml_vec_dot_f32(ew0, &v,
                        (float *) params->wdata +   i1*ew0*ne00 +      (nh + k)*ew0,
                        (float *) params->wdata + ne02*ew0*ne00 + (i0 + nh + k)*ew0);

                dst_data[i0/2] += v;
            }
        }
    }
}

static void ggml_compute_forward_conv_1d_2s(
        const struct ggml_compute_params * params,
        const struct ggml_tensor * src0,
        const struct ggml_tensor * src1,
        struct ggml_tensor * dst) {
    switch (src0->type) {
        case GGML_TYPE_F16:
            {
                ggml_compute_forward_conv_1d_2s_f16_f32(params, src0, src1, dst);
            } break;
        case GGML_TYPE_F32:
            {
                ggml_compute_forward_conv_1d_2s_f32(params, src0, src1, dst);
            } break;
        default:
            {
                GGML_ASSERT(false);
            } break;
    }
}

// ggml_compute_forward_flash_attn

static void ggml_compute_forward_flash_attn_f32(
        const struct ggml_compute_params * params,
        const struct ggml_tensor * q,
        const struct ggml_tensor * k,
        const struct ggml_tensor * v,
        const bool masked,
             struct ggml_tensor * dst) {
    int64_t t0 = ggml_perf_time_us();
    UNUSED(t0);

    const int64_t neq0 = q->ne[0];
    const int64_t neq1 = q->ne[1];
    const int64_t neq2 = q->ne[2];
    const int64_t neq3 = q->ne[3];

    const int64_t nek0 = k->ne[0];
    const int64_t nek1 = k->ne[1];
    //const int64_t nek2 = k->ne[2];
    //const int64_t nek3 = k->ne[3];

    //const int64_t nev0 = v->ne[0];
    const int64_t nev1 = v->ne[1];
    //const int64_t nev2 = v->ne[2];
    //const int64_t nev3 = v->ne[3];

    const int64_t ne0  = dst->ne[0];
    const int64_t ne1  = dst->ne[1];
    //const int64_t ne2  = dst->ne[2];
    //const int64_t ne3  = dst->ne[3];

    const int nbk0 = k->nb[0];
    const int nbk1 = k->nb[1];
    const int nbk2 = k->nb[2];
    const int nbk3 = k->nb[3];

    const int nbq0 = q->nb[0];
    const int nbq1 = q->nb[1];
    const int nbq2 = q->nb[2];
    const int nbq3 = q->nb[3];

    const int nbv0 = v->nb[0];
    const int nbv1 = v->nb[1];
    const int nbv2 = v->nb[2];
    const int nbv3 = v->nb[3];

    const int nb0  = dst->nb[0];
    const int nb1  = dst->nb[1];
    const int nb2  = dst->nb[2];
    const int nb3  = dst->nb[3];

    const int ith = params->ith;
    const int nth = params->nth;

    const int64_t D = neq0;
    const int64_t N = neq1;
    const int64_t P = nek1 - N;
    const int64_t M = P + N;

    const int Mup = ggml_up(M, GGML_SOFT_MAX_UNROLL);

    GGML_ASSERT(ne0 == D);
    GGML_ASSERT(ne1 == N);
    GGML_ASSERT(P >= 0);

    GGML_ASSERT(nbq0 == sizeof(float));
    GGML_ASSERT(nbk0 == sizeof(float));
    GGML_ASSERT(nbv0 == sizeof(float));

    GGML_ASSERT(neq0 == D);
    GGML_ASSERT(nek0 == D);
    GGML_ASSERT(nev1 == D);

    GGML_ASSERT(neq1 == N);
    GGML_ASSERT(nek1 == N + P);
    GGML_ASSERT(nev1 == D);

    // dst cannot be transposed or permuted
    GGML_ASSERT(nb0 == sizeof(float));
    GGML_ASSERT(nb0 <= nb1);
    GGML_ASSERT(nb1 <= nb2);
    GGML_ASSERT(nb2 <= nb3);

    if (params->type == GGML_TASK_INIT) {
        return;
    }

    if (params->type == GGML_TASK_FINALIZE) {
        return;
    }

    // parallelize by q rows using ggml_vec_dot_f32

    // total rows in q
    const int nr = neq1*neq2*neq3;

    // rows per thread
    const int dr = (nr + nth - 1)/nth;

    // row range for this thread
    const int ir0 = dr*ith;
    const int ir1 = MIN(ir0 + dr, nr);

    const float scale = 1.0f/sqrtf(D);

    //printf("P=%d N=%d D=%d ir0=%d ir1=%d scale = %f\n", P, N, D, ir0, ir1, scale);

    for (int ir = ir0; ir < ir1; ++ir) {
        // q indices
        const int iq3 = ir/(neq2*neq1);
        const int iq2 = (ir - iq3*neq2*neq1)/neq1;
        const int iq1 = (ir - iq3*neq2*neq1 - iq2*neq1);

        float * S = (float *) params->wdata + ith*(Mup + CACHE_LINE_SIZE_F32);

        for (int i = M; i < Mup; ++i) {
            S[i] = -INFINITY;
        }

        for (int64_t ic = 0; ic < nek1; ++ic) {
            // k indices
            const int ik3 = iq3;
            const int ik2 = iq2;
            const int ik1 = ic;

            // S indices
            const int i1 = ik1;

            ggml_vec_dot_f32(neq0,
                    S + i1,
                    (float *) ((char *) k->data + (ik1*nbk1 + ik2*nbk2 + ik3*nbk3)),
                    (float *) ((char *) q->data + (iq1*nbq1 + iq2*nbq2 + iq3*nbq3)));
        }

        // scale
        ggml_vec_scale_f32(nek1, S, scale);

        if (masked) {
            for (int64_t i = P; i < M; i++) {
                if (i > P + iq1) {
                    S[i] = -INFINITY;
                }
            }
        }

        // softmax
        {
            float max = -INFINITY;
            ggml_vec_max_f32(M, &max, S);

            ggml_float sum = 0.0;
            {
#ifdef GGML_SOFT_MAX_ACCELERATE
                max = -max;
                vDSP_vsadd(S, 1, &max, S, 1, Mup);
                vvexpf(S, S, &Mup);
                ggml_vec_sum_f32(Mup, &sum, S);
#else
                uint16_t   scvt[GGML_SOFT_MAX_UNROLL];
                ggml_float sump[GGML_SOFT_MAX_UNROLL] = { 0.0 };

                for (int i = 0; i < Mup; i += GGML_SOFT_MAX_UNROLL) {
                    float * SS = S + i;

                    for (int j = 0; j < GGML_SOFT_MAX_UNROLL; ++j) {
                        if (SS[j] == -INFINITY) {
                            SS[j] = 0.0f;
                        } else {
                            ggml_fp16_t s = GGML_FP32_TO_FP16(SS[j] - max);
                            memcpy(&scvt[j], &s, sizeof(uint16_t));
                            const float val = GGML_FP16_TO_FP32(table_exp_f16[scvt[j]]);
                            sump[j] += (ggml_float)val;
                            SS[j] = val;
                        }
                    }
                }

                for (int i = 0; i < GGML_SOFT_MAX_UNROLL; i++) {
                    sum += sump[i];
                }
#endif
            }

            assert(sum > 0.0);

            sum = 1.0/sum;
            ggml_vec_scale_f32(M, S, sum);

#ifndef NDEBUG
            for (int i = 0; i < M; ++i) {
                assert(!isnan(S[i]));
                assert(!isinf(S[i]));
            }
#endif
        }

        for (int64_t ic = 0; ic < nev1; ++ic) {
            // dst indices
            const int i1 = iq1;
            const int i2 = iq2;
            const int i3 = iq3;

            ggml_vec_dot_f32(nek1,
                    (float *) ((char *) dst->data + (ic*nb0 + i1*nb1  + i2*nb2  + i3*nb3)),
                    (float *) ((char *) v->data   + (         ic*nbv1 + i2*nbv2 + i3*nbv3)),
                    S);
        }
    }
}

static void ggml_compute_forward_flash_attn_f16(
        const struct ggml_compute_params * params,
        const struct ggml_tensor * q,
        const struct ggml_tensor * k,
        const struct ggml_tensor * v,
        const bool masked,
             struct ggml_tensor * dst) {
    int64_t t0 = ggml_perf_time_us();
    UNUSED(t0);

    const int64_t neq0 = q->ne[0];
    const int64_t neq1 = q->ne[1];
    const int64_t neq2 = q->ne[2];
    const int64_t neq3 = q->ne[3];

    const int64_t nek0 = k->ne[0];
    const int64_t nek1 = k->ne[1];
    //const int64_t nek2 = k->ne[2];
    //const int64_t nek3 = k->ne[3];

    //const int64_t nev0 = v->ne[0];
    const int64_t nev1 = v->ne[1];
    //const int64_t nev2 = v->ne[2];
    //const int64_t nev3 = v->ne[3];

    const int64_t ne0  = dst->ne[0];
    const int64_t ne1  = dst->ne[1];
    //const int64_t ne2  = dst->ne[2];
    //const int64_t ne3  = dst->ne[3];

    const int nbk0 = k->nb[0];
    const int nbk1 = k->nb[1];
    const int nbk2 = k->nb[2];
    const int nbk3 = k->nb[3];

    const int nbq0 = q->nb[0];
    const int nbq1 = q->nb[1];
    const int nbq2 = q->nb[2];
    const int nbq3 = q->nb[3];

    const int nbv0 = v->nb[0];
    const int nbv1 = v->nb[1];
    const int nbv2 = v->nb[2];
    const int nbv3 = v->nb[3];

    const int nb0  = dst->nb[0];
    const int nb1  = dst->nb[1];
    const int nb2  = dst->nb[2];
    const int nb3  = dst->nb[3];

    const int ith = params->ith;
    const int nth = params->nth;

    const int64_t D = neq0;
    const int64_t N = neq1;
    const int64_t P = nek1 - N;
    const int64_t M = P + N;

    const int Mup = ggml_up(M, GGML_SOFT_MAX_UNROLL);

    GGML_ASSERT(ne0 == D);
    GGML_ASSERT(ne1 == N);
    GGML_ASSERT(P >= 0);

    GGML_ASSERT(nbq0 == sizeof(ggml_fp16_t));
    GGML_ASSERT(nbk0 == sizeof(ggml_fp16_t));
    GGML_ASSERT(nbv0 == sizeof(ggml_fp16_t));

    GGML_ASSERT(neq0 == D);
    GGML_ASSERT(nek0 == D);
    GGML_ASSERT(nev1 == D);

    GGML_ASSERT(neq1 == N);
    GGML_ASSERT(nek1 == N + P);
    GGML_ASSERT(nev1 == D);

    // dst cannot be transposed or permuted
    GGML_ASSERT(nb0 == sizeof(float));
    GGML_ASSERT(nb0 <= nb1);
    GGML_ASSERT(nb1 <= nb2);
    GGML_ASSERT(nb2 <= nb3);

    if (params->type == GGML_TASK_INIT) {
        return;
    }

    if (params->type == GGML_TASK_FINALIZE) {
        return;
    }

    // parallelize by q rows using ggml_vec_dot_f32

    // total rows in q
    const int nr = neq1*neq2*neq3;

    // rows per thread
    const int dr = (nr + nth - 1)/nth;

    // row range for this thread
    const int ir0 = dr*ith;
    const int ir1 = MIN(ir0 + dr, nr);

    const float scale = 1.0f/sqrtf(D);

    //printf("P=%d N=%d D=%d ir0=%d ir1=%d scale = %f\n", P, N, D, ir0, ir1, scale);

    for (int ir = ir0; ir < ir1; ++ir) {
        // q indices
        const int iq3 = ir/(neq2*neq1);
        const int iq2 = (ir - iq3*neq2*neq1)/neq1;
        const int iq1 = (ir - iq3*neq2*neq1 - iq2*neq1);

        float * S = (float *) params->wdata + ith*(2*Mup + CACHE_LINE_SIZE_F32);

        for (int i = M; i < Mup; ++i) {
            S[i] = -INFINITY;
        }

        if (GGML_VEC_DOT_UNROLL > 2 || nek1 % GGML_VEC_DOT_UNROLL != 0) {
            for (int64_t ic = 0; ic < nek1; ++ic) {
                // k indices
                const int ik3 = iq3;
                const int ik2 = iq2;
                const int ik1 = ic;

                // S indices
                const int i1 = ik1;

                ggml_vec_dot_f16(neq0,
                        S + i1,
                        (ggml_fp16_t *) ((char *) k->data + (ik1*nbk1 + ik2*nbk2 + ik3*nbk3)),
                        (ggml_fp16_t *) ((char *) q->data + (iq1*nbq1 + iq2*nbq2 + iq3*nbq3)));
            }
        } else {
            for (int64_t ic = 0; ic < nek1; ic += GGML_VEC_DOT_UNROLL) {
                // k indices
                const int ik3 = iq3;
                const int ik2 = iq2;
                const int ik1 = ic;

                // S indices
                const int i1 = ik1;

                ggml_vec_dot_f16_unroll(neq0, nbk1,
                        S + i1,
                        ((char *) k->data + (ik1*nbk1 + ik2*nbk2 + ik3*nbk3)),
                        (ggml_fp16_t *) ((char *) q->data + (iq1*nbq1 + iq2*nbq2 + iq3*nbq3)));
            }
        }

        // scale
        ggml_vec_scale_f32(nek1, S, scale);

        if (masked) {
            for (int64_t i = P; i < M; i++) {
                if (i > P + iq1) {
                    S[i] = -INFINITY;
                }
            }
        }

        // softmax
        {
            float max = -INFINITY;
            ggml_vec_max_f32(M, &max, S);

            ggml_float sum = 0.0;
            {
#ifdef GGML_SOFT_MAX_ACCELERATE
                max = -max;
                vDSP_vsadd(S, 1, &max, S, 1, Mup);
                vvexpf(S, S, &Mup);
                ggml_vec_sum_f32(Mup, &sum, S);
#else
                uint16_t   scvt[GGML_SOFT_MAX_UNROLL];
                ggml_float sump[GGML_SOFT_MAX_UNROLL] = { 0.0 };

                for (int i = 0; i < Mup; i += GGML_SOFT_MAX_UNROLL) {
                    float * SS = S + i;

                    for (int j = 0; j < GGML_SOFT_MAX_UNROLL; ++j) {
                        if (SS[j] == -INFINITY) {
                            SS[j] = 0.0f;
                        } else {
                            ggml_fp16_t s = GGML_FP32_TO_FP16(SS[j] - max);
                            memcpy(&scvt[j], &s, sizeof(uint16_t));
                            const float val = GGML_FP16_TO_FP32(table_exp_f16[scvt[j]]);
                            sump[j] += (ggml_float)val;
                            SS[j] = val;
                        }
                    }
                }

                for (int i = 0; i < GGML_SOFT_MAX_UNROLL; i++) {
                    sum += sump[i];
                }
#endif
            }

            assert(sum > 0.0);

            sum = 1.0/sum;
            ggml_vec_scale_f32(M, S, sum);

#ifndef NDEBUG
            for (int i = 0; i < M; ++i) {
                assert(!isnan(S[i]));
                assert(!isinf(S[i]));
            }
#endif
        }

        ggml_fp16_t * S16 = (ggml_fp16_t *) ((float *) params->wdata + ith*(2*Mup + CACHE_LINE_SIZE_F32) + Mup);

        for (int64_t i = 0; i < M; i++) {
            S16[i] = GGML_FP32_TO_FP16(S[i]);
        }

        if (GGML_VEC_DOT_UNROLL == 1 || (nev1 % GGML_VEC_DOT_UNROLL != 0)) {
            for (int64_t ic = 0; ic < nev1; ++ic) {
                // dst indices
                const int i1 = iq1;
                const int i2 = iq2;
                const int i3 = iq3;

                ggml_vec_dot_f16(nek1,
                        (float *)       ((char *) dst->data + (ic*nb0 + i1*nb1  + i2*nb2  + i3*nb3)),
                        (ggml_fp16_t *) ((char *) v->data   + (         ic*nbv1 + i2*nbv2 + i3*nbv3)),
                        S16);
            }
        } else {
            for (int64_t ic = 0; ic < nev1; ic += GGML_VEC_DOT_UNROLL) {
                // dst indices
                const int i1 = iq1;
                const int i2 = iq2;
                const int i3 = iq3;

                ggml_vec_dot_f16_unroll(nek1, nbv1,
                        (float *) ((char *) dst->data + (ic*nb0 + i1*nb1  + i2*nb2  + i3*nb3)),
                        ((char *) v->data   + (         ic*nbv1 + i2*nbv2 + i3*nbv3)),
                        S16);
            }
        }
    }
}

static void ggml_compute_forward_flash_attn(
        const struct ggml_compute_params * params,
        const struct ggml_tensor * q,
        const struct ggml_tensor * k,
        const struct ggml_tensor * v,
        const bool masked,
        struct ggml_tensor * dst) {
    switch (q->type) {
        case GGML_TYPE_F16:
            {
                ggml_compute_forward_flash_attn_f16(params, q, k, v, masked, dst);
            } break;
        case GGML_TYPE_F32:
            {
                ggml_compute_forward_flash_attn_f32(params, q, k, v, masked, dst);
            } break;
        default:
            {
                GGML_ASSERT(false);
            } break;
    }
}

// ggml_compute_forward_flash_ff

static void ggml_compute_forward_flash_ff_f16(
        const struct ggml_compute_params * params,
        const struct ggml_tensor * a,  // F16
        const struct ggml_tensor * b0, // F16 fc_w
        const struct ggml_tensor * b1, // F32 fc_b
        const struct ggml_tensor * c0, // F16 proj_w
        const struct ggml_tensor * c1, // F32 proj_b
        struct ggml_tensor * dst) {
    int64_t t0 = ggml_perf_time_us();
    UNUSED(t0);

    const int64_t nea0 = a->ne[0];
    const int64_t nea1 = a->ne[1];
    const int64_t nea2 = a->ne[2];
    const int64_t nea3 = a->ne[3];

    const int64_t neb00 = b0->ne[0];
    const int64_t neb01 = b0->ne[1];
    //const int64_t neb02 = b0->ne[2];
    //const int64_t neb03 = b0->ne[3];

    const int64_t neb10 = b1->ne[0];
    const int64_t neb11 = b1->ne[1];
    //const int64_t neb12 = b1->ne[2];
    //const int64_t neb13 = b1->ne[3];

    const int64_t nec00 = c0->ne[0];
    const int64_t nec01 = c0->ne[1];
    //const int64_t nec02 = c0->ne[2];
    //const int64_t nec03 = c0->ne[3];

    const int64_t nec10 = c1->ne[0];
    const int64_t nec11 = c1->ne[1];
    //const int64_t nec12 = c1->ne[2];
    //const int64_t nec13 = c1->ne[3];

    const int64_t ne0 = dst->ne[0];
    const int64_t ne1 = dst->ne[1];
    const int64_t ne2 = dst->ne[2];
    //const int64_t ne3 = dst->ne[3];

    const int nba0 = a->nb[0];
    const int nba1 = a->nb[1];
    const int nba2 = a->nb[2];
    const int nba3 = a->nb[3];

    const int nbb00 = b0->nb[0];
    const int nbb01 = b0->nb[1];
    const int nbb02 = b0->nb[2];
    const int nbb03 = b0->nb[3];

    const int nbb10 = b1->nb[0];
    //const int nbb11 = b1->nb[1];
    //const int nbb12 = b1->nb[2];
    //const int nbb13 = b1->nb[3];

    const int nbc00 = c0->nb[0];
    const int nbc01 = c0->nb[1];
    const int nbc02 = c0->nb[2];
    const int nbc03 = c0->nb[3];

    const int nbc10 = c1->nb[0];
    //const int nbc11 = c1->nb[1];
    //const int nbc12 = c1->nb[2];
    //const int nbc13 = c1->nb[3];

    const int nb0 = dst->nb[0];
    const int nb1 = dst->nb[1];
    const int nb2 = dst->nb[2];
    const int nb3 = dst->nb[3];

    const int ith = params->ith;
    const int nth = params->nth;

    const int64_t D = nea0;
    //const int64_t N = nea1;
    const int64_t M = neb01;

    GGML_ASSERT(ne0 == nea0);
    GGML_ASSERT(ne1 == nea1);
    GGML_ASSERT(ne2 == nea2);

    GGML_ASSERT(nba0  == sizeof(ggml_fp16_t));
    GGML_ASSERT(nbb00 == sizeof(ggml_fp16_t));
    GGML_ASSERT(nbb10 == sizeof(float));
    GGML_ASSERT(nbc00 == sizeof(ggml_fp16_t));
    GGML_ASSERT(nbc10 == sizeof(float));

    GGML_ASSERT(neb00 == D);
    GGML_ASSERT(neb01 == M);
    GGML_ASSERT(neb10 == M);
    GGML_ASSERT(neb11 == 1);

    GGML_ASSERT(nec00 == M);
    GGML_ASSERT(nec01 == D);
    GGML_ASSERT(nec10 == D);
    GGML_ASSERT(nec11 == 1);

    // dst cannot be transposed or permuted
    GGML_ASSERT(nb0 == sizeof(float));
    GGML_ASSERT(nb0 <= nb1);
    GGML_ASSERT(nb1 <= nb2);
    GGML_ASSERT(nb2 <= nb3);

    if (params->type == GGML_TASK_INIT) {
        return;
    }

    if (params->type == GGML_TASK_FINALIZE) {
        return;
    }

    // parallelize by a rows using ggml_vec_dot_f32

    // total rows in a
    const int nr = nea1*nea2*nea3;

    // rows per thread
    const int dr = (nr + nth - 1)/nth;

    // row range for this thread
    const int ir0 = dr*ith;
    const int ir1 = MIN(ir0 + dr, nr);

    for (int ir = ir0; ir < ir1; ++ir) {
        // a indices
        const int ia3 = ir/(nea2*nea1);
        const int ia2 = (ir - ia3*nea2*nea1)/nea1;
        const int ia1 = (ir - ia3*nea2*nea1 - ia2*nea1);

        float * S = (float *) params->wdata + ith*(2*M + CACHE_LINE_SIZE_F32);

        for (int64_t ic = 0; ic < neb01; ++ic) {
            // b0 indices
            const int ib03 = ia3;
            const int ib02 = ia2;
            const int ib01 = ic;

            // S indices
            const int i1 = ib01;

            ggml_vec_dot_f16(nea0,
                    S + i1,
                    (ggml_fp16_t *) ((char *) b0->data + (ib01*nbb01 + ib02*nbb02 + ib03*nbb03)),
                    (ggml_fp16_t *) ((char *)  a->data + ( ia1*nba1  +  ia2*nba2  +  ia3*nba3)));
        }

        ggml_vec_add_f32(neb01, S, S, (float *) b1->data);
        //ggml_vec_gelu_f32(neb01, S, S);

        ggml_fp16_t * S16 = (ggml_fp16_t *) ((float *) params->wdata + ith*(2*M + CACHE_LINE_SIZE_F32) + M);

        for (int64_t i = 0; i < M; i++) {
            S16[i] = GGML_FP32_TO_FP16(S[i]);
        }

        ggml_vec_gelu_f16(neb01, S16, S16);

        {
            // dst indices
            const int i1 = ia1;
            const int i2 = ia2;
            const int i3 = ia3;

            for (int64_t ic = 0; ic < nec01; ++ic) {

                ggml_vec_dot_f16(neb01,
                        (float *)       ((char *) dst->data + (ic*nb0 + i1*nb1   + i2*nb2   + i3*nb3)),
                        (ggml_fp16_t *) ((char *) c0->data  + (         ic*nbc01 + i2*nbc02 + i3*nbc03)),
                        S16);
            }

            ggml_vec_add_f32(nec01,
                    (float *) ((char *) dst->data + (i1*nb1 + i2*nb2 + i3*nb3)),
                    (float *) ((char *) dst->data + (i1*nb1 + i2*nb2 + i3*nb3)),
                    (float *) c1->data);
        }
    }
}

static void ggml_compute_forward_flash_ff(
        const struct ggml_compute_params * params,
        const struct ggml_tensor * a,
        const struct ggml_tensor * b0,
        const struct ggml_tensor * b1,
        const struct ggml_tensor * c0,
        const struct ggml_tensor * c1,
        struct ggml_tensor * dst) {
    switch (b0->type) {
        case GGML_TYPE_F16:
            {
                ggml_compute_forward_flash_ff_f16(params, a, b0, b1, c0, c1, dst);
            } break;
        case GGML_TYPE_F32:
            {
                GGML_ASSERT(false); // TODO
            } break;
        default:
            {
                GGML_ASSERT(false);
            } break;
    }
}

// ggml_compute_forward_map_unary

static void ggml_compute_forward_map_unary_f32(
        const struct ggml_compute_params * params,
        const struct ggml_tensor * src0,
        struct ggml_tensor * dst,
        const ggml_unary_op_f32_t fun) {
    GGML_ASSERT(ggml_are_same_shape(src0, dst));

    if (params->type == GGML_TASK_INIT || params->type == GGML_TASK_FINALIZE) {
        return;
    }

    const int n  = ggml_nrows(src0);
    const int nc = src0->ne[0];

    assert( dst->nb[0] == sizeof(float));
    assert(src0->nb[0] == sizeof(float));

    for (int i = 0; i < n; i++) {
        fun(nc,
                (float *) ((char *) dst->data  + i*( dst->nb[1])),
                (float *) ((char *) src0->data + i*(src0->nb[1])));
    }
}


static void ggml_compute_forward_map_unary(
        const struct ggml_compute_params * params,
        const struct ggml_tensor * src0,
        struct ggml_tensor * dst,
        const ggml_unary_op_f32_t fun) {
    switch (src0->type) {
        case GGML_TYPE_F32:
            {
                ggml_compute_forward_map_unary_f32(params, src0, dst, fun);
            } break;
        default:
            {
                GGML_ASSERT(false);
            } break;
    }
}

// ggml_compute_forward_map_binary

static void ggml_compute_forward_map_binary_f32(
        const struct ggml_compute_params * params,
        const struct ggml_tensor * src0,
        const struct ggml_tensor * src1,
        struct ggml_tensor * dst,
        const ggml_binary_op_f32_t fun) {
    assert(params->ith == 0);
    assert(ggml_are_same_shape(src0, src1) && ggml_are_same_shape(src0, dst));

    if (params->type == GGML_TASK_INIT || params->type == GGML_TASK_FINALIZE) {
        return;
    }

    const int n  = ggml_nrows(src0);
    const int nc = src0->ne[0];

    assert( dst->nb[0] == sizeof(float));
    assert(src0->nb[0] == sizeof(float));
    assert(src1->nb[0] == sizeof(float));

    for (int i = 0; i < n; i++) {
        fun(nc,
                (float *) ((char *) dst->data  + i*( dst->nb[1])),
                (float *) ((char *) src0->data + i*(src0->nb[1])),
                (float *) ((char *) src1->data + i*(src1->nb[1])));
    }
}


static void ggml_compute_forward_map_binary(
        const struct ggml_compute_params * params,
        const struct ggml_tensor * src0,
        const struct ggml_tensor * src1,
        struct ggml_tensor * dst,
        const ggml_binary_op_f32_t fun) {
    switch (src0->type) {
        case GGML_TYPE_F32:
            {
                ggml_compute_forward_map_binary_f32(params, src0, src1, dst, fun);
            } break;
        default:
            {
                GGML_ASSERT(false);
            } break;
    }
}

/////////////////////////////////

static void ggml_compute_forward(struct ggml_compute_params * params, struct ggml_tensor * tensor) {
    GGML_ASSERT(params);

    switch (tensor->op) {
        case GGML_OP_DUP:
            {
                ggml_compute_forward_dup(params, tensor->src0, tensor);
            } break;
        case GGML_OP_ADD:
            {
                ggml_compute_forward_add(params, tensor->src0, tensor->src1, tensor);
            } break;
        case GGML_OP_ADD1:
            {
                ggml_compute_forward_add1(params, tensor->src0, tensor->src1, tensor);
            } break;
        case GGML_OP_ACC:
            {
                ggml_compute_forward_acc(params, tensor->src0, tensor->src1, tensor->opt[0], tensor);
            } break;
        case GGML_OP_SUB:
            {
                ggml_compute_forward_sub(params, tensor->src0, tensor->src1, tensor);
            } break;
        case GGML_OP_MUL:
            {
                ggml_compute_forward_mul(params, tensor->src0, tensor->src1, tensor);
            } break;
        case GGML_OP_DIV:
            {
                ggml_compute_forward_div(params, tensor->src0, tensor->src1, tensor);
            } break;
        case GGML_OP_SQR:
            {
                ggml_compute_forward_sqr(params, tensor->src0, tensor);
            } break;
        case GGML_OP_SQRT:
            {
                ggml_compute_forward_sqrt(params, tensor->src0, tensor);
            } break;
        case GGML_OP_LOG:
            {
                ggml_compute_forward_log(params, tensor->src0, tensor);
            } break;
        case GGML_OP_SUM:
            {
                ggml_compute_forward_sum(params, tensor->src0, tensor);
            } break;
        case GGML_OP_SUM_ROWS:
            {
                ggml_compute_forward_sum_rows(params, tensor->src0, tensor);
            } break;
        case GGML_OP_MEAN:
            {
                ggml_compute_forward_mean(params, tensor->src0, tensor);
            } break;
        case GGML_OP_REPEAT:
            {
                ggml_compute_forward_repeat(params, tensor->src0, tensor);
            } break;
        case GGML_OP_ABS:
            {
                ggml_compute_forward_abs(params, tensor->src0, tensor);
            } break;
        case GGML_OP_SGN:
            {
                ggml_compute_forward_sgn(params, tensor->src0, tensor);
            } break;
        case GGML_OP_NEG:
            {
                ggml_compute_forward_neg(params, tensor->src0, tensor);
            } break;
        case GGML_OP_STEP:
            {
                ggml_compute_forward_step(params, tensor->src0, tensor);
            } break;
        case GGML_OP_RELU:
            {
                ggml_compute_forward_relu(params, tensor->src0, tensor);
            } break;
        case GGML_OP_GELU:
            {
                ggml_compute_forward_gelu(params, tensor->src0, tensor);
            } break;
        case GGML_OP_SILU:
            {
                ggml_compute_forward_silu(params, tensor->src0, tensor);
            } break;
        case GGML_OP_SILU_BACK:
            {
                ggml_compute_forward_silu_back(params, tensor->src0, tensor->src1, tensor);
            } break;
        case GGML_OP_NORM:
            {
                ggml_compute_forward_norm(params, tensor->src0, tensor);
            } break;
        case GGML_OP_RMS_NORM:
            {
                ggml_compute_forward_rms_norm(params, tensor->src0, tensor);
            } break;
        case GGML_OP_RMS_NORM_BACK:
            {
                ggml_compute_forward_rms_norm_back(params, tensor->src0, tensor->src1, tensor);
            } break;
        case GGML_OP_MUL_MAT:
            {
                ggml_compute_forward_mul_mat(params, tensor->src0, tensor->src1, tensor);
            } break;
        case GGML_OP_SCALE:
            {
                ggml_compute_forward_scale(params, tensor->src0, tensor->src1, tensor);
            } break;
        case GGML_OP_SET:
            {
                ggml_compute_forward_set(params, tensor->src0, tensor->src1, tensor->opt[0], tensor);
            } break;
        case GGML_OP_CPY:
            {
                ggml_compute_forward_cpy(params, tensor->src0, tensor);
            } break;
        case GGML_OP_CONT:
            {
                ggml_compute_forward_cont(params, tensor->src0, tensor);
            } break;
        case GGML_OP_RESHAPE:
            {
                ggml_compute_forward_reshape(params, tensor->src0, tensor);
            } break;
        case GGML_OP_VIEW:
            {
                ggml_compute_forward_view(params, tensor->src0);
            } break;
        case GGML_OP_PERMUTE:
            {
                ggml_compute_forward_permute(params, tensor->src0);
            } break;
        case GGML_OP_TRANSPOSE:
            {
                ggml_compute_forward_transpose(params, tensor->src0);
            } break;
        case GGML_OP_GET_ROWS:
            {
                ggml_compute_forward_get_rows(params, tensor->src0, tensor->src1, tensor);
            } break;
        case GGML_OP_GET_ROWS_BACK:
            {
                ggml_compute_forward_get_rows_back(params, tensor->src0, tensor->src1, tensor->opt[0], tensor);
            } break;
        case GGML_OP_DIAG:
            {
                ggml_compute_forward_diag(params, tensor->src0, tensor);
            } break;
        case GGML_OP_DIAG_MASK_INF:
            {
                ggml_compute_forward_diag_mask_inf(params, tensor->src0, tensor->src1, tensor);
            } break;
        case GGML_OP_DIAG_MASK_ZERO:
            {
                ggml_compute_forward_diag_mask_zero(params, tensor->src0, tensor->src1, tensor);
            } break;
        case GGML_OP_SOFT_MAX:
            {
                ggml_compute_forward_soft_max(params, tensor->src0, tensor);
            } break;
        case GGML_OP_ROPE:
            {
                ggml_compute_forward_rope(params, tensor->src0, tensor->src1, tensor);
            } break;
        case GGML_OP_ROPE_BACK:
            {
                ggml_compute_forward_rope_back(params, tensor->src0, tensor->src1, tensor);
            } break;
        case GGML_OP_ALIBI:
            {
                ggml_compute_forward_alibi(params, tensor->src0, tensor->src1, tensor);
            } break;
        case GGML_OP_CONV_1D_1S:
            {
                ggml_compute_forward_conv_1d_1s(params, tensor->src0, tensor->src1, tensor);
            } break;
        case GGML_OP_CONV_1D_2S:
            {
                ggml_compute_forward_conv_1d_2s(params, tensor->src0, tensor->src1, tensor);
            } break;
        case GGML_OP_FLASH_ATTN:
            {
                int32_t t = ggml_get_i32_1d(tensor->opt[1], 0);
                GGML_ASSERT(t == 0 || t == 1);
                bool masked = t != 0;
                ggml_compute_forward_flash_attn(params, tensor->src0, tensor->src1, tensor->opt[0], masked, tensor);
            } break;
        case GGML_OP_FLASH_FF:
            {
                ggml_compute_forward_flash_ff(params, tensor->src0, tensor->src1, tensor->opt[0], tensor->opt[1], tensor->opt[2], tensor);
            } break;
        case GGML_OP_MAP_UNARY:
            {
                const ggml_unary_op_f32_t fun = *((ggml_unary_op_f32_t *)tensor->opt[0]->data);
                ggml_compute_forward_map_unary(params, tensor->src0, tensor, fun);
            }
            break;
        case GGML_OP_MAP_BINARY:
            {
                const ggml_binary_op_f32_t fun = *((ggml_binary_op_f32_t *)tensor->opt[0]->data);
                ggml_compute_forward_map_binary(params, tensor->src0, tensor->src1, tensor, fun);
            }
            break;
        case GGML_OP_NONE:
            {
                // nop
            } break;
        case GGML_OP_COUNT:
            {
                GGML_ASSERT(false);
            } break;
    }
}

////////////////////////////////////////////////////////////////////////////////

static void ggml_compute_backward(struct ggml_context * ctx, struct ggml_tensor * tensor, bool inplace) {
    struct ggml_tensor * src0 = tensor->src0;
    struct ggml_tensor * src1 = tensor->src1;

    switch (tensor->op) {
        case GGML_OP_DUP:
            {
                if (src0->grad) {
                    src0->grad = ggml_add_impl(ctx, src0->grad, tensor->grad, inplace);
                }
            } break;
        case GGML_OP_ADD:
            {
                if (src0->grad) {
                    src0->grad = ggml_add_impl(ctx, src0->grad, tensor->grad, inplace);
                }
                if (src1->grad) {
                    src1->grad = ggml_add_impl(ctx, src1->grad, tensor->grad, inplace);
                }
            } break;
        case GGML_OP_ADD1:
            {
                if (src0->grad) {
                    src0->grad = ggml_add_impl(ctx, src0->grad, tensor->grad, inplace);
                }
                if (src1->grad) {
                    src1->grad = ggml_add_impl(ctx,
                        src1->grad,
                        ggml_mean(ctx, tensor->grad), // TODO: should probably be sum instead of mean
                        inplace);
                }
            } break;
        case GGML_OP_ACC:
            {
                if (src0->grad) {
                    src0->grad = ggml_add_impl(ctx, src0->grad, tensor->grad, inplace);
                }
                if (src1->grad) {
                    GGML_ASSERT(ggml_nelements(tensor->opt[0]) == 5);
                    GGML_ASSERT(tensor->opt[0]->type == GGML_TYPE_I32);
                    const size_t nb1     = (( int32_t * ) tensor->opt[0]->data)[0];
                    const size_t nb2     = (( int32_t * ) tensor->opt[0]->data)[1];
                    const size_t nb3     = (( int32_t * ) tensor->opt[0]->data)[2];
                    const size_t offset  = (( int32_t * ) tensor->opt[0]->data)[3];

                    struct ggml_tensor * tensor_grad_view = ggml_view_4d(ctx,
                        tensor->grad,
                        src1->grad->ne[0],
                        src1->grad->ne[1],
                        src1->grad->ne[2],
                        src1->grad->ne[3],
                        nb1, nb2, nb3, offset);

                    src1->grad =
                        ggml_add_impl(ctx,
                            src1->grad,
                            ggml_reshape(ctx,
                                ggml_cont(ctx, tensor_grad_view),
                                src1->grad),
                            inplace);
                }
            } break;
        case GGML_OP_SUB:
            {
                if (src0->grad) {
                    src0->grad = ggml_add_impl(ctx, src0->grad, tensor->grad, inplace);
                }
                if (src1->grad) {
                    src1->grad = ggml_sub_impl(ctx, src1->grad, tensor->grad, inplace);
                }
            } break;
        case GGML_OP_MUL:
            {
                if (src0->grad) {
                    src0->grad =
                        ggml_add_impl(ctx,
                                src0->grad,
                                ggml_mul(ctx, src1, tensor->grad),
                                inplace);
                }
                if (src1->grad) {
                    src1->grad =
                        ggml_add_impl(ctx,
                                src1->grad,
                                ggml_mul(ctx, src0, tensor->grad),
                                inplace);
                }
            } break;
        case GGML_OP_DIV:
            {
                if (src0->grad) {
                    src0->grad =
                        ggml_add_impl(ctx,
                                src0->grad,
                                ggml_div(ctx, tensor->grad, src1),
                                inplace);
                }
                if (src1->grad) {
                    src1->grad =
                        ggml_sub_impl(ctx,
                                src1->grad,
                                ggml_mul(ctx,
                                    tensor->grad,
                                    ggml_div(ctx, tensor, src1)),
                                inplace);
                }
            } break;
        case GGML_OP_SQR:
            {
                if (src0->grad) {
                    src0->grad =
                        ggml_add_impl(ctx,
                                src0->grad,
                                ggml_scale(ctx,
                                    ggml_mul(ctx, src0, tensor->grad),
                                    ggml_new_f32(ctx, 2.0f)),
                                inplace);
                }
            } break;
        case GGML_OP_SQRT:
            {
                if (src0->grad) {
                    src0->grad =
                        ggml_add_impl(ctx,
                                src0->grad,
                                ggml_mul(ctx,
                                    tensor->grad, // this was not catched by test_grad because in test_grad tensor->grad is 1
                                    ggml_div(ctx,
                                        ggml_repeat(ctx, ggml_new_f32(ctx, 0.5f), tensor),
                                        tensor)),
                                inplace);
                }
            } break;
        case GGML_OP_LOG:
            {
                if (src0->grad) {
                    src0->grad =
                        ggml_add_impl(ctx,
                                src0->grad,
                                ggml_div(ctx,
                                    tensor->grad,
                                    src0),
                                inplace);
                }
            } break;
        case GGML_OP_SUM:
            {
                if (src0->grad) {
                    src0->grad =
                        ggml_add1_impl(ctx,
                                src0->grad,
                                tensor->grad,
                                inplace);
                }
            } break;
        case GGML_OP_SUM_ROWS:
            {
                if (src0->grad) {
                    src0->grad =
                        ggml_add_impl(ctx,
                                src0->grad,
                                ggml_repeat(ctx,
                                    tensor->grad,
                                    src0->grad),
                                inplace);
                }
            } break;
        case GGML_OP_MEAN:
            {
                GGML_ASSERT(false); // TODO: implement
            } break;
        case GGML_OP_REPEAT:
            {
                // necessary for llama
                if (src0->grad) {
                    GGML_ASSERT(src0->n_dims == 1 || src0->n_dims == 2);
                    const int nc  = tensor->ne[0];
                    const int nr  = tensor->ne[1];
                    const int nc0 = src0->ne[0];
                    const int nr0 = src0->ne[1];
                    const int ncr = nc/nc0; // guaranteed to be an integer due to the check in ggml_can_repeat
                    const int nrr = nr/nr0; // guaranteed to be an integer due to the check in ggml_can_repeat
                    // tensor->grad [nc,nr,1,1]
                    // reshape      [nc0,nc/nc0,nr0,nr/nr0]
                    // permute      [nc0,nr0,nc/nc0,nr/nr0]
                    // substitute   [nc0,nr0,ncr,nrr]
                    // reshape      [nc0*nr0,ncr*nrr,1,1]
                    // transpose    [ncr*nrr,nc0*nr0,1,1]
                    // sum rows     [1,nc0*nr0,1,1]
                    // transpose    [nc0*nr0,1,1]
                    // reshape      [nc0,nr0,1,1] reshape_1d or reshape_2d
                    // add to src0->grad

                    int64_t ne[4]  = {nc0,ncr,nr0,nrr};

                    struct ggml_tensor* F00 = tensor->grad;
                    struct ggml_tensor* F01 = ggml_reshape   (ctx, F00, ggml_new_tensor(ctx,tensor->grad->type,4,ne));
                    struct ggml_tensor* F02 = ggml_permute   (ctx, F01, 0,2,1,3);
                    struct ggml_tensor* F03 = ggml_cont      (ctx, F02);
                    struct ggml_tensor* F04 = ggml_reshape_2d(ctx, F03, nc0*nr0, ncr*nrr);
                    struct ggml_tensor* F05 = ggml_transpose (ctx, F04);
                    struct ggml_tensor* F06 = ggml_cont      (ctx, F05);
                    struct ggml_tensor* F07 = ggml_sum_rows  (ctx, F06);
                    struct ggml_tensor* F08 = ggml_transpose (ctx, F07);
                    struct ggml_tensor* F09 = ggml_cont      (ctx, F08);
                    struct ggml_tensor* F10 = ggml_reshape   (ctx, F09, src0->grad);

                    src0->grad =
                        ggml_add_impl(ctx,
                                src0->grad,
                                F10,
                                inplace);
                }
            } break;
        case GGML_OP_ABS:
            {
                if (src0->grad) {
                    src0->grad =
                        ggml_add_impl(ctx,
                                src0->grad,
                                ggml_mul(ctx,
                                    ggml_sgn(ctx, src0),
                                    tensor->grad),
                                inplace);
                }
            } break;
        case GGML_OP_SGN:
            {
                if (src0->grad) {
                    // noop
                }
            } break;
        case GGML_OP_NEG:
            {
                if (src0->grad) {
                    src0->grad = ggml_sub_impl(ctx, src0->grad, tensor->grad, inplace);
                }
            } break;
        case GGML_OP_STEP:
            {
                if (src0->grad) {
                    // noop
                }
            } break;
        case GGML_OP_RELU:
            {
                if (src0->grad) {
                    src0->grad = ggml_sub_impl(ctx,
                            src0->grad,
                            ggml_mul(ctx,
                                ggml_step(ctx, src0),
                                tensor->grad),
                            inplace);
                }
            } break;
        case GGML_OP_GELU:
            {
                GGML_ASSERT(false); // TODO: not implemented
            } break;
        case GGML_OP_ALIBI:
            {
                GGML_ASSERT(false); // TODO: not implemented
            } break;
        case GGML_OP_SILU:
            {
                // necessary for llama
                if (src0->grad) {
                    src0->grad = ggml_add_impl(ctx,
                            src0->grad,
                            ggml_silu_back(ctx, src0, tensor->grad),
                            inplace);
                }
            } break;
        case GGML_OP_SILU_BACK:
            {
                GGML_ASSERT(false); // TODO: not implemented
            } break;
        case GGML_OP_NORM:
            {
                GGML_ASSERT(false); // TODO: not implemented
            } break;
        case GGML_OP_RMS_NORM:
            {
                // necessary for llama
                if (src0->grad) {
                    src0->grad = ggml_add_impl(ctx,
                            src0->grad,
                            ggml_rms_norm_back(ctx, src0, tensor->grad),
                            inplace);
                }
            } break;
        case GGML_OP_RMS_NORM_BACK:
            {
                GGML_ASSERT(false); // TODO: not implemented
            } break;
        case GGML_OP_MUL_MAT:
            {
                // https://cs231n.github.io/optimization-2/#staged
                // # forward pass
                // s0 = np.random.randn(5, 10)
                // s1 = np.random.randn(10, 3)
                // t = s0.dot(s1)

                // # now suppose we had the gradient on t from above in the circuit
                // dt = np.random.randn(*t.shape) # same shape as t
                // ds0 = dt.dot(s1.T) #.T gives the transpose of the matrix
                // ds1 = t.T.dot(dt)

                // tensor.shape [m,p]
                // src0.shape   [n,m]
                // src1.shape   [n,p]

                // necessary for llama
                if (src0->grad) {
                    // TODO: this requires outer product - ggml_out_prod(ctx, src1, tensor->grad);
                    src0->grad =
                        ggml_add_impl(ctx,
                                src0->grad,
                                // ds0 = dt.dot(s1.T)
                                // ggml_out_prod(ctx, // [n,m]
                                //     src1,          // [n,p]
                                //     tensor->grad), // [m,p]
                                // for now just using A*B==(B.T*A.T).T
                                ggml_cont(ctx,                      // [n,m]
                                    ggml_transpose(ctx,             // [n,m]
                                        ggml_mul_mat(ctx,           // [m,n]
                                            ggml_cont(ctx,          // [p,m]
                                                ggml_transpose(ctx, // [p,m]
                                                    tensor->grad)), // [m,p]
                                            ggml_cont(ctx,          // [p,n]
                                                ggml_transpose(ctx, // [p,n]
                                                    src1))))),      // [n,p]
                                inplace);
                }
                if (src1->grad) {
                    src1->grad =
                        ggml_add_impl(ctx,
                                src1->grad,
                                // ds1 = s0.T.dot(dt):
                                ggml_mul_mat(ctx,                   // [n,p]
                                    ggml_cont(ctx,                  // [m,n]
                                        ggml_transpose(ctx, src0)), // [m,n]
                                    tensor->grad),                  // [m,p]
                                inplace);
                }
            } break;
        case GGML_OP_SCALE:
            {
                // necessary for llama
                if (src0->grad) {
                    src0->grad =
                        ggml_add_impl(ctx,
                            src0->grad,
                            ggml_scale_impl(ctx, tensor->grad, src1, false),
                            inplace);
                }
                if (src1->grad) {
                    src1->grad =
                        ggml_add_impl(ctx,
                            src1->grad,
                            ggml_sum(ctx, ggml_mul_impl(ctx, tensor->grad, src0, false)),
                            inplace);
                }
            } break;
        case GGML_OP_SET:
            {
                GGML_ASSERT(ggml_nelements(tensor->opt[0]) == 5);
                GGML_ASSERT(tensor->opt[0]->type == GGML_TYPE_I32);
                const size_t nb1     = (( int32_t * ) tensor->opt[0]->data)[0];
                const size_t nb2     = (( int32_t * ) tensor->opt[0]->data)[1];
                const size_t nb3     = (( int32_t * ) tensor->opt[0]->data)[2];
                const size_t offset  = (( int32_t * ) tensor->opt[0]->data)[3];

                struct ggml_tensor * tensor_grad_view = NULL;

                if (src0->grad || src1->grad) {
                    GGML_ASSERT(src0->type == tensor->type);
                    GGML_ASSERT(tensor->grad->type == tensor->type);
                    GGML_ASSERT(tensor->grad->type == src1->grad->type);

                    tensor_grad_view = ggml_view_4d(ctx,
                        tensor->grad,
                        src1->grad->ne[0],
                        src1->grad->ne[1],
                        src1->grad->ne[2],
                        src1->grad->ne[3],
                        nb1, nb2, nb3, offset);
                }

                if (src0->grad) {
                    src0->grad = ggml_add_impl(ctx,
                        src0->grad,
                        ggml_acc_impl(ctx,
                            tensor->grad,
                            ggml_neg(ctx, tensor_grad_view),
                            nb1, nb2, nb3, offset, false),
                        inplace);
                }

                if (src1->grad) {
                    src1->grad =
                        ggml_add_impl(ctx,
                            src1->grad,
                            ggml_reshape(ctx,
                                ggml_cont(ctx, tensor_grad_view),
                                src1->grad),
                            inplace);
                }
            } break;
        case GGML_OP_CPY:
            {
                // necessary for llama
                // cpy overwrites value of src1 by src0 and returns view(src1)
                // the overwriting is mathematically equivalent to:
                // tensor = src0 * 1 + src1 * 0
                if (src0->grad) {
                    // dsrc0 = dtensor * 1
                    src0->grad = ggml_add_impl(ctx, src0->grad, tensor->grad, inplace);
                }
                if (src1->grad) {
                    // dsrc1 = dtensor * 0 -> noop
                }
            } break;
        case GGML_OP_CONT:
            {
                // same as cpy
                if (src0->grad) {
                    GGML_ASSERT(ggml_is_contiguous(src0->grad));
                    GGML_ASSERT(ggml_is_contiguous(tensor->grad));
                    src0->grad = ggml_add_impl(ctx, src0->grad, tensor->grad, inplace);
                }
            } break;
        case GGML_OP_RESHAPE:
            {
                // necessary for llama
                if (src0->grad) {
                    src0->grad =
                        ggml_add_impl(ctx, src0->grad,
                            ggml_reshape(ctx, tensor->grad, src0->grad),
                        inplace);
                }
            } break;
        case GGML_OP_VIEW:
            {
                // necessary for llama
                if (src0->grad) {
                    size_t offset;
                    memcpy(&offset, tensor->padding, sizeof(offset));

                    size_t nb1     = tensor->nb[1];
                    size_t nb2     = tensor->nb[2];
                    size_t nb3     = tensor->nb[3];

                    if (src0->type != src0->grad->type) {
                        // gradient is typically F32, but src0 could be other type
                        size_t ng = ggml_element_size(src0->grad);
                        size_t n0 = ggml_element_size(src0);
                        GGML_ASSERT(offset % n0 == 0);
                        GGML_ASSERT(nb1 % n0 == 0);
                        GGML_ASSERT(nb2 % n0 == 0);
                        GGML_ASSERT(nb3 % n0 == 0);
                        offset = (offset / n0) * ng;
                        nb1 = (nb1 / n0) * ng;
                        nb2 = (nb2 / n0) * ng;
                        nb3 = (nb3 / n0) * ng;
                    }

                    src0->grad = ggml_acc_impl(ctx, src0->grad, tensor->grad, nb1, nb2, nb3, offset, inplace);
                }
            } break;
        case GGML_OP_PERMUTE:
            {
                // necessary for llama
                if (src0->grad) {
                    int axis0 = tensor->padding[0] & 0x3;
                    int axis1 = tensor->padding[1] & 0x3;
                    int axis2 = tensor->padding[2] & 0x3;
                    int axis3 = tensor->padding[3] & 0x3;
                    int axes_backward[4] = {0,0,0,0};
                    axes_backward[axis0] = 0;
                    axes_backward[axis1] = 1;
                    axes_backward[axis2] = 2;
                    axes_backward[axis3] = 3;
                    src0->grad =
                        ggml_add_impl(ctx, src0->grad,
                            ggml_permute(ctx,
                                tensor->grad,
                                axes_backward[0],
                                axes_backward[1],
                                axes_backward[2],
                                axes_backward[3]),
                            inplace);
                }
            } break;
        case GGML_OP_TRANSPOSE:
            {
                // necessary for llama
                if (src0->grad) {
                    src0->grad =
                        ggml_add_impl(ctx, src0->grad,
                            ggml_transpose(ctx, tensor->grad),
                        inplace);
                }
            } break;
        case GGML_OP_GET_ROWS:
            {
                // necessary for llama (only for tokenizer)
                if (src0->grad) {
                    src0->grad =
                        ggml_add_impl(ctx, src0->grad,
                            ggml_get_rows_back(ctx, tensor->grad, src1, src0->grad),
                        inplace);
                }
                if (src1->grad) {
                    // noop
                }
            } break;
        case GGML_OP_GET_ROWS_BACK:
            {
                GGML_ASSERT(false); // TODO: not implemented
            } break;
        case GGML_OP_DIAG:
            {
                GGML_ASSERT(false); // TODO: not implemented
            } break;
        case GGML_OP_DIAG_MASK_INF:
            {
                // necessary for llama
                if (src0->grad) {
                    assert(src1->type == GGML_TYPE_I32);
                    assert(ggml_nelements(src1) == 2);
                    const int n_past = ((int32_t *) src1->data)[0];
                    src0->grad =
                        ggml_add_impl(ctx, src0->grad,
                            ggml_diag_mask_zero_impl(ctx, tensor->grad, n_past, false),
                        inplace);
                }
                if (src1->grad) {
                    // noop
                }
            } break;
        case GGML_OP_DIAG_MASK_ZERO:
            {
                // necessary for llama
                if (src0->grad) {
                    assert(src1->type == GGML_TYPE_I32);
                    assert(ggml_nelements(src1) == 2);
                    const int n_past = ((int32_t *) src1->data)[0];
                    src0->grad =
                        ggml_add_impl(ctx, src0->grad,
                            ggml_diag_mask_zero_impl(ctx, tensor->grad, n_past, false),
                        inplace);
                }
                if (src1->grad) {
                    // noop
                }
            } break;
        case GGML_OP_SOFT_MAX:
            {
                // necessary for llama
                if (src0->grad) {
                    // y = softmax(x)
                    //
                    // Jii = yi - yi*yi
                    // Jij = -yi*yj
                    // J = diag(y)-y.*y
                    // dx = J * dy
                    // dxk = sum(Jkj * dyk)

                    int64_t ne2[4] = {
                        tensor->ne[0],
                        1,
                        tensor->ne[1]*tensor->ne[2],
                        tensor->ne[3]
                    };
                    struct ggml_tensor * tensor2 = ggml_cont(ctx,
                        ggml_reshape_4d(ctx,
                            ggml_cont(ctx, tensor),
                            ne2[0], ne2[1], ne2[2], ne2[3]));

                    struct ggml_tensor * grad2 = ggml_cont(ctx,
                        ggml_reshape_4d(ctx,
                            ggml_cont(ctx, tensor->grad),
                            ne2[0], ne2[1], ne2[2], ne2[3]));

                    struct ggml_tensor * tensor2_t = ggml_cont(ctx, // [1,ne0,ne1*ne2,ne3]
                        ggml_permute(ctx,                           // [1,ne0,ne1*ne2,ne3]
                            tensor2,                                // [ne0,1,ne1*ne2,ne3]
                            1, 0, 2, 3));

                    src0->grad =
                        ggml_add_impl(ctx,
                            src0->grad,                   // [ne0,ne1,ne2,ne3]
                            ggml_reshape(ctx,             // [ne0,ne1,ne2,ne3]
                                ggml_mul_mat(ctx,         // [ne0,1,ne1*ne2,ne3]
                                    ggml_sub(ctx,         // [ne0,ne0,ne1*ne2,ne3]
                                        ggml_diag(ctx,    // [ne0,ne0,ne1*ne2,ne3]
                                            tensor2),     // [ne0,1,ne1*ne2,ne3]
                                        ggml_mul_mat(ctx, // [ne0,ne0,ne1*ne2,ne3]
                                            tensor2_t,    // [1,ne0,ne1*ne2,ne3]
                                            tensor2_t)),  // [1,ne0,ne1*ne2,ne3]
                                    grad2),               // [ne0,1,ne1*ne2,ne3]
                                src0->grad),
                            inplace);
                }
            } break;
        case GGML_OP_ROPE:
            {
                // necessary for llama
                if (src0->grad) {
                    assert(src1->type == GGML_TYPE_I32);
                    assert(ggml_nelements(src1) == 3);
                    const int n_past = ((int32_t *) src1->data)[0];
                    const int n_dims = ((int32_t *) src1->data)[1];
                    const int mode   = ((int32_t *) src1->data)[2];
                    src0->grad = ggml_add_impl(ctx,
                            src0->grad,
                            ggml_rope_back(ctx,
                                tensor->grad,
                                n_past,
                                n_dims,
                                mode),
                            inplace);
                }
                if (src1->grad) {
                    // noop
                }
            } break;
        case GGML_OP_ROPE_BACK:
            {
                if (src0->grad) {
                    assert(src1->type == GGML_TYPE_I32);
                    assert(ggml_nelements(src1) == 3);
                    const int n_past = ((int32_t *) src1->data)[0];
                    const int n_dims = ((int32_t *) src1->data)[1];
                    const int mode   = ((int32_t *) src1->data)[2];
                    src0->grad = ggml_add_impl(ctx,
                            src0->grad,
                            ggml_rope(ctx,
                                tensor->grad,
                                n_past,
                                n_dims,
                                mode),
                            inplace);
                }
                if (src1->grad) {
                    // noop
                }
            } break;
        case GGML_OP_CONV_1D_1S:
            {
                GGML_ASSERT(false); // TODO: not implemented
            } break;
        case GGML_OP_CONV_1D_2S:
            {
                GGML_ASSERT(false); // TODO: not implemented
            } break;
        case GGML_OP_FLASH_ATTN:
            {
                GGML_ASSERT(false); // not supported
            } break;
        case GGML_OP_FLASH_FF:
            {
                GGML_ASSERT(false); // not supported
            } break;
        case GGML_OP_MAP_UNARY:
        case GGML_OP_MAP_BINARY:
            {
                GGML_ASSERT(false); // not supported
            } break;
        case GGML_OP_NONE:
            {
                // nop
            } break;
        case GGML_OP_COUNT:
            {
                GGML_ASSERT(false);
            } break;
    }
}

static void ggml_visit_parents(struct ggml_cgraph * cgraph, struct ggml_tensor * node) {
    if (node->grad == NULL) {
        // this usually happens when we generate intermediate nodes from constants in the backward pass
        // it can also happen during forward pass, if the user performs computations with constants
        if (node->op != GGML_OP_NONE) {
            //GGML_PRINT_DEBUG("%s: warning: node %p has no grad, but op %d\n", __func__, (void *) node, node->op);
        }
    }

    // check if already visited
    for (int i = 0; i < cgraph->n_nodes; i++) {
        if (cgraph->nodes[i] == node) {
            return;
        }
    }

    for (int i = 0; i < cgraph->n_leafs; i++) {
        if (cgraph->leafs[i] == node) {
            return;
        }
    }

    if (node->src0) {
        ggml_visit_parents(cgraph, node->src0);
    }

    if (node->src1) {
        ggml_visit_parents(cgraph, node->src1);
    }

    for (int i = 0; i < GGML_MAX_OPT; ++i) {
        if (node->opt[i]) {
            ggml_visit_parents(cgraph, node->opt[i]);
        }
    }

    if (node->op == GGML_OP_NONE && node->grad == NULL) {
        // reached a leaf node, not part of the gradient graph (e.g. a constant)
        GGML_ASSERT(cgraph->n_leafs < GGML_MAX_NODES);

        cgraph->leafs[cgraph->n_leafs] = node;
        cgraph->n_leafs++;
    } else {
        GGML_ASSERT(cgraph->n_nodes < GGML_MAX_NODES);

        cgraph->nodes[cgraph->n_nodes] = node;
        cgraph->grads[cgraph->n_nodes] = node->grad;
        cgraph->n_nodes++;
    }
}

static void ggml_build_forward_impl(struct ggml_cgraph * cgraph, struct ggml_tensor * tensor, bool expand) {
    if (!expand) {
        cgraph->n_nodes = 0;
        cgraph->n_leafs = 0;
    }

    const int n0 = cgraph->n_nodes;
    UNUSED(n0);

    ggml_visit_parents(cgraph, tensor);

    const int n_new = cgraph->n_nodes - n0;
    GGML_PRINT_DEBUG("%s: visited %d new nodes\n", __func__, n_new);

    if (n_new > 0) {
        // the last added node should always be starting point
        GGML_ASSERT(cgraph->nodes[cgraph->n_nodes - 1] == tensor);
    }
}

void ggml_build_forward_expand(struct ggml_cgraph * cgraph, struct ggml_tensor * tensor) {
    ggml_build_forward_impl(cgraph, tensor, true);
}

struct ggml_cgraph ggml_build_forward(struct ggml_tensor * tensor) {
    struct ggml_cgraph result = {
        /*.n_nodes      =*/ 0,
        /*.n_leafs      =*/ 0,
        /*.n_threads    =*/ GGML_DEFAULT_N_THREADS,
        /*.work_size    =*/ 0,
        /*.work         =*/ NULL,
        /*.nodes        =*/ { NULL },
        /*.grads        =*/ { NULL },
        /*.leafs        =*/ { NULL },
        /*.perf_runs    =*/ 0,
        /*.perf_cycles  =*/ 0,
        /*.perf_time_us =*/ 0,
    };

    ggml_build_forward_impl(&result, tensor, false);

    return result;
}

struct ggml_cgraph ggml_build_backward(struct ggml_context * ctx, struct ggml_cgraph * gf, bool keep) {
    struct ggml_cgraph result = *gf;

    GGML_ASSERT(gf->n_nodes > 0);

    // if we are keeping the gradient graph, we have to detach the gradient nodes from the original graph
    if (keep) {
        for (int i = 0; i < gf->n_nodes; i++) {
            struct ggml_tensor * node = gf->nodes[i];

            if (node->grad) {
                node->grad = ggml_dup_tensor(ctx, node);
                gf->grads[i] = node->grad;
            }
        }
    }

    for (int i = gf->n_nodes - 1; i >= 0; i--) {
        struct ggml_tensor * node = gf->nodes[i];

        // because we detached the grad nodes from the original graph, we can afford inplace operations
        if (node->grad) {
            ggml_compute_backward(ctx, node, keep);
        }
    }

    for (int i = gf->n_nodes - 1; i >= 0; i--) {
        struct ggml_tensor * node = gf->nodes[i];

        if (node->is_param) {
            GGML_PRINT_DEBUG("%s: found root node %p\n", __func__, (void *) node);
            ggml_build_forward_impl(&result, node->grad, true);
        }
    }

    return result;
}

//
// thread data
//
// synchronization is done via busy loops
// I tried using spin locks, but not sure how to use them correctly - the things I tried were slower than busy loops
//

#ifdef __APPLE__

//#include <os/lock.h>
//
//typedef os_unfair_lock ggml_lock_t;
//
//#define ggml_lock_init(x)    UNUSED(x)
//#define ggml_lock_destroy(x) UNUSED(x)
//#define ggml_lock_lock       os_unfair_lock_lock
//#define ggml_lock_unlock     os_unfair_lock_unlock
//
//#define GGML_LOCK_INITIALIZER OS_UNFAIR_LOCK_INIT

typedef int ggml_lock_t;

#define ggml_lock_init(x)    UNUSED(x)
#define ggml_lock_destroy(x) UNUSED(x)
#define ggml_lock_lock(x)    UNUSED(x)
#define ggml_lock_unlock(x)  UNUSED(x)

#define GGML_LOCK_INITIALIZER 0

typedef pthread_t ggml_thread_t;

#define ggml_thread_create pthread_create
#define ggml_thread_join   pthread_join

#else

//typedef pthread_spinlock_t ggml_lock_t;

//#define ggml_lock_init(x) pthread_spin_init(x, PTHREAD_PROCESS_PRIVATE)
//#define ggml_lock_destroy pthread_spin_destroy
//#define ggml_lock_lock    pthread_spin_lock
//#define ggml_lock_unlock  pthread_spin_unlock

typedef int ggml_lock_t;

#define ggml_lock_init(x)    UNUSED(x)
#define ggml_lock_destroy(x) UNUSED(x)
#if defined(__x86_64__) || (defined(_MSC_VER) && defined(_M_AMD64))
#define ggml_lock_lock(x)    _mm_pause()
#else
#define ggml_lock_lock(x)    UNUSED(x)
#endif
#define ggml_lock_unlock(x)  UNUSED(x)

#define GGML_LOCK_INITIALIZER 0

typedef pthread_t ggml_thread_t;

#define ggml_thread_create pthread_create
#define ggml_thread_join   pthread_join

#endif

struct ggml_compute_state_shared {
    ggml_lock_t spin;

    int n_threads;

    // synchronization primitives
    atomic_int  n_ready;
    atomic_bool has_work;
    atomic_bool stop; // stop all threads
};

struct ggml_compute_state {
    ggml_thread_t thrd;

    struct ggml_compute_params params;
    struct ggml_tensor * node;

    struct ggml_compute_state_shared * shared;
};

static thread_ret_t ggml_graph_compute_thread(void * data) {
    struct ggml_compute_state * state = (struct ggml_compute_state *) data;

    const int n_threads = state->shared->n_threads;

    while (true) {
        if (atomic_fetch_add(&state->shared->n_ready, 1) == n_threads - 1) {
            atomic_store(&state->shared->has_work, false);
        } else {
            while (atomic_load(&state->shared->has_work)) {
                if (atomic_load(&state->shared->stop)) {
                    return 0;
                }
                ggml_lock_lock  (&state->shared->spin);
                ggml_lock_unlock(&state->shared->spin);
            }
        }

        atomic_fetch_sub(&state->shared->n_ready, 1);

        // wait for work
        while (!atomic_load(&state->shared->has_work)) {
            if (atomic_load(&state->shared->stop)) {
                return 0;
            }
            ggml_lock_lock  (&state->shared->spin);
            ggml_lock_unlock(&state->shared->spin);
        }

        // check if we should stop
        if (atomic_load(&state->shared->stop)) {
            break;
        }

        if (state->node) {
            if (state->params.ith < state->params.nth) {
                ggml_compute_forward(&state->params, state->node);
            }

            state->node = NULL;
        } else {
            break;
        }
    }

    return 0;
}

void ggml_graph_compute(struct ggml_context * ctx, struct ggml_cgraph * cgraph) {
    const int n_threads = cgraph->n_threads;

    struct ggml_compute_state_shared state_shared = {
        /*.spin      =*/ GGML_LOCK_INITIALIZER,
        /*.n_threads =*/ n_threads,
        /*.n_ready   =*/ 0,
        /*.has_work  =*/ false,
        /*.stop      =*/ false,
    };
    struct ggml_compute_state * workers = n_threads > 1 ? alloca(sizeof(struct ggml_compute_state)*(n_threads - 1)) : NULL;

    // create thread pool
    if (n_threads > 1) {
        ggml_lock_init(&state_shared.spin);

        atomic_store(&state_shared.has_work, true);

        for (int j = 0; j < n_threads - 1; j++) {
            workers[j] = (struct ggml_compute_state) {
                .thrd   = 0,
                .params = {
                    .type  = GGML_TASK_COMPUTE,
                    .ith   = j + 1,
                    .nth   = n_threads,
                    .wsize = cgraph->work ? ggml_nbytes(cgraph->work) : 0,
                    .wdata = cgraph->work ? cgraph->work->data : NULL,
                },
                .node   = NULL,
                .shared = &state_shared,
            };

            int rc = ggml_thread_create(&workers[j].thrd, NULL, ggml_graph_compute_thread, &workers[j]);
            GGML_ASSERT(rc == 0);
            UNUSED(rc);
        }
    }

    // initialize tasks + work buffer
    {
        size_t work_size = 0;

        // thread scheduling for the different operations
        for (int i = 0; i < cgraph->n_nodes; i++) {
            struct ggml_tensor * node = cgraph->nodes[i];

            switch (node->op) {
                case GGML_OP_CPY:
                case GGML_OP_DUP:
                    {
                        node->n_tasks = n_threads;

                        size_t cur = 0;
                        if (ggml_is_quantized(node->type)) {
                            cur = GGML_TYPE_SIZE[GGML_TYPE_F32] * node->ne[0] * n_threads;
                        }

                        work_size = MAX(work_size, cur);
                    } break;
                case GGML_OP_ADD:
                case GGML_OP_ADD1:
                    {
                        node->n_tasks = n_threads;

                        size_t cur = 0;

                        if (ggml_is_quantized(node->src0->type)) {
                            cur = GGML_TYPE_SIZE[GGML_TYPE_F32] * node->src0->ne[0] * n_threads;
                        }

                        work_size = MAX(work_size, cur);
                    } break;
                case GGML_OP_ACC:
                    {
                        node->n_tasks = n_threads;

                        size_t cur = 0;

                        if (ggml_is_quantized(node->src0->type)) {
                            cur = GGML_TYPE_SIZE[GGML_TYPE_F32] * node->src1->ne[0] * n_threads;
                        }

                        work_size = MAX(work_size, cur);
                    } break;
                case GGML_OP_SUB:
                case GGML_OP_DIV:
                case GGML_OP_SQR:
                case GGML_OP_SQRT:
                case GGML_OP_LOG:
                case GGML_OP_SUM:
                case GGML_OP_SUM_ROWS:
                case GGML_OP_MEAN:
                case GGML_OP_REPEAT:
                case GGML_OP_ABS:
                case GGML_OP_SGN:
                case GGML_OP_NEG:
                case GGML_OP_STEP:
                case GGML_OP_RELU:
                    {
                        node->n_tasks = 1;
                    } break;
                case GGML_OP_MUL:
                case GGML_OP_GELU:
                case GGML_OP_SILU:
                case GGML_OP_SILU_BACK:
                case GGML_OP_NORM:
                case GGML_OP_RMS_NORM:
                case GGML_OP_RMS_NORM_BACK:
                    {
                        node->n_tasks = n_threads;
                    } break;
                case GGML_OP_MUL_MAT:
                    {
                        node->n_tasks = n_threads;

                        // TODO: use different scheduling for different matrix sizes
                        //const int nr0 = ggml_nrows(node->src0);
                        //const int nr1 = ggml_nrows(node->src1);

                        //node->n_tasks = MIN(n_threads, MAX(1, nr0/128));
                        //printf("nr0 = %8d, nr1 = %8d, nr0*nr1 = %8d, n_tasks = %d\n", nr0, nr1, nr0*nr1, node->n_tasks);

                        size_t cur = 0;

#if defined(GGML_USE_CUBLAS)
                        if (ggml_cuda_can_mul_mat(node->src0, node->src1, node)) {
                            node->n_tasks = 1; // TODO: this actually is doing nothing
                                                //       the threads are still spinning
                            cur = ggml_cuda_mul_mat_get_wsize(node->src0, node->src1, node);
                        }
                        else
#endif
                        if (node->src0->type == GGML_TYPE_F16 && node->src1->type == GGML_TYPE_F32) {
#if defined(GGML_USE_ACCELERATE) || defined(GGML_USE_OPENBLAS) || defined(GGML_USE_CLBLAST)
                            if (ggml_compute_forward_mul_mat_use_blas(node->src0, node->src1, node)) {
                                node->n_tasks = 1; // TODO: this actually is doing nothing
                                                   //       the threads are still spinning
                                // here we need memory just for single 2D matrix from src0
                                cur = GGML_TYPE_SIZE[GGML_TYPE_F32]*(node->src0->ne[0]*node->src0->ne[1]);
                            } else {
                                cur = GGML_TYPE_SIZE[GGML_TYPE_F16]*ggml_nelements(node->src1);
                            }
#else
                            cur = GGML_TYPE_SIZE[GGML_TYPE_F16]*ggml_nelements(node->src1);
#endif
                        } else if (node->src0->type == GGML_TYPE_F32 && node->src1->type == GGML_TYPE_F32) {
                            cur = 0;
#if defined(GGML_USE_ACCELERATE) || defined(GGML_USE_OPENBLAS) || defined(GGML_USE_CLBLAST)
                            if (ggml_compute_forward_mul_mat_use_blas(node->src0, node->src1, node)) {
                                node->n_tasks = 1;
                            }
#endif
                        } else if (ggml_is_quantized(node->src0->type) && node->src1->type == GGML_TYPE_F32) {
#if defined(GGML_USE_ACCELERATE) || defined(GGML_USE_OPENBLAS) || defined(GGML_USE_CLBLAST)
                            if (ggml_compute_forward_mul_mat_use_blas(node->src0, node->src1, node)) {
                                node->n_tasks = 1;
                                cur = GGML_TYPE_SIZE[GGML_TYPE_F32]*(node->src0->ne[0]*node->src0->ne[1]);
                            } else
#endif
                            {
                                const enum ggml_type type_q = quantize_fns[node->src0->type].vec_dot_type;
                                cur = GGML_TYPE_SIZE[type_q]*ggml_nelements(node->src1)/GGML_BLCK_SIZE[type_q];
                            }
                        } else {
                            GGML_ASSERT(false);
                        }

                        work_size = MAX(work_size, cur);
                    } break;
                case GGML_OP_SCALE:
                    {
                        node->n_tasks = n_threads;
                    } break;
                case GGML_OP_SET:
                case GGML_OP_CONT:
                case GGML_OP_RESHAPE:
                case GGML_OP_VIEW:
                case GGML_OP_PERMUTE:
                case GGML_OP_TRANSPOSE:
                case GGML_OP_GET_ROWS:
                case GGML_OP_GET_ROWS_BACK:
                case GGML_OP_DIAG:
                case GGML_OP_DIAG_MASK_ZERO:
                    {
                        node->n_tasks = 1;
                    } break;
                case GGML_OP_DIAG_MASK_INF:
                case GGML_OP_SOFT_MAX:
                case GGML_OP_ROPE:
                case GGML_OP_ROPE_BACK:
                    {
                        node->n_tasks = n_threads;
                    } break;
                case GGML_OP_ALIBI:
                    {
                        node->n_tasks = 1; //TODO
                    } break;
                case GGML_OP_CONV_1D_1S:
                case GGML_OP_CONV_1D_2S:
                    {
                        node->n_tasks = n_threads;

                        GGML_ASSERT(node->src0->ne[3] == 1);
                        GGML_ASSERT(node->src1->ne[2] == 1);
                        GGML_ASSERT(node->src1->ne[3] == 1);

                        size_t cur = 0;
                        const int nk = node->src0->ne[0];

                        if (node->src0->type == GGML_TYPE_F16 &&
                            node->src1->type == GGML_TYPE_F32) {
                            cur = sizeof(ggml_fp16_t)*(
                                    nk*ggml_up32(node->src0->ne[1])*node->src0->ne[2] +
                                    ( 2*(nk/2) + node->src1->ne[0])*node->src1->ne[1]
                                    );
                        } else if (node->src0->type == GGML_TYPE_F32 &&
                                   node->src1->type == GGML_TYPE_F32) {
                            cur = sizeof(float)*(
                                    nk*ggml_up32(node->src0->ne[1])*node->src0->ne[2] +
                                    ( 2*(nk/2) + node->src1->ne[0])*node->src1->ne[1]
                                    );
                        } else {
                            GGML_ASSERT(false);
                        }

                        work_size = MAX(work_size, cur);
                    } break;
                case GGML_OP_FLASH_ATTN:
                    {
                        node->n_tasks = n_threads;

                        size_t cur = 0;

                        const int64_t ne11 = ggml_up(node->src1->ne[1], GGML_SOFT_MAX_UNROLL);

                        if (node->src1->type == GGML_TYPE_F32) {
                            cur  = sizeof(float)*ne11*node->n_tasks; // TODO: this can become (n_tasks-1)
                            cur += sizeof(float)*ne11*node->n_tasks; // this is overestimated by x2
                        }

                        if (node->src1->type == GGML_TYPE_F16) {
                            cur  = sizeof(float)*ne11*node->n_tasks; // TODO: this can become (n_tasks-1)
                            cur += sizeof(float)*ne11*node->n_tasks; // this is overestimated by x2
                        }

                        work_size = MAX(work_size, cur);
                    } break;
                case GGML_OP_FLASH_FF:
                    {
                        node->n_tasks = n_threads;

                        size_t cur = 0;

                        if (node->src1->type == GGML_TYPE_F32) {
                            cur  = sizeof(float)*node->src1->ne[1]*node->n_tasks; // TODO: this can become (n_tasks-1)
                            cur += sizeof(float)*node->src1->ne[1]*node->n_tasks; // this is overestimated by x2
                        }

                        if (node->src1->type == GGML_TYPE_F16) {
                            cur  = sizeof(float)*node->src1->ne[1]*node->n_tasks; // TODO: this can become (n_tasks-1)
                            cur += sizeof(float)*node->src1->ne[1]*node->n_tasks; // this is overestimated by x2
                        }

                        work_size = MAX(work_size, cur);
                    } break;
                case GGML_OP_MAP_UNARY:
                case GGML_OP_MAP_BINARY:
                    {
                        node->n_tasks = 1;
                    } break;
                case GGML_OP_NONE:
                    {
                        node->n_tasks = 1;
                    } break;
                case GGML_OP_COUNT:
                    {
                        GGML_ASSERT(false);
                    } break;
            }
        }

        if (cgraph->work != NULL && work_size > cgraph->work_size) {
            GGML_ASSERT(false); // TODO: better handling
        }

        if (work_size > 0 && cgraph->work == NULL) {
            cgraph->work_size = work_size + CACHE_LINE_SIZE*(n_threads - 1);

            GGML_PRINT_DEBUG("%s: allocating work buffer for graph (%zu bytes)\n", __func__, cgraph->work_size);
            cgraph->work = ggml_new_tensor_1d(ctx, GGML_TYPE_I8, cgraph->work_size);
        }
    }

    const int64_t perf_start_cycles  = ggml_perf_cycles();
    const int64_t perf_start_time_us = ggml_perf_time_us();

    for (int i = 0; i < cgraph->n_nodes; i++) {
        GGML_PRINT_DEBUG_5("%s: %d/%d\n", __func__, i, cgraph->n_nodes);

        struct ggml_tensor * node = cgraph->nodes[i];

        // TODO: this could be used to avoid unnecessary computations, but it needs to be improved
        //if (node->grad == NULL && node->perf_runs > 0) {
        //    continue;
        //}

        const int64_t perf_node_start_cycles  = ggml_perf_cycles();
        const int64_t perf_node_start_time_us = ggml_perf_time_us();

        // INIT
        struct ggml_compute_params params = {
            /*.type  =*/ GGML_TASK_INIT,
            /*.ith   =*/ 0,
            /*.nth   =*/ node->n_tasks,
            /*.wsize =*/ cgraph->work ? ggml_nbytes(cgraph->work) : 0,
            /*.wdata =*/ cgraph->work ? cgraph->work->data : NULL,
        };

        ggml_compute_forward(&params, node);

        // COMPUTE
        if (node->n_tasks > 1) {
            if (atomic_fetch_add(&state_shared.n_ready, 1) == n_threads - 1) {
                atomic_store(&state_shared.has_work, false);
            }

            while (atomic_load(&state_shared.has_work)) {
                ggml_lock_lock  (&state_shared.spin);
                ggml_lock_unlock(&state_shared.spin);
            }

            // launch thread pool
            for (int j = 0; j < n_threads - 1; j++) {
                workers[j].params = (struct ggml_compute_params) {
                    .type  = GGML_TASK_COMPUTE,
                    .ith   = j + 1,
                    .nth   = node->n_tasks,
                    .wsize = cgraph->work ? ggml_nbytes(cgraph->work) : 0,
                    .wdata = cgraph->work ? cgraph->work->data : NULL,
                };
                workers[j].node = node;
            }

            atomic_fetch_sub(&state_shared.n_ready, 1);

            while (atomic_load(&state_shared.n_ready) > 0) {
                ggml_lock_lock  (&state_shared.spin);
                ggml_lock_unlock(&state_shared.spin);
            }

            atomic_store(&state_shared.has_work, true);
        }

        params.type = GGML_TASK_COMPUTE;
        ggml_compute_forward(&params, node);

        // wait for thread pool
        if (node->n_tasks > 1) {
            if (atomic_fetch_add(&state_shared.n_ready, 1) == n_threads - 1) {
                atomic_store(&state_shared.has_work, false);
            }

            while (atomic_load(&state_shared.has_work)) {
                ggml_lock_lock  (&state_shared.spin);
                ggml_lock_unlock(&state_shared.spin);
            }

            atomic_fetch_sub(&state_shared.n_ready, 1);

            while (atomic_load(&state_shared.n_ready) != 0) {
                ggml_lock_lock  (&state_shared.spin);
                ggml_lock_unlock(&state_shared.spin);
            }
        }

        // FINALIZE
        if (node->n_tasks > 1) {
            if (atomic_fetch_add(&state_shared.n_ready, 1) == n_threads - 1) {
                atomic_store(&state_shared.has_work, false);
            }

            while (atomic_load(&state_shared.has_work)) {
                ggml_lock_lock  (&state_shared.spin);
                ggml_lock_unlock(&state_shared.spin);
            }

            // launch thread pool
            for (int j = 0; j < n_threads - 1; j++) {
                workers[j].params = (struct ggml_compute_params) {
                    .type  = GGML_TASK_FINALIZE,
                    .ith   = j + 1,
                    .nth   = node->n_tasks,
                    .wsize = cgraph->work ? ggml_nbytes(cgraph->work) : 0,
                    .wdata = cgraph->work ? cgraph->work->data : NULL,
                };
                workers[j].node = node;
            }

            atomic_fetch_sub(&state_shared.n_ready, 1);

            while (atomic_load(&state_shared.n_ready) > 0) {
                ggml_lock_lock  (&state_shared.spin);
                ggml_lock_unlock(&state_shared.spin);
            }

            atomic_store(&state_shared.has_work, true);
        }

        params.type = GGML_TASK_FINALIZE;
        ggml_compute_forward(&params, node);

        // wait for thread pool
        if (node->n_tasks > 1) {
            if (atomic_fetch_add(&state_shared.n_ready, 1) == n_threads - 1) {
                atomic_store(&state_shared.has_work, false);
            }

            while (atomic_load(&state_shared.has_work)) {
                ggml_lock_lock  (&state_shared.spin);
                ggml_lock_unlock(&state_shared.spin);
            }

            atomic_fetch_sub(&state_shared.n_ready, 1);

            while (atomic_load(&state_shared.n_ready) != 0) {
                ggml_lock_lock  (&state_shared.spin);
                ggml_lock_unlock(&state_shared.spin);
            }
        }

        // performance stats (node)
        {
            int64_t perf_cycles_cur  = ggml_perf_cycles()  - perf_node_start_cycles;
            int64_t perf_time_us_cur = ggml_perf_time_us() - perf_node_start_time_us;

            node->perf_runs++;
            node->perf_cycles  += perf_cycles_cur;
            node->perf_time_us += perf_time_us_cur;
        }
    }

    // join thread pool
    if (n_threads > 1) {
        atomic_store(&state_shared.stop, true);
        atomic_store(&state_shared.has_work, true);

        for (int j = 0; j < n_threads - 1; j++) {
            int rc = ggml_thread_join(workers[j].thrd, NULL);
            GGML_ASSERT(rc == 0);
            UNUSED(rc);
        }

        ggml_lock_destroy(&state_shared.spin);
    }

    // performance stats (graph)
    {
        int64_t perf_cycles_cur  = ggml_perf_cycles()  - perf_start_cycles;
        int64_t perf_time_us_cur = ggml_perf_time_us() - perf_start_time_us;

        cgraph->perf_runs++;
        cgraph->perf_cycles  += perf_cycles_cur;
        cgraph->perf_time_us += perf_time_us_cur;

        GGML_PRINT_DEBUG("%s: perf (%d) - cpu = %.3f / %.3f ms, wall = %.3f / %.3f ms\n",
                __func__, cgraph->perf_runs,
                (double) perf_cycles_cur      / (double) ggml_cycles_per_ms(),
                (double) cgraph->perf_cycles  / (double) ggml_cycles_per_ms() / (double) cgraph->perf_runs,
                (double) perf_time_us_cur     / 1000.0,
                (double) cgraph->perf_time_us / 1000.0 / cgraph->perf_runs);
    }
}

void ggml_graph_reset(struct ggml_cgraph * cgraph) {
    for (int i = 0; i < cgraph->n_nodes; i++) {
        struct ggml_tensor * grad = cgraph->grads[i];

        if (grad) {
            ggml_set_zero(grad);
        }
    }
}

void ggml_graph_print(const struct ggml_cgraph * cgraph) {
    int64_t perf_total_per_op_us[GGML_OP_COUNT] = {0};

    GGML_PRINT("=== GRAPH ===\n");

    GGML_PRINT_DEBUG("n_threads       = %d\n",        cgraph->n_threads);
    GGML_PRINT_DEBUG("total work size = %zu bytes\n", cgraph->work_size);

    GGML_PRINT("n_nodes = %d\n", cgraph->n_nodes);
    for (int i = 0; i < cgraph->n_nodes; i++) {
        struct ggml_tensor * node = cgraph->nodes[i];

        perf_total_per_op_us[node->op] += MAX(1, node->perf_time_us);

        GGML_PRINT(" - %3d: [ %5" PRId64 ", %5" PRId64 ", %5" PRId64 "] %16s %s (%3d) cpu = %7.3f / %7.3f ms, wall = %7.3f / %7.3f ms\n",
                i,
                node->ne[0], node->ne[1], node->ne[2],
                GGML_OP_LABEL[node->op], node->is_param ? "x" : node->grad ? "g" : " ", node->perf_runs,
                (double) node->perf_cycles  / (double) ggml_cycles_per_ms(),
                (double) node->perf_cycles  / (double) ggml_cycles_per_ms() / (double) node->perf_runs,
                (double) node->perf_time_us / 1000.0,
                (double) node->perf_time_us / 1000.0 / node->perf_runs);
    }

    GGML_PRINT("n_leafs = %d\n", cgraph->n_leafs);
    for (int i = 0; i < cgraph->n_leafs; i++) {
        struct ggml_tensor * node = cgraph->leafs[i];

        GGML_PRINT(" - %3d: [ %5" PRId64 ", %5" PRId64 "] %8s\n",
                i,
                node->ne[0], node->ne[1],
                GGML_OP_LABEL[node->op]);
    }

    for (int i = 0; i < GGML_OP_COUNT; i++) {
        if (perf_total_per_op_us[i] == 0) {
            continue;
        }

        GGML_PRINT("perf_total_per_op_us[%16s] = %7.3f ms\n", GGML_OP_LABEL[i], (double) perf_total_per_op_us[i] / 1000.0);
    }

    GGML_PRINT("========================================\n");
}

// check if node is part of the graph
static bool ggml_graph_find(const struct ggml_cgraph * cgraph, const struct ggml_tensor * node) {
    if (cgraph == NULL) {
        return true;
    }

    for (int i = 0; i < cgraph->n_nodes; i++) {
        if (cgraph->nodes[i] == node) {
            return true;
        }
    }

    return false;
}

static struct ggml_tensor * ggml_graph_get_parent(const struct ggml_cgraph * cgraph, const struct ggml_tensor * node) {
    for (int i = 0; i < cgraph->n_nodes; i++) {
        struct ggml_tensor * parent = cgraph->nodes[i];

        if (parent->grad == node) {
            return parent;
        }
    }

    return NULL;
}

void ggml_graph_dump_dot(const struct ggml_cgraph * gb, const struct ggml_cgraph * gf, const char * filename) {
    char color[16];

    FILE * fp = fopen(filename, "w");
    GGML_ASSERT(fp);

    fprintf(fp, "digraph G {\n");
    fprintf(fp, "  newrank = true;\n");
    fprintf(fp, "  rankdir = LR;\n");

    for (int i = 0; i < gb->n_nodes; i++) {
        struct ggml_tensor * node = gb->nodes[i];

        if (ggml_graph_get_parent(gb, node) != NULL) {
            continue;
        }

        if (node->is_param) {
            snprintf(color, sizeof(color), "yellow");
        } else if (node->grad) {
            if (ggml_graph_find(gf, node)) {
                snprintf(color, sizeof(color), "green");
            } else {
                snprintf(color, sizeof(color), "lightblue");
            }
        } else {
            snprintf(color, sizeof(color), "white");
        }

        fprintf(fp, "  \"%p\" [ "
                    "style = filled; fillcolor = %s; shape = record; "
                    "label=\"",
                (void *) node, color);

        if (strlen(node->name) > 0) {
            fprintf(fp, "%s |", node->name);
        }

        fprintf(fp, "%d [%" PRId64 ", %" PRId64 "] | <x>%s",
                i, node->ne[0], node->ne[1],
                GGML_OP_SYMBOL[node->op]);

        if (node->grad) {
            fprintf(fp, " | <g>%s\"; ]\n", GGML_OP_SYMBOL[node->grad->op]);
        } else {
            fprintf(fp, "\"; ]\n");
        }
    }

    for (int i = 0; i < gb->n_leafs; i++) {
        struct ggml_tensor * node = gb->leafs[i];

        snprintf(color, sizeof(color), "pink");

        fprintf(fp, "  \"%p\" [ "
                    "style = filled; fillcolor = %s; shape = record; "
                    "label=\"<x>",
                (void *) node, color);

        if (strlen(node->name) > 0) {
                fprintf(fp, "%s | ", node->name);
        }
        if (ggml_nelements(node) == 1) {
            if (node->type == GGML_TYPE_I8 || node->type == GGML_TYPE_I16 || node->type == GGML_TYPE_I32) {
                fprintf(fp, "%d", ggml_get_i32_1d(node, 0));
            }
            else {
                fprintf(fp, "%.1e", (double)ggml_get_f32_1d(node, 0));
            }
        }
        else {
            fprintf(fp, "CONST %d [%" PRId64 ", %" PRId64 "]", i, node->ne[0], node->ne[1]);
        }
        fprintf(fp, "\"; ]\n");
    }

    for (int i = 0; i < gb->n_nodes; i++) {
        struct ggml_tensor * node = gb->nodes[i];

        struct ggml_tensor * parent = ggml_graph_get_parent(gb, node);

        if (node->src0) {
            struct ggml_tensor * parent0 = ggml_graph_get_parent(gb, node->src0);

            fprintf(fp, "  \"%p\":%s -> \"%p\":%s [ arrowhead = %s; style = %s; label = \"x\"; ]\n",
                    parent0 ? (void *) parent0 : (void *) node->src0,
                    parent0 ? "g" : "x",
                    parent ? (void *) parent : (void *) node,
                    parent ? "g" : "x",
                    parent ? "empty" : "vee",
                    parent ? "dashed" : "solid");
        }

        if (node->src1) {
            struct ggml_tensor * parent1 = ggml_graph_get_parent(gb, node->src1);

            fprintf(fp, "  \"%p\":%s -> \"%p\":%s [ arrowhead = %s; style = %s; label = \"y\"; ]\n",
                    parent1 ? (void *) parent1 : (void *) node->src1,
                    parent1 ? "g" : "x",
                    parent ? (void *) parent : (void *) node,
                    parent ? "g" : "x",
                    parent ? "empty" : "vee",
                    parent ? "dashed" : "solid");
        }
    }

    for (int i = 0; i < gb->n_leafs; i++) {
        struct ggml_tensor * node = gb->leafs[i];

        if (node->src0) {
            fprintf(fp, "  \"%p\":%s -> \"%p\":%s [ label = \"x\"; ]\n",
                    (void *) node->src0, "x",
                    (void *) node, "x");
        }

        if (node->src1) {
            fprintf(fp, "  \"%p\":%s -> \"%p\":%s [ label = \"y\"; ]\n",
                    (void *) node->src1, "x",
                    (void *) node, "x");
        }
    }

    fprintf(fp, "}\n");

    fclose(fp);

    GGML_PRINT("%s: dot -Tpng %s -o %s.png && open %s.png\n", __func__, filename, filename, filename);
}

////////////////////////////////////////////////////////////////////////////////

static void ggml_opt_set_params(int np, struct ggml_tensor * const ps[], const float * x) {
    int i = 0;
    for (int p = 0; p < np; ++p) {
        const int64_t ne = ggml_nelements(ps[p]) ;
        // TODO: add function to set tensor from array
        for (int64_t j = 0; j < ne; ++j) {
            ggml_set_f32_1d(ps[p], j, x[i++]);
        }
    }
}

static void ggml_opt_get_params(int np, struct ggml_tensor * const ps[], float * x) {
    int i = 0;
    for (int p = 0; p < np; ++p) {
        const int64_t ne = ggml_nelements(ps[p]) ;
        // TODO: add function to get all elements at once
        for (int64_t j = 0; j < ne; ++j) {
            x[i++] = ggml_get_f32_1d(ps[p], j);
        }
    }
}

static void ggml_opt_get_grad(int np, struct ggml_tensor * const ps[], float * g) {
    int i = 0;
    for (int p = 0; p < np; ++p) {
        const int64_t ne = ggml_nelements(ps[p]) ;
        // TODO: add function to get all elements at once
        for (int64_t j = 0; j < ne; ++j) {
            g[i++] = ggml_get_f32_1d(ps[p]->grad, j);
        }
    }
}

//
// ADAM
//
//   ref: https://arxiv.org/pdf/1412.6980.pdf
//

static enum ggml_opt_result ggml_opt_adam(
        struct ggml_context * ctx,
        struct ggml_opt_params params,
        struct ggml_tensor * f,
        struct ggml_cgraph * gf,
        struct ggml_cgraph * gb) {
    GGML_ASSERT(ggml_is_scalar(f));

    gf->n_threads = params.n_threads;
    gb->n_threads = params.n_threads;

    // these will store the parameters we want to optimize
    struct ggml_tensor * ps[GGML_MAX_PARAMS];

    int np = 0;
    int nx = 0;
    for (int i = 0; i < gf->n_nodes; ++i) {
        if (gf->nodes[i]->is_param) {
            GGML_PRINT_DEBUG("found param %d: grad->op = %d\n", np, gf->nodes[i]->grad->op);

            GGML_ASSERT(np < GGML_MAX_PARAMS);

            ps[np++] = gf->nodes[i];
            nx += ggml_nelements(gf->nodes[i]);
        }
    }

    // constants
    const float alpha = params.adam.alpha;
    const float beta1 = params.adam.beta1;
    const float beta2 = params.adam.beta2;
    const float eps   = params.adam.eps;

    float * x  = ggml_new_tensor_1d(ctx, GGML_TYPE_F32, nx)->data; // view of the parameters
    float * g1 = ggml_new_tensor_1d(ctx, GGML_TYPE_F32, nx)->data; // gradient
    float * g2 = ggml_new_tensor_1d(ctx, GGML_TYPE_F32, nx)->data; // gradient squared
    float * m  = ggml_new_tensor_1d(ctx, GGML_TYPE_F32, nx)->data; // first moment
    float * v  = ggml_new_tensor_1d(ctx, GGML_TYPE_F32, nx)->data; // second moment
    float * mh = ggml_new_tensor_1d(ctx, GGML_TYPE_F32, nx)->data; // first moment hat
    float * vh = ggml_new_tensor_1d(ctx, GGML_TYPE_F32, nx)->data; // second moment hat

    float * pf = params.past > 0 ? ggml_new_tensor_1d(ctx, GGML_TYPE_F32, params.past)->data : NULL; // past function values

    // initialize
    ggml_vec_set_f32(nx, m, 0.0f);
    ggml_vec_set_f32(nx, v, 0.0f);

    // update view
    ggml_opt_get_params(np, ps, x);

    // compute the function value
    ggml_graph_reset  (gf);
    ggml_set_f32      (f->grad, 1.0f);
    ggml_graph_compute(ctx, gb);

    float fx_prev = ggml_get_f32_1d(f, 0);
    if (pf) {
        pf[0] = fx_prev;
    }

    int n_no_improvement = 0;
    float fx_best = fx_prev;

    // run the optimizer
    for (int t = 0; t < params.adam.n_iter; ++t) {
        GGML_PRINT_DEBUG  ("=== iter %d ===\n", t);

        GGML_PRINT_DEBUG  ("f      = %10.6f\n", ggml_get_f32_1d(f, 0));
        GGML_PRINT_DEBUG_5("df/dx0 = %10.6f\n", ggml_get_f32_1d(ps[0]->grad, 0));
        GGML_PRINT_DEBUG_5("df/dx1 = %10.6f\n", ggml_get_f32_1d(ps[1]->grad, 0));

        for (int i = 0; i < np; ++i) {
            GGML_PRINT_DEBUG("param %d: %10.6f, g = %10.6f\n", i,
                    ggml_get_f32_1d(ps[i], 0), ggml_get_f32_1d(ps[i]->grad, 0));
        }

        const int64_t t_start_wall = ggml_time_us();
        const int64_t t_start_cpu = ggml_cycles();
        UNUSED(t_start_wall);
        UNUSED(t_start_cpu);

        {
            // update the gradient
            ggml_opt_get_grad(np, ps, g1);

            // m_t = beta1*m_t-1 + (1 - beta1)*g_t
            ggml_vec_scale_f32(nx, m, beta1);
            ggml_vec_mad_f32  (nx, m, g1, 1.0f - beta1);

            // g2 = g1^2
            ggml_vec_sqr_f32  (nx, g2, g1);

            // v_t = beta2*v_t-1 + (1 - beta2)*g_t^2
            ggml_vec_scale_f32(nx, v, beta2);
            ggml_vec_mad_f32  (nx, v, g2, 1.0f - beta2);

            // m^hat = m_t / (1 - beta1^t)
            // v^hat = v_t / (1 - beta2^t)
            // x_t = x_t-1 - alpha*m^hat/(sqrt(v^hat) + eps)
            ggml_vec_cpy_f32  (nx, mh, m);
            ggml_vec_cpy_f32  (nx, vh, v);

            ggml_vec_scale_f32(nx, mh, alpha/(1.0f - powf(beta1, t + 1)));
            ggml_vec_scale_f32(nx, vh,  1.0f/(1.0f - powf(beta2, t + 1)));

            ggml_vec_sqrt_f32 (nx, vh, vh);
            ggml_vec_acc1_f32 (nx, vh, eps);

            ggml_vec_div_f32  (nx, mh, mh, vh);
            ggml_vec_sub_f32  (nx, x,  x,  mh);

            // update the parameters
            ggml_opt_set_params(np, ps, x);
        }

        ggml_graph_reset  (gf);
        ggml_set_f32      (f->grad, 1.0f);
        ggml_graph_compute(ctx, gb);

        const float fx = ggml_get_f32_1d(f, 0);

        // check convergence
        if (fabsf(fx - fx_prev)/fx < params.adam.eps_f) {
            GGML_PRINT_DEBUG("converged\n");

            return GGML_OPT_OK;
        }

        // delta-based convergence test
        if (pf != NULL) {
            // need at least params.past iterations to start checking for convergence
            if (params.past <= t) {
                const float rate = (pf[t%params.past] - fx)/fx;

                if (fabsf(rate) < params.delta) {
                    return GGML_OPT_OK;
                }
            }

            pf[t%params.past] = fx;
        }

        // check for improvement
        if (params.max_no_improvement > 0) {
            if (fx_best > fx) {
                fx_best = fx;
                n_no_improvement = 0;
            } else {
                ++n_no_improvement;

                if (n_no_improvement >= params.max_no_improvement) {
                    return GGML_OPT_OK;
                }
            }
        }

        fx_prev = fx;

        {
            const int64_t t_end_cpu = ggml_cycles();
            GGML_PRINT_DEBUG("time iter:      %5.3f s\n", ((float)(t_end_cpu - t_start_cpu))/CLOCKS_PER_SEC);
            UNUSED(t_end_cpu);

            const int64_t t_end_wall = ggml_time_us();
            GGML_PRINT_DEBUG("wall time iter: %5.3f s\n", (t_end_wall - t_start_wall)/1e6);
            UNUSED(t_end_wall);
        }
    }

    return GGML_OPT_DID_NOT_CONVERGE;
}

//
// L-BFGS
//
// the L-BFGS implementation below is based on the following implementation:
//
//   https://github.com/chokkan/liblbfgs
//

struct ggml_lbfgs_iteration_data {
    float alpha;
    float ys;
    float * s;
    float * y;
};

static enum ggml_opt_result linesearch_backtracking(
        struct ggml_context * ctx,
        const struct ggml_opt_params * params,
        int nx,
        float * x,
        float * fx,
        float * g,
        float * d,
        float * step,
        const float * xp,
        struct ggml_tensor * f,
        struct ggml_cgraph * gf,
        struct ggml_cgraph * gb,
        const int np,
        struct ggml_tensor * ps[]) {
    int count = 0;

    float width  = 0.0f;
    float dg     = 0.0f;
    float finit  = 0.0f;
    float dginit = 0.0f;
    float dgtest = 0.0f;

    const float dec = 0.5f;
    const float inc = 2.1f;

    if (*step <= 0.f) {
        return GGML_LINESEARCH_INVALID_PARAMETERS;
    }

    // compute the initial gradient in the search direction
    ggml_vec_dot_f32(nx, &dginit, g, d);

    // make sure that d points to a descent direction
    if (0 < dginit) {
        return GGML_LINESEARCH_FAIL;
    }

    // initialize local variables
    finit = *fx;
    dgtest = params->lbfgs.ftol*dginit;

    while (true) {
        ggml_vec_cpy_f32(nx, x, xp);
        ggml_vec_mad_f32(nx, x, d, *step);

        // evaluate the function and gradient values
        {
            ggml_opt_set_params(np, ps, x);

            ggml_graph_reset  (gf);
            ggml_set_f32      (f->grad, 1.0f);
            ggml_graph_compute(ctx, gb);

            ggml_opt_get_grad(np, ps, g);

            *fx = ggml_get_f32_1d(f, 0);
        }

        ++count;

        if (*fx > finit + (*step)*dgtest) {
            width = dec;
        } else {
            // Armijo condition is satisfied
            if (params->lbfgs.linesearch == GGML_LINESEARCH_BACKTRACKING_ARMIJO) {
                return count;
            }

            ggml_vec_dot_f32(nx, &dg, g, d);

            // check the Wolfe condition
            if (dg < params->lbfgs.wolfe * dginit) {
                width = inc;
            } else {
                if(params->lbfgs.linesearch == GGML_LINESEARCH_BACKTRACKING_WOLFE) {
                    // regular Wolfe conditions
                    return count;
                }

                if(dg > -params->lbfgs.wolfe*dginit) {
                    width = dec;
                } else {
                    // strong Wolfe condition (GGML_LINESEARCH_BACKTRACKING_STRONG_WOLFE)
                    return count;
                }
                return count;
            }
        }

        if (*step < params->lbfgs.min_step) {
            return GGML_LINESEARCH_MINIMUM_STEP;
        }
        if (*step > params->lbfgs.max_step) {
            return GGML_LINESEARCH_MAXIMUM_STEP;
        }
        if (params->lbfgs.max_linesearch <= count) {
            return GGML_LINESEARCH_MAXIMUM_ITERATIONS;
        }

        (*step) *= width;
    }

    return GGML_LINESEARCH_FAIL;
}

static enum ggml_opt_result ggml_opt_lbfgs(
        struct ggml_context * ctx,
        struct ggml_opt_params params,
        struct ggml_tensor * f,
        struct ggml_cgraph * gf,
        struct ggml_cgraph * gb) {
    if (params.lbfgs.linesearch == GGML_LINESEARCH_BACKTRACKING_WOLFE ||
        params.lbfgs.linesearch == GGML_LINESEARCH_BACKTRACKING_STRONG_WOLFE) {
        if (params.lbfgs.wolfe <= params.lbfgs.ftol || 1.f <= params.lbfgs.wolfe) {
            return GGML_OPT_INVALID_WOLFE;
        }
    }

    gf->n_threads = params.n_threads;
    gb->n_threads = params.n_threads;

    const int m = params.lbfgs.m;

    // these will store the parameters we want to optimize
    struct ggml_tensor * ps[GGML_MAX_PARAMS];

    int np = 0;
    int nx = 0;
    for (int i = 0; i < gf->n_nodes; ++i) {
        if (gf->nodes[i]->is_param) {
            GGML_PRINT_DEBUG("found param %d: grad->op = %d\n", np, gf->nodes[i]->grad->op);

            GGML_ASSERT(np < GGML_MAX_PARAMS);

            ps[np++] = gf->nodes[i];
            nx += ggml_nelements(gf->nodes[i]);
        }
    }

    float * x  = ggml_new_tensor_1d(ctx, GGML_TYPE_F32, nx)->data; // current parameters
    float * xp = ggml_new_tensor_1d(ctx, GGML_TYPE_F32, nx)->data; // previous parameters
    float * g  = ggml_new_tensor_1d(ctx, GGML_TYPE_F32, nx)->data; // current gradient
    float * gp = ggml_new_tensor_1d(ctx, GGML_TYPE_F32, nx)->data; // previous gradient
    float * d  = ggml_new_tensor_1d(ctx, GGML_TYPE_F32, nx)->data; // search direction

    float * pf = params.past > 0 ? ggml_new_tensor_1d(ctx, GGML_TYPE_F32, params.past)->data : NULL; // past function values

    float fx    = 0.0f; // cost function value
    float xnorm = 0.0f; // ||x||
    float gnorm = 0.0f; // ||g||
    float step  = 0.0f;

    // initialize x from the graph nodes
    ggml_opt_get_params(np, ps, x);

    // the L-BFGS memory
    struct ggml_lbfgs_iteration_data * lm = alloca(sizeof(struct ggml_lbfgs_iteration_data)*m);

    for (int i = 0; i < m; ++i) {
        lm[i].alpha = 0.0f;
        lm[i].ys    = 0.0f;
        lm[i].s     = ggml_new_tensor_1d(ctx, GGML_TYPE_F32, nx)->data;
        lm[i].y     = ggml_new_tensor_1d(ctx, GGML_TYPE_F32, nx)->data;
    }

    // evaluate the function value and its gradient
    {
        ggml_opt_set_params(np, ps, x);

        ggml_graph_reset  (gf);
        ggml_set_f32      (f->grad, 1.0f);
        ggml_graph_compute(ctx, gb);

        ggml_opt_get_grad(np, ps, g);

        fx = ggml_get_f32_1d(f, 0);
    }

    if (pf) {
        pf[0] = fx;
    }

    float fx_best = fx;

    // search direction = -gradient
    ggml_vec_neg_f32(nx, d, g);

    // ||x||, ||g||
    ggml_vec_norm_f32(nx, &xnorm, x);
    ggml_vec_norm_f32(nx, &gnorm, g);

    if (xnorm < 1.0f) {
        xnorm = 1.0f;
    }

    // already optimized
    if (gnorm/xnorm <= params.lbfgs.eps) {
        return GGML_OPT_OK;
    }

    // initial step
    ggml_vec_norm_inv_f32(nx, &step, d);

    int j                = 0;
    int k                = 1;
    int ls               = 0;
    int end              = 0;
    int bound            = 0;
    int n_no_improvement = 0;

    float ys   = 0.0f;
    float yy   = 0.0f;
    float beta = 0.0f;

    while (true) {
        // store the current position and gradient vectors
        ggml_vec_cpy_f32(nx, xp, x);
        ggml_vec_cpy_f32(nx, gp, g);

        ls = linesearch_backtracking(ctx, &params, nx, x, &fx, g, d, &step, xp, f, gf, gb, np, ps);

        if (ls < 0) {
            // linesearch failed - go back to the previous point and return
            ggml_vec_cpy_f32(nx, x, xp);
            ggml_vec_cpy_f32(nx, g, gp);

            return ls;
        }

        ggml_vec_norm_f32(nx, &xnorm, x);
        ggml_vec_norm_f32(nx, &gnorm, g);

        GGML_PRINT_DEBUG("f = %10.6f\n", ggml_get_f32_1d(f, 0));

        if (xnorm < 1.0f) {
            xnorm = 1.0f;
        }
        if (gnorm/xnorm <= params.lbfgs.eps) {
            // converged
            return GGML_OPT_OK;
        }

        // delta-based convergence test
        if (pf != NULL) {
            // need at least params.past iterations to start checking for convergence
            if (params.past <= k) {
                const float rate = (pf[k%params.past] - fx)/fx;

                if (fabsf(rate) < params.delta) {
                    return GGML_OPT_OK;
                }
            }

            pf[k%params.past] = fx;
        }

        // check for improvement
        if (params.max_no_improvement > 0) {
            if (fx < fx_best) {
                fx_best = fx;
                n_no_improvement = 0;
            } else {
                n_no_improvement++;

                if (n_no_improvement >= params.max_no_improvement) {
                    return GGML_OPT_OK;
                }
            }
        }

        if (params.lbfgs.n_iter != 0 && params.lbfgs.n_iter < k + 1) {
            // reached the maximum number of iterations
            return GGML_OPT_DID_NOT_CONVERGE;
        }

        // update vectors s and y:
        //   s_{k+1} = x_{k+1} - x_{k} = \step * d_{k}.
        //   y_{k+1} = g_{k+1} - g_{k}.
        //
        ggml_vec_sub_f32(nx, lm[end].s, x, xp);
        ggml_vec_sub_f32(nx, lm[end].y, g, gp);

        // compute scalars ys and yy:
        //     ys = y^t \cdot s    -> 1 / \rho.
        //     yy = y^t \cdot y.
        //
        ggml_vec_dot_f32(nx, &ys, lm[end].y, lm[end].s);
        ggml_vec_dot_f32(nx, &yy, lm[end].y, lm[end].y);

        lm[end].ys = ys;

        // find new search direction
        //   ref: https://en.wikipedia.org/wiki/Limited-memory_BFGS

        bound = (m <= k) ? m : k;
        k++;
        end = (end + 1)%m;

        // initialize search direction with -g
        ggml_vec_neg_f32(nx, d, g);

        j = end;
        for (int i = 0; i < bound; ++i) {
            j = (j + m - 1) % m;
            // \alpha_{j} = \rho_{j} s^{t}_{j} \cdot q_{k+1}
            ggml_vec_dot_f32(nx, &lm[j].alpha, lm[j].s, d);
            lm[j].alpha /= lm[j].ys;
            // q_{i} = q_{i+1} - \alpha_{i} y_{i}
            ggml_vec_mad_f32(nx, d, lm[j].y, -lm[j].alpha);
        }

        ggml_vec_scale_f32(nx, d, ys/yy);

        for (int i = 0; i < bound; ++i) {
            // \beta_{j} = \rho_{j} y^t_{j} \cdot \gamma_{i}
            ggml_vec_dot_f32(nx, &beta, lm[j].y, d);
            beta /= lm[j].ys;
            // \gamma_{i+1} = \gamma_{i} + (\alpha_{j} - \beta_{j}) s_{j}
            ggml_vec_mad_f32(nx, d, lm[j].s, lm[j].alpha - beta);
            j = (j + 1)%m;
        }

        step = 1.0;
    }

    return GGML_OPT_DID_NOT_CONVERGE;
}

struct ggml_opt_params ggml_opt_default_params(enum ggml_opt_type type) {
    struct ggml_opt_params result;

    switch (type) {
        case GGML_OPT_ADAM:
            {
                result = (struct ggml_opt_params) {
                    .type      = GGML_OPT_ADAM,
                    .n_threads = 1,
                    .past      = 0,
                    .delta     = 1e-5f,

                    .max_no_improvement = 100,

                    .print_forward_graph  = true,
                    .print_backward_graph = true,

                    .adam = {
                        .n_iter = 10000,
                        .alpha  = 0.001f,
                        .beta1  = 0.9f,
                        .beta2  = 0.999f,
                        .eps    = 1e-8f,
                        .eps_f  = 1e-5f,
                        .eps_g  = 1e-3f,
                    },
                };
            } break;
        case GGML_OPT_LBFGS:
            {
                result = (struct ggml_opt_params) {
                    .type      = GGML_OPT_LBFGS,
                    .n_threads = 1,
                    .past      = 0,
                    .delta     = 1e-5f,

                    .max_no_improvement = 0,

                    .print_forward_graph  = true,
                    .print_backward_graph = true,

                    .lbfgs = {
                        .m              = 6,
                        .n_iter         = 100,
                        .max_linesearch = 20,

                        .eps      = 1e-5f,
                        .ftol     = 1e-4f,
                        .wolfe    = 0.9f,
                        .min_step = 1e-20f,
                        .max_step = 1e+20f,

                        .linesearch = GGML_LINESEARCH_DEFAULT,
                    },
                };
            } break;
    }

    return result;
}

enum ggml_opt_result ggml_opt(
        struct ggml_context * ctx,
        struct ggml_opt_params params,
        struct ggml_tensor * f) {
    bool free_ctx = false;
    if (ctx == NULL) {
        struct ggml_init_params params_ctx = {
            .mem_size   = 16*1024*1024,
            .mem_buffer = NULL,
            .no_alloc   = false,
        };

        ctx = ggml_init(params_ctx);
        if (ctx == NULL) {
            return GGML_OPT_NO_CONTEXT;
        }

        free_ctx = true;
    }

    enum ggml_opt_result result = GGML_OPT_OK;

    // build forward + backward compute graphs
    struct ggml_cgraph gf = ggml_build_forward (f);
    struct ggml_cgraph gb = ggml_build_backward(ctx, &gf, true);

    switch (params.type) {
        case GGML_OPT_ADAM:
            {
                result = ggml_opt_adam(ctx, params, f, &gf, &gb);
            } break;
        case GGML_OPT_LBFGS:
            {
                result = ggml_opt_lbfgs(ctx, params, f, &gf, &gb);
            } break;
    }

    if (params.print_forward_graph) {
        ggml_graph_print   (&gf);
        ggml_graph_dump_dot(&gf, NULL, "opt-forward.dot");
    }

    if (params.print_backward_graph) {
        ggml_graph_print   (&gb);
        ggml_graph_dump_dot(&gb, &gf, "opt-backward.dot");
    }

    if (free_ctx) {
        ggml_free(ctx);
    }

    return result;
}

////////////////////////////////////////////////////////////////////////////////

size_t ggml_quantize_q4_0(const float * src, void * dst, int n, int k, int64_t * hist) {
    assert(k % QK4_0 == 0);
    const int nb = k / QK4_0;

    for (int b = 0; b < n; b += k) {
        block_q4_0 * restrict y = (block_q4_0 *) dst + b/QK4_0;

        quantize_row_q4_0_reference(src + b, y, k);

        for (int i = 0; i < nb; i++) {
            for (int j = 0; j < QK4_0; j += 2) {
                const uint8_t vi0 = y[i].qs[j/2] & 0x0F;
                const uint8_t vi1 = y[i].qs[j/2] >> 4;

                hist[vi0]++;
                hist[vi1]++;
            }
        }
    }

    return (n/QK4_0*sizeof(block_q4_0));
}

size_t ggml_quantize_q4_1(const float * src, void * dst, int n, int k, int64_t * hist) {
    assert(k % QK4_1 == 0);
    const int nb = k / QK4_1;

    for (int b = 0; b < n; b += k) {
        block_q4_1 * restrict y = (block_q4_1 *) dst + b/QK4_1;

        quantize_row_q4_1_reference(src + b, y, k);

        for (int i = 0; i < nb; i++) {
            for (int j = 0; j < QK4_1; j += 2) {
                const uint8_t vi0 = y[i].qs[j/2] & 0x0F;
                const uint8_t vi1 = y[i].qs[j/2] >> 4;

                hist[vi0]++;
                hist[vi1]++;
            }
        }
    }

    return (n/QK4_1*sizeof(block_q4_1));
}

size_t ggml_quantize_q5_0(const float * src, void * dst, int n, int k, int64_t * hist) {
    assert(k % QK5_0 == 0);
    const int nb = k / QK5_0;

    for (int b = 0; b < n; b += k) {
        block_q5_0 * restrict y = (block_q5_0 *)dst + b/QK5_0;

        quantize_row_q5_0_reference(src + b, y, k);

        for (int i = 0; i < nb; i++) {
            uint32_t qh;
            memcpy(&qh, &y[i].qh, sizeof(qh));

            for (int j = 0; j < QK5_0; j += 2) {
                const uint8_t vh0 = ((qh & (1u << (j + 0 ))) >> (j + 0 )) << 4;
                const uint8_t vh1 = ((qh & (1u << (j + 16))) >> (j + 12));

                // cast to 16 bins
                const uint8_t vi0 = ((y[i].qs[j/2] & 0x0F) | vh0) / 2;
                const uint8_t vi1 = ((y[i].qs[j/2] >>   4) | vh1) / 2;

                hist[vi0]++;
                hist[vi1]++;
            }
        }
    }

    return (n/QK5_0*sizeof(block_q5_0));
}

size_t ggml_quantize_q5_1(const float * src, void * dst, int n, int k, int64_t * hist) {
    assert(k % QK5_1 == 0);
    const int nb = k / QK5_1;

    for (int b = 0; b < n; b += k) {
        block_q5_1 * restrict y = (block_q5_1 *)dst + b/QK5_1;

        quantize_row_q5_1_reference(src + b, y, k);

        for (int i = 0; i < nb; i++) {
            uint32_t qh;
            memcpy(&qh, &y[i].qh, sizeof(qh));

            for (int j = 0; j < QK5_1; j += 2) {
                const uint8_t vh0 = ((qh & (1u << (j + 0 ))) >> (j + 0 )) << 4;
                const uint8_t vh1 = ((qh & (1u << (j + 16))) >> (j + 12));

                // cast to 16 bins
                const uint8_t vi0 = ((y[i].qs[j/2] & 0x0F) | vh0) / 2;
                const uint8_t vi1 = ((y[i].qs[j/2] >>   4) | vh1) / 2;

                hist[vi0]++;
                hist[vi1]++;
            }
        }
    }

    return (n/QK5_1*sizeof(block_q5_1));
}

size_t ggml_quantize_q8_0(const float * src, void * dst, int n, int k, int64_t * hist) {
    assert(k % QK8_0 == 0);
    const int nb = k / QK8_0;

    for (int b = 0; b < n; b += k) {
        block_q8_0 * restrict y = (block_q8_0 *)dst + b/QK8_0;

        quantize_row_q8_0_reference(src + b, y, k);

        for (int i = 0; i < nb; i++) {
            for (int j = 0; j < QK8_0; ++j) {
                const int8_t vi = y[i].qs[j];

                hist[vi/16 + 8]++;
            }
        }
    }

    return (n/QK8_0*sizeof(block_q8_0));
}

size_t ggml_quantize_chunk(enum ggml_type type, const float * src, void * dst, int start, int n, int64_t * hist) {
    size_t result = 0;
    switch (type) {
        case GGML_TYPE_Q4_0:
            {
                GGML_ASSERT(start % QK4_0 == 0);
                block_q4_0 * block = (block_q4_0*)dst + start / QK4_0;
                result = ggml_quantize_q4_0(src + start, block, n, n, hist);
            } break;
        case GGML_TYPE_Q4_1:
            {
                GGML_ASSERT(start % QK4_1 == 0);
                block_q4_1 * block = (block_q4_1*)dst + start / QK4_1;
                result = ggml_quantize_q4_1(src + start, block, n, n, hist);
            } break;
        case GGML_TYPE_Q5_0:
            {
                GGML_ASSERT(start % QK5_0 == 0);
                block_q5_0 * block = (block_q5_0*)dst + start / QK5_0;
                result = ggml_quantize_q5_0(src + start, block, n, n, hist);
            } break;
        case GGML_TYPE_Q5_1:
            {
                GGML_ASSERT(start % QK5_1 == 0);
                block_q5_1 * block = (block_q5_1*)dst + start / QK5_1;
                result = ggml_quantize_q5_1(src + start, block, n, n, hist);
            } break;
        case GGML_TYPE_Q8_0:
            {
                GGML_ASSERT(start % QK8_0 == 0);
                block_q8_0 * block = (block_q8_0*)dst + start / QK8_0;
                result = ggml_quantize_q8_0(src + start, block, n, n, hist);
            } break;
        default:
            assert(false);
    }
    return result;
}

////////////////////////////////////////////////////////////////////////////////

int ggml_cpu_has_avx(void) {
#if defined(__AVX__)
    return 1;
#else
    return 0;
#endif
}

int ggml_cpu_has_avx2(void) {
#if defined(__AVX2__)
    return 1;
#else
    return 0;
#endif
}

int ggml_cpu_has_avx512(void) {
#if defined(__AVX512F__)
    return 1;
#else
    return 0;
#endif
}

int ggml_cpu_has_avx512_vbmi(void) {
#if defined(__AVX512VBMI__)
    return 1;
#else
    return 0;
#endif
}

int ggml_cpu_has_avx512_vnni(void) {
#if defined(__AVX512VNNI__)
    return 1;
#else
    return 0;
#endif
}

int ggml_cpu_has_fma(void) {
#if defined(__FMA__)
    return 1;
#else
    return 0;
#endif
}

int ggml_cpu_has_neon(void) {
#if defined(__ARM_NEON)
    return 1;
#else
    return 0;
#endif
}

int ggml_cpu_has_arm_fma(void) {
#if defined(__ARM_FEATURE_FMA)
    return 1;
#else
    return 0;
#endif
}

int ggml_cpu_has_f16c(void) {
#if defined(__F16C__)
    return 1;
#else
    return 0;
#endif
}

int ggml_cpu_has_fp16_va(void) {
#if defined(__ARM_FEATURE_FP16_VECTOR_ARITHMETIC)
    return 1;
#else
    return 0;
#endif
}

int ggml_cpu_has_wasm_simd(void) {
#if defined(__wasm_simd128__)
    return 1;
#else
    return 0;
#endif
}

int ggml_cpu_has_blas(void) {
#if defined(GGML_USE_ACCELERATE) || defined(GGML_USE_OPENBLAS) || defined(GGML_USE_CUBLAS) || defined(GGML_USE_CLBLAST)
    return 1;
#else
    return 0;
#endif
}

int ggml_cpu_has_cublas(void) {
#if defined(GGML_USE_CUBLAS)
    return 1;
#else
    return 0;
#endif
}

int ggml_cpu_has_clblast(void) {
#if defined(GGML_USE_CLBLAST)
    return 1;
#else
    return 0;
#endif
}

int ggml_cpu_has_gpublas(void) {
    return ggml_cpu_has_cublas() || ggml_cpu_has_clblast();
}

int ggml_cpu_has_sse3(void) {
#if defined(__SSE3__)
    return 1;
#else
    return 0;
#endif
}

int ggml_cpu_has_vsx(void) {
#if defined(__POWER9_VECTOR__)
    return 1;
#else
    return 0;
#endif
}

////////////////////////////////////////////////////////////////////////////////<|MERGE_RESOLUTION|>--- conflicted
+++ resolved
@@ -10501,12 +10501,13 @@
     assert(src1->type == GGML_TYPE_I32);
     assert(ggml_nelements(src1) == 2);
 
-<<<<<<< HEAD
     const int ith = params->ith;
     const int nth = params->nth;
 
     const int  n_past  =       ((int32_t *) src1->data)[0];
     const bool inplace = (bool)((int32_t *) src1->data)[1];
+  
+    assert(n_past >= 0);
 
     if (!inplace && (params->type == GGML_TASK_INIT)) {
         // memcpy needs to be synchronized across threads to avoid race conditions.
@@ -10522,35 +10523,6 @@
     if (params->type == GGML_TASK_INIT || params->type == GGML_TASK_FINALIZE) {
         return;
     }
-=======
-    const int  n_past  =       ((int32_t *) src1->data)[0];
-    const bool inplace = (bool)((int32_t *) src1->data)[1];
-
-    if (params->type == GGML_TASK_INIT) {
-        // TODO: this hack is not good, need a better way to handle this
-        if (!inplace) {
-            // use the init task to copy src -> dst
-            struct ggml_compute_params params_cpy = *params;
-
-            params_cpy.ith  = 0;
-            params_cpy.nth  = 1;
-            params_cpy.type = GGML_TASK_COMPUTE;
-
-            ggml_compute_forward_dup_same_cont(&params_cpy, src0, dst);
-        }
-
-        return;
-    }
-
-    if (params->type == GGML_TASK_FINALIZE) {
-        return;
-    }
-
-    const int ith = params->ith;
-    const int nth = params->nth;
-
-    assert(n_past >= 0);
->>>>>>> 13c351ad
 
     // TODO: handle transposed/permuted matrices
 
