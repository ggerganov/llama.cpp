#include "ggml.h"

#include "utils.h"

#include <cassert>
#include <cmath>
#include <cstdio>
#include <cstring>
#include <fstream>
#include <map>
#include <string>
#include <vector>

#if defined (__unix__) || (defined (__APPLE__) && defined (__MACH__))
#include <signal.h>
#include <unistd.h>
#elif defined (_WIN32)
#include <signal.h>
#endif

#define ANSI_COLOR_RED     "\x1b[31m"
#define ANSI_COLOR_GREEN   "\x1b[32m"
#define ANSI_COLOR_YELLOW  "\x1b[33m"
#define ANSI_COLOR_BLUE    "\x1b[34m"
#define ANSI_COLOR_MAGENTA "\x1b[35m"
#define ANSI_COLOR_CYAN    "\x1b[36m"
#define ANSI_COLOR_RESET   "\x1b[0m"
#define ANSI_BOLD          "\x1b[1m"

static const int EOS_TOKEN_ID = 2;

// determine number of model parts based on the dimension
static const std::map<int, int> LLAMA_N_PARTS = {
    { 4096, 1 },
    { 5120, 2 },
    { 6656, 4 },
    { 8192, 8 },
};

// default hparams (LLaMA 7B)
struct llama_hparams {
    int32_t n_vocab = 32000;
    int32_t n_ctx   = 512;   // this is provided as user input?
    int32_t n_embd  = 4096;
    int32_t n_mult  = 256;
    int32_t n_head  = 32;
    int32_t n_layer = 32;
    int32_t n_rot   = 64;
    int32_t f16     = 1;
};

struct llama_layer {
    // normalization
    struct ggml_tensor * attention_norm;

    // attention
    struct ggml_tensor * wq;
    struct ggml_tensor * wk;
    struct ggml_tensor * wv;
    struct ggml_tensor * wo;

    // normalization
    struct ggml_tensor * ffn_norm;

    // ff
    struct ggml_tensor * w1;
    struct ggml_tensor * w2;
    struct ggml_tensor * w3;
};

struct llama_model {
    llama_hparams hparams;

    struct ggml_tensor * tok_embeddings;

    struct ggml_tensor * norm;
    struct ggml_tensor * output;

    std::vector<llama_layer> layers;

    // key + value memory
    struct ggml_tensor * memory_k;
    struct ggml_tensor * memory_v;

    //
    struct ggml_context * ctx;
    std::map<std::string, struct ggml_tensor *> tensors;
};

// load the model's weights from a file
bool llama_model_load(const std::string & fname, llama_model & model, gpt_vocab & vocab, int n_ctx, ggml_type memory_type = GGML_TYPE_F32) {
    fprintf(stderr, "%s: loading model from '%s' - please wait ...\n", __func__, fname.c_str());

    std::vector<char> f_buf(1024*1024);

    auto fin = std::ifstream(fname, std::ios::binary);
    fin.rdbuf()->pubsetbuf(f_buf.data(), f_buf.size());
    if (!fin) {
        fprintf(stderr, "%s: failed to open '%s'\n", __func__, fname.c_str());
        return false;
    }

    // verify magic
    {
        uint32_t magic;
        fin.read((char *) &magic, sizeof(magic));
        if (magic != 0x67676d6c) {
            fprintf(stderr, "%s: invalid model file '%s' (bad magic)\n", __func__, fname.c_str());
            return false;
        }
    }

    int n_ff = 0;
    int n_parts = 0;

    // load hparams
    {
        auto & hparams = model.hparams;

        fin.read((char *) &hparams.n_vocab, sizeof(hparams.n_vocab));
        //fin.read((char *) &hparams.n_ctx,   sizeof(hparams.n_ctx));
        fin.read((char *) &hparams.n_embd,  sizeof(hparams.n_embd));
        fin.read((char *) &hparams.n_mult,  sizeof(hparams.n_mult));
        fin.read((char *) &hparams.n_head,  sizeof(hparams.n_head));
        fin.read((char *) &hparams.n_layer, sizeof(hparams.n_layer));
        fin.read((char *) &hparams.n_rot,   sizeof(hparams.n_rot));
        fin.read((char *) &hparams.f16,     sizeof(hparams.f16));

        hparams.n_ctx = n_ctx;

        n_ff = ((2*(4*hparams.n_embd)/3 + hparams.n_mult - 1)/hparams.n_mult)*hparams.n_mult;
        n_parts = LLAMA_N_PARTS.at(hparams.n_embd);

        fprintf(stderr, "%s: n_vocab = %d\n", __func__, hparams.n_vocab);
        fprintf(stderr, "%s: n_ctx   = %d\n", __func__, hparams.n_ctx);
        fprintf(stderr, "%s: n_embd  = %d\n", __func__, hparams.n_embd);
        fprintf(stderr, "%s: n_mult  = %d\n", __func__, hparams.n_mult);
        fprintf(stderr, "%s: n_head  = %d\n", __func__, hparams.n_head);
        fprintf(stderr, "%s: n_layer = %d\n", __func__, hparams.n_layer);
        fprintf(stderr, "%s: n_rot   = %d\n", __func__, hparams.n_rot);
        fprintf(stderr, "%s: f16     = %d\n", __func__, hparams.f16);
        fprintf(stderr, "%s: n_ff    = %d\n", __func__, n_ff);
        fprintf(stderr, "%s: n_parts = %d\n", __func__, n_parts);
    }

    // load vocab
    {
        std::string word;
        for (int i = 0; i < model.hparams.n_vocab; i++) {
            uint32_t len;
            fin.read((char *) &len, sizeof(len));

            word.resize(len);
            fin.read((char *) word.data(), len);

            vocab.token_to_id[word] = i;
            vocab.id_to_token[i] = word;

            //if (i < 30000) {
            //    fprintf(stderr, "%s: vocab[%d] = '%s'\n", __func__, i, word.c_str());
            //}
        }
    }

    // for the big tensors, we have the option to store the data in 16-bit floats or quantized
    // in order to save memory and also to speed up the computation
    ggml_type wtype = GGML_TYPE_COUNT;
    switch (model.hparams.f16) {
        case 0: wtype = GGML_TYPE_F32;  break;
        case 1: wtype = GGML_TYPE_F16;  break;
        case 2: wtype = GGML_TYPE_Q4_0; break;
        case 3: wtype = GGML_TYPE_Q4_1; break;
        default:
                {
                    fprintf(stderr, "%s: invalid model file '%s' (bad f16 value %d)\n",
                            __func__, fname.c_str(), model.hparams.f16);
                    return false;
                }
    }

    auto & ctx = model.ctx;

    size_t ctx_size = 0;

    {
        const auto & hparams = model.hparams;

        const int n_embd  = hparams.n_embd;
        const int n_layer = hparams.n_layer;
        const int n_ctx   = hparams.n_ctx;
        const int n_vocab = hparams.n_vocab;

        ctx_size += n_embd*n_vocab*ggml_type_sizef(wtype); // tok_embeddings

        ctx_size += n_embd*ggml_type_sizef(GGML_TYPE_F32); // norm

        ctx_size += n_embd*n_vocab*ggml_type_sizef(wtype); // output

        ctx_size += n_layer*(n_embd*ggml_type_sizef(GGML_TYPE_F32)); // attention_norm

        ctx_size += n_layer*(n_embd*n_embd*ggml_type_sizef(wtype)); // wq
        ctx_size += n_layer*(n_embd*n_embd*ggml_type_sizef(wtype)); // wk
        ctx_size += n_layer*(n_embd*n_embd*ggml_type_sizef(wtype)); // wv
        ctx_size += n_layer*(n_embd*n_embd*ggml_type_sizef(wtype)); // wo

        ctx_size += n_layer*(n_embd*ggml_type_sizef(GGML_TYPE_F32)); // ffn_norm

        ctx_size += n_layer*(n_ff*n_embd*ggml_type_sizef(wtype)); // w1
        ctx_size += n_layer*(n_ff*n_embd*ggml_type_sizef(wtype)); // w2
        ctx_size += n_layer*(n_ff*n_embd*ggml_type_sizef(wtype)); // w3

        ctx_size += n_ctx*n_layer*n_embd*ggml_type_sizef(memory_type); // memory_k
        ctx_size += n_ctx*n_layer*n_embd*ggml_type_sizef(memory_type); // memory_v

        ctx_size += (5 + 10*n_layer)*256; // object overhead

        fprintf(stderr, "%s: ggml ctx size = %6.2f MB\n", __func__, ctx_size/(1024.0*1024.0));
    }

    // create the ggml context
    {
        struct ggml_init_params params = {
            /*.mem_size   =*/ ctx_size,
            /*.mem_buffer =*/ NULL,
        };

        model.ctx = ggml_init(params);
        if (!model.ctx) {
            fprintf(stderr, "%s: ggml_init() failed\n", __func__);
            return false;
        }
    }

    // prepare memory for the weights
    {
        const auto & hparams = model.hparams;

        const int n_embd  = hparams.n_embd;
        const int n_layer = hparams.n_layer;
        const int n_vocab = hparams.n_vocab;

        model.layers.resize(n_layer);

        model.tok_embeddings = ggml_new_tensor_2d(ctx, wtype, n_embd, n_vocab);

        model.norm   = ggml_new_tensor_1d(ctx, GGML_TYPE_F32, n_embd);
        model.output = ggml_new_tensor_2d(ctx, wtype,         n_embd, n_vocab);

        // map by name
        model.tensors["tok_embeddings.weight"] = model.tok_embeddings;

        model.tensors["norm.weight"]   = model.norm;
        model.tensors["output.weight"] = model.output;

        for (int i = 0; i < n_layer; ++i) {
            auto & layer = model.layers[i];

            layer.attention_norm = ggml_new_tensor_1d(ctx, GGML_TYPE_F32, n_embd);

            layer.wq = ggml_new_tensor_2d(ctx, wtype, n_embd, n_embd);
            layer.wk = ggml_new_tensor_2d(ctx, wtype, n_embd, n_embd);
            layer.wv = ggml_new_tensor_2d(ctx, wtype, n_embd, n_embd);
            layer.wo = ggml_new_tensor_2d(ctx, wtype, n_embd, n_embd);

            layer.ffn_norm = ggml_new_tensor_1d(ctx, GGML_TYPE_F32, n_embd);

            layer.w1 = ggml_new_tensor_2d(ctx, wtype, n_embd,   n_ff);
            layer.w2 = ggml_new_tensor_2d(ctx, wtype,   n_ff, n_embd);
            layer.w3 = ggml_new_tensor_2d(ctx, wtype, n_embd,   n_ff);

            // map by name
            model.tensors["layers." + std::to_string(i) + ".attention_norm.weight"] = layer.attention_norm;

            model.tensors["layers." + std::to_string(i) + ".attention.wq.weight"] = layer.wq;
            model.tensors["layers." + std::to_string(i) + ".attention.wk.weight"] = layer.wk;
            model.tensors["layers." + std::to_string(i) + ".attention.wv.weight"] = layer.wv;
            model.tensors["layers." + std::to_string(i) + ".attention.wo.weight"] = layer.wo;

            model.tensors["layers." + std::to_string(i) + ".ffn_norm.weight"] = layer.ffn_norm;

            model.tensors["layers." + std::to_string(i) + ".feed_forward.w1.weight"] = layer.w1;
            model.tensors["layers." + std::to_string(i) + ".feed_forward.w2.weight"] = layer.w2;
            model.tensors["layers." + std::to_string(i) + ".feed_forward.w3.weight"] = layer.w3;
        }
    }

    // key + value memory
    {
        const auto & hparams = model.hparams;

        const int n_embd  = hparams.n_embd;
        const int n_layer = hparams.n_layer;
        const int n_ctx   = hparams.n_ctx;

        const int n_mem      = n_layer*n_ctx;
        const int n_elements = n_embd*n_mem;

        model.memory_k = ggml_new_tensor_1d(ctx, memory_type, n_elements);
        model.memory_v = ggml_new_tensor_1d(ctx, memory_type, n_elements);

        const size_t memory_size = ggml_nbytes(model.memory_k) + ggml_nbytes(model.memory_v);

        fprintf(stderr, "%s: memory_size = %8.2f MB, n_mem = %d\n", __func__, memory_size/1024.0/1024.0, n_mem);
    }

    const size_t file_offset = fin.tellg();

    fin.close();

    std::vector<uint8_t> tmp;

    for (int i = 0; i < n_parts; ++i) {
        const int part_id = i;
        //const int part_id = n_parts - i - 1;

        std::string fname_part = fname;
        if (i > 0) {
            fname_part += "." + std::to_string(i);
        }

        fprintf(stderr, "%s: loading model part %d/%d from '%s'\n", __func__, i+1, n_parts, fname_part.c_str());

        fin = std::ifstream(fname_part, std::ios::binary);
        fin.rdbuf()->pubsetbuf(f_buf.data(), f_buf.size());
        fin.seekg(file_offset);

        // load weights
        {
            int n_tensors = 0;
            size_t total_size = 0;

            fprintf(stderr, "%s: ", __func__);

            while (true) {
                int32_t n_dims;
                int32_t length;
                int32_t ftype;

                fin.read(reinterpret_cast<char *>(&n_dims), sizeof(n_dims));
                fin.read(reinterpret_cast<char *>(&length), sizeof(length));
                fin.read(reinterpret_cast<char *>(&ftype),  sizeof(ftype));

                if (fin.eof()) {
                    break;
                }

                int32_t nelements = 1;
                int32_t ne[2] = { 1, 1 };
                for (int i = 0; i < n_dims; ++i) {
                    fin.read(reinterpret_cast<char *>(&ne[i]), sizeof(ne[i]));
                    nelements *= ne[i];
                }

                std::string name(length, 0);
                fin.read(&name[0], length);

                if (model.tensors.find(name.data()) == model.tensors.end()) {
                    fprintf(stderr, "%s: unknown tensor '%s' in model file\n", __func__, name.data());
                    return false;
                }

                // split_type = 0: split by columns
                // split_type = 1: split by rows
                int split_type = 0;

                // split_type = 0:
                // regex:
                //   - tok_embeddings.*
                //   - layers.*.attention.wo.weight
                //   - layers.*.feed_forward.w2.weight

                // split_type = 1:
                // regex:
                //   - output.*
                //   - layers.*.attention.wq.weight
                //   - layers.*.attention.wk.weight
                //   - layers.*.attention.wv.weight
                //   - layers.*.feed_forward.w1.weight
                //   - layers.*.feed_forward.w3.weight
                if (name.find("tok_embeddings") != std::string::npos) {
                    split_type = 0;
                } else if (name.find("layers") != std::string::npos) {
                    if (name.find("attention.wo.weight") != std::string::npos) {
                        split_type = 0;
                    } else if (name.find("feed_forward.w2.weight") != std::string::npos) {
                        split_type = 0;
                    } else {
                        split_type = 1;
                    }
                } else if (name.find("output") != std::string::npos) {
                    split_type = 1;
                }

                auto tensor = model.tensors[name.data()];

                if (n_dims == 1) {
                    if (ggml_nelements(tensor) != nelements) {
                        fprintf(stderr, "%s: tensor '%s' has wrong size in model file\n", __func__, name.data());
                        return false;
                    }
                } else {
                    if (ggml_nelements(tensor)/n_parts != nelements) {
                        fprintf(stderr, "%s: tensor '%s' has wrong size in model file\n", __func__, name.data());
                        return false;
                    }
                }

                if (n_dims == 1) {
                    if (tensor->ne[0] != ne[0] || tensor->ne[1] != ne[1]) {
                        fprintf(stderr, "%s: tensor '%s' has wrong shape in model file: got [%d, %d], expected [%d, %d]\n",
                                __func__, name.data(), tensor->ne[0], tensor->ne[1], ne[0], ne[1]);
                        return false;
                    }
                } else {
                    if (split_type == 0) {
                        if (tensor->ne[0]/n_parts != ne[0] || tensor->ne[1] != ne[1]) {
                            fprintf(stderr, "%s: tensor '%s' has wrong shape in model file: got [%d, %d], expected [%d, %d]\n",
                                    __func__, name.data(), tensor->ne[0]/n_parts, tensor->ne[1], ne[0], ne[1]);
                            return false;
                        }
                    } else {
                        if (tensor->ne[0] != ne[0] || tensor->ne[1]/n_parts != ne[1]) {
                            fprintf(stderr, "%s: tensor '%s' has wrong shape in model file: got [%d, %d], expected [%d, %d]\n",
                                    __func__, name.data(), tensor->ne[0], tensor->ne[1]/n_parts, ne[0], ne[1]);
                            return false;
                        }
                    }
                }

                if (0) {
                    static const char * ftype_str[] = { "f32", "f16", "q4_0", "q4_1", };
                    fprintf(stderr, "%24s - [%5d, %5d], type = %6s, split = %d\n", name.data(), ne[0], ne[1], ftype_str[ftype], split_type);
                }

                size_t bpe = 0;

                switch (ftype) {
                    case 0: bpe = ggml_type_size(GGML_TYPE_F32);  break;
                    case 1: bpe = ggml_type_size(GGML_TYPE_F16);  break;
                    case 2: bpe = ggml_type_size(GGML_TYPE_Q4_0); assert(ne[0] % 64 == 0); break;
                    case 3: bpe = ggml_type_size(GGML_TYPE_Q4_1); assert(ne[0] % 64 == 0); break;
                    default:
                            {
                                fprintf(stderr, "%s: unknown ftype %d in model file\n", __func__, ftype);
                                return false;
                            }
                };

                if (n_dims == 1 || n_parts == 1) {
                    if ((nelements*bpe)/ggml_blck_size(tensor->type) != ggml_nbytes(tensor)) {
                        fprintf(stderr, "%s: tensor '%s' has wrong size in model file: got %zu, expected %zu\n",
                                __func__, name.data(), ggml_nbytes(tensor), nelements*bpe);
                        return false;
                    }

                    if (part_id == 0) {
                        fin.read(reinterpret_cast<char *>(tensor->data), ggml_nbytes(tensor));
                    } else {
                        fin.seekg(ggml_nbytes(tensor), std::ios::cur);
                    }

                    total_size += ggml_nbytes(tensor);
                } else {
                    if ((nelements*bpe)/ggml_blck_size(tensor->type) != ggml_nbytes(tensor)/n_parts) {
                        fprintf(stderr, "%s: tensor '%s' has wrong size in model file: got %zu, expected %zu\n",
                                __func__, name.data(), ggml_nbytes(tensor)/n_parts, nelements*bpe);
                        return false;
                    }

                    if (split_type == 0) {
                        const int np0 = ne[0];

                        const size_t row_size = (tensor->ne[0]/ggml_blck_size(tensor->type))*ggml_type_size(tensor->type);
                        assert(row_size == tensor->nb[1]);

                        for (int i1 = 0; i1 < ne[1]; ++i1) {
                            const size_t offset_row = i1*row_size;
                            const size_t offset = offset_row + ((part_id*np0)/ggml_blck_size(tensor->type))*ggml_type_size(tensor->type);
                            fin.read(reinterpret_cast<char *>(tensor->data) + offset, row_size/n_parts);
                        }
                    } else {
                        const int np1 = ne[1];

                        const size_t row_size = (tensor->ne[0]/ggml_blck_size(tensor->type))*ggml_type_size(tensor->type);

                        for (int i1 = 0; i1 < ne[1]; ++i1) {
                            const size_t offset_row = (i1 + part_id*np1)*row_size;
                            fin.read(reinterpret_cast<char *>(tensor->data) + offset_row, row_size);
                        }
                    }

                    total_size += ggml_nbytes(tensor)/n_parts;
                }

                //fprintf(stderr, "%42s - [%5d, %5d], type = %6s, %6.2f MB\n", name.data(), ne[0], ne[1], ftype == 0 ? "float" : "f16", ggml_nbytes(tensor)/1024.0/1024.0);
                if (++n_tensors % 8 == 0) {
                    fprintf(stderr, ".");
                    fflush(stderr);
                }
            }

            fprintf(stderr, " done\n");

            fprintf(stderr, "%s: model size = %8.2f MB / num tensors = %d\n", __func__, total_size/1024.0/1024.0, n_tensors);
        }

        fin.close();
    }

    return true;
}

// evaluate the transformer
//
//   - model:     the model
//   - n_threads: number of threads to use
//   - n_past:    the context size so far
//   - embd_inp:  the embeddings of the tokens in the context
//   - embd_w:    the predicted logits for the next token
//
// The GPT-J model requires about 16MB of memory per input token.
//
bool llama_eval(
        const llama_model & model,
        const int n_threads,
        const int n_past,
        const std::vector<gpt_vocab::id> & embd_inp,
              std::vector<float>         & embd_w,
              size_t                     & mem_per_token) {
    const int N = embd_inp.size();

    const auto & hparams = model.hparams;

    const int n_embd  = hparams.n_embd;
    const int n_layer = hparams.n_layer;
    const int n_ctx   = hparams.n_ctx;
    const int n_head  = hparams.n_head;
    const int n_vocab = hparams.n_vocab;
    const int n_rot   = hparams.n_embd/hparams.n_head;

    // TODO: check if this size scales with n_ctx linearly and remove constant. somehow I feel it wasn't the case
    // static size_t buf_size = hparams.n_ctx*1024*1024;
    static size_t buf_size = 512u*1024*1024;
    static void * buf = malloc(buf_size);

    if (mem_per_token > 0 && mem_per_token*N > buf_size) {
        const size_t buf_size_new = 1.1*(mem_per_token*N); // add 10% to account for ggml object overhead
        //fprintf(stderr, "\n%s: reallocating buffer from %zu to %zu bytes\n", __func__, buf_size, buf_size_new);

        // reallocate
        buf_size = buf_size_new;
        buf = realloc(buf, buf_size);
        if (buf == nullptr) {
            fprintf(stderr, "%s: failed to allocate %zu bytes\n", __func__, buf_size);
            return false;
        }
    }

    struct ggml_init_params params = {
        /*.mem_size   =*/ buf_size,
        /*.mem_buffer =*/ buf,
    };

    struct ggml_context * ctx0 = ggml_init(params);
    ggml_cgraph gf = {};
    gf.n_threads = n_threads;

    struct ggml_tensor * embd = ggml_new_tensor_1d(ctx0, GGML_TYPE_I32, N);
    memcpy(embd->data, embd_inp.data(), N*ggml_element_size(embd));

    struct ggml_tensor * inpL = ggml_get_rows(ctx0, model.tok_embeddings, embd);

    for (int il = 0; il < n_layer; ++il) {
        struct ggml_tensor * inpSA = inpL;

        struct ggml_tensor * cur;

        // norm
        {
            cur = ggml_rms_norm(ctx0, inpL);

            // cur = attention_norm*cur
            cur = ggml_mul(ctx0,
                        ggml_repeat(ctx0, model.layers[il].attention_norm, cur),
                        cur);
        }

        // self-attention
        {
            struct ggml_tensor * Qcur = ggml_mul_mat(ctx0, model.layers[il].wq, cur);
            struct ggml_tensor * Kcur = ggml_mul_mat(ctx0, model.layers[il].wk, cur);
            struct ggml_tensor * Vcur = ggml_mul_mat(ctx0, model.layers[il].wv, cur);

            // store key and value to memory
            if (N >= 1) {
                struct ggml_tensor * k = ggml_view_1d(ctx0, model.memory_k, N*n_embd, (ggml_element_size(model.memory_k)*n_embd)*(il*n_ctx + n_past));
                struct ggml_tensor * v = ggml_view_1d(ctx0, model.memory_v, N*n_embd, (ggml_element_size(model.memory_v)*n_embd)*(il*n_ctx + n_past));

                ggml_build_forward_expand(&gf, ggml_cpy(ctx0, Kcur, k));
                ggml_build_forward_expand(&gf, ggml_cpy(ctx0, Vcur, v));
            }

            // Q = Qcur.contiguous().view(n_embd/n_head, n_head, N).permute(0, 2, 1, 3)
            struct ggml_tensor * Q =
                ggml_permute(ctx0,
                        ggml_rope(ctx0,
                            ggml_cpy(ctx0,
                                Qcur,
                                ggml_new_tensor_3d(ctx0, GGML_TYPE_F32, n_embd/n_head, n_head, N)),
                            n_past, n_rot, 0),
                        0, 2, 1, 3);

            // K = Kmem.view(n_embd/n_head, n_head, n_past + N).permute(0, 2, 1, 3)
            struct ggml_tensor * K =
                ggml_permute(ctx0,
                        ggml_rope(ctx0,
                            ggml_reshape_3d(ctx0,
                                ggml_view_1d(ctx0, model.memory_k, (n_past + N)*n_embd, il*n_ctx*ggml_element_size(model.memory_k)*n_embd),
                                n_embd/n_head, n_head, n_past + N),
                            n_past, n_rot, 1),
                        0, 2, 1, 3);

            // K * Q
            struct ggml_tensor * KQ = ggml_mul_mat(ctx0, K, Q);

            // KQ_scaled = KQ / sqrt(n_embd/n_head)
            struct ggml_tensor * KQ_scaled =
                ggml_scale(ctx0,
                        KQ,
                        ggml_new_f32(ctx0, 1.0f/sqrt(float(n_embd)/n_head))
                        );

            // KQ_masked = mask_past(KQ_scaled)
            struct ggml_tensor * KQ_masked = ggml_diag_mask_inf(ctx0, KQ_scaled, n_past);

            // KQ = soft_max(KQ_masked)
            struct ggml_tensor * KQ_soft_max = ggml_soft_max(ctx0, KQ_masked);

            // V_trans = Vmem.view(n_embd/n_head, n_head, n_past + N).permute(1, 2, 0, 3).contiguous()
            struct ggml_tensor * V_trans =
                ggml_permute(ctx0,
                        ggml_reshape_3d(ctx0,
                            ggml_view_1d(ctx0, model.memory_v, (n_past + N)*n_embd, il*n_ctx*ggml_element_size(model.memory_v)*n_embd),
                            n_embd/n_head, n_head, n_past + N),
                        1, 2, 0, 3);

            // KQV = transpose(V) * KQ_soft_max
            struct ggml_tensor * KQV = ggml_mul_mat(ctx0, V_trans, KQ_soft_max);

            // KQV_merged = KQV.permute(0, 2, 1, 3)
            struct ggml_tensor * KQV_merged = ggml_permute(ctx0, KQV, 0, 2, 1, 3);

            // cur = KQV_merged.contiguous().view(n_embd, N)
            cur = ggml_cpy(ctx0,
                    KQV_merged,
                    ggml_new_tensor_2d(ctx0, GGML_TYPE_F32, n_embd, N));

            // projection (no bias)
            cur = ggml_mul_mat(ctx0,
                    model.layers[il].wo,
                    cur);
        }

        struct ggml_tensor * inpFF = ggml_add(ctx0, cur, inpSA);

        // feed-forward network
        {
            // norm
            {
                cur = ggml_rms_norm(ctx0, inpFF);

                // cur = ffn_norm*cur
                cur = ggml_mul(ctx0,
                        ggml_repeat(ctx0, model.layers[il].ffn_norm, cur),
                        cur);
            }

            struct ggml_tensor * tmp = ggml_mul_mat(ctx0,
                    model.layers[il].w3,
                    cur);


            cur = ggml_mul_mat(ctx0,
                    model.layers[il].w1,
                    cur);

            // SILU activation
            cur = ggml_silu(ctx0, cur);

            cur = ggml_mul(ctx0, cur, tmp);

            cur = ggml_mul_mat(ctx0,
                    model.layers[il].w2,
                    cur);
        }

        cur  = ggml_add(ctx0, cur, inpFF);

        // input for next layer
        inpL = cur;
    }

    // norm
    {
        inpL = ggml_rms_norm(ctx0, inpL);

        // inpL = norm*inpL
        inpL = ggml_mul(ctx0,
                    ggml_repeat(ctx0, model.norm, inpL),
                    inpL);
    }

    // lm_head
    {
        inpL = ggml_mul_mat(ctx0, model.output, inpL);
    }

    // logits -> probs
    //inpL = ggml_soft_max(ctx0, inpL);

    // run the computation
    ggml_build_forward_expand(&gf, inpL);
    ggml_graph_compute       (ctx0, &gf);

    //if (n_past%100 == 0) {
    //    ggml_graph_print   (&gf);
    //    ggml_graph_dump_dot(&gf, NULL, "gpt-2.dot");
    //}

    //embd_w.resize(n_vocab*N);
    //memcpy(embd_w.data(), ggml_get_data(inpL), sizeof(float)*n_vocab*N);

    // return result for just the last token
    embd_w.resize(n_vocab);
    memcpy(embd_w.data(), (float *) ggml_get_data(inpL) + (n_vocab*(N-1)), sizeof(float)*n_vocab);

    if (mem_per_token == 0) {
        mem_per_token = ggml_used_mem(ctx0)/N;
    }
    //fprintf(stderr, "used_mem = %zu\n", ggml_used_mem(ctx0));

    ggml_free(ctx0);

    return true;
}

static bool is_interacting = false;

#if defined (__unix__) || (defined (__APPLE__) && defined (__MACH__)) || defined (_WIN32)
void sigint_handler(int signo) {
    printf(ANSI_COLOR_RESET);
    printf("\n"); // this also force flush stdout.
    if (signo == SIGINT) {
        if (!is_interacting) {
            is_interacting=true;
        } else {
            _exit(130);
        }
    }
}
#endif

const char * llama_print_system_info(void) {
    static std::string s;

    s  = "";
    s += "AVX = "       + std::to_string(ggml_cpu_has_avx())       + " | ";
    s += "AVX2 = "      + std::to_string(ggml_cpu_has_avx2())      + " | ";
    s += "AVX512 = "    + std::to_string(ggml_cpu_has_avx512())    + " | ";
    s += "FMA = "       + std::to_string(ggml_cpu_has_fma())       + " | ";
    s += "NEON = "      + std::to_string(ggml_cpu_has_neon())      + " | ";
    s += "ARM_FMA = "   + std::to_string(ggml_cpu_has_arm_fma())   + " | ";
    s += "F16C = "      + std::to_string(ggml_cpu_has_f16c())      + " | ";
    s += "FP16_VA = "   + std::to_string(ggml_cpu_has_fp16_va())   + " | ";
    s += "WASM_SIMD = " + std::to_string(ggml_cpu_has_wasm_simd()) + " | ";
    s += "BLAS = "      + std::to_string(ggml_cpu_has_blas())      + " | ";
    s += "SSE3 = "      + std::to_string(ggml_cpu_has_sse3())      + " | ";
    s += "VSX = "       + std::to_string(ggml_cpu_has_vsx())       + " | ";

    return s.c_str();
}

int main(int argc, char ** argv) {
    ggml_time_init();
    const int64_t t_main_start_us = ggml_time_us();

    gpt_params params;
    params.model = "models/llama-7B/ggml-model.bin";

    if (gpt_params_parse(argc, argv, params) == false) {
        return 1;
    }

    if (params.n_ctx > 2048) {
        fprintf(stderr, "%s: warning: model does not support context sizes greater than 2048 tokens (%d specified);"
                "expect poor results\n", __func__, params.n_ctx);
    }

    if (params.seed < 0) {
        params.seed = time(NULL);
    }

    fprintf(stderr, "%s: seed = %d\n", __func__, params.seed);

    std::mt19937 rng(params.seed);
    if (params.random_prompt) {
        params.prompt = gpt_random_prompt(rng);
    }

//    params.prompt = R"(// this function checks if the number n is prime
//bool is_prime(int n) {)";

    int64_t t_load_us = 0;

    gpt_vocab vocab;
    llama_model model;

    // load the model
    {
        const ggml_type memory_type = params.memory_f16 ? GGML_TYPE_F16 : GGML_TYPE_F32;
        const int64_t t_start_us = ggml_time_us();
        if (!llama_model_load(params.model, model, vocab, params.n_ctx, memory_type)) {
            fprintf(stderr, "%s: failed to load model from '%s'\n", __func__, params.model.c_str());
            return 1;
        }

        t_load_us = ggml_time_us() - t_start_us;
    }

    // print system information
    {
        fprintf(stderr, "\n");
        fprintf(stderr, "system_info: n_threads = %d / %d | %s\n",
                params.n_threads, std::thread::hardware_concurrency(), llama_print_system_info());
    }

    int n_past = 0;

    int64_t t_sample_us  = 0;
    int64_t t_predict_us = 0;

    std::vector<float> logits;

    // Add a space in front of the first character to match OG llama tokenizer behavior
    params.prompt.insert(0, 1, ' ');
    // tokenize the prompt
    std::vector<gpt_vocab::id> embd_inp = ::llama_tokenize(vocab, params.prompt, true);

    params.n_predict = std::min(params.n_predict, model.hparams.n_ctx - (int) embd_inp.size());

    // prefix & suffix for instruct mode
    const std::vector<gpt_vocab::id> inp_pfx = ::llama_tokenize(vocab, "\n\n### Instruction:\n\n", true);
    const std::vector<gpt_vocab::id> inp_sfx = ::llama_tokenize(vocab, "\n\n### Response:\n\n", false);

    // in instruct mode, we inject a prefix and a suffix to each input by the user
    if (params.instruct) {
        params.interactive = true;
        params.antiprompt = "### Instruction:\n\n";
    }

    // tokenize the reverse prompt
    std::vector<std::vector<gpt_vocab::id>> antipromptv_inp;
    
    for (auto antiprompt : params.antiprompt) {
        antipromptv_inp.push_back(::llama_tokenize(vocab, antiprompt, false));
    }

    // enable interactive mode if reverse prompt is specified
    if (!antiprompt_inp.empty()) {
        params.interactive = true;
    }

    fprintf(stderr, "\n");
    fprintf(stderr, "%s: prompt: '%s'\n", __func__, params.prompt.c_str());
    fprintf(stderr, "%s: number of tokens in prompt = %zu\n", __func__, embd_inp.size());
    for (int i = 0; i < (int) embd_inp.size(); i++) {
        fprintf(stderr, "%6d -> '%s'\n", embd_inp[i], vocab.id_to_token.at(embd_inp[i]).c_str());
    }
    fprintf(stderr, "\n");
    if (params.interactive) {
#if defined (__unix__) || (defined (__APPLE__) && defined (__MACH__))
        struct sigaction sigint_action;
        sigint_action.sa_handler = sigint_handler;
        sigemptyset (&sigint_action.sa_mask);
        sigint_action.sa_flags = 0;
        sigaction(SIGINT, &sigint_action, NULL);
#elif defined (_WIN32)
        signal(SIGINT, sigint_handler);
#endif

        fprintf(stderr, "%s: interactive mode on.\n", __func__);

<<<<<<< HEAD
        if(antipromptv_inp.size()) {
            for (size_t apindex = 0; apindex < antipromptv_inp.size(); ++apindex) {
                auto antiprompt_inp = antipromptv_inp.at(apindex);
                fprintf(stderr, "%s: reverse prompt: '%s'\n", __func__, params.antiprompt.at(apindex).c_str());
                fprintf(stderr, "%s: number of tokens in reverse prompt = %zu\n", __func__, antiprompt_inp.size());
                for (int i = 0; i < (int) antiprompt_inp.size(); i++) {
                    fprintf(stderr, "%6d -> '%s'\n", antiprompt_inp[i], vocab.id_to_token.at(antiprompt_inp[i]).c_str());
                }
                fprintf(stderr, "\n");
=======
        if (antiprompt_inp.size()) {
            fprintf(stderr, "%s: reverse prompt: '%s'\n", __func__, params.antiprompt.c_str());
            fprintf(stderr, "%s: number of tokens in reverse prompt = %zu\n", __func__, antiprompt_inp.size());
            for (int i = 0; i < (int) antiprompt_inp.size(); i++) {
                fprintf(stderr, "%6d -> '%s'\n", antiprompt_inp[i], vocab.id_to_token.at(antiprompt_inp[i]).c_str());
>>>>>>> 7392f1cd
            }
        }
    }
    fprintf(stderr, "sampling parameters: temp = %f, top_k = %d, top_p = %f, repeat_last_n = %i, repeat_penalty = %f\n", params.temp, params.top_k, params.top_p, params.repeat_last_n, params.repeat_penalty);
    fprintf(stderr, "\n\n");

    std::vector<gpt_vocab::id> embd;

    // determine the required inference memory per token:
    size_t mem_per_token = 0;
    llama_eval(model, params.n_threads, 0, { 0, 1, 2, 3 }, logits, mem_per_token);

    int last_n_size = params.repeat_last_n;
    std::vector<gpt_vocab::id> last_n_tokens(last_n_size);
    std::fill(last_n_tokens.begin(), last_n_tokens.end(), 0);

    if (params.interactive) {
        fprintf(stderr, "== Running in interactive mode. ==\n"
#if defined (__unix__) || (defined (__APPLE__) && defined (__MACH__)) || defined (_WIN32)
               " - Press Ctrl+C to interject at any time.\n"
#endif
               " - Press Return to return control to LLaMa.\n"
               " - If you want to submit another line, end your input in '\\'.\n\n");
        is_interacting = true;
    }

    int input_consumed = 0;
    bool input_noecho = false;

    int remaining_tokens = params.n_predict;

    // set the color for the prompt which will be output initially
    if (params.use_color) {
        printf(ANSI_COLOR_YELLOW);
    }

    while (remaining_tokens > 0 || params.interactive) {
        // predict
        if (embd.size() > 0) {
            const int64_t t_start_us = ggml_time_us();

            if (!llama_eval(model, params.n_threads, n_past, embd, logits, mem_per_token)) {
                fprintf(stderr, "Failed to predict\n");
                return 1;
            }

            t_predict_us += ggml_time_us() - t_start_us;
        }

        n_past += embd.size();
        embd.clear();

        if (embd_inp.size() <= input_consumed) {
            // out of user input, sample next token
            const float top_k = params.top_k;
            const float top_p = params.top_p;
            const float temp  = params.temp;
            const float repeat_penalty = params.repeat_penalty;

            const int n_vocab = model.hparams.n_vocab;

            gpt_vocab::id id = 0;

            {
                const int64_t t_start_sample_us = ggml_time_us();

                if (params.ignore_eos) {
                    // set the logit of the eos token to zero to avoid sampling it
                    logits[logits.size() - n_vocab + EOS_TOKEN_ID] = 0;
                }

                id = llama_sample_top_p_top_k(vocab, logits.data() + (logits.size() - n_vocab), last_n_tokens, repeat_penalty, top_k, top_p, temp, rng);

                last_n_tokens.erase(last_n_tokens.begin());
                last_n_tokens.push_back(id);

                t_sample_us += ggml_time_us() - t_start_sample_us;
            }

            // add it to the context
            embd.push_back(id);

            // echo this to console
            input_noecho = false;

            // decrement remaining sampling budget
            --remaining_tokens;
        } else {
            // some user input remains from prompt or interaction, forward it to processing
            while (embd_inp.size() > input_consumed) {
                embd.push_back(embd_inp[input_consumed]);
                last_n_tokens.erase(last_n_tokens.begin());
                last_n_tokens.push_back(embd_inp[input_consumed]);
                ++input_consumed;
                if ((int) embd.size() >= params.n_batch) {
                    break;
                }
            }

            // reset color to default if we there is no pending user input
            if (!input_noecho && params.use_color && (int) embd_inp.size() == input_consumed) {
                printf(ANSI_COLOR_RESET);
            }
        }

        // display text
        if (!input_noecho) {
            for (auto id : embd) {
                printf("%s", vocab.id_to_token[id].c_str());
            }
            fflush(stdout);
        }

        // in interactive mode, and not currently processing queued inputs;
        // check if we should prompt the user for more
        if (params.interactive && embd_inp.size() <= input_consumed) {
            // check for reverse prompt
            for (auto antiprompt_inp : antipromptv_inp) {
                if (antiprompt_inp.size() && std::equal(antiprompt_inp.rbegin(), antiprompt_inp.rend(), last_n_tokens.rbegin())) {
                    // reverse prompt found
                    is_interacting = true;
                    break;
                }
            }
            if (is_interacting) {
                if (params.instruct) {
                    input_consumed = embd_inp.size();
                    embd_inp.insert(embd_inp.end(), inp_pfx.begin(), inp_pfx.end());

                    printf("\n> ");
                }

                // currently being interactive
                bool another_line = true;
                while (another_line) {
                    fflush(stdout);
                    char buf[256] = {0};
                    int n_read;
                    if (params.use_color) printf(ANSI_BOLD ANSI_COLOR_GREEN);
                    if (scanf("%255[^\n]%n%*c", buf, &n_read) <= 0) {
                        // presumable empty line, consume the newline
                        std::ignore = scanf("%*c");
                        n_read=0;
                    }
                    if (params.use_color) printf(ANSI_COLOR_RESET);

                    if (n_read > 0 && buf[n_read-1]=='\\') {
                        another_line = true;
                        buf[n_read-1] = '\n';
                        buf[n_read] = 0;
                    } else {
                        another_line = false;
                        buf[n_read] = '\n';
                        buf[n_read+1] = 0;
                    }

                    std::vector<gpt_vocab::id> line_inp = ::llama_tokenize(vocab, buf, false);
                    embd_inp.insert(embd_inp.end(), line_inp.begin(), line_inp.end());

                    if (params.instruct) {
                        embd_inp.insert(embd_inp.end(), inp_sfx.begin(), inp_sfx.end());
                    }

                    remaining_tokens -= line_inp.size();

                    input_noecho = true; // do not echo this again
                }

                is_interacting = false;
            }
        }

        // end of text token
        if (embd.back() == EOS_TOKEN_ID) {
            if (params.interactive) {
                is_interacting = true;
            } else {
                fprintf(stderr, " [end of text]\n");
                break;
            }
        }

        // In interactive mode, respect the maximum number of tokens and drop back to user input when reached.
        if (params.interactive && remaining_tokens <= 0) {
            remaining_tokens = params.n_predict;
            is_interacting = true;
        }
    }

#if defined (_WIN32)
    signal(SIGINT, SIG_DFL);
#endif

    // report timing
    {
        const int64_t t_main_end_us = ggml_time_us();

        fprintf(stderr, "\n\n");
        fprintf(stderr, "%s: mem per token = %8zu bytes\n", __func__, mem_per_token);
        fprintf(stderr, "%s:     load time = %8.2f ms\n", __func__, t_load_us/1000.0f);
        fprintf(stderr, "%s:   sample time = %8.2f ms\n", __func__, t_sample_us/1000.0f);
        fprintf(stderr, "%s:  predict time = %8.2f ms / %.2f ms per token\n", __func__, t_predict_us/1000.0f, t_predict_us/1000.0f/n_past);
        fprintf(stderr, "%s:    total time = %8.2f ms\n", __func__, (t_main_end_us - t_main_start_us)/1000.0f);
    }

    ggml_free(model.ctx);

    if (params.use_color) {
        printf(ANSI_COLOR_RESET);
    }

    return 0;
}<|MERGE_RESOLUTION|>--- conflicted
+++ resolved
@@ -890,7 +890,6 @@
 
         fprintf(stderr, "%s: interactive mode on.\n", __func__);
 
-<<<<<<< HEAD
         if(antipromptv_inp.size()) {
             for (size_t apindex = 0; apindex < antipromptv_inp.size(); ++apindex) {
                 auto antiprompt_inp = antipromptv_inp.at(apindex);
@@ -900,13 +899,6 @@
                     fprintf(stderr, "%6d -> '%s'\n", antiprompt_inp[i], vocab.id_to_token.at(antiprompt_inp[i]).c_str());
                 }
                 fprintf(stderr, "\n");
-=======
-        if (antiprompt_inp.size()) {
-            fprintf(stderr, "%s: reverse prompt: '%s'\n", __func__, params.antiprompt.c_str());
-            fprintf(stderr, "%s: number of tokens in reverse prompt = %zu\n", __func__, antiprompt_inp.size());
-            for (int i = 0; i < (int) antiprompt_inp.size(); i++) {
-                fprintf(stderr, "%6d -> '%s'\n", antiprompt_inp[i], vocab.id_to_token.at(antiprompt_inp[i]).c_str());
->>>>>>> 7392f1cd
             }
         }
     }
