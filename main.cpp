--- conflicted
+++ resolved
@@ -982,14 +982,6 @@
                     break;
                 }
             }
-<<<<<<< HEAD
-=======
-
-            // reset color to default if we there is no pending user input
-            if (!input_noecho && params.use_color && (int) embd_inp.size() == input_consumed) {
-                printf(ANSI_COLOR_RESET);
-            }
->>>>>>> 70f01cb8
         }
 
         // display text
@@ -1000,7 +992,7 @@
             fflush(stdout);
         }
         // reset color to default if we there is no pending user input
-        if (!input_noecho && params.use_color && embd_inp.size() == input_consumed) {
+        if (!input_noecho && params.use_color && (int)embd_inp.size() == input_consumed) {
             printf(ANSI_COLOR_RESET);
         }
 
@@ -1021,7 +1013,6 @@
                 }
 
                 // currently being interactive
-<<<<<<< HEAD
                 if (params.use_color) printf(ANSI_BOLD ANSI_COLOR_GREEN);
                 std::string buffer;
                 std::string line;
@@ -1029,48 +1020,20 @@
                 do {
                     std::getline(std::cin, line);
                     if (line.empty() || line.back() != '\\') {
-=======
-                bool another_line = true;
-                while (another_line) {
-                    fflush(stdout);
-                    char buf[256] = {0};
-                    int n_read;
-                    if (params.use_color) printf(ANSI_BOLD ANSI_COLOR_GREEN);
-                    if (scanf("%255[^\n]%n%*c", buf, &n_read) <= 0) {
-                        // presumable empty line, consume the newline
-                        std::ignore = scanf("%*c");
-                        n_read=0;
-                    }
-                    if (params.use_color) printf(ANSI_COLOR_RESET);
-
-                    if (n_read > 0 && buf[n_read-1]=='\\') {
-                        another_line = true;
-                        buf[n_read-1] = '\n';
-                        buf[n_read] = 0;
+                        another_line = false;
                     } else {
->>>>>>> 70f01cb8
-                        another_line = false;
-                    }
-                    else {
                         line.pop_back(); // Remove the continue character
                     }
                     buffer += line + '\n'; // Append the line to the result
                 } while (another_line);
                 if (params.use_color) printf(ANSI_COLOR_RESET);
 
-<<<<<<< HEAD
                 std::vector<gpt_vocab::id> line_inp = ::llama_tokenize(vocab, buffer, false);
                 embd_inp.insert(embd_inp.end(), line_inp.begin(), line_inp.end());
-=======
-                    std::vector<gpt_vocab::id> line_inp = ::llama_tokenize(vocab, buf, false);
-                    embd_inp.insert(embd_inp.end(), line_inp.begin(), line_inp.end());
-
-                    if (params.instruct) {
-                        embd_inp.insert(embd_inp.end(), inp_sfx.begin(), inp_sfx.end());
-                    }
-
-                    remaining_tokens -= line_inp.size();
->>>>>>> 70f01cb8
+
+                if (params.instruct) {
+                    embd_inp.insert(embd_inp.end(), inp_sfx.begin(), inp_sfx.end());
+                }
 
                 remaining_tokens -= line_inp.size();
 
