#include "ggml.h"

#include "utils.h"

#include <cassert>
#include <cinttypes>
#include <cmath>
#include <cstdio>
#include <cstring>
#include <fstream>
#include <iostream>
#include <string>
#include <vector>

#if defined (__unix__) || (defined (__APPLE__) && defined (__MACH__))
#include <signal.h>
#include <unistd.h>
#elif defined (_WIN32)
#include <signal.h>
#endif

#if defined (_WIN32)
#pragma comment(lib,"kernel32.lib")
extern "C" __declspec(dllimport) void* __stdcall GetStdHandle(unsigned long nStdHandle);
extern "C" __declspec(dllimport) int __stdcall GetConsoleMode(void* hConsoleHandle, unsigned long* lpMode);
extern "C" __declspec(dllimport) int __stdcall SetConsoleMode(void* hConsoleHandle, unsigned long dwMode);
#endif

#define ANSI_COLOR_RED     "\x1b[31m"
#define ANSI_COLOR_GREEN   "\x1b[32m"
#define ANSI_COLOR_YELLOW  "\x1b[33m"
#define ANSI_COLOR_BLUE    "\x1b[34m"
#define ANSI_COLOR_MAGENTA "\x1b[35m"
#define ANSI_COLOR_CYAN    "\x1b[36m"
#define ANSI_COLOR_RESET   "\x1b[0m"
#define ANSI_BOLD          "\x1b[1m"

/* Keep track of current color of output, and emit ANSI code if it changes. */
enum console_state {
    CONSOLE_STATE_DEFAULT=0,
    CONSOLE_STATE_PROMPT,
    CONSOLE_STATE_USER_INPUT
}; 

static console_state con_st = CONSOLE_STATE_DEFAULT;
static bool con_use_color = false;

void set_console_state(console_state new_st)
{
    if (!con_use_color) return;
    // only emit color code if state changed
    if (new_st != con_st) {
        con_st = new_st;
        switch(con_st) {
        case CONSOLE_STATE_DEFAULT:
            printf(ANSI_COLOR_RESET);
            return;
        case CONSOLE_STATE_PROMPT:
            printf(ANSI_COLOR_YELLOW);
            return;
        case CONSOLE_STATE_USER_INPUT:
            printf(ANSI_BOLD ANSI_COLOR_GREEN);
            return;
        }
    }
}

static const int EOS_TOKEN_ID = 2;

// determine number of model parts based on the dimension
static const std::unordered_map<int, int> LLAMA_N_PARTS = {
    { 4096, 1 },
    { 5120, 2 },
    { 6656, 4 },
    { 8192, 8 },
};

// default hparams (LLaMA 7B)
struct llama_hparams {
    int32_t n_vocab = 32000;
    int32_t n_ctx   = 512;   // this is provided as user input?
    int32_t n_embd  = 4096;
    int32_t n_mult  = 256;
    int32_t n_head  = 32;
    int32_t n_layer = 32;
    int32_t n_rot   = 64;
    int32_t f16     = 1;
};

struct llama_layer {
    // normalization
    struct ggml_tensor * attention_norm;

    // attention
    struct ggml_tensor * wq;
    struct ggml_tensor * wk;
    struct ggml_tensor * wv;
    struct ggml_tensor * wo;

    // normalization
    struct ggml_tensor * ffn_norm;

    // ff
    struct ggml_tensor * w1;
    struct ggml_tensor * w2;
    struct ggml_tensor * w3;
};

struct llama_model {
    llama_hparams hparams;

    struct ggml_tensor * tok_embeddings;

    struct ggml_tensor * norm;
    struct ggml_tensor * output;

    std::vector<llama_layer> layers;

    // key + value memory
    struct ggml_tensor * memory_k;
    struct ggml_tensor * memory_v;

    //
    struct ggml_context * ctx;
    std::unordered_map<std::string, struct ggml_tensor *> tensors;
};

// load the model's weights from a file

bool llama_model_load(const std::string & fname, llama_model & model, llama_vocab & vocab, int n_ctx, int n_parts, ggml_type memory_type = GGML_TYPE_F32) {
    fprintf(stderr, "%s: loading model from '%s' - please wait ...\n", __func__, fname.c_str());

    std::vector<char> f_buf(1024*1024);

    auto fin = std::ifstream(fname, std::ios::binary);
    fin.rdbuf()->pubsetbuf(f_buf.data(), f_buf.size());
    if (!fin) {
        fprintf(stderr, "%s: failed to open '%s'\n", __func__, fname.c_str());
        return false;
    }

    // verify magic
    {
        uint32_t magic;
        fin.read((char *) &magic, sizeof(magic));
        if (magic == FILE_MAGIC_UNVERSIONED) {
            fprintf(stderr, "%s: invalid model file '%s' (too old, regenerate your model files!)\n",
                    __func__, fname.c_str());
            return false;
        }
        if (magic != FILE_MAGIC) {
            fprintf(stderr, "%s: invalid model file '%s' (bad magic)\n", __func__, fname.c_str());
            return false;
        }

        uint32_t format_version;
        fin.read((char *) &format_version, sizeof(format_version));

        if (format_version != FILE_VERSION) {
            fprintf(stderr, "%s: invalid model file '%s' (unsupported format version %" PRIu32 ", expected %d)\n",
                    __func__, fname.c_str(), format_version, FILE_VERSION);
            return false;
        }
    }

    int n_ff = 0;

    // load hparams
    {
        auto & hparams = model.hparams;

        fin.read((char *) &hparams.n_vocab, sizeof(hparams.n_vocab));
        //fin.read((char *) &hparams.n_ctx,   sizeof(hparams.n_ctx));
        fin.read((char *) &hparams.n_embd,  sizeof(hparams.n_embd));
        fin.read((char *) &hparams.n_mult,  sizeof(hparams.n_mult));
        fin.read((char *) &hparams.n_head,  sizeof(hparams.n_head));
        fin.read((char *) &hparams.n_layer, sizeof(hparams.n_layer));
        fin.read((char *) &hparams.n_rot,   sizeof(hparams.n_rot));
        fin.read((char *) &hparams.f16,     sizeof(hparams.f16));

        hparams.n_ctx = n_ctx;

        n_ff = ((2*(4*hparams.n_embd)/3 + hparams.n_mult - 1)/hparams.n_mult)*hparams.n_mult;

        if (n_parts < 1) {
            n_parts = LLAMA_N_PARTS.at(hparams.n_embd);
        }

        // temp warning to tell the user to use "--n_parts"
        if (hparams.f16 == 4 && n_parts != 1) {
            fprintf(stderr, "%s: GPTQ model detected - are you sure n_parts should be %d? we normally expect it to be 1\n", __func__, n_parts);
            fprintf(stderr, "%s: use '--n_parts 1' if necessary\n", __func__);
        }

        fprintf(stderr, "%s: n_vocab = %d\n", __func__, hparams.n_vocab);
        fprintf(stderr, "%s: n_ctx   = %d\n", __func__, hparams.n_ctx);
        fprintf(stderr, "%s: n_embd  = %d\n", __func__, hparams.n_embd);
        fprintf(stderr, "%s: n_mult  = %d\n", __func__, hparams.n_mult);
        fprintf(stderr, "%s: n_head  = %d\n", __func__, hparams.n_head);
        fprintf(stderr, "%s: n_layer = %d\n", __func__, hparams.n_layer);
        fprintf(stderr, "%s: n_rot   = %d\n", __func__, hparams.n_rot);
        fprintf(stderr, "%s: f16     = %d\n", __func__, hparams.f16);
        fprintf(stderr, "%s: n_ff    = %d\n", __func__, n_ff);
        fprintf(stderr, "%s: n_parts = %d\n", __func__, n_parts);
    }

    // load vocab
    {
        std::string word;
        vocab.id_to_token.resize(model.hparams.n_vocab);
        std::vector<char> tmp(64);

        for (int i = 0; i < model.hparams.n_vocab; i++) {
            uint32_t len;
            fin.read((char *) &len, sizeof(len));

            word.resize(len);
            if (len > 0) {
                tmp.resize(len);
                fin.read(tmp.data(), len);
                word.assign(tmp.data(), len);
            } else {
                word.clear();
            }

            float score;
            fin.read((char *) &score, sizeof(score));

            vocab.token_to_id[word] = i;

            auto &tok_score = vocab.id_to_token[i];
            tok_score.tok = word;
            tok_score.score = score;
        }
    }

    // for the big tensors, we have the option to store the data in 16-bit floats or quantized
    // in order to save memory and also to speed up the computation
    // wtype is for per-layer weights, while vtype is for other weights
    ggml_type wtype, vtype;
    switch (model.hparams.f16) {
        case 0: wtype = vtype = GGML_TYPE_F32;  break;
        case 1: wtype = vtype = GGML_TYPE_F16;  break;
        case 2: wtype = vtype = GGML_TYPE_Q4_0; break;
        case 3: wtype = vtype = GGML_TYPE_Q4_1; break;
        case 4: wtype = GGML_TYPE_Q4_1; vtype = GGML_TYPE_F16; break;
        default:
                {
                    fprintf(stderr, "%s: invalid model file '%s' (bad f16 value %d)\n",
                            __func__, fname.c_str(), model.hparams.f16);
                    return false;
                }
    }

    auto & ctx = model.ctx;

    size_t ctx_size = 0;

    {
        const auto & hparams = model.hparams;

        const int n_embd  = hparams.n_embd;
        const int n_layer = hparams.n_layer;
        const int n_ctx   = hparams.n_ctx;
        const int n_vocab = hparams.n_vocab;

        ctx_size += n_embd*n_vocab*ggml_type_sizef(vtype); // tok_embeddings

        ctx_size += n_embd*ggml_type_sizef(GGML_TYPE_F32); // norm

        ctx_size += n_embd*n_vocab*ggml_type_sizef(vtype); // output

        ctx_size += n_layer*(n_embd*ggml_type_sizef(GGML_TYPE_F32)); // attention_norm

        ctx_size += n_layer*(n_embd*n_embd*ggml_type_sizef(wtype)); // wq
        ctx_size += n_layer*(n_embd*n_embd*ggml_type_sizef(wtype)); // wk
        ctx_size += n_layer*(n_embd*n_embd*ggml_type_sizef(wtype)); // wv
        ctx_size += n_layer*(n_embd*n_embd*ggml_type_sizef(wtype)); // wo

        ctx_size += n_layer*(n_embd*ggml_type_sizef(GGML_TYPE_F32)); // ffn_norm

        ctx_size += n_layer*(n_ff*n_embd*ggml_type_sizef(wtype)); // w1
        ctx_size += n_layer*(n_ff*n_embd*ggml_type_sizef(wtype)); // w2
        ctx_size += n_layer*(n_ff*n_embd*ggml_type_sizef(wtype)); // w3

        ctx_size += n_ctx*n_layer*n_embd*ggml_type_sizef(memory_type); // memory_k
        ctx_size += n_ctx*n_layer*n_embd*ggml_type_sizef(memory_type); // memory_v

        ctx_size += (5 + 10*n_layer)*256; // object overhead

        fprintf(stderr, "%s: ggml ctx size = %6.2f MB\n", __func__, ctx_size/(1024.0*1024.0));
    }

    // create the ggml context
    {
        struct ggml_init_params params = {
            /*.mem_size   =*/ ctx_size,
            /*.mem_buffer =*/ NULL,
        };

        model.ctx = ggml_init(params);
        if (!model.ctx) {
            fprintf(stderr, "%s: ggml_init() failed\n", __func__);
            return false;
        }
    }

    // prepare memory for the weights
    {
        const auto & hparams = model.hparams;

        const int n_embd  = hparams.n_embd;
        const int n_layer = hparams.n_layer;
        const int n_vocab = hparams.n_vocab;

        model.layers.resize(n_layer);

        model.tok_embeddings = ggml_new_tensor_2d(ctx, vtype, n_embd, n_vocab);

        model.norm   = ggml_new_tensor_1d(ctx, GGML_TYPE_F32, n_embd);
        model.output = ggml_new_tensor_2d(ctx, vtype,         n_embd, n_vocab);

        // map by name
        model.tensors["tok_embeddings.weight"] = model.tok_embeddings;

        model.tensors["norm.weight"]   = model.norm;
        model.tensors["output.weight"] = model.output;

        for (int i = 0; i < n_layer; ++i) {
            auto & layer = model.layers[i];

            layer.attention_norm = ggml_new_tensor_1d(ctx, GGML_TYPE_F32, n_embd);

            layer.wq = ggml_new_tensor_2d(ctx, wtype, n_embd, n_embd);
            layer.wk = ggml_new_tensor_2d(ctx, wtype, n_embd, n_embd);
            layer.wv = ggml_new_tensor_2d(ctx, wtype, n_embd, n_embd);
            layer.wo = ggml_new_tensor_2d(ctx, wtype, n_embd, n_embd);

            layer.ffn_norm = ggml_new_tensor_1d(ctx, GGML_TYPE_F32, n_embd);

            layer.w1 = ggml_new_tensor_2d(ctx, wtype, n_embd,   n_ff);
            layer.w2 = ggml_new_tensor_2d(ctx, wtype,   n_ff, n_embd);
            layer.w3 = ggml_new_tensor_2d(ctx, wtype, n_embd,   n_ff);

            // map by name
            model.tensors["layers." + std::to_string(i) + ".attention_norm.weight"] = layer.attention_norm;

            model.tensors["layers." + std::to_string(i) + ".attention.wq.weight"] = layer.wq;
            model.tensors["layers." + std::to_string(i) + ".attention.wk.weight"] = layer.wk;
            model.tensors["layers." + std::to_string(i) + ".attention.wv.weight"] = layer.wv;
            model.tensors["layers." + std::to_string(i) + ".attention.wo.weight"] = layer.wo;

            model.tensors["layers." + std::to_string(i) + ".ffn_norm.weight"] = layer.ffn_norm;

            model.tensors["layers." + std::to_string(i) + ".feed_forward.w1.weight"] = layer.w1;
            model.tensors["layers." + std::to_string(i) + ".feed_forward.w2.weight"] = layer.w2;
            model.tensors["layers." + std::to_string(i) + ".feed_forward.w3.weight"] = layer.w3;
        }
    }

    // key + value memory
    {
        const auto & hparams = model.hparams;

        const int n_embd  = hparams.n_embd;
        const int n_layer = hparams.n_layer;
        const int n_ctx   = hparams.n_ctx;

        const int n_mem      = n_layer*n_ctx;
        const int n_elements = n_embd*n_mem;

        model.memory_k = ggml_new_tensor_1d(ctx, memory_type, n_elements);
        model.memory_v = ggml_new_tensor_1d(ctx, memory_type, n_elements);

        const size_t memory_size = ggml_nbytes(model.memory_k) + ggml_nbytes(model.memory_v);

        fprintf(stderr, "%s: memory_size = %8.2f MB, n_mem = %d\n", __func__, memory_size/1024.0/1024.0, n_mem);
    }

    const size_t file_offset = fin.tellg();

    fin.close();

    std::vector<uint8_t> tmp;

    for (int i = 0; i < n_parts; ++i) {
        const int part_id = i;
        //const int part_id = n_parts - i - 1;

        std::string fname_part = fname;
        if (i > 0) {
            fname_part += "." + std::to_string(i);
        }

        fprintf(stderr, "%s: loading model part %d/%d from '%s'\n", __func__, i+1, n_parts, fname_part.c_str());

        fin = std::ifstream(fname_part, std::ios::binary);
        fin.rdbuf()->pubsetbuf(f_buf.data(), f_buf.size());
        fin.seekg(file_offset);

        // load weights
        {
            int n_tensors = 0;
            size_t total_size = 0;

            fprintf(stderr, "%s: ", __func__);

            while (true) {
                int32_t n_dims;
                int32_t length;
                int32_t ftype;

                fin.read(reinterpret_cast<char *>(&n_dims), sizeof(n_dims));
                fin.read(reinterpret_cast<char *>(&length), sizeof(length));
                fin.read(reinterpret_cast<char *>(&ftype),  sizeof(ftype));

                if (fin.eof()) {
                    break;
                }

                int32_t nelements = 1;
                int32_t ne[2] = { 1, 1 };
                for (int i = 0; i < n_dims; ++i) {
                    fin.read(reinterpret_cast<char *>(&ne[i]), sizeof(ne[i]));
                    nelements *= ne[i];
                }

                std::string name(length, 0);
                fin.read(&name[0], length);

                if (model.tensors.find(name.data()) == model.tensors.end()) {
                    fprintf(stderr, "%s: unknown tensor '%s' in model file\n", __func__, name.data());
                    return false;
                }

                // split_type = 0: split by columns
                // split_type = 1: split by rows
                int split_type = 0;

                // split_type = 0:
                // regex:
                //   - tok_embeddings.*
                //   - layers.*.attention.wo.weight
                //   - layers.*.feed_forward.w2.weight

                // split_type = 1:
                // regex:
                //   - output.*
                //   - layers.*.attention.wq.weight
                //   - layers.*.attention.wk.weight
                //   - layers.*.attention.wv.weight
                //   - layers.*.feed_forward.w1.weight
                //   - layers.*.feed_forward.w3.weight
                if (name.find("tok_embeddings") != std::string::npos) {
                    split_type = 0;
                } else if (name.find("layers") != std::string::npos) {
                    if (name.find("attention.wo.weight") != std::string::npos) {
                        split_type = 0;
                    } else if (name.find("feed_forward.w2.weight") != std::string::npos) {
                        split_type = 0;
                    } else {
                        split_type = 1;
                    }
                } else if (name.find("output") != std::string::npos) {
                    split_type = 1;
                }

                auto tensor = model.tensors[name.data()];

                if (n_dims == 1) {
                    if (ggml_nelements(tensor) != nelements) {
                        fprintf(stderr, "%s: tensor '%s' has wrong size in model file\n", __func__, name.data());
                        return false;
                    }
                } else {
                    if (ggml_nelements(tensor)/n_parts != nelements) {
                        fprintf(stderr, "%s: tensor '%s' has wrong size in model file\n", __func__, name.data());
                        return false;
                    }
                }

                if (n_dims == 1) {
                    if (tensor->ne[0] != ne[0] || tensor->ne[1] != ne[1]) {
                        fprintf(stderr, "%s: tensor '%s' has wrong shape in model file: got [%d, %d], expected [%d, %d]\n",
                                __func__, name.data(), tensor->ne[0], tensor->ne[1], ne[0], ne[1]);
                        return false;
                    }
                } else {
                    if (split_type == 0) {
                        if (tensor->ne[0]/n_parts != ne[0] || tensor->ne[1] != ne[1]) {
                            fprintf(stderr, "%s: tensor '%s' has wrong shape in model file: got [%d, %d], expected [%d, %d]\n",
                                    __func__, name.data(), tensor->ne[0]/n_parts, tensor->ne[1], ne[0], ne[1]);
                            return false;
                        }
                    } else {
                        if (tensor->ne[0] != ne[0] || tensor->ne[1]/n_parts != ne[1]) {
                            fprintf(stderr, "%s: tensor '%s' has wrong shape in model file: got [%d, %d], expected [%d, %d]\n",
                                    __func__, name.data(), tensor->ne[0], tensor->ne[1]/n_parts, ne[0], ne[1]);
                            return false;
                        }
                    }
                }

                if (0) {
                    static const char * ftype_str[] = { "f32", "f16", "q4_0", "q4_1", };
                    fprintf(stderr, "%24s - [%5d, %5d], type = %6s, split = %d\n", name.data(), ne[0], ne[1], ftype_str[ftype], split_type);
                }

                size_t bpe = 0;

                switch (ftype) {
                    case 0: bpe = ggml_type_size(GGML_TYPE_F32);  break;
                    case 1: bpe = ggml_type_size(GGML_TYPE_F16);  break;
                    case 2: bpe = ggml_type_size(GGML_TYPE_Q4_0); assert(ne[0] % 64 == 0); break;
                    case 3: bpe = ggml_type_size(GGML_TYPE_Q4_1); assert(ne[0] % 64 == 0); break;
                    default:
                            {
                                fprintf(stderr, "%s: unknown ftype %d in model file\n", __func__, ftype);
                                return false;
                            }
                };

                if (n_dims == 1 || n_parts == 1) {
                    if ((nelements*bpe)/ggml_blck_size(tensor->type) != ggml_nbytes(tensor)) {
                        fprintf(stderr, "%s: tensor '%s' has wrong size in model file: got %zu, expected %zu\n",
                                __func__, name.data(), ggml_nbytes(tensor), nelements*bpe);
                        return false;
                    }

                    if (part_id == 0) {
                        fin.read(reinterpret_cast<char *>(tensor->data), ggml_nbytes(tensor));
                    } else {
                        fin.seekg(ggml_nbytes(tensor), std::ios::cur);
                    }

                    total_size += ggml_nbytes(tensor);
                } else {
                    if ((nelements*bpe)/ggml_blck_size(tensor->type) != ggml_nbytes(tensor)/n_parts) {
                        fprintf(stderr, "%s: tensor '%s' has wrong size in model file: got %zu, expected %zu\n",
                                __func__, name.data(), ggml_nbytes(tensor)/n_parts, nelements*bpe);
                        return false;
                    }

                    if (split_type == 0) {
                        const int np0 = ne[0];

                        const size_t row_size = (tensor->ne[0]/ggml_blck_size(tensor->type))*ggml_type_size(tensor->type);
                        assert(row_size == tensor->nb[1]);

                        for (int i1 = 0; i1 < ne[1]; ++i1) {
                            const size_t offset_row = i1*row_size;
                            const size_t offset = offset_row + ((part_id*np0)/ggml_blck_size(tensor->type))*ggml_type_size(tensor->type);
                            fin.read(reinterpret_cast<char *>(tensor->data) + offset, row_size/n_parts);
                        }
                    } else {
                        const int np1 = ne[1];

                        const size_t row_size = (tensor->ne[0]/ggml_blck_size(tensor->type))*ggml_type_size(tensor->type);

                        for (int i1 = 0; i1 < ne[1]; ++i1) {
                            const size_t offset_row = (i1 + part_id*np1)*row_size;
                            fin.read(reinterpret_cast<char *>(tensor->data) + offset_row, row_size);
                        }
                    }

                    total_size += ggml_nbytes(tensor)/n_parts;
                }

                //fprintf(stderr, "%42s - [%5d, %5d], type = %6s, %6.2f MB\n", name.data(), ne[0], ne[1], ftype == 0 ? "float" : "f16", ggml_nbytes(tensor)/1024.0/1024.0);
                if (++n_tensors % 8 == 0) {
                    fprintf(stderr, ".");
                    fflush(stderr);
                }
            }

            fprintf(stderr, " done\n");

            fprintf(stderr, "%s: model size = %8.2f MB / num tensors = %d\n", __func__, total_size/1024.0/1024.0, n_tensors);
        }

        fin.close();
    }

    return true;
}

// evaluate the transformer
//
//   - model:     the model
//   - n_threads: number of threads to use
//   - n_past:    the context size so far
//   - embd_inp:  the embeddings of the tokens in the context
//   - embd_w:    the predicted logits for the next token
//
// The GPT-J model requires about 16MB of memory per input token.
//
bool llama_eval(
        const llama_model & model,
        const int n_threads,
        const int n_past,
        const std::vector<llama_vocab::id> & embd_inp,
              std::vector<float>           & embd_w,
              size_t                       & mem_per_token,
              bool return_all_logits = false) {
    const int N = embd_inp.size();

    const auto & hparams = model.hparams;

    const int n_embd  = hparams.n_embd;
    const int n_layer = hparams.n_layer;
    const int n_ctx   = hparams.n_ctx;
    const int n_head  = hparams.n_head;
    const int n_vocab = hparams.n_vocab;
    const int n_rot   = hparams.n_embd/hparams.n_head;

    // TODO: check if this size scales with n_ctx linearly and remove constant. somehow I feel it wasn't the case
    // static size_t buf_size = hparams.n_ctx*1024*1024;
    static size_t buf_size = 512u*1024*1024;
    static void * buf = malloc(buf_size);

    if (mem_per_token > 0 && mem_per_token*N > buf_size) {
        const size_t buf_size_new = 1.3*(mem_per_token*N); // add 30% to account for ggml object overhead
        //fprintf(stderr, "\n%s: reallocating buffer from %zu to %zu bytes\n", __func__, buf_size, buf_size_new);

        // reallocate
        buf_size = buf_size_new;
        buf = realloc(buf, buf_size);
        if (buf == nullptr) {
            fprintf(stderr, "%s: failed to allocate %zu bytes\n", __func__, buf_size);
            return false;
        }
    }

    struct ggml_init_params params = {
        /*.mem_size   =*/ buf_size,
        /*.mem_buffer =*/ buf,
    };

    struct ggml_context * ctx0 = ggml_init(params);
    ggml_cgraph gf = {};
    gf.n_threads = n_threads;

    struct ggml_tensor * embd = ggml_new_tensor_1d(ctx0, GGML_TYPE_I32, N);
    memcpy(embd->data, embd_inp.data(), N*ggml_element_size(embd));

    struct ggml_tensor * inpL = ggml_get_rows(ctx0, model.tok_embeddings, embd);

    for (int il = 0; il < n_layer; ++il) {
        struct ggml_tensor * inpSA = inpL;

        struct ggml_tensor * cur;

        // norm
        {
            cur = ggml_rms_norm(ctx0, inpL);

            // cur = attention_norm*cur
            cur = ggml_mul(ctx0,
                        ggml_repeat(ctx0, model.layers[il].attention_norm, cur),
                        cur);
        }

        // self-attention
        {
            struct ggml_tensor * Qcur = ggml_mul_mat(ctx0, model.layers[il].wq, cur);
            struct ggml_tensor * Kcur = ggml_mul_mat(ctx0, model.layers[il].wk, cur);
            struct ggml_tensor * Vcur = ggml_mul_mat(ctx0, model.layers[il].wv, cur);

            // store key and value to memory
            if (N >= 1) {
                struct ggml_tensor * k = ggml_view_1d(ctx0, model.memory_k, N*n_embd, (ggml_element_size(model.memory_k)*n_embd)*(il*n_ctx + n_past));
                struct ggml_tensor * v = ggml_view_1d(ctx0, model.memory_v, N*n_embd, (ggml_element_size(model.memory_v)*n_embd)*(il*n_ctx + n_past));

                ggml_build_forward_expand(&gf, ggml_cpy(ctx0, Kcur, k));
                ggml_build_forward_expand(&gf, ggml_cpy(ctx0, Vcur, v));
            }

            // Q = Qcur.contiguous().view(n_embd/n_head, n_head, N).permute(0, 2, 1, 3)
            struct ggml_tensor * Q =
                ggml_permute(ctx0,
                        ggml_rope(ctx0,
                            ggml_cpy(ctx0,
                                Qcur,
                                ggml_new_tensor_3d(ctx0, GGML_TYPE_F32, n_embd/n_head, n_head, N)),
                            n_past, n_rot, 0),
                        0, 2, 1, 3);

            // K = Kmem.view(n_embd/n_head, n_head, n_past + N).permute(0, 2, 1, 3)
            struct ggml_tensor * K =
                ggml_permute(ctx0,
                        ggml_rope(ctx0,
                            ggml_reshape_3d(ctx0,
                                ggml_view_1d(ctx0, model.memory_k, (n_past + N)*n_embd, il*n_ctx*ggml_element_size(model.memory_k)*n_embd),
                                n_embd/n_head, n_head, n_past + N),
                            n_past, n_rot, 1),
                        0, 2, 1, 3);

            // K * Q
            struct ggml_tensor * KQ = ggml_mul_mat(ctx0, K, Q);

            // KQ_scaled = KQ / sqrt(n_embd/n_head)
            struct ggml_tensor * KQ_scaled =
                ggml_scale(ctx0,
                        KQ,
                        ggml_new_f32(ctx0, 1.0f/sqrt(float(n_embd)/n_head))
                        );

            // KQ_masked = mask_past(KQ_scaled)
            struct ggml_tensor * KQ_masked = ggml_diag_mask_inf(ctx0, KQ_scaled, n_past);

            // KQ = soft_max(KQ_masked)
            struct ggml_tensor * KQ_soft_max = ggml_soft_max(ctx0, KQ_masked);

            // V_trans = Vmem.view(n_embd/n_head, n_head, n_past + N).permute(1, 2, 0, 3).contiguous()
            struct ggml_tensor * V_trans =
                ggml_permute(ctx0,
                        ggml_reshape_3d(ctx0,
                            ggml_view_1d(ctx0, model.memory_v, (n_past + N)*n_embd, il*n_ctx*ggml_element_size(model.memory_v)*n_embd),
                            n_embd/n_head, n_head, n_past + N),
                        1, 2, 0, 3);

            // KQV = transpose(V) * KQ_soft_max
            struct ggml_tensor * KQV = ggml_mul_mat(ctx0, V_trans, KQ_soft_max);

            // KQV_merged = KQV.permute(0, 2, 1, 3)
            struct ggml_tensor * KQV_merged = ggml_permute(ctx0, KQV, 0, 2, 1, 3);

            // cur = KQV_merged.contiguous().view(n_embd, N)
            cur = ggml_cpy(ctx0,
                    KQV_merged,
                    ggml_new_tensor_2d(ctx0, GGML_TYPE_F32, n_embd, N));

            // projection (no bias)
            cur = ggml_mul_mat(ctx0,
                    model.layers[il].wo,
                    cur);
        }

        struct ggml_tensor * inpFF = ggml_add(ctx0, cur, inpSA);

        // feed-forward network
        {
            // norm
            {
                cur = ggml_rms_norm(ctx0, inpFF);

                // cur = ffn_norm*cur
                cur = ggml_mul(ctx0,
                        ggml_repeat(ctx0, model.layers[il].ffn_norm, cur),
                        cur);
            }

            struct ggml_tensor * tmp = ggml_mul_mat(ctx0,
                    model.layers[il].w3,
                    cur);


            cur = ggml_mul_mat(ctx0,
                    model.layers[il].w1,
                    cur);

            // SILU activation
            cur = ggml_silu(ctx0, cur);

            cur = ggml_mul(ctx0, cur, tmp);

            cur = ggml_mul_mat(ctx0,
                    model.layers[il].w2,
                    cur);
        }

        cur  = ggml_add(ctx0, cur, inpFF);

        // input for next layer
        inpL = cur;
    }

    // norm
    {
        inpL = ggml_rms_norm(ctx0, inpL);

        // inpL = norm*inpL
        inpL = ggml_mul(ctx0,
                    ggml_repeat(ctx0, model.norm, inpL),
                    inpL);
    }

    // lm_head
    {
        inpL = ggml_mul_mat(ctx0, model.output, inpL);
    }

    // logits -> probs
    //inpL = ggml_soft_max(ctx0, inpL);

    // run the computation
    ggml_build_forward_expand(&gf, inpL);
    ggml_graph_compute       (ctx0, &gf);

    //if (n_past%100 == 0) {
    //    ggml_graph_print   (&gf);
    //    ggml_graph_dump_dot(&gf, NULL, "gpt-2.dot");
    //}

    //embd_w.resize(n_vocab*N);
    //memcpy(embd_w.data(), ggml_get_data(inpL), sizeof(float)*n_vocab*N);

    if (return_all_logits) {
        embd_w.resize(n_vocab * N);
        memcpy(embd_w.data(), (float *) ggml_get_data(inpL), sizeof(float)*n_vocab*N);
    } else {
        // return result for just the last token
        embd_w.resize(n_vocab);
        memcpy(embd_w.data(), (float *) ggml_get_data(inpL) + (n_vocab*(N-1)), sizeof(float)*n_vocab);
    }

    if (mem_per_token == 0) {
        mem_per_token = ggml_used_mem(ctx0)/N;
    }
    //fprintf(stderr, "used_mem = %zu\n", ggml_used_mem(ctx0));

    ggml_free(ctx0);

    return true;
}

std::vector<double> softmax(const std::vector<float>& logits) {
    std::vector<double> probs(logits.size());
    float max_logit = logits[0];
    for (float v : logits) max_logit = std::max(max_logit, v);
    double sum_exp = 0.0;
    for (size_t i = 0; i < logits.size(); i++) {
        // Subtract the maximum logit value from the current logit value for numerical stability
        float logit = logits[i] - max_logit;
        double exp_logit = std::exp(logit);
        sum_exp += exp_logit;
        probs[i] = exp_logit;
    }
    for (size_t i = 0; i < probs.size(); i++) probs[i] /= sum_exp;
    return probs;
}

void perplexity(const llama_vocab &vocab, const llama_model &model, const gpt_params &params, size_t mem_per_token) {
    // Download: https://s3.amazonaws.com/research.metamind.io/wikitext/wikitext-2-raw-v1.zip?ref=salesforce-research
    // Run `./main --perplexity -m models/7B/ggml-model-q4_0.bin -f wiki.test.raw`
    // Output: `perplexity: 13.5106 [114/114]`
    std::vector<llama_vocab::id> tokens = ::llama_tokenize(vocab, params.prompt, true);

    int count = 0;
    double nll = 0.0;
    int seq_count = tokens.size() / params.n_ctx;
    printf("Calculating perplexity over %d chunks\n", seq_count);
    for (int i = 0; i < seq_count; ++i) {
        int start = i * params.n_ctx;
        int end = start + params.n_ctx - 1;
        std::vector<llama_vocab::id> embd(tokens.begin() + start, tokens.begin() + end);
        std::vector<float> logits;
        auto start_t = std::chrono::high_resolution_clock::now();
        if (!llama_eval(model, params.n_threads, 0, embd, logits, mem_per_token, true)) {
            fprintf(stderr, "Failed to predict\n");
            return;
        }
        auto end_t = std::chrono::high_resolution_clock::now();
        if (i == 0) {
            double seconds = std::chrono::duration<double>(end_t - start_t).count();
            printf("%.2f seconds per pass - ETA %.2f hours\n", seconds, (seconds * seq_count) / (60.0*60.0));
        }
        // We get the logits for all the tokens in the context window (params.n_ctx)
        // from llama_eval above.  Now, based on https://huggingface.co/docs/transformers/perplexity,
        // calculate the perplexity over the last half the window (so the model always has
        // some context to predict the token).
        //
        // We rely on the fact that attention in the forward pass only looks at previous
        // tokens here, so the logits returned for each token are an accurate representation
        // of what the model would have predicted at that point.
        //
        // Example, we have a context window of 512, we will compute perplexity for each of the
        // last 256 tokens.  Then, we split the input up into context window size chunks to
        // process the entire prompt.
        for (int j = params.n_ctx / 2; j < params.n_ctx - 1; ++j) {
            // Calculate probability of next token, given the previous ones.
            int n_vocab = model.hparams.n_vocab;
            std::vector<float> tok_logits(
                logits.begin() + j * n_vocab,
                logits.begin() + (j + 1) * n_vocab);
            double prob = softmax(tok_logits)[tokens[start + j + 1]];
            nll += -std::log(prob);
            ++count;
        }
        // perplexity is e^(average negative log-likelihood)
        printf("[%d]%.4lf,", i + 1, std::exp(nll / count));
        fflush(stdout);
    }
    printf("\n");
}

static bool is_interacting = false;

#if defined (__unix__) || (defined (__APPLE__) && defined (__MACH__)) || defined (_WIN32)
void sigint_handler(int signo) {
    set_console_state(CONSOLE_STATE_DEFAULT);
    printf("\n"); // this also force flush stdout.
    if (signo == SIGINT) {
        if (!is_interacting) {
            is_interacting=true;
        } else {
            _exit(130);
        }
    }
}
#endif

const char * llama_print_system_info(void) {
    static std::string s;

    s  = "";
    s += "AVX = "       + std::to_string(ggml_cpu_has_avx())       + " | ";
    s += "AVX2 = "      + std::to_string(ggml_cpu_has_avx2())      + " | ";
    s += "AVX512 = "    + std::to_string(ggml_cpu_has_avx512())    + " | ";
    s += "FMA = "       + std::to_string(ggml_cpu_has_fma())       + " | ";
    s += "NEON = "      + std::to_string(ggml_cpu_has_neon())      + " | ";
    s += "ARM_FMA = "   + std::to_string(ggml_cpu_has_arm_fma())   + " | ";
    s += "F16C = "      + std::to_string(ggml_cpu_has_f16c())      + " | ";
    s += "FP16_VA = "   + std::to_string(ggml_cpu_has_fp16_va())   + " | ";
    s += "WASM_SIMD = " + std::to_string(ggml_cpu_has_wasm_simd()) + " | ";
    s += "BLAS = "      + std::to_string(ggml_cpu_has_blas())      + " | ";
    s += "SSE3 = "      + std::to_string(ggml_cpu_has_sse3())      + " | ";
    s += "VSX = "       + std::to_string(ggml_cpu_has_vsx())       + " | ";

    return s.c_str();
}

int main(int argc, char ** argv) {
    ggml_time_init();
    const int64_t t_main_start_us = ggml_time_us();

    gpt_params params;
    params.model = "models/llama-7B/ggml-model.bin";

    if (gpt_params_parse(argc, argv, params) == false) {
        return 1;
    }

    if (params.n_ctx > 2048) {
        fprintf(stderr, "%s: warning: model does not support context sizes greater than 2048 tokens (%d specified);"
                "expect poor results\n", __func__, params.n_ctx);
    }

    if (params.seed < 0) {
        params.seed = time(NULL);
    }

    fprintf(stderr, "%s: seed = %d\n", __func__, params.seed);

    std::mt19937 rng(params.seed);
    if (params.random_prompt) {
        params.prompt = gpt_random_prompt(rng);
    }

    // save choice to use color for later
    // (note for later: this is a slightly awkward choice)
    con_use_color = params.use_color;

//    params.prompt = R"(// this function checks if the number n is prime
//bool is_prime(int n) {)";

    int64_t t_load_us = 0;

    llama_vocab vocab;
    llama_model model;

    // load the model
    {
        const ggml_type memory_type = params.memory_f16 ? GGML_TYPE_F16 : GGML_TYPE_F32;
        const int64_t t_start_us = ggml_time_us();
        if (!llama_model_load(params.model, model, vocab, params.n_ctx, params.n_parts, memory_type)) {
            fprintf(stderr, "%s: failed to load model from '%s'\n", __func__, params.model.c_str());
            return 1;
        }

        t_load_us = ggml_time_us() - t_start_us;
    }

    // print system information
    {
        fprintf(stderr, "\n");
        fprintf(stderr, "system_info: n_threads = %d / %d | %s\n",
                params.n_threads, std::thread::hardware_concurrency(), llama_print_system_info());
    }

    std::vector<float> logits;

    // determine the required inference memory per token:
    size_t mem_per_token = 0;
    llama_eval(model, params.n_threads, 0, { 0, 1, 2, 3 }, logits, mem_per_token);

    if (params.perplexity) {
        perplexity(vocab, model, params, mem_per_token);
        exit(0);
    }

    int n_past = 0;

    int64_t t_sample_us  = 0;
    int64_t t_predict_us = 0;

    // Add a space in front of the first character to match OG llama tokenizer behavior
    params.prompt.insert(0, 1, ' ');
    // tokenize the prompt
    std::vector<llama_vocab::id> embd_inp = ::llama_tokenize(vocab, params.prompt, true);

    params.n_predict = std::min(params.n_predict, model.hparams.n_ctx - (int) embd_inp.size());

    // prefix & suffix for instruct mode
    const std::vector<llama_vocab::id> inp_pfx = ::llama_tokenize(vocab, "\n\n### Instruction:\n\n", true);
    const std::vector<llama_vocab::id> inp_sfx = ::llama_tokenize(vocab, "\n\n### Response:\n\n", false);

    // in instruct mode, we inject a prefix and a suffix to each input by the user
    if (params.instruct) {
        params.interactive = true;
        params.antiprompt.push_back("### Instruction:\n\n");
    }

<<<<<<< HEAD
    // tokenize the reverse prompt
    std::vector<std::vector<gpt_vocab::id>> antipromptv_inp;
    
    for (auto antiprompt : params.antiprompt) {
        antipromptv_inp.push_back(::llama_tokenize(vocab, antiprompt, false));
    }

    // tokenize the first reverse prompt
    std::vector<llama_vocab::id> first_antiprompt = ::llama_tokenize(vocab, params.antiprompt.front(), false);

=======
>>>>>>> 0f613527
    // enable interactive mode if reverse prompt is specified
    if (params.antiprompt.size() != 0) {
        params.interactive = true;
    }

    fprintf(stderr, "\n");
    fprintf(stderr, "%s: prompt: '%s'\n", __func__, params.prompt.c_str());
    fprintf(stderr, "%s: number of tokens in prompt = %zu\n", __func__, embd_inp.size());
    for (int i = 0; i < (int) embd_inp.size(); i++) {
        fprintf(stderr, "%6d -> '%s'\n", embd_inp[i], vocab.id_to_token.at(embd_inp[i]).tok.c_str());
    }
    fprintf(stderr, "\n");
    if (params.interactive) {
#if defined (__unix__) || (defined (__APPLE__) && defined (__MACH__))
        struct sigaction sigint_action;
        sigint_action.sa_handler = sigint_handler;
        sigemptyset (&sigint_action.sa_mask);
        sigint_action.sa_flags = 0;
        sigaction(SIGINT, &sigint_action, NULL);
#elif defined (_WIN32)
        signal(SIGINT, sigint_handler);
#endif

        fprintf(stderr, "%s: interactive mode on.\n", __func__);

        if(params.antiprompt.size()) {
            for (auto antiprompt : params.antiprompt) {
                fprintf(stderr, "Reverse prompt: '%s'\n", antiprompt.c_str());
            }
        }
    }
    fprintf(stderr, "sampling parameters: temp = %f, top_k = %d, top_p = %f, repeat_last_n = %i, repeat_penalty = %f\n", params.temp, params.top_k, params.top_p, params.repeat_last_n, params.repeat_penalty);
    fprintf(stderr, "\n\n");

    std::vector<llama_vocab::id> embd;

    int last_n_size = params.repeat_last_n;
    std::vector<llama_vocab::id> last_n_tokens(last_n_size);
    std::fill(last_n_tokens.begin(), last_n_tokens.end(), 0);

    if (params.interactive) {
        fprintf(stderr, "== Running in interactive mode. ==\n"
#if defined (__unix__) || (defined (__APPLE__) && defined (__MACH__)) || defined (_WIN32)
               " - Press Ctrl+C to interject at any time.\n"
#endif
               " - Press Return to return control to LLaMa.\n"
               " - If you want to submit another line, end your input in '\\'.\n\n");
        is_interacting = true;
    }

    int input_consumed = 0;
    bool input_noecho = false;

    int remaining_tokens = params.n_predict;
    
    // dynamically determine the newline token
    const auto NEWLINE_TOKEN_ID = vocab.token_to_id["\n"];

#if defined (_WIN32)
  if (params.use_color) {
        // Enable ANSI colors on Windows 10+
        unsigned long dwMode = 0;
        void* hConOut = GetStdHandle((unsigned long)-11); // STD_OUTPUT_HANDLE (-11)
        if (hConOut && hConOut != (void*)-1 && GetConsoleMode(hConOut, &dwMode) && !(dwMode & 0x4)) {
            SetConsoleMode(hConOut, dwMode | 0x4); // ENABLE_VIRTUAL_TERMINAL_PROCESSING (0x4)
        }
    }
#endif
    // the first thing we will do is to output the prompt, so set color accordingly
    set_console_state(CONSOLE_STATE_PROMPT);

    while (remaining_tokens > 0 || params.interactive) {
        // predict
        if (embd.size() > 0) {
            const int64_t t_start_us = ggml_time_us();

            if (!llama_eval(model, params.n_threads, n_past, embd, logits, mem_per_token)) {
                fprintf(stderr, "Failed to predict\n");
                return 1;
            }

            t_predict_us += ggml_time_us() - t_start_us;
        }

        n_past += embd.size();
        embd.clear();

        if ((int) embd_inp.size() <= input_consumed) {
            // out of user input, sample next token
            const float top_k = params.top_k;
            const float top_p = params.top_p;
            const float temp  = params.temp;
            const float repeat_penalty = params.repeat_penalty;

            const int n_vocab = model.hparams.n_vocab;

            llama_vocab::id id = 0;

            {
                const int64_t t_start_sample_us = ggml_time_us();

                if (params.ignore_eos) {
                    // set the logit of the eos token to zero to avoid sampling it
                    logits[logits.size() - n_vocab + EOS_TOKEN_ID] = 0;
                }

                id = llama_sample_top_p_top_k(vocab, logits.data() + (logits.size() - n_vocab), last_n_tokens, repeat_penalty, top_k, top_p, temp, rng);

                last_n_tokens.erase(last_n_tokens.begin());
                last_n_tokens.push_back(id);

                t_sample_us += ggml_time_us() - t_start_sample_us;
            }

            // replace end of text token with newline token when in interactive mode
            if (id == EOS_TOKEN_ID && params.interactive) {
                id = NEWLINE_TOKEN_ID;
                if (params.antiprompt.size() != 0) {
                    // inject first reverse prompt
                    embd_inp.insert(embd_inp.end(), first_antiprompt.begin(), first_antiprompt.end());
                }
            }

            // add it to the context
            embd.push_back(id);

            // echo this to console
            input_noecho = false;

            // decrement remaining sampling budget
            --remaining_tokens;
        } else {
            // some user input remains from prompt or interaction, forward it to processing
            while ((int) embd_inp.size() > input_consumed) {
                embd.push_back(embd_inp[input_consumed]);
                last_n_tokens.erase(last_n_tokens.begin());
                last_n_tokens.push_back(embd_inp[input_consumed]);
                ++input_consumed;
                if ((int) embd.size() >= params.n_batch) {
                    break;
                }
            }
        }

        // display text
        if (!input_noecho) {
            for (auto id : embd) {
                printf("%s", vocab.id_to_token[id].tok.c_str());
            }
            fflush(stdout);
        }
        // reset color to default if we there is no pending user input
        if (!input_noecho && (int)embd_inp.size() == input_consumed) {
            set_console_state(CONSOLE_STATE_DEFAULT);
        }

        // in interactive mode, and not currently processing queued inputs;
        // check if we should prompt the user for more
        if (params.interactive && (int) embd_inp.size() <= input_consumed) {
            // check for reverse prompt
            std::string last_output;
            for (auto id : last_n_tokens) {
                last_output += vocab.id_to_token[id].tok;
            }

            // Check if each of the reverse prompts appears at the end of the output.
            for (std::string antiprompt : params.antiprompt) {
                if (last_output.find(antiprompt.c_str(), last_output.length() - antiprompt.length(), antiprompt.length()) != std::string::npos) {
                    is_interacting = true;
                    break;
                }
            }
            if (is_interacting) {
                // potentially set color to indicate we are taking user input
                set_console_state(CONSOLE_STATE_USER_INPUT);

                if (params.instruct) {
                    input_consumed = embd_inp.size();
                    embd_inp.insert(embd_inp.end(), inp_pfx.begin(), inp_pfx.end());

                    printf("\n> ");
                }

                std::string buffer;
                std::string line;
                bool another_line = true;
                do {
                    std::getline(std::cin, line);
                    if (line.empty() || line.back() != '\\') {
                        another_line = false;
                    } else {
                        line.pop_back(); // Remove the continue character
                    }
                    buffer += line + '\n'; // Append the line to the result
                } while (another_line);

                // done taking input, reset color
                set_console_state(CONSOLE_STATE_DEFAULT);

                std::vector<llama_vocab::id> line_inp = ::llama_tokenize(vocab, buffer, false);
                embd_inp.insert(embd_inp.end(), line_inp.begin(), line_inp.end());

                if (params.instruct) {
                    embd_inp.insert(embd_inp.end(), inp_sfx.begin(), inp_sfx.end());
                }

                remaining_tokens -= line_inp.size();

                input_noecho = true; // do not echo this again
            }
            is_interacting = false;
        }

        // end of text token
        if (embd.back() == EOS_TOKEN_ID) {
            fprintf(stderr, " [end of text]\n");
            break;
        }

        // In interactive mode, respect the maximum number of tokens and drop back to user input when reached.
        if (params.interactive && remaining_tokens <= 0) {
            remaining_tokens = params.n_predict;
            is_interacting = true;
        }
    }

#if defined (_WIN32)
    signal(SIGINT, SIG_DFL);
#endif

    // report timing
    {
        const int64_t t_main_end_us = ggml_time_us();

        fprintf(stderr, "\n\n");
        fprintf(stderr, "%s: mem per token = %8zu bytes\n", __func__, mem_per_token);
        fprintf(stderr, "%s:     load time = %8.2f ms\n", __func__, t_load_us/1000.0f);
        fprintf(stderr, "%s:   sample time = %8.2f ms\n", __func__, t_sample_us/1000.0f);
        fprintf(stderr, "%s:  predict time = %8.2f ms / %.2f ms per token\n", __func__, t_predict_us/1000.0f, t_predict_us/1000.0f/n_past);
        fprintf(stderr, "%s:    total time = %8.2f ms\n", __func__, (t_main_end_us - t_main_start_us)/1000.0f);
    }

    ggml_free(model.ctx);

    set_console_state(CONSOLE_STATE_DEFAULT);

    return 0;
}<|MERGE_RESOLUTION|>--- conflicted
+++ resolved
@@ -1021,19 +1021,12 @@
         params.antiprompt.push_back("### Instruction:\n\n");
     }
 
-<<<<<<< HEAD
-    // tokenize the reverse prompt
-    std::vector<std::vector<gpt_vocab::id>> antipromptv_inp;
-    
-    for (auto antiprompt : params.antiprompt) {
-        antipromptv_inp.push_back(::llama_tokenize(vocab, antiprompt, false));
-    }
-
     // tokenize the first reverse prompt
-    std::vector<llama_vocab::id> first_antiprompt = ::llama_tokenize(vocab, params.antiprompt.front(), false);
-
-=======
->>>>>>> 0f613527
+    std::vector<llama_vocab::id> first_antiprompt;
+    if (!params.antiprompt.empty()) {
+        first_antiprompt = ::llama_tokenize(vocab, params.antiprompt.front(), false);
+    }
+
     // enable interactive mode if reverse prompt is specified
     if (params.antiprompt.size() != 0) {
         params.interactive = true;
