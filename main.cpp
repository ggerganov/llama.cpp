--- conflicted
+++ resolved
@@ -152,14 +152,16 @@
         hparams.n_ctx = n_ctx;
 
         n_ff = ((2*(4*hparams.n_embd)/3 + hparams.n_mult - 1)/hparams.n_mult)*hparams.n_mult;
-<<<<<<< HEAD
-        n_parts = hparams.f16 == 4 ? 1 : LLAMA_N_PARTS.at(hparams.n_embd);
-=======
 
         if (n_parts < 1) {
             n_parts = LLAMA_N_PARTS.at(hparams.n_embd);
         }
->>>>>>> 486ae645
+
+        // temp warning to tell the user to use "--n_parts"
+        if (hparams.f16 == 4 && n_parts != 1) {
+            fprintf(stderr, "%s: GPTQ model detected - are you sure n_parts should be %d? we normally expect it to be 1\n", __func__, n_parts);
+            fprintf(stderr, "%s: use '--n_parts 1' if necessary\n", __func__);
+        }
 
         fprintf(stderr, "%s: n_vocab = %d\n", __func__, hparams.n_vocab);
         fprintf(stderr, "%s: n_ctx   = %d\n", __func__, hparams.n_ctx);
