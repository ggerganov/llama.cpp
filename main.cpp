#include "ggml.h"

#include "utils.h"

#include <cassert>
#include <cmath>
#include <cstdio>
#include <cstring>
#include <fstream>
#include <map>
#include <string>
#include <vector>

#if defined (__unix__) || (defined (__APPLE__) && defined (__MACH__))
#include <signal.h>
#include <unistd.h>
#include <sys/mman.h>
#include <sys/stat.h>
#include <fcntl.h>
#endif

#define ANSI_COLOR_RED     "\x1b[31m"
#define ANSI_COLOR_GREEN   "\x1b[32m"
#define ANSI_COLOR_YELLOW  "\x1b[33m"
#define ANSI_COLOR_BLUE    "\x1b[34m"
#define ANSI_COLOR_MAGENTA "\x1b[35m"
#define ANSI_COLOR_CYAN    "\x1b[36m"
#define ANSI_COLOR_RESET   "\x1b[0m"
#define ANSI_BOLD          "\x1b[1m"

// determine number of model parts based on the dimension
static const std::map<int, int> LLAMA_N_PARTS = {
    { 4096, 1 },
    { 5120, 2 },
    { 6656, 4 },
    { 8192, 8 },
};

// default hparams (LLaMA 7B)
struct llama_hparams {
    int32_t n_vocab = 32000;
    int32_t n_ctx   = 512;   // this is provided as user input?
    int32_t n_embd  = 4096;
    int32_t n_mult  = 256;
    int32_t n_head  = 32;
    int32_t n_layer = 32;
    int32_t n_rot   = 64;
    int32_t f16     = 1;
};

struct llama_layer {
    // normalization
    struct ggml_tensor * attention_norm;

    // attention
    struct ggml_tensor * wq;
    struct ggml_tensor * wk;
    struct ggml_tensor * wv;
    struct ggml_tensor * wo;

    // normalization
    struct ggml_tensor * ffn_norm;

    // ff
    struct ggml_tensor * w1;
    struct ggml_tensor * w2;
    struct ggml_tensor * w3;
};

struct llama_model {
    llama_hparams hparams;

    struct ggml_tensor * tok_embeddings;

    struct ggml_tensor * norm;
    struct ggml_tensor * output;

    std::vector<llama_layer> layers;

    // key + value memory
    struct ggml_tensor * memory_k;
    struct ggml_tensor * memory_v;

    //
    struct ggml_context * ctx;
    std::map<std::string, struct ggml_tensor *> tensors;
};


#define USE_MMAP 1

#ifndef USE_MMAP
#if defined (__unix__) || (defined (__APPLE__) && defined (__MACH__))
#define USE_MMAP 1
#else
#define USE_MMAP 0
#endif
#endif

#if USE_MMAP
// since std::istrstream is deprecated, reimplement it.
struct membuf : std::streambuf {
    membuf(char const* base, size_t size) {
        char* gptr(const_cast<char*>(base));
        this->setg(gptr, gptr, gptr + size);
    }
};
struct llama_istream: virtual membuf, std::istream {
    size_t mapped_size;

    llama_istream(const std::string & fname, std::ios::openmode mode = std::ios::binary) :
        llama_istream(mmap_file(fname)) {}

    llama_istream(std::tuple<char const*, size_t, size_t> t) :
        llama_istream(std::get<0>(t), std::get<1>(t), std::get<2>(t)) {}

    llama_istream(char const* base, size_t size, size_t mapped_size) :
        membuf(base, size),
        std::istream(static_cast<std::streambuf*>(this)),
        mapped_size(mapped_size) {
            if (base == errcontent)
                setstate(std::ios::failbit);
    }

    std::char_traits<char>::pos_type seekoff(
                     std::char_traits<char>::off_type off,
                     std::ios_base::seekdir dir,
                     std::ios_base::openmode which = std::ios_base::in) override {
        if (dir == std::ios_base::cur)
            gbump(off);
        else if (dir == std::ios_base::end)
            setg(eback(), egptr() + off, egptr());
        else if (dir == std::ios_base::beg)
            setg(eback(), eback() + off, egptr());
        return gptr() - eback();
    }

    std::char_traits<char>::pos_type seekpos(
                     std::char_traits<char>::pos_type sp,
                     std::ios_base::openmode which = std::ios_base::binary) override {
        return seekoff(sp - std::char_traits<char>::pos_type(std::char_traits<char>::off_type(0)), std::ios_base::beg, which);
    }

    void close() {
        char* gptr = const_cast<char*>(this->gptr());
        if (gptr == errcontent) {
            fprintf(stderr, "Closing an invalid llama_istream.\n");
            return;
        }
        munmap(gptr, mapped_size);
    }
  private:
    constexpr static char const* errcontent = "";

    static std::tuple<char const*, size_t, size_t> mmap_file(const std::string & fname) {
        static long pagesize;
        if (!pagesize)
            pagesize = sysconf(_SC_PAGESIZE);
        if (pagesize == -1 || pagesize == 0) {
            fprintf(stderr, "%s: could not get the OS page size.\n", __func__);
            return {errcontent, 1, 0};
        }

        int fd = open(fname.c_str(), O_RDONLY);
        if (fd == -1) {
            fprintf(stderr, "%s: failed to open() '%s'\n", __func__, fname.c_str());
            return {errcontent, 1, 0};
        }

        struct stat st;
        if (fstat(fd, &st) == -1) {
            fprintf(stderr, "%s: failed to stat '%s'\n", __func__, fname.c_str());
            return {errcontent, 1, 0};
        }

        size_t file_size = st.st_size;
        size_t map_size = (file_size + pagesize - 1) & -pagesize;
        int prot = PROT_READ;
        int map = MAP_SHARED;
        char* file_contents = (char*)mmap(NULL, map_size, prot, map, fd, 0);
        if (!file_contents || file_contents == MAP_FAILED) {
            fprintf(stderr, "%s: failed to mmap '%s'\n", __func__, fname.c_str());
            return {errcontent, 1, 0};
        }

#if 1
        int advice = MADV_SEQUENTIAL | MADV_WILLNEED;
        #if defined(MADV_HUGEPAGE)
        advice |= MADV_HUGEPAGE;
        #endif
        if (madvise(file_contents, map_size, advice) == -1) {
            fprintf(stderr, "%s: failed to madvise '%s'\n", __func__, fname.c_str());
            return {errcontent, 1, 0};
        }
#endif

        ::close(fd);

        return std::make_tuple(file_contents, file_size, map_size);
    }

};
#else
using llama_istream = std::ifstream;
#endif


// load the model's weights from a file
bool llama_model_load(const std::string & fname, llama_model & model, gpt_vocab & vocab, int n_ctx) {
    fprintf(stderr, "%s: loading model from '%s' - please wait ...\n", __func__, fname.c_str());

    std::vector<char> f_buf(1024*1024);

<<<<<<< HEAD
    llama_istream fin{fname};
=======
    auto fin = std::ifstream(fname, std::ios::binary);
    fin.rdbuf()->pubsetbuf(f_buf.data(), f_buf.size());
>>>>>>> 2f700a27
    if (!fin) {
        fprintf(stderr, "%s: failed to open '%s'\n", __func__, fname.c_str());
        return false;
    }

    // verify magic
    {
        uint32_t magic;
        fin.read((char *) &magic, sizeof(magic));
        if (magic != 0x67676d6c) {
            fprintf(stderr, "%s: invalid model file '%s' (bad magic)\n", __func__, fname.c_str());
            return false;
        }
    }

    int n_ff = 0;
    int n_parts = 0;

    // load hparams
    {
        auto & hparams = model.hparams;

        fin.read((char *) &hparams.n_vocab, sizeof(hparams.n_vocab));
        //fin.read((char *) &hparams.n_ctx,   sizeof(hparams.n_ctx));
        fin.read((char *) &hparams.n_embd,  sizeof(hparams.n_embd));
        fin.read((char *) &hparams.n_mult,  sizeof(hparams.n_mult));
        fin.read((char *) &hparams.n_head,  sizeof(hparams.n_head));
        fin.read((char *) &hparams.n_layer, sizeof(hparams.n_layer));
        fin.read((char *) &hparams.n_rot,   sizeof(hparams.n_rot));
        fin.read((char *) &hparams.f16,     sizeof(hparams.f16));

        hparams.n_ctx = n_ctx;

        n_ff = ((2*(4*hparams.n_embd)/3 + hparams.n_mult - 1)/hparams.n_mult)*hparams.n_mult;
        n_parts = LLAMA_N_PARTS.at(hparams.n_embd);

        fprintf(stderr, "%s: n_vocab = %d\n", __func__, hparams.n_vocab);
        fprintf(stderr, "%s: n_ctx   = %d\n", __func__, hparams.n_ctx);
        fprintf(stderr, "%s: n_embd  = %d\n", __func__, hparams.n_embd);
        fprintf(stderr, "%s: n_mult  = %d\n", __func__, hparams.n_mult);
        fprintf(stderr, "%s: n_head  = %d\n", __func__, hparams.n_head);
        fprintf(stderr, "%s: n_layer = %d\n", __func__, hparams.n_layer);
        fprintf(stderr, "%s: n_rot   = %d\n", __func__, hparams.n_rot);
        fprintf(stderr, "%s: f16     = %d\n", __func__, hparams.f16);
        fprintf(stderr, "%s: n_ff    = %d\n", __func__, n_ff);
        fprintf(stderr, "%s: n_parts = %d\n", __func__, n_parts);
    }

    // load vocab
    {
        const int32_t n_vocab = model.hparams.n_vocab;

        if (n_vocab != model.hparams.n_vocab) {
            fprintf(stderr, "%s: invalid model file '%s' (bad vocab size %d != %d)\n",
                    __func__, fname.c_str(), n_vocab, model.hparams.n_vocab);
            return false;
        }

        std::string word;
        for (int i = 0; i < n_vocab; i++) {
            uint32_t len;
            fin.read((char *) &len, sizeof(len));

            word.resize(len);
            fin.read((char *) word.data(), len);

            vocab.token_to_id[word] = i;
            vocab.id_to_token[i] = word;

            //if (i < 30000) {
            //    fprintf(stderr, "%s: vocab[%d] = '%s'\n", __func__, i, word.c_str());
            //}
        }
    }

    // for the big tensors, we have the option to store the data in 16-bit floats or quantized
    // in order to save memory and also to speed up the computation
    ggml_type wtype = GGML_TYPE_COUNT;
    switch (model.hparams.f16) {
        case 0: wtype = GGML_TYPE_F32;  break;
        case 1: wtype = GGML_TYPE_F16;  break;
        case 2: wtype = GGML_TYPE_Q4_0; break;
        case 3: wtype = GGML_TYPE_Q4_1; break;
        default:
                {
                    fprintf(stderr, "%s: invalid model file '%s' (bad f16 value %d)\n",
                            __func__, fname.c_str(), model.hparams.f16);
                    return false;
                }
    }

    const ggml_type wtype2 = GGML_TYPE_F32;

    auto & ctx = model.ctx;

    size_t ctx_size = 0;

    {
        const auto & hparams = model.hparams;

        const int n_embd  = hparams.n_embd;
        const int n_layer = hparams.n_layer;
        const int n_ctx   = hparams.n_ctx;
        const int n_vocab = hparams.n_vocab;

        ctx_size += n_embd*n_vocab*ggml_type_sizef(wtype); // tok_embeddings

        ctx_size += n_embd*ggml_type_sizef(GGML_TYPE_F32); // norm

        ctx_size += n_embd*n_vocab*ggml_type_sizef(wtype); // output

        ctx_size += n_layer*(n_embd*ggml_type_sizef(GGML_TYPE_F32)); // attention_norm

        ctx_size += n_layer*(n_embd*n_embd*ggml_type_sizef(wtype)); // wq
        ctx_size += n_layer*(n_embd*n_embd*ggml_type_sizef(wtype)); // wk
        ctx_size += n_layer*(n_embd*n_embd*ggml_type_sizef(wtype)); // wv
        ctx_size += n_layer*(n_embd*n_embd*ggml_type_sizef(wtype)); // wo

        ctx_size += n_layer*(n_embd*ggml_type_sizef(GGML_TYPE_F32)); // ffn_norm

        ctx_size += n_layer*(n_ff*n_embd*ggml_type_sizef(wtype)); // w1
        ctx_size += n_layer*(n_ff*n_embd*ggml_type_sizef(wtype)); // w2
        ctx_size += n_layer*(n_ff*n_embd*ggml_type_sizef(wtype)); // w3

        ctx_size += n_ctx*n_layer*n_embd*ggml_type_sizef(GGML_TYPE_F32); // memory_k
        ctx_size += n_ctx*n_layer*n_embd*ggml_type_sizef(GGML_TYPE_F32); // memory_v

        ctx_size += (5 + 10*n_layer)*256; // object overhead

        fprintf(stderr, "%s: ggml ctx size = %6.2f MB\n", __func__, ctx_size/(1024.0*1024.0));
    }

    // create the ggml context
    {
        struct ggml_init_params params = {
            /*.mem_size   =*/ ctx_size,
            /*.mem_buffer =*/ NULL,
        };

        model.ctx = ggml_init(params);
        if (!model.ctx) {
            fprintf(stderr, "%s: ggml_init() failed\n", __func__);
            return false;
        }
    }

    // prepare memory for the weights
    {
        const auto & hparams = model.hparams;

        const int n_embd  = hparams.n_embd;
        const int n_layer = hparams.n_layer;
        const int n_ctx   = hparams.n_ctx;
        const int n_vocab = hparams.n_vocab;

        model.layers.resize(n_layer);

        model.tok_embeddings = ggml_new_tensor_2d(ctx, wtype, n_embd, n_vocab);

        model.norm   = ggml_new_tensor_1d(ctx, GGML_TYPE_F32, n_embd);
        model.output = ggml_new_tensor_2d(ctx, wtype,         n_embd, n_vocab);

        // map by name
        model.tensors["tok_embeddings.weight"] = model.tok_embeddings;

        model.tensors["norm.weight"]   = model.norm;
        model.tensors["output.weight"] = model.output;

        for (int i = 0; i < n_layer; ++i) {
            auto & layer = model.layers[i];

            layer.attention_norm = ggml_new_tensor_1d(ctx, GGML_TYPE_F32, n_embd);

            layer.wq = ggml_new_tensor_2d(ctx, wtype, n_embd, n_embd);
            layer.wk = ggml_new_tensor_2d(ctx, wtype, n_embd, n_embd);
            layer.wv = ggml_new_tensor_2d(ctx, wtype, n_embd, n_embd);
            layer.wo = ggml_new_tensor_2d(ctx, wtype, n_embd, n_embd);

            layer.ffn_norm = ggml_new_tensor_1d(ctx, GGML_TYPE_F32, n_embd);

            layer.w1 = ggml_new_tensor_2d(ctx, wtype, n_embd,   n_ff);
            layer.w2 = ggml_new_tensor_2d(ctx, wtype,   n_ff, n_embd);
            layer.w3 = ggml_new_tensor_2d(ctx, wtype, n_embd,   n_ff);

            // map by name
            model.tensors["layers." + std::to_string(i) + ".attention_norm.weight"] = layer.attention_norm;

            model.tensors["layers." + std::to_string(i) + ".attention.wq.weight"] = layer.wq;
            model.tensors["layers." + std::to_string(i) + ".attention.wk.weight"] = layer.wk;
            model.tensors["layers." + std::to_string(i) + ".attention.wv.weight"] = layer.wv;
            model.tensors["layers." + std::to_string(i) + ".attention.wo.weight"] = layer.wo;

            model.tensors["layers." + std::to_string(i) + ".ffn_norm.weight"] = layer.ffn_norm;

            model.tensors["layers." + std::to_string(i) + ".feed_forward.w1.weight"] = layer.w1;
            model.tensors["layers." + std::to_string(i) + ".feed_forward.w2.weight"] = layer.w2;
            model.tensors["layers." + std::to_string(i) + ".feed_forward.w3.weight"] = layer.w3;
        }
    }

    // key + value memory
    {
        const auto & hparams = model.hparams;

        const int n_embd  = hparams.n_embd;
        const int n_layer = hparams.n_layer;
        const int n_ctx   = hparams.n_ctx;

        const int n_mem      = n_layer*n_ctx;
        const int n_elements = n_embd*n_mem;

        model.memory_k = ggml_new_tensor_1d(ctx, GGML_TYPE_F32, n_elements);
        model.memory_v = ggml_new_tensor_1d(ctx, GGML_TYPE_F32, n_elements);

        const size_t memory_size = ggml_nbytes(model.memory_k) + ggml_nbytes(model.memory_v);

        fprintf(stderr, "%s: memory_size = %8.2f MB, n_mem = %d\n", __func__, memory_size/1024.0/1024.0, n_mem);
    }

    const size_t file_offset = fin.tellg();

    fin.close();

    std::vector<uint8_t> tmp;

    for (int i = 0; i < n_parts; ++i) {
        const int part_id = i;
        //const int part_id = n_parts - i - 1;

        std::string fname_part = fname;
        if (i > 0) {
            fname_part += "." + std::to_string(i);
        }

        fprintf(stderr, "%s: loading model part %d/%d from '%s'\n", __func__, i+1, n_parts, fname_part.c_str());

<<<<<<< HEAD
        llama_istream fin{fname_part};
=======
        fin = std::ifstream(fname_part, std::ios::binary);
        fin.rdbuf()->pubsetbuf(f_buf.data(), f_buf.size());
>>>>>>> 2f700a27
        fin.seekg(file_offset);

        // load weights
        {
            int n_tensors = 0;
            size_t total_size = 0;

            fprintf(stderr, "%s: ", __func__);

            while (true) {
                int32_t n_dims;
                int32_t length;
                int32_t ftype;

                fin.read(reinterpret_cast<char *>(&n_dims), sizeof(n_dims));
                fin.read(reinterpret_cast<char *>(&length), sizeof(length));
                fin.read(reinterpret_cast<char *>(&ftype),  sizeof(ftype));

                if (fin.eof()) {
                    break;
                }

                int32_t nelements = 1;
                int32_t ne[2] = { 1, 1 };
                for (int i = 0; i < n_dims; ++i) {
                    fin.read(reinterpret_cast<char *>(&ne[i]), sizeof(ne[i]));
                    nelements *= ne[i];
                }

                std::string name(length, 0);
                fin.read(&name[0], length);

                if (model.tensors.find(name.data()) == model.tensors.end()) {
                    fprintf(stderr, "%s: unknown tensor '%s' in model file\n", __func__, name.data());
                    return false;
                }

                // split_type = 0: split by columns
                // split_type = 1: split by rows
                int split_type = 0;

                // split_type = 0:
                // regex:
                //   - tok_embeddings.*
                //   - layers.*.attention.wo.weight
                //   - layers.*.feed_forward.w2.weight

                // split_type = 1:
                // regex:
                //   - output.*
                //   - layers.*.attention.wq.weight
                //   - layers.*.attention.wk.weight
                //   - layers.*.attention.wv.weight
                //   - layers.*.feed_forward.w1.weight
                //   - layers.*.feed_forward.w3.weight
                if (name.find("tok_embeddings") != std::string::npos) {
                    split_type = 0;
                } else if (name.find("layers") != std::string::npos) {
                    if (name.find("attention.wo.weight") != std::string::npos) {
                        split_type = 0;
                    } else if (name.find("feed_forward.w2.weight") != std::string::npos) {
                        split_type = 0;
                    } else {
                        split_type = 1;
                    }
                } else if (name.find("output") != std::string::npos) {
                    split_type = 1;
                }

                auto tensor = model.tensors[name.data()];

                if (n_dims == 1) {
                    if (ggml_nelements(tensor) != nelements) {
                        fprintf(stderr, "%s: tensor '%s' has wrong size in model file\n", __func__, name.data());
                        return false;
                    }
                } else {
                    if (ggml_nelements(tensor)/n_parts != nelements) {
                        fprintf(stderr, "%s: tensor '%s' has wrong size in model file\n", __func__, name.data());
                        return false;
                    }
                }

                if (n_dims == 1) {
                    if (tensor->ne[0] != ne[0] || tensor->ne[1] != ne[1]) {
                        fprintf(stderr, "%s: tensor '%s' has wrong shape in model file: got [%d, %d], expected [%d, %d]\n",
                                __func__, name.data(), tensor->ne[0], tensor->ne[1], ne[0], ne[1]);
                        return false;
                    }
                } else {
                    if (split_type == 0) {
                        if (tensor->ne[0]/n_parts != ne[0] || tensor->ne[1] != ne[1]) {
                            fprintf(stderr, "%s: tensor '%s' has wrong shape in model file: got [%d, %d], expected [%d, %d]\n",
                                    __func__, name.data(), tensor->ne[0]/n_parts, tensor->ne[1], ne[0], ne[1]);
                            return false;
                        }
                    } else {
                        if (tensor->ne[0] != ne[0] || tensor->ne[1]/n_parts != ne[1]) {
                            fprintf(stderr, "%s: tensor '%s' has wrong shape in model file: got [%d, %d], expected [%d, %d]\n",
                                    __func__, name.data(), tensor->ne[0], tensor->ne[1]/n_parts, ne[0], ne[1]);
                            return false;
                        }
                    }
                }

                if (0) {
                    static const char * ftype_str[] = { "f32", "f16", "q4_0", "q4_1", };
                    fprintf(stderr, "%24s - [%5d, %5d], type = %6s, split = %d\n", name.data(), ne[0], ne[1], ftype_str[ftype], split_type);
                }

                size_t bpe = 0;

                switch (ftype) {
                    case 0: bpe = ggml_type_size(GGML_TYPE_F32);  break;
                    case 1: bpe = ggml_type_size(GGML_TYPE_F16);  break;
                    case 2: bpe = ggml_type_size(GGML_TYPE_Q4_0); assert(ne[0] % 64 == 0); break;
                    case 3: bpe = ggml_type_size(GGML_TYPE_Q4_1); assert(ne[0] % 64 == 0); break;
                    default:
                            {
                                fprintf(stderr, "%s: unknown ftype %d in model file\n", __func__, ftype);
                                return false;
                            }
                };

                if (n_dims == 1 || n_parts == 1) {
                    if ((nelements*bpe)/ggml_blck_size(tensor->type) != ggml_nbytes(tensor)) {
                        fprintf(stderr, "%s: tensor '%s' has wrong size in model file: got %zu, expected %zu\n",
                                __func__, name.data(), ggml_nbytes(tensor), nelements*bpe);
                        return false;
                    }

                    if (part_id == 0) {
                        fin.read(reinterpret_cast<char *>(tensor->data), ggml_nbytes(tensor));
                    } else {
                        fin.seekg(ggml_nbytes(tensor), std::ios::cur);
                    }

                    total_size += ggml_nbytes(tensor);
                } else {
                    if ((nelements*bpe)/ggml_blck_size(tensor->type) != ggml_nbytes(tensor)/n_parts) {
                        fprintf(stderr, "%s: tensor '%s' has wrong size in model file: got %zu, expected %zu\n",
                                __func__, name.data(), ggml_nbytes(tensor)/n_parts, nelements*bpe);
                        return false;
                    }

                    if (split_type == 0) {
                        const int np0 = ne[0];

                        const size_t row_size = (tensor->ne[0]/ggml_blck_size(tensor->type))*ggml_type_size(tensor->type);
                        assert(row_size == tensor->nb[1]);

                        for (int i1 = 0; i1 < ne[1]; ++i1) {
                            const size_t offset_row = i1*row_size;
                            const size_t offset = offset_row + ((part_id*np0)/ggml_blck_size(tensor->type))*ggml_type_size(tensor->type);
                            fin.read(reinterpret_cast<char *>(tensor->data) + offset, row_size/n_parts);
                        }
                    } else {
                        const int np1 = ne[1];

                        const size_t row_size = (tensor->ne[0]/ggml_blck_size(tensor->type))*ggml_type_size(tensor->type);

                        for (int i1 = 0; i1 < ne[1]; ++i1) {
                            const size_t offset_row = (i1 + part_id*np1)*row_size;
                            fin.read(reinterpret_cast<char *>(tensor->data) + offset_row, row_size);
                        }
                    }

                    total_size += ggml_nbytes(tensor)/n_parts;
                }

                //fprintf(stderr, "%42s - [%5d, %5d], type = %6s, %6.2f MB\n", name.data(), ne[0], ne[1], ftype == 0 ? "float" : "f16", ggml_nbytes(tensor)/1024.0/1024.0);
                if (++n_tensors % 8 == 0) {
                    fprintf(stderr, ".");
                    fflush(stderr);
                }
            }

            fprintf(stderr, " done\n");

            fprintf(stderr, "%s: model size = %8.2f MB / num tensors = %d\n", __func__, total_size/1024.0/1024.0, n_tensors);
        }

        fin.close();
    }

    return true;
}

// evaluate the transformer
//
//   - model:     the model
//   - n_threads: number of threads to use
//   - n_past:    the context size so far
//   - embd_inp:  the embeddings of the tokens in the context
//   - embd_w:    the predicted logits for the next token
//
// The GPT-J model requires about 16MB of memory per input token.
//
bool llama_eval(
        const llama_model & model,
        const int n_threads,
        const int n_past,
        const std::vector<gpt_vocab::id> & embd_inp,
              std::vector<float>         & embd_w,
              size_t                     & mem_per_token) {
    const int N = embd_inp.size();

    const auto & hparams = model.hparams;

    const int n_embd  = hparams.n_embd;
    const int n_layer = hparams.n_layer;
    const int n_ctx   = hparams.n_ctx;
    const int n_head  = hparams.n_head;
    const int n_vocab = hparams.n_vocab;
    const int n_rot   = hparams.n_embd/hparams.n_head;

    const int d_key = n_embd/n_head;

    static size_t buf_size = 512u*1024*1024;
    static void * buf = malloc(buf_size);

    if (mem_per_token > 0 && mem_per_token*N > buf_size) {
        const size_t buf_size_new = 1.1*(mem_per_token*N); // add 10% to account for ggml object overhead
        //fprintf(stderr, "\n%s: reallocating buffer from %zu to %zu bytes\n", __func__, buf_size, buf_size_new);

        // reallocate
        buf_size = buf_size_new;
        buf = realloc(buf, buf_size);
        if (buf == nullptr) {
            fprintf(stderr, "%s: failed to allocate %zu bytes\n", __func__, buf_size);
            return false;
        }
    }

    struct ggml_init_params params = {
        /*.mem_size   =*/ buf_size,
        /*.mem_buffer =*/ buf,
    };

    struct ggml_context * ctx0 = ggml_init(params);
    ggml_cgraph gf = {};
    gf.n_threads = n_threads;

    struct ggml_tensor * embd = ggml_new_tensor_1d(ctx0, GGML_TYPE_I32, N);
    memcpy(embd->data, embd_inp.data(), N*ggml_element_size(embd));

    struct ggml_tensor * inpL = ggml_get_rows(ctx0, model.tok_embeddings, embd);

    for (int il = 0; il < n_layer; ++il) {
        struct ggml_tensor * inpSA = inpL;

        struct ggml_tensor * cur;

        // norm
        {
            cur = ggml_norm(ctx0, inpL);

            // cur = attention_norm*cur
            cur = ggml_mul(ctx0,
                        ggml_repeat(ctx0, model.layers[il].attention_norm, cur),
                        cur);
        }

        // self-attention
        {
            struct ggml_tensor * Qcur = ggml_mul_mat(ctx0, model.layers[il].wq, cur);
            struct ggml_tensor * Kcur = ggml_mul_mat(ctx0, model.layers[il].wk, cur);
            struct ggml_tensor * Vcur = ggml_mul_mat(ctx0, model.layers[il].wv, cur);

            // store key and value to memory
            if (N >= 1) {
                struct ggml_tensor * k = ggml_view_1d(ctx0, model.memory_k, N*n_embd, (ggml_element_size(model.memory_k)*n_embd)*(il*n_ctx + n_past));
                struct ggml_tensor * v = ggml_view_1d(ctx0, model.memory_v, N*n_embd, (ggml_element_size(model.memory_v)*n_embd)*(il*n_ctx + n_past));

                ggml_build_forward_expand(&gf, ggml_cpy(ctx0, Kcur, k));
                ggml_build_forward_expand(&gf, ggml_cpy(ctx0, Vcur, v));
            }

            // Q = Qcur.contiguous().view(n_embd/n_head, n_head, N).permute(0, 2, 1, 3)
            struct ggml_tensor * Q =
                ggml_permute(ctx0,
                        ggml_rope(ctx0,
                            ggml_cpy(ctx0,
                                Qcur,
                                ggml_new_tensor_3d(ctx0, GGML_TYPE_F32, n_embd/n_head, n_head, N)),
                            n_past, n_rot, 0),
                        0, 2, 1, 3);

            // K = Kmem.view(n_embd/n_head, n_head, n_past + N).permute(0, 2, 1, 3)
            struct ggml_tensor * K =
                ggml_permute(ctx0,
                        ggml_rope(ctx0,
                            ggml_reshape_3d(ctx0,
                                ggml_view_1d(ctx0, model.memory_k, (n_past + N)*n_embd, il*n_ctx*ggml_element_size(model.memory_k)*n_embd),
                                n_embd/n_head, n_head, n_past + N),
                            n_past, n_rot, 1),
                        0, 2, 1, 3);

            // K * Q
            struct ggml_tensor * KQ = ggml_mul_mat(ctx0, K, Q);

            // KQ_scaled = KQ / sqrt(n_embd/n_head)
            struct ggml_tensor * KQ_scaled =
                ggml_scale(ctx0,
                        KQ,
                        ggml_new_f32(ctx0, 1.0f/sqrt(float(n_embd)/n_head))
                        );

            // KQ_masked = mask_past(KQ_scaled)
            struct ggml_tensor * KQ_masked = ggml_diag_mask_inf(ctx0, KQ_scaled, n_past);

            // KQ = soft_max(KQ_masked)
            struct ggml_tensor * KQ_soft_max = ggml_soft_max(ctx0, KQ_masked);

            // V_trans = Vmem.view(n_embd/n_head, n_head, n_past + N).permute(1, 2, 0, 3).contiguous()
            struct ggml_tensor * V_trans =
                ggml_permute(ctx0,
                        ggml_reshape_3d(ctx0,
                            ggml_view_1d(ctx0, model.memory_v, (n_past + N)*n_embd, il*n_ctx*ggml_element_size(model.memory_v)*n_embd),
                            n_embd/n_head, n_head, n_past + N),
                        1, 2, 0, 3);

            // KQV = transpose(V) * KQ_soft_max
            struct ggml_tensor * KQV = ggml_mul_mat(ctx0, V_trans, KQ_soft_max);

            // KQV_merged = KQV.permute(0, 2, 1, 3)
            struct ggml_tensor * KQV_merged = ggml_permute(ctx0, KQV, 0, 2, 1, 3);

            // cur = KQV_merged.contiguous().view(n_embd, N)
            cur = ggml_cpy(ctx0,
                    KQV_merged,
                    ggml_new_tensor_2d(ctx0, GGML_TYPE_F32, n_embd, N));

            // projection (no bias)
            cur = ggml_mul_mat(ctx0,
                    model.layers[il].wo,
                    cur);
        }

        struct ggml_tensor * inpFF = ggml_add(ctx0, cur, inpSA);

        // feed-forward network
        {
            // norm
            {
                cur = ggml_norm(ctx0, inpFF);

                // cur = ffn_norm*cur
                cur = ggml_mul(ctx0,
                        ggml_repeat(ctx0, model.layers[il].ffn_norm, cur),
                        cur);
            }

            struct ggml_tensor * tmp = ggml_mul_mat(ctx0,
                    model.layers[il].w3,
                    cur);


            cur = ggml_mul_mat(ctx0,
                    model.layers[il].w1,
                    cur);

            // SILU activation
            cur = ggml_silu(ctx0, cur);

            cur = ggml_mul(ctx0, cur, tmp);

            cur = ggml_mul_mat(ctx0,
                    model.layers[il].w2,
                    cur);
        }

        cur  = ggml_add(ctx0, cur, inpFF);

        // input for next layer
        inpL = cur;
    }

    // norm
    {
        inpL = ggml_norm(ctx0, inpL);

        // inpL = norm*inpL
        inpL = ggml_mul(ctx0,
                    ggml_repeat(ctx0, model.norm, inpL),
                    inpL);
    }

    // lm_head
    {
        inpL = ggml_mul_mat(ctx0, model.output, inpL);
    }

    // logits -> probs
    //inpL = ggml_soft_max(ctx0, inpL);

    // run the computation
    ggml_build_forward_expand(&gf, inpL);
    ggml_graph_compute       (ctx0, &gf);

    //if (n_past%100 == 0) {
    //    ggml_graph_print   (&gf);
    //    ggml_graph_dump_dot(&gf, NULL, "gpt-2.dot");
    //}

    //embd_w.resize(n_vocab*N);
    //memcpy(embd_w.data(), ggml_get_data(inpL), sizeof(float)*n_vocab*N);

    // return result for just the last token
    embd_w.resize(n_vocab);
    memcpy(embd_w.data(), (float *) ggml_get_data(inpL) + (n_vocab*(N-1)), sizeof(float)*n_vocab);

    if (mem_per_token == 0) {
        mem_per_token = ggml_used_mem(ctx0)/N;
    }
    //fprintf(stderr, "used_mem = %zu\n", ggml_used_mem(ctx0));

    ggml_free(ctx0);

    return true;
}

static bool is_interacting = false;

#if defined (__unix__) || (defined (__APPLE__) && defined (__MACH__))
void sigint_handler(int signo) {
    if (signo == SIGINT) {
        if (!is_interacting) {
            is_interacting=true;
        } else {
            _exit(130);
        }
    }
}
#endif

const char * llama_print_system_info(void) {
    static std::string s;

    s  = "";
    s += "AVX = "       + std::to_string(ggml_cpu_has_avx())       + " | ";
    s += "AVX2 = "      + std::to_string(ggml_cpu_has_avx2())      + " | ";
    s += "AVX512 = "    + std::to_string(ggml_cpu_has_avx512())    + " | ";
    s += "FMA = "       + std::to_string(ggml_cpu_has_fma())       + " | ";
    s += "NEON = "      + std::to_string(ggml_cpu_has_neon())      + " | ";
    s += "ARM_FMA = "   + std::to_string(ggml_cpu_has_arm_fma())   + " | ";
    s += "F16C = "      + std::to_string(ggml_cpu_has_f16c())      + " | ";
    s += "FP16_VA = "   + std::to_string(ggml_cpu_has_fp16_va())   + " | ";
    s += "WASM_SIMD = " + std::to_string(ggml_cpu_has_wasm_simd()) + " | ";
    s += "BLAS = "      + std::to_string(ggml_cpu_has_blas())      + " | ";
    s += "SSE3 = "      + std::to_string(ggml_cpu_has_sse3())      + " | ";
    s += "VSX = "       + std::to_string(ggml_cpu_has_vsx())       + " | ";

    return s.c_str();
}

int main(int argc, char ** argv) {
    ggml_time_init();
    const int64_t t_main_start_us = ggml_time_us();

    gpt_params params;
    params.model = "models/llama-7B/ggml-model.bin";

    if (gpt_params_parse(argc, argv, params) == false) {
        return 1;
    }

    if (params.seed < 0) {
        params.seed = time(NULL);
    }

    fprintf(stderr, "%s: seed = %d\n", __func__, params.seed);

    std::mt19937 rng(params.seed);
    if (params.prompt.empty()) {
        params.prompt = gpt_random_prompt(rng);
    }

//    params.prompt = R"(// this function checks if the number n is prime
//bool is_prime(int n) {)";

    int64_t t_load_us = 0;

    gpt_vocab vocab;
    llama_model model;

    // load the model
    {
        const int64_t t_start_us = ggml_time_us();

        if (!llama_model_load(params.model, model, vocab, 512)) {  // TODO: set context from user input ??
            fprintf(stderr, "%s: failed to load model from '%s'\n", __func__, params.model.c_str());
            return 1;
        }

        t_load_us = ggml_time_us() - t_start_us;
    }

    // print system information
    {
        fprintf(stderr, "\n");
        fprintf(stderr, "system_info: n_threads = %d / %d | %s\n",
                params.n_threads, std::thread::hardware_concurrency(), llama_print_system_info());
    }

    int n_past = 0;

    int64_t t_sample_us  = 0;
    int64_t t_predict_us = 0;

    std::vector<float> logits;

    // tokenize the prompt
    std::vector<gpt_vocab::id> embd_inp = ::llama_tokenize(vocab, params.prompt, true);

    params.n_predict = std::min(params.n_predict, model.hparams.n_ctx - (int) embd_inp.size());

    // tokenize the reverse prompt
    std::vector<gpt_vocab::id> antiprompt_inp = ::llama_tokenize(vocab, params.antiprompt, false);

    fprintf(stderr, "\n");
    fprintf(stderr, "%s: prompt: '%s'\n", __func__, params.prompt.c_str());
    fprintf(stderr, "%s: number of tokens in prompt = %zu\n", __func__, embd_inp.size());
    for (int i = 0; i < (int) embd_inp.size(); i++) {
        fprintf(stderr, "%6d -> '%s'\n", embd_inp[i], vocab.id_to_token.at(embd_inp[i]).c_str());
    }
    fprintf(stderr, "\n");
    if (params.interactive) {
#if defined (__unix__) || (defined (__APPLE__) && defined (__MACH__))
        struct sigaction sigint_action;
        sigint_action.sa_handler = sigint_handler;
        sigemptyset (&sigint_action.sa_mask);
        sigint_action.sa_flags = 0;
        sigaction(SIGINT, &sigint_action, NULL);
#endif

        fprintf(stderr, "%s: interactive mode on.\n", __func__);

        if(antiprompt_inp.size()) {
            fprintf(stderr, "%s: reverse prompt: '%s'\n", __func__, params.antiprompt.c_str());
            fprintf(stderr, "%s: number of tokens in reverse prompt = %zu\n", __func__, antiprompt_inp.size());
            for (int i = 0; i < (int) antiprompt_inp.size(); i++) {
                fprintf(stderr, "%6d -> '%s'\n", antiprompt_inp[i], vocab.id_to_token.at(antiprompt_inp[i]).c_str());
            }
            fprintf(stderr, "\n");
        }
    }
    fprintf(stderr, "sampling parameters: temp = %f, top_k = %d, top_p = %f, repeat_last_n = %i, repeat_penalty = %f\n", params.temp, params.top_k, params.top_p, params.repeat_last_n, params.repeat_penalty);
    fprintf(stderr, "\n\n");

    std::vector<gpt_vocab::id> embd;

    // determine the required inference memory per token:
    size_t mem_per_token = 0;
    llama_eval(model, params.n_threads, 0, { 0, 1, 2, 3 }, logits, mem_per_token);

    int last_n_size = params.repeat_last_n;
    std::vector<gpt_vocab::id> last_n_tokens(last_n_size);
    std::fill(last_n_tokens.begin(), last_n_tokens.end(), 0);


    if (params.interactive) {
        fprintf(stderr, "== Running in interactive mode. ==\n"
#if defined (__unix__) || (defined (__APPLE__) && defined (__MACH__))
               " - Press Ctrl+C to interject at any time.\n"
#endif
               " - Press Return to return control to LLaMa.\n"
               " - If you want to submit another line, end your input in '\\'.\n");
    }

    int remaining_tokens = params.n_predict;
    int input_consumed = 0;
    bool input_noecho = false;

    // prompt user immediately after the starting prompt has been loaded
    if (params.interactive_start) {
        is_interacting = true;
    }

    // set the color for the prompt which will be output initially
    if (params.use_color) {
        printf(ANSI_COLOR_YELLOW);
    }

    while (remaining_tokens > 0) {
        // predict
        if (embd.size() > 0) {
            const int64_t t_start_us = ggml_time_us();

            if (!llama_eval(model, params.n_threads, n_past, embd, logits, mem_per_token)) {
                fprintf(stderr, "Failed to predict\n");
                return 1;
            }

            t_predict_us += ggml_time_us() - t_start_us;
        }

        n_past += embd.size();
        embd.clear();

        if (embd_inp.size() <= input_consumed) {
            // out of user input, sample next token
            const float top_k = params.top_k;
            const float top_p = params.top_p;
            const float temp  = params.temp;
            const float repeat_penalty = params.repeat_penalty;

            const int n_vocab = model.hparams.n_vocab;

            gpt_vocab::id id = 0;

            {
                const int64_t t_start_sample_us = ggml_time_us();

                id = llama_sample_top_p_top_k(vocab, logits.data() + (logits.size() - n_vocab), last_n_tokens, repeat_penalty, top_k, top_p, temp, rng);

                last_n_tokens.erase(last_n_tokens.begin());
                last_n_tokens.push_back(id);

                t_sample_us += ggml_time_us() - t_start_sample_us;
            }

            // add it to the context
            embd.push_back(id);

            // echo this to console
            input_noecho = false;

            // decrement remaining sampling budget
            --remaining_tokens;
        } else {
            // some user input remains from prompt or interaction, forward it to processing
            while (embd_inp.size() > input_consumed) {
                embd.push_back(embd_inp[input_consumed]);
                last_n_tokens.erase(last_n_tokens.begin());
                last_n_tokens.push_back(embd_inp[input_consumed]);
                ++input_consumed;
                if (embd.size() > params.n_batch) {
                    break;
                }
            }

            // reset color to default if we there is no pending user input
            if (!input_noecho && params.use_color && embd_inp.size() == input_consumed) {
                printf(ANSI_COLOR_RESET);
            }
        }

        // display text
        if (!input_noecho) {
            for (auto id : embd) {
                printf("%s", vocab.id_to_token[id].c_str());
            }
            fflush(stdout);
        }

        // in interactive mode, and not currently processing queued inputs;
        // check if we should prompt the user for more
        if (params.interactive && embd_inp.size() <= input_consumed) {
            // check for reverse prompt
            if (antiprompt_inp.size() && std::equal(antiprompt_inp.rbegin(), antiprompt_inp.rend(), last_n_tokens.rbegin())) {
                // reverse prompt found
                is_interacting = true;
            }
            if (is_interacting) {
                // currently being interactive
                bool another_line=true;
                while (another_line) {
                    fflush(stdout);
                    char buf[256] = {0};
                    int n_read;
                    if(params.use_color) printf(ANSI_BOLD ANSI_COLOR_GREEN);
                    if (scanf("%255[^\n]%n%*c", buf, &n_read) <= 0) {
                        // presumable empty line, consume the newline
                        scanf("%*c");
                        n_read=0;
                    }
                    if(params.use_color) printf(ANSI_COLOR_RESET);

                    if (n_read > 0 && buf[n_read-1]=='\\') {
                        another_line = true;
                        buf[n_read-1] = '\n';
                        buf[n_read] = 0;
                    } else {
                        another_line = false;
                        buf[n_read] = '\n';
                        buf[n_read+1] = 0;
                    }

                    std::vector<gpt_vocab::id> line_inp = ::llama_tokenize(vocab, buf, false);
                    embd_inp.insert(embd_inp.end(), line_inp.begin(), line_inp.end());

                    remaining_tokens -= line_inp.size();

                    input_noecho = true; // do not echo this again
                }

                is_interacting = false;
            }
        }

        // end of text token
        if (embd.back() == 2) {
            fprintf(stderr, " [end of text]\n");
            break;
        }
    }


    // report timing
    {
        const int64_t t_main_end_us = ggml_time_us();

        fprintf(stderr, "\n\n");
        fprintf(stderr, "%s: mem per token = %8zu bytes\n", __func__, mem_per_token);
        fprintf(stderr, "%s:     load time = %8.2f ms\n", __func__, t_load_us/1000.0f);
        fprintf(stderr, "%s:   sample time = %8.2f ms\n", __func__, t_sample_us/1000.0f);
        fprintf(stderr, "%s:  predict time = %8.2f ms / %.2f ms per token\n", __func__, t_predict_us/1000.0f, t_predict_us/1000.0f/n_past);
        fprintf(stderr, "%s:    total time = %8.2f ms\n", __func__, (t_main_end_us - t_main_start_us)/1000.0f);
    }

    ggml_free(model.ctx);

    return 0;
}<|MERGE_RESOLUTION|>--- conflicted
+++ resolved
@@ -86,9 +86,6 @@
     std::map<std::string, struct ggml_tensor *> tensors;
 };
 
-
-#define USE_MMAP 1
-
 #ifndef USE_MMAP
 #if defined (__unix__) || (defined (__APPLE__) && defined (__MACH__))
 #define USE_MMAP 1
@@ -209,14 +206,11 @@
 bool llama_model_load(const std::string & fname, llama_model & model, gpt_vocab & vocab, int n_ctx) {
     fprintf(stderr, "%s: loading model from '%s' - please wait ...\n", __func__, fname.c_str());
 
+    llama_istream fin{fname, std::ios::binary};
+#if !USE_MMAP
     std::vector<char> f_buf(1024*1024);
-
-<<<<<<< HEAD
-    llama_istream fin{fname};
-=======
-    auto fin = std::ifstream(fname, std::ios::binary);
     fin.rdbuf()->pubsetbuf(f_buf.data(), f_buf.size());
->>>>>>> 2f700a27
+#endif
     if (!fin) {
         fprintf(stderr, "%s: failed to open '%s'\n", __func__, fname.c_str());
         return false;
@@ -453,12 +447,10 @@
 
         fprintf(stderr, "%s: loading model part %d/%d from '%s'\n", __func__, i+1, n_parts, fname_part.c_str());
 
-<<<<<<< HEAD
-        llama_istream fin{fname_part};
-=======
-        fin = std::ifstream(fname_part, std::ios::binary);
+        llama_istream fin{fname_part, std::ios::binary};
+#if !USE_MMAP
         fin.rdbuf()->pubsetbuf(f_buf.data(), f_buf.size());
->>>>>>> 2f700a27
+#endif
         fin.seekg(file_offset);
 
         // load weights
