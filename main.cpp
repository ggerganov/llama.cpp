--- conflicted
+++ resolved
@@ -1062,12 +1062,7 @@
         }
 
         // end of text token
-<<<<<<< HEAD
-        if (embd.size() && embd.back() == 2) {
-=======
-
         if (embd.back() == EOS_TOKEN_ID) {
->>>>>>> 50fae10d
             if (params.interactive) {
                 is_interacting = true;
             } else {
