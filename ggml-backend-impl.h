--- conflicted
+++ resolved
@@ -78,15 +78,9 @@
         ggml_backend_buffer_type_t (*GGML_CALL get_default_buffer_type)(ggml_backend_t backend);
 
         // (optional) asynchronous tensor data access
-<<<<<<< HEAD
         void (*set_tensor_async)(ggml_backend_t backend,       struct ggml_tensor * tensor, const void * data, size_t offset, size_t size);
         void (*get_tensor_async)(ggml_backend_t backend, const struct ggml_tensor * tensor,       void * data, size_t offset, size_t size);
         bool (*cpy_tensor_async)(ggml_backend_t backend_src, ggml_backend_t backend_dst, const struct ggml_tensor * src, struct ggml_tensor * dst);
-=======
-        void (*GGML_CALL set_tensor_async)(ggml_backend_t backend,       struct ggml_tensor * tensor, const void * data, size_t offset, size_t size);
-        void (*GGML_CALL get_tensor_async)(ggml_backend_t backend, const struct ggml_tensor * tensor,       void * data, size_t offset, size_t size);
-        bool (*GGML_CALL cpy_tensor_async)(ggml_backend_t backend, const struct ggml_tensor * src, struct ggml_tensor * dst);
->>>>>>> 97c15498
 
         // (optional) complete all pending operations
         void (*GGML_CALL synchronize)(ggml_backend_t backend);
