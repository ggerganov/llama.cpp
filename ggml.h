#pragma once

//
// GGML Tensor Library
//
// This documentation is still a work in progress.
// If you wish some specific topics to be covered, feel free to drop a comment:
//
//   https://github.com/ggerganov/whisper.cpp/issues/40
//
// ## Overview
//
// This library implements:
//
//  - a set of tensor operations
//  - automatic differentiation
//  - basic optimization algorithms
//
// The aim of this library is to provide a minimalistic approach for various machine learning tasks. This includes,
// but is not limited to, the following:
//
//  - linear regression
//  - support vector machines
//  - neural networks
//
// The library allows the user to define a certain function using the available tensor operations. This function
// definition is represented internally via a computation graph. Each tensor operation in the function definition
// corresponds to a node in the graph. Having the computation graph defined, the user can choose to compute the
// function's value and/or its gradient with respect to the input variables. Optionally, the function can be optimized
// using one of the available optimization algorithms.
//
// For example, here we define the function: f(x) = a*x^2 + b
//
//   {
//       struct ggml_init_params params = {
//           .mem_size   = 16*1024*1024,
//           .mem_buffer = NULL,
//       };
//
//       // memory allocation happens here
//       struct ggml_context * ctx = ggml_init(params);
//
//       struct ggml_tensor * x = ggml_new_tensor_1d(ctx, GGML_TYPE_F32, 1);
//
//       ggml_set_param(ctx, x); // x is an input variable
//
//       struct ggml_tensor * a  = ggml_new_tensor_1d(ctx, GGML_TYPE_F32, 1);
//       struct ggml_tensor * b  = ggml_new_tensor_1d(ctx, GGML_TYPE_F32, 1);
//       struct ggml_tensor * x2 = ggml_mul(ctx, x, x);
//       struct ggml_tensor * f  = ggml_add(ctx, ggml_mul(ctx, a, x2), b);
//
//       ...
//   }
//
// Notice that the function definition above does not involve any actual computation. The computation is performed only
// when the user explicitly requests it. For example, to compute the function's value at x = 2.0:
//
//   {
//       ...
//
//       struct ggml_cgraph gf = ggml_build_forward(f);
//
//       // set the input variable and parameter values
//       ggml_set_f32(x, 2.0f);
//       ggml_set_f32(a, 3.0f);
//       ggml_set_f32(b, 4.0f);
//
//       ggml_graph_compute_with_ctx(ctx, &gf, n_threads);
//
//       printf("f = %f\n", ggml_get_f32_1d(f, 0));
//
//       ...
//   }
//
// The actual computation is performed in the ggml_graph_compute() function.
//
// The ggml_new_tensor_...() functions create new tensors. They are allocated in the memory buffer provided to the
// ggml_init() function. You have to be careful not to exceed the memory buffer size. Therefore, you have to know
// in advance how much memory you need for your computation. Alternatively, you can allocate a large enough memory
// and after defining the computation graph, call the ggml_used_mem() function to find out how much memory was
// actually needed.
//
// The ggml_set_param() function marks a tensor as an input variable. This is used by the automatic
// differentiation and optimization algorithms.
//
// The described approach allows to define the function graph once and then compute its forward or backward graphs
// multiple times. All computations will use the same memory buffer allocated in the ggml_init() function. This way
// the user can avoid the memory allocation overhead at runtime.
//
// The library supports multi-dimensional tensors - up to 4 dimensions. The FP16 and FP32 data types are first class
// citizens, but in theory the library can be extended to support FP8 and integer data types.
//
// Each tensor operation produces a new tensor. Initially the library was envisioned to support only the use of unary
// and binary operations. Most of the available operations fall into one of these two categories. With time, it became
// clear that the library needs to support more complex operations. The way to support these operations is not clear
// yet, but a few examples are demonstrated in the following operations:
//
//   - ggml_permute()
//   - ggml_conv_1d_1s()
//   - ggml_conv_1d_2s()
//
// For each tensor operator, the library implements a forward and backward computation function. The forward function
// computes the output tensor value given the input tensor values. The backward function computes the adjoint of the
// input tensors given the adjoint of the output tensor. For a detailed explanation of what this means, take a
// calculus class, or watch the following video:
//
//   What is Automatic Differentiation?
//   https://www.youtube.com/watch?v=wG_nF1awSSY
//
//
// ## Tensor data (struct ggml_tensor)
//
// The tensors are stored in memory via the ggml_tensor struct. The structure provides information about the size of
// the tensor, the data type, and the memory buffer where the tensor data is stored. Additionally, it contains
// pointers to the "source" tensors - i.e. the tensors that were used to compute the current tensor. For example:
//
//   {
//       struct ggml_tensor * c = ggml_add(ctx, a, b);
//
//       assert(c->src[0] == a);
//       assert(c->src[1] == b);
//   }
//
// The multi-dimensional tensors are stored in row-major order. The ggml_tensor struct contains fields for the
// number of elements in each dimension ("ne") as well as the number of bytes ("nb", a.k.a. stride). This allows
// to store tensors that are not contiguous in memory, which is useful for operations such as transposition and
// permutation. All tensor operations have to take the stride into account and not assume that the tensor is
// contiguous in memory.
//
// The data of the tensor is accessed via the "data" pointer. For example:
//
//   {
//       struct ggml_tensor * a = ggml_new_tensor_2d(ctx, GGML_TYPE_F32, 2, 3);
//
//       // a[2, 1] = 1.0f;
//       *(float *) ((char *) a->data + 2*a->nb[1] + 1*a->nb[0]) = 1.0f;
//
//       // a[0, 2] = 2.0f;
//       *(float *) ((char *) a->data + 0*a->nb[1] + 2*a->nb[0]) = 2.0f;
//
//       ...
//   }
//
// Alternatively, there are helper functions, such as ggml_get_f32_1d() and ggml_set_f32_1d() that can be used.
//
// ## The matrix multiplication operator (ggml_mul_mat)
//
// TODO
//
//
// ## Multi-threading
//
// TODO
//
//
// ## Overview of ggml.c
//
// TODO
//
//
// ## SIMD optimizations
//
// TODO
//
//
// ## Debugging ggml
//
// TODO
//
//

#ifdef GGML_SHARED
#    if defined(_WIN32) && !defined(__MINGW32__)
#        ifdef GGML_BUILD
#            define GGML_API __declspec(dllexport)
#        else
#            define GGML_API __declspec(dllimport)
#        endif
#    else
#        define GGML_API __attribute__ ((visibility ("default")))
#    endif
#else
#    define GGML_API
#endif

#include <stdint.h>
#include <stddef.h>
#include <stdbool.h>

#define GGML_FILE_MAGIC   0x67676d6c // "ggml"
#define GGML_FILE_VERSION 1

#define GGML_QNT_VERSION        2    // bump this on quantization format changes
#define GGML_QNT_VERSION_FACTOR 1000 // do not change this

#define GGML_MAX_DIMS          4
#define GGML_MAX_NODES         4096
#define GGML_MAX_PARAMS        256
#define GGML_MAX_CONTEXTS      64
#define GGML_MAX_SRC           6
#define GGML_MAX_NAME          48
#define GGML_DEFAULT_N_THREADS 4


#define GGML_EXIT_SUCCESS 0
#define GGML_EXIT_ABORTED 1

#define GGML_UNUSED(x) (void)(x)

<<<<<<< HEAD
// Maximum training context of the model in use
// For the LLaMA models this is normally 2048, but somehow "stepping out" by 128 gives better results (tested at 7B and 13B)
#ifndef GGML_TRAINING_CTX
#define GGML_TRAINING_CTX 2048
#endif
=======
>>>>>>> a6803cab

#define GGML_ASSERT(x) \
    do { \
        if (!(x)) { \
            fprintf(stderr, "GGML_ASSERT: %s:%d: %s\n", __FILE__, __LINE__, #x); \
            abort(); \
        } \
    } while (0)

// used to copy the number of elements and stride in bytes of tensors into local variables.
// main purpose is to reduce code duplication and improve readability.
//
// example:
//
//    GGML_TENSOR_LOCALS(int64_t, ne1, src1, ne);
//    GGML_TENSOR_LOCALS(size_t,  nb1, src1, nb);
//
#define GGML_TENSOR_LOCALS_1(type, prefix, pointer, array) \
    const type prefix##0 = (pointer)->array[0]; \
    GGML_UNUSED(prefix##0);
#define GGML_TENSOR_LOCALS_2(type, prefix, pointer, array) \
    GGML_TENSOR_LOCALS_1    (type, prefix, pointer, array) \
    const type prefix##1 = (pointer)->array[1]; \
    GGML_UNUSED(prefix##1);
#define GGML_TENSOR_LOCALS_3(type, prefix, pointer, array) \
    GGML_TENSOR_LOCALS_2    (type, prefix, pointer, array) \
    const type prefix##2 = (pointer)->array[2]; \
    GGML_UNUSED(prefix##2);
#define GGML_TENSOR_LOCALS(type, prefix, pointer, array) \
    GGML_TENSOR_LOCALS_3  (type, prefix, pointer, array) \
    const type prefix##3 = (pointer)->array[3]; \
    GGML_UNUSED(prefix##3);

#ifdef  __cplusplus
extern "C" {
#endif

#ifdef __ARM_NEON
    // we use the built-in 16-bit float type
    typedef __fp16 ggml_fp16_t;
#else
    typedef uint16_t ggml_fp16_t;
#endif

    // convert FP16 <-> FP32
    GGML_API float       ggml_fp16_to_fp32(ggml_fp16_t x);
    GGML_API ggml_fp16_t ggml_fp32_to_fp16(float x);

    GGML_API void ggml_fp16_to_fp32_row(const ggml_fp16_t * x, float * y, int n);
    GGML_API void ggml_fp32_to_fp16_row(const float * x, ggml_fp16_t * y, int n);

    struct ggml_object;
    struct ggml_context;

    enum ggml_type {
        GGML_TYPE_F32  = 0,
        GGML_TYPE_F16  = 1,
        GGML_TYPE_Q4_0 = 2,
        GGML_TYPE_Q4_1 = 3,
        // GGML_TYPE_Q4_2 = 4, support has been removed
        // GGML_TYPE_Q4_3 (5) support has been removed
        GGML_TYPE_Q5_0 = 6,
        GGML_TYPE_Q5_1 = 7,
        GGML_TYPE_Q8_0 = 8,
        GGML_TYPE_Q8_1 = 9,
        // k-quantizations
        GGML_TYPE_Q2_K = 10,
        GGML_TYPE_Q3_K = 11,
        GGML_TYPE_Q4_K = 12,
        GGML_TYPE_Q5_K = 13,
        GGML_TYPE_Q6_K = 14,
        GGML_TYPE_Q8_K = 15,
        GGML_TYPE_I8,
        GGML_TYPE_I16,
        GGML_TYPE_I32,
        GGML_TYPE_COUNT,
    };

    enum ggml_backend {
        GGML_BACKEND_CPU = 0,
        GGML_BACKEND_GPU = 10,
        GGML_BACKEND_GPU_SPLIT = 20,
    };

    // model file types
    enum ggml_ftype {
        GGML_FTYPE_UNKNOWN     = -1,
        GGML_FTYPE_ALL_F32     = 0,
        GGML_FTYPE_MOSTLY_F16  = 1,  // except 1d tensors
        GGML_FTYPE_MOSTLY_Q4_0 = 2,  // except 1d tensors
        GGML_FTYPE_MOSTLY_Q4_1 = 3,  // except 1d tensors
        GGML_FTYPE_MOSTLY_Q4_1_SOME_F16 = 4, // tok_embeddings.weight and output.weight are F16
        GGML_FTYPE_MOSTLY_Q8_0 = 7,  // except 1d tensors
        GGML_FTYPE_MOSTLY_Q5_0 = 8,  // except 1d tensors
        GGML_FTYPE_MOSTLY_Q5_1 = 9,  // except 1d tensors
        GGML_FTYPE_MOSTLY_Q2_K = 10, // except 1d tensors
        GGML_FTYPE_MOSTLY_Q3_K = 11, // except 1d tensors
        GGML_FTYPE_MOSTLY_Q4_K = 12, // except 1d tensors
        GGML_FTYPE_MOSTLY_Q5_K = 13, // except 1d tensors
        GGML_FTYPE_MOSTLY_Q6_K = 14, // except 1d tensors
    };

    // available tensor operations:
    enum ggml_op {
        GGML_OP_NONE = 0,

        GGML_OP_DUP,
        GGML_OP_ADD,
        GGML_OP_ADD1,
        GGML_OP_ACC,
        GGML_OP_SUB,
        GGML_OP_MUL,
        GGML_OP_DIV,
        GGML_OP_SQR,
        GGML_OP_SQRT,
        GGML_OP_LOG,
        GGML_OP_SUM,
        GGML_OP_SUM_ROWS,
        GGML_OP_MEAN,
        GGML_OP_ARGMAX,
        GGML_OP_REPEAT,
        GGML_OP_REPEAT_BACK,
        GGML_OP_ABS,
        GGML_OP_SGN,
        GGML_OP_NEG,
        GGML_OP_STEP,
        GGML_OP_TANH,
        GGML_OP_ELU,
        GGML_OP_RELU,
        GGML_OP_GELU,
        GGML_OP_GELU_QUICK,
        GGML_OP_SILU,
        GGML_OP_SILU_BACK,
        GGML_OP_NORM, // normalize
        GGML_OP_RMS_NORM,
        GGML_OP_RMS_NORM_BACK,

        GGML_OP_MUL_MAT,
        GGML_OP_OUT_PROD,

        GGML_OP_SCALE,
        GGML_OP_SET,
        GGML_OP_CPY,
        GGML_OP_CONT,
        GGML_OP_RESHAPE,
        GGML_OP_VIEW,
        GGML_OP_PERMUTE,
        GGML_OP_TRANSPOSE,
        GGML_OP_GET_ROWS,
        GGML_OP_GET_ROWS_BACK,
        GGML_OP_DIAG,
        GGML_OP_DIAG_MASK_INF,
        GGML_OP_DIAG_MASK_ZERO,
        GGML_OP_SOFT_MAX,
        GGML_OP_SOFT_MAX_BACK,
        GGML_OP_ROPE,
        GGML_OP_ROPE_BACK,
        GGML_OP_ALIBI,
        GGML_OP_CLAMP,
        GGML_OP_CONV_1D,
        GGML_OP_CONV_2D,
        GGML_OP_POOL_1D,
        GGML_OP_POOL_2D,

        GGML_OP_FLASH_ATTN,
        GGML_OP_FLASH_FF,
        GGML_OP_FLASH_ATTN_BACK,
        GGML_OP_WIN_PART,
        GGML_OP_WIN_UNPART,

        GGML_OP_MAP_UNARY,
        GGML_OP_MAP_BINARY,

        GGML_OP_MAP_CUSTOM1,
        GGML_OP_MAP_CUSTOM2,
        GGML_OP_MAP_CUSTOM3,

        GGML_OP_CROSS_ENTROPY_LOSS,
        GGML_OP_CROSS_ENTROPY_LOSS_BACK,

        GGML_OP_COUNT,
    };


    // ggml object
    struct ggml_object {
        size_t offs;
        size_t size;

        struct ggml_object * next;

        char padding[8];
    };

    static const size_t GGML_OBJECT_SIZE = sizeof(struct ggml_object);

    // n-dimensional tensor
    struct ggml_tensor {
        enum ggml_type    type;
        enum ggml_backend backend;

        int     n_dims;
        int64_t ne[GGML_MAX_DIMS]; // number of elements
        size_t  nb[GGML_MAX_DIMS]; // stride in bytes:
                                   // nb[0] = sizeof(type)
                                   // nb[1] = nb[0]   * ne[0] + padding
                                   // nb[i] = nb[i-1] * ne[i-1]

        // compute data
        enum ggml_op op;

        bool is_param;

        struct ggml_tensor * grad;
        struct ggml_tensor * src[GGML_MAX_SRC];

        // performance
        int     perf_runs;
        int64_t perf_cycles;
        int64_t perf_time_us;

        void * data;

        char name[GGML_MAX_NAME];

        void * extra; // extra things e.g. for ggml-cuda.cu

        char padding[8];
    };

    static const size_t GGML_TENSOR_SIZE = sizeof(struct ggml_tensor);

    // the compute plan that needs to be prepared for ggml_graph_compute()
    // since https://github.com/ggerganov/ggml/issues/287
    struct ggml_cplan {
        size_t    work_size; // size of work buffer, calculated by `ggml_graph_plan()`
        uint8_t * work_data; // work buffer, to be allocated by caller before calling to `ggml_graph_compute()`

        int n_threads;

        // the `n_tasks` of nodes, 1:1 mapping to cgraph nodes
        int n_tasks[GGML_MAX_NODES];

        // abort ggml_graph_compute when true
        bool (*abort_callback)(void * data);
        void * abort_callback_data;
    };

    // computation graph
    struct ggml_cgraph {
        int n_nodes;
        int n_leafs;

        struct ggml_tensor * nodes[GGML_MAX_NODES];
        struct ggml_tensor * grads[GGML_MAX_NODES];
        struct ggml_tensor * leafs[GGML_MAX_NODES];

        // performance
        int     perf_runs;
        int64_t perf_cycles;
        int64_t perf_time_us;
    };

    // scratch buffer
    struct ggml_scratch {
        size_t offs;
        size_t size;
        void * data;
    };

    struct ggml_init_params {
        // memory pool
        size_t mem_size;   // bytes
        void * mem_buffer; // if NULL, memory will be allocated internally
        bool   no_alloc;   // don't allocate memory for the tensor data
    };


    // compute types

    // NOTE: the INIT or FINALIZE pass is not scheduled unless explicitly enabled.
    // This behavior was changed since https://github.com/ggerganov/llama.cpp/pull/1995.
    enum ggml_task_type {
        GGML_TASK_INIT = 0,
        GGML_TASK_COMPUTE,
        GGML_TASK_FINALIZE,
    };

    struct ggml_compute_params {
        enum ggml_task_type type;

        // ith = thread index, nth = number of threads
        int ith, nth;

        // work buffer for all threads
        size_t wsize;
        void * wdata;
    };

    // misc

    GGML_API void    ggml_time_init(void); // call this once at the beginning of the program
    GGML_API int64_t ggml_time_ms(void);
    GGML_API int64_t ggml_time_us(void);
    GGML_API int64_t ggml_cycles(void);
    GGML_API int64_t ggml_cycles_per_ms(void);

    GGML_API void    ggml_numa_init(void); // call once for better performance on NUMA systems
    GGML_API bool    ggml_is_numa(void); // true if init detected that system has >1 NUMA node

    GGML_API void    ggml_print_object (const struct ggml_object * obj);
    GGML_API void    ggml_print_objects(const struct ggml_context * ctx);

    GGML_API int64_t ggml_nelements   (const struct ggml_tensor * tensor);
    GGML_API int64_t ggml_nrows       (const struct ggml_tensor * tensor);
    GGML_API size_t  ggml_nbytes      (const struct ggml_tensor * tensor);
    GGML_API size_t  ggml_nbytes_split(const struct ggml_tensor * tensor, int nrows_split);

    GGML_API int     ggml_blck_size (enum ggml_type type);
    GGML_API size_t  ggml_type_size (enum ggml_type type); // size in bytes for all elements in a block
    GGML_API float   ggml_type_sizef(enum ggml_type type); // ggml_type_size()/ggml_blck_size() as float

    GGML_API const char * ggml_type_name(enum ggml_type type);
    GGML_API const char * ggml_op_name  (enum ggml_op   op);

    GGML_API size_t  ggml_element_size(const struct ggml_tensor * tensor);

    GGML_API bool    ggml_is_quantized(enum ggml_type type);

    // TODO: temporary until model loading of ggml examples is refactored
    GGML_API enum ggml_type ggml_ftype_to_ggml_type(enum ggml_ftype ftype);

    GGML_API bool ggml_is_transposed(const struct ggml_tensor * tensor);
    GGML_API bool ggml_is_contiguous(const struct ggml_tensor * tensor);
    GGML_API bool ggml_is_permuted  (const struct ggml_tensor * tensor);

    // use this to compute the memory overhead of a tensor
    GGML_API size_t ggml_tensor_overhead(void);

    GGML_API void set_ntk_rope_scale_mode(bool useNtk);
    GGML_API bool get_ntk_rope_scale_mode();
    GGML_API float get_theta_scale(int n_dims,int n_past,int n_ctx);

    // main

    GGML_API struct ggml_context * ggml_init(struct ggml_init_params params);
    GGML_API void                  ggml_free(struct ggml_context * ctx);

    GGML_API size_t  ggml_used_mem(const struct ggml_context * ctx);

    GGML_API size_t  ggml_set_scratch (struct ggml_context * ctx, struct ggml_scratch scratch);
    GGML_API void    ggml_set_no_alloc(struct ggml_context * ctx, bool no_alloc);

    GGML_API void *  ggml_get_mem_buffer     (const struct ggml_context * ctx);
    GGML_API size_t  ggml_get_mem_size       (const struct ggml_context * ctx);
    GGML_API size_t  ggml_get_max_tensor_size(const struct ggml_context * ctx);

    GGML_API struct ggml_tensor * ggml_new_tensor(
            struct ggml_context * ctx,
            enum   ggml_type type,
            int    n_dims,
            const int64_t *ne);

    GGML_API struct ggml_tensor * ggml_new_tensor_1d(
            struct ggml_context * ctx,
            enum   ggml_type type,
            int64_t ne0);

    GGML_API struct ggml_tensor * ggml_new_tensor_2d(
            struct ggml_context * ctx,
            enum   ggml_type type,
            int64_t ne0,
            int64_t ne1);

    GGML_API struct ggml_tensor * ggml_new_tensor_3d(
            struct ggml_context * ctx,
            enum   ggml_type type,
            int64_t ne0,
            int64_t ne1,
            int64_t ne2);

    GGML_API struct ggml_tensor * ggml_new_tensor_4d(
            struct ggml_context * ctx,
            enum   ggml_type type,
            int64_t ne0,
            int64_t ne1,
            int64_t ne2,
            int64_t ne3);

    GGML_API struct ggml_tensor * ggml_new_i32(struct ggml_context * ctx, int32_t value);
    GGML_API struct ggml_tensor * ggml_new_f32(struct ggml_context * ctx, float value);

    GGML_API struct ggml_tensor * ggml_dup_tensor (struct ggml_context * ctx, const struct ggml_tensor * src);
    GGML_API struct ggml_tensor * ggml_view_tensor(struct ggml_context * ctx, const struct ggml_tensor * src);

    GGML_API struct ggml_tensor * ggml_get_tensor(struct ggml_context * ctx, const char * name);

    GGML_API struct ggml_tensor * ggml_set_zero(struct ggml_tensor * tensor);
    GGML_API struct ggml_tensor * ggml_set_i32 (struct ggml_tensor * tensor, int32_t value);
    GGML_API struct ggml_tensor * ggml_set_f32 (struct ggml_tensor * tensor, float value);

    GGML_API int32_t ggml_get_i32_1d(const struct ggml_tensor * tensor, int i);
    GGML_API void    ggml_set_i32_1d(const struct ggml_tensor * tensor, int i, int32_t value);

    GGML_API float   ggml_get_f32_1d(const struct ggml_tensor * tensor, int i);
    GGML_API void    ggml_set_f32_1d(const struct ggml_tensor * tensor, int i, float value);

    GGML_API void *  ggml_get_data    (const struct ggml_tensor * tensor);
    GGML_API float * ggml_get_data_f32(const struct ggml_tensor * tensor);

    GGML_API const char *         ggml_get_name(const struct ggml_tensor * tensor);
    GGML_API struct ggml_tensor * ggml_set_name(struct ggml_tensor * tensor, const char * name);
    GGML_API struct ggml_tensor * ggml_format_name(struct ggml_tensor * tensor, const char * fmt, ...);

    //
    // operations on tensors with backpropagation
    //

    GGML_API struct ggml_tensor * ggml_dup(
            struct ggml_context * ctx,
            struct ggml_tensor  * a);

    GGML_API struct ggml_tensor * ggml_add(
            struct ggml_context * ctx,
            struct ggml_tensor  * a,
            struct ggml_tensor  * b);

    GGML_API struct ggml_tensor * ggml_add_inplace(
            struct ggml_context * ctx,
            struct ggml_tensor  * a,
            struct ggml_tensor  * b);

    GGML_API struct ggml_tensor * ggml_add1(
            struct ggml_context * ctx,
            struct ggml_tensor  * a,
            struct ggml_tensor  * b);

    GGML_API struct ggml_tensor * ggml_add1_inplace(
            struct ggml_context * ctx,
            struct ggml_tensor  * a,
            struct ggml_tensor  * b);

    GGML_API struct ggml_tensor * ggml_acc(
            struct ggml_context * ctx,
            struct ggml_tensor  * a,
            struct ggml_tensor  * b,
            size_t                nb1,
            size_t                nb2,
            size_t                nb3,
            size_t                offset);

    GGML_API struct ggml_tensor * ggml_acc_inplace(
            struct ggml_context * ctx,
            struct ggml_tensor  * a,
            struct ggml_tensor  * b,
            size_t                nb1,
            size_t                nb2,
            size_t                nb3,
            size_t                offset);

    GGML_API struct ggml_tensor * ggml_sub(
            struct ggml_context * ctx,
            struct ggml_tensor  * a,
            struct ggml_tensor  * b);

    GGML_API struct ggml_tensor * ggml_sub_inplace(
            struct ggml_context * ctx,
            struct ggml_tensor  * a,
            struct ggml_tensor  * b);

    GGML_API struct ggml_tensor * ggml_mul(
            struct ggml_context * ctx,
            struct ggml_tensor  * a,
            struct ggml_tensor  * b);

    GGML_API struct ggml_tensor * ggml_mul_inplace(
            struct ggml_context * ctx,
            struct ggml_tensor  * a,
            struct ggml_tensor  * b);

    GGML_API struct ggml_tensor * ggml_div(
            struct ggml_context * ctx,
            struct ggml_tensor  * a,
            struct ggml_tensor  * b);

    GGML_API struct ggml_tensor * ggml_div_inplace(
            struct ggml_context * ctx,
            struct ggml_tensor  * a,
            struct ggml_tensor  * b);

    GGML_API struct ggml_tensor * ggml_sqr(
            struct ggml_context * ctx,
            struct ggml_tensor  * a);

    GGML_API struct ggml_tensor * ggml_sqr_inplace(
            struct ggml_context * ctx,
            struct ggml_tensor  * a);

    GGML_API struct ggml_tensor * ggml_sqrt(
            struct ggml_context * ctx,
            struct ggml_tensor  * a);

    GGML_API struct ggml_tensor * ggml_sqrt_inplace(
            struct ggml_context * ctx,
            struct ggml_tensor  * a);

    GGML_API struct ggml_tensor * ggml_log(
            struct ggml_context * ctx,
            struct ggml_tensor  * a);

    GGML_API struct ggml_tensor * ggml_log_inplace(
            struct ggml_context * ctx,
            struct ggml_tensor  * a);

    // return scalar
    GGML_API struct ggml_tensor * ggml_sum(
            struct ggml_context * ctx,
            struct ggml_tensor  * a);

    // sums along rows, with input shape [a,b,c,d] return shape [1,b,c,d]
    GGML_API struct ggml_tensor * ggml_sum_rows(
            struct ggml_context * ctx,
            struct ggml_tensor  * a);

    // mean along rows
    GGML_API struct ggml_tensor * ggml_mean(
            struct ggml_context * ctx,
            struct ggml_tensor  * a);

    // argmax along rows
    GGML_API struct ggml_tensor * ggml_argmax(
            struct ggml_context * ctx,
            struct ggml_tensor  * a);

    // if a is the same shape as b, and a is not parameter, return a
    // otherwise, return a new tensor: repeat(a) to fit in b
    GGML_API struct ggml_tensor * ggml_repeat(
            struct ggml_context * ctx,
            struct ggml_tensor  * a,
            struct ggml_tensor  * b);

    GGML_API struct ggml_tensor * ggml_repeat_back(
            struct ggml_context * ctx,
            struct ggml_tensor  * a,
            struct ggml_tensor  * b);

    GGML_API struct ggml_tensor * ggml_abs(
            struct ggml_context * ctx,
            struct ggml_tensor  * a);

    GGML_API struct ggml_tensor * ggml_abs_inplace(
            struct ggml_context * ctx,
            struct ggml_tensor  * a);

    GGML_API struct ggml_tensor * ggml_sgn(
            struct ggml_context * ctx,
            struct ggml_tensor  * a);

    GGML_API struct ggml_tensor * ggml_sgn_inplace(
            struct ggml_context * ctx,
            struct ggml_tensor  * a);

    GGML_API struct ggml_tensor * ggml_neg(
            struct ggml_context * ctx,
            struct ggml_tensor  * a);

    GGML_API struct ggml_tensor * ggml_neg_inplace(
            struct ggml_context * ctx,
            struct ggml_tensor  * a);

    GGML_API struct ggml_tensor * ggml_step(
            struct ggml_context * ctx,
            struct ggml_tensor  * a);

    GGML_API struct ggml_tensor * ggml_step_inplace(
            struct ggml_context * ctx,
            struct ggml_tensor  * a);

    GGML_API struct ggml_tensor * ggml_tanh(
            struct ggml_context * ctx,
            struct ggml_tensor  * a);

    GGML_API struct ggml_tensor * ggml_tanh_inplace(
            struct ggml_context * ctx,
            struct ggml_tensor  * a);

    GGML_API struct ggml_tensor * ggml_elu(
            struct ggml_context * ctx,
            struct ggml_tensor  * a);

    GGML_API struct ggml_tensor * ggml_elu_inplace(
            struct ggml_context * ctx,
            struct ggml_tensor  * a);

    GGML_API struct ggml_tensor * ggml_relu(
            struct ggml_context * ctx,
            struct ggml_tensor  * a);

    GGML_API struct ggml_tensor * ggml_relu_inplace(
            struct ggml_context * ctx,
            struct ggml_tensor  * a);

    // TODO: double-check this computation is correct
    GGML_API struct ggml_tensor * ggml_gelu(
            struct ggml_context * ctx,
            struct ggml_tensor  * a);

    GGML_API struct ggml_tensor * ggml_gelu_inplace(
            struct ggml_context * ctx,
            struct ggml_tensor  * a);

    GGML_API struct ggml_tensor * ggml_gelu_quick(
            struct ggml_context * ctx,
            struct ggml_tensor  * a);

    GGML_API struct ggml_tensor * ggml_gelu_quick_inplace(
            struct ggml_context * ctx,
            struct ggml_tensor  * a);

    GGML_API struct ggml_tensor * ggml_silu(
            struct ggml_context * ctx,
            struct ggml_tensor  * a);

    GGML_API struct ggml_tensor * ggml_silu_inplace(
            struct ggml_context * ctx,
            struct ggml_tensor  * a);

    // a - x
    // b - dy
    GGML_API struct ggml_tensor * ggml_silu_back(
            struct ggml_context * ctx,
            struct ggml_tensor  * a,
            struct ggml_tensor  * b);

    // normalize along rows
    // TODO: eps is hardcoded to 1e-5 for now
    GGML_API struct ggml_tensor * ggml_norm(
            struct ggml_context * ctx,
            struct ggml_tensor  * a);

    GGML_API struct ggml_tensor * ggml_norm_inplace(
            struct ggml_context * ctx,
            struct ggml_tensor  * a);

    GGML_API struct ggml_tensor * ggml_rms_norm(
            struct ggml_context * ctx,
            struct ggml_tensor  * a);

    GGML_API struct ggml_tensor * ggml_rms_norm_inplace(
            struct ggml_context * ctx,
            struct ggml_tensor  * a);

    // a - x
    // b - dy
    GGML_API struct ggml_tensor * ggml_rms_norm_back(
            struct ggml_context * ctx,
            struct ggml_tensor  * a,
            struct ggml_tensor  * b);

    // A: n columns, m rows
    // B: n columns, p rows  (i.e. we transpose it internally)
    // result is m columns, p rows
    GGML_API struct ggml_tensor * ggml_mul_mat(
            struct ggml_context * ctx,
            struct ggml_tensor  * a,
            struct ggml_tensor  * b);

    // A: m columns, n rows,
    // B: p columns, n rows,
    // result is m columns, p rows
    GGML_API struct ggml_tensor * ggml_out_prod(
            struct ggml_context * ctx,
            struct ggml_tensor  * a,
            struct ggml_tensor  * b);

    //
    // operations on tensors without backpropagation
    //

    GGML_API struct ggml_tensor * ggml_scale(
            struct ggml_context * ctx,
            struct ggml_tensor  * a,
            struct ggml_tensor  * b);

    // in-place, returns view(a)
    GGML_API struct ggml_tensor * ggml_scale_inplace(
            struct ggml_context * ctx,
            struct ggml_tensor  * a,
            struct ggml_tensor  * b);

    // b -> view(a,offset,nb1,nb2,3), return modified a
    GGML_API struct ggml_tensor * ggml_set(
            struct ggml_context * ctx,
            struct ggml_tensor  * a,
            struct ggml_tensor  * b,
            size_t                nb1,
            size_t                nb2,
            size_t                nb3,
            size_t                offset);

    // b -> view(a,offset,nb1,nb2,3), return view(a)
    GGML_API struct ggml_tensor * ggml_set_inplace(
            struct ggml_context * ctx,
            struct ggml_tensor  * a,
            struct ggml_tensor  * b,
            size_t                nb1,
            size_t                nb2,
            size_t                nb3,
            size_t                offset);

    GGML_API struct ggml_tensor * ggml_set_1d(
            struct ggml_context * ctx,
            struct ggml_tensor  * a,
            struct ggml_tensor  * b,
            size_t                offset);

    GGML_API struct ggml_tensor * ggml_set_1d_inplace(
            struct ggml_context * ctx,
            struct ggml_tensor  * a,
            struct ggml_tensor  * b,
            size_t                offset);

    // b -> view(a,offset,nb1,nb2,3), return modified a
    GGML_API struct ggml_tensor * ggml_set_2d(
            struct ggml_context * ctx,
            struct ggml_tensor  * a,
            struct ggml_tensor  * b,
            size_t                nb1,
            size_t                offset);

    // b -> view(a,offset,nb1,nb2,3), return view(a)
    GGML_API struct ggml_tensor * ggml_set_2d_inplace(
            struct ggml_context * ctx,
            struct ggml_tensor  * a,
            struct ggml_tensor  * b,
            size_t                nb1,
            size_t                offset);


    // a -> b, return view(b)
    GGML_API struct ggml_tensor * ggml_cpy(
            struct ggml_context * ctx,
            struct ggml_tensor  * a,
            struct ggml_tensor  * b);

    // make contiguous
    GGML_API struct ggml_tensor * ggml_cont(
            struct ggml_context * ctx,
            struct ggml_tensor  * a);

    // return view(a), b specifies the new shape
    // TODO: when we start computing gradient, make a copy instead of view
    GGML_API struct ggml_tensor * ggml_reshape(
            struct ggml_context * ctx,
            struct ggml_tensor  * a,
            struct ggml_tensor  * b);

    // return view(a)
    // TODO: when we start computing gradient, make a copy instead of view
    GGML_API struct ggml_tensor * ggml_reshape_1d(
            struct ggml_context * ctx,
            struct ggml_tensor  * a,
            int64_t               ne0);

    GGML_API struct ggml_tensor * ggml_reshape_2d(
            struct ggml_context * ctx,
            struct ggml_tensor  * a,
            int64_t               ne0,
            int64_t               ne1);

    // return view(a)
    // TODO: when we start computing gradient, make a copy instead of view
    GGML_API struct ggml_tensor * ggml_reshape_3d(
            struct ggml_context * ctx,
            struct ggml_tensor  * a,
            int64_t               ne0,
            int64_t               ne1,
            int64_t               ne2);

    GGML_API struct ggml_tensor * ggml_reshape_4d(
            struct ggml_context * ctx,
            struct ggml_tensor  * a,
            int64_t               ne0,
            int64_t               ne1,
            int64_t               ne2,
            int64_t               ne3);

    // offset in bytes
    GGML_API struct ggml_tensor * ggml_view_1d(
            struct ggml_context * ctx,
            struct ggml_tensor  * a,
            int64_t               ne0,
            size_t                offset);

    GGML_API struct ggml_tensor * ggml_view_2d(
            struct ggml_context * ctx,
            struct ggml_tensor  * a,
            int64_t               ne0,
            int64_t               ne1,
            size_t                nb1, // row stride in bytes
            size_t                offset);

    GGML_API struct ggml_tensor * ggml_view_3d(
            struct ggml_context * ctx,
            struct ggml_tensor  * a,
            int64_t               ne0,
            int64_t               ne1,
            int64_t               ne2,
            size_t                nb1, // row   stride in bytes
            size_t                nb2, // slice stride in bytes
            size_t                offset);

    GGML_API struct ggml_tensor * ggml_view_4d(
            struct ggml_context * ctx,
            struct ggml_tensor  * a,
            int64_t               ne0,
            int64_t               ne1,
            int64_t               ne2,
            int64_t               ne3,
            size_t                nb1, // row   stride in bytes
            size_t                nb2, // slice stride in bytes
            size_t                nb3,
            size_t                offset);

    GGML_API struct ggml_tensor * ggml_permute(
            struct ggml_context * ctx,
            struct ggml_tensor  * a,
            int                   axis0,
            int                   axis1,
            int                   axis2,
            int                   axis3);

    // alias for ggml_permute(ctx, a, 1, 0, 2, 3)
    GGML_API struct ggml_tensor * ggml_transpose(
            struct ggml_context * ctx,
            struct ggml_tensor  * a);

    GGML_API struct ggml_tensor * ggml_get_rows(
            struct ggml_context * ctx,
            struct ggml_tensor  * a,
            struct ggml_tensor  * b);

    GGML_API struct ggml_tensor * ggml_get_rows_back(
            struct ggml_context * ctx,
            struct ggml_tensor  * a,
            struct ggml_tensor  * b,
            struct ggml_tensor  * c);

    GGML_API struct ggml_tensor * ggml_diag(
        struct ggml_context     * ctx,
        struct ggml_tensor      * a);

    // set elements above the diagonal to -INF
    GGML_API struct ggml_tensor * ggml_diag_mask_inf(
            struct ggml_context * ctx,
            struct ggml_tensor  * a,
            int                   n_past);

    // in-place, returns view(a)
    GGML_API struct ggml_tensor * ggml_diag_mask_inf_inplace(
            struct ggml_context * ctx,
            struct ggml_tensor  * a,
            int                   n_past);

    // set elements above the diagonal to 0
    GGML_API struct ggml_tensor * ggml_diag_mask_zero(
            struct ggml_context * ctx,
            struct ggml_tensor  * a,
            int                   n_past);

    // in-place, returns view(a)
    GGML_API struct ggml_tensor * ggml_diag_mask_zero_inplace(
            struct ggml_context * ctx,
            struct ggml_tensor  * a,
            int                   n_past);

    GGML_API struct ggml_tensor * ggml_soft_max(
            struct ggml_context * ctx,
            struct ggml_tensor  * a);

    // in-place, returns view(a)
    GGML_API struct ggml_tensor * ggml_soft_max_inplace(
            struct ggml_context * ctx,
            struct ggml_tensor  * a);

    GGML_API struct ggml_tensor * ggml_soft_max_back(
            struct ggml_context * ctx,
            struct ggml_tensor  * a,
            struct ggml_tensor  * b);

    // in-place, returns view(a)
    GGML_API struct ggml_tensor * ggml_soft_max_back_inplace(
            struct ggml_context * ctx,
            struct ggml_tensor  * a,
            struct ggml_tensor  * b);

    // rotary position embedding
    // if mode & 1 == 1, skip n_past elements
    // if mode & 2 == 1, GPT-NeoX style
    // if mode & 4 == 1, ChatGLM style
    // TODO: avoid creating a new tensor every time
    GGML_API struct ggml_tensor * ggml_rope(
            struct ggml_context * ctx,
            struct ggml_tensor  * a,
            int                   n_past,
            int                   n_dims,
            int                   mode,
            int                   n_ctx);

    // in-place, returns view(a)
    GGML_API struct ggml_tensor * ggml_rope_inplace(
            struct ggml_context * ctx,
            struct ggml_tensor  * a,
            int                   n_past,
            int                   n_dims,
            int                   mode,
            int                   n_ctx);

    // rotary position embedding backward, i.e compute dx from dy
    // a - dy
    GGML_API struct ggml_tensor * ggml_rope_back(
            struct ggml_context * ctx,
            struct ggml_tensor  * a,
            int                   n_past,
            int                   n_dims,
            int                   mode);

    // alibi position embedding
    // in-place, returns view(a)
    struct ggml_tensor * ggml_alibi(
            struct ggml_context * ctx,
            struct ggml_tensor  * a,
            int                   n_past,
            int                   n_head,
            float                 bias_max);

    // clamp
    // in-place, returns view(a)
    struct ggml_tensor * ggml_clamp(
            struct ggml_context * ctx,
            struct ggml_tensor  * a,
            float                 min,
            float                 max);

    GGML_API struct ggml_tensor * ggml_conv_1d(
            struct ggml_context * ctx,
            struct ggml_tensor  * a,
            struct ggml_tensor  * b,
            int                   s0,  // stride
            int                   p0,  // padding
            int                   d0); // dilation

    GGML_API struct ggml_tensor * ggml_conv_2d(
            struct ggml_context * ctx,
            struct ggml_tensor  * a,
            struct ggml_tensor  * b,
            int                   s0,
            int                   s1,
            int                   p0,
            int                   p1,
            int                   d0,
            int                   d1);

    // conv_1d with padding = half
    // alias for ggml_conv_1d(a, b, s, a->ne[0]/2, d)
    GGML_API struct ggml_tensor* ggml_conv_1d_ph(
            struct ggml_context * ctx,
            struct ggml_tensor  * a,
            struct ggml_tensor  * b,
            int                   s,
            int                   d);

    enum ggml_op_pool {
        GGML_OP_POOL_MAX,
        GGML_OP_POOL_AVG,
        GGML_OP_POOL_COUNT,
    };

    GGML_API struct ggml_tensor* ggml_pool_1d(
            struct ggml_context * ctx,
            struct ggml_tensor  * a,
            enum ggml_op_pool     op,
            int                   k0, // kernel size
            int                   s0, // stride
            int                   p0); // padding

    GGML_API struct ggml_tensor* ggml_pool_2d(
            struct ggml_context * ctx,
            struct ggml_tensor  * a,
            enum ggml_op_pool     op,
            int                   k0,
            int                   k1,
            int                   s0,
            int                   s1,
            int                   p0,
            int                   p1);

    GGML_API struct ggml_tensor * ggml_flash_attn(
            struct ggml_context * ctx,
            struct ggml_tensor  * q,
            struct ggml_tensor  * k,
            struct ggml_tensor  * v,
            bool                  masked);

    GGML_API struct ggml_tensor * ggml_flash_attn_back(
           struct ggml_context * ctx,
           struct ggml_tensor  * q,
           struct ggml_tensor  * k,
           struct ggml_tensor  * v,
           struct ggml_tensor  * d,
           bool                  masked);

    GGML_API struct ggml_tensor * ggml_flash_ff(
            struct ggml_context * ctx,
            struct ggml_tensor  * a,
            struct ggml_tensor  * b0,
            struct ggml_tensor  * b1,
            struct ggml_tensor  * c0,
            struct ggml_tensor  * c1);

    // partition into non-overlapping windows with padding if needed
    // example:
    // a:   768   64   64    1
    // w:    14
    // res: 768   14   14    25
    // used in sam
    GGML_API struct ggml_tensor * ggml_win_part(
            struct ggml_context * ctx,
            struct ggml_tensor  * a,
            int                   w);

    // reverse of ggml_win_part
    // used in sam
    GGML_API struct ggml_tensor * ggml_win_unpart(
            struct ggml_context * ctx,
            struct ggml_tensor  * a,
            int                   w0,
            int                   h0,
            int                   w);

    // custom operators

    typedef void (*ggml_unary_op_f32_t) (const int, float *, const float *);
    typedef void (*ggml_binary_op_f32_t)(const int, float *, const float *, const float *);

    typedef void (*ggml_custom1_op_f32_t)(struct ggml_tensor *, const struct ggml_tensor *);
    typedef void (*ggml_custom2_op_f32_t)(struct ggml_tensor *, const struct ggml_tensor *, const struct ggml_tensor *);
    typedef void (*ggml_custom3_op_f32_t)(struct ggml_tensor *, const struct ggml_tensor *, const struct ggml_tensor *, const struct ggml_tensor *);

    GGML_API struct ggml_tensor * ggml_map_unary_f32(
            struct ggml_context        * ctx,
            struct ggml_tensor         * a,
                   ggml_unary_op_f32_t   fun);

    GGML_API struct ggml_tensor * ggml_map_unary_inplace_f32(
            struct ggml_context        * ctx,
            struct ggml_tensor         * a,
                   ggml_unary_op_f32_t   fun);

    GGML_API struct ggml_tensor * ggml_map_binary_f32(
            struct ggml_context         * ctx,
            struct ggml_tensor          * a,
            struct ggml_tensor          * b,
                   ggml_binary_op_f32_t   fun);

    GGML_API struct ggml_tensor * ggml_map_binary_inplace_f32(
            struct ggml_context         * ctx,
            struct ggml_tensor          * a,
            struct ggml_tensor          * b,
                   ggml_binary_op_f32_t   fun);

    GGML_API struct ggml_tensor * ggml_map_custom1_f32(
            struct ggml_context          * ctx,
            struct ggml_tensor           * a,
                   ggml_custom1_op_f32_t   fun);

    GGML_API struct ggml_tensor * ggml_map_custom1_inplace_f32(
            struct ggml_context          * ctx,
            struct ggml_tensor           * a,
                   ggml_custom1_op_f32_t   fun);

    GGML_API struct ggml_tensor * ggml_map_custom2_f32(
            struct ggml_context          * ctx,
            struct ggml_tensor           * a,
            struct ggml_tensor           * b,
                   ggml_custom2_op_f32_t   fun);

    GGML_API struct ggml_tensor * ggml_map_custom2_inplace_f32(
            struct ggml_context          * ctx,
            struct ggml_tensor           * a,
            struct ggml_tensor           * b,
                   ggml_custom2_op_f32_t   fun);

    GGML_API struct ggml_tensor * ggml_map_custom3_f32(
            struct ggml_context          * ctx,
            struct ggml_tensor           * a,
            struct ggml_tensor           * b,
            struct ggml_tensor           * c,
                   ggml_custom3_op_f32_t   fun);

    GGML_API struct ggml_tensor * ggml_map_custom3_inplace_f32(
            struct ggml_context          * ctx,
            struct ggml_tensor           * a,
            struct ggml_tensor           * b,
            struct ggml_tensor           * c,
                   ggml_custom3_op_f32_t   fun);

    // loss function

    GGML_API struct ggml_tensor * ggml_cross_entropy_loss(
            struct ggml_context         * ctx,
            struct ggml_tensor          * a,
            struct ggml_tensor          * b);

    GGML_API struct ggml_tensor * ggml_cross_entropy_loss_back(
            struct ggml_context         * ctx,
            struct ggml_tensor          * a,
            struct ggml_tensor          * b,
            struct ggml_tensor          * c);

    //
    // automatic differentiation
    //

    GGML_API void ggml_set_param(
            struct ggml_context * ctx,
            struct ggml_tensor  * tensor);

    GGML_API void ggml_build_forward_expand(struct ggml_cgraph * cgraph, struct ggml_tensor * tensor);

    GGML_API struct ggml_cgraph ggml_build_forward (struct ggml_tensor * tensor);
    GGML_API struct ggml_cgraph ggml_build_backward(struct ggml_context * ctx, struct ggml_cgraph * gf, bool keep);

    // ggml_graph_plan() has to be called before ggml_graph_compute()
    // when plan.work_size > 0, caller must allocate memory for plan.work_data
    GGML_API struct ggml_cplan ggml_graph_plan   (struct ggml_cgraph * cgraph, int n_threads /*= GGML_DEFAULT_N_THREADS*/);
    GGML_API               int ggml_graph_compute(struct ggml_cgraph * cgraph, struct ggml_cplan * cplan);
    GGML_API              void ggml_graph_reset  (struct ggml_cgraph * cgraph);

    // same as ggml_graph_compute() but the work data is allocated as a part of the context
    // note: the drawback of this API is that you must have ensured that the context has enough memory for the work data
    GGML_API void ggml_graph_compute_with_ctx(struct ggml_context * ctx, struct ggml_cgraph * cgraph, int n_threads);

    GGML_API struct ggml_tensor * ggml_graph_get_tensor(struct ggml_cgraph * cgraph, const char * name);

    GGML_API void               ggml_graph_export(const struct ggml_cgraph * cgraph, const char * fname);
    GGML_API struct ggml_cgraph ggml_graph_import(const char * fname, struct ggml_context ** ctx_data, struct ggml_context ** ctx_eval);

    // print info and performance information for the graph
    GGML_API void ggml_graph_print(const struct ggml_cgraph * cgraph);

    // dump the graph into a file using the dot format
    GGML_API void ggml_graph_dump_dot(const struct ggml_cgraph * gb, const struct ggml_cgraph * gf, const char * filename);

    //
    // optimization
    //

    // optimization methods
    enum ggml_opt_type {
        GGML_OPT_ADAM,
        GGML_OPT_LBFGS,
    };

    // linesearch methods
    enum ggml_linesearch {
        GGML_LINESEARCH_DEFAULT = 1,

        GGML_LINESEARCH_BACKTRACKING_ARMIJO       = 0,
        GGML_LINESEARCH_BACKTRACKING_WOLFE        = 1,
        GGML_LINESEARCH_BACKTRACKING_STRONG_WOLFE = 2,
    };

    // optimization return values
    enum ggml_opt_result {
        GGML_OPT_OK = 0,
        GGML_OPT_DID_NOT_CONVERGE,
        GGML_OPT_NO_CONTEXT,
        GGML_OPT_INVALID_WOLFE,
        GGML_OPT_FAIL,

        GGML_LINESEARCH_FAIL = -128,
        GGML_LINESEARCH_MINIMUM_STEP,
        GGML_LINESEARCH_MAXIMUM_STEP,
        GGML_LINESEARCH_MAXIMUM_ITERATIONS,
        GGML_LINESEARCH_INVALID_PARAMETERS,
    };

    // optimization parameters
    //
    //   see ggml.c (ggml_opt_default_params) for default values
    //
    struct ggml_opt_params {
        enum ggml_opt_type type;

        int n_threads;

        // delta-based convergence test
        //
        //   if past == 0 - disabled
        //   if past > 0:
        //     stop if |f(x) - f(x_past)| < delta * max(1, |f(x)|)
        //
        int past;
        float delta;

        // maximum number of iterations without improvement
        //
        //   if 0 - disabled
        //   if > 0:
        //     assume convergence if no cost improvement in this number of iterations
        //
        int max_no_improvement;

        bool print_forward_graph;
        bool print_backward_graph;

        // ADAM parameters
        struct {
            int n_iter;

            float sched; // schedule multiplier (fixed, decay or warmup)
            float decay; // weight decay for AdamW, use 0.0f to disable
            float alpha; // learning rate
            float beta1;
            float beta2;
            float eps;   // epsilon for numerical stability
            float eps_f; // epsilon for convergence test
            float eps_g; // epsilon for convergence test
        } adam;

        // LBFGS parameters
        struct {
            int m; // number of corrections to approximate the inv. Hessian
            int n_iter;
            int max_linesearch;

            float eps;      // convergence tolerance
            float ftol;     // line search tolerance
            float wolfe;
            float min_step;
            float max_step;

            enum ggml_linesearch linesearch;
        } lbfgs;
    };

    struct ggml_opt_context {
        struct ggml_context * ctx;
        struct ggml_opt_params params;

        int iter;
        int64_t nx; // number of parameter elements

        bool just_initialized;

        struct {
            struct ggml_tensor * x;  // view of the parameters
            struct ggml_tensor * g1; // gradient
            struct ggml_tensor * g2; // gradient squared
            struct ggml_tensor * m;  // first moment
            struct ggml_tensor * v;  // second moment
            struct ggml_tensor * mh; // first moment hat
            struct ggml_tensor * vh; // second moment hat
            struct ggml_tensor * pf; // past function values
            float fx_best;
            float fx_prev;
            int n_no_improvement;
        } adam;

        struct {
            struct ggml_tensor * x;    // current parameters
            struct ggml_tensor * xp;   // previous parameters
            struct ggml_tensor * g;    // current gradient
            struct ggml_tensor * gp;   // previous gradient
            struct ggml_tensor * d;    // search direction
            struct ggml_tensor * pf;   // past function values
            struct ggml_tensor * lmal; // the L-BFGS memory alpha
            struct ggml_tensor * lmys; // the L-BFGS memory ys
            struct ggml_tensor * lms;  // the L-BFGS memory s
            struct ggml_tensor * lmy;  // the L-BFGS memory y
            float fx_best;
            float step;
            int j;
            int k;
            int end;
            int n_no_improvement;
        } lbfgs;
    };

    GGML_API struct ggml_opt_params ggml_opt_default_params(enum ggml_opt_type type);

    // optimize the function defined by the tensor f
    GGML_API enum ggml_opt_result ggml_opt(
            struct ggml_context * ctx,
            struct ggml_opt_params params,
            struct ggml_tensor * f);

    // initialize optimizer context
    GGML_API void ggml_opt_init(
            struct ggml_context * ctx,
            struct ggml_opt_context * opt,
            struct ggml_opt_params params,
            int64_t nx);

    // continue optimizing the function defined by the tensor f
    GGML_API enum ggml_opt_result ggml_opt_resume(
            struct ggml_context * ctx,
            struct ggml_opt_context * opt,
            struct ggml_tensor * f);

    // continue optimizing the function defined by the tensor f
    GGML_API enum ggml_opt_result ggml_opt_resume_g(
            struct ggml_context * ctx,
            struct ggml_opt_context * opt,
            struct ggml_tensor * f,
            struct ggml_cgraph * gf,
            struct ggml_cgraph * gb);

    //
    // quantization
    //

    GGML_API size_t ggml_quantize_q4_0(const float * src, void * dst, int n, int k, int64_t * hist);
    GGML_API size_t ggml_quantize_q4_1(const float * src, void * dst, int n, int k, int64_t * hist);
    GGML_API size_t ggml_quantize_q5_0(const float * src, void * dst, int n, int k, int64_t * hist);
    GGML_API size_t ggml_quantize_q5_1(const float * src, void * dst, int n, int k, int64_t * hist);
    GGML_API size_t ggml_quantize_q8_0(const float * src, void * dst, int n, int k, int64_t * hist);

    GGML_API size_t ggml_quantize_chunk(enum ggml_type type, const float * src, void * dst, int start, int n, int64_t * hist);

    //
    // system info
    //

    GGML_API int ggml_cpu_has_avx        (void);
    GGML_API int ggml_cpu_has_avx2       (void);
    GGML_API int ggml_cpu_has_avx512     (void);
    GGML_API int ggml_cpu_has_avx512_vbmi(void);
    GGML_API int ggml_cpu_has_avx512_vnni(void);
    GGML_API int ggml_cpu_has_fma        (void);
    GGML_API int ggml_cpu_has_neon       (void);
    GGML_API int ggml_cpu_has_arm_fma    (void);
    GGML_API int ggml_cpu_has_f16c       (void);
    GGML_API int ggml_cpu_has_fp16_va    (void);
    GGML_API int ggml_cpu_has_wasm_simd  (void);
    GGML_API int ggml_cpu_has_blas       (void);
    GGML_API int ggml_cpu_has_cublas     (void);
    GGML_API int ggml_cpu_has_clblast    (void);
    GGML_API int ggml_cpu_has_gpublas    (void);
    GGML_API int ggml_cpu_has_sse3       (void);
    GGML_API int ggml_cpu_has_vsx        (void);

    //
    // Internal types and functions exposed for tests and benchmarks
    //

#ifdef  __cplusplus
// restrict not standard in C++
#define GGML_RESTRICT
#else
#define GGML_RESTRICT restrict
#endif
    typedef void (*ggml_to_float_t)  (const void  * GGML_RESTRICT x, float * GGML_RESTRICT y, int k);
    typedef void (*ggml_from_float_t)(const float * GGML_RESTRICT x, void  * GGML_RESTRICT y, int k);
    typedef void (*ggml_vec_dot_t)   (const int n, float * GGML_RESTRICT s, const void * GGML_RESTRICT x, const void * GGML_RESTRICT y);

    typedef struct {
        ggml_to_float_t   to_float;
        ggml_from_float_t from_float;
        ggml_from_float_t from_float_reference;
        ggml_vec_dot_t    vec_dot;
        enum ggml_type    vec_dot_type;
    } ggml_type_traits_t;

    ggml_type_traits_t ggml_internal_get_type_traits(enum ggml_type i);

#ifdef  __cplusplus
}
#endif<|MERGE_RESOLUTION|>--- conflicted
+++ resolved
@@ -207,14 +207,11 @@
 
 #define GGML_UNUSED(x) (void)(x)
 
-<<<<<<< HEAD
 // Maximum training context of the model in use
 // For the LLaMA models this is normally 2048, but somehow "stepping out" by 128 gives better results (tested at 7B and 13B)
 #ifndef GGML_TRAINING_CTX
 #define GGML_TRAINING_CTX 2048
 #endif
-=======
->>>>>>> a6803cab
 
 #define GGML_ASSERT(x) \
     do { \
