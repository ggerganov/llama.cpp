--- conflicted
+++ resolved
@@ -1163,20 +1163,11 @@
             struct ggml_tensor  * a,
             struct ggml_tensor  * b);
 
-<<<<<<< HEAD
-    // a -> b, in-place, return view(b)
-    GGML_API struct ggml_tensor * ggml_cpy_inplace(
-            struct ggml_context * ctx,
-            struct ggml_tensor  * a,
-            struct ggml_tensor  * b);
-
     GGML_API struct ggml_tensor * ggml_cast(
             struct ggml_context * ctx,
             struct ggml_tensor  * a,
             enum   ggml_type      type);
 
-=======
->>>>>>> 64802ec0
     // make contiguous
     GGML_API struct ggml_tensor * ggml_cont(
             struct ggml_context * ctx,
