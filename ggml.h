#pragma once

//
// GGML Tensor Library
//
// This documentation is still a work in progress.
// If you wish some specific topics to be covered, feel free to drop a comment:
//
//   https://github.com/ggerganov/whisper.cpp/issues/40
//
// ## Overview
//
// This library implements:
//
//  - a set of tensor operations
//  - automatic differentiation
//  - basic optimization algorithms
//
// The aim of this library is to provide a minimalistic approach for various machine learning tasks. This includes,
// but is not limited to, the following:
//
//  - linear regression
//  - support vector machines
//  - neural networks
//
// The library allows the user to define a certain function using the available tensor operations. This function
// definition is represented internally via a computation graph. Each tensor operation in the function definition
// corresponds to a node in the graph. Having the computation graph defined, the user can choose to compute the
// function's value and/or its gradient with respect to the input variables. Optionally, the function can be optimized
// using one of the available optimization algorithms.
//
// For example, here we define the function: f(x) = a*x^2 + b
//
//   {
//       struct ggml_init_params params = {
//           .mem_size   = 16*1024*1024,
//           .mem_buffer = NULL,
//       };
//
//       // memory allocation happens here
//       struct ggml_context * ctx = ggml_init(params);
//
//       struct ggml_tensor * x = ggml_new_tensor_1d(ctx, GGML_TYPE_F32, 1);
//
//       ggml_set_param(ctx, x); // x is an input variable
//
//       struct ggml_tensor * a  = ggml_new_tensor_1d(ctx, GGML_TYPE_F32, 1);
//       struct ggml_tensor * b  = ggml_new_tensor_1d(ctx, GGML_TYPE_F32, 1);
//       struct ggml_tensor * x2 = ggml_mul(ctx, x, x);
//       struct ggml_tensor * f  = ggml_add(ctx, ggml_mul(ctx, a, x2), b);
//
//       ...
//   }
//
// Notice that the function definition above does not involve any actual computation. The computation is performed only
// when the user explicitly requests it. For example, to compute the function's value at x = 2.0:
//
//   {
//       ...
//
//       struct ggml_cgraph gf = ggml_build_forward(f);
//
//       // set the input variable and parameter values
//       ggml_set_f32(x, 2.0f);
//       ggml_set_f32(a, 3.0f);
//       ggml_set_f32(b, 4.0f);
//
//       ggml_graph_compute(ctx0, &gf);
//
//       printf("f = %f\n", ggml_get_f32_1d(f, 0));
//
//       ...
//   }
//
// The actual computation is performed in the ggml_graph_compute() function.
//
// The ggml_new_tensor_...() functions create new tensors. They are allocated in the memory buffer provided to the
// ggml_init() function. You have to be careful not to exceed the memory buffer size. Therefore, you have to know
// in advance how much memory you need for your computation. Alternatively, you can allocate a large enough memory
// and after defining the computation graph, call the ggml_used_mem() function to find out how much memory was
// actually needed.
//
// The ggml_set_param() function marks a tensor as an input variable. This is used by the automatic
// differentiation and optimization algorithms.
//
// The described approach allows to define the function graph once and then compute its forward or backward graphs
// multiple times. All computations will use the same memory buffer allocated in the ggml_init() function. This way
// the user can avoid the memory allocation overhead at runtime.
//
// The library supports multi-dimensional tensors - up to 4 dimensions. The FP16 and FP32 data types are first class
// citizens, but in theory the library can be extended to support FP8 and integer data types.
//
// Each tensor operation produces a new tensor. Initially the library was envisioned to support only the use of unary
// and binary operations. Most of the available operations fall into one of these two categories. With time, it became
// clear that the library needs to support more complex operations. The way to support these operations is not clear
// yet, but a few examples are demonstrated in the following operations:
//
//   - ggml_permute()
//   - ggml_conv_1d_1s()
//   - ggml_conv_1d_2s()
//
// For each tensor operator, the library implements a forward and backward computation function. The forward function
// computes the output tensor value given the input tensor values. The backward function computes the adjoint of the
// input tensors given the adjoint of the output tensor. For a detailed explanation of what this means, take a
// calculus class, or watch the following video:
//
//   What is Automatic Differentiation?
//   https://www.youtube.com/watch?v=wG_nF1awSSY
//
//
// ## Tensor data (struct ggml_tensor)
//
// The tensors are stored in memory via the ggml_tensor struct. The structure provides information about the size of
// the tensor, the data type, and the memory buffer where the tensor data is stored. Additionally, it contains
// pointers to the "source" tensors - i.e. the tensors that were used to compute the current tensor. For example:
//
//   {
//       struct ggml_tensor * c = ggml_add(ctx, a, b);
//
//       assert(c->src[0] == a);
//       assert(c->src[1] == b);
//   }
//
// The multi-dimensional tensors are stored in row-major order. The ggml_tensor struct contains fields for the
// number of elements in each dimension ("ne") as well as the number of bytes ("nb", a.k.a. stride). This allows
// to store tensors that are not contiguous in memory, which is useful for operations such as transposition and
// permutation. All tensor operations have to take the stride into account and not assume that the tensor is
// contiguous in memory.
//
// The data of the tensor is accessed via the "data" pointer. For example:
//
//   {
//       struct ggml_tensor * a = ggml_new_tensor_2d(ctx, GGML_TYPE_F32, 2, 3);
//
//       // a[1, 2] = 1.0f;
//       *(float *) ((char *) a->data + 2*a->nb[1] + 1*a->nb[0]) = 1.0f;
//
//       // a[2, 0] = 2.0f;
//       *(float *) ((char *) a->data + 0*a->nb[1] + 2*a->nb[0]) = 2.0f;
//
//       ...
//   }
//
// Alternatively, there are helper functions, such as ggml_get_f32_1d() and ggml_set_f32_1d() that can be used.
//
// ## The matrix multiplication operator (ggml_mul_mat)
//
// TODO
//
//
// ## Multi-threading
//
// TODO
//
//
// ## Overview of ggml.c
//
// TODO
//
//
// ## SIMD optimizations
//
// TODO
//
//
// ## Debugging ggml
//
// TODO
//
//

#ifdef GGML_SHARED
#    if defined(_WIN32) && !defined(__MINGW32__)
#        ifdef GGML_BUILD
#            define GGML_API __declspec(dllexport)
#        else
#            define GGML_API __declspec(dllimport)
#        endif
#    else
#        define GGML_API __attribute__ ((visibility ("default")))
#    endif
#else
#    define GGML_API
#endif

#include <stdint.h>
#include <stddef.h>
#include <stdbool.h>

#define GGML_FILE_MAGIC   0x67676d6c // "ggml"
#define GGML_FILE_VERSION 1

<<<<<<< HEAD
=======
#define GGML_QNT_VERSION        1    // bump this on quantization format changes
>>>>>>> 63d20469
#define GGML_QNT_VERSION_FACTOR 1000 // do not change this

#define GGML_MAX_DIMS          4
#define GGML_MAX_NODES         4096
#define GGML_MAX_PARAMS        256
#define GGML_MAX_CONTEXTS      64
#define GGML_MAX_OPT           4
#define GGML_DEFAULT_N_THREADS 4

#define GGML_ASSERT(x) \
    do { \
        if (!(x)) { \
            fprintf(stderr, "GGML_ASSERT: %s:%d: %s\n", __FILE__, __LINE__, #x); \
            abort(); \
        } \
    } while (0)

#ifdef  __cplusplus
extern "C" {
#endif

#ifdef __ARM_NEON
    // we use the built-in 16-bit float type
    typedef __fp16 ggml_fp16_t;
#else
    typedef uint16_t ggml_fp16_t;
#endif

    // convert FP16 <-> FP32
    GGML_API float       ggml_fp16_to_fp32(ggml_fp16_t x);
    GGML_API ggml_fp16_t ggml_fp32_to_fp16(float x);

    GGML_API void ggml_fp16_to_fp32_row(const ggml_fp16_t * x, float * y, size_t n);
    GGML_API void ggml_fp32_to_fp16_row(const float * x, ggml_fp16_t * y, size_t n);

    struct ggml_object;
    struct ggml_context;

    enum ggml_type {
        GGML_TYPE_F32  = 0,
        GGML_TYPE_F16  = 1,
        GGML_TYPE_Q4_0 = 2,
        GGML_TYPE_Q4_1 = 3,
        GGML_TYPE_Q4_2 = 4, //support has been removed
        GGML_TYPE_Q4_3 = 5, //support has been removed
        GGML_TYPE_Q5_0 = 6,
        GGML_TYPE_Q5_1 = 7,
        GGML_TYPE_Q8_0 = 8,
        GGML_TYPE_Q8_1 = 9,
        GGML_TYPE_I8,
        GGML_TYPE_I16,
        GGML_TYPE_I32,
        GGML_TYPE_Q8_1B = 13, //legacy q8_1
        GGML_TYPE_COUNT,
    };

    enum ggml_backend {
        GGML_BACKEND_CPU = 0,
        GGML_BACKEND_CUDA = 1,
    };

    // model file types
    enum ggml_ftype {
        GGML_FTYPE_UNKNOWN     = -1,
        GGML_FTYPE_ALL_F32     = 0,
        GGML_FTYPE_MOSTLY_F16  = 1,  // except 1d tensors
        GGML_FTYPE_MOSTLY_Q4_0 = 2,  // except 1d tensors
        GGML_FTYPE_MOSTLY_Q4_1 = 3,  // except 1d tensors
        GGML_FTYPE_MOSTLY_Q4_1_SOME_F16 = 4, // tok_embeddings.weight and output.weight are F16
        GGML_FTYPE_MOSTLY_Q4_2 = 5,  // except 1d tensors
        GGML_FTYPE_MOSTLY_Q4_3 = 6,  // except 1d tensors
        GGML_FTYPE_MOSTLY_Q8_0 = 7,  // except 1d tensors
        GGML_FTYPE_MOSTLY_Q5_0 = 8,  // except 1d tensors
        GGML_FTYPE_MOSTLY_Q5_1 = 9,  // except 1d tensors
    };

    // available tensor operations:
    enum ggml_op {
        GGML_OP_NONE = 0,

        GGML_OP_DUP,
        GGML_OP_ADD,
        GGML_OP_ADD1,
        GGML_OP_ACC,
        GGML_OP_SUB,
        GGML_OP_MUL,
        GGML_OP_DIV,
        GGML_OP_SQR,
        GGML_OP_SQRT,
        GGML_OP_LOG,
        GGML_OP_SUM,
        GGML_OP_SUM_ROWS,
        GGML_OP_MEAN,
        GGML_OP_REPEAT,
        GGML_OP_ABS,
        GGML_OP_SGN,
        GGML_OP_NEG,
        GGML_OP_STEP,
        GGML_OP_RELU,
        GGML_OP_GELU,
        GGML_OP_SILU,
        GGML_OP_SILU_BACK,
        GGML_OP_NORM, // normalize
        GGML_OP_RMS_NORM,
        GGML_OP_RMS_NORM_BACK,

        GGML_OP_MUL_MAT,

        GGML_OP_SCALE,
        GGML_OP_SET,
        GGML_OP_CPY,
        GGML_OP_CONT,
        GGML_OP_RESHAPE,
        GGML_OP_VIEW,
        GGML_OP_PERMUTE,
        GGML_OP_TRANSPOSE,
        GGML_OP_GET_ROWS,
        GGML_OP_GET_ROWS_BACK,
        GGML_OP_DIAG,
        GGML_OP_DIAG_MASK_INF,
        GGML_OP_DIAG_MASK_ZERO,
        GGML_OP_SOFT_MAX,
        GGML_OP_ROPE,
        GGML_OP_ROPE_BACK,
        GGML_OP_ALIBI,
        GGML_OP_CONV_1D_1S,
        GGML_OP_CONV_1D_2S,

        GGML_OP_FLASH_ATTN,
        GGML_OP_FLASH_FF,

        GGML_OP_MAP_UNARY,
        GGML_OP_MAP_BINARY,

        GGML_OP_COUNT,
    };


    // ggml object
    struct ggml_object {
        size_t offs;
        size_t size;

        struct ggml_object * next;

        char padding[8];
    };

    static const size_t GGML_OBJECT_SIZE = sizeof(struct ggml_object);

    // n-dimensional tensor
    struct ggml_tensor {
        enum ggml_type    type;
        enum ggml_backend backend;

        int     n_dims;
        int64_t ne[GGML_MAX_DIMS]; // number of elements
        size_t  nb[GGML_MAX_DIMS]; // stride in bytes:
                                   // nb[0] = sizeof(type)
                                   // nb[1] = nb[0]   * ne[0] + padding
                                   // nb[i] = nb[i-1] * ne[i-1]

        // compute data
        enum ggml_op op;

        bool is_param;

        struct ggml_tensor * grad;
        struct ggml_tensor * src0;
        struct ggml_tensor * src1;
        struct ggml_tensor * opt[GGML_MAX_OPT];

        // thread scheduling
        int n_tasks;

        // performance
        int     perf_runs;
        int64_t perf_cycles;
        int64_t perf_time_us;

        void * data;

        char name[32];

        char padding[16];
    };

    // computation graph
    struct ggml_cgraph {
        int n_nodes;
        int n_leafs;
        int n_threads;

        size_t work_size;
        struct ggml_tensor * work;

        struct ggml_tensor * nodes[GGML_MAX_NODES];
        struct ggml_tensor * grads[GGML_MAX_NODES];
        struct ggml_tensor * leafs[GGML_MAX_NODES];

        // performance
        int     perf_runs;
        int64_t perf_cycles;
        int64_t perf_time_us;
    };

    // scratch buffer
    struct ggml_scratch {
        size_t offs;
        size_t size;
        void * data;
    };

    struct ggml_init_params {
        // memory pool
        size_t mem_size;   // bytes
        void * mem_buffer; // if NULL, memory will be allocated internally
        bool   no_alloc;   // don't allocate memory for the tensor data
    };

    // misc

    GGML_API void    ggml_time_init(void); // call this once at the beginning of the program
    GGML_API int64_t ggml_time_ms(void);
    GGML_API int64_t ggml_time_us(void);
    GGML_API int64_t ggml_cycles(void);
    GGML_API int64_t ggml_cycles_per_ms(void);

    GGML_API void    ggml_print_object (const struct ggml_object * obj);
    GGML_API void    ggml_print_objects(const struct ggml_context * ctx);

    GGML_API int64_t ggml_nelements(const struct ggml_tensor * tensor);
    GGML_API size_t  ggml_nbytes   (const struct ggml_tensor * tensor);

    GGML_API int     ggml_blck_size (enum ggml_type type);
    GGML_API size_t  ggml_type_size (enum ggml_type type); // size in bytes for all elements in a block
    GGML_API float   ggml_type_sizef(enum ggml_type type); // ggml_type_size()/ggml_blck_size() as float

    GGML_API const char * ggml_type_name(enum ggml_type type);

    GGML_API size_t  ggml_element_size(const struct ggml_tensor * tensor);

    GGML_API bool    ggml_is_quantized(enum ggml_type type);

    // TODO: temporary until model loading of ggml examples is refactored
    GGML_API enum ggml_type ggml_ftype_to_ggml_type(enum ggml_ftype ftype);

    // main

    GGML_API struct ggml_context * ggml_init(struct ggml_init_params params);
    GGML_API void    ggml_free(struct ggml_context * ctx);

    GGML_API size_t  ggml_used_mem(const struct ggml_context * ctx);

    GGML_API size_t  ggml_set_scratch(struct ggml_context * ctx, struct ggml_scratch scratch);

    GGML_API struct ggml_tensor * ggml_new_tensor(
            struct ggml_context * ctx,
            enum   ggml_type type,
            int    n_dims,
            const int64_t *ne);

    GGML_API struct ggml_tensor * ggml_new_tensor_1d(
            struct ggml_context * ctx,
            enum   ggml_type type,
            int64_t ne0);

    GGML_API struct ggml_tensor * ggml_new_tensor_2d(
            struct ggml_context * ctx,
            enum   ggml_type type,
            int64_t ne0,
            int64_t ne1);

    GGML_API struct ggml_tensor * ggml_new_tensor_3d(
            struct ggml_context * ctx,
            enum   ggml_type type,
            int64_t ne0,
            int64_t ne1,
            int64_t ne2);

    GGML_API struct ggml_tensor * ggml_new_tensor_4d(
            struct ggml_context * ctx,
            enum   ggml_type type,
            int64_t ne0,
            int64_t ne1,
            int64_t ne2,
            int64_t ne3);

    GGML_API struct ggml_tensor * ggml_new_i32(struct ggml_context * ctx, int32_t value);
    GGML_API struct ggml_tensor * ggml_new_f32(struct ggml_context * ctx, float value);

    GGML_API struct ggml_tensor * ggml_dup_tensor (struct ggml_context * ctx, const struct ggml_tensor * src);
    GGML_API struct ggml_tensor * ggml_view_tensor(struct ggml_context * ctx, const struct ggml_tensor * src);

    GGML_API struct ggml_tensor * ggml_set_zero(struct ggml_tensor * tensor);
    GGML_API struct ggml_tensor * ggml_set_i32 (struct ggml_tensor * tensor, int32_t value);
    GGML_API struct ggml_tensor * ggml_set_f32 (struct ggml_tensor * tensor, float value);

    GGML_API int32_t ggml_get_i32_1d(const struct ggml_tensor * tensor, int i);
    GGML_API void    ggml_set_i32_1d(const struct ggml_tensor * tensor, int i, int32_t value);

    GGML_API float   ggml_get_f32_1d(const struct ggml_tensor * tensor, int i);
    GGML_API void    ggml_set_f32_1d(const struct ggml_tensor * tensor, int i, float value);

    GGML_API void *  ggml_get_data    (const struct ggml_tensor * tensor);
    GGML_API float * ggml_get_data_f32(const struct ggml_tensor * tensor);

    GGML_API const char * ggml_get_name(const struct ggml_tensor * tensor);
    GGML_API void         ggml_set_name(struct ggml_tensor * tensor, const char * name);

    //
    // operations on tensors with backpropagation
    //

    GGML_API struct ggml_tensor * ggml_dup(
            struct ggml_context * ctx,
            struct ggml_tensor  * a);

    GGML_API struct ggml_tensor * ggml_add(
            struct ggml_context * ctx,
            struct ggml_tensor  * a,
            struct ggml_tensor  * b);

    GGML_API struct ggml_tensor * ggml_add_inplace(
            struct ggml_context * ctx,
            struct ggml_tensor  * a,
            struct ggml_tensor  * b);

    GGML_API struct ggml_tensor * ggml_add1(
            struct ggml_context * ctx,
            struct ggml_tensor  * a,
            struct ggml_tensor  * b);

    GGML_API struct ggml_tensor * ggml_acc(
            struct ggml_context * ctx,
            struct ggml_tensor  * a,
            struct ggml_tensor  * b,
            size_t                nb1,
            size_t                nb2,
            size_t                nb3,
            size_t                offset);

    GGML_API struct ggml_tensor * ggml_acc_inplace(
            struct ggml_context * ctx,
            struct ggml_tensor  * a,
            struct ggml_tensor  * b,
            size_t                nb1,
            size_t                nb2,
            size_t                nb3,
            size_t                offset);

    GGML_API struct ggml_tensor * ggml_sub(
            struct ggml_context * ctx,
            struct ggml_tensor  * a,
            struct ggml_tensor  * b);

    GGML_API struct ggml_tensor * ggml_mul(
            struct ggml_context * ctx,
            struct ggml_tensor  * a,
            struct ggml_tensor  * b);

    GGML_API struct ggml_tensor * ggml_div(
            struct ggml_context * ctx,
            struct ggml_tensor  * a,
            struct ggml_tensor  * b);

    GGML_API struct ggml_tensor * ggml_sqr(
            struct ggml_context * ctx,
            struct ggml_tensor  * a);

    GGML_API struct ggml_tensor * ggml_sqrt(
            struct ggml_context * ctx,
            struct ggml_tensor  * a);

    GGML_API struct ggml_tensor * ggml_log(
            struct ggml_context * ctx,
            struct ggml_tensor  * a);

    GGML_API struct ggml_tensor * ggml_log_inplace(
            struct ggml_context * ctx,
            struct ggml_tensor  * a);

    // return scalar
    GGML_API struct ggml_tensor * ggml_sum(
            struct ggml_context * ctx,
            struct ggml_tensor  * a);

    // sums along rows, with input shape [a,b,c,d] return shape [1,b,c,d]
    GGML_API struct ggml_tensor * ggml_sum_rows(
            struct ggml_context * ctx,
            struct ggml_tensor  * a);

    // mean along rows
    GGML_API struct ggml_tensor * ggml_mean(
            struct ggml_context * ctx,
            struct ggml_tensor  * a);

    // if a is the same shape as b, and a is not parameter, return a
    // otherwise, return a new tensor: repeat(a) to fit in b
    GGML_API struct ggml_tensor * ggml_repeat(
            struct ggml_context * ctx,
            struct ggml_tensor  * a,
            struct ggml_tensor  * b);

    GGML_API struct ggml_tensor * ggml_abs(
            struct ggml_context * ctx,
            struct ggml_tensor  * a);

    GGML_API struct ggml_tensor * ggml_sgn(
            struct ggml_context * ctx,
            struct ggml_tensor  * a);

    GGML_API struct ggml_tensor * ggml_neg(
            struct ggml_context * ctx,
            struct ggml_tensor  * a);

    GGML_API struct ggml_tensor * ggml_step(
            struct ggml_context * ctx,
            struct ggml_tensor  * a);

    GGML_API struct ggml_tensor * ggml_relu(
            struct ggml_context * ctx,
            struct ggml_tensor  * a);

    // TODO: double-check this computation is correct
    GGML_API struct ggml_tensor * ggml_gelu(
            struct ggml_context * ctx,
            struct ggml_tensor  * a);

    GGML_API struct ggml_tensor * ggml_silu(
            struct ggml_context * ctx,
            struct ggml_tensor  * a);

    // a - x
    // b - dy
    GGML_API struct ggml_tensor * ggml_silu_back(
            struct ggml_context * ctx,
            struct ggml_tensor  * a,
            struct ggml_tensor  * b);

    // normalize along rows
    // TODO: eps is hardcoded to 1e-5 for now
    GGML_API struct ggml_tensor * ggml_norm(
            struct ggml_context * ctx,
            struct ggml_tensor  * a);

    GGML_API struct ggml_tensor * ggml_rms_norm(
            struct ggml_context * ctx,
            struct ggml_tensor  * a);

    // a - x
    // b - dy
    GGML_API struct ggml_tensor * ggml_rms_norm_back(
            struct ggml_context * ctx,
            struct ggml_tensor  * a,
            struct ggml_tensor  * b);

    // A: m rows, n columns
    // B: p rows, n columns (i.e. we transpose it internally)
    // result is m columns, p rows
    GGML_API struct ggml_tensor * ggml_mul_mat(
            struct ggml_context * ctx,
            struct ggml_tensor  * a,
            struct ggml_tensor  * b);

    //
    // operations on tensors without backpropagation
    //

    GGML_API struct ggml_tensor * ggml_scale(
            struct ggml_context * ctx,
            struct ggml_tensor  * a,
            struct ggml_tensor  * b);

    // in-place, returns view(a)
    GGML_API struct ggml_tensor * ggml_scale_inplace(
            struct ggml_context * ctx,
            struct ggml_tensor  * a,
            struct ggml_tensor  * b);

    // b -> view(a,offset,nb1,nb2,3), return modified a
    GGML_API struct ggml_tensor * ggml_set(
            struct ggml_context * ctx,
            struct ggml_tensor  * a,
            struct ggml_tensor  * b,
            size_t                nb1,
            size_t                nb2,
            size_t                nb3,
            size_t                offset);

    // b -> view(a,offset,nb1,nb2,3), return view(a)
    GGML_API struct ggml_tensor * ggml_set_inplace(
            struct ggml_context * ctx,
            struct ggml_tensor  * a,
            struct ggml_tensor  * b,
            size_t                nb1,
            size_t                nb2,
            size_t                nb3,
            size_t                offset);

    GGML_API struct ggml_tensor * ggml_set_1d(
            struct ggml_context * ctx,
            struct ggml_tensor  * a,
            struct ggml_tensor  * b,
            size_t                offset);

    GGML_API struct ggml_tensor * ggml_set_1d_inplace(
            struct ggml_context * ctx,
            struct ggml_tensor  * a,
            struct ggml_tensor  * b,
            size_t                offset);

    // b -> view(a,offset,nb1,nb2,3), return modified a
    GGML_API struct ggml_tensor * ggml_set_2d(
            struct ggml_context * ctx,
            struct ggml_tensor  * a,
            struct ggml_tensor  * b,
            size_t                nb1,
            size_t                offset);

    // b -> view(a,offset,nb1,nb2,3), return view(a)
    GGML_API struct ggml_tensor * ggml_set_2d_inplace(
            struct ggml_context * ctx,
            struct ggml_tensor  * a,
            struct ggml_tensor  * b,
            size_t                nb1,
            size_t                offset);


    // a -> b, return view(b)
    GGML_API struct ggml_tensor * ggml_cpy(
            struct ggml_context * ctx,
            struct ggml_tensor  * a,
            struct ggml_tensor  * b);

    // make contiguous
    GGML_API struct ggml_tensor * ggml_cont(
            struct ggml_context * ctx,
            struct ggml_tensor  * a);

    // return view(a), b specifies the new shape
    // TODO: when we start computing gradient, make a copy instead of view
    GGML_API struct ggml_tensor * ggml_reshape(
            struct ggml_context * ctx,
            struct ggml_tensor  * a,
            struct ggml_tensor  * b);

    // return view(a)
    // TODO: when we start computing gradient, make a copy instead of view
    GGML_API struct ggml_tensor * ggml_reshape_1d(
            struct ggml_context * ctx,
            struct ggml_tensor  * a,
            int64_t               ne0);

    GGML_API struct ggml_tensor * ggml_reshape_2d(
            struct ggml_context * ctx,
            struct ggml_tensor  * a,
            int64_t               ne0,
            int64_t               ne1);

    // return view(a)
    // TODO: when we start computing gradient, make a copy instead of view
    GGML_API struct ggml_tensor * ggml_reshape_3d(
            struct ggml_context * ctx,
            struct ggml_tensor  * a,
            int64_t               ne0,
            int64_t               ne1,
            int64_t               ne2);

    GGML_API struct ggml_tensor * ggml_reshape_4d(
            struct ggml_context * ctx,
            struct ggml_tensor  * a,
            int64_t               ne0,
            int64_t               ne1,
            int64_t               ne2,
            int64_t               ne3);

    // offset in bytes
    GGML_API struct ggml_tensor * ggml_view_1d(
            struct ggml_context * ctx,
            struct ggml_tensor  * a,
            int64_t               ne0,
            size_t                offset);

    GGML_API struct ggml_tensor * ggml_view_2d(
            struct ggml_context * ctx,
            struct ggml_tensor  * a,
            int64_t               ne0,
            int64_t               ne1,
            size_t                nb1, // row stride in bytes
            size_t                offset);

    GGML_API struct ggml_tensor * ggml_view_3d(
            struct ggml_context * ctx,
            struct ggml_tensor  * a,
            int64_t               ne0,
            int64_t               ne1,
            int64_t               ne2,
            size_t                nb1, // row   stride in bytes
            size_t                nb2, // slice stride in bytes
            size_t                offset);

    GGML_API struct ggml_tensor * ggml_view_4d(
            struct ggml_context * ctx,
            struct ggml_tensor  * a,
            int64_t               ne0,
            int64_t               ne1,
            int64_t               ne2,
            int64_t               ne3,
            size_t                nb1, // row   stride in bytes
            size_t                nb2, // slice stride in bytes
            size_t                nb3,
            size_t                offset);

    GGML_API struct ggml_tensor * ggml_permute(
            struct ggml_context * ctx,
            struct ggml_tensor  * a,
            int                   axis0,
            int                   axis1,
            int                   axis2,
            int                   axis3);

    // alias for ggml_permute(ctx, a, 1, 0, 2, 3)
    GGML_API struct ggml_tensor * ggml_transpose(
            struct ggml_context * ctx,
            struct ggml_tensor  * a);

    GGML_API struct ggml_tensor * ggml_get_rows(
            struct ggml_context * ctx,
            struct ggml_tensor  * a,
            struct ggml_tensor  * b);

    GGML_API struct ggml_tensor * ggml_get_rows_back(
            struct ggml_context * ctx,
            struct ggml_tensor  * a,
            struct ggml_tensor  * b,
            struct ggml_tensor  * c);

    GGML_API struct ggml_tensor * ggml_diag(
        struct ggml_context     * ctx,
        struct ggml_tensor      * a);

    // set elements above the diagonal to -INF
    GGML_API struct ggml_tensor * ggml_diag_mask_inf(
            struct ggml_context * ctx,
            struct ggml_tensor  * a,
            int                   n_past);

    // in-place, returns view(a)
    GGML_API struct ggml_tensor * ggml_diag_mask_inf_inplace(
            struct ggml_context * ctx,
            struct ggml_tensor  * a,
            int                   n_past);

    // set elements above the diagonal to 0
    GGML_API struct ggml_tensor * ggml_diag_mask_zero(
            struct ggml_context * ctx,
            struct ggml_tensor  * a,
            int                   n_past);

    // in-place, returns view(a)
    GGML_API struct ggml_tensor * gml_diag_mask_zero_inplace(
            struct ggml_context * ctx,
            struct ggml_tensor  * a,
            int                   n_past);

    GGML_API struct ggml_tensor * ggml_soft_max(
            struct ggml_context * ctx,
            struct ggml_tensor  * a);

    // in-place, returns view(a)
    GGML_API struct ggml_tensor * ggml_soft_max_inplace(
            struct ggml_context * ctx,
            struct ggml_tensor  * a);

    // rotary position embedding
    // if mode & 1 == 1, skip n_past elements
    // if mode & 2 == 1, GPT-NeoX style
    // TODO: avoid creating a new tensor every time
    GGML_API struct ggml_tensor * ggml_rope(
            struct ggml_context * ctx,
            struct ggml_tensor  * a,
            int                   n_past,
            int                   n_dims,
            int                   mode);

    // in-place, returns view(a)
    GGML_API struct ggml_tensor * ggml_rope_inplace(
            struct ggml_context * ctx,
            struct ggml_tensor  * a,
            int                   n_past,
            int                   n_dims,
            int                   mode);

    // rotary position embedding backward, i.e compute dx from dy
    // a - dy
    GGML_API struct ggml_tensor * ggml_rope_back(
            struct ggml_context * ctx,
            struct ggml_tensor  * a,
            int                   n_past,
            int                   n_dims,
            int                   mode);

    // alibi position embedding
    // in-place, returns view(a)
    struct ggml_tensor * ggml_alibi(
            struct ggml_context * ctx,
            struct ggml_tensor  * a,
            int                   n_past,
            int                   n_head);

    // padding = 1
    // TODO: we don't support extra parameters for now
    //       that's why we are hard-coding the stride, padding, and dilation
    //       not great ..
    GGML_API struct ggml_tensor * ggml_conv_1d_1s(
            struct ggml_context * ctx,
            struct ggml_tensor  * a,
            struct ggml_tensor  * b);

    GGML_API struct ggml_tensor * ggml_conv_1d_2s(
            struct ggml_context * ctx,
            struct ggml_tensor  * a,
            struct ggml_tensor  * b);

    GGML_API struct ggml_tensor * ggml_flash_attn(
            struct ggml_context * ctx,
            struct ggml_tensor  * q,
            struct ggml_tensor  * k,
            struct ggml_tensor  * v,
            bool                  masked);

    GGML_API struct ggml_tensor * ggml_flash_ff(
            struct ggml_context * ctx,
            struct ggml_tensor  * a,
            struct ggml_tensor  * b0,
            struct ggml_tensor  * b1,
            struct ggml_tensor  * c0,
            struct ggml_tensor  * c1);

    // Mapping operations
    typedef void (*ggml_unary_op_f32_t)(const int, float *, const float *);
    typedef void (*ggml_binary_op_f32_t)(const int, float *, const float *, const float *);

    GGML_API struct ggml_tensor * ggml_map_unary_f32(
            struct ggml_context        * ctx,
            struct ggml_tensor         * a,
                   ggml_unary_op_f32_t   fun);

    GGML_API struct ggml_tensor * ggml_map_binary_f32(
            struct ggml_context         * ctx,
            struct ggml_tensor          * a,
            struct ggml_tensor          * b,
                   ggml_binary_op_f32_t   fun);

    //
    // automatic differentiation
    //

    GGML_API void ggml_set_param(
            struct ggml_context * ctx,
            struct ggml_tensor * tensor);

    GGML_API void ggml_build_forward_expand(struct ggml_cgraph * cgraph, struct ggml_tensor * tensor);

    GGML_API struct ggml_cgraph ggml_build_forward (struct ggml_tensor * tensor);
    GGML_API struct ggml_cgraph ggml_build_backward(struct ggml_context * ctx, struct ggml_cgraph * gf, bool keep);

    GGML_API void ggml_graph_compute(struct ggml_context * ctx, struct ggml_cgraph * cgraph);
    GGML_API void ggml_graph_reset  (struct ggml_cgraph * cgraph);

    // print info and performance information for the graph
    GGML_API void ggml_graph_print(const struct ggml_cgraph * cgraph);

    // dump the graph into a file using the dot format
    GGML_API void ggml_graph_dump_dot(const struct ggml_cgraph * gb, const struct ggml_cgraph * gf, const char * filename);

    //
    // optimization
    //

    // optimization methods
    enum ggml_opt_type {
        GGML_OPT_ADAM,
        GGML_OPT_LBFGS,
    };

    // linesearch methods
    enum ggml_linesearch {
        GGML_LINESEARCH_DEFAULT = 1,

        GGML_LINESEARCH_BACKTRACKING_ARMIJO       = 0,
        GGML_LINESEARCH_BACKTRACKING_WOLFE        = 1,
        GGML_LINESEARCH_BACKTRACKING_STRONG_WOLFE = 2,
    };

    // optimization return values
    enum ggml_opt_result {
        GGML_OPT_OK = 0,
        GGML_OPT_DID_NOT_CONVERGE,
        GGML_OPT_NO_CONTEXT,
        GGML_OPT_INVALID_WOLFE,
        GGML_OPT_FAIL,

        GGML_LINESEARCH_FAIL = -128,
        GGML_LINESEARCH_MINIMUM_STEP,
        GGML_LINESEARCH_MAXIMUM_STEP,
        GGML_LINESEARCH_MAXIMUM_ITERATIONS,
        GGML_LINESEARCH_INVALID_PARAMETERS,
    };

    // optimization parameters
    //
    //   see ggml.c (ggml_opt_default_params) for default values
    //
    struct ggml_opt_params {
        enum ggml_opt_type type;

        int n_threads;

        // delta-based convergence test
        //
        //   if past == 0 - disabled
        //   if past > 0:
        //     stop if |f(x) - f(x_past)| < delta * max(1, |f(x)|)
        //
        int past;
        float delta;

        // maximum number of iterations without improvement
        //
        //   if 0 - disabled
        //   if > 0:
        //     assume convergence if no cost improvement in this number of iterations
        //
        int max_no_improvement;

        bool print_forward_graph;
        bool print_backward_graph;

        // ADAM parameters
        struct {
            int n_iter;

            float alpha; // learning rate
            float beta1;
            float beta2;
            float eps;   // epsilon for numerical stability
            float eps_f; // epsilon for convergence test
            float eps_g; // epsilon for convergence test
        } adam;

        // LBFGS parameters
        struct {
            int m; // number of corrections to approximate the inv. Hessian
            int n_iter;
            int max_linesearch;

            float eps;      // convergence tolerance
            float ftol;     // line search tolerance
            float wolfe;
            float min_step;
            float max_step;

            enum ggml_linesearch linesearch;
        } lbfgs;
    };

    GGML_API struct ggml_opt_params ggml_opt_default_params(enum ggml_opt_type type);

    // optimize the function defined by the tensor f
    GGML_API enum ggml_opt_result ggml_opt(
            struct ggml_context * ctx,
            struct ggml_opt_params params,
            struct ggml_tensor * f);

    //
    // quantization
    //

    GGML_API size_t ggml_quantize_q4_0(const float * src, void * dst, int n, int k, int64_t * hist);
    GGML_API size_t ggml_quantize_q4_1(const float * src, void * dst, int n, int k, int64_t * hist);    
    GGML_API size_t ggml_quantize_q5_0(const float * src, void * dst, int n, int k, int64_t * hist);
    GGML_API size_t ggml_quantize_q5_1(const float * src, void * dst, int n, int k, int64_t * hist);
    GGML_API size_t ggml_quantize_q8_0(const float * src, void * dst, int n, int k, int64_t * hist);

    GGML_API size_t ggml_quantize_q4_0_v2(const float * src, void * dst, int n, int k, int64_t * hist);
    GGML_API size_t ggml_quantize_q4_1_v2(const float * src, void * dst, int n, int k, int64_t * hist);
    GGML_API size_t ggml_quantize_q4_2_v2(const float * src, void * dst, int n, int k, int64_t * hist);
    GGML_API size_t ggml_quantize_q4_3_v2(const float * src, void * dst, int n, int k, int64_t * hist);
    GGML_API size_t ggml_quantize_q5_0_v2(const float * src, void * dst, int n, int k, int64_t * hist);
    GGML_API size_t ggml_quantize_q5_1_v2(const float * src, void * dst, int n, int k, int64_t * hist);
    GGML_API size_t ggml_quantize_q8_0_v2(const float * src, void * dst, int n, int k, int64_t * hist);

    GGML_API size_t ggml_quantize_chunk(enum ggml_type type, const float * src, void * dst, int start, int n, int64_t * hist);
    GGML_API size_t ggml_quantize_chunk_v2(enum ggml_type type, const float * src, void * dst, int start, int n, int64_t * hist);
    //
    // system info
    //

    void SetQuantsUnshuffled(bool unshuffled);

    GGML_API int ggml_cpu_has_avx        (void);
    GGML_API int ggml_cpu_has_avx2       (void);
    GGML_API int ggml_cpu_has_avx512     (void);
    GGML_API int ggml_cpu_has_avx512_vbmi(void);
    GGML_API int ggml_cpu_has_avx512_vnni(void);
    GGML_API int ggml_cpu_has_fma        (void);
    GGML_API int ggml_cpu_has_neon       (void);
    GGML_API int ggml_cpu_has_arm_fma    (void);
    GGML_API int ggml_cpu_has_f16c       (void);
    GGML_API int ggml_cpu_has_fp16_va    (void);
    GGML_API int ggml_cpu_has_wasm_simd  (void);
    GGML_API int ggml_cpu_has_blas       (void);
    GGML_API int ggml_cpu_has_cublas     (void);
    GGML_API int ggml_cpu_has_clblast    (void);
    GGML_API int ggml_cpu_has_gpublas    (void);
    GGML_API int ggml_cpu_has_sse3       (void);
    GGML_API int ggml_cpu_has_vsx        (void);

    //
    // Internal types and functions exposed for tests and benchmarks
    //

#ifdef  __cplusplus
    // restrict not standard in C++
#define GGML_RESTRICT
#else
#define GGML_RESTRICT restrict
#endif
    typedef void (*dequantize_row_q_t)(const void * GGML_RESTRICT x, float * GGML_RESTRICT y, int k);
    typedef void (*quantize_row_q_t)  (const float * GGML_RESTRICT x, void * GGML_RESTRICT y, int k);
    typedef void (*vec_dot_q_t)       (const int n, float * GGML_RESTRICT s, const void * GGML_RESTRICT x, const void * GGML_RESTRICT y);

    typedef struct {
        dequantize_row_q_t dequantize_row_q;
        quantize_row_q_t   quantize_row_q;
        quantize_row_q_t   quantize_row_q_reference;
        quantize_row_q_t   quantize_row_q_dot;
        vec_dot_q_t        vec_dot_q;
        enum ggml_type     vec_dot_type;
    } quantize_fns_t;

    quantize_fns_t ggml_internal_get_quantize_fn(size_t i);

#ifdef  __cplusplus
}
#endif<|MERGE_RESOLUTION|>--- conflicted
+++ resolved
@@ -190,10 +190,7 @@
 #define GGML_FILE_MAGIC   0x67676d6c // "ggml"
 #define GGML_FILE_VERSION 1
 
-<<<<<<< HEAD
-=======
 #define GGML_QNT_VERSION        1    // bump this on quantization format changes
->>>>>>> 63d20469
 #define GGML_QNT_VERSION_FACTOR 1000 // do not change this
 
 #define GGML_MAX_DIMS          4
