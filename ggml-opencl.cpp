#include "ggml-opencl.h"

#include <array>
#include <atomic>
#include <sstream>
#include <vector>
#include <limits>

#define CL_TARGET_OPENCL_VERSION 110
#include <clblast.h>
#include <clblast_c.h>

#include <stdlib.h>
#include <stdio.h>
#include <string.h>

#include "ggml.h"

#if defined(_MSC_VER)
#pragma warning(disable: 4244 4267) // possible loss of data
#endif

#define CL_DMMV_BLOCK_SIZE 32

#ifndef K_QUANTS_PER_ITERATION
#define K_QUANTS_PER_ITERATION 1
#else
static_assert(K_QUANTS_PER_ITERATION == 1 || K_QUANTS_PER_ITERATION == 2, "K_QUANTS_PER_ITERATION must be 1 or 2");
#endif

#define MULTILINE_QUOTE(...) #__VA_ARGS__
static std::string program_source = MULTILINE_QUOTE(

typedef char int8_t;
typedef uchar uint8_t;
typedef short int16_t;
typedef ushort uint16_t;
typedef int int32_t;
typedef uint uint32_t;

struct __attribute__ ((packed)) block_q4_0
{
    half d;
    uint8_t qs[QK4_0 / 2];
};

struct __attribute__ ((packed)) block_q4_1
{
    half d;
    half m;
    uint8_t qs[QK4_1 / 2];
};

struct __attribute__ ((packed)) block_q5_0
{
    half d;
    uint32_t qh;
    uint8_t qs[QK5_0 / 2];
};

struct __attribute__ ((packed)) block_q5_1
{
    half d;
    half m;
    uint32_t qh;
    uint8_t qs[QK5_1 / 2];
};

struct __attribute__ ((packed)) block_q8_0
{
    half d;
    int8_t qs[QK8_0];
};

struct __attribute__((packed)) block_q2_K
{
    uint8_t scales[16];
    uint8_t qs[64];
    half d;
    half dmin;
};

struct __attribute__((packed)) block_q3_K
{
    uint8_t hmask[32];
    uint8_t qs[64];
    uint8_t scales[12];
    half d;
};

struct __attribute__((packed)) block_q4_K
{
    half d;
    half dmin;
    uint8_t scales[12];
    uint8_t qs[128];
};

struct __attribute__((packed)) block_q5_K
{
    half d;
    half dmin;
    uint8_t scales[12];
    uint8_t qh[32];
    uint8_t qs[128];
};

struct __attribute__((packed)) block_q6_K
{
    uint8_t ql[128];
    uint8_t qh[64];
    int8_t scales[16];
    half d;
};

__kernel void convert_fp16_to_fp32(__global half* x, __global float* y) {
    const uint i = get_global_id(0);

    y[i] = vload_half(0, &x[i]);
}

void dequantize_q4_0(__global const struct block_q4_0* x, const int ib, const int iqs, float* v0, float* v1) {
    const float d = vload_half(0, &x[ib].d);

    const uint8_t vui = x[ib].qs[iqs];

    const int8_t vi0 = vui & 0xF;
    const int8_t vi1 = vui >> 4;

    *v0 = (vi0 - 8)*d;
    *v1 = (vi1 - 8)*d;
}
void dequantize_q4_1(__global const struct block_q4_1* x, const int ib, const int iqs, float* v0, float* v1) {
    const float d = vload_half(0, &x[ib].d);
    const float m = vload_half(0, &x[ib].m);

    const uint8_t vui = x[ib].qs[iqs];

    const int8_t vi0 = vui & 0xF;
    const int8_t vi1 = vui >> 4;

    *v0 = vi0*d + m;
    *v1 = vi1*d + m;
}
void dequantize_q5_0(__global const struct block_q5_0* x, const int ib, const int iqs, float* v0, float* v1) {
    const float d = vload_half(0, &x[ib].d);

    uint32_t qh = x[ib].qh;

    const uint8_t xh_0 = ((qh >> (iqs +  0)) << 4) & 0x10;
    const uint8_t xh_1 = ((qh >> (iqs + 12))     ) & 0x10;

    const int32_t x0 = ((x[ib].qs[iqs] & 0xf) | xh_0) - 16;
    const int32_t x1 = ((x[ib].qs[iqs] >>  4) | xh_1) - 16;

    *v0 = x0*d;
    *v1 = x1*d;
}
void dequantize_q5_1(__global const struct block_q5_1* x, const int ib, const int iqs, float* v0, float* v1) {
    const float d = vload_half(0, &x[ib].d);
    const float m = vload_half(0, &x[ib].m);

    uint32_t qh = x[ib].qh;

    const uint8_t xh_0 = ((qh >> (iqs +  0)) << 4) & 0x10;
    const uint8_t xh_1 = ((qh >> (iqs + 12))     ) & 0x10;

    const int32_t x0 = ((x[ib].qs[iqs] & 0xf) | xh_0);
    const int32_t x1 = ((x[ib].qs[iqs] >>  4) | xh_1);

    *v0 = x0*d + m;
    *v1 = x1*d + m;
}
void dequantize_q8_0(__global const struct block_q8_0* x, const int ib, const int iqs, float* v0, float* v1) {
    const float d = vload_half(0, &x[ib].d);

    const int8_t vi0 = x[ib].qs[iqs + 0];
    const int8_t vi1 = x[ib].qs[iqs + 1];

    *v0 = vi0*d;
    *v1 = vi1*d;
}
void convert_f16(__global half* x, const int ib, const int iqs, float* v0, float* v1){
    *v0 = vload_half(0, &x[ib + 0]);
    *v1 = vload_half(0, &x[ib + 1]);
}
);

static std::string k_quants_source = MULTILINE_QUOTE(
inline void get_scale_min_k4(int j, const __global uint8_t *q, uint8_t *d, uint8_t *m)
{
    if (j < 4)
    {
        *d = q[j] & 63;
        *m = q[j + 4] & 63;
    }
    else
    {
        *d = (q[j + 4] & 0xF) | ((q[j - 4] >> 6) << 4);
        *m = (q[j + 4] >> 4) | ((q[j - 0] >> 6) << 4);
    }
}

__kernel void dequantize_block_q2_K(__global const struct block_q2_K *x, __global float *yy)
{
    const int i = get_group_id(0);
    const int tid = get_local_id(0);
    const int n = tid / 32;
    const int l = tid - 32 * n;
    const int is = 8 * n + l / 16;

    const uint8_t q = x[i].qs[32 * n + l];
    __global float *y = yy + i * QK_K + 128 * n;

    const float dall = vload_half(0, &x[i].d);
    const float dmin = vload_half(0, &x[i].dmin);

    y[l + 0] = dall * (x[i].scales[is + 0] & 0xF) * ((q >> 0) & 3) - dmin * (x[i].scales[is + 0] >> 4);
    y[l + 32] = dall * (x[i].scales[is + 2] & 0xF) * ((q >> 2) & 3) - dmin * (x[i].scales[is + 2] >> 4);
    y[l + 64] = dall * (x[i].scales[is + 4] & 0xF) * ((q >> 4) & 3) - dmin * (x[i].scales[is + 4] >> 4);
    y[l + 96] = dall * (x[i].scales[is + 6] & 0xF) * ((q >> 6) & 3) - dmin * (x[i].scales[is + 6] >> 4);
}

__kernel void dequantize_block_q3_K(__global const struct block_q3_K *x, __global float *yy)
{
    int r = get_local_id(0) / 4;
    int i = get_group_id(0);
    int tid = r / 2;
    int is0 = r % 2;
    int l0 = 16 * is0 + 4 * (get_local_id(0) % 4);
    int n = tid / 4;
    int j = tid - 4 * n;

    uint8_t m = 1 << (4 * n + j);
    int is = 8 * n + 2 * j + is0;
    int shift = 2 * j;

    int8_t us = is < 4 ? (x[i].scales[is - 0] & 0xF) | (((x[i].scales[is + 8] >> 0) & 3) << 4)
              : is < 8 ? (x[i].scales[is - 0] & 0xF) | (((x[i].scales[is + 4] >> 2) & 3) << 4)
              : is < 12  ? (x[i].scales[is - 8] >> 4) | (((x[i].scales[is + 0] >> 4) & 3) << 4)
              : (x[i].scales[is - 8] >> 4) | (((x[i].scales[is - 4] >> 6) & 3) << 4);
    float d_all = vload_half(0, &x[i].d);
    float dl = d_all * (us - 32);

    __global float *y = yy + i * QK_K + 128 * n + 32 * j;
    const __global uint8_t *q = x[i].qs + 32 * n;
    const __global uint8_t *hm = x[i].hmask;

    for (int l = l0; l < l0 + 4; ++l)
        y[l] = dl * ((int8_t)((q[l] >> shift) & 3) - ((hm[l] & m) ? 0 : 4));
}

__kernel void dequantize_block_q4_K(__global const struct block_q4_K *x, __global float *yy)
{
    const int i = get_group_id(0);
    const int tid = get_local_id(0);
    const int il = tid / 8;
    const int ir = tid % 8;
    const int is = 2 * il;
    const int n = 4;

    __global float *y = yy + i * QK_K + 64 * il + n * ir;

    const float dall = vload_half(0, &x[i].d);
    const float dmin = vload_half(0, &x[i].dmin);

    __global const uint8_t *q = x[i].qs + 32 * il + n * ir;

    uint8_t sc, m;
    get_scale_min_k4(is + 0, x[i].scales, &sc, &m);
    float d1 = dall * sc;
    float m1 = dmin * m;
    get_scale_min_k4(is + 1, x[i].scales, &sc, &m);
    float d2 = dall * sc;
    float m2 = dmin * m;
    for (int l = 0; l < n; ++l)
    {
        y[l + 0] = d1 * (q[l] & 0xF) - m1;
        y[l + 32] = d2 * (q[l] >> 4) - m2;
    }
}

__kernel void dequantize_block_q5_K(__global const struct block_q5_K *x, __global float *yy)
{
    const int i = get_group_id(0);
    const int tid = get_local_id(0);
    const int il = tid / 16;
    const int ir = tid % 16;
    const int is = 2 * il;

    __global float *y = yy + i * QK_K + 64 * il + 2 * ir;

    const float dall = vload_half(0, &x[i].d);
    const float dmin = vload_half(0, &x[i].dmin);

    __global const uint8_t *ql = x[i].qs + 32 * il + 2 * ir;
    __global const uint8_t *qh = x[i].qh + 2 * ir;

    uint8_t sc, m;
    get_scale_min_k4(is + 0, x[i].scales, &sc, &m);
    const float d1 = dall * sc;
    const float m1 = dmin * m;
    get_scale_min_k4(is + 1, x[i].scales, &sc, &m);
    const float d2 = dall * sc;
    const float m2 = dmin * m;

    uint8_t hm = 1 << (2 * il);
    y[0] = d1 * ((ql[0] & 0xF) + (qh[0] & hm ? 16 : 0)) - m1;
    y[1] = d1 * ((ql[1] & 0xF) + (qh[1] & hm ? 16 : 0)) - m1;
    hm <<= 1;
    y[32] = d2 * ((ql[0] >> 4) + (qh[0] & hm ? 16 : 0)) - m2;
    y[33] = d2 * ((ql[1] >> 4) + (qh[1] & hm ? 16 : 0)) - m2;
}

__kernel void dequantize_block_q6_K(__global const struct block_q6_K *x, __global float *yy)
{
    const int i = get_group_id(0);
    const int tid = get_local_id(0);
    const int ip = tid / 32;
    const int il = tid - 32 * ip;
    const int is = 8 * ip + il / 16;

    __global float *y = yy + i * QK_K + 128 * ip + il;

    const float d = vload_half(0, &x[i].d);

    __global const uint8_t *ql = x[i].ql + 64 * ip + il;
    const uint8_t qh = x[i].qh[32 * ip + il];
    __global const int8_t *sc = x[i].scales + is;

    y[0] = d * sc[0] * ((int8_t)((ql[0] & 0xF) | (((qh >> 0) & 3) << 4)) - 32);
    y[32] = d * sc[2] * ((int8_t)((ql[32] & 0xF) | (((qh >> 2) & 3) << 4)) - 32);
    y[64] = d * sc[4] * ((int8_t)((ql[0] >> 4) | (((qh >> 4) & 3) << 4)) - 32);
    y[96] = d * sc[6] * ((int8_t)((ql[32] >> 4) | (((qh >> 6) & 3) << 4)) - 32);
}

__kernel void dequantize_mul_mat_vec_q2_K(__global const struct block_q2_K * xx, __local float* tmp, __global float* yy, __global float* dst, const int ncols) {

    const int row = get_group_id(0);

    const int num_blocks_per_row = ncols / QK_K;
    const int ib0 = row*num_blocks_per_row;

    __global const struct block_q2_K * x = xx + ib0;

    const int tid = get_local_id(0)/K_QUANTS_PER_ITERATION;  // 0...31 or 0...15
    const int ix  = get_local_id(0)%K_QUANTS_PER_ITERATION;  // 0 or 0,1

    const int step = 16/K_QUANTS_PER_ITERATION;

    const int im = tid/step;                             // 0 or 1. 0 computes 0..., 1 computes 128...
    const int in = tid - step*im;                        // 0...15 or 0...7

    const int l0 = K_QUANTS_PER_ITERATION*in;            // 0...15 or 0...14 in steps of 2
    const int q_offset = 32*im + l0;
    const int s_offset = 8*im;
    const int y_offset = 128*im + l0;

    tmp[16 * ix + tid] = 0;

    uint32_t aux[4];
    const uint8_t * d = (const uint8_t *)aux;
    const uint8_t * m = (const uint8_t *)(aux + 2);

    for (int i = ix; i < num_blocks_per_row; i += K_QUANTS_PER_ITERATION) {

        __global const float   * y = yy + i * QK_K + y_offset;
        __global const uint8_t * q = x[i].qs + q_offset;

        const float dall = vload_half(0, &x[i].d);
        const float dmin = vload_half(0, &x[i].dmin);

        __global const uint32_t * a = (__global const uint32_t *)(x[i].scales + s_offset);
        aux[0] = a[0] & 0x0f0f0f0f;
        aux[1] = a[1] & 0x0f0f0f0f;
        aux[2] = (a[0] >> 4) & 0x0f0f0f0f;
        aux[3] = (a[1] >> 4) & 0x0f0f0f0f;

        float sum1 = 0, sum2 = 0;
        for (int l = 0; l < K_QUANTS_PER_ITERATION; ++l) {
            sum1 += y[l+ 0] * d[0] * ((q[l+ 0] >> 0) & 3)
                  + y[l+32] * d[2] * ((q[l+ 0] >> 2) & 3)
                  + y[l+64] * d[4] * ((q[l+ 0] >> 4) & 3)
                  + y[l+96] * d[6] * ((q[l+ 0] >> 6) & 3)
                  + y[l+16] * d[1] * ((q[l+16] >> 0) & 3)
                  + y[l+48] * d[3] * ((q[l+16] >> 2) & 3)
                  + y[l+80] * d[5] * ((q[l+16] >> 4) & 3)
                  +y[l+112] * d[7] * ((q[l+16] >> 6) & 3);
            sum2 += y[l+ 0] * m[0] + y[l+32] * m[2] + y[l+64] * m[4] + y[ l+96] * m[6]
                  + y[l+16] * m[1] + y[l+48] * m[3] + y[l+80] * m[5] + y[l+112] * m[7];

        }
        tmp[16 * ix + tid] += dall * sum1 - dmin * sum2;

    }

    // sum up partial sums and write back result
    barrier(CLK_LOCAL_MEM_FENCE);
    for (int s=16; s>0; s>>=1) {
        if (tid < s) {
            tmp[tid] += tmp[tid + s];
        }
        barrier(CLK_LOCAL_MEM_FENCE);
    }
    if (tid == 0) {
        dst[row] = tmp[0];
    }
}

__kernel void dequantize_mul_mat_vec_q3_K(__global const struct block_q3_K * xx, __local float* tmp, __global float* yy, __global float* dst, const int ncols) {
    const uint16_t kmask1 = 0x0303;
    const uint16_t kmask2 = 0x0f0f;
<<<<<<< HEAD

    const int row = get_group_id(0);

    const int num_blocks_per_row = ncols / QK_K;
    const int ib0 = row*num_blocks_per_row;

    __global const struct block_q3_K * x = xx + ib0;

    const int tid = get_local_id(0)/K_QUANTS_PER_ITERATION;  // 0...31 or 0...16
    const int ix  = get_local_id(0)%K_QUANTS_PER_ITERATION;  // 0 or 0,1

    const int n  = K_QUANTS_PER_ITERATION;               // iterations in the inner loop
    const int step = 16/K_QUANTS_PER_ITERATION;
    const int im = tid/step;                             // 0 or 1. 0 computes 0..., 1 computes 128...
    const int in = tid - step*im;                        // 0....15 or 0...7

=======

    const int row = get_group_id(0);

    const int num_blocks_per_row = ncols / QK_K;
    const int ib0 = row*num_blocks_per_row;

    __global const struct block_q3_K * x = xx + ib0;

    const int tid = get_local_id(0)/K_QUANTS_PER_ITERATION;  // 0...31 or 0...16
    const int ix  = get_local_id(0)%K_QUANTS_PER_ITERATION;  // 0 or 0,1

    const int n  = K_QUANTS_PER_ITERATION;               // iterations in the inner loop
    const int step = 16/K_QUANTS_PER_ITERATION;
    const int im = tid/step;                             // 0 or 1. 0 computes 0..., 1 computes 128...
    const int in = tid - step*im;                        // 0....15 or 0...7

>>>>>>> f7b09637
    const uint8_t m = 1 << (4*im);

    const int l0 = n*in;                                 // 0...15 or 0...14 in steps of 2
    const int q_offset =  32*im + l0;
    const int y_offset = 128*im + l0;

    uint16_t utmp[4];
    const int8_t * s = (const int8_t *)utmp;

    const uint16_t s_shift = 4*im;

    tmp[16 * ix + tid] = 0;

    for (int i = ix; i < num_blocks_per_row; i += K_QUANTS_PER_ITERATION) {

        __global const float   * y  = yy + i * QK_K + y_offset;
        __global const uint8_t * q = x[i].qs + q_offset;
        __global const uint8_t * h = x[i].hmask + l0;

        __global const uint16_t * a = (__global const uint16_t *)x[i].scales;
        utmp[0] = ((a[0] >> s_shift) & kmask2) | (((a[4] >> (s_shift + 0)) & kmask1) << 4);
        utmp[1] = ((a[1] >> s_shift) & kmask2) | (((a[5] >> (s_shift + 0)) & kmask1) << 4);
        utmp[2] = ((a[2] >> s_shift) & kmask2) | (((a[4] >> (s_shift + 2)) & kmask1) << 4);
        utmp[3] = ((a[3] >> s_shift) & kmask2) | (((a[5] >> (s_shift + 2)) & kmask1) << 4);

        const float d = vload_half(0, &x[i].d);

        float sum = 0;
        for (int l = 0; l < n; ++l) {
            sum += y[l+ 0] * (s[0] - 32) * (((q[l] >> 0) & 3) - (h[l] & (m << 0) ? 0 : 4))
                 + y[l+32] * (s[2] - 32) * (((q[l] >> 2) & 3) - (h[l] & (m << 1) ? 0 : 4))
                 + y[l+64] * (s[4] - 32) * (((q[l] >> 4) & 3) - (h[l] & (m << 2) ? 0 : 4))
                 + y[l+96] * (s[6] - 32) * (((q[l] >> 6) & 3) - (h[l] & (m << 3) ? 0 : 4));
            sum += y[l+16] * (s[1] - 32) * (((q[l+16] >> 0) & 3) - (h[l+16] & (m << 0) ? 0 : 4))
                 + y[l+48] * (s[3] - 32) * (((q[l+16] >> 2) & 3) - (h[l+16] & (m << 1) ? 0 : 4))
                 + y[l+80] * (s[5] - 32) * (((q[l+16] >> 4) & 3) - (h[l+16] & (m << 2) ? 0 : 4))
                + y[l+112] * (s[7] - 32) * (((q[l+16] >> 6) & 3) - (h[l+16] & (m << 3) ? 0 : 4));
        }
        tmp[16 * ix + tid] += d * sum;

    }

    // sum up partial sums and write back result
    barrier(CLK_LOCAL_MEM_FENCE);
    for (int s=16; s>0; s>>=1) {
        if (tid < s) {
            tmp[tid] += tmp[tid + s];
        }
        barrier(CLK_LOCAL_MEM_FENCE);
    }
    if (tid == 0) {
        dst[row] = tmp[0];
    }
}

__kernel void dequantize_mul_mat_vec_q4_K(__global const struct block_q4_K * xx, __local float* tmp, __global float* yy, __global float* dst, const int ncols) {

    //to rename it later, just to test now
    const uint16_t kmask1 = 0x3f3f;
    const uint16_t kmask2 = 0x0f0f;
    const uint16_t kmask3 = 0xc0c0;

    const int row = get_group_id(0);
    const int num_blocks_per_row = ncols / QK_K;
    const int ib0 = row*num_blocks_per_row;

    const int tid = get_local_id(0)/K_QUANTS_PER_ITERATION;  // 0...15
    const int ix  = get_local_id(0)%K_QUANTS_PER_ITERATION;

    const int step = 8/K_QUANTS_PER_ITERATION;

    const int il  = tid/step;     // 0...3
    const int ir  = tid - step*il;// 0...3
    const int n   = 2*K_QUANTS_PER_ITERATION;

    const int im = il/2;  // 0 or 1. 0 computes 0,32 + 128,160, 1 computes 64,96 + 192,224
    const int in = il%2;

    const int l0 = n*(2*ir + in);
    const int q_offset = 32*im + l0;
    const int y_offset = 64*im + l0;

    uint16_t aux[4];
    const uint8_t * sc = (const uint8_t *)aux;

    __global const struct block_q4_K * x = xx + ib0;

    tmp[16 * ix + tid] = 0;

    for (int i = ix; i < num_blocks_per_row; i += K_QUANTS_PER_ITERATION) {

        __global const uint8_t * q1 = x[i].qs + q_offset;
        __global const uint8_t * q2 = q1 + 64;
        __global const float   * y1 = yy + i*QK_K + y_offset;
        __global const float   * y2 = y1 + 128;

        const float dall = vload_half(0, &x[i].d);
        const float dmin = vload_half(0, &x[i].dmin);

        __global const uint16_t * a = (__global const uint16_t *)x[i].scales;
        aux[0] = a[im+0] & kmask1;
        aux[1] = a[im+2] & kmask1;
        aux[2] = ((a[im+4] >> 0) & kmask2) | ((a[im+0] & kmask3) >> 2);
        aux[3] = ((a[im+4] >> 4) & kmask2) | ((a[im+2] & kmask3) >> 2);

        float4 s = (float4)(0.f);
        float smin = 0;
        for (int l = 0; l < n; ++l) {
            s.x += y1[l] * (q1[l] & 0xF); s.y += y1[l+32] * (q1[l] >> 4);
            s.z += y2[l] * (q2[l] & 0xF); s.w += y2[l+32] * (q2[l] >> 4);
            smin += y1[l] * sc[2] + y1[l+32] * sc[3] + y2[l] * sc[6] + y2[l+32] * sc[7];
        }
        tmp[16 * ix + tid] += dall * (s.x * sc[0] + s.y * sc[1] + s.z * sc[4] + s.w * sc[5]) - dmin * smin;

    }

    // sum up partial sums and write back result
    barrier(CLK_LOCAL_MEM_FENCE);
    for (int s=16; s>0; s>>=1) {
        if (tid < s) {
            tmp[tid] += tmp[tid + s];
        }
        barrier(CLK_LOCAL_MEM_FENCE);
    }
    if (tid == 0) {
        dst[row] = tmp[0];
    }
}

__kernel void dequantize_mul_mat_vec_q5_K(__global const struct block_q5_K * xx, __local float* tmp, __global float* yy, __global float* dst, const int ncols) {

    const uint16_t kmask1 = 0x3f3f;
    const uint16_t kmask2 = 0x0f0f;
    const uint16_t kmask3 = 0xc0c0;

    const int row = get_group_id(0);
    const int num_blocks_per_row = ncols / QK_K;
    const int ib0 = row*num_blocks_per_row;

    const int tid = get_local_id(0)/2;  // 0...15
    const int ix  = get_local_id(0)%2;

    const int il  = tid/4;     // 0...3
    const int ir  = tid - 4*il;// 0...3
    const int n   = 2;

    const int im = il/2;  // 0 or 1. 0 computes 0,32 + 128,160, 1 computes 64,96 + 192,224
    const int in = il%2;

    const int l0 = n*(2*ir + in);
    const int q_offset = 32*im + l0;
    const int y_offset = 64*im + l0;

    const uint8_t hm1  = 1 << (2*im);
    const uint8_t hm2  = hm1 << 4;

    uint16_t aux[4];
    const uint8_t * sc = (const uint8_t *)aux;

    __global const struct block_q5_K * x = xx + ib0;

    tmp[16 * ix + tid] = 0;

    for (int i = ix; i < num_blocks_per_row; i += 2) {

        __global const uint8_t * ql1 = x[i].qs + q_offset;
        __global const uint8_t * ql2 = ql1 + 64;
        __global const uint8_t * qh  = x[i].qh + l0;
        __global const float   * y1  = yy + i*QK_K + y_offset;
        __global const float   * y2  = y1 + 128;

        const float dall = vload_half(0, &x[i].d);
        const float dmin = vload_half(0, &x[i].dmin);

        __global const uint16_t * a = (__global const uint16_t *)x[i].scales;
        aux[0] = a[im+0] & kmask1;
        aux[1] = a[im+2] & kmask1;
        aux[2] = ((a[im+4] >> 0) & kmask2) | ((a[im+0] & kmask3) >> 2);
        aux[3] = ((a[im+4] >> 4) & kmask2) | ((a[im+2] & kmask3) >> 2);

        float4 sum = (float4)(0.f);
        float smin = 0;
        for (int l = 0; l < n; ++l) {
            sum.x += y1[l+ 0] * ((ql1[l+ 0] & 0xF) + (qh[l+ 0] & (hm1 << 0) ? 16 : 0))
                   + y1[l+16] * ((ql1[l+16] & 0xF) + (qh[l+16] & (hm1 << 0) ? 16 : 0));
            sum.y += y1[l+32] * ((ql1[l+ 0] >>  4) + (qh[l+ 0] & (hm1 << 1) ? 16 : 0))
                   + y1[l+48] * ((ql1[l+16] >>  4) + (qh[l+16] & (hm1 << 1) ? 16 : 0));
            sum.z += y2[l+ 0] * ((ql2[l+ 0] & 0xF) + (qh[l+ 0] & (hm2 << 0) ? 16 : 0))
                   + y2[l+16] * ((ql2[l+16] & 0xF) + (qh[l+16] & (hm2 << 0) ? 16 : 0));
            sum.w += y2[l+32] * ((ql2[l+ 0] >>  4) + (qh[l+ 0] & (hm2 << 1) ? 16 : 0))
                   + y2[l+48] * ((ql2[l+16] >>  4) + (qh[l+16] & (hm2 << 1) ? 16 : 0));
            smin += (y1[l] + y1[l+16]) * sc[2] + (y1[l+32] + y1[l+48]) * sc[3]
                  + (y2[l] + y2[l+16]) * sc[6] + (y2[l+32] + y2[l+48]) * sc[7];
        }
        tmp[16 * ix + tid] += dall * (sum.x * sc[0] + sum.y * sc[1] + sum.z * sc[4] + sum.w * sc[5]) - dmin * smin;

    }

    // sum up partial sums and write back result
    barrier(CLK_LOCAL_MEM_FENCE);
    for (int s=16; s>0; s>>=1) {
        if (tid < s) {
            tmp[tid] += tmp[tid + s];
        }
        barrier(CLK_LOCAL_MEM_FENCE);
    }
    if (tid == 0) {
        dst[row] = tmp[0];
    }
}

__kernel void dequantize_mul_mat_vec_q6_K(__global const struct block_q6_K * xx, __local float* tmp, __global const float * yy, __global float * dst, const int ncols) {

    const int row = get_group_id(0);
<<<<<<< HEAD

    const int num_blocks_per_row = ncols / QK_K;
    const int ib0 = row*num_blocks_per_row;

    __global const struct block_q6_K * x = xx + ib0;

    const int tid = get_local_id(0)/K_QUANTS_PER_ITERATION;  // 0...31 or 0...16
    const int ix  = get_local_id(0)%K_QUANTS_PER_ITERATION;  // 0 or 0, 1

    const int step = 16/K_QUANTS_PER_ITERATION;          // 16 or 8

    const int im = tid/step;                             // 0 or 1. 0 computes 0..., 1 computes 128...
    const int in = tid - step*im;                        // 0...15 or 0...7

=======

    const int num_blocks_per_row = ncols / QK_K;
    const int ib0 = row*num_blocks_per_row;

    __global const struct block_q6_K * x = xx + ib0;

    const int tid = get_local_id(0)/K_QUANTS_PER_ITERATION;  // 0...31 or 0...16
    const int ix  = get_local_id(0)%K_QUANTS_PER_ITERATION;  // 0 or 0, 1

    const int step = 16/K_QUANTS_PER_ITERATION;          // 16 or 8

    const int im = tid/step;                             // 0 or 1. 0 computes 0..., 1 computes 128...
    const int in = tid - step*im;                        // 0...15 or 0...7

>>>>>>> f7b09637
#if K_QUANTS_PER_ITERATION == 1
    const int l0 = K_QUANTS_PER_ITERATION*in;            // 0...15
    const int is = 0;
#else
    const int l0 = 4 * in;                               // 0, 4, 8, ..., 28
    const int is = in / 4;
#endif
    const int ql_offset = 64*im + l0;
    const int qh_offset = 32*im + l0;
    const int s_offset  =  8*im + is;
    const int y_offset = 128*im + l0;

    tmp[16 * ix + tid] = 0; // partial sum for thread in warp

    for (int i = ix; i < num_blocks_per_row; i += K_QUANTS_PER_ITERATION) {

        __global const float   * y  = yy + i * QK_K + y_offset;
        __global const uint8_t * ql = x[i].ql + ql_offset;
        __global const uint8_t * qh = x[i].qh + qh_offset;
        __global const int8_t  * s  = x[i].scales + s_offset;

        const float d = vload_half(0, &x[i].d);

#if K_QUANTS_PER_ITERATION == 1
        float sum = y[ 0] * s[0] * d * ((int8_t)((ql[ 0] & 0xF) | ((qh[ 0] & 0x03) << 4)) - 32)
                  + y[16] * s[1] * d * ((int8_t)((ql[16] & 0xF) | ((qh[16] & 0x03) << 4)) - 32)
                  + y[32] * s[2] * d * ((int8_t)((ql[32] & 0xF) | ((qh[ 0] & 0x0c) << 2)) - 32)
                  + y[48] * s[3] * d * ((int8_t)((ql[48] & 0xF) | ((qh[16] & 0x0c) << 2)) - 32)
                  + y[64] * s[4] * d * ((int8_t)((ql[ 0]  >> 4) | ((qh[ 0] & 0x30) >> 0)) - 32)
                  + y[80] * s[5] * d * ((int8_t)((ql[16]  >> 4) | ((qh[16] & 0x30) >> 0)) - 32)
                  + y[96] * s[6] * d * ((int8_t)((ql[32]  >> 4) | ((qh[ 0] & 0xc0) >> 2)) - 32)
                  +y[112] * s[7] * d * ((int8_t)((ql[48]  >> 4) | ((qh[16] & 0xc0) >> 2)) - 32);
        tmp[16 * ix + tid] += sum;
#else
        float sum = 0;
        for (int l = 0; l < 4; ++l) {
            sum += y[l+ 0] * s[0] * d * ((int8_t)((ql[l+ 0] & 0xF) | (((qh[l] >> 0) & 3) << 4)) - 32)
                 + y[l+32] * s[2] * d * ((int8_t)((ql[l+32] & 0xF) | (((qh[l] >> 2) & 3) << 4)) - 32)
                 + y[l+64] * s[4] * d * ((int8_t)((ql[l+ 0]  >> 4) | (((qh[l] >> 4) & 3) << 4)) - 32)
                 + y[l+96] * s[6] * d * ((int8_t)((ql[l+32]  >> 4) | (((qh[l] >> 6) & 3) << 4)) - 32);
        }
        tmp[16 * ix + tid] += sum;
#endif

    }

    // sum up partial sums and write back result
    barrier(CLK_LOCAL_MEM_FENCE);
    for (int s=16; s>0; s>>=1) {
        if (tid < s) {
            tmp[tid] += tmp[tid + s];
        }
        barrier(CLK_LOCAL_MEM_FENCE);
    }
    if (tid == 0) {
        dst[row] = tmp[0];
    }
}

);


std::string dequant_template = MULTILINE_QUOTE(
__kernel void KERNEL_NAME(__global X_TYPE* x, __global float* y) {
    const int i = get_group_id(0)*get_local_size(0) + get_local_id(0)*2;

    if (i >= get_global_size(0)) {
        return;
    }

    const uint qk = QUANT_K;
    const uint qr = QUANT_R;

    const int ib = i/qk; // block index
    const int iqs = (i%qk)/qr; // quant index
    const int iybs = i - i%qk; // y block start index
    const int y_offset = qr == 1 ? 1 : qk/2;

    // dequantize
    float v0, v1;
    DEQUANT_FUNC(x, ib, iqs, &v0, &v1);
    y[iybs + iqs + 0] = v0;
    y[iybs + iqs + y_offset] = v1;
}
);

std::string dequant_mul_mat_vec_template = MULTILINE_QUOTE(
__kernel void KERNEL_NAME(__global X_TYPE* x, __local float* tmp, __global float* y, __global float* dst, const int ncols) {
    const int block_size = get_local_size(0);
    const int row = get_group_id(0);
    const int tid = get_local_id(0);

    const uint qk = QUANT_K;
    const uint qr = QUANT_R;

    const int y_offset = qr == 1 ? 1 : qk/2;

    tmp[tid] = 0;

    for (int i = 0; i < ncols/block_size; i += 2) {
        const int col = i*block_size + 2*tid;
        const int ib = (row*ncols + col)/qk; // block index
        const int iqs = (col%qk)/qr; // quant index
        const int iybs = col - col%qk; // y block start index

        // dequantize
        float v0, v1;
        DEQUANT_FUNC(x, ib, iqs, &v0, &v1);

        // matrix multiplication
        tmp[tid] += v0 * y[iybs + iqs + 0];
        tmp[tid] += v1 * y[iybs + iqs + y_offset];
    }

    // sum up partial sums and write back result
    barrier(CLK_LOCAL_MEM_FENCE);
    for (int s=block_size/2; s>0; s>>=1) {
        if (tid < s) {
            tmp[tid] += tmp[tid + s];
        }
        barrier(CLK_LOCAL_MEM_FENCE);
    }
    if (tid == 0) {
        dst[row] = tmp[0];
    }
}
);


std::string mul_template = MULTILINE_QUOTE(
__kernel void KERNEL_NAME(__global TYPE* x, const int x_offset, __global TYPE* y, const int y_offset, __global TYPE* dst, const int dst_offset, const int ky) {
    const int i = get_group_id(0)*get_local_size(0) + get_local_id(0);

    if (i >= get_global_size(0)) {
        return;
    }

    dst[dst_offset + i] = x[x_offset + i] * y[y_offset + i%ky];
}
);

#define CL_CHECK(err)                                               \
    do {                                                            \
        cl_int err_ = (err);                                        \
        if (err_ != CL_SUCCESS) {                                   \
            fprintf(stderr, "ggml_opencl: %s error %d at %s:%d\n",  \
                #err, err_, __FILE__, __LINE__);                    \
            fprintf(stderr, "You may be out of VRAM. Please check if you have enough.\n");\
            exit(1);                                                \
        }                                                           \
    } while (0)

#define CLBLAST_CHECK(err)                                          \
    do {                                                            \
        CLBlastStatusCode err_ = (err);                             \
        if (err_ != CLBlastSuccess) {                               \
            fprintf(stderr, "ggml_opencl: %s error %d at %s:%d\n",  \
                #err, err_, __FILE__, __LINE__);                    \
            fprintf(stderr, "You may be out of VRAM. Please check if you have enough.\n");\
            exit(1);                                                \
        }                                                           \
    } while (0)

std::array<std::string, 5> dequant_str_keys = {
    "KERNEL_NAME", "X_TYPE", "QUANT_K", "QUANT_R", "DEQUANT_FUNC"
};

std::array<std::string, 30> dequant_str_values = {
    "dequantize_row_q4_0", "struct block_q4_0", "QK4_0", "QR4_0", "dequantize_q4_0",
    "dequantize_row_q4_1", "struct block_q4_1", "QK4_1", "QR4_1", "dequantize_q4_1",
    "dequantize_row_q5_0", "struct block_q5_0", "QK5_0", "QR5_0", "dequantize_q5_0",
    "dequantize_row_q5_1", "struct block_q5_1", "QK5_1", "QR5_1", "dequantize_q5_1",
    "dequantize_row_q8_0", "struct block_q8_0", "QK8_0", "QR8_0", "dequantize_q8_0",
    "convert_row_f16", "half", "1", "1", "convert_f16"
};

std::array<std::string, 30> dequant_mul_mat_vec_str_values = {
    "dequantize_mul_mat_vec_q4_0", "struct block_q4_0", "QK4_0", "QR4_0", "dequantize_q4_0",
    "dequantize_mul_mat_vec_q4_1", "struct block_q4_1", "QK4_1", "QR4_1", "dequantize_q4_1",
    "dequantize_mul_mat_vec_q5_0", "struct block_q5_0", "QK5_0", "QR5_0", "dequantize_q5_0",
    "dequantize_mul_mat_vec_q5_1", "struct block_q5_1", "QK5_1", "QR5_1", "dequantize_q5_1",
    "dequantize_mul_mat_vec_q8_0", "struct block_q8_0", "QK8_0", "QR8_0", "dequantize_q8_0",
    "convert_mul_mat_vec_f16", "half", "1", "1", "convert_f16"
};

std::array<std::string, 2> mul_str_keys = {
    "KERNEL_NAME", "TYPE"
};
std::array<std::string, 2> mul_str_values = {
    "mul_f32", "float"
};

std::string& replace(std::string& s, const std::string& from, const std::string& to) {
    size_t pos = 0;
    while ((pos = s.find(from, pos)) != std::string::npos) {
         s.replace(pos, from.length(), to);
         pos += to.length();
    }
    return s;
}

std::string generate_kernels() {
    std::stringstream src;
    src << program_source << '\n';
    src << k_quants_source << '\n';
    for (size_t i = 0; i < dequant_str_values.size(); i += dequant_str_keys.size()) {
        std::string dequant_kernel = dequant_template;
        std::string dmmv_kernel = dequant_mul_mat_vec_template;
        for (size_t j = 0; j < dequant_str_keys.size(); j++) {
            replace(dequant_kernel, dequant_str_keys[j], dequant_str_values[i + j]);
            replace(dmmv_kernel, dequant_str_keys[j], dequant_mul_mat_vec_str_values[i + j]);
        }
        src << dequant_kernel << '\n';
        src << dmmv_kernel << '\n';
    }
    for (size_t i = 0; i < mul_str_values.size(); i += mul_str_keys.size()) {
        std::string mul_kernel = mul_template;
        for (size_t j = 0; j < mul_str_keys.size(); j++) {
            replace(mul_kernel, mul_str_keys[j], mul_str_values[i + j]);
        }
        src << mul_kernel << '\n';
    }

    return src.str();
}

static cl_platform_id platform;
static cl_device_id device;
static cl_context context;
static cl_command_queue queue;
static cl_program program;
static cl_kernel convert_row_f16_cl;
static cl_kernel dequantize_row_q4_0_cl, dequantize_row_q4_1_cl, dequantize_row_q5_0_cl, dequantize_row_q5_1_cl, dequantize_row_q8_0_cl;
static cl_kernel dequantize_mul_mat_vec_q4_0_cl, dequantize_mul_mat_vec_q4_1_cl, dequantize_mul_mat_vec_q5_0_cl, dequantize_mul_mat_vec_q5_1_cl, dequantize_mul_mat_vec_q8_0_cl, convert_mul_mat_vec_f16_cl;
static cl_kernel dequantize_block_q2_k_cl, dequantize_block_q3_k_cl, dequantize_block_q4_k_cl, dequantize_block_q5_k_cl, dequantize_block_q6_k_cl;
static cl_kernel dequantize_mul_mat_vec_q2_K_cl, dequantize_mul_mat_vec_q3_K_cl, dequantize_mul_mat_vec_q4_K_cl, dequantize_mul_mat_vec_q5_K_cl, dequantize_mul_mat_vec_q6_K_cl;
static cl_kernel mul_f32_cl;
static bool fp16_support;

static cl_program build_program_from_source(cl_context ctx, cl_device_id dev, const char* program_buffer) {
    cl_program p;
    char *program_log;
    size_t program_size;
    size_t log_size;
    int err;

    program_size = strlen(program_buffer);

    p = clCreateProgramWithSource(ctx, 1, (const char**)&program_buffer, &program_size, &err);
    if(err < 0) {
        fprintf(stderr, "OpenCL error creating program");
        exit(1);
    }

    std::string compile_opts = "-cl-mad-enable -cl-unsafe-math-optimizations -cl-finite-math-only -cl-fast-relaxed-math "
                               "-DQK4_0=32 -DQR4_0=2 -DQK4_1=32 -DQR4_1=2 -DQK5_0=32 -DQR5_0=2 -DQK5_1=32 -DQR5_1=2 -DQK8_0=32 -DQR8_0=1 "
                               "-DQK_K=256 -DK_QUANTS_PER_ITERATION=" + std::to_string(K_QUANTS_PER_ITERATION);

    err = clBuildProgram(p, 0, NULL, compile_opts.c_str(), NULL, NULL);
    if(err < 0) {

        clGetProgramBuildInfo(p, dev, CL_PROGRAM_BUILD_LOG, 0, NULL, &log_size);
        program_log = (char*) malloc(log_size + 1);
        program_log[log_size] = '\0';
        clGetProgramBuildInfo(p, dev, CL_PROGRAM_BUILD_LOG, log_size + 1, program_log, NULL);
        fprintf(stderr, "ggml_opencl: kernel compile error:\n\n%s\n", program_log);
        free(program_log);
        exit(1);
    }

    return p;
}

void ggml_cl_init(void) {
    cl_int err;

    struct cl_device;
    struct cl_platform {
        cl_platform_id id;
        unsigned number;
        char name[128];
        char vendor[128];
        struct cl_device * devices;
        unsigned n_devices;
        struct cl_device * default_device;
    };

    struct cl_device {
        struct cl_platform * platform;
        cl_device_id id;
        unsigned number;
        cl_device_type type;
        char name[128];
    };

    enum { NPLAT = 16, NDEV = 16 };

    struct cl_platform platforms[NPLAT];
    unsigned n_platforms = 0;
    struct cl_device devices[NDEV];
    unsigned n_devices = 0;
    struct cl_device * default_device = NULL;

    platform = NULL;
    device = NULL;

    cl_platform_id platform_ids[NPLAT];
    CL_CHECK(clGetPlatformIDs(NPLAT, platform_ids, &n_platforms));

    for (unsigned i = 0; i < n_platforms; i++) {
        struct cl_platform * p = &platforms[i];
        p->number = i;
        p->id = platform_ids[i];
        CL_CHECK(clGetPlatformInfo(p->id, CL_PLATFORM_NAME, sizeof(p->name), &p->name, NULL));
        CL_CHECK(clGetPlatformInfo(p->id, CL_PLATFORM_VENDOR, sizeof(p->vendor), &p->vendor, NULL));

        cl_device_id device_ids[NDEV];
        cl_int clGetDeviceIDsError = clGetDeviceIDs(p->id, CL_DEVICE_TYPE_ALL, NDEV, device_ids, &p->n_devices);
        if (clGetDeviceIDsError == CL_DEVICE_NOT_FOUND) {
            p->n_devices = 0;
        } else {
            CL_CHECK(clGetDeviceIDsError);
        }
        p->devices = p->n_devices > 0 ? &devices[n_devices] : NULL;
        p->default_device = NULL;

        for (unsigned j = 0; j < p->n_devices; j++) {
            struct cl_device * d = &devices[n_devices];
            d->number = n_devices++;
            d->id = device_ids[j];
            d->platform = p;
            CL_CHECK(clGetDeviceInfo(d->id, CL_DEVICE_NAME, sizeof(d->name), &d->name, NULL));
            CL_CHECK(clGetDeviceInfo(d->id, CL_DEVICE_TYPE, sizeof(d->type), &d->type, NULL));
            printf("\nPlatform:%d Device:%d  - %s with %s",i,j,p->name,d->name);

            if (p->default_device == NULL && d->type == CL_DEVICE_TYPE_GPU) {
                p->default_device = d;
            }
        }

        if (default_device == NULL && p->default_device != NULL) {
            default_device = p->default_device;
        }
    }

    printf("\n\n");

    if (n_devices == 0) {
        fprintf(stderr, "ggml_opencl: could find any OpenCL devices.\n");
        exit(1);
    }

    char * user_platform_string = getenv("GGML_OPENCL_PLATFORM");
    char * user_device_string = getenv("GGML_OPENCL_DEVICE");
    int user_platform_number = -1;
    int user_device_number = -1;

    unsigned n;
    if (user_platform_string != NULL && sscanf(user_platform_string, " %u", &n) == 1 && n < n_platforms) {
        user_platform_number = (int)n;
    }
    if (user_device_string != NULL && sscanf(user_device_string, " %u", &n) == 1 && n < n_devices) {
        user_device_number = (int)n;
    }
    if (user_platform_number != -1 && user_device_number != -1) {
        cl_platform* platform = &platforms[user_platform_number];
        if ((unsigned)user_device_number >= platform->n_devices) {
            fprintf(stderr, "ggml_opencl: invalid device number %d\n", user_device_number);
            exit(1);
        }
        default_device = &platform->devices[user_device_number];
    } else {

        struct cl_device * selected_devices = devices;
        unsigned n_selected_devices = n_devices;

        if (user_platform_number == -1 && user_platform_string != NULL && user_platform_string[0] != 0) {
            for (unsigned i = 0; i < n_platforms; i++) {
                struct cl_platform * p = &platforms[i];
                if (strstr(p->name, user_platform_string) != NULL ||
                    strstr(p->vendor, user_platform_string) != NULL) {
                    user_platform_number = (int)i;
                    break;
                }
            }
            if (user_platform_number == -1) {
                fprintf(stderr, "ggml_opencl: no platform matching '%s' was found.\n", user_platform_string);
                exit(1);
            }
        }
        if (user_platform_number != -1) {
            struct cl_platform * p = &platforms[user_platform_number];
            selected_devices = p->devices;
            n_selected_devices = p->n_devices;
            default_device = p->default_device;
            if (n_selected_devices == 0) {
                fprintf(stderr, "ggml_opencl: selected platform '%s' does not have any devices.\n", p->name);
                exit(1);
            }
        }

        if (user_device_number == -1 && user_device_string != NULL && user_device_string[0] != 0) {
            for (unsigned i = 0; i < n_selected_devices; i++) {
                struct cl_device * d = &selected_devices[i];
                if (strstr(d->name, user_device_string) != NULL) {
                    user_device_number = d->number;
                    break;
                }
            }
            if (user_device_number == -1) {
                fprintf(stderr, "ggml_opencl: no device matching '%s' was found.\n", user_device_string);
                exit(1);
            }
        }
        if (user_device_number != -1) {
            selected_devices = &devices[user_device_number];
            n_selected_devices = 1;
            default_device = &selected_devices[0];
        }

        GGML_ASSERT(n_selected_devices > 0);

        if (default_device == NULL) {
            default_device = &selected_devices[0];
        }
    }

    fprintf(stderr, "ggml_opencl: selecting platform: '%s'\n", default_device->platform->name);
    fprintf(stderr, "ggml_opencl: selecting device: '%s'\n", default_device->name);
    if (default_device->type != CL_DEVICE_TYPE_GPU) {
        fprintf(stderr, "ggml_opencl: warning, not a GPU: '%s'.\n", default_device->name);
    }

    platform = default_device->platform->id;
    device = default_device->id;

    size_t ext_str_size;
    clGetDeviceInfo(device, CL_DEVICE_EXTENSIONS, 0, NULL, &ext_str_size);
    char *ext_buffer = (char *)alloca(ext_str_size + 1);
    clGetDeviceInfo(device, CL_DEVICE_EXTENSIONS, ext_str_size, ext_buffer, NULL);
    ext_buffer[ext_str_size] = '\0'; // ensure it is null terminated
    // Check if ext_buffer contains cl_khr_fp16
    fp16_support = strstr(ext_buffer, "cl_khr_fp16") != NULL;
    fprintf(stderr, "ggml_opencl: device FP16 support: %s\n", fp16_support ? "true" : "false");
    fp16_support = false;
    printf("CL FP16 temporarily disabled pending further optimization.\n");

    cl_context_properties properties[] = {
        (intptr_t)CL_CONTEXT_PLATFORM, (intptr_t)platform, 0
    };

    CL_CHECK((context = clCreateContext(properties, 1, &device, NULL, NULL, &err), err));

    CL_CHECK((queue = clCreateCommandQueue(context, device, CL_QUEUE_OUT_OF_ORDER_EXEC_MODE_ENABLE, &err),
        (err != CL_INVALID_QUEUE_PROPERTIES && err != CL_INVALID_VALUE ? err :
        (queue = clCreateCommandQueue(context, device, 0, &err), err)
    )));

    const std::string kernel_src = generate_kernels();

    program = build_program_from_source(context, device, kernel_src.c_str());

    // FP16 to FP32 kernel
    CL_CHECK((convert_row_f16_cl = clCreateKernel(program, "convert_row_f16", &err), err));

    // Dequantize kernels
    CL_CHECK((dequantize_row_q4_0_cl = clCreateKernel(program, "dequantize_row_q4_0", &err), err));
    CL_CHECK((dequantize_row_q4_1_cl = clCreateKernel(program, "dequantize_row_q4_1", &err), err));
    CL_CHECK((dequantize_row_q5_0_cl = clCreateKernel(program, "dequantize_row_q5_0", &err), err));
    CL_CHECK((dequantize_row_q5_1_cl = clCreateKernel(program, "dequantize_row_q5_1", &err), err));
    CL_CHECK((dequantize_row_q8_0_cl = clCreateKernel(program, "dequantize_row_q8_0", &err), err));
    CL_CHECK((dequantize_row_q8_0_cl = clCreateKernel(program, "dequantize_row_q8_0", &err), err));
    CL_CHECK((dequantize_block_q2_k_cl = clCreateKernel(program, "dequantize_block_q2_K", &err), err));
    CL_CHECK((dequantize_block_q3_k_cl = clCreateKernel(program, "dequantize_block_q3_K", &err), err));
    CL_CHECK((dequantize_block_q4_k_cl = clCreateKernel(program, "dequantize_block_q4_K", &err), err));
    CL_CHECK((dequantize_block_q5_k_cl = clCreateKernel(program, "dequantize_block_q5_K", &err), err));
    CL_CHECK((dequantize_block_q6_k_cl = clCreateKernel(program, "dequantize_block_q6_K", &err), err));

    // dequant mul mat kernel
    CL_CHECK((dequantize_mul_mat_vec_q4_0_cl = clCreateKernel(program, "dequantize_mul_mat_vec_q4_0", &err), err));
    CL_CHECK((dequantize_mul_mat_vec_q4_1_cl = clCreateKernel(program, "dequantize_mul_mat_vec_q4_1", &err), err));
    CL_CHECK((dequantize_mul_mat_vec_q5_0_cl = clCreateKernel(program, "dequantize_mul_mat_vec_q5_0", &err), err));
    CL_CHECK((dequantize_mul_mat_vec_q5_1_cl = clCreateKernel(program, "dequantize_mul_mat_vec_q5_1", &err), err));
    CL_CHECK((dequantize_mul_mat_vec_q8_0_cl = clCreateKernel(program, "dequantize_mul_mat_vec_q8_0", &err), err));
    CL_CHECK((convert_mul_mat_vec_f16_cl = clCreateKernel(program, "convert_mul_mat_vec_f16", &err), err));
    CL_CHECK((dequantize_mul_mat_vec_q2_K_cl = clCreateKernel(program, "dequantize_mul_mat_vec_q2_K", &err), err));
    CL_CHECK((dequantize_mul_mat_vec_q3_K_cl = clCreateKernel(program, "dequantize_mul_mat_vec_q3_K", &err), err));
    CL_CHECK((dequantize_mul_mat_vec_q4_K_cl = clCreateKernel(program, "dequantize_mul_mat_vec_q4_K", &err), err));
    CL_CHECK((dequantize_mul_mat_vec_q5_K_cl = clCreateKernel(program, "dequantize_mul_mat_vec_q5_K", &err), err));
    CL_CHECK((dequantize_mul_mat_vec_q6_K_cl = clCreateKernel(program, "dequantize_mul_mat_vec_q6_K", &err), err));

    // mul kernel
    CL_CHECK((mul_f32_cl = clCreateKernel(program, "mul_f32", &err), err));
}

static cl_kernel* ggml_get_to_fp32_cl(ggml_type type) {
    switch (type) {
        case GGML_TYPE_Q4_0:
            return &dequantize_row_q4_0_cl;
        case GGML_TYPE_Q4_1:
            return &dequantize_row_q4_1_cl;
        case GGML_TYPE_Q5_0:
            return &dequantize_row_q5_0_cl;
        case GGML_TYPE_Q5_1:
            return &dequantize_row_q5_1_cl;
        case GGML_TYPE_Q8_0:
            return &dequantize_row_q8_0_cl;
        case GGML_TYPE_Q2_K:
            return &dequantize_block_q2_k_cl;
        case GGML_TYPE_Q3_K:
            return &dequantize_block_q3_k_cl;
        case GGML_TYPE_Q4_K:
            return &dequantize_block_q4_k_cl;
        case GGML_TYPE_Q5_K:
            return &dequantize_block_q5_k_cl;
        case GGML_TYPE_Q6_K:
            return &dequantize_block_q6_k_cl;
        case GGML_TYPE_F16:
            return &convert_row_f16_cl;
        default:
            return nullptr;
    }
}

static size_t ggml_cl_global_denom(ggml_type type) {
    switch (type) {
        case GGML_TYPE_Q4_0:
        case GGML_TYPE_Q4_1:
        case GGML_TYPE_Q5_0:
        case GGML_TYPE_Q5_1:
        case GGML_TYPE_Q8_0:
            return 1;
        case GGML_TYPE_Q2_K:
        case GGML_TYPE_Q3_K:
            return 4;
        case GGML_TYPE_Q4_K:
            return 8;
        case GGML_TYPE_Q5_K:
        case GGML_TYPE_Q6_K:
            return 4;
        case GGML_TYPE_F16:
        default:
            return 1;
    }
}

static size_t ggml_cl_local_size(ggml_type type) {
    switch (type) {
        case GGML_TYPE_Q4_0:
        case GGML_TYPE_Q4_1:
        case GGML_TYPE_Q5_0:
        case GGML_TYPE_Q5_1:
        case GGML_TYPE_Q8_0:
            return 0;
        case GGML_TYPE_Q2_K:
        case GGML_TYPE_Q3_K:
            return 64;
        case GGML_TYPE_Q4_K:
            return 32;
        case GGML_TYPE_Q5_K:
        case GGML_TYPE_Q6_K:
            return 64;
        case GGML_TYPE_F16:
        default:
            return 0;
    }
}

static cl_kernel* ggml_get_dequantize_mul_mat_vec_cl(ggml_type type) {
    switch (type) {
        case GGML_TYPE_Q4_0:
            return &dequantize_mul_mat_vec_q4_0_cl;
        case GGML_TYPE_Q4_1:
            return &dequantize_mul_mat_vec_q4_1_cl;
        case GGML_TYPE_Q5_0:
            return &dequantize_mul_mat_vec_q5_0_cl;
        case GGML_TYPE_Q5_1:
            return &dequantize_mul_mat_vec_q5_1_cl;
        case GGML_TYPE_Q8_0:
            return &dequantize_mul_mat_vec_q8_0_cl;
        case GGML_TYPE_F16:
            return &convert_mul_mat_vec_f16_cl;
        case GGML_TYPE_Q2_K:
            return &dequantize_mul_mat_vec_q2_K_cl;
        case GGML_TYPE_Q3_K:
            return &dequantize_mul_mat_vec_q3_K_cl;
        case GGML_TYPE_Q4_K:
            return &dequantize_mul_mat_vec_q4_K_cl;
        case GGML_TYPE_Q5_K:
            return &dequantize_mul_mat_vec_q5_K_cl;
        case GGML_TYPE_Q6_K:
            return &dequantize_mul_mat_vec_q6_K_cl;
        default:
            return nullptr;
    }
}

// buffer pool for cl
#define MAX_CL_BUFFERS 256

struct scoped_spin_lock {
    std::atomic_flag& lock;
    scoped_spin_lock(std::atomic_flag& lock) : lock(lock) {
        while (lock.test_and_set(std::memory_order_acquire)) {
            ; // spin
        }
    }
    ~scoped_spin_lock() {
        lock.clear(std::memory_order_release);
    }
    scoped_spin_lock(const scoped_spin_lock&) = delete;
    scoped_spin_lock& operator=(const scoped_spin_lock&) = delete;
};

struct cl_buffer {
    cl_mem mem;
    size_t size = 0;
};

static cl_buffer g_cl_buffer_pool[MAX_CL_BUFFERS];
static std::atomic_flag g_cl_pool_lock = ATOMIC_FLAG_INIT;

static cl_mem ggml_cl_pool_malloc(size_t size, size_t * actual_size) {
    scoped_spin_lock lock(g_cl_pool_lock);
    cl_int err;

    int best_i = -1;
    size_t best_size = std::numeric_limits<size_t>::max(); //smallest unused buffer that fits our needs
    int worst_i = -1;
    size_t worst_size = 0; //largest unused buffer seen so far
    for (int i = 0; i < MAX_CL_BUFFERS; ++i) {
        cl_buffer &b = g_cl_buffer_pool[i];
        if (b.size > 0 && b.size >= size && b.size < best_size)
        {
            best_i = i;
            best_size = b.size;
        }
        if (b.size > 0 && b.size > worst_size)
        {
            worst_i = i;
            worst_size = b.size;
        }
    }
    if(best_i!=-1) //found the smallest buffer that fits our needs
    {
        cl_buffer& b = g_cl_buffer_pool[best_i];
        cl_mem mem = b.mem;
        *actual_size = b.size;
        b.size = 0;
        return mem;
    }
    if(worst_i!=-1) //no buffer that fits our needs, resize largest one to save memory
    {
         cl_buffer& b = g_cl_buffer_pool[worst_i];
         cl_mem mem = b.mem;
         b.size = 0;
         clReleaseMemObject(mem);
    }
    cl_mem mem;
    CL_CHECK((mem = clCreateBuffer(context, CL_MEM_READ_WRITE, size, NULL, &err), err));
    *actual_size = size;
    return mem;
}

static void ggml_cl_pool_free(cl_mem mem, size_t size) {
    scoped_spin_lock lock(g_cl_pool_lock);

    for (int i = 0; i < MAX_CL_BUFFERS; ++i) {
        cl_buffer& b = g_cl_buffer_pool[i];
        if (b.size == 0) {
            b.mem = mem;
            b.size = size;
            return;
        }
    }
    fprintf(stderr, "WARNING: cl buffer pool full, increase MAX_CL_BUFFERS\n");
    clReleaseMemObject(mem);
}

void ggml_cl_free_data(const struct ggml_tensor* tensor) {
    if (tensor->backend != GGML_BACKEND_GPU) {
        return;
    }

    cl_mem mem = (cl_mem)tensor->data;
    clReleaseMemObject(mem);
}

static cl_int ggml_cl_h2d_tensor_2d(cl_command_queue queue, cl_mem dst, size_t offset, const struct ggml_tensor * src, uint64_t i3, uint64_t i2, cl_event* ev) {
    cl_int err;
    const uint64_t ne0 = src->ne[0];
    const uint64_t ne1 = src->ne[1];
    const uint64_t nb0 = src->nb[0];
    const uint64_t nb1 = src->nb[1];
    const uint64_t nb2 = src->nb[2];
    const uint64_t nb3 = src->nb[3];
    const enum ggml_type type = src->type;
    const size_t ts = ggml_type_size(type);
    const size_t bs = ggml_blck_size(type);

    const void * x = (const void *) ((const char *) src->data + i2*nb2 + i3*nb3);
    if (nb0 == ts && nb1 == ts*ne0/bs) {
        err = clEnqueueWriteBuffer(queue, dst, CL_FALSE, offset, ne1*nb1, x, 0, NULL, ev);
        return err;
    }
    if (nb0 == ts) {
        const size_t buffer_origin[3] = { offset, 0, 0 };
        const size_t host_origin[3] = { 0, 0, 0 };
        const size_t region[3] = { ts*ne0/bs, ne1, 1 };
        err = clEnqueueWriteBufferRect(queue, dst, CL_FALSE, buffer_origin, host_origin, region, ts*ne0/bs, 0, nb1, 0, x, 0, NULL, ev);
        return err;
    }
    for (uint64_t i1 = 0; i1 < ne1; i1++) {
        // pretend the row is a matrix with cols=1
        const size_t buffer_origin[3] = { offset, i1, 0 };
        const size_t host_origin[3] = { 0, 0, 0 };
        const size_t region[3] = { ts/bs, ne0, 1 };
        err = clEnqueueWriteBufferRect(queue, dst, CL_FALSE, buffer_origin, host_origin, region, 0, 0, nb0, 0, ((const char *)x) + i1*nb0, 0, NULL, ev);
        if (err != CL_SUCCESS) {
            break;
        }
    }
    return err;
}

static void ggml_cl_mul_f32(const ggml_tensor * src0, const ggml_tensor * src1, ggml_tensor * dst) {
    GGML_ASSERT(src1->backend == GGML_BACKEND_GPU);
    const int64_t ne00 = src0->ne[0];
    const int64_t ne01 = src0->ne[1];
    const int64_t ne02 = src0->ne[2];
    const int64_t ne03 = src0->ne[2];
    const int64_t ne0 = ne00 * ne01 * ne02 * ne03;
    const int64_t ne10 = src1->ne[0];
    const int64_t ne11 = src1->ne[1];
    const int64_t ne12 = src1->ne[2];
    const int64_t ne13 = src1->ne[3];
    const int64_t nb10 = src1->nb[0];
    const int nb2  = dst->nb[2];
    const int nb3  = dst->nb[3];
    size_t x_size;
    size_t d_size;

    cl_mem d_X = ggml_cl_pool_malloc(ne0 * sizeof(float), &x_size); // src0
    cl_mem d_Y = (cl_mem) src1->data; // src1 is already on device, broadcasted.
    cl_mem d_D = ggml_cl_pool_malloc(ne0 * sizeof(float), &d_size); // dst


    for (int64_t i03 = 0; i03 < ne03; i03++) {
        for (int64_t i02 = 0; i02 < ne02; i02++) {
            const int i0 = i03*ne02 + i02;

            cl_event ev;

            // copy src0 to device
            CL_CHECK(ggml_cl_h2d_tensor_2d(queue, d_X, i0, src0, i03, i02, &ev));

            if (nb10 == sizeof(float)) {
                // Contiguous, avoid overhead from queueing many kernel runs
                const int64_t i13 = i03%ne13;
                const int64_t i12 = i02%ne12;
                const int i1 = i13*ne12*ne11 + i12*ne11;

                cl_int x_offset = 0;
                cl_int y_offset = i1*ne10;
                cl_int d_offset = 0;

                size_t global = ne00 * ne01;
                cl_int ky = ne10;
                CL_CHECK(clSetKernelArg(mul_f32_cl, 0, sizeof(cl_mem), &d_X));
                CL_CHECK(clSetKernelArg(mul_f32_cl, 1, sizeof(cl_int), &x_offset));
                CL_CHECK(clSetKernelArg(mul_f32_cl, 2, sizeof(cl_mem), &d_Y));
                CL_CHECK(clSetKernelArg(mul_f32_cl, 3, sizeof(cl_int), &y_offset));
                CL_CHECK(clSetKernelArg(mul_f32_cl, 4, sizeof(cl_mem), &d_D));
                CL_CHECK(clSetKernelArg(mul_f32_cl, 5, sizeof(cl_int), &d_offset));
                CL_CHECK(clSetKernelArg(mul_f32_cl, 6, sizeof(cl_int), &ky));
                CL_CHECK(clEnqueueNDRangeKernel(queue, mul_f32_cl, 1, NULL, &global, NULL, 1, &ev, NULL));
            } else {
                for (int64_t i01 = 0; i01 < ne01; i01++) {
                    const int64_t i13 = i03%ne13;
                    const int64_t i12 = i02%ne12;
                    const int64_t i11 = i01%ne11;
                    const int i1 = i13*ne12*ne11 + i12*ne11 + i11;

                    cl_int x_offset = i01*ne00;
                    cl_int y_offset = i1*ne10;
                    cl_int d_offset = i01*ne00;

                    // compute
                    size_t global = ne00;
                    cl_int ky = ne10;
                    CL_CHECK(clSetKernelArg(mul_f32_cl, 0, sizeof(cl_mem), &d_X));
                    CL_CHECK(clSetKernelArg(mul_f32_cl, 1, sizeof(cl_int), &x_offset));
                    CL_CHECK(clSetKernelArg(mul_f32_cl, 2, sizeof(cl_mem), &d_Y));
                    CL_CHECK(clSetKernelArg(mul_f32_cl, 3, sizeof(cl_int), &y_offset));
                    CL_CHECK(clSetKernelArg(mul_f32_cl, 4, sizeof(cl_mem), &d_D));
                    CL_CHECK(clSetKernelArg(mul_f32_cl, 5, sizeof(cl_int), &d_offset));
                    CL_CHECK(clSetKernelArg(mul_f32_cl, 6, sizeof(cl_int), &ky));
                    CL_CHECK(clEnqueueNDRangeKernel(queue, mul_f32_cl, 1, NULL, &global, NULL, 1, &ev, NULL));
                }
            }

            CL_CHECK(clReleaseEvent(ev));
            CL_CHECK(clFinish(queue));

            // copy dst to host
            float * d = (float *) ((char *) dst->data + i02*nb2 + i03*nb3);
            CL_CHECK(clEnqueueReadBuffer(queue, d_D, true, 0, sizeof(float) * ne00*ne01, d, 0, NULL, NULL));
        }
    }
    ggml_cl_pool_free(d_X, x_size);
    ggml_cl_pool_free(d_D, d_size);
}

void ggml_cl_mul(const struct ggml_tensor * src0, const struct ggml_tensor * src1, struct ggml_tensor * dst) {
    GGML_ASSERT(src0->type == GGML_TYPE_F32 && src1->type == GGML_TYPE_F32 && dst->type == GGML_TYPE_F32);
    ggml_cl_mul_f32(src0, src1, dst);
}

static void ggml_cl_mul_mat_f32(const ggml_tensor * src0, const ggml_tensor * src1, ggml_tensor * dst) {
    const int64_t ne00 = src0->ne[0];
    const int64_t ne01 = src0->ne[1];
    const int64_t ne02 = src0->ne[2];
    const int64_t ne03 = src0->ne[3];

    const int64_t ne10 = src1->ne[0];
    const int64_t ne11 = src1->ne[1];

    const int nb2  = dst->nb[2];
    const int nb3  = dst->nb[3];

    const float alpha = 1.0f;
    const float beta = 0.0f;
    const int x_ne = ne01 * ne00;
    const int y_ne = ne11 * ne10;
    const int d_ne = ne11 * ne01;

    size_t x_size;
    size_t y_size;
    size_t d_size;
    cl_mem d_X;
    if (src0->backend == GGML_BACKEND_GPU) { // NOLINT
        d_X = (cl_mem) src0->data;
    } else {
        d_X = ggml_cl_pool_malloc(sizeof(ggml_fp16_t) * x_ne, &x_size);
    }
    cl_mem d_Y = ggml_cl_pool_malloc(sizeof(float) * y_ne, &y_size);
    cl_mem d_D = ggml_cl_pool_malloc(sizeof(float) * d_ne, &d_size);

    for (int64_t i03 = 0; i03 < ne03; i03++) {
        for (int64_t i02 = 0; i02 < ne02; i02++) {
            // copy data to device
            if (src0->backend != GGML_BACKEND_GPU) {
                CL_CHECK(ggml_cl_h2d_tensor_2d(queue, d_X, 0, src0, i03, i02, NULL));
            }
            CL_CHECK(ggml_cl_h2d_tensor_2d(queue, d_Y, 0, src1, i03, i02, NULL));

            CL_CHECK(clFinish(queue));

            // compute
            cl_event ev_sgemm;
            clblast::StatusCode status = (clblast::StatusCode)CLBlastSgemm((CLBlastLayout)clblast::Layout::kColMajor,
                                            (CLBlastTranspose)clblast::Transpose::kYes, (CLBlastTranspose)clblast::Transpose::kNo,
                                            ne01, ne11, ne10,
                                            alpha,
                                            d_X, 0, ne00,
                                            d_Y, 0, ne10,
                                            beta,
                                            d_D, 0, ne01,
                                            &queue, &ev_sgemm);

            if (status != clblast::StatusCode::kSuccess) {
 				printf("\nF32 Matmul Failed (%d): [dims: %lld,%lld,%lld,%lld] You may be out of VRAM. Please check if you have enough.\n",status,ne00,ne01,ne10,ne11);
                GGML_ASSERT(false);
            }

            // copy dst to host
            float * d = (float *) ((char *) dst->data + i02*nb2 + i03*nb3);
            CL_CHECK(clEnqueueReadBuffer(queue, d_D, true, 0, sizeof(float) * d_ne, d, 1, &ev_sgemm, NULL));
        }
    }

    if (src0->backend != GGML_BACKEND_GPU) {
        ggml_cl_pool_free(d_X, x_size);
    }
    ggml_cl_pool_free(d_Y, y_size);
    ggml_cl_pool_free(d_D, d_size);
}

static void ggml_cl_mul_mat_f16(const ggml_tensor * src0, const ggml_tensor * src1, ggml_tensor * dst, void * wdata, size_t /* wsize */) {
    GGML_ASSERT(fp16_support);

    const int64_t ne00 = src0->ne[0];
    const int64_t ne01 = src0->ne[1];
    const int64_t ne02 = src0->ne[2];
    const int64_t ne03 = src0->ne[3];

    const int64_t ne10 = src1->ne[0];
    const int64_t ne11 = src1->ne[1];

    const int nb10 = src1->nb[0];
    const int nb11 = src1->nb[1];
    const int nb12 = src1->nb[2];
    const int nb13 = src1->nb[3];

    const int nb2  = dst->nb[2];
    const int nb3  = dst->nb[3];

    const ggml_fp16_t alpha = ggml_fp32_to_fp16(1.0f);
    const ggml_fp16_t beta = ggml_fp32_to_fp16(0.0f);
    const int x_ne = ne01 * ne00;
    const int y_ne = ne11 * ne10;
    const int d_ne = ne11 * ne01;

    size_t x_size;
    size_t y_size;
    size_t d_size;
    cl_mem d_X;
    if (src0->backend == GGML_BACKEND_GPU) { // NOLINT
        d_X = (cl_mem) src0->data;
    } else {
        d_X = ggml_cl_pool_malloc(sizeof(ggml_fp16_t) * x_ne, &x_size);
    }
    cl_mem d_Y = ggml_cl_pool_malloc(sizeof(ggml_fp16_t) * y_ne, &y_size);
    cl_mem d_D = ggml_cl_pool_malloc(sizeof(ggml_fp16_t) * d_ne, &d_size);

    bool src1_cont_rows = nb10 == sizeof(float);
    bool src1_cont_cols = (size_t)nb11 == ne11*sizeof(float);

    for (int64_t i03 = 0; i03 < ne03; i03++) {
        for (int64_t i02 = 0; i02 < ne02; i02++) {
            // copy src0 to device
            if (src0->backend != GGML_BACKEND_GPU) {
                CL_CHECK(ggml_cl_h2d_tensor_2d(queue, d_X, 0, src0, i03, i02, NULL));
            }

            // convert src1 to fp16
            // TODO: use multiple threads
            ggml_fp16_t * const tmp = (ggml_fp16_t *) wdata + (ne11 * ne10) * (i03 * ne02 + i02);
            char * src1i = (char *) src1->data + i03*nb13 + i02*nb12;
            if (src1_cont_rows) {
                if (src1_cont_cols) {
                    ggml_fp32_to_fp16_row((float *) src1i, tmp, ne10*ne11);
                }
                else {
                    for (int64_t i01 = 0; i01 < ne11; i01++) {
                        ggml_fp32_to_fp16_row((float *) (src1i + i01*nb11), tmp + i01*ne10, ne10);
                    }
                }
            }
            else {
                for (int64_t i01 = 0; i01 < ne11; i01++) {
                    for (int64_t i00 = 0; i00 < ne10; i00++) {
                        // very slow due to no inlining
                        tmp[i01*ne10 + i00] = ggml_fp32_to_fp16(*(float *) (src1i + i01*nb11 + i00*nb10));
                    }
                }
            }

            // copy src1 to device
            CL_CHECK(clEnqueueWriteBuffer(queue, d_Y, false, 0, sizeof(ggml_fp16_t) * y_ne, tmp, 0, NULL, NULL));

            CL_CHECK(clFinish(queue));

            // compute
            cl_event ev_sgemm;
            clblast::StatusCode status = (clblast::StatusCode)CLBlastHgemm((CLBlastLayout)clblast::Layout::kColMajor,
                                            (CLBlastTranspose)clblast::Transpose::kYes, (CLBlastTranspose)clblast::Transpose::kNo,
                                            ne01, ne11, ne10,
                                            alpha,
                                            d_X, 0, ne00,
                                            d_Y, 0, ne10,
                                            beta,
                                            d_D, 0, ne01,
                                            &queue, &ev_sgemm);

            if (status != clblast::StatusCode::kSuccess) {
				printf("\nF16 Matmul Failed (%d): [dims: %lld,%lld,%lld,%lld] You may be out of VRAM. Please check if you have enough.\n",status,ne00,ne01,ne10,ne11);
                GGML_ASSERT(false);
            }

            // copy dst to host, then convert to float
            CL_CHECK(clEnqueueReadBuffer(queue, d_D, true, 0, sizeof(ggml_fp16_t) * d_ne, tmp, 1, &ev_sgemm, NULL));

            float * d = (float *) ((char *) dst->data + i02*nb2 + i03*nb3);

            ggml_fp16_to_fp32_row(tmp, d, d_ne);
        }
    }

    if (src0->backend != GGML_BACKEND_GPU) {
        ggml_cl_pool_free(d_X, x_size);
    }
    ggml_cl_pool_free(d_Y, y_size);
    ggml_cl_pool_free(d_D, d_size);
}

static void ggml_cl_mul_mat_q_f32(const ggml_tensor * src0, const ggml_tensor * src1, ggml_tensor * dst) {
    const int64_t ne00 = src0->ne[0];
    const int64_t ne01 = src0->ne[1];
    const int64_t ne02 = src0->ne[2];
    const int64_t ne03 = src0->ne[3];

    const int64_t ne10 = src1->ne[0];
    const int64_t ne11 = src1->ne[1];

    const int nb2  = dst->nb[2];
    const int nb3  = dst->nb[3];
    const ggml_type type = src0->type;
    const bool mul_mat_vec = ne11 == 1;

    const float alpha = 1.0f;
    const float beta = 0.0f;
    const int x_ne = ne01 * ne00;
    const int y_ne = ne11 * ne10;
    const int d_ne = ne11 * ne01;
    const size_t q_sz = ggml_type_size(type) * x_ne / ggml_blck_size(type);

    size_t x_size;
    size_t y_size;
    size_t d_size;
    size_t q_size;
    cl_mem d_X;
    if (!mul_mat_vec) {
        d_X = ggml_cl_pool_malloc(sizeof(float) * x_ne, &x_size);
    }
    cl_mem d_Y = ggml_cl_pool_malloc(sizeof(float) * y_ne, &y_size);
    cl_mem d_D = ggml_cl_pool_malloc(sizeof(float) * d_ne, &d_size);
    cl_mem d_Q;
    if (src0->backend == GGML_BACKEND_CPU) {
        d_Q = ggml_cl_pool_malloc(q_sz, &q_size);
    }

    cl_kernel* to_fp32_cl = ggml_get_to_fp32_cl(type);
    cl_kernel* dmmv = ggml_get_dequantize_mul_mat_vec_cl(type);
    GGML_ASSERT(to_fp32_cl != nullptr);

    const size_t global_denom = ggml_cl_global_denom(type);
    const size_t local = ggml_cl_local_size(type);

    size_t ev_idx = 0;
    std::vector<cl_event> events;

    for (int64_t i03 = 0; i03 < ne03; i03++) {
        for (int64_t i02 = 0; i02 < ne02; i02++) {
            // copy src0 to device if necessary
            if (src0->backend == GGML_BACKEND_CPU) {
                events.emplace_back();
                CL_CHECK(ggml_cl_h2d_tensor_2d(queue, d_Q, 0, src0, i03, i02, events.data() + ev_idx++));
            } else if (src0->backend == GGML_BACKEND_GPU) {
                d_Q = (cl_mem) src0->data;
            } else {
                GGML_ASSERT(false);
            }
            if (mul_mat_vec) { // specialized dequantize_mul_mat_vec kernel
                // copy src1 to device
                events.emplace_back();
                CL_CHECK(ggml_cl_h2d_tensor_2d(queue, d_Y, 0, src1, i03, i02, events.data() + ev_idx++));

                // compute
                const size_t global = ne01 * CL_DMMV_BLOCK_SIZE;
                const size_t local = CL_DMMV_BLOCK_SIZE;
                const cl_int ncols = ne00;
                events.emplace_back();
                CL_CHECK(clSetKernelArg(*dmmv, 0, sizeof(cl_mem), &d_Q));
                CL_CHECK(clSetKernelArg(*dmmv, 1, sizeof(float) * local, NULL));
                CL_CHECK(clSetKernelArg(*dmmv, 2, sizeof(cl_mem), &d_Y));
                CL_CHECK(clSetKernelArg(*dmmv, 3, sizeof(cl_mem), &d_D));
                CL_CHECK(clSetKernelArg(*dmmv, 4, sizeof(cl_int), &ncols));
                CL_CHECK(clEnqueueNDRangeKernel(queue, *dmmv, 1, NULL, &global, &local, events.size() - 1, events.data(), events.data() + ev_idx++));
            } else { // general dequantization kernel + CLBlast matrix matrix multiplication
                // convert src0 to fp32 on device
                const size_t global = x_ne / global_denom;
                CL_CHECK(clSetKernelArg(*to_fp32_cl, 0, sizeof(cl_mem), &d_Q));
                CL_CHECK(clSetKernelArg(*to_fp32_cl, 1, sizeof(cl_mem), &d_X));
                CL_CHECK(clEnqueueNDRangeKernel(queue, *to_fp32_cl, 1, NULL, &global, local > 0 ? &local : NULL, events.size(), !events.empty() ? events.data() : NULL, NULL));

                // copy src1 to device
                CL_CHECK(ggml_cl_h2d_tensor_2d(queue, d_Y, 0, src1, i03, i02, NULL));

                events.emplace_back();

                // wait for conversion
                CL_CHECK(clFinish(queue));

                // compute
                clblast::StatusCode status = (clblast::StatusCode)CLBlastSgemm((CLBlastLayout)clblast::Layout::kColMajor,
                                            (CLBlastTranspose)clblast::Transpose::kYes, (CLBlastTranspose)clblast::Transpose::kNo,
                                            ne01, ne11, ne10,
                                            alpha,
                                            d_X, 0, ne00,
                                            d_Y, 0, ne10,
                                            beta,
                                            d_D, 0, ne01,
                                            &queue, events.data() + ev_idx++);

                if (status != clblast::StatusCode::kSuccess) {
					printf("\nQF32 Matmul Failed (%d): [dims: %lld,%lld,%lld,%lld] You may be out of VRAM. Please check if you have enough.\n",status,ne00,ne01,ne10,ne11);
                    GGML_ASSERT(false);
                }
            }

            // copy dst to host
            float * d = (float *) ((char *) dst->data + i02*nb2 + i03*nb3);
            CL_CHECK(clEnqueueReadBuffer(queue, d_D, true, 0, sizeof(float) * d_ne, d, 1, &events[events.size() - 1], NULL));
            for (auto *event : events) {
                clReleaseEvent(event);
            }

            ev_idx = 0;
            events.clear();
        }
    }

    if (!mul_mat_vec) {
        ggml_cl_pool_free(d_X, x_size);
    }
    ggml_cl_pool_free(d_Y, y_size);
    ggml_cl_pool_free(d_D, d_size);
    if (src0->backend == GGML_BACKEND_CPU) {
        ggml_cl_pool_free(d_Q, q_size);
    }
}


bool ggml_cl_can_mul_mat(const struct ggml_tensor * src0, const struct ggml_tensor * src1, struct ggml_tensor * dst) {
    const int64_t ne10 = src1->ne[0];

    const int64_t ne0 = dst->ne[0];
    const int64_t ne1 = dst->ne[1];

    // TODO: find the optimal values for these
    if ((src0->type == GGML_TYPE_F32 || src0->type == GGML_TYPE_F16 || ggml_is_quantized(src0->type)) &&
        src1->type == GGML_TYPE_F32 &&
        dst->type == GGML_TYPE_F32 &&
        ((ne0 >= 32 && ne1 >= 32 && ne10 >= 32) || src0->backend == GGML_BACKEND_GPU)) {
        return true;
    }

    return false;
}

bool ggml_cl_mul_mat_use_f16(const struct ggml_tensor * src0, const struct ggml_tensor * src1, struct ggml_tensor * /* dst */) {
    // If device doesn't support FP16
    if (!fp16_support) {
        return false;
    }

    size_t src0_sz = ggml_nbytes(src0);
    size_t src1_sz = ggml_nbytes(src1);

    // mul_mat_q: src0 is converted to fp32 on device
    size_t mul_mat_q_transfer = src0_sz + src1_sz;

    // mul_mat_f16: src1 is converted to fp16 on cpu
    size_t mul_mat_f16_transfer = src0_sz + sizeof(ggml_fp16_t) * ggml_nelements(src1);

    // choose the smaller one to transfer to the device
    // TODO: this is not always the best choice due to the overhead of converting to fp16
    return mul_mat_f16_transfer < mul_mat_q_transfer;
}

void ggml_cl_mul_mat(const struct ggml_tensor * src0, const struct ggml_tensor * src1, struct ggml_tensor * dst, void * wdata, size_t wsize) {
    GGML_ASSERT(ggml_cl_can_mul_mat(src0, src1, dst));

    if (src0->type == GGML_TYPE_F32) {
        ggml_cl_mul_mat_f32(src0, src1, dst);
    }
    else if (src0->type == GGML_TYPE_F16) {
        if (ggml_cl_mul_mat_use_f16(src0, src1, dst)) {
            ggml_cl_mul_mat_f16(src0, src1, dst, wdata, wsize);
        }
        else {
            ggml_cl_mul_mat_q_f32(src0, src1, dst);
        }
    }
    else if (ggml_is_quantized(src0->type)) {
        ggml_cl_mul_mat_q_f32(src0, src1, dst);
    }
    else {
        GGML_ASSERT(false);
    }
}

size_t ggml_cl_mul_mat_get_wsize(const struct ggml_tensor * src0, const struct ggml_tensor * src1, struct ggml_tensor * dst) {
    if (ggml_cl_mul_mat_use_f16(src0, src1, dst)) {
        return ggml_nelements(src1) * sizeof(ggml_fp16_t);
    }
    return 0;
}

void ggml_cl_transform_tensor(void * data, ggml_tensor * tensor) {
    const int64_t ne0 = tensor->ne[0];
    const int64_t ne1 = tensor->ne[1];
    const int64_t ne2 = tensor->ne[2];
    const int64_t ne3 = tensor->ne[3];

    const ggml_type type = tensor->type;
    const size_t q_sz = ggml_type_size(type) * ne0 * ne1 * ne2 * ne3 / ggml_blck_size(type);

    size_t q_size;
    cl_mem dst = ggml_cl_pool_malloc(q_sz, &q_size);

    tensor->data = data;
    // copy tensor to device
    for (int64_t i3 = 0; i3 < ne3; i3++) {
        for (int64_t i2 = 0; i2 < ne2; i2++) {
            int i = i3*ne2 + i2;
            CL_CHECK(ggml_cl_h2d_tensor_2d(queue, dst, i*ne0*ne1, tensor, i3, i2, NULL));
        }
    }

    CL_CHECK(clFinish(queue));

    tensor->data = dst;
    GGML_ASSERT(tensor->backend == GGML_BACKEND_GPU);
}<|MERGE_RESOLUTION|>--- conflicted
+++ resolved
@@ -410,7 +410,6 @@
 __kernel void dequantize_mul_mat_vec_q3_K(__global const struct block_q3_K * xx, __local float* tmp, __global float* yy, __global float* dst, const int ncols) {
     const uint16_t kmask1 = 0x0303;
     const uint16_t kmask2 = 0x0f0f;
-<<<<<<< HEAD
 
     const int row = get_group_id(0);
 
@@ -427,24 +426,6 @@
     const int im = tid/step;                             // 0 or 1. 0 computes 0..., 1 computes 128...
     const int in = tid - step*im;                        // 0....15 or 0...7
 
-=======
-
-    const int row = get_group_id(0);
-
-    const int num_blocks_per_row = ncols / QK_K;
-    const int ib0 = row*num_blocks_per_row;
-
-    __global const struct block_q3_K * x = xx + ib0;
-
-    const int tid = get_local_id(0)/K_QUANTS_PER_ITERATION;  // 0...31 or 0...16
-    const int ix  = get_local_id(0)%K_QUANTS_PER_ITERATION;  // 0 or 0,1
-
-    const int n  = K_QUANTS_PER_ITERATION;               // iterations in the inner loop
-    const int step = 16/K_QUANTS_PER_ITERATION;
-    const int im = tid/step;                             // 0 or 1. 0 computes 0..., 1 computes 128...
-    const int in = tid - step*im;                        // 0....15 or 0...7
-
->>>>>>> f7b09637
     const uint8_t m = 1 << (4*im);
 
     const int l0 = n*in;                                 // 0...15 or 0...14 in steps of 2
@@ -659,7 +640,6 @@
 __kernel void dequantize_mul_mat_vec_q6_K(__global const struct block_q6_K * xx, __local float* tmp, __global const float * yy, __global float * dst, const int ncols) {
 
     const int row = get_group_id(0);
-<<<<<<< HEAD
 
     const int num_blocks_per_row = ncols / QK_K;
     const int ib0 = row*num_blocks_per_row;
@@ -674,22 +654,6 @@
     const int im = tid/step;                             // 0 or 1. 0 computes 0..., 1 computes 128...
     const int in = tid - step*im;                        // 0...15 or 0...7
 
-=======
-
-    const int num_blocks_per_row = ncols / QK_K;
-    const int ib0 = row*num_blocks_per_row;
-
-    __global const struct block_q6_K * x = xx + ib0;
-
-    const int tid = get_local_id(0)/K_QUANTS_PER_ITERATION;  // 0...31 or 0...16
-    const int ix  = get_local_id(0)%K_QUANTS_PER_ITERATION;  // 0 or 0, 1
-
-    const int step = 16/K_QUANTS_PER_ITERATION;          // 16 or 8
-
-    const int im = tid/step;                             // 0 or 1. 0 computes 0..., 1 computes 128...
-    const int in = tid - step*im;                        // 0...15 or 0...7
-
->>>>>>> f7b09637
 #if K_QUANTS_PER_ITERATION == 1
     const int l0 = K_QUANTS_PER_ITERATION*in;            // 0...15
     const int is = 0;
