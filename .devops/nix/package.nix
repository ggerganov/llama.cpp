{
  lib,
  glibc,
  config,
  stdenv,
  mkShell,
  runCommand,
  cmake,
  ninja,
  pkg-config,
  git,
  python3,
  mpi,
  blas,
  cudaPackages,
  darwin,
  rocmPackages,
  vulkan-headers,
  vulkan-loader,
<<<<<<< HEAD
  clblast,
  curl,
=======
>>>>>>> 257f8e41
  useBlas ? builtins.all (x: !x) [
    useCuda
    useMetalKit
    useRocm
    useVulkan
  ] && blas.meta.available,
  useCuda ? config.cudaSupport,
  useMetalKit ? stdenv.isAarch64 && stdenv.isDarwin,
  useMpi ? false, # Increases the runtime closure size by ~700M
  useRocm ? config.rocmSupport,
  enableCurl ? true,
  useVulkan ? false,
  llamaVersion ? "0.0.0", # Arbitrary version, substituted by the flake

  # It's necessary to consistently use backendStdenv when building with CUDA support,
  # otherwise we get libstdc++ errors downstream.
  effectiveStdenv ? if useCuda then cudaPackages.backendStdenv else stdenv,
  enableStatic ? effectiveStdenv.hostPlatform.isStatic,
  precompileMetalShaders ? false
}@inputs:

let
  inherit (lib)
    cmakeBool
    cmakeFeature
    optionals
    strings
    versionOlder
    ;

  stdenv = throw "Use effectiveStdenv instead";

  suffices =
    lib.optionals useBlas [ "BLAS" ]
    ++ lib.optionals useCuda [ "CUDA" ]
    ++ lib.optionals useMetalKit [ "MetalKit" ]
    ++ lib.optionals useMpi [ "MPI" ]
    ++ lib.optionals useRocm [ "ROCm" ]
    ++ lib.optionals useVulkan [ "Vulkan" ];

  pnameSuffix =
    strings.optionalString (suffices != [ ])
      "-${strings.concatMapStringsSep "-" strings.toLower suffices}";
  descriptionSuffix =
    strings.optionalString (suffices != [ ])
      ", accelerated with ${strings.concatStringsSep ", " suffices}";

  executableSuffix = effectiveStdenv.hostPlatform.extensions.executable;

  # TODO: package the Python in this repository in a Nix-like way.
  # It'd be nice to migrate to buildPythonPackage, as well as ensure this repo
  # is PEP 517-compatible, and ensure the correct .dist-info is generated.
  # https://peps.python.org/pep-0517/
  #
  # TODO: Package up each Python script or service appropriately, by making
  # them into "entrypoints"
  llama-python = python3.withPackages (
    ps: [
      ps.numpy
      ps.sentencepiece
    ]
  );

  # TODO(Green-Sky): find a better way to opt-into the heavy ml python runtime
  llama-python-extra = python3.withPackages (
    ps: [
      ps.numpy
      ps.sentencepiece
      ps.tiktoken
      ps.torchWithoutCuda
      ps.transformers
    ]
  );

  xcrunHost = runCommand "xcrunHost" {} ''
    mkdir -p $out/bin
    ln -s /usr/bin/xcrun $out/bin
  '';

  # apple_sdk is supposed to choose sane defaults, no need to handle isAarch64
  # separately
  darwinBuildInputs =
    with darwin.apple_sdk.frameworks;
    [
      Accelerate
      CoreVideo
      CoreGraphics
    ]
    ++ optionals useMetalKit [ MetalKit ];

  cudaBuildInputs = with cudaPackages; [
    cuda_cccl.dev # <nv/target>

    # A temporary hack for reducing the closure size, remove once cudaPackages
    # have stopped using lndir: https://github.com/NixOS/nixpkgs/issues/271792
    cuda_cudart.dev
    cuda_cudart.lib
    cuda_cudart.static
    libcublas.dev
    libcublas.lib
    libcublas.static
  ];

  rocmBuildInputs = with rocmPackages; [
    clr
    hipblas
    rocblas
  ];

  vulkanBuildInputs = [
    vulkan-headers
    vulkan-loader
  ];
in

effectiveStdenv.mkDerivation (
  finalAttrs: {
    pname = "llama-cpp${pnameSuffix}";
    version = llamaVersion;

    # Note: none of the files discarded here are visible in the sandbox or
    # affect the output hash. This also means they can be modified without
    # triggering a rebuild.
    src = lib.cleanSourceWith {
      filter =
        name: type:
        let
          noneOf = builtins.all (x: !x);
          baseName = baseNameOf name;
        in
        noneOf [
          (lib.hasSuffix ".nix" name) # Ignore *.nix files when computing outPaths
          (lib.hasSuffix ".md" name) # Ignore *.md changes whe computing outPaths
          (lib.hasPrefix "." baseName) # Skip hidden files and directories
          (baseName == "flake.lock")
        ];
      src = lib.cleanSource ../../.;
    };

    postPatch = ''
      substituteInPlace ./ggml/src/ggml-metal.m \
        --replace '[bundle pathForResource:@"ggml-metal" ofType:@"metal"];' "@\"$out/bin/ggml-metal.metal\";"
      substituteInPlace ./ggml/src/ggml-metal.m \
        --replace '[bundle pathForResource:@"default" ofType:@"metallib"];' "@\"$out/bin/default.metallib\";"
    '';

    # With PR#6015 https://github.com/ggerganov/llama.cpp/pull/6015,
    # `default.metallib` may be compiled with Metal compiler from XCode
    # and we need to escape sandbox on MacOS to access Metal compiler.
    # `xcrun` is used find the path of the Metal compiler, which is varible
    # and not on $PATH
    # see https://github.com/ggerganov/llama.cpp/pull/6118 for discussion
    __noChroot = effectiveStdenv.isDarwin && useMetalKit && precompileMetalShaders;

    nativeBuildInputs =
      [
        cmake
        ninja
        pkg-config
        git
      ]
      ++ optionals useCuda [
        cudaPackages.cuda_nvcc

        # TODO: Replace with autoAddDriverRunpath
        # once https://github.com/NixOS/nixpkgs/pull/275241 has been merged
        cudaPackages.autoAddOpenGLRunpathHook
      ]
      ++ optionals (effectiveStdenv.hostPlatform.isGnu && enableStatic) [
        glibc.static
      ] ++ optionals (effectiveStdenv.isDarwin && useMetalKit && precompileMetalShaders) [
        xcrunHost
      ];

    buildInputs =
      optionals effectiveStdenv.isDarwin darwinBuildInputs
      ++ optionals useCuda cudaBuildInputs
      ++ optionals useMpi [ mpi ]
      ++ optionals useRocm rocmBuildInputs
      ++ optionals useBlas [ blas ]
      ++ optionals useVulkan vulkanBuildInputs
      ++ optionals enableCurl [ curl ];

    cmakeFlags =
      [
        (cmakeBool "LLAMA_BUILD_SERVER" true)
        (cmakeBool "BUILD_SHARED_LIBS" (!enableStatic))
        (cmakeBool "CMAKE_SKIP_BUILD_RPATH" true)
        (cmakeBool "LLAMA_CURL" enableCurl)
        (cmakeBool "GGML_NATIVE" false)
        (cmakeBool "GGML_BLAS" useBlas)
        (cmakeBool "GGML_CUDA" useCuda)
        (cmakeBool "GGML_HIPBLAS" useRocm)
        (cmakeBool "GGML_METAL" useMetalKit)
        (cmakeBool "GGML_VULKAN" useVulkan)
        (cmakeBool "GGML_STATIC" enableStatic)
      ]
      ++ optionals useCuda [
        (
          with cudaPackages.flags;
          cmakeFeature "CMAKE_CUDA_ARCHITECTURES" (
            builtins.concatStringsSep ";" (map dropDot cudaCapabilities)
          )
        )
      ]
      ++ optionals useRocm [
        (cmakeFeature "CMAKE_HIP_COMPILER" "${rocmPackages.llvm.clang}/bin/clang")
        (cmakeFeature "CMAKE_HIP_ARCHITECTURES" (builtins.concatStringsSep ";" rocmPackages.clr.gpuTargets))
      ]
      ++ optionals useMetalKit [
        (lib.cmakeFeature "CMAKE_C_FLAGS" "-D__ARM_FEATURE_DOTPROD=1")
        (cmakeBool "GGML_METAL_EMBED_LIBRARY" (!precompileMetalShaders))
      ];

    # Environment variables needed for ROCm
    env = optionals useRocm {
      ROCM_PATH = "${rocmPackages.clr}";
      HIP_DEVICE_LIB_PATH = "${rocmPackages.rocm-device-libs}/amdgcn/bitcode";
    };

    # TODO(SomeoneSerge): It's better to add proper install targets at the CMake level,
    # if they haven't been added yet.
    postInstall = ''
      mkdir -p $out/include
      cp $src/include/llama.h $out/include/
    '';

    # Define the shells here, but don't add in the inputsFrom to avoid recursion.
    passthru = {
      inherit
        useBlas
        useCuda
        useMetalKit
        useMpi
        useRocm
        useVulkan
        ;

      shell = mkShell {
        name = "shell-${finalAttrs.finalPackage.name}";
        description = "contains numpy and sentencepiece";
        buildInputs = [ llama-python ];
        inputsFrom = [ finalAttrs.finalPackage ];
        shellHook = ''
          addToSearchPath "LD_LIBRARY_PATH" "${lib.getLib effectiveStdenv.cc.cc}/lib"
        '';
      };

      shell-extra = mkShell {
        name = "shell-extra-${finalAttrs.finalPackage.name}";
        description = "contains numpy, sentencepiece, torchWithoutCuda, and transformers";
        buildInputs = [ llama-python-extra ];
        inputsFrom = [ finalAttrs.finalPackage ];
      };
    };

    meta = {
      # Configurations we don't want even the CI to evaluate. Results in the
      # "unsupported platform" messages. This is mostly a no-op, because
      # cudaPackages would've refused to evaluate anyway.
      badPlatforms = optionals useCuda lib.platforms.darwin;

      # Configurations that are known to result in build failures. Can be
      # overridden by importing Nixpkgs with `allowBroken = true`.
      broken = (useMetalKit && !effectiveStdenv.isDarwin);

      description = "Inference of LLaMA model in pure C/C++${descriptionSuffix}";
      homepage = "https://github.com/ggerganov/llama.cpp/";
      license = lib.licenses.mit;

      # Accommodates `nix run` and `lib.getExe`
      mainProgram = "llama-cli";

      # These people might respond, on the best effort basis, if you ping them
      # in case of Nix-specific regressions or for reviewing Nix-specific PRs.
      # Consider adding yourself to this list if you want to ensure this flake
      # stays maintained and you're willing to invest your time. Do not add
      # other people without their consent. Consider removing people after
      # they've been unreachable for long periods of time.

      # Note that lib.maintainers is defined in Nixpkgs, but you may just add
      # an attrset following the same format as in
      # https://github.com/NixOS/nixpkgs/blob/f36a80e54da29775c78d7eff0e628c2b4e34d1d7/maintainers/maintainer-list.nix
      maintainers = with lib.maintainers; [
        philiptaron
        SomeoneSerge
      ];

      # Extend `badPlatforms` instead
      platforms = lib.platforms.all;
    };
  }
)<|MERGE_RESOLUTION|>--- conflicted
+++ resolved
@@ -17,11 +17,7 @@
   rocmPackages,
   vulkan-headers,
   vulkan-loader,
-<<<<<<< HEAD
-  clblast,
   curl,
-=======
->>>>>>> 257f8e41
   useBlas ? builtins.all (x: !x) [
     useCuda
     useMetalKit
