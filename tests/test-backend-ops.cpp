--- conflicted
+++ resolved
@@ -984,7 +984,7 @@
         ggml_tensor * ids = ggml_new_tensor_2d(ctx, GGML_TYPE_I32, n_mats, n);
         ids = ggml_view_2d(ctx, ids, n_used, n, ids->nb[1], 0);
         ggml_tensor * b = ggml_new_tensor_3d(ctx, type_b, k, this->b ? 1 : n_used, n);
-        ggml_tensor * out = ggml_mul_mat_id(ctx, as, ids, b);
+        ggml_tensor * out = ggml_mul_mat_id(ctx, as, b, ids);
         return out;
     }
 
@@ -1908,18 +1908,16 @@
         weights = ggml_div(ctx, weights, weights_sum); // [n_expert_used, n_tokens]
 
         cur = ggml_reshape_3d(ctx, cur, n_embd, 1, n_tokens);
-        ggml_tensor * up = ggml_mul_mat_id(ctx, ffn_up_exps, selected_experts, cur); // [n_ff, n_expert_used, n_tokens]
-
-        ggml_tensor * gate = ggml_mul_mat_id(ctx, ffn_gate_exps, selected_experts, cur); // [n_ff, n_expert_used, n_tokens]
+        ggml_tensor * up = ggml_mul_mat_id(ctx, ffn_up_exps, cur, selected_experts); // [n_ff, n_expert_used, n_tokens]
+
+        ggml_tensor * gate = ggml_mul_mat_id(ctx, ffn_gate_exps, cur, selected_experts); // [n_ff, n_expert_used, n_tokens]
 
         gate = ggml_silu(ctx, gate);
 
         ggml_tensor * par = ggml_mul(ctx, up, gate); // [n_ff, n_expert_used, n_tokens]
 
-        ggml_tensor * experts = ggml_mul_mat_id(ctx, ffn_down_exps, selected_experts, par); // [n_embd, n_expert_used, n_tokens]
-
-        printf("mul: src0: %ld %ld %ld %ld\n", experts->ne[0], experts->ne[1], experts->ne[2], experts->ne[3]);
-        printf("mul: src1: %ld %ld %ld %ld\n", 1, n_expert_used, n_tokens, 1);
+        ggml_tensor * experts = ggml_mul_mat_id(ctx, ffn_down_exps, par, selected_experts); // [n_embd, n_expert_used, n_tokens]
+
         experts = ggml_mul(ctx, experts,
                 ggml_reshape_3d(ctx, weights, 1, n_expert_used, n_tokens));
 
@@ -2104,22 +2102,15 @@
     for (ggml_type type_a : all_types) {
         for (ggml_type type_b : {GGML_TYPE_F32 /*, GGML_TYPE_F16 */}) {
             for (int n_mats : {2, 4, 8}) {
-<<<<<<< HEAD
                 for (bool b : {false, true}) {
-                        // cur shape: 4096 1 32 1
-                        // ffn_up_exps shape: 4096 8192 8 1
-                        // selected_experts shape: 2 32 1 1
-                        int m = 8192;
-                        int n = 32;
-                        int k = 4096;
-                        test_cases.emplace_back(new test_mul_mat_id(type_a, type_b, n_mats, 2, b, m, n, k));
-=======
-                for (int id = 0; id < n_mats; id++) {
-                    for (bool v : {false, true}) {
-                        test_cases.emplace_back(new test_mul_mat_id(type_a, type_b, n_mats, id, 16,  1, 256, v));
-                        test_cases.emplace_back(new test_mul_mat_id(type_a, type_b, n_mats, id, 16, 16, 256, v));
-                    }
->>>>>>> fbbc030b
+                    // cur shape: 4096 1 32 1
+                    // ffn_up_exps shape: 4096 8192 8 1
+                    // selected_experts shape: 2 32 1 1
+                    int m = 8192;
+                    int n = 32;
+                    int k = 4096;
+                    test_cases.emplace_back(new test_mul_mat_id(type_a, type_b, n_mats, 2, b, m, n, k));
+                    test_cases.emplace_back(new test_mul_mat_id(type_a, type_b, n_mats, 2, b, m, 1, k));
                 }
             }
         }
