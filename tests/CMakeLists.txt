function(llama_test target)
    include(CMakeParseArguments)
    set(options)
    set(oneValueArgs NAME LABEL WORKING_DIRECTORY)
    set(multiValueArgs ARGS)
    cmake_parse_arguments(LLAMA_TEST "${options}" "${oneValueArgs}" "${multiValueArgs}" ${ARGN})

    if (NOT DEFINED LLAMA_TEST_LABEL)
        set(LLAMA_TEST_LABEL "main")
    endif()
    if (NOT DEFINED LLAMA_TEST_WORKING_DIRECTORY)
        set(LLAMA_TEST_WORKING_DIRECTORY .)
    endif()
    if (DEFINED LLAMA_TEST_NAME)
        set(TEST_NAME ${LLAMA_TEST_NAME})
    else()
        set(TEST_NAME ${target})
    endif()

    set(TEST_TARGET ${target})

    add_test(
        NAME ${TEST_NAME}
        WORKING_DIRECTORY ${LLAMA_TEST_WORKING_DIRECTORY}
        COMMAND $<TARGET_FILE:${TEST_TARGET}>
        ${LLAMA_TEST_ARGS})

    set_property(TEST ${TEST_NAME} PROPERTY LABELS ${LLAMA_TEST_LABEL})
endfunction()

# Builds and runs a test source file.
# Optional args:
# - NAME: name of the executable & test target (defaults to the source file name without extension)
# - LABEL: label for the test (defaults to main)
# - ARGS: arguments to pass to the test executable
# - WORKING_DIRECTORY
function(llama_target_and_test source)
    include(CMakeParseArguments)
    set(options)
    set(oneValueArgs NAME LABEL WORKING_DIRECTORY)
    set(multiValueArgs ARGS)
    cmake_parse_arguments(LLAMA_TEST "${options}" "${oneValueArgs}" "${multiValueArgs}" ${ARGN})

    if (NOT DEFINED LLAMA_TEST_LABEL)
        set(LLAMA_TEST_LABEL "main")
    endif()
    if (NOT DEFINED LLAMA_TEST_WORKING_DIRECTORY)
        set(LLAMA_TEST_WORKING_DIRECTORY .)
    endif()
    if (DEFINED LLAMA_TEST_NAME)
        set(TEST_TARGET ${LLAMA_TEST_NAME})
    else()
        get_filename_component(TEST_TARGET ${source} NAME_WE)
    endif()

    add_executable(${TEST_TARGET} ${source} get-model.cpp)
    install(TARGETS ${TEST_TARGET} RUNTIME)
    target_link_libraries(${TEST_TARGET} PRIVATE common)
    add_test(
        NAME ${TEST_TARGET}
        WORKING_DIRECTORY ${LLAMA_TEST_WORKING_DIRECTORY}
        COMMAND $<TARGET_FILE:${TEST_TARGET}>
        ${LLAMA_TEST_ARGS})

    set_property(TEST ${TEST_TARGET} PROPERTY LABELS ${LLAMA_TEST_LABEL})
endfunction()

# build test-tokenizer-0 target once and add many tests
add_executable(test-tokenizer-0 test-tokenizer-0.cpp)
target_link_libraries(test-tokenizer-0 PRIVATE common)
install(TARGETS test-tokenizer-0 RUNTIME)

llama_test(test-tokenizer-0 NAME test-tokenizer-0-llama-spm         ARGS ${CMAKE_CURRENT_SOURCE_DIR}/../models/ggml-vocab-llama-spm.gguf)
llama_test(test-tokenizer-0 NAME test-tokenizer-0-llama-bpe         ARGS ${CMAKE_CURRENT_SOURCE_DIR}/../models/ggml-vocab-llama-bpe.gguf)
llama_test(test-tokenizer-0 NAME test-tokenizer-0-phi-3             ARGS ${CMAKE_CURRENT_SOURCE_DIR}/../models/ggml-vocab-phi-3.gguf)
llama_test(test-tokenizer-0 NAME test-tokenizer-0-falcon            ARGS ${CMAKE_CURRENT_SOURCE_DIR}/../models/ggml-vocab-falcon.gguf)
llama_test(test-tokenizer-0 NAME test-tokenizer-0-bert-bge          ARGS ${CMAKE_CURRENT_SOURCE_DIR}/../models/ggml-vocab-bert-bge.gguf)
# TODO: enable when fixed
#       https://github.com/ggerganov/llama.cpp/pull/7036
#llama_test(test-tokenizer-0 NAME test-tokenizer-0-mpt               ARGS ${CMAKE_CURRENT_SOURCE_DIR}/../models/ggml-vocab-mpt.gguf)
#llama_test(test-tokenizer-0 NAME test-tokenizer-0-deepseek-llm      ARGS ${CMAKE_CURRENT_SOURCE_DIR}/../models/ggml-vocab-deepseek-llm.gguf)
#llama_test(test-tokenizer-0 NAME test-tokenizer-0-deepseek-coder    ARGS ${CMAKE_CURRENT_SOURCE_DIR}/../models/ggml-vocab-deepseek-coder.gguf)
llama_test(test-tokenizer-0 NAME test-tokenizer-0-starcoder         ARGS ${CMAKE_CURRENT_SOURCE_DIR}/../models/ggml-vocab-starcoder.gguf)
llama_test(test-tokenizer-0 NAME test-tokenizer-0-gpt-2             ARGS ${CMAKE_CURRENT_SOURCE_DIR}/../models/ggml-vocab-gpt-2.gguf)
llama_test(test-tokenizer-0 NAME test-tokenizer-0-refact            ARGS ${CMAKE_CURRENT_SOURCE_DIR}/../models/ggml-vocab-refact.gguf)
llama_test(test-tokenizer-0 NAME test-tokenizer-0-command-r         ARGS ${CMAKE_CURRENT_SOURCE_DIR}/../models/ggml-vocab-command-r.gguf)
<<<<<<< HEAD
llama_test(test-tokenizer-0 NAME test-tokenizer-0-qwen              ARGS ${CMAKE_CURRENT_SOURCE_DIR}/../models/ggml-vocab-qwen.gguf)
=======
llama_test(test-tokenizer-0 NAME test-tokenizer-0-qwen2             ARGS ${CMAKE_CURRENT_SOURCE_DIR}/../models/ggml-vocab-qwen2.gguf)
>>>>>>> 83330d8c

# build test-tokenizer-1-bpe target once and add many tests
add_executable(test-tokenizer-1-bpe test-tokenizer-1-bpe.cpp)
target_link_libraries(test-tokenizer-1-bpe PRIVATE common)
install(TARGETS test-tokenizer-1-bpe RUNTIME)

# TODO: disabled due to slowness
#llama_test(test-tokenizer-1-bpe NAME test-tokenizer-1-llama-bpe ARGS ${CMAKE_CURRENT_SOURCE_DIR}/../models/ggml-vocab-llama-bpe.gguf)
#llama_test(test-tokenizer-1-bpe NAME test-tokenizer-1-falcon    ARGS ${CMAKE_CURRENT_SOURCE_DIR}/../models/ggml-vocab-falcon.gguf)
#llama_test(test-tokenizer-1-bpe NAME test-tokenizer-1-aquila    ARGS ${CMAKE_CURRENT_SOURCE_DIR}/../models/ggml-vocab-aquila.gguf)
#llama_test(test-tokenizer-1-bpe NAME test-tokenizer-1-mpt       ARGS ${CMAKE_CURRENT_SOURCE_DIR}/../models/ggml-vocab-mpt.gguf)
#llama_test(test-tokenizer-1-bpe NAME test-tokenizer-1-stablelm  ARGS ${CMAKE_CURRENT_SOURCE_DIR}/../models/ggml-vocab-stablelm.gguf)
#llama_test(test-tokenizer-1-bpe NAME test-tokenizer-1-gpt-neox  ARGS ${CMAKE_CURRENT_SOURCE_DIR}/../models/ggml-vocab-gpt-neox.gguf)
#llama_test(test-tokenizer-1-bpe NAME test-tokenizer-1-refact    ARGS ${CMAKE_CURRENT_SOURCE_DIR}/../models/ggml-vocab-refact.gguf)
#llama_test(test-tokenizer-1-bpe NAME test-tokenizer-1-starcoder ARGS ${CMAKE_CURRENT_SOURCE_DIR}/../models/ggml-vocab-starcoder.gguf)
#llama_test(test-tokenizer-1-bpe NAME test-tokenizer-1-gpt2      ARGS ${CMAKE_CURRENT_SOURCE_DIR}/../models/ggml-vocab-gpt2.gguf)
#llama_test(test-tokenizer-1-bpe NAME test-tokenizer-1-bloom     ARGS ${CMAKE_CURRENT_SOURCE_DIR}/../models/ggml-vocab-bloom.gguf)

# build test-tokenizer-1-spm target once and add many tests
add_executable(test-tokenizer-1-spm test-tokenizer-1-spm.cpp)
target_link_libraries(test-tokenizer-1-spm PRIVATE common)
install(TARGETS test-tokenizer-1-spm RUNTIME)

llama_test(test-tokenizer-1-spm  NAME test-tokenizer-1-llama-spm ARGS ${CMAKE_CURRENT_SOURCE_DIR}/../models/ggml-vocab-llama-spm.gguf)
#llama_test(test-tokenizer-1-spm  NAME test-tokenizer-1-baichuan  ARGS ${CMAKE_CURRENT_SOURCE_DIR}/../models/ggml-vocab-baichuan.gguf)

# llama_target_and_test(test-double-float.cpp) # SLOW
llama_target_and_test(test-quantize-fns.cpp)
llama_target_and_test(test-quantize-perf.cpp)
llama_target_and_test(test-sampling.cpp)
llama_target_and_test(test-chat-template.cpp)

llama_target_and_test(test-grammar-parser.cpp)
llama_target_and_test(test-llama-grammar.cpp)
llama_target_and_test(test-grammar-integration.cpp)
llama_target_and_test(test-grad0.cpp)
# llama_target_and_test(test-opt.cpp) # SLOW
llama_target_and_test(test-backend-ops.cpp)

llama_target_and_test(test-rope.cpp)

llama_target_and_test(test-model-load-cancel.cpp  LABEL "model")
llama_target_and_test(test-autorelease.cpp        LABEL "model")

llama_target_and_test(test-json-schema-to-grammar.cpp   WORKING_DIRECTORY ${CMAKE_CURRENT_SOURCE_DIR}/..)
target_include_directories(test-json-schema-to-grammar PRIVATE ${CMAKE_CURRENT_SOURCE_DIR}/../examples/server)

# dummy executable - not installed
get_filename_component(TEST_TARGET test-c.c NAME_WE)
add_executable(${TEST_TARGET} test-c.c)
target_link_libraries(${TEST_TARGET} PRIVATE llama)<|MERGE_RESOLUTION|>--- conflicted
+++ resolved
@@ -84,11 +84,8 @@
 llama_test(test-tokenizer-0 NAME test-tokenizer-0-gpt-2             ARGS ${CMAKE_CURRENT_SOURCE_DIR}/../models/ggml-vocab-gpt-2.gguf)
 llama_test(test-tokenizer-0 NAME test-tokenizer-0-refact            ARGS ${CMAKE_CURRENT_SOURCE_DIR}/../models/ggml-vocab-refact.gguf)
 llama_test(test-tokenizer-0 NAME test-tokenizer-0-command-r         ARGS ${CMAKE_CURRENT_SOURCE_DIR}/../models/ggml-vocab-command-r.gguf)
-<<<<<<< HEAD
 llama_test(test-tokenizer-0 NAME test-tokenizer-0-qwen              ARGS ${CMAKE_CURRENT_SOURCE_DIR}/../models/ggml-vocab-qwen.gguf)
-=======
 llama_test(test-tokenizer-0 NAME test-tokenizer-0-qwen2             ARGS ${CMAKE_CURRENT_SOURCE_DIR}/../models/ggml-vocab-qwen2.gguf)
->>>>>>> 83330d8c
 
 # build test-tokenizer-1-bpe target once and add many tests
 add_executable(test-tokenizer-1-bpe test-tokenizer-1-bpe.cpp)
