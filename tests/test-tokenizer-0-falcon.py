# tests with BPE tokenizer

import argparse

from transformers import AutoTokenizer

parser = argparse.ArgumentParser()
parser.add_argument("dir_tokenizer", help="directory containing 'tokenizer.model' file")
parser.add_argument("--fname-tok",   help="path to a text file to tokenize")
args = parser.parse_args()

dir_tokenizer = args.dir_tokenizer

tokenizer = AutoTokenizer.from_pretrained(dir_tokenizer)

tests = [
<<<<<<< HEAD
        "",
        " ",
        "  ",
        "   ",
        "\t",
        "\n",
        "\t\n",
        "Hello world",
        " Hello world",
        "Hello World",
        " Hello World",
        " Hello World!",
        "Hello, world!",
        " Hello, world!",
        " this is 🦙.cpp",
        "w048 7tuijk dsdfhu",
        "нещо на Български",
        "កាន់តែពិសេសអាចខលចេញ",
        "🚀 (normal) 😶‍🌫️ (multiple emojis concatenated) ✅ (only emoji that has its own token)",
        "Hello",
        " Hello",
        "  Hello",
        "   Hello",
        "    Hello",
        "    Hello\n    Hello",
        "\n =",
        "' era",
        "Hello, y'all! How are you 😁 ?我想在apple工作1314151天～",
    ]
=======
    "",
    " ",
    "  ",
    "   ",
    "\t",
    "\n",
    "\t\n",
    "Hello world",
    " Hello world",
    "Hello World",
    " Hello World",
    " Hello World!",
    "Hello, world!",
    " Hello, world!",
    " this is 🦙.cpp",
    "w048 7tuijk dsdfhu",
    "нещо на Български",
    "កាន់តែពិសេសអាចខលចេញ",
    "🚀 (normal) 😶‍🌫️ (multiple emojis concatenated) ✅ (only emoji that has its own token)",
    "Hello",
    " Hello",
    "  Hello",
    "   Hello",
    "    Hello",
    "    Hello\n    Hello",
    "\n =",
    "' era",
]
>>>>>>> 0b871f1a

for text in tests:
    print('text: ', text)
    print(tokenizer.encode(text))
    print(tokenizer.decode(tokenizer.encode(text)))

print("\n\ntests for C++:\n")
for text in tests:
    res = tokenizer.encode(text)

    k = text.replace('\n', '\\n')
    k = k.replace('\t', '\\t')
    k = '"' + k + '"'
    print("{ %-24s, { " % k, end='')
    for x in res:
        print("%7d," % x, end='')
    print(" }, },")

print(tokenizer.encode('hello'))
print(tokenizer.encode('world'))
print(tokenizer.encode(' world'))
print(tokenizer.encode('hello world'))

fname_tok = args.fname_tok
if fname_tok:
    print('tokenizing file: ', fname_tok)
    fname_out = fname_tok + '.tok'
    with open(fname_tok, 'r', encoding='utf-8') as f:
        lines = f.readlines()
        s = ''.join(lines)
        res = tokenizer.encode(s)
        # write to file
        with open(fname_out, 'w', encoding='utf-8') as f:
            for x in res:
                f.write(str(x) + ' \'' + tokenizer.decode(x) + '\'\n')
        print('len(res): ', len(res))
        print('len(lines): ', len(lines))
    print('results written to: ', fname_out)<|MERGE_RESOLUTION|>--- conflicted
+++ resolved
@@ -14,37 +14,6 @@
 tokenizer = AutoTokenizer.from_pretrained(dir_tokenizer)
 
 tests = [
-<<<<<<< HEAD
-        "",
-        " ",
-        "  ",
-        "   ",
-        "\t",
-        "\n",
-        "\t\n",
-        "Hello world",
-        " Hello world",
-        "Hello World",
-        " Hello World",
-        " Hello World!",
-        "Hello, world!",
-        " Hello, world!",
-        " this is 🦙.cpp",
-        "w048 7tuijk dsdfhu",
-        "нещо на Български",
-        "កាន់តែពិសេសអាចខលចេញ",
-        "🚀 (normal) 😶‍🌫️ (multiple emojis concatenated) ✅ (only emoji that has its own token)",
-        "Hello",
-        " Hello",
-        "  Hello",
-        "   Hello",
-        "    Hello",
-        "    Hello\n    Hello",
-        "\n =",
-        "' era",
-        "Hello, y'all! How are you 😁 ?我想在apple工作1314151天～",
-    ]
-=======
     "",
     " ",
     "  ",
@@ -72,8 +41,8 @@
     "    Hello\n    Hello",
     "\n =",
     "' era",
+    "Hello, y'all! How are you 😁 ?我想在apple工作1314151天～",
 ]
->>>>>>> 0b871f1a
 
 for text in tests:
     print('text: ', text)
