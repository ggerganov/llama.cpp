--- conflicted
+++ resolved
@@ -128,13 +128,7 @@
 }
 
 static void test_legacy_templates() {
-    struct test_template {
-        std::string name;
-        std::string tmpl;
-        std::string expected_output;
-    };
-
-    std::vector<llama_chat_message> conversation {
+    llama_chat_message conversation[] = {
         {"system", "You are a helpful assistant"},
         {"user", "Hello"},
         {"assistant", "Hi there"},
@@ -142,121 +136,6 @@
         {"assistant", "   I am an assistant   "},
         {"user", "Another question"},
     };
-<<<<<<< HEAD
-
-    std::vector<test_template> templates {
-        {
-            "teknium/OpenHermes-2.5-Mistral-7B",
-            "{% for message in messages %}{{'<|im_start|>' + message['role'] + '\\n' + message['content'] + '<|im_end|>' + '\\n'}}{% endfor %}{% if add_generation_prompt %}{{ '<|im_start|>assistant\\n' }}{% endif %}",
-            "<|im_start|>system\nYou are a helpful assistant<|im_end|>\n<|im_start|>user\nHello<|im_end|>\n<|im_start|>assistant\nHi there<|im_end|>\n<|im_start|>user\nWho are you<|im_end|>\n<|im_start|>assistant\n   I am an assistant   <|im_end|>\n<|im_start|>user\nAnother question<|im_end|>\n<|im_start|>assistant\n",
-        },
-        {
-            "mistralai/Mistral-7B-Instruct-v0.2",
-            "{{ bos_token }}{% for message in messages %}{% if (message['role'] == 'user') != (loop.index0 % 2 == 0) %}{{ raise_exception('Conversation roles must alternate user/assistant/user/assistant/...') }}{% endif %}{% if message['role'] == 'user' %}{{ '[INST] ' + message['content'] + ' [/INST]' }}{% elif message['role'] == 'assistant' %}{{ message['content'] + eos_token}}{% else %}{{ raise_exception('Only user and assistant roles are supported!') }}{% endif %}{% endfor %}",
-            "[INST] You are a helpful assistant\nHello [/INST]Hi there</s>[INST] Who are you [/INST]   I am an assistant   </s>[INST] Another question [/INST]",
-        },
-        {
-            "TheBloke/FusionNet_34Bx2_MoE-AWQ",
-            "{%- for idx in range(0, messages|length) -%}\n{%- if messages[idx]['role'] == 'user' -%}\n{%- if idx > 1 -%}\n{{- bos_token + '[INST] ' + messages[idx]['content'] + ' [/INST]' -}}\n{%- else -%}\n{{- messages[idx]['content'] + ' [/INST]' -}}\n{%- endif -%}\n{% elif messages[idx]['role'] == 'system' %}\n{{- '[INST] <<SYS>>\\n' + messages[idx]['content'] + '\\n<</SYS>>\\n\\n' -}}\n{%- elif messages[idx]['role'] == 'assistant' -%}\n{{- ' '  + messages[idx]['content'] + ' ' + eos_token -}}\n{% endif %}\n{% endfor %}",
-            "[INST] <<SYS>>\nYou are a helpful assistant\n<</SYS>>\n\nHello [/INST] Hi there </s><s>[INST] Who are you [/INST]    I am an assistant    </s><s>[INST] Another question [/INST]",
-        },
-        {
-            "bofenghuang/vigogne-2-70b-chat",
-            "{{ bos_token }}{% if messages[0]['role'] == 'system' %}{% set loop_messages = messages[1:] %}{% set system_message = messages[0]['content'] %}{% elif true == true and not '<<SYS>>' in messages[0]['content'] %}{% set loop_messages = messages %}{% set system_message = 'Vous êtes Vigogne, un assistant IA créé par Zaion Lab. Vous suivez extrêmement bien les instructions. Aidez autant que vous le pouvez.' %}{% else %}{% set loop_messages = messages %}{% set system_message = false %}{% endif %}{% for message in loop_messages %}{% if (message['role'] == 'user') != (loop.index0 % 2 == 0) %}{{ raise_exception('Conversation roles must alternate user/assistant/user/assistant/...') }}{% endif %}{% if loop.index0 == 0 and system_message != false %}{% set content = '<<SYS>>\\\\n' + system_message + '\\\\n<</SYS>>\\\\n\\\\n' + message['content'] %}{% else %}{% set content = message['content'] %}{% endif %}{% if message['role'] == 'user' %}{{ '[INST] ' + content.strip() + ' [/INST]' }}{% elif message['role'] == 'system' %}{{ '<<SYS>>\\\\n' + content.strip() + '\\\\n<</SYS>>\\\\n\\\\n' }}{% elif message['role'] == 'assistant' %}{{ ' '  + content.strip() + ' ' + eos_token }}{% endif %}{% endfor %}",
-            "[INST] <<SYS>>\nYou are a helpful assistant\n<</SYS>>\n\nHello [/INST] Hi there </s>[INST] Who are you [/INST] I am an assistant </s>[INST] Another question [/INST]",
-        },
-        {
-            "mlabonne/AlphaMonarch-7B",
-            "{% for message in messages %}{{bos_token + message['role'] + '\\n' + message['content'] + eos_token + '\\n'}}{% endfor %}{% if add_generation_prompt %}{{ bos_token + 'assistant\\n' }}{% endif %}",
-            // TODO: should start w/ <s>
-            "system\nYou are a helpful assistant</s>\n<s>user\nHello</s>\n<s>assistant\nHi there</s>\n<s>user\nWho are you</s>\n<s>assistant\n   I am an assistant   </s>\n<s>user\nAnother question</s>\n<s>assistant\n",
-        },
-        {
-            "google/gemma-7b-it",
-            "{% if messages[0]['role'] == 'system' %}{{ raise_exception('System role not supported') }}{% endif %}{% for message in messages %}{% if (message['role'] == 'user') != (loop.index0 % 2 == 0) %}{{ raise_exception('Conversation roles must alternate user/assistant/user/assistant/...') }}{% endif %}{% if (message['role'] == 'assistant') %}{% set role = 'model' %}{% else %}{% set role = message['role'] %}{% endif %}{{ '<start_of_turn>' + role + '\\n' + message['content'] | trim + '<end_of_turn>\\n' }}{% endfor %}{% if add_generation_prompt %}{{'<start_of_turn>model\\n'}}{% endif %}",
-            "<start_of_turn>user\nYou are a helpful assistant\n\nHello<end_of_turn>\n<start_of_turn>model\nHi there<end_of_turn>\n<start_of_turn>user\nWho are you<end_of_turn>\n<start_of_turn>model\nI am an assistant<end_of_turn>\n<start_of_turn>user\nAnother question<end_of_turn>\n<start_of_turn>model\n",
-        },
-        {
-            "OrionStarAI/Orion-14B-Chat",
-            "{% for message in messages %}{% if loop.first %}{{ bos_token }}{% endif %}{% if message['role'] == 'user' %}{{ 'Human: ' + message['content'] + '\\n\\nAssistant: ' + eos_token }}{% elif message['role'] == 'assistant' %}{{ message['content'] + eos_token }}{% endif %}{% endfor %}",
-            // TODO: should start w/ <s>
-            "Human: You are a helpful assistant\n\nHello\n\nAssistant: </s>Hi there</s>Human: Who are you\n\nAssistant: </s>   I am an assistant   </s>Human: Another question\n\nAssistant: </s>",
-        },
-        {
-            // The included chat_template differs from the author's suggestions here: https://huggingface.co/openchat/openchat_3.5/discussions/5#65448109b4a3f3a2f486fd9d,
-            // So we match against the included template but implement the suggested version.
-            "openchat/openchat-3.5-0106",
-            "{{ bos_token }}{% for message in messages %}{{ 'GPT4 Correct ' + message['role'].title() + ': ' + message['content'] + '<|end_of_turn|>'}}{% endfor %}{% if add_generation_prompt %}{{ 'GPT4 Correct Assistant:' }}{% endif %}",
-            "You are a helpful assistant<|end_of_turn|>GPT4 Correct User: Hello<|end_of_turn|>GPT4 Correct Assistant: Hi there<|end_of_turn|>GPT4 Correct User: Who are you<|end_of_turn|>GPT4 Correct Assistant:    I am an assistant   <|end_of_turn|>GPT4 Correct User: Another question<|end_of_turn|>GPT4 Correct Assistant:",
-        },
-        {
-            "deepseek-ai/deepseek-coder-33b-instruct",
-            "{% if not add_generation_prompt is defined %}\n{% set add_generation_prompt = false %}\n{% endif %}\n{%- set ns = namespace(found=false) -%}\n{%- for message in messages -%}\n    {%- if message['role'] == 'system' -%}\n        {%- set ns.found = true -%}\n    {%- endif -%}\n{%- endfor -%}\n{{bos_token}}{%- if not ns.found -%}\n{{'You are an AI programming assistant, utilizing the Deepseek Coder model, developed by Deepseek Company, and you only answer questions related to computer science. For politically sensitive questions, security and privacy issues, and other non-computer science questions, you will refuse to answer\\n'}}\n{%- endif %}\n{%- for message in messages %}\n    {%- if message['role'] == 'system' %}\n{{ message['content'] }}\n    {%- else %}\n        {%- if message['role'] == 'user' %}\n{{'### Instruction:\\n' + message['content'] + '\\n'}}\n        {%- else %}\n{{'### Response:\\n' + message['content'] + '\\n<|EOT|>\\n'}}\n        {%- endif %}\n    {%- endif %}\n{%- endfor %}\n{% if add_generation_prompt %}\n{{'### Response:'}}\n{% endif %}",
-            "You are a helpful assistant### Instruction:\nHello\n### Response:\nHi there\n<|EOT|>\n### Instruction:\nWho are you\n### Response:\n   I am an assistant   \n<|EOT|>\n### Instruction:\nAnother question\n### Response:\n",
-        },
-        {
-            // No template included in tokenizer_config.json, so this template likely needs to be manually set.,
-            "eachadea/vicuna-13b-1.1",
-            "{%- for message in messages %}{%- if message['role'] == 'system' -%}{{- '' + message['content'] + '\n\n' -}}{%- else -%}{%- if message['role'] == 'user' -%}{{-'USER: ' + message['content'] + '\n'-}}{%- else -%}{{-'ASSISTANT: ' + message['content'] + '</s>\n' -}}{%- endif -%}{%- endif -%}{%- endfor -%}{%- if add_generation_prompt -%}{{-'ASSISTANT:'-}}{%- endif -%}",
-            "You are a helpful assistant\n\nUSER: Hello\nASSISTANT: Hi there</s>\nUSER: Who are you\nASSISTANT:    I am an assistant   </s>\nUSER: Another question\nASSISTANT:",
-        },
-        {
-            // No template included in tokenizer_config.json, so this template likely needs to be manually set.
-            "Orca-Vicuna",
-            "{%- for message in messages %}{%- if message['role'] == 'system' -%}{{-'SYSTEM: ' + message['content'] + '\n' -}}{%- else -%}{%- if message['role'] == 'user' -%}{{-'USER: ' + message['content'] + '\n'-}}{%- else -%}{{-'ASSISTANT: ' + message['content'] + '</s>\n' -}}{%- endif -%}{%- endif -%}{%- endfor -%}{%- if add_generation_prompt -%}{{-'ASSISTANT:'-}}{%- endif -%}",
-            "SYSTEM: You are a helpful assistant\nUSER: Hello\nASSISTANT: Hi there</s>\nUSER: Who are you\nASSISTANT:    I am an assistant   </s>\nUSER: Another question\nASSISTANT:",
-        },
-        {
-            "CohereForAI/c4ai-command-r-plus",
-            "{{ bos_token }}{% if messages[0]['role'] == 'system' %}{% set loop_messages = messages[1:] %}{% set system_message = messages[0]['content'] %}{% elif false == true %}{% set loop_messages = messages %}{% set system_message = 'You are Command-R, a brilliant, sophisticated, AI-assistant trained to assist human users by providing thorough responses. You are trained by Cohere.' %}{% else %}{% set loop_messages = messages %}{% set system_message = false %}{% endif %}{% if system_message != false %}{{ '<|START_OF_TURN_TOKEN|><|SYSTEM_TOKEN|>' + system_message + '<|END_OF_TURN_TOKEN|>' }}{% endif %}{% for message in loop_messages %}{% if (message['role'] == 'user') != (loop.index0 % 2 == 0) %}{{ raise_exception('Conversation roles must alternate user/assistant/user/assistant/...') }}{% endif %}{% set content = message['content'] %}{% if message['role'] == 'user' %}{{ '<|START_OF_TURN_TOKEN|><|USER_TOKEN|>' + content.strip() + '<|END_OF_TURN_TOKEN|>' }}{% elif message['role'] == 'assistant' %}{{ '<|START_OF_TURN_TOKEN|><|CHATBOT_TOKEN|>'  + content.strip() + '<|END_OF_TURN_TOKEN|>' }}{% endif %}{% endfor %}{% if add_generation_prompt %}{{ '<|START_OF_TURN_TOKEN|><|CHATBOT_TOKEN|>' }}{% endif %}",
-            "<|START_OF_TURN_TOKEN|><|SYSTEM_TOKEN|>You are a helpful assistant<|END_OF_TURN_TOKEN|><|START_OF_TURN_TOKEN|><|USER_TOKEN|>Hello<|END_OF_TURN_TOKEN|><|START_OF_TURN_TOKEN|><|CHATBOT_TOKEN|>Hi there<|END_OF_TURN_TOKEN|><|START_OF_TURN_TOKEN|><|USER_TOKEN|>Who are you<|END_OF_TURN_TOKEN|><|START_OF_TURN_TOKEN|><|CHATBOT_TOKEN|>I am an assistant<|END_OF_TURN_TOKEN|><|START_OF_TURN_TOKEN|><|USER_TOKEN|>Another question<|END_OF_TURN_TOKEN|><|START_OF_TURN_TOKEN|><|CHATBOT_TOKEN|>",
-        },
-        {
-            "Llama-3",
-            "{% set loop_messages = messages %}{% for message in loop_messages %}{% set content = '<|start_header_id|>' + message['role'] + '<|end_header_id|>\n\n'+ message['content'] | trim + '<|eot_id|>' %}{% if loop.index0 == 0 %}{% set content = bos_token + content %}{% endif %}{{ content }}{% endfor %}{{ '<|start_header_id|>assistant<|end_header_id|>\n\n' }}",
-            "<|start_header_id|>system<|end_header_id|>\n\nYou are a helpful assistant<|eot_id|><|start_header_id|>user<|end_header_id|>\n\nHello<|eot_id|><|start_header_id|>assistant<|end_header_id|>\n\nHi there<|eot_id|><|start_header_id|>user<|end_header_id|>\n\nWho are you<|eot_id|><|start_header_id|>assistant<|end_header_id|>\n\nI am an assistant<|eot_id|><|start_header_id|>user<|end_header_id|>\n\nAnother question<|eot_id|><|start_header_id|>assistant<|end_header_id|>\n\n",
-        },
-        {
-            "Phi-3-mini",
-            "{{ bos_token }}{% for message in messages %}{% if (message['role'] == 'user') %}{{'<|user|>' + '\n' + message['content'] + '<|end|>' + '\n' + '<|assistant|>' + '\n'}}{% elif (message['role'] == 'assistant') %}{{message['content'] + '<|end|>' + '\n'}}{% endif %}{% endfor %}",
-            "<|system|>\nYou are a helpful assistant<|end|>\n<|user|>\nHello<|end|>\n<|assistant|>\nHi there<|end|>\n<|user|>\nWho are you<|end|>\n<|assistant|>\n   I am an assistant   <|end|>\n<|user|>\nAnother question<|end|>\n<|assistant|>\n",
-        },
-        {
-            "Phi-3-small",
-            "{{ bos_token }}{% for message in messages %}{{'<|' + message['role'] + '|>' + '\n' + message['content'] + '<|end|>\n' }}{% endfor %}{% if add_generation_prompt %}{{ '<|assistant|>\n' }}{% else %}{{ eos_token }}{% endif %}",
-            "<|system|>\nYou are a helpful assistant<|end|>\n<|user|>\nHello<|end|>\n<|assistant|>\nHi there<|end|>\n<|user|>\nWho are you<|end|>\n<|assistant|>\n   I am an assistant   <|end|>\n<|user|>\nAnother question<|end|>\n<|assistant|>\n",
-        },
-        {
-            "Phi-3-medium",
-            "{% for message in messages %}{% if (message['role'] == 'user') %}{{'<|user|>' + '\n' + message['content'] + '<|end|>' + '\n' + '<|assistant|>' + '\n'}}{% elif (message['role'] == 'assistant') %}{{message['content'] + '<|end|>' + '\n'}}{% endif %}{% endfor %}",
-            "<|system|>\nYou are a helpful assistant<|end|>\n<|user|>\nHello<|end|>\n<|assistant|>\nHi there<|end|>\n<|user|>\nWho are you<|end|>\n<|assistant|>\n   I am an assistant   <|end|>\n<|user|>\nAnother question<|end|>\n<|assistant|>\n",
-        },
-        {
-            "Phi-3-vision",
-            "{% for message in messages %}{{'<|' + message['role'] + '|>' + '\n' + message['content'] + '<|end|>\n' }}{% endfor %}{% if add_generation_prompt and messages[-1]['role'] != 'assistant' %}{{- '<|assistant|>\n' -}}{% endif %}",
-            "<|system|>\nYou are a helpful assistant<|end|>\n<|user|>\nHello<|end|>\n<|assistant|>\nHi there<|end|>\n<|user|>\nWho are you<|end|>\n<|assistant|>\n   I am an assistant   <|end|>\n<|user|>\nAnother question<|end|>\n<|assistant|>\n",
-        },
-        {
-            "ChatGLM3",
-            "{% for message in messages %}{% if loop.first %}[gMASK]sop<|{{ message['role'] }}|>\n {{ message['content'] }}{% else %}<|{{ message['role'] }}|>\n {{ message['content'] }}{% endif %}{% endfor %}{% if add_generation_prompt %}<|assistant|>{% endif %}",
-            "[gMASK]sop<|system|>\n You are a helpful assistant<|user|>\n Hello<|assistant|>\n Hi there<|user|>\n Who are you<|assistant|>\n    I am an assistant   <|user|>\n Another question<|assistant|>",
-        },
-        {
-            "ChatGLM4",
-            u8"[gMASK]<sop>{% for item in messages %}{% if item['tools'] is defined %}<|system|>\n你是一个名为 ChatGLM 的人工智能助手。你是基于智谱AI训练的语言模型 GLM-4 模型开发的，你的任务是针对用户的问题和要求提供适当的答复和支持。\n\n# 可用工具{% set tools = item['tools'] %}{% for tool in tools %}{% if tool['type'] == 'function' %}\n\n## {{ tool['function']['name'] }}\n\n{{ tool['function'] | tojson(indent=4) }}\n......{% endif %}{% endfor %}{% endif %}{% if item['content'] %}<|{{ item['role'] }}|>{{ item['metadata'] }}\n{{ item['content'] }}{% endif %}{% endfor %}{% if add_generation_prompt %}<|assistant|>{% endif %}",
-            "[gMASK]<sop><|system|>\nYou are a helpful assistant<|user|>\nHello<|assistant|>\nHi there<|user|>\nWho are you<|assistant|>\n   I am an assistant   <|user|>\nAnother question<|assistant|>",
-        },
-        {
-            "MiniCPM-3B-OpenHermes-2.5-v2-GGUF",
-            u8"{% for message in messages %}{% if message['role'] == 'user' %}{{'<用户>' + message['content'].strip() + '<AI>'}}{% else %}{{message['content'].strip()}}{% endif %}{% endfor %}",
-            u8"You are a helpful assistant<用户>Hello<AI>Hi there<用户>Who are you<AI>I am an assistant<用户>Another question<AI>",
-        },
-        {
-            "DeepSeek-V2",
-            "{% if not add_generation_prompt is defined %}{% set add_generation_prompt = false %}{% endif %}{{ bos_token }}{% for message in messages %}{% if message['role'] == 'user' %}{{ 'User: ' + message['content'] + '\n\n' }}{% elif message['role'] == 'assistant' %}{{ 'Assistant: ' + message['content'] + eos_token }}{% elif message['role'] == 'system' %}{{ message['content'] + '\n\n' }}{% endif %}{% endfor %}{% if add_generation_prompt %}{{ 'Assistant:' }}{% endif %}",
-            u8"You are a helpful assistant\n\nUser: Hello\n\nAssistant: Hi there<｜end▁of▁sentence｜>User: Who are you\n\nAssistant:    I am an assistant   <｜end▁of▁sentence｜>User: Another question\n\nAssistant:",
-        },
-=======
     size_t message_count = 6;
     std::vector<std::string> templates = {
         // teknium/OpenHermes-2.5-Mistral-7B
@@ -353,48 +232,34 @@
         u8"You are a helpful assistant\n\nUser: Hello\n\nAssistant: Hi there<｜end▁of▁sentence｜>User: Who are you\n\nAssistant:    I am an assistant   <｜end▁of▁sentence｜>User: Another question\n\nAssistant:",
         // ibm-granite/granite-3.0-8b-instruct
         "<|start_of_role|>system<|end_of_role|>You are a helpful assistant<|end_of_text|>\n<|start_of_role|>user<|end_of_role|>Hello<|end_of_text|>\n<|start_of_role|>assistant<|end_of_role|>Hi there<|end_of_text|>\n<|start_of_role|>user<|end_of_role|>Who are you<|end_of_text|>\n<|start_of_role|>assistant<|end_of_role|>   I am an assistant   <|end_of_text|>\n<|start_of_role|>user<|end_of_role|>Another question<|end_of_text|>\n<|start_of_role|>assistant<|end_of_role|>\n",
->>>>>>> 61408e7f
-    };
-
+    };
     std::vector<char> formatted_chat(1024);
     int32_t res;
 
     // test invalid chat template
-    res = llama_chat_apply_template(nullptr, "INVALID TEMPLATE", conversation.data(), conversation.size(), true, formatted_chat.data(), formatted_chat.size());
+    res = llama_chat_apply_template(nullptr, "INVALID TEMPLATE", conversation, message_count, true, formatted_chat.data(), formatted_chat.size());
     assert(res < 0);
 
-    for (auto use_jinja : std::vector<bool> { false, true }) {
-        printf("\n\n=== Using Jinja: %s ===\n\n", use_jinja ? "true" : "false");
-        for (const auto & tmpl : templates) {
-            printf("=== %s ===\n", tmpl.name.c_str());
-            formatted_chat.resize(1024);
-            res = llama_chat_apply_template(
-                nullptr,
-                tmpl.tmpl.c_str(),
-                conversation.data(),
-                conversation.size(),
-                true,
-                formatted_chat.data(),
-                formatted_chat.size()
-            );
-            if (res < 0) {
-                printf("Error: %d\n", res);
-                continue;
-            }
-            formatted_chat.resize(res);
-            std::string output(formatted_chat.data(), formatted_chat.size());
-            if (output != tmpl.expected_output) {
-                printf("# Failure!\n");
-                printf("Template: %s\n", tmpl.tmpl.c_str());
-                printf("Expected:\n");
-                printf("%s\n", tmpl.expected_output.c_str());
-                printf("-------------------------\n");
-                printf("Actual:\n");
-                printf("%s\n", output.c_str());
-                // assert(output == expected);
-            }
-        }
-    }
+    for (size_t i = 0; i < templates.size(); i++) {
+        std::string custom_template = templates[i];
+        std::string expected = expected_output[i];
+        formatted_chat.resize(1024);
+        res = llama_chat_apply_template(
+            nullptr,
+            custom_template.c_str(),
+            conversation,
+            message_count,
+            true,
+            formatted_chat.data(),
+            formatted_chat.size()
+        );
+        formatted_chat.resize(res);
+        std::string output(formatted_chat.data(), formatted_chat.size());
+        printf("%s\n", output.c_str());
+        printf("-------------------------\n");
+        assert(output == expected);
+    }
+
 
     // test llama_chat_format_single for system message
     printf("\n\n=== llama_chat_format_single (system message) ===\n\n");
