--- conflicted
+++ resolved
@@ -295,7 +295,7 @@
     };
     json text_reasoning_message {
         { "role",    "assistant"     },
-        { "content", "Hello, world!" },
+        { "content", "Hello, world!\nWhat's up?" },
         { "reasoning_content", "I'm thinking" },
     };
     json tool_calls = json::array({{
@@ -590,10 +590,9 @@
 
         assert_equals(COMMON_CHAT_FORMAT_DEEPSEEK_R1, common_chat_params_init(tmpl, inputs_tools).format);
 
-<<<<<<< HEAD
-        test_template(tmpl, end_tokens, text_message, tools, "Hello, world!", /* expect_grammar_triggered= */ false);
-        test_template(tmpl, end_tokens, text_reasoning_message, tools, "Hello, world!", /* expect_grammar_triggered= */ false);
-        assert_msg_equals(msg_from_json(text_reasoning_message), common_chat_parse("<think>I'm thinking</think>Hello, world!", COMMON_CHAT_FORMAT_DEEPSEEK_R1));
+        test_template(tmpl, end_tokens, text_message, tools, "Hello, world!\nWhat's up?", /* expect_grammar_triggered= */ false);
+        test_template(tmpl, end_tokens, text_reasoning_message, tools, "Hello, world!\nWhat's up?", /* expect_grammar_triggered= */ false);
+        assert_msg_equals(msg_from_json(text_reasoning_message), common_chat_parse("<think>I'm thinking</think>Hello, world!\nWhat's up?", COMMON_CHAT_FORMAT_DEEPSEEK_R1));
         // test_template(tmpl, end_tokens, tool_call_message, tools,
         //               "<｜tool▁calls▁begin｜><｜tool▁call▁begin｜>function<｜tool▁sep｜>special_function\n"
         //               "```json\n"
@@ -611,9 +610,9 @@
 
         assert_equals(COMMON_CHAT_FORMAT_DEEPSEEK_R1, common_chat_params_init(tmpl, inputs_tools).format);
 
-        test_template(tmpl, end_tokens, text_message, tools, "Hello, world!", /* expect_grammar_triggered= */ false);
-        test_template(tmpl, end_tokens, text_reasoning_message, tools, "Hello, world!", /* expect_grammar_triggered= */ false);
-        assert_msg_equals(msg_from_json(text_reasoning_message), common_chat_parse("<think>I'm thinking</think>Hello, world!", COMMON_CHAT_FORMAT_DEEPSEEK_R1));
+        test_template(tmpl, end_tokens, text_message, tools, "Hello, world!\nWhat's up?", /* expect_grammar_triggered= */ false);
+        test_template(tmpl, end_tokens, text_reasoning_message, tools, "Hello, world!\nWhat's up?", /* expect_grammar_triggered= */ false);
+        assert_msg_equals(msg_from_json(text_reasoning_message), common_chat_parse("<think>I'm thinking</think>Hello, world!\nWhat's up?", COMMON_CHAT_FORMAT_DEEPSEEK_R1));
 
         assert_msg_equals(msg_from_json(tool_call_reasoning_message),
             common_chat_parse(
@@ -623,9 +622,6 @@
                 "{\"arg1\": 1}\n"
                 "```<｜tool▁call▁end｜><｜tool▁calls▁end｜>",
                 COMMON_CHAT_FORMAT_DEEPSEEK_R1));
-=======
-        test_template(tmpl, end_tokens, text_message, tools, "Hello, world!\nWhat's up?", /* expect_grammar_triggered= */ false);
->>>>>>> db288b60
         test_template(tmpl, end_tokens, tool_call_message, tools,
                 "<｜tool▁calls▁begin｜><｜tool▁call▁begin｜>function<｜tool▁sep｜>special_function\n"
                 "```json\n"
