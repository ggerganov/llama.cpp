#include "ggml-backend-impl.h"
#include "ggml-alloc.h"
#include "ggml-impl.h"

#include <assert.h>
#include <limits.h>
#include <stdarg.h>
#include <stdio.h>
#include <stdlib.h>
#include <string.h>


#define MAX(a, b) ((a) > (b) ? (a) : (b))


// backend buffer type

const char * ggml_backend_buft_name(ggml_backend_buffer_type_t buft) {
    return buft->iface.get_name(buft);
}

GGML_CALL ggml_backend_buffer_t ggml_backend_buft_alloc_buffer(ggml_backend_buffer_type_t buft, size_t size) {
    return buft->iface.alloc_buffer(buft, size);
}

size_t ggml_backend_buft_get_alignment(ggml_backend_buffer_type_t buft) {
    return buft->iface.get_alignment(buft);
}

size_t ggml_backend_buft_get_max_size(ggml_backend_buffer_type_t buft) {
    // get_max_size is optional, defaults to SIZE_MAX
    if (buft->iface.get_max_size) {
        return buft->iface.get_max_size(buft);
    }
    return SIZE_MAX;
}

GGML_CALL size_t ggml_backend_buft_get_alloc_size(ggml_backend_buffer_type_t buft, struct ggml_tensor * tensor) {
    // get_alloc_size is optional, defaults to ggml_nbytes
    if (buft->iface.get_alloc_size) {
        size_t size = buft->iface.get_alloc_size(buft, tensor);
        assert(size >= ggml_nbytes(tensor));
        return size;
    }
    return ggml_nbytes(tensor);
}

bool ggml_backend_buft_supports_backend(ggml_backend_buffer_type_t buft, ggml_backend_t backend) {
    return buft->iface.supports_backend(buft, backend);
}

bool ggml_backend_buft_is_host(ggml_backend_buffer_type_t buft) {
    if (buft->iface.is_host) {
        return buft->iface.is_host(buft);
    }
    return false;
}

// backend buffer

GGML_CALL ggml_backend_buffer_t ggml_backend_buffer_init(
               ggml_backend_buffer_type_t      buft,
        struct ggml_backend_buffer_i           iface,
               ggml_backend_buffer_context_t   context,
               size_t                          size) {
    ggml_backend_buffer_t buffer = malloc(sizeof(struct ggml_backend_buffer));

<<<<<<< HEAD
    GGML_ASSERT(iface.get_base != NULL);
    GGML_ASSERT(buffer != NULL);

=======
>>>>>>> 2307523d
    (*buffer) = (struct ggml_backend_buffer) {
        /* .interface = */ iface,
        /* .buft      = */ buft,
        /* .context   = */ context,
        /* .size      = */ size,
        /* .usage     = */ GGML_BACKEND_BUFFER_USAGE_ANY
    };

    return buffer;
}

const char * ggml_backend_buffer_name(ggml_backend_buffer_t buffer) {
    return buffer->iface.get_name(buffer);
}

void ggml_backend_buffer_free(ggml_backend_buffer_t buffer) {
    if (buffer == NULL) {
        return;
    }

    if (buffer->iface.free_buffer != NULL) {
        buffer->iface.free_buffer(buffer);
    }
    free(buffer);
}

size_t ggml_backend_buffer_get_size(ggml_backend_buffer_t buffer) {
    return buffer->size;
}

void * ggml_backend_buffer_get_base(ggml_backend_buffer_t buffer) {
    void * base = buffer->iface.get_base(buffer);

    GGML_ASSERT(base != NULL && "backend buffer base cannot be NULL");

    return base;
}

GGML_CALL void ggml_backend_buffer_init_tensor(ggml_backend_buffer_t buffer, struct ggml_tensor * tensor) {
    // init_tensor is optional
    if (buffer->iface.init_tensor) {
        buffer->iface.init_tensor(buffer, tensor);
    }
}

size_t ggml_backend_buffer_get_alignment (ggml_backend_buffer_t buffer) {
    return ggml_backend_buft_get_alignment(ggml_backend_buffer_get_type(buffer));
}

size_t ggml_backend_buffer_get_max_size(ggml_backend_buffer_t buffer) {
    return ggml_backend_buft_get_max_size(ggml_backend_buffer_get_type(buffer));
}

size_t ggml_backend_buffer_get_alloc_size(ggml_backend_buffer_t buffer, struct ggml_tensor * tensor) {
    return ggml_backend_buft_get_alloc_size(ggml_backend_buffer_get_type(buffer), tensor);
}

void ggml_backend_buffer_clear(ggml_backend_buffer_t buffer, uint8_t value) {
    buffer->iface.clear(buffer, value);
}

bool ggml_backend_buffer_is_host(ggml_backend_buffer_t buffer) {
    return ggml_backend_buft_is_host(ggml_backend_buffer_get_type(buffer));
}

void ggml_backend_buffer_set_usage(ggml_backend_buffer_t buffer, enum ggml_backend_buffer_usage usage) {
    buffer->usage = usage;

    // FIXME: add a generic callback to the buffer interface
    if (ggml_backend_buffer_is_multi_buffer(buffer)) {
        ggml_backend_multi_buffer_set_usage(buffer, usage);
    }
}

ggml_backend_buffer_type_t ggml_backend_buffer_get_type(ggml_backend_buffer_t buffer) {
    return buffer->buft;
}

void ggml_backend_buffer_reset(ggml_backend_buffer_t buffer) {
    if (buffer->iface.reset) {
        buffer->iface.reset(buffer);
    }
}

bool ggml_backend_buffer_copy_tensor(const struct ggml_tensor * src, struct ggml_tensor * dst) {
    ggml_backend_buffer_t dst_buf = dst->view_src ? dst->view_src->buffer : dst->buffer;
    if (dst_buf->iface.cpy_tensor) {
        return src->buffer->iface.cpy_tensor(dst_buf, src, dst);
    }
    return false;
}

// backend

const char * ggml_backend_name(ggml_backend_t backend) {
    if (backend == NULL) {
        return "NULL";
    }
    return backend->iface.get_name(backend);
}

void ggml_backend_free(ggml_backend_t backend) {
    if (backend == NULL) {
        return;
    }

    backend->iface.free(backend);
}

ggml_backend_buffer_type_t ggml_backend_get_default_buffer_type(ggml_backend_t backend) {
    return backend->iface.get_default_buffer_type(backend);
}

ggml_backend_buffer_t ggml_backend_alloc_buffer(ggml_backend_t backend, size_t size) {
    return ggml_backend_buft_alloc_buffer(ggml_backend_get_default_buffer_type(backend), size);
}

size_t ggml_backend_get_alignment(ggml_backend_t backend) {
    return ggml_backend_buft_get_alignment(ggml_backend_get_default_buffer_type(backend));
}

size_t ggml_backend_get_max_size(ggml_backend_t backend) {
    return ggml_backend_buft_get_max_size(ggml_backend_get_default_buffer_type(backend));
}

void ggml_backend_tensor_set_async(ggml_backend_t backend, struct ggml_tensor * tensor, const void * data, size_t offset, size_t size) {
    GGML_ASSERT(tensor->data != NULL && "tensor not allocated");
    GGML_ASSERT(offset + size <= ggml_nbytes(tensor) && "tensor write out of bounds");

    if (backend->iface.set_tensor_async == NULL) {
        ggml_backend_tensor_set(tensor, data, offset, size);
    } else {
        backend->iface.set_tensor_async(backend, tensor, data, offset, size);
    }
}

void ggml_backend_tensor_get_async(ggml_backend_t backend, const struct ggml_tensor * tensor, void * data, size_t offset, size_t size) {
    GGML_ASSERT(tensor->data != NULL && "tensor not allocated");
    GGML_ASSERT(offset + size <= ggml_nbytes(tensor) && "tensor read out of bounds");

    if (backend->iface.get_tensor_async == NULL) {
        ggml_backend_tensor_get(tensor, data, offset, size);
    } else {
        backend->iface.get_tensor_async(backend, tensor, data, offset, size);
    }
}

GGML_CALL void ggml_backend_tensor_set(struct ggml_tensor * tensor, const void * data, size_t offset, size_t size) {
    ggml_backend_buffer_t buf = tensor->view_src ? tensor->view_src->buffer : tensor->buffer;

    GGML_ASSERT(tensor->data != NULL && "tensor not allocated");
    GGML_ASSERT(buf != NULL && "tensor buffer not set");
    GGML_ASSERT(offset + size <= ggml_nbytes(tensor) && "tensor write out of bounds");

    tensor->buffer->iface.set_tensor(buf, tensor, data, offset, size);
}

GGML_CALL void ggml_backend_tensor_get(const struct ggml_tensor * tensor, void * data, size_t offset, size_t size) {
    ggml_backend_buffer_t buf = tensor->view_src ? tensor->view_src->buffer : tensor->buffer;

    GGML_ASSERT(tensor->data != NULL && "tensor not allocated");
    GGML_ASSERT(tensor->buffer != NULL && "tensor buffer not set");
    GGML_ASSERT(offset + size <= ggml_nbytes(tensor) && "tensor read out of bounds");

    tensor->buffer->iface.get_tensor(buf, tensor, data, offset, size);
}

void ggml_backend_synchronize(ggml_backend_t backend) {
    if (backend->iface.synchronize == NULL) {
        return;
    }

    backend->iface.synchronize(backend);
}

ggml_backend_graph_plan_t ggml_backend_graph_plan_create(ggml_backend_t backend, struct ggml_cgraph * cgraph) {
    return backend->iface.graph_plan_create(backend, cgraph);
}

void ggml_backend_graph_plan_free(ggml_backend_t backend, ggml_backend_graph_plan_t plan) {
    backend->iface.graph_plan_free(backend, plan);
}

void ggml_backend_graph_plan_compute(ggml_backend_t backend, ggml_backend_graph_plan_t plan) {
    backend->iface.graph_plan_compute(backend, plan);
}

bool ggml_backend_graph_compute(ggml_backend_t backend, struct ggml_cgraph * cgraph) {
    return backend->iface.graph_compute(backend, cgraph);
}

bool ggml_backend_supports_op(ggml_backend_t backend, const struct ggml_tensor * op) {
    return backend->iface.supports_op(backend, op);
}

// backend copy

static bool ggml_are_same_layout(const struct ggml_tensor * a, const struct ggml_tensor * b) {
    if (a->type != b->type) {
        return false;
    }
    for (int i = 0; i < GGML_MAX_DIMS; i++) {
        if (a->ne[i] != b->ne[i]) {
            return false;
        }
        if (a->nb[i] != b->nb[i]) {
            return false;
        }
    }
    return true;
}

void ggml_backend_tensor_copy(struct ggml_tensor * src, struct ggml_tensor * dst) {
    GGML_ASSERT(ggml_are_same_layout(src, dst) && "cannot copy tensors with different layouts");

    if (src == dst) {
        return;
    }

    if (ggml_backend_buffer_is_host(src->buffer)) {
        ggml_backend_tensor_set(dst, src->data, 0, ggml_nbytes(src));
    } else if (ggml_backend_buffer_is_host(dst->buffer)) {
        ggml_backend_tensor_get(src, dst->data, 0, ggml_nbytes(src));
    } else if (!ggml_backend_buffer_copy_tensor(src, dst)) {
#ifndef NDEBUG
        fprintf(stderr, "%s: warning: slow copy from %s to %s\n", __func__, ggml_backend_buffer_name(src->buffer), ggml_backend_buffer_name(dst->buffer));
#endif
        size_t nbytes = ggml_nbytes(src);
        void * data = malloc(nbytes);
        ggml_backend_tensor_get(src, data, 0, nbytes);
        ggml_backend_tensor_set(dst, data, 0, nbytes);
        free(data);
    }
}

void ggml_backend_tensor_copy_async(ggml_backend_t backend, struct ggml_tensor * src, struct ggml_tensor * dst) {
    GGML_ASSERT(ggml_are_same_layout(src, dst) && "cannot copy tensors with different layouts");

    if (src == dst) {
        return;
    }

    if (ggml_backend_buft_supports_backend(src->buffer->buft, backend) && ggml_backend_buft_supports_backend(dst->buffer->buft, backend)) {
        if (backend->iface.cpy_tensor_async != NULL) {
            if (backend->iface.cpy_tensor_async(backend, src, dst)) {
                return;
            }
        }
    }

    size_t nbytes = ggml_nbytes(src);
    if (ggml_backend_buffer_is_host(src->buffer)) {
        ggml_backend_tensor_set_async(backend, dst, src->data, 0, nbytes);
    }
    else {
        ggml_backend_tensor_copy(src, dst);
    }
}


// backend registry

#define GGML_MAX_BACKENDS_REG 16

struct ggml_backend_reg {
    char name[128];
    ggml_backend_init_fn init_fn;
    ggml_backend_buffer_type_t default_buffer_type;
    void * user_data;
};

static struct ggml_backend_reg ggml_backend_registry[GGML_MAX_BACKENDS_REG];
static size_t ggml_backend_registry_count = 0;

GGML_CALL static ggml_backend_t ggml_backend_reg_cpu_init(const char * params, void * user_data);

GGML_CALL static void ggml_backend_registry_init(void) {
    static bool initialized = false;

    if (initialized) {
        return;
    }

    initialized = true;

    ggml_backend_register("CPU", ggml_backend_reg_cpu_init, ggml_backend_cpu_buffer_type(), NULL);

    // add forward decls here to avoid including the backend headers
#ifdef GGML_USE_CUBLAS
    extern GGML_CALL void ggml_backend_cuda_reg_devices(void);
    ggml_backend_cuda_reg_devices();
#endif

#ifdef GGML_USE_SYCL
    extern void ggml_backend_sycl_reg_devices(void);
    ggml_backend_sycl_reg_devices();
#endif

#ifdef GGML_USE_METAL
    extern GGML_CALL ggml_backend_t ggml_backend_reg_metal_init(const char * params, void * user_data);
    extern GGML_CALL ggml_backend_buffer_type_t ggml_backend_metal_buffer_type(void);
    ggml_backend_register("Metal", ggml_backend_reg_metal_init, ggml_backend_metal_buffer_type(), NULL);
#endif

#ifdef GGML_USE_VULKAN
    extern GGML_CALL int ggml_backend_vk_reg_devices(void);
    ggml_backend_vk_reg_devices();
#endif
}

GGML_CALL void ggml_backend_register(const char * name, ggml_backend_init_fn init_fn, ggml_backend_buffer_type_t default_buffer_type, void * user_data) {
    GGML_ASSERT(ggml_backend_registry_count < GGML_MAX_BACKENDS_REG);

    size_t id = ggml_backend_registry_count;

    ggml_backend_registry[id] = (struct ggml_backend_reg) {
        /* .name                = */ {0},
        /* .fn                  = */ init_fn,
        /* .default_buffer_type = */ default_buffer_type,
        /* .user_data           = */ user_data,
    };

    snprintf(ggml_backend_registry[id].name, sizeof(ggml_backend_registry[id].name), "%s", name);

#ifndef NDEBUG
    fprintf(stderr, "%s: registered backend %s\n", __func__, name);
#endif

    ggml_backend_registry_count++;
}

size_t ggml_backend_reg_get_count(void) {
    ggml_backend_registry_init();

    return ggml_backend_registry_count;
}

size_t ggml_backend_reg_find_by_name(const char * name) {
    ggml_backend_registry_init();

    for (size_t i = 0; i < ggml_backend_registry_count; i++) {
        // TODO: case insensitive in a portable way
        if (strcmp(ggml_backend_registry[i].name, name) == 0) {
            return i;
        }
    }

    // not found
    return SIZE_MAX;
}

// init from backend:params string
ggml_backend_t ggml_backend_reg_init_backend_from_str(const char * backend_str) {
    ggml_backend_registry_init();

    const char * params = strchr(backend_str, ':');
    char backend_name[128];
    if (params == NULL) {
        snprintf(backend_name, sizeof(backend_name), "%s", backend_str);
        params = "";
    } else {
        snprintf(backend_name, sizeof(backend_name), "%.*s", (int)(params - backend_str), backend_str);
        params++;
    }

    size_t backend_i = ggml_backend_reg_find_by_name(backend_name);

    if (backend_i == SIZE_MAX) {
        fprintf(stderr, "%s: backend %s not found\n", __func__, backend_name);
        return NULL;
    }

    return ggml_backend_reg_init_backend(backend_i, params);
}

const char * ggml_backend_reg_get_name(size_t i) {
    ggml_backend_registry_init();

    GGML_ASSERT(i < ggml_backend_registry_count);
    return ggml_backend_registry[i].name;
}

ggml_backend_t ggml_backend_reg_init_backend(size_t i, const char * params) {
    ggml_backend_registry_init();

    GGML_ASSERT(i < ggml_backend_registry_count);
    return ggml_backend_registry[i].init_fn(params, ggml_backend_registry[i].user_data);
}

ggml_backend_buffer_type_t ggml_backend_reg_get_default_buffer_type(size_t i) {
    ggml_backend_registry_init();

    GGML_ASSERT(i < ggml_backend_registry_count);
    return ggml_backend_registry[i].default_buffer_type;
}

ggml_backend_buffer_t ggml_backend_reg_alloc_buffer(size_t i, size_t size) {
    ggml_backend_registry_init();

    GGML_ASSERT(i < ggml_backend_registry_count);
    return ggml_backend_buft_alloc_buffer(ggml_backend_registry[i].default_buffer_type, size);
}

// backend CPU

GGML_CALL static const char * ggml_backend_cpu_buffer_name(ggml_backend_buffer_t buffer) {
    return "CPU";

    GGML_UNUSED(buffer);
}

GGML_CALL static void * ggml_backend_cpu_buffer_get_base(ggml_backend_buffer_t buffer) {
    return (void *)buffer->context;
}

GGML_CALL static void ggml_backend_cpu_buffer_free_buffer(ggml_backend_buffer_t buffer) {
    free(buffer->context);
}

GGML_CALL static void ggml_backend_cpu_buffer_set_tensor(ggml_backend_buffer_t buffer, struct ggml_tensor * tensor, const void * data, size_t offset, size_t size) {
    memcpy((char *)tensor->data + offset, data, size);

    GGML_UNUSED(buffer);
}

GGML_CALL static void ggml_backend_cpu_buffer_get_tensor(ggml_backend_buffer_t buffer, const struct ggml_tensor * tensor, void * data, size_t offset, size_t size) {
    memcpy(data, (const char *)tensor->data + offset, size);

    GGML_UNUSED(buffer);
}

GGML_CALL static bool ggml_backend_cpu_buffer_cpy_tensor(ggml_backend_buffer_t buffer, const struct ggml_tensor * src, struct ggml_tensor * dst) {
    if (ggml_backend_buffer_is_host(src->buffer)) {
        memcpy(dst->data, src->data, ggml_nbytes(src));
        return true;
    }
    return false;

    GGML_UNUSED(buffer);
}

GGML_CALL static void ggml_backend_cpu_buffer_clear(ggml_backend_buffer_t buffer, uint8_t value) {
    memset(buffer->context, value, buffer->size);
}

static struct ggml_backend_buffer_i cpu_backend_buffer_i = {
    /* .get_name        = */ ggml_backend_cpu_buffer_name,
    /* .free_buffer     = */ ggml_backend_cpu_buffer_free_buffer,
    /* .get_base        = */ ggml_backend_cpu_buffer_get_base,
    /* .init_tensor     = */ NULL, // no initialization required
    /* .set_tensor      = */ ggml_backend_cpu_buffer_set_tensor,
    /* .get_tensor      = */ ggml_backend_cpu_buffer_get_tensor,
    /* .cpy_tensor      = */ ggml_backend_cpu_buffer_cpy_tensor,
    /* .clear           = */ ggml_backend_cpu_buffer_clear,
    /* .reset           = */ NULL,
};

// for buffers from ptr, free is not called
static struct ggml_backend_buffer_i cpu_backend_buffer_i_from_ptr = {
    /* .get_name        = */ ggml_backend_cpu_buffer_name,
    /* .free_buffer     = */ NULL, // ptr is not owned by the buffer, so it does not need to be freed
    /* .get_base        = */ ggml_backend_cpu_buffer_get_base,
    /* .init_tensor     = */ NULL, // no initialization required
    /* .set_tensor      = */ ggml_backend_cpu_buffer_set_tensor,
    /* .get_tensor      = */ ggml_backend_cpu_buffer_get_tensor,
    /* .cpy_tensor      = */ ggml_backend_cpu_buffer_cpy_tensor,
    /* .clear           = */ ggml_backend_cpu_buffer_clear,
    /* .reset           = */ NULL,
};

static const size_t TENSOR_ALIGNMENT = 64; // should be enough for AVX 512

GGML_CALL static const char * ggml_backend_cpu_buffer_type_get_name(ggml_backend_buffer_type_t buft) {
    return "CPU";

    GGML_UNUSED(buft);
}

GGML_CALL static ggml_backend_buffer_t ggml_backend_cpu_buffer_type_alloc_buffer(ggml_backend_buffer_type_t buft, size_t size) {
    size += TENSOR_ALIGNMENT;   // malloc may return an address that is not aligned
    void * data = malloc(size); // TODO: maybe use GGML_ALIGNED_MALLOC?

    GGML_ASSERT(data != NULL && "failed to allocate buffer");

    return ggml_backend_buffer_init(buft, cpu_backend_buffer_i, data, size);
}

GGML_CALL static size_t ggml_backend_cpu_buffer_type_get_alignment(ggml_backend_buffer_type_t buft) {
    return TENSOR_ALIGNMENT;

    GGML_UNUSED(buft);
}

GGML_CALL static bool ggml_backend_cpu_buffer_type_supports_backend(ggml_backend_buffer_type_t buft, ggml_backend_t backend) {
    return ggml_backend_is_cpu(backend);

    GGML_UNUSED(buft);
}

GGML_CALL static bool ggml_backend_cpu_buffer_type_is_host(ggml_backend_buffer_type_t buft) {
    return true;

    GGML_UNUSED(buft);
}

GGML_CALL ggml_backend_buffer_type_t ggml_backend_cpu_buffer_type(void) {
    static struct ggml_backend_buffer_type ggml_backend_cpu_buffer_type = {
        /* .iface = */ {
            /* .get_name         = */ ggml_backend_cpu_buffer_type_get_name,
            /* .alloc_buffer     = */ ggml_backend_cpu_buffer_type_alloc_buffer,
            /* .get_alignment    = */ ggml_backend_cpu_buffer_type_get_alignment,
            /* .get_max_size     = */ NULL, // defaults to SIZE_MAX
            /* .get_alloc_size   = */ NULL, // defaults to ggml_nbytes
            /* .supports_backend = */ ggml_backend_cpu_buffer_type_supports_backend,
            /* .is_host          = */ ggml_backend_cpu_buffer_type_is_host,
        },
        /* .context = */ NULL,
    };

    return &ggml_backend_cpu_buffer_type;
}

#ifdef GGML_USE_CPU_HBM

// buffer type HBM

#include <hbwmalloc.h>

GGML_CALL static const char * ggml_backend_cpu_hbm_buffer_type_get_name(ggml_backend_buffer_type_t buft) {
    return "CPU_HBM";

    GGML_UNUSED(buft);
}

GGML_CALL static const char * ggml_backend_cpu_hbm_buffer_get_name(ggml_backend_buffer_t buf) {
    return "CPU_HBM";

    GGML_UNUSED(buf);
}

GGML_CALL static void ggml_backend_cpu_hbm_buffer_free_buffer(ggml_backend_buffer_t buffer) {
    hbw_free(buffer->context);
}

GGML_CALL static ggml_backend_buffer_t ggml_backend_cpu_hbm_buffer_type_alloc_buffer(ggml_backend_buffer_type_t buft, size_t size) {
    //void * ptr = hbw_malloc(size);
    void * ptr;
    int result = hbw_posix_memalign(&ptr, ggml_backend_cpu_buffer_type_get_alignment(buft), size);
    if (result != 0) {
        fprintf(stderr, "failed to allocate HBM buffer of size %zu\n", size);
        return NULL;
    }

    ggml_backend_buffer_t buffer = ggml_backend_cpu_buffer_from_ptr(ptr, size);
    buffer->buft = buft;
    buffer->iface.get_name = ggml_backend_cpu_hbm_buffer_get_name;
    buffer->iface.free_buffer = ggml_backend_cpu_hbm_buffer_free_buffer;

    return buffer;
}

ggml_backend_buffer_type_t ggml_backend_cpu_hbm_buffer_type(void) {
    static struct ggml_backend_buffer_type ggml_backend_cpu_buffer_type_hbm = {
        /* .iface    = */ {
            /* .get_name         = */ ggml_backend_cpu_hbm_buffer_type_get_name,
            /* .alloc_buffer     = */ ggml_backend_cpu_hbm_buffer_type_alloc_buffer,
            /* .get_alignment    = */ ggml_backend_cpu_buffer_type_get_alignment,
            /* .get_max_size     = */ NULL, // defaults to SIZE_MAX
            /* .get_alloc_size   = */ NULL, // defaults to ggml_nbytes
            /* .supports_backend = */ ggml_backend_cpu_buffer_type_supports_backend,
            /* .is_host          = */ ggml_backend_cpu_buffer_type_is_host,
        },
        /* .context  = */ NULL,
    };

    return &ggml_backend_cpu_buffer_type_hbm;
}
#endif

struct ggml_backend_cpu_context {
    int n_threads;
    void * work_data;
    size_t work_size;
};

GGML_CALL static const char * ggml_backend_cpu_name(ggml_backend_t backend) {
    return "CPU";

    GGML_UNUSED(backend);
}

GGML_CALL static void ggml_backend_cpu_free(ggml_backend_t backend) {
    struct ggml_backend_cpu_context * cpu_ctx = (struct ggml_backend_cpu_context *)backend->context;
    free(cpu_ctx->work_data);
    free(cpu_ctx);
    free(backend);
}

GGML_CALL static ggml_backend_buffer_type_t ggml_backend_cpu_get_default_buffer_type(ggml_backend_t backend) {
    return ggml_backend_cpu_buffer_type();

    GGML_UNUSED(backend);
}

struct ggml_backend_plan_cpu {
    struct ggml_cplan cplan;
    struct ggml_cgraph cgraph;
};

GGML_CALL static ggml_backend_graph_plan_t ggml_backend_cpu_graph_plan_create(ggml_backend_t backend, const struct ggml_cgraph * cgraph) {
    struct ggml_backend_cpu_context * cpu_ctx = (struct ggml_backend_cpu_context *)backend->context;

    struct ggml_backend_plan_cpu * cpu_plan = malloc(sizeof(struct ggml_backend_plan_cpu));
    GGML_ASSERT(cpu_plan != NULL);

    cpu_plan->cplan = ggml_graph_plan(cgraph, cpu_ctx->n_threads);
    cpu_plan->cgraph = *cgraph; // FIXME: deep copy

    if (cpu_plan->cplan.work_size > 0) {
        cpu_plan->cplan.work_data = malloc(cpu_plan->cplan.work_size);
    }

    return cpu_plan;
}

GGML_CALL static void ggml_backend_cpu_graph_plan_free(ggml_backend_t backend, ggml_backend_graph_plan_t plan) {
    struct ggml_backend_plan_cpu * cpu_plan = (struct ggml_backend_plan_cpu *)plan;

    free(cpu_plan->cplan.work_data);
    free(cpu_plan);

    GGML_UNUSED(backend);
}

GGML_CALL static void ggml_backend_cpu_graph_plan_compute(ggml_backend_t backend, ggml_backend_graph_plan_t plan) {
    struct ggml_backend_plan_cpu * cpu_plan = (struct ggml_backend_plan_cpu *)plan;

    ggml_graph_compute(&cpu_plan->cgraph, &cpu_plan->cplan);

    GGML_UNUSED(backend);
}

GGML_CALL static bool ggml_backend_cpu_graph_compute(ggml_backend_t backend, struct ggml_cgraph * cgraph) {
    struct ggml_backend_cpu_context * cpu_ctx = (struct ggml_backend_cpu_context *)backend->context;

    struct ggml_cplan cplan = ggml_graph_plan(cgraph, cpu_ctx->n_threads);

    if (cpu_ctx->work_size < cplan.work_size) {
        // TODO: may be faster to free and use malloc to avoid the copy
        cpu_ctx->work_data = realloc(cpu_ctx->work_data, cplan.work_size);
        cpu_ctx->work_size = cplan.work_size;
    }

    cplan.work_data = cpu_ctx->work_data;

    ggml_graph_compute(cgraph, &cplan);
    return true;
}

GGML_CALL static bool ggml_backend_cpu_supports_op(ggml_backend_t backend, const struct ggml_tensor * op) {
    switch (op->op) {
        case GGML_OP_CPY:
            return op->type != GGML_TYPE_IQ2_XXS && op->type != GGML_TYPE_IQ2_XS; // missing type_traits.from_float
        case GGML_OP_MUL_MAT:
            return op->src[1]->type == GGML_TYPE_F32 || op->src[1]->type == ggml_internal_get_type_traits(op->src[0]->type).vec_dot_type;
        default:
            return true;
    }

    GGML_UNUSED(backend);
}

static struct ggml_backend_i cpu_backend_i = {
    /* .get_name                = */ ggml_backend_cpu_name,
    /* .free                    = */ ggml_backend_cpu_free,
    /* .get_default_buffer_type = */ ggml_backend_cpu_get_default_buffer_type,
    /* .set_tensor_async        = */ NULL,
    /* .get_tensor_async        = */ NULL,
    /* .cpy_tensor_async        = */ NULL,
    /* .synchronize             = */ NULL,
    /* .graph_plan_create       = */ ggml_backend_cpu_graph_plan_create,
    /* .graph_plan_free         = */ ggml_backend_cpu_graph_plan_free,
    /* .graph_plan_compute      = */ ggml_backend_cpu_graph_plan_compute,
    /* .graph_compute           = */ ggml_backend_cpu_graph_compute,
    /* .supports_op             = */ ggml_backend_cpu_supports_op,
};

ggml_backend_t ggml_backend_cpu_init(void) {
    struct ggml_backend_cpu_context* ctx = malloc(sizeof(struct ggml_backend_cpu_context));

    GGML_ASSERT(ctx != NULL);
    ctx->n_threads = GGML_DEFAULT_N_THREADS;
    ctx->work_data = NULL;
    ctx->work_size = 0;

    ggml_backend_t cpu_backend = malloc(sizeof(struct ggml_backend));

    GGML_ASSERT(cpu_backend != NULL);
    *cpu_backend = (struct ggml_backend){
        /* .interface = */ cpu_backend_i,
        /* .context   = */ ctx
    };
    return cpu_backend;
}

GGML_CALL bool ggml_backend_is_cpu(ggml_backend_t backend) {
    return backend && backend->iface.get_name == ggml_backend_cpu_name;
}

void ggml_backend_cpu_set_n_threads(ggml_backend_t backend_cpu, int n_threads) {
    GGML_ASSERT(ggml_backend_is_cpu(backend_cpu));

    struct ggml_backend_cpu_context * ctx = (struct ggml_backend_cpu_context *)backend_cpu->context;
    ctx->n_threads = n_threads;
}

GGML_CALL ggml_backend_buffer_t ggml_backend_cpu_buffer_from_ptr(void * ptr, size_t size) {
    return ggml_backend_buffer_init(ggml_backend_cpu_buffer_type(), cpu_backend_buffer_i_from_ptr, ptr, size);
}

GGML_CALL static ggml_backend_t ggml_backend_reg_cpu_init(const char * params, void * user_data) {
    return ggml_backend_cpu_init();

    GGML_UNUSED(params);
    GGML_UNUSED(user_data);
}

// multi-buffer buffer

struct ggml_backend_multi_buffer_context {
    ggml_backend_buffer_t * buffers;
    size_t n_buffers;
};

typedef struct ggml_backend_multi_buffer_context * ggml_backend_multi_buffer_context_t;

GGML_CALL static const char * ggml_backend_multi_buffer_get_name(ggml_backend_buffer_t buffer) {
    ggml_backend_multi_buffer_context_t ctx = (ggml_backend_multi_buffer_context_t) buffer->context;

    return ctx->buffers[0]->iface.get_name(ctx->buffers[0]);
}

GGML_CALL static void ggml_backend_multi_buffer_free_buffer(ggml_backend_buffer_t buffer) {
    ggml_backend_multi_buffer_context_t ctx = (ggml_backend_multi_buffer_context_t) buffer->context;
    for (size_t i = 0; i < ctx->n_buffers; i++) {
        ggml_backend_buffer_free(ctx->buffers[i]);
    }

    free(ctx->buffers);
    free(ctx);
}

GGML_CALL static void ggml_backend_multi_buffer_clear(ggml_backend_buffer_t buffer, uint8_t value) {
    ggml_backend_multi_buffer_context_t ctx = (ggml_backend_multi_buffer_context_t) buffer->context;
    for (size_t i = 0; i < ctx->n_buffers; i++) {
        ggml_backend_buffer_clear(ctx->buffers[i], value);
    }
}

static struct ggml_backend_buffer_i ggml_backend_multi_buffer_context_interface(void) {
    static struct ggml_backend_buffer_i multi_backend_buffer_i = {
        /* .get_name        = */ ggml_backend_multi_buffer_get_name,
        /* .free_buffer     = */ ggml_backend_multi_buffer_free_buffer,
        /* .get_base        = */ NULL,
        /* .init_tensor     = */ NULL,
        /* .set_tensor      = */ NULL,
        /* .get_tensor      = */ NULL,
        /* .cpy_tensor      = */ NULL,
        /* .clear           = */ ggml_backend_multi_buffer_clear,
        /* .reset           = */ NULL,
    };

    return multi_backend_buffer_i;
}

GGML_CALL ggml_backend_buffer_t ggml_backend_multi_buffer_alloc_buffer(ggml_backend_buffer_t * buffers, size_t n_buffers) {
    ggml_backend_multi_buffer_context_t ctx = (ggml_backend_multi_buffer_context_t) malloc(sizeof(struct ggml_backend_multi_buffer_context));
    ctx->n_buffers = n_buffers;
    ctx->buffers = (ggml_backend_buffer_t *) malloc(n_buffers * sizeof(ggml_backend_buffer_t));

    size_t total_size = 0;
    for (size_t i = 0; i < n_buffers; i++) {
        ctx->buffers[i] = buffers[i];
        total_size += ggml_backend_buffer_get_size(buffers[i]);
    }

    return ggml_backend_buffer_init(buffers[0]->buft, ggml_backend_multi_buffer_context_interface(), ctx, total_size);
}

GGML_CALL bool ggml_backend_buffer_is_multi_buffer(ggml_backend_buffer_t buffer) {
    return buffer->iface.get_name == ggml_backend_multi_buffer_get_name;
}

GGML_CALL void ggml_backend_multi_buffer_set_usage(ggml_backend_buffer_t buffer, enum ggml_backend_buffer_usage usage) {
    GGML_ASSERT(ggml_backend_buffer_is_multi_buffer(buffer));
    ggml_backend_multi_buffer_context_t ctx = (ggml_backend_multi_buffer_context_t) buffer->context;
    for (size_t i = 0; i < ctx->n_buffers; i++) {
        ggml_backend_buffer_set_usage(ctx->buffers[i], usage);
    }
}


// scheduler

#define GGML_MAX_BACKENDS 16
#define GGML_MAX_SPLITS 256
#define GGML_MAX_SPLIT_INPUTS 16

struct ggml_backend_sched_split {
    ggml_tallocr_t tallocr;
    int i_start;
    int i_end;
    struct ggml_tensor * inputs[GGML_MAX_SPLIT_INPUTS];
    int n_inputs;
    // graph view of this split
    struct ggml_cgraph graph;
};

struct ggml_backend_sched {
    bool is_reset; // true if the scheduler has been reset since the last graph split

    int n_backends;
    ggml_backend_t backends[GGML_MAX_BACKENDS];
    ggml_backend_buffer_type_t bufts[GGML_MAX_BACKENDS];
    ggml_tallocr_t  tallocs[GGML_MAX_BACKENDS];

    ggml_gallocr_t galloc;

    // hash keys of the nodes in the graph
    struct ggml_hash_set    hash_set;
    // hash values (arrays of [hash_set.size])
    ggml_tallocr_t *        node_talloc;                     // tallocr assigned to each node (indirectly this is the backend)
    struct ggml_tensor * (* node_copies)[GGML_MAX_BACKENDS]; // copies of each node for each destination backend

    // copy of the graph with modified inputs
    struct ggml_cgraph * graph;

    struct ggml_backend_sched_split splits[GGML_MAX_SPLITS];
    int n_splits;

    struct ggml_context * ctx;

    // align context_buffer to GGML_MEM_ALIGN
    #ifdef _MSC_VER
    __declspec(align(GGML_MEM_ALIGN))
    #else
    __attribute__((aligned(GGML_MEM_ALIGN)))
    #endif
    char context_buffer[GGML_MAX_SPLITS*GGML_MAX_SPLIT_INPUTS*sizeof(struct ggml_tensor) + sizeof(struct ggml_cgraph)];

    ggml_backend_sched_eval_callback callback_eval;
    void * callback_eval_user_data;
};

#define hash_id(node) ggml_hash_find_or_insert(sched->hash_set, node)
#define node_allocr(node) sched->node_talloc[hash_id(node)]

static bool ggml_is_view_op(enum ggml_op op) {
    return op == GGML_OP_VIEW || op == GGML_OP_RESHAPE || op == GGML_OP_PERMUTE || op == GGML_OP_TRANSPOSE;
}

// returns the priority of the backend, lower is better
static int sched_backend_prio(ggml_backend_sched_t sched, ggml_backend_t backend) {
    for (int i = 0; i < sched->n_backends; i++) {
        if (sched->backends[i] == backend) {
            return i;
        }
    }
    return INT_MAX;
}

static int sched_allocr_prio(ggml_backend_sched_t sched, ggml_tallocr_t allocr) {
    for (int i = 0; i < sched->n_backends; i++) {
        if (sched->tallocs[i] == allocr) {
            return i;
        }
    }
    return INT_MAX;
}

static ggml_tallocr_t sched_allocr_from_buffer(ggml_backend_sched_t sched, ggml_backend_buffer_t buffer) {
    if (buffer == NULL) {
        return NULL;
    }

    // check if this is already allocate in a allocr buffer (from user manual allocations)
    for (int i = 0; i < sched->n_backends; i++) {
        if (ggml_tallocr_get_buffer(sched->tallocs[i]) == buffer) {
            return sched->tallocs[i];
        }
    }

    // find highest prio backend that supports the buffer type
    for (int i = 0; i < sched->n_backends; i++) {
        if (ggml_backend_buft_supports_backend(buffer->buft, sched->backends[i])) {
            return sched->tallocs[i];
        }
    }
    GGML_ASSERT(false && "tensor buffer type not supported by any backend");
}

static ggml_backend_t get_allocr_backend(ggml_backend_sched_t sched, ggml_tallocr_t allocr) {
    if (allocr == NULL) {
        return NULL;
    }
    for (int i = 0; i < sched->n_backends; i++) {
        if (sched->tallocs[i] == allocr) {
            return sched->backends[i];
        }
    }
    GGML_UNREACHABLE();
}

#if 0
static char causes[GGML_DEFAULT_GRAPH_SIZE*16 + GGML_MAX_SPLITS*GGML_MAX_SPLIT_INPUTS][128]; // debug only
#define SET_CAUSE(node, ...) sprintf(causes[hash_id(node)], __VA_ARGS__)
#define GET_CAUSE(node) causes[hash_id(node)]
#else
#define SET_CAUSE(node, ...)
#define GET_CAUSE(node) ""
#endif

// returns the backend that should be used for the node based on the current locations
static ggml_tallocr_t sched_allocr_from_cur(ggml_backend_sched_t sched, struct ggml_tensor * node) {
    // assign pre-allocated nodes to their backend
    // dst
    ggml_tallocr_t cur_allocr = sched_allocr_from_buffer(sched, node->buffer);
    if (cur_allocr != NULL) {
        SET_CAUSE(node, "1.dst");
        return cur_allocr;
    }
    // view_src
    if (node->view_src != NULL) {
        cur_allocr = sched_allocr_from_buffer(sched, node->view_src->buffer);
        if (cur_allocr != NULL) {
            SET_CAUSE(node, "1.vsrc");
            return cur_allocr;
        }
    }
    // assign nodes that use weights to the backend of the weights
    for (int i = 0; i < GGML_MAX_SRC; i++) {
        const struct ggml_tensor * src = node->src[i];
        if (src == NULL) {
            break;
        }
        if (src->buffer != NULL && src->buffer->usage == GGML_BACKEND_BUFFER_USAGE_WEIGHTS) {
            ggml_tallocr_t src_allocr = sched_allocr_from_buffer(sched, src->buffer);
            // operations with weights are always run on the same backend as the weights
            SET_CAUSE(node, "1.wgt%d", i);
            return src_allocr;
        }
    }

    return NULL;
}

static char * fmt_size(size_t size) {
    static char buffer[128];
    if (size >= 1024*1024) {
        sprintf(buffer, "%zuM", size/1024/1024);
    } else {
        sprintf(buffer, "%zuK", size/1024);
    }
    return buffer;
}

static void sched_print_assignments(ggml_backend_sched_t sched, struct ggml_cgraph * graph) {
    int cur_split = 0;
    for (int i = 0; i < graph->n_nodes; i++) {
        if (cur_split < sched->n_splits && i == sched->splits[cur_split].i_start) {
            ggml_backend_t split_backend = get_allocr_backend(sched, sched->splits[cur_split].tallocr);
            fprintf(stderr, "\n## SPLIT #%d: %s # %d inputs: ", cur_split, ggml_backend_name(split_backend),
                sched->splits[cur_split].n_inputs);
            for (int j = 0; j < sched->splits[cur_split].n_inputs; j++) {
                fprintf(stderr, "[%s (%5.5s)] ", sched->splits[cur_split].inputs[j]->name,
                    fmt_size(ggml_nbytes(sched->splits[cur_split].inputs[j])));
            }
            fprintf(stderr, "\n");
            cur_split++;
        }
        struct ggml_tensor * node = graph->nodes[i];
        if (ggml_is_view_op(node->op)) {
            continue;
        }
        ggml_tallocr_t node_allocr = node_allocr(node);
        ggml_backend_t node_backend = node_allocr ? get_allocr_backend(sched, node_allocr) : NULL; // FIXME:
        fprintf(stderr, "node #%3d (%10.10s): %20.20s (%5.5s) [%5.5s %8.8s]:", i, ggml_op_name(node->op), node->name,
            fmt_size(ggml_nbytes(node)), node_allocr ? ggml_backend_name(node_backend) : "NULL", GET_CAUSE(node));
        for (int j = 0; j < GGML_MAX_SRC; j++) {
            struct ggml_tensor * src = node->src[j];
            if (src == NULL) {
                break;
            }
            ggml_tallocr_t src_allocr = node_allocr(src);
            ggml_backend_t src_backend = src_allocr ? get_allocr_backend(sched, src_allocr) : NULL;
            fprintf(stderr, " %20.20s (%5.5s) [%5.5s %8.8s]", src->name,
                fmt_size(ggml_nbytes(src)), src_backend ? ggml_backend_name(src_backend) : "NULL", GET_CAUSE(src));
        }
        fprintf(stderr, "\n");
    }
}

// creates a copy of the tensor with the same memory layout
static struct ggml_tensor * ggml_dup_tensor_layout(struct ggml_context * ctx, const struct ggml_tensor * tensor) {
    struct ggml_tensor * dup = ggml_dup_tensor(ctx, tensor);
    for (int i = 0; i < GGML_MAX_DIMS; i++) {
        dup->nb[i] = tensor->nb[i];
    }
    return dup;
}


//#define DEBUG_PASS1
//#define DEBUG_PASS2
//#define DEBUG_PASS3
//#define DEBUG_PASS4

// assigns backends to ops and splits the graph into subgraphs that can be computed on the same backend
static void sched_split_graph(ggml_backend_sched_t sched, struct ggml_cgraph * graph) {
    // reset splits
    sched->n_splits = 0;
    sched->is_reset = false;

    struct ggml_init_params params = {
        /* .mem_size =   */ sizeof(sched->context_buffer),
        /* .mem_buffer = */ sched->context_buffer,
        /* .no_alloc =   */ true
    };

    ggml_free(sched->ctx);

    sched->ctx = ggml_init(params);
    if (sched->ctx == NULL) {
        fprintf(stderr, "%s: failed to initialize context\n", __func__);
        GGML_ASSERT(false);
    }

    // pass 1: assign backends to ops with pre-allocated inputs
    for (int i = 0; i < graph->n_leafs; i++) {
        struct ggml_tensor * leaf = graph->leafs[i];
        if (node_allocr(leaf) != NULL) {
            // do not overwrite user assignments
            continue;
        }
        node_allocr(leaf) = sched_allocr_from_cur(sched, leaf);
    }

    for (int i = 0; i < graph->n_nodes; i++) {
        struct ggml_tensor * node = graph->nodes[i];
        if (node_allocr(node) != NULL) {
            // do not overwrite user assignments
            continue;
        }
        node_allocr(node) = sched_allocr_from_cur(sched, node);
        // src
        for (int j = 0; j < GGML_MAX_SRC; j++) {
            struct ggml_tensor * src = node->src[j];
            if (src == NULL) {
                break;
            }
            if (node_allocr(src) == NULL) {
                node_allocr(src) = sched_allocr_from_cur(sched, src);
            }
        }
    }
#ifdef DEBUG_PASS1
    fprintf(stderr, "PASS 1 ASSIGNMENTS\n"); sched_print_assignments(sched, graph);
#endif

    // pass 2: expand current backend assignments
    // assign the same backend to adjacent nodes
    // expand gpu backends (i.e. non last prio) up and down, ignoring cpu (the lowest priority backend)
    // thus, cpu will never be used unless weights are on cpu, or there are no gpu ops between cpu ops

    // pass 2.1 expand gpu up
    {
        ggml_tallocr_t cur_allocr = NULL;
        for (int i = graph->n_nodes - 1; i >= 0; i--) {
            struct ggml_tensor * node = graph->nodes[i];
            if (ggml_is_view_op(node->op)) {
                continue;
            }
            ggml_tallocr_t node_allocr = node_allocr(node);
            if (node_allocr != NULL) {
                if (sched_allocr_prio(sched, node_allocr) == sched->n_backends - 1) {
                    // skip cpu (lowest prio backend)
                    cur_allocr = NULL;
                } else {
                    cur_allocr = node_allocr;
                }
            } else {
                node_allocr(node) = cur_allocr;
                SET_CAUSE(node, "2.1");
            }
        }
    }

    // pass 2.2 expand gpu down
    {
        ggml_tallocr_t cur_allocr = NULL;
        for (int i = 0; i < graph->n_nodes; i++) {
            struct ggml_tensor * node = graph->nodes[i];
            if (ggml_is_view_op(node->op)) {
                continue;
            }
            ggml_tallocr_t node_allocr = node_allocr(node);
            if (node_allocr != NULL) {
                if (sched_allocr_prio(sched, node_allocr) == sched->n_backends - 1) {
                    // skip cpu (lowest prio backend)
                    cur_allocr = NULL;
                } else {
                    cur_allocr = node_allocr;
                }
            } else {
                node_allocr(node) = cur_allocr;
                SET_CAUSE(node, "2.2");
            }
        }
    }

    // pass 2.3 expand rest up
    {
        ggml_tallocr_t cur_allocr = NULL;
        for (int i = graph->n_nodes - 1; i >= 0; i--) {
            struct ggml_tensor * node = graph->nodes[i];
            if (ggml_is_view_op(node->op)) {
                continue;
            }
            ggml_tallocr_t node_allocr = node_allocr(node);
            if (node_allocr != NULL) {
                cur_allocr = node_allocr;
            } else {
                node_allocr(node) = cur_allocr;
                SET_CAUSE(node, "2.3");
            }
        }
    }

    // pass 2.4 expand rest down
    {
        ggml_tallocr_t cur_allocr = NULL;
        for (int i = 0; i < graph->n_nodes; i++) {
            struct ggml_tensor * node = graph->nodes[i];
            if (ggml_is_view_op(node->op)) {
                continue;
            }
            ggml_tallocr_t node_allocr = node_allocr(node);
            if (node_allocr != NULL) {
                cur_allocr = node_allocr;
            } else {
                node_allocr(node) = cur_allocr;
                SET_CAUSE(node, "2.4");
            }
        }
    }
#ifdef DEBUG_PASS2
    fprintf(stderr, "PASS 2 ASSIGNMENTS\n"); sched_print_assignments(sched, graph);
#endif

    // pass 3: assign backends to remaining src from dst and view_src
    for (int i = 0; i < graph->n_nodes; i++) {
        struct ggml_tensor * node = graph->nodes[i];
        ggml_tallocr_t cur_allocr = node_allocr(node);
        if (node->view_src != NULL && cur_allocr == NULL) {
            cur_allocr = node_allocr(node) = node_allocr(node->view_src);
            SET_CAUSE(node, "3.vsrc");
        }
        for (int j = 0; j < GGML_MAX_SRC; j++) {
            struct ggml_tensor * src = node->src[j];
            if (src == NULL) {
                break;
            }
            ggml_tallocr_t src_allocr = node_allocr(src);
            if (src_allocr == NULL) {
                if (src->view_src != NULL) {
                    // views are always on the same backend as the source
                    node_allocr(src) = node_allocr(src->view_src);
                    SET_CAUSE(src, "3.vsrc");
                } else {
                    node_allocr(src) = cur_allocr;
                    SET_CAUSE(src, "3.cur");
                }
            }
        }
    }
#ifdef DEBUG_PASS3
    fprintf(stderr, "PASS 3 ASSIGNMENTS\n"); sched_print_assignments(sched, graph);
#endif

    // pass 4: split graph, find tensors that need to be copied
    {
        int cur_split = 0;
        // find the backend of the first split, skipping view ops
        for (int i = 0; i < graph->n_nodes; i++) {
            struct ggml_tensor * node = graph->nodes[i];
            if (!ggml_is_view_op(node->op)) {
                sched->splits[0].tallocr = node_allocr(node);
                break;
            }
        }
        sched->splits[0].i_start = 0;
        sched->splits[0].n_inputs = 0;
        memset(sched->splits[0].inputs, 0, sizeof(sched->splits[0].inputs)); //HACK
        ggml_tallocr_t cur_allocr = sched->splits[0].tallocr;
        size_t cur_backend_id = sched_allocr_prio(sched, cur_allocr);
        for (int i = 0; i < graph->n_nodes; i++) {
            struct ggml_tensor * node = graph->nodes[i];

            if (ggml_is_view_op(node->op)) {
                continue;
            }

            ggml_tallocr_t node_allocr = node_allocr(node);

            GGML_ASSERT(node_allocr != NULL); // all nodes should be assigned by now

            if (node_allocr != cur_allocr) {
                sched->splits[cur_split].i_end = i;
                cur_split++;
                GGML_ASSERT(cur_split < GGML_MAX_SPLITS);
                sched->splits[cur_split].tallocr = node_allocr;
                sched->splits[cur_split].i_start = i;
                sched->splits[cur_split].n_inputs = 0;
                cur_allocr = node_allocr;
                cur_backend_id = sched_allocr_prio(sched, cur_allocr);
            }

            // find inputs that are not on the same backend
            for (int j = 0; j < GGML_MAX_SRC; j++) {
                struct ggml_tensor * src = node->src[j];
                if (src == NULL) {
                    break;
                }
                ggml_tallocr_t src_allocr = node_allocr(src);
                GGML_ASSERT(src_allocr != NULL); // all inputs should be assigned by now
                if (src_allocr != node_allocr) {
                    // create a copy of the input in the split's backend
                    size_t id = hash_id(src);
                    if (sched->node_copies[id][cur_backend_id] == NULL) {
                        ggml_backend_t backend = get_allocr_backend(sched, cur_allocr);
                        struct ggml_tensor * tensor_copy = ggml_dup_tensor_layout(sched->ctx, src);
                        ggml_format_name(tensor_copy, "%s#%s", ggml_backend_name(backend), src->name);

                        sched->node_copies[id][cur_backend_id] = tensor_copy;
                        node_allocr(tensor_copy) = cur_allocr;
                        SET_CAUSE(tensor_copy, "4.cpy");

                        int n_inputs = sched->splits[cur_split].n_inputs++;
                        GGML_ASSERT(n_inputs < GGML_MAX_SPLIT_INPUTS);
                        sched->splits[cur_split].inputs[n_inputs] = src;
                    }
                    node->src[j] = sched->node_copies[id][cur_backend_id];

#if 0
                    // check if the input is already in the split
                    bool found = false;
                    for (int k = 0; k < sched->splits[cur_split].n_inputs; k++) {
                        if (sched->splits[cur_split].inputs[k] == src) {
                            found = true;
                            break;
                        }
                    }

                    if (!found) {
                        int n_inputs = sched->splits[cur_split].n_inputs++;
                        //printf("split %d input %d: %s (%s)\n", cur_split, n_inputs, src->name, ggml_backend_name(get_allocr_backend(sched, src_allocr)));
                        GGML_ASSERT(n_inputs < GGML_MAX_SPLIT_INPUTS);
                        sched->splits[cur_split].inputs[n_inputs] = src;
                    }
#endif
                }
            }
        }
        sched->splits[cur_split].i_end = graph->n_nodes;
        sched->n_splits = cur_split + 1;
    }
#ifdef DEBUG_PASS4
    fprintf(stderr, "PASS 4 ASSIGNMENTS\n"); sched_print_assignments(sched, graph);
#endif

#ifndef NDEBUG
    // sanity check: all sources should have the same backend as the node
    for (int i = 0; i < graph->n_nodes; i++) {
        struct ggml_tensor * node = graph->nodes[i];
        ggml_tallocr_t node_allocr = node_allocr(node);
        if (node_allocr == NULL) {
            fprintf(stderr, "!!!!!!! %s has no backend\n", node->name);
        }
        if (node->view_src != NULL && node_allocr != node_allocr(node->view_src)) {
            fprintf(stderr, "!!!!!!! %s has backend %s, view_src %s has backend %s\n",
                node->name, node_allocr ? ggml_backend_name(get_allocr_backend(sched, node_allocr)) : "NULL",
                node->view_src->name, node_allocr(node->view_src) ? ggml_backend_name(get_allocr_backend(sched, node_allocr(node->view_src))) : "NULL");
        }
        for (int j = 0; j < GGML_MAX_SRC; j++) {
            struct ggml_tensor * src = node->src[j];
            if (src == NULL) {
                break;
            }
            ggml_tallocr_t src_allocr = node_allocr(src);
            if (src_allocr != node_allocr /* && src_backend != NULL */) { // ignore nulls for now
                fprintf(stderr, "!!!! %s has backend %s, src %d (%s) has backend %s\n",
                    node->name, node_allocr ? ggml_backend_name(get_allocr_backend(sched, node_allocr)) : "NULL",
                    j, src->name, src_allocr ? ggml_backend_name(get_allocr_backend(sched, src_allocr)) : "NULL");
            }
            if (src->view_src != NULL && src_allocr != node_allocr(src->view_src)) {
                fprintf(stderr, "!!!!!!! [src] %s has backend %s, view_src %s has backend %s\n",
                    src->name, src_allocr ? ggml_backend_name(get_allocr_backend(sched, src_allocr)) : "NULL",
                    src->view_src->name, node_allocr(src->view_src) ? ggml_backend_name(get_allocr_backend(sched, node_allocr(src->view_src))) : "NULL");
            }
        }
    }
    fflush(stderr);
#endif

    // create copies of the graph for each split
    // FIXME: avoid this copy, pass split inputs to ggml_gallocr_alloc_graph_n in some other way
    struct ggml_cgraph * graph_copy = ggml_new_graph_custom(sched->ctx, graph->n_nodes + sched->n_splits*GGML_MAX_SPLIT_INPUTS, false);
    for (int i = 0; i < sched->n_splits; i++) {
        struct ggml_backend_sched_split * split = &sched->splits[i];
        split->graph = ggml_graph_view(graph, split->i_start, split->i_end);

        // add inputs to the graph copy so that they are allocated by ggml-alloc at the start of the split
        for (int j = 0; j < split->n_inputs; j++) {
            struct ggml_tensor * input = split->inputs[j];
            struct ggml_tensor * input_cpy = sched->node_copies[hash_id(input)][sched_allocr_prio(sched, split->tallocr)];
            // add a dependency to the input source so that it is not freed before the copy is done
            GGML_ASSERT(input_cpy->src[0] == NULL || input_cpy->src[0] == input);
            input_cpy->src[0] = input;
            graph_copy->nodes[graph_copy->n_nodes++] = input_cpy;
        }

        for (int j = split->i_start; j < split->i_end; j++) {
            graph_copy->nodes[graph_copy->n_nodes++] = graph->nodes[j];
        }
    }
    sched->graph = graph_copy;
}

static void sched_alloc_splits(ggml_backend_sched_t sched) {
    ggml_gallocr_alloc_graph_n(
        sched->galloc,
        sched->graph,
        sched->hash_set,
        sched->node_talloc);
}

static void sched_compute_splits(ggml_backend_sched_t sched) {
    uint64_t copy_us[GGML_MAX_BACKENDS] = {0};
    uint64_t compute_us[GGML_MAX_BACKENDS] = {0};

    struct ggml_backend_sched_split * splits = sched->splits;

    for (int i = 0; i < sched->n_splits; i++) {
        struct ggml_backend_sched_split * split = &splits[i];
        ggml_backend_t split_backend = get_allocr_backend(sched, split->tallocr);
        int split_backend_id = sched_backend_prio(sched, split_backend);

        // copy the input tensors to the split backend
        uint64_t copy_start_us = ggml_time_us();
        for (int j = 0; j < split->n_inputs; j++) {
            struct ggml_tensor * input = split->inputs[j];
            struct ggml_tensor * input_cpy = sched->node_copies[hash_id(input)][split_backend_id];

            GGML_ASSERT(input->buffer != NULL);
            GGML_ASSERT(input_cpy->buffer != NULL);

            // TODO: avoid this copy if it was already copied in a previous split, and the input didn't change
            // this is important to avoid copying constants such as KQ_mask and inp_pos multiple times
            ggml_backend_tensor_copy_async(split_backend, input, input_cpy);
        }
        //ggml_backend_synchronize(split_backend); // necessary to measure copy time
        int64_t copy_end_us = ggml_time_us();
        copy_us[split_backend_id] += copy_end_us - copy_start_us;

#if 0
        char split_filename[GGML_MAX_NAME];
        snprintf(split_filename, GGML_MAX_NAME, "split_%i_%s.dot", i, ggml_backend_name(split_backend));
        ggml_graph_dump_dot(split->graph, NULL, split_filename);
#endif


        uint64_t compute_start_us = ggml_time_us();
        if (!sched->callback_eval) {
            ggml_backend_graph_compute(split_backend, &split->graph);
            //ggml_backend_synchronize(split_backend); // necessary to measure compute time
        } else {
            // similar to ggml_backend_compare_graph_backend
            for (int j0 = 0; j0 < split->graph.n_nodes; j0++) {
                struct ggml_tensor * t = split->graph.nodes[j0];

                // check if the user needs data from this node
                bool need = sched->callback_eval(t, true, sched->callback_eval_user_data);

                int j1 = j0;

                // determine the range [j0, j1] of nodes that can be computed together
                while (!need && j1 < split->graph.n_nodes - 1) {
                    t = split->graph.nodes[++j1];
                    need = sched->callback_eval(t, true, sched->callback_eval_user_data);
                }

                struct ggml_cgraph gv = ggml_graph_view(&split->graph, j0, j1 + 1);

                ggml_backend_graph_compute(split_backend, &gv);

                if (need && !sched->callback_eval(t, false, sched->callback_eval_user_data)) {
                    break;
                }

                j0 = j1;
            }
        }
        uint64_t compute_end_us = ggml_time_us();
        compute_us[split_backend_id] += compute_end_us - compute_start_us;
    }

#if 0
    // per-backend timings
    fprintf(stderr, "sched_compute_splits times (%d splits):\n", sched->n_splits);
    for (int i = 0; i < sched->n_backends; i++) {
        if (copy_us[i] > 0 || compute_us[i] > 0) {
            fprintf(stderr, "\t%5.5s: %lu us copy, %lu us compute\n", ggml_backend_name(sched->backends[i]), copy_us[i], compute_us[i]);
        }
    }
#endif
}

static void sched_reset(ggml_backend_sched_t sched) {
    for (int i = 0; i < sched->n_backends; i++) {
        ggml_tallocr_reset(sched->tallocs[i]);
    }
    // reset state for the next run
    size_t hash_size = sched->hash_set.size;
    memset(sched->hash_set.keys, 0, sizeof(sched->hash_set.keys[0]) * hash_size);
    memset(sched->node_talloc,   0, sizeof(sched->node_talloc[0])   * hash_size);
    memset(sched->node_copies,   0, sizeof(sched->node_copies[0])   * hash_size);

    sched->is_reset = true;
}

ggml_backend_sched_t ggml_backend_sched_new(ggml_backend_t * backends, ggml_backend_buffer_type_t * bufts, int n_backends, size_t graph_size) {
    GGML_ASSERT(n_backends > 0);
    GGML_ASSERT(n_backends <= GGML_MAX_BACKENDS);

    struct ggml_backend_sched * sched = calloc(sizeof(struct ggml_backend_sched), 1);

    GGML_ASSERT(sched != NULL);
    // initialize hash table
    sched->hash_set    = ggml_hash_set_new(graph_size + GGML_MAX_SPLITS*GGML_MAX_SPLIT_INPUTS);
    sched->node_talloc = calloc(sizeof(sched->node_talloc[0]) * sched->hash_set.size, 1);
    sched->node_copies = calloc(sizeof(sched->node_copies[0]) * sched->hash_set.size, 1);

    sched->n_backends = n_backends;
    for (int i = 0; i < n_backends; i++) {
        sched->backends[i] = backends[i];
        sched->bufts[i] = bufts ? bufts[i] : ggml_backend_get_default_buffer_type(backends[i]);
    }

    sched->galloc = ggml_gallocr_new();

    // init measure allocs for each backend
    for (int i = 0; i < n_backends; i++) {
        sched->tallocs[i] = ggml_tallocr_new_measure_from_buft(sched->bufts[i]);
    }

    sched_reset(sched);

    return sched;
}

void ggml_backend_sched_free(ggml_backend_sched_t sched) {
    if (sched == NULL) {
        return;
    }
    for (int i = 0; i < sched->n_backends; i++) {
        ggml_tallocr_free(sched->tallocs[i]);
    }
    ggml_gallocr_free(sched->galloc);
    ggml_free(sched->ctx);
    free(sched->hash_set.keys);
    free(sched->node_talloc);
    free(sched->node_copies);
    free(sched);
}

void ggml_backend_sched_init_measure(ggml_backend_sched_t sched, struct ggml_cgraph * measure_graph) {
    GGML_ASSERT(ggml_tallocr_is_measure(sched->tallocs[0])); // can only be initialized once

    sched_split_graph(sched, measure_graph);
    sched_alloc_splits(sched);

    // allocate buffers and reset allocators
    for (int i = 0; i < sched->n_backends; i++) {
        size_t size = ggml_tallocr_max_size(sched->tallocs[i]);
        ggml_tallocr_free(sched->tallocs[i]);
        sched->tallocs[i] = ggml_tallocr_new_from_buft(sched->bufts[i], size);
    }

    sched_reset(sched);
}

void ggml_backend_sched_graph_compute(ggml_backend_sched_t sched, struct ggml_cgraph * graph) {
    GGML_ASSERT((int)sched->hash_set.size >= graph->n_nodes + GGML_MAX_SPLITS*GGML_MAX_SPLIT_INPUTS);

    if (!sched->is_reset) {
        sched_reset(sched);
    }

    sched_split_graph(sched, graph);
    sched_alloc_splits(sched);
    sched_compute_splits(sched);
}

void ggml_backend_sched_reset(ggml_backend_sched_t sched) {
    sched_reset(sched);
}


void ggml_backend_sched_set_eval_callback(ggml_backend_sched_t sched, ggml_backend_sched_eval_callback callback, void * user_data) {
    sched->callback_eval = callback;
    sched->callback_eval_user_data = user_data;
}

int ggml_backend_sched_get_n_splits(ggml_backend_sched_t sched) {
    return sched->n_splits;
}

ggml_tallocr_t ggml_backend_sched_get_tallocr(ggml_backend_sched_t sched, ggml_backend_t backend) {
    int backend_index = sched_backend_prio(sched, backend);
    GGML_ASSERT(backend_index >= 0 && backend_index < sched->n_backends);
    return sched->tallocs[backend_index];
}

ggml_backend_buffer_t ggml_backend_sched_get_buffer(ggml_backend_sched_t sched, ggml_backend_t backend) {
    int backend_index = sched_backend_prio(sched, backend);
    GGML_ASSERT(backend_index >= 0 && backend_index < sched->n_backends);
    return ggml_tallocr_get_buffer(sched->tallocs[backend_index]);
}

void ggml_backend_sched_set_node_backend(ggml_backend_sched_t sched, struct ggml_tensor * node, ggml_backend_t backend) {
    int backend_index = sched_backend_prio(sched, backend);
    GGML_ASSERT(backend_index >= 0 && backend_index < sched->n_backends);
    node_allocr(node) = sched->tallocs[backend_index];
}

ggml_backend_t ggml_backend_sched_get_node_backend(ggml_backend_sched_t sched, struct ggml_tensor * node) {
    ggml_tallocr_t allocr = node_allocr(node);
    if (allocr == NULL) {
        return NULL;
    }
    return get_allocr_backend(sched, allocr);
}

// utils

void ggml_backend_view_init(ggml_backend_buffer_t buffer, struct ggml_tensor * tensor) {
    GGML_ASSERT(tensor->buffer == NULL);
    //GGML_ASSERT(tensor->data == NULL); // views of pre-allocated tensors may have the data set in ggml_new_tensor, but still need to be initialized by the backend
    GGML_ASSERT(tensor->view_src != NULL);
    GGML_ASSERT(tensor->view_src->buffer != NULL);
    GGML_ASSERT(tensor->view_src->data != NULL);

    tensor->buffer = buffer;
    tensor->data = (char *)tensor->view_src->data + tensor->view_offs;
    tensor->backend = tensor->view_src->backend;
    ggml_backend_buffer_init_tensor(buffer, tensor);
}

void ggml_backend_tensor_alloc(ggml_backend_buffer_t buffer, struct ggml_tensor * tensor, void * addr) {
    GGML_ASSERT(tensor->buffer == NULL);
    GGML_ASSERT(tensor->data == NULL);
    GGML_ASSERT(tensor->view_src == NULL);
    GGML_ASSERT(addr >= ggml_backend_buffer_get_base(buffer));
    GGML_ASSERT((char *)addr + ggml_backend_buffer_get_alloc_size(buffer, tensor) <=
                (char *)ggml_backend_buffer_get_base(buffer) + ggml_backend_buffer_get_size(buffer));

    tensor->buffer = buffer;
    tensor->data = addr;
    ggml_backend_buffer_init_tensor(buffer, tensor);
}

static struct ggml_tensor * graph_dup_tensor(struct ggml_hash_set hash_set, struct ggml_tensor ** node_copies,
    struct ggml_context * ctx_allocated, struct ggml_context * ctx_unallocated, struct ggml_tensor * src) {

    GGML_ASSERT(src != NULL);
    GGML_ASSERT(src->data && "graph must be allocated");

    size_t id = ggml_hash_insert(hash_set, src);
    if (id == GGML_HASHTABLE_ALREADY_EXISTS) {
        return node_copies[ggml_hash_find(hash_set, src)];
    }

    struct ggml_tensor * dst = ggml_dup_tensor_layout(src->data && !src->view_src ? ctx_allocated : ctx_unallocated, src);
    if (src->view_src != NULL) {
        dst->view_src = graph_dup_tensor(hash_set, node_copies, ctx_allocated, ctx_unallocated, src->view_src);
        dst->view_offs = src->view_offs;
    }
    dst->op = src->op;
    memcpy(dst->op_params, src->op_params, sizeof(dst->op_params));
    ggml_set_name(dst, src->name);

    // copy src
    for (int i = 0; i < GGML_MAX_SRC; i++) {
        struct ggml_tensor * s = src->src[i];
        if (s == NULL) {
            break;
        }
        dst->src[i] = graph_dup_tensor(hash_set, node_copies, ctx_allocated, ctx_unallocated, s);
    }

    node_copies[id] = dst;
    return dst;
}

static void graph_init_tensor(struct ggml_hash_set hash_set, struct ggml_tensor ** node_copies, bool * node_init, struct ggml_tensor * src) {
    size_t id = ggml_hash_find(hash_set, src);
    if (node_init[id]) {
        return;
    }
    node_init[id] = true;

    struct ggml_tensor * dst = node_copies[id];
    if (dst->view_src != NULL) {
        graph_init_tensor(hash_set, node_copies, node_init, src->view_src);
        ggml_backend_view_init(dst->view_src->buffer, dst);
    }
    else {
        ggml_backend_tensor_copy(src, dst);
    }

    // init src
    for (int i = 0; i < GGML_MAX_SRC; i++) {
        struct ggml_tensor * s = src->src[i];
        if (s == NULL) {
            break;
        }
        graph_init_tensor(hash_set, node_copies, node_init, s);
    }
}

struct ggml_backend_graph_copy ggml_backend_graph_copy(ggml_backend_t backend, struct ggml_cgraph * graph) {
    struct ggml_hash_set hash_set = {
        /* .size = */ graph->visited_hash_table.size,
        /* .keys = */ calloc(sizeof(hash_set.keys[0]) * graph->visited_hash_table.size, 1)
    };
    struct ggml_tensor ** node_copies = calloc(sizeof(node_copies[0]) * hash_set.size, 1);
    GGML_ASSERT(node_copies != NULL);
    bool * node_init = calloc(sizeof(node_init[0]) * hash_set.size, 1);

    struct ggml_init_params params = {
        /* .mem_size   = */ ggml_tensor_overhead()*hash_set.size + ggml_graph_overhead_custom(graph->size, false),
        /* .mem_buffer = */ NULL,
        /* .no_alloc   = */ true
    };

    struct ggml_context * ctx_allocated = ggml_init(params);
    struct ggml_context * ctx_unallocated = ggml_init(params);

    if (ctx_allocated == NULL || ctx_unallocated == NULL) {
        fprintf(stderr, "failed to allocate context for graph copy\n");
        free(hash_set.keys);
        free(node_copies);
        free(node_init);
        ggml_free(ctx_allocated);
        ggml_free(ctx_unallocated);
        return (struct ggml_backend_graph_copy) {
            /* .buffer           = */ NULL,
            /* .ctx_allocated    = */ NULL,
            /* .ctx_unallocated  = */ NULL,
            /* .graph            = */ NULL,
        };
    }

    // dup nodes
    for (int i = 0; i < graph->n_nodes; i++) {
        struct ggml_tensor * node = graph->nodes[i];
        graph_dup_tensor(hash_set, node_copies, ctx_allocated, ctx_unallocated, node);
    }

    // allocate nodes
    ggml_backend_buffer_t buffer = ggml_backend_alloc_ctx_tensors(ctx_allocated, backend);
    if (buffer == NULL) {
        fprintf(stderr, "failed to allocate buffer for graph copy\n");
        free(hash_set.keys);
        free(node_copies);
        free(node_init);
        ggml_free(ctx_allocated);
        ggml_free(ctx_unallocated);
        return (struct ggml_backend_graph_copy) {
            /* .buffer           = */ NULL,
            /* .ctx_allocated    = */ NULL,
            /* .ctx_unallocated  = */ NULL,
            /* .graph            = */ NULL,
        };
    }

    //printf("copy buffer size: %zu MB\n", ggml_backend_buffer_get_size(buffer) / 1024 / 1024);

    // copy data and init views
    for (int i = 0; i < graph->n_nodes; i++) {
        struct ggml_tensor * node = graph->nodes[i];
        graph_init_tensor(hash_set, node_copies, node_init, node);
    }

    // build graph copy
    struct ggml_cgraph * graph_copy = ggml_new_graph_custom(ctx_allocated, graph->size, false);
    for (int i = 0; i < graph->n_nodes; i++) {
        struct ggml_tensor * node = graph->nodes[i];
        struct ggml_tensor * node_copy = node_copies[ggml_hash_find(hash_set, node)];
        graph_copy->nodes[i] = node_copy;
    }
    graph_copy->n_nodes = graph->n_nodes;

    free(hash_set.keys);
    free(node_copies);
    free(node_init);

    return (struct ggml_backend_graph_copy) {
        /* .buffer           = */ buffer,
        /* .ctx_allocated    = */ ctx_allocated,
        /* .ctx_unallocated  = */ ctx_unallocated,
        /* .graph            = */ graph_copy,
    };
}

void ggml_backend_graph_copy_free(struct ggml_backend_graph_copy copy) {
    ggml_backend_buffer_free(copy.buffer);
    ggml_free(copy.ctx_allocated);
    ggml_free(copy.ctx_unallocated);
}

bool ggml_backend_compare_graph_backend(ggml_backend_t backend1, ggml_backend_t backend2, struct ggml_cgraph * graph, ggml_backend_eval_callback callback, void * user_data) {
    struct ggml_backend_graph_copy copy = ggml_backend_graph_copy(backend2, graph);
    if (copy.buffer == NULL) {
        return false;
    }

    struct ggml_cgraph * g1 = graph;
    struct ggml_cgraph * g2 = copy.graph;

    assert(g1->n_nodes == g2->n_nodes);

    for (int i = 0; i < g1->n_nodes; i++) {
        //printf("eval %d/%d\n", i, g1->n_nodes);
        struct ggml_tensor * t1 = g1->nodes[i];
        struct ggml_tensor * t2 = g2->nodes[i];

        assert(t1->op == t2->op && ggml_are_same_layout(t1, t2));

        struct ggml_cgraph g1v = ggml_graph_view(g1, i, i + 1);
        struct ggml_cgraph g2v = ggml_graph_view(g2, i, i + 1);

        ggml_backend_graph_compute(backend1, &g1v);
        ggml_backend_graph_compute(backend2, &g2v);

        if (ggml_is_view_op(t1->op)) {
            continue;
        }

        // compare results, calculate rms etc
        if (!callback(i, t1, t2, user_data)) {
            break;
        }
    }

    ggml_backend_graph_copy_free(copy);

    return true;
}<|MERGE_RESOLUTION|>--- conflicted
+++ resolved
@@ -65,12 +65,8 @@
                size_t                          size) {
     ggml_backend_buffer_t buffer = malloc(sizeof(struct ggml_backend_buffer));
 
-<<<<<<< HEAD
     GGML_ASSERT(iface.get_base != NULL);
     GGML_ASSERT(buffer != NULL);
-
-=======
->>>>>>> 2307523d
     (*buffer) = (struct ggml_backend_buffer) {
         /* .interface = */ iface,
         /* .buft      = */ buft,
