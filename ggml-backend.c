#include "ggml-backend-impl.h"
#include "ggml-alloc.h"
#include "ggml-impl.h"

#include <assert.h>
#include <limits.h>
#include <stdarg.h>
#include <stdio.h>
#include <stdlib.h>
#include <string.h>


#define MAX(a, b) ((a) > (b) ? (a) : (b))


// backend buffer type

const char * ggml_backend_buft_name(ggml_backend_buffer_type_t buft) {
    return buft->iface.get_name(buft);
}

GGML_CALL ggml_backend_buffer_t ggml_backend_buft_alloc_buffer(ggml_backend_buffer_type_t buft, size_t size) {
    return buft->iface.alloc_buffer(buft, size);
}

size_t ggml_backend_buft_get_alignment(ggml_backend_buffer_type_t buft) {
    return buft->iface.get_alignment(buft);
}

GGML_CALL size_t ggml_backend_buft_get_alloc_size(ggml_backend_buffer_type_t buft, struct ggml_tensor * tensor) {
    // get_alloc_size is optional, defaults to ggml_nbytes
    if (buft->iface.get_alloc_size) {
        return buft->iface.get_alloc_size(buft, tensor);
    }
    return ggml_nbytes(tensor);
}

bool ggml_backend_buft_supports_backend(ggml_backend_buffer_type_t buft, ggml_backend_t backend) {
    return buft->iface.supports_backend(buft, backend);
}

bool ggml_backend_buft_is_host(ggml_backend_buffer_type_t buft) {
    if (buft->iface.is_host) {
        return buft->iface.is_host(buft);
    }
    return false;
}

// backend buffer

GGML_CALL ggml_backend_buffer_t ggml_backend_buffer_init(
               ggml_backend_buffer_type_t      buft,
        struct ggml_backend_buffer_i           iface,
               ggml_backend_buffer_context_t   context,
               size_t                          size) {
    ggml_backend_buffer_t buffer = malloc(sizeof(struct ggml_backend_buffer));

    GGML_ASSERT(iface.get_base != NULL);

    (*buffer) = (struct ggml_backend_buffer) {
        /* .interface = */ iface,
        /* .buft      = */ buft,
        /* .context   = */ context,
        /* .size      = */ size,
        /* .usage     = */ GGML_BACKEND_BUFFER_USAGE_ANY
    };

    return buffer;
}

const char * ggml_backend_buffer_name(ggml_backend_buffer_t buffer) {
    return buffer->iface.get_name(buffer);
}

void ggml_backend_buffer_free(ggml_backend_buffer_t buffer) {
    if (buffer == NULL) {
        return;
    }

    if (buffer->iface.free_buffer != NULL) {
        buffer->iface.free_buffer(buffer);
    }
    free(buffer);
}

size_t ggml_backend_buffer_get_size(ggml_backend_buffer_t buffer) {
    return buffer->size;
}

void * ggml_backend_buffer_get_base(ggml_backend_buffer_t buffer) {
    void * base = buffer->iface.get_base(buffer);

    GGML_ASSERT(base != NULL && "backend buffer base cannot be NULL");

    return base;
}

GGML_CALL void ggml_backend_buffer_init_tensor(ggml_backend_buffer_t buffer, struct ggml_tensor * tensor) {
    // init_tensor is optional
    if (buffer->iface.init_tensor) {
        buffer->iface.init_tensor(buffer, tensor);
    }
}

size_t ggml_backend_buffer_get_alignment (ggml_backend_buffer_t buffer) {
    return ggml_backend_buft_get_alignment(ggml_backend_buffer_get_type(buffer));
}

size_t ggml_backend_buffer_get_alloc_size(ggml_backend_buffer_t buffer, struct ggml_tensor * tensor) {
    return ggml_backend_buft_get_alloc_size(ggml_backend_buffer_get_type(buffer), tensor);
}

void ggml_backend_buffer_clear(ggml_backend_buffer_t buffer, uint8_t value) {
    buffer->iface.clear(buffer, value);
}

bool ggml_backend_buffer_is_host(ggml_backend_buffer_t buffer) {
    return ggml_backend_buft_is_host(ggml_backend_buffer_get_type(buffer));
}

void ggml_backend_buffer_set_usage(ggml_backend_buffer_t buffer, enum ggml_backend_buffer_usage usage) {
    buffer->usage = usage;
}

ggml_backend_buffer_type_t ggml_backend_buffer_get_type(ggml_backend_buffer_t buffer) {
    return buffer->buft;
}

void ggml_backend_buffer_reset(ggml_backend_buffer_t buffer) {
    if (buffer->iface.reset) {
        buffer->iface.reset(buffer);
    }
}

bool ggml_backend_buffer_copy_tensor(const struct ggml_tensor * src, struct ggml_tensor * dst) {
    ggml_backend_buffer_t dst_buf = dst->view_src ? dst->view_src->buffer : dst->buffer;
    if (dst_buf->iface.cpy_tensor) {
        return src->buffer->iface.cpy_tensor(dst_buf, src, dst);
    }
    return false;
}

// backend

const char * ggml_backend_name(ggml_backend_t backend) {
    if (backend == NULL) {
        return "NULL";
    }
    return backend->iface.get_name(backend);
}

void ggml_backend_free(ggml_backend_t backend) {
    if (backend == NULL) {
        return;
    }

    backend->iface.free(backend);
}

ggml_backend_buffer_type_t ggml_backend_get_default_buffer_type(ggml_backend_t backend) {
    return backend->iface.get_default_buffer_type(backend);
}

ggml_backend_buffer_t ggml_backend_alloc_buffer(ggml_backend_t backend, size_t size) {
    return ggml_backend_buft_alloc_buffer(ggml_backend_get_default_buffer_type(backend), size);
}

size_t ggml_backend_get_alignment(ggml_backend_t backend) {
    return ggml_backend_buft_get_alignment(ggml_backend_get_default_buffer_type(backend));
}

void ggml_backend_tensor_set_async(ggml_backend_t backend, struct ggml_tensor * tensor, const void * data, size_t offset, size_t size) {
    GGML_ASSERT(tensor->data != NULL && "tensor not allocated");
    GGML_ASSERT(offset + size <= ggml_nbytes(tensor) && "tensor write out of bounds");

    if (backend->iface.set_tensor_async == NULL) {
        ggml_backend_tensor_set(tensor, data, offset, size);
    } else {
        backend->iface.set_tensor_async(backend, tensor, data, offset, size);
    }
}

void ggml_backend_tensor_get_async(ggml_backend_t backend, const struct ggml_tensor * tensor, void * data, size_t offset, size_t size) {
    GGML_ASSERT(tensor->data != NULL && "tensor not allocated");
    GGML_ASSERT(offset + size <= ggml_nbytes(tensor) && "tensor read out of bounds");

    if (backend->iface.get_tensor_async == NULL) {
        ggml_backend_tensor_get(tensor, data, offset, size);
    } else {
        backend->iface.get_tensor_async(backend, tensor, data, offset, size);
    }
}

GGML_CALL void ggml_backend_tensor_set(struct ggml_tensor * tensor, const void * data, size_t offset, size_t size) {
    ggml_backend_buffer_t buf = tensor->view_src ? tensor->view_src->buffer : tensor->buffer;

    GGML_ASSERT(buf != NULL && "tensor buffer not set");
    GGML_ASSERT(tensor->data != NULL && "tensor not allocated");
    GGML_ASSERT(offset + size <= ggml_nbytes(tensor) && "tensor write out of bounds");

    buf->iface.set_tensor(buf, tensor, data, offset, size);
}

GGML_CALL void ggml_backend_tensor_get(const struct ggml_tensor * tensor, void * data, size_t offset, size_t size) {
    ggml_backend_buffer_t buf = tensor->view_src ? tensor->view_src->buffer : tensor->buffer;

    GGML_ASSERT(buf != NULL && "tensor buffer not set");
    GGML_ASSERT(tensor->data != NULL && "tensor not allocated");
    GGML_ASSERT(offset + size <= ggml_nbytes(tensor) && "tensor read out of bounds");

    buf->iface.get_tensor(buf, tensor, data, offset, size);
}

void ggml_backend_synchronize(ggml_backend_t backend) {
    if (backend->iface.synchronize == NULL) {
        return;
    }

    backend->iface.synchronize(backend);
}

ggml_backend_graph_plan_t ggml_backend_graph_plan_create(ggml_backend_t backend, struct ggml_cgraph * cgraph) {
    return backend->iface.graph_plan_create(backend, cgraph);
}

void ggml_backend_graph_plan_free(ggml_backend_t backend, ggml_backend_graph_plan_t plan) {
    backend->iface.graph_plan_free(backend, plan);
}

void ggml_backend_graph_plan_compute(ggml_backend_t backend, ggml_backend_graph_plan_t plan) {
    backend->iface.graph_plan_compute(backend, plan);
}

bool ggml_backend_graph_compute(ggml_backend_t backend, struct ggml_cgraph * cgraph) {
    return backend->iface.graph_compute(backend, cgraph);
}

bool ggml_backend_supports_op(ggml_backend_t backend, const struct ggml_tensor * op) {
    return backend->iface.supports_op(backend, op);
}

// backend copy

static bool ggml_are_same_layout(const struct ggml_tensor * a, const struct ggml_tensor * b) {
    if (a->type != b->type) {
        return false;
    }
    for (int i = 0; i < GGML_MAX_DIMS; i++) {
        if (a->ne[i] != b->ne[i]) {
            return false;
        }
        if (a->nb[i] != b->nb[i]) {
            return false;
        }
    }
    return true;
}

void ggml_backend_tensor_copy(struct ggml_tensor * src, struct ggml_tensor * dst) {
    GGML_ASSERT(ggml_are_same_layout(src, dst) && "cannot copy tensors with different layouts");

    if (src == dst) {
        return;
    }

    if (ggml_backend_buffer_is_host(src->buffer)) {
        ggml_backend_tensor_set(dst, src->data, 0, ggml_nbytes(src));
    } else if (ggml_backend_buffer_is_host(dst->buffer)) {
        ggml_backend_tensor_get(src, dst->data, 0, ggml_nbytes(src));
    } else if (!ggml_backend_buffer_copy_tensor(src, dst)) {
#ifndef NDEBUG
        fprintf(stderr, "%s: warning: slow copy from %s to %s\n", __func__, ggml_backend_buffer_name(src->buffer), ggml_backend_buffer_name(dst->buffer));
#endif
        size_t nbytes = ggml_nbytes(src);
        void * data = malloc(nbytes);
        ggml_backend_tensor_get(src, data, 0, nbytes);
        ggml_backend_tensor_set(dst, data, 0, nbytes);
        free(data);
    }
}

void ggml_backend_tensor_copy_async(ggml_backend_t backend_src, ggml_backend_t backend_dst, struct ggml_tensor * src, struct ggml_tensor * dst) {
    GGML_ASSERT(ggml_are_same_layout(src, dst) && "cannot copy tensors with different layouts");

    if (src == dst) {
        return;
    }

    if (backend_dst->iface.cpy_tensor_async != NULL) {
        if (backend_dst->iface.cpy_tensor_async(backend_src, backend_dst, src, dst)) {
            return;
        }
    }

    size_t nbytes = ggml_nbytes(src);
    if (ggml_backend_buffer_is_host(src->buffer)) {
        // wait for src to be ready before copy
        ggml_backend_synchronize(backend_src);
        ggml_backend_tensor_set_async(backend_dst, dst, src->data, 0, nbytes);
    }
    else {
        ggml_backend_tensor_copy(src, dst);
    }
}


// backend registry

#define GGML_MAX_BACKENDS_REG 16

struct ggml_backend_reg {
    char name[128];
    ggml_backend_init_fn init_fn;
    ggml_backend_buffer_type_t default_buffer_type;
    void * user_data;
};

static struct ggml_backend_reg ggml_backend_registry[GGML_MAX_BACKENDS_REG];
static size_t ggml_backend_registry_count = 0;

GGML_CALL static ggml_backend_t ggml_backend_reg_cpu_init(const char * params, void * user_data);

GGML_CALL static void ggml_backend_registry_init(void) {
    static bool initialized = false;

    if (initialized) {
        return;
    }

    initialized = true;

    ggml_backend_register("CPU", ggml_backend_reg_cpu_init, ggml_backend_cpu_buffer_type(), NULL);

    // add forward decls here to avoid including the backend headers
#ifdef GGML_USE_CUBLAS
    extern GGML_CALL void ggml_backend_cuda_reg_devices(void);
    ggml_backend_cuda_reg_devices();
#endif

#ifdef GGML_USE_METAL
    extern GGML_CALL ggml_backend_t ggml_backend_reg_metal_init(const char * params, void * user_data);
    extern GGML_CALL ggml_backend_buffer_type_t ggml_backend_metal_buffer_type(void);
    ggml_backend_register("Metal", ggml_backend_reg_metal_init, ggml_backend_metal_buffer_type(), NULL);
#endif
}

GGML_CALL void ggml_backend_register(const char * name, ggml_backend_init_fn init_fn, ggml_backend_buffer_type_t default_buffer_type, void * user_data) {
    GGML_ASSERT(ggml_backend_registry_count < GGML_MAX_BACKENDS_REG);

    size_t id = ggml_backend_registry_count;

    ggml_backend_registry[id] = (struct ggml_backend_reg) {
        /* .name                = */ {0},
        /* .fn                  = */ init_fn,
        /* .default_buffer_type = */ default_buffer_type,
        /* .user_data           = */ user_data,
    };

    snprintf(ggml_backend_registry[id].name, sizeof(ggml_backend_registry[id].name), "%s", name);

#ifndef NDEBUG
    fprintf(stderr, "%s: registered backend %s\n", __func__, name);
#endif

    ggml_backend_registry_count++;
}

size_t ggml_backend_reg_get_count(void) {
    ggml_backend_registry_init();

    return ggml_backend_registry_count;
}

size_t ggml_backend_reg_find_by_name(const char * name) {
    ggml_backend_registry_init();

    for (size_t i = 0; i < ggml_backend_registry_count; i++) {
        // TODO: case insensitive in a portable way
        if (strcmp(ggml_backend_registry[i].name, name) == 0) {
            return i;
        }
    }

    // not found
    return SIZE_MAX;
}

// init from backend:params string
ggml_backend_t ggml_backend_reg_init_backend_from_str(const char * backend_str) {
    ggml_backend_registry_init();

    const char * params = strchr(backend_str, ':');
    char backend_name[128];
    if (params == NULL) {
        snprintf(backend_name, sizeof(backend_name), "%s", backend_str);
        params = "";
    } else {
        snprintf(backend_name, sizeof(backend_name), "%.*s", (int)(params - backend_str), backend_str);
        params++;
    }

    size_t backend_i = ggml_backend_reg_find_by_name(backend_name);

    if (backend_i == SIZE_MAX) {
        fprintf(stderr, "%s: backend %s not found\n", __func__, backend_name);
        return NULL;
    }

    return ggml_backend_reg_init_backend(backend_i, params);
}

const char * ggml_backend_reg_get_name(size_t i) {
    ggml_backend_registry_init();

    GGML_ASSERT(i < ggml_backend_registry_count);
    return ggml_backend_registry[i].name;
}

ggml_backend_t ggml_backend_reg_init_backend(size_t i, const char * params) {
    ggml_backend_registry_init();

    GGML_ASSERT(i < ggml_backend_registry_count);
    return ggml_backend_registry[i].init_fn(params, ggml_backend_registry[i].user_data);
}

ggml_backend_buffer_type_t ggml_backend_reg_get_default_buffer_type(size_t i) {
    ggml_backend_registry_init();

    GGML_ASSERT(i < ggml_backend_registry_count);
    return ggml_backend_registry[i].default_buffer_type;
}

ggml_backend_buffer_t ggml_backend_reg_alloc_buffer(size_t i, size_t size) {
    ggml_backend_registry_init();

    GGML_ASSERT(i < ggml_backend_registry_count);
    return ggml_backend_buft_alloc_buffer(ggml_backend_registry[i].default_buffer_type, size);
}

// backend CPU

GGML_CALL static const char * ggml_backend_cpu_buffer_name(ggml_backend_buffer_t buffer) {
    return "CPU";

    GGML_UNUSED(buffer);
}

GGML_CALL static void * ggml_backend_cpu_buffer_get_base(ggml_backend_buffer_t buffer) {
    return (void *)buffer->context;
}

GGML_CALL static void ggml_backend_cpu_buffer_free_buffer(ggml_backend_buffer_t buffer) {
    free(buffer->context);
}

GGML_CALL static void ggml_backend_cpu_buffer_set_tensor(ggml_backend_buffer_t buffer, struct ggml_tensor * tensor, const void * data, size_t offset, size_t size) {
    memcpy((char *)tensor->data + offset, data, size);

    GGML_UNUSED(buffer);
}

GGML_CALL static void ggml_backend_cpu_buffer_get_tensor(ggml_backend_buffer_t buffer, const struct ggml_tensor * tensor, void * data, size_t offset, size_t size) {
    memcpy(data, (const char *)tensor->data + offset, size);

    GGML_UNUSED(buffer);
}

GGML_CALL static bool ggml_backend_cpu_buffer_cpy_tensor(ggml_backend_buffer_t buffer, const struct ggml_tensor * src, struct ggml_tensor * dst) {
    if (ggml_backend_buffer_is_host(src->buffer)) {
        memcpy(dst->data, src->data, ggml_nbytes(src));
        return true;
    }
    return false;

    GGML_UNUSED(buffer);
}

GGML_CALL static void ggml_backend_cpu_buffer_clear(ggml_backend_buffer_t buffer, uint8_t value) {
    memset(buffer->context, value, buffer->size);
}

static struct ggml_backend_buffer_i cpu_backend_buffer_i = {
    /* .get_name        = */ ggml_backend_cpu_buffer_name,
    /* .free_buffer     = */ ggml_backend_cpu_buffer_free_buffer,
    /* .get_base        = */ ggml_backend_cpu_buffer_get_base,
    /* .init_tensor     = */ NULL, // no initialization required
    /* .set_tensor      = */ ggml_backend_cpu_buffer_set_tensor,
    /* .get_tensor      = */ ggml_backend_cpu_buffer_get_tensor,
    /* .cpy_tensor      = */ ggml_backend_cpu_buffer_cpy_tensor,
    /* .clear           = */ ggml_backend_cpu_buffer_clear,
    /* .reset           = */ NULL,
};

// for buffers from ptr, free is not called
static struct ggml_backend_buffer_i cpu_backend_buffer_i_from_ptr = {
    /* .get_name        = */ ggml_backend_cpu_buffer_name,
    /* .free_buffer     = */ NULL, // ptr is not owned by the buffer, so it does not need to be freed
    /* .get_base        = */ ggml_backend_cpu_buffer_get_base,
    /* .init_tensor     = */ NULL, // no initialization required
    /* .set_tensor      = */ ggml_backend_cpu_buffer_set_tensor,
    /* .get_tensor      = */ ggml_backend_cpu_buffer_get_tensor,
    /* .cpy_tensor      = */ ggml_backend_cpu_buffer_cpy_tensor,
    /* .clear           = */ ggml_backend_cpu_buffer_clear,
    /* .reset           = */ NULL,
};

static const size_t TENSOR_ALIGNMENT = 64; // should be enough for AVX 512

GGML_CALL static const char * ggml_backend_cpu_buffer_type_get_name(ggml_backend_buffer_type_t buft) {
    return "CPU";

    GGML_UNUSED(buft);
}

GGML_CALL static ggml_backend_buffer_t ggml_backend_cpu_buffer_type_alloc_buffer(ggml_backend_buffer_type_t buft, size_t size) {
    size += TENSOR_ALIGNMENT;   // malloc may return an address that is not aligned
    void * data = malloc(size); // TODO: maybe use GGML_ALIGNED_MALLOC?

    GGML_ASSERT(data != NULL && "failed to allocate buffer");

    return ggml_backend_buffer_init(buft, cpu_backend_buffer_i, data, size);
}

GGML_CALL static size_t ggml_backend_cpu_buffer_type_get_alignment(ggml_backend_buffer_type_t buft) {
    return TENSOR_ALIGNMENT;

    GGML_UNUSED(buft);
}

GGML_CALL static bool ggml_backend_cpu_buffer_type_supports_backend(ggml_backend_buffer_type_t buft, ggml_backend_t backend) {
    return ggml_backend_is_cpu(backend);

    GGML_UNUSED(buft);
}

GGML_CALL static bool ggml_backend_cpu_buffer_type_is_host(ggml_backend_buffer_type_t buft) {
    return true;

    GGML_UNUSED(buft);
}

GGML_CALL ggml_backend_buffer_type_t ggml_backend_cpu_buffer_type(void) {
    static struct ggml_backend_buffer_type ggml_backend_cpu_buffer_type = {
        /* .iface = */ {
            /* .get_name         = */ ggml_backend_cpu_buffer_type_get_name,
            /* .alloc_buffer     = */ ggml_backend_cpu_buffer_type_alloc_buffer,
            /* .get_alignment    = */ ggml_backend_cpu_buffer_type_get_alignment,
            /* .get_alloc_size   = */ NULL, // defaults to ggml_nbytes
            /* .supports_backend = */ ggml_backend_cpu_buffer_type_supports_backend,
            /* .is_host          = */ ggml_backend_cpu_buffer_type_is_host,
        },
        /* .context = */ NULL,
    };

    return &ggml_backend_cpu_buffer_type;
}

#ifdef GGML_USE_CPU_HBM

// buffer type HBM

#include <hbwmalloc.h>

GGML_CALL static const char * ggml_backend_cpu_hbm_buffer_type_get_name(ggml_backend_buffer_type_t buft) {
    return "CPU_HBM";

    GGML_UNUSED(buft);
}

GGML_CALL static const char * ggml_backend_cpu_hbm_buffer_get_name(ggml_backend_buffer_t buf) {
    return "CPU_HBM";

    GGML_UNUSED(buf);
}

GGML_CALL static void ggml_backend_cpu_hbm_buffer_free_buffer(ggml_backend_buffer_t buffer) {
    hbw_free(buffer->context);
}

GGML_CALL static ggml_backend_buffer_t ggml_backend_cpu_hbm_buffer_type_alloc_buffer(ggml_backend_buffer_type_t buft, size_t size) {
    //void * ptr = hbw_malloc(size);
    void * ptr;
    int result = hbw_posix_memalign(&ptr, ggml_backend_cpu_buffer_type_get_alignment(buft), size);
    if (result != 0) {
        fprintf(stderr, "failed to allocate HBM buffer of size %zu\n", size);
        return NULL;
    }

    ggml_backend_buffer_t buffer = ggml_backend_cpu_buffer_from_ptr(ptr, size);
    buffer->buft = buft;
    buffer->iface.get_name = ggml_backend_cpu_hbm_buffer_get_name;
    buffer->iface.free_buffer = ggml_backend_cpu_hbm_buffer_free_buffer;

    return buffer;
}

ggml_backend_buffer_type_t ggml_backend_cpu_hbm_buffer_type(void) {
    static struct ggml_backend_buffer_type ggml_backend_cpu_buffer_type_hbm = {
        /* .iface    = */ {
            /* .get_name         = */ ggml_backend_cpu_hbm_buffer_type_get_name,
            /* .alloc_buffer     = */ ggml_backend_cpu_hbm_buffer_type_alloc_buffer,
            /* .get_alignment    = */ ggml_backend_cpu_buffer_type_get_alignment,
            /* .get_alloc_size   = */ NULL, // defaults to ggml_nbytes
            /* .supports_backend = */ ggml_backend_cpu_buffer_type_supports_backend,
            /* .is_host          = */ ggml_backend_cpu_buffer_type_is_host,
        },
        /* .context  = */ NULL,
    };

    return &ggml_backend_cpu_buffer_type_hbm;
}
#endif

struct ggml_backend_cpu_context {
    int n_threads;
    void * work_data;
    size_t work_size;
};

GGML_CALL static const char * ggml_backend_cpu_name(ggml_backend_t backend) {
    return "CPU";

    GGML_UNUSED(backend);
}

GGML_CALL static void ggml_backend_cpu_free(ggml_backend_t backend) {
    struct ggml_backend_cpu_context * cpu_ctx = (struct ggml_backend_cpu_context *)backend->context;
    free(cpu_ctx->work_data);
    free(cpu_ctx);
    free(backend);
}

GGML_CALL static ggml_backend_buffer_type_t ggml_backend_cpu_get_default_buffer_type(ggml_backend_t backend) {
    return ggml_backend_cpu_buffer_type();

    GGML_UNUSED(backend);
}

struct ggml_backend_plan_cpu {
    struct ggml_cplan cplan;
    struct ggml_cgraph cgraph;
};

GGML_CALL static ggml_backend_graph_plan_t ggml_backend_cpu_graph_plan_create(ggml_backend_t backend, const struct ggml_cgraph * cgraph) {
    struct ggml_backend_cpu_context * cpu_ctx = (struct ggml_backend_cpu_context *)backend->context;

    struct ggml_backend_plan_cpu * cpu_plan = malloc(sizeof(struct ggml_backend_plan_cpu));

    cpu_plan->cplan = ggml_graph_plan(cgraph, cpu_ctx->n_threads);
    cpu_plan->cgraph = *cgraph; // FIXME: deep copy

    if (cpu_plan->cplan.work_size > 0) {
        cpu_plan->cplan.work_data = malloc(cpu_plan->cplan.work_size);
    }

    return cpu_plan;
}

GGML_CALL static void ggml_backend_cpu_graph_plan_free(ggml_backend_t backend, ggml_backend_graph_plan_t plan) {
    struct ggml_backend_plan_cpu * cpu_plan = (struct ggml_backend_plan_cpu *)plan;

    free(cpu_plan->cplan.work_data);
    free(cpu_plan);

    GGML_UNUSED(backend);
}

GGML_CALL static void ggml_backend_cpu_graph_plan_compute(ggml_backend_t backend, ggml_backend_graph_plan_t plan) {
    struct ggml_backend_plan_cpu * cpu_plan = (struct ggml_backend_plan_cpu *)plan;

    ggml_graph_compute(&cpu_plan->cgraph, &cpu_plan->cplan);

    GGML_UNUSED(backend);
}

GGML_CALL static bool ggml_backend_cpu_graph_compute(ggml_backend_t backend, struct ggml_cgraph * cgraph) {
    struct ggml_backend_cpu_context * cpu_ctx = (struct ggml_backend_cpu_context *)backend->context;

    struct ggml_cplan cplan = ggml_graph_plan(cgraph, cpu_ctx->n_threads);

    if (cpu_ctx->work_size < cplan.work_size) {
        // TODO: may be faster to free and use malloc to avoid the copy
        cpu_ctx->work_data = realloc(cpu_ctx->work_data, cplan.work_size);
        cpu_ctx->work_size = cplan.work_size;
    }

    cplan.work_data = cpu_ctx->work_data;

    ggml_graph_compute(cgraph, &cplan);
    return true;
}

GGML_CALL static bool ggml_backend_cpu_supports_op(ggml_backend_t backend, const struct ggml_tensor * op) {
    switch (op->op) {
        case GGML_OP_CPY:
            return op->type != GGML_TYPE_IQ2_XXS && op->type != GGML_TYPE_IQ2_XS; // missing type_traits.from_float
        case GGML_OP_MUL_MAT:
            return op->src[1]->type == GGML_TYPE_F32 || op->src[1]->type == ggml_internal_get_type_traits(op->src[0]->type).vec_dot_type;
        default:
            return true;
    }

    GGML_UNUSED(backend);
}

static struct ggml_backend_i cpu_backend_i = {
    /* .get_name                = */ ggml_backend_cpu_name,
    /* .free                    = */ ggml_backend_cpu_free,
    /* .get_default_buffer_type = */ ggml_backend_cpu_get_default_buffer_type,
    /* .set_tensor_async        = */ NULL,
    /* .get_tensor_async        = */ NULL,
    /* .cpy_tensor_async        = */ NULL,
    /* .synchronize             = */ NULL,
    /* .graph_plan_create       = */ ggml_backend_cpu_graph_plan_create,
    /* .graph_plan_free         = */ ggml_backend_cpu_graph_plan_free,
    /* .graph_plan_compute      = */ ggml_backend_cpu_graph_plan_compute,
    /* .graph_compute           = */ ggml_backend_cpu_graph_compute,
    /* .supports_op             = */ ggml_backend_cpu_supports_op,
};

ggml_backend_t ggml_backend_cpu_init(void) {
    struct ggml_backend_cpu_context * ctx = malloc(sizeof(struct ggml_backend_cpu_context));

    ctx->n_threads = GGML_DEFAULT_N_THREADS;
    ctx->work_data = NULL;
    ctx->work_size = 0;

    ggml_backend_t cpu_backend = malloc(sizeof(struct ggml_backend));

    *cpu_backend = (struct ggml_backend) {
        /* .interface = */ cpu_backend_i,
        /* .context   = */ ctx
    };
    return cpu_backend;
}

GGML_CALL bool ggml_backend_is_cpu(ggml_backend_t backend) {
    return backend && backend->iface.get_name == ggml_backend_cpu_name;
}

void ggml_backend_cpu_set_n_threads(ggml_backend_t backend_cpu, int n_threads) {
    GGML_ASSERT(ggml_backend_is_cpu(backend_cpu));

    struct ggml_backend_cpu_context * ctx = (struct ggml_backend_cpu_context *)backend_cpu->context;
    ctx->n_threads = n_threads;
}

GGML_CALL ggml_backend_buffer_t ggml_backend_cpu_buffer_from_ptr(void * ptr, size_t size) {
    return ggml_backend_buffer_init(ggml_backend_cpu_buffer_type(), cpu_backend_buffer_i_from_ptr, ptr, size);
}

GGML_CALL static ggml_backend_t ggml_backend_reg_cpu_init(const char * params, void * user_data) {
    return ggml_backend_cpu_init();

    GGML_UNUSED(params);
    GGML_UNUSED(user_data);
}


// scheduler

#define GGML_MAX_BACKENDS 16
#define GGML_MAX_SPLITS 256
#define GGML_MAX_SPLIT_INPUTS 16

struct ggml_backend_sched_split {
    ggml_tallocr_t tallocr;
    int i_start;
    int i_end;
    struct ggml_tensor * inputs[GGML_MAX_SPLIT_INPUTS];
    int n_inputs;
    // graph view of this split
    struct ggml_cgraph graph;
};

struct ggml_backend_sched {
    bool is_reset; // true if the scheduler has been reset since the last graph split

    int n_backends;
    ggml_backend_t backends[GGML_MAX_BACKENDS];
    ggml_backend_buffer_type_t bufts[GGML_MAX_BACKENDS];
    ggml_tallocr_t  tallocs[GGML_MAX_BACKENDS];

    ggml_gallocr_t galloc;

    // hash keys of the nodes in the graph
    struct ggml_hash_set    hash_set;
    // hash values (arrays of [hash_set.size])
    ggml_tallocr_t *        node_talloc;                     // tallocr assigned to each node (indirectly this is the backend)
    struct ggml_tensor * (* node_copies)[GGML_MAX_BACKENDS]; // copies of each node for each destination backend

    // copy of the graph with modified inputs
    struct ggml_cgraph * graph;

    struct ggml_backend_sched_split splits[GGML_MAX_SPLITS];
    int n_splits;

    struct ggml_context * ctx;

    // align context_buffer to GGML_MEM_ALIGN
    #ifdef _MSC_VER
    __declspec(align(GGML_MEM_ALIGN))
    #else
    __attribute__((aligned(GGML_MEM_ALIGN)))
    #endif
    char context_buffer[GGML_MAX_SPLITS*GGML_MAX_SPLIT_INPUTS*sizeof(struct ggml_tensor) + sizeof(struct ggml_cgraph)];

    ggml_backend_sched_eval_callback callback_eval;
    void * callback_eval_user_data;
};

#define hash_id(node) ggml_hash_find_or_insert(sched->hash_set, node)
#define node_allocr(node) sched->node_talloc[hash_id(node)]

static bool ggml_is_view_op(enum ggml_op op) {
    return op == GGML_OP_VIEW || op == GGML_OP_RESHAPE || op == GGML_OP_PERMUTE || op == GGML_OP_TRANSPOSE;
}

// returns the priority of the backend, lower is better
static int sched_backend_prio(ggml_backend_sched_t sched, ggml_backend_t backend) {
    for (int i = 0; i < sched->n_backends; i++) {
        if (sched->backends[i] == backend) {
            return i;
        }
    }
    return INT_MAX;
}

static int sched_allocr_prio(ggml_backend_sched_t sched, ggml_tallocr_t allocr) {
    for (int i = 0; i < sched->n_backends; i++) {
        if (sched->tallocs[i] == allocr) {
            return i;
        }
    }
    return INT_MAX;
}

static ggml_tallocr_t sched_allocr_from_buffer(ggml_backend_sched_t sched, ggml_backend_buffer_t buffer) {
    if (buffer == NULL) {
        return NULL;
    }

    // check if this is already allocate in a allocr buffer (from user manual allocations)
    for (int i = 0; i < sched->n_backends; i++) {
        if (ggml_tallocr_get_buffer(sched->tallocs[i]) == buffer) {
            return sched->tallocs[i];
        }
    }

    // find highest prio backend that supports the buffer type
    for (int i = 0; i < sched->n_backends; i++) {
        if (ggml_backend_buft_supports_backend(buffer->buft, sched->backends[i])) {
            return sched->tallocs[i];
        }
    }
    GGML_ASSERT(false && "tensor buffer type not supported by any backend");
}

static ggml_backend_t get_allocr_backend(ggml_backend_sched_t sched, ggml_tallocr_t allocr) {
    if (allocr == NULL) {
        return NULL;
    }
    for (int i = 0; i < sched->n_backends; i++) {
        if (sched->tallocs[i] == allocr) {
            return sched->backends[i];
        }
    }
    GGML_UNREACHABLE();
}

#if 0
static char causes[GGML_DEFAULT_GRAPH_SIZE*16 + GGML_MAX_SPLITS*GGML_MAX_SPLIT_INPUTS][128]; // debug only
#define SET_CAUSE(node, ...) sprintf(causes[hash_id(node)], __VA_ARGS__)
#define GET_CAUSE(node) causes[hash_id(node)]
#else
#define SET_CAUSE(node, ...)
#define GET_CAUSE(node) ""
#endif

// returns the backend that should be used for the node based on the current locations
static ggml_tallocr_t sched_allocr_from_cur(ggml_backend_sched_t sched, struct ggml_tensor * node) {
    // assign pre-allocated nodes to their backend
    // dst
    ggml_tallocr_t cur_allocr = sched_allocr_from_buffer(sched, node->buffer);
    if (cur_allocr != NULL) {
        SET_CAUSE(node, "1.dst");
        return cur_allocr;
    }
    // view_src
    if (node->view_src != NULL) {
        cur_allocr = sched_allocr_from_buffer(sched, node->view_src->buffer);
        if (cur_allocr != NULL) {
            SET_CAUSE(node, "1.vsrc");
            return cur_allocr;
        }
    }
    // assign nodes that use weights to the backend of the weights
    for (int i = 0; i < GGML_MAX_SRC; i++) {
        const struct ggml_tensor * src = node->src[i];
        if (src == NULL) {
            break;
        }
        if (src->buffer != NULL && src->buffer->usage == GGML_BACKEND_BUFFER_USAGE_WEIGHTS) {
            ggml_tallocr_t src_allocr = sched_allocr_from_buffer(sched, src->buffer);
            // operations with weights are always run on the same backend as the weights
            SET_CAUSE(node, "1.wgt%d", i);
            return src_allocr;
        }
    }

    return NULL;
}

static char * fmt_size(size_t size) {
    static char buffer[128];
    if (size >= 1024*1024) {
        sprintf(buffer, "%zuM", size/1024/1024);
    } else {
        sprintf(buffer, "%zuK", size/1024);
    }
    return buffer;
}

static void sched_print_assignments(ggml_backend_sched_t sched, struct ggml_cgraph * graph) {
    int cur_split = 0;
    for (int i = 0; i < graph->n_nodes; i++) {
        if (cur_split < sched->n_splits && i == sched->splits[cur_split].i_start) {
            ggml_backend_t split_backend = get_allocr_backend(sched, sched->splits[cur_split].tallocr);
            fprintf(stderr, "\n## SPLIT #%d: %s # %d inputs: ", cur_split, ggml_backend_name(split_backend),
                sched->splits[cur_split].n_inputs);
            for (int j = 0; j < sched->splits[cur_split].n_inputs; j++) {
                fprintf(stderr, "[%s (%5.5s)] ", sched->splits[cur_split].inputs[j]->name,
                    fmt_size(ggml_nbytes(sched->splits[cur_split].inputs[j])));
            }
            fprintf(stderr, "\n");
            cur_split++;
        }
        struct ggml_tensor * node = graph->nodes[i];
        if (ggml_is_view_op(node->op)) {
            continue;
        }
        ggml_tallocr_t node_allocr = node_allocr(node);
        ggml_backend_t node_backend = node_allocr ? get_allocr_backend(sched, node_allocr) : NULL; // FIXME:
        fprintf(stderr, "node #%3d (%10.10s): %20.20s (%5.5s) [%5.5s %8.8s]:", i, ggml_op_name(node->op), node->name,
            fmt_size(ggml_nbytes(node)), node_allocr ? ggml_backend_name(node_backend) : "NULL", GET_CAUSE(node));
        for (int j = 0; j < GGML_MAX_SRC; j++) {
            struct ggml_tensor * src = node->src[j];
            if (src == NULL) {
                break;
            }
            ggml_tallocr_t src_allocr = node_allocr(src);
            ggml_backend_t src_backend = src_allocr ? get_allocr_backend(sched, src_allocr) : NULL;
            fprintf(stderr, " %20.20s (%5.5s) [%5.5s %8.8s]", src->name,
                fmt_size(ggml_nbytes(src)), src_backend ? ggml_backend_name(src_backend) : "NULL", GET_CAUSE(src));
        }
        fprintf(stderr, "\n");
    }
}

// creates a copy of the tensor with the same memory layout
static struct ggml_tensor * ggml_dup_tensor_layout(struct ggml_context * ctx, const struct ggml_tensor * tensor) {
    struct ggml_tensor * dup = ggml_dup_tensor(ctx, tensor);
    for (int i = 0; i < GGML_MAX_DIMS; i++) {
        dup->nb[i] = tensor->nb[i];
    }
    return dup;
}


//#define DEBUG_PASS1
//#define DEBUG_PASS2
//#define DEBUG_PASS3
//#define DEBUG_PASS4

// assigns backends to ops and splits the graph into subgraphs that can be computed on the same backend
static void sched_split_graph(ggml_backend_sched_t sched, struct ggml_cgraph * graph) {
    // reset splits
    sched->n_splits = 0;
    sched->is_reset = false;

    struct ggml_init_params params = {
        /* .mem_size =   */ sizeof(sched->context_buffer),
        /* .mem_buffer = */ sched->context_buffer,
        /* .no_alloc =   */ true
    };

    ggml_free(sched->ctx);

    sched->ctx = ggml_init(params);
    if (sched->ctx == NULL) {
        fprintf(stderr, "%s: failed to initialize context\n", __func__);
        GGML_ASSERT(false);
    }

    // pass 1: assign backends to ops with pre-allocated inputs
    for (int i = 0; i < graph->n_leafs; i++) {
        struct ggml_tensor * leaf = graph->leafs[i];
        if (node_allocr(leaf) != NULL) {
            // do not overwrite user assignments
            continue;
        }
        node_allocr(leaf) = sched_allocr_from_cur(sched, leaf);
    }

    for (int i = 0; i < graph->n_nodes; i++) {
        struct ggml_tensor * node = graph->nodes[i];
        if (node_allocr(node) != NULL) {
            // do not overwrite user assignments
            continue;
        }
        node_allocr(node) = sched_allocr_from_cur(sched, node);
        // src
        for (int j = 0; j < GGML_MAX_SRC; j++) {
            struct ggml_tensor * src = node->src[j];
            if (src == NULL) {
                break;
            }
            if (node_allocr(src) == NULL) {
                node_allocr(src) = sched_allocr_from_cur(sched, src);
            }
        }
    }
#ifdef DEBUG_PASS1
    fprintf(stderr, "PASS 1 ASSIGNMENTS\n"); sched_print_assignments(sched, graph);
#endif

    // pass 2: expand current backend assignments
    // assign the same backend to adjacent nodes
    // expand gpu backends (i.e. non last prio) up and down, ignoring cpu (the lowest priority backend)
    // thus, cpu will never be used unless weights are on cpu, or there are no gpu ops between cpu ops

    // pass 2.1 expand gpu up
    {
        ggml_tallocr_t cur_allocr = NULL;
        for (int i = graph->n_nodes - 1; i >= 0; i--) {
            struct ggml_tensor * node = graph->nodes[i];
            if (ggml_is_view_op(node->op)) {
                continue;
            }
            ggml_tallocr_t node_allocr = node_allocr(node);
            if (node_allocr != NULL) {
                if (sched_allocr_prio(sched, node_allocr) == sched->n_backends - 1) {
                    // skip cpu (lowest prio backend)
                    cur_allocr = NULL;
                } else {
                    cur_allocr = node_allocr;
                }
            } else {
                node_allocr(node) = cur_allocr;
                SET_CAUSE(node, "2.1");
            }
        }
    }

    // pass 2.2 expand gpu down
    {
        ggml_tallocr_t cur_allocr = NULL;
        for (int i = 0; i < graph->n_nodes; i++) {
            struct ggml_tensor * node = graph->nodes[i];
            if (ggml_is_view_op(node->op)) {
                continue;
            }
            ggml_tallocr_t node_allocr = node_allocr(node);
            if (node_allocr != NULL) {
                if (sched_allocr_prio(sched, node_allocr) == sched->n_backends - 1) {
                    // skip cpu (lowest prio backend)
                    cur_allocr = NULL;
                } else {
                    cur_allocr = node_allocr;
                }
            } else {
                node_allocr(node) = cur_allocr;
                SET_CAUSE(node, "2.2");
            }
        }
    }

    // pass 2.3 expand rest up
    {
        ggml_tallocr_t cur_allocr = NULL;
        for (int i = graph->n_nodes - 1; i >= 0; i--) {
            struct ggml_tensor * node = graph->nodes[i];
            if (ggml_is_view_op(node->op)) {
                continue;
            }
            ggml_tallocr_t node_allocr = node_allocr(node);
            if (node_allocr != NULL) {
                cur_allocr = node_allocr;
            } else {
                node_allocr(node) = cur_allocr;
                SET_CAUSE(node, "2.3");
            }
        }
    }

    // pass 2.4 expand rest down
    {
        ggml_tallocr_t cur_allocr = NULL;
        for (int i = 0; i < graph->n_nodes; i++) {
            struct ggml_tensor * node = graph->nodes[i];
            if (ggml_is_view_op(node->op)) {
                continue;
            }
            ggml_tallocr_t node_allocr = node_allocr(node);
            if (node_allocr != NULL) {
                cur_allocr = node_allocr;
            } else {
                node_allocr(node) = cur_allocr;
                SET_CAUSE(node, "2.4");
            }
        }
    }
#ifdef DEBUG_PASS2
    fprintf(stderr, "PASS 2 ASSIGNMENTS\n"); sched_print_assignments(sched, graph);
#endif

    // pass 3: assign backends to remaining src from dst and view_src
    for (int i = 0; i < graph->n_nodes; i++) {
        struct ggml_tensor * node = graph->nodes[i];
        ggml_tallocr_t cur_allocr = node_allocr(node);
        if (node->view_src != NULL && cur_allocr == NULL) {
            cur_allocr = node_allocr(node) = node_allocr(node->view_src);
            SET_CAUSE(node, "3.vsrc");
        }
        for (int j = 0; j < GGML_MAX_SRC; j++) {
            struct ggml_tensor * src = node->src[j];
            if (src == NULL) {
                break;
            }
            ggml_tallocr_t src_allocr = node_allocr(src);
            if (src_allocr == NULL) {
                if (src->view_src != NULL) {
                    // views are always on the same backend as the source
                    node_allocr(src) = node_allocr(src->view_src);
                    SET_CAUSE(src, "3.vsrc");
                } else {
                    node_allocr(src) = cur_allocr;
                    SET_CAUSE(src, "3.cur");
                }
            }
        }
    }
#ifdef DEBUG_PASS3
    fprintf(stderr, "PASS 3 ASSIGNMENTS\n"); sched_print_assignments(sched, graph);
#endif

    // pass 4: split graph, find tensors that need to be copied
    {
        int cur_split = 0;
        // find the backend of the first split, skipping view ops
        for (int i = 0; i < graph->n_nodes; i++) {
            struct ggml_tensor * node = graph->nodes[i];
            if (!ggml_is_view_op(node->op)) {
                sched->splits[0].tallocr = node_allocr(node);
                break;
            }
        }
        sched->splits[0].i_start = 0;
        sched->splits[0].n_inputs = 0;
        memset(sched->splits[0].inputs, 0, sizeof(sched->splits[0].inputs)); //HACK
        ggml_tallocr_t cur_allocr = sched->splits[0].tallocr;
        size_t cur_backend_id = sched_allocr_prio(sched, cur_allocr);
        for (int i = 0; i < graph->n_nodes; i++) {
            struct ggml_tensor * node = graph->nodes[i];

            if (ggml_is_view_op(node->op)) {
                continue;
            }

            ggml_tallocr_t node_allocr = node_allocr(node);

            GGML_ASSERT(node_allocr != NULL); // all nodes should be assigned by now

            if (node_allocr != cur_allocr) {
                sched->splits[cur_split].i_end = i;
                cur_split++;
                GGML_ASSERT(cur_split < GGML_MAX_SPLITS);
                sched->splits[cur_split].tallocr = node_allocr;
                sched->splits[cur_split].i_start = i;
                sched->splits[cur_split].n_inputs = 0;
                cur_allocr = node_allocr;
                cur_backend_id = sched_allocr_prio(sched, cur_allocr);
            }

            // find inputs that are not on the same backend
            for (int j = 0; j < GGML_MAX_SRC; j++) {
                struct ggml_tensor * src = node->src[j];
                if (src == NULL) {
                    break;
                }
                ggml_tallocr_t src_allocr = node_allocr(src);
                GGML_ASSERT(src_allocr != NULL); // all inputs should be assigned by now
                if (src_allocr != node_allocr) {
                    // create a copy of the input in the split's backend
                    size_t id = hash_id(src);
                    if (sched->node_copies[id][cur_backend_id] == NULL) {
                        ggml_backend_t backend = get_allocr_backend(sched, cur_allocr);
                        struct ggml_tensor * tensor_copy = ggml_dup_tensor_layout(sched->ctx, src);
                        ggml_format_name(tensor_copy, "%s#%s", ggml_backend_name(backend), src->name);

                        sched->node_copies[id][cur_backend_id] = tensor_copy;
                        node_allocr(tensor_copy) = cur_allocr;
                        SET_CAUSE(tensor_copy, "4.cpy");

                        int n_inputs = sched->splits[cur_split].n_inputs++;
                        GGML_ASSERT(n_inputs < GGML_MAX_SPLIT_INPUTS);
                        sched->splits[cur_split].inputs[n_inputs] = src;
                    }
                    node->src[j] = sched->node_copies[id][cur_backend_id];

#if 0
                    // check if the input is already in the split
                    bool found = false;
                    for (int k = 0; k < sched->splits[cur_split].n_inputs; k++) {
                        if (sched->splits[cur_split].inputs[k] == src) {
                            found = true;
                            break;
                        }
                    }

                    if (!found) {
                        int n_inputs = sched->splits[cur_split].n_inputs++;
                        //printf("split %d input %d: %s (%s)\n", cur_split, n_inputs, src->name, ggml_backend_name(get_allocr_backend(sched, src_allocr)));
                        GGML_ASSERT(n_inputs < GGML_MAX_SPLIT_INPUTS);
                        sched->splits[cur_split].inputs[n_inputs] = src;
                    }
#endif
                }
            }
        }
        sched->splits[cur_split].i_end = graph->n_nodes;
        sched->n_splits = cur_split + 1;
    }
#ifdef DEBUG_PASS4
    fprintf(stderr, "PASS 4 ASSIGNMENTS\n"); sched_print_assignments(sched, graph);
#endif

#ifndef NDEBUG
    // sanity check: all sources should have the same backend as the node
    for (int i = 0; i < graph->n_nodes; i++) {
        struct ggml_tensor * node = graph->nodes[i];
        ggml_tallocr_t node_allocr = node_allocr(node);
        if (node_allocr == NULL) {
            fprintf(stderr, "!!!!!!! %s has no backend\n", node->name);
        }
        if (node->view_src != NULL && node_allocr != node_allocr(node->view_src)) {
            fprintf(stderr, "!!!!!!! %s has backend %s, view_src %s has backend %s\n",
                node->name, node_allocr ? ggml_backend_name(get_allocr_backend(sched, node_allocr)) : "NULL",
                node->view_src->name, node_allocr(node->view_src) ? ggml_backend_name(get_allocr_backend(sched, node_allocr(node->view_src))) : "NULL");
        }
        for (int j = 0; j < GGML_MAX_SRC; j++) {
            struct ggml_tensor * src = node->src[j];
            if (src == NULL) {
                break;
            }
            ggml_tallocr_t src_allocr = node_allocr(src);
            if (src_allocr != node_allocr /* && src_backend != NULL */) { // ignore nulls for now
                fprintf(stderr, "!!!! %s has backend %s, src %d (%s) has backend %s\n",
                    node->name, node_allocr ? ggml_backend_name(get_allocr_backend(sched, node_allocr)) : "NULL",
                    j, src->name, src_allocr ? ggml_backend_name(get_allocr_backend(sched, src_allocr)) : "NULL");
            }
            if (src->view_src != NULL && src_allocr != node_allocr(src->view_src)) {
                fprintf(stderr, "!!!!!!! [src] %s has backend %s, view_src %s has backend %s\n",
                    src->name, src_allocr ? ggml_backend_name(get_allocr_backend(sched, src_allocr)) : "NULL",
                    src->view_src->name, node_allocr(src->view_src) ? ggml_backend_name(get_allocr_backend(sched, node_allocr(src->view_src))) : "NULL");
            }
        }
    }
    fflush(stderr);
#endif

    // create copies of the graph for each split
    // FIXME: avoid this copy, pass split inputs to ggml_gallocr_alloc_graph_n in some other way
    struct ggml_cgraph * graph_copy = ggml_new_graph_custom(sched->ctx, graph->n_nodes + sched->n_splits*GGML_MAX_SPLIT_INPUTS, false);
    for (int i = 0; i < sched->n_splits; i++) {
        struct ggml_backend_sched_split * split = &sched->splits[i];
        split->graph = ggml_graph_view(graph, split->i_start, split->i_end);

        // add inputs to the graph copy so that they are allocated by ggml-alloc at the start of the split
        for (int j = 0; j < split->n_inputs; j++) {
            struct ggml_tensor * input = split->inputs[j];
            struct ggml_tensor * input_cpy = sched->node_copies[hash_id(input)][sched_allocr_prio(sched, split->tallocr)];
            // add a dependency to the input source so that it is not freed before the copy is done
            GGML_ASSERT(input_cpy->src[0] == NULL || input_cpy->src[0] == input);
            input_cpy->src[0] = input;
            graph_copy->nodes[graph_copy->n_nodes++] = input_cpy;
        }

        for (int j = split->i_start; j < split->i_end; j++) {
            graph_copy->nodes[graph_copy->n_nodes++] = graph->nodes[j];
        }
    }
    sched->graph = graph_copy;
}

static void sched_alloc_splits(ggml_backend_sched_t sched) {
    ggml_gallocr_alloc_graph_n(
        sched->galloc,
        sched->graph,
        sched->hash_set,
        sched->node_talloc);
}

static void sched_compute_splits(ggml_backend_sched_t sched) {
    uint64_t copy_us[GGML_MAX_BACKENDS] = {0};
    uint64_t compute_us[GGML_MAX_BACKENDS] = {0};

    struct ggml_backend_sched_split * splits = sched->splits;

    for (int i = 0; i < sched->n_splits; i++) {
        struct ggml_backend_sched_split * split = &splits[i];
        ggml_backend_t split_backend = get_allocr_backend(sched, split->tallocr);
        int split_backend_id = sched_backend_prio(sched, split_backend);

        // copy the input tensors to the split backend
        uint64_t copy_start_us = ggml_time_us();
        for (int j = 0; j < split->n_inputs; j++) {
            ggml_backend_t input_backend = get_allocr_backend(sched, node_allocr(split->inputs[j]));
            struct ggml_tensor * input = split->inputs[j];
            struct ggml_tensor * input_cpy = sched->node_copies[hash_id(input)][split_backend_id];

            GGML_ASSERT(input->buffer != NULL);
            GGML_ASSERT(input_cpy->buffer != NULL);

            // TODO: avoid this copy if it was already copied in a previous split, and the input didn't change
            // this is important to avoid copying constants such as KQ_mask and inp_pos multiple times
            ggml_backend_tensor_copy_async(input_backend, split_backend, input, input_cpy);
        }
        //ggml_backend_synchronize(split_backend); // necessary to measure copy time
        int64_t copy_end_us = ggml_time_us();
        copy_us[split_backend_id] += copy_end_us - copy_start_us;

#if 0
        char split_filename[GGML_MAX_NAME];
        snprintf(split_filename, GGML_MAX_NAME, "split_%i_%s.dot", i, ggml_backend_name(split_backend));
        ggml_graph_dump_dot(split->graph, NULL, split_filename);
#endif


        uint64_t compute_start_us = ggml_time_us();
        if (!sched->callback_eval) {
            ggml_backend_graph_compute(split_backend, &split->graph);
            //ggml_backend_synchronize(split_backend); // necessary to measure compute time
        } else {
            // similar to ggml_backend_compare_graph_backend
            for (int j0 = 0; j0 < split->graph.n_nodes; j0++) {
                struct ggml_tensor * t = split->graph.nodes[j0];

                // check if the user needs data from this node
                bool need = sched->callback_eval(t, true, sched->callback_eval_user_data);

                int j1 = j0;

                // determine the range [j0, j1] of nodes that can be computed together
                while (!need && j1 < split->graph.n_nodes - 1) {
                    t = split->graph.nodes[++j1];
                    need = sched->callback_eval(t, true, sched->callback_eval_user_data);
                }

                struct ggml_cgraph gv = ggml_graph_view(&split->graph, j0, j1 + 1);

                ggml_backend_graph_compute(split_backend, &gv);

                if (need && !sched->callback_eval(t, false, sched->callback_eval_user_data)) {
                    break;
                }

                j0 = j1;
            }
        }
        uint64_t compute_end_us = ggml_time_us();
        compute_us[split_backend_id] += compute_end_us - compute_start_us;
    }

#if 0
    // per-backend timings
    fprintf(stderr, "sched_compute_splits times (%d splits):\n", sched->n_splits);
    for (int i = 0; i < sched->n_backends; i++) {
        if (copy_us[i] > 0 || compute_us[i] > 0) {
            fprintf(stderr, "\t%5.5s: %lu us copy, %lu us compute\n", ggml_backend_name(sched->backends[i]), copy_us[i], compute_us[i]);
        }
    }
#endif
}

static void sched_reset(ggml_backend_sched_t sched) {
    for (int i = 0; i < sched->n_backends; i++) {
        ggml_tallocr_reset(sched->tallocs[i]);
    }
    // reset state for the next run
    size_t hash_size = sched->hash_set.size;
    memset(sched->hash_set.keys, 0, sizeof(sched->hash_set.keys[0]) * hash_size);
    memset(sched->node_talloc,   0, sizeof(sched->node_talloc[0])   * hash_size);
    memset(sched->node_copies,   0, sizeof(sched->node_copies[0])   * hash_size);

    sched->is_reset = true;
}

ggml_backend_sched_t ggml_backend_sched_new(ggml_backend_t * backends, ggml_backend_buffer_type_t * bufts, int n_backends, size_t graph_size) {
    GGML_ASSERT(n_backends > 0);
    GGML_ASSERT(n_backends <= GGML_MAX_BACKENDS);

    struct ggml_backend_sched * sched = calloc(sizeof(struct ggml_backend_sched), 1);

    // initialize hash table
    sched->hash_set    = ggml_hash_set_new(graph_size + GGML_MAX_SPLITS*GGML_MAX_SPLIT_INPUTS);
    sched->node_talloc = calloc(sizeof(sched->node_talloc[0]) * sched->hash_set.size, 1);
    sched->node_copies = calloc(sizeof(sched->node_copies[0]) * sched->hash_set.size, 1);

    sched->n_backends = n_backends;
    for (int i = 0; i < n_backends; i++) {
        sched->backends[i] = backends[i];
        sched->bufts[i] = bufts ? bufts[i] : ggml_backend_get_default_buffer_type(backends[i]);
    }

    sched->galloc = ggml_gallocr_new();

    // init measure allocs for each backend
    for (int i = 0; i < n_backends; i++) {
        sched->tallocs[i] = ggml_tallocr_new_measure_from_buft(sched->bufts[i]);
    }

    sched_reset(sched);

    return sched;
}

void ggml_backend_sched_free(ggml_backend_sched_t sched) {
    if (sched == NULL) {
        return;
    }
    for (int i = 0; i < sched->n_backends; i++) {
        ggml_tallocr_free(sched->tallocs[i]);
    }
    ggml_gallocr_free(sched->galloc);
    ggml_free(sched->ctx);
    free(sched->hash_set.keys);
    free(sched->node_talloc);
    free(sched->node_copies);
    free(sched);
}

void ggml_backend_sched_init_measure(ggml_backend_sched_t sched, struct ggml_cgraph * measure_graph) {
    GGML_ASSERT(ggml_tallocr_is_measure(sched->tallocs[0])); // can only be initialized once

    sched_split_graph(sched, measure_graph);
    sched_alloc_splits(sched);

    // allocate buffers and reset allocators
    for (int i = 0; i < sched->n_backends; i++) {
        size_t size = ggml_tallocr_max_size(sched->tallocs[i]);
        ggml_tallocr_free(sched->tallocs[i]);
        sched->tallocs[i] = ggml_tallocr_new_from_buft(sched->bufts[i], size);
    }

    sched_reset(sched);
}

void ggml_backend_sched_graph_compute(ggml_backend_sched_t sched, struct ggml_cgraph * graph) {
    GGML_ASSERT((int)sched->hash_set.size >= graph->n_nodes + GGML_MAX_SPLITS*GGML_MAX_SPLIT_INPUTS);

    if (!sched->is_reset) {
        sched_reset(sched);
    }

    sched_split_graph(sched, graph);
    sched_alloc_splits(sched);
    sched_compute_splits(sched);
}

void ggml_backend_sched_reset(ggml_backend_sched_t sched) {
    sched_reset(sched);
}

<<<<<<< HEAD
void ggml_backend_sched_synchronize(ggml_backend_sched_t sched) {
    for (int i = 0; i < sched->n_backends; i++) {
        ggml_backend_synchronize(sched->backends[i]);
    }
=======

void ggml_backend_sched_set_eval_callback(ggml_backend_sched_t sched, ggml_backend_sched_eval_callback callback, void * user_data) {
    sched->callback_eval = callback;
    sched->callback_eval_user_data = user_data;
>>>>>>> 97c15498
}

int ggml_backend_sched_get_n_splits(ggml_backend_sched_t sched) {
    return sched->n_splits;
}

ggml_tallocr_t ggml_backend_sched_get_tallocr(ggml_backend_sched_t sched, ggml_backend_t backend) {
    int backend_index = sched_backend_prio(sched, backend);
    GGML_ASSERT(backend_index >= 0 && backend_index < sched->n_backends);
    return sched->tallocs[backend_index];
}

ggml_backend_buffer_t ggml_backend_sched_get_buffer(ggml_backend_sched_t sched, ggml_backend_t backend) {
    int backend_index = sched_backend_prio(sched, backend);
    GGML_ASSERT(backend_index >= 0 && backend_index < sched->n_backends);
    return ggml_tallocr_get_buffer(sched->tallocs[backend_index]);
}

void ggml_backend_sched_set_node_backend(ggml_backend_sched_t sched, struct ggml_tensor * node, ggml_backend_t backend) {
    int backend_index = sched_backend_prio(sched, backend);
    GGML_ASSERT(backend_index >= 0 && backend_index < sched->n_backends);
    node_allocr(node) = sched->tallocs[backend_index];
}

ggml_backend_t ggml_backend_sched_get_node_backend(ggml_backend_sched_t sched, struct ggml_tensor * node) {
    ggml_tallocr_t allocr = node_allocr(node);
    if (allocr == NULL) {
        return NULL;
    }
    return get_allocr_backend(sched, allocr);
}

// utils

void ggml_backend_view_init(ggml_backend_buffer_t buffer, struct ggml_tensor * tensor) {
    GGML_ASSERT(tensor->buffer == NULL);
    //GGML_ASSERT(tensor->data == NULL); // views of pre-allocated tensors may have the data set in ggml_new_tensor, but still need to be initialized by the backend
    GGML_ASSERT(tensor->view_src != NULL);
    GGML_ASSERT(tensor->view_src->buffer != NULL);
    GGML_ASSERT(tensor->view_src->data != NULL);

    tensor->buffer = buffer;
    tensor->data = (char *)tensor->view_src->data + tensor->view_offs;
    tensor->backend = tensor->view_src->backend;
    ggml_backend_buffer_init_tensor(buffer, tensor);
}

void ggml_backend_tensor_alloc(ggml_backend_buffer_t buffer, struct ggml_tensor * tensor, void * addr) {
    GGML_ASSERT(tensor->buffer == NULL);
    GGML_ASSERT(tensor->data == NULL);
    GGML_ASSERT(tensor->view_src == NULL);
    GGML_ASSERT(addr >= ggml_backend_buffer_get_base(buffer));
    GGML_ASSERT((char *)addr + ggml_backend_buffer_get_alloc_size(buffer, tensor) <=
                (char *)ggml_backend_buffer_get_base(buffer) + ggml_backend_buffer_get_size(buffer));

    tensor->buffer = buffer;
    tensor->data = addr;
    ggml_backend_buffer_init_tensor(buffer, tensor);
}

static struct ggml_tensor * graph_dup_tensor(struct ggml_hash_set hash_set, struct ggml_tensor ** node_copies,
    struct ggml_context * ctx_allocated, struct ggml_context * ctx_unallocated, struct ggml_tensor * src) {

    GGML_ASSERT(src != NULL);
    GGML_ASSERT(src->data && "graph must be allocated");

    size_t id = ggml_hash_insert(hash_set, src);
    if (id == GGML_HASHTABLE_ALREADY_EXISTS) {
        return node_copies[ggml_hash_find(hash_set, src)];
    }

    struct ggml_tensor * dst = ggml_dup_tensor_layout(src->data && !src->view_src ? ctx_allocated : ctx_unallocated, src);
    if (src->view_src != NULL) {
        dst->view_src = graph_dup_tensor(hash_set, node_copies, ctx_allocated, ctx_unallocated, src->view_src);
        dst->view_offs = src->view_offs;
    }
    dst->op = src->op;
    memcpy(dst->op_params, src->op_params, sizeof(dst->op_params));
    ggml_set_name(dst, src->name);

    // copy src
    for (int i = 0; i < GGML_MAX_SRC; i++) {
        struct ggml_tensor * s = src->src[i];
        if (s == NULL) {
            break;
        }
        dst->src[i] = graph_dup_tensor(hash_set, node_copies, ctx_allocated, ctx_unallocated, s);
    }

    node_copies[id] = dst;
    return dst;
}

static void graph_init_tensor(struct ggml_hash_set hash_set, struct ggml_tensor ** node_copies, bool * node_init, struct ggml_tensor * src) {
    size_t id = ggml_hash_find(hash_set, src);
    if (node_init[id]) {
        return;
    }
    node_init[id] = true;

    struct ggml_tensor * dst = node_copies[id];
    if (dst->view_src != NULL) {
        graph_init_tensor(hash_set, node_copies, node_init, src->view_src);
        ggml_backend_view_init(dst->view_src->buffer, dst);
    }
    else {
        ggml_backend_tensor_copy(src, dst);
    }

    // init src
    for (int i = 0; i < GGML_MAX_SRC; i++) {
        struct ggml_tensor * s = src->src[i];
        if (s == NULL) {
            break;
        }
        graph_init_tensor(hash_set, node_copies, node_init, s);
    }
}

struct ggml_backend_graph_copy ggml_backend_graph_copy(ggml_backend_t backend, struct ggml_cgraph * graph) {
    struct ggml_hash_set hash_set = {
        /* .size = */ graph->visited_hash_table.size,
        /* .keys = */ calloc(sizeof(hash_set.keys[0]) * graph->visited_hash_table.size, 1)
    };
    struct ggml_tensor ** node_copies = calloc(sizeof(node_copies[0]) * hash_set.size, 1);
    bool * node_init = calloc(sizeof(node_init[0]) * hash_set.size, 1);

    struct ggml_init_params params = {
        /* .mem_size   = */ ggml_tensor_overhead()*hash_set.size + ggml_graph_overhead_custom(graph->size, false),
        /* .mem_buffer = */ NULL,
        /* .no_alloc   = */ true
    };

    struct ggml_context * ctx_allocated = ggml_init(params);
    struct ggml_context * ctx_unallocated = ggml_init(params);

    if (ctx_allocated == NULL || ctx_unallocated == NULL) {
        fprintf(stderr, "failed to allocate context for graph copy\n");
        free(hash_set.keys);
        free(node_copies);
        free(node_init);
        ggml_free(ctx_allocated);
        ggml_free(ctx_unallocated);
        return (struct ggml_backend_graph_copy) {
            /* .buffer           = */ NULL,
            /* .ctx_allocated    = */ NULL,
            /* .ctx_unallocated  = */ NULL,
            /* .graph            = */ NULL,
        };
    }

    // dup nodes
    for (int i = 0; i < graph->n_nodes; i++) {
        struct ggml_tensor * node = graph->nodes[i];
        graph_dup_tensor(hash_set, node_copies, ctx_allocated, ctx_unallocated, node);
    }

    // allocate nodes
    ggml_backend_buffer_t buffer = ggml_backend_alloc_ctx_tensors(ctx_allocated, backend);
    if (buffer == NULL) {
        fprintf(stderr, "failed to allocate buffer for graph copy\n");
        free(hash_set.keys);
        free(node_copies);
        free(node_init);
        ggml_free(ctx_allocated);
        ggml_free(ctx_unallocated);
        return (struct ggml_backend_graph_copy) {
            /* .buffer           = */ NULL,
            /* .ctx_allocated    = */ NULL,
            /* .ctx_unallocated  = */ NULL,
            /* .graph            = */ NULL,
        };
    }

    //printf("copy buffer size: %zu MB\n", ggml_backend_buffer_get_size(buffer) / 1024 / 1024);

    // copy data and init views
    for (int i = 0; i < graph->n_nodes; i++) {
        struct ggml_tensor * node = graph->nodes[i];
        graph_init_tensor(hash_set, node_copies, node_init, node);
    }

    // build graph copy
    struct ggml_cgraph * graph_copy = ggml_new_graph_custom(ctx_allocated, graph->size, false);
    for (int i = 0; i < graph->n_nodes; i++) {
        struct ggml_tensor * node = graph->nodes[i];
        struct ggml_tensor * node_copy = node_copies[ggml_hash_find(hash_set, node)];
        graph_copy->nodes[i] = node_copy;
    }
    graph_copy->n_nodes = graph->n_nodes;

    free(hash_set.keys);
    free(node_copies);
    free(node_init);

    return (struct ggml_backend_graph_copy) {
        /* .buffer           = */ buffer,
        /* .ctx_allocated    = */ ctx_allocated,
        /* .ctx_unallocated  = */ ctx_unallocated,
        /* .graph            = */ graph_copy,
    };
}

void ggml_backend_graph_copy_free(struct ggml_backend_graph_copy copy) {
    ggml_backend_buffer_free(copy.buffer);
    ggml_free(copy.ctx_allocated);
    ggml_free(copy.ctx_unallocated);
}

bool ggml_backend_compare_graph_backend(ggml_backend_t backend1, ggml_backend_t backend2, struct ggml_cgraph * graph, ggml_backend_eval_callback callback, void * user_data) {
    struct ggml_backend_graph_copy copy = ggml_backend_graph_copy(backend2, graph);
    if (copy.buffer == NULL) {
        return false;
    }

    struct ggml_cgraph * g1 = graph;
    struct ggml_cgraph * g2 = copy.graph;

    assert(g1->n_nodes == g2->n_nodes);

    for (int i = 0; i < g1->n_nodes; i++) {
        //printf("eval %d/%d\n", i, g1->n_nodes);
        struct ggml_tensor * t1 = g1->nodes[i];
        struct ggml_tensor * t2 = g2->nodes[i];

        assert(t1->op == t2->op && ggml_are_same_layout(t1, t2));

        struct ggml_cgraph g1v = ggml_graph_view(g1, i, i + 1);
        struct ggml_cgraph g2v = ggml_graph_view(g2, i, i + 1);

        ggml_backend_graph_compute(backend1, &g1v);
        ggml_backend_graph_compute(backend2, &g2v);

        if (ggml_is_view_op(t1->op)) {
            continue;
        }

        // compare results, calculate rms etc
        if (!callback(i, t1, t2, user_data)) {
            break;
        }
    }

    ggml_backend_graph_copy_free(copy);

    return true;
}<|MERGE_RESOLUTION|>--- conflicted
+++ resolved
@@ -1472,17 +1472,15 @@
     sched_reset(sched);
 }
 
-<<<<<<< HEAD
 void ggml_backend_sched_synchronize(ggml_backend_sched_t sched) {
     for (int i = 0; i < sched->n_backends; i++) {
         ggml_backend_synchronize(sched->backends[i]);
     }
-=======
+}
 
 void ggml_backend_sched_set_eval_callback(ggml_backend_sched_t sched, ggml_backend_sched_eval_callback callback, void * user_data) {
     sched->callback_eval = callback;
     sched->callback_eval_user_data = user_data;
->>>>>>> 97c15498
 }
 
 int ggml_backend_sched_get_n_splits(ggml_backend_sched_t sched) {
