--- conflicted
+++ resolved
@@ -64,18 +64,6 @@
 endif()
 
 # 3rd party libs
-<<<<<<< HEAD
-option(LLAMA_ACCELERATE             "llama: enable Accelerate framework"                    ON)
-option(LLAMA_BLAS                   "llama: use BLAS"                                       OFF)
-option(LLAMA_BLAS_VENDOR            "llama: BLA_VENDOR from https://cmake.org/cmake/help/latest/module/FindBLAS.html#blas-lapack-vendors" Generic)
-option(LLAMA_CUBLAS                 "llama: use cuBLAS"                                     OFF)
-option(LLAMA_CLBLAST                "llama: use CLBlast"                                    OFF)
-option(LLAMA_HIPBLAS                "llama: use hipBLAS"                                    OFF)
-
-option(LLAMA_BUILD_TESTS            "llama: build tests"    ${LLAMA_STANDALONE})
-option(LLAMA_BUILD_EXAMPLES         "llama: build examples" ${LLAMA_STANDALONE})
-option(LLAMA_BUILD_SERVER           "llama: build server example"                           OFF)
-=======
 option(LLAMA_ACCELERATE                 "llama: enable Accelerate framework"                    ON)
 option(LLAMA_BLAS                       "llama: use BLAS"                                       OFF)
 option(LLAMA_BLAS_VENDOR                "llama: BLA_VENDOR from https://cmake.org/cmake/help/latest/module/FindBLAS.html#blas-lapack-vendors" Generic)
@@ -83,11 +71,11 @@
 set(LLAMA_CUDA_DMMV_X "32" CACHE STRING "llama: x stride for dmmv CUDA kernels")
 set(LLAMA_CUDA_DMMV_Y "1" CACHE STRING  "llama: y block size for dmmv CUDA kernels")
 option(LLAMA_CLBLAST                    "llama: use CLBlast"                                    OFF)
+option(LLAMA_HIPBLAS                    "llama: use hipBLAS"                                    OFF)
 
 option(LLAMA_BUILD_TESTS                "llama: build tests"    ${LLAMA_STANDALONE})
 option(LLAMA_BUILD_EXAMPLES             "llama: build examples" ${LLAMA_STANDALONE})
 option(LLAMA_BUILD_SERVER               "llama: build server example"                           OFF)
->>>>>>> 1fcdcc28
 
 #
 # Build info header
