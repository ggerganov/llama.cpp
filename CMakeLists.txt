cmake_minimum_required(VERSION 3.12) # Don't bump this version for no reason
project("llama.cpp" C CXX)

set(CMAKE_EXPORT_COMPILE_COMMANDS ON)

if (NOT XCODE AND NOT MSVC AND NOT CMAKE_BUILD_TYPE)
    set(CMAKE_BUILD_TYPE Release CACHE STRING "Build type" FORCE)
    set_property(CACHE CMAKE_BUILD_TYPE PROPERTY STRINGS "Debug" "Release" "MinSizeRel" "RelWithDebInfo")
endif()

set(CMAKE_RUNTIME_OUTPUT_DIRECTORY ${CMAKE_BINARY_DIR}/bin)

if(CMAKE_SOURCE_DIR STREQUAL CMAKE_CURRENT_SOURCE_DIR)
    set(LLAMA_STANDALONE ON)

    # configure project version
    # TODO
else()
    set(LLAMA_STANDALONE OFF)
endif()

if (EMSCRIPTEN)
    set(BUILD_SHARED_LIBS_DEFAULT OFF)

    option(LLAMA_WASM_SINGLE_FILE "llama: embed WASM inside the generated llama.js" ON)
else()
    if (MINGW)
        set(BUILD_SHARED_LIBS_DEFAULT OFF)
    else()
        set(BUILD_SHARED_LIBS_DEFAULT ON)
    endif()
endif()


#
# Option list
#

# general
option(LLAMA_STATIC                     "llama: static link libraries"                          OFF)
option(LLAMA_NATIVE                     "llama: enable -march=native flag"                      OFF)
option(LLAMA_LTO                        "llama: enable link time optimization"                  OFF)

# debug
option(LLAMA_ALL_WARNINGS               "llama: enable all compiler warnings"                   ON)
option(LLAMA_ALL_WARNINGS_3RD_PARTY     "llama: enable all compiler warnings in 3rd party libs" OFF)
option(LLAMA_GPROF                      "llama: enable gprof"                                   OFF)

# sanitizers
option(LLAMA_SANITIZE_THREAD            "llama: enable thread sanitizer"                        OFF)
option(LLAMA_SANITIZE_ADDRESS           "llama: enable address sanitizer"                       OFF)
option(LLAMA_SANITIZE_UNDEFINED         "llama: enable undefined sanitizer"                     OFF)

# instruction set specific
option(LLAMA_AVX                        "llama: enable AVX"                                     ON)
option(LLAMA_AVX2                       "llama: enable AVX2"                                    ON)
option(LLAMA_AVX512                     "llama: enable AVX512"                                  OFF)
option(LLAMA_AVX512_VBMI                "llama: enable AVX512-VBMI"                             OFF)
option(LLAMA_AVX512_VNNI                "llama: enable AVX512-VNNI"                             OFF)
option(LLAMA_FMA                        "llama: enable FMA"                                     ON)
# in MSVC F16C is implied with AVX2/AVX512
if (NOT MSVC)
    option(LLAMA_F16C                   "llama: enable F16C"                                    ON)
endif()

# 3rd party libs
option(LLAMA_ACCELERATE                      "llama: enable Accelerate framework"               ON)
option(LLAMA_BLAS                            "llama: use BLAS"                                  OFF)
set(LLAMA_BLAS_VENDOR "Generic" CACHE STRING "llama: BLAS library vendor")
option(LLAMA_CUBLAS                          "llama: use cuBLAS"                                OFF)
set(LLAMA_CUDA_DMMV_X      "32" CACHE STRING "llama: x stride for dmmv CUDA kernels")
set(LLAMA_CUDA_DMMV_Y       "1" CACHE STRING "llama: y block size for dmmv CUDA kernels")
option(LLAMA_CUDA_DMMV_F16                   "llama: use 16 bit floats for dmmv CUDA kernels"   OFF)
set(LLAMA_CUDA_KQUANTS_ITER "2" CACHE STRING "llama: iters./thread per block for Q2_K/Q6_K")
option(LLAMA_CLBLAST                         "llama: use CLBlast"                               OFF)
option(LLAMA_METAL                           "llama: use Metal"                                 OFF)
option(LLAMA_K_QUANTS                        "llama: use k-quants"                              ON)

option(LLAMA_BUILD_TESTS                "llama: build tests"    ${LLAMA_STANDALONE})
option(LLAMA_BUILD_EXAMPLES             "llama: build examples" ${LLAMA_STANDALONE})
option(LLAMA_BUILD_SERVER               "llama: build server example"                           OFF)

#
# Build info header
#

# Generate initial build-info.h
include(${CMAKE_CURRENT_SOURCE_DIR}/scripts/build-info.cmake)

if(EXISTS "${CMAKE_CURRENT_SOURCE_DIR}/.git")
    set(GIT_DIR "${CMAKE_CURRENT_SOURCE_DIR}/.git")

    # Is git submodule
    if(NOT IS_DIRECTORY "${GIT_DIR}")
        file(READ ${GIT_DIR} REAL_GIT_DIR_LINK)
        string(REGEX REPLACE "gitdir: (.*)\n$" "\\1" REAL_GIT_DIR ${REAL_GIT_DIR_LINK})
        set(GIT_DIR "${CMAKE_CURRENT_SOURCE_DIR}/${REAL_GIT_DIR}")
    endif()

    # Add a custom target for build-info.h
    add_custom_target(BUILD_INFO ALL DEPENDS "${CMAKE_CURRENT_SOURCE_DIR}/build-info.h")

    # Add a custom command to rebuild build-info.h when .git/index changes
    add_custom_command(
        OUTPUT "${CMAKE_CURRENT_SOURCE_DIR}/build-info.h"
        COMMENT "Generating build details from Git"
        COMMAND ${CMAKE_COMMAND} -P "${CMAKE_CURRENT_SOURCE_DIR}/scripts/build-info.cmake"
        WORKING_DIRECTORY ${CMAKE_CURRENT_SOURCE_DIR}
        DEPENDS "${GIT_DIR}/index"
        VERBATIM
    )
else()
    message(WARNING "Git repository not found; to enable automatic generation of build info, make sure Git is installed and the project is a Git repository.")
endif()

#
# Compile flags
#

set(CMAKE_CXX_STANDARD 11)
set(CMAKE_CXX_STANDARD_REQUIRED true)
set(CMAKE_C_STANDARD 11)
set(CMAKE_C_STANDARD_REQUIRED true)
set(THREADS_PREFER_PTHREAD_FLAG ON)
find_package(Threads REQUIRED)

if (NOT MSVC)
    if (LLAMA_SANITIZE_THREAD)
        add_compile_options(-fsanitize=thread)
        link_libraries(-fsanitize=thread)
    endif()

    if (LLAMA_SANITIZE_ADDRESS)
        add_compile_options(-fsanitize=address -fno-omit-frame-pointer)
        link_libraries(-fsanitize=address)
    endif()

    if (LLAMA_SANITIZE_UNDEFINED)
        add_compile_options(-fsanitize=undefined)
        link_libraries(-fsanitize=undefined)
    endif()
endif()

if (APPLE AND LLAMA_ACCELERATE)
    find_library(ACCELERATE_FRAMEWORK Accelerate)
    if (ACCELERATE_FRAMEWORK)
        message(STATUS "Accelerate framework found")

        add_compile_definitions(GGML_USE_ACCELERATE)
        set(LLAMA_EXTRA_LIBS ${LLAMA_EXTRA_LIBS} ${ACCELERATE_FRAMEWORK})
    else()
        message(WARNING "Accelerate framework not found")
    endif()
endif()

if (LLAMA_BLAS)
    if (LLAMA_STATIC)
        set(BLA_STATIC ON)
    endif()
    if ($(CMAKE_VERSION) VERSION_GREATER_EQUAL 3.22)
        set(BLA_SIZEOF_INTEGER 8)
    endif()

    set(BLA_VENDOR ${LLAMA_BLAS_VENDOR})
    find_package(BLAS)

    if (BLAS_FOUND)
        message(STATUS "BLAS found, Libraries: ${BLAS_LIBRARIES}")

        if ("${BLAS_INCLUDE_DIRS}" STREQUAL "")
            # BLAS_INCLUDE_DIRS is missing in FindBLAS.cmake.
            # see https://gitlab.kitware.com/cmake/cmake/-/issues/20268
            find_package(PkgConfig REQUIRED)
            if (${LLAMA_BLAS_VENDOR} MATCHES "Generic")
                pkg_check_modules(DepBLAS REQUIRED blas)
            elseif (${LLAMA_BLAS_VENDOR} MATCHES "OpenBLAS")
                pkg_check_modules(DepBLAS REQUIRED openblas)
            elseif (${LLAMA_BLAS_VENDOR} MATCHES "FLAME")
                pkg_check_modules(DepBLAS REQUIRED blis)
            elseif (${LLAMA_BLAS_VENDOR} MATCHES "ATLAS")
                pkg_check_modules(DepBLAS REQUIRED blas-atlas)
            elseif (${LLAMA_BLAS_VENDOR} MATCHES "FlexiBLAS")
                pkg_check_modules(DepBLAS REQUIRED flexiblas_api)
            elseif (${LLAMA_BLAS_VENDOR} MATCHES "Intel")
                # all Intel* libraries share the same include path
                pkg_check_modules(DepBLAS REQUIRED mkl-sdl)
            elseif (${LLAMA_BLAS_VENDOR} MATCHES "NVHPC")
                # this doesn't provide pkg-config
                # suggest to assign BLAS_INCLUDE_DIRS on your own
                if ("${NVHPC_VERSION}" STREQUAL "")
                    message(WARNING "Better to set NVHPC_VERSION")
                else()
                    set(DepBLAS_FOUND ON)
                    set(DepBLAS_INCLUDE_DIRS "/opt/nvidia/hpc_sdk/${CMAKE_SYSTEM_NAME}_${CMAKE_SYSTEM_PROCESSOR}/${NVHPC_VERSION}/math_libs/include")
                endif()
            endif()
            if (DepBLAS_FOUND)
                set(BLAS_INCLUDE_DIRS ${DepBLAS_INCLUDE_DIRS})
            else()
                message(WARNING "BLAS_INCLUDE_DIRS neither been provided nor been automatically"
                " detected by pkgconfig, trying to find cblas.h from possible paths...")
                find_path(BLAS_INCLUDE_DIRS
                    NAMES cblas.h
                    HINTS
                        /usr/include
                        /usr/local/include
                        /usr/include/openblas
                        /opt/homebrew/opt/openblas/include
                        /usr/local/opt/openblas/include
                        /usr/include/x86_64-linux-gnu/openblas/include
                )
            endif()
        endif()

        message(STATUS "BLAS found, Includes: ${BLAS_INCLUDE_DIRS}")
        add_compile_options(${BLAS_LINKER_FLAGS})
        add_compile_definitions(GGML_USE_OPENBLAS)
        set(LLAMA_EXTRA_LIBS ${LLAMA_EXTRA_LIBS} ${BLAS_LIBRARIES})
        set(LLAMA_EXTRA_INCLUDES ${LLAMA_EXTRA_INCLUDES} ${BLAS_INCLUDE_DIRS})

    else()
        message(WARNING "BLAS not found, please refer to "
        "https://cmake.org/cmake/help/latest/module/FindBLAS.html#blas-lapack-vendors"
        " to set correct LLAMA_BLAS_VENDOR")
    endif()
endif()

if (LLAMA_CUBLAS)
    cmake_minimum_required(VERSION 3.17)

    find_package(CUDAToolkit)
    if (CUDAToolkit_FOUND)
        message(STATUS "cuBLAS found")

        enable_language(CUDA)

        set(GGML_SOURCES_CUDA ggml-cuda.cu ggml-cuda.h)

        add_compile_definitions(GGML_USE_CUBLAS)
        add_compile_definitions(GGML_CUDA_DMMV_X=${LLAMA_CUDA_DMMV_X})
        add_compile_definitions(GGML_CUDA_DMMV_Y=${LLAMA_CUDA_DMMV_Y})
        if (LLAMA_CUDA_DMMV_F16)
            add_compile_definitions(GGML_CUDA_DMMV_F16)
        endif()
        add_compile_definitions(K_QUANTS_PER_ITERATION=${LLAMA_CUDA_KQUANTS_ITER})

        if (LLAMA_STATIC)
            set(LLAMA_EXTRA_LIBS ${LLAMA_EXTRA_LIBS} CUDA::cudart_static CUDA::cublas_static CUDA::cublasLt_static)
        else()
            set(LLAMA_EXTRA_LIBS ${LLAMA_EXTRA_LIBS} CUDA::cudart CUDA::cublas CUDA::cublasLt)
        endif()

    else()
        message(WARNING "cuBLAS not found")
    endif()
endif()

if (LLAMA_METAL)
    find_library(FOUNDATION_LIBRARY         Foundation              REQUIRED)
    find_library(METAL_FRAMEWORK            Metal                   REQUIRED)
    find_library(METALKIT_FRAMEWORK         MetalKit                REQUIRED)
    find_library(METALPERFORMANCE_FRAMEWORK MetalPerformanceShaders REQUIRED)

    set(GGML_SOURCES_METAL ggml-metal.m ggml-metal.h)

    add_compile_definitions(GGML_USE_METAL)
    add_compile_definitions(GGML_METAL_NDEBUG)

    # get full path to the file
    #add_compile_definitions(GGML_METAL_DIR_KERNELS="${CMAKE_CURRENT_SOURCE_DIR}/")

    # copy ggml-metal.metal to bin directory
    configure_file(ggml-metal.metal bin/ggml-metal.metal COPYONLY)

    set(LLAMA_EXTRA_LIBS ${LLAMA_EXTRA_LIBS}
        ${FOUNDATION_LIBRARY}
        ${METAL_FRAMEWORK}
        ${METALKIT_FRAMEWORK}
        ${METALPERFORMANCE_FRAMEWORK}
        )
endif()

if (LLAMA_K_QUANTS)
    set(GGML_SOURCES_EXTRA ${GGML_SOURCES_EXTRA} k_quants.c k_quants.h)
    add_compile_definitions(GGML_USE_K_QUANTS)
endif()

if (LLAMA_CLBLAST)
    find_package(CLBlast)
    if (CLBlast_FOUND)
        message(STATUS "CLBlast found")

        set(GGML_SOURCES_OPENCL ggml-opencl.cpp ggml-opencl.h)

        add_compile_definitions(GGML_USE_CLBLAST)

        set(LLAMA_EXTRA_LIBS ${LLAMA_EXTRA_LIBS} clblast)
    else()
        message(WARNING "CLBlast not found")
    endif()
endif()

if (LLAMA_ALL_WARNINGS)
    if (NOT MSVC)
        set(c_flags
            -Wall
            -Wextra
            -Wpedantic
            -Wcast-qual
            -Wdouble-promotion
            -Wshadow
            -Wstrict-prototypes
            -Wpointer-arith
        )
        set(cxx_flags
            -Wall
            -Wextra
            -Wpedantic
            -Wcast-qual
            -Wno-unused-function
            -Wno-multichar
        )
    else()
        # todo : msvc
    endif()

    add_compile_options(
            "$<$<COMPILE_LANGUAGE:C>:${c_flags}>"
            "$<$<COMPILE_LANGUAGE:CXX>:${cxx_flags}>"
    )

endif()

if (MSVC)
    add_compile_definitions(_CRT_SECURE_NO_WARNINGS)

    if (BUILD_SHARED_LIBS)
        set(CMAKE_WINDOWS_EXPORT_ALL_SYMBOLS ON)
    endif()
endif()

if (LLAMA_LTO)
    include(CheckIPOSupported)
    check_ipo_supported(RESULT result OUTPUT output)
    if (result)
        set(CMAKE_INTERPROCEDURAL_OPTIMIZATION TRUE)
    else()
        message(WARNING "IPO is not supported: ${output}")
    endif()
endif()

# Architecture specific
# TODO: probably these flags need to be tweaked on some architectures
#       feel free to update the Makefile for your architecture and send a pull request or issue
message(STATUS "CMAKE_SYSTEM_PROCESSOR: ${CMAKE_SYSTEM_PROCESSOR}")
if (NOT MSVC)
    if (LLAMA_STATIC)
        add_link_options(-static)
        if (MINGW)
            add_link_options(-static-libgcc -static-libstdc++)
        endif()
    endif()
    if (LLAMA_GPROF)
        add_compile_options(-pg)
    endif()
    if (LLAMA_NATIVE)
        add_compile_options(-march=native)
    endif()
endif()

if (${CMAKE_SYSTEM_PROCESSOR} MATCHES "arm" OR ${CMAKE_SYSTEM_PROCESSOR} MATCHES "aarch64")
    message(STATUS "ARM detected")
    if (MSVC)
        # TODO: arm msvc?
    else()
        if (${CMAKE_SYSTEM_PROCESSOR} MATCHES "aarch64")
            # Apple M1, M2, etc.
            # Raspberry Pi 3, 4, Zero 2 (64-bit)
            add_compile_options(-mcpu=native)
        endif()
        if (${CMAKE_SYSTEM_PROCESSOR} MATCHES "armv6")
            # Raspberry Pi 1, Zero
            add_compile_options(-mfpu=neon-fp-armv8 -mfp16-format=ieee -mno-unaligned-access)
        endif()
        if (${CMAKE_SYSTEM_PROCESSOR} MATCHES "armv7")
            # Raspberry Pi 2
            add_compile_options(-mfpu=neon-fp-armv8 -mfp16-format=ieee -mno-unaligned-access -funsafe-math-optimizations)
        endif()
        if (${CMAKE_SYSTEM_PROCESSOR} MATCHES "armv8")
            # Raspberry Pi 3, 4, Zero 2 (32-bit)
            add_compile_options(-mfp16-format=ieee -mno-unaligned-access)
        endif()
    endif()
elseif (${CMAKE_SYSTEM_PROCESSOR} MATCHES "^(x86_64|i686|AMD64)$")
    message(STATUS "x86 detected")
    if (MSVC)
        if (LLAMA_AVX512)
            add_compile_options($<$<COMPILE_LANGUAGE:C>:/arch:AVX512>)
            add_compile_options($<$<COMPILE_LANGUAGE:CXX>:/arch:AVX512>)
            # MSVC has no compile-time flags enabling specific
            # AVX512 extensions, neither it defines the
            # macros corresponding to the extensions.
            # Do it manually.
            if (LLAMA_AVX512_VBMI)
                add_compile_definitions($<$<COMPILE_LANGUAGE:C>:__AVX512VBMI__>)
                add_compile_definitions($<$<COMPILE_LANGUAGE:CXX>:__AVX512VBMI__>)
            endif()
            if (LLAMA_AVX512_VNNI)
                add_compile_definitions($<$<COMPILE_LANGUAGE:C>:__AVX512VNNI__>)
                add_compile_definitions($<$<COMPILE_LANGUAGE:CXX>:__AVX512VNNI__>)
            endif()
        elseif (LLAMA_AVX2)
            add_compile_options($<$<COMPILE_LANGUAGE:C>:/arch:AVX2>)
            add_compile_options($<$<COMPILE_LANGUAGE:CXX>:/arch:AVX2>)
        elseif (LLAMA_AVX)
            add_compile_options($<$<COMPILE_LANGUAGE:C>:/arch:AVX>)
            add_compile_options($<$<COMPILE_LANGUAGE:CXX>:/arch:AVX>)
        endif()
    else()
        if (LLAMA_F16C)
            add_compile_options(-mf16c)
        endif()
        if (LLAMA_FMA)
            add_compile_options(-mfma)
        endif()
        if (LLAMA_AVX)
            add_compile_options(-mavx)
        endif()
        if (LLAMA_AVX2)
            add_compile_options(-mavx2)
        endif()
        if (LLAMA_AVX512)
            add_compile_options(-mavx512f)
            add_compile_options(-mavx512bw)
        endif()
        if (LLAMA_AVX512_VBMI)
            add_compile_options(-mavx512vbmi)
        endif()
        if (LLAMA_AVX512_VNNI)
            add_compile_options(-mavx512vnni)
        endif()
    endif()
elseif (${CMAKE_SYSTEM_PROCESSOR} MATCHES "ppc64")
    message(STATUS "PowerPC detected")
    add_compile_options(-mcpu=native -mtune=native)
    #TODO: Add  targets for Power8/Power9 (Altivec/VSX) and Power10(MMA) and query for big endian systems (ppc64/le/be)
else()
    message(STATUS "Unknown architecture")
endif()

#
# Build libraries
#

add_library(ggml OBJECT
            ggml.c
            ggml.h
            ${GGML_SOURCES_CUDA}
            ${GGML_SOURCES_OPENCL}
            ${GGML_SOURCES_METAL}
            ${GGML_SOURCES_EXTRA}
            )

target_include_directories(ggml PUBLIC . ${LLAMA_EXTRA_INCLUDES})
target_compile_features(ggml PUBLIC c_std_11) # don't bump
target_link_libraries(ggml PUBLIC Threads::Threads ${LLAMA_EXTRA_LIBS})

add_library(ggml_static STATIC $<TARGET_OBJECTS:ggml>)
if (BUILD_SHARED_LIBS)
    set_target_properties(ggml PROPERTIES POSITION_INDEPENDENT_CODE ON)
    add_library(ggml_shared SHARED $<TARGET_OBJECTS:ggml>)
    target_link_libraries(ggml_shared PUBLIC Threads::Threads ${LLAMA_EXTRA_LIBS})
endif()

add_library(llama
            llama.cpp
            llama.h
            llama-util.h
            )

target_include_directories(llama PUBLIC .)
target_compile_features(llama PUBLIC cxx_std_11) # don't bump
target_link_libraries(llama PRIVATE
    ggml
    ${LLAMA_EXTRA_LIBS}
    )

if (BUILD_SHARED_LIBS)
    set_target_properties(llama PROPERTIES POSITION_INDEPENDENT_CODE ON)
    target_compile_definitions(llama PRIVATE LLAMA_SHARED LLAMA_BUILD)
    if (LLAMA_METAL)
        set_target_properties(llama PROPERTIES RESOURCE "${CMAKE_CURRENT_SOURCE_DIR}/ggml-metal.metal")
    endif()
endif()

if (GGML_SOURCES_CUDA)
    message(STATUS "GGML CUDA sources found, configuring CUDA architecture")
    set_property(TARGET ggml  PROPERTY CUDA_ARCHITECTURES "native")
    set_property(TARGET ggml  PROPERTY CUDA_SELECT_NVCC_ARCH_FLAGS "Auto")

    set_property(TARGET ggml_static PROPERTY CUDA_ARCHITECTURES "native")
    set_property(TARGET ggml_static PROPERTY CUDA_SELECT_NVCC_ARCH_FLAGS "Auto")

<<<<<<< HEAD
    if (BUILD_SHARED_LIBS)
        set_property(TARGET ggml_shared PROPERTY CUDA_ARCHITECTURES OFF)
        set_property(TARGET ggml_shared PROPERTY CUDA_SELECT_NVCC_ARCH_FLAGS "Auto")
    endif()
    set_property(TARGET llama PROPERTY CUDA_ARCHITECTURES OFF)
=======
    set_property(TARGET llama PROPERTY CUDA_ARCHITECTURES "native")
>>>>>>> 16b9cd19
endif()


#
# programs, examples and tests
#

if (LLAMA_BUILD_TESTS AND NOT CMAKE_JS_VERSION)
    include(CTest)
    add_subdirectory(tests)
endif ()

if (LLAMA_BUILD_EXAMPLES)
    add_subdirectory(examples)
    add_subdirectory(pocs)
endif()<|MERGE_RESOLUTION|>--- conflicted
+++ resolved
@@ -501,15 +501,12 @@
     set_property(TARGET ggml_static PROPERTY CUDA_ARCHITECTURES "native")
     set_property(TARGET ggml_static PROPERTY CUDA_SELECT_NVCC_ARCH_FLAGS "Auto")
 
-<<<<<<< HEAD
     if (BUILD_SHARED_LIBS)
-        set_property(TARGET ggml_shared PROPERTY CUDA_ARCHITECTURES OFF)
+        set_property(TARGET ggml_shared PROPERTY CUDA_ARCHITECTURES "native")
         set_property(TARGET ggml_shared PROPERTY CUDA_SELECT_NVCC_ARCH_FLAGS "Auto")
     endif()
-    set_property(TARGET llama PROPERTY CUDA_ARCHITECTURES OFF)
-=======
+    
     set_property(TARGET llama PROPERTY CUDA_ARCHITECTURES "native")
->>>>>>> 16b9cd19
 endif()
 
 
