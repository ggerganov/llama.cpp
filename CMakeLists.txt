cmake_minimum_required(VERSION 3.12) # Don't bump this version for no reason
project("llama.cpp" C CXX)

set(CMAKE_EXPORT_COMPILE_COMMANDS ON)

if (NOT XCODE AND NOT MSVC AND NOT CMAKE_BUILD_TYPE)
    set(CMAKE_BUILD_TYPE Release CACHE STRING "Build type" FORCE)
    set_property(CACHE CMAKE_BUILD_TYPE PROPERTY STRINGS "Debug" "Release" "MinSizeRel" "RelWithDebInfo")
endif()

set(CMAKE_RUNTIME_OUTPUT_DIRECTORY ${CMAKE_BINARY_DIR}/bin)

if(CMAKE_SOURCE_DIR STREQUAL CMAKE_CURRENT_SOURCE_DIR)
    set(LLAMA_STANDALONE ON)

    # configure project version
    # TODO
else()
    set(LLAMA_STANDALONE OFF)
endif()

if (EMSCRIPTEN)
    set(BUILD_SHARED_LIBS_DEFAULT OFF)

    option(LLAMA_WASM_SINGLE_FILE "llama: embed WASM inside the generated llama.js" ON)
else()
    if (MINGW)
        set(BUILD_SHARED_LIBS_DEFAULT OFF)
    else()
        set(BUILD_SHARED_LIBS_DEFAULT ON)
    endif()
endif()


#
# Option list
#

# general
option(LLAMA_STATIC                     "llama: static link libraries"                          OFF)
option(LLAMA_NATIVE                     "llama: enable -march=native flag"                      OFF)
option(LLAMA_LTO                        "llama: enable link time optimization"                  OFF)

# debug
option(LLAMA_ALL_WARNINGS               "llama: enable all compiler warnings"                   ON)
option(LLAMA_ALL_WARNINGS_3RD_PARTY     "llama: enable all compiler warnings in 3rd party libs" OFF)
option(LLAMA_GPROF                      "llama: enable gprof"                                   OFF)

# sanitizers
option(LLAMA_SANITIZE_THREAD            "llama: enable thread sanitizer"                        OFF)
option(LLAMA_SANITIZE_ADDRESS           "llama: enable address sanitizer"                       OFF)
option(LLAMA_SANITIZE_UNDEFINED         "llama: enable undefined sanitizer"                     OFF)

# instruction set specific
option(LLAMA_AVX                        "llama: enable AVX"                                     ON)
option(LLAMA_AVX2                       "llama: enable AVX2"                                    ON)
option(LLAMA_AVX512                     "llama: enable AVX512"                                  OFF)
option(LLAMA_AVX512_VBMI                "llama: enable AVX512-VBMI"                             OFF)
option(LLAMA_AVX512_VNNI                "llama: enable AVX512-VNNI"                             OFF)
option(LLAMA_FMA                        "llama: enable FMA"                                     ON)
# in MSVC F16C is implied with AVX2/AVX512
if (NOT MSVC)
    option(LLAMA_F16C                   "llama: enable F16C"                                    ON)
endif()

# 3rd party libs
option(LLAMA_ACCELERATE                      "llama: enable Accelerate framework"               ON)
option(LLAMA_BLAS                            "llama: use BLAS"                                  OFF)
set(LLAMA_BLAS_VENDOR "Generic" CACHE STRING "llama: BLAS library vendor")
option(LLAMA_CUBLAS                          "llama: use CUDA"                                  OFF)
#option(LLAMA_CUDA_CUBLAS                     "llama: use cuBLAS for prompt processing"          OFF)
option(LLAMA_CUDA_FORCE_DMMV                 "llama: use dmmv instead of mmvq CUDA kernels"     OFF)
set(LLAMA_CUDA_DMMV_X      "32" CACHE STRING "llama: x stride for dmmv CUDA kernels")
set(LLAMA_CUDA_MMV_Y        "1" CACHE STRING "llama: y block size for mmv CUDA kernels")
option(LLAMA_CUDA_F16                        "llama: use 16 bit floats for some calculations"   OFF)
set(LLAMA_CUDA_KQUANTS_ITER "2" CACHE STRING "llama: iters./thread per block for Q2_K/Q6_K")
option(LLAMA_HIPBLAS                         "llama: use hipBLAS"                               OFF)
option(LLAMA_CLBLAST                         "llama: use CLBlast"                               OFF)
option(LLAMA_METAL                           "llama: use Metal"                                 OFF)
option(LLAMA_MPI                             "llama: use MPI"                                   OFF)
option(LLAMA_K_QUANTS                        "llama: use k-quants"                              ON)
option(LLAMA_QKK_64                          "llama: use super-block size of 64 for k-quants"   OFF)

option(LLAMA_BUILD_TESTS                "llama: build tests"    ${LLAMA_STANDALONE})
option(LLAMA_BUILD_EXAMPLES             "llama: build examples" ${LLAMA_STANDALONE})
option(LLAMA_BUILD_SERVER               "llama: build server example"                           ON)

#
# Build info header
#

# Generate initial build-info.h
include(${CMAKE_CURRENT_SOURCE_DIR}/scripts/build-info.cmake)

if(EXISTS "${CMAKE_CURRENT_SOURCE_DIR}/.git")
    set(GIT_DIR "${CMAKE_CURRENT_SOURCE_DIR}/.git")

    # Is git submodule
    if(NOT IS_DIRECTORY "${GIT_DIR}")
        file(READ ${GIT_DIR} REAL_GIT_DIR_LINK)
        string(REGEX REPLACE "gitdir: (.*)\n$" "\\1" REAL_GIT_DIR ${REAL_GIT_DIR_LINK})
        set(GIT_DIR "${CMAKE_CURRENT_SOURCE_DIR}/${REAL_GIT_DIR}")
    endif()

    # Add a custom target for build-info.h
    add_custom_target(BUILD_INFO ALL DEPENDS "${CMAKE_CURRENT_SOURCE_DIR}/build-info.h")

    # Add a custom command to rebuild build-info.h when .git/index changes
    add_custom_command(
        OUTPUT "${CMAKE_CURRENT_SOURCE_DIR}/build-info.h"
        COMMENT "Generating build details from Git"
        COMMAND ${CMAKE_COMMAND} -P "${CMAKE_CURRENT_SOURCE_DIR}/scripts/build-info.cmake"
        WORKING_DIRECTORY ${CMAKE_CURRENT_SOURCE_DIR}
        DEPENDS "${GIT_DIR}/index"
        VERBATIM
    )
else()
    message(WARNING "Git repository not found; to enable automatic generation of build info, make sure Git is installed and the project is a Git repository.")
endif()

#
# Compile flags
#

set(CMAKE_CXX_STANDARD 11)
set(CMAKE_CXX_STANDARD_REQUIRED true)
set(CMAKE_C_STANDARD 11)
set(CMAKE_C_STANDARD_REQUIRED true)
set(THREADS_PREFER_PTHREAD_FLAG ON)
find_package(Threads REQUIRED)

if (NOT MSVC)
    if (LLAMA_SANITIZE_THREAD)
        add_compile_options(-fsanitize=thread)
        link_libraries(-fsanitize=thread)
    endif()

    if (LLAMA_SANITIZE_ADDRESS)
        add_compile_options(-fsanitize=address -fno-omit-frame-pointer)
        link_libraries(-fsanitize=address)
    endif()

    if (LLAMA_SANITIZE_UNDEFINED)
        add_compile_options(-fsanitize=undefined)
        link_libraries(-fsanitize=undefined)
    endif()
endif()

if (APPLE AND LLAMA_ACCELERATE)
    find_library(ACCELERATE_FRAMEWORK Accelerate)
    if (ACCELERATE_FRAMEWORK)
        message(STATUS "Accelerate framework found")

        add_compile_definitions(GGML_USE_ACCELERATE)
        set(LLAMA_EXTRA_LIBS ${LLAMA_EXTRA_LIBS} ${ACCELERATE_FRAMEWORK})
    else()
        message(WARNING "Accelerate framework not found")
    endif()
endif()

if (LLAMA_BLAS)
    if (LLAMA_STATIC)
        set(BLA_STATIC ON)
    endif()
    if ($(CMAKE_VERSION) VERSION_GREATER_EQUAL 3.22)
        set(BLA_SIZEOF_INTEGER 8)
    endif()

    set(BLA_VENDOR ${LLAMA_BLAS_VENDOR})
    find_package(BLAS)

    if (BLAS_FOUND)
        message(STATUS "BLAS found, Libraries: ${BLAS_LIBRARIES}")

        if ("${BLAS_INCLUDE_DIRS}" STREQUAL "")
            # BLAS_INCLUDE_DIRS is missing in FindBLAS.cmake.
            # see https://gitlab.kitware.com/cmake/cmake/-/issues/20268
            find_package(PkgConfig REQUIRED)
            if (${LLAMA_BLAS_VENDOR} MATCHES "Generic")
                pkg_check_modules(DepBLAS REQUIRED blas)
            elseif (${LLAMA_BLAS_VENDOR} MATCHES "OpenBLAS")
                pkg_check_modules(DepBLAS REQUIRED openblas)
            elseif (${LLAMA_BLAS_VENDOR} MATCHES "FLAME")
                pkg_check_modules(DepBLAS REQUIRED blis)
            elseif (${LLAMA_BLAS_VENDOR} MATCHES "ATLAS")
                pkg_check_modules(DepBLAS REQUIRED blas-atlas)
            elseif (${LLAMA_BLAS_VENDOR} MATCHES "FlexiBLAS")
                pkg_check_modules(DepBLAS REQUIRED flexiblas_api)
            elseif (${LLAMA_BLAS_VENDOR} MATCHES "Intel")
                # all Intel* libraries share the same include path
                pkg_check_modules(DepBLAS REQUIRED mkl-sdl)
            elseif (${LLAMA_BLAS_VENDOR} MATCHES "NVHPC")
                # this doesn't provide pkg-config
                # suggest to assign BLAS_INCLUDE_DIRS on your own
                if ("${NVHPC_VERSION}" STREQUAL "")
                    message(WARNING "Better to set NVHPC_VERSION")
                else()
                    set(DepBLAS_FOUND ON)
                    set(DepBLAS_INCLUDE_DIRS "/opt/nvidia/hpc_sdk/${CMAKE_SYSTEM_NAME}_${CMAKE_SYSTEM_PROCESSOR}/${NVHPC_VERSION}/math_libs/include")
                endif()
            endif()
            if (DepBLAS_FOUND)
                set(BLAS_INCLUDE_DIRS ${DepBLAS_INCLUDE_DIRS})
            else()
                message(WARNING "BLAS_INCLUDE_DIRS neither been provided nor been automatically"
                " detected by pkgconfig, trying to find cblas.h from possible paths...")
                find_path(BLAS_INCLUDE_DIRS
                    NAMES cblas.h
                    HINTS
                        /usr/include
                        /usr/local/include
                        /usr/include/openblas
                        /opt/homebrew/opt/openblas/include
                        /usr/local/opt/openblas/include
                        /usr/include/x86_64-linux-gnu/openblas/include
                )
            endif()
        endif()

        message(STATUS "BLAS found, Includes: ${BLAS_INCLUDE_DIRS}")
        add_compile_options(${BLAS_LINKER_FLAGS})
        add_compile_definitions(GGML_USE_OPENBLAS)
        if (${BLAS_INCLUDE_DIRS} MATCHES "mkl" AND (${LLAMA_BLAS_VENDOR} MATCHES "Generic" OR ${LLAMA_BLAS_VENDOR} MATCHES "Intel"))
            add_compile_definitions(GGML_BLAS_USE_MKL)
        endif()
        set(LLAMA_EXTRA_LIBS ${LLAMA_EXTRA_LIBS} ${BLAS_LIBRARIES})
        set(LLAMA_EXTRA_INCLUDES ${LLAMA_EXTRA_INCLUDES} ${BLAS_INCLUDE_DIRS})

    else()
        message(WARNING "BLAS not found, please refer to "
        "https://cmake.org/cmake/help/latest/module/FindBLAS.html#blas-lapack-vendors"
        " to set correct LLAMA_BLAS_VENDOR")
    endif()
endif()

if (LLAMA_K_QUANTS)
    set(GGML_SOURCES_EXTRA ${GGML_SOURCES_EXTRA} k_quants.c k_quants.h)
    add_compile_definitions(GGML_USE_K_QUANTS)
    if (LLAMA_QKK_64)
        add_compile_definitions(GGML_QKK_64)
    endif()
endif()

if (LLAMA_CUBLAS)
    cmake_minimum_required(VERSION 3.17)

    find_package(CUDAToolkit)
    if (CUDAToolkit_FOUND)
        message(STATUS "cuBLAS found")

        enable_language(CUDA)

        set(GGML_SOURCES_CUDA ggml-cuda.cu ggml-cuda.h)

        add_compile_definitions(GGML_USE_CUBLAS)
#        if (LLAMA_CUDA_CUBLAS)
#            add_compile_definitions(GGML_CUDA_CUBLAS)
#        endif()
        if (LLAMA_CUDA_FORCE_DMMV)
            add_compile_definitions(GGML_CUDA_FORCE_DMMV)
        endif()
        add_compile_definitions(GGML_CUDA_DMMV_X=${LLAMA_CUDA_DMMV_X})
        add_compile_definitions(GGML_CUDA_MMV_Y=${LLAMA_CUDA_MMV_Y})
        if (DEFINED LLAMA_CUDA_DMMV_Y)
            add_compile_definitions(GGML_CUDA_MMV_Y=${LLAMA_CUDA_DMMV_Y}) # for backwards compatibility
        endif()
        if (LLAMA_CUDA_F16 OR LLAMA_CUDA_DMMV_F16)
            add_compile_definitions(GGML_CUDA_F16)
        endif()
        add_compile_definitions(K_QUANTS_PER_ITERATION=${LLAMA_CUDA_KQUANTS_ITER})

        if (LLAMA_STATIC)
            set(LLAMA_EXTRA_LIBS ${LLAMA_EXTRA_LIBS} CUDA::cudart_static CUDA::cublas_static CUDA::cublasLt_static)
        else()
            set(LLAMA_EXTRA_LIBS ${LLAMA_EXTRA_LIBS} CUDA::cudart CUDA::cublas CUDA::cublasLt)
        endif()

    if (NOT DEFINED CMAKE_CUDA_ARCHITECTURES)
        # 52 == lowest CUDA 12 standard
        # 60 == f16 CUDA intrinsics
        # 61 == integer CUDA intrinsics
        # 70 == compute capability at which unrolling a loop in mul_mat_q kernels is faster
        if (LLAMA_CUDA_F16 OR LLAMA_CUDA_DMMV_F16)
            set(CMAKE_CUDA_ARCHITECTURES "60;61;70") # needed for f16 CUDA intrinsics
        else()
            set(CMAKE_CUDA_ARCHITECTURES "52;61;70") # lowest CUDA 12 standard + lowest for integer intrinsics
        endif()
    endif()
    message(STATUS "Using CUDA architectures: ${CMAKE_CUDA_ARCHITECTURES}")

    else()
        message(WARNING "cuBLAS not found")
    endif()
endif()

if (LLAMA_METAL)
    find_library(FOUNDATION_LIBRARY         Foundation              REQUIRED)
    find_library(METAL_FRAMEWORK            Metal                   REQUIRED)
    find_library(METALKIT_FRAMEWORK         MetalKit                REQUIRED)

    set(GGML_SOURCES_METAL ggml-metal.m ggml-metal.h)

    add_compile_definitions(GGML_USE_METAL)
    #add_compile_definitions(GGML_METAL_NDEBUG)

    # get full path to the file
    #add_compile_definitions(GGML_METAL_DIR_KERNELS="${CMAKE_CURRENT_SOURCE_DIR}/")

    # copy ggml-metal.metal to bin directory
    configure_file(ggml-metal.metal bin/ggml-metal.metal COPYONLY)

    set(LLAMA_EXTRA_LIBS ${LLAMA_EXTRA_LIBS}
        ${FOUNDATION_LIBRARY}
        ${METAL_FRAMEWORK}
        ${METALKIT_FRAMEWORK}
        )
endif()

if (LLAMA_MPI)
    cmake_minimum_required(VERSION 3.10)
    find_package(MPI)
    if (MPI_C_FOUND)
        message(STATUS "MPI found")
        set(GGML_SOURCES_MPI ggml-mpi.c ggml-mpi.h)
        add_compile_definitions(GGML_USE_MPI)
        add_compile_definitions(${MPI_C_COMPILE_DEFINITIONS})
        set(cxx_flags ${cxx_flags} -Wno-cast-qual)
        set(c_flags   ${c_flags}   -Wno-cast-qual)
        set(LLAMA_EXTRA_LIBS     ${LLAMA_EXTRA_LIBS}     ${MPI_C_LIBRARIES})
        set(LLAMA_EXTRA_INCLUDES ${LLAMA_EXTRA_INCLUDES} ${MPI_C_INCLUDE_DIRS})
        # Even if you're only using the C header, C++ programs may bring in MPI
        # C++ functions, so more linkage is needed
        if (MPI_CXX_FOUND)
            set(LLAMA_EXTRA_LIBS ${LLAMA_EXTRA_LIBS}     ${MPI_CXX_LIBRARIES})
        endif()
    else()
        message(WARNING "MPI not found")
    endif()
endif()

if (LLAMA_CLBLAST)
    find_package(CLBlast)
    if (CLBlast_FOUND)
        message(STATUS "CLBlast found")

        set(GGML_SOURCES_OPENCL ggml-opencl.cpp ggml-opencl.h)

        add_compile_definitions(GGML_USE_CLBLAST)

        set(LLAMA_EXTRA_LIBS ${LLAMA_EXTRA_LIBS} clblast)
    else()
        message(WARNING "CLBlast not found")
    endif()
endif()

if (LLAMA_HIPBLAS)
    list(APPEND CMAKE_PREFIX_PATH /opt/rocm)

    if (NOT ${CMAKE_C_COMPILER_ID} MATCHES "Clang")
        message(WARNING "Only LLVM is supported for HIP, hint: CC=/opt/rocm/llvm/bin/clang")
    endif()
    if (NOT ${CMAKE_CXX_COMPILER_ID} MATCHES "Clang")
        message(WARNING "Only LLVM is supported for HIP, hint: CXX=/opt/rocm/llvm/bin/clang++")
    endif()

    find_package(hip)
    find_package(hipblas)
    find_package(rocblas)

    if (${hipblas_FOUND} AND ${hip_FOUND})
        message(STATUS "HIP and hipBLAS found")
        add_compile_definitions(GGML_USE_HIPBLAS GGML_USE_CUBLAS)
        add_library(ggml-rocm OBJECT ggml-cuda.cu ggml-cuda.h)
        if (LLAMA_CUDA_FORCE_DMMV)
            target_compile_definitions(ggml-rocm PRIVATE GGML_CUDA_FORCE_DMMV)
        endif()
        target_compile_definitions(ggml-rocm PRIVATE GGML_CUDA_DMMV_X=${LLAMA_CUDA_DMMV_X})
        target_compile_definitions(ggml-rocm PRIVATE GGML_CUDA_MMV_Y=${LLAMA_CUDA_MMV_Y})
        target_compile_definitions(ggml-rocm PRIVATE K_QUANTS_PER_ITERATION=${LLAMA_CUDA_KQUANTS_ITER})
        target_compile_definitions(ggml-rocm PRIVATE CC_TURING=1000000000)
        set_source_files_properties(ggml-cuda.cu PROPERTIES LANGUAGE CXX)
        target_link_libraries(ggml-rocm PRIVATE hip::device PUBLIC hip::host roc::rocblas roc::hipblas)

        if (LLAMA_STATIC)
            message(FATAL_ERROR "Static linking not supported for HIP/ROCm")
        endif()
        set(LLAMA_EXTRA_LIBS ${LLAMA_EXTRA_LIBS} ggml-rocm)
    else()
        message(WARNING "hipBLAS or HIP not found. Try setting CMAKE_PREFIX_PATH=/opt/rocm")
    endif()
endif()

if (LLAMA_ALL_WARNINGS)
    if (NOT MSVC)
        set(c_flags
            -Wall
            -Wextra
            -Wpedantic
            -Wcast-qual
            -Wdouble-promotion
            -Wshadow
            -Wstrict-prototypes
            -Wpointer-arith
            -Wmissing-prototypes
<<<<<<< HEAD
            -Wno-unused-function
=======
            -Werror=implicit-int
>>>>>>> 71d69755
        )
        set(cxx_flags
            -Wall
            -Wextra
            -Wpedantic
            -Wcast-qual
            -Wno-unused-function
            -Wno-multichar
        )
        if (CMAKE_CXX_COMPILER_ID STREQUAL "GNU")
            # g++ only
            set(cxx_flags ${cxx_flags} -Wno-format-truncation)
        endif()
    else()
        # todo : msvc
    endif()

    add_compile_options(
            "$<$<COMPILE_LANGUAGE:C>:${c_flags}>"
            "$<$<COMPILE_LANGUAGE:CXX>:${cxx_flags}>"
    )

endif()

if (MSVC)
    add_compile_definitions(_CRT_SECURE_NO_WARNINGS)

    if (BUILD_SHARED_LIBS)
        set(CMAKE_WINDOWS_EXPORT_ALL_SYMBOLS ON)
    endif()
endif()

if (LLAMA_LTO)
    include(CheckIPOSupported)
    check_ipo_supported(RESULT result OUTPUT output)
    if (result)
        set(CMAKE_INTERPROCEDURAL_OPTIMIZATION TRUE)
    else()
        message(WARNING "IPO is not supported: ${output}")
    endif()
endif()

# Architecture specific
# TODO: probably these flags need to be tweaked on some architectures
#       feel free to update the Makefile for your architecture and send a pull request or issue
message(STATUS "CMAKE_SYSTEM_PROCESSOR: ${CMAKE_SYSTEM_PROCESSOR}")
if (NOT MSVC)
    if (LLAMA_STATIC)
        add_link_options(-static)
        if (MINGW)
            add_link_options(-static-libgcc -static-libstdc++)
        endif()
    endif()
    if (LLAMA_GPROF)
        add_compile_options(-pg)
    endif()
    if (LLAMA_NATIVE)
        add_compile_options(-march=native)
    endif()
endif()

if (${CMAKE_SYSTEM_PROCESSOR} MATCHES "arm" OR ${CMAKE_SYSTEM_PROCESSOR} MATCHES "aarch64")
    message(STATUS "ARM detected")
    if (MSVC)
        # TODO: arm msvc?
    else()
        if (${CMAKE_SYSTEM_PROCESSOR} MATCHES "armv6")
            # Raspberry Pi 1, Zero
            add_compile_options(-mfpu=neon-fp-armv8 -mfp16-format=ieee -mno-unaligned-access)
        endif()
        if (${CMAKE_SYSTEM_PROCESSOR} MATCHES "armv7")
            # Raspberry Pi 2
            add_compile_options(-mfpu=neon-fp-armv8 -mfp16-format=ieee -mno-unaligned-access -funsafe-math-optimizations)
        endif()
        if (${CMAKE_SYSTEM_PROCESSOR} MATCHES "armv8")
            # Raspberry Pi 3, 4, Zero 2 (32-bit)
            add_compile_options(-mfp16-format=ieee -mno-unaligned-access)
        endif()
    endif()
elseif (${CMAKE_SYSTEM_PROCESSOR} MATCHES "^(x86_64|i686|AMD64)$")
    message(STATUS "x86 detected")
    if (MSVC)
        if (LLAMA_AVX512)
            add_compile_options($<$<COMPILE_LANGUAGE:C>:/arch:AVX512>)
            add_compile_options($<$<COMPILE_LANGUAGE:CXX>:/arch:AVX512>)
            # MSVC has no compile-time flags enabling specific
            # AVX512 extensions, neither it defines the
            # macros corresponding to the extensions.
            # Do it manually.
            if (LLAMA_AVX512_VBMI)
                add_compile_definitions($<$<COMPILE_LANGUAGE:C>:__AVX512VBMI__>)
                add_compile_definitions($<$<COMPILE_LANGUAGE:CXX>:__AVX512VBMI__>)
            endif()
            if (LLAMA_AVX512_VNNI)
                add_compile_definitions($<$<COMPILE_LANGUAGE:C>:__AVX512VNNI__>)
                add_compile_definitions($<$<COMPILE_LANGUAGE:CXX>:__AVX512VNNI__>)
            endif()
        elseif (LLAMA_AVX2)
            add_compile_options($<$<COMPILE_LANGUAGE:C>:/arch:AVX2>)
            add_compile_options($<$<COMPILE_LANGUAGE:CXX>:/arch:AVX2>)
        elseif (LLAMA_AVX)
            add_compile_options($<$<COMPILE_LANGUAGE:C>:/arch:AVX>)
            add_compile_options($<$<COMPILE_LANGUAGE:CXX>:/arch:AVX>)
        endif()
    else()
        if (LLAMA_F16C)
            add_compile_options(-mf16c)
        endif()
        if (LLAMA_FMA)
            add_compile_options(-mfma)
        endif()
        if (LLAMA_AVX)
            add_compile_options(-mavx)
        endif()
        if (LLAMA_AVX2)
            add_compile_options(-mavx2)
        endif()
        if (LLAMA_AVX512)
            add_compile_options(-mavx512f)
            add_compile_options(-mavx512bw)
        endif()
        if (LLAMA_AVX512_VBMI)
            add_compile_options(-mavx512vbmi)
        endif()
        if (LLAMA_AVX512_VNNI)
            add_compile_options(-mavx512vnni)
        endif()
    endif()
elseif (${CMAKE_SYSTEM_PROCESSOR} MATCHES "ppc64")
    message(STATUS "PowerPC detected")
    add_compile_options(-mcpu=native -mtune=native)
    #TODO: Add  targets for Power8/Power9 (Altivec/VSX) and Power10(MMA) and query for big endian systems (ppc64/le/be)
else()
    message(STATUS "Unknown architecture")
endif()

#
# libraries
#

# ggml

add_library(ggml OBJECT
            ggml.c
            ggml.h
            ggml-alloc.c
            ggml-alloc.h
            ${GGML_SOURCES_CUDA}
            ${GGML_SOURCES_OPENCL}
            ${GGML_SOURCES_METAL}
            ${GGML_SOURCES_MPI}
            ${GGML_SOURCES_EXTRA}
            )

target_include_directories(ggml PUBLIC . ${LLAMA_EXTRA_INCLUDES})
target_compile_features(ggml PUBLIC c_std_11) # don't bump
target_link_libraries(ggml PUBLIC Threads::Threads ${LLAMA_EXTRA_LIBS})

add_library(ggml_static STATIC $<TARGET_OBJECTS:ggml>)
if (BUILD_SHARED_LIBS)
    set_target_properties(ggml PROPERTIES POSITION_INDEPENDENT_CODE ON)
    add_library(ggml_shared SHARED $<TARGET_OBJECTS:ggml>)
    target_link_libraries(ggml_shared PUBLIC Threads::Threads ${LLAMA_EXTRA_LIBS})
    install(TARGETS ggml_shared LIBRARY)
endif()

# llama

add_library(llama
            llama.cpp
            llama.h
            )

target_include_directories(llama PUBLIC .)
target_compile_features(llama PUBLIC cxx_std_11) # don't bump
target_link_libraries(llama PRIVATE
    ggml
    ${LLAMA_EXTRA_LIBS}
    )

if (BUILD_SHARED_LIBS)
    set_target_properties(llama PROPERTIES POSITION_INDEPENDENT_CODE ON)
    target_compile_definitions(llama PRIVATE LLAMA_SHARED LLAMA_BUILD)
    if (LLAMA_METAL)
        set_target_properties(llama PROPERTIES RESOURCE "${CMAKE_CURRENT_SOURCE_DIR}/ggml-metal.metal")
    endif()
    install(TARGETS llama LIBRARY)
endif()

#
# install
#

include(GNUInstallDirs)
install(
    FILES convert.py
    PERMISSIONS
        OWNER_READ
        OWNER_WRITE
        OWNER_EXECUTE
        GROUP_READ
        GROUP_EXECUTE
        WORLD_READ
        WORLD_EXECUTE
    DESTINATION ${CMAKE_INSTALL_BINDIR})
install(
    FILES convert-lora-to-ggml.py
    PERMISSIONS
        OWNER_READ
        OWNER_WRITE
        OWNER_EXECUTE
        GROUP_READ
        GROUP_EXECUTE
        WORLD_READ
        WORLD_EXECUTE
    DESTINATION ${CMAKE_INSTALL_BINDIR})
if (LLAMA_METAL)
    install(
        FILES ggml-metal.metal
        PERMISSIONS
            OWNER_READ
            OWNER_WRITE
            GROUP_READ
            WORLD_READ
        DESTINATION ${CMAKE_INSTALL_BINDIR})
endif()

#
# programs, examples and tests
#

add_subdirectory(common)

if (LLAMA_BUILD_TESTS AND NOT CMAKE_JS_VERSION)
    include(CTest)
    add_subdirectory(tests)
endif ()

if (LLAMA_BUILD_EXAMPLES)
    add_subdirectory(examples)
    add_subdirectory(pocs)
endif()<|MERGE_RESOLUTION|>--- conflicted
+++ resolved
@@ -402,11 +402,8 @@
             -Wstrict-prototypes
             -Wpointer-arith
             -Wmissing-prototypes
-<<<<<<< HEAD
+            -Werror=implicit-int
             -Wno-unused-function
-=======
-            -Werror=implicit-int
->>>>>>> 71d69755
         )
         set(cxx_flags
             -Wall
