cmake_minimum_required(VERSION 3.14)  # for add_link_options and implicit target directories.
project("llama.cpp" C CXX)
include(CheckIncludeFileCXX)

set(CMAKE_EXPORT_COMPILE_COMMANDS ON)

if (NOT XCODE AND NOT MSVC AND NOT CMAKE_BUILD_TYPE)
    set(CMAKE_BUILD_TYPE Release CACHE STRING "Build type" FORCE)
    set_property(CACHE CMAKE_BUILD_TYPE PROPERTY STRINGS "Debug" "Release" "MinSizeRel" "RelWithDebInfo")
endif()

set(CMAKE_RUNTIME_OUTPUT_DIRECTORY ${CMAKE_BINARY_DIR}/bin)

if (CMAKE_SOURCE_DIR STREQUAL CMAKE_CURRENT_SOURCE_DIR)
    set(LLAMA_STANDALONE ON)

    # configure project version
    # TODO
else()
    set(LLAMA_STANDALONE OFF)
endif()

if (EMSCRIPTEN)
    set(BUILD_SHARED_LIBS_DEFAULT OFF)

    option(LLAMA_WASM_SINGLE_FILE "llama: embed WASM inside the generated llama.js" ON)
else()
    if (MINGW)
        set(BUILD_SHARED_LIBS_DEFAULT OFF)
    else()
        set(BUILD_SHARED_LIBS_DEFAULT ON)
    endif()
endif()


#
# Option list
#

if (APPLE)
    set(LLAMA_METAL_DEFAULT ON)
else()
    set(LLAMA_METAL_DEFAULT OFF)
endif()

# general
option(BUILD_SHARED_LIBS                "build shared libraries"                                OFF)
option(LLAMA_STATIC                     "llama: static link libraries"                          OFF)
option(LLAMA_NATIVE                     "llama: enable -march=native flag"                      ON)
option(LLAMA_LTO                        "llama: enable link time optimization"                  OFF)
option(LLAMA_CCACHE                     "llama: use ccache if available"                        ON)

# debug
option(LLAMA_ALL_WARNINGS               "llama: enable all compiler warnings"                   ON)
option(LLAMA_ALL_WARNINGS_3RD_PARTY     "llama: enable all compiler warnings in 3rd party libs" OFF)
option(LLAMA_GPROF                      "llama: enable gprof"                                   OFF)

# build
option(LLAMA_FATAL_WARNINGS             "llama: enable -Werror flag"                            OFF)

# sanitizers
option(LLAMA_SANITIZE_THREAD            "llama: enable thread sanitizer"                        OFF)
option(LLAMA_SANITIZE_ADDRESS           "llama: enable address sanitizer"                       OFF)
option(LLAMA_SANITIZE_UNDEFINED         "llama: enable undefined sanitizer"                     OFF)

# instruction set specific
if (LLAMA_NATIVE)
    set(INS_ENB OFF)
else()
    set(INS_ENB ON)
endif()

option(LLAMA_AVX                             "llama: enable AVX"                                ${INS_ENB})
option(LLAMA_AVX2                            "llama: enable AVX2"                               ${INS_ENB})
option(LLAMA_AVX512                          "llama: enable AVX512"                             OFF)
option(LLAMA_AVX512_VBMI                     "llama: enable AVX512-VBMI"                        OFF)
option(LLAMA_AVX512_VNNI                     "llama: enable AVX512-VNNI"                        OFF)
option(LLAMA_FMA                             "llama: enable FMA"                                ${INS_ENB})
# in MSVC F16C is implied with AVX2/AVX512
if (NOT MSVC)
    option(LLAMA_F16C                        "llama: enable F16C"                               ${INS_ENB})
endif()

if (WIN32)
    set(LLAMA_WIN_VER "0x602" CACHE STRING "llama: Windows Version")
endif()

# 3rd party libs
option(LLAMA_ACCELERATE                      "llama: enable Accelerate framework"               ON)
option(LLAMA_BLAS                            "llama: use BLAS"                                  OFF)
set(LLAMA_BLAS_VENDOR "Generic" CACHE STRING "llama: BLAS library vendor")
option(LLAMA_CUBLAS                          "llama: use CUDA"                                  OFF)
#option(LLAMA_CUDA_CUBLAS                     "llama: use cuBLAS for prompt processing"          OFF)
option(LLAMA_CUDA_FORCE_DMMV                 "llama: use dmmv instead of mmvq CUDA kernels"     OFF)
option(LLAMA_CUDA_FORCE_MMQ                  "llama: use mmq kernels instead of cuBLAS"         OFF)
set(LLAMA_CUDA_DMMV_X      "32" CACHE STRING "llama: x stride for dmmv CUDA kernels")
set(LLAMA_CUDA_MMV_Y        "1" CACHE STRING "llama: y block size for mmv CUDA kernels")
option(LLAMA_CUDA_F16                        "llama: use 16 bit floats for some calculations"   OFF)
set(LLAMA_CUDA_KQUANTS_ITER "2" CACHE STRING "llama: iters./thread per block for Q2_K/Q6_K")
set(LLAMA_CUDA_PEER_MAX_BATCH_SIZE "128" CACHE STRING
                                             "llama: max. batch size for using peer access")
option(LLAMA_HIPBLAS                         "llama: use hipBLAS"                               OFF)
option(LLAMA_HIP_UMA                         "llama: use HIP unified memory architecture"       OFF)
option(LLAMA_CLBLAST                         "llama: use CLBlast"                               OFF)
option(LLAMA_VULKAN                          "llama: use Vulkan"                                OFF)
option(LLAMA_VULKAN_CHECK_RESULTS            "llama: run Vulkan op checks"                      OFF)
option(LLAMA_VULKAN_DEBUG                    "llama: enable Vulkan debug output"                OFF)
option(LLAMA_VULKAN_VALIDATE                 "llama: enable Vulkan validation"                  OFF)
option(LLAMA_VULKAN_RUN_TESTS                "llama: run Vulkan tests"                          OFF)
option(LLAMA_METAL                           "llama: use Metal"                                 ${LLAMA_METAL_DEFAULT})
option(LLAMA_METAL_NDEBUG                    "llama: disable Metal debugging"                   OFF)
option(LLAMA_METAL_SHADER_DEBUG              "llama: compile Metal with -fno-fast-math"         OFF)
option(LLAMA_KOMPUTE                         "llama: use Kompute"                               OFF)
option(LLAMA_MPI                             "llama: use MPI"                                   OFF)
option(LLAMA_QKK_64                          "llama: use super-block size of 64 for k-quants"   OFF)
option(LLAMA_SYCL                            "llama: use SYCL"                                  OFF)
option(LLAMA_SYCL_F16                        "llama: use 16 bit floats for sycl calculations"   OFF)

option(LLAMA_BUILD_TESTS                     "llama: build tests"    ${LLAMA_STANDALONE})
option(LLAMA_BUILD_EXAMPLES                  "llama: build examples" ${LLAMA_STANDALONE})
option(LLAMA_BUILD_SERVER                    "llama: build server example"                      ON)


# add perf arguments
option(LLAMA_PERF                            "llama: enable perf"                               OFF)
if (LLAMA_PERF)
    add_definitions(-DGGML_PERF)
endif()

# Required for relocatable CMake package
include(${CMAKE_CURRENT_SOURCE_DIR}/scripts/build-info.cmake)

#
# Compile flags
#
if (LLAMA_SYCL)
    set(CMAKE_CXX_STANDARD 17)
else()
    set(CMAKE_CXX_STANDARD 11)
endif()

set(CMAKE_CXX_STANDARD_REQUIRED true)
set(CMAKE_C_STANDARD 11)
set(CMAKE_C_STANDARD_REQUIRED true)
set(THREADS_PREFER_PTHREAD_FLAG ON)
find_package(Threads REQUIRED)
include(CheckCXXCompilerFlag)

<<<<<<< HEAD
if (LLAMA_FATAL_WARNINGS)
    if (CMAKE_CXX_COMPILER_ID MATCHES "GNU" OR CMAKE_CXX_COMPILER_ID MATCHES "Clang")
        add_compile_options(-Werror)
    elseif (CMAKE_CXX_COMPILER_ID STREQUAL "MSVC")
        add_compile_options(/WX)
    endif()
=======
# enable libstdc++ assertions for debug builds
if (CMAKE_SYSTEM_NAME MATCHES "Linux")
    add_compile_definitions($<$<CONFIG:Debug>:_GLIBCXX_ASSERTIONS>)
>>>>>>> 5f5808ca
endif()

if (NOT MSVC)
    if (LLAMA_SANITIZE_THREAD)
        add_compile_options(-fsanitize=thread)
        link_libraries(-fsanitize=thread)
    endif()

    if (LLAMA_SANITIZE_ADDRESS)
        add_compile_options(-fsanitize=address -fno-omit-frame-pointer)
        link_libraries(-fsanitize=address)
    endif()

    if (LLAMA_SANITIZE_UNDEFINED)
        add_compile_options(-fsanitize=undefined)
        link_libraries(-fsanitize=undefined)
    endif()
endif()

if (APPLE AND LLAMA_ACCELERATE)
    find_library(ACCELERATE_FRAMEWORK Accelerate)
    if (ACCELERATE_FRAMEWORK)
        message(STATUS "Accelerate framework found")

        add_compile_definitions(GGML_USE_ACCELERATE)
        add_compile_definitions(ACCELERATE_NEW_LAPACK)
        add_compile_definitions(ACCELERATE_LAPACK_ILP64)
        set(LLAMA_EXTRA_LIBS ${LLAMA_EXTRA_LIBS} ${ACCELERATE_FRAMEWORK})
    else()
        message(WARNING "Accelerate framework not found")
    endif()
endif()

if (LLAMA_METAL)
    find_library(FOUNDATION_LIBRARY Foundation REQUIRED)
    find_library(METAL_FRAMEWORK    Metal      REQUIRED)
    find_library(METALKIT_FRAMEWORK MetalKit   REQUIRED)

    message(STATUS "Metal framework found")
    set(GGML_HEADERS_METAL ggml-metal.h)
    set(GGML_SOURCES_METAL ggml-metal.m)

    add_compile_definitions(GGML_USE_METAL)
    if (LLAMA_METAL_NDEBUG)
        add_compile_definitions(GGML_METAL_NDEBUG)
    endif()

    # get full path to the file
    #add_compile_definitions(GGML_METAL_DIR_KERNELS="${CMAKE_CURRENT_SOURCE_DIR}/")

    # copy ggml-metal.metal to bin directory
    configure_file(ggml-metal.metal ${CMAKE_RUNTIME_OUTPUT_DIRECTORY}/ggml-metal.metal COPYONLY)

    if (LLAMA_METAL_SHADER_DEBUG)
        # custom command to do the following:
        #   xcrun -sdk macosx metal    -fno-fast-math -c ggml-metal.metal -o ggml-metal.air
        #   xcrun -sdk macosx metallib                   ggml-metal.air   -o default.metallib
        #
        # note: this is the only way I found to disable fast-math in Metal. it's ugly, but at least it works
        #       disabling fast math is needed in order to pass tests/test-backend-ops
        # note: adding -fno-inline fixes the tests when using MTL_SHADER_VALIDATION=1
        # note: unfortunately, we have to call it default.metallib instead of ggml.metallib
        #       ref: https://github.com/ggerganov/whisper.cpp/issues/1720
        set(XC_FLAGS -fno-fast-math -fno-inline -g)
        if (LLAMA_QKK_64)
            set(XC_FLAGS ${XC_FLAGS} -DQK_K=64)
        endif()

        add_custom_command(
            OUTPUT ${CMAKE_RUNTIME_OUTPUT_DIRECTORY}/default.metallib
            COMMAND xcrun -sdk macosx metal    ${XC_FLAGS} -c ${CMAKE_RUNTIME_OUTPUT_DIRECTORY}/ggml-metal.metal -o ${CMAKE_RUNTIME_OUTPUT_DIRECTORY}/ggml-metal.air
            COMMAND xcrun -sdk macosx metallib                ${CMAKE_RUNTIME_OUTPUT_DIRECTORY}/ggml-metal.air   -o ${CMAKE_RUNTIME_OUTPUT_DIRECTORY}/default.metallib
            DEPENDS ggml-metal.metal
            COMMENT "Compiling Metal kernels"
        )

        add_custom_target(
            ggml-metal ALL
            DEPENDS ${CMAKE_RUNTIME_OUTPUT_DIRECTORY}/default.metallib
        )
    endif()

    set(LLAMA_EXTRA_LIBS ${LLAMA_EXTRA_LIBS}
        ${FOUNDATION_LIBRARY}
        ${METAL_FRAMEWORK}
        ${METALKIT_FRAMEWORK}
        )
endif()
if (LLAMA_BLAS)
    if (LLAMA_STATIC)
        set(BLA_STATIC ON)
    endif()
    if ($(CMAKE_VERSION) VERSION_GREATER_EQUAL 3.22)
        set(BLA_SIZEOF_INTEGER 8)
    endif()

    set(BLA_VENDOR ${LLAMA_BLAS_VENDOR})
    find_package(BLAS)

    if (BLAS_FOUND)
        message(STATUS "BLAS found, Libraries: ${BLAS_LIBRARIES}")

        if ("${BLAS_INCLUDE_DIRS}" STREQUAL "")
            # BLAS_INCLUDE_DIRS is missing in FindBLAS.cmake.
            # see https://gitlab.kitware.com/cmake/cmake/-/issues/20268
            find_package(PkgConfig REQUIRED)
            if (${LLAMA_BLAS_VENDOR} MATCHES "Generic")
                pkg_check_modules(DepBLAS REQUIRED blas)
            elseif (${LLAMA_BLAS_VENDOR} MATCHES "OpenBLAS")
                # As of openblas v0.3.22, the 64-bit is named openblas64.pc
                pkg_check_modules(DepBLAS openblas64)
                if (NOT DepBLAS_FOUND)
                    pkg_check_modules(DepBLAS REQUIRED openblas)
                endif()
            elseif (${LLAMA_BLAS_VENDOR} MATCHES "FLAME")
                pkg_check_modules(DepBLAS REQUIRED blis)
            elseif (${LLAMA_BLAS_VENDOR} MATCHES "ATLAS")
                pkg_check_modules(DepBLAS REQUIRED blas-atlas)
            elseif (${LLAMA_BLAS_VENDOR} MATCHES "FlexiBLAS")
                pkg_check_modules(DepBLAS REQUIRED flexiblas_api)
            elseif (${LLAMA_BLAS_VENDOR} MATCHES "Intel")
                # all Intel* libraries share the same include path
                pkg_check_modules(DepBLAS REQUIRED mkl-sdl)
            elseif (${LLAMA_BLAS_VENDOR} MATCHES "NVHPC")
                # this doesn't provide pkg-config
                # suggest to assign BLAS_INCLUDE_DIRS on your own
                if ("${NVHPC_VERSION}" STREQUAL "")
                    message(WARNING "Better to set NVHPC_VERSION")
                else()
                    set(DepBLAS_FOUND ON)
                    set(DepBLAS_INCLUDE_DIRS "/opt/nvidia/hpc_sdk/${CMAKE_SYSTEM_NAME}_${CMAKE_SYSTEM_PROCESSOR}/${NVHPC_VERSION}/math_libs/include")
                endif()
            endif()
            if (DepBLAS_FOUND)
                set(BLAS_INCLUDE_DIRS ${DepBLAS_INCLUDE_DIRS})
            else()
                message(WARNING "BLAS_INCLUDE_DIRS neither been provided nor been automatically"
                " detected by pkgconfig, trying to find cblas.h from possible paths...")
                find_path(BLAS_INCLUDE_DIRS
                    NAMES cblas.h
                    HINTS
                        /usr/include
                        /usr/local/include
                        /usr/include/openblas
                        /opt/homebrew/opt/openblas/include
                        /usr/local/opt/openblas/include
                        /usr/include/x86_64-linux-gnu/openblas/include
                )
            endif()
        endif()

        message(STATUS "BLAS found, Includes: ${BLAS_INCLUDE_DIRS}")
        add_compile_options(${BLAS_LINKER_FLAGS})
        add_compile_definitions(GGML_USE_OPENBLAS)
        if (${BLAS_INCLUDE_DIRS} MATCHES "mkl" AND (${LLAMA_BLAS_VENDOR} MATCHES "Generic" OR ${LLAMA_BLAS_VENDOR} MATCHES "Intel"))
            add_compile_definitions(GGML_BLAS_USE_MKL)
        endif()
        set(LLAMA_EXTRA_LIBS ${LLAMA_EXTRA_LIBS} ${BLAS_LIBRARIES})
        set(LLAMA_EXTRA_INCLUDES ${LLAMA_EXTRA_INCLUDES} ${BLAS_INCLUDE_DIRS})

    else()
        message(WARNING "BLAS not found, please refer to "
        "https://cmake.org/cmake/help/latest/module/FindBLAS.html#blas-lapack-vendors"
        " to set correct LLAMA_BLAS_VENDOR")
    endif()
endif()

if (LLAMA_QKK_64)
    add_compile_definitions(GGML_QKK_64)
endif()

if (LLAMA_CUBLAS)
    cmake_minimum_required(VERSION 3.17)

    find_package(CUDAToolkit)
    if (CUDAToolkit_FOUND)
        message(STATUS "cuBLAS found")

        enable_language(CUDA)

        set(GGML_HEADERS_CUDA ggml-cuda.h)
        set(GGML_SOURCES_CUDA ggml-cuda.cu)

        add_compile_definitions(GGML_USE_CUBLAS)
#        if (LLAMA_CUDA_CUBLAS)
#            add_compile_definitions(GGML_CUDA_CUBLAS)
#        endif()
        if (LLAMA_CUDA_FORCE_DMMV)
            add_compile_definitions(GGML_CUDA_FORCE_DMMV)
        endif()
        if (LLAMA_CUDA_FORCE_MMQ)
            add_compile_definitions(GGML_CUDA_FORCE_MMQ)
        endif()
        add_compile_definitions(GGML_CUDA_DMMV_X=${LLAMA_CUDA_DMMV_X})
        add_compile_definitions(GGML_CUDA_MMV_Y=${LLAMA_CUDA_MMV_Y})
        if (DEFINED LLAMA_CUDA_DMMV_Y)
            add_compile_definitions(GGML_CUDA_MMV_Y=${LLAMA_CUDA_DMMV_Y}) # for backwards compatibility
        endif()
        if (LLAMA_CUDA_F16 OR LLAMA_CUDA_DMMV_F16)
            add_compile_definitions(GGML_CUDA_F16)
        endif()
        add_compile_definitions(K_QUANTS_PER_ITERATION=${LLAMA_CUDA_KQUANTS_ITER})
        add_compile_definitions(GGML_CUDA_PEER_MAX_BATCH_SIZE=${LLAMA_CUDA_PEER_MAX_BATCH_SIZE})

        if (LLAMA_STATIC)
            if (WIN32)
                # As of 12.3.1 CUDA Tookit for Windows does not offer a static cublas library
                set(LLAMA_EXTRA_LIBS ${LLAMA_EXTRA_LIBS} CUDA::cudart_static CUDA::cublas CUDA::cublasLt)
            else ()
                set(LLAMA_EXTRA_LIBS ${LLAMA_EXTRA_LIBS} CUDA::cudart_static CUDA::cublas_static CUDA::cublasLt_static)
            endif()
        else()
            set(LLAMA_EXTRA_LIBS ${LLAMA_EXTRA_LIBS} CUDA::cudart CUDA::cublas CUDA::cublasLt)
        endif()

        set(LLAMA_EXTRA_LIBS ${LLAMA_EXTRA_LIBS} CUDA::cuda_driver)

    if (NOT DEFINED CMAKE_CUDA_ARCHITECTURES)
        # 52 == lowest CUDA 12 standard
        # 60 == f16 CUDA intrinsics
        # 61 == integer CUDA intrinsics
        # 70 == compute capability at which unrolling a loop in mul_mat_q kernels is faster
        if (LLAMA_CUDA_F16 OR LLAMA_CUDA_DMMV_F16)
            set(CMAKE_CUDA_ARCHITECTURES "60;61;70") # needed for f16 CUDA intrinsics
        else()
            set(CMAKE_CUDA_ARCHITECTURES "52;61;70") # lowest CUDA 12 standard + lowest for integer intrinsics
            #set(CMAKE_CUDA_ARCHITECTURES "") # use this to compile much faster, but only F16 models work
        endif()
    endif()
    message(STATUS "Using CUDA architectures: ${CMAKE_CUDA_ARCHITECTURES}")

    else()
        message(WARNING "cuBLAS not found")
    endif()
endif()

if (LLAMA_MPI)
    cmake_minimum_required(VERSION 3.10)
    find_package(MPI)
    if (MPI_C_FOUND)
        message(STATUS "MPI found")
        set(GGML_HEADERS_MPI ggml-mpi.h)
        set(GGML_SOURCES_MPI ggml-mpi.c ggml-mpi.h)
        add_compile_definitions(GGML_USE_MPI)
        add_compile_definitions(${MPI_C_COMPILE_DEFINITIONS})
        if (NOT MSVC)
            add_compile_options(-Wno-cast-qual)
        endif()
        set(LLAMA_EXTRA_LIBS     ${LLAMA_EXTRA_LIBS}     ${MPI_C_LIBRARIES})
        set(LLAMA_EXTRA_INCLUDES ${LLAMA_EXTRA_INCLUDES} ${MPI_C_INCLUDE_DIRS})
        # Even if you're only using the C header, C++ programs may bring in MPI
        # C++ functions, so more linkage is needed
        if (MPI_CXX_FOUND)
            set(LLAMA_EXTRA_LIBS ${LLAMA_EXTRA_LIBS}     ${MPI_CXX_LIBRARIES})
        endif()
    else()
        message(WARNING "MPI not found")
    endif()
endif()

if (LLAMA_CLBLAST)
    find_package(CLBlast)
    if (CLBlast_FOUND)
        message(STATUS "CLBlast found")

        set(GGML_HEADERS_OPENCL ggml-opencl.h)
        set(GGML_SOURCES_OPENCL ggml-opencl.cpp)

        add_compile_definitions(GGML_USE_CLBLAST)

        set(LLAMA_EXTRA_LIBS ${LLAMA_EXTRA_LIBS} clblast)
    else()
        message(WARNING "CLBlast not found")
    endif()
endif()

if (LLAMA_VULKAN)
    find_package(Vulkan)
    if (Vulkan_FOUND)
        message(STATUS "Vulkan found")

        add_library(ggml-vulkan OBJECT ggml-vulkan.cpp ggml-vulkan.h)
        if (BUILD_SHARED_LIBS)
            set_target_properties(ggml-vulkan PROPERTIES POSITION_INDEPENDENT_CODE ON)
        endif()
        target_link_libraries(ggml-vulkan PRIVATE Vulkan::Vulkan)

        add_compile_definitions(GGML_USE_VULKAN)

        if (LLAMA_VULKAN_CHECK_RESULTS)
            target_compile_definitions(ggml-vulkan PRIVATE GGML_VULKAN_CHECK_RESULTS)
        endif()

        if (LLAMA_VULKAN_DEBUG)
            target_compile_definitions(ggml-vulkan PRIVATE GGML_VULKAN_DEBUG)
        endif()

        if (LLAMA_VULKAN_VALIDATE)
            target_compile_definitions(ggml-vulkan PRIVATE GGML_VULKAN_VALIDATE)
        endif()

        if (LLAMA_VULKAN_RUN_TESTS)
            target_compile_definitions(ggml-vulkan PRIVATE GGML_VULKAN_RUN_TESTS)
        endif()

        set(LLAMA_EXTRA_LIBS ${LLAMA_EXTRA_LIBS} ggml-vulkan)
    else()
        message(WARNING "Vulkan not found")
    endif()
endif()

if (LLAMA_HIPBLAS)
    list(APPEND CMAKE_PREFIX_PATH /opt/rocm)

    if (NOT ${CMAKE_C_COMPILER_ID} MATCHES "Clang")
        message(WARNING "Only LLVM is supported for HIP, hint: CC=/opt/rocm/llvm/bin/clang")
    endif()
    if (NOT ${CMAKE_CXX_COMPILER_ID} MATCHES "Clang")
        message(WARNING "Only LLVM is supported for HIP, hint: CXX=/opt/rocm/llvm/bin/clang++")
    endif()

    find_package(hip)
    find_package(hipblas)
    find_package(rocblas)

    if (${hipblas_FOUND} AND ${hip_FOUND})
        message(STATUS "HIP and hipBLAS found")
        add_compile_definitions(GGML_USE_HIPBLAS GGML_USE_CUBLAS)
        if (LLAMA_HIP_UMA)
            add_compile_definitions(GGML_HIP_UMA)
        endif()
        add_library(ggml-rocm OBJECT ggml-cuda.cu ggml-cuda.h)
        if (BUILD_SHARED_LIBS)
            set_target_properties(ggml-rocm PROPERTIES POSITION_INDEPENDENT_CODE ON)
        endif()
        if (LLAMA_CUDA_FORCE_DMMV)
            target_compile_definitions(ggml-rocm PRIVATE GGML_CUDA_FORCE_DMMV)
        endif()
        if (LLAMA_CUDA_FORCE_MMQ)
            target_compile_definitions(ggml-rocm PRIVATE GGML_CUDA_FORCE_MMQ)
        endif()
        target_compile_definitions(ggml-rocm PRIVATE GGML_CUDA_DMMV_X=${LLAMA_CUDA_DMMV_X})
        target_compile_definitions(ggml-rocm PRIVATE GGML_CUDA_MMV_Y=${LLAMA_CUDA_MMV_Y})
        target_compile_definitions(ggml-rocm PRIVATE K_QUANTS_PER_ITERATION=${LLAMA_CUDA_KQUANTS_ITER})
        set_source_files_properties(ggml-cuda.cu PROPERTIES LANGUAGE CXX)
        target_link_libraries(ggml-rocm PRIVATE hip::device PUBLIC hip::host roc::rocblas roc::hipblas)

        if (LLAMA_STATIC)
            message(FATAL_ERROR "Static linking not supported for HIP/ROCm")
        endif()
        set(LLAMA_EXTRA_LIBS ${LLAMA_EXTRA_LIBS} ggml-rocm)
    else()
        message(WARNING "hipBLAS or HIP not found. Try setting CMAKE_PREFIX_PATH=/opt/rocm")
    endif()
endif()

if (LLAMA_SYCL)
    if ( NOT DEFINED ENV{ONEAPI_ROOT})
        message(FATAL_ERROR "Not detect ENV {ONEAPI_ROOT}, please install oneAPI & source it, like: source /opt/intel/oneapi/setvars.sh")
    endif()
    #todo: AOT

    find_package(IntelSYCL REQUIRED)
    if (LLAMA_SYCL_F16)
        add_compile_definitions(GGML_SYCL_F16)
    endif()
    add_compile_definitions(GGML_USE_SYCL)

    add_compile_options(-I./) #include DPCT
    add_compile_options(-I/${SYCL_INCLUDE_DIR})

    set(CMAKE_CXX_FLAGS "${CMAKE_CXX_FLAGS} -Wno-narrowing")
    set(CMAKE_CXX_FLAGS "${CMAKE_CXX_FLAGS} -O3")
    set(CMAKE_CXX_FLAGS "${CMAKE_CXX_FLAGS} -fsycl -L${MKLROOT}/lib")

    set(GGML_HEADERS_SYCL ggml.h ggml-sycl.h)
    set(GGML_SOURCES_SYCL ggml-sycl.cpp)

    if (WIN32)
        set(LLAMA_EXTRA_LIBS ${LLAMA_EXTRA_LIBS} -fsycl sycl7 OpenCL mkl_sycl_blas_dll.lib mkl_intel_ilp64_dll.lib mkl_sequential_dll.lib mkl_core_dll.lib)
    else()
        set(LLAMA_EXTRA_LIBS ${LLAMA_EXTRA_LIBS} -fsycl OpenCL mkl_core pthread m dl mkl_sycl_blas mkl_intel_ilp64 mkl_tbb_thread)
    endif()
endif()

if (LLAMA_KOMPUTE)
    add_compile_definitions(VULKAN_HPP_DISPATCH_LOADER_DYNAMIC=1)
    find_package(Vulkan COMPONENTS glslc REQUIRED)
    find_program(glslc_executable NAMES glslc HINTS Vulkan::glslc)
    if (NOT glslc_executable)
        message(FATAL_ERROR "glslc not found")
    endif()

    function(compile_shader)
      set(options)
      set(oneValueArgs)
      set(multiValueArgs SOURCES)
      cmake_parse_arguments(compile_shader "${options}" "${oneValueArgs}" "${multiValueArgs}" ${ARGN})
      foreach(source ${compile_shader_SOURCES})
        get_filename_component(filename ${source} NAME)
        set(spv_file ${filename}.spv)
        add_custom_command(
            OUTPUT ${spv_file}
            DEPENDS ${CMAKE_CURRENT_SOURCE_DIR}/${source}
              ${CMAKE_CURRENT_SOURCE_DIR}/kompute-shaders/common.comp
              ${CMAKE_CURRENT_SOURCE_DIR}/kompute-shaders/op_getrows.comp
              ${CMAKE_CURRENT_SOURCE_DIR}/kompute-shaders/op_mul_mv_q_n_pre.comp
              ${CMAKE_CURRENT_SOURCE_DIR}/kompute-shaders/op_mul_mv_q_n.comp
              COMMAND ${glslc_executable} --target-env=vulkan1.2 -o ${spv_file} ${CMAKE_CURRENT_SOURCE_DIR}/${source}
            COMMENT "Compiling ${source} to ${spv_file}"
        )

        get_filename_component(RAW_FILE_NAME ${spv_file} NAME)
        set(FILE_NAME "shader${RAW_FILE_NAME}")
        string(REPLACE ".comp.spv" ".h" HEADER_FILE ${FILE_NAME})
        string(TOUPPER ${HEADER_FILE} HEADER_FILE_DEFINE)
        string(REPLACE "." "_" HEADER_FILE_DEFINE "${HEADER_FILE_DEFINE}")
        set(OUTPUT_HEADER_FILE "${HEADER_FILE}")
        message(STATUS "${HEADER_FILE} generating ${HEADER_FILE_DEFINE}")
        if(CMAKE_GENERATOR MATCHES "Visual Studio")
            add_custom_command(
              OUTPUT ${OUTPUT_HEADER_FILE}
              COMMAND ${CMAKE_COMMAND} -E echo "/*THIS FILE HAS BEEN AUTOMATICALLY GENERATED - DO NOT EDIT*/" > ${OUTPUT_HEADER_FILE}
              COMMAND ${CMAKE_COMMAND} -E echo \"\#ifndef ${HEADER_FILE_DEFINE}\" >> ${OUTPUT_HEADER_FILE}
              COMMAND ${CMAKE_COMMAND} -E echo \"\#define ${HEADER_FILE_DEFINE}\" >> ${OUTPUT_HEADER_FILE}
              COMMAND ${CMAKE_COMMAND} -E echo "namespace kp {" >> ${OUTPUT_HEADER_FILE}
              COMMAND ${CMAKE_COMMAND} -E echo "namespace shader_data {" >> ${OUTPUT_HEADER_FILE}
              COMMAND ${CMAKE_BINARY_DIR}/bin/$<CONFIG>/xxd -i ${RAW_FILE_NAME} >> ${OUTPUT_HEADER_FILE}
              COMMAND ${CMAKE_COMMAND} -E echo "}}" >> ${OUTPUT_HEADER_FILE}
              COMMAND ${CMAKE_COMMAND} -E echo \"\#endif // define ${HEADER_FILE_DEFINE}\" >> ${OUTPUT_HEADER_FILE}
              DEPENDS ${spv_file} xxd
              COMMENT "Converting to hpp: ${FILE_NAME} ${CMAKE_BINARY_DIR}/bin/$<CONFIG>/xxd"
            )
        else()
            add_custom_command(
              OUTPUT ${OUTPUT_HEADER_FILE}
              COMMAND ${CMAKE_COMMAND} -E echo "/*THIS FILE HAS BEEN AUTOMATICALLY GENERATED - DO NOT EDIT*/" > ${OUTPUT_HEADER_FILE}
              COMMAND ${CMAKE_COMMAND} -E echo \"\#ifndef ${HEADER_FILE_DEFINE}\" >> ${OUTPUT_HEADER_FILE}
              COMMAND ${CMAKE_COMMAND} -E echo \"\#define ${HEADER_FILE_DEFINE}\" >> ${OUTPUT_HEADER_FILE}
              COMMAND ${CMAKE_COMMAND} -E echo "namespace kp {" >> ${OUTPUT_HEADER_FILE}
              COMMAND ${CMAKE_COMMAND} -E echo "namespace shader_data {" >> ${OUTPUT_HEADER_FILE}
              COMMAND ${CMAKE_BINARY_DIR}/bin/xxd -i ${RAW_FILE_NAME} >> ${OUTPUT_HEADER_FILE}
              COMMAND ${CMAKE_COMMAND} -E echo "}}" >> ${OUTPUT_HEADER_FILE}
              COMMAND ${CMAKE_COMMAND} -E echo \"\#endif // define ${HEADER_FILE_DEFINE}\" >> ${OUTPUT_HEADER_FILE}
              DEPENDS ${spv_file} xxd
              COMMENT "Converting to hpp: ${FILE_NAME} ${CMAKE_BINARY_DIR}/bin/xxd"
            )
        endif()
      endforeach()
    endfunction()

    if (EXISTS "${CMAKE_CURRENT_SOURCE_DIR}/kompute/CMakeLists.txt")
        message(STATUS "Kompute found")
        set(KOMPUTE_OPT_LOG_LEVEL Error CACHE STRING "Kompute log level")
        add_subdirectory(kompute)

        # Compile our shaders
        compile_shader(SOURCES
          kompute-shaders/op_scale.comp
          kompute-shaders/op_scale_8.comp
          kompute-shaders/op_add.comp
          kompute-shaders/op_addrow.comp
          kompute-shaders/op_mul.comp
          kompute-shaders/op_silu.comp
          kompute-shaders/op_relu.comp
          kompute-shaders/op_gelu.comp
          kompute-shaders/op_softmax.comp
          kompute-shaders/op_norm.comp
          kompute-shaders/op_rmsnorm.comp
          kompute-shaders/op_diagmask.comp
          kompute-shaders/op_mul_mat_mat_f32.comp
          kompute-shaders/op_mul_mat_f16.comp
          kompute-shaders/op_mul_mat_q8_0.comp
          kompute-shaders/op_mul_mat_q4_0.comp
          kompute-shaders/op_mul_mat_q4_1.comp
          kompute-shaders/op_mul_mat_q6_k.comp
          kompute-shaders/op_getrows_f16.comp
          kompute-shaders/op_getrows_q4_0.comp
          kompute-shaders/op_getrows_q4_1.comp
          kompute-shaders/op_getrows_q6_k.comp
          kompute-shaders/op_rope_f16.comp
          kompute-shaders/op_rope_f32.comp
          kompute-shaders/op_cpy_f16_f16.comp
          kompute-shaders/op_cpy_f16_f32.comp
          kompute-shaders/op_cpy_f32_f16.comp
          kompute-shaders/op_cpy_f32_f32.comp
        )

        # Create a custom target for our generated shaders
        add_custom_target(generated_shaders DEPENDS
          shaderop_scale.h
          shaderop_scale_8.h
          shaderop_add.h
          shaderop_addrow.h
          shaderop_mul.h
          shaderop_silu.h
          shaderop_relu.h
          shaderop_gelu.h
          shaderop_softmax.h
          shaderop_norm.h
          shaderop_rmsnorm.h
          shaderop_diagmask.h
          shaderop_mul_mat_mat_f32.h
          shaderop_mul_mat_f16.h
          shaderop_mul_mat_q8_0.h
          shaderop_mul_mat_q4_0.h
          shaderop_mul_mat_q4_1.h
          shaderop_mul_mat_q6_k.h
          shaderop_getrows_f16.h
          shaderop_getrows_q4_0.h
          shaderop_getrows_q4_1.h
          shaderop_getrows_q6_k.h
          shaderop_rope_f16.h
          shaderop_rope_f32.h
          shaderop_cpy_f16_f16.h
          shaderop_cpy_f16_f32.h
          shaderop_cpy_f32_f16.h
          shaderop_cpy_f32_f32.h
        )

        # Create a custom command that depends on the generated_shaders
        add_custom_command(
            OUTPUT ${CMAKE_CURRENT_BINARY_DIR}/ggml-kompute.stamp
            COMMAND ${CMAKE_COMMAND} -E touch ${CMAKE_CURRENT_BINARY_DIR}/ggml-kompute.stamp
            DEPENDS generated_shaders
            COMMENT "Ensuring shaders are generated before compiling ggml-kompute.cpp"
        )

        # Add the stamp to the main sources to ensure dependency tracking
        set(GGML_SOURCES_KOMPUTE ggml-kompute.cpp ${CMAKE_CURRENT_BINARY_DIR}/ggml-kompute.stamp)
        set(GGML_HEADERS_KOMPUTE ggml-kompute.h ${CMAKE_CURRENT_BINARY_DIR}/ggml-kompute.stamp)
        add_compile_definitions(GGML_USE_KOMPUTE)
        set(LLAMA_EXTRA_LIBS ${LLAMA_EXTRA_LIBS} kompute)
        set(LLAMA_EXTRA_INCLUDES ${LLAMA_EXTRA_INCLUDES} ${CMAKE_BINARY_DIR})
    else()
        message(WARNING "Kompute not found")
    endif()
endif()

function(get_flags CCID CCVER)
    set(C_FLAGS "")
    set(CXX_FLAGS "")

    if (CCID MATCHES "Clang")
        set(C_FLAGS   -Wunreachable-code-break -Wunreachable-code-return)
        set(CXX_FLAGS -Wunreachable-code-break -Wunreachable-code-return -Wmissing-prototypes -Wextra-semi)

        if (
            (CCID STREQUAL "Clang"      AND CCVER VERSION_GREATER_EQUAL 3.8.0) OR
            (CCID STREQUAL "AppleClang" AND CCVER VERSION_GREATER_EQUAL 7.3.0)
        )
            list(APPEND C_FLAGS -Wdouble-promotion)
        endif()
    elseif (CCID STREQUAL "GNU")
        set(C_FLAGS   -Wdouble-promotion)
        set(CXX_FLAGS -Wno-array-bounds)

        if (CCVER VERSION_GREATER_EQUAL 7.1.0)
            list(APPEND CXX_FLAGS -Wno-format-truncation)
        endif()
        if (CCVER VERSION_GREATER_EQUAL 8.1.0)
            list(APPEND CXX_FLAGS -Wextra-semi)
        endif()
    elseif (CCID MATCHES "Intel")
        if (NOT LLAMA_SYCL)
            # enable max optimization level when using Intel compiler
            set(C_FLAGS   -ipo -O3 -static -fp-model=fast -flto -fno-stack-protector)
            set(CXX_FLAGS -ipo -O3 -static -fp-model=fast -flto -fno-stack-protector)
            add_link_options(-fuse-ld=lld -static-intel)
        endif()
    endif()

    set(GF_C_FLAGS   ${C_FLAGS}   PARENT_SCOPE)
    set(GF_CXX_FLAGS ${CXX_FLAGS} PARENT_SCOPE)
endfunction()

if (LLAMA_ALL_WARNINGS)
    if (NOT MSVC)
        set(WARNING_FLAGS -Wall -Wextra -Wpedantic -Wcast-qual -Wno-unused-function)
        set(C_FLAGS       -Wshadow -Wstrict-prototypes -Wpointer-arith -Wmissing-prototypes
                          -Werror=implicit-int -Werror=implicit-function-declaration)
        set(CXX_FLAGS     -Wmissing-declarations -Wmissing-noreturn)

        set(C_FLAGS   ${WARNING_FLAGS} ${C_FLAGS})
        set(CXX_FLAGS ${WARNING_FLAGS} ${CXX_FLAGS})

        get_flags(${CMAKE_CXX_COMPILER_ID} ${CMAKE_CXX_COMPILER_VERSION})

        add_compile_options("$<$<COMPILE_LANGUAGE:C>:${C_FLAGS};${GF_C_FLAGS}>"
                            "$<$<COMPILE_LANGUAGE:CXX>:${CXX_FLAGS};${GF_CXX_FLAGS}>")
    else()
        # todo : msvc
        set(C_FLAGS   "")
        set(CXX_FLAGS "")
    endif()
endif()

set(CUDA_CXX_FLAGS "")

if (LLAMA_CUBLAS)
    set(CUDA_FLAGS ${CXX_FLAGS} -use_fast_math)
    if (NOT MSVC)
        list(APPEND CUDA_FLAGS -Wno-pedantic)
    endif()

    if (LLAMA_ALL_WARNINGS AND NOT MSVC)
        set(NVCC_CMD ${CMAKE_CUDA_COMPILER} .c)
        if (NOT CMAKE_CUDA_HOST_COMPILER STREQUAL "")
            list(APPEND NVCC_CMD -ccbin ${CMAKE_CUDA_HOST_COMPILER})
        endif()

        execute_process(
            COMMAND ${NVCC_CMD} -Xcompiler --version
            OUTPUT_VARIABLE CUDA_CCFULLVER
            ERROR_QUIET
        )

        if (NOT CUDA_CCFULLVER MATCHES clang)
            set(CUDA_CCID "GNU")
            execute_process(
                COMMAND ${NVCC_CMD} -Xcompiler "-dumpfullversion -dumpversion"
                OUTPUT_VARIABLE CUDA_CCVER
                ERROR_QUIET
            )
        else()
            if (CUDA_CCFULLVER MATCHES Apple)
                set(CUDA_CCID "AppleClang")
            else()
                set(CUDA_CCID "Clang")
            endif()
            string(REGEX REPLACE "^.* version ([0-9.]*).*$" "\\1" CUDA_CCVER ${CUDA_CCFULLVER})
        endif()

        message("-- CUDA host compiler is ${CUDA_CCID} ${CUDA_CCVER}")

        get_flags(${CUDA_CCID} ${CUDA_CCVER})
        list(APPEND CUDA_CXX_FLAGS ${GF_CXX_FLAGS})  # This is passed to -Xcompiler later
    endif()
endif()

if (WIN32)
    add_compile_definitions(_CRT_SECURE_NO_WARNINGS)

    if (BUILD_SHARED_LIBS)
        set(CMAKE_WINDOWS_EXPORT_ALL_SYMBOLS ON)
    endif()
endif()

if (LLAMA_LTO)
    include(CheckIPOSupported)
    check_ipo_supported(RESULT result OUTPUT output)
    if (result)
        set(CMAKE_INTERPROCEDURAL_OPTIMIZATION TRUE)
    else()
        message(WARNING "IPO is not supported: ${output}")
    endif()
endif()

if (LLAMA_CCACHE)
    find_program(LLAMA_CCACHE_FOUND ccache)
    if (LLAMA_CCACHE_FOUND)
        set_property(GLOBAL PROPERTY RULE_LAUNCH_COMPILE ccache)
        set(ENV{CCACHE_SLOPPINESS} time_macros)
        message(STATUS "ccache found, compilation results will be cached. Disable with LLAMA_CCACHE=OFF.")
    else()
        message(STATUS "Warning: ccache not found - consider installing it for faster compilation or disable this warning with LLAMA_CCACHE=OFF")
    endif ()
endif()

# this version of Apple ld64 is buggy
execute_process(
    COMMAND ${CMAKE_C_COMPILER} ${CMAKE_EXE_LINKER_FLAGS} -Wl,-v
    ERROR_VARIABLE output
    OUTPUT_QUIET
)
if (output MATCHES "dyld-1015\.7")
    add_compile_definitions(HAVE_BUGGY_APPLE_LINKER)
endif()

# Architecture specific
# TODO: probably these flags need to be tweaked on some architectures
#       feel free to update the Makefile for your architecture and send a pull request or issue
message(STATUS "CMAKE_SYSTEM_PROCESSOR: ${CMAKE_SYSTEM_PROCESSOR}")
if (MSVC)
  string(TOLOWER "${CMAKE_GENERATOR_PLATFORM}" CMAKE_GENERATOR_PLATFORM_LWR)
  message(STATUS "CMAKE_GENERATOR_PLATFORM: ${CMAKE_GENERATOR_PLATFORM}")
else ()
  set(CMAKE_GENERATOR_PLATFORM_LWR "")
endif ()

if (NOT MSVC)
    if (LLAMA_STATIC)
        add_link_options(-static)
        if (MINGW)
            add_link_options(-static-libgcc -static-libstdc++)
        endif()
    endif()
    if (LLAMA_GPROF)
        add_compile_options(-pg)
    endif()
endif()

set(ARCH_FLAGS "")

if (CMAKE_OSX_ARCHITECTURES STREQUAL "arm64" OR CMAKE_GENERATOR_PLATFORM_LWR STREQUAL "arm64" OR
    (NOT CMAKE_OSX_ARCHITECTURES AND NOT CMAKE_GENERATOR_PLATFORM_LWR AND
     CMAKE_SYSTEM_PROCESSOR MATCHES "^(aarch64|arm.*|ARM64)$"))
    message(STATUS "ARM detected")
    if (MSVC)
        add_compile_definitions(__aarch64__) # MSVC defines _M_ARM64 instead
        add_compile_definitions(__ARM_NEON)
        add_compile_definitions(__ARM_FEATURE_FMA)

        set(CMAKE_REQUIRED_FLAGS_PREV ${CMAKE_REQUIRED_FLAGS})
        string(JOIN " " CMAKE_REQUIRED_FLAGS ${CMAKE_REQUIRED_FLAGS} "/arch:armv8.2")
        check_cxx_source_compiles("#include <arm_neon.h>\nint main() { int8x16_t _a, _b; int32x4_t _s = vdotq_s32(_s, _a, _b); return 0; }" GGML_COMPILER_SUPPORT_DOTPROD)
        if (GGML_COMPILER_SUPPORT_DOTPROD)
            add_compile_definitions(__ARM_FEATURE_DOTPROD)
        endif ()
        check_cxx_source_compiles("#include <arm_neon.h>\nint main() { float16_t _a; float16x8_t _s = vdupq_n_f16(_a); return 0; }" GGML_COMPILER_SUPPORT_FP16_VECTOR_ARITHMETIC)
        if (GGML_COMPILER_SUPPORT_FP16_VECTOR_ARITHMETIC)
            add_compile_definitions(__ARM_FEATURE_FP16_VECTOR_ARITHMETIC)
        endif ()
        set(CMAKE_REQUIRED_FLAGS ${CMAKE_REQUIRED_FLAGS_PREV})
    else()
        check_cxx_compiler_flag(-mfp16-format=ieee COMPILER_SUPPORTS_FP16_FORMAT_I3E)
        if (NOT "${COMPILER_SUPPORTS_FP16_FORMAT_I3E}" STREQUAL "")
            list(APPEND ARCH_FLAGS -mfp16-format=ieee)
        endif()
        if (${CMAKE_SYSTEM_PROCESSOR} MATCHES "armv6")
            # Raspberry Pi 1, Zero
            list(APPEND ARCH_FLAGS -mfpu=neon-fp-armv8 -mno-unaligned-access)
        endif()
        if (${CMAKE_SYSTEM_PROCESSOR} MATCHES "armv7")
            # Raspberry Pi 2
            list(APPEND ARCH_FLAGS -mfpu=neon-fp-armv8 -mno-unaligned-access -funsafe-math-optimizations)
        endif()
        if (${CMAKE_SYSTEM_PROCESSOR} MATCHES "armv8")
            # Raspberry Pi 3, 4, Zero 2 (32-bit)
            list(APPEND ARCH_FLAGS -mno-unaligned-access)
        endif()
    endif()
elseif (CMAKE_OSX_ARCHITECTURES STREQUAL "x86_64" OR CMAKE_GENERATOR_PLATFORM_LWR MATCHES "^(x86_64|i686|amd64|x64|win32)$" OR
        (NOT CMAKE_OSX_ARCHITECTURES AND NOT CMAKE_GENERATOR_PLATFORM_LWR AND
         CMAKE_SYSTEM_PROCESSOR MATCHES "^(x86_64|i686|AMD64)$"))
    message(STATUS "x86 detected")
    if (MSVC)
        # instruction set detection for MSVC only
        if (LLAMA_NATIVE)
            include(cmake/FindSIMD.cmake)
        endif ()
        if (LLAMA_AVX512)
            list(APPEND ARCH_FLAGS /arch:AVX512)
            # MSVC has no compile-time flags enabling specific
            # AVX512 extensions, neither it defines the
            # macros corresponding to the extensions.
            # Do it manually.
            if (LLAMA_AVX512_VBMI)
                add_compile_definitions($<$<COMPILE_LANGUAGE:C>:__AVX512VBMI__>)
                add_compile_definitions($<$<COMPILE_LANGUAGE:CXX>:__AVX512VBMI__>)
            endif()
            if (LLAMA_AVX512_VNNI)
                add_compile_definitions($<$<COMPILE_LANGUAGE:C>:__AVX512VNNI__>)
                add_compile_definitions($<$<COMPILE_LANGUAGE:CXX>:__AVX512VNNI__>)
            endif()
        elseif (LLAMA_AVX2)
            list(APPEND ARCH_FLAGS /arch:AVX2)
        elseif (LLAMA_AVX)
            list(APPEND ARCH_FLAGS /arch:AVX)
        endif()
    else()
        if (LLAMA_NATIVE)
            list(APPEND ARCH_FLAGS -march=native)
        endif()
        if (LLAMA_F16C)
            list(APPEND ARCH_FLAGS -mf16c)
        endif()
        if (LLAMA_FMA)
            list(APPEND ARCH_FLAGS -mfma)
        endif()
        if (LLAMA_AVX)
            list(APPEND ARCH_FLAGS -mavx)
        endif()
        if (LLAMA_AVX2)
            list(APPEND ARCH_FLAGS -mavx2)
        endif()
        if (LLAMA_AVX512)
            list(APPEND ARCH_FLAGS -mavx512f)
            list(APPEND ARCH_FLAGS -mavx512bw)
        endif()
        if (LLAMA_AVX512_VBMI)
            list(APPEND ARCH_FLAGS -mavx512vbmi)
        endif()
        if (LLAMA_AVX512_VNNI)
            list(APPEND ARCH_FLAGS -mavx512vnni)
        endif()
    endif()
elseif (${CMAKE_SYSTEM_PROCESSOR} MATCHES "ppc64")
    message(STATUS "PowerPC detected")
    if (${CMAKE_SYSTEM_PROCESSOR} MATCHES "ppc64le")
        list(APPEND ARCH_FLAGS -mcpu=powerpc64le)
    else()
        list(APPEND ARCH_FLAGS -mcpu=native -mtune=native)
        #TODO: Add  targets for Power8/Power9 (Altivec/VSX) and Power10(MMA) and query for big endian systems (ppc64/le/be)
    endif()
else()
    message(STATUS "Unknown architecture")
endif()

add_compile_options("$<$<COMPILE_LANGUAGE:CXX>:${ARCH_FLAGS}>")
add_compile_options("$<$<COMPILE_LANGUAGE:C>:${ARCH_FLAGS}>")

if (LLAMA_CUBLAS)
    list(APPEND CUDA_CXX_FLAGS ${ARCH_FLAGS})
    list(JOIN CUDA_CXX_FLAGS " " CUDA_CXX_FLAGS_JOINED)  # pass host compiler flags as a single argument
    if (NOT CUDA_CXX_FLAGS_JOINED STREQUAL "")
        list(APPEND CUDA_FLAGS -Xcompiler ${CUDA_CXX_FLAGS_JOINED})
    endif()
    add_compile_options("$<$<COMPILE_LANGUAGE:CUDA>:${CUDA_FLAGS}>")
endif()

if (MINGW)
    # Target Windows 8 for PrefetchVirtualMemory
    add_compile_definitions(_WIN32_WINNT=${LLAMA_WIN_VER})
endif()

#
# POSIX conformance
#

# clock_gettime came in POSIX.1b (1993)
# CLOCK_MONOTONIC came in POSIX.1-2001 / SUSv3 as optional
# posix_memalign came in POSIX.1-2001 / SUSv3
# M_PI is an XSI extension since POSIX.1-2001 / SUSv3, came in XPG1 (1985)
add_compile_definitions(_XOPEN_SOURCE=600)

# Somehow in OpenBSD whenever POSIX conformance is specified
# some string functions rely on locale_t availability,
# which was introduced in POSIX.1-2008, forcing us to go higher
if (CMAKE_SYSTEM_NAME MATCHES "OpenBSD")
    remove_definitions(-D_XOPEN_SOURCE=600)
    add_compile_definitions(_XOPEN_SOURCE=700)
endif()

# Data types, macros and functions related to controlling CPU affinity and
# some memory allocation are available on Linux through GNU extensions in libc
if (CMAKE_SYSTEM_NAME MATCHES "Linux")
    add_compile_definitions(_GNU_SOURCE)
endif()

# RLIMIT_MEMLOCK came in BSD, is not specified in POSIX.1,
# and on macOS its availability depends on enabling Darwin extensions
# similarly on DragonFly, enabling BSD extensions is necessary
if (
    CMAKE_SYSTEM_NAME MATCHES "Darwin" OR
    CMAKE_SYSTEM_NAME MATCHES "iOS" OR
    CMAKE_SYSTEM_NAME MATCHES "tvOS" OR
    CMAKE_SYSTEM_NAME MATCHES "DragonFly"
)
    add_compile_definitions(_DARWIN_C_SOURCE)
endif()

# alloca is a non-standard interface that is not visible on BSDs when
# POSIX conformance is specified, but not all of them provide a clean way
# to enable it in such cases
if (CMAKE_SYSTEM_NAME MATCHES "FreeBSD")
    add_compile_definitions(__BSD_VISIBLE)
endif()
if (CMAKE_SYSTEM_NAME MATCHES "NetBSD")
    add_compile_definitions(_NETBSD_SOURCE)
endif()
if (CMAKE_SYSTEM_NAME MATCHES "OpenBSD")
    add_compile_definitions(_BSD_SOURCE)
endif()

#
# libraries
#

# ggml

if (GGML_USE_CPU_HBM)
    add_definitions(-DGGML_USE_CPU_HBM)
    find_library(memkind memkind REQUIRED)
endif()

add_library(ggml OBJECT
            ggml.c
            ggml.h
            ggml-alloc.c
            ggml-alloc.h
            ggml-backend.c
            ggml-backend.h
            ggml-quants.c
            ggml-quants.h
            ${GGML_SOURCES_CUDA}    ${GGML_HEADERS_CUDA}
            ${GGML_SOURCES_OPENCL}  ${GGML_HEADERS_OPENCL}
            ${GGML_SOURCES_METAL}   ${GGML_HEADERS_METAL}
            ${GGML_SOURCES_MPI}     ${GGML_HEADERS_MPI}
            ${GGML_SOURCES_EXTRA}   ${GGML_HEADERS_EXTRA}
            ${GGML_SOURCES_SYCL}    ${GGML_HEADERS_SYCL}
            ${GGML_SOURCES_KOMPUTE} ${GGML_HEADERS_KOMPUTE}
            )

target_include_directories(ggml PUBLIC . ${LLAMA_EXTRA_INCLUDES})
target_compile_features(ggml PUBLIC c_std_11) # don't bump
target_link_libraries(ggml PUBLIC Threads::Threads ${LLAMA_EXTRA_LIBS})
if (GGML_USE_CPU_HBM)
    target_link_libraries(ggml PUBLIC memkind)
endif()

add_library(ggml_static STATIC $<TARGET_OBJECTS:ggml>)
if (BUILD_SHARED_LIBS)
    set_target_properties(ggml PROPERTIES POSITION_INDEPENDENT_CODE ON)
    add_library(ggml_shared SHARED $<TARGET_OBJECTS:ggml>)
    target_link_libraries(ggml_shared PUBLIC Threads::Threads ${LLAMA_EXTRA_LIBS})
    install(TARGETS ggml_shared LIBRARY)
endif()

# llama

add_library(llama
            llama.cpp
            llama.h
            )

target_include_directories(llama PUBLIC .)
target_compile_features(llama PUBLIC cxx_std_11) # don't bump
target_link_libraries(llama PRIVATE
    ggml
    ${LLAMA_EXTRA_LIBS}
    )

if (BUILD_SHARED_LIBS)
    set_target_properties(llama PROPERTIES POSITION_INDEPENDENT_CODE ON)
    target_compile_definitions(llama PRIVATE LLAMA_SHARED LLAMA_BUILD)
    if (LLAMA_METAL)
        set_target_properties(llama PROPERTIES RESOURCE "${CMAKE_CURRENT_SOURCE_DIR}/ggml-metal.metal")
    endif()
endif()


#
# install
#

include(GNUInstallDirs)
include(CMakePackageConfigHelpers)

set(LLAMA_INCLUDE_INSTALL_DIR ${CMAKE_INSTALL_INCLUDEDIR}
    CACHE PATH "Location of header files")
set(LLAMA_LIB_INSTALL_DIR ${CMAKE_INSTALL_LIBDIR}
    CACHE PATH "Location of library files")
set(LLAMA_BIN_INSTALL_DIR ${CMAKE_INSTALL_BINDIR}
    CACHE PATH "Location of binary files")
set(LLAMA_BUILD_NUMBER ${BUILD_NUMBER})
set(LLAMA_BUILD_COMMIT ${BUILD_COMMIT})
set(LLAMA_INSTALL_VERSION 0.0.${BUILD_NUMBER})
get_directory_property(LLAMA_TRANSIENT_DEFINES COMPILE_DEFINITIONS)

configure_package_config_file(
        ${CMAKE_CURRENT_SOURCE_DIR}/scripts/LlamaConfig.cmake.in
        ${CMAKE_CURRENT_BINARY_DIR}/LlamaConfig.cmake
    INSTALL_DESTINATION ${CMAKE_INSTALL_LIBDIR}/cmake/Llama
    PATH_VARS LLAMA_INCLUDE_INSTALL_DIR
              LLAMA_LIB_INSTALL_DIR
              LLAMA_BIN_INSTALL_DIR )

write_basic_package_version_file(
        ${CMAKE_CURRENT_BINARY_DIR}/LlamaConfigVersion.cmake
    VERSION ${LLAMA_INSTALL_VERSION}
    COMPATIBILITY SameMajorVersion)

install(FILES ${CMAKE_CURRENT_BINARY_DIR}/LlamaConfig.cmake
              ${CMAKE_CURRENT_BINARY_DIR}/LlamaConfigVersion.cmake
        DESTINATION ${CMAKE_INSTALL_LIBDIR}/cmake/Llama)

set(GGML_PUBLIC_HEADERS "ggml.h" "ggml-alloc.h" "ggml-backend.h"
        "${GGML_HEADERS_CUDA}" "${GGML_HEADERS_OPENCL}"
        "${GGML_HEADERS_METAL}" "${GGML_HEADERS_MPI}" "${GGML_HEADERS_EXTRA}")

set_target_properties(ggml PROPERTIES PUBLIC_HEADER "${GGML_PUBLIC_HEADERS}")
install(TARGETS ggml PUBLIC_HEADER)

set_target_properties(llama PROPERTIES PUBLIC_HEADER ${CMAKE_CURRENT_SOURCE_DIR}/llama.h)
install(TARGETS llama LIBRARY PUBLIC_HEADER)

install(
    FILES convert.py
    PERMISSIONS
        OWNER_READ
        OWNER_WRITE
        OWNER_EXECUTE
        GROUP_READ
        GROUP_EXECUTE
        WORLD_READ
        WORLD_EXECUTE
    DESTINATION ${CMAKE_INSTALL_BINDIR})
install(
    FILES convert-lora-to-ggml.py
    PERMISSIONS
        OWNER_READ
        OWNER_WRITE
        OWNER_EXECUTE
        GROUP_READ
        GROUP_EXECUTE
        WORLD_READ
        WORLD_EXECUTE
    DESTINATION ${CMAKE_INSTALL_BINDIR})
if (LLAMA_METAL)
    install(
        FILES ggml-metal.metal
        PERMISSIONS
            OWNER_READ
            OWNER_WRITE
            GROUP_READ
            WORLD_READ
        DESTINATION ${CMAKE_INSTALL_BINDIR})
endif()

#
# programs, examples and tests
#

add_subdirectory(common)

if (LLAMA_BUILD_TESTS AND NOT CMAKE_JS_VERSION)
    include(CTest)
    add_subdirectory(tests)
endif ()

if (LLAMA_BUILD_EXAMPLES)
    add_subdirectory(examples)
    add_subdirectory(pocs)
endif()<|MERGE_RESOLUTION|>--- conflicted
+++ resolved
@@ -146,18 +146,17 @@
 find_package(Threads REQUIRED)
 include(CheckCXXCompilerFlag)
 
-<<<<<<< HEAD
 if (LLAMA_FATAL_WARNINGS)
     if (CMAKE_CXX_COMPILER_ID MATCHES "GNU" OR CMAKE_CXX_COMPILER_ID MATCHES "Clang")
         add_compile_options(-Werror)
     elseif (CMAKE_CXX_COMPILER_ID STREQUAL "MSVC")
         add_compile_options(/WX)
     endif()
-=======
+endif()
+
 # enable libstdc++ assertions for debug builds
 if (CMAKE_SYSTEM_NAME MATCHES "Linux")
     add_compile_definitions($<$<CONFIG:Debug>:_GLIBCXX_ASSERTIONS>)
->>>>>>> 5f5808ca
 endif()
 
 if (NOT MSVC)
