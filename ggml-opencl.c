--- conflicted
+++ resolved
@@ -6,7 +6,7 @@
 #include <stdlib.h>
 #include <stdio.h>
 #include <string.h>
-#include <stdlib.h>
+
 
 #include "ggml.h"
 
@@ -72,7 +72,6 @@
     result[index + 1] = ((vi >> 4) - 8)*d;
 }
 
-<<<<<<< HEAD
 struct block_q4_3
 {
     ushort d;
@@ -93,8 +92,6 @@
     result[index + 0] = (vi & 0xf) * d + m;
     result[index + 1] = (vi >> 4) * d + m;
 }
-=======
->>>>>>> e69c924a
 
 struct block_q5_0
 {
@@ -191,11 +188,7 @@
 static cl_context context;
 static cl_command_queue queue;
 static cl_program program;
-<<<<<<< HEAD
 static cl_kernel kernel_q4_0, kernel_q4_1, kernel_q4_2, kernel_q4_3, kernel_q5_0, kernel_q5_1, kernel_q8_0;
-=======
-static cl_kernel kernel_q4_0, kernel_q4_1, kernel_q4_2, kernel_q5_0, kernel_q5_1, kernel_q8_0;
->>>>>>> e69c924a
 static cl_mem cl_buffer_a, cl_buffer_qb, cl_buffer_b, cl_buffer_c;
 static size_t cl_size_a = 0, cl_size_qb = 0, cl_size_b = 0, cl_size_c = 0;
 
@@ -268,11 +261,8 @@
     CL_CHECK(err, "clCreateKernel");
     kernel_q4_2 = clCreateKernel(program, "dequantize_row_q4_2", &err);
     CL_CHECK(err, "clCreateKernel");
-<<<<<<< HEAD
     kernel_q4_3 = clCreateKernel(program, "dequantize_row_q4_3", &err);
     CL_CHECK(err, "clCreateKernel");
-=======
->>>>>>> e69c924a
     kernel_q5_0 = clCreateKernel(program, "dequantize_row_q5_0", &err);
     CL_CHECK(err, "clCreateKernel");
     kernel_q5_1 = clCreateKernel(program, "dequantize_row_q5_1", &err);
@@ -331,15 +321,12 @@
         local = 8;
         size_qb = global * (sizeof(ggml_fp16_t) + local) / 16;
         break;
-<<<<<<< HEAD
     case GGML_TYPE_Q4_3:
         dequant = true;
         kernel = kernel_q4_3;
         local = 8;
         size_qb = global * (sizeof(short) * 2 + local) / 16;
         break;
-=======
->>>>>>> e69c924a
     case GGML_TYPE_Q5_0:
         dequant = true;
         kernel = kernel_q5_0;
@@ -351,12 +338,8 @@
         cl_host_b = (cl_block_q5_0*) malloc(sizeof(cl_block_q5_0) * global / 32);
         for (size_t i = 0; i < global / 32; i++) {
             cl_host_b[i].d = ggml_fp16_to_fp32(b[i].d);
-<<<<<<< HEAD
-            memcpy(&cl_host_b[i].qh, b[i].qh, sizeof(uint32_t) + QK5_0 / 2);
-=======
             memcpy(&cl_host_b[i].qh, b[i].qh, sizeof(uint32_t));
             memcpy(&cl_host_b[i].qs, b[i].qs, QK5_0 / 2);
->>>>>>> e69c924a
         }
         host_b = (const float*) cl_host_b;
         size_qb = global * (sizeof(float) + sizeof(uint32_t) + local) / 32;
