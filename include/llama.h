#ifndef LLAMA_H
#define LLAMA_H

#include "ggml.h"
#include "ggml-backend.h"

#include <stddef.h>
#include <stdint.h>
#include <stdio.h>
#include <stdbool.h>

#ifdef LLAMA_SHARED
#    if defined(_WIN32) && !defined(__MINGW32__)
#        ifdef LLAMA_BUILD
#            define LLAMA_API __declspec(dllexport)
#        else
#            define LLAMA_API __declspec(dllimport)
#        endif
#    else
#        define LLAMA_API __attribute__ ((visibility ("default")))
#    endif
#else
#    define LLAMA_API
#endif

#ifdef __GNUC__
#    define DEPRECATED(func, hint) func __attribute__((deprecated(hint)))
#elif defined(_MSC_VER)
#    define DEPRECATED(func, hint) __declspec(deprecated(hint)) func
#else
#    define DEPRECATED(func, hint) func
#endif

#define LLAMA_DEFAULT_SEED 0xFFFFFFFF

#define LLAMA_FILE_MAGIC_GGLA 0x67676c61u // 'ggla'
#define LLAMA_FILE_MAGIC_GGSN 0x6767736eu // 'ggsn'
#define LLAMA_FILE_MAGIC_GGSQ 0x67677371u // 'ggsq'

#define LLAMA_SESSION_MAGIC   LLAMA_FILE_MAGIC_GGSN
#define LLAMA_SESSION_VERSION 8

#define LLAMA_STATE_SEQ_MAGIC   LLAMA_FILE_MAGIC_GGSQ
#define LLAMA_STATE_SEQ_VERSION 2

#ifdef __cplusplus
extern "C" {
#endif

    //
    // C interface
    //
    // TODO: show sample usage
    //

    struct llama_model;
    struct llama_context;

    typedef int32_t llama_pos;
    typedef int32_t llama_token;
    typedef int32_t llama_seq_id;

    enum llama_vocab_type {
        LLAMA_VOCAB_TYPE_NONE = 0, // For models without vocab
        LLAMA_VOCAB_TYPE_SPM  = 1, // LLaMA tokenizer based on byte-level BPE with byte fallback
        LLAMA_VOCAB_TYPE_BPE  = 2, // GPT-2 tokenizer based on byte-level BPE
        LLAMA_VOCAB_TYPE_WPM  = 3, // BERT tokenizer based on WordPiece
        LLAMA_VOCAB_TYPE_UGM  = 4, // T5 tokenizer based on Unigram
    };

    // pre-tokenization types
    enum llama_vocab_pre_type {
        LLAMA_VOCAB_PRE_TYPE_DEFAULT        = 0,
        LLAMA_VOCAB_PRE_TYPE_LLAMA3         = 1,
        LLAMA_VOCAB_PRE_TYPE_DEEPSEEK_LLM   = 2,
        LLAMA_VOCAB_PRE_TYPE_DEEPSEEK_CODER = 3,
        LLAMA_VOCAB_PRE_TYPE_FALCON         = 4,
        LLAMA_VOCAB_PRE_TYPE_MPT            = 5,
        LLAMA_VOCAB_PRE_TYPE_STARCODER      = 6,
        LLAMA_VOCAB_PRE_TYPE_GPT2           = 7,
        LLAMA_VOCAB_PRE_TYPE_REFACT         = 8,
        LLAMA_VOCAB_PRE_TYPE_COMMAND_R      = 9,
        LLAMA_VOCAB_PRE_TYPE_STABLELM2      = 10,
        LLAMA_VOCAB_PRE_TYPE_QWEN2          = 11,
        LLAMA_VOCAB_PRE_TYPE_OLMO           = 12,
        LLAMA_VOCAB_PRE_TYPE_DBRX           = 13,
        LLAMA_VOCAB_PRE_TYPE_SMAUG          = 14,
        LLAMA_VOCAB_PRE_TYPE_PORO           = 15,
        LLAMA_VOCAB_PRE_TYPE_CHATGLM3       = 16,
        LLAMA_VOCAB_PRE_TYPE_CHATGLM4       = 17,
        LLAMA_VOCAB_PRE_TYPE_VIKING         = 18,
        LLAMA_VOCAB_PRE_TYPE_JAIS           = 19,
        LLAMA_VOCAB_PRE_TYPE_TEKKEN         = 20,
<<<<<<< HEAD
        LLAMA_VOCAB_PRE_TYPE_CHAMELEON      = 21,
=======
        LLAMA_VOCAB_PRE_TYPE_SMOLLM         = 21,
        LLAMA_VOCAB_PRE_TYPE_CODESHELL      = 22,
>>>>>>> 06943a69
    };

    enum llama_rope_type {
        LLAMA_ROPE_TYPE_NONE = -1,
        LLAMA_ROPE_TYPE_NORM = 0,
        LLAMA_ROPE_TYPE_NEOX = GGML_ROPE_TYPE_NEOX,
    };

    enum llama_token_type { //TODO: remove, required until per token attributes are available from GGUF file
        LLAMA_TOKEN_TYPE_UNDEFINED    = 0,
        LLAMA_TOKEN_TYPE_NORMAL       = 1,
        LLAMA_TOKEN_TYPE_UNKNOWN      = 2,
        LLAMA_TOKEN_TYPE_CONTROL      = 3,
        LLAMA_TOKEN_TYPE_USER_DEFINED = 4,
        LLAMA_TOKEN_TYPE_UNUSED       = 5,
        LLAMA_TOKEN_TYPE_BYTE         = 6,
    };

    enum llama_token_attr {
        LLAMA_TOKEN_ATTR_UNDEFINED    = 0,
        LLAMA_TOKEN_ATTR_UNKNOWN      = 1 << 0,
        LLAMA_TOKEN_ATTR_UNUSED       = 1 << 1,
        LLAMA_TOKEN_ATTR_NORMAL       = 1 << 2,
        LLAMA_TOKEN_ATTR_CONTROL      = 1 << 3,  // SPECIAL?
        LLAMA_TOKEN_ATTR_USER_DEFINED = 1 << 4,
        LLAMA_TOKEN_ATTR_BYTE         = 1 << 5,
        LLAMA_TOKEN_ATTR_NORMALIZED   = 1 << 6,
        LLAMA_TOKEN_ATTR_LSTRIP       = 1 << 7,
        LLAMA_TOKEN_ATTR_RSTRIP       = 1 << 8,
        LLAMA_TOKEN_ATTR_SINGLE_WORD  = 1 << 9,
    };

    // model file types
    enum llama_ftype {
        LLAMA_FTYPE_ALL_F32              = 0,
        LLAMA_FTYPE_MOSTLY_F16           = 1,  // except 1d tensors
        LLAMA_FTYPE_MOSTLY_Q4_0          = 2,  // except 1d tensors
        LLAMA_FTYPE_MOSTLY_Q4_1          = 3,  // except 1d tensors
        // LLAMA_FTYPE_MOSTLY_Q4_1_SOME_F16 = 4,  // tok_embeddings.weight and output.weight are F16
        // LLAMA_FTYPE_MOSTLY_Q4_2       = 5,  // support has been removed
        // LLAMA_FTYPE_MOSTLY_Q4_3       = 6,  // support has been removed
        LLAMA_FTYPE_MOSTLY_Q8_0          = 7,  // except 1d tensors
        LLAMA_FTYPE_MOSTLY_Q5_0          = 8,  // except 1d tensors
        LLAMA_FTYPE_MOSTLY_Q5_1          = 9,  // except 1d tensors
        LLAMA_FTYPE_MOSTLY_Q2_K          = 10, // except 1d tensors
        LLAMA_FTYPE_MOSTLY_Q3_K_S        = 11, // except 1d tensors
        LLAMA_FTYPE_MOSTLY_Q3_K_M        = 12, // except 1d tensors
        LLAMA_FTYPE_MOSTLY_Q3_K_L        = 13, // except 1d tensors
        LLAMA_FTYPE_MOSTLY_Q4_K_S        = 14, // except 1d tensors
        LLAMA_FTYPE_MOSTLY_Q4_K_M        = 15, // except 1d tensors
        LLAMA_FTYPE_MOSTLY_Q5_K_S        = 16, // except 1d tensors
        LLAMA_FTYPE_MOSTLY_Q5_K_M        = 17, // except 1d tensors
        LLAMA_FTYPE_MOSTLY_Q6_K          = 18, // except 1d tensors
        LLAMA_FTYPE_MOSTLY_IQ2_XXS       = 19, // except 1d tensors
        LLAMA_FTYPE_MOSTLY_IQ2_XS        = 20, // except 1d tensors
        LLAMA_FTYPE_MOSTLY_Q2_K_S        = 21, // except 1d tensors
        LLAMA_FTYPE_MOSTLY_IQ3_XS        = 22, // except 1d tensors
        LLAMA_FTYPE_MOSTLY_IQ3_XXS       = 23, // except 1d tensors
        LLAMA_FTYPE_MOSTLY_IQ1_S         = 24, // except 1d tensors
        LLAMA_FTYPE_MOSTLY_IQ4_NL        = 25, // except 1d tensors
        LLAMA_FTYPE_MOSTLY_IQ3_S         = 26, // except 1d tensors
        LLAMA_FTYPE_MOSTLY_IQ3_M         = 27, // except 1d tensors
        LLAMA_FTYPE_MOSTLY_IQ2_S         = 28, // except 1d tensors
        LLAMA_FTYPE_MOSTLY_IQ2_M         = 29, // except 1d tensors
        LLAMA_FTYPE_MOSTLY_IQ4_XS        = 30, // except 1d tensors
        LLAMA_FTYPE_MOSTLY_IQ1_M         = 31, // except 1d tensors
        LLAMA_FTYPE_MOSTLY_BF16          = 32, // except 1d tensors
        LLAMA_FTYPE_MOSTLY_Q4_0_4_4      = 33, // except 1d tensors
        LLAMA_FTYPE_MOSTLY_Q4_0_4_8      = 34, // except 1d tensors
        LLAMA_FTYPE_MOSTLY_Q4_0_8_8      = 35, // except 1d tensors

        LLAMA_FTYPE_GUESSED = 1024, // not specified in the model file
    };

    enum llama_rope_scaling_type {
        LLAMA_ROPE_SCALING_TYPE_UNSPECIFIED = -1,
        LLAMA_ROPE_SCALING_TYPE_NONE        = 0,
        LLAMA_ROPE_SCALING_TYPE_LINEAR      = 1,
        LLAMA_ROPE_SCALING_TYPE_YARN        = 2,
        LLAMA_ROPE_SCALING_TYPE_MAX_VALUE   = LLAMA_ROPE_SCALING_TYPE_YARN,
    };

    enum llama_pooling_type {
        LLAMA_POOLING_TYPE_UNSPECIFIED = -1,
        LLAMA_POOLING_TYPE_NONE = 0,
        LLAMA_POOLING_TYPE_MEAN = 1,
        LLAMA_POOLING_TYPE_CLS  = 2,
        LLAMA_POOLING_TYPE_LAST = 3,
    };

    enum llama_attention_type {
        LLAMA_ATTENTION_TYPE_UNSPECIFIED = -1,
        LLAMA_ATTENTION_TYPE_CAUSAL      = 0,
        LLAMA_ATTENTION_TYPE_NON_CAUSAL  = 1,
    };

    enum llama_split_mode {
        LLAMA_SPLIT_MODE_NONE    = 0, // single GPU
        LLAMA_SPLIT_MODE_LAYER   = 1, // split layers and KV across GPUs
        LLAMA_SPLIT_MODE_ROW     = 2, // split rows across GPUs
    };

    typedef struct llama_token_data {
        llama_token id; // token id
        float logit;    // log-odds of the token
        float p;        // probability of the token
    } llama_token_data;

    typedef struct llama_token_data_array {
        llama_token_data * data;
        size_t size;
        bool sorted;
    } llama_token_data_array;

    typedef bool (*llama_progress_callback)(float progress, void * user_data);

    // Input data for llama_decode
    // A llama_batch object can contain input about one or many sequences
    // The provided arrays (i.e. token, embd, pos, etc.) must have size of n_tokens
    //
    // - token  : the token ids of the input (used when embd is NULL)
    // - embd   : token embeddings (i.e. float vector of size n_embd) (used when token is NULL)
    // - pos    : the positions of the respective token in the sequence
    // - seq_id : the sequence to which the respective token belongs
    // - logits : if zero, the logits (and/or the embeddings) for the respective token will not be output
    //
    typedef struct llama_batch {
        int32_t n_tokens;

        llama_token  *  token;
        float        *  embd;
        llama_pos    *  pos;
        int32_t      *  n_seq_id;
        llama_seq_id ** seq_id;
        int8_t       *  logits; // TODO: rename this to "output"

        // NOTE: helpers for smooth API transition - can be deprecated in the future
        //       for future-proof code, use the above fields instead and ignore everything below
        //
        // pos[i] = all_pos_0 + i*all_pos_1
        //
        llama_pos    all_pos_0;  // used if pos == NULL
        llama_pos    all_pos_1;  // used if pos == NULL
        llama_seq_id all_seq_id; // used if seq_id == NULL
    } llama_batch;

    enum llama_model_kv_override_type {
        LLAMA_KV_OVERRIDE_TYPE_INT,
        LLAMA_KV_OVERRIDE_TYPE_FLOAT,
        LLAMA_KV_OVERRIDE_TYPE_BOOL,
        LLAMA_KV_OVERRIDE_TYPE_STR,
    };

    struct llama_model_kv_override {
        enum llama_model_kv_override_type tag;

        char key[128];

        union {
            int64_t val_i64;
            double  val_f64;
            bool    val_bool;
            char    val_str[128];
        };
    };

    struct llama_model_params {
        int32_t n_gpu_layers; // number of layers to store in VRAM
        enum llama_split_mode split_mode; // how to split the model across multiple GPUs

        // main_gpu interpretation depends on split_mode:
        // LLAMA_SPLIT_NONE: the GPU that is used for the entire model
        // LLAMA_SPLIT_ROW: the GPU that is used for small tensors and intermediate results
        // LLAMA_SPLIT_LAYER: ignored
        int32_t main_gpu;

        // proportion of the model (layers or rows) to offload to each GPU, size: llama_max_devices()
        const float * tensor_split;

        // comma separated list of RPC servers to use for offloading
        const char * rpc_servers;

        // Called with a progress value between 0.0 and 1.0. Pass NULL to disable.
        // If the provided progress_callback returns true, model loading continues.
        // If it returns false, model loading is immediately aborted.
        llama_progress_callback progress_callback;

        // context pointer passed to the progress callback
        void * progress_callback_user_data;

        // override key-value pairs of the model meta data
        const struct llama_model_kv_override * kv_overrides;

        // Keep the booleans together to avoid misalignment during copy-by-value.
        bool vocab_only;    // only load the vocabulary, no weights
        bool use_mmap;      // use mmap if possible
        bool use_mlock;     // force system to keep model in RAM
        bool check_tensors; // validate model tensor data
    };

    // NOTE: changing the default values of parameters marked as [EXPERIMENTAL] may cause crashes or incorrect results in certain configurations
    //       https://github.com/ggerganov/llama.cpp/pull/7544
    struct llama_context_params {
        uint32_t seed;              // RNG seed, -1 for random
        uint32_t n_ctx;             // text context, 0 = from model
        uint32_t n_batch;           // logical maximum batch size that can be submitted to llama_decode
        uint32_t n_ubatch;          // physical maximum batch size
        uint32_t n_seq_max;         // max number of sequences (i.e. distinct states for recurrent models)
        uint32_t n_threads;         // number of threads to use for generation
        uint32_t n_threads_batch;   // number of threads to use for batch processing

        enum llama_rope_scaling_type rope_scaling_type; // RoPE scaling type, from `enum llama_rope_scaling_type`
        enum llama_pooling_type      pooling_type;      // whether to pool (sum) embedding results by sequence id
        enum llama_attention_type    attention_type;    // attention type to use for embeddings

        // ref: https://github.com/ggerganov/llama.cpp/pull/2054
        float    rope_freq_base;   // RoPE base frequency, 0 = from model
        float    rope_freq_scale;  // RoPE frequency scaling factor, 0 = from model
        float    yarn_ext_factor;  // YaRN extrapolation mix factor, negative = from model
        float    yarn_attn_factor; // YaRN magnitude scaling factor
        float    yarn_beta_fast;   // YaRN low correction dim
        float    yarn_beta_slow;   // YaRN high correction dim
        uint32_t yarn_orig_ctx;    // YaRN original context size
        float    defrag_thold;     // defragment the KV cache if holes/size > thold, < 0 disabled (default)

        ggml_backend_sched_eval_callback cb_eval;
        void * cb_eval_user_data;

        enum ggml_type type_k; // data type for K cache [EXPERIMENTAL]
        enum ggml_type type_v; // data type for V cache [EXPERIMENTAL]

        // Keep the booleans together to avoid misalignment during copy-by-value.
        bool logits_all;  // the llama_decode() call computes all logits, not just the last one (DEPRECATED - set llama_batch.logits instead)
        bool embeddings;  // if true, extract embeddings (together with logits)
        bool offload_kqv; // whether to offload the KQV ops (including the KV cache) to GPU
        bool flash_attn;  // whether to use flash attention [EXPERIMENTAL]

        // Abort callback
        // if it returns true, execution of llama_decode() will be aborted
        // currently works only with CPU execution
        ggml_abort_callback abort_callback;
        void *              abort_callback_data;
    };

    // model quantization parameters
    typedef struct llama_model_quantize_params {
        int32_t nthread;                     // number of threads to use for quantizing, if <=0 will use std::thread::hardware_concurrency()
        enum llama_ftype ftype;              // quantize to this llama_ftype
        enum ggml_type output_tensor_type;   // output tensor type
        enum ggml_type token_embedding_type; // token embeddings tensor type
        bool allow_requantize;               // allow quantizing non-f32/f16 tensors
        bool quantize_output_tensor;         // quantize output.weight
        bool only_copy;                      // only copy tensors - ftype, allow_requantize and quantize_output_tensor are ignored
        bool pure;                           // quantize all tensors to the default type
        bool keep_split;                     // quantize to the same number of shards
        void * imatrix;                      // pointer to importance matrix data
        void * kv_overrides;                 // pointer to vector containing overrides
    } llama_model_quantize_params;

    // grammar types
    struct llama_grammar;

    // grammar element type
    enum llama_gretype {
        // end of rule definition
        LLAMA_GRETYPE_END            = 0,

        // start of alternate definition for rule
        LLAMA_GRETYPE_ALT            = 1,

        // non-terminal element: reference to rule
        LLAMA_GRETYPE_RULE_REF       = 2,

        // terminal element: character (code point)
        LLAMA_GRETYPE_CHAR           = 3,

        // inverse char(s) ([^a], [^a-b] [^abc])
        LLAMA_GRETYPE_CHAR_NOT       = 4,

        // modifies a preceding LLAMA_GRETYPE_CHAR or LLAMA_GRETYPE_CHAR_ALT to
        // be an inclusive range ([a-z])
        LLAMA_GRETYPE_CHAR_RNG_UPPER = 5,

        // modifies a preceding LLAMA_GRETYPE_CHAR or
        // LLAMA_GRETYPE_CHAR_RNG_UPPER to add an alternate char to match ([ab], [a-zA])
        LLAMA_GRETYPE_CHAR_ALT       = 6,

        // any character (.)
        LLAMA_GRETYPE_CHAR_ANY       = 7,
    };

    typedef struct llama_grammar_element {
        enum llama_gretype type;
        uint32_t           value; // Unicode code point or rule ID
    } llama_grammar_element;

    // performance timing information
    struct llama_timings {
        double t_start_ms;
        double t_end_ms;
        double t_load_ms;
        double t_sample_ms;
        double t_p_eval_ms;
        double t_eval_ms;

        int32_t n_sample;
        int32_t n_p_eval;
        int32_t n_eval;
    };

    // used in chat template
    typedef struct llama_chat_message {
        const char * role;
        const char * content;
    } llama_chat_message;

    // lora adapter
    struct llama_lora_adapter;

    // Helpers for getting default parameters
    LLAMA_API struct llama_model_params llama_model_default_params(void);
    LLAMA_API struct llama_context_params llama_context_default_params(void);
    LLAMA_API struct llama_model_quantize_params llama_model_quantize_default_params(void);

    // Initialize the llama + ggml backend
    // If numa is true, use NUMA optimizations
    // Call once at the start of the program
    LLAMA_API void llama_backend_init(void);

    //optional:
    LLAMA_API void llama_numa_init(enum ggml_numa_strategy numa);

    // Call once at the end of the program - currently only used for MPI
    LLAMA_API void llama_backend_free(void);

    LLAMA_API struct llama_model * llama_load_model_from_file(
                             const char * path_model,
            struct llama_model_params     params);

    LLAMA_API void llama_free_model(struct llama_model * model);

    LLAMA_API struct llama_context * llama_new_context_with_model(
                     struct llama_model * model,
            struct llama_context_params   params);

    // Frees all allocated memory
    LLAMA_API void llama_free(struct llama_context * ctx);

    LLAMA_API int64_t llama_time_us(void);

    LLAMA_API size_t llama_max_devices(void);

    LLAMA_API bool llama_supports_mmap       (void);
    LLAMA_API bool llama_supports_mlock      (void);
    LLAMA_API bool llama_supports_gpu_offload(void);

    LLAMA_API const struct llama_model * llama_get_model(const struct llama_context * ctx);

    LLAMA_API uint32_t llama_n_ctx      (const struct llama_context * ctx);
    LLAMA_API uint32_t llama_n_batch    (const struct llama_context * ctx);
    LLAMA_API uint32_t llama_n_ubatch   (const struct llama_context * ctx);
    LLAMA_API uint32_t llama_n_seq_max  (const struct llama_context * ctx);

    LLAMA_API enum llama_pooling_type llama_pooling_type(const struct llama_context * ctx);

    LLAMA_API enum llama_vocab_type   llama_vocab_type  (const struct llama_model * model);
    LLAMA_API enum llama_rope_type    llama_rope_type   (const struct llama_model * model);

    LLAMA_API int32_t llama_n_vocab    (const struct llama_model * model);
    LLAMA_API int32_t llama_n_ctx_train(const struct llama_model * model);
    LLAMA_API int32_t llama_n_embd     (const struct llama_model * model);
    LLAMA_API int32_t llama_n_layer    (const struct llama_model * model);

    // Get the model's RoPE frequency scaling factor
    LLAMA_API float llama_rope_freq_scale_train(const struct llama_model * model);

    // Functions to access the model's GGUF metadata scalar values
    // - The functions return the length of the string on success, or -1 on failure
    // - The output string is always null-terminated and cleared on failure
    // - GGUF array values are not supported by these functions

    // Get metadata value as a string by key name
    LLAMA_API int32_t llama_model_meta_val_str(const struct llama_model * model, const char * key, char * buf, size_t buf_size);

    // Get the number of metadata key/value pairs
    LLAMA_API int32_t llama_model_meta_count(const struct llama_model * model);

    // Get metadata key name by index
    LLAMA_API int32_t llama_model_meta_key_by_index(const struct llama_model * model, int32_t i, char * buf, size_t buf_size);

    // Get metadata value as a string by index
    LLAMA_API int32_t llama_model_meta_val_str_by_index(const struct llama_model * model, int32_t i, char * buf, size_t buf_size);

    // Get a string describing the model type
    LLAMA_API int32_t llama_model_desc(const struct llama_model * model, char * buf, size_t buf_size);

    // Returns the total size of all the tensors in the model in bytes
    LLAMA_API uint64_t llama_model_size(const struct llama_model * model);

    // Returns the total number of parameters in the model
    LLAMA_API uint64_t llama_model_n_params(const struct llama_model * model);

    // Get a llama model tensor
    LLAMA_API struct ggml_tensor * llama_get_model_tensor(struct llama_model * model, const char * name);

    // Returns true if the model contains an encoder that requires llama_encode() call
    LLAMA_API bool llama_model_has_encoder(const struct llama_model * model);

    // Returns true if the model contains a decoder that requires llama_decode() call
    LLAMA_API bool llama_model_has_decoder(const struct llama_model * model);

    // For encoder-decoder models, this function returns id of the token that must be provided
    // to the decoder to start generating output sequence. For other models, it returns -1.
    LLAMA_API llama_token llama_model_decoder_start_token(const struct llama_model * model);

    // Returns 0 on success
    LLAMA_API uint32_t llama_model_quantize(
            const char * fname_inp,
            const char * fname_out,
            const llama_model_quantize_params * params);

    // Load a LoRA adapter from file
    // The loaded adapter will be associated to the given model, and will be free when the model is deleted
    LLAMA_API struct llama_lora_adapter * llama_lora_adapter_init(
            struct llama_model * model,
            const char * path_lora);

    // Add a loaded LoRA adapter to given context
    // This will not modify model's weight
    LLAMA_API int32_t llama_lora_adapter_set(
            struct llama_context * ctx,
            struct llama_lora_adapter * adapter,
            float scale);

    // Remove a specific LoRA adapter from given context
    // Return -1 if the adapter is not present in the context
    LLAMA_API int32_t llama_lora_adapter_remove(
            struct llama_context * ctx,
            struct llama_lora_adapter * adapter);

    // Remove all LoRA adapters from given context
    LLAMA_API void llama_lora_adapter_clear(
            struct llama_context * ctx);

    // Manually free a LoRA adapter
    // Note: loaded adapters will be free when the associated model is deleted
    LLAMA_API void llama_lora_adapter_free(struct llama_lora_adapter * adapter);

    // Apply a loaded control vector to a llama_context, or if data is NULL, clear
    // the currently loaded vector.
    // n_embd should be the size of a single layer's control, and data should point
    // to an n_embd x n_layers buffer starting from layer 1.
    // il_start and il_end are the layer range the vector should apply to (both inclusive)
    // See llama_control_vector_load in common to load a control vector.
    LLAMA_API int32_t llama_control_vector_apply(
            struct llama_context * lctx,
                     const float * data,
                          size_t   len,
                         int32_t   n_embd,
                         int32_t   il_start,
                         int32_t   il_end);

    //
    // KV cache
    //

    // Information associated with an individual cell in the KV cache view.
    struct llama_kv_cache_view_cell {
        // The position for this cell. Takes KV cache shifts into account.
        // May be negative if the cell is not populated.
        llama_pos pos;
    };

    // An updateable view of the KV cache.
    struct llama_kv_cache_view {
        // Number of KV cache cells. This will be the same as the context size.
        int32_t n_cells;

        // Maximum number of sequences that can exist in a cell. It's not an error
        // if there are more sequences in a cell than this value, however they will
        // not be visible in the view cells_sequences.
        int32_t n_seq_max;

        // Number of tokens in the cache. For example, if there are two populated
        // cells, the first with 1 sequence id in it and the second with 2 sequence
        // ids then you'll have 3 tokens.
        int32_t token_count;

        // Number of populated cache cells.
        int32_t used_cells;

        // Maximum contiguous empty slots in the cache.
        int32_t max_contiguous;

        // Index to the start of the max_contiguous slot range. Can be negative
        // when cache is full.
        int32_t max_contiguous_idx;

        // Information for an individual cell.
        struct llama_kv_cache_view_cell * cells;

        // The sequences for each cell. There will be n_seq_max items per cell.
        llama_seq_id * cells_sequences;
    };

    // Create an empty KV cache view. (use only for debugging purposes)
    LLAMA_API struct llama_kv_cache_view llama_kv_cache_view_init(const struct llama_context * ctx, int32_t n_seq_max);

    // Free a KV cache view. (use only for debugging purposes)
    LLAMA_API void llama_kv_cache_view_free(struct llama_kv_cache_view * view);

    // Update the KV cache view structure with the current state of the KV cache. (use only for debugging purposes)
    LLAMA_API void llama_kv_cache_view_update(const struct llama_context * ctx, struct llama_kv_cache_view * view);

    // Returns the number of tokens in the KV cache (slow, use only for debug)
    // If a KV cell has multiple sequences assigned to it, it will be counted multiple times
    LLAMA_API int32_t llama_get_kv_cache_token_count(const struct llama_context * ctx);

    // Returns the number of used KV cells (i.e. have at least one sequence assigned to them)
    LLAMA_API int32_t llama_get_kv_cache_used_cells(const struct llama_context * ctx);

    // Clear the KV cache - both cell info is erased and KV data is zeroed
    LLAMA_API void llama_kv_cache_clear(
            struct llama_context * ctx);

    // Removes all tokens that belong to the specified sequence and have positions in [p0, p1)
    // Returns false if a partial sequence cannot be removed. Removing a whole sequence never fails
    // seq_id < 0 : match any sequence
    // p0 < 0     : [0,  p1]
    // p1 < 0     : [p0, inf)
    LLAMA_API bool llama_kv_cache_seq_rm(
            struct llama_context * ctx,
                    llama_seq_id   seq_id,
                       llama_pos   p0,
                       llama_pos   p1);

    // Copy all tokens that belong to the specified sequence to another sequence
    // Note that this does not allocate extra KV cache memory - it simply assigns the tokens to the new sequence
    // p0 < 0 : [0,  p1]
    // p1 < 0 : [p0, inf)
    LLAMA_API void llama_kv_cache_seq_cp(
            struct llama_context * ctx,
                    llama_seq_id   seq_id_src,
                    llama_seq_id   seq_id_dst,
                       llama_pos   p0,
                       llama_pos   p1);

    // Removes all tokens that do not belong to the specified sequence
    LLAMA_API void llama_kv_cache_seq_keep(
            struct llama_context * ctx,
                    llama_seq_id   seq_id);

    // Adds relative position "delta" to all tokens that belong to the specified sequence and have positions in [p0, p1)
    // If the KV cache is RoPEd, the KV data is updated accordingly:
    //   - lazily on next llama_decode()
    //   - explicitly with llama_kv_cache_update()
    // p0 < 0 : [0,  p1]
    // p1 < 0 : [p0, inf)
    LLAMA_API void llama_kv_cache_seq_add(
            struct llama_context * ctx,
                    llama_seq_id   seq_id,
                       llama_pos   p0,
                       llama_pos   p1,
                       llama_pos   delta);

    // Integer division of the positions by factor of `d > 1`
    // If the KV cache is RoPEd, the KV data is updated accordingly:
    //   - lazily on next llama_decode()
    //   - explicitly with llama_kv_cache_update()
    // p0 < 0 : [0,  p1]
    // p1 < 0 : [p0, inf)
    LLAMA_API void llama_kv_cache_seq_div(
            struct llama_context * ctx,
                    llama_seq_id   seq_id,
                       llama_pos   p0,
                       llama_pos   p1,
                             int   d);

    // Returns the largest position present in the KV cache for the specified sequence
    LLAMA_API llama_pos llama_kv_cache_seq_pos_max(
            struct llama_context * ctx,
                    llama_seq_id   seq_id);

    // Defragment the KV cache
    // This will be applied:
    //   - lazily on next llama_decode()
    //   - explicitly with llama_kv_cache_update()
    LLAMA_API void llama_kv_cache_defrag(struct llama_context * ctx);

    // Apply the KV cache updates (such as K-shifts, defragmentation, etc.)
    LLAMA_API void llama_kv_cache_update(struct llama_context * ctx);

    //
    // State / sessions
    //

    // Returns the *actual* size in bytes of the state
    // (rng, logits, embedding and kv_cache)
    // Only use when saving the state, not when restoring it, otherwise the size may be too small.
    LLAMA_API size_t llama_state_get_size(struct llama_context * ctx);
    LLAMA_API DEPRECATED(size_t llama_get_state_size(struct llama_context * ctx),
        "use llama_state_get_size instead");

    // Copies the state to the specified destination address.
    // Destination needs to have allocated enough memory.
    // Returns the number of bytes copied
    LLAMA_API size_t llama_state_get_data(
            struct llama_context * ctx,
                         uint8_t * dst,
                          size_t   size);
    LLAMA_API DEPRECATED(size_t llama_copy_state_data(
            struct llama_context * ctx,
                         uint8_t * dst),
        "use llama_state_get_data instead");

    // Set the state reading from the specified address
    // Returns the number of bytes read
    LLAMA_API size_t llama_state_set_data(
            struct llama_context * ctx,
                   const uint8_t * src,
                          size_t   size);
    LLAMA_API DEPRECATED(size_t llama_set_state_data(
            struct llama_context * ctx,
                   const uint8_t * src),
        "use llama_state_set_data instead");

    // Save/load session file
    LLAMA_API bool llama_state_load_file(
            struct llama_context * ctx,
                      const char * path_session,
                     llama_token * tokens_out,
                          size_t   n_token_capacity,
                          size_t * n_token_count_out);
    LLAMA_API DEPRECATED(bool llama_load_session_file(
            struct llama_context * ctx,
                      const char * path_session,
                     llama_token * tokens_out,
                          size_t   n_token_capacity,
                          size_t * n_token_count_out),
        "use llama_state_load_file instead");

    LLAMA_API bool llama_state_save_file(
            struct llama_context * ctx,
                      const char * path_session,
               const llama_token * tokens,
                          size_t   n_token_count);
    LLAMA_API DEPRECATED(bool llama_save_session_file(
            struct llama_context * ctx,
                      const char * path_session,
               const llama_token * tokens,
                          size_t   n_token_count),
        "use llama_state_save_file instead");

    // Get the exact size needed to copy the KV cache of a single sequence
    LLAMA_API size_t llama_state_seq_get_size(
            struct llama_context * ctx,
                    llama_seq_id   seq_id);

    // Copy the KV cache of a single sequence into the specified buffer
    LLAMA_API size_t llama_state_seq_get_data(
            struct llama_context * ctx,
                         uint8_t * dst,
                          size_t   size,
                    llama_seq_id   seq_id);

    // Copy the sequence data (originally copied with `llama_state_seq_get_data`) into the specified sequence
    // Returns:
    //  - Positive: Ok
    //  - Zero: Failed to load
    LLAMA_API size_t llama_state_seq_set_data(
            struct llama_context * ctx,
                   const uint8_t * src,
                          size_t   size,
                    llama_seq_id   dest_seq_id);

    LLAMA_API size_t llama_state_seq_save_file(
            struct llama_context * ctx,
                      const char * filepath,
                    llama_seq_id   seq_id,
               const llama_token * tokens,
                          size_t   n_token_count);

    LLAMA_API size_t llama_state_seq_load_file(
            struct llama_context * ctx,
                      const char * filepath,
                    llama_seq_id   dest_seq_id,
                     llama_token * tokens_out,
                          size_t   n_token_capacity,
                          size_t * n_token_count_out);

    //
    // Decoding
    //

    // Return batch for single sequence of tokens starting at pos_0
    //
    // NOTE: this is a helper function to facilitate transition to the new batch API - avoid using it
    //
    LLAMA_API struct llama_batch llama_batch_get_one(
                  llama_token * tokens,
                      int32_t   n_tokens,
                    llama_pos   pos_0,
                 llama_seq_id   seq_id);

    // Allocates a batch of tokens on the heap that can hold a maximum of n_tokens
    // Each token can be assigned up to n_seq_max sequence ids
    // The batch has to be freed with llama_batch_free()
    // If embd != 0, llama_batch.embd will be allocated with size of n_tokens * embd * sizeof(float)
    // Otherwise, llama_batch.token will be allocated to store n_tokens llama_token
    // The rest of the llama_batch members are allocated with size n_tokens
    // All members are left uninitialized
    LLAMA_API struct llama_batch llama_batch_init(
            int32_t n_tokens,
            int32_t embd,
            int32_t n_seq_max);

    // Frees a batch of tokens allocated with llama_batch_init()
    LLAMA_API void llama_batch_free(struct llama_batch batch);

    // Processes a batch of tokens with the ecoder part of the encoder-decoder model.
    // Stores the encoder output internally for later use by the decoder cross-attention layers.
    //   0 - success
    // < 0 - error
    LLAMA_API int32_t llama_encode(
            struct llama_context * ctx,
              struct llama_batch   batch);

    // Positive return values does not mean a fatal error, but rather a warning.
    //   0 - success
    //   1 - could not find a KV slot for the batch (try reducing the size of the batch or increase the context)
    // < 0 - error
    LLAMA_API int32_t llama_decode(
            struct llama_context * ctx,
              struct llama_batch   batch);

    // Set the number of threads used for decoding
    // n_threads is the number of threads used for generation (single token)
    // n_threads_batch is the number of threads used for prompt and batch processing (multiple tokens)
    LLAMA_API void llama_set_n_threads(struct llama_context * ctx, uint32_t n_threads, uint32_t n_threads_batch);

    // Get the number of threads used for generation of a single token.
    LLAMA_API uint32_t llama_n_threads(struct llama_context * ctx);

    // Get the number of threads used for prompt and batch processing (multiple token).
    LLAMA_API uint32_t llama_n_threads_batch(struct llama_context * ctx);

    // Set whether the model is in embeddings mode or not
    // If true, embeddings will be returned but logits will not
    LLAMA_API void llama_set_embeddings(struct llama_context * ctx, bool embeddings);

    // Set whether to use causal attention or not
    // If set to true, the model will only attend to the past tokens
    LLAMA_API void llama_set_causal_attn(struct llama_context * ctx, bool causal_attn);

    // Set abort callback
    LLAMA_API void llama_set_abort_callback(struct llama_context * ctx, ggml_abort_callback abort_callback, void * abort_callback_data);

    // Wait until all computations are finished
    // This is automatically done when using one of the functions below to obtain the computation results
    // and is not necessary to call it explicitly in most cases
    LLAMA_API void llama_synchronize(struct llama_context * ctx);

    // Token logits obtained from the last call to llama_decode()
    // The logits for which llama_batch.logits[i] != 0 are stored contiguously
    // in the order they have appeared in the batch.
    // Rows: number of tokens for which llama_batch.logits[i] != 0
    // Cols: n_vocab
    LLAMA_API float * llama_get_logits(struct llama_context * ctx);

    // Logits for the ith token. For positive indices, Equivalent to:
    // llama_get_logits(ctx) + ctx->output_ids[i]*n_vocab
    // Negative indicies can be used to access logits in reverse order, -1 is the last logit.
    // returns NULL for invalid ids.
    LLAMA_API float * llama_get_logits_ith(struct llama_context * ctx, int32_t i);

    // Get all output token embeddings.
    // when pooling_type == LLAMA_POOLING_TYPE_NONE or when using a generative model,
    // the embeddings for which llama_batch.logits[i] != 0 are stored contiguously
    // in the order they have appeared in the batch.
    // shape: [n_outputs*n_embd]
    // Otherwise, returns NULL.
    LLAMA_API float * llama_get_embeddings(struct llama_context * ctx);

    // Get the embeddings for the ith token. For positive indices, Equivalent to:
    // llama_get_embeddings(ctx) + ctx->output_ids[i]*n_embd
    // Negative indicies can be used to access embeddings in reverse order, -1 is the last embedding.
    // shape: [n_embd] (1-dimensional)
    // returns NULL for invalid ids.
    LLAMA_API float * llama_get_embeddings_ith(struct llama_context * ctx, int32_t i);

    // Get the embeddings for a sequence id
    // Returns NULL if pooling_type is LLAMA_POOLING_TYPE_NONE
    // shape: [n_embd] (1-dimensional)
    LLAMA_API float * llama_get_embeddings_seq(struct llama_context * ctx, llama_seq_id seq_id);

    //
    // Vocab
    //

    LLAMA_API const char * llama_token_get_text(const struct llama_model * model, llama_token token);

    LLAMA_API float llama_token_get_score(const struct llama_model * model, llama_token token);

    LLAMA_API enum llama_token_attr llama_token_get_attr(const struct llama_model * model, llama_token token);

    // Check if the token is supposed to end generation (end-of-generation, eg. EOS, EOT, etc.)
    LLAMA_API bool llama_token_is_eog(const struct llama_model * model, llama_token token);

    // Identify if Token Id is a control token or a render-able token
    LLAMA_API bool llama_token_is_control(const struct llama_model * model, llama_token token);

    // Special tokens
    LLAMA_API llama_token llama_token_bos(const struct llama_model * model); // beginning-of-sentence
    LLAMA_API llama_token llama_token_eos(const struct llama_model * model); // end-of-sentence
    LLAMA_API llama_token llama_token_cls(const struct llama_model * model); // classification
    LLAMA_API llama_token llama_token_sep(const struct llama_model * model); // sentence separator
    LLAMA_API llama_token llama_token_nl (const struct llama_model * model); // next-line
    LLAMA_API llama_token llama_token_pad(const struct llama_model * model); // padding

    // Returns -1 if unknown, 1 for true or 0 for false.
    LLAMA_API int32_t llama_add_bos_token(const struct llama_model * model);

    // Returns -1 if unknown, 1 for true or 0 for false.
    LLAMA_API int32_t llama_add_eos_token(const struct llama_model * model);

    // Codellama infill tokens
    LLAMA_API llama_token llama_token_prefix(const struct llama_model * model); // Beginning of infill prefix
    LLAMA_API llama_token llama_token_middle(const struct llama_model * model); // Beginning of infill middle
    LLAMA_API llama_token llama_token_suffix(const struct llama_model * model); // Beginning of infill suffix
    LLAMA_API llama_token llama_token_eot   (const struct llama_model * model); // End of infill middle

    //
    // Tokenization
    //

    /// @details Convert the provided text into tokens.
    /// @param tokens The tokens pointer must be large enough to hold the resulting tokens.
    /// @return Returns the number of tokens on success, no more than n_tokens_max
    /// @return Returns a negative number on failure - the number of tokens that would have been returned
    /// @param add_special Allow to add BOS and EOS tokens if model is configured to do so.
    /// @param parse_special Allow tokenizing special and/or control tokens which otherwise are not exposed and treated
    ///                      as plaintext. Does not insert a leading space.
    LLAMA_API int32_t llama_tokenize(
        const struct llama_model * model,
                      const char * text,
                         int32_t   text_len,
                     llama_token * tokens,
                         int32_t   n_tokens_max,
                            bool   add_special,
                            bool   parse_special);

    // Token Id -> Piece.
    // Uses the vocabulary in the provided context.
    // Does not write null terminator to the buffer.
    // User can skip up to 'lstrip' leading spaces before copying (useful when encoding/decoding multiple tokens with 'add_space_prefix')
    // @param special If true, special tokens are rendered in the output.
    LLAMA_API int32_t llama_token_to_piece(
              const struct llama_model * model,
                           llama_token   token,
                                  char * buf,
                               int32_t   length,
                               int32_t   lstrip,
                                  bool   special);

    /// @details Convert the provided tokens into text (inverse of llama_tokenize()).
    /// @param text The char pointer must be large enough to hold the resulting text.
    /// @return Returns the number of chars/bytes on success, no more than text_len_max.
    /// @return Returns a negative number on failure - the number of chars/bytes that would have been returned.
    /// @param remove_special Allow to remove BOS and EOS tokens if model is configured to do so.
    /// @param unparse_special If true, special tokens are rendered in the output.
    LLAMA_API int32_t llama_detokenize(
        const struct llama_model * model,
               const llama_token * tokens,
                         int32_t   n_tokens,
                            char * text,
                         int32_t   text_len_max,
                            bool   remove_special,
                            bool   unparse_special);

    //
    // Chat templates
    //

    /// Apply chat template. Inspired by hf apply_chat_template() on python.
    /// Both "model" and "custom_template" are optional, but at least one is required. "custom_template" has higher precedence than "model"
    /// NOTE: This function does not use a jinja parser. It only support a pre-defined list of template. See more: https://github.com/ggerganov/llama.cpp/wiki/Templates-supported-by-llama_chat_apply_template
    /// @param tmpl A Jinja template to use for this chat. If this is nullptr, the model’s default chat template will be used instead.
    /// @param chat Pointer to a list of multiple llama_chat_message
    /// @param n_msg Number of llama_chat_message in this chat
    /// @param add_ass Whether to end the prompt with the token(s) that indicate the start of an assistant message.
    /// @param buf A buffer to hold the output formatted prompt. The recommended alloc size is 2 * (total number of characters of all messages)
    /// @param length The size of the allocated buffer
    /// @return The total number of bytes of the formatted prompt. If is it larger than the size of buffer, you may need to re-alloc it and then re-apply the template.
    LLAMA_API int32_t llama_chat_apply_template(
              const struct llama_model * model,
                            const char * tmpl,
       const struct llama_chat_message * chat,
                                size_t   n_msg,
                                  bool   add_ass,
                                  char * buf,
                               int32_t   length);

    //
    // Grammar
    //

    /// Initialize a llama_grammar.
    ///
    /// @param rules The rule elements of the grammar to initialize.
    /// @param n_rules The number of rules.
    /// @param start_rule_index The index of the root rule (the starting point of the grammar).
    /// @return The initialized llama_grammar or nullptr if initialization failed.
    LLAMA_API struct llama_grammar * llama_grammar_init(
            const llama_grammar_element ** rules,
                                 size_t    n_rules,
                                 size_t    start_rule_index);

    LLAMA_API void llama_grammar_free(struct llama_grammar * grammar);

    LLAMA_API struct llama_grammar * llama_grammar_copy(const struct llama_grammar * grammar);

    /// @details Apply constraints from grammar
    LLAMA_API void llama_grammar_sample(
            const struct llama_grammar * grammar,
            const struct llama_context * ctx,
                llama_token_data_array * candidates);
    LLAMA_API DEPRECATED(void llama_sample_grammar(
            struct llama_context * ctx,
          llama_token_data_array * candidates,
      const struct llama_grammar * grammar),
        "use llama_grammar_sample instead");

    /// @details Accepts the sampled token into the grammar
    LLAMA_API void llama_grammar_accept_token(
            struct llama_grammar * grammar,
            struct llama_context * ctx,
                     llama_token   token);

    //
    // Sampling functions
    //

    // Sets the current rng seed.
    LLAMA_API void llama_set_rng_seed(struct llama_context * ctx, uint32_t seed);

    /// @details Repetition penalty described in CTRL academic paper https://arxiv.org/abs/1909.05858, with negative logit fix.
    /// @details Frequency and presence penalties described in OpenAI API https://platform.openai.com/docs/api-reference/parameter-details.
    LLAMA_API void llama_sample_repetition_penalties(
            struct llama_context * ctx,
          llama_token_data_array * candidates,
               const llama_token * last_tokens,
                          size_t   penalty_last_n,
                           float   penalty_repeat,
                           float   penalty_freq,
                           float   penalty_present);

    /// @details Apply classifier-free guidance to the logits as described in academic paper "Stay on topic with Classifier-Free Guidance" https://arxiv.org/abs/2306.17806
    /// @param logits Logits extracted from the original generation context.
    /// @param logits_guidance Logits extracted from a separate context from the same model. Other than a negative prompt at the beginning, it should have all generated and user input tokens copied from the main context.
    /// @param scale Guidance strength. 1.0f means no guidance. Higher values mean stronger guidance.
    LLAMA_API void llama_sample_apply_guidance(
              struct llama_context * ctx,
                             float * logits,
                             float * logits_guidance,
                             float   scale);

    /// @details Sorts candidate tokens by their logits in descending order and calculate probabilities based on logits.
    LLAMA_API void llama_sample_softmax(
            struct llama_context * ctx,
          llama_token_data_array * candidates);

    /// @details Top-K sampling described in academic paper "The Curious Case of Neural Text Degeneration" https://arxiv.org/abs/1904.09751
    LLAMA_API void llama_sample_top_k(
            struct llama_context * ctx,
          llama_token_data_array * candidates,
                         int32_t   k,
                          size_t   min_keep);

    /// @details Nucleus sampling described in academic paper "The Curious Case of Neural Text Degeneration" https://arxiv.org/abs/1904.09751
    LLAMA_API void llama_sample_top_p(
            struct llama_context * ctx,
          llama_token_data_array * candidates,
                           float   p,
                          size_t   min_keep);

    /// @details Minimum P sampling as described in https://github.com/ggerganov/llama.cpp/pull/3841
    LLAMA_API void llama_sample_min_p(
            struct llama_context * ctx,
          llama_token_data_array * candidates,
                           float   p,
                          size_t   min_keep);

    /// @details Tail Free Sampling described in https://www.trentonbricken.com/Tail-Free-Sampling/.
    LLAMA_API void llama_sample_tail_free(
            struct llama_context * ctx,
          llama_token_data_array * candidates,
                           float   z,
                          size_t   min_keep);

    /// @details Locally Typical Sampling implementation described in the paper https://arxiv.org/abs/2202.00666.
    LLAMA_API void llama_sample_typical(
            struct llama_context * ctx,
          llama_token_data_array * candidates,
                           float   p,
                          size_t   min_keep);

    /// @details Dynamic temperature implementation described in the paper https://arxiv.org/abs/2309.02772.
    LLAMA_API void llama_sample_entropy(
            struct llama_context * ctx,
          llama_token_data_array * candidates_p,
                           float   min_temp,
                           float   max_temp,
                           float   exponent_val);

    LLAMA_API void llama_sample_temp(
            struct llama_context * ctx,
          llama_token_data_array * candidates,
                           float   temp);

    /// @details Mirostat 1.0 algorithm described in the paper https://arxiv.org/abs/2007.14966. Uses tokens instead of words.
    /// @param candidates A vector of `llama_token_data` containing the candidate tokens, their probabilities (p), and log-odds (logit) for the current position in the generated text.
    /// @param tau  The target cross-entropy (or surprise) value you want to achieve for the generated text. A higher value corresponds to more surprising or less predictable text, while a lower value corresponds to less surprising or more predictable text.
    /// @param eta The learning rate used to update `mu` based on the error between the target and observed surprisal of the sampled word. A larger learning rate will cause `mu` to be updated more quickly, while a smaller learning rate will result in slower updates.
    /// @param m The number of tokens considered in the estimation of `s_hat`. This is an arbitrary value that is used to calculate `s_hat`, which in turn helps to calculate the value of `k`. In the paper, they use `m = 100`, but you can experiment with different values to see how it affects the performance of the algorithm.
    /// @param mu Maximum cross-entropy. This value is initialized to be twice the target cross-entropy (`2 * tau`) and is updated in the algorithm based on the error between the target and observed surprisal.
    LLAMA_API llama_token llama_sample_token_mirostat(
            struct llama_context * ctx,
          llama_token_data_array * candidates,
                           float   tau,
                           float   eta,
                         int32_t   m,
                           float * mu);

    /// @details Mirostat 2.0 algorithm described in the paper https://arxiv.org/abs/2007.14966. Uses tokens instead of words.
    /// @param candidates A vector of `llama_token_data` containing the candidate tokens, their probabilities (p), and log-odds (logit) for the current position in the generated text.
    /// @param tau  The target cross-entropy (or surprise) value you want to achieve for the generated text. A higher value corresponds to more surprising or less predictable text, while a lower value corresponds to less surprising or more predictable text.
    /// @param eta The learning rate used to update `mu` based on the error between the target and observed surprisal of the sampled word. A larger learning rate will cause `mu` to be updated more quickly, while a smaller learning rate will result in slower updates.
    /// @param mu Maximum cross-entropy. This value is initialized to be twice the target cross-entropy (`2 * tau`) and is updated in the algorithm based on the error between the target and observed surprisal.
    LLAMA_API llama_token llama_sample_token_mirostat_v2(
            struct llama_context * ctx,
          llama_token_data_array * candidates,
                           float   tau,
                           float   eta,
                           float * mu);

    /// @details Selects the token with the highest probability.
    ///          Does not compute the token probabilities. Use llama_sample_softmax() instead.
    LLAMA_API llama_token llama_sample_token_greedy(
            struct llama_context * ctx,
          llama_token_data_array * candidates);

    /// @details Randomly selects a token from the candidates based on their probabilities using the RNG of ctx.
    LLAMA_API llama_token llama_sample_token(
            struct llama_context * ctx,
          llama_token_data_array * candidates);

    //
    // Model split
    //

    /// @details Build a split GGUF final path for this chunk.
    ///          llama_split_path(split_path, sizeof(split_path), "/models/ggml-model-q4_0", 2, 4) => split_path = "/models/ggml-model-q4_0-00002-of-00004.gguf"
    //  Returns the split_path length.
    LLAMA_API int llama_split_path(char * split_path, size_t maxlen, const char * path_prefix, int split_no, int split_count);

    /// @details Extract the path prefix from the split_path if and only if the split_no and split_count match.
    ///          llama_split_prefix(split_prefix, 64, "/models/ggml-model-q4_0-00002-of-00004.gguf", 2, 4) => split_prefix = "/models/ggml-model-q4_0"
    //  Returns the split_prefix length.
    LLAMA_API int llama_split_prefix(char * split_prefix, size_t maxlen, const char * split_path, int split_no, int split_count);

    // Performance information
    LLAMA_API struct llama_timings llama_get_timings(struct llama_context * ctx);

    LLAMA_API void llama_print_timings(struct llama_context * ctx);
    LLAMA_API void llama_reset_timings(struct llama_context * ctx);

    // Print system information
    LLAMA_API const char * llama_print_system_info(void);

    // Set callback for all future logging events.
    // If this is not called, or NULL is supplied, everything is output on stderr.
    LLAMA_API void llama_log_set(ggml_log_callback log_callback, void * user_data);

    LLAMA_API void llama_dump_timing_info_yaml(FILE * stream, const struct llama_context * ctx);

#ifdef __cplusplus
}
#endif

// Internal API to be implemented by llama.cpp and used by tests/benchmarks only
#ifdef LLAMA_API_INTERNAL

#include <random>
#include <string>
#include <vector>

struct ggml_tensor;

const std::vector<std::pair<std::string, struct ggml_tensor *>> & llama_internal_get_tensor_map(
    struct llama_context * ctx
);

struct llama_partial_utf8 {
    uint32_t value;    // bit value so far (unshifted)
    int      n_remain; // num bytes remaining; -1 indicates invalid sequence
};

struct llama_grammar_candidate {
    size_t               index;
    const uint32_t     * code_points;
    llama_partial_utf8   partial_utf8;
};

using llama_grammar_rule  = std::vector<      llama_grammar_element>;
using llama_grammar_stack = std::vector<const llama_grammar_element *>;

using llama_grammar_rules      = std::vector<llama_grammar_rule>;
using llama_grammar_stacks     = std::vector<llama_grammar_stack>;
using llama_grammar_candidates = std::vector<llama_grammar_candidate>;

const llama_grammar_rules  & llama_grammar_get_rules (const struct llama_grammar * grammar);
      llama_grammar_stacks & llama_grammar_get_stacks(      struct llama_grammar * grammar);

void llama_grammar_accept(
        const llama_grammar_rules  & rules,
        const llama_grammar_stacks & stacks,
        const uint32_t chr,
              llama_grammar_stacks & new_stacks);

std::vector<llama_grammar_candidate> llama_grammar_reject_candidates_for_stack(
        const llama_grammar_rules & rules,
        const llama_grammar_stack & stack,
        const llama_grammar_candidates & candidates);

std::pair<std::vector<uint32_t>, llama_partial_utf8> decode_utf8(
        const std::string & src,
        llama_partial_utf8 partial_start);

// Randomly selects a token from the candidates based on their probabilities using given std::mt19937.
// This is a temporary workaround in order to fix race conditions when sampling with multiple sequences.
llama_token llama_sample_token_with_rng(struct llama_context * ctx, llama_token_data_array * candidates, std::mt19937 & rng);

#endif // LLAMA_API_INTERNAL

#endif // LLAMA_H<|MERGE_RESOLUTION|>--- conflicted
+++ resolved
@@ -91,12 +91,9 @@
         LLAMA_VOCAB_PRE_TYPE_VIKING         = 18,
         LLAMA_VOCAB_PRE_TYPE_JAIS           = 19,
         LLAMA_VOCAB_PRE_TYPE_TEKKEN         = 20,
-<<<<<<< HEAD
-        LLAMA_VOCAB_PRE_TYPE_CHAMELEON      = 21,
-=======
         LLAMA_VOCAB_PRE_TYPE_SMOLLM         = 21,
         LLAMA_VOCAB_PRE_TYPE_CODESHELL      = 22,
->>>>>>> 06943a69
+        LLAMA_VOCAB_PRE_TYPE_CHAMELEON      = 23,
     };
 
     enum llama_rope_type {
