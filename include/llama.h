#ifndef LLAMA_H
#define LLAMA_H

#include "ggml.h"
#include "ggml-backend.h"

#include <stddef.h>
#include <stdint.h>
#include <stdio.h>
#include <stdbool.h>

#ifdef LLAMA_SHARED
#    if defined(_WIN32) && !defined(__MINGW32__)
#        ifdef LLAMA_BUILD
#            define LLAMA_API __declspec(dllexport)
#        else
#            define LLAMA_API __declspec(dllimport)
#        endif
#    else
#        define LLAMA_API __attribute__ ((visibility ("default")))
#    endif
#else
#    define LLAMA_API
#endif

#ifdef __GNUC__
#    define DEPRECATED(func, hint) func __attribute__((deprecated(hint)))
#elif defined(_MSC_VER)
#    define DEPRECATED(func, hint) __declspec(deprecated(hint)) func
#else
#    define DEPRECATED(func, hint) func
#endif

#define LLAMA_DEFAULT_SEED 0xFFFFFFFF

#define LLAMA_MAX_RNG_STATE (64*1024)

#define LLAMA_FILE_MAGIC_GGLA 0x67676c61u // 'ggla'
#define LLAMA_FILE_MAGIC_GGSN 0x6767736eu // 'ggsn'
#define LLAMA_FILE_MAGIC_GGSQ 0x67677371u // 'ggsq'

#define LLAMA_SESSION_MAGIC   LLAMA_FILE_MAGIC_GGSN
#define LLAMA_SESSION_VERSION 6

#define LLAMA_STATE_SEQ_MAGIC   LLAMA_FILE_MAGIC_GGSQ
#define LLAMA_STATE_SEQ_VERSION 1

#ifdef __cplusplus
extern "C" {
#endif

    //
    // C interface
    //
    // TODO: show sample usage
    //

    struct llama_model;
    struct llama_context;

    typedef int32_t llama_pos;
    typedef int32_t llama_token;
    typedef int32_t llama_seq_id;

    enum llama_vocab_type {
        LLAMA_VOCAB_TYPE_NONE = 0, // For models without vocab
        LLAMA_VOCAB_TYPE_SPM  = 1, // LLaMA tokenizer based on byte-level BPE with byte fallback
        LLAMA_VOCAB_TYPE_BPE  = 2, // GPT-2 tokenizer based on byte-level BPE
        LLAMA_VOCAB_TYPE_WPM  = 3, // BERT tokenizer based on WordPiece
        LLAMA_VOCAB_TYPE_UGM  = 4, // T5 tokenizer based on Unigram
    };

    // pre-tokenization types
    enum llama_vocab_pre_type {
        LLAMA_VOCAB_PRE_TYPE_DEFAULT        = 0,
        LLAMA_VOCAB_PRE_TYPE_LLAMA3         = 1,
        LLAMA_VOCAB_PRE_TYPE_DEEPSEEK_LLM   = 2,
        LLAMA_VOCAB_PRE_TYPE_DEEPSEEK_CODER = 3,
        LLAMA_VOCAB_PRE_TYPE_FALCON         = 4,
        LLAMA_VOCAB_PRE_TYPE_MPT            = 5,
        LLAMA_VOCAB_PRE_TYPE_STARCODER      = 6,
        LLAMA_VOCAB_PRE_TYPE_GPT2           = 7,
        LLAMA_VOCAB_PRE_TYPE_REFACT         = 8,
        LLAMA_VOCAB_PRE_TYPE_COMMAND_R      = 9,
        LLAMA_VOCAB_PRE_TYPE_STABLELM2      = 10,
        LLAMA_VOCAB_PRE_TYPE_QWEN2          = 11,
        LLAMA_VOCAB_PRE_TYPE_OLMO           = 12,
        LLAMA_VOCAB_PRE_TYPE_DBRX           = 13,
        LLAMA_VOCAB_PRE_TYPE_SMAUG          = 14,
        LLAMA_VOCAB_PRE_TYPE_PORO           = 15,
<<<<<<< HEAD
        LLAMA_VOCAB_PRE_TYPE_CHATGLM3       = 16,
        LLAMA_VOCAB_PRE_TYPE_CHATGLM4       = 17,
        LLAMA_VOCAB_PRE_TYPE_VIKING         = 18,
=======
        LLAMA_VOCAB_PRE_TYPE_VIKING         = 16,
        LLAMA_VOCAB_PRE_TYPE_JAIS           = 17,
>>>>>>> fadde671
    };

    // note: these values should be synchronized with ggml_rope
    // TODO: maybe move this enum to ggml.h (ggml_rope_type)
    enum llama_rope_type {
        LLAMA_ROPE_TYPE_NONE = -1,
        LLAMA_ROPE_TYPE_NORM =  0,
        LLAMA_ROPE_TYPE_NEOX =  2,
        LLAMA_ROPE_TYPE_GLM  =  4,
    };

    enum llama_token_type { //TODO: remove, required until per token attributes are available from GGUF file
        LLAMA_TOKEN_TYPE_UNDEFINED    = 0,
        LLAMA_TOKEN_TYPE_NORMAL       = 1,
        LLAMA_TOKEN_TYPE_UNKNOWN      = 2,
        LLAMA_TOKEN_TYPE_CONTROL      = 3,
        LLAMA_TOKEN_TYPE_USER_DEFINED = 4,
        LLAMA_TOKEN_TYPE_UNUSED       = 5,
        LLAMA_TOKEN_TYPE_BYTE         = 6,
    };

    enum llama_token_attr {
        LLAMA_TOKEN_ATTR_UNDEFINED    = 0,
        LLAMA_TOKEN_ATTR_UNKNOWN      = 1 << 0,
        LLAMA_TOKEN_ATTR_UNUSED       = 1 << 1,
        LLAMA_TOKEN_ATTR_NORMAL       = 1 << 2,
        LLAMA_TOKEN_ATTR_CONTROL      = 1 << 3,  // SPECIAL?
        LLAMA_TOKEN_ATTR_USER_DEFINED = 1 << 4,
        LLAMA_TOKEN_ATTR_BYTE         = 1 << 5,
        LLAMA_TOKEN_ATTR_NORMALIZED   = 1 << 6,
        LLAMA_TOKEN_ATTR_LSTRIP       = 1 << 7,
        LLAMA_TOKEN_ATTR_RSTRIP       = 1 << 8,
        LLAMA_TOKEN_ATTR_SINGLE_WORD  = 1 << 9,
    };

    // model file types
    enum llama_ftype {
        LLAMA_FTYPE_ALL_F32              = 0,
        LLAMA_FTYPE_MOSTLY_F16           = 1,  // except 1d tensors
        LLAMA_FTYPE_MOSTLY_Q4_0          = 2,  // except 1d tensors
        LLAMA_FTYPE_MOSTLY_Q4_1          = 3,  // except 1d tensors
        LLAMA_FTYPE_MOSTLY_Q4_1_SOME_F16 = 4,  // tok_embeddings.weight and output.weight are F16
        // LLAMA_FTYPE_MOSTLY_Q4_2       = 5,  // support has been removed
        // LLAMA_FTYPE_MOSTLY_Q4_3       = 6,  // support has been removed
        LLAMA_FTYPE_MOSTLY_Q8_0          = 7,  // except 1d tensors
        LLAMA_FTYPE_MOSTLY_Q5_0          = 8,  // except 1d tensors
        LLAMA_FTYPE_MOSTLY_Q5_1          = 9,  // except 1d tensors
        LLAMA_FTYPE_MOSTLY_Q2_K          = 10, // except 1d tensors
        LLAMA_FTYPE_MOSTLY_Q3_K_S        = 11, // except 1d tensors
        LLAMA_FTYPE_MOSTLY_Q3_K_M        = 12, // except 1d tensors
        LLAMA_FTYPE_MOSTLY_Q3_K_L        = 13, // except 1d tensors
        LLAMA_FTYPE_MOSTLY_Q4_K_S        = 14, // except 1d tensors
        LLAMA_FTYPE_MOSTLY_Q4_K_M        = 15, // except 1d tensors
        LLAMA_FTYPE_MOSTLY_Q5_K_S        = 16, // except 1d tensors
        LLAMA_FTYPE_MOSTLY_Q5_K_M        = 17, // except 1d tensors
        LLAMA_FTYPE_MOSTLY_Q6_K          = 18, // except 1d tensors
        LLAMA_FTYPE_MOSTLY_IQ2_XXS       = 19, // except 1d tensors
        LLAMA_FTYPE_MOSTLY_IQ2_XS        = 20, // except 1d tensors
        LLAMA_FTYPE_MOSTLY_Q2_K_S        = 21, // except 1d tensors
        LLAMA_FTYPE_MOSTLY_IQ3_XS        = 22, // except 1d tensors
        LLAMA_FTYPE_MOSTLY_IQ3_XXS       = 23, // except 1d tensors
        LLAMA_FTYPE_MOSTLY_IQ1_S         = 24, // except 1d tensors
        LLAMA_FTYPE_MOSTLY_IQ4_NL        = 25, // except 1d tensors
        LLAMA_FTYPE_MOSTLY_IQ3_S         = 26, // except 1d tensors
        LLAMA_FTYPE_MOSTLY_IQ3_M         = 27, // except 1d tensors
        LLAMA_FTYPE_MOSTLY_IQ2_S         = 28, // except 1d tensors
        LLAMA_FTYPE_MOSTLY_IQ2_M         = 29, // except 1d tensors
        LLAMA_FTYPE_MOSTLY_IQ4_XS        = 30, // except 1d tensors
        LLAMA_FTYPE_MOSTLY_IQ1_M         = 31, // except 1d tensors
        LLAMA_FTYPE_MOSTLY_BF16          = 32, // except 1d tensors

        LLAMA_FTYPE_GUESSED = 1024, // not specified in the model file
    };

    enum llama_rope_scaling_type {
        LLAMA_ROPE_SCALING_TYPE_UNSPECIFIED = -1,
        LLAMA_ROPE_SCALING_TYPE_NONE        = 0,
        LLAMA_ROPE_SCALING_TYPE_LINEAR      = 1,
        LLAMA_ROPE_SCALING_TYPE_YARN        = 2,
        LLAMA_ROPE_SCALING_TYPE_MAX_VALUE   = LLAMA_ROPE_SCALING_TYPE_YARN,
    };

    enum llama_pooling_type {
        LLAMA_POOLING_TYPE_UNSPECIFIED = -1,
        LLAMA_POOLING_TYPE_NONE = 0,
        LLAMA_POOLING_TYPE_MEAN = 1,
        LLAMA_POOLING_TYPE_CLS  = 2,
        LLAMA_POOLING_TYPE_LAST = 3,
    };

    enum llama_split_mode {
        LLAMA_SPLIT_MODE_NONE    = 0, // single GPU
        LLAMA_SPLIT_MODE_LAYER   = 1, // split layers and KV across GPUs
        LLAMA_SPLIT_MODE_ROW     = 2, // split rows across GPUs
    };

    typedef struct llama_token_data {
        llama_token id; // token id
        float logit;    // log-odds of the token
        float p;        // probability of the token
    } llama_token_data;

    typedef struct llama_token_data_array {
        llama_token_data * data;
        size_t size;
        bool sorted;
    } llama_token_data_array;

    typedef bool (*llama_progress_callback)(float progress, void * user_data);

    // Input data for llama_decode
    // A llama_batch object can contain input about one or many sequences
    // The provided arrays (i.e. token, embd, pos, etc.) must have size of n_tokens
    //
    // - token  : the token ids of the input (used when embd is NULL)
    // - embd   : token embeddings (i.e. float vector of size n_embd) (used when token is NULL)
    // - pos    : the positions of the respective token in the sequence
    // - seq_id : the sequence to which the respective token belongs
    // - logits : if zero, the logits (and/or the embeddings) for the respective token will not be output
    //
    typedef struct llama_batch {
        int32_t n_tokens;

        llama_token  *  token;
        float        *  embd;
        llama_pos    *  pos;
        int32_t      *  n_seq_id;
        llama_seq_id ** seq_id;
        int8_t       *  logits; // TODO: rename this to "output"

        // NOTE: helpers for smooth API transition - can be deprecated in the future
        //       for future-proof code, use the above fields instead and ignore everything below
        //
        // pos[i] = all_pos_0 + i*all_pos_1
        //
        llama_pos    all_pos_0;  // used if pos == NULL
        llama_pos    all_pos_1;  // used if pos == NULL
        llama_seq_id all_seq_id; // used if seq_id == NULL
    } llama_batch;

    enum llama_model_kv_override_type {
        LLAMA_KV_OVERRIDE_TYPE_INT,
        LLAMA_KV_OVERRIDE_TYPE_FLOAT,
        LLAMA_KV_OVERRIDE_TYPE_BOOL,
        LLAMA_KV_OVERRIDE_TYPE_STR,
    };

    struct llama_model_kv_override {
        enum llama_model_kv_override_type tag;

        char key[128];

        union {
            int64_t val_i64;
            double  val_f64;
            bool    val_bool;
            char    val_str[128];
        };
    };

    struct llama_model_params {
        int32_t n_gpu_layers; // number of layers to store in VRAM
        enum llama_split_mode split_mode; // how to split the model across multiple GPUs

        // main_gpu interpretation depends on split_mode:
        // LLAMA_SPLIT_NONE: the GPU that is used for the entire model
        // LLAMA_SPLIT_ROW: the GPU that is used for small tensors and intermediate results
        // LLAMA_SPLIT_LAYER: ignored
        int32_t main_gpu;

        // proportion of the model (layers or rows) to offload to each GPU, size: llama_max_devices()
        const float * tensor_split;

        // comma separated list of RPC servers to use for offloading
        const char * rpc_servers;

        // Called with a progress value between 0.0 and 1.0. Pass NULL to disable.
        // If the provided progress_callback returns true, model loading continues.
        // If it returns false, model loading is immediately aborted.
        llama_progress_callback progress_callback;

        // context pointer passed to the progress callback
        void * progress_callback_user_data;

        // override key-value pairs of the model meta data
        const struct llama_model_kv_override * kv_overrides;

        // Keep the booleans together to avoid misalignment during copy-by-value.
        bool vocab_only;    // only load the vocabulary, no weights
        bool use_mmap;      // use mmap if possible
        bool use_mlock;     // force system to keep model in RAM
        bool check_tensors; // validate model tensor data
    };

    // NOTE: changing the default values of parameters marked as [EXPERIMENTAL] may cause crashes or incorrect results in certain configurations
    //       https://github.com/ggerganov/llama.cpp/pull/7544
    struct llama_context_params {
        uint32_t seed;              // RNG seed, -1 for random
        uint32_t n_ctx;             // text context, 0 = from model
        uint32_t n_batch;           // logical maximum batch size that can be submitted to llama_decode
        uint32_t n_ubatch;          // physical maximum batch size
        uint32_t n_seq_max;         // max number of sequences (i.e. distinct states for recurrent models)
        uint32_t n_threads;         // number of threads to use for generation
        uint32_t n_threads_batch;   // number of threads to use for batch processing

        enum llama_rope_scaling_type rope_scaling_type; // RoPE scaling type, from `enum llama_rope_scaling_type`
        enum llama_pooling_type      pooling_type;      // whether to pool (sum) embedding results by sequence id

        // ref: https://github.com/ggerganov/llama.cpp/pull/2054
        float    rope_freq_base;   // RoPE base frequency, 0 = from model
        float    rope_freq_scale;  // RoPE frequency scaling factor, 0 = from model
        float    yarn_ext_factor;  // YaRN extrapolation mix factor, negative = from model
        float    yarn_attn_factor; // YaRN magnitude scaling factor
        float    yarn_beta_fast;   // YaRN low correction dim
        float    yarn_beta_slow;   // YaRN high correction dim
        uint32_t yarn_orig_ctx;    // YaRN original context size
        float    defrag_thold;     // defragment the KV cache if holes/size > thold, < 0 disabled (default)

        ggml_backend_sched_eval_callback cb_eval;
        void * cb_eval_user_data;

        enum ggml_type type_k; // data type for K cache [EXPERIMENTAL]
        enum ggml_type type_v; // data type for V cache [EXPERIMENTAL]

        // Keep the booleans together to avoid misalignment during copy-by-value.
        bool logits_all;  // the llama_decode() call computes all logits, not just the last one (DEPRECATED - set llama_batch.logits instead)
        bool embeddings;  // if true, extract embeddings (together with logits)
        bool offload_kqv; // whether to offload the KQV ops (including the KV cache) to GPU
        bool flash_attn;  // whether to use flash attention [EXPERIMENTAL]

        // Abort callback
        // if it returns true, execution of llama_decode() will be aborted
        // currently works only with CPU execution
        ggml_abort_callback abort_callback;
        void *              abort_callback_data;
    };

    // model quantization parameters
    typedef struct llama_model_quantize_params {
        int32_t nthread;                     // number of threads to use for quantizing, if <=0 will use std::thread::hardware_concurrency()
        enum llama_ftype ftype;              // quantize to this llama_ftype
        enum ggml_type output_tensor_type;   // output tensor type
        enum ggml_type token_embedding_type; // itoken embeddings tensor type
        bool allow_requantize;               // allow quantizing non-f32/f16 tensors
        bool quantize_output_tensor;         // quantize output.weight
        bool only_copy;                      // only copy tensors - ftype, allow_requantize and quantize_output_tensor are ignored
        bool pure;                           // quantize all tensors to the default type
        bool keep_split;                     // quantize to the same number of shards
        void * imatrix;                      // pointer to importance matrix data
        void * kv_overrides;                 // pointer to vector containing overrides
    } llama_model_quantize_params;

    // grammar types
    struct llama_grammar;

    // grammar element type
    enum llama_gretype {
        // end of rule definition
        LLAMA_GRETYPE_END            = 0,

        // start of alternate definition for rule
        LLAMA_GRETYPE_ALT            = 1,

        // non-terminal element: reference to rule
        LLAMA_GRETYPE_RULE_REF       = 2,

        // terminal element: character (code point)
        LLAMA_GRETYPE_CHAR           = 3,

        // inverse char(s) ([^a], [^a-b] [^abc])
        LLAMA_GRETYPE_CHAR_NOT       = 4,

        // modifies a preceding LLAMA_GRETYPE_CHAR or LLAMA_GRETYPE_CHAR_ALT to
        // be an inclusive range ([a-z])
        LLAMA_GRETYPE_CHAR_RNG_UPPER = 5,

        // modifies a preceding LLAMA_GRETYPE_CHAR or
        // LLAMA_GRETYPE_CHAR_RNG_UPPER to add an alternate char to match ([ab], [a-zA])
        LLAMA_GRETYPE_CHAR_ALT       = 6,

        // any character (.)
        LLAMA_GRETYPE_CHAR_ANY       = 7,
    };

    typedef struct llama_grammar_element {
        enum llama_gretype type;
        uint32_t           value; // Unicode code point or rule ID
    } llama_grammar_element;

    // performance timing information
    struct llama_timings {
        double t_start_ms;
        double t_end_ms;
        double t_load_ms;
        double t_sample_ms;
        double t_p_eval_ms;
        double t_eval_ms;

        int32_t n_sample;
        int32_t n_p_eval;
        int32_t n_eval;
    };

    // used in chat template
    typedef struct llama_chat_message {
        const char * role;
        const char * content;
    } llama_chat_message;

    // Helpers for getting default parameters
    LLAMA_API struct llama_model_params llama_model_default_params(void);
    LLAMA_API struct llama_context_params llama_context_default_params(void);
    LLAMA_API struct llama_model_quantize_params llama_model_quantize_default_params(void);

    // Initialize the llama + ggml backend
    // If numa is true, use NUMA optimizations
    // Call once at the start of the program
    LLAMA_API void llama_backend_init(void);

    //optional:
    LLAMA_API void llama_numa_init(enum ggml_numa_strategy numa);

    // Call once at the end of the program - currently only used for MPI
    LLAMA_API void llama_backend_free(void);

    LLAMA_API struct llama_model * llama_load_model_from_file(
                             const char * path_model,
            struct llama_model_params     params);

    LLAMA_API void llama_free_model(struct llama_model * model);

    LLAMA_API struct llama_context * llama_new_context_with_model(
                     struct llama_model * model,
            struct llama_context_params   params);

    // Frees all allocated memory
    LLAMA_API void llama_free(struct llama_context * ctx);

    LLAMA_API int64_t llama_time_us(void);

    LLAMA_API size_t llama_max_devices(void);

    LLAMA_API bool llama_supports_mmap       (void);
    LLAMA_API bool llama_supports_mlock      (void);
    LLAMA_API bool llama_supports_gpu_offload(void);

    LLAMA_API const struct llama_model * llama_get_model(const struct llama_context * ctx);

    LLAMA_API uint32_t llama_n_ctx      (const struct llama_context * ctx);
    LLAMA_API uint32_t llama_n_batch    (const struct llama_context * ctx);
    LLAMA_API uint32_t llama_n_ubatch   (const struct llama_context * ctx);
    LLAMA_API uint32_t llama_n_seq_max  (const struct llama_context * ctx);

    LLAMA_API enum llama_pooling_type llama_pooling_type(const struct llama_context * ctx);

    LLAMA_API enum llama_vocab_type   llama_vocab_type  (const struct llama_model * model);
    LLAMA_API enum llama_rope_type    llama_rope_type   (const struct llama_model * model);

    LLAMA_API int32_t llama_n_vocab    (const struct llama_model * model);
    LLAMA_API int32_t llama_n_ctx_train(const struct llama_model * model);
    LLAMA_API int32_t llama_n_embd     (const struct llama_model * model);
    LLAMA_API int32_t llama_n_layer    (const struct llama_model * model);

    // Get the model's RoPE frequency scaling factor
    LLAMA_API float llama_rope_freq_scale_train(const struct llama_model * model);

    // Functions to access the model's GGUF metadata scalar values
    // - The functions return the length of the string on success, or -1 on failure
    // - The output string is always null-terminated and cleared on failure
    // - GGUF array values are not supported by these functions

    // Get metadata value as a string by key name
    LLAMA_API int32_t llama_model_meta_val_str(const struct llama_model * model, const char * key, char * buf, size_t buf_size);

    // Get the number of metadata key/value pairs
    LLAMA_API int32_t llama_model_meta_count(const struct llama_model * model);

    // Get metadata key name by index
    LLAMA_API int32_t llama_model_meta_key_by_index(const struct llama_model * model, int32_t i, char * buf, size_t buf_size);

    // Get metadata value as a string by index
    LLAMA_API int32_t llama_model_meta_val_str_by_index(const struct llama_model * model, int32_t i, char * buf, size_t buf_size);

    // Get a string describing the model type
    LLAMA_API int32_t llama_model_desc(const struct llama_model * model, char * buf, size_t buf_size);

    // Returns the total size of all the tensors in the model in bytes
    LLAMA_API uint64_t llama_model_size(const struct llama_model * model);

    // Returns the total number of parameters in the model
    LLAMA_API uint64_t llama_model_n_params(const struct llama_model * model);

    // Get a llama model tensor
    LLAMA_API struct ggml_tensor * llama_get_model_tensor(struct llama_model * model, const char * name);

    // Returns 0 on success
    LLAMA_API uint32_t llama_model_quantize(
            const char * fname_inp,
            const char * fname_out,
            const llama_model_quantize_params * params);

    // Apply a LoRA adapter to a loaded model
    // path_base_model is the path to a higher quality model to use as a base for
    // the layers modified by the adapter. Can be NULL to use the current loaded model.
    // The model needs to be reloaded before applying a new adapter, otherwise the adapter
    // will be applied on top of the previous one
    // Returns 0 on success
    LLAMA_API int32_t llama_model_apply_lora_from_file(
            const struct llama_model * model,
                          const char * path_lora,
                               float   scale,
                          const char * path_base_model,
                             int32_t   n_threads);

    // Apply a loaded control vector to a llama_context, or if data is NULL, clear
    // the currently loaded vector.
    // n_embd should be the size of a single layer's control, and data should point
    // to an n_embd x n_layers buffer starting from layer 1.
    // il_start and il_end are the layer range the vector should apply to (both inclusive)
    // See llama_control_vector_load in common to load a control vector.
    LLAMA_API int32_t llama_control_vector_apply(
            struct llama_context * lctx,
                     const float * data,
                          size_t   len,
                         int32_t   n_embd,
                         int32_t   il_start,
                         int32_t   il_end);

    //
    // KV cache
    //

    // Information associated with an individual cell in the KV cache view.
    struct llama_kv_cache_view_cell {
        // The position for this cell. Takes KV cache shifts into account.
        // May be negative if the cell is not populated.
        llama_pos pos;
    };

    // An updateable view of the KV cache.
    struct llama_kv_cache_view {
        // Number of KV cache cells. This will be the same as the context size.
        int32_t n_cells;

        // Maximum number of sequences that can exist in a cell. It's not an error
        // if there are more sequences in a cell than this value, however they will
        // not be visible in the view cells_sequences.
        int32_t n_seq_max;

        // Number of tokens in the cache. For example, if there are two populated
        // cells, the first with 1 sequence id in it and the second with 2 sequence
        // ids then you'll have 3 tokens.
        int32_t token_count;

        // Number of populated cache cells.
        int32_t used_cells;

        // Maximum contiguous empty slots in the cache.
        int32_t max_contiguous;

        // Index to the start of the max_contiguous slot range. Can be negative
        // when cache is full.
        int32_t max_contiguous_idx;

        // Information for an individual cell.
        struct llama_kv_cache_view_cell * cells;

        // The sequences for each cell. There will be n_seq_max items per cell.
        llama_seq_id * cells_sequences;
    };

    // Create an empty KV cache view. (use only for debugging purposes)
    LLAMA_API struct llama_kv_cache_view llama_kv_cache_view_init(const struct llama_context * ctx, int32_t n_seq_max);

    // Free a KV cache view. (use only for debugging purposes)
    LLAMA_API void llama_kv_cache_view_free(struct llama_kv_cache_view * view);

    // Update the KV cache view structure with the current state of the KV cache. (use only for debugging purposes)
    LLAMA_API void llama_kv_cache_view_update(const struct llama_context * ctx, struct llama_kv_cache_view * view);

    // Returns the number of tokens in the KV cache (slow, use only for debug)
    // If a KV cell has multiple sequences assigned to it, it will be counted multiple times
    LLAMA_API int32_t llama_get_kv_cache_token_count(const struct llama_context * ctx);

    // Returns the number of used KV cells (i.e. have at least one sequence assigned to them)
    LLAMA_API int32_t llama_get_kv_cache_used_cells(const struct llama_context * ctx);

    // Clear the KV cache - both cell info is erased and KV data is zeroed
    LLAMA_API void llama_kv_cache_clear(
            struct llama_context * ctx);

    // Removes all tokens that belong to the specified sequence and have positions in [p0, p1)
    // Returns false if a partial sequence cannot be removed. Removing a whole sequence never fails
    // seq_id < 0 : match any sequence
    // p0 < 0     : [0,  p1]
    // p1 < 0     : [p0, inf)
    LLAMA_API bool llama_kv_cache_seq_rm(
            struct llama_context * ctx,
                    llama_seq_id   seq_id,
                       llama_pos   p0,
                       llama_pos   p1);

    // Copy all tokens that belong to the specified sequence to another sequence
    // Note that this does not allocate extra KV cache memory - it simply assigns the tokens to the new sequence
    // p0 < 0 : [0,  p1]
    // p1 < 0 : [p0, inf)
    LLAMA_API void llama_kv_cache_seq_cp(
            struct llama_context * ctx,
                    llama_seq_id   seq_id_src,
                    llama_seq_id   seq_id_dst,
                       llama_pos   p0,
                       llama_pos   p1);

    // Removes all tokens that do not belong to the specified sequence
    LLAMA_API void llama_kv_cache_seq_keep(
            struct llama_context * ctx,
                    llama_seq_id   seq_id);

    // Adds relative position "delta" to all tokens that belong to the specified sequence and have positions in [p0, p1)
    // If the KV cache is RoPEd, the KV data is updated accordingly:
    //   - lazily on next llama_decode()
    //   - explicitly with llama_kv_cache_update()
    // p0 < 0 : [0,  p1]
    // p1 < 0 : [p0, inf)
    LLAMA_API void llama_kv_cache_seq_add(
            struct llama_context * ctx,
                    llama_seq_id   seq_id,
                       llama_pos   p0,
                       llama_pos   p1,
                       llama_pos   delta);

    // Integer division of the positions by factor of `d > 1`
    // If the KV cache is RoPEd, the KV data is updated accordingly:
    //   - lazily on next llama_decode()
    //   - explicitly with llama_kv_cache_update()
    // p0 < 0 : [0,  p1]
    // p1 < 0 : [p0, inf)
    LLAMA_API void llama_kv_cache_seq_div(
            struct llama_context * ctx,
                    llama_seq_id   seq_id,
                       llama_pos   p0,
                       llama_pos   p1,
                             int   d);

    // Returns the largest position present in the KV cache for the specified sequence
    LLAMA_API llama_pos llama_kv_cache_seq_pos_max(
            struct llama_context * ctx,
                    llama_seq_id   seq_id);

    // Defragment the KV cache
    // This will be applied:
    //   - lazily on next llama_decode()
    //   - explicitly with llama_kv_cache_update()
    LLAMA_API void llama_kv_cache_defrag(struct llama_context * ctx);

    // Apply the KV cache updates (such as K-shifts, defragmentation, etc.)
    LLAMA_API void llama_kv_cache_update(struct llama_context * ctx);

    //
    // State / sessions
    //

    // Returns the maximum size in bytes of the state (rng, logits, embedding
    // and kv_cache) - will often be smaller after compacting tokens
    LLAMA_API size_t llama_state_get_size(const struct llama_context * ctx);
    LLAMA_API DEPRECATED(size_t llama_get_state_size(const struct llama_context * ctx),
        "use llama_state_get_size instead");

    // Copies the state to the specified destination address.
    // Destination needs to have allocated enough memory.
    // Returns the number of bytes copied
    LLAMA_API size_t llama_state_get_data(
            struct llama_context * ctx,
                         uint8_t * dst);
    LLAMA_API DEPRECATED(size_t llama_copy_state_data(
            struct llama_context * ctx,
                         uint8_t * dst),
        "use llama_state_get_data instead");

    // Set the state reading from the specified address
    // Returns the number of bytes read
    LLAMA_API size_t llama_state_set_data(
            struct llama_context * ctx,
                   const uint8_t * src);
    LLAMA_API DEPRECATED(size_t llama_set_state_data(
            struct llama_context * ctx,
                   const uint8_t * src),
        "use llama_state_set_data instead");

    // Save/load session file
    LLAMA_API bool llama_state_load_file(
            struct llama_context * ctx,
                      const char * path_session,
                     llama_token * tokens_out,
                          size_t   n_token_capacity,
                          size_t * n_token_count_out);
    LLAMA_API DEPRECATED(bool llama_load_session_file(
            struct llama_context * ctx,
                      const char * path_session,
                     llama_token * tokens_out,
                          size_t   n_token_capacity,
                          size_t * n_token_count_out),
        "use llama_state_load_file instead");

    LLAMA_API bool llama_state_save_file(
            struct llama_context * ctx,
                      const char * path_session,
               const llama_token * tokens,
                          size_t   n_token_count);
    LLAMA_API DEPRECATED(bool llama_save_session_file(
            struct llama_context * ctx,
                      const char * path_session,
               const llama_token * tokens,
                          size_t   n_token_count),
        "use llama_state_save_file instead");

    // Get the exact size needed to copy the KV cache of a single sequence
    LLAMA_API size_t llama_state_seq_get_size(
            struct llama_context * ctx,
                    llama_seq_id   seq_id);

    // Copy the KV cache of a single sequence into the specified buffer
    LLAMA_API size_t llama_state_seq_get_data(
            struct llama_context * ctx,
                         uint8_t * dst,
                    llama_seq_id   seq_id);

    // Copy the sequence data (originally copied with `llama_state_seq_get_data`) into the specified sequence
    // Returns:
    //  - Positive: Ok
    //  - Zero: Failed to load
    LLAMA_API size_t llama_state_seq_set_data(
            struct llama_context * ctx,
                   const uint8_t * src,
                    llama_seq_id   dest_seq_id);

    LLAMA_API size_t llama_state_seq_save_file(
            struct llama_context * ctx,
                      const char * filepath,
                    llama_seq_id   seq_id,
               const llama_token * tokens,
                          size_t   n_token_count);

    LLAMA_API size_t llama_state_seq_load_file(
            struct llama_context * ctx,
                      const char * filepath,
                    llama_seq_id   dest_seq_id,
                     llama_token * tokens_out,
                          size_t   n_token_capacity,
                          size_t * n_token_count_out);

    //
    // Decoding
    //

    // Return batch for single sequence of tokens starting at pos_0
    //
    // NOTE: this is a helper function to facilitate transition to the new batch API - avoid using it
    //
    LLAMA_API struct llama_batch llama_batch_get_one(
                  llama_token * tokens,
                      int32_t   n_tokens,
                    llama_pos   pos_0,
                 llama_seq_id   seq_id);

    // Allocates a batch of tokens on the heap that can hold a maximum of n_tokens
    // Each token can be assigned up to n_seq_max sequence ids
    // The batch has to be freed with llama_batch_free()
    // If embd != 0, llama_batch.embd will be allocated with size of n_tokens * embd * sizeof(float)
    // Otherwise, llama_batch.token will be allocated to store n_tokens llama_token
    // The rest of the llama_batch members are allocated with size n_tokens
    // All members are left uninitialized
    LLAMA_API struct llama_batch llama_batch_init(
            int32_t n_tokens,
            int32_t embd,
            int32_t n_seq_max);

    // Frees a batch of tokens allocated with llama_batch_init()
    LLAMA_API void llama_batch_free(struct llama_batch batch);

    // Positive return values does not mean a fatal error, but rather a warning.
    //   0 - success
    //   1 - could not find a KV slot for the batch (try reducing the size of the batch or increase the context)
    // < 0 - error
    LLAMA_API int32_t llama_decode(
            struct llama_context * ctx,
              struct llama_batch   batch);

    // Set the number of threads used for decoding
    // n_threads is the number of threads used for generation (single token)
    // n_threads_batch is the number of threads used for prompt and batch processing (multiple tokens)
    LLAMA_API void llama_set_n_threads(struct llama_context * ctx, uint32_t n_threads, uint32_t n_threads_batch);

    // Get the number of threads used for generation of a single token.
    LLAMA_API uint32_t llama_n_threads(struct llama_context * ctx);

    // Get the number of threads used for prompt and batch processing (multiple token).
    LLAMA_API uint32_t llama_n_threads_batch(struct llama_context * ctx);

    // Set whether the model is in embeddings mode or not
    // If true, embeddings will be returned but logits will not
    LLAMA_API void llama_set_embeddings(struct llama_context * ctx, bool embeddings);

    // Set whether to use causal attention or not
    // If set to true, the model will only attend to the past tokens
    LLAMA_API void llama_set_causal_attn(struct llama_context * ctx, bool causal_attn);

    // Set abort callback
    LLAMA_API void llama_set_abort_callback(struct llama_context * ctx, ggml_abort_callback abort_callback, void * abort_callback_data);

    // Wait until all computations are finished
    // This is automatically done when using one of the functions below to obtain the computation results
    // and is not necessary to call it explicitly in most cases
    LLAMA_API void llama_synchronize(struct llama_context * ctx);

    // Token logits obtained from the last call to llama_decode()
    // The logits for which llama_batch.logits[i] != 0 are stored contiguously
    // in the order they have appeared in the batch.
    // Rows: number of tokens for which llama_batch.logits[i] != 0
    // Cols: n_vocab
    LLAMA_API float * llama_get_logits(struct llama_context * ctx);

    // Logits for the ith token. For positive indices, Equivalent to:
    // llama_get_logits(ctx) + ctx->output_ids[i]*n_vocab
    // Negative indicies can be used to access logits in reverse order, -1 is the last logit.
    // returns NULL for invalid ids.
    LLAMA_API float * llama_get_logits_ith(struct llama_context * ctx, int32_t i);

    // Get all output token embeddings.
    // when pooling_type == LLAMA_POOLING_TYPE_NONE or when using a generative model,
    // the embeddings for which llama_batch.logits[i] != 0 are stored contiguously
    // in the order they have appeared in the batch.
    // shape: [n_outputs*n_embd]
    // Otherwise, returns NULL.
    LLAMA_API float * llama_get_embeddings(struct llama_context * ctx);

    // Get the embeddings for the ith token. For positive indices, Equivalent to:
    // llama_get_embeddings(ctx) + ctx->output_ids[i]*n_embd
    // Negative indicies can be used to access embeddings in reverse order, -1 is the last embedding.
    // shape: [n_embd] (1-dimensional)
    // returns NULL for invalid ids.
    LLAMA_API float * llama_get_embeddings_ith(struct llama_context * ctx, int32_t i);

    // Get the embeddings for a sequence id
    // Returns NULL if pooling_type is LLAMA_POOLING_TYPE_NONE
    // shape: [n_embd] (1-dimensional)
    LLAMA_API float * llama_get_embeddings_seq(struct llama_context * ctx, llama_seq_id seq_id);

    //
    // Vocab
    //

    LLAMA_API const char * llama_token_get_text(const struct llama_model * model, llama_token token);

    LLAMA_API float llama_token_get_score(const struct llama_model * model, llama_token token);

    LLAMA_API enum llama_token_attr llama_token_get_attr(const struct llama_model * model, llama_token token);

    // Check if the token is supposed to end generation (end-of-generation, eg. EOS, EOT, etc.)
    LLAMA_API bool llama_token_is_eog(const struct llama_model * model, llama_token token);

    // Identify if Token Id is a control token or a render-able token
    LLAMA_API bool llama_token_is_control(const struct llama_model * model, llama_token token);

    // Special tokens
    LLAMA_API llama_token llama_token_bos(const struct llama_model * model); // beginning-of-sentence
    LLAMA_API llama_token llama_token_eos(const struct llama_model * model); // end-of-sentence
    LLAMA_API llama_token llama_token_cls(const struct llama_model * model); // classification
    LLAMA_API llama_token llama_token_sep(const struct llama_model * model); // sentence separator
    LLAMA_API llama_token llama_token_nl (const struct llama_model * model); // next-line
    LLAMA_API llama_token llama_token_pad(const struct llama_model * model); // padding

    // Returns -1 if unknown, 1 for true or 0 for false.
    LLAMA_API int32_t         llama_add_bos_token(const struct llama_model * model);

    // Returns -1 if unknown, 1 for true or 0 for false.
    LLAMA_API int32_t         llama_add_eos_token(const struct llama_model * model);

    // Codellama infill tokens
    LLAMA_API llama_token llama_token_prefix(const struct llama_model * model); // Beginning of infill prefix
    LLAMA_API llama_token llama_token_middle(const struct llama_model * model); // Beginning of infill middle
    LLAMA_API llama_token llama_token_suffix(const struct llama_model * model); // Beginning of infill suffix
    LLAMA_API llama_token llama_token_eot   (const struct llama_model * model); // End of infill middle

    //
    // Tokenization
    //

    /// @details Convert the provided text into tokens.
    /// @param tokens The tokens pointer must be large enough to hold the resulting tokens.
    /// @return Returns the number of tokens on success, no more than n_tokens_max
    /// @return Returns a negative number on failure - the number of tokens that would have been returned
    /// @param parse_special Allow tokenizing special and/or control tokens which otherwise are not exposed and treated
    ///                      as plaintext. Does not insert a leading space.
    LLAMA_API int32_t llama_tokenize(
        const struct llama_model * model,
                      const char * text,
                         int32_t   text_len,
                     llama_token * tokens,
                         int32_t   n_tokens_max,
                            bool   add_special,
                            bool   parse_special);

    // Token Id -> Piece.
    // Uses the vocabulary in the provided context.
    // Does not write null terminator to the buffer.
    // User code is responsible to remove the leading whitespace of the first non-BOS token when decoding multiple tokens.
    // @param special If true, special tokens are rendered in the output.
    LLAMA_API int32_t llama_token_to_piece(
              const struct llama_model * model,
                           llama_token   token,
                                  char * buf,
                               int32_t   length,
                                  bool   special);

    /// Apply chat template. Inspired by hf apply_chat_template() on python.
    /// Both "model" and "custom_template" are optional, but at least one is required. "custom_template" has higher precedence than "model"
    /// NOTE: This function does not use a jinja parser. It only support a pre-defined list of template. See more: https://github.com/ggerganov/llama.cpp/wiki/Templates-supported-by-llama_chat_apply_template
    /// @param tmpl A Jinja template to use for this chat. If this is nullptr, the model’s default chat template will be used instead.
    /// @param chat Pointer to a list of multiple llama_chat_message
    /// @param n_msg Number of llama_chat_message in this chat
    /// @param add_ass Whether to end the prompt with the token(s) that indicate the start of an assistant message.
    /// @param buf A buffer to hold the output formatted prompt. The recommended alloc size is 2 * (total number of characters of all messages)
    /// @param length The size of the allocated buffer
    /// @return The total number of bytes of the formatted prompt. If is it larger than the size of buffer, you may need to re-alloc it and then re-apply the template.
    LLAMA_API int32_t llama_chat_apply_template(
              const struct llama_model * model,
                            const char * tmpl,
       const struct llama_chat_message * chat,
                                size_t   n_msg,
                                  bool   add_ass,
                                  char * buf,
                               int32_t   length);

    //
    // Grammar
    //

    /// Initialize a llama_grammar.
    ///
    /// @param rules The rule elements of the grammar to initialize.
    /// @param n_rules The number of rules.
    /// @param start_rule_index The index of the root rule (the starting point of the grammar).
    /// @return The initialized llama_grammar or nullptr if initialization failed.
    LLAMA_API struct llama_grammar * llama_grammar_init(
            const llama_grammar_element ** rules,
                                 size_t    n_rules,
                                 size_t    start_rule_index);

    LLAMA_API void llama_grammar_free(struct llama_grammar * grammar);

    LLAMA_API struct llama_grammar * llama_grammar_copy(const struct llama_grammar * grammar);

    //
    // Sampling functions
    //

    // Sets the current rng seed.
    LLAMA_API void llama_set_rng_seed(struct llama_context * ctx, uint32_t seed);

    /// @details Repetition penalty described in CTRL academic paper https://arxiv.org/abs/1909.05858, with negative logit fix.
    /// @details Frequency and presence penalties described in OpenAI API https://platform.openai.com/docs/api-reference/parameter-details.
    LLAMA_API void llama_sample_repetition_penalties(
            struct llama_context * ctx,
          llama_token_data_array * candidates,
               const llama_token * last_tokens,
                          size_t   penalty_last_n,
                           float   penalty_repeat,
                           float   penalty_freq,
                           float   penalty_present);

    /// @details Apply classifier-free guidance to the logits as described in academic paper "Stay on topic with Classifier-Free Guidance" https://arxiv.org/abs/2306.17806
    /// @param logits Logits extracted from the original generation context.
    /// @param logits_guidance Logits extracted from a separate context from the same model. Other than a negative prompt at the beginning, it should have all generated and user input tokens copied from the main context.
    /// @param scale Guidance strength. 1.0f means no guidance. Higher values mean stronger guidance.
    LLAMA_API void llama_sample_apply_guidance(
              struct llama_context * ctx,
                             float * logits,
                             float * logits_guidance,
                             float   scale);

    /// @details Sorts candidate tokens by their logits in descending order and calculate probabilities based on logits.
    LLAMA_API void llama_sample_softmax(
            struct llama_context * ctx,
          llama_token_data_array * candidates);

    /// @details Top-K sampling described in academic paper "The Curious Case of Neural Text Degeneration" https://arxiv.org/abs/1904.09751
    LLAMA_API void llama_sample_top_k(
            struct llama_context * ctx,
          llama_token_data_array * candidates,
                         int32_t   k,
                          size_t   min_keep);

    /// @details Nucleus sampling described in academic paper "The Curious Case of Neural Text Degeneration" https://arxiv.org/abs/1904.09751
    LLAMA_API void llama_sample_top_p(
            struct llama_context * ctx,
          llama_token_data_array * candidates,
                           float   p,
                          size_t   min_keep);

    /// @details Minimum P sampling as described in https://github.com/ggerganov/llama.cpp/pull/3841
    LLAMA_API void llama_sample_min_p(
            struct llama_context * ctx,
          llama_token_data_array * candidates,
                           float   p,
                          size_t   min_keep);

    /// @details Tail Free Sampling described in https://www.trentonbricken.com/Tail-Free-Sampling/.
    LLAMA_API void llama_sample_tail_free(
            struct llama_context * ctx,
          llama_token_data_array * candidates,
                           float   z,
                          size_t   min_keep);

    /// @details Locally Typical Sampling implementation described in the paper https://arxiv.org/abs/2202.00666.
    LLAMA_API void llama_sample_typical(
            struct llama_context * ctx,
          llama_token_data_array * candidates,
                           float   p,
                          size_t   min_keep);

    /// @details Dynamic temperature implementation described in the paper https://arxiv.org/abs/2309.02772.
    LLAMA_API void llama_sample_entropy(
            struct llama_context * ctx,
          llama_token_data_array * candidates_p,
                           float   min_temp,
                           float   max_temp,
                           float   exponent_val);

    LLAMA_API void llama_sample_temp(
            struct llama_context * ctx,
          llama_token_data_array * candidates,
                           float   temp);

    /// @details Apply constraints from grammar
    LLAMA_API void llama_sample_grammar(
            struct llama_context * ctx,
          llama_token_data_array * candidates,
      const struct llama_grammar * grammar);

    /// @details Mirostat 1.0 algorithm described in the paper https://arxiv.org/abs/2007.14966. Uses tokens instead of words.
    /// @param candidates A vector of `llama_token_data` containing the candidate tokens, their probabilities (p), and log-odds (logit) for the current position in the generated text.
    /// @param tau  The target cross-entropy (or surprise) value you want to achieve for the generated text. A higher value corresponds to more surprising or less predictable text, while a lower value corresponds to less surprising or more predictable text.
    /// @param eta The learning rate used to update `mu` based on the error between the target and observed surprisal of the sampled word. A larger learning rate will cause `mu` to be updated more quickly, while a smaller learning rate will result in slower updates.
    /// @param m The number of tokens considered in the estimation of `s_hat`. This is an arbitrary value that is used to calculate `s_hat`, which in turn helps to calculate the value of `k`. In the paper, they use `m = 100`, but you can experiment with different values to see how it affects the performance of the algorithm.
    /// @param mu Maximum cross-entropy. This value is initialized to be twice the target cross-entropy (`2 * tau`) and is updated in the algorithm based on the error between the target and observed surprisal.
    LLAMA_API llama_token llama_sample_token_mirostat(
            struct llama_context * ctx,
          llama_token_data_array * candidates,
                           float   tau,
                           float   eta,
                         int32_t   m,
                           float * mu);

    /// @details Mirostat 2.0 algorithm described in the paper https://arxiv.org/abs/2007.14966. Uses tokens instead of words.
    /// @param candidates A vector of `llama_token_data` containing the candidate tokens, their probabilities (p), and log-odds (logit) for the current position in the generated text.
    /// @param tau  The target cross-entropy (or surprise) value you want to achieve for the generated text. A higher value corresponds to more surprising or less predictable text, while a lower value corresponds to less surprising or more predictable text.
    /// @param eta The learning rate used to update `mu` based on the error between the target and observed surprisal of the sampled word. A larger learning rate will cause `mu` to be updated more quickly, while a smaller learning rate will result in slower updates.
    /// @param mu Maximum cross-entropy. This value is initialized to be twice the target cross-entropy (`2 * tau`) and is updated in the algorithm based on the error between the target and observed surprisal.
    LLAMA_API llama_token llama_sample_token_mirostat_v2(
            struct llama_context * ctx,
          llama_token_data_array * candidates,
                           float   tau,
                           float   eta,
                           float * mu);

    /// @details Selects the token with the highest probability.
    ///          Does not compute the token probabilities. Use llama_sample_softmax() instead.
    LLAMA_API llama_token llama_sample_token_greedy(
            struct llama_context * ctx,
          llama_token_data_array * candidates);

    /// @details Randomly selects a token from the candidates based on their probabilities using the RNG of ctx.
    LLAMA_API llama_token llama_sample_token(
            struct llama_context * ctx,
          llama_token_data_array * candidates);

    /// @details Accepts the sampled token into the grammar
    LLAMA_API void llama_grammar_accept_token(
            struct llama_context * ctx,
            struct llama_grammar * grammar,
                     llama_token   token);

    //
    // Model split
    //

    /// @details Build a split GGUF final path for this chunk.
    ///          llama_split_path(split_path, sizeof(split_path), "/models/ggml-model-q4_0", 2, 4) => split_path = "/models/ggml-model-q4_0-00002-of-00004.gguf"
    //  Returns the split_path length.
    LLAMA_API int llama_split_path(char * split_path, size_t maxlen, const char * path_prefix, int split_no, int split_count);

    /// @details Extract the path prefix from the split_path if and only if the split_no and split_count match.
    ///          llama_split_prefix(split_prefix, 64, "/models/ggml-model-q4_0-00002-of-00004.gguf", 2, 4) => split_prefix = "/models/ggml-model-q4_0"
    //  Returns the split_prefix length.
    LLAMA_API int llama_split_prefix(char * split_prefix, size_t maxlen, const char * split_path, int split_no, int split_count);

    // Performance information
    LLAMA_API struct llama_timings llama_get_timings(struct llama_context * ctx);

    LLAMA_API void llama_print_timings(struct llama_context * ctx);
    LLAMA_API void llama_reset_timings(struct llama_context * ctx);

    // Print system information
    LLAMA_API const char * llama_print_system_info(void);

    // Set callback for all future logging events.
    // If this is not called, or NULL is supplied, everything is output on stderr.
    LLAMA_API void llama_log_set(ggml_log_callback log_callback, void * user_data);

    LLAMA_API void llama_dump_timing_info_yaml(FILE * stream, const struct llama_context * ctx);

#ifdef __cplusplus
}
#endif

// Internal API to be implemented by llama.cpp and used by tests/benchmarks only
#ifdef LLAMA_API_INTERNAL

#include <random>
#include <string>
#include <vector>

struct ggml_tensor;

struct llama_partial_utf8 {
    uint32_t value;    // bit value so far (unshifted)
    int      n_remain; // num bytes remaining; -1 indicates invalid sequence
};

struct llama_grammar {
    const std::vector<std::vector<llama_grammar_element>>   rules;
    std::vector<std::vector<const llama_grammar_element *>> stacks;

    // buffer for partially generated UTF-8 sequence from accepted tokens
    llama_partial_utf8                                      partial_utf8;
};

struct llama_grammar_candidate {
    size_t               index;
    const uint32_t     * code_points;
    llama_partial_utf8   partial_utf8;
};

const std::vector<std::pair<std::string, struct ggml_tensor *>> & llama_internal_get_tensor_map(
    struct llama_context * ctx
);

void llama_grammar_accept(
        const std::vector<std::vector<llama_grammar_element>>         & rules,
        const std::vector<std::vector<const llama_grammar_element *>> & stacks,
        const uint32_t                                                  chr,
        std::vector<std::vector<const llama_grammar_element *>>       & new_stacks);

std::pair<std::vector<uint32_t>, llama_partial_utf8> decode_utf8(
        const std::string & src,
        llama_partial_utf8   partial_start);

// Randomly selects a token from the candidates based on their probabilities using given std::mt19937.
// This is a temporary workaround in order to fix race conditions when sampling with multiple sequences.
llama_token llama_sample_token_with_rng(struct llama_context * ctx, llama_token_data_array * candidates, std::mt19937 & rng);

#endif // LLAMA_API_INTERNAL

#endif // LLAMA_H<|MERGE_RESOLUTION|>--- conflicted
+++ resolved
@@ -88,14 +88,11 @@
         LLAMA_VOCAB_PRE_TYPE_DBRX           = 13,
         LLAMA_VOCAB_PRE_TYPE_SMAUG          = 14,
         LLAMA_VOCAB_PRE_TYPE_PORO           = 15,
-<<<<<<< HEAD
         LLAMA_VOCAB_PRE_TYPE_CHATGLM3       = 16,
         LLAMA_VOCAB_PRE_TYPE_CHATGLM4       = 17,
         LLAMA_VOCAB_PRE_TYPE_VIKING         = 18,
-=======
-        LLAMA_VOCAB_PRE_TYPE_VIKING         = 16,
-        LLAMA_VOCAB_PRE_TYPE_JAIS           = 17,
->>>>>>> fadde671
+        LLAMA_VOCAB_PRE_TYPE_VIKING         = 19,
+        LLAMA_VOCAB_PRE_TYPE_JAIS           = 20,
     };
 
     // note: these values should be synchronized with ggml_rope
