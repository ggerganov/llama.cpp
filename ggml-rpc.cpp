--- conflicted
+++ resolved
@@ -540,18 +540,6 @@
     return ggml_nbytes(tensor);
 }
 
-<<<<<<< HEAD
-GGML_CALL static bool ggml_backend_rpc_buffer_type_supports_backend(ggml_backend_buffer_type_t buft, ggml_backend_t backend) {
-    if (!ggml_backend_is_rpc(backend)) {
-        return false;
-    }
-    ggml_backend_rpc_buffer_type_context * buft_ctx = (ggml_backend_rpc_buffer_type_context *)buft->context;
-    ggml_backend_rpc_context * rpc_ctx = (ggml_backend_rpc_context *)backend->context;
-    return buft_ctx->endpoint == rpc_ctx->endpoint;
-}
-
-=======
->>>>>>> f8ec8877
 static ggml_backend_buffer_type_i ggml_backend_rpc_buffer_type_interface = {
     /* .get_name         = */ ggml_backend_rpc_buffer_type_name,
     /* .alloc_buffer     = */ ggml_backend_rpc_buffer_type_alloc_buffer,
