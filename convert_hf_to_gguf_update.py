--- conflicted
+++ resolved
@@ -91,13 +91,10 @@
     {"name": "gemma-2",        "tokt": TOKENIZER_TYPE.SPM, "repo": "https://huggingface.co/google/gemma-2-9b", },
     {"name": "jais",           "tokt": TOKENIZER_TYPE.BPE, "repo": "https://huggingface.co/core42/jais-13b", },
     {"name": "t5",             "tokt": TOKENIZER_TYPE.UGM, "repo": "https://huggingface.co/google-t5/t5-small", },
-<<<<<<< HEAD
-    {"name": "jina-v2-zh",     "tokt": TOKENIZER_TYPE.BPE, "repo": "https://huggingface.co/jinaai/jina-embeddings-v2-base-zh", },
-=======
     {"name": "codeshell",      "tokt": TOKENIZER_TYPE.BPE, "repo": "https://huggingface.co/WisdomShell/CodeShell-7B", },
     {"name": "tekken",         "tokt": TOKENIZER_TYPE.BPE, "repo": "https://huggingface.co/mistralai/Mistral-Nemo-Base-2407", },
     {"name": "smollm",         "tokt": TOKENIZER_TYPE.BPE, "repo": "https://huggingface.co/HuggingFaceTB/SmolLM-135M", },
->>>>>>> 01aec4a6
+    {"name": "jina-v2-zh",     "tokt": TOKENIZER_TYPE.BPE, "repo": "https://huggingface.co/jinaai/jina-embeddings-v2-base-zh", },
 ]
 
 
