--- conflicted
+++ resolved
@@ -129,14 +129,8 @@
         inputs.push_back(inp);
     }
 
-<<<<<<< HEAD
-    // add SEP if not present
-    // JoanFM: I propose to remove this line so that user can make sure that their model is properly configured to tokenize as expected.
-    // We could also add a parameter, but I think that adding parameters specific for the examples can become messy and unmantaibable easy
-=======
     // check if the last token is SEP
     // it should be automatically added by the tokenizer when 'tokenizer.ggml.add_eos_token' is set to 'true'
->>>>>>> 3292733f
     for (auto & inp : inputs) {
         if (inp.empty() || inp.back() != llama_token_sep(model)) {
             fprintf(stderr, "%s: warning: last token in the prompt is not SEP\n", __func__);
