#include "common.h"
#include "llama.h"

#include <cmath>

std::vector<float> softmax(const std::vector<float>& logits) {
    std::vector<float> probs(logits.size());
    float max_logit = logits[0];
    for (float v : logits) max_logit = std::max(max_logit, v);
    double sum_exp = 0.0;
    for (size_t i = 0; i < logits.size(); i++) {
        // Subtract the maximum logit value from the current logit value for numerical stability
        const float logit = logits[i] - max_logit;
        const float exp_logit = expf(logit);
        sum_exp += exp_logit;
        probs[i] = exp_logit;
    }
    for (size_t i = 0; i < probs.size(); i++) probs[i] /= sum_exp;
    return probs;
}

void perplexity(llama_context * ctx, const gpt_params & params) {
    // Download: https://s3.amazonaws.com/research.metamind.io/wikitext/wikitext-2-raw-v1.zip?ref=salesforce-research
    // Run `./perplexity -m models/7B/ggml-model-q4_0.bin -f wiki.test.raw`
    // Output: `perplexity: 13.5106 [114/114]`
    auto tokens = ::llama_tokenize(ctx, params.prompt, true);

    int count = 0;
    int seq_count = tokens.size() / params.n_ctx;
    int n_vocab = llama_n_vocab(ctx);

<<<<<<< HEAD
    fprintf(stderr, "%s : calculating perplexity over %d chunks, batch_size=%d\n", __func__, seq_count, params.n_batch);

    for (int i = 0; i < seq_count; ++i) {
        int start = i * params.n_ctx;
        int end = start + params.n_ctx - 1;

        std::vector<float> logits;
        int num_batches = (params.n_ctx + params.n_batch - 1) / params.n_batch;
=======
    double nll = 0.0;

    fprintf(stderr, "%s : calculating perplexity over %d chunks\n", __func__, seq_count);

    for (int i = 0; i < seq_count; ++i) {
        int start = i * params.n_ctx;
        int end = start + params.n_ctx - 1; // TODO: this is not optimal, e.g. it makes the batch 511 instead of 512
                                            //       it is better to always be power of 2 for better performance
        std::vector<llama_token> embd(tokens.begin() + start, tokens.begin() + end);
>>>>>>> a0c05164
        auto start_t = std::chrono::high_resolution_clock::now();
        for (int j = 0; j < num_batches; ++j) {
            int batch_start = start + j * params.n_batch;
            int batch_size = std::min(end - batch_start, params.n_batch);
            if (llama_eval(ctx, tokens.data() + batch_start, batch_size, j * params.n_batch, params.n_threads)) {
                fprintf(stderr, "%s : failed to eval\n", __func__);
                return;
            }
            auto batch_logits = llama_get_logits(ctx);
            logits.insert(logits.end(), batch_logits, batch_logits + batch_size * n_vocab);
        }
        auto end_t = std::chrono::high_resolution_clock::now();
        if (i == 0) {
            const float seconds = std::chrono::duration<float>(end_t - start_t).count();
            printf("%.2f seconds per pass - ETA %.2f hours\n", seconds, (seconds * seq_count) / (60.0*60.0));
        }
        // We get the logits for all the tokens in the context window (params.n_ctx)
        // from llama_eval above.  Now, based on https://huggingface.co/docs/transformers/perplexity,
        // calculate the perplexity over the last half the window (so the model always has
        // some context to predict the token).
        //
        // We rely on the fact that attention in the forward pass only looks at previous
        // tokens here, so the logits returned for each token are an accurate representation
        // of what the model would have predicted at that point.
        //
        // Example, we have a context window of 512, we will compute perplexity for each of the
        // last 256 tokens.  Then, we split the input up into context window size chunks to
        // process the entire prompt.

        for (int j = params.n_ctx / 2; j < params.n_ctx - 1; ++j) {
            // Calculate probability of next token, given the previous ones.
            std::vector<float> tok_logits(
<<<<<<< HEAD
                logits.begin() + j * n_vocab,
                logits.begin() + (j + 1) * n_vocab);
            double prob = softmax(tok_logits)[tokens[start + j + 1]];
=======
                logits + j * n_vocab,
                logits + (j + 1) * n_vocab);
            const float prob = softmax(tok_logits)[tokens[start + j + 1]];
>>>>>>> a0c05164
            nll += -std::log(prob);
            ++count;
        }
        // perplexity is e^(average negative log-likelihood)
        printf("[%d]%.4lf,", i + 1, std::exp(nll / count));
        fflush(stdout);
    }
    printf("\n");
}

int main(int argc, char ** argv) {
    gpt_params params;
    params.model = "models/llama-7B/ggml-model.bin";

    if (gpt_params_parse(argc, argv, params) == false) {
        return 1;
    }

    params.perplexity = true;

    if (params.n_ctx > 2048) {
        fprintf(stderr, "%s: warning: model does not support context sizes greater than 2048 tokens (%d specified);"
                "expect poor results\n", __func__, params.n_ctx);
    }

    if (params.seed <= 0) {
        params.seed = time(NULL);
    }

    fprintf(stderr, "%s: seed = %d\n", __func__, params.seed);

    std::mt19937 rng(params.seed);
    if (params.random_prompt) {
        params.prompt = gpt_random_prompt(rng);
    }

    llama_context * ctx;

    // load the model
    {
        auto lparams = llama_context_default_params();

        lparams.n_ctx      = params.n_ctx;
        lparams.n_parts    = params.n_parts;
        lparams.seed       = params.seed;
        lparams.f16_kv     = params.memory_f16;
        lparams.logits_all = params.perplexity;
        lparams.use_mlock  = params.use_mlock;
        lparams.embedding  = params.embedding;

        ctx = llama_init_from_file(params.model.c_str(), lparams);

        if (ctx == NULL) {
            fprintf(stderr, "%s: error: failed to load model '%s'\n", __func__, params.model.c_str());
            return 1;
        }
    }

    // print system information
    {
        fprintf(stderr, "\n");
        fprintf(stderr, "system_info: n_threads = %d / %d | %s\n",
                params.n_threads, std::thread::hardware_concurrency(), llama_print_system_info());
    }

    perplexity(ctx, params);

    llama_print_timings(ctx);
    llama_free(ctx);

    return 0;
}<|MERGE_RESOLUTION|>--- conflicted
+++ resolved
@@ -29,7 +29,7 @@
     int seq_count = tokens.size() / params.n_ctx;
     int n_vocab = llama_n_vocab(ctx);
 
-<<<<<<< HEAD
+    double nll = 0.0;
     fprintf(stderr, "%s : calculating perplexity over %d chunks, batch_size=%d\n", __func__, seq_count, params.n_batch);
 
     for (int i = 0; i < seq_count; ++i) {
@@ -38,17 +38,6 @@
 
         std::vector<float> logits;
         int num_batches = (params.n_ctx + params.n_batch - 1) / params.n_batch;
-=======
-    double nll = 0.0;
-
-    fprintf(stderr, "%s : calculating perplexity over %d chunks\n", __func__, seq_count);
-
-    for (int i = 0; i < seq_count; ++i) {
-        int start = i * params.n_ctx;
-        int end = start + params.n_ctx - 1; // TODO: this is not optimal, e.g. it makes the batch 511 instead of 512
-                                            //       it is better to always be power of 2 for better performance
-        std::vector<llama_token> embd(tokens.begin() + start, tokens.begin() + end);
->>>>>>> a0c05164
         auto start_t = std::chrono::high_resolution_clock::now();
         for (int j = 0; j < num_batches; ++j) {
             int batch_start = start + j * params.n_batch;
@@ -81,15 +70,9 @@
         for (int j = params.n_ctx / 2; j < params.n_ctx - 1; ++j) {
             // Calculate probability of next token, given the previous ones.
             std::vector<float> tok_logits(
-<<<<<<< HEAD
                 logits.begin() + j * n_vocab,
                 logits.begin() + (j + 1) * n_vocab);
-            double prob = softmax(tok_logits)[tokens[start + j + 1]];
-=======
-                logits + j * n_vocab,
-                logits + (j + 1) * n_vocab);
-            const float prob = softmax(tok_logits)[tokens[start + j + 1]];
->>>>>>> a0c05164
+            float prob = softmax(tok_logits)[tokens[start + j + 1]];
             nll += -std::log(prob);
             ++count;
         }
