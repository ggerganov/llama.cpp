--- conflicted
+++ resolved
@@ -1800,15 +1800,10 @@
         float min_sched = params->adam_min_alpha / params->adam_alpha;
         *sched = min_sched + *sched * (1.0f - min_sched);
 
-<<<<<<< HEAD
-        int impr_plot = std::isnan(opt->loss_after) ? 0 : -(int)(1 + (opt->loss_before - opt->loss_after) * 10.0f + 0.5f);
+        int impr_plot = std::isnan(opt->loss_after) ? 0 : -std::lround(1 + (opt->loss_before - opt->loss_after) * 10.0f);
         printf("%s: iter=%*d, sched=%f loss0=%f loss=%f | improvement: %*d>\n", __func__, 6, opt->iter, *sched, opt->loss_before, opt->loss_after, impr_plot, (int)0);
 
     }
-=======
-    int impr_plot = std::isnan(opt->loss_after) ? 0 : -std::lround(1 + (opt->loss_before - opt->loss_after) * 10.0f);
-    printf("%s: iter=%*d, sched=%f loss0=%f loss=%f | improvement: %*d>\n", __func__, 6, opt->iter, *sched, opt->loss_before, opt->loss_after, impr_plot, (int)0);
->>>>>>> 21ac3a15
 
     if (data->shuffle_countdown < n_batch) {
         printf("%s: reshuffle samples\n", __func__);
