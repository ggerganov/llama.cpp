--- conflicted
+++ resolved
@@ -115,7 +115,6 @@
     printf("  --imatrix file_name: use data in file_name as importance matrix for quant optimizations\n");
     printf("  --include-weights tensor_name: use importance matrix for this/these tensor(s)\n");
     printf("  --exclude-weights tensor_name: use importance matrix for this/these tensor(s)\n");
-<<<<<<< HEAD
     printf("  --output-tensor-type ggml_type: use this ggml_type for the output.weight tensor.\n");
     printf("  --token-embedding-type ggml_type: use this ggml_type for the token_embd.weight tensor.\n\n");
     printf("Additional specific tensor quantization types used in the custom quant scheme 'CQS (default is Q2_K):\n");
@@ -127,10 +126,6 @@
     printf("      --ffn-gate-type ggml_type: use this ggml_type for the ffn_gate tensor.\n");
     printf("      --ffn-down-type ggml_type: use this ggml_type for the ffn_down tensor.\n");
     printf("      --ffn-up-type ggml_type: use this ggml_type for the ffn_up tensor.\n\n");
-=======
-    printf("  --output-tensor-type ggml_type: use this ggml_type for the output.weight tensor\n");
-    printf("  --token-embedding-type ggml_type: use this ggml_type for the token embeddings tensor\n");
->>>>>>> c81f3bbb
     printf("  --keep-split: will generate quantized model in the same shards as input\n");
     printf("  --override-kv KEY=TYPE:VALUE\n");
     printf("      Advanced option to override model metadata by key in the quantized model. May be specified multiple times.\n\n");
