#include "build-info.h"
#include "common.h"
#include "llama.h"

#include <vector>
#include <cstdio>
#include <chrono>

int main(int argc, char ** argv) {
    gpt_params params;
    params.seed = 42;
    params.n_threads = 4;
    params.repeat_last_n = 64;
    params.prompt = "The quick brown fox";

    if (!gpt_params_parse(argc, argv, params)) {
        return 1;
    }

    print_build_info();

    if (params.n_predict < 0) {
        params.n_predict = 16;
    }

    auto n_past = 0;
    auto last_n_tokens_data = std::vector<llama_token>(params.repeat_last_n, 0);

    // init
<<<<<<< HEAD
    llama_model * model;
    llama_context * ctx;

    std::tie(model, ctx) = llama_init_from_gpt_params( params );
    if (model == nullptr) {
        return 1;
    }
=======
    auto * model = llama_load_model_from_file(params.model.c_str(), lparams);
    if (model == nullptr) {
        return 1;
    }
    auto * ctx = llama_new_context_with_model(model, lparams);
>>>>>>> ec893798
    if (ctx == nullptr) {
        llama_free_model(model);
        return 1;
    }
    auto tokens = llama_tokenize(ctx, params.prompt, true);
    auto n_prompt_tokens = tokens.size();
    if (n_prompt_tokens < 1) {
        fprintf(stderr, "%s : failed to tokenize prompt\n", __func__);
        llama_free(ctx);
        llama_free_model(model);
        return 1;
    }

    // evaluate prompt
<<<<<<< HEAD
    llama_eval(ctx, tokens.data(), n_prompt_tokens, n_past);
=======
    llama_decode(ctx, llama_batch_get_one(tokens.data(), n_prompt_tokens, n_past, 0), params.n_threads);
>>>>>>> ec893798

    last_n_tokens_data.insert(last_n_tokens_data.end(), tokens.data(), tokens.data() + n_prompt_tokens);
    n_past += n_prompt_tokens;

    const size_t state_size = llama_get_state_size(ctx);
    uint8_t * state_mem = new uint8_t[state_size];

    // Save state (rng, logits, embedding and kv_cache) to file
    {
        FILE *fp_write = fopen("dump_state.bin", "wb");
        llama_copy_state_data(ctx, state_mem); // could also copy directly to memory mapped file
        fwrite(state_mem, 1, state_size, fp_write);
        fclose(fp_write);
    }

    // save state (last tokens)
    const auto last_n_tokens_data_saved = std::vector<llama_token>(last_n_tokens_data);
    const auto n_past_saved = n_past;

    // first run
    printf("\n%s", params.prompt.c_str());

    for (auto i = 0; i < params.n_predict; i++) {
        auto * logits = llama_get_logits(ctx);
        auto n_vocab = llama_n_vocab(ctx);
        std::vector<llama_token_data> candidates;
        candidates.reserve(n_vocab);
        for (llama_token token_id = 0; token_id < n_vocab; token_id++) {
            candidates.emplace_back(llama_token_data{token_id, logits[token_id], 0.0f});
        }
        llama_token_data_array candidates_p = { candidates.data(), candidates.size(), false };
        auto next_token = llama_sample_token(ctx, &candidates_p);
        auto next_token_str = llama_token_to_piece(ctx, next_token);
        last_n_tokens_data.push_back(next_token);

        printf("%s", next_token_str.c_str());
<<<<<<< HEAD
        if (llama_eval(ctx, &next_token, 1, n_past)) {
=======
        if (llama_decode(ctx, llama_batch_get_one(&next_token, 1, n_past, 0), params.n_threads)) {
>>>>>>> ec893798
            fprintf(stderr, "\n%s : failed to evaluate\n", __func__);
            llama_free(ctx);
            llama_free_model(model);
            return 1;
        }
        n_past += 1;
    }

    printf("\n\n");

    // free old context
    llama_free(ctx);

    // make new context
<<<<<<< HEAD
    auto * ctx2 = llama_new_context_with_model(model, llama_context_params_from_gpt_params(params));
=======
    auto * ctx2 = llama_new_context_with_model(model, lparams);
>>>>>>> ec893798

    // Load state (rng, logits, embedding and kv_cache) from file
    {
        FILE *fp_read = fopen("dump_state.bin", "rb");
        if (state_size != llama_get_state_size(ctx2)) {
            fprintf(stderr, "\n%s : failed to validate state size\n", __func__);
            llama_free(ctx2);
            llama_free_model(model);
            return 1;
        }

        const size_t ret = fread(state_mem, 1, state_size, fp_read);
        if (ret != state_size) {
            fprintf(stderr, "\n%s : failed to read state\n", __func__);
            llama_free(ctx2);
            llama_free_model(model);
            return 1;
        }

        llama_set_state_data(ctx2, state_mem);  // could also read directly from memory mapped file
        fclose(fp_read);
    }

    delete[] state_mem;

    // restore state (last tokens)
    last_n_tokens_data = last_n_tokens_data_saved;
    n_past = n_past_saved;

    // second run
    for (auto i = 0; i < params.n_predict; i++) {
        auto * logits = llama_get_logits(ctx2);
        auto n_vocab = llama_n_vocab(ctx2);
        std::vector<llama_token_data> candidates;
        candidates.reserve(n_vocab);
        for (llama_token token_id = 0; token_id < n_vocab; token_id++) {
            candidates.emplace_back(llama_token_data{token_id, logits[token_id], 0.0f});
        }
        llama_token_data_array candidates_p = { candidates.data(), candidates.size(), false };
        auto next_token = llama_sample_token(ctx2, &candidates_p);
        auto next_token_str = llama_token_to_piece(ctx2, next_token);
        last_n_tokens_data.push_back(next_token);

        printf("%s", next_token_str.c_str());
<<<<<<< HEAD
        if (llama_eval(ctx2, &next_token, 1, n_past)) {
=======
        if (llama_decode(ctx, llama_batch_get_one(&next_token, 1, n_past, 0), params.n_threads)) {
>>>>>>> ec893798
            fprintf(stderr, "\n%s : failed to evaluate\n", __func__);
            llama_free(ctx2);
            llama_free_model(model);
            return 1;
        }
        n_past += 1;
    }

    printf("\n\n");

    llama_free(ctx2);
    llama_free_model(model);

    return 0;
}<|MERGE_RESOLUTION|>--- conflicted
+++ resolved
@@ -27,7 +27,6 @@
     auto last_n_tokens_data = std::vector<llama_token>(params.repeat_last_n, 0);
 
     // init
-<<<<<<< HEAD
     llama_model * model;
     llama_context * ctx;
 
@@ -35,13 +34,6 @@
     if (model == nullptr) {
         return 1;
     }
-=======
-    auto * model = llama_load_model_from_file(params.model.c_str(), lparams);
-    if (model == nullptr) {
-        return 1;
-    }
-    auto * ctx = llama_new_context_with_model(model, lparams);
->>>>>>> ec893798
     if (ctx == nullptr) {
         llama_free_model(model);
         return 1;
@@ -56,11 +48,7 @@
     }
 
     // evaluate prompt
-<<<<<<< HEAD
-    llama_eval(ctx, tokens.data(), n_prompt_tokens, n_past);
-=======
-    llama_decode(ctx, llama_batch_get_one(tokens.data(), n_prompt_tokens, n_past, 0), params.n_threads);
->>>>>>> ec893798
+    llama_decode(ctx, llama_batch_get_one(tokens.data(), n_prompt_tokens, n_past, 0));
 
     last_n_tokens_data.insert(last_n_tokens_data.end(), tokens.data(), tokens.data() + n_prompt_tokens);
     n_past += n_prompt_tokens;
@@ -97,11 +85,7 @@
         last_n_tokens_data.push_back(next_token);
 
         printf("%s", next_token_str.c_str());
-<<<<<<< HEAD
-        if (llama_eval(ctx, &next_token, 1, n_past)) {
-=======
-        if (llama_decode(ctx, llama_batch_get_one(&next_token, 1, n_past, 0), params.n_threads)) {
->>>>>>> ec893798
+        if (llama_decode(ctx, llama_batch_get_one(&next_token, 1, n_past, 0))) {
             fprintf(stderr, "\n%s : failed to evaluate\n", __func__);
             llama_free(ctx);
             llama_free_model(model);
@@ -116,11 +100,7 @@
     llama_free(ctx);
 
     // make new context
-<<<<<<< HEAD
     auto * ctx2 = llama_new_context_with_model(model, llama_context_params_from_gpt_params(params));
-=======
-    auto * ctx2 = llama_new_context_with_model(model, lparams);
->>>>>>> ec893798
 
     // Load state (rng, logits, embedding and kv_cache) from file
     {
@@ -165,11 +145,7 @@
         last_n_tokens_data.push_back(next_token);
 
         printf("%s", next_token_str.c_str());
-<<<<<<< HEAD
-        if (llama_eval(ctx2, &next_token, 1, n_past)) {
-=======
-        if (llama_decode(ctx, llama_batch_get_one(&next_token, 1, n_past, 0), params.n_threads)) {
->>>>>>> ec893798
+        if (llama_decode(ctx, llama_batch_get_one(&next_token, 1, n_past, 0))) {
             fprintf(stderr, "\n%s : failed to evaluate\n", __func__);
             llama_free(ctx2);
             llama_free_model(model);
