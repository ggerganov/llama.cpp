--- conflicted
+++ resolved
@@ -36,9 +36,6 @@
     add_subdirectory(embedding)
     add_subdirectory(save-load-state)
     add_subdirectory(benchmark)
-<<<<<<< HEAD
     add_subdirectory(server)
-=======
     add_subdirectory(baby-llama)
->>>>>>> 08737ef7
 endif()