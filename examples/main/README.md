--- conflicted
+++ resolved
@@ -317,10 +317,6 @@
 -   `-ts SPLIT, --tensor-split SPLIT`: When using multiple GPUs this option controls how large tensors should be split across all GPUs. `SPLIT` is a comma-separated list of non-negative values that assigns the proportion of data that each GPU should get in order. For example, "3,2" will assign 60% of the data to GPU 0 and 40% to GPU 1. By default the data is split in proportion to VRAM but this may not be optimal for performance.
 -   `--lora FNAME`: Apply a LoRA (Low-Rank Adaptation) adapter to the model (implies --no-mmap). This allows you to adapt the pretrained model to specific tasks or domains.
 -   `--lora-base FNAME`: Optional model to use as a base for the layers modified by the LoRA adapter. This flag is used in conjunction with the `--lora` flag, and specifies the base model for the adaptation.
-<<<<<<< HEAD
--   `-hfr URL --hf-repo URL`: The url to the Hugging Face model repository. Used in conjunction with `--hf-file` or `-hff`. The model is downloaded and stored in the file provided by `-m` or `--model`. If `-m` is not provided, the model is auto-stored in the path specified by the `LLAMA_CACHE` environment variable  or in an OS-specific local cache.
-=======
-
 -   `-hfr URL --hf-repo URL`: The url to the Hugging Face model repository. Used in conjunction with `--hf-file` or `-hff`. The model is downloaded and stored in the file provided by `-m` or `--model`. If `-m` is not provided, the model is auto-stored in the path specified by the `LLAMA_CACHE` environment variable  or in an OS-specific local cache.
 
 ## Shared Library
@@ -400,5 +396,4 @@
 assert res == 0
 ```
 
-You can capture generated tokens in the Python implementation of `fprintf` function without actually printing them, if necessary.
->>>>>>> baf344b5
+You can capture generated tokens in the Python implementation of `fprintf` function without actually printing them, if necessary.