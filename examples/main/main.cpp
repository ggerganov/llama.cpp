// Defines sigaction on msys:
#ifndef _GNU_SOURCE
#define _GNU_SOURCE
#endif

#include "common.h"
#include "llama.h"
#include "build-info.h"
#include "grammar-parser.h"

#include <cassert>
#include <cinttypes>
#include <cmath>
#include <cstdio>
#include <cstring>
#include <ctime>
#include <fstream>
#include <iostream>
#include <string>
#include <vector>

#if defined (__unix__) || (defined (__APPLE__) && defined (__MACH__))
#include <signal.h>
#include <unistd.h>
#elif defined (_WIN32)
#define WIN32_LEAN_AND_MEAN
#ifndef NOMINMAX
#define NOMINMAX
#endif
#include <windows.h>
#include <signal.h>
#endif

#if defined(_MSC_VER)
#pragma warning(disable: 4244 4267) // possible loss of data
#endif

static console_state con_st;
static llama_context ** g_ctx;

static bool is_interacting = false;

#if defined (__unix__) || (defined (__APPLE__) && defined (__MACH__)) || defined (_WIN32)
void sigint_handler(int signo) {
    if (signo == SIGINT) {
        if (!is_interacting) {
            is_interacting=true;
        } else {
            console_cleanup(con_st);
            printf("\n");
            llama_print_timings(*g_ctx);
            _exit(130);
        }
    }
}
#endif

int main(int argc, char ** argv) {
    gpt_params params;

    if (gpt_params_parse(argc, argv, params) == false) {
        return 1;
    }

    // save choice to use color for later
    // (note for later: this is a slightly awkward choice)
    con_st.use_color = params.use_color;
    con_st.multiline_input = params.multiline_input;
    console_init(con_st);
    atexit([]() { console_cleanup(con_st); });

    if (params.perplexity) {
        printf("\n************\n");
        printf("%s: please use the 'perplexity' tool for perplexity calculations\n", __func__);
        printf("************\n\n");

        return 0;
    }

    if (params.embedding) {
        printf("\n************\n");
        printf("%s: please use the 'embedding' tool for embedding calculations\n", __func__);
        printf("************\n\n");

        return 0;
    }

    if (params.n_ctx > 2048) {
        fprintf(stderr, "%s: warning: model might not support context sizes greater than 2048 tokens (%d specified);"
                "expect poor results\n", __func__, params.n_ctx);
    } else if (params.n_ctx < 8) {
        fprintf(stderr, "%s: warning: minimum context size is 8, using minimum size.\n", __func__);
        params.n_ctx = 8;
    }

    fprintf(stderr, "%s: build = %d (%s)\n", __func__, BUILD_NUMBER, BUILD_COMMIT);

    if (params.seed == LLAMA_DEFAULT_SEED) {
        params.seed = time(NULL);
    }

    fprintf(stderr, "%s: seed  = %u\n", __func__, params.seed);

    std::mt19937 rng(params.seed);
    if (params.random_prompt) {
        params.prompt = gpt_random_prompt(rng);
    }

    llama_backend_init(params.numa);

    llama_model * model;
    llama_context * ctx;
    llama_context * ctx_guidance = NULL;
    g_ctx = &ctx;

    // load the model and apply lora adapter, if any
    std::tie(model, ctx) = llama_init_from_gpt_params(params);
    if (params.cfg_scale > 1.f) {
        struct llama_context_params lparams = llama_context_params_from_gpt_params(params);
        ctx_guidance = llama_new_context_with_model(model, lparams);
    }

    if (model == NULL) {
        fprintf(stderr, "%s: error: unable to load model\n", __func__);
        return 1;
    }

    // print system information
    {
        fprintf(stderr, "\n");
        fprintf(stderr, "system_info: n_threads = %d / %d | %s\n",
                params.n_threads, std::thread::hardware_concurrency(), llama_print_system_info());
    }

    // determine the maximum memory usage needed to do inference for the given n_batch and n_predict parameters
    // uncomment the "used_mem" line in llama.cpp to see the results
    if (params.mem_test) {
        {
            const std::vector<llama_token> tmp(params.n_batch, llama_token_bos());
            llama_eval(ctx, tmp.data(), tmp.size(), 0, params.n_threads);
        }

        {
            const std::vector<llama_token> tmp = { 0, };
            llama_eval(ctx, tmp.data(), tmp.size(), params.n_predict - 1, params.n_threads);
        }

        llama_print_timings(ctx);
        llama_free(ctx);
        llama_free_model(model);

        return 0;
    }

    // export the cgraph and exit
    if (params.export_cgraph) {
        llama_eval_export(ctx, "llama.ggml");
        llama_free(ctx);
        llama_free_model(model);

        return 0;
    }

    std::string path_session = params.path_prompt_cache;
    std::vector<llama_token> session_tokens;

    if (!path_session.empty()) {
        fprintf(stderr, "%s: attempting to load saved session from '%s'\n", __func__, path_session.c_str());

        // fopen to check for existing session
        FILE * fp = std::fopen(path_session.c_str(), "rb");
        if (fp != NULL) {
            std::fclose(fp);

            session_tokens.resize(params.n_ctx);
            size_t n_token_count_out = 0;
            if (!llama_load_session_file(ctx, path_session.c_str(), session_tokens.data(), session_tokens.capacity(), &n_token_count_out)) {
                fprintf(stderr, "%s: error: failed to load session file '%s'\n", __func__, path_session.c_str());
                return 1;
            }
            session_tokens.resize(n_token_count_out);
            llama_set_rng_seed(ctx, params.seed);

            fprintf(stderr, "%s: loaded a session with prompt size of %d tokens\n", __func__, (int) session_tokens.size());
        } else {
            fprintf(stderr, "%s: session file does not exist, will create\n", __func__);
        }
    }

    // tokenize the prompt
    std::vector<llama_token> embd_inp;

    // Add a space in front of the first character to match OG llama tokenizer behavior
    params.prompt.insert(0, 1, ' ');

    if (params.interactive_first || params.instruct || !params.prompt.empty() || session_tokens.empty()) {
        embd_inp = ::llama_tokenize(ctx, params.prompt, true);
    } else {
        embd_inp = session_tokens;
    }

    // Tokenize negative prompt
    std::vector<llama_token> guidance_inp;
    int guidance_offset = 0;
    int original_prompt_len = 0;
    if (ctx_guidance) {
        params.cfg_negative_prompt.insert(0, 1, ' ');
        guidance_inp = ::llama_tokenize(ctx_guidance, params.cfg_negative_prompt, true);

        std::vector<llama_token> original_inp = ::llama_tokenize(ctx, params.prompt, true);
        original_prompt_len = original_inp.size();
        guidance_offset = (int)guidance_inp.size() - original_prompt_len;
    }

    const int n_ctx = llama_n_ctx(ctx);

    if ((int) embd_inp.size() > n_ctx - 4) {
        fprintf(stderr, "%s: error: prompt is too long (%d tokens, max %d)\n", __func__, (int) embd_inp.size(), n_ctx - 4);
        return 1;
    }

    // debug message about similarity of saved session, if applicable
    size_t n_matching_session_tokens = 0;
    if (session_tokens.size()) {
        for (llama_token id : session_tokens) {
            if (n_matching_session_tokens >= embd_inp.size() || id != embd_inp[n_matching_session_tokens]) {
                break;
            }
            n_matching_session_tokens++;
        }
        if (params.prompt.empty() && n_matching_session_tokens == embd_inp.size()) {
            fprintf(stderr, "%s: using full prompt from session file\n", __func__);
        } else if (n_matching_session_tokens >= embd_inp.size()) {
            fprintf(stderr, "%s: session file has exact match for prompt!\n", __func__);
        } else if (n_matching_session_tokens < (embd_inp.size() / 2)) {
            fprintf(stderr, "%s: warning: session file has low similarity to prompt (%zu / %zu tokens); will mostly be reevaluated\n",
                __func__, n_matching_session_tokens, embd_inp.size());
        } else {
            fprintf(stderr, "%s: session file matches %zu / %zu tokens of prompt\n",
                __func__, n_matching_session_tokens, embd_inp.size());
        }
    }

    // if we will use the cache for the full prompt without reaching the end of the cache, force
    // reevaluation of the last token token to recalculate the cached logits
    if (!embd_inp.empty() && n_matching_session_tokens == embd_inp.size() &&
            session_tokens.size() > embd_inp.size()) {
        session_tokens.resize(embd_inp.size() - 1);
    }

    // number of tokens to keep when resetting context
    if (params.n_keep < 0 || params.n_keep > (int) embd_inp.size() || params.instruct) {
        params.n_keep = (int)embd_inp.size();
    }

    // prefix & suffix for instruct mode
    const auto inp_pfx = ::llama_tokenize(ctx, "\n\n### Instruction:\n\n", true);
    const auto inp_sfx = ::llama_tokenize(ctx, "\n\n### Response:\n\n", false);

    // in instruct mode, we inject a prefix and a suffix to each input by the user
    if (params.instruct) {
        params.interactive_first = true;
        params.antiprompt.push_back("### Instruction:\n\n");
    }

    // enable interactive mode if interactive start is specified
    if (params.interactive_first) {
        params.interactive = true;
    }

    // determine newline token
    auto llama_token_newline = ::llama_tokenize(ctx, "\n", false);

    if (params.verbose_prompt) {
        fprintf(stderr, "\n");
        fprintf(stderr, "%s: prompt: '%s'\n", __func__, params.prompt.c_str());
        fprintf(stderr, "%s: number of tokens in prompt = %zu\n", __func__, embd_inp.size());
        for (int i = 0; i < (int) embd_inp.size(); i++) {
            fprintf(stderr, "%6d -> '%s'\n", embd_inp[i], llama_token_to_str(ctx, embd_inp[i]));
        }

        if (ctx_guidance) {
            fprintf(stderr, "\n");
            fprintf(stderr, "%s: negative prompt: '%s'\n", __func__, params.cfg_negative_prompt.c_str());
            fprintf(stderr, "%s: number of tokens in negative prompt = %zu\n", __func__, guidance_inp.size());
            for (int i = 0; i < (int) guidance_inp.size(); i++) {
                fprintf(stderr, "%6d -> '%s'\n", guidance_inp[i], llama_token_to_str(ctx, guidance_inp[i]));
            }
        }

        if (params.n_keep > 0) {
        fprintf(stderr, "%s: static prompt based on n_keep: '", __func__);
            for (int i = 0; i < params.n_keep; i++) {
                fprintf(stderr, "%s", llama_token_to_str(ctx, embd_inp[i]));
            }
            fprintf(stderr, "'\n");
        }
        fprintf(stderr, "\n");
    }

    if (params.interactive) {
#if defined (__unix__) || (defined (__APPLE__) && defined (__MACH__))
        struct sigaction sigint_action;
        sigint_action.sa_handler = sigint_handler;
        sigemptyset (&sigint_action.sa_mask);
        sigint_action.sa_flags = 0;
        sigaction(SIGINT, &sigint_action, NULL);
#elif defined (_WIN32)
        auto console_ctrl_handler = +[](DWORD ctrl_type) -> BOOL {
            return (ctrl_type == CTRL_C_EVENT) ? (sigint_handler(SIGINT), true) : false;
        };
        SetConsoleCtrlHandler(static_cast<PHANDLER_ROUTINE>(console_ctrl_handler), true);
#endif

        fprintf(stderr, "%s: interactive mode on.\n", __func__);

        if (params.antiprompt.size()) {
            for (auto antiprompt : params.antiprompt) {
                fprintf(stderr, "Reverse prompt: '%s'\n", antiprompt.c_str());
            }
        }

        if (!params.input_prefix.empty()) {
            fprintf(stderr, "Input prefix: '%s'\n", params.input_prefix.c_str());
        }

        if (!params.input_suffix.empty()) {
            fprintf(stderr, "Input suffix: '%s'\n", params.input_suffix.c_str());
        }
    }
    fprintf(stderr, "sampling: repeat_last_n = %d, repeat_penalty = %f, presence_penalty = %f, frequency_penalty = %f, top_k = %d, tfs_z = %f, top_p = %f, typical_p = %f, temp = %f, mirostat = %d, mirostat_lr = %f, mirostat_ent = %f\n",
            params.repeat_last_n, params.repeat_penalty, params.presence_penalty, params.frequency_penalty, params.top_k, params.tfs_z, params.top_p, params.typical_p, params.temp, params.mirostat, params.mirostat_eta, params.mirostat_tau);
    fprintf(stderr, "generate: n_ctx = %d, n_batch = %d, n_predict = %d, n_keep = %d\n", n_ctx, params.n_batch, params.n_predict, params.n_keep);
    fprintf(stderr, "\n\n");

    grammar_parser::parse_state parsed_grammar;
    llama_grammar *             grammar = NULL;
    if (!params.grammar.empty()) {
        parsed_grammar = grammar_parser::parse(params.grammar.c_str());
        // will be empty (default) if there are parse errors
        if (parsed_grammar.rules.empty()) {
            return 1;
        }
        fprintf(stderr, "%s: grammar:\n", __func__);
        grammar_parser::print_grammar(stderr, parsed_grammar);
        fprintf(stderr, "\n");

        std::vector<const llama_grammar_element *> grammar_rules(parsed_grammar.c_rules());
        grammar = llama_grammar_init(
            grammar_rules.data(), grammar_rules.size(), parsed_grammar.symbol_ids.at("root"));
    }

    // TODO: replace with ring-buffer
    std::vector<llama_token> last_n_tokens(n_ctx);
    std::fill(last_n_tokens.begin(), last_n_tokens.end(), 0);

    if (params.interactive) {
        const char *control_message;
        if (con_st.multiline_input) {
            control_message = " - To return control to LLaMa, end your input with '\\'.\n"
                              " - To return control without starting a new line, end your input with '/'.\n";
        } else {
            control_message = " - Press Return to return control to LLaMa.\n"
                              " - To return control without starting a new line, end your input with '/'.\n"
                              " - If you want to submit another line, end your input with '\\'.\n";
        }
        fprintf(stderr, "== Running in interactive mode. ==\n"
#if defined (__unix__) || (defined (__APPLE__) && defined (__MACH__)) || defined (_WIN32)
               " - Press Ctrl+C to interject at any time.\n"
#endif
               "%s\n", control_message);

        is_interacting = params.interactive_first;
    }

    bool is_antiprompt        = false;
    bool input_echo           = true;
    bool need_to_save_session = !path_session.empty() && n_matching_session_tokens < embd_inp.size();

    int n_past             = 0;
    int n_remain           = params.n_predict;
    int n_consumed         = 0;
    int n_session_consumed = 0;
    int n_past_guidance    = 0;

    // the first thing we will do is to output the prompt, so set color accordingly
    console_set_color(con_st, CONSOLE_COLOR_PROMPT);

    std::vector<llama_token> embd;
    std::vector<llama_token> embd_guidance;

    // do one empty run to warm up the model
    {
        const std::vector<llama_token> tmp = { llama_token_bos(), };
        llama_eval(ctx, tmp.data(), tmp.size(), 0, params.n_threads);
        llama_reset_timings(ctx);
    }

    while ((n_remain != 0 && !is_antiprompt) || params.interactive) {
        // predict
        if (embd.size() > 0) {
            // Note: n_ctx - 4 here is to match the logic for commandline prompt handling via
            // --prompt or --file which uses the same value.
            auto max_embd_size = n_ctx - 4;
            // Ensure the input doesn't exceed the context size by truncating embd if necessary.
            if ((int)embd.size() > max_embd_size) {
                auto skipped_tokens = embd.size() - max_embd_size;
                console_set_color(con_st, CONSOLE_COLOR_ERROR);
                printf("<<input too long: skipped %zu token%s>>", skipped_tokens, skipped_tokens != 1 ? "s" : "");
                console_set_color(con_st, CONSOLE_COLOR_DEFAULT);
                fflush(stdout);
                embd.resize(max_embd_size);
            }

            // infinite text generation via context swapping
            // if we run out of context:
            // - take the n_keep first tokens from the original prompt (via n_past)
            // - take half of the last (n_ctx - n_keep) tokens and recompute the logits in batches
            if (n_past + (int) embd.size() + std::max<int>(0, guidance_offset) > n_ctx) {
                const int n_left = n_past - params.n_keep;

                // always keep the first token - BOS
                n_past = std::max(1, params.n_keep);
                n_past_guidance = std::max(1, params.n_keep + guidance_offset);

                // insert n_left/2 tokens at the start of embd from last_n_tokens
                embd.insert(embd.begin(), last_n_tokens.begin() + n_ctx - n_left/2 - embd.size(), last_n_tokens.end() - embd.size());

                // stop saving session if we run out of context
                path_session.clear();

                //printf("\n---\n");
                //printf("resetting: '");
                //for (int i = 0; i < (int) embd.size(); i++) {
                //    printf("%s", llama_token_to_str(ctx, embd[i]));
                //}
                //printf("'\n");
                //printf("\n---\n");
            }

            // try to reuse a matching prefix from the loaded session instead of re-eval (via n_past)
            if (n_session_consumed < (int) session_tokens.size()) {
                size_t i = 0;
                for ( ; i < embd.size(); i++) {
                    if (embd[i] != session_tokens[n_session_consumed]) {
                        session_tokens.resize(n_session_consumed);
                        break;
                    }

                    n_past++;
                    n_session_consumed++;

                    if (n_session_consumed >= (int) session_tokens.size()) {
                        ++i;
                        break;
                    }
                }
                if (i > 0) {
                    embd.erase(embd.begin(), embd.begin() + i);
                }
            }

            // evaluate tokens in batches
            // embd is typically prepared beforehand to fit within a batch, but not always

            if (ctx_guidance) {
                int input_size = 0;
                llama_token* input_buf = NULL;

                if (n_past_guidance < (int) guidance_inp.size()) {
                    // Guidance context should have the same data with these modifications:
                    //
                    // * Replace the initial prompt
                    // * Shift everything by guidance_offset
                    embd_guidance = guidance_inp;
                    if (embd.begin() + original_prompt_len < embd.end()) {
                        embd_guidance.insert(
                            embd_guidance.end(),
                            embd.begin() + original_prompt_len,
                            embd.end()
                        );
                    }

                    input_buf = embd_guidance.data();
                    input_size = embd_guidance.size();
                    //fprintf(stderr, "\n---------------------\n");
                    //for (int i = 0; i < (int) embd_guidance.size(); i++) {
                        //fprintf(stderr, "%s", llama_token_to_str(ctx, embd_guidance[i]));
                    //}
                    //fprintf(stderr, "\n---------------------\n");
                } else {
                    input_buf = embd.data();
                    input_size = embd.size();
                }

                for (int i = 0; i < input_size; i += params.n_batch) {
                    int n_eval = std::min(input_size - i, params.n_batch);
                    if (llama_eval(ctx_guidance, input_buf + i, n_eval, n_past_guidance, params.n_threads)) {
                        fprintf(stderr, "%s : failed to eval\n", __func__);
                        return 1;
                    }

                    n_past_guidance += n_eval;
                }
            }

            for (int i = 0; i < (int) embd.size(); i += params.n_batch) {
                int n_eval = (int) embd.size() - i;
                if (n_eval > params.n_batch) {
                    n_eval = params.n_batch;
                }
                if (llama_eval(ctx, &embd[i], n_eval, n_past, params.n_threads)) {
                    fprintf(stderr, "%s : failed to eval\n", __func__);
                    return 1;
                }
                n_past += n_eval;
            }

            if (embd.size() > 0 && !path_session.empty()) {
                session_tokens.insert(session_tokens.end(), embd.begin(), embd.end());
                n_session_consumed = session_tokens.size();
            }
        }

        embd.clear();
        embd_guidance.clear();

        if ((int) embd_inp.size() <= n_consumed && !is_interacting) {
            // out of user input, sample next token
            const float   temp            = params.temp;
            const int32_t top_k           = params.top_k <= 0 ? llama_n_vocab(ctx) : params.top_k;
            const float   top_p           = params.top_p;
            const float   tfs_z           = params.tfs_z;
            const float   typical_p       = params.typical_p;
            const int32_t repeat_last_n   = params.repeat_last_n < 0 ? n_ctx : params.repeat_last_n;
            const float   repeat_penalty  = params.repeat_penalty;
            const float   alpha_presence  = params.presence_penalty;
            const float   alpha_frequency = params.frequency_penalty;
            const int     mirostat        = params.mirostat;
            const float   mirostat_tau    = params.mirostat_tau;
            const float   mirostat_eta    = params.mirostat_eta;
            const bool    penalize_nl     = params.penalize_nl;

            // optionally save the session on first sample (for faster prompt loading next time)
            if (!path_session.empty() && need_to_save_session && !params.prompt_cache_ro) {
                need_to_save_session = false;
                llama_save_session_file(ctx, path_session.c_str(), session_tokens.data(), session_tokens.size());
            }

            llama_token id = 0;

            {
                auto logits  = llama_get_logits(ctx);
                auto n_vocab = llama_n_vocab(ctx);

                // Apply params.logit_bias map
                for (auto it = params.logit_bias.begin(); it != params.logit_bias.end(); it++) {
                    logits[it->first] += it->second;
                }

                std::vector<llama_token_data> candidates;
                candidates.reserve(n_vocab);
                for (llama_token token_id = 0; token_id < n_vocab; token_id++) {
                    candidates.emplace_back(llama_token_data{token_id, logits[token_id], 0.0f});
                }

                llama_token_data_array candidates_p = { candidates.data(), candidates.size(), false };

                if (ctx_guidance) {
                    llama_sample_classifier_free_guidance(ctx, &candidates_p, ctx_guidance, params.cfg_scale, params.cfg_smooth_factor);
                }

                // Apply penalties
                float nl_logit = logits[llama_token_nl()];
                auto last_n_repeat = std::min(std::min((int)last_n_tokens.size(), repeat_last_n), n_ctx);
                llama_sample_repetition_penalty(ctx, &candidates_p,
                    last_n_tokens.data() + last_n_tokens.size() - last_n_repeat,
                    last_n_repeat, repeat_penalty);
                llama_sample_frequency_and_presence_penalties(ctx, &candidates_p,
                    last_n_tokens.data() + last_n_tokens.size() - last_n_repeat,
                    last_n_repeat, alpha_frequency, alpha_presence);
                if (!penalize_nl) {
                    logits[llama_token_nl()] = nl_logit;
                }

                if (grammar != NULL) {
                    llama_sample_grammar(ctx, &candidates_p, grammar);
                }

                if (temp <= 0) {
                    // Greedy sampling
                    id = llama_sample_token_greedy(ctx, &candidates_p);
                } else {
                    if (mirostat == 1) {
                        static float mirostat_mu = 2.0f * mirostat_tau;
                        const int mirostat_m = 100;
                        llama_sample_temperature(ctx, &candidates_p, temp);
                        id = llama_sample_token_mirostat(ctx, &candidates_p, mirostat_tau, mirostat_eta, mirostat_m, &mirostat_mu);
                    } else if (mirostat == 2) {
                        static float mirostat_mu = 2.0f * mirostat_tau;
                        llama_sample_temperature(ctx, &candidates_p, temp);
                        id = llama_sample_token_mirostat_v2(ctx, &candidates_p, mirostat_tau, mirostat_eta, &mirostat_mu);
                    } else {
                        // Temperature sampling
                        llama_sample_top_k(ctx, &candidates_p, top_k, 1);
                        llama_sample_tail_free(ctx, &candidates_p, tfs_z, 1);
                        llama_sample_typical(ctx, &candidates_p, typical_p, 1);
                        llama_sample_top_p(ctx, &candidates_p, top_p, 1);
                        llama_sample_temperature(ctx, &candidates_p, temp);
                        id = llama_sample_token(ctx, &candidates_p);
                    }
                }
                // printf("`%d`", candidates_p.size);

                if (grammar != NULL) {
                    id = llama_grammar_accept_token(ctx, grammar, id);
                }

                last_n_tokens.erase(last_n_tokens.begin());
                last_n_tokens.push_back(id);
            }

            // replace end of text token with newline token when in interactive mode
            if (id == llama_token_eos() && params.interactive && !params.instruct) {
                id = llama_token_newline.front();
                if (params.antiprompt.size() != 0) {
                    // tokenize and inject first reverse prompt
                    const auto first_antiprompt = ::llama_tokenize(ctx, params.antiprompt.front(), false);
                    embd_inp.insert(embd_inp.end(), first_antiprompt.begin(), first_antiprompt.end());
                }
            }

            // add it to the context
            embd.push_back(id);

            // echo this to console
            input_echo = true;

            // decrement remaining sampling budget
            --n_remain;
        } else {
            // some user input remains from prompt or interaction, forward it to processing
            while ((int) embd_inp.size() > n_consumed) {
                embd.push_back(embd_inp[n_consumed]);
                last_n_tokens.erase(last_n_tokens.begin());
                last_n_tokens.push_back(embd_inp[n_consumed]);
                ++n_consumed;
                if ((int) embd.size() >= params.n_batch) {
                    break;
                }
            }
        }

        // display text
        if (input_echo) {
            for (auto id : embd) {
                printf("%s", llama_token_to_str(ctx, id));
            }
            fflush(stdout);
        }
        // reset color to default if we there is no pending user input
        if (input_echo && (int)embd_inp.size() == n_consumed) {
            console_set_color(con_st, CONSOLE_COLOR_DEFAULT);
        }

        // if not currently processing queued inputs;
        if ((int) embd_inp.size() <= n_consumed) {

            // check for reverse prompt
            if (params.antiprompt.size()) {
                std::string last_output;
                for (auto id : last_n_tokens) {
                    last_output += llama_token_to_str(ctx, id);
                }

                is_antiprompt = false;
                // Check if each of the reverse prompts appears at the end of the output.
                // If we're not running interactively, the reverse prompt might be tokenized with some following characters
                // so we'll compensate for that by widening the search window a bit.
                for (std::string & antiprompt : params.antiprompt) {
                    size_t extra_padding = params.interactive ? 0 : 2;
                    size_t search_start_pos = last_output.length() > static_cast<size_t>(antiprompt.length() + extra_padding)
                        ? last_output.length() - static_cast<size_t>(antiprompt.length() + extra_padding)
                        : 0;

                    if (last_output.find(antiprompt.c_str(), search_start_pos) != std::string::npos) {
                        if (params.interactive) {
                            is_interacting = true;
                            console_set_color(con_st, CONSOLE_COLOR_USER_INPUT);
                        }
                        is_antiprompt = true;
                        fflush(stdout);
                        break;
                    }
                }
            }

            if (n_past > 0 && is_interacting) {
                if (params.instruct) {
                    printf("\n> ");
                }

                std::string buffer;
                if (!params.input_prefix.empty()) {
                    buffer += params.input_prefix;
                    printf("%s", buffer.c_str());
                }

                std::string line;
                bool another_line = true;
                do {
                    another_line = console_readline(con_st, line);
                    buffer += line;
                } while (another_line);

                // done taking input, reset color
                console_set_color(con_st, CONSOLE_COLOR_DEFAULT);

                // Add tokens to embd only if the input buffer is non-empty
                // Entering a empty line lets the user pass control back
                if (buffer.length() > 1) {
                    // append input suffix if any
                    if (!params.input_suffix.empty()) {
                        buffer += params.input_suffix;
                        printf("%s", params.input_suffix.c_str());
                    }

                    // instruct mode: insert instruction prefix
                    if (params.instruct && !is_antiprompt) {
                        n_consumed = embd_inp.size();
                        embd_inp.insert(embd_inp.end(), inp_pfx.begin(), inp_pfx.end());
                    }

                    auto line_inp = ::llama_tokenize(ctx, buffer, false);
                    embd_inp.insert(embd_inp.end(), line_inp.begin(), line_inp.end());

                    // instruct mode: insert response suffix
                    if (params.instruct) {
                        embd_inp.insert(embd_inp.end(), inp_sfx.begin(), inp_sfx.end());
                    }

                    n_remain -= line_inp.size();
                }

                input_echo = false; // do not echo this again
            }

            if (n_past > 0) {
                if (is_interacting) {
                    // reset grammar state if we're restarting generation
                    if (grammar != NULL) {
                        llama_grammar_free(grammar);

                        std::vector<const llama_grammar_element *> grammar_rules(
                            parsed_grammar.c_rules());
                        grammar = llama_grammar_init(
                            grammar_rules.data(), grammar_rules.size(),
                            parsed_grammar.symbol_ids.at("root"));
                    }
                }
                is_interacting = false;
            }
        }

        // end of text token
        if (!embd.empty() && embd.back() == llama_token_eos()) {
            if (params.instruct) {
                is_interacting = true;
            } else {
                fprintf(stderr, " [end of text]\n");
                break;
            }
        }

        // In interactive mode, respect the maximum number of tokens and drop back to user input when reached.
        if (params.interactive && n_remain <= 0 && params.n_predict != -1) {
            n_remain = params.n_predict;
            is_interacting = true;
        }
    }

    if (!path_session.empty() && params.prompt_cache_all && !params.prompt_cache_ro) {
        fprintf(stderr, "\n%s: saving final output to session file '%s'\n", __func__, path_session.c_str());
        llama_save_session_file(ctx, path_session.c_str(), session_tokens.data(), session_tokens.size());
    }

    llama_print_timings(ctx);
    if (ctx_guidance) { llama_free(ctx_guidance); }
    llama_free(ctx);
    llama_free_model(model);

<<<<<<< HEAD
    if (grammar != NULL) {
        llama_grammar_free(grammar);
    }
=======
    llama_backend_free();
>>>>>>> 20d7740a

    return 0;
}<|MERGE_RESOLUTION|>--- conflicted
+++ resolved
@@ -789,13 +789,10 @@
     llama_free(ctx);
     llama_free_model(model);
 
-<<<<<<< HEAD
     if (grammar != NULL) {
         llama_grammar_free(grammar);
     }
-=======
     llama_backend_free();
->>>>>>> 20d7740a
 
     return 0;
 }