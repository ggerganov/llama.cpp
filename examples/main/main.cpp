// Defines sigaction on msys:
#ifndef _GNU_SOURCE
#define _GNU_SOURCE
#endif

#include "common.h"
#include "llama.h"

#include <cassert>
#include <cinttypes>
#include <cmath>
#include <cstdio>
#include <cstring>
#include <ctime>
#include <fstream>
#include <iostream>
#include <string>
#include <vector>

#if defined (__unix__) || (defined (__APPLE__) && defined (__MACH__))
#include <signal.h>
#include <unistd.h>
#elif defined (_WIN32)
#include <signal.h>
#endif

static console_state con_st;

static bool is_interacting = false;

#if defined (__unix__) || (defined (__APPLE__) && defined (__MACH__)) || defined (_WIN32)
void sigint_handler(int signo) {
    set_console_color(con_st, CONSOLE_COLOR_DEFAULT);
    printf("\n"); // this also force flush stdout.
    if (signo == SIGINT) {
        if (!is_interacting) {
            is_interacting=true;
        } else {
            _exit(130);
        }
    }
}
#endif

int main(int argc, char ** argv) {
    gpt_params params;
    params.model = "models/llama-7B/ggml-model.bin";

    if (gpt_params_parse(argc, argv, params) == false) {
        return 1;
    }

    // save choice to use color for later
    // (note for later: this is a slightly awkward choice)
    con_st.use_color = params.use_color;

#if defined (_WIN32)
    win32_console_init(params.use_color);
#endif

    if (params.perplexity) {
        printf("\n************\n");
        printf("%s: please use the 'perplexity' tool for perplexity calculations\n", __func__);
        printf("************\n\n");

        return 0;
    }

    if (params.embedding) {
        printf("\n************\n");
        printf("%s: please use the 'embedding' tool for embedding calculations\n", __func__);
        printf("************\n\n");

        return 0;
    }

    if (params.n_ctx > 2048) {
        fprintf(stderr, "%s: warning: model does not support context sizes greater than 2048 tokens (%d specified);"
                "expect poor results\n", __func__, params.n_ctx);
    }

    if (params.seed <= 0) {
        params.seed = time(NULL);
    }

    fprintf(stderr, "%s: seed = %d\n", __func__, params.seed);

    std::mt19937 rng(params.seed);
    if (params.random_prompt) {
        params.prompt = gpt_random_prompt(rng);
    }

//    params.prompt = R"(// this function checks if the number n is prime
//bool is_prime(int n) {)";

    llama_context * ctx;

    // load the model
    {
        auto lparams = llama_context_default_params();

        lparams.n_ctx      = params.n_ctx;
        lparams.n_parts    = params.n_parts;
        lparams.seed       = params.seed;
        lparams.f16_kv     = params.memory_f16;
        lparams.use_mmap   = params.use_mmap;
        lparams.use_mlock  = params.use_mlock;

        ctx = llama_init_from_file(params.model.c_str(), lparams);

        if (ctx == NULL) {
            fprintf(stderr, "%s: error: failed to load model '%s'\n", __func__, params.model.c_str());
            return 1;
        }
    }

    if (!params.lora_adapter.empty()) {
        int err = llama_apply_lora_from_file(ctx,
                                             params.lora_adapter.c_str(),
                                             params.lora_base.empty() ? NULL : params.lora_base.c_str(),
                                             params.n_threads);
        if (err != 0) {
            fprintf(stderr, "%s: error: failed to apply lora adapter\n", __func__);
            return 1;
        }
    }

    // print system information
    {
        fprintf(stderr, "\n");
        fprintf(stderr, "system_info: n_threads = %d / %d | %s\n",
                params.n_threads, std::thread::hardware_concurrency(), llama_print_system_info());
    }

    // determine the maximum memory usage needed to do inference for the given n_batch and n_predict parameters
    // uncomment the "used_mem" line in llama.cpp to see the results
    if (params.mem_test) {
        {
            const std::vector<llama_token> tmp(params.n_batch, 0);
            llama_eval(ctx, tmp.data(), tmp.size(), 0, params.n_threads, params.n_ethreads);
        }

        {
            const std::vector<llama_token> tmp = { 0, };
            llama_eval(ctx, tmp.data(), tmp.size(), params.n_predict - 1, params.n_threads, params.n_ethreads);
        }

        llama_print_timings(ctx);
        llama_free(ctx);

        return 0;
    }

    // Add a space in front of the first character to match OG llama tokenizer behavior
    params.prompt.insert(0, 1, ' ');

    // tokenize the prompt
    auto embd_inp = ::llama_tokenize(ctx, params.prompt, true);

    const int n_ctx = llama_n_ctx(ctx);

    if ((int) embd_inp.size() > n_ctx - 4) {
        fprintf(stderr, "%s: error: prompt is too long (%d tokens, max %d)\n", __func__, (int) embd_inp.size(), n_ctx - 4);
        return 1;
    }

    // number of tokens to keep when resetting context
    if (params.n_keep < 0 || params.n_keep > (int)embd_inp.size() || params.instruct) {
        params.n_keep = (int)embd_inp.size();
    }

    // prefix & suffix for instruct mode
    const auto inp_pfx = ::llama_tokenize(ctx, "\n\n### Instruction:\n\n", true);
    const auto inp_sfx = ::llama_tokenize(ctx, "\n\n### Response:\n\n", false);

    // in instruct mode, we inject a prefix and a suffix to each input by the user
    if (params.instruct) {
        params.interactive_start = true;
        params.antiprompt.push_back("### Instruction:\n\n");
    }

    // enable interactive mode if reverse prompt or interactive start is specified
    if (params.antiprompt.size() != 0 || params.interactive_start) {
        params.interactive = true;
    }

    // determine newline token
    auto llama_token_newline = ::llama_tokenize(ctx, "\n", false);

    if (params.verbose_prompt) {
        fprintf(stderr, "\n");
        fprintf(stderr, "%s: prompt: '%s'\n", __func__, params.prompt.c_str());
        fprintf(stderr, "%s: number of tokens in prompt = %zu\n", __func__, embd_inp.size());
        for (int i = 0; i < (int) embd_inp.size(); i++) {
            fprintf(stderr, "%6d -> '%s'\n", embd_inp[i], llama_token_to_str(ctx, embd_inp[i]));
        }
        if (params.n_keep > 0) {
        fprintf(stderr, "%s: static prompt based on n_keep: '", __func__);
            for (int i = 0; i < params.n_keep; i++) {
                fprintf(stderr, "%s", llama_token_to_str(ctx, embd_inp[i]));
            }
            fprintf(stderr, "'\n");
        }
        fprintf(stderr, "\n");
    }

    if (params.interactive) {
#if defined (__unix__) || (defined (__APPLE__) && defined (__MACH__))
        struct sigaction sigint_action;
        sigint_action.sa_handler = sigint_handler;
        sigemptyset (&sigint_action.sa_mask);
        sigint_action.sa_flags = 0;
        sigaction(SIGINT, &sigint_action, NULL);
#elif defined (_WIN32)
        signal(SIGINT, sigint_handler);
#endif

        fprintf(stderr, "%s: interactive mode on.\n", __func__);

        if (params.antiprompt.size()) {
            for (auto antiprompt : params.antiprompt) {
                fprintf(stderr, "Reverse prompt: '%s'\n", antiprompt.c_str());
            }
        }

        if (!params.input_prefix.empty()) {
            fprintf(stderr, "Input prefix: '%s'\n", params.input_prefix.c_str());
        }
    }
    fprintf(stderr, "sampling: temp = %f, top_k = %d, top_p = %f, repeat_last_n = %i, repeat_penalty = %f\n",
        params.temp, params.top_k, params.top_p, params.repeat_last_n, params.repeat_penalty);
    fprintf(stderr, "generate: n_ctx = %d, n_batch = %d, n_predict = %d, n_keep = %d\n", n_ctx, params.n_batch, params.n_predict, params.n_keep);
    fprintf(stderr, "\n\n");

    // TODO: replace with ring-buffer
    std::vector<llama_token> last_n_tokens(n_ctx);
    std::fill(last_n_tokens.begin(), last_n_tokens.end(), 0);

    if (params.interactive) {
        fprintf(stderr, "== Running in interactive mode. ==\n"
#if defined (__unix__) || (defined (__APPLE__) && defined (__MACH__)) || defined (_WIN32)
               " - Press Ctrl+C to interject at any time.\n"
#endif
               " - Press Return to return control to LLaMa.\n"
               " - If you want to submit another line, end your input in '\\'.\n\n");
        is_interacting = params.interactive_start;
    }

    bool is_antiprompt = false;
    bool input_noecho  = false;

    int n_past     = 0;
    int n_remain   = params.n_predict;
    int n_consumed = 0;

    // the first thing we will do is to output the prompt, so set color accordingly
    set_console_color(con_st, CONSOLE_COLOR_PROMPT);

    std::vector<llama_token> embd;

    while (n_remain != 0 || params.interactive) {
        // predict
        if (embd.size() > 0) {
            // infinite text generation via context swapping
            // if we run out of context:
            // - take the n_keep first tokens from the original prompt (via n_past)
            // - take half of the last (n_ctx - n_keep) tokens and recompute the logits in batches
            if (n_past + (int) embd.size() > n_ctx) {
                const int n_left = n_past - params.n_keep;

                n_past = params.n_keep;

                // insert n_left/2 tokens at the start of embd from last_n_tokens
                embd.insert(embd.begin(), last_n_tokens.begin() + n_ctx - n_left/2 - embd.size(), last_n_tokens.end() - embd.size());

                //printf("\n---\n");
                //printf("resetting: '");
                //for (int i = 0; i < (int) embd.size(); i++) {
                //    printf("%s", llama_token_to_str(ctx, embd[i]));
                //}
                //printf("'\n");
                //printf("\n---\n");
            }

<<<<<<< HEAD
            if (llama_eval(ctx, embd.data(), embd.size(), n_past, params.n_threads, params.n_ethreads)) {
                fprintf(stderr, "%s : failed to eval\n", __func__);
                return 1;
=======
            // evaluate tokens in batches
            // embd is typically prepared beforehand to fit within a batch, but not always
            for (int i = 0; i < (int) embd.size(); i += params.n_batch) {
                int n_eval = (int) embd.size() - i;
                if (n_eval > params.n_batch) {
                    n_eval = params.n_batch;
                }
                if (llama_eval(ctx, &embd[i], n_eval, n_past, params.n_threads)) {
                    fprintf(stderr, "%s : failed to eval\n", __func__);
                    return 1;
                }
                n_past += n_eval;
>>>>>>> 50cb666b
            }
        }

        embd.clear();

        if ((int) embd_inp.size() <= n_consumed && !is_interacting) {
            // out of user input, sample next token
            const int32_t top_k          = params.top_k;
            const float   top_p          = params.top_p;
            const float   temp           = params.temp;
            const float   repeat_penalty = params.repeat_penalty;

            llama_token id = 0;

            {
                auto logits = llama_get_logits(ctx);

                if (params.ignore_eos) {
                    logits[llama_token_eos()] = 0;
                }

                id = llama_sample_top_p_top_k(ctx,
                        last_n_tokens.data() + n_ctx - params.repeat_last_n,
                        params.repeat_last_n, top_k, top_p, temp, repeat_penalty);

                last_n_tokens.erase(last_n_tokens.begin());
                last_n_tokens.push_back(id);
            }

            // replace end of text token with newline token when in interactive mode
            if (id == llama_token_eos() && params.interactive && !params.instruct) {
                id = llama_token_newline.front();
                if (params.antiprompt.size() != 0) {
                    // tokenize and inject first reverse prompt
                    const auto first_antiprompt = ::llama_tokenize(ctx, params.antiprompt.front(), false);
                    embd_inp.insert(embd_inp.end(), first_antiprompt.begin(), first_antiprompt.end());
                }
            }

            // add it to the context
            embd.push_back(id);

            // echo this to console
            input_noecho = false;

            // decrement remaining sampling budget
            --n_remain;
        } else {
            // some user input remains from prompt or interaction, forward it to processing
            while ((int) embd_inp.size() > n_consumed) {
                embd.push_back(embd_inp[n_consumed]);
                last_n_tokens.erase(last_n_tokens.begin());
                last_n_tokens.push_back(embd_inp[n_consumed]);
                ++n_consumed;
                if ((int) embd.size() >= params.n_batch) {
                    break;
                }
            }
        }

        // display text
        if (!input_noecho) {
            for (auto id : embd) {
                printf("%s", llama_token_to_str(ctx, id));
            }
            fflush(stdout);
        }
        // reset color to default if we there is no pending user input
        if (!input_noecho && (int)embd_inp.size() == n_consumed) {
            set_console_color(con_st, CONSOLE_COLOR_DEFAULT);
        }

        // in interactive mode, and not currently processing queued inputs;
        // check if we should prompt the user for more
        if (params.interactive && (int) embd_inp.size() <= n_consumed) {

            // check for reverse prompt
            if (params.antiprompt.size()) {
                std::string last_output;
                for (auto id : last_n_tokens) {
                    last_output += llama_token_to_str(ctx, id);
                }

                is_antiprompt = false;
                // Check if each of the reverse prompts appears at the end of the output.
                for (std::string & antiprompt : params.antiprompt) {
                    if (last_output.find(antiprompt.c_str(), last_output.length() - antiprompt.length(), antiprompt.length()) != std::string::npos) {
                        is_interacting = true;
                        is_antiprompt = true;
                        set_console_color(con_st, CONSOLE_COLOR_USER_INPUT);
                        fflush(stdout);
                        break;
                    }
                }
            }

            if (n_past > 0 && is_interacting) {
                // potentially set color to indicate we are taking user input
                set_console_color(con_st, CONSOLE_COLOR_USER_INPUT);

#if defined (_WIN32)
                // Windows: must reactivate sigint handler after each signal
                signal(SIGINT, sigint_handler);
#endif

                if (params.instruct) {
                    printf("\n> ");
                }

                std::string buffer;
                if (!params.input_prefix.empty()) {
                    buffer += params.input_prefix;
                    printf("%s", buffer.c_str());
                }

                std::string line;
                bool another_line = true;
                do {
#if defined(_WIN32)
                    std::wstring wline;
                    if (!std::getline(std::wcin, wline)) {
                        // input stream is bad or EOF received
                        return 0;
                    }
                    win32_utf8_encode(wline, line);
#else
                    if (!std::getline(std::cin, line)) {
                        // input stream is bad or EOF received
                        return 0;
                    }
#endif
                    if (line.empty() || line.back() != '\\') {
                        another_line = false;
                    } else {
                        line.pop_back(); // Remove the continue character
                    }
                    buffer += line + '\n'; // Append the line to the result
                } while (another_line);

                // done taking input, reset color
                set_console_color(con_st, CONSOLE_COLOR_DEFAULT);

                // Add tokens to embd only if the input buffer is non-empty
                // Entering a empty line lets the user pass control back
                if (buffer.length() > 1) {

                    // instruct mode: insert instruction prefix
                    if (params.instruct && !is_antiprompt) {
                        n_consumed = embd_inp.size();
                        embd_inp.insert(embd_inp.end(), inp_pfx.begin(), inp_pfx.end());
                    }

                    auto line_inp = ::llama_tokenize(ctx, buffer, false);
                    embd_inp.insert(embd_inp.end(), line_inp.begin(), line_inp.end());

                    // instruct mode: insert response suffix
                    if (params.instruct) {
                        embd_inp.insert(embd_inp.end(), inp_sfx.begin(), inp_sfx.end());
                    }

                    n_remain -= line_inp.size();
                }

                input_noecho = true; // do not echo this again
            }

            if (n_past > 0) {
                is_interacting = false;
            }
        }

        // end of text token
        if (!embd.empty() && embd.back() == llama_token_eos()) {
            if (params.instruct) {
                is_interacting = true;
            } else {
                fprintf(stderr, " [end of text]\n");
                break;
            }
        }

        // In interactive mode, respect the maximum number of tokens and drop back to user input when reached.
        if (params.interactive && n_remain <= 0 && params.n_predict != -1) {
            n_remain = params.n_predict;
            is_interacting = true;
        }
    }

#if defined (_WIN32)
    signal(SIGINT, SIG_DFL);
#endif

    llama_print_timings(ctx);
    llama_free(ctx);

    set_console_color(con_st, CONSOLE_COLOR_DEFAULT);

    return 0;
}<|MERGE_RESOLUTION|>--- conflicted
+++ resolved
@@ -282,11 +282,6 @@
                 //printf("\n---\n");
             }
 
-<<<<<<< HEAD
-            if (llama_eval(ctx, embd.data(), embd.size(), n_past, params.n_threads, params.n_ethreads)) {
-                fprintf(stderr, "%s : failed to eval\n", __func__);
-                return 1;
-=======
             // evaluate tokens in batches
             // embd is typically prepared beforehand to fit within a batch, but not always
             for (int i = 0; i < (int) embd.size(); i += params.n_batch) {
@@ -294,12 +289,11 @@
                 if (n_eval > params.n_batch) {
                     n_eval = params.n_batch;
                 }
-                if (llama_eval(ctx, &embd[i], n_eval, n_past, params.n_threads)) {
+                if (llama_eval(ctx, &embd[i], n_eval, n_past, params.n_threads, params.n_ethreads)) {
                     fprintf(stderr, "%s : failed to eval\n", __func__);
                     return 1;
                 }
                 n_past += n_eval;
->>>>>>> 50cb666b
             }
         }
 
