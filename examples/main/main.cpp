--- conflicted
+++ resolved
@@ -582,13 +582,8 @@
                     LOG_DBG("context full, swapping: n_past = %d, n_left = %d, n_ctx = %d, n_keep = %d, n_discard = %d\n",
                             n_past, n_left, n_ctx, params.n_keep, n_discard);
 
-<<<<<<< HEAD
-                        llama_kv_cache_seq_rm (ctx, 0, params.n_keep            , params.n_keep + n_discard);
-                        llama_kv_cache_seq_add(ctx, 0, params.n_keep + n_discard, n_past + 1   , -n_discard);
-=======
                     llama_kv_cache_seq_rm (ctx, 0, params.n_keep            , params.n_keep + n_discard);
                     llama_kv_cache_seq_add(ctx, 0, params.n_keep + n_discard, n_past, -n_discard);
->>>>>>> afd9909a
 
                     n_past -= n_discard;
 
