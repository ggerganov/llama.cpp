// Defines sigaction on msys:
#ifndef _GNU_SOURCE
#define _GNU_SOURCE
#endif

#include "common.h"

#include "console.h"
#include "llama.h"
#include "build-info.h"
#include "grammar-parser.h"

#include <cassert>
#include <cinttypes>
#include <cmath>
#include <cstdio>
#include <cstring>
#include <ctime>
#include <fstream>
#include <iostream>
#include <string>
#include <vector>

#if defined (__unix__) || (defined (__APPLE__) && defined (__MACH__))
#include <signal.h>
#include <unistd.h>
#elif defined (_WIN32)
#define WIN32_LEAN_AND_MEAN
#ifndef NOMINMAX
#define NOMINMAX
#endif
#include <windows.h>
#include <signal.h>
#endif

#if defined(_MSC_VER)
#pragma warning(disable: 4244 4267) // possible loss of data
#endif

static llama_context ** g_ctx;
static bool is_interacting = false;

#if defined (__unix__) || (defined (__APPLE__) && defined (__MACH__)) || defined (_WIN32)
void sigint_handler(int signo) {
    if (signo == SIGINT) {
        if (!is_interacting) {
            is_interacting = true;
        } else {
            console::cleanup();
            printf("\n");
            llama_print_timings(*g_ctx);
            _exit(130);
        }
    }
}
#endif

int main(int argc, char ** argv) {
    gpt_params params;

    if (gpt_params_parse(argc, argv, params) == false) {
        return 1;
    }

#ifndef LOG_DISABLE_LOGS
    LOG_SET_TARGET(LOG_FILENAME_GENERATOR("main", "log"));
    LOG_TEE("Log start\n")
    LOG_DUMP_CMDLINE(argc,argv);
#endif // LOG_DISABLE_LOGS

    // TODO: Dump params ?
    //LOG("Params perplexity: %s\n", LOG_TOSTR(params.perplexity))

    // save choice to use color for later
    // (note for later: this is a slightly awkward choice)
    console::init(params.simple_io, params.use_color);
    atexit([]() { console::cleanup(); });

    if (params.perplexity) {
        printf("\n************\n");
        printf("%s: please use the 'perplexity' tool for perplexity calculations\n", __func__);
        printf("************\n\n");

        return 0;
    }

    if (params.embedding) {
        printf("\n************\n");
        printf("%s: please use the 'embedding' tool for embedding calculations\n", __func__);
        printf("************\n\n");

        return 0;
    }

    if (params.rope_freq_base != 10000.0) {
        LOG_TEE("%s: warning: changing RoPE frequency base to %g (default 10000.0)\n", __func__, params.rope_freq_base);
    }

    if (params.rope_freq_scale != 1.0) {
        LOG_TEE("%s: warning: scaling RoPE frequency by %g (default 1.0)\n", __func__, params.rope_freq_scale);
    }

    if (params.n_ctx > 2048) {
        // TODO: determine the actual max context of the model (e.g. 4096 for LLaMA v2) and use that instead of 2048
        LOG_TEE("%s: warning: base model only supports context sizes no greater than 2048 tokens (%d specified)\n", __func__, params.n_ctx);
    } else if (params.n_ctx < 8) {
        LOG_TEE("%s: warning: minimum context size is 8, using minimum size.\n", __func__);
        params.n_ctx = 8;
    }

    LOG_TEE("%s: build = %d (%s)\n", __func__, BUILD_NUMBER, BUILD_COMMIT);

    if (params.seed == LLAMA_DEFAULT_SEED) {
        params.seed = time(NULL);
    }

    LOG_TEE("%s: seed  = %u\n", __func__, params.seed);

    std::mt19937 rng(params.seed);
    if (params.random_prompt) {
        params.prompt = gpt_random_prompt(rng);
    }

    LOG("llama backend init\n")
    llama_backend_init(params.numa);

    llama_model * model;
    llama_context * ctx;
    llama_context * ctx_guidance = NULL;
    g_ctx = &ctx;

    // load the model and apply lora adapter, if any
    LOG("load the model and apply lora adapter, if any\n")
    std::tie(model, ctx) = llama_init_from_gpt_params(params);
    if (params.cfg_scale > 1.f) {
        struct llama_context_params lparams = llama_context_params_from_gpt_params(params);
        ctx_guidance = llama_new_context_with_model(model, lparams);
    }

    if (model == NULL) {
        LOG_TEE("%s: error: unable to load model\n", __func__);
        return 1;
    }

    // print system information
    {
        LOG_TEE("\n");
        LOG_TEE("system_info: n_threads = %d / %d | %s\n",
                params.n_threads, std::thread::hardware_concurrency(), llama_print_system_info());
    }

    // determine the maximum memory usage needed to do inference for the given n_batch and n_ctx parameters
    // uncomment the "used_mem" line in llama.cpp to see the results
    if (params.mem_test) {
        {
            LOG_TEE("%s: testing memory usage for n_batch = %d, n_ctx = %d\n", __func__, params.n_batch, params.n_ctx);

            const std::vector<llama_token> tmp(params.n_batch, llama_token_bos(ctx));
            llama_eval(ctx, tmp.data(), tmp.size(), params.n_ctx, params.n_threads);
        }

        llama_print_timings(ctx);
        llama_free(ctx);
        llama_free_model(model);

        return 0;
    }

    // export the cgraph and exit
    if (params.export_cgraph) {
        llama_eval_export(ctx, "llama.ggml");
        llama_free(ctx);
        llama_free_model(model);

        return 0;
    }

    std::string path_session = params.path_prompt_cache;
    std::vector<llama_token> session_tokens;

    if (!path_session.empty()) {
        LOG_TEE("%s: attempting to load saved session from '%s'\n", __func__, path_session.c_str());

        // fopen to check for existing session
        FILE * fp = std::fopen(path_session.c_str(), "rb");
        if (fp != NULL) {
            std::fclose(fp);

            session_tokens.resize(params.n_ctx);
            size_t n_token_count_out = 0;
            if (!llama_load_session_file(ctx, path_session.c_str(), session_tokens.data(), session_tokens.capacity(), &n_token_count_out)) {
                LOG_TEE("%s: error: failed to load session file '%s'\n", __func__, path_session.c_str());
                return 1;
            }
            session_tokens.resize(n_token_count_out);
            llama_set_rng_seed(ctx, params.seed);

            LOG_TEE("%s: loaded a session with prompt size of %d tokens\n", __func__, (int) session_tokens.size());
        } else {
            LOG_TEE("%s: session file does not exist, will create\n", __func__);
        }
    }

    // Add BOS if SPM tokenizer
    const bool add_bos = llama_vocab_type(ctx) == LLAMA_VOCAB_TYPE_SPM;

    // tokenize the prompt
    LOG("Tokenize the prompt\n")
    std::vector<llama_token> embd_inp;

    if (llama_vocab_type(ctx) == LLAMA_VOCAB_TYPE_SPM) {
        // Add a space in front of the first character to match OG llama tokenizer behavior
        params.prompt.insert(0, 1, ' ');
    }

    if (params.interactive_first || params.instruct || !params.prompt.empty() || session_tokens.empty()) {
        embd_inp = ::llama_tokenize(ctx, params.prompt, add_bos);
    } else {
        embd_inp = session_tokens;
    }

    LOG("prompt: \"%s\"\n", LOG_TOSTR(params.prompt))
    //LOG("Prompt tokenized: %s\n", LOG_TOSTR(embd_inp))
    LOG("embd_inp tokenized: %s\n", LOG_TOKENS_TOSTR_PRETTY(embd_inp,ctx))

    // Should not run without any tokens
    if (embd_inp.empty()) {
        embd_inp.push_back(llama_token_bos(ctx));
        LOG("embd_inp was considered empty and bos was added: %s\n", LOG_TOKENS_TOSTR_PRETTY(embd_inp,ctx))
    }

    // Tokenize negative prompt
    std::vector<llama_token> guidance_inp;
    int guidance_offset = 0;
    int original_prompt_len = 0;
    if (ctx_guidance) {
        params.cfg_negative_prompt.insert(0, 1, ' ');
<<<<<<< HEAD
        LOG("cfg_negative_prompt: \"%s\"\n", LOG_TOSTR(params.cfg_negative_prompt))
        guidance_inp = ::llama_tokenize(ctx_guidance, params.cfg_negative_prompt, is_spm);
        LOG("guidance_inp tokenized: %s\n", LOG_TOKENS_TOSTR_PRETTY(guidance_inp,ctx_guidance))

        std::vector<llama_token> original_inp = ::llama_tokenize(ctx, params.prompt, is_spm);
        LOG("original_inp tokenized: %s\n", LOG_TOKENS_TOSTR_PRETTY(original_inp,ctx))
=======
        guidance_inp = ::llama_tokenize(ctx_guidance, params.cfg_negative_prompt, add_bos);

        std::vector<llama_token> original_inp = ::llama_tokenize(ctx, params.prompt, add_bos);
>>>>>>> 04f4b1eb
        original_prompt_len = original_inp.size();
        guidance_offset = (int)guidance_inp.size() - original_prompt_len;
        LOG("original_prompt_len: %s", LOG_TOSTR(original_prompt_len))
        LOG("guidance_offset: %s", LOG_TOSTR(guidance_offset))
    }

    const int n_ctx = llama_n_ctx(ctx);
    LOG("n_ctx: %d\n", n_ctx)

    if ((int) embd_inp.size() > n_ctx - 4) {
        LOG_TEE("%s: error: prompt is too long (%d tokens, max %d)\n", __func__, (int) embd_inp.size(), n_ctx - 4);
        return 1;
    }

    // debug message about similarity of saved session, if applicable
    size_t n_matching_session_tokens = 0;
    if (session_tokens.size()) {
        for (llama_token id : session_tokens) {
            if (n_matching_session_tokens >= embd_inp.size() || id != embd_inp[n_matching_session_tokens]) {
                break;
            }
            n_matching_session_tokens++;
        }
        if (params.prompt.empty() && n_matching_session_tokens == embd_inp.size()) {
            LOG_TEE("%s: using full prompt from session file\n", __func__);
        } else if (n_matching_session_tokens >= embd_inp.size()) {
            LOG_TEE("%s: session file has exact match for prompt!\n", __func__);
        } else if (n_matching_session_tokens < (embd_inp.size() / 2)) {
            LOG_TEE("%s: warning: session file has low similarity to prompt (%zu / %zu tokens); will mostly be reevaluated\n",
                __func__, n_matching_session_tokens, embd_inp.size());
        } else {
            LOG_TEE("%s: session file matches %zu / %zu tokens of prompt\n",
                __func__, n_matching_session_tokens, embd_inp.size());
        }
    }

    LOGLN(
            "recalculate the cached logits (check): embd_inp.empty() %s, n_matching_session_tokens %zu, embd_inp.size() %zu, session_tokens.size() %zu, embd_inp.size() %zu",
            LOG_TOSTR(embd_inp.empty()), n_matching_session_tokens, embd_inp.size(), session_tokens.size(), embd_inp.size())

    // if we will use the cache for the full prompt without reaching the end of the cache, force
    // reevaluation of the last token token to recalculate the cached logits
    if (!embd_inp.empty() && n_matching_session_tokens == embd_inp.size() &&
            session_tokens.size() > embd_inp.size()) {

        LOGLN("recalculate the cached logits (do): session_tokens.resize( %zu )", embd_inp.size() - 1)
        
        session_tokens.resize(embd_inp.size() - 1);
    }

    // number of tokens to keep when resetting context
    if (params.n_keep < 0 || params.n_keep > (int) embd_inp.size() || params.instruct) {
        params.n_keep = (int)embd_inp.size();
    }

    // prefix & suffix for instruct mode
    const auto inp_pfx = ::llama_tokenize(ctx, "\n\n### Instruction:\n\n", add_bos);
    const auto inp_sfx = ::llama_tokenize(ctx, "\n\n### Response:\n\n",    false);

    // in instruct mode, we inject a prefix and a suffix to each input by the user
    if (params.instruct) {
        params.interactive_first = true;
        params.antiprompt.push_back("### Instruction:\n\n");
    }

    // enable interactive mode if interactive start is specified
    if (params.interactive_first) {
        params.interactive = true;
    }

    if (params.verbose_prompt) {
        LOG_TEE("\n");
        LOG_TEE("%s: prompt: '%s'\n", __func__, params.prompt.c_str());
        LOG_TEE("%s: number of tokens in prompt = %zu\n", __func__, embd_inp.size());
        for (int i = 0; i < (int) embd_inp.size(); i++) {
            LOG_TEE("%6d -> '%s'\n", embd_inp[i], llama_token_to_str(ctx, embd_inp[i]).c_str());
        }

        if (ctx_guidance) {
            LOG_TEE("\n");
            LOG_TEE("%s: negative prompt: '%s'\n", __func__, params.cfg_negative_prompt.c_str());
            LOG_TEE("%s: number of tokens in negative prompt = %zu\n", __func__, guidance_inp.size());
            for (int i = 0; i < (int) guidance_inp.size(); i++) {
                LOG_TEE("%6d -> '%s'\n", guidance_inp[i], llama_token_to_str(ctx, guidance_inp[i]).c_str());
            }
        }

        if (params.n_keep > 0) {
        LOG_TEE("%s: static prompt based on n_keep: '", __func__);
            for (int i = 0; i < params.n_keep; i++) {
                LOG_TEE("%s", llama_token_to_str(ctx, embd_inp[i]).c_str());
            }
            LOG_TEE("'\n");
        }
        LOG_TEE("\n");
    }

    if (params.interactive) {
#if defined (__unix__) || (defined (__APPLE__) && defined (__MACH__))
        struct sigaction sigint_action;
        sigint_action.sa_handler = sigint_handler;
        sigemptyset (&sigint_action.sa_mask);
        sigint_action.sa_flags = 0;
        sigaction(SIGINT, &sigint_action, NULL);
#elif defined (_WIN32)
        auto console_ctrl_handler = +[](DWORD ctrl_type) -> BOOL {
            return (ctrl_type == CTRL_C_EVENT) ? (sigint_handler(SIGINT), true) : false;
        };
        SetConsoleCtrlHandler(reinterpret_cast<PHANDLER_ROUTINE>(console_ctrl_handler), true);
#endif

        LOG_TEE("%s: interactive mode on.\n", __func__);

        if (params.antiprompt.size()) {
            for (auto antiprompt : params.antiprompt) {
                LOG_TEE("Reverse prompt: '%s'\n", antiprompt.c_str());
            }
        }

        if (params.input_prefix_bos) {
            LOG_TEE("Input prefix with BOS\n");
        }

        if (!params.input_prefix.empty()) {
            LOG_TEE("Input prefix: '%s'\n", params.input_prefix.c_str());
        }

        if (!params.input_suffix.empty()) {
            LOG_TEE("Input suffix: '%s'\n", params.input_suffix.c_str());
        }
    }
    LOG_TEE("sampling: repeat_last_n = %d, repeat_penalty = %f, presence_penalty = %f, frequency_penalty = %f, top_k = %d, tfs_z = %f, top_p = %f, typical_p = %f, temp = %f, mirostat = %d, mirostat_lr = %f, mirostat_ent = %f\n",
            params.repeat_last_n, params.repeat_penalty, params.presence_penalty, params.frequency_penalty, params.top_k, params.tfs_z, params.top_p, params.typical_p, params.temp, params.mirostat, params.mirostat_eta, params.mirostat_tau);
    LOG_TEE("generate: n_ctx = %d, n_batch = %d, n_predict = %d, n_keep = %d\n", n_ctx, params.n_batch, params.n_predict, params.n_keep);
    LOG_TEE("\n\n");

    grammar_parser::parse_state parsed_grammar;
    llama_grammar *             grammar = NULL;
    if (!params.grammar.empty()) {
        parsed_grammar = grammar_parser::parse(params.grammar.c_str());
        // will be empty (default) if there are parse errors
        if (parsed_grammar.rules.empty()) {
            return 1;
        }
        LOG_TEE("%s: grammar:\n", __func__);
        grammar_parser::print_grammar(stderr, parsed_grammar);
        LOG_TEE("\n");

        {
            auto it = params.logit_bias.find(llama_token_eos(ctx));
            if (it != params.logit_bias.end() && it->second == -INFINITY) {
                LOG_TEE("%s: warning: EOS token is disabled, which will cause most grammars to fail\n", __func__);
            }
        }

        std::vector<const llama_grammar_element *> grammar_rules(parsed_grammar.c_rules());
        grammar = llama_grammar_init(
            grammar_rules.data(), grammar_rules.size(), parsed_grammar.symbol_ids.at("root"));
    }

    // TODO: replace with ring-buffer
    std::vector<llama_token> last_n_tokens(n_ctx);
    std::fill(last_n_tokens.begin(), last_n_tokens.end(), 0);

    if (params.interactive) {
        const char *control_message;
        if (params.multiline_input) {
            control_message = " - To return control to LLaMa, end your input with '\\'.\n"
                              " - To return control without starting a new line, end your input with '/'.\n";
        } else {
            control_message = " - Press Return to return control to LLaMa.\n"
                              " - To return control without starting a new line, end your input with '/'.\n"
                              " - If you want to submit another line, end your input with '\\'.\n";
        }
        fprintf(stderr, "== Running in interactive mode. ==\n"
#if defined (__unix__) || (defined (__APPLE__) && defined (__MACH__)) || defined (_WIN32)
               " - Press Ctrl+C to interject at any time.\n"
#endif
               "%s\n", control_message);

        is_interacting = params.interactive_first;
    }

    bool is_antiprompt        = false;
    bool input_echo           = true;
    bool need_to_save_session = !path_session.empty() && n_matching_session_tokens < embd_inp.size();

    int n_past             = 0;
    int n_remain           = params.n_predict;
    int n_consumed         = 0;
    int n_session_consumed = 0;
    int n_past_guidance    = 0;

    // the first thing we will do is to output the prompt, so set color accordingly
    console::set_display(console::prompt);

    std::vector<llama_token> embd;
    std::vector<llama_token> embd_guidance;

    // do one empty run to warm up the model
    {
        const std::vector<llama_token> tmp = { llama_token_bos(ctx), };
        llama_eval(ctx, tmp.data(), tmp.size(), 0, params.n_threads);
        llama_reset_timings(ctx);
    }

    while ((n_remain != 0 && !is_antiprompt) || params.interactive) {
        // predict
        if (embd.size() > 0) {
            // Note: n_ctx - 4 here is to match the logic for commandline prompt handling via
            // --prompt or --file which uses the same value.
            auto max_embd_size = n_ctx - 4;
            // Ensure the input doesn't exceed the context size by truncating embd if necessary.
            if ((int)embd.size() > max_embd_size) {
                auto skipped_tokens = embd.size() - max_embd_size;
                console::set_display(console::error);
                printf("<<input too long: skipped %zu token%s>>", skipped_tokens, skipped_tokens != 1 ? "s" : "");
                console::set_display(console::reset);
                fflush(stdout);
                embd.resize(max_embd_size);
            }

            // infinite text generation via context swapping
            // if we run out of context:
            // - take the n_keep first tokens from the original prompt (via n_past)
            // - take half of the last (n_ctx - n_keep) tokens and recompute the logits in batches
            if (n_past + (int) embd.size() + std::max<int>(0, guidance_offset) > n_ctx) {
                if (params.n_predict == -2) {
                    LOG_TEE("\n\n%s: context full, stopping generation\n", __func__);
                    break;
                }

                const int n_left = n_past - params.n_keep;
                // always keep the first token - BOS
                n_past = std::max(1, params.n_keep);
                n_past_guidance = std::max(1, params.n_keep + guidance_offset);

                // insert n_left/2 tokens at the start of embd from last_n_tokens
                embd.insert(embd.begin(), last_n_tokens.begin() + n_ctx - n_left/2 - embd.size(), last_n_tokens.end() - embd.size());

                // stop saving session if we run out of context
                path_session.clear();

                //printf("\n---\n");
                //printf("resetting: '");
                //for (int i = 0; i < (int) embd.size(); i++) {
                //    printf("%s", llama_token_to_str(ctx, embd[i]));
                //}
                //printf("'\n");
                //printf("\n---\n");
            }

            // try to reuse a matching prefix from the loaded session instead of re-eval (via n_past)
            if (n_session_consumed < (int) session_tokens.size()) {
                size_t i = 0;
                for ( ; i < embd.size(); i++) {
                    if (embd[i] != session_tokens[n_session_consumed]) {
                        session_tokens.resize(n_session_consumed);
                        break;
                    }

                    n_past++;
                    n_session_consumed++;

                    if (n_session_consumed >= (int) session_tokens.size()) {
                        ++i;
                        break;
                    }
                }
                if (i > 0) {
                    embd.erase(embd.begin(), embd.begin() + i);
                }
            }

            // evaluate tokens in batches
            // embd is typically prepared beforehand to fit within a batch, but not always

            if (ctx_guidance) {
                int input_size = 0;
                llama_token* input_buf = NULL;

                if (n_past_guidance < (int) guidance_inp.size()) {
                    // Guidance context should have the same data with these modifications:
                    //
                    // * Replace the initial prompt
                    // * Shift everything by guidance_offset
                    embd_guidance = guidance_inp;
                    if (embd.begin() + original_prompt_len < embd.end()) {
                        embd_guidance.insert(
                            embd_guidance.end(),
                            embd.begin() + original_prompt_len,
                            embd.end()
                        );
                    }

                    input_buf = embd_guidance.data();
                    input_size = embd_guidance.size();
                    //LOG_TEE("\n---------------------\n");
                    //for (int i = 0; i < (int) embd_guidance.size(); i++) {
                        //LOG_TEE("%s", llama_token_to_str(ctx, embd_guidance[i]));
                    //}
                    //LOG_TEE("\n---------------------\n");
                } else {
                    input_buf = embd.data();
                    input_size = embd.size();
                }

                for (int i = 0; i < input_size; i += params.n_batch) {
                    int n_eval = std::min(input_size - i, params.n_batch);
                    if (llama_eval(ctx_guidance, input_buf + i, n_eval, n_past_guidance, params.n_threads)) {
                        LOG_TEE("%s : failed to eval\n", __func__);
                        return 1;
                    }

                    n_past_guidance += n_eval;
                }
            }

            for (int i = 0; i < (int) embd.size(); i += params.n_batch) {
                int n_eval = (int) embd.size() - i;
                if (n_eval > params.n_batch) {
                    n_eval = params.n_batch;
                }
                if (llama_eval(ctx, &embd[i], n_eval, n_past, params.n_threads)) {
                    LOG_TEE("%s : failed to eval\n", __func__);
                    return 1;
                }
                n_past += n_eval;
            }

            if (embd.size() > 0 && !path_session.empty()) {
                session_tokens.insert(session_tokens.end(), embd.begin(), embd.end());
                n_session_consumed = session_tokens.size();
            }
        }

        embd.clear();
        embd_guidance.clear();

        if ((int) embd_inp.size() <= n_consumed && !is_interacting) {
            // out of user input, sample next token
            const float   temp            = params.temp;
            const int32_t top_k           = params.top_k <= 0 ? llama_n_vocab(ctx) : params.top_k;
            const float   top_p           = params.top_p;
            const float   tfs_z           = params.tfs_z;
            const float   typical_p       = params.typical_p;
            const int32_t repeat_last_n   = params.repeat_last_n < 0 ? n_ctx : params.repeat_last_n;
            const float   repeat_penalty  = params.repeat_penalty;
            const float   alpha_presence  = params.presence_penalty;
            const float   alpha_frequency = params.frequency_penalty;
            const int     mirostat        = params.mirostat;
            const float   mirostat_tau    = params.mirostat_tau;
            const float   mirostat_eta    = params.mirostat_eta;
            const bool    penalize_nl     = params.penalize_nl;

            // optionally save the session on first sample (for faster prompt loading next time)
            if (!path_session.empty() && need_to_save_session && !params.prompt_cache_ro) {
                need_to_save_session = false;
                llama_save_session_file(ctx, path_session.c_str(), session_tokens.data(), session_tokens.size());
            }

            llama_token id = 0;

            {
                auto logits  = llama_get_logits(ctx);
                auto n_vocab = llama_n_vocab(ctx);

                // Apply params.logit_bias map
                for (auto it = params.logit_bias.begin(); it != params.logit_bias.end(); it++) {
                    logits[it->first] += it->second;
                }

                std::vector<llama_token_data> candidates;
                candidates.reserve(n_vocab);
                for (llama_token token_id = 0; token_id < n_vocab; token_id++) {
                    candidates.emplace_back(llama_token_data{token_id, logits[token_id], 0.0f});
                }

                llama_token_data_array candidates_p = { candidates.data(), candidates.size(), false };

                if (ctx_guidance) {
                    llama_sample_classifier_free_guidance(ctx, &candidates_p, ctx_guidance, params.cfg_scale);
                }

                // Apply penalties
                float nl_logit = logits[llama_token_nl(ctx)];
                auto last_n_repeat = std::min(std::min((int)last_n_tokens.size(), repeat_last_n), n_ctx);
                llama_sample_repetition_penalty(ctx, &candidates_p,
                    last_n_tokens.data() + last_n_tokens.size() - last_n_repeat,
                    last_n_repeat, repeat_penalty);
                llama_sample_frequency_and_presence_penalties(ctx, &candidates_p,
                    last_n_tokens.data() + last_n_tokens.size() - last_n_repeat,
                    last_n_repeat, alpha_frequency, alpha_presence);
                if (!penalize_nl) {
                    logits[llama_token_nl(ctx)] = nl_logit;
                }

                if (grammar != NULL) {
                    llama_sample_grammar(ctx, &candidates_p, grammar);
                }

                if (temp <= 0) {
                    // Greedy sampling
                    id = llama_sample_token_greedy(ctx, &candidates_p);
                } else {
                    if (mirostat == 1) {
                        static float mirostat_mu = 2.0f * mirostat_tau;
                        const int mirostat_m = 100;
                        llama_sample_temperature(ctx, &candidates_p, temp);
                        id = llama_sample_token_mirostat(ctx, &candidates_p, mirostat_tau, mirostat_eta, mirostat_m, &mirostat_mu);
                    } else if (mirostat == 2) {
                        static float mirostat_mu = 2.0f * mirostat_tau;
                        llama_sample_temperature(ctx, &candidates_p, temp);
                        id = llama_sample_token_mirostat_v2(ctx, &candidates_p, mirostat_tau, mirostat_eta, &mirostat_mu);
                    } else {
                        // Temperature sampling
                        llama_sample_top_k(ctx, &candidates_p, top_k, 1);
                        llama_sample_tail_free(ctx, &candidates_p, tfs_z, 1);
                        llama_sample_typical(ctx, &candidates_p, typical_p, 1);
                        llama_sample_top_p(ctx, &candidates_p, top_p, 1);
                        llama_sample_temperature(ctx, &candidates_p, temp);
                        id = llama_sample_token(ctx, &candidates_p);
                    }
                }
                // printf("`%d`", candidates_p.size);

                if (grammar != NULL) {
                    llama_grammar_accept_token(ctx, grammar, id);
                }

                last_n_tokens.erase(last_n_tokens.begin());
                last_n_tokens.push_back(id);
            }

            // add it to the context
            embd.push_back(id);

            // echo this to console
            input_echo = true;

            // decrement remaining sampling budget
            --n_remain;
        } else {
            // some user input remains from prompt or interaction, forward it to processing
            while ((int) embd_inp.size() > n_consumed) {
                embd.push_back(embd_inp[n_consumed]);
                last_n_tokens.erase(last_n_tokens.begin());
                last_n_tokens.push_back(embd_inp[n_consumed]);
                ++n_consumed;
                if ((int) embd.size() >= params.n_batch) {
                    break;
                }
            }
        }

        // display text
        if (input_echo) {
            for (auto id : embd) {
                printf("%s", llama_token_to_str(ctx, id).c_str());
            }
            fflush(stdout);
        }
        // reset color to default if we there is no pending user input
        if (input_echo && (int)embd_inp.size() == n_consumed) {
            console::set_display(console::reset);
        }

        // if not currently processing queued inputs;
        if ((int) embd_inp.size() <= n_consumed) {

            // check for reverse prompt
            if (params.antiprompt.size()) {
                std::string last_output;
                for (auto id : last_n_tokens) {
                    last_output += llama_token_to_str(ctx, id);
                }

                is_antiprompt = false;
                // Check if each of the reverse prompts appears at the end of the output.
                // If we're not running interactively, the reverse prompt might be tokenized with some following characters
                // so we'll compensate for that by widening the search window a bit.
                for (std::string & antiprompt : params.antiprompt) {
                    size_t extra_padding = params.interactive ? 0 : 2;
                    size_t search_start_pos = last_output.length() > static_cast<size_t>(antiprompt.length() + extra_padding)
                        ? last_output.length() - static_cast<size_t>(antiprompt.length() + extra_padding)
                        : 0;

                    if (last_output.find(antiprompt.c_str(), search_start_pos) != std::string::npos) {
                        if (params.interactive) {
                            is_interacting = true;
                            console::set_display(console::user_input);
                        }
                        is_antiprompt = true;
                        fflush(stdout);
                        break;
                    }
                }
            }

            // deal with end of text token in interactive mode
            if (last_n_tokens.back() == llama_token_eos(ctx)) {
                if (params.interactive) {
                    if (params.antiprompt.size() != 0) {
                        // tokenize and inject first reverse prompt
                        const auto first_antiprompt = ::llama_tokenize(ctx, params.antiprompt.front(), false);
                        embd_inp.insert(embd_inp.end(), first_antiprompt.begin(), first_antiprompt.end());
                        is_antiprompt = true;
                    }

                    is_interacting = true;
                    printf("\n");
                    console::set_display(console::user_input);
                    fflush(stdout);
                } else if (params.instruct) {
                    is_interacting = true;
                }
            }

            if (n_past > 0 && is_interacting) {
                if (params.instruct) {
                    printf("\n> ");
                }

                if (params.input_prefix_bos) {
                    embd_inp.push_back(llama_token_bos(ctx));
                }

                std::string buffer;
                if (!params.input_prefix.empty()) {
                    buffer += params.input_prefix;
                    printf("%s", buffer.c_str());
                }

                std::string line;
                bool another_line = true;
                do {
                    another_line = console::readline(line, params.multiline_input);
                    buffer += line;
                } while (another_line);

                // done taking input, reset color
                console::set_display(console::reset);

                // Add tokens to embd only if the input buffer is non-empty
                // Entering a empty line lets the user pass control back
                if (buffer.length() > 1) {
                    // append input suffix if any
                    if (!params.input_suffix.empty()) {
                        buffer += params.input_suffix;
                        printf("%s", params.input_suffix.c_str());
                    }

                    // instruct mode: insert instruction prefix
                    if (params.instruct && !is_antiprompt) {
                        n_consumed = embd_inp.size();
                        embd_inp.insert(embd_inp.end(), inp_pfx.begin(), inp_pfx.end());
                    }

                    auto line_inp = ::llama_tokenize(ctx, buffer, false);
                    embd_inp.insert(embd_inp.end(), line_inp.begin(), line_inp.end());

                    // instruct mode: insert response suffix
                    if (params.instruct) {
                        embd_inp.insert(embd_inp.end(), inp_sfx.begin(), inp_sfx.end());
                    }

                    n_remain -= line_inp.size();
                }

                input_echo = false; // do not echo this again
            }

            if (n_past > 0) {
                if (is_interacting) {
                    // reset grammar state if we're restarting generation
                    if (grammar != NULL) {
                        llama_grammar_free(grammar);

                        std::vector<const llama_grammar_element *> grammar_rules( parsed_grammar.c_rules());
                        grammar = llama_grammar_init(
                            grammar_rules.data(), grammar_rules.size(),
                            parsed_grammar.symbol_ids.at("root"));
                    }
                }
                is_interacting = false;
            }
        }

        // end of text token
        if (!embd.empty() && embd.back() == llama_token_eos(ctx) && !(params.instruct || params.interactive)) {
            LOG_TEE(" [end of text]\n");
            break;
        }

        // In interactive mode, respect the maximum number of tokens and drop back to user input when reached.
        // We skip this logic when n_predict == -1 (infinite) or -2 (stop at context size).
        if (params.interactive && n_remain <= 0 && params.n_predict >= 0) {
            n_remain = params.n_predict;
            is_interacting = true;
        }
    }

    if (!path_session.empty() && params.prompt_cache_all && !params.prompt_cache_ro) {
        LOG_TEE("\n%s: saving final output to session file '%s'\n", __func__, path_session.c_str());
        llama_save_session_file(ctx, path_session.c_str(), session_tokens.data(), session_tokens.size());
    }

    llama_print_timings(ctx);
    if (ctx_guidance) { llama_free(ctx_guidance); }
    llama_free(ctx);
    llama_free_model(model);

    if (grammar != NULL) {
        llama_grammar_free(grammar);
    }
    llama_backend_free();

#ifndef LOG_DISABLE_LOGS
    LOG_TEE("Log end\n")
#endif // LOG_DISABLE_LOGS

    return 0;
}<|MERGE_RESOLUTION|>--- conflicted
+++ resolved
@@ -235,18 +235,14 @@
     int original_prompt_len = 0;
     if (ctx_guidance) {
         params.cfg_negative_prompt.insert(0, 1, ' ');
-<<<<<<< HEAD
         LOG("cfg_negative_prompt: \"%s\"\n", LOG_TOSTR(params.cfg_negative_prompt))
-        guidance_inp = ::llama_tokenize(ctx_guidance, params.cfg_negative_prompt, is_spm);
+
+        guidance_inp = ::llama_tokenize(ctx_guidance, params.cfg_negative_prompt, add_bos);
         LOG("guidance_inp tokenized: %s\n", LOG_TOKENS_TOSTR_PRETTY(guidance_inp,ctx_guidance))
 
-        std::vector<llama_token> original_inp = ::llama_tokenize(ctx, params.prompt, is_spm);
+        std::vector<llama_token> original_inp = ::llama_tokenize(ctx, params.prompt, add_bos);
         LOG("original_inp tokenized: %s\n", LOG_TOKENS_TOSTR_PRETTY(original_inp,ctx))
-=======
-        guidance_inp = ::llama_tokenize(ctx_guidance, params.cfg_negative_prompt, add_bos);
-
-        std::vector<llama_token> original_inp = ::llama_tokenize(ctx, params.prompt, add_bos);
->>>>>>> 04f4b1eb
+
         original_prompt_len = original_inp.size();
         guidance_offset = (int)guidance_inp.size() - original_prompt_len;
         LOG("original_prompt_len: %s", LOG_TOSTR(original_prompt_len))
