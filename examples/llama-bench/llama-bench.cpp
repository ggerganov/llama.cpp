--- conflicted
+++ resolved
@@ -175,12 +175,8 @@
     std::vector<int> main_gpu;
     std::vector<bool> no_kv_offload;
     std::vector<bool> mul_mat_q;
-<<<<<<< HEAD
-    std::vector<std::array<float, LLAMA_MAX_DEVICES>> tensor_split;
+    std::vector<std::vector<float>> tensor_split;
     bool use_mmap;
-=======
-    std::vector<std::vector<float>> tensor_split;
->>>>>>> ce320601
     int reps;
     bool verbose;
     output_formats output_format;
@@ -483,12 +479,8 @@
     int main_gpu;
     bool no_kv_offload;
     bool mul_mat_q;
-<<<<<<< HEAD
-    std::array<float, LLAMA_MAX_DEVICES> tensor_split;
+    std::vector<float> tensor_split;
     bool use_mmap;
-=======
-    std::vector<float> tensor_split;
->>>>>>> ce320601
 
     llama_model_params to_llama_mparams() const {
         llama_model_params mparams = llama_model_default_params();
@@ -616,12 +608,8 @@
     int main_gpu;
     bool no_kv_offload;
     bool mul_mat_q;
-<<<<<<< HEAD
-    std::array<float, LLAMA_MAX_DEVICES> tensor_split;
+    std::vector<float> tensor_split;
     bool use_mmap;
-=======
-    std::vector<float> tensor_split;
->>>>>>> ce320601
     int n_prompt;
     int n_gen;
     std::string test_time;
