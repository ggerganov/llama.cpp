--- conflicted
+++ resolved
@@ -940,11 +940,7 @@
 
     while (n_processed < n_prompt) {
         int n_tokens = std::min(n_prompt - n_processed, n_batch);
-<<<<<<< HEAD
-        llama_eval(ctx, tokens.data(), n_tokens, n_past + n_processed);
-=======
-        llama_decode(ctx, llama_batch_get_one(tokens.data(), n_tokens, n_past + n_processed, 0), n_threads);
->>>>>>> ec893798
+        llama_decode(ctx, llama_batch_get_one(tokens.data(), n_tokens, n_past + n_processed, 0));
         n_processed += n_tokens;
     }
 }
@@ -955,11 +951,7 @@
     llama_set_n_threads(ctx, n_threads, n_threads);
 
     for (int i = 0; i < n_gen; i++) {
-<<<<<<< HEAD
-        llama_eval(ctx, &token, 1, n_past + i);
-=======
-        llama_decode(ctx, llama_batch_get_one(&token, 1, n_past + i, 0), n_threads);
->>>>>>> ec893798
+        llama_decode(ctx, llama_batch_get_one(&token, 1, n_past + i, 0));
     }
 }
 
