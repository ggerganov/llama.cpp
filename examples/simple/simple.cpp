#include "common.h"
#include "llama.h"

#include <cmath>
#include <cstdio>
#include <string>
#include <vector>

int main(int argc, char ** argv) {
    gpt_params params;

    if (argc == 1 || argv[1][0] == '-') {
        printf("usage: %s MODEL_PATH [PROMPT]\n" , argv[0]);
        return 1 ;
    }

    if (argc >= 2) {
        params.model = argv[1];
    }

    if (argc >= 3) {
        params.prompt = argv[2];
    }

    if (params.prompt.empty()) {
        params.prompt = "Hello my name is";
    }

    // total length of the sequence including the prompt
    const int n_len = 32;

    // init LLM

    llama_backend_init(params.numa);

<<<<<<< HEAD
    llama_model * model = llama_load_model_from_file(params.model.c_str(), llama_model_default_params());
=======
    llama_context_params ctx_params = llama_context_default_params();

    ctx_params.seed  = 1234;
    ctx_params.n_ctx = 2048;

    llama_model * model = llama_load_model_from_file(params.model.c_str(), ctx_params);
>>>>>>> ec893798

    if (model == NULL) {
        fprintf(stderr , "%s: error: unable to load model\n" , __func__);
        return 1;
    }

    llama_context * ctx = llama_new_context_with_model(model, llama_context_default_params());

    if (ctx == NULL) {
        fprintf(stderr , "%s: error: failed to create the llama_context\n" , __func__);
        return 1;
    }

    // tokenize the prompt

    std::vector<llama_token> tokens_list;
    tokens_list = ::llama_tokenize(ctx, params.prompt, true);

    const int n_ctx    = llama_n_ctx(ctx);
    const int n_kv_req = tokens_list.size() + (n_len - tokens_list.size());

    LOG_TEE("\n%s: n_len = %d, n_ctx = %d, n_kv_req = %d\n", __func__, n_len, n_ctx, n_kv_req);

    // make sure the KV cache is big enough to hold all the prompt and generated tokens
    if (n_kv_req > n_ctx) {
        LOG_TEE("%s: error: n_kv_req > n_ctx, the required KV cache size is not big enough\n", __func__);
        LOG_TEE("%s:        either reduce n_parallel or increase n_ctx\n", __func__);
        return 1;
    }

    // print the prompt token-by-token

    fprintf(stderr, "\n");

    for (auto id : tokens_list) {
        fprintf(stderr, "%s", llama_token_to_piece(ctx, id).c_str());
    }

    fflush(stderr);

    // create a llama_batch with size 512
    // we use this object to submit token data for decoding

    llama_batch batch = llama_batch_init(512, 0);

    // evaluate the initial prompt
    batch.n_tokens = tokens_list.size();

    for (int32_t i = 0; i < batch.n_tokens; i++) {
        batch.token[i]  = tokens_list[i];
        batch.pos[i]    = i;
        batch.seq_id[i] = 0;
        batch.logits[i] = false;
    }

<<<<<<< HEAD
        if (llama_eval(ctx, tokens_list.data(), int(tokens_list.size()), llama_get_kv_cache_token_count(ctx))) {
            fprintf(stderr, "%s : failed to eval\n", __func__);
            return 1;
        }
=======
    // llama_decode will output logits only for the last token of the prompt
    batch.logits[batch.n_tokens - 1] = true;

    if (llama_decode(ctx, batch, params.n_threads) != 0) {
        LOG_TEE("%s: llama_decode() failed\n", __func__);
        return 1;
    }

    // main loop
>>>>>>> ec893798

    int n_cur    = batch.n_tokens;
    int n_decode = 0;

    const auto t_main_start = ggml_time_us();

    while (n_cur <= n_len) {
        // sample the next token
        {
            auto   n_vocab = llama_n_vocab(ctx);
            auto * logits  = llama_get_logits_ith(ctx, batch.n_tokens - 1);

            std::vector<llama_token_data> candidates;
            candidates.reserve(n_vocab);

            for (llama_token token_id = 0; token_id < n_vocab; token_id++) {
                candidates.emplace_back(llama_token_data{ token_id, logits[token_id], 0.0f });
            }

            llama_token_data_array candidates_p = { candidates.data(), candidates.size(), false };

            // sample the most likely token
            const llama_token new_token_id = llama_sample_token_greedy(ctx, &candidates_p);

            // is it an end of stream?
            if (new_token_id == llama_token_eos(ctx) || n_cur == n_len) {
                LOG_TEE("\n");

                break;
            }

            LOG_TEE("%s", llama_token_to_piece(ctx, new_token_id).c_str());
            fflush(stdout);

            // prepare the next batch
            batch.n_tokens = 0;

            // push this new token for next evaluation
            batch.token [batch.n_tokens] = new_token_id;
            batch.pos   [batch.n_tokens] = n_cur;
            batch.seq_id[batch.n_tokens] = 0;
            batch.logits[batch.n_tokens] = true;

            batch.n_tokens += 1;

            n_decode += 1;
        }

        n_cur += 1;

        // evaluate the current batch with the transformer model
        if (llama_decode(ctx, batch, params.n_threads)) {
            fprintf(stderr, "%s : failed to eval, return code %d\n", __func__, 1);
            return 1;
        }
    }

    LOG_TEE("\n");

    const auto t_main_end = ggml_time_us();

    LOG_TEE("%s: decoded %d tokens in %.2f s, speed: %.2f t/s\n",
            __func__, n_decode, (t_main_end - t_main_start) / 1000000.0f, n_decode / ((t_main_end - t_main_start) / 1000000.0f));

    llama_print_timings(ctx);

    fprintf(stderr, "\n");

    llama_batch_free(batch);

    llama_free(ctx);
    llama_free_model(model);

    llama_backend_free();

    return 0;
}<|MERGE_RESOLUTION|>--- conflicted
+++ resolved
@@ -33,23 +33,29 @@
 
     llama_backend_init(params.numa);
 
-<<<<<<< HEAD
-    llama_model * model = llama_load_model_from_file(params.model.c_str(), llama_model_default_params());
-=======
-    llama_context_params ctx_params = llama_context_default_params();
+    // initialize the model
 
-    ctx_params.seed  = 1234;
-    ctx_params.n_ctx = 2048;
+    llama_model_params model_params = llama_model_default_params();
 
-    llama_model * model = llama_load_model_from_file(params.model.c_str(), ctx_params);
->>>>>>> ec893798
+    // model_params.n_gpu_layers = 99; // offload all layers to the GPU
+
+    llama_model * model = llama_load_model_from_file(params.model.c_str(), model_params);
 
     if (model == NULL) {
         fprintf(stderr , "%s: error: unable to load model\n" , __func__);
         return 1;
     }
 
-    llama_context * ctx = llama_new_context_with_model(model, llama_context_default_params());
+    // initialize the context
+
+    llama_context_params ctx_params = llama_context_default_params();
+
+    ctx_params.seed  = 1234;
+    ctx_params.n_ctx = 2048;
+    ctx_params.n_threads = params.n_threads;
+    ctx_params.n_threads_batch = params.n_threads_batch == -1 ? params.n_threads : params.n_threads_batch;
+
+    llama_context * ctx = llama_new_context_with_model(model, ctx_params);
 
     if (ctx == NULL) {
         fprintf(stderr , "%s: error: failed to create the llama_context\n" , __func__);
@@ -98,22 +104,15 @@
         batch.logits[i] = false;
     }
 
-<<<<<<< HEAD
-        if (llama_eval(ctx, tokens_list.data(), int(tokens_list.size()), llama_get_kv_cache_token_count(ctx))) {
-            fprintf(stderr, "%s : failed to eval\n", __func__);
-            return 1;
-        }
-=======
     // llama_decode will output logits only for the last token of the prompt
     batch.logits[batch.n_tokens - 1] = true;
 
-    if (llama_decode(ctx, batch, params.n_threads) != 0) {
+    if (llama_decode(ctx, batch) != 0) {
         LOG_TEE("%s: llama_decode() failed\n", __func__);
         return 1;
     }
 
     // main loop
->>>>>>> ec893798
 
     int n_cur    = batch.n_tokens;
     int n_decode = 0;
@@ -165,7 +164,7 @@
         n_cur += 1;
 
         // evaluate the current batch with the transformer model
-        if (llama_decode(ctx, batch, params.n_threads)) {
+        if (llama_decode(ctx, batch)) {
             fprintf(stderr, "%s : failed to eval, return code %d\n", __func__, 1);
             return 1;
         }
