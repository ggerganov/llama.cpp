// Various helper functions and utilities

#pragma once

#include "llama.h"

#include <string>
#include <vector>
#include <random>
#include <thread>
#include <unordered_map>

//
// CLI argument parsing
//
int32_t get_num_physical_cores();

struct gpt_params {
    int32_t seed          = -1;   // RNG seed
<<<<<<< HEAD
    int32_t n_threads     = std::min(4, (int32_t) std::thread::hardware_concurrency());
    int32_t n_ethreads    = std::min(4, (int32_t) std::thread::hardware_concurrency());
    int32_t n_predict     = 128;  // new tokens to predict
    int32_t repeat_last_n = 64;   // last n tokens to penalize
=======
    int32_t n_threads     = get_num_physical_cores();
    int32_t n_predict     = -1;  // new tokens to predict
>>>>>>> f4cef87e
    int32_t n_parts       = -1;   // amount of model parts (-1 = determine from model dimensions)
    int32_t n_ctx         = 512;  // context size
    int32_t n_batch       = 512;  // batch size for prompt processing (must be >=32 to use BLAS)
    int32_t n_keep        = 0;    // number of tokens to keep from initial prompt

    // sampling parameters
    std::unordered_map<llama_token, float> logit_bias; // logit bias for specific tokens
    int32_t top_k             = 40;    // <= 0 to use vocab size
    float   top_p             = 0.95f; // 1.0 = disabled
    float   tfs_z             = 1.00f; // 1.0 = disabled
    float   typical_p         = 1.00f; // 1.0 = disabled
    float   temp              = 0.80f; // 1.0 = disabled
    float   repeat_penalty    = 1.10f; // 1.0 = disabled
    int32_t repeat_last_n     = 64;    // last n tokens to penalize (0 = disable penalty, -1 = context size)
    float   frequency_penalty = 0.00f; // 0.0 = disabled
    float   presence_penalty  = 0.00f; // 0.0 = disabled
    int     mirostat          = 0;     // 0 = disabled, 1 = mirostat, 2 = mirostat 2.0
    float   mirostat_tau      = 5.00f; // target entropy
    float   mirostat_eta      = 0.10f; // learning rate

    std::string model  = "models/lamma-7B/ggml-model.bin"; // model path
    std::string prompt = "";
    std::string path_session = "";       // path to file for saving/loading model eval state
    std::string input_prefix = "";       // string to prefix user inputs with
    std::vector<std::string> antiprompt; // string upon seeing which more user input is prompted

    std::string lora_adapter = "";  // lora adapter path
    std::string lora_base = "";     // base model path for the lora adapter

    bool memory_f16        = true;  // use f16 instead of f32 for memory kv
    bool random_prompt     = false; // do not randomize prompt if none provided
    bool use_color         = false; // use color to distinguish generations and inputs
    bool interactive       = false; // interactive mode

    bool embedding         = false; // get only sentence embedding
    bool interactive_first = false; // wait for user input immediately

    bool instruct          = false; // instruction mode (used for Alpaca models)
    bool penalize_nl       = true;  // consider newlines as a repeatable token
    bool perplexity        = false; // compute perplexity over the prompt
    bool use_mmap          = true;  // use mmap for faster loads
    bool use_mlock         = false; // use mlock to keep model in memory
    bool mem_test          = false; // compute maximum memory usage
    bool verbose_prompt    = false; // print prompt tokens before generation
};

bool gpt_params_parse(int argc, char ** argv, gpt_params & params);

void gpt_print_usage(int argc, char ** argv, const gpt_params & params);

std::string gpt_random_prompt(std::mt19937 & rng);

//
// Vocab utils
//

std::vector<llama_token> llama_tokenize(struct llama_context * ctx, const std::string & text, bool add_bos);

//
// Console utils
//

#define ANSI_COLOR_RED     "\x1b[31m"
#define ANSI_COLOR_GREEN   "\x1b[32m"
#define ANSI_COLOR_YELLOW  "\x1b[33m"
#define ANSI_COLOR_BLUE    "\x1b[34m"
#define ANSI_COLOR_MAGENTA "\x1b[35m"
#define ANSI_COLOR_CYAN    "\x1b[36m"
#define ANSI_COLOR_RESET   "\x1b[0m"
#define ANSI_BOLD          "\x1b[1m"

enum console_color_t {
    CONSOLE_COLOR_DEFAULT=0,
    CONSOLE_COLOR_PROMPT,
    CONSOLE_COLOR_USER_INPUT
};

struct console_state {
    bool use_color = false;
    console_color_t color = CONSOLE_COLOR_DEFAULT;
};

void set_console_color(console_state & con_st, console_color_t color);

#if defined (_WIN32)
void win32_console_init(bool enable_color);
void win32_utf8_encode(const std::wstring & wstr, std::string & str);
#endif<|MERGE_RESOLUTION|>--- conflicted
+++ resolved
@@ -17,15 +17,9 @@
 
 struct gpt_params {
     int32_t seed          = -1;   // RNG seed
-<<<<<<< HEAD
-    int32_t n_threads     = std::min(4, (int32_t) std::thread::hardware_concurrency());
-    int32_t n_ethreads    = std::min(4, (int32_t) std::thread::hardware_concurrency());
-    int32_t n_predict     = 128;  // new tokens to predict
-    int32_t repeat_last_n = 64;   // last n tokens to penalize
-=======
     int32_t n_threads     = get_num_physical_cores();
+    int32_t n_ethreads    = get_num_physical_cores();
     int32_t n_predict     = -1;  // new tokens to predict
->>>>>>> f4cef87e
     int32_t n_parts       = -1;   // amount of model parts (-1 = determine from model dimensions)
     int32_t n_ctx         = 512;  // context size
     int32_t n_batch       = 512;  // batch size for prompt processing (must be >=32 to use BLAS)
