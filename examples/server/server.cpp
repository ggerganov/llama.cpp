--- conflicted
+++ resolved
@@ -852,30 +852,6 @@
 
             const auto & penalty_prompt = data.find("penalty_prompt");
 
-<<<<<<< HEAD
-        if (
-            (slot->prompt.is_string() && slot->prompt.get<std::string>().empty())
-            ||
-            (slot->prompt.is_array() && slot->prompt.empty())
-        )
-        {
-            throw llama_error("prompt.empty", "The prompt must not be empty");
-        }
-
-        slot->sparams.penalty_prompt_tokens.clear();
-        slot->sparams.use_penalty_prompt_tokens = false;
-        const auto &penalty_prompt = data.find("penalty_prompt");
-        if (penalty_prompt != data.end())
-        {
-            if (penalty_prompt->is_string())
-            {
-                const auto penalty_prompt_string = penalty_prompt->get<std::string>();
-                auto penalty_tokens = llama_tokenize(model, penalty_prompt_string, false);
-                slot->sparams.penalty_prompt_tokens.swap(penalty_tokens);
-                if (slot->params.n_predict > 0)
-                {
-                    slot->sparams.penalty_prompt_tokens.reserve(slot->sparams.penalty_prompt_tokens.size() + slot->params.n_predict);
-=======
             if (penalty_prompt != data.end()) {
                 if (penalty_prompt->is_string()) {
                     const auto penalty_prompt_string = penalty_prompt->get<std::string>();
@@ -890,7 +866,6 @@
                         {"id_slot", slot.id},
                         {"tokens",  slot.sparams.penalty_prompt_tokens},
                     });
->>>>>>> 515f7d0d
                 }
                 else if (penalty_prompt->is_array()) {
                     const auto n_tokens = penalty_prompt->size();
@@ -1177,67 +1152,7 @@
         return slot.has_next_token; // continue
     }
 
-<<<<<<< HEAD
-    bool process_images(llama_client_slot &slot) const
-    {
-        for (slot_image &img : slot.images)
-        {
-            if (!img.request_encode_image)
-            {
-                continue;
-            }
-
-            if (!llava_image_embed_make_with_clip_img(clp_ctx, params.n_threads, img.img_data, &img.image_embedding, &img.image_tokens)) {
-                LOG_TEE("Error processing the given image");
-                return false;
-            }
-
-
-            img.request_encode_image = false;
-        }
-
-        return slot.images.size() > 0;
-    }
-
-    void send_error(task_server& task, const std::string &error)
-    {
-        LOG_TEE("task %i - error: %s\n", task.id, error.c_str());
-        task_result res;
-        res.id = task.id;
-        res.multitask_id = task.multitask_id;
-        res.stop = false;
-        res.error = true;
-        res.result_json = { { "content", error } };
-        queue_results.send(res);
-    }
-
-    static json error_to_json(const llama_error& error)
-    {
-        return {
-            { "error", {
-                { "id", error.id() },
-                { "description", error.description() }
-            } }
-        };
-    }
-
-    void send_error(task_server& task, const llama_error& error)
-    {
-        LOG_TEE("task %i - error: %s - %s\n", task.id, error.id().c_str(), error.description().c_str());
-        task_result res;
-        res.id = task.id;
-        res.multitask_id = task.multitask_id;
-        res.stop = false;
-        res.error = true;
-        res.result_json = { { "content", error_to_json(error).dump() } };
-        queue_results.send(res);
-    }
-
-    json get_formated_generation(llama_client_slot &slot)
-    {
-=======
     json get_formated_generation(const server_slot & slot) const {
->>>>>>> 515f7d0d
         const auto eos_bias = slot.sparams.logit_bias.find(llama_token_eos(model));
         const bool ignore_eos = eos_bias != slot.sparams.logit_bias.end() && eos_bias->second < 0.0f && std::isinf(eos_bias->second);
 
@@ -1521,29 +1436,9 @@
                     slot->infill    = task.infill;
                     slot->embedding = task.embedding;
 
-<<<<<<< HEAD
-                try {
-                    if (!launch_slot_with_data(slot, task.data))
-                    {
-                        // send error result
-                        send_error(task, "internal_error");
-                        break;
-                    }
-                } catch (const llama_error & err) {
-                    send_error(task, err);
-                }
-            } break;
-            case TASK_TYPE_CANCEL: { // release slot linked with the task id
-                for (auto & slot : slots)
-                {
-                    if (slot.task_id == task.target_id)
-                    {
-                        slot.release();
-=======
                     if (!launch_slot_with_data(*slot, task.data)) {
                         // send error result
                         send_error(task, "internal_error");
->>>>>>> 515f7d0d
                         break;
                     }
                 } break;
@@ -3049,74 +2944,6 @@
             { "total_slots",                 ctx_server.params.n_parallel }
         };
 
-<<<<<<< HEAD
-    svr.Post("/completion", [&llama, &validate_api_key](const httplib::Request &req, httplib::Response &res)
-            {
-                res.set_header("Access-Control-Allow-Origin", req.get_header_value("Origin"));
-                if (!validate_api_key(req, res)) {
-                    return;
-                }
-                json data;
-                try {
-                    data = json::parse(req.body);
-                } catch(const json::exception & json_err) {
-                    const auto err = llama_error("request.invalid_json", std::string("Invalid JSON: ") + json_err.what());
-                    const auto err_json = llama_server_context::error_to_json(err).dump();
-                    res.set_content(err_json, "text/plain; charset=utf-8");
-                    return;
-                }
-                const int task_id = llama.queue_tasks.get_new_id();
-                llama.queue_results.add_waiting_task_id(task_id);
-                llama.request_completion(task_id, data, false, false, -1);
-                if (!json_value(data, "stream", false)) {
-                    std::string completion_text;
-                    task_result result = llama.queue_results.recv(task_id);
-                    if (!result.error && result.stop) {
-                        res.set_content(result.result_json.dump(-1, ' ', false, json::error_handler_t::replace), "application/json; charset=utf-8");
-                    }
-                    else
-                    {
-                        res.set_content(result.result_json["content"], "text/plain; charset=utf-8");
-                    }
-                    llama.queue_results.remove_waiting_task_id(task_id);
-                } else {
-                    const auto chunked_content_provider = [task_id, &llama](size_t, httplib::DataSink & sink)
-                    {
-                        while (true)
-                        {
-                            task_result result = llama.queue_results.recv(task_id);
-                            if (!result.error) {
-                                const std::string str =
-                                    "data: " +
-                                    result.result_json.dump(-1, ' ', false, json::error_handler_t::replace) +
-                                    "\n\n";
-                                LOG_VERBOSE("data stream", {
-                                    { "to_send", str }
-                                });
-                                if (!sink.write(str.c_str(), str.size()))
-                                {
-                                    llama.queue_results.remove_waiting_task_id(task_id);
-                                    return false;
-                                }
-                                if (result.stop) {
-                                    break;
-                                }
-                            } else {
-                                const std::string str =
-                                    "error: " +
-                                    result.result_json.dump(-1, ' ', false, json::error_handler_t::replace) +
-                                    "\n\n";
-                                LOG_VERBOSE("data stream", {
-                                    { "to_send", str }
-                                });
-                                if (!sink.write(str.c_str(), str.size()))
-                                {
-                                    llama.queue_results.remove_waiting_task_id(task_id);
-                                    return false;
-                                }
-                                break;
-                            }
-=======
         res.set_content(data.dump(), "application/json; charset=utf-8");
     });
 
@@ -3160,7 +2987,6 @@
                         if (!sink.write(str.c_str(), str.size())) {
                             ctx_server.queue_results.remove_waiting_task_id(id_task);
                             return false;
->>>>>>> 515f7d0d
                         }
 
                         if (result.stop) {
