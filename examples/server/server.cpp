#include "utils.hpp"

#include "arg.h"
#include "common.h"
#include "log.h"
#include "sampling.h"
#include "json-schema-to-grammar.h"
#include "llama.h"

// Change JSON_ASSERT from assert() to GGML_ASSERT:
#define JSON_ASSERT GGML_ASSERT
#include "json.hpp"
// mime type for sending response
#define MIMETYPE_JSON "application/json; charset=utf-8"

// auto generated files (update with ./deps.sh)
#include "colorthemes.css.hpp"
#include "style.css.hpp"
#include "theme-beeninorder.css.hpp"
#include "theme-ketivah.css.hpp"
#include "theme-mangotango.css.hpp"
#include "theme-playground.css.hpp"
#include "theme-polarnight.css.hpp"
#include "theme-snowstorm.css.hpp"
#include "index.html.hpp"
#include "index-new.html.hpp"
#include "index.js.hpp"
#include "completion.js.hpp"
#include "system-prompts.js.hpp"
#include "prompt-formats.js.hpp"
#include "json-schema-to-grammar.mjs.hpp"
#include "loading.html.hpp"

#include <atomic>
#include <condition_variable>
#include <cstddef>
#include <cinttypes>
#include <deque>
#include <memory>
#include <mutex>
#include <signal.h>
#include <thread>
#include <unordered_map>
#include <unordered_set>

#define SLT_INF(slot, fmt, ...) LOG_INF("slot %12.*s: id %2d | task %d | " fmt, 12, __func__, (slot).id, (slot).id_task, __VA_ARGS__)
#define SLT_WRN(slot, fmt, ...) LOG_WRN("slot %12.*s: id %2d | task %d | " fmt, 12, __func__, (slot).id, (slot).id_task, __VA_ARGS__)
#define SLT_ERR(slot, fmt, ...) LOG_ERR("slot %12.*s: id %2d | task %d | " fmt, 12, __func__, (slot).id, (slot).id_task, __VA_ARGS__)
#define SLT_DBG(slot, fmt, ...) LOG_DBG("slot %12.*s: id %2d | task %d | " fmt, 12, __func__, (slot).id, (slot).id_task, __VA_ARGS__)

#define SRV_INF(fmt, ...) LOG_INF("srv  %12.*s: " fmt, 12, __func__, __VA_ARGS__)
#define SRV_WRN(fmt, ...) LOG_WRN("srv  %12.*s: " fmt, 12, __func__, __VA_ARGS__)
#define SRV_ERR(fmt, ...) LOG_ERR("srv  %12.*s: " fmt, 12, __func__, __VA_ARGS__)
#define SRV_DBG(fmt, ...) LOG_DBG("srv  %12.*s: " fmt, 12, __func__, __VA_ARGS__)

#define QUE_INF(fmt, ...) LOG_INF("que  %12.*s: " fmt, 12, __func__, __VA_ARGS__)
#define QUE_WRN(fmt, ...) LOG_WRN("que  %12.*s: " fmt, 12, __func__, __VA_ARGS__)
#define QUE_ERR(fmt, ...) LOG_ERR("que  %12.*s: " fmt, 12, __func__, __VA_ARGS__)
#define QUE_DBG(fmt, ...) LOG_DBG("que  %12.*s: " fmt, 12, __func__, __VA_ARGS__)

using json = nlohmann::ordered_json;

enum stop_type {
    STOP_TYPE_FULL,
    STOP_TYPE_PARTIAL,
};

// state diagram: https://github.com/ggerganov/llama.cpp/pull/9283
enum slot_state {
    SLOT_STATE_IDLE,
    SLOT_STATE_PROCESSING_PROMPT,
    SLOT_STATE_DONE_PROMPT,
    SLOT_STATE_GENERATING,
};

enum server_state {
    SERVER_STATE_LOADING_MODEL,  // Server is starting up, model not fully loaded yet
    SERVER_STATE_READY,          // Server is ready and model is loaded
};

enum server_task_type {
    SERVER_TASK_TYPE_COMPLETION,
    SERVER_TASK_TYPE_CANCEL,
    SERVER_TASK_TYPE_NEXT_RESPONSE,
    SERVER_TASK_TYPE_METRICS,
    SERVER_TASK_TYPE_SLOT_SAVE,
    SERVER_TASK_TYPE_SLOT_RESTORE,
    SERVER_TASK_TYPE_SLOT_ERASE,
    SERVER_TASK_TYPE_SET_LORA,
};

enum server_task_cmpl_type {
    SERVER_TASK_CMPL_TYPE_NORMAL,
    SERVER_TASK_CMPL_TYPE_EMBEDDING,
    SERVER_TASK_CMPL_TYPE_RERANK,
    SERVER_TASK_CMPL_TYPE_INFILL,
};

struct server_task {
    int id        = -1; // to be filled by server_queue
    int id_target = -1; // used by SERVER_TASK_TYPE_CANCEL

    server_task_type type;
    json data;

    server_task_cmpl_type cmpl_type = SERVER_TASK_CMPL_TYPE_NORMAL;

    // utility function
    static std::unordered_set<int> get_list_id(const std::vector<server_task> & tasks) {
        std::unordered_set<int> ids(tasks.size());
        for (size_t i = 0; i < tasks.size(); i++) {
            ids.insert(tasks[i].id);
        }
        return ids;
    }
};

struct server_task_result {
    int id       = -1;

    json data;

    bool stop;
    bool error;
};

struct slot_params {
    bool stream       = true;
    bool cache_prompt = false; // remember the prompt to avoid reprocessing all prompt

    int32_t n_keep    =  0; // number of tokens to keep from initial prompt
    int32_t n_discard =  0; // number of tokens after n_keep that may be discarded when shifting context, 0 defaults to half
    int32_t n_predict = -1; // new tokens to predict
    int32_t n_indent  =  0; // mininum line indentation for the generated text in number of whitespace characters

<<<<<<< HEAD
    json input_prefix;
    json input_suffix;
=======
    int64_t t_max_prompt_ms  = -1; // TODO: implement
    int64_t t_max_predict_ms = -1; // if positive, limit the generation phase to this time limit

    std::vector<std::string> antiprompt;
>>>>>>> 4ff7fe1f
};

struct server_slot {
    int id;
    int id_task = -1;

    // the index relative to completion multi-task request
    size_t index = 0;

    struct slot_params params;

    slot_state state = SLOT_STATE_IDLE;

    // used to determine the slot that has been used the longest
    int64_t t_last_used = -1;

    // generation props
    int32_t n_ctx       = 0;  // context size per slot
    int32_t n_past      = 0;
    int32_t n_decoded   = 0;
    int32_t n_remaining = -1;
    int32_t i_batch     = -1;
    int32_t n_predict   = -1; // TODO: disambiguate from params.n_predict

    int32_t n_prompt_tokens           = 0;
    int32_t n_prompt_tokens_processed = 0;

    json prompt; // can be either a string, array of strings or array of token ids

    json input_prefix;
    json input_suffix;
    json input_extra;

    // when a task is submitted, we first tokenize the prompt and store it here
    std::vector<llama_token> prompt_tokens;
    std::vector<llama_token> extra_tokens;

    size_t last_nl_pos = 0;

    std::string generated_text;
    std::vector<llama_token> cache_tokens;
    std::vector<completion_token_output> generated_token_probs;

    server_task_cmpl_type cmpl_type = SERVER_TASK_CMPL_TYPE_NORMAL;

    bool has_next_token = true;
    bool has_new_line   = false;
    bool truncated      = false;
    bool stopped_eos    = false;
    bool stopped_word   = false;
    bool stopped_limit  = false;

    bool oaicompat = false;

    std::string oaicompat_model;
    std::string stopping_word;

    llama_antiprompts antiprompts;

    // sampling
    json json_schema;

    struct common_sampler_params sparams;
    struct common_sampler * smpl = nullptr;

    llama_token sampled;

    // stats
    size_t n_sent_text        = 0; // number of sent text character
    size_t n_sent_token_probs = 0;

    int64_t t_start_process_prompt;
    int64_t t_start_generation;

    double t_prompt_processing; // ms
    double t_token_generation;  // ms

    std::function<void(int)> callback_on_release;

    void reset() {
        SLT_DBG(*this, "%s", "\n");

        n_prompt_tokens    = 0;
        last_nl_pos        = 0;
        generated_text     = "";
        has_new_line       = false;
        truncated          = false;
        stopped_eos        = false;
        stopped_word       = false;
        stopped_limit      = false;
        stopping_word      = "";
        n_past             = 0;
        n_sent_text        = 0;
        n_sent_token_probs = 0;
        cmpl_type          = SERVER_TASK_CMPL_TYPE_NORMAL;

        generated_token_probs.clear();
    }

    bool has_budget(common_params &global_params) {
        if (params.n_predict == -1 && global_params.n_predict == -1) {
            return true; // limitless
        }

        n_remaining = -1;

        if (params.n_predict != -1) {
            n_remaining = params.n_predict - n_decoded;
        } else if (global_params.n_predict != -1) {
            n_remaining = global_params.n_predict - n_decoded;
        }

        return n_remaining > 0; // no budget
    }

    bool is_processing() const {
        return state != SLOT_STATE_IDLE;
    }

    void add_token(const completion_token_output & token) {
        if (!is_processing()) {
            SLT_WRN(*this, "%s", "slot is not processing\n");
            return;
        }
        generated_token_probs.push_back(token);
    }

    void release() {
        if (is_processing()) {
            SLT_INF(*this, "stop processing: n_past = %d, truncated = %d\n", n_past, truncated);

            t_token_generation = (ggml_time_us() - t_start_generation) / 1e3;
            state = SLOT_STATE_IDLE;
            callback_on_release(id);
        }
    }

    json get_formated_timings() const {
        return json {
            {"prompt_n",               n_prompt_tokens_processed},
            {"prompt_ms",              t_prompt_processing},
            {"prompt_per_token_ms",    t_prompt_processing / n_prompt_tokens_processed},
            {"prompt_per_second",      1e3 / t_prompt_processing * n_prompt_tokens_processed},

            {"predicted_n",            n_decoded},
            {"predicted_ms",           t_token_generation},
            {"predicted_per_token_ms", t_token_generation / n_decoded},
            {"predicted_per_second",   1e3 / t_token_generation * n_decoded},
        };
    }

    void print_timings() const {
        const double t_prompt        =       t_prompt_processing / n_prompt_tokens_processed;
        const double n_prompt_second = 1e3 / t_prompt_processing * n_prompt_tokens_processed;

        const double t_gen        =       t_token_generation / n_decoded;
        const double n_gen_second = 1e3 / t_token_generation * n_decoded;

        SLT_INF(*this,
                "\n"
                "\rprompt eval time = %10.2f ms / %5d tokens (%8.2f ms per token, %8.2f tokens per second)\n"
                "\r       eval time = %10.2f ms / %5d tokens (%8.2f ms per token, %8.2f tokens per second)\n"
                "\r      total time = %10.2f ms / %5d tokens\n",
                t_prompt_processing, n_prompt_tokens_processed, t_prompt, n_prompt_second,
                t_token_generation, n_decoded, t_gen, n_gen_second,
                t_prompt_processing + t_token_generation, n_prompt_tokens_processed + n_decoded);
    }
};

struct server_metrics {
    int64_t t_start = 0;

    uint64_t n_prompt_tokens_processed_total = 0;
    uint64_t t_prompt_processing_total       = 0;
    uint64_t n_tokens_predicted_total        = 0;
    uint64_t t_tokens_generation_total       = 0;

    uint64_t n_prompt_tokens_processed = 0;
    uint64_t t_prompt_processing       = 0;

    uint64_t n_tokens_predicted  = 0;
    uint64_t t_tokens_generation = 0;

    uint64_t n_decode_total     = 0;
    uint64_t n_busy_slots_total = 0;

    void init() {
        t_start = ggml_time_us();
    }

    void on_prompt_eval(const server_slot & slot) {
        n_prompt_tokens_processed_total += slot.n_prompt_tokens_processed;
        n_prompt_tokens_processed       += slot.n_prompt_tokens_processed;
        t_prompt_processing             += slot.t_prompt_processing;
        t_prompt_processing_total       += slot.t_prompt_processing;
    }

    void on_prediction(const server_slot & slot) {
        n_tokens_predicted_total   += slot.n_decoded;
        n_tokens_predicted         += slot.n_decoded;
        t_tokens_generation        += slot.t_token_generation;
        t_tokens_generation_total  += slot.t_token_generation;
    }

    void on_decoded(const std::vector<server_slot> & slots) {
        n_decode_total++;
        for (const auto & slot : slots) {
            if (slot.is_processing()) {
                n_busy_slots_total++;
            }
        }
    }

    void reset_bucket() {
        n_prompt_tokens_processed = 0;
        t_prompt_processing       = 0;
        n_tokens_predicted        = 0;
        t_tokens_generation       = 0;
    }
};

struct server_queue {
    int id = 0;
    bool running;

    // queues
    std::deque<server_task> queue_tasks;
    std::deque<server_task> queue_tasks_deferred;

    std::mutex mutex_tasks;
    std::condition_variable condition_tasks;

    // callback functions
    std::function<void(server_task&)> callback_new_task;
    std::function<void(void)>         callback_update_slots;

    // Add a new task to the end of the queue
    int post(server_task task, bool front = false) {
        std::unique_lock<std::mutex> lock(mutex_tasks);
        if (task.id == -1) {
            task.id = id++;
        }
        QUE_DBG("new task, id = %d, front = %d\n", task.id, front);
        if (front) {
            queue_tasks.push_front(std::move(task));
        } else {
            queue_tasks.push_back(std::move(task));
        }
        condition_tasks.notify_one();
        return task.id;
    }

    // multi-task version of post()
    int post(std::vector<server_task> & tasks, bool front = false) {
        std::unique_lock<std::mutex> lock(mutex_tasks);
        for (auto & task : tasks) {
            if (task.id == -1) {
                task.id = id++;
            }
            QUE_DBG("new task, id = %d/%d, front = %d\n", task.id, (int) tasks.size(), front);
            if (front) {
                queue_tasks.push_front(std::move(task));
            } else {
                queue_tasks.push_back(std::move(task));
            }
        }
        condition_tasks.notify_one();
        return 0;
    }

    // Add a new task, but defer until one slot is available
    void defer(server_task task) {
        std::unique_lock<std::mutex> lock(mutex_tasks);
        QUE_DBG("defer task, id = %d\n", task.id);
        queue_tasks_deferred.push_back(std::move(task));
        condition_tasks.notify_one();
    }

    // Get the next id for creating a new task
    int get_new_id() {
        std::unique_lock<std::mutex> lock(mutex_tasks);
        int new_id = id++;
        return new_id;
    }

    // Register function to process a new task
    void on_new_task(std::function<void(server_task &)> callback) {
        callback_new_task = std::move(callback);
    }

    // Register the function to be called when all slots data is ready to be processed
    void on_update_slots(std::function<void(void)> callback) {
        callback_update_slots = std::move(callback);
    }

    // Call when the state of one slot is changed, it will move one task from deferred to main queue
    void pop_deferred_task() {
        std::unique_lock<std::mutex> lock(mutex_tasks);
        if (!queue_tasks_deferred.empty()) {
            queue_tasks.emplace_back(std::move(queue_tasks_deferred.front()));
            queue_tasks_deferred.pop_front();
        }
        condition_tasks.notify_one();
    }

    // end the start_loop routine
    void terminate() {
        std::unique_lock<std::mutex> lock(mutex_tasks);
        running = false;
        condition_tasks.notify_all();
    }

    /**
     * Main loop consists of these steps:
     * - Wait until a new task arrives
     * - Process the task (i.e. maybe copy data into slot)
     * - Check if multitask is finished
     * - Update all slots
     */
    void start_loop() {
        running = true;

        while (true) {
            QUE_DBG("%s", "processing new tasks\n");

            while (true) {
                std::unique_lock<std::mutex> lock(mutex_tasks);
                if (queue_tasks.empty()) {
                    lock.unlock();
                    break;
                }
                server_task task = queue_tasks.front();
                queue_tasks.pop_front();
                lock.unlock();

                QUE_DBG("processing task, id = %d\n", task.id);
                callback_new_task(task);
            }

            // all tasks in the current loop is processed, slots data is now ready
            QUE_DBG("%s", "update slots\n");

            callback_update_slots();

            QUE_DBG("%s", "waiting for new tasks\n");
            {
                std::unique_lock<std::mutex> lock(mutex_tasks);
                if (queue_tasks.empty()) {
                    if (!running) {
                        QUE_DBG("%s", "terminate\n");
                        return;
                    }
                    condition_tasks.wait(lock, [&]{
                        return (!queue_tasks.empty() || !running);
                    });
                }
            }
        }
    }
};

struct server_response {
    // for keeping track of all tasks waiting for the result
    std::unordered_set<int> waiting_task_ids;

    // the main result queue
    std::vector<server_task_result> queue_results;

    std::mutex mutex_results;
    std::condition_variable condition_results;

    // add the id_task to the list of tasks waiting for response
    void add_waiting_task_id(int id_task) {
        SRV_DBG("add task %d to waiting list. current waiting = %d (before add)\n", id_task, (int) waiting_task_ids.size());

        std::unique_lock<std::mutex> lock(mutex_results);
        waiting_task_ids.insert(id_task);
    }

    void add_waiting_tasks(const std::vector<server_task> & tasks) {
        std::unique_lock<std::mutex> lock(mutex_results);

        for (const auto & task : tasks) {
            SRV_DBG("add task %d to waiting list. current waiting = %d (before add)\n", task.id, (int) waiting_task_ids.size());
            waiting_task_ids.insert(task.id);
        }
    }

    // when the request is finished, we can remove task associated with it
    void remove_waiting_task_id(int id_task) {
        SRV_DBG("remove task %d from waiting list. current waiting = %d (before remove)\n", id_task, (int) waiting_task_ids.size());

        std::unique_lock<std::mutex> lock(mutex_results);
        waiting_task_ids.erase(id_task);
    }

    void remove_waiting_task_ids(const std::unordered_set<int> & id_tasks) {
        std::unique_lock<std::mutex> lock(mutex_results);

        for (const auto & id_task : id_tasks) {
            SRV_DBG("remove task %d from waiting list. current waiting = %d (before remove)\n", id_task, (int) waiting_task_ids.size());
            waiting_task_ids.erase(id_task);
        }
    }

    // This function blocks the thread until there is a response for one of the id_tasks
    server_task_result recv(const std::unordered_set<int> & id_tasks) {
        while (true) {
            std::unique_lock<std::mutex> lock(mutex_results);
            condition_results.wait(lock, [&]{
                return !queue_results.empty();
            });

            for (int i = 0; i < (int) queue_results.size(); i++) {
                if (id_tasks.find(queue_results[i].id) != id_tasks.end()) {
                    server_task_result res = queue_results[i];
                    queue_results.erase(queue_results.begin() + i);
                    return res;
                }
            }
        }

        // should never reach here
    }

    // single-task version of recv()
    server_task_result recv(int id_task) {
        std::unordered_set<int> id_tasks = {id_task};
        return recv(id_tasks);
    }

    // Send a new result to a waiting id_task
    void send(server_task_result & result) {
        SRV_DBG("sending result for task id = %d\n", result.id);

        std::unique_lock<std::mutex> lock(mutex_results);
        for (const auto & id_task : waiting_task_ids) {
            if (result.id == id_task) {
                SRV_DBG("task id = %d moved to result queue\n", result.id);

                queue_results.push_back(std::move(result));
                condition_results.notify_all();
                return;
            }
        }
    }
};

struct server_context {
    llama_model * model = nullptr;
    llama_context * ctx = nullptr;
    std::vector<common_lora_adapter_container> loras;

    common_params params;

    llama_batch batch = {};

    bool clean_kv_cache = true;
    bool add_bos_token  = true;
    bool has_eos_token  = false;

    int32_t n_ctx; // total context for all clients / slots

    // slots / clients
    std::vector<server_slot> slots;
    json default_generation_settings_for_props;

    server_queue    queue_tasks;
    server_response queue_results;

    server_metrics metrics;

    // Necessary similarity of prompt for slot selection
    float slot_prompt_similarity = 0.0f;

    ~server_context() {
        if (ctx) {
            llama_free(ctx);
            ctx = nullptr;
        }

        if (model) {
            llama_free_model(model);
            model = nullptr;
        }

        // Clear any sampling context
        for (server_slot & slot : slots) {
            if (slot.smpl != nullptr) {
                common_sampler_free(slot.smpl);
            }
        }

        llama_batch_free(batch);
    }

    bool load_model(const common_params & params_) {
        params = params_;

        // reserve one extra sequence (seq_id == 0) for extra features
        params.n_parallel += 1;

        common_init_result llama_init = common_init_from_params(params);

        model = llama_init.model;
        ctx   = llama_init.context;
        loras = llama_init.lora_adapters;

        params.n_parallel -= 1; // but be sneaky about it

        if (model == nullptr) {
            SRV_ERR("failed to load model, '%s'\n", params.model.c_str());
            return false;
        }

        n_ctx = llama_n_ctx(ctx);

        add_bos_token = llama_add_bos_token(model);
        has_eos_token = !llama_add_eos_token(model);

        return true;
    }

    bool validate_model_chat_template(bool use_jinja) const {
        llama_chat_message chat[] = {{"user", "test"}};

        if (use_jinja) {
            auto chat_template = llama_chat_template_from_model(model);
            try {
                chat_template.apply({{
                    {"role", "user"},
                    {"content", "test"},
                }}, json(), true);
                return true;
            } catch (const std::exception & e) {
                SRV_ERR("failed to apply template: %s\n", e.what());
                return false;
            }
        } else {
            const int res = llama_chat_apply_template(model, nullptr, chat, 1, true, nullptr, 0);

            return res > 0;
        }
    }

    void init() {
        const int32_t n_ctx_slot = n_ctx / params.n_parallel;

        SRV_INF("initializing slots, n_slots = %d\n", params.n_parallel);

        for (int i = 0; i < params.n_parallel; i++) {
            server_slot slot;

            slot.id = i;
            slot.n_ctx = n_ctx_slot;
            slot.n_predict = params.n_predict;

            SLT_INF(slot, "new slot n_ctx_slot = %d\n", slot.n_ctx);

            slot.sparams = params.sparams;

            slot.callback_on_release = [this](int) {
                queue_tasks.pop_deferred_task();
            };

            slot.reset();

            slots.push_back(slot);
        }

        default_generation_settings_for_props = get_formated_generation(slots.front());
        default_generation_settings_for_props["seed"] = -1;

        // the update_slots() logic will always submit a maximum of n_batch or n_parallel tokens
        // note that n_batch can be > n_ctx (e.g. for non-causal attention models such as BERT where the KV cache is not used)
        {
            const int32_t n_batch = llama_n_batch(ctx);

            // only a single seq_id per token is needed
            batch = llama_batch_init(std::max(n_batch, params.n_parallel), 0, 1);
        }

        metrics.init();
    }

    std::vector<llama_token> tokenize(const json & json_prompt, bool add_special, bool parse_special) const {
        // If `add_bos` is true, we only add BOS, when json_prompt is a string,
        // or the first element of the json_prompt array is a string.
        std::vector<llama_token> prompt_tokens;

        if (json_prompt.is_array()) {
            bool first = true;
            for (const auto & p : json_prompt) {
                if (p.is_string()) {
                    auto s = p.template get<std::string>();

                    std::vector<llama_token> p;
                    if (first) {
                        p = common_tokenize(ctx, s, add_special, parse_special);
                        first = false;
                    } else {
                        p = common_tokenize(ctx, s, false, parse_special);
                    }

                    prompt_tokens.insert(prompt_tokens.end(), p.begin(), p.end());
                } else {
                    if (first) {
                        first = false;
                    }

                    prompt_tokens.push_back(p.template get<llama_token>());
                }
            }
        } else {
            auto s = json_prompt.template get<std::string>();
            prompt_tokens = common_tokenize(ctx, s, add_special, parse_special);
        }

        return prompt_tokens;
    }

    server_slot * get_slot_by_id(int id) {
        for (server_slot & slot : slots) {
            if (slot.id == id) {
                return &slot;
            }
        }

        return nullptr;
    }

    server_slot * get_available_slot(const std::string & prompt) {
        server_slot * ret = nullptr;

        // find the slot that has at least n% prompt similarity
        if (ret == nullptr && slot_prompt_similarity != 0.0f && !prompt.empty()) {
            int max_lcp_len = 0;
            float similarity = 0;

            for (server_slot & slot : slots) {
                // skip the slot if it is not available
                if (slot.is_processing()) {
                    continue;
                }

                // skip the slot if it does not contains prompt
                if (!slot.prompt.is_string()) {
                    continue;
                }

                // current slot's prompt
                std::string slot_prompt = slot.prompt.get<std::string>();

                // length of the current slot's prompt
                int slot_prompt_len = slot_prompt.size();

                // length of the Longest Common Prefix between the current slot's prompt and the input prompt
                int lcp_len = longest_common_prefix(slot_prompt, prompt);

                // fraction of the common substring length compared to the current slot's prompt length
                similarity = static_cast<float>(lcp_len) / slot_prompt_len;

                // select the current slot if the criteria match
                if (lcp_len > max_lcp_len && similarity > slot_prompt_similarity) {
                    max_lcp_len = lcp_len;
                    ret = &slot;
                }
            }

            if (ret != nullptr) {
                SLT_DBG(*ret, "selected slot by lcp similarity, max_lcp_len = %d, similarity = %f\n", max_lcp_len, similarity);
            }
        }

        // find the slot that has been least recently used
        if (ret == nullptr) {
            int64_t t_last = ggml_time_us();
            for (server_slot & slot : slots) {
                // skip the slot if it is not available
                if (slot.is_processing()) {
                    continue;
                }

                // select the current slot if the criteria match
                if (slot.t_last_used < t_last) {
                    t_last = slot.t_last_used;
                    ret = &slot;
                }
            }

            if (ret != nullptr) {
                SLT_DBG(*ret, "selected slot by lru, t_last = %" PRId64 "\n", t_last);
            }
        }

        return ret;
    }

    bool launch_slot_with_task(server_slot & slot, const server_task & task) {
        slot_params default_params;
        // Sampling parameter defaults are loaded from the global server context (but individual requests can still override them)
        auto default_sparams = params.sparams;
        const auto & data = task.data;

        if (data.count("__oaicompat") != 0) {
            slot.oaicompat = true;
            slot.oaicompat_model = json_value(data, "model", std::string(DEFAULT_OAICOMPAT_MODEL));
        } else {
            slot.oaicompat = false;
            slot.oaicompat_model = "";
        }

        slot.params.stream             = json_value(data, "stream",            false);
        slot.params.cache_prompt       = json_value(data, "cache_prompt",      false);
        slot.params.n_predict          = json_value(data, "n_predict",         json_value(data, "max_tokens", default_params.n_predict));
        slot.params.n_indent           = json_value(data, "n_indent",          default_params.n_indent);
        slot.sparams.top_k             = json_value(data, "top_k",             default_sparams.top_k);
        slot.sparams.top_p             = json_value(data, "top_p",             default_sparams.top_p);
        slot.sparams.min_p             = json_value(data, "min_p",             default_sparams.min_p);
        slot.sparams.xtc_probability   = json_value(data, "xtc_probability",   default_sparams.xtc_probability);
        slot.sparams.xtc_threshold     = json_value(data, "xtc_threshold",     default_sparams.xtc_threshold);
        slot.sparams.tfs_z             = json_value(data, "tfs_z",             default_sparams.tfs_z);
        slot.sparams.typ_p             = json_value(data, "typical_p",         default_sparams.typ_p);
        slot.sparams.temp              = json_value(data, "temperature",       default_sparams.temp);
        slot.sparams.dynatemp_range    = json_value(data, "dynatemp_range",    default_sparams.dynatemp_range);
        slot.sparams.dynatemp_exponent = json_value(data, "dynatemp_exponent", default_sparams.dynatemp_exponent);
        slot.sparams.penalty_last_n    = json_value(data, "repeat_last_n",     default_sparams.penalty_last_n);
        slot.sparams.penalty_repeat    = json_value(data, "repeat_penalty",    default_sparams.penalty_repeat);
        slot.sparams.penalty_freq      = json_value(data, "frequency_penalty", default_sparams.penalty_freq);
        slot.sparams.penalty_present   = json_value(data, "presence_penalty",  default_sparams.penalty_present);
        slot.sparams.mirostat          = json_value(data, "mirostat",          default_sparams.mirostat);
        slot.sparams.mirostat_tau      = json_value(data, "mirostat_tau",      default_sparams.mirostat_tau);
        slot.sparams.mirostat_eta      = json_value(data, "mirostat_eta",      default_sparams.mirostat_eta);
        slot.sparams.penalize_nl       = json_value(data, "penalize_nl",       default_sparams.penalize_nl);
        slot.params.n_keep             = json_value(data, "n_keep",            default_params.n_keep);
        slot.params.n_discard          = json_value(data, "n_discard",         default_params.n_discard);
        slot.sparams.seed              = json_value(data, "seed",              default_sparams.seed);
        slot.sparams.n_probs           = json_value(data, "n_probs",           default_sparams.n_probs);
        slot.sparams.min_keep          = json_value(data, "min_keep",          default_sparams.min_keep);
      //slot.params.t_max_prompt_ms    = json_value(data, "t_max_prompt_ms",   default_params.t_max_prompt_ms); // TODO: implement
        slot.params.t_max_predict_ms   = json_value(data, "t_max_predict_ms",  default_params.t_max_predict_ms);

        // process "json_schema" and "grammar"
        if (data.contains("json_schema") && !data.at("json_schema").is_null() && data.contains("grammar") && !data.at("grammar").is_null()) {
            send_error(task, "Either \"json_schema\" or \"grammar\" can be specified, but not both", ERROR_TYPE_INVALID_REQUEST);
            return false;
        }
        if (data.contains("json_schema") && !data.contains("grammar")) {
            try {
                auto schema          = json_value(data, "json_schema", json::object());
                slot.sparams.grammar = json_schema_to_grammar(schema);
            } catch (const std::exception & e) {
                send_error(task, std::string("\"json_schema\": ") + e.what(), ERROR_TYPE_INVALID_REQUEST);
                return false;
            }
        } else {
            slot.sparams.grammar = json_value(data, "grammar", default_sparams.grammar);
        }

        if (slot.n_predict > 0 && slot.params.n_predict > slot.n_predict) {
            // Might be better to reject the request with a 400 ?
            slot.params.n_predict = slot.n_predict;
            SLT_WRN(slot, "n_predict = %d exceeds server configuration, setting to %d", slot.n_predict, slot.n_predict);
        }

        // infill
        slot.input_prefix = json_value(data, "input_prefix", json());
        slot.input_suffix = json_value(data, "input_suffix", json());
        slot.input_extra  = json_value(data, "input_extra",  json());

        SLT_DBG(slot, "extra_context chunks: %d\n", (int) slot.input_extra.size());
        for (const auto & chunk : slot.input_extra) {
            // { "text": string, "filename": string }
            if (!chunk.contains("text") || !chunk["text"].is_string()) {
                send_error(task, "extra_context chunk must contain a \"text\" field with a string value", ERROR_TYPE_INVALID_REQUEST);
                return false;
            }

            // filename is optional
            if (chunk.contains("filename") && !chunk["filename"].is_string()) {
                send_error(task, "extra_context chunk's \"filename\" field must be a string", ERROR_TYPE_INVALID_REQUEST);
                return false;
            }

            SLT_DBG(slot, "extra_context chunk in file '%s':\n%s\n", chunk.value("filename", "").c_str(), chunk.value("text", "").c_str());
        }

        // get prompt
        {
            const auto & prompt = data.find("prompt");
            if (prompt == data.end()) {
                send_error(task, "\"prompt\" must be provided", ERROR_TYPE_INVALID_REQUEST);
                return false;
            }

            if ((prompt->is_string()) ||
                (prompt->is_array() &&  prompt->size() == 1 && prompt->at(0).is_string()) ||
                (prompt->is_array() && !prompt->empty()     && prompt->at(0).is_number_integer())) {
                slot.prompt = *prompt;
            } else if (prompt->is_array() && prompt->size() == 1 && prompt->at(0).is_array()) {
                slot.prompt = prompt->at(0);
            } else if (prompt->is_array() && prompt->size() > 1) {
                // array of strings
                for (const auto & el : *prompt) {
                    if (!el.is_string()) {
                        send_error(task, "\"prompt\" must be a string, an array of strings or an array of integers", ERROR_TYPE_INVALID_REQUEST);
                        return false;
                    }
                }
                slot.prompt = *prompt;
            } else {
                send_error(task, "\"prompt\" must be a string, an array of strings or an array of integers", ERROR_TYPE_INVALID_REQUEST);
                return false;
            }
        }

        {
            slot.sparams.logit_bias.clear();

            if (json_value(data, "ignore_eos", false) && has_eos_token) {
                slot.sparams.logit_bias.push_back({llama_token_eos(model), -INFINITY});
            }

            const auto & logit_bias = data.find("logit_bias");
            if (logit_bias != data.end() && logit_bias->is_array()) {
                const int n_vocab = llama_n_vocab(model);
                for (const auto & el : *logit_bias) {
                    // TODO: we may want to throw errors here, in case "el" is incorrect
                    if (el.is_array() && el.size() == 2) {
                        float bias;
                        if (el[1].is_number()) {
                            bias = el[1].get<float>();
                        } else if (el[1].is_boolean() && !el[1].get<bool>()) {
                            bias = -INFINITY;
                        } else {
                            continue;
                        }

                        if (el[0].is_number_integer()) {
                            llama_token tok = el[0].get<llama_token>();
                            if (tok >= 0 && tok < n_vocab) {
                                slot.sparams.logit_bias.push_back({tok, bias});
                            }
                        } else if (el[0].is_string()) {
                            auto toks = common_tokenize(model, el[0].get<std::string>(), false);
                            for (auto tok : toks) {
                                slot.sparams.logit_bias.push_back({tok, bias});
                            }
                        }
                    }
                }
            }
        }

        {
            slot.antiprompts.clear();
            slot.sparams.grammar_trigger_words.clear();

            auto copy_string_array = [&](const json & data, const std::string & key, std::vector<std::string> & vec) {
                const auto & arr = data.find(key);
                if (arr != data.end() && arr->is_array()) {
                    for (const auto & word : *arr) {
                        if (word.is_string()) {
                            vec.push_back(word);
                        }
                    }
                }
            };

            std::vector<std::string> stop_words;

            copy_string_array(data, "stop", stop_words);
            copy_string_array(data, "grammar_trigger_words", slot.sparams.grammar_trigger_words);

            slot.antiprompts.build(ctx, stop_words, slot.sparams.grammar_trigger_words);

        }

        {
            const auto & samplers = data.find("samplers");
            if (samplers != data.end() && samplers->is_array()) {
                std::vector<std::string> sampler_names;
                for (const auto & name : *samplers) {
                    if (name.is_string()) {
                        sampler_names.emplace_back(name);
                    }
                }
                slot.sparams.samplers = common_sampler_types_from_names(sampler_names, false);
            } else {
                slot.sparams.samplers = default_sparams.samplers;
            }
        }

        {
            if (slot.smpl != nullptr) {
                common_sampler_free(slot.smpl);
            }

            slot.smpl = common_sampler_init(model, slot.sparams);
            if (slot.smpl == nullptr) {
                // for now, the only error that may happen here is invalid grammar
                send_error(task, "Failed to parse grammar", ERROR_TYPE_INVALID_REQUEST);
                return false;
            }
        }

        slot.state = SLOT_STATE_PROCESSING_PROMPT;
        slot.prompt_tokens.clear();

        SLT_INF(slot, "%s", "processing task\n");

        return true;
    }

    void kv_cache_clear() {
        SRV_DBG("%s", "clearing KV cache\n");

        // clear the entire KV cache
        llama_kv_cache_clear(ctx);
        clean_kv_cache = false;
    }

    bool process_token(completion_token_output & result, server_slot & slot) {
        // remember which tokens were sampled - used for repetition penalties during sampling
        const std::string token_str = common_token_to_piece(ctx, result.tok, params.special);
        slot.sampled = result.tok;

        auto match = slot.antiprompts.findSingleTokenMatch(result.tok);
        if (match.pos != std::string::npos && !match.is_partial) {
            if (match.is_grammar_trigger) {
                gpt_sampler_trigger_grammar(model, slot.smpl, llama_token_to_piece(ctx, result.tok, params.special));
            } else {
                slot.stopped_word   = true;
                slot.stopping_word  = match.pattern;
                slot.has_next_token = false;
                return false;
            }
        }

        // search stop word and delete it
        slot.generated_text += token_str;
        slot.has_next_token = true;

        // check if there is incomplete UTF-8 character at the end
        bool incomplete = false;
        for (unsigned i = 1; i < 5 && i <= slot.generated_text.size(); ++i) {
            unsigned char c = slot.generated_text[slot.generated_text.size() - i];
            if ((c & 0xC0) == 0x80) {
                // continuation byte: 10xxxxxx
                continue;
            }
            if ((c & 0xE0) == 0xC0) {
                // 2-byte character: 110xxxxx ...
                incomplete = i < 2;
            } else if ((c & 0xF0) == 0xE0) {
                // 3-byte character: 1110xxxx ...
                incomplete = i < 3;
            } else if ((c & 0xF8) == 0xF0) {
                // 4-byte character: 11110xxx ...
                incomplete = i < 4;
            }
            // else 1-byte character or invalid byte
            break;
        }

        if (!incomplete) {
            size_t pos = std::min(slot.n_sent_text, slot.generated_text.size());

<<<<<<< HEAD
            match = slot.antiprompts.findFirstMatch(slot.generated_text, pos);

            bool is_stop_full = false;
            bool is_grammar_trigger = false;
            size_t length = slot.generated_text.size();

            // If there is a lazy grammar trigger word at stop_pos, enable the lazy grammar
            if (match.is_grammar_trigger && gpt_sampler_trigger_grammar(model, slot.smpl, match.pattern)) {
                is_grammar_trigger = true;
                length = match.pos + match.matchLength;
            } else if (!match.is_grammar_trigger && match.pos != std::string::npos && !match.is_partial) {
                slot.stopped_word   = true;
                slot.stopping_word  = match.pattern;
                slot.has_next_token = false;

                is_stop_full = true;
                // length = pos + match.pos;
                length = match.pos;
=======
            const std::string str_test = slot.generated_text.substr(pos);
            bool send_text = true;

            size_t stop_pos = slot.find_stopping_strings(str_test, token_str.size(), STOP_TYPE_FULL);
            if (stop_pos != std::string::npos) {
                slot.generated_text.erase(
                    slot.generated_text.begin() + pos + stop_pos,
                    slot.generated_text.end());
                pos = std::min(slot.n_sent_text, slot.generated_text.size());
            } else if (slot.has_next_token) {
                stop_pos = slot.find_stopping_strings(str_test, token_str.size(), STOP_TYPE_PARTIAL);
                send_text = stop_pos == std::string::npos;
>>>>>>> 4ff7fe1f
            }

            slot.generated_text.erase(
                slot.generated_text.begin() + length,
                slot.generated_text.end());
            pos = std::min(slot.n_sent_text, length);

            // check if there is any token to predict
<<<<<<< HEAD
            if (match.pos == std::string::npos || (!slot.has_next_token && !is_grammar_trigger && !is_stop_full && match.pos > 0)) {
=======
            if (send_text) {
>>>>>>> 4ff7fe1f
                // no send the stop word in the response
                result.text_to_send = slot.generated_text.substr(pos, std::string::npos);
                slot.n_sent_text += result.text_to_send.size();
                // add the token to slot queue and cache
            }

            slot.add_token(result);
            if (slot.params.stream) {
                send_partial_response(slot, result);
            }
        }

        if (incomplete) {
            slot.has_next_token = true;
        }

        // check the limits
        if (slot.n_decoded > 0 && slot.has_next_token && !slot.has_budget(params)) {
            slot.stopped_limit  = true;
            slot.has_next_token = false;

            SLT_DBG(slot, "stopped by limit, n_decoded = %d, n_predict = %d\n", slot.n_decoded, slot.params.n_predict);
        }

        if (slot.has_new_line) {
            // if we have already seen a new line, we stop after a certain time limit
            if (slot.params.t_max_predict_ms > 0 && (ggml_time_us() - slot.t_start_generation > 1000.0f*slot.params.t_max_predict_ms)) {
                slot.stopped_limit  = true;
                slot.has_next_token = false;

                SLT_DBG(slot, "stopped by time limit, n_decoded = %d, t_max_predict_ms = %d ms\n", slot.n_decoded, (int) slot.params.t_max_predict_ms);
            }

            // require that each new line has a whitespace prefix (i.e. indentation) of at least slot.params.n_indent
            if (slot.params.n_indent > 0) {
                // check the current indentation
                // TODO: improve by not doing it more than once for each new line
                if (slot.last_nl_pos > 0) {
                    size_t pos = slot.last_nl_pos;

                    int n_indent = 0;
                    while (pos < slot.generated_text.size() && (slot.generated_text[pos] == ' ' || slot.generated_text[pos] == '\t')) {
                        n_indent++;
                        pos++;
                    }

                    if (pos < slot.generated_text.size() && n_indent < slot.params.n_indent) {
                        slot.stopped_limit  = true;
                        slot.has_next_token = false;

                        // cut the last line
                        slot.generated_text.erase(pos, std::string::npos);

                        SLT_DBG(slot, "stopped by indentation limit, n_decoded = %d, n_indent = %d\n", slot.n_decoded, n_indent);
                    }
                }

                // find the next new line
                {
                    const size_t pos = slot.generated_text.find('\n', slot.last_nl_pos);

                    if (pos != std::string::npos) {
                        slot.last_nl_pos = pos + 1;
                    }
                }
            }
        }

        // check if there is a new line in the generated text
        if (result.text_to_send.find('\n') != std::string::npos) {
            slot.has_new_line = true;
        }

        // if context shift is disabled, we stop when it reaches the context limit
        if (slot.n_past >= slot.n_ctx) {
            slot.truncated      = true;
            slot.stopped_limit  = true;
            slot.has_next_token = false;

            SLT_DBG(slot, "stopped due to running out of context capacity, n_past = %d, n_prompt_tokens = %d, n_decoded = %d, n_ctx = %d\n",
                    slot.n_decoded, slot.n_prompt_tokens, slot.n_past, slot.n_ctx);
        }

        if (llama_token_is_eog(model, result.tok)) {
            slot.stopped_eos    = true;
            slot.has_next_token = false;

            SLT_DBG(slot, "%s", "stopped by EOS\n");
        }

        const auto n_ctx_train = llama_n_ctx_train(model);

        if (slot.params.n_predict < 1 && slot.n_predict < 1 && slot.n_prompt_tokens + slot.n_decoded >= n_ctx_train) {
            slot.truncated      = true;
            slot.stopped_limit  = true;
            slot.has_next_token = false; // stop prediction

            SLT_WRN(slot,
                    "n_predict (%d) is set for infinite generation. "
                    "Limiting generated tokens to n_ctx_train (%d) to avoid EOS-less generation infinite loop\n",
                    slot.params.n_predict, n_ctx_train);
        }

        SLT_DBG(slot, "n_decoded = %d, n_remaining = %d, next token: %5d '%s'\n", slot.n_decoded, slot.n_remaining, result.tok, token_str.c_str());

        return slot.has_next_token; // continue
    }

    json get_formated_generation(const server_slot & slot) const {
        std::vector<std::string> samplers;
        samplers.reserve(slot.sparams.samplers.size());
        for (const auto & sampler : slot.sparams.samplers) {
            samplers.emplace_back(common_sampler_type_to_str(sampler));
        }

        return json {
            {"n_ctx",                     slot.n_ctx},
            {"n_predict",                 slot.n_predict},     // Server configured n_predict
            {"model",                     params.model_alias},
            {"seed",                      slot.sparams.seed},
            {"seed_cur",                  slot.smpl ? common_sampler_get_seed(slot.smpl) : 0},
            {"temperature",               slot.sparams.temp},
            {"dynatemp_range",            slot.sparams.dynatemp_range},
            {"dynatemp_exponent",         slot.sparams.dynatemp_exponent},
            {"top_k",                     slot.sparams.top_k},
            {"top_p",                     slot.sparams.top_p},
            {"min_p",                     slot.sparams.min_p},
            {"xtc_probability",           slot.sparams.xtc_probability},
            {"xtc_threshold",             slot.sparams.xtc_threshold},
            {"tfs_z",                     slot.sparams.tfs_z},
            {"typical_p",                 slot.sparams.typ_p},
            {"repeat_last_n",             slot.sparams.penalty_last_n},
            {"repeat_penalty",            slot.sparams.penalty_repeat},
            {"presence_penalty",          slot.sparams.penalty_present},
            {"frequency_penalty",         slot.sparams.penalty_freq},
            {"mirostat",                  slot.sparams.mirostat},
            {"mirostat_tau",              slot.sparams.mirostat_tau},
            {"mirostat_eta",              slot.sparams.mirostat_eta},
            {"penalize_nl",               slot.sparams.penalize_nl},
            {"stop",                      slot.antiprompts.stop_words},
            {"grammar_trigger",           slot.antiprompts.grammar_trigger_words},
            {"max_tokens",                slot.params.n_predict}, // User configured n_predict
            {"n_keep",                    slot.params.n_keep},
            {"n_discard",                 slot.params.n_discard},
            {"ignore_eos",                slot.sparams.ignore_eos},
            {"stream",                    slot.params.stream},
          //{"logit_bias",                slot.sparams.logit_bias},
            {"n_probs",                   slot.sparams.n_probs},
            {"min_keep",                  slot.sparams.min_keep},
            {"grammar",                   slot.sparams.grammar},
            {"samplers",                  samplers},
        };
    }

    void send_error(const server_task & task, const std::string & error, const enum error_type type = ERROR_TYPE_SERVER) {
        send_error(task.id, error, type);
    }

    void send_error(const server_slot & slot, const std::string & error, const enum error_type type = ERROR_TYPE_SERVER) {
        send_error(slot.id_task, error, type);
    }

    void send_error(const int id_task, const std::string & error, const enum error_type type = ERROR_TYPE_SERVER) {
        SRV_ERR("task id = %d, error: %s\n", id_task, error.c_str());

        server_task_result res;
        res.id       = id_task;
        res.stop     = false;
        res.error    = true;
        res.data     = format_error_response(error, type);

        queue_results.send(res);
    }

    void send_partial_response(server_slot & slot, completion_token_output tkn) {
        server_task_result res;
        res.id       = slot.id_task;
        res.error    = false;
        res.stop     = false;
        res.data     = json {
            {"content",    tkn.text_to_send},
            {"stop",       false},
            {"id_slot",    slot.id},
            {"multimodal", false},
            {"index",      slot.index},
        };

        if (slot.sparams.n_probs > 0) {
            const std::vector<llama_token> to_send_toks = common_tokenize(ctx, tkn.text_to_send, false);
            const size_t probs_pos      = std::min(slot.n_sent_token_probs,                       slot.generated_token_probs.size());
            const size_t probs_stop_pos = std::min(slot.n_sent_token_probs + to_send_toks.size(), slot.generated_token_probs.size());

            std::vector<completion_token_output> probs_output;
            if (probs_pos < probs_stop_pos) {
                probs_output = std::vector<completion_token_output>(
                        slot.generated_token_probs.begin() + probs_pos,
                        slot.generated_token_probs.begin() + probs_stop_pos);
            }
            slot.n_sent_token_probs = probs_stop_pos;

            res.data["completion_probabilities"] = probs_vector_to_json(ctx, probs_output);
        }

        if (slot.oaicompat) {
            res.data["oaicompat_token_ctr"] = slot.n_decoded;
            res.data["model"] = slot.oaicompat_model;
        }

        queue_results.send(res);
    }

    void send_final_response(const server_slot & slot) {
        server_task_result res;
        res.id       = slot.id_task;
        res.error    = false;
        res.stop     = true;
        res.data     = json {
            {"content",             !slot.params.stream ? slot.generated_text : ""},
            {"id_slot",             slot.id},
            {"stop",                true},
            {"model",               params.model_alias},
            {"tokens_predicted",    slot.n_decoded},
            {"tokens_evaluated",    slot.n_prompt_tokens},
            {"generation_settings", get_formated_generation(slot)},
            {"prompt",              slot.prompt},
            {"has_new_line",        slot.has_new_line},
            {"truncated",           slot.truncated},
            {"stopped_eos",         slot.stopped_eos},
            {"stopped_word",        slot.stopped_word},
            {"stopped_limit",       slot.stopped_limit},
            {"stopping_word",       slot.stopping_word},
            {"tokens_cached",       slot.n_past},
            {"timings",             slot.get_formated_timings()},
            {"index",               slot.index},
        };

        if (slot.sparams.n_probs > 0) {
            std::vector<completion_token_output> probs;
            if (!slot.params.stream && slot.stopped_word) {
                const std::vector<llama_token> stop_word_toks = common_tokenize(ctx, slot.stopping_word, false);

                size_t safe_offset = std::min(slot.generated_token_probs.size(), stop_word_toks.size());
                probs = std::vector<completion_token_output>(
                        slot.generated_token_probs.begin(),
                        slot.generated_token_probs.end() - safe_offset);
            } else {
                probs = std::vector<completion_token_output>(
                        slot.generated_token_probs.begin(),
                        slot.generated_token_probs.end());
            }

            res.data["completion_probabilities"] = probs_vector_to_json(ctx, probs);
        }

        if (slot.oaicompat) {
            res.data["oaicompat_token_ctr"] = slot.n_decoded;
            res.data["model"] = slot.oaicompat_model;
        }

        queue_results.send(res);
    }

    void send_embedding(const server_slot & slot, const llama_batch & batch) {
        server_task_result res;
        res.id       = slot.id_task;
        res.error    = false;
        res.stop     = true;

        const int n_embd = llama_n_embd(model);

        std::vector<float> embd_res(n_embd, 0.0f);

        for (int i = 0; i < batch.n_tokens; ++i) {
            if (!batch.logits[i] || batch.seq_id[i][0] != slot.id + 1) {
                continue;
            }

            const float * embd = llama_get_embeddings_seq(ctx, batch.seq_id[i][0]);
            if (embd == NULL) {
                embd = llama_get_embeddings_ith(ctx, i);
            }

            if (embd == NULL) {
                SLT_ERR(slot, "failed to get embeddings, token = %d, seq_id = %d\n", batch.token[i], batch.seq_id[i][0]);

                res.data = json {
                    {"embedding", std::vector<float>(n_embd, 0.0f)},
                    {"index",     slot.index},
                };

                continue;
            }

            common_embd_normalize(embd, embd_res.data(), n_embd);

            res.data = json {
                {"embedding", embd_res},
                {"index",     slot.index},
            };
        }

        SLT_DBG(slot, "%s", "sending embeddings\n");

        queue_results.send(res);
    }

    void send_rerank(const server_slot & slot, const llama_batch & batch) {
        server_task_result res;
        res.id       = slot.id_task;
        res.error    = false;
        res.stop     = true;

        for (int i = 0; i < batch.n_tokens; ++i) {
            if (!batch.logits[i] || batch.seq_id[i][0] != slot.id + 1) {
                continue;
            }

            const float * embd = llama_get_embeddings_seq(ctx, batch.seq_id[i][0]);
            if (embd == NULL) {
                embd = llama_get_embeddings_ith(ctx, i);
            }

            if (embd == NULL) {
                SLT_ERR(slot, "failed to get embeddings, token = %d, seq_id = %d\n", batch.token[i], batch.seq_id[i][0]);

                res.data = json {
                    {"index", slot.index},
                    {"score", -1e6},
                };

                continue;
            }

            res.data = json {
                {"index", slot.index},
                {"score", embd[0]},
            };
        }

        SLT_DBG(slot, "sending rerank result, res = '%s'\n", res.data.dump().c_str());

        queue_results.send(res);
    }

    //
    // Functions to create new task(s) and receive result(s)
    //

    std::vector<server_task> create_tasks_cmpl(json data, server_task_cmpl_type cmpl_type) {
        std::vector<server_task> tasks;
        auto create_task = [&](json & task_data, bool replace_prompt, json prompt) {
            server_task task;
            task.id        = queue_tasks.get_new_id();
            task.cmpl_type = cmpl_type;
            task.type      = SERVER_TASK_TYPE_COMPLETION;
            if (replace_prompt) {
                task.data  = task_data;
                task.data["prompt"] = std::move(prompt);
            } else {
                task.data  = std::move(task_data);
            }
            tasks.push_back(std::move(task));
        };

        static constexpr const char * error_msg = "\"prompt\" must be a string, an array of token ids or an array of prompts";
        if (!data.contains("prompt")) {
            throw std::runtime_error(error_msg);
        }

        json prompt = data.at("prompt");

        // if the prompt is a singleton (i.e. a string or a list of tokens), we only need to create single task
        if (prompt.is_string() || json_is_array_of_numbers(prompt)) {
            data["index"] = 0;
            create_task(data, false, nullptr);
        } else if (prompt.is_array()) {
            // otherwise, it's a multiple-prompt task, we break it into smaller tasks
            std::vector<json> prompts = prompt;
            if (cmpl_type == SERVER_TASK_CMPL_TYPE_RERANK) {
                // prompts[0] is the question
                // the rest are the answers/documents
                SRV_DBG("creating rerank tasks, n_prompts = %d\n", (int) prompts.size() - 1);
                for (size_t i = 1; i < prompts.size(); i++) {
                    json qd;
                    qd.push_back(prompts[0]);
                    qd.push_back(prompts[i]);
                    data["index"] = i - 1;
                    create_task(data, true, qd);
                }
            } else {
                SRV_DBG("creating multi-prompt tasks, n_prompts = %d\n", (int) prompts.size());
                for (size_t i = 0; i < prompts.size(); i++) {
                    const auto & e = prompts[i];
                    if (e.is_string() || json_is_array_of_numbers(e)) {
                        data["index"] = i;
                        create_task(data, true, e);
                    } else {
                        throw std::runtime_error(error_msg);
                    }
                }
            }
        } else {
            // invalid case
            throw std::runtime_error(error_msg);
        }

        return tasks;
    }

    void cancel_tasks(const std::unordered_set<int> & id_tasks) {
        std::vector<server_task> cancel_tasks;
        cancel_tasks.reserve(id_tasks.size());
        for (const auto & id_task : id_tasks) {
            SRV_WRN("cancel task, id_task = %d\n", id_task);

            server_task task;
            task.type      = SERVER_TASK_TYPE_CANCEL;
            task.id_target = id_task;
            cancel_tasks.push_back(task);
            queue_results.remove_waiting_task_id(id_task);
        }
        // push to beginning of the queue, so it has highest priority
        queue_tasks.post(cancel_tasks, true);
    }

    // receive the results from task(s) created by create_tasks_cmpl
    void receive_cmpl_results(
            const std::unordered_set<int> & id_tasks,
            const std::function<void(std::vector<server_task_result>&)> & result_handler,
            const std::function<void(json)> & error_handler) {
        // TODO: currently, there is no way to detect the client has cancelled the request
        std::vector<server_task_result> results(id_tasks.size());
        for (size_t i = 0; i < id_tasks.size(); i++) {
            server_task_result result = queue_results.recv(id_tasks);

            if (result.error) {
                error_handler(result.data);
                cancel_tasks(id_tasks);
                return;
            }

            const size_t idx = result.data["index"];
            GGML_ASSERT(idx < results.size() && "index out of range");

            results[idx] = result;
        }
        result_handler(results);
    }

    // receive the results from task(s) created by create_tasks_cmpl, in stream mode
    void receive_cmpl_results_stream(
            const std::unordered_set<int> & id_tasks, const
            std::function<bool(server_task_result&)> & result_handler, const
            std::function<void(json)> & error_handler) {
        size_t n_finished = 0;
        while (true) {
            server_task_result result = queue_results.recv(id_tasks);
            if (!result_handler(result)) {
                cancel_tasks(id_tasks);
                break;
            }

            if (result.error) {
                error_handler(result.data);
                cancel_tasks(id_tasks);
                break;
            }

            if (result.stop) {
                if (++n_finished == id_tasks.size()) {
                    break;
                }
            }
        }
    }

    //
    // Functions to process the task
    //

    void process_single_task(const server_task & task) {
        switch (task.type) {
            case SERVER_TASK_TYPE_COMPLETION:
                {
                    const int id_slot = json_value(task.data, "id_slot", -1);

                    server_slot * slot;

                    if (id_slot != -1) {
                        slot = get_slot_by_id(id_slot);
                    } else {
                        std::string prompt;
                        if (task.data.contains("prompt") && task.data.at("prompt").is_string()) {
                            prompt = json_value(task.data, "prompt", std::string());
                        }

                        slot = get_available_slot(prompt);
                    }

                    if (slot == nullptr) {
                        // if no slot is available, we defer this task for processing later
                        SRV_DBG("no slot is available, defer task, id_task = %d\n", task.id);
                        queue_tasks.defer(task);
                        break;
                    }
                    if (slot->is_processing()) {
                        // if requested slot is unavailable, we defer this task for processing later
                        SRV_DBG("requested slot is unavailable, defer task, id_task = %d\n", task.id);
                        queue_tasks.defer(task);
                        break;
                    }

                    slot->reset();

                    slot->id_task   = task.id;
                    slot->cmpl_type = task.cmpl_type;
                    slot->index     = json_value(task.data, "index", 0);

                    if (!launch_slot_with_task(*slot, task)) {
                        SRV_ERR("failed to launch slot with task, id_task = %d\n", task.id);
                        break;
                    }
                } break;
            case SERVER_TASK_TYPE_CANCEL:
                {
                    // release slot linked with the task id
                    for (auto & slot : slots) {
                        if (slot.id_task == task.id_target) {
                            slot.release();
                            break;
                        }
                    }
                } break;
            case SERVER_TASK_TYPE_NEXT_RESPONSE:
                {
                    // do nothing
                } break;
            case SERVER_TASK_TYPE_METRICS:
                {
                    json slots_data = json::array();

                    int n_idle_slots       = 0;
                    int n_processing_slots = 0;

                    for (server_slot & slot : slots) {
                        json slot_data = get_formated_generation(slot);
                        slot_data["id"]         = slot.id;
                        slot_data["id_task"]    = slot.id_task;
                        slot_data["state"]      = slot.state;
                        slot_data["prompt"]     = slot.prompt;
                        slot_data["next_token"] = {
                            {"has_next_token", slot.has_next_token},
                            {"has_new_line",   slot.has_new_line},
                            {"n_remain",       slot.n_remaining},
                            {"n_decoded",      slot.n_decoded},
                            {"stopped_eos",    slot.stopped_eos},
                            {"stopped_word",   slot.stopped_word},
                            {"stopped_limit",  slot.stopped_limit},
                            {"stopping_word",  slot.stopping_word},
                        };

                        if (slot_data["state"] == SLOT_STATE_IDLE) {
                            n_idle_slots++;
                        } else {
                            n_processing_slots++;
                        }

                        slots_data.push_back(slot_data);
                    }
                    SRV_DBG("n_idle_slots = %d, n_processing_slots = %d\n", n_idle_slots, n_processing_slots);

                    server_task_result res;
                    res.id       = task.id;
                    res.stop     = true;
                    res.error    = false;
                    res.data     = {
                        { "idle",                            n_idle_slots       },
                        { "processing",                      n_processing_slots },
                        { "deferred",                        queue_tasks.queue_tasks_deferred.size() },
                        { "t_start",                         metrics.t_start},

                        { "n_prompt_tokens_processed_total", metrics.n_prompt_tokens_processed_total},
                        { "t_tokens_generation_total",       metrics.t_tokens_generation_total},
                        { "n_tokens_predicted_total",        metrics.n_tokens_predicted_total},
                        { "t_prompt_processing_total",       metrics.t_prompt_processing_total},

                        { "n_prompt_tokens_processed",       metrics.n_prompt_tokens_processed},
                        { "t_prompt_processing",             metrics.t_prompt_processing},
                        { "n_tokens_predicted",              metrics.n_tokens_predicted},
                        { "t_tokens_generation",             metrics.t_tokens_generation},

                        { "n_decode_total",                  metrics.n_decode_total},
                        { "n_busy_slots_total",              metrics.n_busy_slots_total},

                        { "kv_cache_tokens_count",           llama_get_kv_cache_token_count(ctx)},
                        { "kv_cache_used_cells",             llama_get_kv_cache_used_cells(ctx)},

                        { "slots",                           slots_data },
                    };

                    if (json_value(task.data, "reset_bucket", false)) {
                        metrics.reset_bucket();
                    }
                    queue_results.send(res);
                } break;
            case SERVER_TASK_TYPE_SLOT_SAVE:
                {
                    int id_slot = task.data.at("id_slot");
                    server_slot * slot = get_slot_by_id(id_slot);
                    if (slot == nullptr) {
                        send_error(task, "Invalid slot ID", ERROR_TYPE_INVALID_REQUEST);
                        break;
                    }
                    if (slot->is_processing()) {
                        // if requested slot is unavailable, we defer this task for processing later
                        SRV_DBG("requested slot is unavailable, defer task, id_task = %d\n", task.id);
                        queue_tasks.defer(task);
                        break;
                    }

                    const size_t token_count = slot->cache_tokens.size();
                    const int64_t t_start = ggml_time_us();

                    std::string filename = task.data.at("filename");
                    std::string filepath = task.data.at("filepath");

                    const size_t nwrite = llama_state_seq_save_file(ctx, filepath.c_str(), slot->id + 1, slot->cache_tokens.data(), token_count);

                    const int64_t t_end = ggml_time_us();
                    const double t_save_ms = (t_end - t_start) / 1000.0;

                    server_task_result result;
                    result.id = task.id;
                    result.stop = true;
                    result.error = false;
                    result.data = json {
                        { "id_slot",   id_slot },
                        { "filename",  filename },
                        { "n_saved",   token_count }, // tokens saved
                        { "n_written", nwrite },      // bytes written
                        { "timings", {
                            { "save_ms", t_save_ms }
                        } }
                    };
                    queue_results.send(result);
                } break;
            case SERVER_TASK_TYPE_SLOT_RESTORE:
                {
                    int id_slot = task.data.at("id_slot");
                    server_slot * slot = get_slot_by_id(id_slot);
                    if (slot == nullptr) {
                        send_error(task, "Invalid slot ID", ERROR_TYPE_INVALID_REQUEST);
                        break;
                    }
                    if (slot->is_processing()) {
                        // if requested slot is unavailable, we defer this task for processing later
                        SRV_DBG("requested slot is unavailable, defer task, id_task = %d\n", task.id);
                        queue_tasks.defer(task);
                        break;
                    }

                    const int64_t t_start = ggml_time_us();

                    std::string filename = task.data.at("filename");
                    std::string filepath = task.data.at("filepath");

                    slot->cache_tokens.resize(slot->n_ctx);
                    size_t token_count = 0;
                    size_t nread = llama_state_seq_load_file(ctx, filepath.c_str(), slot->id + 1, slot->cache_tokens.data(), slot->cache_tokens.size(), &token_count);
                    if (nread == 0) {
                        slot->cache_tokens.resize(0);
                        send_error(task, "Unable to restore slot, no available space in KV cache or invalid slot save file", ERROR_TYPE_INVALID_REQUEST);
                        break;
                    }
                    slot->cache_tokens.resize(token_count);

                    // TODO: maybe detokenize the slot->cache_tokens instead?
                    slot->prompt = string_format("[restored %d tokens from file]", (int) token_count);

                    const int64_t t_end = ggml_time_us();
                    const double t_restore_ms = (t_end - t_start) / 1000.0;

                    server_task_result result;
                    result.id = task.id;
                    result.stop = true;
                    result.error = false;
                    result.data = json {
                        { "id_slot",    id_slot },
                        { "filename",   filename },
                        { "n_restored", token_count }, // tokens restored
                        { "n_read",     nread },       // bytes read
                        { "timings", {
                            { "restore_ms", t_restore_ms }
                        } }
                    };
                    queue_results.send(result);
                } break;
            case SERVER_TASK_TYPE_SLOT_ERASE:
                {
                    int id_slot = task.data.at("id_slot");
                    server_slot * slot = get_slot_by_id(id_slot);
                    if (slot == nullptr) {
                        send_error(task, "Invalid slot ID", ERROR_TYPE_INVALID_REQUEST);
                        break;
                    }
                    if (slot->is_processing()) {
                        // if requested slot is unavailable, we defer this task for processing later
                        SRV_DBG("requested slot is unavailable, defer task, id_task = %d\n", task.id);
                        queue_tasks.defer(task);
                        break;
                    }

                    // Erase token cache
                    const size_t n_erased = slot->cache_tokens.size();
                    llama_kv_cache_seq_rm(ctx, slot->id + 1, -1, -1);
                    slot->cache_tokens.clear();

                    server_task_result result;
                    result.id = task.id;
                    result.stop = true;
                    result.error = false;
                    result.data = json {
                        { "id_slot",  id_slot },
                        { "n_erased", n_erased }
                    };
                    queue_results.send(result);
                } break;
            case SERVER_TASK_TYPE_SET_LORA:
                {
                    common_lora_adapters_apply(ctx, loras);
                    server_task_result result;
                    result.id = task.id;
                    result.stop = true;
                    result.error = false;
                    result.data = json{{ "success", true }};
                    queue_results.send(result);
                } break;
        }
    }

    void update_slots() {
        // check if all slots are idle
        {
            bool all_idle = true;

            for (auto & slot : slots) {
                if (slot.is_processing()) {
                    all_idle = false;
                    break;
                }
            }

            if (all_idle) {
                SRV_INF("%s", "all slots are idle\n");
                if (clean_kv_cache) {
                    kv_cache_clear();
                }

                return;
            }
        }

        {
            SRV_DBG("%s", "posting NEXT_RESPONSE\n");

            server_task task;
            task.type      = SERVER_TASK_TYPE_NEXT_RESPONSE;
            task.id_target = -1;

            queue_tasks.post(task);
        }

        // apply context-shift if needed
        // TODO: simplify and improve
        for (server_slot & slot : slots) {
            if (slot.is_processing() && slot.n_past + 1 >= slot.n_ctx) {
                if (!params.ctx_shift) {
                    // this check is redundant (for good)
                    // we should never get here, because generation should already stopped in process_token()
                    slot.release();
                    send_error(slot, "context shift is disabled", ERROR_TYPE_SERVER);
                    continue;
                }

                // Shift context
                const int n_keep    = slot.params.n_keep + add_bos_token;
                const int n_left    = slot.n_past - n_keep;
                const int n_discard = slot.params.n_discard ? slot.params.n_discard : (n_left / 2);

                SLT_WRN(slot, "slot context shift, n_keep = %d, n_left = %d, n_discard = %d\n", n_keep, n_left, n_discard);

                llama_kv_cache_seq_rm (ctx, slot.id + 1, n_keep            , n_keep + n_discard);
                llama_kv_cache_seq_add(ctx, slot.id + 1, n_keep + n_discard, slot.n_past,        -n_discard);

                if (slot.params.cache_prompt) {
                    for (size_t i = n_keep + n_discard; i < slot.cache_tokens.size(); i++) {
                        slot.cache_tokens[i - n_discard] = slot.cache_tokens[i];
                    }

                    slot.cache_tokens.resize(slot.cache_tokens.size() - n_discard);
                }

                slot.n_past -= n_discard;

                slot.truncated = true;
            }
        }

        // start populating the batch for this iteration
        common_batch_clear(batch);

        // frist, add sampled tokens from any ongoing sequences
        for (auto & slot : slots) {
            if (slot.state != SLOT_STATE_GENERATING) {
                continue;
            }

            slot.i_batch = batch.n_tokens;

            common_batch_add(batch, slot.sampled, slot.n_past, { slot.id + 1 }, true);

            slot.n_past += 1;

            if (slot.params.cache_prompt) {
                slot.cache_tokens.push_back(slot.sampled);
            }

            SLT_DBG(slot, "slot decode token, n_ctx = %d, n_past = %d, n_cache_tokens = %d, truncated = %d\n",
                    slot.n_ctx, slot.n_past, (int) slot.cache_tokens.size(), slot.truncated);
        }

        // process in chunks of params.n_batch
        int32_t n_batch  = llama_n_batch(ctx);
        int32_t n_ubatch = llama_n_ubatch(ctx);

        // track if this is an embedding or non-embedding batch
        // if we've added sampled tokens above, we are in non-embedding mode
        // -1: none, 0: non-embedding, 1: embedding
        // TODO: make enum
        int32_t batch_type = batch.n_tokens > 0 ? 0 : -1;

        // next, batch any pending prompts without exceeding n_batch
        if (params.cont_batching || batch.n_tokens == 0) {
            for (auto & slot : slots) {
                // this slot still has a prompt to be processed
                if (slot.state == SLOT_STATE_PROCESSING_PROMPT) {
                    auto & prompt_tokens = slot.prompt_tokens;

                    // we haven't tokenized the prompt yet - do it now:
                    if (prompt_tokens.empty()) {
                        SLT_INF(slot, "tokenizing prompt, len = %d\n", (int) slot.prompt.size());

                        slot.t_start_process_prompt = ggml_time_us();
                        slot.t_start_generation = 0;

                        switch (slot.cmpl_type) {
                            case SERVER_TASK_CMPL_TYPE_NORMAL:
                            case SERVER_TASK_CMPL_TYPE_EMBEDDING:
                                {
                                    prompt_tokens = tokenize(slot.prompt, llama_add_bos_token(model), true);
                                } break;
                            case SERVER_TASK_CMPL_TYPE_RERANK:
                                {
                                    // require slot.prompt to be array of 2 strings
                                    if (!slot.prompt.is_array() || slot.prompt.size() != 2) {
                                        SLT_ERR(slot, "%s", "invalid prompt for rerank task\n");
                                        slot.release();
                                        send_error(slot, "invalid prompt for rerank task", ERROR_TYPE_INVALID_REQUEST);
                                        continue;
                                    }

                                    // prompt: [BOS]query[EOS][SEP]doc[EOS]
                                    prompt_tokens.clear();
                                    prompt_tokens.push_back(llama_token_bos(model));
                                    {
                                        const auto part = tokenize(slot.prompt[0], false, false);
                                        prompt_tokens.insert(prompt_tokens.end(), part.begin(), part.end());
                                    }
                                    prompt_tokens.push_back(llama_token_eos(model));
                                    prompt_tokens.push_back(llama_token_sep(model));
                                    {
                                        const auto part = tokenize(slot.prompt[1], false, false);
                                        prompt_tokens.insert(prompt_tokens.end(), part.begin(), part.end());
                                    }
                                    prompt_tokens.push_back(llama_token_eos(model));
                                } break;
                            case SERVER_TASK_CMPL_TYPE_INFILL:
                                {
                                    // TODO: optimize this block by reducing memory allocations and movement

                                    // use FIM repo-level pattern:
                                    // ref: https://arxiv.org/pdf/2409.12186
                                    //
                                    // [FIM_REP]myproject
                                    // [FIM_SEP]filename0
                                    // extra chunk 0
                                    // [FIM_SEP]filename1
                                    // extra chunk 1
                                    // ...
                                    // [FIM_SEP]filename
                                    // [FIM_PRE]prefix[FIM_SUF]suffix[FIM_MID]prompt
                                    //
                                    auto tokens_prefix = tokenize(slot.input_prefix, false, false);
                                    auto tokens_suffix = tokenize(slot.input_suffix, false, false);
                                    auto tokens_prompt = tokenize(slot.prompt,       false, false);

                                    slot.extra_tokens.clear();
                                    if (llama_token_fim_rep(model) != LLAMA_TOKEN_NULL) {
                                        static const auto k_fim_repo = tokenize("myproject\n", false, false);

                                        slot.extra_tokens.push_back(llama_token_fim_rep(model));
                                        slot.extra_tokens.insert(slot.extra_tokens.end(), k_fim_repo.begin(), k_fim_repo.end());
                                    }

                                    for (const auto & chunk : slot.input_extra) {
                                        // { "text": string, "filename": string }
                                        const std::string text     = chunk.value("text", "");
                                        const std::string filename = chunk.value("filename", "tmp");

                                        if (llama_token_fim_sep(model) != LLAMA_TOKEN_NULL) {
                                            const auto k_fim_file = tokenize(filename + "\n", false, false);

                                            slot.extra_tokens.insert(slot.extra_tokens.end(), llama_token_fim_sep(model));
                                            slot.extra_tokens.insert(slot.extra_tokens.end(), k_fim_file.begin(), k_fim_file.end());
                                        } else {
                                            // chunk separator in binary form to avoid confusing the AI
                                            static const char k_chunk_prefix_str[] = {0x0a, 0x0a, 0x2d, 0x2d, 0x2d, 0x20, 0x73, 0x6e, 0x69, 0x70, 0x70, 0x65, 0x74, 0x20, 0x2d, 0x2d, 0x2d, 0x0a, 0x0a, 0x00};
                                            static const auto k_chunk_prefix_tokens = tokenize(k_chunk_prefix_str, false, false);

                                            slot.extra_tokens.insert(slot.extra_tokens.end(), k_chunk_prefix_tokens.begin(), k_chunk_prefix_tokens.end());
                                        }

                                        const auto chunk_tokens = tokenize(text, false, false);
                                        slot.extra_tokens.insert(slot.extra_tokens.end(), chunk_tokens.begin(), chunk_tokens.end());
                                    }

                                    if (llama_token_fim_sep(model) != LLAMA_TOKEN_NULL) {
                                        // TODO: current filename
                                        static const auto k_fim_file = tokenize("filename\n", false, false);

                                        slot.extra_tokens.insert(slot.extra_tokens.end(), llama_token_fim_sep(model));
                                        slot.extra_tokens.insert(slot.extra_tokens.end(), k_fim_file.begin(), k_fim_file.end());
                                    }

                                    // for now pick FIM context to fit in a batch (ratio prefix:suffix = 3:1, TODO: configurable?)
                                    const int n_suffix_take = std::min<int>(tokens_suffix.size(),   (n_batch/4));
                                    const int n_prefix_take = std::min<int>(tokens_prefix.size(), 3*(n_batch/4) - 3);

                                    // fill the rest of the context with extra chunks
                                    const int n_extra_take = std::min<int>(std::max<int>(0, slot.n_ctx - (n_batch) - 2*slot.n_predict), slot.extra_tokens.size());

                                    tokens_prefix.erase(tokens_prefix.begin(), tokens_prefix.begin() + tokens_prefix.size() - n_prefix_take);
                                    tokens_suffix.resize(n_suffix_take);

                                    tokens_prefix.insert(tokens_prefix.begin(), llama_token_fim_pre(model));
                                    tokens_prefix.insert(tokens_prefix.end(),   tokens_prompt.begin(), tokens_prompt.end());
                                    tokens_suffix.insert(tokens_suffix.begin(), llama_token_fim_suf(model));

                                    auto embd_inp = params.spm_infill ? tokens_suffix : tokens_prefix;
                                    auto embd_end = params.spm_infill ? tokens_prefix : tokens_suffix;

                                    if (llama_add_bos_token(model)) {
                                        embd_inp.insert(embd_inp.begin(), llama_token_bos(model));
                                    }

                                    SLT_DBG(slot, "extra: n_ctx = %d, n_extra_take = %d, n_extra = %d\n", slot.n_ctx, n_extra_take, (int) slot.extra_tokens.size());

                                    // put the extra context before the FIM prefix
                                    embd_inp.insert(embd_inp.begin(), slot.extra_tokens.end() - n_extra_take, slot.extra_tokens.end());

                                    embd_inp.insert(embd_inp.end(), embd_end.begin(), embd_end.end());
                                    embd_inp.push_back(llama_token_fim_mid(model));

                                    prompt_tokens = std::move(embd_inp);
                                } break;
                        }

                        slot.n_past = 0;
                        slot.n_prompt_tokens = prompt_tokens.size();

                        SLT_INF(slot, "prompt tokenized, n_ctx_slot = %d, n_keep = %d, n_prompt_tokens = %d\n", slot.n_ctx, slot.params.n_keep, slot.n_prompt_tokens);

                        // print prompt tokens (for debugging)
                        if (1) {
                            // first 16 tokens (avoid flooding logs)
                            for (int i = 0; i < std::min<int>(16, prompt_tokens.size()); i++) {
                                SLT_DBG(slot, "prompt token %3d: %6d '%s'\n", i, prompt_tokens[i], common_token_to_piece(ctx, prompt_tokens[i]).c_str());
                            }
                        } else {
                            // all
                            for (int i = 0; i < (int) prompt_tokens.size(); i++) {
                                SLT_DBG(slot, "prompt token %3d: %6d '%s'\n", i, prompt_tokens[i], common_token_to_piece(ctx, prompt_tokens[i]).c_str());
                            }
                        }

                        // empty prompt passed -> release the slot and send empty response
                        if (prompt_tokens.empty()) {
                            SLT_WRN(slot, "%s", "empty prompt - releasing slot\n");

                            slot.release();
                            slot.print_timings();
                            send_final_response(slot);
                            continue;
                        }

                        if (slot.cmpl_type == SERVER_TASK_CMPL_TYPE_EMBEDDING || slot.cmpl_type == SERVER_TASK_CMPL_TYPE_RERANK) {
                            // this prompt is too large to process - discard it
                            if (slot.n_prompt_tokens > n_ubatch) {
                                slot.release();
                                send_error(slot, "input is too large to process. increase the physical batch size", ERROR_TYPE_SERVER);
                                continue;
                            }
                        } else {
                            if (!params.ctx_shift) {
                                // if context shift is disabled, we make sure prompt size is smaller than KV size
                                // TODO: there should be a separate parameter that control prompt truncation
                                //       context shift should be applied only during the generation phase
                                if (slot.n_prompt_tokens >= slot.n_ctx) {
                                    slot.release();
                                    send_error(slot, "the request exceeds the available context size. try increasing the context size or enable context shift", ERROR_TYPE_INVALID_REQUEST);
                                    continue;
                                }
                            }
                            if (slot.params.n_keep < 0) {
                                slot.params.n_keep = slot.n_prompt_tokens;
                            }
                            slot.params.n_keep = std::min(slot.n_ctx - 4, slot.params.n_keep);

                            // if input prompt is too big, truncate it
                            if (slot.n_prompt_tokens >= slot.n_ctx) {
                                const int n_left = slot.n_ctx - slot.params.n_keep;

                                const int n_block_size = n_left / 2;
                                const int erased_blocks = (slot.n_prompt_tokens - slot.params.n_keep - n_block_size) / n_block_size;

                                std::vector<llama_token> new_tokens(
                                        prompt_tokens.begin(),
                                        prompt_tokens.begin() + slot.params.n_keep);

                                new_tokens.insert(
                                        new_tokens.end(),
                                        prompt_tokens.begin() + slot.params.n_keep + erased_blocks * n_block_size,
                                        prompt_tokens.end());

                                prompt_tokens = std::move(new_tokens);

                                slot.truncated = true;
                                slot.n_prompt_tokens = prompt_tokens.size();

                                SLT_WRN(slot, "input truncated, n_ctx = %d, n_keep = %d, n_left = %d, n_prompt_tokens = %d\n", slot.n_ctx, slot.params.n_keep, n_left, slot.n_prompt_tokens);

                                GGML_ASSERT(slot.n_prompt_tokens < slot.n_ctx);
                            }

                            common_sampler_reset(slot.smpl);

                            if (slot.params.cache_prompt) {
                                // reuse any previously computed tokens that are common with the new prompt
                                slot.n_past = longest_common_prefix(slot.cache_tokens, prompt_tokens);

                                // push the prompt into the sampling context (do not apply grammar)
                                for (int i = 0; i < slot.n_past; ++i) {
                                    common_sampler_accept(slot.smpl, slot.cache_tokens[i], false);
                                }

                                // reuse chunks from the cached prompt by shifting their KV cache in the new position
                                if (params.n_cache_reuse > 0) {
                                    size_t head_c = slot.n_past; // cache
                                    size_t head_p = slot.n_past; // current prompt

                                    SLT_DBG(slot, "trying to reuse chunks with size > %d, slot.n_past = %d\n", params.n_cache_reuse, slot.n_past);

                                    while (head_c < slot.cache_tokens.size() &&
                                           head_p < prompt_tokens.size()) {

                                        size_t n_match = 0;
                                        while (head_c + n_match < slot.cache_tokens.size() &&
                                               head_p + n_match < prompt_tokens.size()     &&
                                               slot.cache_tokens[head_c + n_match] == prompt_tokens[head_p + n_match]) {

                                            n_match++;
                                        }

                                        if (n_match >= (size_t) params.n_cache_reuse) {
                                            SLT_INF(slot, "reusing chunk with size %zu, shifting KV cache [%zu, %zu) -> [%zu, %zu)\n", n_match, head_c, head_c + n_match, head_p, head_p + n_match);
                                            //for (size_t i = head_p; i < head_p + n_match; i++) {
                                            //    SLT_DBG(slot, "cache token %3zu: %6d '%s'\n", i, prompt_tokens[i], common_token_to_piece(ctx, prompt_tokens[i]).c_str());
                                            //}

                                            const int64_t kv_shift = (int64_t) head_p - (int64_t) head_c;

                                            llama_kv_cache_seq_rm (ctx, slot.id + 1, head_p, head_c);
                                            llama_kv_cache_seq_add(ctx, slot.id + 1, head_c, -1,     kv_shift);

                                            for (size_t i = 0; i < n_match; i++) {
                                                slot.cache_tokens[head_p + i] = slot.cache_tokens[head_c + i];

                                                common_sampler_accept(slot.smpl, slot.cache_tokens[head_p + i], false);

                                                slot.n_past++;
                                            }

                                            head_c += n_match;
                                            head_p += n_match;
                                        } else {
                                            head_c += 1;
                                        }
                                    }

                                    SLT_DBG(slot, "after context reuse, new slot.n_past = %d\n", slot.n_past);
                                }
                            }
                        }

                        if (slot.n_past == slot.n_prompt_tokens && slot.n_past > 0) {
                            // we have to evaluate at least 1 token to generate logits.
                            SLT_WRN(slot, "need to evaluate at least 1 token to generate logits, n_past = %d, n_prompt_tokens = %d\n", slot.n_past, slot.n_prompt_tokens);

                            slot.n_past--;
                        }

                        slot.n_prompt_tokens_processed = 0;
                    }

                    // non-causal tasks require to fit the entire prompt in the physical batch
                    if (slot.cmpl_type == SERVER_TASK_CMPL_TYPE_EMBEDDING || slot.cmpl_type == SERVER_TASK_CMPL_TYPE_RERANK) {
                        // cannot fit the prompt in the current batch - will try next iter
                        if (batch.n_tokens + slot.n_prompt_tokens > n_batch) {
                            continue;
                        }
                    }

                    // check that we are in the right batch_type, if not defer the slot
                    const bool slot_type =
                        slot.cmpl_type == SERVER_TASK_CMPL_TYPE_EMBEDDING ||
                        slot.cmpl_type == SERVER_TASK_CMPL_TYPE_RERANK     ? 1 : 0;

                    if (batch_type == -1) {
                        batch_type = slot_type;
                    } else if (batch_type != slot_type) {
                        continue;
                    }

                    // keep only the common part
                    if (!llama_kv_cache_seq_rm(ctx, slot.id + 1, slot.n_past, -1)) {
                        // could not partially delete (likely using a non-Transformer model)
                        llama_kv_cache_seq_rm(ctx, slot.id + 1, -1, -1);

                        // there is no common part left
                        slot.n_past = 0;

                        common_sampler_reset(slot.smpl);
                    }

                    SLT_INF(slot, "kv cache rm [%d, end)\n", slot.n_past);

                    // remove the non-common part from the cache
                    slot.cache_tokens.resize(slot.n_past);

                    // add prompt tokens for processing in the current batch
                    while (slot.n_past < slot.n_prompt_tokens && batch.n_tokens < n_batch) {
                        common_batch_add(batch, prompt_tokens[slot.n_past], slot.n_past, { slot.id + 1 }, false);

                        if (slot.params.cache_prompt) {
                            slot.cache_tokens.push_back(prompt_tokens[slot.n_past]);
                        }

                        slot.n_prompt_tokens_processed++;
                        slot.n_past++;
                    }

                    SLT_INF(slot, "prompt processing progress, n_past = %d, n_tokens = %d, progress = %f\n", slot.n_past, batch.n_tokens, (float) slot.n_prompt_tokens_processed / slot.n_prompt_tokens);

                    // entire prompt has been processed
                    if (slot.n_past == slot.n_prompt_tokens) {
                        slot.state = SLOT_STATE_DONE_PROMPT;

                        GGML_ASSERT(batch.n_tokens > 0);

                        // extract the logits only for the last token
                        batch.logits[batch.n_tokens - 1] = true;

                        slot.n_decoded = 0;
                        slot.i_batch   = batch.n_tokens - 1;

                        SLT_INF(slot, "prompt done, n_past = %d, n_tokens = %d\n", slot.n_past, batch.n_tokens);
                    }
                }

                if (batch.n_tokens >= n_batch) {
                    break;
                }
            }
        }

        if (batch.n_tokens == 0) {
            SRV_WRN("%s", "no tokens to decode\n");
            return;
        }

        SRV_DBG("decoding batch, n_tokens = %d\n", batch.n_tokens);

        // make sure we're in the right embedding mode
        llama_set_embeddings(ctx, batch_type == 1);

        // process the created batch of tokens
        for (int32_t i = 0; i < batch.n_tokens; i += n_batch) {
            const int32_t n_tokens = std::min(n_batch, batch.n_tokens - i);

            llama_batch batch_view = {
                n_tokens,
                batch.token    + i,
                nullptr,
                batch.pos      + i,
                batch.n_seq_id + i,
                batch.seq_id   + i,
                batch.logits   + i,
            };

            const int ret = llama_decode(ctx, batch_view);
            metrics.on_decoded(slots);

            if (ret != 0) {
                if (n_batch == 1 || ret < 0) {
                    // if you get here, it means the KV cache is full - try increasing it via the context size
                    SRV_ERR("failed to decode the batch: KV cache is full - try increasing it via the context size, i = %d, n_batch = %d, ret = %d\n", i, n_batch, ret);
                    for (auto & slot : slots) {
                        slot.release();
                        send_error(slot, "Input prompt is too big compared to KV size. Please try increasing KV size.");
                    }
                    break; // break loop of n_batch
                }

                // retry with half the batch size to try to find a free slot in the KV cache
                n_batch /= 2;
                i -= n_batch;

                SRV_WRN("failed to find free space in the KV cache, retrying with smaller batch size - try increasing it via the context size or enable defragmentation, i = %d, n_batch = %d, ret = %d\n", i, n_batch, ret);

                continue; // continue loop of n_batch
            }

            for (auto & slot : slots) {
                if (slot.i_batch < (int) i || slot.i_batch >= (int) (i + n_tokens)) {
                    continue; // continue loop of slots
                }

                if (slot.state == SLOT_STATE_DONE_PROMPT) {
                    if (slot.cmpl_type == SERVER_TASK_CMPL_TYPE_EMBEDDING) {
                        // prompt evaluated for embedding
                        send_embedding(slot, batch_view);
                        slot.release();
                        slot.i_batch = -1;
                        continue; // continue loop of slots
                    }

                    if (slot.cmpl_type == SERVER_TASK_CMPL_TYPE_RERANK) {
                        send_rerank(slot, batch_view);
                        slot.release();
                        slot.i_batch = -1;
                        continue; // continue loop of slots
                    }

                    // prompt evaluated for next-token prediction
                    slot.state = SLOT_STATE_GENERATING;
                } else if (slot.state != SLOT_STATE_GENERATING) {
                    continue; // continue loop of slots
                }

                completion_token_output result;
                const llama_token id = common_sampler_sample(slot.smpl, ctx, slot.i_batch - i);

                common_sampler_accept(slot.smpl, id, true);

                slot.n_decoded += 1;
                if (slot.n_decoded == 1) {
                    slot.t_start_generation = ggml_time_us();
                    slot.t_prompt_processing = (slot.t_start_generation - slot.t_start_process_prompt) / 1e3;
                    metrics.on_prompt_eval(slot);
                }

                result.tok = id;

                const auto * cur_p = common_sampler_get_candidates(slot.smpl);

                for (size_t i = 0; i < (size_t) slot.sparams.n_probs; ++i) {
                    result.probs.push_back({
                        cur_p->data[i].id,
                        i >= cur_p->size ? 0.0f : cur_p->data[i].p,
                    });
                }

                if (!process_token(result, slot)) {
                    // release slot because of stop condition
                    slot.release();
                    slot.print_timings();
                    send_final_response(slot);
                    metrics.on_prediction(slot);
                }

                slot.i_batch = -1;
            }
        }

        SRV_DBG("%s", "run slots completed\n");
    }

    json model_meta() const {
        return json {
            {"vocab_type",  llama_vocab_type    (model)},
            {"n_vocab",     llama_n_vocab       (model)},
            {"n_ctx_train", llama_n_ctx_train   (model)},
            {"n_embd",      llama_n_embd        (model)},
            {"n_params",    llama_model_n_params(model)},
            {"size",        llama_model_size    (model)},
        };
    }
};

static void log_server_request(const httplib::Request & req, const httplib::Response & res) {
    // skip GH copilot requests when using default port
    if (req.path == "/v1/health" || req.path == "/v1/completions") {
        return;
    }

    LOG_INF("request: %s %s %s %d\n", req.method.c_str(), req.path.c_str(), req.remote_addr.c_str(), res.status);

    LOG_DBG("request:  %s\n", req.body.c_str());
    LOG_DBG("response: %s\n", res.body.c_str());
}

std::function<void(int)> shutdown_handler;
std::atomic_flag is_terminating = ATOMIC_FLAG_INIT;

inline void signal_handler(int signal) {
    if (is_terminating.test_and_set()) {
        // in case it hangs, we can force terminate the server by hitting Ctrl+C twice
        // this is for better developer experience, we can remove when the server is stable enough
        fprintf(stderr, "Received second interrupt, terminating immediately.\n");
        exit(1);
    }

    shutdown_handler(signal);
}

int main(int argc, char ** argv) {
    // own arguments required by this example
    common_params params;

    if (!common_params_parse(argc, argv, params, LLAMA_EXAMPLE_SERVER)) {
        return 1;
    }

    common_init();

    // enabling this will output extra debug information in the HTTP responses from the server
    // see format_final_response_oaicompat()
    const bool verbose = params.verbosity > 9;

    // struct that contains llama context and inference
    server_context ctx_server;

    if (params.model_alias == "unknown") {
        params.model_alias = params.model;
    }

    llama_backend_init();
    llama_numa_init(params.numa);

    LOG_INF("system info: n_threads = %d, n_threads_batch = %d, total_threads = %d\n", params.cpuparams.n_threads, params.cpuparams_batch.n_threads, std::thread::hardware_concurrency());
    LOG_INF("\n");
    LOG_INF("%s\n", common_params_get_system_info(params).c_str());
    LOG_INF("\n");

    std::unique_ptr<httplib::Server> svr;
#ifdef CPPHTTPLIB_OPENSSL_SUPPORT
    if (params.ssl_file_key != "" && params.ssl_file_cert != "") {
        LOG_INF("Running with SSL: key = %s, cert = %s\n", params.ssl_file_key.c_str(), params.ssl_file_cert.c_str());
        svr.reset(
            new httplib::SSLServer(params.ssl_file_cert.c_str(), params.ssl_file_key.c_str())
        );
    } else {
        LOG_INF("Running without SSL\n");
        svr.reset(new httplib::Server());
    }
#else
    if (params.ssl_file_key != "" && params.ssl_file_cert != "") {
        LOG_ERR("Server is built without SSL support\n");
        return 1;
    }
    svr.reset(new httplib::Server());
#endif

    std::atomic<server_state> state{SERVER_STATE_LOADING_MODEL};

    svr->set_default_headers({{"Server", "llama.cpp"}});

    // CORS preflight
    svr->Options(R"(.*)", [](const httplib::Request &, httplib::Response & res) {
        // Access-Control-Allow-Origin is already set by middleware
        res.set_header("Access-Control-Allow-Credentials", "true");
        res.set_header("Access-Control-Allow-Methods",     "POST");
        res.set_header("Access-Control-Allow-Headers",     "*");
        return res.set_content("", "text/html"); // blank response, no data
    });

    svr->set_logger(log_server_request);

    auto res_error = [](httplib::Response & res, const json & error_data) {
        json final_response {{"error", error_data}};
        res.set_content(final_response.dump(-1, ' ', false, json::error_handler_t::replace), MIMETYPE_JSON);
        res.status = json_value(error_data, "code", 500);
    };

    auto res_ok = [](httplib::Response & res, const json & data) {
        res.set_content(data.dump(-1, ' ', false, json::error_handler_t::replace), MIMETYPE_JSON);
        res.status = 200;
    };

    svr->set_exception_handler([&res_error](const httplib::Request &, httplib::Response & res, std::exception_ptr ep) {
        std::string message;
        try {
            std::rethrow_exception(ep);
        } catch (std::exception & e) {
            message = e.what();
        } catch (...) {
            message = "Unknown Exception";
        }

        json formatted_error = format_error_response(message, ERROR_TYPE_SERVER);
        LOG_WRN("got exception: %s\n", formatted_error.dump().c_str());
        res_error(res, formatted_error);
    });

    svr->set_error_handler([&res_error](const httplib::Request &, httplib::Response & res) {
        if (res.status == 404) {
            res_error(res, format_error_response("File Not Found", ERROR_TYPE_NOT_FOUND));
        }
        // for other error codes, we skip processing here because it's already done by res_error()
    });

    // set timeouts and change hostname and port
    svr->set_read_timeout (params.timeout_read);
    svr->set_write_timeout(params.timeout_write);

    std::unordered_map<std::string, std::string> log_data;

    log_data["hostname"] = params.hostname;
    log_data["port"]     = std::to_string(params.port);

    if (params.api_keys.size() == 1) {
        auto key = params.api_keys[0];
        log_data["api_key"] = "api_key: ****" + key.substr(std::max((int)(key.length() - 4), 0));
    } else if (params.api_keys.size() > 1) {
        log_data["api_key"] = "api_key: " + std::to_string(params.api_keys.size()) + " keys loaded";
    }

    // Necessary similarity of prompt for slot selection
    ctx_server.slot_prompt_similarity = params.slot_prompt_similarity;

    //
    // Middlewares
    //

    auto middleware_validate_api_key = [&params, &res_error](const httplib::Request & req, httplib::Response & res) {
        static const std::unordered_set<std::string> public_endpoints = {
            "/health",
            "/models",
            "/v1/models",
        };

        // If API key is not set, skip validation
        if (params.api_keys.empty()) {
            return true;
        }

        // If path is public, skip validation
        if (public_endpoints.find(req.path) != public_endpoints.end()) {
            return true;
        }

        // Check for API key in the header
        auto auth_header = req.get_header_value("Authorization");

        std::string prefix = "Bearer ";
        if (auth_header.substr(0, prefix.size()) == prefix) {
            std::string received_api_key = auth_header.substr(prefix.size());
            if (std::find(params.api_keys.begin(), params.api_keys.end(), received_api_key) != params.api_keys.end()) {
                return true; // API key is valid
            }
        }

        // API key is invalid or not provided
        res_error(res, format_error_response("Invalid API Key", ERROR_TYPE_AUTHENTICATION));

        LOG_WRN("Unauthorized: Invalid API Key\n");

        return false;
    };

    auto middleware_server_state = [&res_error, &state](const httplib::Request & req, httplib::Response & res) {
        server_state current_state = state.load();
        if (current_state == SERVER_STATE_LOADING_MODEL) {
            auto tmp = string_split(req.path, '.');
            if (req.path == "/" || tmp.back() == "html") {
                res.set_content(reinterpret_cast<const char*>(loading_html), loading_html_len, "text/html; charset=utf-8");
                res.status = 503;
            } else {
                res_error(res, format_error_response("Loading model", ERROR_TYPE_UNAVAILABLE));
            }
            return false;
        }
        return true;
    };

    // register server middlewares
    svr->set_pre_routing_handler([&middleware_validate_api_key, &middleware_server_state](const httplib::Request & req, httplib::Response & res) {
        res.set_header("Access-Control-Allow-Origin", req.get_header_value("Origin"));
        if (!middleware_server_state(req, res)) {
            return httplib::Server::HandlerResponse::Handled;
        }
        if (!middleware_validate_api_key(req, res)) {
            return httplib::Server::HandlerResponse::Handled;
        }
        return httplib::Server::HandlerResponse::Unhandled;
    });

    //
    // Route handlers (or controllers)
    //

    const auto handle_health = [&](const httplib::Request &, httplib::Response & res) {
        // error and loading states are handled by middleware
        json health = {{"status", "ok"}};
        res_ok(res, health);
    };

    const auto handle_slots = [&](const httplib::Request & req, httplib::Response & res) {
        if (!params.endpoint_slots) {
            res_error(res, format_error_response("This server does not support slots endpoint. Start it with `--slots`", ERROR_TYPE_NOT_SUPPORTED));
            return;
        }

        // request slots data using task queue
        server_task task;
        task.id = ctx_server.queue_tasks.get_new_id();
        task.type = SERVER_TASK_TYPE_METRICS;

        ctx_server.queue_results.add_waiting_task_id(task.id);
        ctx_server.queue_tasks.post(task, true); // high-priority task

        // get the result
        server_task_result result = ctx_server.queue_results.recv(task.id);
        ctx_server.queue_results.remove_waiting_task_id(task.id);

        // optionally return "fail_on_no_slot" error
        const int n_idle_slots = result.data.at("idle");
        if (req.has_param("fail_on_no_slot")) {
            if (n_idle_slots == 0) {
                res_error(res, format_error_response("no slot available", ERROR_TYPE_UNAVAILABLE));
                return;
            }
        }

        res_ok(res, result.data.at("slots"));
    };

    const auto handle_metrics = [&](const httplib::Request &, httplib::Response & res) {
        if (!params.endpoint_metrics) {
            res_error(res, format_error_response("This server does not support metrics endpoint. Start it with `--metrics`", ERROR_TYPE_NOT_SUPPORTED));
            return;
        }

        // request slots data using task queue
        server_task task;
        task.id = ctx_server.queue_tasks.get_new_id();
        task.id_target = -1;
        task.type = SERVER_TASK_TYPE_METRICS;
        task.data.push_back({{"reset_bucket", true}});

        ctx_server.queue_results.add_waiting_task_id(task.id);
        ctx_server.queue_tasks.post(task, true); // high-priority task

        // get the result
        server_task_result result = ctx_server.queue_results.recv(task.id);
        ctx_server.queue_results.remove_waiting_task_id(task.id);

        json data = result.data;

        const uint64_t n_prompt_tokens_processed = data.at("n_prompt_tokens_processed");
        const uint64_t t_prompt_processing       = data.at("t_prompt_processing");

        const uint64_t n_tokens_predicted  = data.at("n_tokens_predicted");
        const uint64_t t_tokens_generation = data.at("t_tokens_generation");

        const uint64_t n_decode_total     = data.at("n_decode_total");
        const uint64_t n_busy_slots_total = data.at("n_busy_slots_total");

        const int32_t kv_cache_used_cells = data.at("kv_cache_used_cells");

        // metrics definition: https://prometheus.io/docs/practices/naming/#metric-names
        json all_metrics_def = json {
            {"counter", {{
                    {"name",  "prompt_tokens_total"},
                    {"help",  "Number of prompt tokens processed."},
                    {"value",  (uint64_t) data.at("n_prompt_tokens_processed_total")}
            }, {
                    {"name",  "prompt_seconds_total"},
                    {"help",  "Prompt process time"},
                    {"value",  (uint64_t) data.at("t_prompt_processing_total") / 1.e3}
            }, {
                    {"name",  "tokens_predicted_total"},
                    {"help",  "Number of generation tokens processed."},
                    {"value",  (uint64_t) data.at("n_tokens_predicted_total")}
            }, {
                    {"name",  "tokens_predicted_seconds_total"},
                    {"help",  "Predict process time"},
                    {"value",  (uint64_t) data.at("t_tokens_generation_total") / 1.e3}
            }, {
                    {"name",  "n_decode_total"},
                    {"help",  "Total number of llama_decode() calls"},
                    {"value",  n_decode_total}
            }, {
                    {"name",  "n_busy_slots_per_decode"},
                    {"help",  "Average number of busy slots per llama_decode() call"},
                    {"value",  (float) n_busy_slots_total / (float) n_decode_total}
            }}},
            {"gauge", {{
                    {"name",  "prompt_tokens_seconds"},
                    {"help",  "Average prompt throughput in tokens/s."},
                    {"value",  n_prompt_tokens_processed ? 1.e3 / t_prompt_processing * n_prompt_tokens_processed : 0.}
            },{
                    {"name",  "predicted_tokens_seconds"},
                    {"help",  "Average generation throughput in tokens/s."},
                    {"value",  n_tokens_predicted ? 1.e3 / t_tokens_generation * n_tokens_predicted : 0.}
            },{
                    {"name",  "kv_cache_usage_ratio"},
                    {"help",  "KV-cache usage. 1 means 100 percent usage."},
                    {"value",  1. * kv_cache_used_cells / params.n_ctx}
            },{
                    {"name",  "kv_cache_tokens"},
                    {"help",  "KV-cache tokens."},
                    {"value",  (uint64_t) data.at("kv_cache_tokens_count")}
            },{
                    {"name",  "requests_processing"},
                    {"help",  "Number of request processing."},
                    {"value",  (uint64_t) data.at("processing")}
            },{
                    {"name",  "requests_deferred"},
                    {"help",  "Number of request deferred."},
                    {"value",  (uint64_t) data.at("deferred")}
            }}}
        };

        std::stringstream prometheus;

        for (const auto & el : all_metrics_def.items()) {
            const auto & type        = el.key();
            const auto & metrics_def = el.value();

            for (const auto & metric_def : metrics_def) {
                const std::string name = metric_def.at("name");
                const std::string help = metric_def.at("help");

                auto value = json_value(metric_def, "value", 0.);
                prometheus << "# HELP llamacpp:" << name << " " << help  << "\n"
                            << "# TYPE llamacpp:" << name << " " << type  << "\n"
                            << "llamacpp:"        << name << " " << value << "\n";
            }
        }

        const int64_t t_start = data.at("t_start");
        res.set_header("Process-Start-Time-Unix", std::to_string(t_start));

        res.set_content(prometheus.str(), "text/plain; version=0.0.4");
        res.status = 200; // HTTP OK
    };

    const auto handle_slots_save = [&ctx_server, &res_error, &res_ok, &params](const httplib::Request & req, httplib::Response & res, int id_slot) {
        json request_data = json::parse(req.body);
        std::string filename = request_data.at("filename");
        if (!fs_validate_filename(filename)) {
            res_error(res, format_error_response("Invalid filename", ERROR_TYPE_INVALID_REQUEST));
            return;
        }
        std::string filepath = params.slot_save_path + filename;

        server_task task;
        task.type = SERVER_TASK_TYPE_SLOT_SAVE;
        task.data = {
            { "id_slot", id_slot },
            { "filename", filename },
            { "filepath", filepath },
        };

        const int id_task = ctx_server.queue_tasks.post(task);
        ctx_server.queue_results.add_waiting_task_id(id_task);

        server_task_result result = ctx_server.queue_results.recv(id_task);
        ctx_server.queue_results.remove_waiting_task_id(id_task);

        if (result.error) {
            res_error(res, result.data);
        } else {
            res_ok(res, result.data);
        }
    };

    const auto handle_slots_restore = [&ctx_server, &res_error, &res_ok, &params](const httplib::Request & req, httplib::Response & res, int id_slot) {
        json request_data = json::parse(req.body);
        std::string filename = request_data.at("filename");
        if (!fs_validate_filename(filename)) {
            res_error(res, format_error_response("Invalid filename", ERROR_TYPE_INVALID_REQUEST));
            return;
        }
        std::string filepath = params.slot_save_path + filename;

        server_task task;
        task.type = SERVER_TASK_TYPE_SLOT_RESTORE;
        task.data = {
            { "id_slot", id_slot },
            { "filename", filename },
            { "filepath", filepath },
        };

        const int id_task = ctx_server.queue_tasks.post(task);
        ctx_server.queue_results.add_waiting_task_id(id_task);

        server_task_result result = ctx_server.queue_results.recv(id_task);
        ctx_server.queue_results.remove_waiting_task_id(id_task);

        if (result.error) {
            res_error(res, result.data);
        } else {
            res_ok(res, result.data);
        }
    };

    const auto handle_slots_erase = [&ctx_server, &res_error, &res_ok](const httplib::Request & /* req */, httplib::Response & res, int id_slot) {
        server_task task;
        task.type = SERVER_TASK_TYPE_SLOT_ERASE;
        task.data = {
            { "id_slot", id_slot },
        };

        const int id_task = ctx_server.queue_tasks.post(task);
        ctx_server.queue_results.add_waiting_task_id(id_task);

        server_task_result result = ctx_server.queue_results.recv(id_task);
        ctx_server.queue_results.remove_waiting_task_id(id_task);

        if (result.error) {
            res_error(res, result.data);
        } else {
            res_ok(res, result.data);
        }
    };

    const auto handle_slots_action = [&params, &res_error, &handle_slots_save, &handle_slots_restore, &handle_slots_erase](const httplib::Request & req, httplib::Response & res) {
        if (params.slot_save_path.empty()) {
            res_error(res, format_error_response("This server does not support slots action. Start it with `--slot-save-path`", ERROR_TYPE_NOT_SUPPORTED));
            return;
        }

        std::string id_slot_str = req.path_params.at("id_slot");
        int id_slot;

        try {
            id_slot = std::stoi(id_slot_str);
        } catch (const std::exception &) {
            res_error(res, format_error_response("Invalid slot ID", ERROR_TYPE_INVALID_REQUEST));
            return;
        }

        std::string action = req.get_param_value("action");

        if (action == "save") {
            handle_slots_save(req, res, id_slot);
        } else if (action == "restore") {
            handle_slots_restore(req, res, id_slot);
        } else if (action == "erase") {
            handle_slots_erase(req, res, id_slot);
        } else {
            res_error(res, format_error_response("Invalid action", ERROR_TYPE_INVALID_REQUEST));
        }
    };

    const auto handle_props = [&ctx_server, &res_ok](const httplib::Request &, httplib::Response & res) {
        json data = {
            { "default_generation_settings", ctx_server.default_generation_settings_for_props },
            { "total_slots",                 ctx_server.params.n_parallel },
<<<<<<< HEAD
            { "bos_token",                   llama_token_to_piece(ctx_server.ctx, llama_token_bos(ctx_server.model), true) },
            { "eos_token",                   llama_token_to_piece(ctx_server.ctx, llama_token_eos(ctx_server.model), true) },
            { "chat_template",               curr_tmpl.c_str() },
=======
            { "chat_template",               llama_get_chat_template(ctx_server.model) },
>>>>>>> 4ff7fe1f
        };

        res_ok(res, data);
    };

    const auto handle_props_change = [&ctx_server, &res_error, &res_ok](const httplib::Request & req, httplib::Response & res) {
        if (!ctx_server.params.endpoint_props) {
            res_error(res, format_error_response("This server does not support changing global properties. Start it with `--props`", ERROR_TYPE_NOT_SUPPORTED));
            return;
        }

        json data = json::parse(req.body);

        // update any props here

        res_ok(res, {{ "success", true }});
    };

    const auto handle_completions_generic = [&ctx_server, &res_error, &res_ok](server_task_cmpl_type cmpl_type, json & data, httplib::Response & res) {
        if (ctx_server.params.embedding || ctx_server.params.reranking) {
            res_error(res, format_error_response("This server does not support completions. Start it without `--embeddings` or `--reranking`", ERROR_TYPE_NOT_SUPPORTED));
            return;
        }

        std::vector<server_task> tasks = ctx_server.create_tasks_cmpl(data, cmpl_type);
        ctx_server.queue_results.add_waiting_tasks(tasks);
        ctx_server.queue_tasks.post(tasks);

        bool stream = json_value(data, "stream", false);
        const auto task_ids = server_task::get_list_id(tasks);

        if (!stream) {
            ctx_server.receive_cmpl_results(task_ids, [&](std::vector<server_task_result> & results) {
                if (results.size() == 1) {
                    // single result
                    res_ok(res, results[0].data);
                } else {
                    // multiple results (multitask)
                    json arr = json::array();
                    for (const auto & res : results) {
                        arr.push_back(res.data);
                    }
                    res_ok(res, arr);
                }
            }, [&](const json & error_data) {
                res_error(res, error_data);
            });

            ctx_server.queue_results.remove_waiting_task_ids(task_ids);
        } else {
            const auto chunked_content_provider = [task_ids, &ctx_server](size_t, httplib::DataSink & sink) {
                ctx_server.receive_cmpl_results_stream(task_ids, [&](const server_task_result & result) -> bool {
                    return server_sent_event(sink, "data", result.data);
                }, [&](const json & error_data) {
                    server_sent_event(sink, "error", error_data);
                });
                sink.done();
                return false;
            };

            auto on_complete = [task_ids, &ctx_server] (bool) {
                ctx_server.queue_results.remove_waiting_task_ids(task_ids);
            };

            res.set_chunked_content_provider("text/event-stream", chunked_content_provider, on_complete);
        }
    };

    const auto handle_completions = [&handle_completions_generic](const httplib::Request & req, httplib::Response & res) {
        json data = json::parse(req.body);
        return handle_completions_generic(SERVER_TASK_CMPL_TYPE_NORMAL, data, res);
    };

    const auto handle_infill = [&ctx_server, &res_error, &handle_completions_generic](const httplib::Request & req, httplib::Response & res) {
        std::string err;
        if (llama_token_fim_pre(ctx_server.model) == LLAMA_TOKEN_NULL) {
            err += "prefix token is missing. ";
        }
        if (llama_token_fim_suf(ctx_server.model) == LLAMA_TOKEN_NULL) {
            err += "suffix token is missing. ";
        }
        if (llama_token_fim_mid(ctx_server.model) == LLAMA_TOKEN_NULL) {
            err += "middle token is missing. ";
        }

        if (!err.empty()) {
            res_error(res, format_error_response(string_format("Infill is not supported by this model: %s", err.c_str()), ERROR_TYPE_NOT_SUPPORTED));
            return;
        }

        json data = json::parse(req.body);
        return handle_completions_generic(SERVER_TASK_CMPL_TYPE_INFILL, data, res);
    };

    // TODO: maybe merge this function with "handle_completions_generic"
    const auto handle_chat_completions = [&ctx_server, &params, &res_error, &res_ok, verbose](const httplib::Request & req, httplib::Response & res) {
        if (ctx_server.params.embedding || ctx_server.params.reranking) {
            res_error(res, format_error_response("This server does not support completions. Start it without `--embeddings` or `--reranking`", ERROR_TYPE_NOT_SUPPORTED));
            return;
        }

        static auto chat_template = llama_chat_template_from_model(ctx_server.model, params.chat_template.empty() ? nullptr : params.chat_template.c_str());
        static auto tool_call_style = llama_tool_call_style_detect(chat_template);

        json data;
        try {
            data = oaicompat_completion_params_parse(ctx_server.model, json::parse(req.body), chat_template, tool_call_style, params.use_jinja);
        } catch (const std::exception & e) {
            res_error(res, format_error_response(e.what(), ERROR_TYPE_NOT_SUPPORTED));
            return;
        }

        std::vector<server_task> tasks = ctx_server.create_tasks_cmpl(data, SERVER_TASK_CMPL_TYPE_NORMAL);
        ctx_server.queue_results.add_waiting_tasks(tasks);
        ctx_server.queue_tasks.post(tasks);

        bool stream = json_value(data, "stream", false);
        const auto task_ids = server_task::get_list_id(tasks);
        const auto completion_id = gen_chatcmplid();

        if (!stream) {
            ctx_server.receive_cmpl_results(task_ids, [&](const std::vector<server_task_result> & results) {
                // multitask is never support in chat completion, there is only one result
                try {
                    json result_oai = format_final_response_oaicompat(data, results[0].data, completion_id, tool_call_style, /*.streaming =*/ false, verbose);
                    res_ok(res, result_oai);
                } catch (const std::runtime_error & e) {
                    res_error(res, format_error_response(e.what(), ERROR_TYPE_SERVER));
                }
            }, [&](const json & error_data) {
                res_error(res, error_data);
            });

            ctx_server.queue_results.remove_waiting_task_ids(task_ids);
        } else {
            const auto chunked_content_provider = [task_ids, &ctx_server, completion_id](size_t, httplib::DataSink & sink) {
                ctx_server.receive_cmpl_results_stream(task_ids, [&](const server_task_result & result) -> bool {
                    std::vector<json> result_array = format_partial_response_oaicompat(result.data, completion_id);
                    for (auto & event_data : result_array) {
                        if (event_data.empty()) {
                            continue; // skip the stop token
                        }
                        if (!server_sent_event(sink, "data", event_data)) {
                            return false; // connection is closed
                        }
                    }
                    return true; // ok
                }, [&](const json & error_data) {
                    server_sent_event(sink, "error", error_data);
                });
                static const std::string ev_done = "data: [DONE]\n\n";
                sink.write(ev_done.data(), ev_done.size());
                sink.done();
                return true;
            };

            auto on_complete = [task_ids, &ctx_server] (bool) {
                ctx_server.queue_results.remove_waiting_task_ids(task_ids);
            };

            res.set_chunked_content_provider("text/event-stream", chunked_content_provider, on_complete);
        }
    };

    const auto handle_models = [&params, &ctx_server](const httplib::Request &, httplib::Response & res) {
        json models = {
            {"object", "list"},
            {"data", {
                {
                    {"id",       params.model_alias},
                    {"object",   "model"},
                    {"created",  std::time(0)},
                    {"owned_by", "llamacpp"},
                    {"meta",     ctx_server.model_meta()}
                },
             }}
        };

        res.set_content(models.dump(), MIMETYPE_JSON);
    };

    const auto handle_tokenize = [&ctx_server, &res_ok](const httplib::Request & req, httplib::Response & res) {
        const json body = json::parse(req.body);

        json tokens_response = json::array();
        if (body.count("content") != 0) {
            const bool add_special = json_value(body, "add_special", false);
            const bool with_pieces = json_value(body, "with_pieces", false);

            std::vector<llama_token> tokens = ctx_server.tokenize(body.at("content"), add_special, true);

            if (with_pieces) {
                for (const auto& token : tokens) {
                    std::string piece = common_token_to_piece(ctx_server.ctx, token);
                    json piece_json;

                    // Check if the piece is valid UTF-8
                    if (is_valid_utf8(piece)) {
                        piece_json = piece;
                    } else {
                        // If not valid UTF-8, store as array of byte values
                        piece_json = json::array();
                        for (unsigned char c : piece) {
                            piece_json.push_back(static_cast<int>(c));
                        }
                    }

                    tokens_response.push_back({
                        {"id", token},
                        {"piece", piece_json}
                    });
                }
            } else {
                tokens_response = tokens;
            }
        }

        const json data = format_tokenizer_response(tokens_response);
        res_ok(res, data);
    };

    const auto handle_detokenize = [&ctx_server, &res_ok](const httplib::Request & req, httplib::Response & res) {
        const json body = json::parse(req.body);

        std::string content;
        if (body.count("tokens") != 0) {
            const std::vector<llama_token> tokens = body.at("tokens");
            content = tokens_to_str(ctx_server.ctx, tokens.cbegin(), tokens.cend());
        }

        const json data = format_detokenized_response(content);
        res_ok(res, data);
    };

    const auto handle_embeddings = [&ctx_server, &res_error, &res_ok](const httplib::Request & req, httplib::Response & res) {
        // TODO: somehow clean up this checks in the future
        if (!ctx_server.params.embedding || ctx_server.params.reranking) {
            res_error(res, format_error_response("This server does not support embeddings. Start it with `--embeddings` and without `--reranking`", ERROR_TYPE_NOT_SUPPORTED));
            return;
        }
        const json body = json::parse(req.body);
        bool is_openai = false;

        // an input prompt can be a string or a list of tokens (integer)
        json prompt;
        if (body.count("input") != 0) {
            is_openai = true;
            prompt = body.at("input");
        } else if (body.count("content") != 0) {
            // with "content", we only support single prompt
            prompt = std::vector<std::string>{body.at("content")};
        } else {
            res_error(res, format_error_response("\"input\" or \"content\" must be provided", ERROR_TYPE_INVALID_REQUEST));
            return;
        }

        // create and queue the task
        json responses = json::array();
        bool error = false;
        {
            std::vector<server_task> tasks = ctx_server.create_tasks_cmpl({{"prompt", prompt}}, SERVER_TASK_CMPL_TYPE_EMBEDDING);
            ctx_server.queue_results.add_waiting_tasks(tasks);
            ctx_server.queue_tasks.post(tasks);

            // get the result
            std::unordered_set<int> task_ids = server_task::get_list_id(tasks);

            ctx_server.receive_cmpl_results(task_ids, [&](std::vector<server_task_result> & results) {
                for (const auto & res : results) {
                    responses.push_back(res.data);
                }
            }, [&](const json & error_data) {
                res_error(res, error_data);
                error = true;
            });

            ctx_server.queue_results.remove_waiting_task_ids(task_ids);
        }

        if (error) {
            return;
        }

        // write JSON response
        json root = is_openai
            ? format_embeddings_response_oaicompat(body, responses)
            : responses[0];
        res_ok(res, root);
    };

    const auto handle_rerank = [&ctx_server, &res_error, &res_ok](const httplib::Request & req, httplib::Response & res) {
        if (!ctx_server.params.reranking) {
            res_error(res, format_error_response("This server does not support reranking. Start it with `--reranking`", ERROR_TYPE_NOT_SUPPORTED));
            return;
        }
        const json body = json::parse(req.body);

        // TODO: implement
        //int top_n = 1;
        //if (body.count("top_n") != 1) {
        //    top_n = body.at("top_n");
        //} else {
        //    res_error(res, format_error_response("\"top_n\" must be provided", ERROR_TYPE_INVALID_REQUEST));
        //    return;
        //}

        json query;
        if (body.count("query") == 1) {
            query = body.at("query");
            if (!query.is_string()) {
                res_error(res, format_error_response("\"query\" must be a string", ERROR_TYPE_INVALID_REQUEST));
                return;
            }
        } else {
            res_error(res, format_error_response("\"query\" must be provided", ERROR_TYPE_INVALID_REQUEST));
            return;
        }

        std::vector<std::string> documents = json_value(body, "documents", std::vector<std::string>());
        if (documents.empty()) {
            res_error(res, format_error_response("\"documents\" must be a non-empty string array", ERROR_TYPE_INVALID_REQUEST));
            return;
        }

        // construct prompt object: array of ["query", "doc0", "doc1", ...]
        json prompt;
        prompt.push_back(query);
        for (const auto & doc : documents) {
            prompt.push_back(doc);
        }

        LOG_DBG("rerank prompt: %s\n", prompt.dump().c_str());

        // create and queue the task
        json responses = json::array();
        bool error = false;
        {
            std::vector<server_task> tasks = ctx_server.create_tasks_cmpl({{"prompt", prompt}}, SERVER_TASK_CMPL_TYPE_RERANK);
            ctx_server.queue_results.add_waiting_tasks(tasks);
            ctx_server.queue_tasks.post(tasks);

            // get the result
            std::unordered_set<int> task_ids = server_task::get_list_id(tasks);

            ctx_server.receive_cmpl_results(task_ids, [&](std::vector<server_task_result> & results) {
                for (const auto & res : results) {
                    responses.push_back(res.data);
                }
            }, [&](const json & error_data) {
                res_error(res, error_data);
                error = true;
            });
        }

        if (error) {
            return;
        }

        // write JSON response
        json root = format_response_rerank(body, responses);
        res_ok(res, root);
    };

    const auto handle_lora_adapters_list = [&](const httplib::Request &, httplib::Response & res) {
        json result = json::array();
        for (size_t i = 0; i < ctx_server.loras.size(); ++i) {
            auto & lora = ctx_server.loras[i];
            result.push_back({
                {"id", i},
                {"path", lora.path},
                {"scale", lora.scale},
            });
        }
        res_ok(res, result);
        res.status = 200; // HTTP OK
    };

    const auto handle_lora_adapters_apply = [&](const httplib::Request & req, httplib::Response & res) {
        const std::vector<json> body = json::parse(req.body);
        int max_idx = ctx_server.loras.size();

        // clear existing value
        for (auto & lora : ctx_server.loras) {
            lora.scale = 0.0f;
        }

        // set value
        for (auto entry : body) {
            int id      = entry.at("id");
            float scale = entry.at("scale");
            if (0 <= id && id < max_idx) {
                ctx_server.loras[id].scale = scale;
            } else {
                throw std::runtime_error("invalid adapter id");
            }
        }

        server_task task;
        task.type = SERVER_TASK_TYPE_SET_LORA;
        const int id_task = ctx_server.queue_tasks.post(task);
        ctx_server.queue_results.add_waiting_task_id(id_task);

        server_task_result result = ctx_server.queue_results.recv(id_task);
        ctx_server.queue_results.remove_waiting_task_id(id_task);

        res_ok(res, result.data);
        res.status = 200; // HTTP OK
    };

    auto handle_static_file = [](unsigned char * content, size_t len, const char * mime_type) {
        return [content, len, mime_type](const httplib::Request &, httplib::Response & res) {
            res.set_content(reinterpret_cast<const char*>(content), len, mime_type);
            return false;
        };
    };

    //
    // Router
    //

    // register static assets routes
    if (!params.public_path.empty()) {
        // Set the base directory for serving static files
        svr->set_base_dir(params.public_path);
    }

    if (!params.api_keys.empty()) {
        // for now, if API key is set, web UI is unusable
        svr->Get("/", [&](const httplib::Request &, httplib::Response & res) {
            return res.set_content("Web UI is disabled because API key is set.", "text/html; charset=utf-8");
        });
    } else {
        // using embedded static files
        svr->Get("/",                           handle_static_file(index_html, index_html_len, "text/html; charset=utf-8"));
        svr->Get("/index.js",                   handle_static_file(index_js, index_js_len, "text/javascript; charset=utf-8"));
        svr->Get("/completion.js",              handle_static_file(completion_js, completion_js_len, "text/javascript; charset=utf-8"));
        svr->Get("/json-schema-to-grammar.mjs", handle_static_file(json_schema_to_grammar_mjs, json_schema_to_grammar_mjs_len, "text/javascript; charset=utf-8"));

        // add new-ui files
        svr->Get("/colorthemes.css",       handle_static_file(colorthemes_css, colorthemes_css_len, "text/css; charset=utf-8"));
        svr->Get("/style.css",             handle_static_file(style_css, style_css_len, "text/css; charset=utf-8"));
        svr->Get("/theme-beeninorder.css", handle_static_file(theme_beeninorder_css, theme_beeninorder_css_len, "text/css; charset=utf-8"));
        svr->Get("/theme-ketivah.css",     handle_static_file(theme_ketivah_css, theme_ketivah_css_len, "text/css; charset=utf-8"));
        svr->Get("/theme-mangotango.css",  handle_static_file(theme_mangotango_css, theme_mangotango_css_len, "text/css; charset=utf-8"));
        svr->Get("/theme-playground.css",  handle_static_file(theme_playground_css, theme_playground_css_len, "text/css; charset=utf-8"));
        svr->Get("/theme-polarnight.css",  handle_static_file(theme_polarnight_css, theme_polarnight_css_len, "text/css; charset=utf-8"));
        svr->Get("/theme-snowstorm.css",   handle_static_file(theme_snowstorm_css, theme_snowstorm_css_len, "text/css; charset=utf-8"));
        svr->Get("/index-new.html",        handle_static_file(index_new_html, index_new_html_len, "text/html; charset=utf-8"));
        svr->Get("/system-prompts.js",     handle_static_file(system_prompts_js, system_prompts_js_len, "text/javascript; charset=utf-8"));
        svr->Get("/prompt-formats.js",     handle_static_file(prompt_formats_js, prompt_formats_js_len, "text/javascript; charset=utf-8"));
    }

    // register API routes
    svr->Get ("/health",              handle_health); // public endpoint (no API key check)
    svr->Get ("/metrics",             handle_metrics);
    svr->Get ("/props",               handle_props);
    svr->Post("/props",               handle_props_change);
    svr->Get ("/models",              handle_models); // public endpoint (no API key check)
    svr->Get ("/v1/models",           handle_models); // public endpoint (no API key check)
    svr->Post("/completion",          handle_completions); // legacy
    svr->Post("/completions",         handle_completions);
    svr->Post("/v1/completions",      handle_completions);
    svr->Post("/chat/completions",    handle_chat_completions);
    svr->Post("/v1/chat/completions", handle_chat_completions);
    svr->Post("/infill",              handle_infill);
    svr->Post("/embedding",           handle_embeddings); // legacy
    svr->Post("/embeddings",          handle_embeddings);
    svr->Post("/v1/embeddings",       handle_embeddings);
    svr->Post("/rerank",              handle_rerank);
    svr->Post("/reranking",           handle_rerank);
    svr->Post("/v1/rerank",           handle_rerank);
    svr->Post("/v1/reranking",        handle_rerank);
    svr->Post("/tokenize",            handle_tokenize);
    svr->Post("/detokenize",          handle_detokenize);
    // LoRA adapters hotswap
    svr->Get ("/lora-adapters",       handle_lora_adapters_list);
    svr->Post("/lora-adapters",       handle_lora_adapters_apply);
    // Save & load slots
    svr->Get ("/slots",               handle_slots);
    svr->Post("/slots/:id_slot",      handle_slots_action);

    //
    // Start the server
    //
    if (params.n_threads_http < 1) {
        // +2 threads for monitoring endpoints
        params.n_threads_http = std::max(params.n_parallel + 2, (int32_t) std::thread::hardware_concurrency() - 1);
    }
    log_data["n_threads_http"] =  std::to_string(params.n_threads_http);
    svr->new_task_queue = [&params] { return new httplib::ThreadPool(params.n_threads_http); };

    // clean up function, to be called before exit
    auto clean_up = [&svr]() {
        svr->stop();
        llama_backend_free();
    };

    // bind HTTP listen port, run the HTTP server in a thread
    if (!svr->bind_to_port(params.hostname, params.port)) {
        //LOG_ERROR("couldn't bind HTTP server socket", {
        //    {"hostname", params.hostname},
        //    {"port", params.port},
        //});
        LOG_ERR("%s: couldn't bind HTTP server socket, hostname: %s, port: %d\n", __func__, params.hostname.c_str(), params.port);
        clean_up();
        return 1;
    }
    std::thread t([&]() { svr->listen_after_bind(); });
    svr->wait_until_ready();

    LOG_INF("%s: HTTP server is listening, hostname: %s, port: %d, http threads: %d\n", __func__, params.hostname.c_str(), params.port, params.n_threads_http);

    // load the model
    LOG_INF("%s: loading model\n", __func__);

    if (!ctx_server.load_model(params)) {
        clean_up();
        t.join();
        LOG_ERR("%s: exiting due to model loading error\n", __func__);
        return 1;
    }

    ctx_server.init();
    state.store(SERVER_STATE_READY);

    LOG_INF("%s: model loaded\n", __func__);

    // if a custom chat template is not supplied, we will use the one that comes with the model (if any)
    if (params.chat_template.empty()) {
        if (!ctx_server.validate_model_chat_template(params.use_jinja)) {
            LOG_WRN("%s: The chat template that comes with this model is not yet supported, falling back to chatml. This may cause the model to output suboptimal responses\n", __func__);
            params.chat_template = "chatml";
        }
    }

    // print sample chat example to make it clear which template is used
    LOG_INF("%s: chat template, built_in: %d, chat_example: '%s'\n", __func__, params.chat_template.empty(), common_chat_format_example(ctx_server.model, params.chat_template).c_str());

    ctx_server.queue_tasks.on_new_task(std::bind(
                &server_context::process_single_task, &ctx_server, std::placeholders::_1));

    ctx_server.queue_tasks.on_update_slots(std::bind(
                &server_context::update_slots, &ctx_server));

    shutdown_handler = [&](int) {
        ctx_server.queue_tasks.terminate();
    };

    LOG_INF("%s: server is listening on %s:%d - starting the main loop\n", __func__, params.hostname.c_str(), params.port);

    ctx_server.queue_tasks.start_loop();

#if defined (__unix__) || (defined (__APPLE__) && defined (__MACH__))
    struct sigaction sigint_action;
    sigint_action.sa_handler = signal_handler;
    sigemptyset (&sigint_action.sa_mask);
    sigint_action.sa_flags = 0;
    sigaction(SIGINT, &sigint_action, NULL);
    sigaction(SIGTERM, &sigint_action, NULL);
#elif defined (_WIN32)
    auto console_ctrl_handler = +[](DWORD ctrl_type) -> BOOL {
        return (ctrl_type == CTRL_C_EVENT) ? (signal_handler(SIGINT), true) : false;
    };
    SetConsoleCtrlHandler(reinterpret_cast<PHANDLER_ROUTINE>(console_ctrl_handler), true);
#endif

    clean_up();
    t.join();

    return 0;
}<|MERGE_RESOLUTION|>--- conflicted
+++ resolved
@@ -133,15 +133,12 @@
     int32_t n_predict = -1; // new tokens to predict
     int32_t n_indent  =  0; // mininum line indentation for the generated text in number of whitespace characters
 
-<<<<<<< HEAD
+    int64_t t_max_prompt_ms  = -1; // TODO: implement
+    int64_t t_max_predict_ms = -1; // if positive, limit the generation phase to this time limit
+
     json input_prefix;
     json input_suffix;
-=======
-    int64_t t_max_prompt_ms  = -1; // TODO: implement
-    int64_t t_max_predict_ms = -1; // if positive, limit the generation phase to this time limit
-
     std::vector<std::string> antiprompt;
->>>>>>> 4ff7fe1f
 };
 
 struct server_slot {
@@ -1072,7 +1069,7 @@
         auto match = slot.antiprompts.findSingleTokenMatch(result.tok);
         if (match.pos != std::string::npos && !match.is_partial) {
             if (match.is_grammar_trigger) {
-                gpt_sampler_trigger_grammar(model, slot.smpl, llama_token_to_piece(ctx, result.tok, params.special));
+                common_sampler_trigger_grammar(model, slot.smpl, common_token_to_piece(ctx, result.tok, params.special));
             } else {
                 slot.stopped_word   = true;
                 slot.stopping_word  = match.pattern;
@@ -1110,7 +1107,6 @@
         if (!incomplete) {
             size_t pos = std::min(slot.n_sent_text, slot.generated_text.size());
 
-<<<<<<< HEAD
             match = slot.antiprompts.findFirstMatch(slot.generated_text, pos);
 
             bool is_stop_full = false;
@@ -1118,7 +1114,7 @@
             size_t length = slot.generated_text.size();
 
             // If there is a lazy grammar trigger word at stop_pos, enable the lazy grammar
-            if (match.is_grammar_trigger && gpt_sampler_trigger_grammar(model, slot.smpl, match.pattern)) {
+            if (match.is_grammar_trigger && common_sampler_trigger_grammar(model, slot.smpl, match.pattern)) {
                 is_grammar_trigger = true;
                 length = match.pos + match.matchLength;
             } else if (!match.is_grammar_trigger && match.pos != std::string::npos && !match.is_partial) {
@@ -1129,20 +1125,6 @@
                 is_stop_full = true;
                 // length = pos + match.pos;
                 length = match.pos;
-=======
-            const std::string str_test = slot.generated_text.substr(pos);
-            bool send_text = true;
-
-            size_t stop_pos = slot.find_stopping_strings(str_test, token_str.size(), STOP_TYPE_FULL);
-            if (stop_pos != std::string::npos) {
-                slot.generated_text.erase(
-                    slot.generated_text.begin() + pos + stop_pos,
-                    slot.generated_text.end());
-                pos = std::min(slot.n_sent_text, slot.generated_text.size());
-            } else if (slot.has_next_token) {
-                stop_pos = slot.find_stopping_strings(str_test, token_str.size(), STOP_TYPE_PARTIAL);
-                send_text = stop_pos == std::string::npos;
->>>>>>> 4ff7fe1f
             }
 
             slot.generated_text.erase(
@@ -1151,11 +1133,7 @@
             pos = std::min(slot.n_sent_text, length);
 
             // check if there is any token to predict
-<<<<<<< HEAD
             if (match.pos == std::string::npos || (!slot.has_next_token && !is_grammar_trigger && !is_stop_full && match.pos > 0)) {
-=======
-            if (send_text) {
->>>>>>> 4ff7fe1f
                 // no send the stop word in the response
                 result.text_to_send = slot.generated_text.substr(pos, std::string::npos);
                 slot.n_sent_text += result.text_to_send.size();
@@ -2947,13 +2925,9 @@
         json data = {
             { "default_generation_settings", ctx_server.default_generation_settings_for_props },
             { "total_slots",                 ctx_server.params.n_parallel },
-<<<<<<< HEAD
-            { "bos_token",                   llama_token_to_piece(ctx_server.ctx, llama_token_bos(ctx_server.model), true) },
-            { "eos_token",                   llama_token_to_piece(ctx_server.ctx, llama_token_eos(ctx_server.model), true) },
-            { "chat_template",               curr_tmpl.c_str() },
-=======
+            { "bos_token",                   common_token_to_piece(ctx_server.ctx, llama_token_bos(ctx_server.model), true) },
+            { "eos_token",                   common_token_to_piece(ctx_server.ctx, llama_token_eos(ctx_server.model), true) },
             { "chat_template",               llama_get_chat_template(ctx_server.model) },
->>>>>>> 4ff7fe1f
         };
 
         res_ok(res, data);
