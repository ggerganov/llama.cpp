#include "common.h"
#include "llama.h"
#include "build-info.h"

// single thread
#define CPPHTTPLIB_THREAD_POOL_COUNT 1
#ifndef NDEBUG
// crash the server in debug mode, otherwise send an http 500 error
#define CPPHTTPLIB_NO_EXCEPTIONS 1
#endif

#include "httplib.h"
#include "json.hpp"

#ifndef SERVER_VERBOSE
#define SERVER_VERBOSE 1
#endif

using namespace httplib;
using json = nlohmann::json;

struct server_params {
    std::string hostname = "127.0.0.1";
    int32_t port = 8080;
    int32_t read_timeout = 600;
    int32_t write_timeout = 600;
};

// completion token output with probabilities
struct completion_token_output {
    struct token_prob {
        llama_token tok;
        float prob;
    };

    std::vector<token_prob> probs;
    llama_token tok;
};

static size_t common_part(const std::vector<llama_token> & a, const std::vector<llama_token> & b) {
    size_t i;
    for (i = 0; i < a.size() && i < b.size() && a[i] == b[i]; i++) {}
    return i;
}

enum stop_type {
    STOP_FULL,
    STOP_PARTIAL,
};

static bool ends_with(const std::string & str, const std::string & suffix) {
    return str.size() >= suffix.size() &&
        0 == str.compare(str.size() - suffix.size(), suffix.size(), suffix);
}

static size_t find_partial_stop_string(const std::string & stop,
                                       const std::string & text) {
    if (!text.empty() && !stop.empty()) {
        const char text_last_char = text.back();
        for (int64_t char_index = stop.size() - 1; char_index >= 0; char_index--) {
            if (stop[char_index] == text_last_char) {
                const std::string current_partial = stop.substr(0, char_index + 1);
                if (ends_with(text, current_partial)) {
                    return text.size() - char_index - 1;
                }
            }
        }
    }
    return std::string::npos;
}

template<class Iter>
static std::string tokens_to_str(llama_context * ctx, Iter begin, Iter end) {
    std::string ret;
    for (; begin != end; ++begin) {
        ret += llama_token_to_str(ctx, *begin);
    }
    return ret;
}

static void server_log(const char * level, const char * function, int line,
                       const char * message, const nlohmann::ordered_json & extra) {
    nlohmann::ordered_json log {
        { "timestamp", time(nullptr) },
        { "level", level },
        { "function", function },
        { "line", line },
        { "message", message },
    };

    if (!extra.empty()) {
        log.merge_patch(extra);
    }

    const std::string str = log.dump(-1, ' ', false, json::error_handler_t::replace);
    fprintf(stdout, "%.*s\n", (int)str.size(), str.data());
    fflush(stdout);
}

// format incomplete utf-8 multibyte character for output
static std::string tokens_to_output_formatted_string(const llama_context * ctx, const llama_token token) {
    std::string out = token == -1 ? "" : llama_token_to_str(ctx, token);
    // if first bit is 1, meaning it's a partial character
    if (out.size() > 0 && (out[0] & 0x80) == 0x80) {
        std::stringstream ss;
        ss<< std::hex << (out[0] & 0xff);
        std::string res ( ss.str() );
        out = "byte: \\x" + res;
    }
    return out;
}

// convert a vector of completion_token_output to json
static json probs_vector_to_json(const llama_context * ctx, const std::vector<completion_token_output> probs) {
    json out = json::array();
    for (const auto & prob : probs) {
        json probs_for_token = json::array();
        for (const auto & p : prob.probs) {
            std::string tok_str = tokens_to_output_formatted_string(ctx, p.tok);
            probs_for_token.push_back(json {
                { "tok_str", tok_str },
                { "prob", p.prob },
            });
        }
        std::string tok_str = tokens_to_output_formatted_string(ctx, prob.tok);
        out.push_back(json {
            {"content", tok_str},
            {"probs", probs_for_token},
        });
    }
    return out;
}

static bool server_verbose = false;

#if SERVER_VERBOSE != 1
#  define LOG_VERBOSE(MSG, ...)
#else
#  define LOG_VERBOSE(MSG, ...)                                          \
    do {                                                                 \
        if (server_verbose) {                                            \
            server_log("VERBOSE", __func__, __LINE__, MSG, __VA_ARGS__); \
        }                                                                \
    } while(0)
#endif

#define LOG_ERROR(MSG, ...) server_log("ERROR", __func__, __LINE__, MSG, __VA_ARGS__)
#define LOG_WARNING(MSG, ...) server_log("WARNING", __func__, __LINE__, MSG, __VA_ARGS__)
#define LOG_INFO(MSG, ...) server_log("INFO", __func__, __LINE__, MSG, __VA_ARGS__)

struct llama_server_context {
    bool stream = false;
    bool has_next_token = false;
    std::string generated_text;
    std::vector<completion_token_output> generated_token_probs;

    size_t num_tokens_predicted = 0;
    size_t n_past = 0;
    size_t n_remain = 0;

    std::vector<llama_token> embd;
    std::vector<llama_token> last_n_tokens;

    llama_model * model = nullptr;
    llama_context * ctx = nullptr;
    gpt_params params;

    bool truncated = false;
    bool stopped_eos = false;
    bool stopped_word = false;
    bool stopped_limit = false;
    std::string stopping_word;
    int32_t multibyte_pending = 0;

    ~llama_server_context() {
        if (ctx) {
            llama_free(ctx);
            ctx = nullptr;
        }
        if (model) {
            llama_free_model(model);
            model = nullptr;
        }
    }

    void rewind() {
        params.antiprompt.clear();
        num_tokens_predicted = 0;
        generated_text = "";
        generated_text.reserve(params.n_ctx);
        generated_token_probs.clear();
        truncated = false;
        stopped_eos = false;
        stopped_word = false;
        stopped_limit = false;
        stopping_word = "";
        multibyte_pending = 0;

        n_remain = 0;
        n_past = 0;
    }

    bool loadModel(const gpt_params & params_) {
        params = params_;
        std::tie(model, ctx) = llama_init_from_gpt_params(params);
        if (model == nullptr) {
            LOG_ERROR("unable to load model", { { "model", params_.model } });
            return false;
        }

        last_n_tokens.resize(params.n_ctx);
        std::fill(last_n_tokens.begin(), last_n_tokens.end(), 0);
        return true;
    }

    void loadPrompt() {
        params.prompt.insert(0, 1, ' '); // always add a first space
        std::vector<llama_token> prompt_tokens = ::llama_tokenize(ctx, params.prompt, true);

        if (params.n_keep < 0) {
            params.n_keep = (int)prompt_tokens.size();
        }
        params.n_keep = std::min(params.n_ctx - 4, params.n_keep);

        // if input prompt is too big, truncate like normal
        if (prompt_tokens.size() >= (size_t)params.n_ctx) {
            const int n_left = (params.n_ctx - params.n_keep) / 2;
            std::vector<llama_token> new_tokens(prompt_tokens.begin(), prompt_tokens.begin() + params.n_keep);
            const int erased_blocks = (prompt_tokens.size() - params.n_keep - n_left - 1) / n_left;
            new_tokens.insert(new_tokens.end(), prompt_tokens.begin() + params.n_keep + erased_blocks * n_left, prompt_tokens.end());
            std::copy(prompt_tokens.end() - params.n_ctx, prompt_tokens.end(), last_n_tokens.begin());

            LOG_VERBOSE("input truncated", {
                { "n_ctx", params.n_ctx },
                { "n_keep", params.n_keep },
                { "n_left", n_left },
                { "new_tokens", tokens_to_str(ctx, new_tokens.cbegin(), new_tokens.cend()) },
            });

            truncated = true;
            prompt_tokens = new_tokens;
        } else {
            const size_t ps = prompt_tokens.size();
            std::fill(last_n_tokens.begin(), last_n_tokens.end() - ps, 0);
            std::copy(prompt_tokens.begin(), prompt_tokens.end(), last_n_tokens.end() - ps);
        }

        // compare the evaluated prompt with the new prompt
        n_past = common_part(embd, prompt_tokens);
        embd = prompt_tokens;
        if (n_past == prompt_tokens.size()) {
            // we have to evaluate at least 1 token to generate logits.
            n_past--;
        }

        LOG_VERBOSE("prompt ingested", {
            { "n_past", n_past },
            { "cached", tokens_to_str(ctx, embd.cbegin(), embd.cbegin() + n_past) },
            { "to_eval", tokens_to_str(ctx, embd.cbegin() + n_past, embd.cend()) },
        });

        has_next_token = true;
    }

    void beginCompletion() {
        // number of tokens to keep when resetting context
        n_remain = params.n_predict;
        llama_set_rng_seed(ctx, params.seed);
    }

    completion_token_output nextToken() {
        completion_token_output result;
        result.tok = -1;

        if (embd.size() >= (size_t)params.n_ctx) {
            // Reset context
            const int n_left = (params.n_ctx - params.n_keep) / 2;

            std::vector<llama_token> new_tokens(embd.begin(), embd.begin() + params.n_keep);
            new_tokens.insert(new_tokens.end(), embd.end() - n_left, embd.end());
            embd = new_tokens;
            n_past = params.n_keep;
            truncated = true;
            LOG_VERBOSE("input truncated", {
                { "n_ctx", params.n_ctx },
                { "n_keep", params.n_keep },
                { "n_left", n_left },
                { "new_tokens", tokens_to_str(ctx, new_tokens.cbegin(), new_tokens.cend()) },
            });
        }

        while (n_past < embd.size()) {
            int n_eval = (int)embd.size() - n_past;
            if (n_eval > params.n_batch) {
                n_eval = params.n_batch;
            }
            if (llama_eval(ctx, &embd[n_past], n_eval, n_past, params.n_threads)) {
                LOG_ERROR("failed to eval", {
                    { "n_eval", n_eval },
                    { "n_past", n_past },
                    { "n_threads", params.n_threads },
                    { "embd", tokens_to_str(ctx, embd.cbegin() + n_past, embd.cend()) },
                });
                has_next_token = false;
                return result;
            }
            n_past += n_eval;
        }

        if (params.n_predict == 0) {
            has_next_token = false;
            result.tok = llama_token_eos();
            return result;
        }

        // out of user input, sample next token
        const float temp = params.temp;
        const int32_t top_k = params.top_k <= 0 ? llama_n_vocab(ctx) : params.top_k;
        const float top_p = params.top_p;
        const float tfs_z = params.tfs_z;
        const float typical_p = params.typical_p;
        const int32_t repeat_last_n = params.repeat_last_n < 0 ? params.n_ctx : params.repeat_last_n;
        const float repeat_penalty = params.repeat_penalty;
        const float alpha_presence = params.presence_penalty;
        const float alpha_frequency = params.frequency_penalty;
        const int mirostat = params.mirostat;
        const float mirostat_tau = params.mirostat_tau;
        const float mirostat_eta = params.mirostat_eta;
        const bool penalize_nl = params.penalize_nl;
        const int32_t n_probs = params.n_probs;

        {
            auto * logits = llama_get_logits(ctx);
            auto n_vocab = llama_n_vocab(ctx);

            // Apply params.logit_bias map
            for (const auto & it : params.logit_bias) {
                logits[it.first] += it.second;
            }

            std::vector<llama_token_data> candidates;
            candidates.reserve(n_vocab);
            for (llama_token token_id = 0; token_id < n_vocab; token_id++) {
                candidates.emplace_back(llama_token_data{ token_id, logits[token_id], 0.0f });
            }

            llama_token_data_array candidates_p = { candidates.data(), candidates.size(), false };

            // Apply penalties
            float nl_logit = logits[llama_token_nl()];
            auto last_n_repeat = std::min(std::min((int)last_n_tokens.size(), repeat_last_n), params.n_ctx);
            llama_sample_repetition_penalty(ctx, &candidates_p,
                last_n_tokens.data() + last_n_tokens.size() - last_n_repeat,
                last_n_repeat, repeat_penalty);
            llama_sample_frequency_and_presence_penalties(ctx, &candidates_p,
                last_n_tokens.data() + last_n_tokens.size() - last_n_repeat,
                last_n_repeat, alpha_frequency, alpha_presence);
            if (!penalize_nl) {
                logits[llama_token_nl()] = nl_logit;
            }

            if (temp <= 0) {
                // Greedy sampling
                result.tok = llama_sample_token_greedy(ctx, &candidates_p);
                if (n_probs > 0) {
                    llama_sample_softmax(ctx, &candidates_p);
                }
            } else {
                if (mirostat == 1) {
                    static float mirostat_mu = 2.0f * mirostat_tau;
                    const int mirostat_m = 100;
                    llama_sample_temperature(ctx, &candidates_p, temp);
                    result.tok = llama_sample_token_mirostat(ctx, &candidates_p, mirostat_tau, mirostat_eta, mirostat_m, &mirostat_mu);
                } else if (mirostat == 2) {
                    static float mirostat_mu = 2.0f * mirostat_tau;
                    llama_sample_temperature(ctx, &candidates_p, temp);
                    result.tok = llama_sample_token_mirostat_v2(ctx, &candidates_p, mirostat_tau, mirostat_eta, &mirostat_mu);
                } else {
                    // Temperature sampling
<<<<<<< HEAD
                    size_t min_keep = std::max(1, n_probs);
                    llama_sample_tail_free(ctx, &candidates_p, tfs_z, min_keep);
                    llama_sample_typical(ctx, &candidates_p, typical_p, min_keep);
                    llama_sample_top_p(ctx, &candidates_p, top_p, min_keep);
                    llama_sample_top_k(ctx, &candidates_p, top_k, min_keep);
=======
                    llama_sample_top_k(ctx, &candidates_p, top_k, 1);
                    llama_sample_tail_free(ctx, &candidates_p, tfs_z, 1);
                    llama_sample_typical(ctx, &candidates_p, typical_p, 1);
                    llama_sample_top_p(ctx, &candidates_p, top_p, 1);
>>>>>>> bd6550bd
                    llama_sample_temperature(ctx, &candidates_p, temp);
                    result.tok = llama_sample_token(ctx, &candidates_p);
                }
            }

            for (size_t i = 0; i < std::min(candidates_p.size, (size_t) n_probs); ++i) {
                result.probs.push_back({candidates_p.data[i].id, candidates_p.data[i].p});
            }
            last_n_tokens.erase(last_n_tokens.begin());
            last_n_tokens.push_back(result.tok);
            num_tokens_predicted++;
        }

        // add it to the context
        embd.push_back(result.tok);
        // decrement remaining sampling budget
        --n_remain;

        if (!embd.empty() && embd.back() == llama_token_eos()) {
            //stopping_word = llama_token_to_str(ctx, embd.back());
            has_next_token = false;
            stopped_eos = true;
            LOG_VERBOSE("eos token found", {});
            return result;
        }

        has_next_token = params.n_predict == -1 || n_remain != 0;
        return result;
    }

    size_t findStoppingStrings(const std::string & text, const size_t last_token_size,
                               const stop_type type) {
        size_t stop_pos = std::string::npos;
        for (const std::string & word : params.antiprompt) {
            size_t pos;
            if (type == STOP_FULL) {
                const size_t tmp = word.size() + last_token_size;
                const size_t from_pos = text.size() > tmp ? text.size() - tmp : 0;
                pos = text.find(word, from_pos);
            }
            else {
                pos = find_partial_stop_string(word, text);
            }
            if (pos != std::string::npos &&
                (stop_pos == std::string::npos || pos < stop_pos)) {
                if (type == STOP_FULL) {
                    stopping_word = word;
                    stopped_word = true;
                    has_next_token = false;
                }
                stop_pos = pos;
            }
        }
        return stop_pos;
    }

    completion_token_output doCompletion() {
        const completion_token_output token_with_probs = nextToken();

        const std::string token_text = token_with_probs.tok == -1 ? "" : llama_token_to_str(ctx, token_with_probs.tok);
        generated_text += token_text;

        if (params.n_probs > 0) {
            generated_token_probs.push_back(token_with_probs);
        }

        if (multibyte_pending > 0) {
            multibyte_pending -= token_text.size();
        } else if (token_text.size() == 1) {
            const char c = token_text[0];
            // 2-byte characters: 110xxxxx 10xxxxxx
            if ((c & 0xE0) == 0xC0) {
                multibyte_pending = 1;
            // 3-byte characters: 1110xxxx 10xxxxxx 10xxxxxx
            } else if ((c & 0xF0) == 0xE0) {
                multibyte_pending = 2;
            // 4-byte characters: 11110xxx 10xxxxxx 10xxxxxx 10xxxxxx
            } else if ((c & 0xF8) == 0xF0) {
                multibyte_pending = 3;
            } else {
                multibyte_pending = 0;
            }
        }

        if (multibyte_pending > 0 && !has_next_token) {
            has_next_token = true;
            n_remain++;
        }

        if (!has_next_token && n_remain == 0) {
            stopped_limit = true;
        }

        LOG_VERBOSE("next token", {
            { "token", token_with_probs.tok },
            { "token_text", tokens_to_output_formatted_string(ctx, token_with_probs.tok) },
            { "has_next_token", has_next_token },
            { "n_remain", n_remain },
            { "num_tokens_predicted", num_tokens_predicted },
            { "stopped_eos", stopped_eos },
            { "stopped_word", stopped_word },
            { "stopped_limit", stopped_limit },
            { "stopping_word", stopping_word },
        });

        return token_with_probs;
    }

    std::vector<float> getEmbedding() {
        static const int n_embd = llama_n_embd(ctx);
        if (!params.embedding) {
            LOG_WARNING("embedding disabled", {
                { "params.embedding", params.embedding },
            });
            return std::vector<float>(n_embd, 0.0f);
        }
        const float * data = llama_get_embeddings(ctx);
        std::vector<float> embedding(data, data + n_embd);
        return embedding;
    }
};

static void server_print_usage(const char * argv0, const gpt_params & params,
                               const server_params & sparams) {
    fprintf(stderr, "usage: %s [options]\n", argv0);
    fprintf(stderr, "\n");
    fprintf(stderr, "options:\n");
    fprintf(stderr, "  -h, --help            show this help message and exit\n");
    fprintf(stderr, "  -v, --verbose         verbose output (default: %s)\n", server_verbose ? "enabled" : "disabled");
    fprintf(stderr, "  -t N, --threads N     number of threads to use during computation (default: %d)\n", params.n_threads);
    fprintf(stderr, "  -c N, --ctx-size N    size of the prompt context (default: %d)\n", params.n_ctx);
    fprintf(stderr, "  -b N, --batch-size N  batch size for prompt processing (default: %d)\n", params.n_batch);
    fprintf(stderr, "  --memory-f32          use f32 instead of f16 for memory key+value (default: disabled)\n");
    fprintf(stderr, "                        not recommended: doubles context memory required and no measurable increase in quality\n");
    if (llama_mlock_supported()) {
        fprintf(stderr, "  --mlock               force system to keep model in RAM rather than swapping or compressing\n");
    }
    if (llama_mmap_supported()) {
        fprintf(stderr, "  --no-mmap             do not memory-map model (slower load but may reduce pageouts if not using mlock)\n");
    }
#ifdef LLAMA_SUPPORTS_GPU_OFFLOAD
    fprintf(stderr, "  -ngl N, --n-gpu-layers N\n");
    fprintf(stderr, "                        number of layers to store in VRAM\n");
    fprintf(stderr, "  -ts SPLIT --tensor-split SPLIT\n");
    fprintf(stderr, "                        how to split tensors across multiple GPUs, comma-separated list of proportions, e.g. 3,1\n");
    fprintf(stderr, "                        how to split tensors across multiple GPUs, comma-separated list of proportions, e.g. 3,1\n");
    fprintf(stderr, "  -mg i, --main-gpu i   the GPU to use for scratch and small tensors\n");
    fprintf(stderr, "  -lv, --low-vram don't allocate VRAM scratch buffer\n");
#endif
    fprintf(stderr, "  -m FNAME, --model FNAME\n");
    fprintf(stderr, "                        model path (default: %s)\n", params.model.c_str());
    fprintf(stderr, "  -a ALIAS, --alias ALIAS\n");
    fprintf(stderr, "                        set an alias for the model, will be added as `model` field in completion response\n");
    fprintf(stderr, "  --lora FNAME          apply LoRA adapter (implies --no-mmap)\n");
    fprintf(stderr, "  --lora-base FNAME     optional model to use as a base for the layers modified by the LoRA adapter\n");
    fprintf(stderr, "  --host                ip address to listen (default  (default: %s)\n", sparams.hostname.c_str());
    fprintf(stderr, "  --port PORT           port to listen (default  (default: %d)\n", sparams.port);
    fprintf(stderr, "  -to N, --timeout N    server read/write timeout in seconds (default: %d)\n", sparams.read_timeout);
    fprintf(stderr, "  --embedding           enable embedding vector output (default: %s)\n", params.embedding ? "enabled" : "disabled");
    fprintf(stderr, "\n");
}

static void server_params_parse(int argc, char ** argv, server_params & sparams,
                                gpt_params & params) {
    gpt_params default_params;
    server_params default_sparams;
    std::string arg;
    bool invalid_param = false;

    for (int i = 1; i < argc; i++) {
        arg = argv[i];
        if (arg == "--port") {
            if (++i >= argc) {
                invalid_param = true;
                break;
            }
            sparams.port = std::stoi(argv[i]);
        } else if (arg == "--host") {
            if (++i >= argc) {
                invalid_param = true;
                break;
            }
            sparams.hostname = argv[i];
        } else if (arg == "--timeout" || arg == "-to") {
            if (++i >= argc) {
                invalid_param = true;
                break;
            }
            sparams.read_timeout = std::stoi(argv[i]);
            sparams.write_timeout = std::stoi(argv[i]);
        } else if (arg == "-m" || arg == "--model") {
            if (++i >= argc) {
                invalid_param = true;
                break;
            }
            params.model = argv[i];
        } else if (arg == "-a" || arg == "--alias") {
            if (++i >= argc) {
                invalid_param = true;
                break;
            }
            params.model_alias = argv[i];
        } else if (arg == "-h" || arg == "--help") {
            server_print_usage(argv[0], default_params, default_sparams);
            exit(0);
        } else if (arg == "-c" || arg == "--ctx-size" || arg == "--ctx_size") {
            if (++i >= argc) {
                invalid_param = true;
                break;
            }
            params.n_ctx = std::stoi(argv[i]);
        } else if (arg == "--memory-f32" || arg == "--memory_f32") {
            params.memory_f16 = false;
        } else if (arg == "--threads" || arg == "-t") {
            if (++i >= argc) {
                invalid_param = true;
                break;
            }
            params.n_threads = std::stoi(argv[i]);
        } else if (arg == "-b" || arg == "--batch-size") {
            if (++i >= argc) {
                invalid_param = true;
                break;
            }
            params.n_batch = std::stoi(argv[i]);
            params.n_batch = std::min(512, params.n_batch);
        } else if (arg == "--gpu-layers" || arg == "-ngl" || arg == "--n-gpu-layers") {
            if (++i >= argc) {
                invalid_param = true;
                break;
            }
#ifdef LLAMA_SUPPORTS_GPU_OFFLOAD
            params.n_gpu_layers = std::stoi(argv[i]);
#else
            LOG_WARNING("Not compiled with GPU offload support, --n-gpu-layers option will be ignored. "
                        "See main README.md for information on enabling GPU BLAS support", { { "n_gpu_layers", params.n_gpu_layers } });
#endif
        }
        else if (arg == "--tensor-split" || arg == "-ts") {
            if (++i >= argc) {
                invalid_param = true;
                break;
            }
#ifdef GGML_USE_CUBLAS
            std::string arg_next = argv[i];

            // split string by , and /
            const std::regex regex{ R"([,/]+)" };
            std::sregex_token_iterator it{ arg_next.begin(), arg_next.end(), regex, -1 };
            std::vector<std::string> split_arg{ it, {} };
            GGML_ASSERT(split_arg.size() <= LLAMA_MAX_DEVICES);

            for (size_t i_device = 0; i_device < LLAMA_MAX_DEVICES; ++i_device) {
                if (i_device < split_arg.size()) {
                    params.tensor_split[i_device] = std::stof(split_arg[i_device]);
                }
                else {
                    params.tensor_split[i_device] = 0.0f;
                }
            }
#else
            LOG_WARNING("llama.cpp was compiled without cuBLAS. It is not possible to set a tensor split.", {});
#endif // GGML_USE_CUBLAS
        }
        else if (arg == "--low-vram" || arg == "-lv")
        {
#ifdef GGML_USE_CUBLAS
            params.low_vram = true;
#else
            fprintf(stderr, "warning: llama.cpp was compiled without cuBLAS. It is not possible to set lower vram usage.\n");
#endif // GGML_USE_CUBLAS
        }
        else if (arg == "--main-gpu" || arg == "-mg") {
            if (++i >= argc) {
                invalid_param = true;
                break;
            }
#ifdef GGML_USE_CUBLAS
            params.main_gpu = std::stoi(argv[i]);
#else
            LOG_WARNING("llama.cpp was compiled without cuBLAS. It is not possible to set a main GPU.", {});
#endif
        } else if (arg == "--lora") {
            if (++i >= argc) {
                invalid_param = true;
                break;
            }
            params.lora_adapter = argv[i];
            params.use_mmap = false;
        } else if (arg == "--lora-base") {
            if (++i >= argc) {
                invalid_param = true;
                break;
            }
            params.lora_base = argv[i];
        } else if (arg == "-v" || arg == "--verbose") {
#if SERVER_VERBOSE != 1
            LOG_WARNING("server.cpp is not built with verbose logging.", {});
#else
            server_verbose = true;
#endif
        } else if (arg == "--mlock") {
            params.use_mlock = true;
        } else if (arg == "--no-mmap") {
            params.use_mmap = false;
        } else if (arg == "--embedding") {
            params.embedding = true;
        } else {
            fprintf(stderr, "error: unknown argument: %s\n", arg.c_str());
            server_print_usage(argv[0], default_params, default_sparams);
            exit(1);
        }
    }

    if (invalid_param) {
        fprintf(stderr, "error: invalid parameter for argument: %s\n", arg.c_str());
        server_print_usage(argv[0], default_params, default_sparams);
        exit(1);
    }
}

static json format_generation_settings(llama_server_context & llama) {
    const auto eos_bias = llama.params.logit_bias.find(llama_token_eos());
    const bool ignore_eos = eos_bias != llama.params.logit_bias.end() &&
        eos_bias->second < 0.0f && std::isinf(eos_bias->second);

    return json {
        { "seed", llama.params.seed },
        { "temp", llama.params.temp },
        { "top_k", llama.params.top_k },
        { "top_p", llama.params.top_p },
        { "tfs_z", llama.params.tfs_z },
        { "typical_p", llama.params.typical_p },
        { "repeat_last_n", llama.params.repeat_last_n },
        { "repeat_penalty", llama.params.repeat_penalty },
        { "presence_penalty", llama.params.presence_penalty },
        { "frequency_penalty", llama.params.frequency_penalty },
        { "mirostat", llama.params.mirostat },
        { "mirostat_tau", llama.params.mirostat_tau },
        { "mirostat_eta", llama.params.mirostat_eta },
        { "penalize_nl", llama.params.penalize_nl },
        { "stop", llama.params.antiprompt },
        { "n_predict", llama.params.n_predict },
        { "n_keep", llama.params.n_keep },
        { "ignore_eos", ignore_eos },
        { "stream", llama.stream },
        { "logit_bias", llama.params.logit_bias },
        { "n_probs", llama.params.n_probs },
    };
}

static json format_embedding_response(llama_server_context & llama) {
    return json {
        { "embedding", llama.getEmbedding() },
    };
}

static json format_final_response(llama_server_context & llama, const std::string & content, const std::vector<completion_token_output> & probs) {

    json res = json {
        { "content", content },
        { "stop", true },
        { "model", llama.params.model_alias },
        { "tokens_predicted", llama.num_tokens_predicted },
        { "generation_settings", format_generation_settings(llama) },
        { "prompt", llama.params.prompt },
        { "truncated", llama.truncated },
        { "stopped_eos", llama.stopped_eos },
        { "stopped_word", llama.stopped_word },
        { "stopped_limit", llama.stopped_limit },
        { "stopping_word", llama.stopping_word },
    };

    if (llama.params.n_probs > 0) {
        res["completion_probabilities"] = probs_vector_to_json(llama.ctx, probs);
    }

    return res;
}

static json format_partial_response(llama_server_context & llama, const std::string & content, const std::vector<completion_token_output> & probs) {
    json res = json {
        { "content", content },
        { "stop", false },
    };

    if (llama.params.n_probs > 0) {
        res["completion_probabilities"] = probs_vector_to_json(llama.ctx, probs);
    }

    return res;
}

static json format_tokenizer_response(const std::vector<llama_token> & tokens) {
    return json {
        { "tokens", tokens }
    };
}

static void parse_options_completion(const json & body, llama_server_context & llama) {
    gpt_params default_params;

    llama.stream = body.value("stream", false);
    llama.params.n_predict = body.value("n_predict", default_params.n_predict);
    llama.params.top_k = body.value("top_k", default_params.top_k);
    llama.params.top_p = body.value("top_p", default_params.top_p);
    llama.params.tfs_z = body.value("tfs_z", default_params.tfs_z);
    llama.params.typical_p = body.value("typical_p", default_params.typical_p);
    llama.params.repeat_last_n = body.value("repeat_last_n", default_params.repeat_last_n);
    llama.params.temp = body.value("temperature", default_params.temp);
    llama.params.repeat_penalty = body.value("repeat_penalty", default_params.repeat_penalty);
    llama.params.presence_penalty = body.value("presence_penalty", default_params.presence_penalty);
    llama.params.frequency_penalty = body.value("frequency_penalty", default_params.frequency_penalty);
    llama.params.mirostat = body.value("mirostat", default_params.mirostat);
    llama.params.mirostat_tau = body.value("mirostat_tau", default_params.mirostat_tau);
    llama.params.mirostat_eta = body.value("mirostat_eta", default_params.mirostat_eta);
    llama.params.penalize_nl = body.value("penalize_nl", default_params.penalize_nl);
    llama.params.n_keep = body.value("n_keep", default_params.n_keep);
    llama.params.seed = body.value("seed", default_params.seed);
    llama.params.prompt = body.value("prompt", default_params.prompt);
    llama.params.n_probs = body.value("n_probs", default_params.n_probs);

    llama.params.logit_bias.clear();
    if (body.value("ignore_eos", false)) {
        llama.params.logit_bias[llama_token_eos()] = -INFINITY;
    }

    const auto & logit_bias = body.find("logit_bias");
    if (logit_bias != body.end() && logit_bias->is_array()) {
        const int n_vocab = llama_n_vocab(llama.ctx);
        for (const auto & el : *logit_bias) {
            if (el.is_array() && el.size() == 2 && el[0].is_number_integer()) {
                llama_token tok = el[0].get<llama_token>();
                if (tok >= 0 && tok < n_vocab) {
                    if (el[1].is_number()) {
                        llama.params.logit_bias[tok] = el[1].get<float>();
                    } else if (el[1].is_boolean() && !el[1].get<bool>()) {
                        llama.params.logit_bias[tok] = -INFINITY;
                    }
                }
            }
        }
    }

    llama.params.antiprompt.clear();
    const auto & stop = body.find("stop");
    if (stop != body.end() && stop->is_array()) {
        for (const auto & word : *stop) {
            if (!word.empty()) {
                llama.params.antiprompt.push_back(word);
            }
        }
    }

    LOG_VERBOSE("completion parameters parsed", format_generation_settings(llama));
}

static void log_server_request(const Request & req, const Response & res) {
    LOG_INFO("request", {
        { "remote_addr", req.remote_addr },
        { "remote_port", req.remote_port },
        { "status", res.status },
        { "path", req.path },
        { "request", req.body },
        { "response", res.body },
    });
}

int main(int argc, char ** argv) {
    // own arguments required by this example
    gpt_params params;
    server_params sparams;

    // struct that contains llama context and inference
    llama_server_context llama;

    server_params_parse(argc, argv, sparams, params);

    if (params.model_alias == "unknown") {
        params.model_alias = params.model;
    }

    llama_init_backend();

    LOG_INFO("build info", {
        { "build", BUILD_NUMBER },
        { "commit", BUILD_COMMIT }
    });
    LOG_INFO("system info", {
        { "n_threads", params.n_threads },
        { "total_threads", std::thread::hardware_concurrency() },
        { "system_info", llama_print_system_info() },
    });

    // load the model
    if (!llama.loadModel(params)) {
        return 1;
    }

    Server svr;

    svr.set_default_headers({
        { "Access-Control-Allow-Origin", "*" },
        { "Access-Control-Allow-Headers", "content-type" }
    });

    svr.Get("/", [](const Request &, Response & res) {
        res.set_content("<h1>llama.cpp server works</h1>", "text/html");
    });

    svr.Post("/completion", [&llama](const Request & req, Response & res) {
        llama.rewind();
        llama_reset_timings(llama.ctx);

        parse_options_completion(json::parse(req.body), llama);

        llama.loadPrompt();
        llama.beginCompletion();

        if (!llama.stream) {
            size_t stop_pos = std::string::npos;

            while (llama.has_next_token) {
                const completion_token_output token_with_probs = llama.doCompletion();
                const std::string token_text = llama_token_to_str(llama.ctx, token_with_probs.tok);

                stop_pos = llama.findStoppingStrings(llama.generated_text,
                    token_text.size(), STOP_FULL);
            }

            if (stop_pos == std::string::npos) {
                stop_pos = llama.findStoppingStrings(llama.generated_text, 0, STOP_PARTIAL);
            }
            if (stop_pos != std::string::npos) {
                llama.generated_text.erase(llama.generated_text.begin() + stop_pos,
                    llama.generated_text.end());
            }

            const json data = format_final_response(llama, llama.generated_text, llama.generated_token_probs);

            llama_print_timings(llama.ctx);

            res.set_content(data.dump(-1, ' ', false, json::error_handler_t::replace),
                            "application/json");
        } else {
            const auto chunked_content_provider = [&](size_t, DataSink & sink) {
                size_t sent_count = 0;
                size_t sent_token_probs_index = 0;

                while (llama.has_next_token) {
                    const completion_token_output token_with_probs = llama.doCompletion();
                    const std::string token_text = llama_token_to_str(llama.ctx, token_with_probs.tok);
                    if (llama.multibyte_pending > 0) {
                        continue;
                    }

                    size_t pos = std::min(sent_count, llama.generated_text.size());

                    const std::string str_test = llama.generated_text.substr(pos);
                    size_t stop_pos =
                        llama.findStoppingStrings(str_test, token_text.size(), STOP_FULL);
                    if (stop_pos != std::string::npos) {
                        llama.generated_text.erase(
                            llama.generated_text.begin() + pos + stop_pos,
                            llama.generated_text.end());
                        pos = std::min(sent_count, llama.generated_text.size());
                    } else {
                        stop_pos = llama.findStoppingStrings(str_test, token_text.size(),
                            STOP_PARTIAL);
                    }

                    const std::string to_send = llama.generated_text.substr(pos, stop_pos);
                    sent_count += to_send.size();

                    std::vector<completion_token_output> probs_output = {};

                    if (llama.params.n_probs > 0) {
                        const std::vector<llama_token> to_send_toks = llama_tokenize(llama.ctx, to_send, false);
                        size_t probs_pos = std::min(sent_token_probs_index, llama.generated_token_probs.size());
                        size_t probs_stop_pos = std::min(sent_token_probs_index + to_send_toks.size(), llama.generated_token_probs.size());
                        if (probs_pos < probs_stop_pos) {
                            probs_output = std::vector<completion_token_output>(llama.generated_token_probs.begin() + probs_pos, llama.generated_token_probs.begin() + probs_stop_pos);
                        }
                        sent_token_probs_index = probs_stop_pos;
                    }

                    const json data = llama.has_next_token
                                          ? format_partial_response(llama, to_send, probs_output)
                                          // Generation is done, send extra information.
                                          : format_final_response(llama, to_send, llama.generated_token_probs);

                    const std::string str =
                        "data: " +
                        data.dump(-1, ' ', false, json::error_handler_t::replace) +
                        "\n\n";

                    LOG_VERBOSE("data stream", {
                        { "to_send", str }
                    });

                    if (!sink.write(str.data(), str.size())) {
                        LOG_VERBOSE("stream closed", {});
                        llama_print_timings(llama.ctx);
                        return false;
                    }
                }

                llama_print_timings(llama.ctx);
                sink.done();
                return true;
            };
            res.set_chunked_content_provider("text/event-stream", chunked_content_provider);
        }
    });

    svr.Options(R"(/.*)", [](const Request &, Response & res) {
        return res.set_content("", "application/json");
    });

    svr.Post("/tokenize", [&llama](const Request & req, Response & res) {
        const json body = json::parse(req.body);
        const std::string content = body.value("content", "");
        const std::vector<llama_token> tokens = llama_tokenize(llama.ctx, content, false);
        const json data = format_tokenizer_response(tokens);
        return res.set_content(data.dump(), "application/json");
    });

    svr.Post("/embedding", [&llama](const Request & req, Response & res) {
        const json body = json::parse(req.body);

        llama.rewind();
        llama_reset_timings(llama.ctx);
        llama.params.prompt = body.value("content", "");
        llama.params.n_predict = 0;
        llama.loadPrompt();
        llama.beginCompletion();
        llama.doCompletion();

        const json data = format_embedding_response(llama);
        return res.set_content(data.dump(), "application/json");
    });

    svr.set_logger(log_server_request);

    svr.set_exception_handler([](const Request &, Response & res, std::exception_ptr ep) {
        const auto * fmt = "500 Internal Server Error\n%s";
        char buf[BUFSIZ];
        try {
            std::rethrow_exception(std::move(ep));
        } catch (std::exception & e) {
            snprintf(buf, sizeof(buf), fmt, e.what());
        } catch (...) {
            snprintf(buf, sizeof(buf), fmt, "Unknown Exception");
        }
        res.set_content(buf, "text/plain");
        res.status = 500;
    });

    // set timeouts and change hostname and port
    svr.set_read_timeout(sparams.read_timeout);
    svr.set_write_timeout(sparams.write_timeout);

    if (!svr.bind_to_port(sparams.hostname, sparams.port)) {
        LOG_ERROR("couldn't bind to server socket", {
            { "hostname", sparams.hostname },
            { "port", sparams.port },
        });
        return 1;
    }

    LOG_INFO("HTTP server listening", {
        { "hostname", sparams.hostname },
        { "port", sparams.port },
    });

    if (!svr.listen_after_bind()) {
        return 1;
    }

    return 0;
}<|MERGE_RESOLUTION|>--- conflicted
+++ resolved
@@ -377,18 +377,11 @@
                     result.tok = llama_sample_token_mirostat_v2(ctx, &candidates_p, mirostat_tau, mirostat_eta, &mirostat_mu);
                 } else {
                     // Temperature sampling
-<<<<<<< HEAD
                     size_t min_keep = std::max(1, n_probs);
                     llama_sample_tail_free(ctx, &candidates_p, tfs_z, min_keep);
                     llama_sample_typical(ctx, &candidates_p, typical_p, min_keep);
                     llama_sample_top_p(ctx, &candidates_p, top_p, min_keep);
                     llama_sample_top_k(ctx, &candidates_p, top_k, min_keep);
-=======
-                    llama_sample_top_k(ctx, &candidates_p, top_k, 1);
-                    llama_sample_tail_free(ctx, &candidates_p, tfs_z, 1);
-                    llama_sample_typical(ctx, &candidates_p, typical_p, 1);
-                    llama_sample_top_p(ctx, &candidates_p, top_p, 1);
->>>>>>> bd6550bd
                     llama_sample_temperature(ctx, &candidates_p, temp);
                     result.tok = llama_sample_token(ctx, &candidates_p);
                 }
