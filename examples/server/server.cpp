--- conflicted
+++ resolved
@@ -533,10 +533,7 @@
   const auto eos_bias = llama.params.logit_bias.find(llama_token_eos());
   const bool ignore_eos = eos_bias != llama.params.logit_bias.end() &&
                           eos_bias->second < 0.0f && std::isinf(eos_bias->second);
-<<<<<<< HEAD
-=======
-
->>>>>>> 88cc7bb6
+
   return json {
     { "seed", llama.params.seed },
     { "temp", llama.params.temp },
