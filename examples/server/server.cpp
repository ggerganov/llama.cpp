#include "common.h"
#include "llama.h"
#include "build-info.h"
#include "grammar-parser.h"

#ifndef NDEBUG
// crash the server in debug mode, otherwise send an http 500 error
#define CPPHTTPLIB_NO_EXCEPTIONS 1
#endif

#include "httplib.h"
#include "json.hpp"

// auto generated files (update with ./deps.sh)
#include "index.html.hpp"
#include "index.js.hpp"
#include "completion.js.hpp"
#include "json-schema-to-grammar.mjs.hpp"

#ifndef SERVER_VERBOSE
#define SERVER_VERBOSE 1
#endif

using namespace httplib;
using json = nlohmann::json;

struct server_params
{
    std::string hostname = "127.0.0.1";
    std::string public_path = "examples/server/public";
    int32_t port = 8080;
    int32_t read_timeout = 600;
    int32_t write_timeout = 600;
};

// completion token output with probabilities
struct completion_token_output
{
    struct token_prob
    {
        llama_token tok;
        float prob;
    };

    std::vector<token_prob> probs;
    llama_token tok;
};

static size_t common_part(const std::vector<llama_token> &a, const std::vector<llama_token> &b)
{
    size_t i;
    for (i = 0; i < a.size() && i < b.size() && a[i] == b[i]; i++)
    {
    }
    return i;
}

enum stop_type
{
    STOP_FULL,
    STOP_PARTIAL,
};

static bool ends_with(const std::string &str, const std::string &suffix)
{
    return str.size() >= suffix.size() &&
           0 == str.compare(str.size() - suffix.size(), suffix.size(), suffix);
}

static size_t find_partial_stop_string(const std::string &stop,
                                       const std::string &text)
{
    if (!text.empty() && !stop.empty())
    {
        const char text_last_char = text.back();
        for (int64_t char_index = stop.size() - 1; char_index >= 0; char_index--)
        {
            if (stop[char_index] == text_last_char)
            {
                const std::string current_partial = stop.substr(0, char_index + 1);
                if (ends_with(text, current_partial))
                {
                    return text.size() - char_index - 1;
                }
            }
        }
    }
    return std::string::npos;
}

template <class Iter>
static std::string tokens_to_str(llama_context *ctx, Iter begin, Iter end)
{
    std::string ret;
    for (; begin != end; ++begin)
    {
        ret += llama_token_to_str(ctx, *begin);
    }
    return ret;
}

static void server_log(const char *level, const char *function, int line,
                       const char *message, const nlohmann::ordered_json &extra)
{
    nlohmann::ordered_json log{
        {"timestamp", time(nullptr)},
        {"level", level},
        {"function", function},
        {"line", line},
        {"message", message},
    };

    if (!extra.empty())
    {
        log.merge_patch(extra);
    }

    const std::string str = log.dump(-1, ' ', false, json::error_handler_t::replace);
    fprintf(stdout, "%.*s\n", (int)str.size(), str.data());
    fflush(stdout);
}

// format incomplete utf-8 multibyte character for output
static std::string tokens_to_output_formatted_string(const llama_context *ctx, const llama_token token)
{
    std::string out = token == -1 ? "" : llama_token_to_str(ctx, token);
    // if first bit is 1, meaning it's a partial character
    if (out.size() > 0 && (out[0] & 0x80) == 0x80)
    {
        std::stringstream ss;
        ss << std::hex << (out[0] & 0xff);
        std::string res(ss.str());
        out = "byte: \\x" + res;
    }
    return out;
}

// convert a vector of completion_token_output to json
static json probs_vector_to_json(const llama_context *ctx, const std::vector<completion_token_output> probs)
{
    json out = json::array();
    for (const auto &prob : probs)
    {
        json probs_for_token = json::array();
        for (const auto &p : prob.probs)
        {
            std::string tok_str = tokens_to_output_formatted_string(ctx, p.tok);
            probs_for_token.push_back(json{
                {"tok_str", tok_str},
                {"prob", p.prob},
            });
        }
        std::string tok_str = tokens_to_output_formatted_string(ctx, prob.tok);
        out.push_back(json{
            {"content", tok_str},
            {"probs", probs_for_token},
        });
    }
    return out;
}

static bool server_verbose = false;

#if SERVER_VERBOSE != 1
#define LOG_VERBOSE(MSG, ...)
#else
#define LOG_VERBOSE(MSG, ...)                                            \
    do                                                                   \
    {                                                                    \
        if (server_verbose)                                              \
        {                                                                \
            server_log("VERBOSE", __func__, __LINE__, MSG, __VA_ARGS__); \
        }                                                                \
    } while (0)
#endif

#define LOG_ERROR(MSG, ...) server_log("ERROR", __func__, __LINE__, MSG, __VA_ARGS__)
#define LOG_WARNING(MSG, ...) server_log("WARNING", __func__, __LINE__, MSG, __VA_ARGS__)
#define LOG_INFO(MSG, ...) server_log("INFO", __func__, __LINE__, MSG, __VA_ARGS__)

struct llama_server_context
{
    bool stream = false;
    bool has_next_token = false;
    std::string generated_text;
    std::vector<completion_token_output> generated_token_probs;

    size_t num_prompt_tokens = 0;
    size_t num_tokens_predicted = 0;
    size_t n_past = 0;
    size_t n_remain = 0;

    json prompt;
    std::vector<llama_token> embd;
    std::vector<llama_token> last_n_tokens;

    llama_model *model = nullptr;
    llama_context *ctx = nullptr;
    gpt_params params;

    grammar_parser::parse_state parsed_grammar;
    llama_grammar *grammar = nullptr;

    bool truncated = false;
    bool stopped_eos = false;
    bool stopped_word = false;
    bool stopped_limit = false;
    std::string stopping_word;
    int32_t multibyte_pending = 0;

    std::mutex mutex;

    std::unique_lock<std::mutex> lock()
    {
        return std::unique_lock<std::mutex>(mutex);
    }

    ~llama_server_context()
    {
        if (ctx)
        {
            llama_free(ctx);
            ctx = nullptr;
        }
        if (model)
        {
            llama_free_model(model);
            model = nullptr;
        }
    }

    void rewind()
    {
        params.antiprompt.clear();
        params.grammar.clear();
        num_prompt_tokens = 0;
        num_tokens_predicted = 0;
        generated_text = "";
        generated_text.reserve(params.n_ctx);
        generated_token_probs.clear();
        truncated = false;
        stopped_eos = false;
        stopped_word = false;
        stopped_limit = false;
        stopping_word = "";
        multibyte_pending = 0;
        n_remain = 0;
        n_past = 0;

        if (grammar != nullptr) {
            llama_grammar_free(grammar);
            grammar = nullptr;
        }
    }

    bool loadModel(const gpt_params &params_)
    {
        params = params_;
        std::tie(model, ctx) = llama_init_from_gpt_params(params);
        if (model == nullptr)
        {
            LOG_ERROR("unable to load model", {{"model", params_.model}});
            return false;
        }

        last_n_tokens.resize(params.n_ctx);
        std::fill(last_n_tokens.begin(), last_n_tokens.end(), 0);
        return true;
    }

    std::vector<llama_token> tokenize(json json_prompt, bool add_bos)
    {
        // If `add_bos` is true, we only add BOS, when json_prompt is a string,
        // or the first element of the json_prompt array is a string.
        std::vector<llama_token> prompt_tokens;

        if (json_prompt.is_array())
        {
            bool first = true;
            for (const auto& p : json_prompt)
            {
                if (p.is_string())
                {
                    auto s = p.template get<std::string>();
                    std::vector<llama_token> p;
                    if (first)
                    {
                        s.insert(0, 1, ' '); // add a space if it's the first
                        p = ::llama_tokenize(ctx, s, add_bos);
                        first = false;
                    }
                    else
                    {
                        p = ::llama_tokenize(ctx, s, false);
                    }
                    prompt_tokens.insert(prompt_tokens.end(), p.begin(), p.end());
                }
                else
                {
                    if (first)
                    {
                        first = false;
                    }
                    prompt_tokens.push_back(p.template get<llama_token>());
                }
            }
        }
        else
        {
            auto s = json_prompt.template get<std::string>();
            s.insert(0, 1, ' '); // always add a first space
            prompt_tokens = ::llama_tokenize(ctx, s, add_bos);
        }

        return prompt_tokens;
    }

    bool loadGrammar()
    {
        if (!params.grammar.empty()) {
            parsed_grammar = grammar_parser::parse(params.grammar.c_str());
            // will be empty (default) if there are parse errors
            if (parsed_grammar.rules.empty()) {
                LOG_ERROR("grammar parse error", {{"grammar", params.grammar}});
                return false;
            }
            grammar_parser::print_grammar(stderr, parsed_grammar);

            {
                auto it = params.logit_bias.find(llama_token_eos(ctx));
                if (it != params.logit_bias.end() && it->second == -INFINITY) {
                    LOG_WARNING("EOS token is disabled, which will cause most grammars to fail", {});
                }
            }

            std::vector<const llama_grammar_element *> grammar_rules(parsed_grammar.c_rules());
            grammar = llama_grammar_init(
                grammar_rules.data(), grammar_rules.size(), parsed_grammar.symbol_ids.at("root"));
        }
        return true;
    }

    void loadPrompt()
    {
        auto prompt_tokens = tokenize(prompt, true);  // always add BOS

        num_prompt_tokens = prompt_tokens.size();

        if (params.n_keep < 0)
        {
            params.n_keep = (int)num_prompt_tokens;
        }
        params.n_keep = std::min(params.n_ctx - 4, params.n_keep);

        // if input prompt is too big, truncate like normal
        if (num_prompt_tokens >= (size_t)params.n_ctx)
        {
            const int n_left = (params.n_ctx - params.n_keep) / 2;
            std::vector<llama_token> new_tokens(prompt_tokens.begin(), prompt_tokens.begin() + params.n_keep);
            const int erased_blocks = (num_prompt_tokens - params.n_keep - n_left - 1) / n_left;
            new_tokens.insert(new_tokens.end(), prompt_tokens.begin() + params.n_keep + erased_blocks * n_left, prompt_tokens.end());
            std::copy(prompt_tokens.end() - params.n_ctx, prompt_tokens.end(), last_n_tokens.begin());

            LOG_VERBOSE("input truncated", {
                                               {"n_ctx", params.n_ctx},
                                               {"n_keep", params.n_keep},
                                               {"n_left", n_left},
                                               {"new_tokens", tokens_to_str(ctx, new_tokens.cbegin(), new_tokens.cend())},
                                           });

            truncated = true;
            prompt_tokens = new_tokens;
        }
        else
        {
            const size_t ps = num_prompt_tokens;
            std::fill(last_n_tokens.begin(), last_n_tokens.end() - ps, 0);
            std::copy(prompt_tokens.begin(), prompt_tokens.end(), last_n_tokens.end() - ps);
        }

        // compare the evaluated prompt with the new prompt
        n_past = common_part(embd, prompt_tokens);
        embd = prompt_tokens;
        if (n_past == num_prompt_tokens)
        {
            // we have to evaluate at least 1 token to generate logits.
            n_past--;
        }

        LOG_VERBOSE("prompt ingested", {
                                           {"n_past", n_past},
                                           {"cached", tokens_to_str(ctx, embd.cbegin(), embd.cbegin() + n_past)},
                                           {"to_eval", tokens_to_str(ctx, embd.cbegin() + n_past, embd.cend())},
                                       });

        has_next_token = true;
    }

    void beginCompletion()
    {
        // number of tokens to keep when resetting context
        n_remain = params.n_predict;
        llama_set_rng_seed(ctx, params.seed);
    }

    completion_token_output nextToken()
    {
        completion_token_output result;
        result.tok = -1;

        if (embd.size() >= (size_t)params.n_ctx)
        {
            // Reset context
            const int n_left = (params.n_ctx - params.n_keep) / 2;

            std::vector<llama_token> new_tokens(embd.begin(), embd.begin() + params.n_keep);
            new_tokens.insert(new_tokens.end(), embd.end() - n_left, embd.end());
            embd = new_tokens;
            n_past = params.n_keep;
            truncated = true;
            LOG_VERBOSE("input truncated", {
                                               {"n_ctx", params.n_ctx},
                                               {"n_keep", params.n_keep},
                                               {"n_left", n_left},
                                               {"new_tokens", tokens_to_str(ctx, new_tokens.cbegin(), new_tokens.cend())},
                                           });
        }

        while (n_past < embd.size())
        {
            int n_eval = (int)embd.size() - n_past;
            if (n_eval > params.n_batch)
            {
                n_eval = params.n_batch;
            }
            if (llama_eval(ctx, &embd[n_past], n_eval, n_past, params.n_threads))
            {
                LOG_ERROR("failed to eval", {
                                                {"n_eval", n_eval},
                                                {"n_past", n_past},
                                                {"n_threads", params.n_threads},
                                                {"embd", tokens_to_str(ctx, embd.cbegin() + n_past, embd.cend())},
                                            });
                has_next_token = false;
                return result;
            }
            n_past += n_eval;
        }

        if (params.n_predict == 0)
        {
            has_next_token = false;
            result.tok = llama_token_eos(ctx);
            return result;
        }

        // out of user input, sample next token
        const float temp = params.temp;
        const int32_t top_k = params.top_k <= 0 ? llama_n_vocab(ctx) : params.top_k;
        const float top_p = params.top_p;
        const float tfs_z = params.tfs_z;
        const float typical_p = params.typical_p;
        const int32_t repeat_last_n = params.repeat_last_n < 0 ? params.n_ctx : params.repeat_last_n;
        const float repeat_penalty = params.repeat_penalty;
        const float alpha_presence = params.presence_penalty;
        const float alpha_frequency = params.frequency_penalty;
        const int mirostat = params.mirostat;
        const float mirostat_tau = params.mirostat_tau;
        const float mirostat_eta = params.mirostat_eta;
        const bool penalize_nl = params.penalize_nl;
        const int32_t n_probs = params.n_probs;

        {
            auto *logits = llama_get_logits(ctx);
            auto n_vocab = llama_n_vocab(ctx);

            // Apply params.logit_bias map
            for (const auto &it : params.logit_bias)
            {
                logits[it.first] += it.second;
            }

            std::vector<llama_token_data> candidates;
            candidates.reserve(n_vocab);
            for (llama_token token_id = 0; token_id < n_vocab; token_id++)
            {
                candidates.emplace_back(llama_token_data{token_id, logits[token_id], 0.0f});
            }

            llama_token_data_array candidates_p = {candidates.data(), candidates.size(), false};

            // Apply penalties
            float nl_logit = logits[llama_token_nl(ctx)];
            auto last_n_repeat = std::min(std::min((int)last_n_tokens.size(), repeat_last_n), params.n_ctx);
            llama_sample_repetition_penalty(ctx, &candidates_p,
                                            last_n_tokens.data() + last_n_tokens.size() - last_n_repeat,
                                            last_n_repeat, repeat_penalty);
            llama_sample_frequency_and_presence_penalties(ctx, &candidates_p,
                                                          last_n_tokens.data() + last_n_tokens.size() - last_n_repeat,
                                                          last_n_repeat, alpha_frequency, alpha_presence);
            if (!penalize_nl)
            {
                logits[llama_token_nl(ctx)] = nl_logit;
            }

            if (grammar != nullptr) {
                llama_sample_grammar(ctx, &candidates_p, grammar);
            }

            if (temp <= 0)
            {
                // Greedy sampling
                result.tok = llama_sample_token_greedy(ctx, &candidates_p);
                if (n_probs > 0)
                {
                    llama_sample_softmax(ctx, &candidates_p);
                }
            }
            else
            {
                if (mirostat == 1)
                {
                    static float mirostat_mu = 2.0f * mirostat_tau;
                    const int mirostat_m = 100;
                    llama_sample_temperature(ctx, &candidates_p, temp);
                    result.tok = llama_sample_token_mirostat(ctx, &candidates_p, mirostat_tau, mirostat_eta, mirostat_m, &mirostat_mu);
                }
                else if (mirostat == 2)
                {
                    static float mirostat_mu = 2.0f * mirostat_tau;
                    llama_sample_temperature(ctx, &candidates_p, temp);
                    result.tok = llama_sample_token_mirostat_v2(ctx, &candidates_p, mirostat_tau, mirostat_eta, &mirostat_mu);
                }
                else
                {
                    // Temperature sampling
                    size_t min_keep = std::max(1, n_probs);
                    llama_sample_top_k(ctx, &candidates_p, top_k, min_keep);
                    llama_sample_tail_free(ctx, &candidates_p, tfs_z, min_keep);
                    llama_sample_typical(ctx, &candidates_p, typical_p, min_keep);
                    llama_sample_top_p(ctx, &candidates_p, top_p, min_keep);
                    llama_sample_temperature(ctx, &candidates_p, temp);
                    result.tok = llama_sample_token(ctx, &candidates_p);
                }
            }

            if (grammar != nullptr) {
                llama_grammar_accept_token(ctx, grammar, result.tok);
            }

            for (size_t i = 0; i < std::min(candidates_p.size, (size_t)n_probs); ++i)
            {
                result.probs.push_back({candidates_p.data[i].id, candidates_p.data[i].p});
            }

            last_n_tokens.erase(last_n_tokens.begin());
            last_n_tokens.push_back(result.tok);
            num_tokens_predicted++;
        }

        // add it to the context
        embd.push_back(result.tok);
        // decrement remaining sampling budget
        --n_remain;

        if (!embd.empty() && embd.back() == llama_token_eos(ctx))
        {
            // stopping_word = llama_token_to_str(ctx, embd.back());
            has_next_token = false;
            stopped_eos = true;
            LOG_VERBOSE("eos token found", {});
            return result;
        }

        has_next_token = params.n_predict == -1 || n_remain != 0;
        return result;
    }

    size_t findStoppingStrings(const std::string &text, const size_t last_token_size,
                               const stop_type type)
    {
        size_t stop_pos = std::string::npos;
        for (const std::string &word : params.antiprompt)
        {
            size_t pos;
            if (type == STOP_FULL)
            {
                const size_t tmp = word.size() + last_token_size;
                const size_t from_pos = text.size() > tmp ? text.size() - tmp : 0;
                pos = text.find(word, from_pos);
            }
            else
            {
                pos = find_partial_stop_string(word, text);
            }
            if (pos != std::string::npos &&
                (stop_pos == std::string::npos || pos < stop_pos))
            {
                if (type == STOP_FULL)
                {
                    stopping_word = word;
                    stopped_word = true;
                    has_next_token = false;
                }
                stop_pos = pos;
            }
        }
        return stop_pos;
    }

    completion_token_output doCompletion()
    {
        const completion_token_output token_with_probs = nextToken();

        const std::string token_text = token_with_probs.tok == -1 ? "" : llama_token_to_str(ctx, token_with_probs.tok);
        generated_text += token_text;

        if (params.n_probs > 0)
        {
            generated_token_probs.push_back(token_with_probs);
        }

        if (multibyte_pending > 0)
        {
            multibyte_pending -= token_text.size();
        }
        else if (token_text.size() == 1)
        {
            const char c = token_text[0];
            // 2-byte characters: 110xxxxx 10xxxxxx
            if ((c & 0xE0) == 0xC0)
            {
                multibyte_pending = 1;
                // 3-byte characters: 1110xxxx 10xxxxxx 10xxxxxx
            }
            else if ((c & 0xF0) == 0xE0)
            {
                multibyte_pending = 2;
                // 4-byte characters: 11110xxx 10xxxxxx 10xxxxxx 10xxxxxx
            }
            else if ((c & 0xF8) == 0xF0)
            {
                multibyte_pending = 3;
            }
            else
            {
                multibyte_pending = 0;
            }
        }

        if (multibyte_pending > 0 && !has_next_token)
        {
            has_next_token = true;
            n_remain++;
        }

        if (!has_next_token && n_remain == 0)
        {
            stopped_limit = true;
        }

        LOG_VERBOSE("next token", {
                                      {"token", token_with_probs.tok},
                                      {"token_text", tokens_to_output_formatted_string(ctx, token_with_probs.tok)},
                                      {"has_next_token", has_next_token},
                                      {"n_remain", n_remain},
                                      {"num_tokens_predicted", num_tokens_predicted},
                                      {"stopped_eos", stopped_eos},
                                      {"stopped_word", stopped_word},
                                      {"stopped_limit", stopped_limit},
                                      {"stopping_word", stopping_word},
                                  });

        return token_with_probs;
    }

    std::vector<float> getEmbedding()
    {
        static const int n_embd = llama_n_embd(ctx);
        if (!params.embedding)
        {
            LOG_WARNING("embedding disabled", {
                                                  {"params.embedding", params.embedding},
                                              });
            return std::vector<float>(n_embd, 0.0f);
        }
        const float *data = llama_get_embeddings(ctx);
        std::vector<float> embedding(data, data + n_embd);
        return embedding;
    }
};

static void server_print_usage(const char *argv0, const gpt_params &params,
                               const server_params &sparams)
{
    fprintf(stdout, "usage: %s [options]\n", argv0);
    fprintf(stdout, "\n");
    fprintf(stdout, "options:\n");
    fprintf(stdout, "  -h, --help            show this help message and exit\n");
    fprintf(stdout, "  -v, --verbose         verbose output (default: %s)\n", server_verbose ? "enabled" : "disabled");
    fprintf(stdout, "  -t N, --threads N     number of threads to use during computation (default: %d)\n", params.n_threads);
    fprintf(stdout, "  -c N, --ctx-size N    size of the prompt context (default: %d)\n", params.n_ctx);
    fprintf(stdout, "  --rope-freq-base N    RoPE base frequency (default: %.1f)\n", params.rope_freq_base);
    fprintf(stdout, "  --rope-freq-scale N   RoPE frequency scaling factor (default: %g)\n", params.rope_freq_scale);
    fprintf(stdout, "  -b N, --batch-size N  batch size for prompt processing (default: %d)\n", params.n_batch);
    fprintf(stdout, "  --memory-f32          use f32 instead of f16 for memory key+value (default: disabled)\n");
    fprintf(stdout, "                        not recommended: doubles context memory required and no measurable increase in quality\n");
    if (llama_mlock_supported())
    {
        fprintf(stdout, "  --mlock               force system to keep model in RAM rather than swapping or compressing\n");
    }
    if (llama_mmap_supported())
    {
        fprintf(stdout, "  --no-mmap             do not memory-map model (slower load but may reduce pageouts if not using mlock)\n");
    }
    fprintf(stdout, "  --numa                attempt optimizations that help on some NUMA systems\n");
#ifdef LLAMA_SUPPORTS_GPU_OFFLOAD
    fprintf(stdout, "  -ngl N, --n-gpu-layers N\n");
    fprintf(stdout, "                        number of layers to store in VRAM\n");
    fprintf(stdout, "  -ts SPLIT --tensor-split SPLIT\n");
    fprintf(stdout, "                        how to split tensors across multiple GPUs, comma-separated list of proportions, e.g. 3,1\n");
    fprintf(stdout, "  -mg i, --main-gpu i   the GPU to use for scratch and small tensors\n");
    fprintf(stdout, "  -lv, --low-vram don't allocate VRAM scratch buffer\n");
    fprintf(stdout, "  -nommq, --no-mul-mat-q\n");
    fprintf(stdout, "                        use cuBLAS instead of custom mul_mat_q CUDA kernels.\n");
    fprintf(stdout, "                        Not recommended since this is both slower and uses more VRAM.\n");
#endif
    fprintf(stdout, "  -m FNAME, --model FNAME\n");
    fprintf(stdout, "                        model path (default: %s)\n", params.model.c_str());
    fprintf(stdout, "  -a ALIAS, --alias ALIAS\n");
    fprintf(stdout, "                        set an alias for the model, will be added as `model` field in completion response\n");
    fprintf(stdout, "  --lora FNAME          apply LoRA adapter (implies --no-mmap)\n");
    fprintf(stdout, "  --lora-base FNAME     optional model to use as a base for the layers modified by the LoRA adapter\n");
    fprintf(stdout, "  --host                ip address to listen (default  (default: %s)\n", sparams.hostname.c_str());
    fprintf(stdout, "  --port PORT           port to listen (default  (default: %d)\n", sparams.port);
    fprintf(stdout, "  --path PUBLIC_PATH    path from which to serve static files (default %s)\n", sparams.public_path.c_str());
    fprintf(stdout, "  -to N, --timeout N    server read/write timeout in seconds (default: %d)\n", sparams.read_timeout);
    fprintf(stdout, "  --embedding           enable embedding vector output (default: %s)\n", params.embedding ? "enabled" : "disabled");
    fprintf(stdout, "\n");
}

static void server_params_parse(int argc, char **argv, server_params &sparams,
                                gpt_params &params)
{
    gpt_params default_params;
    server_params default_sparams;
    std::string arg;
    bool invalid_param = false;

    for (int i = 1; i < argc; i++)
    {
        arg = argv[i];
        if (arg == "--port")
        {
            if (++i >= argc)
            {
                invalid_param = true;
                break;
            }
            sparams.port = std::stoi(argv[i]);
        }
        else if (arg == "--host")
        {
            if (++i >= argc)
            {
                invalid_param = true;
                break;
            }
            sparams.hostname = argv[i];
        }
        else if (arg == "--path")
        {
            if (++i >= argc)
            {
                invalid_param = true;
                break;
            }
            sparams.public_path = argv[i];
        }
        else if (arg == "--timeout" || arg == "-to")
        {
            if (++i >= argc)
            {
                invalid_param = true;
                break;
            }
            sparams.read_timeout = std::stoi(argv[i]);
            sparams.write_timeout = std::stoi(argv[i]);
        }
        else if (arg == "-m" || arg == "--model")
        {
            if (++i >= argc)
            {
                invalid_param = true;
                break;
            }
            params.model = argv[i];
        }
        else if (arg == "-a" || arg == "--alias")
        {
            if (++i >= argc)
            {
                invalid_param = true;
                break;
            }
            params.model_alias = argv[i];
        }
        else if (arg == "-h" || arg == "--help")
        {
            server_print_usage(argv[0], default_params, default_sparams);
            exit(0);
        }
        else if (arg == "-c" || arg == "--ctx-size" || arg == "--ctx_size")
        {
            if (++i >= argc)
            {
                invalid_param = true;
                break;
            }
            params.n_ctx = std::stoi(argv[i]);
        }
        else if (arg == "--rope-freq-base")
        {
            if (++i >= argc)
            {
                invalid_param = true;
                break;
            }
            params.rope_freq_base = std::stof(argv[i]);
        }
        else if (arg == "--rope-freq-scale")
        {
            if (++i >= argc)
            {
                invalid_param = true;
                break;
            }
            params.rope_freq_scale = std::stof(argv[i]);
        }
        else if (arg == "--memory-f32" || arg == "--memory_f32")
        {
            params.memory_f16 = false;
        }
        else if (arg == "--threads" || arg == "-t")
        {
            if (++i >= argc)
            {
                invalid_param = true;
                break;
            }
            params.n_threads = std::stoi(argv[i]);
        }
        else if (arg == "-b" || arg == "--batch-size")
        {
            if (++i >= argc)
            {
                invalid_param = true;
                break;
            }
            params.n_batch = std::stoi(argv[i]);
            params.n_batch = std::min(512, params.n_batch);
        }
        else if (arg == "--gpu-layers" || arg == "-ngl" || arg == "--n-gpu-layers")
        {
            if (++i >= argc)
            {
                invalid_param = true;
                break;
            }
#ifdef LLAMA_SUPPORTS_GPU_OFFLOAD
            params.n_gpu_layers = std::stoi(argv[i]);
#else
            LOG_WARNING("Not compiled with GPU offload support, --n-gpu-layers option will be ignored. "
                        "See main README.md for information on enabling GPU BLAS support",
                        {{"n_gpu_layers", params.n_gpu_layers}});
#endif
        }
        else if (arg == "--tensor-split" || arg == "-ts")
        {
            if (++i >= argc)
            {
                invalid_param = true;
                break;
            }
#ifdef GGML_USE_CUBLAS
            std::string arg_next = argv[i];

            // split string by , and /
            const std::regex regex{R"([,/]+)"};
            std::sregex_token_iterator it{arg_next.begin(), arg_next.end(), regex, -1};
            std::vector<std::string> split_arg{it, {}};
            GGML_ASSERT(split_arg.size() <= LLAMA_MAX_DEVICES);

            for (size_t i_device = 0; i_device < LLAMA_MAX_DEVICES; ++i_device)
            {
                if (i_device < split_arg.size())
                {
                    params.tensor_split[i_device] = std::stof(split_arg[i_device]);
                }
                else
                {
                    params.tensor_split[i_device] = 0.0f;
                }
            }
#else
            LOG_WARNING("llama.cpp was compiled without cuBLAS. It is not possible to set a tensor split.\n", {});
#endif // GGML_USE_CUBLAS
        }
        else if (arg == "--low-vram" || arg == "-lv")
        {
#ifdef GGML_USE_CUBLAS
            params.low_vram = true;
#else
            LOG_WARNING("warning: llama.cpp was compiled without cuBLAS. It is not possible to set lower vram usage.\n", {});
#endif // GGML_USE_CUBLAS
        }
        else if (arg == "--no-mul-mat-q" || arg == "-nommq")
        {
#ifdef GGML_USE_CUBLAS
            params.mul_mat_q = false;
#else
            LOG_WARNING("warning: llama.cpp was compiled without cuBLAS. Disabling mul_mat_q kernels has no effect.\n", {});
#endif // GGML_USE_CUBLAS
        }
        else if (arg == "--main-gpu" || arg == "-mg")
        {
            if (++i >= argc)
            {
                invalid_param = true;
                break;
            }
#ifdef GGML_USE_CUBLAS
            params.main_gpu = std::stoi(argv[i]);
#else
            LOG_WARNING("llama.cpp was compiled without cuBLAS. It is not possible to set a main GPU.", {});
#endif
        }
        else if (arg == "--lora")
        {
            if (++i >= argc)
            {
                invalid_param = true;
                break;
            }
            params.lora_adapter = argv[i];
            params.use_mmap = false;
        }
        else if (arg == "--lora-base")
        {
            if (++i >= argc)
            {
                invalid_param = true;
                break;
            }
            params.lora_base = argv[i];
        }
        else if (arg == "-v" || arg == "--verbose")
        {
#if SERVER_VERBOSE != 1
            LOG_WARNING("server.cpp is not built with verbose logging.", {});
#else
            server_verbose = true;
#endif
        }
        else if (arg == "--mlock")
        {
            params.use_mlock = true;
        }
        else if (arg == "--no-mmap")
        {
            params.use_mmap = false;
        }
        else if (arg == "--numa")
        {
            params.numa = true;
        }
        else if (arg == "--embedding")
        {
            params.embedding = true;
        }
        else
        {
            fprintf(stderr, "error: unknown argument: %s\n", arg.c_str());
            server_print_usage(argv[0], default_params, default_sparams);
            exit(1);
        }
    }

    if (invalid_param)
    {
        fprintf(stderr, "error: invalid parameter for argument: %s\n", arg.c_str());
        server_print_usage(argv[0], default_params, default_sparams);
        exit(1);
    }
}

static json format_generation_settings(llama_server_context &llama)
{
    const auto eos_bias = llama.params.logit_bias.find(llama_token_eos(llama.ctx));
    const bool ignore_eos = eos_bias != llama.params.logit_bias.end() &&
                            eos_bias->second < 0.0f && std::isinf(eos_bias->second);

    return json{
        {"n_ctx", llama.params.n_ctx},
        {"model", llama.params.model_alias},
        {"seed", llama.params.seed},
        {"temp", llama.params.temp},
        {"top_k", llama.params.top_k},
        {"top_p", llama.params.top_p},
        {"tfs_z", llama.params.tfs_z},
        {"typical_p", llama.params.typical_p},
        {"repeat_last_n", llama.params.repeat_last_n},
        {"repeat_penalty", llama.params.repeat_penalty},
        {"presence_penalty", llama.params.presence_penalty},
        {"frequency_penalty", llama.params.frequency_penalty},
        {"mirostat", llama.params.mirostat},
        {"mirostat_tau", llama.params.mirostat_tau},
        {"mirostat_eta", llama.params.mirostat_eta},
        {"penalize_nl", llama.params.penalize_nl},
        {"stop", llama.params.antiprompt},
        {"n_predict", llama.params.n_predict},
        {"n_keep", llama.params.n_keep},
        {"ignore_eos", ignore_eos},
        {"stream", llama.stream},
        {"logit_bias", llama.params.logit_bias},
        {"n_probs", llama.params.n_probs},
        {"grammar", llama.params.grammar},
    };
}

static json format_embedding_response(llama_server_context &llama)
{
    return json{
        {"embedding", llama.getEmbedding()},
    };
}

static json format_timings(llama_server_context &llama)
{
    const auto timings = llama_get_timings(llama.ctx);

    assert(timings.n_eval == llama.num_tokens_predicted);

    return json{
        {"prompt_n", timings.n_p_eval},
        {"prompt_ms", timings.t_p_eval_ms},
        {"prompt_per_token_ms", timings.t_p_eval_ms / timings.n_p_eval},
        {"prompt_per_second", 1e3 / timings.t_p_eval_ms * timings.n_p_eval},

        {"predicted_n", timings.n_eval},
        {"predicted_ms", timings.t_eval_ms},
        {"predicted_per_token_ms", timings.t_eval_ms / timings.n_eval},
        {"predicted_per_second", 1e3 / timings.t_eval_ms * timings.n_eval},
    };
}

static json format_final_response(llama_server_context &llama, const std::string &content, const std::vector<completion_token_output> &probs)
{

    json res = json{
        {"content", content},
        {"stop", true},
        {"model", llama.params.model_alias},
        {"tokens_predicted", llama.num_tokens_predicted},
        {"tokens_evaluated", llama.num_prompt_tokens},
        {"generation_settings", format_generation_settings(llama)},
        {"prompt", llama.prompt},
        {"truncated", llama.truncated},
        {"stopped_eos", llama.stopped_eos},
        {"stopped_word", llama.stopped_word},
        {"stopped_limit", llama.stopped_limit},
        {"stopping_word", llama.stopping_word},
        {"tokens_cached", llama.n_past},
        {"timings", format_timings(llama)},
    };

    if (llama.params.n_probs > 0)
    {
        res["completion_probabilities"] = probs_vector_to_json(llama.ctx, probs);
    }

    return res;
}

static json format_partial_response(llama_server_context &llama, const std::string &content, const std::vector<completion_token_output> &probs)
{
    json res = json{
        {"content", content},
        {"stop", false},
    };

    if (llama.params.n_probs > 0)
    {
        res["completion_probabilities"] = probs_vector_to_json(llama.ctx, probs);
    }

    return res;
}

static json format_tokenizer_response(const std::vector<llama_token> &tokens)
{
    return json{
        {"tokens", tokens}};
}

template <typename T>
static T json_value(const json &body, const std::string &key, const T &default_value)
{
    // Fallback null to default value
    return body.contains(key) && !body.at(key).is_null()
        ? body.value(key, default_value)
        : default_value;
}

static void parse_options_completion(const json &body, llama_server_context &llama)
{
    gpt_params default_params;

<<<<<<< HEAD
    llama.stream = body.value("stream", false);
    llama.params.n_predict = body.value("n_predict", default_params.n_predict);
    llama.params.top_k = body.value("top_k", default_params.top_k);
    llama.params.top_p = body.value("top_p", default_params.top_p);
    llama.params.tfs_z = body.value("tfs_z", default_params.tfs_z);
    llama.params.typical_p = body.value("typical_p", default_params.typical_p);
    llama.params.repeat_last_n = body.value("repeat_last_n", default_params.repeat_last_n);
    llama.params.temp = body.value("temperature", default_params.temp);
    llama.params.repeat_penalty = body.value("repeat_penalty", default_params.repeat_penalty);
    llama.params.presence_penalty = body.value("presence_penalty", default_params.presence_penalty);
    llama.params.frequency_penalty = body.value("frequency_penalty", default_params.frequency_penalty);
    llama.params.mirostat = body.value("mirostat", default_params.mirostat);
    llama.params.mirostat_tau = body.value("mirostat_tau", default_params.mirostat_tau);
    llama.params.mirostat_eta = body.value("mirostat_eta", default_params.mirostat_eta);
    llama.params.penalize_nl = body.value("penalize_nl", default_params.penalize_nl);
    llama.params.n_keep = body.value("n_keep", default_params.n_keep);
    llama.params.seed = body.value("seed", default_params.seed);
    llama.params.grammar = body.value("grammar", default_params.grammar);
    llama.params.n_probs = body.value("n_probs", default_params.n_probs);
=======
    llama.stream = json_value(body, "stream", false);
    llama.params.n_predict = json_value(body, "n_predict", default_params.n_predict);
    llama.params.top_k = json_value(body, "top_k", default_params.top_k);
    llama.params.top_p = json_value(body, "top_p", default_params.top_p);
    llama.params.tfs_z = json_value(body, "tfs_z", default_params.tfs_z);
    llama.params.typical_p = json_value(body, "typical_p", default_params.typical_p);
    llama.params.repeat_last_n = json_value(body, "repeat_last_n", default_params.repeat_last_n);
    llama.params.temp = json_value(body, "temperature", default_params.temp);
    llama.params.repeat_penalty = json_value(body, "repeat_penalty", default_params.repeat_penalty);
    llama.params.presence_penalty = json_value(body, "presence_penalty", default_params.presence_penalty);
    llama.params.frequency_penalty = json_value(body, "frequency_penalty", default_params.frequency_penalty);
    llama.params.mirostat = json_value(body, "mirostat", default_params.mirostat);
    llama.params.mirostat_tau = json_value(body, "mirostat_tau", default_params.mirostat_tau);
    llama.params.mirostat_eta = json_value(body, "mirostat_eta", default_params.mirostat_eta);
    llama.params.penalize_nl = json_value(body, "penalize_nl", default_params.penalize_nl);
    llama.params.n_keep = json_value(body, "n_keep", default_params.n_keep);
    llama.params.seed = json_value(body, "seed", default_params.seed);
    llama.params.prompt = json_value(body, "prompt", default_params.prompt);
    llama.params.grammar = json_value(body, "grammar", default_params.grammar);
    llama.params.n_probs = json_value(body, "n_probs", default_params.n_probs);
>>>>>>> f5fe98d1

    if (body.count("prompt") != 0)
    {
        llama.prompt = body["prompt"];
    }
    else
    {
        llama.prompt = "";
    }

    llama.params.logit_bias.clear();
    if (json_value(body, "ignore_eos", false))
    {
        llama.params.logit_bias[llama_token_eos(llama.ctx)] = -INFINITY;
    }

    const auto &logit_bias = body.find("logit_bias");
    if (logit_bias != body.end() && logit_bias->is_array())
    {
        const int n_vocab = llama_n_vocab(llama.ctx);
        for (const auto &el : *logit_bias)
        {
            if (el.is_array() && el.size() == 2 && el[0].is_number_integer())
            {
                llama_token tok = el[0].get<llama_token>();
                if (tok >= 0 && tok < n_vocab)
                {
                    if (el[1].is_number())
                    {
                        llama.params.logit_bias[tok] = el[1].get<float>();
                    }
                    else if (el[1].is_boolean() && !el[1].get<bool>())
                    {
                        llama.params.logit_bias[tok] = -INFINITY;
                    }
                }
            }
        }
    }

    llama.params.antiprompt.clear();
    const auto &stop = body.find("stop");
    if (stop != body.end() && stop->is_array())
    {
        for (const auto &word : *stop)
        {
            if (!word.empty())
            {
                llama.params.antiprompt.push_back(word);
            }
        }
    }

    LOG_VERBOSE("completion parameters parsed", format_generation_settings(llama));
}

static void log_server_request(const Request &req, const Response &res)
{
    LOG_INFO("request", {
                            {"remote_addr", req.remote_addr},
                            {"remote_port", req.remote_port},
                            {"status", res.status},
                            {"method", req.method},
                            {"path", req.path},
                            {"params", req.params},
                        });

    LOG_VERBOSE("request", {
                               {"request", req.body},
                               {"response", res.body},
                           });
}

int main(int argc, char **argv)
{
    // own arguments required by this example
    gpt_params params;
    server_params sparams;

    // struct that contains llama context and inference
    llama_server_context llama;

    server_params_parse(argc, argv, sparams, params);

    if (params.model_alias == "unknown")
    {
        params.model_alias = params.model;
    }

    llama_backend_init(params.numa);

    LOG_INFO("build info", {{"build", BUILD_NUMBER},
                            {"commit", BUILD_COMMIT}});
    LOG_INFO("system info", {
                                {"n_threads", params.n_threads},
                                {"total_threads", std::thread::hardware_concurrency()},
                                {"system_info", llama_print_system_info()},
                            });

    // load the model
    if (!llama.loadModel(params))
    {
        return 1;
    }

    Server svr;

    svr.set_default_headers({{"Server", "llama.cpp"},
                             {"Access-Control-Allow-Origin", "*"},
                             {"Access-Control-Allow-Headers", "content-type"}});

    // this is only called if no index.html is found in the public --path
    svr.Get("/", [](const Request &, Response &res)
            {
        res.set_content(reinterpret_cast<const char*>(&index_html), index_html_len, "text/html");
        return false; });

    // this is only called if no index.js is found in the public --path
    svr.Get("/index.js", [](const Request &, Response &res)
            {
        res.set_content(reinterpret_cast<const char *>(&index_js), index_js_len, "text/javascript");
        return false; });

    // this is only called if no index.html is found in the public --path
    svr.Get("/completion.js", [](const Request &, Response &res)
            {
        res.set_content(reinterpret_cast<const char*>(&completion_js), completion_js_len, "application/javascript");
        return false; });

    // this is only called if no index.html is found in the public --path
    svr.Get("/json-schema-to-grammar.mjs", [](const Request &, Response &res)
            {
        res.set_content(reinterpret_cast<const char*>(&json_schema_to_grammar_mjs), json_schema_to_grammar_mjs_len, "application/javascript");
        return false; });

    svr.Post("/completion", [&llama](const Request &req, Response &res)
             {
        auto lock = llama.lock();

        llama.rewind();

        llama_reset_timings(llama.ctx);

        parse_options_completion(json::parse(req.body), llama);

        if (!llama.loadGrammar())
        {
            res.status = 400;
            return;
        }

        llama.loadPrompt();
        llama.beginCompletion();

        if (!llama.stream) {
            size_t stop_pos = std::string::npos;

            while (llama.has_next_token) {
                const completion_token_output token_with_probs = llama.doCompletion();
                const std::string token_text = token_with_probs.tok == -1 ? "" : llama_token_to_str(llama.ctx, token_with_probs.tok);

                stop_pos = llama.findStoppingStrings(llama.generated_text,
                    token_text.size(), STOP_FULL);
            }

            if (stop_pos == std::string::npos) {
                stop_pos = llama.findStoppingStrings(llama.generated_text, 0, STOP_PARTIAL);
            }
            if (stop_pos != std::string::npos) {
                llama.generated_text.erase(llama.generated_text.begin() + stop_pos,
                    llama.generated_text.end());
            }

            const json data = format_final_response(llama, llama.generated_text, llama.generated_token_probs);

            llama_print_timings(llama.ctx);

            res.set_content(data.dump(-1, ' ', false, json::error_handler_t::replace),
                            "application/json");
        } else {
            const auto chunked_content_provider = [&](size_t, DataSink & sink) {
                size_t sent_count = 0;
                size_t sent_token_probs_index = 0;

                while (llama.has_next_token) {
                    const completion_token_output token_with_probs = llama.doCompletion();
                    const std::string token_text = token_with_probs.tok == -1 ? "" : llama_token_to_str(llama.ctx, token_with_probs.tok);
                    if (llama.multibyte_pending > 0) {
                        continue;
                    }

                    size_t pos = std::min(sent_count, llama.generated_text.size());

                    const std::string str_test = llama.generated_text.substr(pos);
                    size_t stop_pos =
                        llama.findStoppingStrings(str_test, token_text.size(), STOP_FULL);
                    if (stop_pos != std::string::npos) {
                        llama.generated_text.erase(
                            llama.generated_text.begin() + pos + stop_pos,
                            llama.generated_text.end());
                        pos = std::min(sent_count, llama.generated_text.size());
                    } else {
                        stop_pos = llama.findStoppingStrings(str_test, token_text.size(),
                            STOP_PARTIAL);
                    }

                    const std::string to_send = llama.generated_text.substr(pos, stop_pos);
                    sent_count += to_send.size();

                    std::vector<completion_token_output> probs_output = {};

                    if (llama.params.n_probs > 0) {
                        const std::vector<llama_token> to_send_toks = llama_tokenize(llama.ctx, to_send, false);
                        size_t probs_pos = std::min(sent_token_probs_index, llama.generated_token_probs.size());
                        size_t probs_stop_pos = std::min(sent_token_probs_index + to_send_toks.size(), llama.generated_token_probs.size());
                        if (probs_pos < probs_stop_pos) {
                            probs_output = std::vector<completion_token_output>(llama.generated_token_probs.begin() + probs_pos, llama.generated_token_probs.begin() + probs_stop_pos);
                        }
                        sent_token_probs_index = probs_stop_pos;
                    }

                    const json data = llama.has_next_token
                                          ? format_partial_response(llama, to_send, probs_output)
                                          // Generation is done, send extra information.
                                          : format_final_response(llama, to_send, llama.generated_token_probs);

                    const std::string str =
                        "data: " +
                        data.dump(-1, ' ', false, json::error_handler_t::replace) +
                        "\n\n";

                    LOG_VERBOSE("data stream", {
                        { "to_send", str }
                    });

                    if (!sink.write(str.data(), str.size())) {
                        LOG_VERBOSE("stream closed", {});
                        llama_print_timings(llama.ctx);
                        return false;
                    }
                }

                llama_print_timings(llama.ctx);
                sink.done();
                return true;
            };
            const auto on_complete = [&](bool) {
                llama.mutex.unlock();
            };
            lock.release();
            res.set_chunked_content_provider("text/event-stream", chunked_content_provider, on_complete);
        } });

    svr.Get("/model.json", [&llama](const Request &, Response &res)
            {
        const json data = format_generation_settings(llama);
        return res.set_content(data.dump(), "application/json"); });

    svr.Options(R"(/.*)", [](const Request &, Response &res)
                { return res.set_content("", "application/json"); });

    svr.Post("/tokenize", [&llama](const Request &req, Response &res)
             {
        auto lock = llama.lock();

        const json body = json::parse(req.body);
<<<<<<< HEAD
        std::vector<llama_token> tokens;
        if (body.count("content") != 0)
        {
            tokens = llama.tokenize(body["content"], false);
        }
=======
        const std::string content = json_value<std::string>(body, "content", "");
        const std::vector<llama_token> tokens = llama_tokenize(llama.ctx, content, false);
>>>>>>> f5fe98d1
        const json data = format_tokenizer_response(tokens);
        return res.set_content(data.dump(), "application/json"); });

    svr.Post("/embedding", [&llama](const Request &req, Response &res)
             {
        auto lock = llama.lock();

        const json body = json::parse(req.body);

        llama.rewind();
        llama_reset_timings(llama.ctx);
<<<<<<< HEAD
        if (body.count("content") != 0)
        {
            llama.prompt = body["content"];
        }
        else
        {
            llama.prompt = "";
        }
=======
        llama.params.prompt = json_value<std::string>(body, "content", "");
>>>>>>> f5fe98d1
        llama.params.n_predict = 0;
        llama.loadPrompt();
        llama.beginCompletion();
        llama.doCompletion();

        const json data = format_embedding_response(llama);
        return res.set_content(data.dump(), "application/json"); });

    svr.set_logger(log_server_request);

    svr.set_exception_handler([](const Request &, Response &res, std::exception_ptr ep)
                              {
        const auto * fmt = "500 Internal Server Error\n%s";
        char buf[BUFSIZ];
        try {
            std::rethrow_exception(std::move(ep));
        } catch (std::exception & e) {
            snprintf(buf, sizeof(buf), fmt, e.what());
        } catch (...) {
            snprintf(buf, sizeof(buf), fmt, "Unknown Exception");
        }
        res.set_content(buf, "text/plain");
        res.status = 500; });

    svr.set_error_handler([](const Request &, Response &res)
                          {
        if (res.status == 400) {
            res.set_content("Invalid request", "text/plain");
        } else if (res.status != 500) {
            res.set_content("File Not Found", "text/plain");
            res.status = 404;
        } });

    // set timeouts and change hostname and port
    svr.set_read_timeout(sparams.read_timeout);
    svr.set_write_timeout(sparams.write_timeout);

    if (!svr.bind_to_port(sparams.hostname, sparams.port))
    {
        fprintf(stderr, "\ncouldn't bind to server socket: hostname=%s port=%d\n\n", sparams.hostname.c_str(), sparams.port);
        return 1;
    }

    // Set the base directory for serving static files
    svr.set_base_dir(sparams.public_path);

    // to make it ctrl+clickable:
    fprintf(stdout, "\nllama server listening at http://%s:%d\n\n", sparams.hostname.c_str(), sparams.port);

    LOG_INFO("HTTP server listening", {
                                          {"hostname", sparams.hostname},
                                          {"port", sparams.port},
                                      });

    if (!svr.listen_after_bind())
    {
        return 1;
    }

    if (llama.grammar != nullptr) {
        llama_grammar_free(llama.grammar);
    }
    llama_backend_free();

    return 0;
}<|MERGE_RESOLUTION|>--- conflicted
+++ resolved
@@ -1116,27 +1116,6 @@
 {
     gpt_params default_params;
 
-<<<<<<< HEAD
-    llama.stream = body.value("stream", false);
-    llama.params.n_predict = body.value("n_predict", default_params.n_predict);
-    llama.params.top_k = body.value("top_k", default_params.top_k);
-    llama.params.top_p = body.value("top_p", default_params.top_p);
-    llama.params.tfs_z = body.value("tfs_z", default_params.tfs_z);
-    llama.params.typical_p = body.value("typical_p", default_params.typical_p);
-    llama.params.repeat_last_n = body.value("repeat_last_n", default_params.repeat_last_n);
-    llama.params.temp = body.value("temperature", default_params.temp);
-    llama.params.repeat_penalty = body.value("repeat_penalty", default_params.repeat_penalty);
-    llama.params.presence_penalty = body.value("presence_penalty", default_params.presence_penalty);
-    llama.params.frequency_penalty = body.value("frequency_penalty", default_params.frequency_penalty);
-    llama.params.mirostat = body.value("mirostat", default_params.mirostat);
-    llama.params.mirostat_tau = body.value("mirostat_tau", default_params.mirostat_tau);
-    llama.params.mirostat_eta = body.value("mirostat_eta", default_params.mirostat_eta);
-    llama.params.penalize_nl = body.value("penalize_nl", default_params.penalize_nl);
-    llama.params.n_keep = body.value("n_keep", default_params.n_keep);
-    llama.params.seed = body.value("seed", default_params.seed);
-    llama.params.grammar = body.value("grammar", default_params.grammar);
-    llama.params.n_probs = body.value("n_probs", default_params.n_probs);
-=======
     llama.stream = json_value(body, "stream", false);
     llama.params.n_predict = json_value(body, "n_predict", default_params.n_predict);
     llama.params.top_k = json_value(body, "top_k", default_params.top_k);
@@ -1154,10 +1133,8 @@
     llama.params.penalize_nl = json_value(body, "penalize_nl", default_params.penalize_nl);
     llama.params.n_keep = json_value(body, "n_keep", default_params.n_keep);
     llama.params.seed = json_value(body, "seed", default_params.seed);
-    llama.params.prompt = json_value(body, "prompt", default_params.prompt);
     llama.params.grammar = json_value(body, "grammar", default_params.grammar);
     llama.params.n_probs = json_value(body, "n_probs", default_params.n_probs);
->>>>>>> f5fe98d1
 
     if (body.count("prompt") != 0)
     {
@@ -1424,16 +1401,11 @@
         auto lock = llama.lock();
 
         const json body = json::parse(req.body);
-<<<<<<< HEAD
         std::vector<llama_token> tokens;
         if (body.count("content") != 0)
         {
             tokens = llama.tokenize(body["content"], false);
         }
-=======
-        const std::string content = json_value<std::string>(body, "content", "");
-        const std::vector<llama_token> tokens = llama_tokenize(llama.ctx, content, false);
->>>>>>> f5fe98d1
         const json data = format_tokenizer_response(tokens);
         return res.set_content(data.dump(), "application/json"); });
 
@@ -1445,7 +1417,6 @@
 
         llama.rewind();
         llama_reset_timings(llama.ctx);
-<<<<<<< HEAD
         if (body.count("content") != 0)
         {
             llama.prompt = body["content"];
@@ -1454,9 +1425,6 @@
         {
             llama.prompt = "";
         }
-=======
-        llama.params.prompt = json_value<std::string>(body, "content", "");
->>>>>>> f5fe98d1
         llama.params.n_predict = 0;
         llama.loadPrompt();
         llama.beginCompletion();
