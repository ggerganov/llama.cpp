#include "utils.hpp"

#include "arg.h"
#include "common.h"
#include "json-schema-to-grammar.h"
#include "llama.h"
#include "log.h"
#include "sampling.h"
#include "speculative.h"

// Change JSON_ASSERT from assert() to GGML_ASSERT:
#define JSON_ASSERT GGML_ASSERT
#include "json.hpp"
// mime type for sending response
#define MIMETYPE_JSON "application/json; charset=utf-8"

// auto generated files (update with ./deps.sh)
#include "index.html.gz.hpp"
#include "loading.html.hpp"

#include <atomic>
#include <condition_variable>
#include <cstddef>
#include <cinttypes>
#include <deque>
#include <memory>
#include <mutex>
#include <signal.h>
#include <thread>
#include <unordered_map>
#include <unordered_set>

using json = nlohmann::ordered_json;

enum stop_type {
    STOP_TYPE_NONE,
    STOP_TYPE_EOS,
    STOP_TYPE_WORD,
    STOP_TYPE_LIMIT,
};

// state diagram: https://github.com/ggerganov/llama.cpp/pull/9283
enum slot_state {
    SLOT_STATE_IDLE,
    SLOT_STATE_STARTED, // TODO: this state is only used for setting up the initial prompt processing; maybe merge it with launch_slot_with_task in the future
    SLOT_STATE_PROCESSING_PROMPT,
    SLOT_STATE_DONE_PROMPT,
    SLOT_STATE_GENERATING,
};

enum server_state {
    SERVER_STATE_LOADING_MODEL,  // Server is starting up, model not fully loaded yet
    SERVER_STATE_READY,          // Server is ready and model is loaded
};

enum server_task_type {
    SERVER_TASK_TYPE_COMPLETION,
    SERVER_TASK_TYPE_EMBEDDING,
    SERVER_TASK_TYPE_RERANK,
    SERVER_TASK_TYPE_INFILL,
    SERVER_TASK_TYPE_CANCEL,
    SERVER_TASK_TYPE_NEXT_RESPONSE,
    SERVER_TASK_TYPE_METRICS,
    SERVER_TASK_TYPE_SLOT_SAVE,
    SERVER_TASK_TYPE_SLOT_RESTORE,
    SERVER_TASK_TYPE_SLOT_ERASE,
    SERVER_TASK_TYPE_SET_LORA,
};

enum oaicompat_type {
    OAICOMPAT_TYPE_NONE,
    OAICOMPAT_TYPE_CHAT,
    OAICOMPAT_TYPE_COMPLETION,
    OAICOMPAT_TYPE_EMBEDDING,
};

// https://community.openai.com/t/openai-chat-list-of-error-codes-and-types/357791/11
enum error_type {
    ERROR_TYPE_INVALID_REQUEST,
    ERROR_TYPE_AUTHENTICATION,
    ERROR_TYPE_SERVER,
    ERROR_TYPE_NOT_FOUND,
    ERROR_TYPE_PERMISSION,
    ERROR_TYPE_UNAVAILABLE, // custom error
    ERROR_TYPE_NOT_SUPPORTED, // custom error
};

struct slot_params {
    bool stream        = true;
    bool cache_prompt  = true; // remember the prompt to avoid reprocessing all prompt
    bool return_tokens = false;

    int32_t n_keep    =  0; // number of tokens to keep from initial prompt
    int32_t n_discard =  0; // number of tokens after n_keep that may be discarded when shifting context, 0 defaults to half
    int32_t n_predict = -1; // new tokens to predict
    int32_t n_indent  =  0; // mininum line indentation for the generated text in number of whitespace characters

    int64_t t_max_prompt_ms  = -1; // TODO: implement
    int64_t t_max_predict_ms = -1; // if positive, limit the generation phase to this time limit

    std::vector<common_adapter_lora_info> lora;

    std::vector<std::string> antiprompt;
    std::vector<std::string> response_fields;
    bool timings_per_token = false;
    bool post_sampling_probs = false;
    bool ignore_eos = false;

    struct common_params_sampling sampling;
    struct common_params_speculative speculative;

    // OAI-compat fields
    bool                  verbose                   = false;
    oaicompat_type        oaicompat                 = OAICOMPAT_TYPE_NONE;
    std::string           oaicompat_model;
    std::string           oaicompat_cmpl_id;
    json                  oaicompat_tools;
    llama_tool_call_style oaicompat_tool_call_style = llama_tool_call_style::None;

    json to_json() const {
        std::vector<std::string> samplers;
        samplers.reserve(sampling.samplers.size());
        for (const auto & sampler : sampling.samplers) {
            samplers.emplace_back(common_sampler_type_to_str(sampler));
        }

        json lora = json::array();
        for (size_t i = 0; i < this->lora.size(); ++i) {
            lora.push_back({{"id", i}, {"scale", this->lora[i].scale}});
        }

        return json {
            {"n_predict",                 n_predict},     // Server configured n_predict
            {"seed",                      sampling.seed},
            {"temperature",               sampling.temp},
            {"dynatemp_range",            sampling.dynatemp_range},
            {"dynatemp_exponent",         sampling.dynatemp_exponent},
            {"top_k",                     sampling.top_k},
            {"top_p",                     sampling.top_p},
            {"min_p",                     sampling.min_p},
            {"xtc_probability",           sampling.xtc_probability},
            {"xtc_threshold",             sampling.xtc_threshold},
            {"typical_p",                 sampling.typ_p},
            {"repeat_last_n",             sampling.penalty_last_n},
            {"repeat_penalty",            sampling.penalty_repeat},
            {"presence_penalty",          sampling.penalty_present},
            {"frequency_penalty",         sampling.penalty_freq},
            {"dry_multiplier",            sampling.dry_multiplier},
            {"dry_base",                  sampling.dry_base},
            {"dry_allowed_length",        sampling.dry_allowed_length},
            {"dry_penalty_last_n",        sampling.dry_penalty_last_n},
            {"dry_sequence_breakers",     sampling.dry_sequence_breakers},
            {"mirostat",                  sampling.mirostat},
            {"mirostat_tau",              sampling.mirostat_tau},
            {"mirostat_eta",              sampling.mirostat_eta},
            {"stop",                      antiprompt},
            {"max_tokens",                n_predict}, // User configured n_predict
            {"n_keep",                    n_keep},
            {"n_discard",                 n_discard},
            {"ignore_eos",                sampling.ignore_eos},
            {"stream",                    stream},
            {"logit_bias",                format_logit_bias(sampling.logit_bias)},
            {"n_probs",                   sampling.n_probs},
            {"min_keep",                  sampling.min_keep},
            {"grammar",                   sampling.grammar},
            {"grammar_trigger_words",     sampling.grammar_trigger_words},
            {"samplers",                  samplers},
            {"speculative.n_max",         speculative.n_max},
            {"speculative.n_min",         speculative.n_min},
            {"speculative.p_min",         speculative.p_min},
            {"timings_per_token",         timings_per_token},
            {"post_sampling_probs",       post_sampling_probs},
            {"lora",                      lora},
        };
    }
};

struct server_task {
    int id    = -1; // to be filled by server_queue
    int index = -1; // used when there are multiple prompts (batch request)

    server_task_type type;

    // used by SERVER_TASK_TYPE_CANCEL
    int id_target = -1;

    // used by SERVER_TASK_TYPE_INFERENCE
    slot_params  params;
    llama_tokens prompt_tokens;
    int id_selected_slot = -1;

    // used by SERVER_TASK_TYPE_SLOT_SAVE, SERVER_TASK_TYPE_SLOT_RESTORE, SERVER_TASK_TYPE_SLOT_ERASE
    struct slot_action {
        int slot_id;
        std::string filename;
        std::string filepath;
    };
    slot_action slot_action;

    // used by SERVER_TASK_TYPE_METRICS
    bool metrics_reset_bucket = false;

    // used by SERVER_TASK_TYPE_SET_LORA
    std::vector<common_adapter_lora_info> set_lora;

    server_task(server_task_type type) : type(type) {}

    static slot_params params_from_json_cmpl(
            const llama_context * ctx,
            const common_params & params_base,
            const json & data) {
        const llama_model * model = llama_get_model(ctx);
        const llama_vocab * vocab = llama_model_get_vocab(model);

        slot_params params;

        // Sampling parameter defaults are loaded from the global server context (but individual requests can still override them)
        slot_params defaults;
        defaults.sampling    = params_base.sampling;
        defaults.speculative = params_base.speculative;

        // enabling this will output extra debug information in the HTTP responses from the server
        params.verbose           = params_base.verbosity > 9;
        params.timings_per_token = json_value(data, "timings_per_token", false);

        params.stream           = json_value(data, "stream",             false);
        params.cache_prompt     = json_value(data, "cache_prompt",       true);
        params.return_tokens    = json_value(data, "return_tokens",      false);
        params.n_predict        = json_value(data, "n_predict",          json_value(data, "max_tokens", defaults.n_predict));
        params.n_indent         = json_value(data, "n_indent",           defaults.n_indent);
        params.n_keep           = json_value(data, "n_keep",             defaults.n_keep);
        params.n_discard        = json_value(data, "n_discard",          defaults.n_discard);
      //params.t_max_prompt_ms  = json_value(data, "t_max_prompt_ms",    defaults.t_max_prompt_ms); // TODO: implement
        params.t_max_predict_ms = json_value(data, "t_max_predict_ms",   defaults.t_max_predict_ms);
        params.response_fields  = json_value(data, "response_fields",   std::vector<std::string>());

        params.sampling.top_k              = json_value(data, "top_k",              defaults.sampling.top_k);
        params.sampling.top_p              = json_value(data, "top_p",              defaults.sampling.top_p);
        params.sampling.min_p              = json_value(data, "min_p",              defaults.sampling.min_p);
        params.sampling.xtc_probability    = json_value(data, "xtc_probability",    defaults.sampling.xtc_probability);
        params.sampling.xtc_threshold      = json_value(data, "xtc_threshold",      defaults.sampling.xtc_threshold);
        params.sampling.typ_p              = json_value(data, "typical_p",          defaults.sampling.typ_p);
        params.sampling.temp               = json_value(data, "temperature",        defaults.sampling.temp);
        params.sampling.dynatemp_range     = json_value(data, "dynatemp_range",     defaults.sampling.dynatemp_range);
        params.sampling.dynatemp_exponent  = json_value(data, "dynatemp_exponent",  defaults.sampling.dynatemp_exponent);
        params.sampling.penalty_last_n     = json_value(data, "repeat_last_n",      defaults.sampling.penalty_last_n);
        params.sampling.penalty_repeat     = json_value(data, "repeat_penalty",     defaults.sampling.penalty_repeat);
        params.sampling.penalty_freq       = json_value(data, "frequency_penalty",  defaults.sampling.penalty_freq);
        params.sampling.penalty_present    = json_value(data, "presence_penalty",   defaults.sampling.penalty_present);
        params.sampling.dry_multiplier     = json_value(data, "dry_multiplier",     defaults.sampling.dry_multiplier);
        params.sampling.dry_base           = json_value(data, "dry_base",           defaults.sampling.dry_base);
        params.sampling.dry_allowed_length = json_value(data, "dry_allowed_length", defaults.sampling.dry_allowed_length);
        params.sampling.dry_penalty_last_n = json_value(data, "dry_penalty_last_n", defaults.sampling.dry_penalty_last_n);
        params.sampling.mirostat           = json_value(data, "mirostat",           defaults.sampling.mirostat);
        params.sampling.mirostat_tau       = json_value(data, "mirostat_tau",       defaults.sampling.mirostat_tau);
        params.sampling.mirostat_eta       = json_value(data, "mirostat_eta",       defaults.sampling.mirostat_eta);
        params.sampling.seed               = json_value(data, "seed",               defaults.sampling.seed);
        params.sampling.n_probs            = json_value(data, "n_probs",            defaults.sampling.n_probs);
        params.sampling.min_keep           = json_value(data, "min_keep",           defaults.sampling.min_keep);
        params.post_sampling_probs         = json_value(data, "post_sampling_probs", defaults.post_sampling_probs);

        params.speculative.n_min = json_value(data, "speculative.n_min", defaults.speculative.n_min);
        params.speculative.n_max = json_value(data, "speculative.n_max", defaults.speculative.n_max);
        params.speculative.p_min = json_value(data, "speculative.p_min", defaults.speculative.p_min);

        params.speculative.n_min = std::min(params.speculative.n_max, params.speculative.n_min);
        params.speculative.n_min = std::max(params.speculative.n_min, 2);
        params.speculative.n_max = std::max(params.speculative.n_max, 0);

        if (data.contains("lora")) {
            if (data.at("lora").is_array()) {
                params.lora = parse_lora_request(params_base.lora_adapters, data.at("lora"));
            } else {
                throw std::runtime_error("Error: 'lora' must be an array of objects with 'id' and 'scale' fields");
            }
        } else {
            params.lora = params_base.lora_adapters;
        }

        // TODO: add more sanity checks for the input parameters

        if (params.sampling.penalty_last_n < -1) {
            throw std::runtime_error("Error: repeat_last_n must be >= -1");
        }

        if (params.sampling.dry_penalty_last_n < -1) {
            throw std::runtime_error("Error: dry_penalty_last_n must be >= -1");
        }

        if (params.sampling.penalty_last_n == -1) {
            // note: should be the slot's context and not the full context, but it's ok
            params.sampling.penalty_last_n = llama_n_ctx(ctx);
        }

        if (params.sampling.dry_penalty_last_n == -1) {
            params.sampling.dry_penalty_last_n = llama_n_ctx(ctx);
        }

        if (params.sampling.dry_base < 1.0f) {
            params.sampling.dry_base = defaults.sampling.dry_base;
        }

        // sequence breakers for DRY
        {
            // Currently, this is not compatible with TextGen WebUI, Koboldcpp and SillyTavern format
            // Ref: https://github.com/oobabooga/text-generation-webui/blob/d1af7a41ade7bd3c3a463bfa640725edb818ebaf/extensions/openai/typing.py#L39

            if (data.contains("dry_sequence_breakers")) {
                params.sampling.dry_sequence_breakers = json_value(data, "dry_sequence_breakers", std::vector<std::string>());
                if (params.sampling.dry_sequence_breakers.empty()) {
                    throw std::runtime_error("Error: dry_sequence_breakers must be a non-empty array of strings");
                }
            }
        }

        // process "json_schema" and "grammar"
        if (data.contains("json_schema") && !data.at("json_schema").is_null() && data.contains("grammar") && !data.at("grammar").is_null()) {
            throw std::runtime_error("Either \"json_schema\" or \"grammar\" can be specified, but not both");
        }
        if (data.contains("json_schema") && !data.contains("grammar")) {
            try {
                auto schema                  = json_value(data, "json_schema", json::object());
                params.sampling.grammar = json_schema_to_grammar(schema);
            } catch (const std::exception & e) {
                throw std::runtime_error(std::string("\"json_schema\": ") + e.what());
            }
        } else {
            params.sampling.grammar = json_value(data, "grammar", defaults.sampling.grammar);
        }

        if (data.contains("tools")) {
            params.oaicompat_tools = data.at("tools");
        }
        if (data.contains("tool_call_style")) {
            params.oaicompat_tool_call_style = data.at("tool_call_style");
        }

        {
            params.sampling.logit_bias.clear();
            params.ignore_eos = json_value(data, "ignore_eos", false);

            const auto & logit_bias = data.find("logit_bias");
            if (logit_bias != data.end() && logit_bias->is_array()) {
                const int n_vocab = llama_vocab_n_tokens(vocab);
                for (const auto & el : *logit_bias) {
                    // TODO: we may want to throw errors here, in case "el" is incorrect
                    if (el.is_array() && el.size() == 2) {
                        float bias;
                        if (el[1].is_number()) {
                            bias = el[1].get<float>();
                        } else if (el[1].is_boolean() && !el[1].get<bool>()) {
                            bias = -INFINITY;
                        } else {
                            continue;
                        }

                        if (el[0].is_number_integer()) {
                            llama_token tok = el[0].get<llama_token>();
                            if (tok >= 0 && tok < n_vocab) {
                                params.sampling.logit_bias.push_back({tok, bias});
                            }
                        } else if (el[0].is_string()) {
                            auto toks = common_tokenize(vocab, el[0].get<std::string>(), false);
                            for (auto tok : toks) {
                                params.sampling.logit_bias.push_back({tok, bias});
                            }
                        }
                    }
                }
            }
        }

        auto to_string_vec = [](const json & j) {
            std::vector<std::string> out;
            if (j.is_array()) {
                for (const auto & e : j) {
                    if (e.is_string()) {
                        out.push_back(e);
                    }
                }
            }
            return out;
        };

        {
            const auto grammar_trigger_words = data.find("grammar_trigger_words");
            if (grammar_trigger_words != data.end()) {
                params.sampling.grammar_trigger_words = to_string_vec(*grammar_trigger_words);
            }
        }

        {
            const auto stop = data.find("stop");
            if (stop != data.end()) {
                params.antiprompt = to_string_vec(*stop);
            }
        }

        {
            const auto samplers = data.find("samplers");
            if (samplers != data.end()) {
                if (samplers->is_array()) {
                    params.sampling.samplers = common_sampler_types_from_names(to_string_vec(*samplers), false);
                } else if (samplers->is_string()){
                    params.sampling.samplers = common_sampler_types_from_chars(samplers->get<std::string>());
                }
            } else {
                params.sampling.samplers = defaults.sampling.samplers;
            }
        }

        std::string model_name = params_base.model_alias.empty() ? DEFAULT_OAICOMPAT_MODEL : params_base.model_alias;
        params.oaicompat_model = json_value(data, "model", model_name);

        return params;
    }

    // utility function
    static std::unordered_set<int> get_list_id(const std::vector<server_task> & tasks) {
        std::unordered_set<int> ids(tasks.size());
        for (size_t i = 0; i < tasks.size(); i++) {
            ids.insert(tasks[i].id);
        }
        return ids;
    }
};

struct result_timings {
    int32_t prompt_n = -1;
    double prompt_ms;
    double prompt_per_token_ms;
    double prompt_per_second;

    int32_t predicted_n = -1;
    double predicted_ms;
    double predicted_per_token_ms;
    double predicted_per_second;

    json to_json() const {
        return {
            {"prompt_n",               prompt_n},
            {"prompt_ms",              prompt_ms},
            {"prompt_per_token_ms",    prompt_per_token_ms},
            {"prompt_per_second",      prompt_per_second},

            {"predicted_n",            predicted_n},
            {"predicted_ms",           predicted_ms},
            {"predicted_per_token_ms", predicted_per_token_ms},
            {"predicted_per_second",   predicted_per_second},
        };
    }
};

struct server_task_result {
    int id           = -1;
    int id_slot      = -1;
    virtual bool is_error() {
        // only used by server_task_result_error
        return false;
    }
    virtual bool is_stop() {
        // only used by server_task_result_cmpl_*
        return false;
    }
    virtual int get_index() {
        return -1;
    }
    virtual json to_json() = 0;
    virtual ~server_task_result() = default;
};

// using shared_ptr for polymorphism of server_task_result
using server_task_result_ptr = std::unique_ptr<server_task_result>;

inline std::string stop_type_to_str(stop_type type) {
    switch (type) {
        case STOP_TYPE_EOS:   return "eos";
        case STOP_TYPE_WORD:  return "word";
        case STOP_TYPE_LIMIT: return "limit";
        default:              return "none";
    }
}

struct completion_token_output {
    llama_token tok;
    float prob;
    std::string text_to_send;
    struct prob_info {
        llama_token tok;
        std::string txt;
        float prob;
    };
    std::vector<prob_info> probs;

    json to_json(bool post_sampling_probs) const {
        json probs_for_token = json::array();
        for (const auto & p : probs) {
            std::string txt(p.txt);
            txt.resize(validate_utf8(txt));
            probs_for_token.push_back(json {
                {"id",      p.tok},
                {"token",   txt},
                {"bytes",   str_to_bytes(p.txt)},
                {
                    post_sampling_probs ? "prob" : "logprob",
                    post_sampling_probs ? p.prob : logarithm(p.prob)
                },
            });
        }
        return probs_for_token;
    }

    static json probs_vector_to_json(const std::vector<completion_token_output> & probs, bool post_sampling_probs) {
        json out = json::array();
        for (const auto & p : probs) {
            std::string txt(p.text_to_send);
            txt.resize(validate_utf8(txt));
            out.push_back(json {
                {"id",           p.tok},
                {"token",        txt},
                {"bytes",        str_to_bytes(p.text_to_send)},
                {
                    post_sampling_probs ? "prob" : "logprob",
                    post_sampling_probs ? p.prob : logarithm(p.prob)
                },
                {
                    post_sampling_probs ? "top_probs" : "top_logprobs",
                    p.to_json(post_sampling_probs)
                },
            });
        }
        return out;
    }

    static float logarithm(float x) {
        // nlohmann::json converts -inf to null, so we need to prevent that
        return x == 0.0f ? std::numeric_limits<float>::lowest() : std::log(x);
    }

    static std::vector<unsigned char> str_to_bytes(const std::string & str) {
        std::vector<unsigned char> bytes;
        for (unsigned char c : str) {
            bytes.push_back(c);
        }
        return bytes;
    }
};

struct server_task_result_cmpl_final : server_task_result {
    int index = 0;

    std::string  content;
    llama_tokens tokens;

    bool stream;
    result_timings timings;
    std::string prompt;

    bool truncated;
    int32_t n_decoded;
    int32_t n_prompt_tokens;
    int32_t n_tokens_cached;
    bool has_new_line;
    std::string stopping_word;
    stop_type stop = STOP_TYPE_NONE;

    bool post_sampling_probs;
    std::vector<completion_token_output> probs_output;
    std::vector<std::string>  response_fields;

    slot_params generation_params;

    // OAI-compat fields
    bool                  verbose                  = false;
    oaicompat_type        oaicompat                = OAICOMPAT_TYPE_NONE;
    std::string           oaicompat_model;
    std::string           oaicompat_cmpl_id;
    json                  oaicompat_tools;
    llama_tool_call_style oaicompat_tool_call_style = llama_tool_call_style::None;

    virtual int get_index() override {
        return index;
    }

    virtual bool is_stop() override {
        return true; // in stream mode, final responses are considered stop
    }

    virtual json to_json() override {
        switch (oaicompat) {
            case OAICOMPAT_TYPE_NONE:
                return to_json_non_oaicompat();
            case OAICOMPAT_TYPE_COMPLETION:
                return to_json_oaicompat();
            case OAICOMPAT_TYPE_CHAT:
                return stream ? to_json_oaicompat_chat_stream() : to_json_oaicompat_chat();
            default:
                GGML_ASSERT(false && "Invalid oaicompat_type");
        }
    }

    json to_json_non_oaicompat() {
        json res = json {
            {"index",               index},
            {"content",             stream ? "" : content}, // in stream mode, content is already in last partial chunk
            {"tokens",              stream ? llama_tokens {} : tokens},
            {"id_slot",             id_slot},
            {"stop",                true},
            {"model",               oaicompat_model},
            {"tokens_predicted",    n_decoded},
            {"tokens_evaluated",    n_prompt_tokens},
            {"generation_settings", generation_params.to_json()},
            {"prompt",              prompt},
            {"has_new_line",        has_new_line},
            {"truncated",           truncated},
            {"stop_type",           stop_type_to_str(stop)},
            {"stopping_word",       stopping_word},
            {"tokens_cached",       n_tokens_cached},
            {"timings",             timings.to_json()},
        };
        if (!stream && !probs_output.empty()) {
            res["completion_probabilities"] = completion_token_output::probs_vector_to_json(probs_output, post_sampling_probs);
        }
        return response_fields.empty() ? res : json_get_nested_values(response_fields, res);
    }

    json to_json_oaicompat() {
        std::time_t t = std::time(0);
        json logprobs = json(nullptr); // OAI default to null
        if (!stream && probs_output.size() > 0) {
            logprobs = json{
                {"content", completion_token_output::probs_vector_to_json(probs_output, post_sampling_probs)},
            };
        }
        json finish_reason = "length";
        if (stop == STOP_TYPE_WORD || stop == STOP_TYPE_EOS) {
            finish_reason = "stop";
        }
        json res = json {
            {"choices",            json::array({
                json{
                    {"text",          stream ? "" : content}, // in stream mode, content is already in last partial chunk
                    {"index",         index},
                    {"logprobs",      logprobs},
                    {"finish_reason", finish_reason},
                }
            })},
            {"created",            t},
            {"model",              oaicompat_model},
            {"system_fingerprint", build_info},
            {"object",             "text_completion"},
            {"usage", json {
                {"completion_tokens", n_decoded},
                {"prompt_tokens",     n_prompt_tokens},
                {"total_tokens",      n_decoded + n_prompt_tokens}
            }},
            {"id", oaicompat_cmpl_id}
        };

        // extra fields for debugging purposes
        if (verbose) {
            res["__verbose"] = to_json_non_oaicompat();
        }
        if (timings.prompt_n >= 0) {
            res.push_back({"timings", timings.to_json()});
        }

        return res;
    }

    json to_json_oaicompat_chat() {
        std::string finish_reason = "length";
        if (stop == STOP_TYPE_WORD || stop == STOP_TYPE_EOS) {
            finish_reason = "stop";
        }

        llama_tool_calls parsed_tool_calls;
        json tool_calls;
        json message_content;
        if (oaicompat_tool_call_style != llama_tool_call_style::None && !oaicompat_tools.is_null()) {
            parsed_tool_calls = parse_tool_calls(oaicompat_tool_call_style, oaicompat_tools, content);
            if (!parsed_tool_calls.tool_calls.empty()) {
                finish_reason = "tool_calls";
                message_content = parsed_tool_calls.content;
                tool_calls = json::array();
                for (const auto & tc : parsed_tool_calls.tool_calls) {
                    tool_calls.push_back({
                        {"type", "function"},
                        {"function", {
                            {"name", tc.name},
                            {"arguments", tc.arguments},
                        }},
                        {"id", tc.id.empty() ? json() : json(tc.id)},
                    });
                }
            } else {
                message_content = parsed_tool_calls.content;
            }
        } else {
            message_content = content;
        }

        json choice {
            {"finish_reason", finish_reason},
            {"index", 0},
            {"message", {
                {"content", message_content},
                {"tool_calls", tool_calls},
                {"role", "assistant"},
            }},
        };

        if (!stream && probs_output.size() > 0) {
            choice["logprobs"] = json{
                {"content", completion_token_output::probs_vector_to_json(probs_output, post_sampling_probs)},
            };
        }

        std::time_t t = std::time(0);

        json res {
            {"choices",            json::array({choice})},
            {"created",            t},
            {"model",              oaicompat_model},
            {"system_fingerprint", build_info},
            {"object",             "chat.completion"},
            {"usage", json {
                {"completion_tokens", n_decoded},
                {"prompt_tokens",     n_prompt_tokens},
                {"total_tokens",      n_decoded + n_prompt_tokens}
            }},
            {"id", oaicompat_cmpl_id}
        };

        // extra fields for debugging purposes
        if (verbose) {
            res["__verbose"] = to_json_non_oaicompat();
        }
        if (timings.prompt_n >= 0) {
            res.push_back({"timings", timings.to_json()});
        }

        return res;
    }

    json to_json_oaicompat_chat_stream() {
        std::time_t t = std::time(0);
        std::string finish_reason = "length";
        if (stop == STOP_TYPE_WORD || stop == STOP_TYPE_EOS) {
            finish_reason = "stop";
        }

        json choice {
            {"finish_reason", finish_reason},
            {"index", 0},
            {"delta", json::object()}
        };

        json ret {
            {"choices",            json::array({choice})},
            {"created",            t},
            {"id",                 oaicompat_cmpl_id},
            {"model",              oaicompat_model},
            {"system_fingerprint", build_info},
            {"object",             "chat.completion.chunk"},
            {"usage", json {
                {"completion_tokens", n_decoded},
                {"prompt_tokens",     n_prompt_tokens},
                {"total_tokens",      n_decoded + n_prompt_tokens},
            }},
        };

        if (timings.prompt_n >= 0) {
            ret.push_back({"timings", timings.to_json()});
        }

        return ret;
    }
};

struct server_task_result_cmpl_partial : server_task_result {
    int index = 0;

    std::string  content;
    llama_tokens tokens;

    int32_t n_decoded;
    int32_t n_prompt_tokens;

    bool post_sampling_probs;
    completion_token_output prob_output;
    result_timings timings;

    // OAI-compat fields
    bool                  verbose                   = false;
    oaicompat_type        oaicompat                 = OAICOMPAT_TYPE_NONE;
    std::string           oaicompat_model;
    std::string           oaicompat_cmpl_id;
    json                  oaicompat_tools;
    llama_tool_call_style oaicompat_tool_call_style = llama_tool_call_style::None;

    virtual int get_index() override {
        return index;
    }

    virtual bool is_stop() override {
        return false; // in stream mode, partial responses are not considered stop
    }

    virtual json to_json() override {
        switch (oaicompat) {
            case OAICOMPAT_TYPE_NONE:
                return to_json_non_oaicompat();
            case OAICOMPAT_TYPE_COMPLETION:
                return to_json_oaicompat();
            case OAICOMPAT_TYPE_CHAT:
                return to_json_oaicompat_chat();
            default:
                GGML_ASSERT(false && "Invalid oaicompat_type");
        }
    }

    json to_json_non_oaicompat() {
        // non-OAI-compat JSON
        json res = json {
            {"index",            index},
            {"content",          content},
            {"tokens",           tokens},
            {"stop",             false},
            {"id_slot",          id_slot},
            {"tokens_predicted", n_decoded},
            {"tokens_evaluated", n_prompt_tokens},
        };
        // populate the timings object when needed (usually for the last response or with timings_per_token enabled)
        if (timings.prompt_n > 0) {
            res.push_back({"timings", timings.to_json()});
        }
        if (!prob_output.probs.empty()) {
            res["completion_probabilities"] = completion_token_output::probs_vector_to_json({prob_output}, post_sampling_probs);
        }
        return res;
    }

    json to_json_oaicompat() {
        std::time_t t = std::time(0);
        json logprobs = json(nullptr); // OAI default to null
        if (prob_output.probs.size() > 0) {
            logprobs = json{
                {"content", completion_token_output::probs_vector_to_json({prob_output}, post_sampling_probs)},
            };
        }
        json res = json {
            {"choices",            json::array({
                json{
                    {"text",          content},
                    {"index",         index},
                    {"logprobs",      logprobs},
                    {"finish_reason", nullptr},
                }
            })},
            {"created",            t},
            {"model",              oaicompat_model},
            {"system_fingerprint", build_info},
            {"object",             "text_completion"},
            {"id",                 oaicompat_cmpl_id}
        };

        // extra fields for debugging purposes
        if (verbose) {
            res["__verbose"] = to_json_non_oaicompat();
        }
        if (timings.prompt_n >= 0) {
            res.push_back({"timings", timings.to_json()});
        }

        return res;
    }

    json to_json_oaicompat_chat() {
        bool first = n_decoded == 0;
        std::time_t t = std::time(0);
        json choices;


        // auto chat_template = json_value(request, "chat_template", std::string());
        // llama_tool_calls parsed_tool_calls;
        // auto tools = json_value(request, "tools", json::array());
        // json tool_calls;
        // json message_content;
        // if (json_value(request, "parse_tool_calls", false)) {
        //     parsed_tool_calls = parse_tool_calls(tool_call_style, tools, content);
        //     if (!parsed_tool_calls.tool_calls.empty()) {
        //         finish_reason = "tool_calls";
        //         message_content = parsed_tool_calls.content;
        //         tool_calls = json::array();
        //         for (const auto & tc : parsed_tool_calls.tool_calls) {
        //             tool_calls.push_back({
        //                 {"type", "function"},
        //                 {"function", {
        //                     {"name", tc.name},
        //                     {"arguments", tc.arguments},
        //                 }},
        //                 {"id", tc.id.empty() ? json() : json(tc.id)},
        //             });
        //         }
        //     } else {
        //         message_content = parsed_tool_calls.content;
        //     }
        // } else {
        //     message_content = content;
        // }

        // json choices =
        //     streaming ? json::array({json{{"finish_reason", finish_reason},
        //                                     {"index", 0},
        //                                     {"delta", json::object()}}})
        //             : json::array({json{{"finish_reason", finish_reason},
        //                                     {"index", 0},
        //                                     {"message", json{{"content", message_content},
        //                                                     {"tool_calls", tool_calls},
        //                                                     {"role", "assistant"}}}}});


        if (first) {
            if (content.empty()) {
                choices = json::array({json{{"finish_reason", nullptr},
                                            {"index", 0},
                                            {"delta", json{{"role", "assistant"}}}}});
            } else {
                // We have to send this as two updates to conform to openai behavior
                json initial_ret = json{{"choices", json::array({json{
                                        {"finish_reason", nullptr},
                                        {"index", 0},
                                        {"delta", json{
                                            {"role", "assistant"}
                                        }}}})},
                            {"created", t},
                            {"id", oaicompat_cmpl_id},
                            {"model", oaicompat_model},
                            {"object", "chat.completion.chunk"}};

                json second_ret = json{
                            {"choices", json::array({json{{"finish_reason", nullptr},
                                                            {"index", 0},
                                                            {"delta", json {
                                                            {"content", content}}}
                                                            }})},
                            {"created", t},
                            {"id", oaicompat_cmpl_id},
                            {"model", oaicompat_model},
                            {"object", "chat.completion.chunk"}};

                return std::vector<json>({initial_ret, second_ret});
            }
        } else {
            choices = json::array({json{
                {"finish_reason", nullptr},
                {"index", 0},
                {"delta",
                json {
                    {"content", content},
                }},
            }});
        }

        GGML_ASSERT(choices.size() >= 1);

        if (prob_output.probs.size() > 0) {
            choices[0]["logprobs"] = json{
                {"content", completion_token_output::probs_vector_to_json({prob_output}, post_sampling_probs)},
            };
        }

        json ret = json {
            {"choices",            choices},
            {"created",            t},
            {"id",                 oaicompat_cmpl_id},
            {"model",              oaicompat_model},
            {"system_fingerprint", build_info},
            {"object",             "chat.completion.chunk"}
        };

        if (timings.prompt_n >= 0) {
            ret.push_back({"timings", timings.to_json()});
        }

        return std::vector<json>({ret});
    }
};

struct server_task_result_embd : server_task_result {
    int index = 0;
    std::vector<std::vector<float>> embedding;

    int32_t n_tokens;

    // OAI-compat fields
    oaicompat_type oaicompat = OAICOMPAT_TYPE_NONE;

    virtual int get_index() override {
        return index;
    }

    virtual json to_json() override {
        return oaicompat == OAICOMPAT_TYPE_EMBEDDING
            ? to_json_oaicompat()
            : to_json_non_oaicompat();
    }

    json to_json_non_oaicompat() {
        return json {
            {"index",     index},
            {"embedding", embedding},
        };
    }

    json to_json_oaicompat() {
        return json {
            {"index",            index},
            {"embedding",        embedding[0]},
            {"tokens_evaluated", n_tokens},
        };
    }
};

struct server_task_result_rerank : server_task_result {
    int index = 0;
    float score = -1e6;

    int32_t n_tokens;

    virtual int get_index() override {
        return index;
    }

    virtual json to_json() override {
        return json {
            {"index",            index},
            {"score",            score},
            {"tokens_evaluated", n_tokens},
        };
    }
};

// this function maybe used outside of server_task_result_error
static json format_error_response(const std::string & message, const enum error_type type) {
    std::string type_str;
    int code = 500;
    switch (type) {
        case ERROR_TYPE_INVALID_REQUEST:
            type_str = "invalid_request_error";
            code = 400;
            break;
        case ERROR_TYPE_AUTHENTICATION:
            type_str = "authentication_error";
            code = 401;
            break;
        case ERROR_TYPE_NOT_FOUND:
            type_str = "not_found_error";
            code = 404;
            break;
        case ERROR_TYPE_SERVER:
            type_str = "server_error";
            code = 500;
            break;
        case ERROR_TYPE_PERMISSION:
            type_str = "permission_error";
            code = 403;
            break;
        case ERROR_TYPE_NOT_SUPPORTED:
            type_str = "not_supported_error";
            code = 501;
            break;
        case ERROR_TYPE_UNAVAILABLE:
            type_str = "unavailable_error";
            code = 503;
            break;
    }
    return json {
        {"code", code},
        {"message", message},
        {"type", type_str},
    };
}

struct server_task_result_error : server_task_result {
    int index = 0;
    error_type err_type = ERROR_TYPE_SERVER;
    std::string err_msg;

    virtual bool is_error() override {
        return true;
    }

    virtual json to_json() override {
        return format_error_response(err_msg, err_type);
    }
};

struct server_task_result_metrics : server_task_result {
    int n_idle_slots;
    int n_processing_slots;
    int n_tasks_deferred;
    int64_t t_start;

    int32_t kv_cache_tokens_count;
    int32_t kv_cache_used_cells;

    // TODO: somehow reuse server_metrics in the future, instead of duplicating the fields
    uint64_t n_prompt_tokens_processed_total = 0;
    uint64_t t_prompt_processing_total       = 0;
    uint64_t n_tokens_predicted_total        = 0;
    uint64_t t_tokens_generation_total       = 0;

    uint64_t n_prompt_tokens_processed = 0;
    uint64_t t_prompt_processing       = 0;

    uint64_t n_tokens_predicted  = 0;
    uint64_t t_tokens_generation = 0;

    uint64_t n_decode_total     = 0;
    uint64_t n_busy_slots_total = 0;

    // while we can also use std::vector<server_slot> this requires copying the slot object which can be quite messy
    // therefore, we use json to temporarily store the slot.to_json() result
    json slots_data = json::array();

    virtual json to_json() override {
        return json {
            { "idle",                            n_idle_slots },
            { "processing",                      n_processing_slots },
            { "deferred",                        n_tasks_deferred },
            { "t_start",                         t_start },

            { "n_prompt_tokens_processed_total", n_prompt_tokens_processed_total },
            { "t_tokens_generation_total",       t_tokens_generation_total },
            { "n_tokens_predicted_total",        n_tokens_predicted_total },
            { "t_prompt_processing_total",       t_prompt_processing_total },

            { "n_prompt_tokens_processed",       n_prompt_tokens_processed },
            { "t_prompt_processing",             t_prompt_processing },
            { "n_tokens_predicted",              n_tokens_predicted },
            { "t_tokens_generation",             t_tokens_generation },

            { "n_decode_total",                  n_decode_total },
            { "n_busy_slots_total",              n_busy_slots_total },

            { "kv_cache_tokens_count",           kv_cache_tokens_count },
            { "kv_cache_used_cells",             kv_cache_used_cells },

            { "slots",                           slots_data },
        };
    }
};

struct server_task_result_slot_save_load : server_task_result {
    std::string filename;
    bool is_save; // true = save, false = load

    size_t n_tokens;
    size_t n_bytes;
    double t_ms;

    virtual json to_json() override {
        if (is_save) {
            return json {
                { "id_slot",   id_slot },
                { "filename",  filename },
                { "n_saved",   n_tokens },
                { "n_written", n_bytes },
                { "timings", {
                    { "save_ms", t_ms }
                }},
            };
        } else {
            return json {
                { "id_slot",    id_slot },
                { "filename",   filename },
                { "n_restored", n_tokens },
                { "n_read",     n_bytes },
                { "timings", {
                    { "restore_ms", t_ms }
                }},
            };
        }
    }
};

struct server_task_result_slot_erase : server_task_result {
    size_t n_erased;

    virtual json to_json() override {
        return json {
            { "id_slot",  id_slot },
            { "n_erased", n_erased },
        };
    }
};

struct server_task_result_apply_lora : server_task_result {
    virtual json to_json() override {
        return json {{ "success", true }};
    }
};

struct server_slot {
    int id;
    int id_task = -1;

    // only used for completion/embedding/infill/rerank
    server_task_type task_type = SERVER_TASK_TYPE_COMPLETION;

    llama_batch batch_spec = {};

    llama_context * ctx = nullptr;
    llama_context * ctx_dft = nullptr;

    common_speculative * spec = nullptr;

    std::vector<common_adapter_lora_info> lora;

    // the index relative to completion multi-task request
    size_t index = 0;

    struct slot_params params;

    slot_state state = SLOT_STATE_IDLE;

    // used to determine the slot that has been used the longest
    int64_t t_last_used = -1;

    // generation props
    int32_t n_ctx       = 0;  // context size per slot
    int32_t n_past      = 0;
    int32_t n_decoded   = 0;
    int32_t n_remaining = -1;
    int32_t i_batch     = -1;
    int32_t n_predict   = -1; // TODO: disambiguate from params.n_predict

    // n_prompt_tokens may not be equal to prompt_tokens.size(), because prompt maybe truncated
    int32_t n_prompt_tokens           = 0;
    int32_t n_prompt_tokens_processed = 0;

    // input prompt tokens
    llama_tokens prompt_tokens;

    size_t last_nl_pos = 0;

    std::string  generated_text;
    llama_tokens generated_tokens;

    llama_tokens cache_tokens;

    std::vector<completion_token_output> generated_token_probs;

    bool has_next_token = true;
    bool has_new_line   = false;
    bool truncated      = false;
    stop_type stop;

    std::string stopping_word;

    llama_antiprompts antiprompts;

    // sampling
    json json_schema;

    struct common_sampler * smpl = nullptr;

    llama_token sampled;

    // stats
    size_t n_sent_text        = 0; // number of sent text character

    int64_t t_start_process_prompt;
    int64_t t_start_generation;

    double t_prompt_processing; // ms
    double t_token_generation;  // ms

    std::function<void(int)> callback_on_release;

    void reset() {
        SLT_DBG(*this, "%s", "\n");

        n_prompt_tokens    = 0;
        last_nl_pos        = 0;
        generated_text     = "";
        has_new_line       = false;
        truncated          = false;
        stop               = STOP_TYPE_NONE;
        stopping_word      = "";
        n_past             = 0;
        n_sent_text        = 0;
        task_type          = SERVER_TASK_TYPE_COMPLETION;

        generated_tokens.clear();
        generated_token_probs.clear();
    }

    bool is_non_causal() const {
        return task_type == SERVER_TASK_TYPE_EMBEDDING || task_type == SERVER_TASK_TYPE_RERANK;
    }

    bool can_batch_with(server_slot & other_slot) {
        return is_non_causal() == other_slot.is_non_causal()
            && are_lora_equal(lora, other_slot.lora);
    }

    bool has_budget(const common_params & global_params) {
        if (params.n_predict == -1 && global_params.n_predict == -1) {
            return true; // limitless
        }

        n_remaining = -1;

        if (params.n_predict != -1) {
            n_remaining = params.n_predict - n_decoded;
        } else if (global_params.n_predict != -1) {
            n_remaining = global_params.n_predict - n_decoded;
        }

        return n_remaining > 0; // no budget
    }

    bool is_processing() const {
        return state != SLOT_STATE_IDLE;
    }

    bool can_speculate() const {
        return ctx_dft && params.speculative.n_max > 0 && params.cache_prompt;
    }

    void add_token(const completion_token_output & token) {
        if (!is_processing()) {
            SLT_WRN(*this, "%s", "slot is not processing\n");
            return;
        }
        generated_token_probs.push_back(token);
    }

    void release() {
        if (is_processing()) {
            SLT_INF(*this, "stop processing: n_past = %d, truncated = %d\n", n_past, truncated);

            t_last_used = ggml_time_us();
            t_token_generation = (ggml_time_us() - t_start_generation) / 1e3;
            state = SLOT_STATE_IDLE;
            callback_on_release(id);
        }
    }

    result_timings get_timings() const {
        result_timings timings;
        timings.prompt_n = n_prompt_tokens_processed;
        timings.prompt_ms = t_prompt_processing;
        timings.prompt_per_token_ms = t_prompt_processing / n_prompt_tokens_processed;
        timings.prompt_per_second = 1e3 / t_prompt_processing * n_prompt_tokens_processed;

        timings.predicted_n = n_decoded;
        timings.predicted_ms = t_token_generation;
        timings.predicted_per_token_ms = t_token_generation / n_decoded;
        timings.predicted_per_second = 1e3 / t_token_generation * n_decoded;

        return timings;
    }

    void print_timings() const {
        const double t_prompt        =       t_prompt_processing / n_prompt_tokens_processed;
        const double n_prompt_second = 1e3 / t_prompt_processing * n_prompt_tokens_processed;

        const double t_gen        =       t_token_generation / n_decoded;
        const double n_gen_second = 1e3 / t_token_generation * n_decoded;

        SLT_INF(*this,
                "\n"
                "prompt eval time = %10.2f ms / %5d tokens (%8.2f ms per token, %8.2f tokens per second)\n"
                "       eval time = %10.2f ms / %5d tokens (%8.2f ms per token, %8.2f tokens per second)\n"
                "      total time = %10.2f ms / %5d tokens\n",
                t_prompt_processing, n_prompt_tokens_processed, t_prompt, n_prompt_second,
                t_token_generation, n_decoded, t_gen, n_gen_second,
                t_prompt_processing + t_token_generation, n_prompt_tokens_processed + n_decoded);
    }

    json to_json() const {
        return json {
            {"id",            id},
            {"id_task",       id_task},
            {"n_ctx",         n_ctx},
            {"speculative",   can_speculate()},
            {"is_processing", is_processing()},
            {"non_causal",    is_non_causal()},
            {"params",        params.to_json()},
            {"prompt",        common_detokenize(ctx, prompt_tokens)},
            {"next_token",
                {
                    {"has_next_token", has_next_token},
                    {"has_new_line",   has_new_line},
                    {"n_remain",       n_remaining},
                    {"n_decoded",      n_decoded},
                    {"stopping_word",  stopping_word},
                }
            },
        };
    }
};

struct server_metrics {
    int64_t t_start = 0;

    uint64_t n_prompt_tokens_processed_total = 0;
    uint64_t t_prompt_processing_total       = 0;
    uint64_t n_tokens_predicted_total        = 0;
    uint64_t t_tokens_generation_total       = 0;

    uint64_t n_prompt_tokens_processed = 0;
    uint64_t t_prompt_processing       = 0;

    uint64_t n_tokens_predicted  = 0;
    uint64_t t_tokens_generation = 0;

    uint64_t n_decode_total     = 0;
    uint64_t n_busy_slots_total = 0;

    void init() {
        t_start = ggml_time_us();
    }

    void on_prompt_eval(const server_slot & slot) {
        n_prompt_tokens_processed_total += slot.n_prompt_tokens_processed;
        n_prompt_tokens_processed       += slot.n_prompt_tokens_processed;
        t_prompt_processing             += slot.t_prompt_processing;
        t_prompt_processing_total       += slot.t_prompt_processing;
    }

    void on_prediction(const server_slot & slot) {
        n_tokens_predicted_total   += slot.n_decoded;
        n_tokens_predicted         += slot.n_decoded;
        t_tokens_generation        += slot.t_token_generation;
        t_tokens_generation_total  += slot.t_token_generation;
    }

    void on_decoded(const std::vector<server_slot> & slots) {
        n_decode_total++;
        for (const auto & slot : slots) {
            if (slot.is_processing()) {
                n_busy_slots_total++;
            }
        }
    }

    void reset_bucket() {
        n_prompt_tokens_processed = 0;
        t_prompt_processing       = 0;
        n_tokens_predicted        = 0;
        t_tokens_generation       = 0;
    }
};

struct server_queue {
    int id = 0;
    bool running;

    // queues
    std::deque<server_task> queue_tasks;
    std::deque<server_task> queue_tasks_deferred;

    std::mutex mutex_tasks;
    std::condition_variable condition_tasks;

    // callback functions
    std::function<void(server_task)> callback_new_task;
    std::function<void(void)>        callback_update_slots;

    // Add a new task to the end of the queue
    int post(server_task task, bool front = false) {
        std::unique_lock<std::mutex> lock(mutex_tasks);
        GGML_ASSERT(task.id != -1);
        QUE_DBG("new task, id = %d, front = %d\n", task.id, front);
        if (front) {
            queue_tasks.push_front(std::move(task));
        } else {
            queue_tasks.push_back(std::move(task));
        }
        condition_tasks.notify_one();
        return task.id;
    }

    // multi-task version of post()
    int post(std::vector<server_task> & tasks, bool front = false) {
        std::unique_lock<std::mutex> lock(mutex_tasks);
        for (auto & task : tasks) {
            if (task.id == -1) {
                task.id = id++;
            }
            QUE_DBG("new task, id = %d/%d, front = %d\n", task.id, (int) tasks.size(), front);
            if (front) {
                queue_tasks.push_front(std::move(task));
            } else {
                queue_tasks.push_back(std::move(task));
            }
        }
        condition_tasks.notify_one();
        return 0;
    }

    // Add a new task, but defer until one slot is available
    void defer(server_task task) {
        std::unique_lock<std::mutex> lock(mutex_tasks);
        QUE_DBG("defer task, id = %d\n", task.id);
        queue_tasks_deferred.push_back(std::move(task));
        condition_tasks.notify_one();
    }

    // Get the next id for creating a new task
    int get_new_id() {
        std::unique_lock<std::mutex> lock(mutex_tasks);
        int new_id = id++;
        return new_id;
    }

    // Register function to process a new task
    void on_new_task(std::function<void(server_task)> callback) {
        callback_new_task = std::move(callback);
    }

    // Register the function to be called when all slots data is ready to be processed
    void on_update_slots(std::function<void(void)> callback) {
        callback_update_slots = std::move(callback);
    }

    // Call when the state of one slot is changed, it will move one task from deferred to main queue
    void pop_deferred_task() {
        std::unique_lock<std::mutex> lock(mutex_tasks);
        if (!queue_tasks_deferred.empty()) {
            queue_tasks.emplace_back(std::move(queue_tasks_deferred.front()));
            queue_tasks_deferred.pop_front();
        }
        condition_tasks.notify_one();
    }

    // end the start_loop routine
    void terminate() {
        std::unique_lock<std::mutex> lock(mutex_tasks);
        running = false;
        condition_tasks.notify_all();
    }

    /**
     * Main loop consists of these steps:
     * - Wait until a new task arrives
     * - Process the task (i.e. maybe copy data into slot)
     * - Check if multitask is finished
     * - Update all slots
     */
    void start_loop() {
        running = true;

        while (true) {
            QUE_DBG("%s", "processing new tasks\n");

            while (true) {
                std::unique_lock<std::mutex> lock(mutex_tasks);
                if (queue_tasks.empty()) {
                    lock.unlock();
                    break;
                }
                server_task task = queue_tasks.front();
                queue_tasks.pop_front();
                lock.unlock();

                QUE_DBG("processing task, id = %d\n", task.id);
                callback_new_task(std::move(task));
            }

            // all tasks in the current loop is processed, slots data is now ready
            QUE_DBG("%s", "update slots\n");

            callback_update_slots();

            QUE_DBG("%s", "waiting for new tasks\n");
            {
                std::unique_lock<std::mutex> lock(mutex_tasks);
                if (queue_tasks.empty()) {
                    if (!running) {
                        QUE_DBG("%s", "terminate\n");
                        return;
                    }
                    condition_tasks.wait(lock, [&]{
                        return (!queue_tasks.empty() || !running);
                    });
                }
            }
        }
    }
};

struct server_response {
    // for keeping track of all tasks waiting for the result
    std::unordered_set<int> waiting_task_ids;

    // the main result queue (using ptr for polymorphism)
    std::vector<server_task_result_ptr> queue_results;

    std::mutex mutex_results;
    std::condition_variable condition_results;

    // add the id_task to the list of tasks waiting for response
    void add_waiting_task_id(int id_task) {
        SRV_DBG("add task %d to waiting list. current waiting = %d (before add)\n", id_task, (int) waiting_task_ids.size());

        std::unique_lock<std::mutex> lock(mutex_results);
        waiting_task_ids.insert(id_task);
    }

    void add_waiting_tasks(const std::vector<server_task> & tasks) {
        std::unique_lock<std::mutex> lock(mutex_results);

        for (const auto & task : tasks) {
            SRV_DBG("add task %d to waiting list. current waiting = %d (before add)\n", task.id, (int) waiting_task_ids.size());
            waiting_task_ids.insert(task.id);
        }
    }

    // when the request is finished, we can remove task associated with it
    void remove_waiting_task_id(int id_task) {
        SRV_DBG("remove task %d from waiting list. current waiting = %d (before remove)\n", id_task, (int) waiting_task_ids.size());

        std::unique_lock<std::mutex> lock(mutex_results);
        waiting_task_ids.erase(id_task);
    }

    void remove_waiting_task_ids(const std::unordered_set<int> & id_tasks) {
        std::unique_lock<std::mutex> lock(mutex_results);

        for (const auto & id_task : id_tasks) {
            SRV_DBG("remove task %d from waiting list. current waiting = %d (before remove)\n", id_task, (int) waiting_task_ids.size());
            waiting_task_ids.erase(id_task);
        }
    }

    // This function blocks the thread until there is a response for one of the id_tasks
    server_task_result_ptr recv(const std::unordered_set<int> & id_tasks) {
        while (true) {
            std::unique_lock<std::mutex> lock(mutex_results);
            condition_results.wait(lock, [&]{
                return !queue_results.empty();
            });

            for (int i = 0; i < (int) queue_results.size(); i++) {
                if (id_tasks.find(queue_results[i]->id) != id_tasks.end()) {
                    server_task_result_ptr res = std::move(queue_results[i]);
                    queue_results.erase(queue_results.begin() + i);
                    return res;
                }
            }
        }

        // should never reach here
    }

    // single-task version of recv()
    server_task_result_ptr recv(int id_task) {
        std::unordered_set<int> id_tasks = {id_task};
        return recv(id_tasks);
    }

    // Send a new result to a waiting id_task
    void send(server_task_result_ptr && result) {
        SRV_DBG("sending result for task id = %d\n", result->id);

        std::unique_lock<std::mutex> lock(mutex_results);
        for (const auto & id_task : waiting_task_ids) {
            if (result->id == id_task) {
                SRV_DBG("task id = %d pushed to result queue\n", result->id);

                queue_results.emplace_back(std::move(result));
                condition_results.notify_all();
                return;
            }
        }
    }
};

struct server_context {
    common_params params_base;

    // note: keep these alive - they determine the lifetime of the model, context, etc.
    common_init_result llama_init;
    common_init_result llama_init_dft;

    llama_model * model = nullptr;
    llama_context * ctx = nullptr;

    const llama_vocab * vocab = nullptr;

    llama_model * model_dft = nullptr;

    llama_context_params cparams_dft;

    llama_batch batch = {};

    bool clean_kv_cache = true;
    bool add_bos_token  = true;
    bool has_eos_token  = false;

    int32_t n_ctx; // total context for all clients / slots

    // slots / clients
    std::vector<server_slot> slots;
    json default_generation_settings_for_props;

    server_queue    queue_tasks;
    server_response queue_results;

    server_metrics metrics;

    // Necessary similarity of prompt for slot selection
    float slot_prompt_similarity = 0.0f;

    ~server_context() {
        // Clear any sampling context
        for (server_slot & slot : slots) {
            common_sampler_free(slot.smpl);
            slot.smpl = nullptr;

            llama_free(slot.ctx_dft);
            slot.ctx_dft = nullptr;

            common_speculative_free(slot.spec);
            slot.spec = nullptr;

            llama_batch_free(slot.batch_spec);
        }

        llama_batch_free(batch);
    }

    bool load_model(const common_params & params) {
        SRV_INF("loading model '%s'\n", params.model.c_str());

        params_base = params;

        llama_init = common_init_from_params(params_base);

        model = llama_init.model.get();
        ctx   = llama_init.context.get();

        if (model == nullptr) {
            SRV_ERR("failed to load model, '%s'\n", params_base.model.c_str());
            return false;
        }

        vocab = llama_model_get_vocab(model);

        n_ctx = llama_n_ctx(ctx);

        add_bos_token = llama_vocab_get_add_bos(vocab);
        has_eos_token = llama_vocab_eos(vocab) != LLAMA_TOKEN_NULL;

        if (!params_base.speculative.model.empty()) {
            SRV_INF("loading draft model '%s'\n", params_base.speculative.model.c_str());

            auto params_dft = params_base;

            params_dft.devices      = params_base.speculative.devices;
            params_dft.model        = params_base.speculative.model;
            params_dft.n_ctx        = params_base.speculative.n_ctx == 0 ? params_base.n_ctx / params_base.n_parallel : params_base.speculative.n_ctx;
            params_dft.n_gpu_layers = params_base.speculative.n_gpu_layers;
            params_dft.n_parallel   = 1;

            llama_init_dft = common_init_from_params(params_dft);

            model_dft = llama_init_dft.model.get();

            if (model_dft == nullptr) {
                SRV_ERR("failed to load draft model, '%s'\n", params_base.speculative.model.c_str());
                return false;
            }

            if (!common_speculative_are_compatible(ctx, llama_init_dft.context.get())) {
                SRV_ERR("the draft model '%s' is not compatible with the target model '%s'\n", params_base.speculative.model.c_str(), params_base.model.c_str());

                return false;
            }

            const int n_ctx_dft = llama_n_ctx(llama_init_dft.context.get());

            cparams_dft = common_context_params_to_llama(params_dft);
            cparams_dft.n_batch = n_ctx_dft;

            // force F16 KV cache for the draft model for extra performance
            cparams_dft.type_k = GGML_TYPE_F16;
            cparams_dft.type_v = GGML_TYPE_F16;
        }

        return true;
    }

    bool validate_builtin_chat_template(bool use_jinja) const {
        llama_chat_message chat[] = {{"user", "test"}};

        if (use_jinja) {
            auto templates = llama_chat_templates_from_model(model, "");
            try {
                templates.default_template.apply({{
                    {"role", "user"},
                    {"content", "test"},
                }}, json(), true);
                if (templates.tool_use_template) {
                    templates.tool_use_template->apply({{
                        {"role", "user"},
                        {"content", "test"},
                    }}, json(), true);
                }
                return true;
            } catch (const std::exception & e) {
                SRV_ERR("failed to apply template: %s\n", e.what());
                return false;
            }
        } else {
            const char * tmpl = llama_model_chat_template(model, /* name */ nullptr);
            const int32_t chat_res = llama_chat_apply_template(tmpl, chat, 1, true, nullptr, 0);
            return chat_res > 0;
        }
    }

    void init() {
        const int32_t n_ctx_slot = n_ctx / params_base.n_parallel;

        SRV_INF("initializing slots, n_slots = %d\n", params_base.n_parallel);

        for (int i = 0; i < params_base.n_parallel; i++) {
            server_slot slot;

            slot.id = i;
            slot.ctx = ctx;
            slot.n_ctx = n_ctx_slot;
            slot.n_predict = params_base.n_predict;

            if (model_dft) {
                slot.batch_spec = llama_batch_init(params_base.speculative.n_max + 1, 0, 1);

                slot.ctx_dft = llama_init_from_model(model_dft, cparams_dft);
                if (slot.ctx_dft == nullptr) {
                    SRV_ERR("%s", "failed to create draft context\n");
                    return;
                }

                slot.spec = common_speculative_init(slot.ctx_dft);
                if (slot.spec == nullptr) {
                    SRV_ERR("%s", "failed to create speculator\n");
                    return;
                }
            }

            SLT_INF(slot, "new slot n_ctx_slot = %d\n", slot.n_ctx);

            slot.params.sampling = params_base.sampling;

            slot.callback_on_release = [this](int) {
                queue_tasks.pop_deferred_task();
            };

            slot.reset();

            slots.push_back(slot);
        }

        default_generation_settings_for_props = slots[0].to_json();

        // the update_slots() logic will always submit a maximum of n_batch or n_parallel tokens
        // note that n_batch can be > n_ctx (e.g. for non-causal attention models such as BERT where the KV cache is not used)
        {
            const int32_t n_batch = llama_n_batch(ctx);

            // only a single seq_id per token is needed
            batch = llama_batch_init(std::max(n_batch, params_base.n_parallel), 0, 1);
        }

        metrics.init();
    }

    server_slot * get_slot_by_id(int id) {
        for (server_slot & slot : slots) {
            if (slot.id == id) {
                return &slot;
            }
        }

        return nullptr;
    }

    server_slot * get_available_slot(const server_task & task) {
        server_slot * ret = nullptr;

        // find the slot that has at least n% prompt similarity
        if (ret == nullptr && slot_prompt_similarity != 0.0f) {
            int lcs_len = 0;
            float similarity = 0;

            for (server_slot & slot : slots) {
                // skip the slot if it is not available
                if (slot.is_processing()) {
                    continue;
                }

                // skip the slot if it does not contains cached tokens
                if (slot.cache_tokens.empty()) {
                    continue;
                }

                // length of the Longest Common Subsequence between the current slot's prompt and the input prompt
                int cur_lcs_len = common_lcs(slot.cache_tokens, task.prompt_tokens);

                // fraction of the common subsequence length compared to the current slot's prompt length
                float cur_similarity = static_cast<float>(cur_lcs_len) / static_cast<int>(slot.cache_tokens.size());

                // select the current slot if the criteria match
                if (cur_lcs_len > lcs_len && cur_similarity > slot_prompt_similarity) {
                    lcs_len = cur_lcs_len;
                    similarity = cur_similarity;
                    ret = &slot;
                }
            }

            if (ret != nullptr) {
                SLT_DBG(*ret, "selected slot by lcs similarity, lcs_len = %d, similarity = %f\n", lcs_len, similarity);
            }
        }

        // find the slot that has been least recently used
        if (ret == nullptr) {
            int64_t t_last = ggml_time_us();
            for (server_slot & slot : slots) {
                // skip the slot if it is not available
                if (slot.is_processing()) {
                    continue;
                }

                // select the current slot if the criteria match
                if (slot.t_last_used < t_last) {
                    t_last = slot.t_last_used;
                    ret = &slot;
                }
            }

            if (ret != nullptr) {
                SLT_DBG(*ret, "selected slot by lru, t_last = %" PRId64 "\n", t_last);
            }
        }

        return ret;
    }

    bool launch_slot_with_task(server_slot & slot, const server_task & task) {
        slot.reset();
        slot.id_task       = task.id;
        slot.index         = task.index;
        slot.task_type     = task.type;
        slot.params        = std::move(task.params);
        slot.prompt_tokens = std::move(task.prompt_tokens);

        if (!are_lora_equal(task.params.lora, slot.lora)) {
            // if lora is changed, we cannot reuse cached tokens
            slot.cache_tokens.clear();
            slot.lora = task.params.lora;
        }

        SLT_DBG(slot, "launching slot : %s\n", safe_json_to_str(slot.to_json()).c_str());

        if (slot.n_predict > 0 && slot.params.n_predict > slot.n_predict) {
            // Might be better to reject the request with a 400 ?
            slot.params.n_predict = slot.n_predict;
            SLT_WRN(slot, "n_predict = %d exceeds server configuration, setting to %d", slot.n_predict, slot.n_predict);
        }

        if (slot.params.ignore_eos && has_eos_token) {
            slot.params.sampling.logit_bias.push_back({llama_vocab_eos(vocab), -INFINITY});
        }

        {
            slot.antiprompts.clear();
            slot.antiprompts.build(ctx, slot.params.antiprompt, slot.params.sampling.grammar_trigger_words);
        }

        {
            if (slot.smpl != nullptr) {
                common_sampler_free(slot.smpl);
            }

            slot.smpl = common_sampler_init(model, slot.params.sampling);
            if (slot.smpl == nullptr) {
                // for now, the only error that may happen here is invalid grammar
                send_error(task, "Failed to parse grammar", ERROR_TYPE_INVALID_REQUEST);
                return false;
            }
        }

        if (slot.ctx_dft) {
            llama_batch_free(slot.batch_spec);

            slot.batch_spec = llama_batch_init(slot.params.speculative.n_max + 1, 0, 1);
        }

        slot.state = SLOT_STATE_STARTED;

        SLT_INF(slot, "%s", "processing task\n");

        return true;
    }

    void kv_cache_clear() {
        SRV_DBG("%s", "clearing KV cache\n");

        // clear the entire KV cache
        llama_kv_cache_clear(ctx);
        clean_kv_cache = false;
    }

    bool process_token(completion_token_output & result, server_slot & slot) {
        auto match = slot.antiprompts.findSingleTokenMatch(result.tok);

        // remember which tokens were sampled - used for repetition penalties during sampling
        // const std::string token_str = result.text_to_send;
        const std::string token_str = common_token_to_piece(ctx, result.tok, params_base.special || (match.pos != std::string::npos && match.is_grammar_trigger));
        slot.sampled = result.tok;

        if (match.pos != std::string::npos && !match.is_partial) {
            if (match.is_grammar_trigger) {
                common_sampler_trigger_grammar(vocab, slot.smpl, token_str);
            } else {
                // slot.stopped_word   = true;
                slot.stopping_word  = match.pattern;
                slot.has_next_token = false;
                return false;
            }
        }

        // search stop word and delete it
        slot.generated_text += token_str;
        if (slot.params.return_tokens) {
            slot.generated_tokens.push_back(result.tok);
        }
        slot.has_next_token = true;

        // check if there is incomplete UTF-8 character at the end
        bool incomplete = validate_utf8(slot.generated_text) < slot.generated_text.size();

        // search stop word and delete it
        if (!incomplete) {
            size_t pos = std::min(slot.n_sent_text, slot.generated_text.size());

            match = slot.antiprompts.findFirstMatch(slot.generated_text, pos);

            bool is_stop_full = false;
            bool is_grammar_trigger = false;
            size_t length = slot.generated_text.size();

            // If there is a lazy grammar trigger word at stop_pos, enable the lazy grammar
            if (match.is_grammar_trigger && common_sampler_trigger_grammar(vocab, slot.smpl, match.pattern)) {
                is_grammar_trigger = true;
                length = match.pos + match.matchLength;
            } else if (!match.is_grammar_trigger && match.pos != std::string::npos && !match.is_partial) {
                // slot.stopped_word   = true;
                slot.stopping_word  = match.pattern;
                slot.has_next_token = false;

                is_stop_full = true;
                // length = pos + match.pos;
                length = match.pos;
            }

            slot.generated_text.erase(
                slot.generated_text.begin() + length,
                slot.generated_text.end());
            pos = std::min(slot.n_sent_text, length);

            // check if there is any token to predict
            if (match.pos == std::string::npos || (!slot.has_next_token && !is_grammar_trigger && !is_stop_full && match.pos > 0)) {
                // no send the stop word in the response
                result.text_to_send = slot.generated_text.substr(pos, std::string::npos);
                slot.n_sent_text += result.text_to_send.size();
                // add the token to slot queue and cache
            } else {
                result.text_to_send = "";
            }

            slot.add_token(result);
            if (slot.params.stream) {
                send_partial_response(slot, result);
            }
        }

        if (incomplete) {
            slot.has_next_token = true;
        }

        // check the limits
        if (slot.n_decoded > 0 && slot.has_next_token && !slot.has_budget(params_base)) {
            slot.stop           = STOP_TYPE_LIMIT;
            slot.has_next_token = false;

            SLT_DBG(slot, "stopped by limit, n_decoded = %d, n_predict = %d\n", slot.n_decoded, slot.params.n_predict);
        }

        if (slot.has_new_line) {
            // if we have already seen a new line, we stop after a certain time limit
            if (slot.params.t_max_predict_ms > 0 && (ggml_time_us() - slot.t_start_generation > 1000.0f*slot.params.t_max_predict_ms)) {
                slot.stop           = STOP_TYPE_LIMIT;
                slot.has_next_token = false;

                SLT_DBG(slot, "stopped by time limit, n_decoded = %d, t_max_predict_ms = %d ms\n", slot.n_decoded, (int) slot.params.t_max_predict_ms);
            }

            // require that each new line has a whitespace prefix (i.e. indentation) of at least slot.params.n_indent
            if (slot.params.n_indent > 0) {
                // check the current indentation
                // TODO: improve by not doing it more than once for each new line
                if (slot.last_nl_pos > 0) {
                    size_t pos = slot.last_nl_pos;

                    int n_indent = 0;
                    while (pos < slot.generated_text.size() && (slot.generated_text[pos] == ' ' || slot.generated_text[pos] == '\t')) {
                        n_indent++;
                        pos++;
                    }

                    if (pos < slot.generated_text.size() && n_indent < slot.params.n_indent) {
                        slot.stop           = STOP_TYPE_LIMIT;
                        slot.has_next_token = false;

                        // cut the last line
                        slot.generated_text.erase(pos, std::string::npos);

                        SLT_DBG(slot, "stopped by indentation limit, n_decoded = %d, n_indent = %d\n", slot.n_decoded, n_indent);
                    }
                }

                // find the next new line
                {
                    const size_t pos = slot.generated_text.find('\n', slot.last_nl_pos);

                    if (pos != std::string::npos) {
                        slot.last_nl_pos = pos + 1;
                    }
                }
            }
        }

        // check if there is a new line in the generated text
        if (result.text_to_send.find('\n') != std::string::npos) {
            slot.has_new_line = true;
        }

        // if context shift is disabled, we stop when it reaches the context limit
        if (slot.n_past >= slot.n_ctx) {
            slot.truncated      = true;
            slot.stop           = STOP_TYPE_LIMIT;
            slot.has_next_token = false;

            SLT_DBG(slot, "stopped due to running out of context capacity, n_past = %d, n_prompt_tokens = %d, n_decoded = %d, n_ctx = %d\n",
                    slot.n_decoded, slot.n_prompt_tokens, slot.n_past, slot.n_ctx);
        }

        if (llama_vocab_is_eog(vocab, result.tok)) {
            slot.stop           = STOP_TYPE_EOS;
            slot.has_next_token = false;

            SLT_DBG(slot, "%s", "stopped by EOS\n");
        }

        const auto n_ctx_train = llama_model_n_ctx_train(model);

        if (slot.params.n_predict < 1 && slot.n_predict < 1 && slot.n_prompt_tokens + slot.n_decoded >= n_ctx_train) {
            slot.truncated      = true;
            slot.stop           = STOP_TYPE_LIMIT;
            slot.has_next_token = false; // stop prediction

            SLT_WRN(slot,
                    "n_predict (%d) is set for infinite generation. "
                    "Limiting generated tokens to n_ctx_train (%d) to avoid EOS-less generation infinite loop\n",
                    slot.params.n_predict, n_ctx_train);
        }

        SLT_DBG(slot, "n_decoded = %d, n_remaining = %d, next token: %5d '%s'\n", slot.n_decoded, slot.n_remaining, result.tok, token_str.c_str());

        return slot.has_next_token; // continue
    }

    void populate_token_probs(const server_slot & slot, completion_token_output & result, bool post_sampling, bool special, int idx) {
        size_t n_probs = slot.params.sampling.n_probs;
        size_t n_vocab = llama_vocab_n_tokens(vocab);
        if (post_sampling) {
            const auto * cur_p = common_sampler_get_candidates(slot.smpl);
            const size_t max_probs = cur_p->size;

            // set probability for sampled token
            for (size_t i = 0; i < max_probs; i++) {
                if (cur_p->data[i].id == result.tok) {
                    result.prob = cur_p->data[i].p;
                    break;
                }
            }

            // set probability for top n_probs tokens
            result.probs.reserve(max_probs);
            for (size_t i = 0; i < std::min(max_probs, n_probs); i++) {
                result.probs.push_back({
                    cur_p->data[i].id,
                    common_detokenize(ctx, {cur_p->data[i].id}, special),
                    cur_p->data[i].p
                });
            }
        } else {
            // TODO: optimize this with min-p optimization
            std::vector<llama_token_data> cur = get_token_probabilities(ctx, idx);

            // set probability for sampled token
            for (size_t i = 0; i < n_vocab; i++) {
                // set probability for sampled token
                if (cur[i].id == result.tok) {
                    result.prob = cur[i].p;
                    break;
                }
            }

            // set probability for top n_probs tokens
            result.probs.reserve(n_probs);
            for (size_t i = 0; i < std::min(n_vocab, n_probs); i++) {
                result.probs.push_back({
                    cur[i].id,
                    common_detokenize(ctx, {cur[i].id}, special),
                    cur[i].p
                });
            }
        }
    }

    void send_error(const server_task & task, const std::string & error, const enum error_type type = ERROR_TYPE_SERVER) {
        send_error(task.id, error, type);
    }

    void send_error(const server_slot & slot, const std::string & error, const enum error_type type = ERROR_TYPE_SERVER) {
        send_error(slot.id_task, error, type);
    }

    void send_error(const int id_task, const std::string & error, const enum error_type type = ERROR_TYPE_SERVER) {
        SRV_ERR("task id = %d, error: %s\n", id_task, error.c_str());

        auto res = std::make_unique<server_task_result_error>();
        res->id       = id_task;
        res->err_type = type;
        res->err_msg  = error;

        queue_results.send(std::move(res));
    }

    void send_partial_response(server_slot & slot, const completion_token_output & tkn) {
        auto res = std::make_unique<server_task_result_cmpl_partial>();

        res->id      = slot.id_task;
        res->index   = slot.index;
        res->content = tkn.text_to_send;
        res->tokens  = { tkn.tok };

        res->n_decoded           = slot.n_decoded;
        res->n_prompt_tokens     = slot.n_prompt_tokens;
        res->post_sampling_probs = slot.params.post_sampling_probs;

        res->verbose           = slot.params.verbose;
        res->oaicompat         = slot.params.oaicompat;
        res->oaicompat_model   = slot.params.oaicompat_model;
        res->oaicompat_cmpl_id = slot.params.oaicompat_cmpl_id;
        // res->oaicompat_tools   = slot.params.oaicompat_tools;
        // res->oaicompat_tool_call_style = slot.params.oaicompat_tool_call_style;

        // populate res.probs_output
        if (slot.params.sampling.n_probs > 0) {
            res->prob_output = tkn; // copy the token probs
        }

        // populate timings if this is final response or timings_per_token is enabled
        if (slot.stop != STOP_TYPE_NONE || slot.params.timings_per_token) {
            res->timings = slot.get_timings();
        }

        queue_results.send(std::move(res));
    }

    void send_final_response(server_slot & slot) {
        auto res = std::make_unique<server_task_result_cmpl_final>();
        res->id              = slot.id_task;
        res->id_slot         = slot.id;

        res->index           = slot.index;
        res->content         = slot.generated_text;
        res->tokens          = slot.generated_tokens;
        res->timings         = slot.get_timings();
        res->prompt          = common_detokenize(ctx, slot.prompt_tokens, true);
        res->response_fields = slot.params.response_fields;

        res->truncated           = slot.truncated;
        res->n_decoded           = slot.n_decoded;
        res->n_prompt_tokens     = slot.n_prompt_tokens;
        res->n_tokens_cached     = slot.n_past;
        res->has_new_line        = slot.has_new_line;
        res->stopping_word       = slot.stopping_word;
        res->stop                = slot.stop;
        res->post_sampling_probs = slot.params.post_sampling_probs;

        res->verbose           = slot.params.verbose;
        res->stream            = slot.params.stream;
        res->oaicompat         = slot.params.oaicompat;
        res->oaicompat_model   = slot.params.oaicompat_model;
        res->oaicompat_cmpl_id = slot.params.oaicompat_cmpl_id;
        res->oaicompat_tools   = slot.params.oaicompat_tools;
        res->oaicompat_tool_call_style = slot.params.oaicompat_tool_call_style;

        // populate res.probs_output
        if (slot.params.sampling.n_probs > 0) {
            if (!slot.params.stream && slot.stop == STOP_TYPE_WORD) {
                const llama_tokens stop_word_toks = common_tokenize(ctx, slot.stopping_word, false);

                size_t safe_offset = std::min(slot.generated_token_probs.size(), stop_word_toks.size());
                res->probs_output = std::vector<completion_token_output>(
                        slot.generated_token_probs.begin(),
                        slot.generated_token_probs.end() - safe_offset);
            } else {
                res->probs_output = std::vector<completion_token_output>(
                        slot.generated_token_probs.begin(),
                        slot.generated_token_probs.end());
            }
        }

        res->generation_params = slot.params; // copy the parameters

        queue_results.send(std::move(res));
    }

    void send_embedding(const server_slot & slot, const llama_batch & batch) {
        auto res = std::make_unique<server_task_result_embd>();
        res->id        = slot.id_task;
        res->index     = slot.index;
        res->n_tokens  = slot.n_prompt_tokens;
        res->oaicompat = slot.params.oaicompat;

        const int n_embd = llama_model_n_embd(model);

        std::vector<float> embd_res(n_embd, 0.0f);

        for (int i = 0; i < batch.n_tokens; ++i) {
            if (!batch.logits[i] || batch.seq_id[i][0] != slot.id) {
                continue;
            }

            const float * embd = llama_get_embeddings_seq(ctx, batch.seq_id[i][0]);
            if (embd == NULL) {
                embd = llama_get_embeddings_ith(ctx, i);
            }

            if (embd == NULL) {
                SLT_ERR(slot, "failed to get embeddings, token = %d, seq_id = %d\n", batch.token[i], batch.seq_id[i][0]);

                res->embedding.push_back(std::vector<float>(n_embd, 0.0f));
                continue;
            }

            // normalize only when there is pooling
            // TODO: configurable
            if (llama_pooling_type(slot.ctx) != LLAMA_POOLING_TYPE_NONE) {
                common_embd_normalize(embd, embd_res.data(), n_embd, 2);
                res->embedding.push_back(embd_res);
            } else {
                res->embedding.push_back({ embd, embd + n_embd });
            }
        }

        SLT_DBG(slot, "%s", "sending embeddings\n");

        queue_results.send(std::move(res));
    }

    void send_rerank(const server_slot & slot, const llama_batch & batch) {
        auto res = std::make_unique<server_task_result_rerank>();
        res->id    = slot.id_task;
        res->index = slot.index;
        res->n_tokens = slot.n_prompt_tokens;

        for (int i = 0; i < batch.n_tokens; ++i) {
            if (!batch.logits[i] || batch.seq_id[i][0] != slot.id) {
                continue;
            }

            const float * embd = llama_get_embeddings_seq(ctx, batch.seq_id[i][0]);
            if (embd == NULL) {
                embd = llama_get_embeddings_ith(ctx, i);
            }

            if (embd == NULL) {
                SLT_ERR(slot, "failed to get embeddings, token = %d, seq_id = %d\n", batch.token[i], batch.seq_id[i][0]);

                res->score = -1e6;
                continue;
            }

            res->score = embd[0];
        }

        SLT_DBG(slot, "sending rerank result, res.score = %f\n", res->score);

        queue_results.send(std::move(res));
    }

    //
    // Functions to create new task(s) and receive result(s)
    //

    void cancel_tasks(const std::unordered_set<int> & id_tasks) {
        std::vector<server_task> cancel_tasks;
        cancel_tasks.reserve(id_tasks.size());
        for (const auto & id_task : id_tasks) {
            SRV_WRN("cancel task, id_task = %d\n", id_task);

            server_task task(SERVER_TASK_TYPE_CANCEL);
            task.id_target = id_task;
            cancel_tasks.push_back(task);
            queue_results.remove_waiting_task_id(id_task);
        }
        // push to beginning of the queue, so it has highest priority
        queue_tasks.post(cancel_tasks, true);
    }

    // receive the results from task(s)
    void receive_multi_results(
            const std::unordered_set<int> & id_tasks,
            const std::function<void(std::vector<server_task_result_ptr>&)> & result_handler,
            const std::function<void(json)> & error_handler) {
        std::vector<server_task_result_ptr> results(id_tasks.size());
        for (size_t i = 0; i < id_tasks.size(); i++) {
            server_task_result_ptr result = queue_results.recv(id_tasks);

            if (result->is_error()) {
                error_handler(result->to_json());
                cancel_tasks(id_tasks);
                return;
            }

            GGML_ASSERT(
                dynamic_cast<server_task_result_cmpl_final*>(result.get()) != nullptr
                || dynamic_cast<server_task_result_embd*>(result.get()) != nullptr
                || dynamic_cast<server_task_result_rerank*>(result.get()) != nullptr
            );
            const size_t idx = result->get_index();
            GGML_ASSERT(idx < results.size() && "index out of range");
            results[idx] = std::move(result);
        }
        result_handler(results);
    }

    // receive the results from task(s), in stream mode
    void receive_cmpl_results_stream(
            const std::unordered_set<int> & id_tasks,
            const std::function<bool(server_task_result_ptr&)> & result_handler,
            const std::function<void(json)> & error_handler) {
        size_t n_finished = 0;
        while (true) {
            server_task_result_ptr result = queue_results.recv(id_tasks);

            if (result->is_error()) {
                error_handler(result->to_json());
                cancel_tasks(id_tasks);
                return;
            }

            GGML_ASSERT(
                dynamic_cast<server_task_result_cmpl_partial*>(result.get()) != nullptr
                || dynamic_cast<server_task_result_cmpl_final*>(result.get()) != nullptr
            );
            if (!result_handler(result)) {
                cancel_tasks(id_tasks);
                break;
            }

            if (result->is_stop()) {
                if (++n_finished == id_tasks.size()) {
                    break;
                }
            }
        }
    }

    //
    // Functions to process the task
    //

    void process_single_task(server_task task) {
        switch (task.type) {
            case SERVER_TASK_TYPE_COMPLETION:
            case SERVER_TASK_TYPE_INFILL:
            case SERVER_TASK_TYPE_EMBEDDING:
            case SERVER_TASK_TYPE_RERANK:
                {
                    const int id_slot = task.id_selected_slot;

                    server_slot * slot = id_slot != -1 ? get_slot_by_id(id_slot) : get_available_slot(task);

                    if (slot == nullptr) {
                        // if no slot is available, we defer this task for processing later
                        SRV_DBG("no slot is available, defer task, id_task = %d\n", task.id);
                        queue_tasks.defer(task);
                        break;
                    }
                    if (slot->is_processing()) {
                        // if requested slot is unavailable, we defer this task for processing later
                        SRV_DBG("requested slot is unavailable, defer task, id_task = %d\n", task.id);
                        queue_tasks.defer(task);
                        break;
                    }

                    if (!launch_slot_with_task(*slot, task)) {
                        SRV_ERR("failed to launch slot with task, id_task = %d\n", task.id);
                        break;
                    }
                } break;
            case SERVER_TASK_TYPE_CANCEL:
                {
                    // release slot linked with the task id
                    for (auto & slot : slots) {
                        if (slot.id_task == task.id_target) {
                            slot.release();
                            break;
                        }
                    }
                } break;
            case SERVER_TASK_TYPE_NEXT_RESPONSE:
                {
                    // do nothing
                } break;
            case SERVER_TASK_TYPE_METRICS:
                {
                    json slots_data = json::array();

                    int n_idle_slots       = 0;
                    int n_processing_slots = 0;

                    for (server_slot & slot : slots) {
                        json slot_data = slot.to_json();

                        if (slot.is_processing()) {
                            n_processing_slots++;
                        } else {
                            n_idle_slots++;
                        }

                        slots_data.push_back(slot_data);
                    }
                    SRV_DBG("n_idle_slots = %d, n_processing_slots = %d\n", n_idle_slots, n_processing_slots);

                    auto res = std::make_unique<server_task_result_metrics>();
                    res->id                  = task.id;
                    res->slots_data          = std::move(slots_data);
                    res->n_idle_slots        = n_idle_slots;
                    res->n_processing_slots  = n_processing_slots;
                    res->n_tasks_deferred    = queue_tasks.queue_tasks_deferred.size();
                    res->t_start             = metrics.t_start;

                    res->kv_cache_tokens_count = llama_get_kv_cache_token_count(ctx);
                    res->kv_cache_used_cells   = llama_get_kv_cache_used_cells(ctx);

                    res->n_prompt_tokens_processed_total = metrics.n_prompt_tokens_processed_total;
                    res->t_prompt_processing_total       = metrics.t_prompt_processing_total;
                    res->n_tokens_predicted_total        = metrics.n_tokens_predicted_total;
                    res->t_tokens_generation_total       = metrics.t_tokens_generation_total;

                    res->n_prompt_tokens_processed = metrics.n_prompt_tokens_processed;
                    res->t_prompt_processing       = metrics.t_prompt_processing;
                    res->n_tokens_predicted        = metrics.n_tokens_predicted;
                    res->t_tokens_generation       = metrics.t_tokens_generation;

                    res->n_decode_total          = metrics.n_decode_total;
                    res->n_busy_slots_total      = metrics.n_busy_slots_total;

                    if (task.metrics_reset_bucket) {
                        metrics.reset_bucket();
                    }
                    queue_results.send(std::move(res));
                } break;
            case SERVER_TASK_TYPE_SLOT_SAVE:
                {
                    int id_slot = task.slot_action.slot_id;
                    server_slot * slot = get_slot_by_id(id_slot);
                    if (slot == nullptr) {
                        send_error(task, "Invalid slot ID", ERROR_TYPE_INVALID_REQUEST);
                        break;
                    }
                    if (slot->is_processing()) {
                        // if requested slot is unavailable, we defer this task for processing later
                        SRV_DBG("requested slot is unavailable, defer task, id_task = %d\n", task.id);
                        queue_tasks.defer(task);
                        break;
                    }

                    const size_t token_count = slot->cache_tokens.size();
                    const int64_t t_start = ggml_time_us();

                    std::string filename = task.slot_action.filename;
                    std::string filepath = task.slot_action.filepath;

                    const size_t nwrite = llama_state_seq_save_file(ctx, filepath.c_str(), slot->id, slot->cache_tokens.data(), token_count);

                    const int64_t t_end = ggml_time_us();
                    const double t_save_ms = (t_end - t_start) / 1000.0;

                    auto res = std::make_unique<server_task_result_slot_save_load>();
                    res->id       = task.id;
                    res->id_slot  = id_slot;
                    res->filename = filename;
                    res->is_save  = true;
                    res->n_tokens = token_count;
                    res->n_bytes  = nwrite;
                    res->t_ms     = t_save_ms;
                    queue_results.send(std::move(res));
                } break;
            case SERVER_TASK_TYPE_SLOT_RESTORE:
                {
                    int id_slot = task.slot_action.slot_id;
                    server_slot * slot = get_slot_by_id(id_slot);
                    if (slot == nullptr) {
                        send_error(task, "Invalid slot ID", ERROR_TYPE_INVALID_REQUEST);
                        break;
                    }
                    if (slot->is_processing()) {
                        // if requested slot is unavailable, we defer this task for processing later
                        SRV_DBG("requested slot is unavailable, defer task, id_task = %d\n", task.id);
                        queue_tasks.defer(task);
                        break;
                    }

                    const int64_t t_start = ggml_time_us();

                    std::string filename = task.slot_action.filename;
                    std::string filepath = task.slot_action.filepath;

                    slot->cache_tokens.resize(slot->n_ctx);
                    size_t token_count = 0;
                    size_t nread = llama_state_seq_load_file(ctx, filepath.c_str(), slot->id, slot->cache_tokens.data(), slot->cache_tokens.size(), &token_count);
                    if (nread == 0) {
                        slot->cache_tokens.resize(0);
                        send_error(task, "Unable to restore slot, no available space in KV cache or invalid slot save file", ERROR_TYPE_INVALID_REQUEST);
                        break;
                    }
                    slot->cache_tokens.resize(token_count);

                    const int64_t t_end = ggml_time_us();
                    const double t_restore_ms = (t_end - t_start) / 1000.0;

                    auto res = std::make_unique<server_task_result_slot_save_load>();
                    res->id       = task.id;
                    res->id_slot  = id_slot;
                    res->filename = filename;
                    res->is_save  = false;
                    res->n_tokens = token_count;
                    res->n_bytes  = nread;
                    res->t_ms     = t_restore_ms;
                    queue_results.send(std::move(res));
                } break;
            case SERVER_TASK_TYPE_SLOT_ERASE:
                {
                    int id_slot = task.slot_action.slot_id;
                    server_slot * slot = get_slot_by_id(id_slot);
                    if (slot == nullptr) {
                        send_error(task, "Invalid slot ID", ERROR_TYPE_INVALID_REQUEST);
                        break;
                    }
                    if (slot->is_processing()) {
                        // if requested slot is unavailable, we defer this task for processing later
                        SRV_DBG("requested slot is unavailable, defer task, id_task = %d\n", task.id);
                        queue_tasks.defer(task);
                        break;
                    }

                    // Erase token cache
                    const size_t n_erased = slot->cache_tokens.size();
                    llama_kv_cache_seq_rm(ctx, slot->id, -1, -1);
                    slot->cache_tokens.clear();

                    auto res = std::make_unique<server_task_result_slot_erase>();
                    res->id       = task.id;
                    res->id_slot  = id_slot;
                    res->n_erased = n_erased;
                    queue_results.send(std::move(res));
                } break;
            case SERVER_TASK_TYPE_SET_LORA:
                {
                    params_base.lora_adapters = std::move(task.set_lora);
                    auto res = std::make_unique<server_task_result_apply_lora>();
                    res->id = task.id;
                    queue_results.send(std::move(res));
                } break;
        }
    }

    void update_slots() {
        // check if all slots are idle
        {
            bool all_idle = true;

            for (auto & slot : slots) {
                if (slot.is_processing()) {
                    all_idle = false;
                    break;
                }
            }

            if (all_idle) {
                SRV_INF("%s", "all slots are idle\n");
                if (clean_kv_cache) {
                    kv_cache_clear();
                }

                return;
            }
        }

        {
            SRV_DBG("%s", "posting NEXT_RESPONSE\n");

            server_task task(SERVER_TASK_TYPE_NEXT_RESPONSE);
            task.id = queue_tasks.get_new_id();
            queue_tasks.post(task);
        }

        // apply context-shift if needed
        // TODO: simplify and improve
        for (server_slot & slot : slots) {
            if (slot.is_processing() && slot.n_past + 1 >= slot.n_ctx) {
                if (!params_base.ctx_shift) {
                    // this check is redundant (for good)
                    // we should never get here, because generation should already stopped in process_token()
                    slot.release();
                    send_error(slot, "context shift is disabled", ERROR_TYPE_SERVER);
                    continue;
                }

                // Shift context
                const int n_keep    = slot.params.n_keep + add_bos_token;
                const int n_left    = slot.n_past - n_keep;
                const int n_discard = slot.params.n_discard ? slot.params.n_discard : (n_left / 2);

                SLT_WRN(slot, "slot context shift, n_keep = %d, n_left = %d, n_discard = %d\n", n_keep, n_left, n_discard);

                llama_kv_cache_seq_rm (ctx, slot.id, n_keep            , n_keep + n_discard);
                llama_kv_cache_seq_add(ctx, slot.id, n_keep + n_discard, slot.n_past,        -n_discard);

                if (slot.params.cache_prompt) {
                    for (size_t i = n_keep + n_discard; i < slot.cache_tokens.size(); i++) {
                        slot.cache_tokens[i - n_discard] = slot.cache_tokens[i];
                    }

                    slot.cache_tokens.resize(slot.cache_tokens.size() - n_discard);
                }

                slot.n_past -= n_discard;

                slot.truncated = true;
            }
        }

        // start populating the batch for this iteration
        common_batch_clear(batch);

        // track if given slot can be batched with slots already in the batch
        server_slot * slot_batched = nullptr;

        // frist, add sampled tokens from any ongoing sequences
        for (auto & slot : slots) {
            if (slot.state != SLOT_STATE_GENERATING) {
                continue;
            }

            // check if we can batch this slot with the previous one
            if (!slot_batched) {
                slot_batched = &slot;
            } else if (!slot_batched->can_batch_with(slot)) {
                continue;
            }

            slot.i_batch = batch.n_tokens;

            common_batch_add(batch, slot.sampled, slot.n_past, { slot.id }, true);

            slot.n_past += 1;

            if (slot.params.cache_prompt) {
                slot.cache_tokens.push_back(slot.sampled);
            }

            SLT_DBG(slot, "slot decode token, n_ctx = %d, n_past = %d, n_cache_tokens = %d, truncated = %d\n",
                    slot.n_ctx, slot.n_past, (int) slot.cache_tokens.size(), slot.truncated);
        }

        // process in chunks of params.n_batch
        int32_t n_batch  = llama_n_batch(ctx);
        int32_t n_ubatch = llama_n_ubatch(ctx);

        // next, batch any pending prompts without exceeding n_batch
        if (params_base.cont_batching || batch.n_tokens == 0) {
            for (auto & slot : slots) {
                // check if we can batch this slot with the previous one
                if (slot.is_processing()) {
                    if (!slot_batched) {
                        slot_batched = &slot;
                    } else if (!slot_batched->can_batch_with(slot)) {
                        continue;
                    }
                }

                // this slot still has a prompt to be processed
                if (slot.state == SLOT_STATE_PROCESSING_PROMPT || slot.state == SLOT_STATE_STARTED) {
                    auto & prompt_tokens = slot.prompt_tokens;

                    // TODO: maybe move branch to outside of this loop in the future
                    if (slot.state == SLOT_STATE_STARTED) {
                        slot.t_start_process_prompt = ggml_time_us();
                        slot.t_start_generation = 0;

                        slot.n_past = 0;
                        slot.n_prompt_tokens = prompt_tokens.size();
                        slot.state = SLOT_STATE_PROCESSING_PROMPT;

                        SLT_INF(slot, "new prompt, n_ctx_slot = %d, n_keep = %d, n_prompt_tokens = %d\n", slot.n_ctx, slot.params.n_keep, slot.n_prompt_tokens);

                        // print prompt tokens (for debugging)
                        if (1) {
                            // first 16 tokens (avoid flooding logs)
                            for (int i = 0; i < std::min<int>(16, prompt_tokens.size()); i++) {
                                SLT_DBG(slot, "prompt token %3d: %6d '%s'\n", i, prompt_tokens[i], common_token_to_piece(ctx, prompt_tokens[i]).c_str());
                            }
                        } else {
                            // all
                            for (int i = 0; i < (int) prompt_tokens.size(); i++) {
                                SLT_DBG(slot, "prompt token %3d: %6d '%s'\n", i, prompt_tokens[i], common_token_to_piece(ctx, prompt_tokens[i]).c_str());
                            }
                        }

                        // empty prompt passed -> release the slot and send empty response
                        if (prompt_tokens.empty()) {
                            SLT_WRN(slot, "%s", "empty prompt - releasing slot\n");

                            slot.release();
                            slot.print_timings();
                            send_final_response(slot);
                            continue;
                        }

                        if (slot.is_non_causal()) {
                            if (slot.n_prompt_tokens > n_ubatch) {
                                slot.release();
                                send_error(slot, "input is too large to process. increase the physical batch size", ERROR_TYPE_SERVER);
                                continue;
                            }

                            if (slot.n_prompt_tokens > slot.n_ctx) {
                                slot.release();
                                send_error(slot, "input is larger than the max context size. skipping", ERROR_TYPE_SERVER);
                                continue;
                            }
                        } else {
                            if (!params_base.ctx_shift) {
                                // if context shift is disabled, we make sure prompt size is smaller than KV size
                                // TODO: there should be a separate parameter that control prompt truncation
                                //       context shift should be applied only during the generation phase
                                if (slot.n_prompt_tokens >= slot.n_ctx) {
                                    slot.release();
                                    send_error(slot, "the request exceeds the available context size. try increasing the context size or enable context shift", ERROR_TYPE_INVALID_REQUEST);
                                    continue;
                                }
                            }
                            if (slot.params.n_keep < 0) {
                                slot.params.n_keep = slot.n_prompt_tokens;
                            }
                            slot.params.n_keep = std::min(slot.n_ctx - 4, slot.params.n_keep);

                            // if input prompt is too big, truncate it
                            if (slot.n_prompt_tokens >= slot.n_ctx) {
                                const int n_left = slot.n_ctx - slot.params.n_keep;

                                const int n_block_size = n_left / 2;
                                const int erased_blocks = (slot.n_prompt_tokens - slot.params.n_keep - n_block_size) / n_block_size;

                                llama_tokens new_tokens(
                                        prompt_tokens.begin(),
                                        prompt_tokens.begin() + slot.params.n_keep);

                                new_tokens.insert(
                                        new_tokens.end(),
                                        prompt_tokens.begin() + slot.params.n_keep + erased_blocks * n_block_size,
                                        prompt_tokens.end());

                                prompt_tokens = std::move(new_tokens);

                                slot.truncated = true;
                                slot.n_prompt_tokens = prompt_tokens.size();

                                SLT_WRN(slot, "input truncated, n_ctx = %d, n_keep = %d, n_left = %d, n_prompt_tokens = %d\n", slot.n_ctx, slot.params.n_keep, n_left, slot.n_prompt_tokens);

                                GGML_ASSERT(slot.n_prompt_tokens < slot.n_ctx);
                            }

                            if (slot.params.cache_prompt) {
                                // reuse any previously computed tokens that are common with the new prompt
                                slot.n_past = common_lcp(slot.cache_tokens, prompt_tokens);

                                // reuse chunks from the cached prompt by shifting their KV cache in the new position
                                if (params_base.n_cache_reuse > 0) {
                                    size_t head_c = slot.n_past; // cache
                                    size_t head_p = slot.n_past; // current prompt

                                    SLT_DBG(slot, "trying to reuse chunks with size > %d, slot.n_past = %d\n", params_base.n_cache_reuse, slot.n_past);

                                    while (head_c < slot.cache_tokens.size() &&
                                           head_p < prompt_tokens.size()) {

                                        size_t n_match = 0;
                                        while (head_c + n_match < slot.cache_tokens.size() &&
                                               head_p + n_match < prompt_tokens.size()     &&
                                               slot.cache_tokens[head_c + n_match] == prompt_tokens[head_p + n_match]) {

                                            n_match++;
                                        }

                                        if (n_match >= (size_t) params_base.n_cache_reuse) {
                                            SLT_INF(slot, "reusing chunk with size %zu, shifting KV cache [%zu, %zu) -> [%zu, %zu)\n", n_match, head_c, head_c + n_match, head_p, head_p + n_match);
                                            //for (size_t i = head_p; i < head_p + n_match; i++) {
                                            //    SLT_DBG(slot, "cache token %3zu: %6d '%s'\n", i, prompt_tokens[i], common_token_to_piece(ctx, prompt_tokens[i]).c_str());
                                            //}

                                            const int64_t kv_shift = (int64_t) head_p - (int64_t) head_c;

                                            llama_kv_cache_seq_rm (ctx, slot.id, head_p, head_c);
                                            llama_kv_cache_seq_add(ctx, slot.id, head_c, -1,     kv_shift);

                                            for (size_t i = 0; i < n_match; i++) {
                                                slot.cache_tokens[head_p + i] = slot.cache_tokens[head_c + i];
                                                slot.n_past++;
                                            }

                                            head_c += n_match;
                                            head_p += n_match;
                                        } else {
                                            head_c += 1;
                                        }
                                    }

                                    SLT_DBG(slot, "after context reuse, new slot.n_past = %d\n", slot.n_past);
                                }
                            }
                        }

                        if (slot.n_past == slot.n_prompt_tokens && slot.n_past > 0) {
                            // we have to evaluate at least 1 token to generate logits.
                            SLT_WRN(slot, "need to evaluate at least 1 token to generate logits, n_past = %d, n_prompt_tokens = %d\n", slot.n_past, slot.n_prompt_tokens);

                            slot.n_past--;
                        }

                        slot.n_prompt_tokens_processed = 0;
                    }

                    // non-causal tasks require to fit the entire prompt in the physical batch
                    if (slot.is_non_causal()) {
                        // cannot fit the prompt in the current batch - will try next iter
                        if (batch.n_tokens + slot.n_prompt_tokens > n_batch) {
                            continue;
                        }
                    }

                    // keep only the common part
                    if (!llama_kv_cache_seq_rm(ctx, slot.id, slot.n_past, -1)) {
                        // could not partially delete (likely using a non-Transformer model)
                        llama_kv_cache_seq_rm(ctx, slot.id, -1, -1);

                        // there is no common part left
                        slot.n_past = 0;
                    }

                    SLT_INF(slot, "kv cache rm [%d, end)\n", slot.n_past);

                    // remove the non-common part from the cache
                    slot.cache_tokens.resize(slot.n_past);

                    // add prompt tokens for processing in the current batch
                    while (slot.n_past < slot.n_prompt_tokens && batch.n_tokens < n_batch) {
                        // without pooling, we want to output the embeddings for all the tokens in the batch
                        const bool need_embd = slot.task_type == SERVER_TASK_TYPE_EMBEDDING && llama_pooling_type(slot.ctx) == LLAMA_POOLING_TYPE_NONE;

                        common_batch_add(batch, prompt_tokens[slot.n_past], slot.n_past, { slot.id }, need_embd);

                        if (slot.params.cache_prompt) {
                            slot.cache_tokens.push_back(prompt_tokens[slot.n_past]);
                        }

                        slot.n_prompt_tokens_processed++;
                        slot.n_past++;
                    }

                    SLT_INF(slot, "prompt processing progress, n_past = %d, n_tokens = %d, progress = %f\n", slot.n_past, batch.n_tokens, (float) slot.n_prompt_tokens_processed / slot.n_prompt_tokens);

                    // entire prompt has been processed
                    if (slot.n_past == slot.n_prompt_tokens) {
                        slot.state = SLOT_STATE_DONE_PROMPT;

                        GGML_ASSERT(batch.n_tokens > 0);

                        common_sampler_reset(slot.smpl);

                        // Process all prompt tokens through sampler system
                        for (int i = 0; i < slot.n_prompt_tokens; ++i) {
                            common_sampler_accept(slot.smpl, prompt_tokens[i], false);
                        }

                        // extract the logits only for the last token
                        batch.logits[batch.n_tokens - 1] = true;

                        slot.n_decoded = 0;
                        slot.i_batch   = batch.n_tokens - 1;

                        SLT_INF(slot, "prompt done, n_past = %d, n_tokens = %d\n", slot.n_past, batch.n_tokens);
                    }
                }

                if (batch.n_tokens >= n_batch) {
                    break;
                }
            }
        }

        if (batch.n_tokens == 0) {
            SRV_WRN("%s", "no tokens to decode\n");
            return;
        }

        SRV_DBG("decoding batch, n_tokens = %d\n", batch.n_tokens);

        if (slot_batched) {
            // make sure we're in the right embedding mode
            llama_set_embeddings(ctx, slot_batched->is_non_causal());
            // apply lora, only need to do it once per batch
            common_set_adapter_lora(ctx, slot_batched->lora);
        }

        // process the created batch of tokens
        for (int32_t i = 0; i < batch.n_tokens; i += n_batch) {
            const int32_t n_tokens = std::min(n_batch, batch.n_tokens - i);

            llama_batch batch_view = {
                n_tokens,
                batch.token    + i,
                nullptr,
                batch.pos      + i,
                batch.n_seq_id + i,
                batch.seq_id   + i,
                batch.logits   + i,
            };

            const int ret = llama_decode(ctx, batch_view);
            metrics.on_decoded(slots);

            if (ret != 0) {
                if (n_batch == 1 || ret < 0) {
                    // if you get here, it means the KV cache is full - try increasing it via the context size
                    SRV_ERR("failed to decode the batch: KV cache is full - try increasing it via the context size, i = %d, n_batch = %d, ret = %d\n", i, n_batch, ret);
                    for (auto & slot : slots) {
                        slot.release();
                        send_error(slot, "Input prompt is too big compared to KV size. Please try increasing KV size.");
                    }
                    break; // break loop of n_batch
                }

                // retry with half the batch size to try to find a free slot in the KV cache
                n_batch /= 2;
                i -= n_batch;

                SRV_WRN("failed to find free space in the KV cache, retrying with smaller batch size - try increasing it via the context size or enable defragmentation, i = %d, n_batch = %d, ret = %d\n", i, n_batch, ret);

                continue; // continue loop of n_batch
            }

            for (auto & slot : slots) {
                if (slot.i_batch < (int) i || slot.i_batch >= (int) (i + n_tokens)) {
                    continue; // continue loop of slots
                }

                if (slot.state == SLOT_STATE_DONE_PROMPT) {
                    if (slot.task_type == SERVER_TASK_TYPE_EMBEDDING) {
                        // prompt evaluated for embedding
                        send_embedding(slot, batch_view);
                        slot.release();
                        slot.i_batch = -1;
                        continue; // continue loop of slots
                    }

                    if (slot.task_type == SERVER_TASK_TYPE_RERANK) {
                        send_rerank(slot, batch_view);
                        slot.release();
                        slot.i_batch = -1;
                        continue; // continue loop of slots
                    }

                    // prompt evaluated for next-token prediction
                    slot.state = SLOT_STATE_GENERATING;
                } else if (slot.state != SLOT_STATE_GENERATING) {
                    continue; // continue loop of slots
                }

                const int tok_idx = slot.i_batch - i;

                llama_token id = common_sampler_sample(slot.smpl, ctx, tok_idx);

                slot.i_batch = -1;

                common_sampler_accept(slot.smpl, id, true);

                slot.n_decoded += 1;

                const int64_t t_current = ggml_time_us();

                if (slot.n_decoded == 1) {
                    slot.t_start_generation = t_current;
                    slot.t_prompt_processing = (slot.t_start_generation - slot.t_start_process_prompt) / 1e3;
                    metrics.on_prompt_eval(slot);
                }

                slot.t_token_generation = (t_current - slot.t_start_generation) / 1e3;

                completion_token_output result;
                result.tok          = id;
                result.text_to_send = common_token_to_piece(ctx, result.tok, params_base.special);
                result.prob         = 1.0f; // TODO: set it here instead of doing inside populate_token_probs

                if (slot.params.sampling.n_probs > 0) {
                    populate_token_probs(slot, result, slot.params.post_sampling_probs, params_base.special, tok_idx);
                }

                if (!process_token(result, slot)) {
                    // release slot because of stop condition
                    slot.release();
                    slot.print_timings();
                    send_final_response(slot);
                    metrics.on_prediction(slot);
                    continue;
                }
            }

            // do speculative decoding
            for (auto & slot : slots) {
                if (!slot.is_processing() || !slot.can_speculate()) {
                    continue;
                }

                if (slot.state != SLOT_STATE_GENERATING) {
                    continue;
                }

                // determine the max draft that fits the current slot state
                int n_draft_max = slot.params.speculative.n_max;

                // note: n_past is not yet increased for the `id` token sampled above
                //       also, need to leave space for 1 extra token to allow context shifts
                n_draft_max = std::min(n_draft_max, slot.n_ctx - slot.n_past - 2);

                if (slot.n_remaining > 0) {
                    n_draft_max = std::min(n_draft_max, slot.n_remaining - 1);
                }

                SLT_DBG(slot, "max possible draft: %d\n", n_draft_max);

                if (n_draft_max < slot.params.speculative.n_min) {
                    SLT_DBG(slot, "the max possible draft is too small: %d < %d - skipping speculative decoding\n", n_draft_max, slot.params.speculative.n_min);

                    continue;
                }

                llama_token id = slot.sampled;

                struct common_speculative_params params_spec;
                params_spec.n_draft   = n_draft_max;
                params_spec.n_reuse   = llama_n_ctx(slot.ctx_dft) - slot.params.speculative.n_max;
                params_spec.p_min     = slot.params.speculative.p_min;

                llama_tokens draft = common_speculative_gen_draft(slot.spec, params_spec, slot.cache_tokens, id);

                // ignore small drafts
                if (slot.params.speculative.n_min > (int) draft.size()) {
                    SLT_DBG(slot, "ignoring small draft: %d < %d\n", (int) draft.size(), slot.params.speculative.n_min);

                    continue;
                }

                // construct the speculation batch
                common_batch_clear(slot.batch_spec);
                common_batch_add  (slot.batch_spec, id, slot.n_past, { slot.id }, true);

                for (size_t i = 0; i < draft.size(); ++i) {
                    common_batch_add(slot.batch_spec, draft[i], slot.n_past + 1 + i, { slot.id }, true);
                }

                SLT_DBG(slot, "decoding speculative batch, size = %d\n", slot.batch_spec.n_tokens);

                llama_decode(ctx, slot.batch_spec);

                // the accepted tokens from the speculation
                const auto ids = common_sampler_sample_and_accept_n(slot.smpl, ctx, draft);

                slot.n_past    += ids.size();
                slot.n_decoded += ids.size();

                slot.cache_tokens.push_back(id);
                slot.cache_tokens.insert(slot.cache_tokens.end(), ids.begin(), ids.end() - 1);

                llama_kv_cache_seq_rm(ctx, slot.id, slot.n_past, -1);

                for (size_t i = 0; i < ids.size(); ++i) {
                    completion_token_output result;

                    result.tok          = ids[i];
                    result.text_to_send = common_token_to_piece(ctx, result.tok, params_base.special);
                    result.prob         = 1.0f; // set later

                    // TODO: set result.probs

                    if (!process_token(result, slot)) {
                        // release slot because of stop condition
                        slot.release();
                        slot.print_timings();
                        send_final_response(slot);
                        metrics.on_prediction(slot);
                        break;
                    }
                }

                SLT_DBG(slot, "accepted %d/%d draft tokens, new n_past = %d\n", (int) ids.size() - 1, (int) draft.size(), slot.n_past);
            }
        }

        SRV_DBG("%s", "run slots completed\n");
    }

    json model_meta() const {
        return json {
            {"vocab_type",  llama_vocab_type       (vocab)},
            {"n_vocab",     llama_vocab_n_tokens   (vocab)},
            {"n_ctx_train", llama_model_n_ctx_train(model)},
            {"n_embd",      llama_model_n_embd     (model)},
            {"n_params",    llama_model_n_params   (model)},
            {"size",        llama_model_size       (model)},
        };
    }
};

static void log_server_request(const httplib::Request & req, const httplib::Response & res) {
    // skip GH copilot requests when using default port
    if (req.path == "/v1/health" || req.path == "/v1/completions") {
        return;
    }

    LOG_INF("request: %s %s %s %d\n", req.method.c_str(), req.path.c_str(), req.remote_addr.c_str(), res.status);

    LOG_DBG("request:  %s\n", req.body.c_str());
    LOG_DBG("response: %s\n", res.body.c_str());
}

std::function<void(int)> shutdown_handler;
std::atomic_flag is_terminating = ATOMIC_FLAG_INIT;

inline void signal_handler(int signal) {
    if (is_terminating.test_and_set()) {
        // in case it hangs, we can force terminate the server by hitting Ctrl+C twice
        // this is for better developer experience, we can remove when the server is stable enough
        fprintf(stderr, "Received second interrupt, terminating immediately.\n");
        exit(1);
    }

    shutdown_handler(signal);
}

int main(int argc, char ** argv) {
    // own arguments required by this example
    common_params params;

    if (!common_params_parse(argc, argv, params, LLAMA_EXAMPLE_SERVER)) {
        return 1;
    }

    common_init();

    // struct that contains llama context and inference
    server_context ctx_server;

    llama_backend_init();
    llama_numa_init(params.numa);

    LOG_INF("system info: n_threads = %d, n_threads_batch = %d, total_threads = %d\n", params.cpuparams.n_threads, params.cpuparams_batch.n_threads, std::thread::hardware_concurrency());
    LOG_INF("\n");
    LOG_INF("%s\n", common_params_get_system_info(params).c_str());
    LOG_INF("\n");

    std::unique_ptr<httplib::Server> svr;
#ifdef CPPHTTPLIB_OPENSSL_SUPPORT
    if (params.ssl_file_key != "" && params.ssl_file_cert != "") {
        LOG_INF("Running with SSL: key = %s, cert = %s\n", params.ssl_file_key.c_str(), params.ssl_file_cert.c_str());
        svr.reset(
            new httplib::SSLServer(params.ssl_file_cert.c_str(), params.ssl_file_key.c_str())
        );
    } else {
        LOG_INF("Running without SSL\n");
        svr.reset(new httplib::Server());
    }
#else
    if (params.ssl_file_key != "" && params.ssl_file_cert != "") {
        LOG_ERR("Server is built without SSL support\n");
        return 1;
    }
    svr.reset(new httplib::Server());
#endif

    std::atomic<server_state> state{SERVER_STATE_LOADING_MODEL};

    svr->set_default_headers({{"Server", "llama.cpp"}});
    svr->set_logger(log_server_request);

    auto res_error = [](httplib::Response & res, const json & error_data) {
        json final_response {{"error", error_data}};
        res.set_content(safe_json_to_str(final_response), MIMETYPE_JSON);
        res.status = json_value(error_data, "code", 500);
    };

    auto res_ok = [](httplib::Response & res, const json & data) {
        res.set_content(safe_json_to_str(data), MIMETYPE_JSON);
        res.status = 200;
    };

    svr->set_exception_handler([&res_error](const httplib::Request &, httplib::Response & res, const std::exception_ptr & ep) {
        std::string message;
        try {
            std::rethrow_exception(ep);
        } catch (const std::exception & e) {
            message = e.what();
        } catch (...) {
            message = "Unknown Exception";
        }

        json formatted_error = format_error_response(message, ERROR_TYPE_SERVER);
        LOG_WRN("got exception: %s\n", formatted_error.dump().c_str());
        res_error(res, formatted_error);
    });

    svr->set_error_handler([&res_error](const httplib::Request &, httplib::Response & res) {
        if (res.status == 404) {
            res_error(res, format_error_response("File Not Found", ERROR_TYPE_NOT_FOUND));
        }
        // for other error codes, we skip processing here because it's already done by res_error()
    });

    // set timeouts and change hostname and port
    svr->set_read_timeout (params.timeout_read);
    svr->set_write_timeout(params.timeout_write);

    std::unordered_map<std::string, std::string> log_data;

    log_data["hostname"] = params.hostname;
    log_data["port"]     = std::to_string(params.port);

    if (params.api_keys.size() == 1) {
        auto key = params.api_keys[0];
        log_data["api_key"] = "api_key: ****" + key.substr(std::max((int)(key.length() - 4), 0));
    } else if (params.api_keys.size() > 1) {
        log_data["api_key"] = "api_key: " + std::to_string(params.api_keys.size()) + " keys loaded";
    }

    // Necessary similarity of prompt for slot selection
    ctx_server.slot_prompt_similarity = params.slot_prompt_similarity;

    //
    // Middlewares
    //

    auto middleware_validate_api_key = [&params, &res_error](const httplib::Request & req, httplib::Response & res) {
        static const std::unordered_set<std::string> public_endpoints = {
            "/health",
            "/models",
            "/v1/models",
        };

        // If API key is not set, skip validation
        if (params.api_keys.empty()) {
            return true;
        }

        // If path is public or is static file, skip validation
        if (public_endpoints.find(req.path) != public_endpoints.end() || req.path == "/") {
            return true;
        }

        // Check for API key in the header
        auto auth_header = req.get_header_value("Authorization");

        std::string prefix = "Bearer ";
        if (auth_header.substr(0, prefix.size()) == prefix) {
            std::string received_api_key = auth_header.substr(prefix.size());
            if (std::find(params.api_keys.begin(), params.api_keys.end(), received_api_key) != params.api_keys.end()) {
                return true; // API key is valid
            }
        }

        // API key is invalid or not provided
        res_error(res, format_error_response("Invalid API Key", ERROR_TYPE_AUTHENTICATION));

        LOG_WRN("Unauthorized: Invalid API Key\n");

        return false;
    };

    auto middleware_server_state = [&res_error, &state](const httplib::Request & req, httplib::Response & res) {
        server_state current_state = state.load();
        if (current_state == SERVER_STATE_LOADING_MODEL) {
            auto tmp = string_split<std::string>(req.path, '.');
            if (req.path == "/" || tmp.back() == "html") {
                res.set_content(reinterpret_cast<const char*>(loading_html), loading_html_len, "text/html; charset=utf-8");
                res.status = 503;
            } else {
                res_error(res, format_error_response("Loading model", ERROR_TYPE_UNAVAILABLE));
            }
            return false;
        }
        return true;
    };

    // register server middlewares
    svr->set_pre_routing_handler([&middleware_validate_api_key, &middleware_server_state](const httplib::Request & req, httplib::Response & res) {
        res.set_header("Access-Control-Allow-Origin", req.get_header_value("Origin"));
        // If this is OPTIONS request, skip validation because browsers don't include Authorization header
        if (req.method == "OPTIONS") {
            res.set_header("Access-Control-Allow-Credentials", "true");
            res.set_header("Access-Control-Allow-Methods",     "GET, POST");
            res.set_header("Access-Control-Allow-Headers",     "*");
            res.set_content("", "text/html"); // blank response, no data
            return httplib::Server::HandlerResponse::Handled; // skip further processing
        }
        if (!middleware_server_state(req, res)) {
            return httplib::Server::HandlerResponse::Handled;
        }
        if (!middleware_validate_api_key(req, res)) {
            return httplib::Server::HandlerResponse::Handled;
        }
        return httplib::Server::HandlerResponse::Unhandled;
    });

    //
    // Route handlers (or controllers)
    //

    const auto handle_health = [&](const httplib::Request &, httplib::Response & res) {
        // error and loading states are handled by middleware
        json health = {{"status", "ok"}};
        res_ok(res, health);
    };

    const auto handle_slots = [&](const httplib::Request & req, httplib::Response & res) {
        if (!params.endpoint_slots) {
            res_error(res, format_error_response("This server does not support slots endpoint. Start it with `--slots`", ERROR_TYPE_NOT_SUPPORTED));
            return;
        }

        // request slots data using task queue
        server_task task(SERVER_TASK_TYPE_METRICS);
        task.id = ctx_server.queue_tasks.get_new_id();
        ctx_server.queue_results.add_waiting_task_id(task.id);
        ctx_server.queue_tasks.post(task, true); // high-priority task

        // get the result
        server_task_result_ptr result = ctx_server.queue_results.recv(task.id);
        ctx_server.queue_results.remove_waiting_task_id(task.id);

        if (result->is_error()) {
            res_error(res, result->to_json());
            return;
        }

        // TODO: get rid of this dynamic_cast
        auto res_metrics = dynamic_cast<server_task_result_metrics*>(result.get());
        GGML_ASSERT(res_metrics != nullptr);

        // optionally return "fail_on_no_slot" error
        if (req.has_param("fail_on_no_slot")) {
            if (res_metrics->n_idle_slots == 0) {
                res_error(res, format_error_response("no slot available", ERROR_TYPE_UNAVAILABLE));
                return;
            }
        }

        res_ok(res, res_metrics->slots_data);
    };

    const auto handle_metrics = [&](const httplib::Request &, httplib::Response & res) {
        if (!params.endpoint_metrics) {
            res_error(res, format_error_response("This server does not support metrics endpoint. Start it with `--metrics`", ERROR_TYPE_NOT_SUPPORTED));
            return;
        }

        // request slots data using task queue
        server_task task(SERVER_TASK_TYPE_METRICS);
        task.id = ctx_server.queue_tasks.get_new_id();
        task.metrics_reset_bucket = true;

        ctx_server.queue_results.add_waiting_task_id(task.id);
        ctx_server.queue_tasks.post(task, true); // high-priority task

        // get the result
        server_task_result_ptr result = ctx_server.queue_results.recv(task.id);
        ctx_server.queue_results.remove_waiting_task_id(task.id);

        if (result->is_error()) {
            res_error(res, result->to_json());
            return;
        }

        // TODO: get rid of this dynamic_cast
        auto res_metrics = dynamic_cast<server_task_result_metrics*>(result.get());
        GGML_ASSERT(res_metrics != nullptr);

        // metrics definition: https://prometheus.io/docs/practices/naming/#metric-names
        json all_metrics_def = json {
            {"counter", {{
                    {"name",  "prompt_tokens_total"},
                    {"help",  "Number of prompt tokens processed."},
                    {"value",  (uint64_t) res_metrics->n_prompt_tokens_processed_total}
            }, {
                    {"name",  "prompt_seconds_total"},
                    {"help",  "Prompt process time"},
                    {"value",  (uint64_t) res_metrics->t_prompt_processing_total / 1.e3}
            }, {
                    {"name",  "tokens_predicted_total"},
                    {"help",  "Number of generation tokens processed."},
                    {"value",  (uint64_t) res_metrics->n_tokens_predicted_total}
            }, {
                    {"name",  "tokens_predicted_seconds_total"},
                    {"help",  "Predict process time"},
                    {"value",  (uint64_t) res_metrics->t_tokens_generation_total / 1.e3}
            }, {
                    {"name",  "n_decode_total"},
                    {"help",  "Total number of llama_decode() calls"},
                    {"value",  res_metrics->n_decode_total}
            }, {
                    {"name",  "n_busy_slots_per_decode"},
                    {"help",  "Average number of busy slots per llama_decode() call"},
                    {"value",  (float) res_metrics->n_busy_slots_total / (float) res_metrics->n_decode_total}
            }}},
            {"gauge", {{
                    {"name",  "prompt_tokens_seconds"},
                    {"help",  "Average prompt throughput in tokens/s."},
                    {"value",  res_metrics->n_prompt_tokens_processed ? 1.e3 / res_metrics->t_prompt_processing * res_metrics->n_prompt_tokens_processed : 0.}
            },{
                    {"name",  "predicted_tokens_seconds"},
                    {"help",  "Average generation throughput in tokens/s."},
                    {"value",  res_metrics->n_tokens_predicted ? 1.e3 / res_metrics->t_tokens_generation * res_metrics->n_tokens_predicted : 0.}
            },{
                    {"name",  "kv_cache_usage_ratio"},
                    {"help",  "KV-cache usage. 1 means 100 percent usage."},
                    {"value",  1. * res_metrics->kv_cache_used_cells / params.n_ctx}
            },{
                    {"name",  "kv_cache_tokens"},
                    {"help",  "KV-cache tokens."},
                    {"value",  (uint64_t) res_metrics->kv_cache_tokens_count}
            },{
                    {"name",  "requests_processing"},
                    {"help",  "Number of request processing."},
                    {"value",  (uint64_t) res_metrics->n_processing_slots}
            },{
                    {"name",  "requests_deferred"},
                    {"help",  "Number of request deferred."},
                    {"value",  (uint64_t) res_metrics->n_tasks_deferred}
            }}}
        };

        std::stringstream prometheus;

        for (const auto & el : all_metrics_def.items()) {
            const auto & type        = el.key();
            const auto & metrics_def = el.value();

            for (const auto & metric_def : metrics_def) {
                const std::string name = metric_def.at("name");
                const std::string help = metric_def.at("help");

                auto value = json_value(metric_def, "value", 0.);
                prometheus << "# HELP llamacpp:" << name << " " << help  << "\n"
                            << "# TYPE llamacpp:" << name << " " << type  << "\n"
                            << "llamacpp:"        << name << " " << value << "\n";
            }
        }

        res.set_header("Process-Start-Time-Unix", std::to_string(res_metrics->t_start));

        res.set_content(prometheus.str(), "text/plain; version=0.0.4");
        res.status = 200; // HTTP OK
    };

    const auto handle_slots_save = [&ctx_server, &res_error, &res_ok, &params](const httplib::Request & req, httplib::Response & res, int id_slot) {
        json request_data = json::parse(req.body);
        std::string filename = request_data.at("filename");
        if (!fs_validate_filename(filename)) {
            res_error(res, format_error_response("Invalid filename", ERROR_TYPE_INVALID_REQUEST));
            return;
        }
        std::string filepath = params.slot_save_path + filename;

        server_task task(SERVER_TASK_TYPE_SLOT_SAVE);
        task.id = ctx_server.queue_tasks.get_new_id();
        task.slot_action.slot_id  = id_slot;
        task.slot_action.filename = filename;
        task.slot_action.filepath = filepath;

        ctx_server.queue_results.add_waiting_task_id(task.id);
        ctx_server.queue_tasks.post(task);

        server_task_result_ptr result = ctx_server.queue_results.recv(task.id);
        ctx_server.queue_results.remove_waiting_task_id(task.id);

        if (result->is_error()) {
            res_error(res, result->to_json());
            return;
        }

        res_ok(res, result->to_json());
    };

    const auto handle_slots_restore = [&ctx_server, &res_error, &res_ok, &params](const httplib::Request & req, httplib::Response & res, int id_slot) {
        json request_data = json::parse(req.body);
        std::string filename = request_data.at("filename");
        if (!fs_validate_filename(filename)) {
            res_error(res, format_error_response("Invalid filename", ERROR_TYPE_INVALID_REQUEST));
            return;
        }
        std::string filepath = params.slot_save_path + filename;

        server_task task(SERVER_TASK_TYPE_SLOT_RESTORE);
        task.id = ctx_server.queue_tasks.get_new_id();
        task.slot_action.slot_id  = id_slot;
        task.slot_action.filename = filename;
        task.slot_action.filepath = filepath;

        ctx_server.queue_results.add_waiting_task_id(task.id);
        ctx_server.queue_tasks.post(task);

        server_task_result_ptr result = ctx_server.queue_results.recv(task.id);
        ctx_server.queue_results.remove_waiting_task_id(task.id);

        if (result->is_error()) {
            res_error(res, result->to_json());
            return;
        }

        GGML_ASSERT(dynamic_cast<server_task_result_slot_save_load*>(result.get()) != nullptr);
        res_ok(res, result->to_json());
    };

    const auto handle_slots_erase = [&ctx_server, &res_error, &res_ok](const httplib::Request & /* req */, httplib::Response & res, int id_slot) {
        server_task task(SERVER_TASK_TYPE_SLOT_ERASE);
        task.id = ctx_server.queue_tasks.get_new_id();
        task.slot_action.slot_id = id_slot;

        ctx_server.queue_results.add_waiting_task_id(task.id);
        ctx_server.queue_tasks.post(task);

        server_task_result_ptr result = ctx_server.queue_results.recv(task.id);
        ctx_server.queue_results.remove_waiting_task_id(task.id);

        if (result->is_error()) {
            res_error(res, result->to_json());
            return;
        }

        GGML_ASSERT(dynamic_cast<server_task_result_slot_erase*>(result.get()) != nullptr);
        res_ok(res, result->to_json());
    };

    const auto handle_slots_action = [&params, &res_error, &handle_slots_save, &handle_slots_restore, &handle_slots_erase](const httplib::Request & req, httplib::Response & res) {
        if (params.slot_save_path.empty()) {
            res_error(res, format_error_response("This server does not support slots action. Start it with `--slot-save-path`", ERROR_TYPE_NOT_SUPPORTED));
            return;
        }

        std::string id_slot_str = req.path_params.at("id_slot");
        int id_slot;

        try {
            id_slot = std::stoi(id_slot_str);
        } catch (const std::exception &) {
            res_error(res, format_error_response("Invalid slot ID", ERROR_TYPE_INVALID_REQUEST));
            return;
        }

        std::string action = req.get_param_value("action");

        if (action == "save") {
            handle_slots_save(req, res, id_slot);
        } else if (action == "restore") {
            handle_slots_restore(req, res, id_slot);
        } else if (action == "erase") {
            handle_slots_erase(req, res, id_slot);
        } else {
            res_error(res, format_error_response("Invalid action", ERROR_TYPE_INVALID_REQUEST));
        }
    };

    std::mutex chat_templates_mutex;
    std::optional<llama_chat_templates> chat_templates;

    auto get_chat_templates = [&ctx_server, &chat_templates_mutex, &chat_templates]() -> const llama_chat_templates & {
        std::lock_guard<std::mutex> lock(chat_templates_mutex);
        if (!chat_templates) {
            chat_templates = llama_chat_templates_from_model(ctx_server.model, ctx_server.params_base.chat_template);
        }
        return *chat_templates;
    };

    const auto handle_props = [&ctx_server, &res_ok, &get_chat_templates](const httplib::Request &, httplib::Response & res) {
        // this endpoint is publicly available, please only return what is safe to be exposed
        const auto & templates = get_chat_templates();
<<<<<<< HEAD
        const auto vocab = llama_model_get_vocab(ctx_server.model);
=======
>>>>>>> 81c0d437
        json data = {
            { "default_generation_settings", ctx_server.default_generation_settings_for_props },
            { "total_slots",                 ctx_server.params_base.n_parallel },
            { "model_path",                  ctx_server.params_base.model },
<<<<<<< HEAD
            { "bos_token",                   common_token_to_piece(vocab, llama_vocab_bos(vocab), true) },
            { "eos_token",                   common_token_to_piece(vocab, llama_vocab_eos(vocab), true) },
=======
>>>>>>> 81c0d437
            { "chat_template",               templates.default_template.source() },
            { "build_info",                  build_info },
        };
        if (ctx_server.params_base.use_jinja && templates.tool_use_template) {
            data["chat_template_tool_use"] = templates.tool_use_template->source();
        }
<<<<<<< HEAD
=======

>>>>>>> 81c0d437
        res_ok(res, data);
    };

    const auto handle_props_change = [&ctx_server, &res_error, &res_ok](const httplib::Request & req, httplib::Response & res) {
        if (!ctx_server.params_base.endpoint_props) {
            res_error(res, format_error_response("This server does not support changing global properties. Start it with `--props`", ERROR_TYPE_NOT_SUPPORTED));
            return;
        }

        json data = json::parse(req.body);

        // update any props here

        res_ok(res, {{ "success", true }});
    };

    // handle completion-like requests (completion, chat, infill)
    // we can optionally provide a custom format for partial results and final results
    const auto handle_completions_impl = [&ctx_server, &res_error, &res_ok](
            server_task_type type,
            json & data,
            httplib::Response & res,
            oaicompat_type oaicompat,
            llama_tool_call_style tool_call_style = llama_tool_call_style::None) {
        GGML_ASSERT(type == SERVER_TASK_TYPE_COMPLETION || type == SERVER_TASK_TYPE_INFILL);

        if (ctx_server.params_base.embedding) {
            res_error(res, format_error_response("This server does not support completions. Start it without `--embeddings`", ERROR_TYPE_NOT_SUPPORTED));
            return;
        }

        auto completion_id = gen_chatcmplid();
        std::vector<server_task> tasks;

        try {
            std::vector<llama_tokens> tokenized_prompts = tokenize_input_prompts(ctx_server.vocab, data.at("prompt"), true, true);
            tasks.reserve(tokenized_prompts.size());
            for (size_t i = 0; i < tokenized_prompts.size(); i++) {
                server_task task = server_task(type);

                task.id    = ctx_server.queue_tasks.get_new_id();
                task.index = i;

                task.prompt_tokens    = std::move(tokenized_prompts[i]);
                task.params           = server_task::params_from_json_cmpl(
                                            ctx_server.ctx,
                                            ctx_server.params_base,
                                            data);
                task.id_selected_slot = json_value(data, "id_slot", -1);

                // OAI-compat
                task.params.oaicompat                 = oaicompat;
                task.params.oaicompat_cmpl_id         = completion_id;
                task.params.oaicompat_tools           = json_value(data, "tools", json());
                task.params.oaicompat_tool_call_style = tool_call_style;
                // oaicompat_model is already populated by params_from_json_cmpl

                tasks.push_back(task);
            }
        } catch (const std::exception & e) {
            res_error(res, format_error_response(e.what(), ERROR_TYPE_INVALID_REQUEST));
            return;
        }

        ctx_server.queue_results.add_waiting_tasks(tasks);
        ctx_server.queue_tasks.post(tasks);

        bool stream = json_value(data, "stream", false);
        const auto task_ids = server_task::get_list_id(tasks);

        if (!stream) {
            ctx_server.receive_multi_results(task_ids, [&](std::vector<server_task_result_ptr> & results) {
                if (results.size() == 1) {
                    // single result
                    res_ok(res, results[0]->to_json());
                } else {
                    // multiple results (multitask)
                    json arr = json::array();
                    for (auto & res : results) {
                        arr.push_back(res->to_json());
                    }
                    res_ok(res, arr);
                }
            }, [&](const json & error_data) {
                res_error(res, error_data);
            });

            ctx_server.queue_results.remove_waiting_task_ids(task_ids);
        } else {
            const auto chunked_content_provider = [task_ids, &ctx_server, oaicompat](size_t, httplib::DataSink & sink) {
                ctx_server.receive_cmpl_results_stream(task_ids, [&](server_task_result_ptr & result) -> bool {
                    json res_json = result->to_json();
                    if (res_json.is_array()) {
                        for (const auto & res : res_json) {
                            if (!server_sent_event(sink, "data", res)) {
                                return false;
                            }
                        }
                        return true;
                    } else {
                        return server_sent_event(sink, "data", res_json);
                    }
                }, [&](const json & error_data) {
                    server_sent_event(sink, "error", error_data);
                });
                if (oaicompat != OAICOMPAT_TYPE_NONE) {
                    static const std::string ev_done = "data: [DONE]\n\n";
                    sink.write(ev_done.data(), ev_done.size());
                }
                sink.done();
                return false;
            };

            auto on_complete = [task_ids, &ctx_server] (bool) {
                ctx_server.queue_results.remove_waiting_task_ids(task_ids);
            };

            res.set_chunked_content_provider("text/event-stream", chunked_content_provider, on_complete);
        }
    };

    const auto handle_completions = [&handle_completions_impl](const httplib::Request & req, httplib::Response & res) {
        json data = json::parse(req.body);
        return handle_completions_impl(
            SERVER_TASK_TYPE_COMPLETION,
            data,
            res,
            OAICOMPAT_TYPE_NONE);
    };

    const auto handle_completions_oai = [&handle_completions_impl](const httplib::Request & req, httplib::Response & res) {
        json data = oaicompat_completion_params_parse(json::parse(req.body));
        return handle_completions_impl(
            SERVER_TASK_TYPE_COMPLETION,
            data,
            res,
            OAICOMPAT_TYPE_COMPLETION);
    };

    const auto handle_infill = [&ctx_server, &res_error, &handle_completions_impl](const httplib::Request & req, httplib::Response & res) {
        // check model compatibility
        std::string err;
        if (llama_vocab_fim_pre(ctx_server.vocab) == LLAMA_TOKEN_NULL) {
            err += "prefix token is missing. ";
        }
        if (llama_vocab_fim_suf(ctx_server.vocab) == LLAMA_TOKEN_NULL) {
            err += "suffix token is missing. ";
        }
        if (llama_vocab_fim_mid(ctx_server.vocab) == LLAMA_TOKEN_NULL) {
            err += "middle token is missing. ";
        }
        if (!err.empty()) {
            res_error(res, format_error_response(string_format("Infill is not supported by this model: %s", err.c_str()), ERROR_TYPE_NOT_SUPPORTED));
            return;
        }

        json data = json::parse(req.body);

        // validate input
        if (data.contains("prompt") && !data.at("prompt").is_string()) {
            // prompt is optional
            res_error(res, format_error_response("\"prompt\" must be a string", ERROR_TYPE_INVALID_REQUEST));
        }

        if (!data.contains("input_prefix")) {
            res_error(res, format_error_response("\"input_prefix\" is required", ERROR_TYPE_INVALID_REQUEST));
        }

        if (!data.contains("input_suffix")) {
            res_error(res, format_error_response("\"input_suffix\" is required", ERROR_TYPE_INVALID_REQUEST));
        }

        if (data.contains("input_extra") && !data.at("input_extra").is_array()) {
            // input_extra is optional
            res_error(res, format_error_response("\"input_extra\" must be an array of {\"filename\": string, \"text\": string}", ERROR_TYPE_INVALID_REQUEST));
            return;
        }

        json input_extra = json_value(data, "input_extra", json::array());
        for (const auto & chunk : input_extra) {
            // { "text": string, "filename": string }
            if (!chunk.contains("text") || !chunk.at("text").is_string()) {
                res_error(res, format_error_response("extra_context chunk must contain a \"text\" field with a string value", ERROR_TYPE_INVALID_REQUEST));
                return;
            }
            // filename is optional
            if (chunk.contains("filename") && !chunk.at("filename").is_string()) {
                res_error(res, format_error_response("extra_context chunk's \"filename\" field must be a string", ERROR_TYPE_INVALID_REQUEST));
                return;
            }
        }
        data["input_extra"] = input_extra; // default to empty array if it's not exist

        std::string prompt = json_value(data, "prompt", std::string());
        std::vector<llama_tokens> tokenized_prompts = tokenize_input_prompts(ctx_server.vocab, prompt, false, true);
        SRV_DBG("creating infill tasks, n_prompts = %d\n", (int) tokenized_prompts.size());
        data["prompt"] = format_infill(
            ctx_server.vocab,
            data.at("input_prefix"),
            data.at("input_suffix"),
            data.at("input_extra"),
            ctx_server.params_base.n_batch,
            ctx_server.params_base.n_predict,
            ctx_server.slots[0].n_ctx, // TODO: there should be a better way
            ctx_server.params_base.spm_infill,
            tokenized_prompts[0]
        );

        return handle_completions_impl(
            SERVER_TASK_TYPE_INFILL,
            data,
            res,
            OAICOMPAT_TYPE_NONE); // infill is not OAI compatible
    };

    const auto handle_chat_completions = [&ctx_server, &params, &res_error, &handle_completions_impl, &get_chat_templates](const httplib::Request & req, httplib::Response & res) {
        if (ctx_server.params_base.embedding) {
            res_error(res, format_error_response("This server does not support completions. Start it without `--embeddings`", ERROR_TYPE_NOT_SUPPORTED));
            return;
        }

        auto body = json::parse(req.body);
        const auto & templates = get_chat_templates();
        const auto & chat_template = body.contains("tools") && templates.tool_use_template ? *templates.tool_use_template : templates.default_template;
<<<<<<< HEAD
        auto tool_call_style = llama_tool_call_style_detect(chat_template);
        LOG_INF("Tool call style: %s\n", llama_tool_call_style_name(tool_call_style).c_str());

        json data = oaicompat_completion_params_parse(ctx_server.model, body, chat_template, tool_call_style, params.use_jinja);
=======
        json data = oaicompat_completion_params_parse(body, chat_template, params.use_jinja);
>>>>>>> 81c0d437

        return handle_completions_impl(
            SERVER_TASK_TYPE_COMPLETION,
            data,
            res,
            OAICOMPAT_TYPE_CHAT,
            tool_call_style);
    };

    const auto handle_models = [&params, &ctx_server, &res_ok](const httplib::Request &, httplib::Response & res) {
        json models = {
            {"object", "list"},
            {"data", {
                {
                    {"id",       params.model_alias.empty() ? params.model : params.model_alias},
                    {"object",   "model"},
                    {"created",  std::time(0)},
                    {"owned_by", "llamacpp"},
                    {"meta",     ctx_server.model_meta()}
                },
             }}
        };

        res_ok(res, models);
    };

    const auto handle_tokenize = [&ctx_server, &res_ok](const httplib::Request & req, httplib::Response & res) {
        const json body = json::parse(req.body);

        json tokens_response = json::array();
        if (body.count("content") != 0) {
            const bool add_special = json_value(body, "add_special", false);
            const bool with_pieces = json_value(body, "with_pieces", false);

            llama_tokens tokens = tokenize_mixed(ctx_server.vocab, body.at("content"), add_special, true);

            if (with_pieces) {
                for (const auto& token : tokens) {
                    std::string piece = common_token_to_piece(ctx_server.ctx, token);
                    json piece_json;

                    // Check if the piece is valid UTF-8
                    if (is_valid_utf8(piece)) {
                        piece_json = piece;
                    } else {
                        // If not valid UTF-8, store as array of byte values
                        piece_json = json::array();
                        for (unsigned char c : piece) {
                            piece_json.push_back(static_cast<int>(c));
                        }
                    }

                    tokens_response.push_back({
                        {"id", token},
                        {"piece", piece_json}
                    });
                }
            } else {
                tokens_response = tokens;
            }
        }

        const json data = format_tokenizer_response(tokens_response);
        res_ok(res, data);
    };

    const auto handle_detokenize = [&ctx_server, &res_ok](const httplib::Request & req, httplib::Response & res) {
        const json body = json::parse(req.body);

        std::string content;
        if (body.count("tokens") != 0) {
            const llama_tokens tokens = body.at("tokens");
            content = tokens_to_str(ctx_server.ctx, tokens.cbegin(), tokens.cend());
        }

        const json data = format_detokenized_response(content);
        res_ok(res, data);
    };

    const auto handle_embeddings_impl = [&ctx_server, &res_error, &res_ok](const httplib::Request & req, httplib::Response & res, oaicompat_type oaicompat) {
        const json body = json::parse(req.body);

        if (oaicompat != OAICOMPAT_TYPE_NONE && llama_pooling_type(ctx_server.ctx) == LLAMA_POOLING_TYPE_NONE) {
            res_error(res, format_error_response("Pooling type 'none' is not OAI compatible. Please use a different pooling type", ERROR_TYPE_INVALID_REQUEST));
            return;
        }

        // for the shape of input/content, see tokenize_input_prompts()
        json prompt;
        if (body.count("input") != 0) {
            prompt = body.at("input");
        } else if (body.contains("content")) {
            oaicompat = OAICOMPAT_TYPE_NONE; // "content" field is not OAI compatible
            prompt = body.at("content");
        } else {
            res_error(res, format_error_response("\"input\" or \"content\" must be provided", ERROR_TYPE_INVALID_REQUEST));
            return;
        }

        bool use_base64 = false;
        if (body.count("encoding_format") != 0) {
            const std::string& format = body.at("encoding_format");
            if (format == "base64") {
                use_base64 = true;
            } else if (format != "float") {
                res_error(res, format_error_response("The format to return the embeddings in. Can be either float or base64", ERROR_TYPE_INVALID_REQUEST));
                return;
            }
        }

        std::vector<llama_tokens> tokenized_prompts = tokenize_input_prompts(ctx_server.vocab, prompt, true, true);
        for (const auto & tokens : tokenized_prompts) {
            // this check is necessary for models that do not add BOS token to the input
            if (tokens.empty()) {
                res_error(res, format_error_response("Input content cannot be empty", ERROR_TYPE_INVALID_REQUEST));
                return;
            }
        }

        // create and queue the task
        json responses = json::array();
        bool error = false;
        {
            std::vector<server_task> tasks;
            for (size_t i = 0; i < tokenized_prompts.size(); i++) {
                server_task task = server_task(SERVER_TASK_TYPE_EMBEDDING);

                task.id            = ctx_server.queue_tasks.get_new_id();
                task.index         = i;
                task.prompt_tokens = std::move(tokenized_prompts[i]);

                // OAI-compat
                task.params.oaicompat = oaicompat;

                tasks.push_back(task);
            }

            ctx_server.queue_results.add_waiting_tasks(tasks);
            ctx_server.queue_tasks.post(tasks);

            // get the result
            std::unordered_set<int> task_ids = server_task::get_list_id(tasks);

            ctx_server.receive_multi_results(task_ids, [&](std::vector<server_task_result_ptr> & results) {
                for (auto & res : results) {
                    GGML_ASSERT(dynamic_cast<server_task_result_embd*>(res.get()) != nullptr);
                    responses.push_back(res->to_json());
                }
            }, [&](const json & error_data) {
                res_error(res, error_data);
                error = true;
            });

            ctx_server.queue_results.remove_waiting_task_ids(task_ids);
        }

        if (error) {
            return;
        }

        // write JSON response
        json root = oaicompat == OAICOMPAT_TYPE_EMBEDDING
            ? format_embeddings_response_oaicompat(body, responses, use_base64)
            : json(responses);
        res_ok(res, root);
    };

    const auto handle_embeddings = [&handle_embeddings_impl](const httplib::Request & req, httplib::Response & res) {
        handle_embeddings_impl(req, res, OAICOMPAT_TYPE_NONE);
    };

    const auto handle_embeddings_oai = [&handle_embeddings_impl](const httplib::Request & req, httplib::Response & res) {
        handle_embeddings_impl(req, res, OAICOMPAT_TYPE_EMBEDDING);
    };

    const auto handle_rerank = [&ctx_server, &res_error, &res_ok](const httplib::Request & req, httplib::Response & res) {
        if (!ctx_server.params_base.reranking || ctx_server.params_base.embedding) {
            res_error(res, format_error_response("This server does not support reranking. Start it with `--reranking` and without `--embedding`", ERROR_TYPE_NOT_SUPPORTED));
            return;
        }

        const json body = json::parse(req.body);

        // TODO: implement
        //int top_n = 1;
        //if (body.count("top_n") != 1) {
        //    top_n = body.at("top_n");
        //} else {
        //    res_error(res, format_error_response("\"top_n\" must be provided", ERROR_TYPE_INVALID_REQUEST));
        //    return;
        //}

        json query;
        if (body.count("query") == 1) {
            query = body.at("query");
            if (!query.is_string()) {
                res_error(res, format_error_response("\"query\" must be a string", ERROR_TYPE_INVALID_REQUEST));
                return;
            }
        } else {
            res_error(res, format_error_response("\"query\" must be provided", ERROR_TYPE_INVALID_REQUEST));
            return;
        }

        std::vector<std::string> documents = json_value(body, "documents", std::vector<std::string>());
        if (documents.empty()) {
            res_error(res, format_error_response("\"documents\" must be a non-empty string array", ERROR_TYPE_INVALID_REQUEST));
            return;
        }

        llama_tokens tokenized_query = tokenize_input_prompts(ctx_server.vocab, query, /* add_special */ false, true)[0];

        // create and queue the task
        json responses = json::array();
        bool error = false;
        {
            std::vector<server_task> tasks;
            std::vector<llama_tokens> tokenized_docs = tokenize_input_prompts(ctx_server.vocab, documents, /* add_special */ false, true);
            tasks.reserve(tokenized_docs.size());
            for (size_t i = 0; i < tokenized_docs.size(); i++) {
                server_task task   = server_task(SERVER_TASK_TYPE_RERANK);
                task.id            = ctx_server.queue_tasks.get_new_id();
                task.index         = i;
                task.prompt_tokens = format_rerank(ctx_server.vocab, tokenized_query, tokenized_docs[i]);
                tasks.push_back(task);
            }

            ctx_server.queue_results.add_waiting_tasks(tasks);
            ctx_server.queue_tasks.post(tasks);

            // get the result
            std::unordered_set<int> task_ids = server_task::get_list_id(tasks);

            ctx_server.receive_multi_results(task_ids, [&](std::vector<server_task_result_ptr> & results) {
                for (auto & res : results) {
                    GGML_ASSERT(dynamic_cast<server_task_result_rerank*>(res.get()) != nullptr);
                    responses.push_back(res->to_json());
                }
            }, [&](const json & error_data) {
                res_error(res, error_data);
                error = true;
            });
        }

        if (error) {
            return;
        }

        // write JSON response
        json root = format_response_rerank(body, responses);
        res_ok(res, root);
    };

    const auto handle_lora_adapters_list = [&](const httplib::Request &, httplib::Response & res) {
        json result = json::array();
        const auto & loras = ctx_server.params_base.lora_adapters;
        for (size_t i = 0; i < loras.size(); ++i) {
            auto & lora = loras[i];
            result.push_back({
                {"id", i},
                {"path", lora.path},
                {"scale", lora.scale},
            });
        }
        res_ok(res, result);
        res.status = 200; // HTTP OK
    };

    const auto handle_lora_adapters_apply = [&](const httplib::Request & req, httplib::Response & res) {
        const json body = json::parse(req.body);
        if (!body.is_array()) {
            res_error(res, format_error_response("Request body must be an array", ERROR_TYPE_INVALID_REQUEST));
            return;
        }
        server_task task(SERVER_TASK_TYPE_SET_LORA);
        task.id = ctx_server.queue_tasks.get_new_id();
        task.set_lora = parse_lora_request(ctx_server.params_base.lora_adapters, body);
        ctx_server.queue_results.add_waiting_task_id(task.id);
        ctx_server.queue_tasks.post(task);

        server_task_result_ptr result = ctx_server.queue_results.recv(task.id);
        ctx_server.queue_results.remove_waiting_task_id(task.id);

        if (result->is_error()) {
            res_error(res, result->to_json());
            return;
        }

        GGML_ASSERT(dynamic_cast<server_task_result_apply_lora*>(result.get()) != nullptr);
        res_ok(res, result->to_json());
    };

    //
    // Router
    //

    if (!params.webui) {
        LOG_INF("Web UI is disabled\n");
    } else {
        // register static assets routes
        if (!params.public_path.empty()) {
            // Set the base directory for serving static files
            bool is_found = svr->set_mount_point("/", params.public_path);
            if (!is_found) {
                LOG_ERR("%s: static assets path not found: %s\n", __func__, params.public_path.c_str());
                return 1;
            }
        } else {
            // using embedded static index.html
            svr->Get("/", [](const httplib::Request & req, httplib::Response & res) {
                if (req.get_header_value("Accept-Encoding").find("gzip") == std::string::npos) {
                    res.set_content("Error: gzip is not supported by this browser", "text/plain");
                } else {
                    res.set_header("Content-Encoding", "gzip");
                    res.set_content(reinterpret_cast<const char*>(index_html_gz), index_html_gz_len, "text/html; charset=utf-8");
                }
                return false;
            });
        }
    }

    // register API routes
    svr->Get ("/health",              handle_health); // public endpoint (no API key check)
    svr->Get ("/metrics",             handle_metrics);
    svr->Get ("/props",               handle_props);
    svr->Post("/props",               handle_props_change);
    svr->Get ("/models",              handle_models); // public endpoint (no API key check)
    svr->Get ("/v1/models",           handle_models); // public endpoint (no API key check)
    svr->Post("/completion",          handle_completions); // legacy
    svr->Post("/completions",         handle_completions);
    svr->Post("/v1/completions",      handle_completions_oai);
    svr->Post("/chat/completions",    handle_chat_completions);
    svr->Post("/v1/chat/completions", handle_chat_completions);
    svr->Post("/infill",              handle_infill);
    svr->Post("/embedding",           handle_embeddings); // legacy
    svr->Post("/embeddings",          handle_embeddings);
    svr->Post("/v1/embeddings",       handle_embeddings_oai);
    svr->Post("/rerank",              handle_rerank);
    svr->Post("/reranking",           handle_rerank);
    svr->Post("/v1/rerank",           handle_rerank);
    svr->Post("/v1/reranking",        handle_rerank);
    svr->Post("/tokenize",            handle_tokenize);
    svr->Post("/detokenize",          handle_detokenize);
    // LoRA adapters hotswap
    svr->Get ("/lora-adapters",       handle_lora_adapters_list);
    svr->Post("/lora-adapters",       handle_lora_adapters_apply);
    // Save & load slots
    svr->Get ("/slots",               handle_slots);
    svr->Post("/slots/:id_slot",      handle_slots_action);

    //
    // Start the server
    //
    if (params.n_threads_http < 1) {
        // +2 threads for monitoring endpoints
        params.n_threads_http = std::max(params.n_parallel + 2, (int32_t) std::thread::hardware_concurrency() - 1);
    }
    log_data["n_threads_http"] =  std::to_string(params.n_threads_http);
    svr->new_task_queue = [&params] { return new httplib::ThreadPool(params.n_threads_http); };

    // clean up function, to be called before exit
    auto clean_up = [&svr]() {
        svr->stop();
        llama_backend_free();
    };

    // bind HTTP listen port
    bool was_bound = false;
    if (params.port == 0) {
        int bound_port = svr->bind_to_any_port(params.hostname);
        if ((was_bound = (bound_port >= 0))) {
            params.port = bound_port;
        }
    } else {
        was_bound = svr->bind_to_port(params.hostname, params.port);
    }

    if (!was_bound) {
        //LOG_ERROR("couldn't bind HTTP server socket", {
        //    {"hostname", params.hostname},
        //    {"port", params.port},
        //});
        LOG_ERR("%s: couldn't bind HTTP server socket, hostname: %s, port: %d\n", __func__, params.hostname.c_str(), params.port);
        clean_up();
        return 1;
    }

    // run the HTTP server in a thread
    std::thread t([&]() { svr->listen_after_bind(); });
    svr->wait_until_ready();

    LOG_INF("%s: HTTP server is listening, hostname: %s, port: %d, http threads: %d\n", __func__, params.hostname.c_str(), params.port, params.n_threads_http);

    // load the model
    LOG_INF("%s: loading model\n", __func__);

    if (!ctx_server.load_model(params)) {
        clean_up();
        t.join();
        LOG_ERR("%s: exiting due to model loading error\n", __func__);
        return 1;
    }

    ctx_server.init();
    state.store(SERVER_STATE_READY);

    LOG_INF("%s: model loaded\n", __func__);

    // if a custom chat template is not supplied, we will use the one that comes with the model (if any)
    if (params.chat_template.empty()) {
        if (!ctx_server.validate_builtin_chat_template(params.use_jinja)) {
            LOG_WRN("%s: The chat template that comes with this model is not yet supported, falling back to chatml. This may cause the model to output suboptimal responses\n", __func__);
            params.chat_template = "chatml";
        }
    }

    // print sample chat example to make it clear which template is used
    LOG_INF("%s: chat template, chat_template: %s, example_format: '%s'\n", __func__,
        get_chat_templates().default_template.source().c_str(),
        common_chat_format_example(get_chat_templates().default_template, ctx_server.params_base.use_jinja).c_str());

    ctx_server.queue_tasks.on_new_task(std::bind(
                &server_context::process_single_task, &ctx_server, std::placeholders::_1));

    ctx_server.queue_tasks.on_update_slots(std::bind(
                &server_context::update_slots, &ctx_server));

    shutdown_handler = [&](int) {
        ctx_server.queue_tasks.terminate();
    };

    LOG_INF("%s: server is listening on http://%s:%d - starting the main loop\n", __func__, params.hostname.c_str(), params.port);

    ctx_server.queue_tasks.start_loop();

#if defined (__unix__) || (defined (__APPLE__) && defined (__MACH__))
    struct sigaction sigint_action;
    sigint_action.sa_handler = signal_handler;
    sigemptyset (&sigint_action.sa_mask);
    sigint_action.sa_flags = 0;
    sigaction(SIGINT, &sigint_action, NULL);
    sigaction(SIGTERM, &sigint_action, NULL);
#elif defined (_WIN32)
    auto console_ctrl_handler = +[](DWORD ctrl_type) -> BOOL {
        return (ctrl_type == CTRL_C_EVENT) ? (signal_handler(SIGINT), true) : false;
    };
    SetConsoleCtrlHandler(reinterpret_cast<PHANDLER_ROUTINE>(console_ctrl_handler), true);
#endif

    clean_up();
    t.join();

    return 0;
}<|MERGE_RESOLUTION|>--- conflicted
+++ resolved
@@ -3729,29 +3729,19 @@
     const auto handle_props = [&ctx_server, &res_ok, &get_chat_templates](const httplib::Request &, httplib::Response & res) {
         // this endpoint is publicly available, please only return what is safe to be exposed
         const auto & templates = get_chat_templates();
-<<<<<<< HEAD
         const auto vocab = llama_model_get_vocab(ctx_server.model);
-=======
->>>>>>> 81c0d437
         json data = {
             { "default_generation_settings", ctx_server.default_generation_settings_for_props },
             { "total_slots",                 ctx_server.params_base.n_parallel },
             { "model_path",                  ctx_server.params_base.model },
-<<<<<<< HEAD
             { "bos_token",                   common_token_to_piece(vocab, llama_vocab_bos(vocab), true) },
             { "eos_token",                   common_token_to_piece(vocab, llama_vocab_eos(vocab), true) },
-=======
->>>>>>> 81c0d437
             { "chat_template",               templates.default_template.source() },
             { "build_info",                  build_info },
         };
         if (ctx_server.params_base.use_jinja && templates.tool_use_template) {
             data["chat_template_tool_use"] = templates.tool_use_template->source();
         }
-<<<<<<< HEAD
-=======
-
->>>>>>> 81c0d437
         res_ok(res, data);
     };
 
@@ -3976,14 +3966,10 @@
         auto body = json::parse(req.body);
         const auto & templates = get_chat_templates();
         const auto & chat_template = body.contains("tools") && templates.tool_use_template ? *templates.tool_use_template : templates.default_template;
-<<<<<<< HEAD
         auto tool_call_style = llama_tool_call_style_detect(chat_template);
         LOG_INF("Tool call style: %s\n", llama_tool_call_style_name(tool_call_style).c_str());
 
-        json data = oaicompat_completion_params_parse(ctx_server.model, body, chat_template, tool_call_style, params.use_jinja);
-=======
-        json data = oaicompat_completion_params_parse(body, chat_template, params.use_jinja);
->>>>>>> 81c0d437
+        json data = oaicompat_completion_params_parse(body, chat_template, tool_call_style, params.use_jinja);
 
         return handle_completions_impl(
             SERVER_TASK_TYPE_COMPLETION,
