#include "utils.hpp"

#include "arg.h"
#include "common.h"
#include "json-schema-to-grammar.h"
#include "llama.h"
#include "log.h"
#include "sampling.h"
#include "speculative.h"

// Change JSON_ASSERT from assert() to GGML_ASSERT:
#define JSON_ASSERT GGML_ASSERT
#include "json.hpp"
// mime type for sending response
#define MIMETYPE_JSON "application/json; charset=utf-8"

// auto generated files (update with ./deps.sh)
#include "index.html.hpp"
#include "loading.html.hpp"

#include <atomic>
#include <condition_variable>
#include <cstddef>
#include <cinttypes>
#include <deque>
#include <memory>
#include <mutex>
#include <signal.h>
#include <thread>
#include <unordered_map>
#include <unordered_set>

using json = nlohmann::ordered_json;

enum stop_type {
    STOP_TYPE_FULL,
    STOP_TYPE_PARTIAL,
};

// state diagram: https://github.com/ggerganov/llama.cpp/pull/9283
enum slot_state {
    SLOT_STATE_IDLE,
    SLOT_STATE_STARTED, // TODO: this state is only used for setting up the initial prompt processing; maybe merge it with launch_slot_with_task in the future
    SLOT_STATE_PROCESSING_PROMPT,
    SLOT_STATE_DONE_PROMPT,
    SLOT_STATE_GENERATING,
};

enum server_state {
    SERVER_STATE_LOADING_MODEL,  // Server is starting up, model not fully loaded yet
    SERVER_STATE_READY,          // Server is ready and model is loaded
};

enum server_task_type {
    SERVER_TASK_TYPE_INFERENCE,
    SERVER_TASK_TYPE_CANCEL,
    SERVER_TASK_TYPE_NEXT_RESPONSE,
    SERVER_TASK_TYPE_METRICS,
    SERVER_TASK_TYPE_SLOT_SAVE,
    SERVER_TASK_TYPE_SLOT_RESTORE,
    SERVER_TASK_TYPE_SLOT_ERASE,
    SERVER_TASK_TYPE_SET_LORA,
};

enum server_task_inf_type {
    SERVER_TASK_INF_TYPE_COMPLETION,
    SERVER_TASK_INF_TYPE_EMBEDDING,
    SERVER_TASK_INF_TYPE_RERANK,
    SERVER_TASK_INF_TYPE_INFILL,
};

struct server_task {
    int id        = -1; // to be filled by server_queue
    int id_target = -1; // used by SERVER_TASK_TYPE_CANCEL

    llama_tokens prompt_tokens;
    server_task_type type;
    json data;

    server_task_inf_type inf_type = SERVER_TASK_INF_TYPE_COMPLETION;

    // utility function
    static std::unordered_set<int> get_list_id(const std::vector<server_task> & tasks) {
        std::unordered_set<int> ids(tasks.size());
        for (size_t i = 0; i < tasks.size(); i++) {
            ids.insert(tasks[i].id);
        }
        return ids;
    }
};

struct server_task_result {
    int id       = -1;

    json data;

    bool stop;
    bool error;
};

struct slot_params {
    bool stream       = true;
    bool cache_prompt = true; // remember the prompt to avoid reprocessing all prompt

    int32_t n_keep    =  0; // number of tokens to keep from initial prompt
    int32_t n_discard =  0; // number of tokens after n_keep that may be discarded when shifting context, 0 defaults to half
    int32_t n_predict = -1; // new tokens to predict
    int32_t n_indent  =  0; // mininum line indentation for the generated text in number of whitespace characters

    int64_t t_max_prompt_ms  = -1; // TODO: implement
    int64_t t_max_predict_ms = -1; // if positive, limit the generation phase to this time limit

    json input_prefix;
    json input_suffix;
    std::vector<std::string> antiprompt;

    struct common_params_sampling sampling;
    struct common_params_speculative speculative;
};

struct server_slot {
    int id;
    int id_task = -1;

    llama_batch batch_spec;

    llama_context * ctx_dft = nullptr;

    common_speculative * spec = nullptr;

    // the index relative to completion multi-task request
    size_t index = 0;

    struct slot_params params;

    slot_state state = SLOT_STATE_IDLE;

    // used to determine the slot that has been used the longest
    int64_t t_last_used = -1;

    // generation props
    int32_t n_ctx       = 0;  // context size per slot
    int32_t n_past      = 0;
    int32_t n_decoded   = 0;
    int32_t n_remaining = -1;
    int32_t i_batch     = -1;
    int32_t n_predict   = -1; // TODO: disambiguate from params.n_predict

    // n_prompt_tokens may not be equal to prompt_tokens.size(), because prompt maybe truncated
    int32_t n_prompt_tokens           = 0;
    int32_t n_prompt_tokens_processed = 0;

    // input prompt tokens
    llama_tokens prompt_tokens;

    size_t last_nl_pos = 0;

    std::string generated_text;
    llama_tokens cache_tokens;
    std::vector<completion_token_output> generated_token_probs;

    server_task_inf_type inf_type = SERVER_TASK_INF_TYPE_COMPLETION;

    bool has_next_token = true;
    bool has_new_line   = false;
    bool truncated      = false;
    bool stopped_eos    = false;
    bool stopped_word   = false;
    bool stopped_limit  = false;

    bool timings_per_token = false;

    bool oaicompat = false;

    std::string oaicompat_model;
    std::string stopping_word;

    llama_antiprompts antiprompts;

    // sampling
    json json_schema;

    struct common_sampler * smpl = nullptr;

    llama_token sampled;

    // stats
    size_t n_sent_text        = 0; // number of sent text character
    size_t n_sent_token_probs = 0;

    int64_t t_start_process_prompt;
    int64_t t_start_generation;

    double t_prompt_processing; // ms
    double t_token_generation;  // ms

    std::function<void(int)> callback_on_release;

    void reset() {
        SLT_DBG(*this, "%s", "\n");

        n_prompt_tokens    = 0;
        last_nl_pos        = 0;
        generated_text     = "";
        has_new_line       = false;
        truncated          = false;
        stopped_eos        = false;
        stopped_word       = false;
        stopped_limit      = false;
        stopping_word      = "";
        n_past             = 0;
        n_sent_text        = 0;
        n_sent_token_probs = 0;
        inf_type           = SERVER_TASK_INF_TYPE_COMPLETION;

        generated_token_probs.clear();
    }

    bool has_budget(const common_params & global_params) {
        if (params.n_predict == -1 && global_params.n_predict == -1) {
            return true; // limitless
        }

        n_remaining = -1;

        if (params.n_predict != -1) {
            n_remaining = params.n_predict - n_decoded;
        } else if (global_params.n_predict != -1) {
            n_remaining = global_params.n_predict - n_decoded;
        }

        return n_remaining > 0; // no budget
    }

    bool is_processing() const {
        return state != SLOT_STATE_IDLE;
    }

    bool can_speculate() const {
        return ctx_dft && params.speculative.n_max > 0 && params.cache_prompt;
    }

    void add_token(const completion_token_output & token) {
        if (!is_processing()) {
            SLT_WRN(*this, "%s", "slot is not processing\n");
            return;
        }
        generated_token_probs.push_back(token);
    }

    void release() {
        if (is_processing()) {
            SLT_INF(*this, "stop processing: n_past = %d, truncated = %d\n", n_past, truncated);

            t_last_used = ggml_time_us();
            t_token_generation = (ggml_time_us() - t_start_generation) / 1e3;
            state = SLOT_STATE_IDLE;
            callback_on_release(id);
        }
    }

    json get_formated_timings() const {
        return json {
            {"prompt_n",               n_prompt_tokens_processed},
            {"prompt_ms",              t_prompt_processing},
            {"prompt_per_token_ms",    t_prompt_processing / n_prompt_tokens_processed},
            {"prompt_per_second",      1e3 / t_prompt_processing * n_prompt_tokens_processed},

            {"predicted_n",            n_decoded},
            {"predicted_ms",           t_token_generation},
            {"predicted_per_token_ms", t_token_generation / n_decoded},
            {"predicted_per_second",   1e3 / t_token_generation * n_decoded},
        };
    }

    void print_timings() const {
        const double t_prompt        =       t_prompt_processing / n_prompt_tokens_processed;
        const double n_prompt_second = 1e3 / t_prompt_processing * n_prompt_tokens_processed;

        const double t_gen        =       t_token_generation / n_decoded;
        const double n_gen_second = 1e3 / t_token_generation * n_decoded;

        SLT_INF(*this,
                "\n"
                "\rprompt eval time = %10.2f ms / %5d tokens (%8.2f ms per token, %8.2f tokens per second)\n"
                "\r       eval time = %10.2f ms / %5d tokens (%8.2f ms per token, %8.2f tokens per second)\n"
                "\r      total time = %10.2f ms / %5d tokens\n",
                t_prompt_processing, n_prompt_tokens_processed, t_prompt, n_prompt_second,
                t_token_generation, n_decoded, t_gen, n_gen_second,
                t_prompt_processing + t_token_generation, n_prompt_tokens_processed + n_decoded);
    }
};

struct server_metrics {
    int64_t t_start = 0;

    uint64_t n_prompt_tokens_processed_total = 0;
    uint64_t t_prompt_processing_total       = 0;
    uint64_t n_tokens_predicted_total        = 0;
    uint64_t t_tokens_generation_total       = 0;

    uint64_t n_prompt_tokens_processed = 0;
    uint64_t t_prompt_processing       = 0;

    uint64_t n_tokens_predicted  = 0;
    uint64_t t_tokens_generation = 0;

    uint64_t n_decode_total     = 0;
    uint64_t n_busy_slots_total = 0;

    void init() {
        t_start = ggml_time_us();
    }

    void on_prompt_eval(const server_slot & slot) {
        n_prompt_tokens_processed_total += slot.n_prompt_tokens_processed;
        n_prompt_tokens_processed       += slot.n_prompt_tokens_processed;
        t_prompt_processing             += slot.t_prompt_processing;
        t_prompt_processing_total       += slot.t_prompt_processing;
    }

    void on_prediction(const server_slot & slot) {
        n_tokens_predicted_total   += slot.n_decoded;
        n_tokens_predicted         += slot.n_decoded;
        t_tokens_generation        += slot.t_token_generation;
        t_tokens_generation_total  += slot.t_token_generation;
    }

    void on_decoded(const std::vector<server_slot> & slots) {
        n_decode_total++;
        for (const auto & slot : slots) {
            if (slot.is_processing()) {
                n_busy_slots_total++;
            }
        }
    }

    void reset_bucket() {
        n_prompt_tokens_processed = 0;
        t_prompt_processing       = 0;
        n_tokens_predicted        = 0;
        t_tokens_generation       = 0;
    }
};

struct server_queue {
    int id = 0;
    bool running;

    // queues
    std::deque<server_task> queue_tasks;
    std::deque<server_task> queue_tasks_deferred;

    std::mutex mutex_tasks;
    std::condition_variable condition_tasks;

    // callback functions
    std::function<void(server_task)> callback_new_task;
    std::function<void(void)>        callback_update_slots;

    // Add a new task to the end of the queue
    int post(server_task task, bool front = false) {
        std::unique_lock<std::mutex> lock(mutex_tasks);
        if (task.id == -1) {
            task.id = id++;
        }
        QUE_DBG("new task, id = %d, front = %d\n", task.id, front);
        if (front) {
            queue_tasks.push_front(std::move(task));
        } else {
            queue_tasks.push_back(std::move(task));
        }
        condition_tasks.notify_one();
        return task.id;
    }

    // multi-task version of post()
    int post(std::vector<server_task> & tasks, bool front = false) {
        std::unique_lock<std::mutex> lock(mutex_tasks);
        for (auto & task : tasks) {
            if (task.id == -1) {
                task.id = id++;
            }
            QUE_DBG("new task, id = %d/%d, front = %d\n", task.id, (int) tasks.size(), front);
            if (front) {
                queue_tasks.push_front(std::move(task));
            } else {
                queue_tasks.push_back(std::move(task));
            }
        }
        condition_tasks.notify_one();
        return 0;
    }

    // Add a new task, but defer until one slot is available
    void defer(server_task task) {
        std::unique_lock<std::mutex> lock(mutex_tasks);
        QUE_DBG("defer task, id = %d\n", task.id);
        queue_tasks_deferred.push_back(std::move(task));
        condition_tasks.notify_one();
    }

    // Get the next id for creating a new task
    int get_new_id() {
        std::unique_lock<std::mutex> lock(mutex_tasks);
        int new_id = id++;
        return new_id;
    }

    // Register function to process a new task
    void on_new_task(std::function<void(server_task)> callback) {
        callback_new_task = std::move(callback);
    }

    // Register the function to be called when all slots data is ready to be processed
    void on_update_slots(std::function<void(void)> callback) {
        callback_update_slots = std::move(callback);
    }

    // Call when the state of one slot is changed, it will move one task from deferred to main queue
    void pop_deferred_task() {
        std::unique_lock<std::mutex> lock(mutex_tasks);
        if (!queue_tasks_deferred.empty()) {
            queue_tasks.emplace_back(std::move(queue_tasks_deferred.front()));
            queue_tasks_deferred.pop_front();
        }
        condition_tasks.notify_one();
    }

    // end the start_loop routine
    void terminate() {
        std::unique_lock<std::mutex> lock(mutex_tasks);
        running = false;
        condition_tasks.notify_all();
    }

    /**
     * Main loop consists of these steps:
     * - Wait until a new task arrives
     * - Process the task (i.e. maybe copy data into slot)
     * - Check if multitask is finished
     * - Update all slots
     */
    void start_loop() {
        running = true;

        while (true) {
            QUE_DBG("%s", "processing new tasks\n");

            while (true) {
                std::unique_lock<std::mutex> lock(mutex_tasks);
                if (queue_tasks.empty()) {
                    lock.unlock();
                    break;
                }
                server_task task = queue_tasks.front();
                queue_tasks.pop_front();
                lock.unlock();

                QUE_DBG("processing task, id = %d\n", task.id);
                callback_new_task(std::move(task));
            }

            // all tasks in the current loop is processed, slots data is now ready
            QUE_DBG("%s", "update slots\n");

            callback_update_slots();

            QUE_DBG("%s", "waiting for new tasks\n");
            {
                std::unique_lock<std::mutex> lock(mutex_tasks);
                if (queue_tasks.empty()) {
                    if (!running) {
                        QUE_DBG("%s", "terminate\n");
                        return;
                    }
                    condition_tasks.wait(lock, [&]{
                        return (!queue_tasks.empty() || !running);
                    });
                }
            }
        }
    }
};

struct server_response {
    // for keeping track of all tasks waiting for the result
    std::unordered_set<int> waiting_task_ids;

    // the main result queue
    std::vector<server_task_result> queue_results;

    std::mutex mutex_results;
    std::condition_variable condition_results;

    // add the id_task to the list of tasks waiting for response
    void add_waiting_task_id(int id_task) {
        SRV_DBG("add task %d to waiting list. current waiting = %d (before add)\n", id_task, (int) waiting_task_ids.size());

        std::unique_lock<std::mutex> lock(mutex_results);
        waiting_task_ids.insert(id_task);
    }

    void add_waiting_tasks(const std::vector<server_task> & tasks) {
        std::unique_lock<std::mutex> lock(mutex_results);

        for (const auto & task : tasks) {
            SRV_DBG("add task %d to waiting list. current waiting = %d (before add)\n", task.id, (int) waiting_task_ids.size());
            waiting_task_ids.insert(task.id);
        }
    }

    // when the request is finished, we can remove task associated with it
    void remove_waiting_task_id(int id_task) {
        SRV_DBG("remove task %d from waiting list. current waiting = %d (before remove)\n", id_task, (int) waiting_task_ids.size());

        std::unique_lock<std::mutex> lock(mutex_results);
        waiting_task_ids.erase(id_task);
    }

    void remove_waiting_task_ids(const std::unordered_set<int> & id_tasks) {
        std::unique_lock<std::mutex> lock(mutex_results);

        for (const auto & id_task : id_tasks) {
            SRV_DBG("remove task %d from waiting list. current waiting = %d (before remove)\n", id_task, (int) waiting_task_ids.size());
            waiting_task_ids.erase(id_task);
        }
    }

    // This function blocks the thread until there is a response for one of the id_tasks
    server_task_result recv(const std::unordered_set<int> & id_tasks) {
        while (true) {
            std::unique_lock<std::mutex> lock(mutex_results);
            condition_results.wait(lock, [&]{
                return !queue_results.empty();
            });

            for (int i = 0; i < (int) queue_results.size(); i++) {
                if (id_tasks.find(queue_results[i].id) != id_tasks.end()) {
                    server_task_result res = queue_results[i];
                    queue_results.erase(queue_results.begin() + i);
                    return res;
                }
            }
        }

        // should never reach here
    }

    // single-task version of recv()
    server_task_result recv(int id_task) {
        std::unordered_set<int> id_tasks = {id_task};
        return recv(id_tasks);
    }

    // Send a new result to a waiting id_task
    void send(server_task_result & result) {
        SRV_DBG("sending result for task id = %d\n", result.id);

        std::unique_lock<std::mutex> lock(mutex_results);
        for (const auto & id_task : waiting_task_ids) {
            if (result.id == id_task) {
                SRV_DBG("task id = %d moved to result queue\n", result.id);

                queue_results.push_back(std::move(result));
                condition_results.notify_all();
                return;
            }
        }
    }
};

struct server_context {
    common_params params_base;

    llama_model * model = nullptr;
    llama_context * ctx = nullptr;
    std::vector<common_lora_adapter_container> loras;

    llama_model * model_dft = nullptr;
    llama_context_params cparams_dft;

    llama_batch batch = {};

    bool clean_kv_cache = true;
    bool add_bos_token  = true;
    bool has_eos_token  = false;

    int32_t n_ctx; // total context for all clients / slots

    // slots / clients
    std::vector<server_slot> slots;
    json default_generation_settings_for_props;

    server_queue    queue_tasks;
    server_response queue_results;

    server_metrics metrics;

    // Necessary similarity of prompt for slot selection
    float slot_prompt_similarity = 0.0f;

    ~server_context() {
        if (ctx) {
            llama_free(ctx);
            ctx = nullptr;
        }

        if (model) {
            llama_free_model(model);
            model = nullptr;
        }

        if (model_dft) {
            llama_free_model(model_dft);
            model_dft = nullptr;
        }

        // Clear any sampling context
        for (server_slot & slot : slots) {
            common_sampler_free(slot.smpl);
            slot.smpl = nullptr;

            llama_free(slot.ctx_dft);
            slot.ctx_dft = nullptr;

            common_speculative_free(slot.spec);
            slot.spec = nullptr;

            llama_batch_free(slot.batch_spec);
        }

        llama_batch_free(batch);
    }

    bool load_model(const common_params & params) {
        SRV_INF("loading model '%s'\n", params.model.c_str());

        params_base = params;

        common_init_result llama_init = common_init_from_params(params_base);

        model = llama_init.model;
        ctx   = llama_init.context;
        loras = llama_init.lora_adapters;

        if (model == nullptr) {
            SRV_ERR("failed to load model, '%s'\n", params_base.model.c_str());
            return false;
        }

        n_ctx = llama_n_ctx(ctx);

        add_bos_token = llama_add_bos_token(model);
        has_eos_token = !llama_add_eos_token(model);

        if (!params_base.speculative.model.empty()) {
            SRV_INF("loading draft model '%s'\n", params_base.speculative.model.c_str());

            auto params_dft = params_base;

            params_dft.devices      = params_base.speculative.devices;
            params_dft.model        = params_base.speculative.model;
            params_dft.n_ctx        = params_base.speculative.n_ctx == 0 ? params_base.n_ctx / params_base.n_parallel : params_base.speculative.n_ctx;
            params_dft.n_gpu_layers = params_base.speculative.n_gpu_layers;
            params_dft.n_parallel   = 1;

            common_init_result llama_init_dft = common_init_from_params(params_dft);

            model_dft = llama_init_dft.model;

            if (model_dft == nullptr) {
                SRV_ERR("failed to load draft model, '%s'\n", params_base.speculative.model.c_str());
                return false;
            }

            if (!common_speculative_are_compatible(ctx, llama_init_dft.context)) {
                SRV_ERR("the draft model '%s' is not compatible with the target model '%s'\n", params_base.speculative.model.c_str(), params_base.model.c_str());

                llama_free      (llama_init_dft.context);
                llama_free_model(llama_init_dft.model);

                return false;
            }

            const int n_ctx_dft = llama_n_ctx(llama_init_dft.context);

            cparams_dft = common_context_params_to_llama(params_dft);
            cparams_dft.n_batch = n_ctx_dft;

            // force F16 KV cache for the draft model for extra performance
            cparams_dft.type_k = GGML_TYPE_F16;
            cparams_dft.type_v = GGML_TYPE_F16;

            // the context is not needed - we will create one for each slot
            llama_free(llama_init_dft.context);
        }

        return true;
    }

<<<<<<< HEAD
    bool validate_model_chat_template(bool use_jinja) const {
        llama_chat_message chat[] = {{"user", "test"}};

        if (use_jinja) {
            auto chat_template = llama_chat_template_from_model(model);
            try {
                chat_template.apply({{
                    {"role", "user"},
                    {"content", "test"},
                }}, json(), true);
                return true;
            } catch (const std::exception & e) {
                SRV_ERR("failed to apply template: %s\n", e.what());
                return false;
            }
        } else {
            const int res = llama_chat_apply_template(model, nullptr, chat, 1, true, nullptr, 0);

            return res > 0;
        }
=======
    bool validate_model_chat_template() const {
        std::vector<char> model_template(2048, 0); // longest known template is about 1200 bytes
        std::string template_key = "tokenizer.chat_template";
        int32_t res = llama_model_meta_val_str(model, template_key.c_str(), model_template.data(), model_template.size());
        if (res >= 0) {
            llama_chat_message chat[] = {{"user", "test"}};
            std::string tmpl = std::string(model_template.data(), model_template.size());
            int32_t chat_res = llama_chat_apply_template(model, tmpl.c_str(), chat, 1, true, nullptr, 0);
            return chat_res > 0;
        }
        return false;
>>>>>>> 7736837d
    }

    void init() {
        const int32_t n_ctx_slot = n_ctx / params_base.n_parallel;

        SRV_INF("initializing slots, n_slots = %d\n", params_base.n_parallel);

        for (int i = 0; i < params_base.n_parallel; i++) {
            server_slot slot;

            slot.id = i;
            slot.n_ctx = n_ctx_slot;
            slot.n_predict = params_base.n_predict;

            if (model_dft) {
                slot.batch_spec = llama_batch_init(params_base.speculative.n_max + 1, 0, 1);

                slot.ctx_dft = llama_new_context_with_model(model_dft, cparams_dft);
                if (slot.ctx_dft == nullptr) {
                    SRV_ERR("%s", "failed to create draft context\n");
                    return;
                }

                slot.spec = common_speculative_init(slot.ctx_dft);
                if (slot.spec == nullptr) {
                    SRV_ERR("%s", "failed to create speculator\n");
                    return;
                }
            }

            SLT_INF(slot, "new slot n_ctx_slot = %d\n", slot.n_ctx);

            slot.params.sampling = params_base.sampling;

            slot.callback_on_release = [this](int) {
                queue_tasks.pop_deferred_task();
            };

            slot.reset();

            slots.push_back(slot);
        }

        default_generation_settings_for_props = get_formated_generation(slots.front());
        default_generation_settings_for_props["seed"] = -1;

        // the update_slots() logic will always submit a maximum of n_batch or n_parallel tokens
        // note that n_batch can be > n_ctx (e.g. for non-causal attention models such as BERT where the KV cache is not used)
        {
            const int32_t n_batch = llama_n_batch(ctx);

            // only a single seq_id per token is needed
            batch = llama_batch_init(std::max(n_batch, params_base.n_parallel), 0, 1);
        }

        metrics.init();
    }

    server_slot * get_slot_by_id(int id) {
        for (server_slot & slot : slots) {
            if (slot.id == id) {
                return &slot;
            }
        }

        return nullptr;
    }

    server_slot * get_available_slot(const server_task & task) {
        server_slot * ret = nullptr;

        // find the slot that has at least n% prompt similarity
        if (ret == nullptr && slot_prompt_similarity != 0.0f) {
            int lcs_len = 0;
            float similarity = 0;

            for (server_slot & slot : slots) {
                // skip the slot if it is not available
                if (slot.is_processing()) {
                    continue;
                }

                // skip the slot if it does not contains cached tokens
                if (slot.cache_tokens.empty()) {
                    continue;
                }

                // length of the Longest Common Subsequence between the current slot's prompt and the input prompt
                int cur_lcs_len = common_lcs(slot.cache_tokens, task.prompt_tokens);

                // fraction of the common subsequence length compared to the current slot's prompt length
                float cur_similarity = static_cast<float>(cur_lcs_len) / static_cast<int>(slot.cache_tokens.size());

                // select the current slot if the criteria match
                if (cur_lcs_len > lcs_len && cur_similarity > slot_prompt_similarity) {
                    lcs_len = cur_lcs_len;
                    similarity = cur_similarity;
                    ret = &slot;
                }
            }

            if (ret != nullptr) {
                SLT_DBG(*ret, "selected slot by lcs similarity, lcs_len = %d, similarity = %f\n", lcs_len, similarity);
            }
        }

        // find the slot that has been least recently used
        if (ret == nullptr) {
            int64_t t_last = ggml_time_us();
            for (server_slot & slot : slots) {
                // skip the slot if it is not available
                if (slot.is_processing()) {
                    continue;
                }

                // select the current slot if the criteria match
                if (slot.t_last_used < t_last) {
                    t_last = slot.t_last_used;
                    ret = &slot;
                }
            }

            if (ret != nullptr) {
                SLT_DBG(*ret, "selected slot by lru, t_last = %" PRId64 "\n", t_last);
            }
        }

        return ret;
    }

    bool launch_slot_with_task(server_slot & slot, const server_task & task) {
        // Sampling parameter defaults are loaded from the global server context (but individual requests can still override them)
        slot_params defaults;
        defaults.sampling    = params_base.sampling;
        defaults.speculative = params_base.speculative;

        const auto & data = task.data;

        if (data.count("__oaicompat") != 0) {
            slot.oaicompat = true;
            slot.oaicompat_model = json_value(data, "model", std::string(DEFAULT_OAICOMPAT_MODEL));
        } else {
            slot.oaicompat = false;
            slot.oaicompat_model = "";
        }

        slot.timings_per_token       = json_value(data, "timings_per_token",  false);

        slot.params.stream           = json_value(data, "stream",             false);
        slot.params.cache_prompt     = json_value(data, "cache_prompt",       true);
        slot.params.n_predict        = json_value(data, "n_predict",          json_value(data, "max_tokens", defaults.n_predict));
        slot.params.n_indent         = json_value(data, "n_indent",           defaults.n_indent);
        slot.params.n_keep           = json_value(data, "n_keep",             defaults.n_keep);
        slot.params.n_discard        = json_value(data, "n_discard",          defaults.n_discard);
      //slot.params.t_max_prompt_ms  = json_value(data, "t_max_prompt_ms",    defaults.t_max_prompt_ms); // TODO: implement
        slot.params.t_max_predict_ms = json_value(data, "t_max_predict_ms",   defaults.t_max_predict_ms);

        slot.params.sampling.top_k              = json_value(data, "top_k",              defaults.sampling.top_k);
        slot.params.sampling.top_p              = json_value(data, "top_p",              defaults.sampling.top_p);
        slot.params.sampling.min_p              = json_value(data, "min_p",              defaults.sampling.min_p);
        slot.params.sampling.xtc_probability    = json_value(data, "xtc_probability",    defaults.sampling.xtc_probability);
        slot.params.sampling.xtc_threshold      = json_value(data, "xtc_threshold",      defaults.sampling.xtc_threshold);
        slot.params.sampling.typ_p              = json_value(data, "typical_p",          defaults.sampling.typ_p);
        slot.params.sampling.temp               = json_value(data, "temperature",        defaults.sampling.temp);
        slot.params.sampling.dynatemp_range     = json_value(data, "dynatemp_range",     defaults.sampling.dynatemp_range);
        slot.params.sampling.dynatemp_exponent  = json_value(data, "dynatemp_exponent",  defaults.sampling.dynatemp_exponent);
        slot.params.sampling.penalty_last_n     = json_value(data, "repeat_last_n",      defaults.sampling.penalty_last_n);
        slot.params.sampling.penalty_repeat     = json_value(data, "repeat_penalty",     defaults.sampling.penalty_repeat);
        slot.params.sampling.penalty_freq       = json_value(data, "frequency_penalty",  defaults.sampling.penalty_freq);
        slot.params.sampling.penalty_present    = json_value(data, "presence_penalty",   defaults.sampling.penalty_present);
        slot.params.sampling.dry_multiplier     = json_value(data, "dry_multiplier",     defaults.sampling.dry_multiplier);
        slot.params.sampling.dry_base           = json_value(data, "dry_base",           defaults.sampling.dry_base);
        slot.params.sampling.dry_allowed_length = json_value(data, "dry_allowed_length", defaults.sampling.dry_allowed_length);
        slot.params.sampling.dry_penalty_last_n = json_value(data, "dry_penalty_last_n", defaults.sampling.dry_penalty_last_n);
        slot.params.sampling.mirostat           = json_value(data, "mirostat",           defaults.sampling.mirostat);
        slot.params.sampling.mirostat_tau       = json_value(data, "mirostat_tau",       defaults.sampling.mirostat_tau);
        slot.params.sampling.mirostat_eta       = json_value(data, "mirostat_eta",       defaults.sampling.mirostat_eta);
        slot.params.sampling.penalize_nl        = json_value(data, "penalize_nl",        defaults.sampling.penalize_nl);
        slot.params.sampling.seed               = json_value(data, "seed",               defaults.sampling.seed);
        slot.params.sampling.n_probs            = json_value(data, "n_probs",            defaults.sampling.n_probs);
        slot.params.sampling.min_keep           = json_value(data, "min_keep",           defaults.sampling.min_keep);

        slot.params.speculative.n_min = json_value(data, "speculative.n_min", defaults.speculative.n_min);
        slot.params.speculative.n_max = json_value(data, "speculative.n_max", defaults.speculative.n_max);
        slot.params.speculative.p_min = json_value(data, "speculative.p_min", defaults.speculative.p_min);

        slot.params.speculative.n_min = std::min(slot.params.speculative.n_max, slot.params.speculative.n_min);
        slot.params.speculative.n_min = std::max(slot.params.speculative.n_min, 2);
        slot.params.speculative.n_max = std::max(slot.params.speculative.n_max, 0);

        if (slot.params.sampling.dry_base < 1.0f) {
           slot.params.sampling.dry_base = defaults.sampling.dry_base;
        }

        // sequence breakers for DRY
        {
            // Currently, this is not compatible with TextGen WebUI, Koboldcpp and SillyTavern format
            // Ref: https://github.com/oobabooga/text-generation-webui/blob/d1af7a41ade7bd3c3a463bfa640725edb818ebaf/extensions/openai/typing.py#L39

            if (data.contains("dry_sequence_breakers")) {
                slot.params.sampling.dry_sequence_breakers = json_value(data, "dry_sequence_breakers", std::vector<std::string>());
                if (slot.params.sampling.dry_sequence_breakers.empty()) {
                    send_error(task, "Error: dry_sequence_breakers must be a non-empty array of strings", ERROR_TYPE_INVALID_REQUEST);
                    return false;
                }
            }
        }

        // process "json_schema" and "grammar"
        if (data.contains("json_schema") && !data.at("json_schema").is_null() && data.contains("grammar") && !data.at("grammar").is_null()) {
            send_error(task, "Either \"json_schema\" or \"grammar\" can be specified, but not both", ERROR_TYPE_INVALID_REQUEST);
            return false;
        }
        if (data.contains("json_schema") && !data.contains("grammar")) {
            try {
                auto schema                  = json_value(data, "json_schema", json::object());
                slot.params.sampling.grammar = json_schema_to_grammar(schema);
            } catch (const std::exception & e) {
                send_error(task, std::string("\"json_schema\": ") + e.what(), ERROR_TYPE_INVALID_REQUEST);
                return false;
            }
        } else {
            slot.params.sampling.grammar = json_value(data, "grammar", defaults.sampling.grammar);
        }

        if (slot.n_predict > 0 && slot.params.n_predict > slot.n_predict) {
            // Might be better to reject the request with a 400 ?
            slot.params.n_predict = slot.n_predict;
            SLT_WRN(slot, "n_predict = %d exceeds server configuration, setting to %d", slot.n_predict, slot.n_predict);
        }

        {
            slot.params.sampling.logit_bias.clear();

            if (json_value(data, "ignore_eos", false) && has_eos_token) {
                slot.params.sampling.logit_bias.push_back({llama_token_eos(model), -INFINITY});
            }

            const auto & logit_bias = data.find("logit_bias");
            if (logit_bias != data.end() && logit_bias->is_array()) {
                const int n_vocab = llama_n_vocab(model);
                for (const auto & el : *logit_bias) {
                    // TODO: we may want to throw errors here, in case "el" is incorrect
                    if (el.is_array() && el.size() == 2) {
                        float bias;
                        if (el[1].is_number()) {
                            bias = el[1].get<float>();
                        } else if (el[1].is_boolean() && !el[1].get<bool>()) {
                            bias = -INFINITY;
                        } else {
                            continue;
                        }

                        if (el[0].is_number_integer()) {
                            llama_token tok = el[0].get<llama_token>();
                            if (tok >= 0 && tok < n_vocab) {
                                slot.params.sampling.logit_bias.push_back({tok, bias});
                            }
                        } else if (el[0].is_string()) {
                            auto toks = common_tokenize(model, el[0].get<std::string>(), false);
                            for (auto tok : toks) {
                                slot.params.sampling.logit_bias.push_back({tok, bias});
                            }
                        }
                    }
                }
            }
        }

        {
            slot.antiprompts.clear();
            slot.sparams.grammar_trigger_words.clear();

            auto copy_string_array = [&](const json & data, const std::string & key, std::vector<std::string> & vec) {
                const auto & arr = data.find(key);
                if (arr != data.end() && arr->is_array()) {
                    for (const auto & word : *arr) {
                        if (word.is_string()) {
                            vec.push_back(word);
                        }
                    }
                }
            };

            std::vector<std::string> stop_words;

            copy_string_array(data, "stop", stop_words);
            copy_string_array(data, "grammar_trigger_words", slot.sparams.grammar_trigger_words);

            slot.antiprompts.build(ctx, stop_words, slot.sparams.grammar_trigger_words);

        }

        {
            const auto & samplers = data.find("samplers");
            if (samplers != data.end()) {
                if (samplers->is_array()) {
                    std::vector<std::string> sampler_names;
                    for (const auto & name : *samplers) {
                        if (name.is_string()) {
                            sampler_names.emplace_back(name);
                        }
                    }
                    slot.params.sampling.samplers = common_sampler_types_from_names(sampler_names, false);
                } else if (samplers->is_string()){
                    std::string sampler_string;
                    for (const auto & name : *samplers) {
                        sampler_string += name;
                    }
                    slot.params.sampling.samplers = common_sampler_types_from_chars(sampler_string);
                }
            } else {
                slot.params.sampling.samplers = defaults.sampling.samplers;
            }
        }

        {
            if (slot.smpl != nullptr) {
                common_sampler_free(slot.smpl);
            }

            slot.smpl = common_sampler_init(model, slot.params.sampling);
            if (slot.smpl == nullptr) {
                // for now, the only error that may happen here is invalid grammar
                send_error(task, "Failed to parse grammar", ERROR_TYPE_INVALID_REQUEST);
                return false;
            }
        }

        if (slot.ctx_dft) {
            llama_batch_free(slot.batch_spec);

            slot.batch_spec = llama_batch_init(slot.params.speculative.n_max + 1, 0, 1);
        }

        slot.state = SLOT_STATE_STARTED;

        SLT_INF(slot, "%s", "processing task\n");

        return true;
    }

    void kv_cache_clear() {
        SRV_DBG("%s", "clearing KV cache\n");

        // clear the entire KV cache
        llama_kv_cache_clear(ctx);
        clean_kv_cache = false;
    }

    bool process_token(completion_token_output & result, server_slot & slot) {
        auto match = slot.antiprompts.findSingleTokenMatch(result.tok);

        // remember which tokens were sampled - used for repetition penalties during sampling
<<<<<<< HEAD
        const std::string token_str = common_token_to_piece(ctx, result.tok, params.special || (match.pos != std::string::npos && match.is_grammar_trigger));
=======
        const std::string token_str = common_token_to_piece(ctx, result.tok, params_base.special);
>>>>>>> 7736837d
        slot.sampled = result.tok;

        if (match.pos != std::string::npos && !match.is_partial) {
            if (match.is_grammar_trigger) {
                common_sampler_trigger_grammar(model, slot.smpl, common_token_to_piece(ctx, result.tok, params.special));
            } else {
                slot.stopped_word   = true;
                slot.stopping_word  = match.pattern;
                slot.has_next_token = false;
                return false;
            }
        }

        // search stop word and delete it
        slot.generated_text += token_str;
        slot.has_next_token = true;

        // check if there is incomplete UTF-8 character at the end
        bool incomplete = false;
        for (unsigned i = 1; i < 5 && i <= slot.generated_text.size(); ++i) {
            unsigned char c = slot.generated_text[slot.generated_text.size() - i];
            if ((c & 0xC0) == 0x80) {
                // continuation byte: 10xxxxxx
                continue;
            }
            if ((c & 0xE0) == 0xC0) {
                // 2-byte character: 110xxxxx ...
                incomplete = i < 2;
            } else if ((c & 0xF0) == 0xE0) {
                // 3-byte character: 1110xxxx ...
                incomplete = i < 3;
            } else if ((c & 0xF8) == 0xF0) {
                // 4-byte character: 11110xxx ...
                incomplete = i < 4;
            }
            // else 1-byte character or invalid byte
            break;
        }

        if (!incomplete) {
            size_t pos = std::min(slot.n_sent_text, slot.generated_text.size());

            match = slot.antiprompts.findFirstMatch(slot.generated_text, pos);

            bool is_stop_full = false;
            bool is_grammar_trigger = false;
            size_t length = slot.generated_text.size();

            // If there is a lazy grammar trigger word at stop_pos, enable the lazy grammar
            if (match.is_grammar_trigger && common_sampler_trigger_grammar(model, slot.smpl, match.pattern)) {
                is_grammar_trigger = true;
                length = match.pos + match.matchLength;
            } else if (!match.is_grammar_trigger && match.pos != std::string::npos && !match.is_partial) {
                slot.stopped_word   = true;
                slot.stopping_word  = match.pattern;
                slot.has_next_token = false;

                is_stop_full = true;
                // length = pos + match.pos;
                length = match.pos;
            }

            slot.generated_text.erase(
                slot.generated_text.begin() + length,
                slot.generated_text.end());
            pos = std::min(slot.n_sent_text, length);

            // check if there is any token to predict
            if (match.pos == std::string::npos || (!slot.has_next_token && !is_grammar_trigger && !is_stop_full && match.pos > 0)) {
                // no send the stop word in the response
                result.text_to_send = slot.generated_text.substr(pos, std::string::npos);
                slot.n_sent_text += result.text_to_send.size();
                // add the token to slot queue and cache
            }

            slot.add_token(result);
            if (slot.params.stream) {
                send_partial_response(slot, result);
            }
        }

        if (incomplete) {
            slot.has_next_token = true;
        }

        // check the limits
        if (slot.n_decoded > 0 && slot.has_next_token && !slot.has_budget(params_base)) {
            slot.stopped_limit  = true;
            slot.has_next_token = false;

            SLT_DBG(slot, "stopped by limit, n_decoded = %d, n_predict = %d\n", slot.n_decoded, slot.params.n_predict);
        }

        if (slot.has_new_line) {
            // if we have already seen a new line, we stop after a certain time limit
            if (slot.params.t_max_predict_ms > 0 && (ggml_time_us() - slot.t_start_generation > 1000.0f*slot.params.t_max_predict_ms)) {
                slot.stopped_limit  = true;
                slot.has_next_token = false;

                SLT_DBG(slot, "stopped by time limit, n_decoded = %d, t_max_predict_ms = %d ms\n", slot.n_decoded, (int) slot.params.t_max_predict_ms);
            }

            // require that each new line has a whitespace prefix (i.e. indentation) of at least slot.params.n_indent
            if (slot.params.n_indent > 0) {
                // check the current indentation
                // TODO: improve by not doing it more than once for each new line
                if (slot.last_nl_pos > 0) {
                    size_t pos = slot.last_nl_pos;

                    int n_indent = 0;
                    while (pos < slot.generated_text.size() && (slot.generated_text[pos] == ' ' || slot.generated_text[pos] == '\t')) {
                        n_indent++;
                        pos++;
                    }

                    if (pos < slot.generated_text.size() && n_indent < slot.params.n_indent) {
                        slot.stopped_limit  = true;
                        slot.has_next_token = false;

                        // cut the last line
                        slot.generated_text.erase(pos, std::string::npos);

                        SLT_DBG(slot, "stopped by indentation limit, n_decoded = %d, n_indent = %d\n", slot.n_decoded, n_indent);
                    }
                }

                // find the next new line
                {
                    const size_t pos = slot.generated_text.find('\n', slot.last_nl_pos);

                    if (pos != std::string::npos) {
                        slot.last_nl_pos = pos + 1;
                    }
                }
            }
        }

        // check if there is a new line in the generated text
        if (result.text_to_send.find('\n') != std::string::npos) {
            slot.has_new_line = true;
        }

        // if context shift is disabled, we stop when it reaches the context limit
        if (slot.n_past >= slot.n_ctx) {
            slot.truncated      = true;
            slot.stopped_limit  = true;
            slot.has_next_token = false;

            SLT_DBG(slot, "stopped due to running out of context capacity, n_past = %d, n_prompt_tokens = %d, n_decoded = %d, n_ctx = %d\n",
                    slot.n_decoded, slot.n_prompt_tokens, slot.n_past, slot.n_ctx);
        }

        if (llama_token_is_eog(model, result.tok)) {
            slot.stopped_eos    = true;
            slot.has_next_token = false;

            SLT_DBG(slot, "%s", "stopped by EOS\n");
        }

        const auto n_ctx_train = llama_n_ctx_train(model);

        if (slot.params.n_predict < 1 && slot.n_predict < 1 && slot.n_prompt_tokens + slot.n_decoded >= n_ctx_train) {
            slot.truncated      = true;
            slot.stopped_limit  = true;
            slot.has_next_token = false; // stop prediction

            SLT_WRN(slot,
                    "n_predict (%d) is set for infinite generation. "
                    "Limiting generated tokens to n_ctx_train (%d) to avoid EOS-less generation infinite loop\n",
                    slot.params.n_predict, n_ctx_train);
        }

        SLT_DBG(slot, "n_decoded = %d, n_remaining = %d, next token: %5d '%s'\n", slot.n_decoded, slot.n_remaining, result.tok, token_str.c_str());

        return slot.has_next_token; // continue
    }

    json get_formated_generation(const server_slot & slot) const {
        std::vector<std::string> samplers;
        samplers.reserve(slot.params.sampling.samplers.size());
        for (const auto & sampler : slot.params.sampling.samplers) {
            samplers.emplace_back(common_sampler_type_to_str(sampler));
        }

        return json {
            {"n_ctx",                     slot.n_ctx},
            {"n_predict",                 slot.n_predict},     // Server configured n_predict
            {"model",                     params_base.model_alias},
            {"seed",                      slot.params.sampling.seed},
            {"seed_cur",                  slot.smpl ? common_sampler_get_seed(slot.smpl) : 0},
<<<<<<< HEAD
            {"temperature",               slot.sparams.temp},
            {"dynatemp_range",            slot.sparams.dynatemp_range},
            {"dynatemp_exponent",         slot.sparams.dynatemp_exponent},
            {"top_k",                     slot.sparams.top_k},
            {"top_p",                     slot.sparams.top_p},
            {"min_p",                     slot.sparams.min_p},
            {"xtc_probability",           slot.sparams.xtc_probability},
            {"xtc_threshold",             slot.sparams.xtc_threshold},
            {"typical_p",                 slot.sparams.typ_p},
            {"repeat_last_n",             slot.sparams.penalty_last_n},
            {"repeat_penalty",            slot.sparams.penalty_repeat},
            {"presence_penalty",          slot.sparams.penalty_present},
            {"frequency_penalty",         slot.sparams.penalty_freq},
            {"dry_multiplier",            slot.sparams.dry_multiplier},
            {"dry_base",                  slot.sparams.dry_base},
            {"dry_allowed_length",        slot.sparams.dry_allowed_length},
            {"dry_penalty_last_n",        slot.sparams.dry_penalty_last_n},
            {"dry_sequence_breakers",     slot.sparams.dry_sequence_breakers},
            {"mirostat",                  slot.sparams.mirostat},
            {"mirostat_tau",              slot.sparams.mirostat_tau},
            {"mirostat_eta",              slot.sparams.mirostat_eta},
            {"penalize_nl",               slot.sparams.penalize_nl},
            {"stop",                      slot.antiprompts.stop_words},
            {"grammar_trigger",           slot.antiprompts.grammar_trigger_words},
=======
            {"temperature",               slot.params.sampling.temp},
            {"dynatemp_range",            slot.params.sampling.dynatemp_range},
            {"dynatemp_exponent",         slot.params.sampling.dynatemp_exponent},
            {"top_k",                     slot.params.sampling.top_k},
            {"top_p",                     slot.params.sampling.top_p},
            {"min_p",                     slot.params.sampling.min_p},
            {"xtc_probability",           slot.params.sampling.xtc_probability},
            {"xtc_threshold",             slot.params.sampling.xtc_threshold},
            {"typical_p",                 slot.params.sampling.typ_p},
            {"repeat_last_n",             slot.params.sampling.penalty_last_n},
            {"repeat_penalty",            slot.params.sampling.penalty_repeat},
            {"presence_penalty",          slot.params.sampling.penalty_present},
            {"frequency_penalty",         slot.params.sampling.penalty_freq},
            {"dry_multiplier",            slot.params.sampling.dry_multiplier},
            {"dry_base",                  slot.params.sampling.dry_base},
            {"dry_allowed_length",        slot.params.sampling.dry_allowed_length},
            {"dry_penalty_last_n",        slot.params.sampling.dry_penalty_last_n},
            {"dry_sequence_breakers",     slot.params.sampling.dry_sequence_breakers},
            {"mirostat",                  slot.params.sampling.mirostat},
            {"mirostat_tau",              slot.params.sampling.mirostat_tau},
            {"mirostat_eta",              slot.params.sampling.mirostat_eta},
            {"penalize_nl",               slot.params.sampling.penalize_nl},
            {"stop",                      slot.params.antiprompt},
>>>>>>> 7736837d
            {"max_tokens",                slot.params.n_predict}, // User configured n_predict
            {"n_keep",                    slot.params.n_keep},
            {"n_discard",                 slot.params.n_discard},
            {"ignore_eos",                slot.params.sampling.ignore_eos},
            {"stream",                    slot.params.stream},
          //{"logit_bias",                slot.params.sampling.logit_bias},
            {"n_probs",                   slot.params.sampling.n_probs},
            {"min_keep",                  slot.params.sampling.min_keep},
            {"grammar",                   slot.params.sampling.grammar},
            {"samplers",                  samplers},
            {"speculative",               slot.can_speculate()},
            {"speculative.n_max",         slot.params.speculative.n_max},
            {"speculative.n_min",         slot.params.speculative.n_min},
            {"speculative.p_min",         slot.params.speculative.p_min},
            {"timings_per_token",         slot.timings_per_token},
        };
    }

    void send_error(const server_task & task, const std::string & error, const enum error_type type = ERROR_TYPE_SERVER) {
        send_error(task.id, error, type);
    }

    void send_error(const server_slot & slot, const std::string & error, const enum error_type type = ERROR_TYPE_SERVER) {
        send_error(slot.id_task, error, type);
    }

    void send_error(const int id_task, const std::string & error, const enum error_type type = ERROR_TYPE_SERVER) {
        SRV_ERR("task id = %d, error: %s\n", id_task, error.c_str());

        server_task_result res;
        res.id       = id_task;
        res.stop     = false;
        res.error    = true;
        res.data     = format_error_response(error, type);

        queue_results.send(res);
    }

    void send_partial_response(server_slot & slot, completion_token_output tkn) {
        server_task_result res;
        res.id       = slot.id_task;
        res.error    = false;
        res.stop     = false;
        res.data     = json {
            {"content",    tkn.text_to_send},
            {"stop",       false},
            {"id_slot",    slot.id},
            {"multimodal", false},
            {"index",      slot.index},
        };

        if (slot.params.sampling.n_probs > 0) {
            const llama_tokens to_send_toks = common_tokenize(ctx, tkn.text_to_send, false);
            const size_t probs_pos      = std::min(slot.n_sent_token_probs,                       slot.generated_token_probs.size());
            const size_t probs_stop_pos = std::min(slot.n_sent_token_probs + to_send_toks.size(), slot.generated_token_probs.size());

            std::vector<completion_token_output> probs_output;
            if (probs_pos < probs_stop_pos) {
                probs_output = std::vector<completion_token_output>(
                        slot.generated_token_probs.begin() + probs_pos,
                        slot.generated_token_probs.begin() + probs_stop_pos);
            }
            slot.n_sent_token_probs = probs_stop_pos;

            res.data["completion_probabilities"] = probs_vector_to_json(ctx, probs_output);
        }

        if (slot.oaicompat) {
            res.data["oaicompat_token_ctr"] = slot.n_decoded;
            res.data["model"] = slot.oaicompat_model;
        }

        if (slot.timings_per_token) {
            res.data["timings"] = slot.get_formated_timings();
        }

        queue_results.send(res);
    }

    void send_final_response(const server_slot & slot) {
        server_task_result res;
        res.id       = slot.id_task;
        res.error    = false;
        res.stop     = true;
        res.data     = json {
            {"content",             !slot.params.stream ? slot.generated_text : ""},
            {"id_slot",             slot.id},
            {"stop",                true},
            {"model",               params_base.model_alias},
            {"tokens_predicted",    slot.n_decoded},
            {"tokens_evaluated",    slot.n_prompt_tokens},
            {"generation_settings", get_formated_generation(slot)},
            {"prompt",              common_detokenize(ctx, slot.prompt_tokens)},
            {"has_new_line",        slot.has_new_line},
            {"truncated",           slot.truncated},
            {"stopped_eos",         slot.stopped_eos},
            {"stopped_word",        slot.stopped_word},
            {"stopped_limit",       slot.stopped_limit},
            {"stopping_word",       slot.stopping_word},
            {"tokens_cached",       slot.n_past},
            {"timings",             slot.get_formated_timings()},
            {"index",               slot.index},
        };

        if (slot.params.sampling.n_probs > 0) {
            std::vector<completion_token_output> probs;
            if (!slot.params.stream && slot.stopped_word) {
                const llama_tokens stop_word_toks = common_tokenize(ctx, slot.stopping_word, false);

                size_t safe_offset = std::min(slot.generated_token_probs.size(), stop_word_toks.size());
                probs = std::vector<completion_token_output>(
                        slot.generated_token_probs.begin(),
                        slot.generated_token_probs.end() - safe_offset);
            } else {
                probs = std::vector<completion_token_output>(
                        slot.generated_token_probs.begin(),
                        slot.generated_token_probs.end());
            }

            res.data["completion_probabilities"] = probs_vector_to_json(ctx, probs);
        }

        if (slot.oaicompat) {
            res.data["oaicompat_token_ctr"] = slot.n_decoded;
            res.data["model"] = slot.oaicompat_model;
        }

        queue_results.send(res);
    }

    void send_embedding(const server_slot & slot, const llama_batch & batch) {
        server_task_result res;
        res.id    = slot.id_task;
        res.error = false;
        res.stop  = true;

        const int n_embd = llama_n_embd(model);

        std::vector<float> embd_res(n_embd, 0.0f);

        for (int i = 0; i < batch.n_tokens; ++i) {
            if (!batch.logits[i] || batch.seq_id[i][0] != slot.id) {
                continue;
            }

            const float * embd = llama_get_embeddings_seq(ctx, batch.seq_id[i][0]);
            if (embd == NULL) {
                embd = llama_get_embeddings_ith(ctx, i);
            }

            if (embd == NULL) {
                SLT_ERR(slot, "failed to get embeddings, token = %d, seq_id = %d\n", batch.token[i], batch.seq_id[i][0]);

                res.data = json {
                    {"embedding", std::vector<float>(n_embd, 0.0f)},
                    {"index",     slot.index},
                };

                continue;
            }

            common_embd_normalize(embd, embd_res.data(), n_embd);

            res.data = json {
                {"embedding", embd_res},
                {"index",     slot.index},
            };
        }

        SLT_DBG(slot, "%s", "sending embeddings\n");

        queue_results.send(res);
    }

    void send_rerank(const server_slot & slot, const llama_batch & batch) {
        server_task_result res;
        res.id    = slot.id_task;
        res.error = false;
        res.stop  = true;

        for (int i = 0; i < batch.n_tokens; ++i) {
            if (!batch.logits[i] || batch.seq_id[i][0] != slot.id) {
                continue;
            }

            const float * embd = llama_get_embeddings_seq(ctx, batch.seq_id[i][0]);
            if (embd == NULL) {
                embd = llama_get_embeddings_ith(ctx, i);
            }

            if (embd == NULL) {
                SLT_ERR(slot, "failed to get embeddings, token = %d, seq_id = %d\n", batch.token[i], batch.seq_id[i][0]);

                res.data = json {
                    {"index", slot.index},
                    {"score", -1e6},
                };

                continue;
            }

            res.data = json {
                {"index", slot.index},
                {"score", embd[0]},
            };
        }

        SLT_DBG(slot, "sending rerank result, res = '%s'\n", res.data.dump().c_str());

        queue_results.send(res);
    }

    //
    // Functions to create new task(s) and receive result(s)
    //

    // break the input "prompt" into multiple tasks if needed, then format and tokenize the input prompt(s)
    std::vector<server_task> create_tasks_inference(json data, server_task_inf_type inf_type) {
        std::vector<server_task> tasks;
        auto create_task = [&](json & task_data, llama_tokens & prompt_tokens) {
            SRV_DBG("create task, n_tokens = %d\n", (int) prompt_tokens.size());
            server_task task;
            task.id            = queue_tasks.get_new_id();
            task.inf_type      = inf_type;
            task.type          = SERVER_TASK_TYPE_INFERENCE;
            task.data          = task_data;
            task.prompt_tokens = std::move(prompt_tokens);
            tasks.push_back(std::move(task));
        };

        static constexpr const char * error_msg = "\"prompt\" must be a string, an array of token ids or an array of prompts";
        if (!data.contains("prompt")) {
            throw std::runtime_error(error_msg);
        }

        // because llama_tokenize api is thread-safe, we can tokenize the prompt from HTTP thread
        bool add_special = inf_type != SERVER_TASK_INF_TYPE_RERANK && inf_type != SERVER_TASK_INF_TYPE_INFILL;
        std::vector<llama_tokens> tokenized_prompts = tokenize_input_prompts(ctx, data.at("prompt"), add_special, true);
        switch (inf_type) {
            case SERVER_TASK_INF_TYPE_RERANK:
                {
                    // prompts[0] is the question
                    // the rest are the answers/documents
                    GGML_ASSERT(tokenized_prompts.size() > 1);
                    SRV_DBG("creating rerank tasks, n_prompts = %d\n", (int) tokenized_prompts.size() - 1);
                    for (size_t i = 1; i < tokenized_prompts.size(); i++) {
                        data["index"] = i - 1;
                        auto tokens = format_rerank(model, tokenized_prompts[0], tokenized_prompts[i]);
                        create_task(data, tokens);
                    }
                } break;
            case SERVER_TASK_INF_TYPE_INFILL:
                {
                    SRV_DBG("creating infill tasks, n_prompts = %d\n", (int) tokenized_prompts.size());
                    for (size_t i = 0; i < tokenized_prompts.size(); i++) {
                        data["index"] = i;
                        auto tokens = format_infill(
                            ctx,
                            data.at("input_prefix"),
                            data.at("input_suffix"),
                            data.at("input_extra"),
                            params_base.n_batch,
                            params_base.n_predict,
                            slots[0].n_ctx, // TODO: there should be a better way
                            params_base.spm_infill,
                            tokenized_prompts[i]
                        );
                        create_task(data, tokens);
                    }
                } break;
            default:
                {
                    SRV_DBG("creating multi-prompt tasks, n_prompts = %d\n", (int) tokenized_prompts.size());
                    for (size_t i = 0; i < tokenized_prompts.size(); i++) {
                        data["index"] = i;
                        create_task(data, tokenized_prompts[i]);
                    }
                }
        }

        return tasks;
    }

    void cancel_tasks(const std::unordered_set<int> & id_tasks) {
        std::vector<server_task> cancel_tasks;
        cancel_tasks.reserve(id_tasks.size());
        for (const auto & id_task : id_tasks) {
            SRV_WRN("cancel task, id_task = %d\n", id_task);

            server_task task;
            task.type      = SERVER_TASK_TYPE_CANCEL;
            task.id_target = id_task;
            cancel_tasks.push_back(task);
            queue_results.remove_waiting_task_id(id_task);
        }
        // push to beginning of the queue, so it has highest priority
        queue_tasks.post(cancel_tasks, true);
    }

    // receive the results from task(s) created by create_tasks_inference
    void receive_cmpl_results(
            const std::unordered_set<int> & id_tasks,
            const std::function<void(std::vector<server_task_result>&)> & result_handler,
            const std::function<void(json)> & error_handler) {
        // TODO: currently, there is no way to detect the client has cancelled the request
        std::vector<server_task_result> results(id_tasks.size());
        for (size_t i = 0; i < id_tasks.size(); i++) {
            server_task_result result = queue_results.recv(id_tasks);

            if (result.error) {
                error_handler(result.data);
                cancel_tasks(id_tasks);
                return;
            }

            const size_t idx = result.data["index"];
            GGML_ASSERT(idx < results.size() && "index out of range");

            results[idx] = result;
        }
        result_handler(results);
    }

    // receive the results from task(s) created by create_tasks_inference, in stream mode
    void receive_cmpl_results_stream(
            const std::unordered_set<int> & id_tasks, const
            std::function<bool(server_task_result&)> & result_handler, const
            std::function<void(json)> & error_handler) {
        size_t n_finished = 0;
        while (true) {
            server_task_result result = queue_results.recv(id_tasks);
            if (!result_handler(result)) {
                cancel_tasks(id_tasks);
                break;
            }

            if (result.error) {
                error_handler(result.data);
                cancel_tasks(id_tasks);
                break;
            }

            if (result.stop) {
                if (++n_finished == id_tasks.size()) {
                    break;
                }
            }
        }
    }

    //
    // Functions to process the task
    //

    void process_single_task(server_task task) {
        switch (task.type) {
            case SERVER_TASK_TYPE_INFERENCE:
                {
                    const int id_slot = json_value(task.data, "id_slot", -1);

                    server_slot * slot = id_slot != -1 ? get_slot_by_id(id_slot) : get_available_slot(task);

                    if (slot == nullptr) {
                        // if no slot is available, we defer this task for processing later
                        SRV_DBG("no slot is available, defer task, id_task = %d\n", task.id);
                        queue_tasks.defer(task);
                        break;
                    }
                    if (slot->is_processing()) {
                        // if requested slot is unavailable, we defer this task for processing later
                        SRV_DBG("requested slot is unavailable, defer task, id_task = %d\n", task.id);
                        queue_tasks.defer(task);
                        break;
                    }

                    slot->reset();

                    slot->id_task       = task.id;
                    slot->inf_type      = task.inf_type;
                    slot->index         = json_value(task.data, "index", 0);
                    slot->prompt_tokens = std::move(task.prompt_tokens);

                    if (!launch_slot_with_task(*slot, task)) {
                        SRV_ERR("failed to launch slot with task, id_task = %d\n", task.id);
                        break;
                    }
                } break;
            case SERVER_TASK_TYPE_CANCEL:
                {
                    // release slot linked with the task id
                    for (auto & slot : slots) {
                        if (slot.id_task == task.id_target) {
                            slot.release();
                            break;
                        }
                    }
                } break;
            case SERVER_TASK_TYPE_NEXT_RESPONSE:
                {
                    // do nothing
                } break;
            case SERVER_TASK_TYPE_METRICS:
                {
                    json slots_data = json::array();

                    int n_idle_slots       = 0;
                    int n_processing_slots = 0;

                    for (server_slot & slot : slots) {
                        json slot_data = get_formated_generation(slot);
                        slot_data["id"]            = slot.id;
                        slot_data["id_task"]       = slot.id_task;
                        slot_data["is_processing"] = slot.is_processing();
                        slot_data["prompt"]        = common_detokenize(ctx, slot.prompt_tokens);
                        slot_data["next_token"]    = {
                            {"has_next_token", slot.has_next_token},
                            {"has_new_line",   slot.has_new_line},
                            {"n_remain",       slot.n_remaining},
                            {"n_decoded",      slot.n_decoded},
                            {"stopped_eos",    slot.stopped_eos},
                            {"stopped_word",   slot.stopped_word},
                            {"stopped_limit",  slot.stopped_limit},
                            {"stopping_word",  slot.stopping_word},
                        };

                        if (slot.is_processing()) {
                            n_processing_slots++;
                        } else {
                            n_idle_slots++;
                        }

                        slots_data.push_back(slot_data);
                    }
                    SRV_DBG("n_idle_slots = %d, n_processing_slots = %d\n", n_idle_slots, n_processing_slots);

                    server_task_result res;
                    res.id       = task.id;
                    res.stop     = true;
                    res.error    = false;
                    res.data     = {
                        { "idle",                            n_idle_slots       },
                        { "processing",                      n_processing_slots },
                        { "deferred",                        queue_tasks.queue_tasks_deferred.size() },
                        { "t_start",                         metrics.t_start},

                        { "n_prompt_tokens_processed_total", metrics.n_prompt_tokens_processed_total},
                        { "t_tokens_generation_total",       metrics.t_tokens_generation_total},
                        { "n_tokens_predicted_total",        metrics.n_tokens_predicted_total},
                        { "t_prompt_processing_total",       metrics.t_prompt_processing_total},

                        { "n_prompt_tokens_processed",       metrics.n_prompt_tokens_processed},
                        { "t_prompt_processing",             metrics.t_prompt_processing},
                        { "n_tokens_predicted",              metrics.n_tokens_predicted},
                        { "t_tokens_generation",             metrics.t_tokens_generation},

                        { "n_decode_total",                  metrics.n_decode_total},
                        { "n_busy_slots_total",              metrics.n_busy_slots_total},

                        { "kv_cache_tokens_count",           llama_get_kv_cache_token_count(ctx)},
                        { "kv_cache_used_cells",             llama_get_kv_cache_used_cells(ctx)},

                        { "slots",                           slots_data },
                    };

                    if (json_value(task.data, "reset_bucket", false)) {
                        metrics.reset_bucket();
                    }
                    queue_results.send(res);
                } break;
            case SERVER_TASK_TYPE_SLOT_SAVE:
                {
                    int id_slot = task.data.at("id_slot");
                    server_slot * slot = get_slot_by_id(id_slot);
                    if (slot == nullptr) {
                        send_error(task, "Invalid slot ID", ERROR_TYPE_INVALID_REQUEST);
                        break;
                    }
                    if (slot->is_processing()) {
                        // if requested slot is unavailable, we defer this task for processing later
                        SRV_DBG("requested slot is unavailable, defer task, id_task = %d\n", task.id);
                        queue_tasks.defer(task);
                        break;
                    }

                    const size_t token_count = slot->cache_tokens.size();
                    const int64_t t_start = ggml_time_us();

                    std::string filename = task.data.at("filename");
                    std::string filepath = task.data.at("filepath");

                    const size_t nwrite = llama_state_seq_save_file(ctx, filepath.c_str(), slot->id, slot->cache_tokens.data(), token_count);

                    const int64_t t_end = ggml_time_us();
                    const double t_save_ms = (t_end - t_start) / 1000.0;

                    server_task_result result;
                    result.id = task.id;
                    result.stop = true;
                    result.error = false;
                    result.data = json {
                        { "id_slot",   id_slot },
                        { "filename",  filename },
                        { "n_saved",   token_count }, // tokens saved
                        { "n_written", nwrite },      // bytes written
                        { "timings", {
                            { "save_ms", t_save_ms }
                        } }
                    };
                    queue_results.send(result);
                } break;
            case SERVER_TASK_TYPE_SLOT_RESTORE:
                {
                    int id_slot = task.data.at("id_slot");
                    server_slot * slot = get_slot_by_id(id_slot);
                    if (slot == nullptr) {
                        send_error(task, "Invalid slot ID", ERROR_TYPE_INVALID_REQUEST);
                        break;
                    }
                    if (slot->is_processing()) {
                        // if requested slot is unavailable, we defer this task for processing later
                        SRV_DBG("requested slot is unavailable, defer task, id_task = %d\n", task.id);
                        queue_tasks.defer(task);
                        break;
                    }

                    const int64_t t_start = ggml_time_us();

                    std::string filename = task.data.at("filename");
                    std::string filepath = task.data.at("filepath");

                    slot->cache_tokens.resize(slot->n_ctx);
                    size_t token_count = 0;
                    size_t nread = llama_state_seq_load_file(ctx, filepath.c_str(), slot->id, slot->cache_tokens.data(), slot->cache_tokens.size(), &token_count);
                    if (nread == 0) {
                        slot->cache_tokens.resize(0);
                        send_error(task, "Unable to restore slot, no available space in KV cache or invalid slot save file", ERROR_TYPE_INVALID_REQUEST);
                        break;
                    }
                    slot->cache_tokens.resize(token_count);

                    const int64_t t_end = ggml_time_us();
                    const double t_restore_ms = (t_end - t_start) / 1000.0;

                    server_task_result result;
                    result.id = task.id;
                    result.stop = true;
                    result.error = false;
                    result.data = json {
                        { "id_slot",    id_slot },
                        { "filename",   filename },
                        { "n_restored", token_count }, // tokens restored
                        { "n_read",     nread },       // bytes read
                        { "timings", {
                            { "restore_ms", t_restore_ms }
                        } }
                    };
                    queue_results.send(result);
                } break;
            case SERVER_TASK_TYPE_SLOT_ERASE:
                {
                    int id_slot = task.data.at("id_slot");
                    server_slot * slot = get_slot_by_id(id_slot);
                    if (slot == nullptr) {
                        send_error(task, "Invalid slot ID", ERROR_TYPE_INVALID_REQUEST);
                        break;
                    }
                    if (slot->is_processing()) {
                        // if requested slot is unavailable, we defer this task for processing later
                        SRV_DBG("requested slot is unavailable, defer task, id_task = %d\n", task.id);
                        queue_tasks.defer(task);
                        break;
                    }

                    // Erase token cache
                    const size_t n_erased = slot->cache_tokens.size();
                    llama_kv_cache_seq_rm(ctx, slot->id, -1, -1);
                    slot->cache_tokens.clear();

                    server_task_result result;
                    result.id = task.id;
                    result.stop = true;
                    result.error = false;
                    result.data = json {
                        { "id_slot",  id_slot },
                        { "n_erased", n_erased }
                    };
                    queue_results.send(result);
                } break;
            case SERVER_TASK_TYPE_SET_LORA:
                {
                    common_lora_adapters_apply(ctx, loras);
                    server_task_result result;
                    result.id = task.id;
                    result.stop = true;
                    result.error = false;
                    result.data = json{{ "success", true }};
                    queue_results.send(result);
                } break;
        }
    }

    void update_slots() {
        // check if all slots are idle
        {
            bool all_idle = true;

            for (auto & slot : slots) {
                if (slot.is_processing()) {
                    all_idle = false;
                    break;
                }
            }

            if (all_idle) {
                SRV_INF("%s", "all slots are idle\n");
                if (clean_kv_cache) {
                    kv_cache_clear();
                }

                return;
            }
        }

        {
            SRV_DBG("%s", "posting NEXT_RESPONSE\n");

            server_task task;
            task.type      = SERVER_TASK_TYPE_NEXT_RESPONSE;
            task.id_target = -1;

            queue_tasks.post(task);
        }

        // apply context-shift if needed
        // TODO: simplify and improve
        for (server_slot & slot : slots) {
            if (slot.is_processing() && slot.n_past + 1 >= slot.n_ctx) {
                if (!params_base.ctx_shift) {
                    // this check is redundant (for good)
                    // we should never get here, because generation should already stopped in process_token()
                    slot.release();
                    send_error(slot, "context shift is disabled", ERROR_TYPE_SERVER);
                    continue;
                }

                // Shift context
                const int n_keep    = slot.params.n_keep + add_bos_token;
                const int n_left    = slot.n_past - n_keep;
                const int n_discard = slot.params.n_discard ? slot.params.n_discard : (n_left / 2);

                SLT_WRN(slot, "slot context shift, n_keep = %d, n_left = %d, n_discard = %d\n", n_keep, n_left, n_discard);

                llama_kv_cache_seq_rm (ctx, slot.id, n_keep            , n_keep + n_discard);
                llama_kv_cache_seq_add(ctx, slot.id, n_keep + n_discard, slot.n_past,        -n_discard);

                if (slot.params.cache_prompt) {
                    for (size_t i = n_keep + n_discard; i < slot.cache_tokens.size(); i++) {
                        slot.cache_tokens[i - n_discard] = slot.cache_tokens[i];
                    }

                    slot.cache_tokens.resize(slot.cache_tokens.size() - n_discard);
                }

                slot.n_past -= n_discard;

                slot.truncated = true;
            }
        }

        // start populating the batch for this iteration
        common_batch_clear(batch);

        // frist, add sampled tokens from any ongoing sequences
        for (auto & slot : slots) {
            if (slot.state != SLOT_STATE_GENERATING) {
                continue;
            }

            slot.i_batch = batch.n_tokens;

            common_batch_add(batch, slot.sampled, slot.n_past, { slot.id }, true);

            slot.n_past += 1;

            if (slot.params.cache_prompt) {
                slot.cache_tokens.push_back(slot.sampled);
            }

            SLT_DBG(slot, "slot decode token, n_ctx = %d, n_past = %d, n_cache_tokens = %d, truncated = %d\n",
                    slot.n_ctx, slot.n_past, (int) slot.cache_tokens.size(), slot.truncated);
        }

        // process in chunks of params.n_batch
        int32_t n_batch  = llama_n_batch(ctx);
        int32_t n_ubatch = llama_n_ubatch(ctx);

        // track if this is an embedding or non-embedding batch
        // if we've added sampled tokens above, we are in non-embedding mode
        // -1: none, 0: non-embedding, 1: embedding
        // TODO: make enum
        int32_t batch_type = batch.n_tokens > 0 ? 0 : -1;

        // next, batch any pending prompts without exceeding n_batch
        if (params_base.cont_batching || batch.n_tokens == 0) {
            for (auto & slot : slots) {
                // this slot still has a prompt to be processed
                if (slot.state == SLOT_STATE_PROCESSING_PROMPT || slot.state == SLOT_STATE_STARTED) {
                    auto & prompt_tokens = slot.prompt_tokens;

                    // TODO: maybe move branch to outside of this loop in the future
                    if (slot.state == SLOT_STATE_STARTED) {
                        slot.t_start_process_prompt = ggml_time_us();
                        slot.t_start_generation = 0;

                        slot.n_past = 0;
                        slot.n_prompt_tokens = prompt_tokens.size();
                        slot.state = SLOT_STATE_PROCESSING_PROMPT;

                        SLT_INF(slot, "new prompt, n_ctx_slot = %d, n_keep = %d, n_prompt_tokens = %d\n", slot.n_ctx, slot.params.n_keep, slot.n_prompt_tokens);

                        // print prompt tokens (for debugging)
                        if (1) {
                            // first 16 tokens (avoid flooding logs)
                            for (int i = 0; i < std::min<int>(16, prompt_tokens.size()); i++) {
                                SLT_DBG(slot, "prompt token %3d: %6d '%s'\n", i, prompt_tokens[i], common_token_to_piece(ctx, prompt_tokens[i]).c_str());
                            }
                        } else {
                            // all
                            for (int i = 0; i < (int) prompt_tokens.size(); i++) {
                                SLT_DBG(slot, "prompt token %3d: %6d '%s'\n", i, prompt_tokens[i], common_token_to_piece(ctx, prompt_tokens[i]).c_str());
                            }
                        }

                        // empty prompt passed -> release the slot and send empty response
                        if (prompt_tokens.empty()) {
                            SLT_WRN(slot, "%s", "empty prompt - releasing slot\n");

                            slot.release();
                            slot.print_timings();
                            send_final_response(slot);
                            continue;
                        }

                        if (slot.inf_type == SERVER_TASK_INF_TYPE_EMBEDDING || slot.inf_type == SERVER_TASK_INF_TYPE_RERANK) {
                            if (slot.n_prompt_tokens > n_ubatch) {
                                slot.release();
                                send_error(slot, "input is too large to process. increase the physical batch size", ERROR_TYPE_SERVER);
                                continue;
                            }

                            if (slot.n_prompt_tokens > slot.n_ctx) {
                                slot.release();
                                send_error(slot, "input is larger than the max context size. skipping", ERROR_TYPE_SERVER);
                                continue;
                            }
                        } else {
                            if (!params_base.ctx_shift) {
                                // if context shift is disabled, we make sure prompt size is smaller than KV size
                                // TODO: there should be a separate parameter that control prompt truncation
                                //       context shift should be applied only during the generation phase
                                if (slot.n_prompt_tokens >= slot.n_ctx) {
                                    slot.release();
                                    send_error(slot, "the request exceeds the available context size. try increasing the context size or enable context shift", ERROR_TYPE_INVALID_REQUEST);
                                    continue;
                                }
                            }
                            if (slot.params.n_keep < 0) {
                                slot.params.n_keep = slot.n_prompt_tokens;
                            }
                            slot.params.n_keep = std::min(slot.n_ctx - 4, slot.params.n_keep);

                            // if input prompt is too big, truncate it
                            if (slot.n_prompt_tokens >= slot.n_ctx) {
                                const int n_left = slot.n_ctx - slot.params.n_keep;

                                const int n_block_size = n_left / 2;
                                const int erased_blocks = (slot.n_prompt_tokens - slot.params.n_keep - n_block_size) / n_block_size;

                                llama_tokens new_tokens(
                                        prompt_tokens.begin(),
                                        prompt_tokens.begin() + slot.params.n_keep);

                                new_tokens.insert(
                                        new_tokens.end(),
                                        prompt_tokens.begin() + slot.params.n_keep + erased_blocks * n_block_size,
                                        prompt_tokens.end());

                                prompt_tokens = std::move(new_tokens);

                                slot.truncated = true;
                                slot.n_prompt_tokens = prompt_tokens.size();

                                SLT_WRN(slot, "input truncated, n_ctx = %d, n_keep = %d, n_left = %d, n_prompt_tokens = %d\n", slot.n_ctx, slot.params.n_keep, n_left, slot.n_prompt_tokens);

                                GGML_ASSERT(slot.n_prompt_tokens < slot.n_ctx);
                            }

                            if (slot.params.cache_prompt) {
                                // reuse any previously computed tokens that are common with the new prompt
                                slot.n_past = common_lcp(slot.cache_tokens, prompt_tokens);

                                // reuse chunks from the cached prompt by shifting their KV cache in the new position
                                if (params_base.n_cache_reuse > 0) {
                                    size_t head_c = slot.n_past; // cache
                                    size_t head_p = slot.n_past; // current prompt

                                    SLT_DBG(slot, "trying to reuse chunks with size > %d, slot.n_past = %d\n", params_base.n_cache_reuse, slot.n_past);

                                    while (head_c < slot.cache_tokens.size() &&
                                           head_p < prompt_tokens.size()) {

                                        size_t n_match = 0;
                                        while (head_c + n_match < slot.cache_tokens.size() &&
                                               head_p + n_match < prompt_tokens.size()     &&
                                               slot.cache_tokens[head_c + n_match] == prompt_tokens[head_p + n_match]) {

                                            n_match++;
                                        }

                                        if (n_match >= (size_t) params_base.n_cache_reuse) {
                                            SLT_INF(slot, "reusing chunk with size %zu, shifting KV cache [%zu, %zu) -> [%zu, %zu)\n", n_match, head_c, head_c + n_match, head_p, head_p + n_match);
                                            //for (size_t i = head_p; i < head_p + n_match; i++) {
                                            //    SLT_DBG(slot, "cache token %3zu: %6d '%s'\n", i, prompt_tokens[i], common_token_to_piece(ctx, prompt_tokens[i]).c_str());
                                            //}

                                            const int64_t kv_shift = (int64_t) head_p - (int64_t) head_c;

                                            llama_kv_cache_seq_rm (ctx, slot.id, head_p, head_c);
                                            llama_kv_cache_seq_add(ctx, slot.id, head_c, -1,     kv_shift);

                                            for (size_t i = 0; i < n_match; i++) {
                                                slot.cache_tokens[head_p + i] = slot.cache_tokens[head_c + i];
                                                slot.n_past++;
                                            }

                                            head_c += n_match;
                                            head_p += n_match;
                                        } else {
                                            head_c += 1;
                                        }
                                    }

                                    SLT_DBG(slot, "after context reuse, new slot.n_past = %d\n", slot.n_past);
                                }
                            }
                        }

                        if (slot.n_past == slot.n_prompt_tokens && slot.n_past > 0) {
                            // we have to evaluate at least 1 token to generate logits.
                            SLT_WRN(slot, "need to evaluate at least 1 token to generate logits, n_past = %d, n_prompt_tokens = %d\n", slot.n_past, slot.n_prompt_tokens);

                            slot.n_past--;
                        }

                        slot.n_prompt_tokens_processed = 0;
                    }

                    // non-causal tasks require to fit the entire prompt in the physical batch
                    if (slot.inf_type == SERVER_TASK_INF_TYPE_EMBEDDING || slot.inf_type == SERVER_TASK_INF_TYPE_RERANK) {
                        // cannot fit the prompt in the current batch - will try next iter
                        if (batch.n_tokens + slot.n_prompt_tokens > n_batch) {
                            continue;
                        }
                    }

                    // check that we are in the right batch_type, if not defer the slot
                    const bool slot_type =
                        slot.inf_type == SERVER_TASK_INF_TYPE_EMBEDDING ||
                        slot.inf_type == SERVER_TASK_INF_TYPE_RERANK     ? 1 : 0;

                    if (batch_type == -1) {
                        batch_type = slot_type;
                    } else if (batch_type != slot_type) {
                        continue;
                    }

                    // keep only the common part
                    if (!llama_kv_cache_seq_rm(ctx, slot.id, slot.n_past, -1)) {
                        // could not partially delete (likely using a non-Transformer model)
                        llama_kv_cache_seq_rm(ctx, slot.id, -1, -1);

                        // there is no common part left
                        slot.n_past = 0;
                    }

                    SLT_INF(slot, "kv cache rm [%d, end)\n", slot.n_past);

                    // remove the non-common part from the cache
                    slot.cache_tokens.resize(slot.n_past);

                    // add prompt tokens for processing in the current batch
                    while (slot.n_past < slot.n_prompt_tokens && batch.n_tokens < n_batch) {
                        common_batch_add(batch, prompt_tokens[slot.n_past], slot.n_past, { slot.id }, false);

                        if (slot.params.cache_prompt) {
                            slot.cache_tokens.push_back(prompt_tokens[slot.n_past]);
                        }

                        slot.n_prompt_tokens_processed++;
                        slot.n_past++;
                    }

                    SLT_INF(slot, "prompt processing progress, n_past = %d, n_tokens = %d, progress = %f\n", slot.n_past, batch.n_tokens, (float) slot.n_prompt_tokens_processed / slot.n_prompt_tokens);

                    // entire prompt has been processed
                    if (slot.n_past == slot.n_prompt_tokens) {
                        slot.state = SLOT_STATE_DONE_PROMPT;

                        GGML_ASSERT(batch.n_tokens > 0);

                        common_sampler_reset(slot.smpl);

                        // Process all prompt tokens through sampler system
                        for (int i = 0; i < slot.n_prompt_tokens; ++i) {
                            common_sampler_accept(slot.smpl, prompt_tokens[i], false);
                        }

                        // extract the logits only for the last token
                        batch.logits[batch.n_tokens - 1] = true;

                        slot.n_decoded = 0;
                        slot.i_batch   = batch.n_tokens - 1;

                        SLT_INF(slot, "prompt done, n_past = %d, n_tokens = %d\n", slot.n_past, batch.n_tokens);
                    }
                }

                if (batch.n_tokens >= n_batch) {
                    break;
                }
            }
        }

        if (batch.n_tokens == 0) {
            SRV_WRN("%s", "no tokens to decode\n");
            return;
        }

        SRV_DBG("decoding batch, n_tokens = %d\n", batch.n_tokens);

        // make sure we're in the right embedding mode
        llama_set_embeddings(ctx, batch_type == 1);

        // process the created batch of tokens
        for (int32_t i = 0; i < batch.n_tokens; i += n_batch) {
            const int32_t n_tokens = std::min(n_batch, batch.n_tokens - i);

            llama_batch batch_view = {
                n_tokens,
                batch.token    + i,
                nullptr,
                batch.pos      + i,
                batch.n_seq_id + i,
                batch.seq_id   + i,
                batch.logits   + i,
            };

            const int ret = llama_decode(ctx, batch_view);
            metrics.on_decoded(slots);

            if (ret != 0) {
                if (n_batch == 1 || ret < 0) {
                    // if you get here, it means the KV cache is full - try increasing it via the context size
                    SRV_ERR("failed to decode the batch: KV cache is full - try increasing it via the context size, i = %d, n_batch = %d, ret = %d\n", i, n_batch, ret);
                    for (auto & slot : slots) {
                        slot.release();
                        send_error(slot, "Input prompt is too big compared to KV size. Please try increasing KV size.");
                    }
                    break; // break loop of n_batch
                }

                // retry with half the batch size to try to find a free slot in the KV cache
                n_batch /= 2;
                i -= n_batch;

                SRV_WRN("failed to find free space in the KV cache, retrying with smaller batch size - try increasing it via the context size or enable defragmentation, i = %d, n_batch = %d, ret = %d\n", i, n_batch, ret);

                continue; // continue loop of n_batch
            }

            for (auto & slot : slots) {
                if (slot.i_batch < (int) i || slot.i_batch >= (int) (i + n_tokens)) {
                    continue; // continue loop of slots
                }

                if (slot.state == SLOT_STATE_DONE_PROMPT) {
                    if (slot.inf_type == SERVER_TASK_INF_TYPE_EMBEDDING) {
                        // prompt evaluated for embedding
                        send_embedding(slot, batch_view);
                        slot.release();
                        slot.i_batch = -1;
                        continue; // continue loop of slots
                    }

                    if (slot.inf_type == SERVER_TASK_INF_TYPE_RERANK) {
                        send_rerank(slot, batch_view);
                        slot.release();
                        slot.i_batch = -1;
                        continue; // continue loop of slots
                    }

                    // prompt evaluated for next-token prediction
                    slot.state = SLOT_STATE_GENERATING;
                } else if (slot.state != SLOT_STATE_GENERATING) {
                    continue; // continue loop of slots
                }

                llama_token id = common_sampler_sample(slot.smpl, ctx, slot.i_batch - i);

                slot.i_batch = -1;

                common_sampler_accept(slot.smpl, id, true);

                slot.n_decoded += 1;

                const int64_t t_current = ggml_time_us();

                if (slot.n_decoded == 1) {
                    slot.t_start_generation = t_current;
                    slot.t_prompt_processing = (slot.t_start_generation - slot.t_start_process_prompt) / 1e3;
                    metrics.on_prompt_eval(slot);
                }

                slot.t_token_generation = (t_current - slot.t_start_generation) / 1e3;

                completion_token_output result;
                result.tok = id;

                const auto * cur_p = common_sampler_get_candidates(slot.smpl);

                for (size_t i = 0; i < (size_t) slot.params.sampling.n_probs; ++i) {
                    result.probs.push_back({
                        cur_p->data[i].id,
                            i >= cur_p->size ? 0.0f : cur_p->data[i].p,
                    });
                }

                if (!process_token(result, slot)) {
                    // release slot because of stop condition
                    slot.release();
                    slot.print_timings();
                    send_final_response(slot);
                    metrics.on_prediction(slot);
                    continue;
                }
            }

            // do speculative decoding
            for (auto & slot : slots) {
                if (!slot.is_processing() || !slot.can_speculate()) {
                    continue;
                }

                if (slot.state != SLOT_STATE_GENERATING) {
                    continue;
                }

                // determine the max draft that fits the current slot state
                int n_draft_max = slot.params.speculative.n_max;

                // note: n_past is not yet increased for the `id` token sampled above
                //       also, need to leave space for 1 extra token to allow context shifts
                n_draft_max = std::min(n_draft_max, slot.n_ctx - slot.n_past - 2);

                if (slot.n_remaining > 0) {
                    n_draft_max = std::min(n_draft_max, slot.n_remaining - 1);
                }

                SLT_DBG(slot, "max possible draft: %d\n", n_draft_max);

                if (n_draft_max < slot.params.speculative.n_min) {
                    SLT_DBG(slot, "the max possible draft is too small: %d < %d - skipping speculative decoding\n", n_draft_max, slot.params.speculative.n_min);

                    continue;
                }

                llama_token id = slot.sampled;

                struct common_speculative_params params_spec;
                params_spec.n_draft   = n_draft_max;
                params_spec.n_reuse   = llama_n_ctx(slot.ctx_dft) - slot.params.speculative.n_max;
                params_spec.p_min     = slot.params.speculative.p_min;

                llama_tokens draft = common_speculative_gen_draft(slot.spec, params_spec, slot.cache_tokens, id);

                // ignore small drafts
                if (slot.params.speculative.n_min > (int) draft.size()) {
                    SLT_DBG(slot, "ignoring small draft: %d < %d\n", (int) draft.size(), slot.params.speculative.n_min);

                    continue;
                }

                // construct the speculation batch
                common_batch_clear(slot.batch_spec);
                common_batch_add  (slot.batch_spec, id, slot.n_past, { slot.id }, true);

                for (size_t i = 0; i < draft.size(); ++i) {
                    common_batch_add(slot.batch_spec, draft[i], slot.n_past + 1 + i, { slot.id }, true);
                }

                SLT_DBG(slot, "decoding speculative batch, size = %d\n", slot.batch_spec.n_tokens);

                llama_decode(ctx, slot.batch_spec);

                // the accepted tokens from the speculation
                const auto ids = common_sampler_sample_and_accept_n(slot.smpl, ctx, draft);

                slot.n_past    += ids.size();
                slot.n_decoded += ids.size();

                slot.cache_tokens.push_back(id);
                slot.cache_tokens.insert(slot.cache_tokens.end(), ids.begin(), ids.end() - 1);

                llama_kv_cache_seq_rm(ctx, slot.id, slot.n_past, -1);

                for (size_t i = 0; i < ids.size(); ++i) {
                    completion_token_output result;

                    result.tok = ids[i];

                    if (!process_token(result, slot)) {
                        // release slot because of stop condition
                        slot.release();
                        slot.print_timings();
                        send_final_response(slot);
                        metrics.on_prediction(slot);
                        break;
                    }
                }

                SLT_DBG(slot, "accepted %d/%d draft tokens, new n_past = %d\n", (int) ids.size() - 1, (int) draft.size(), slot.n_past);
            }
        }

        SRV_DBG("%s", "run slots completed\n");
    }

    json model_meta() const {
        return json {
            {"vocab_type",  llama_vocab_type    (model)},
            {"n_vocab",     llama_n_vocab       (model)},
            {"n_ctx_train", llama_n_ctx_train   (model)},
            {"n_embd",      llama_n_embd        (model)},
            {"n_params",    llama_model_n_params(model)},
            {"size",        llama_model_size    (model)},
        };
    }
};

static void log_server_request(const httplib::Request & req, const httplib::Response & res) {
    // skip GH copilot requests when using default port
    if (req.path == "/v1/health" || req.path == "/v1/completions") {
        return;
    }

    LOG_INF("request: %s %s %s %d\n", req.method.c_str(), req.path.c_str(), req.remote_addr.c_str(), res.status);

    LOG_DBG("request:  %s\n", req.body.c_str());
    LOG_DBG("response: %s\n", res.body.c_str());
}

std::function<void(int)> shutdown_handler;
std::atomic_flag is_terminating = ATOMIC_FLAG_INIT;

inline void signal_handler(int signal) {
    if (is_terminating.test_and_set()) {
        // in case it hangs, we can force terminate the server by hitting Ctrl+C twice
        // this is for better developer experience, we can remove when the server is stable enough
        fprintf(stderr, "Received second interrupt, terminating immediately.\n");
        exit(1);
    }

    shutdown_handler(signal);
}

int main(int argc, char ** argv) {
    // own arguments required by this example
    common_params params;

    if (!common_params_parse(argc, argv, params, LLAMA_EXAMPLE_SERVER)) {
        return 1;
    }

    common_init();

    // enabling this will output extra debug information in the HTTP responses from the server
    // see format_final_response_oaicompat()
    const bool verbose = params.verbosity > 9;

    // struct that contains llama context and inference
    server_context ctx_server;

    if (params.model_alias == "unknown") {
        params.model_alias = params.model;
    }

    llama_backend_init();
    llama_numa_init(params.numa);

    LOG_INF("system info: n_threads = %d, n_threads_batch = %d, total_threads = %d\n", params.cpuparams.n_threads, params.cpuparams_batch.n_threads, std::thread::hardware_concurrency());
    LOG_INF("\n");
    LOG_INF("%s\n", common_params_get_system_info(params).c_str());
    LOG_INF("\n");

    std::unique_ptr<httplib::Server> svr;
#ifdef CPPHTTPLIB_OPENSSL_SUPPORT
    if (params.ssl_file_key != "" && params.ssl_file_cert != "") {
        LOG_INF("Running with SSL: key = %s, cert = %s\n", params.ssl_file_key.c_str(), params.ssl_file_cert.c_str());
        svr.reset(
            new httplib::SSLServer(params.ssl_file_cert.c_str(), params.ssl_file_key.c_str())
        );
    } else {
        LOG_INF("Running without SSL\n");
        svr.reset(new httplib::Server());
    }
#else
    if (params.ssl_file_key != "" && params.ssl_file_cert != "") {
        LOG_ERR("Server is built without SSL support\n");
        return 1;
    }
    svr.reset(new httplib::Server());
#endif

    std::atomic<server_state> state{SERVER_STATE_LOADING_MODEL};

    svr->set_default_headers({{"Server", "llama.cpp"}});
    svr->set_logger(log_server_request);

    auto res_error = [](httplib::Response & res, const json & error_data) {
        json final_response {{"error", error_data}};
        res.set_content(final_response.dump(-1, ' ', false, json::error_handler_t::replace), MIMETYPE_JSON);
        res.status = json_value(error_data, "code", 500);
    };

    auto res_ok = [](httplib::Response & res, const json & data) {
        res.set_content(data.dump(-1, ' ', false, json::error_handler_t::replace), MIMETYPE_JSON);
        res.status = 200;
    };

    svr->set_exception_handler([&res_error](const httplib::Request &, httplib::Response & res, std::exception_ptr ep) {
        std::string message;
        try {
            std::rethrow_exception(ep);
        } catch (std::exception & e) {
            message = e.what();
        } catch (...) {
            message = "Unknown Exception";
        }

        json formatted_error = format_error_response(message, ERROR_TYPE_SERVER);
        LOG_WRN("got exception: %s\n", formatted_error.dump().c_str());
        res_error(res, formatted_error);
    });

    svr->set_error_handler([&res_error](const httplib::Request &, httplib::Response & res) {
        if (res.status == 404) {
            res_error(res, format_error_response("File Not Found", ERROR_TYPE_NOT_FOUND));
        }
        // for other error codes, we skip processing here because it's already done by res_error()
    });

    // set timeouts and change hostname and port
    svr->set_read_timeout (params.timeout_read);
    svr->set_write_timeout(params.timeout_write);

    std::unordered_map<std::string, std::string> log_data;

    log_data["hostname"] = params.hostname;
    log_data["port"]     = std::to_string(params.port);

    if (params.api_keys.size() == 1) {
        auto key = params.api_keys[0];
        log_data["api_key"] = "api_key: ****" + key.substr(std::max((int)(key.length() - 4), 0));
    } else if (params.api_keys.size() > 1) {
        log_data["api_key"] = "api_key: " + std::to_string(params.api_keys.size()) + " keys loaded";
    }

    // Necessary similarity of prompt for slot selection
    ctx_server.slot_prompt_similarity = params.slot_prompt_similarity;

    //
    // Middlewares
    //

    auto middleware_validate_api_key = [&params, &res_error](const httplib::Request & req, httplib::Response & res) {
        static const std::unordered_set<std::string> public_endpoints = {
            "/health",
            "/models",
            "/v1/models",
        };

        // If API key is not set, skip validation
        if (params.api_keys.empty()) {
            return true;
        }

        // If path is public or is static file, skip validation
        if (public_endpoints.find(req.path) != public_endpoints.end() || req.path == "/") {
            return true;
        }

        // Check for API key in the header
        auto auth_header = req.get_header_value("Authorization");

        std::string prefix = "Bearer ";
        if (auth_header.substr(0, prefix.size()) == prefix) {
            std::string received_api_key = auth_header.substr(prefix.size());
            if (std::find(params.api_keys.begin(), params.api_keys.end(), received_api_key) != params.api_keys.end()) {
                return true; // API key is valid
            }
        }

        // API key is invalid or not provided
        res_error(res, format_error_response("Invalid API Key", ERROR_TYPE_AUTHENTICATION));

        LOG_WRN("Unauthorized: Invalid API Key\n");

        return false;
    };

    auto middleware_server_state = [&res_error, &state](const httplib::Request & req, httplib::Response & res) {
        server_state current_state = state.load();
        if (current_state == SERVER_STATE_LOADING_MODEL) {
            auto tmp = string_split<std::string>(req.path, '.');
            if (req.path == "/" || tmp.back() == "html") {
                res.set_content(reinterpret_cast<const char*>(loading_html), loading_html_len, "text/html; charset=utf-8");
                res.status = 503;
            } else {
                res_error(res, format_error_response("Loading model", ERROR_TYPE_UNAVAILABLE));
            }
            return false;
        }
        return true;
    };

    // register server middlewares
    svr->set_pre_routing_handler([&middleware_validate_api_key, &middleware_server_state](const httplib::Request & req, httplib::Response & res) {
        res.set_header("Access-Control-Allow-Origin", req.get_header_value("Origin"));
        // If this is OPTIONS request, skip validation because browsers don't include Authorization header
        if (req.method == "OPTIONS") {
            res.set_header("Access-Control-Allow-Credentials", "true");
            res.set_header("Access-Control-Allow-Methods",     "GET, POST");
            res.set_header("Access-Control-Allow-Headers",     "*");
            res.set_content("", "text/html"); // blank response, no data
            return httplib::Server::HandlerResponse::Handled; // skip further processing
        }
        if (!middleware_server_state(req, res)) {
            return httplib::Server::HandlerResponse::Handled;
        }
        if (!middleware_validate_api_key(req, res)) {
            return httplib::Server::HandlerResponse::Handled;
        }
        return httplib::Server::HandlerResponse::Unhandled;
    });

    //
    // Route handlers (or controllers)
    //

    const auto handle_health = [&](const httplib::Request &, httplib::Response & res) {
        // error and loading states are handled by middleware
        json health = {{"status", "ok"}};
        res_ok(res, health);
    };

    const auto handle_slots = [&](const httplib::Request & req, httplib::Response & res) {
        if (!params.endpoint_slots) {
            res_error(res, format_error_response("This server does not support slots endpoint. Start it with `--slots`", ERROR_TYPE_NOT_SUPPORTED));
            return;
        }

        // request slots data using task queue
        server_task task;
        task.id = ctx_server.queue_tasks.get_new_id();
        task.type = SERVER_TASK_TYPE_METRICS;

        ctx_server.queue_results.add_waiting_task_id(task.id);
        ctx_server.queue_tasks.post(task, true); // high-priority task

        // get the result
        server_task_result result = ctx_server.queue_results.recv(task.id);
        ctx_server.queue_results.remove_waiting_task_id(task.id);

        // optionally return "fail_on_no_slot" error
        const int n_idle_slots = result.data.at("idle");
        if (req.has_param("fail_on_no_slot")) {
            if (n_idle_slots == 0) {
                res_error(res, format_error_response("no slot available", ERROR_TYPE_UNAVAILABLE));
                return;
            }
        }

        res_ok(res, result.data.at("slots"));
    };

    const auto handle_metrics = [&](const httplib::Request &, httplib::Response & res) {
        if (!params.endpoint_metrics) {
            res_error(res, format_error_response("This server does not support metrics endpoint. Start it with `--metrics`", ERROR_TYPE_NOT_SUPPORTED));
            return;
        }

        // request slots data using task queue
        server_task task;
        task.id = ctx_server.queue_tasks.get_new_id();
        task.id_target = -1;
        task.type = SERVER_TASK_TYPE_METRICS;
        task.data.push_back({{"reset_bucket", true}});

        ctx_server.queue_results.add_waiting_task_id(task.id);
        ctx_server.queue_tasks.post(task, true); // high-priority task

        // get the result
        server_task_result result = ctx_server.queue_results.recv(task.id);
        ctx_server.queue_results.remove_waiting_task_id(task.id);

        json data = result.data;

        const uint64_t n_prompt_tokens_processed = data.at("n_prompt_tokens_processed");
        const uint64_t t_prompt_processing       = data.at("t_prompt_processing");

        const uint64_t n_tokens_predicted  = data.at("n_tokens_predicted");
        const uint64_t t_tokens_generation = data.at("t_tokens_generation");

        const uint64_t n_decode_total     = data.at("n_decode_total");
        const uint64_t n_busy_slots_total = data.at("n_busy_slots_total");

        const int32_t kv_cache_used_cells = data.at("kv_cache_used_cells");

        // metrics definition: https://prometheus.io/docs/practices/naming/#metric-names
        json all_metrics_def = json {
            {"counter", {{
                    {"name",  "prompt_tokens_total"},
                    {"help",  "Number of prompt tokens processed."},
                    {"value",  (uint64_t) data.at("n_prompt_tokens_processed_total")}
            }, {
                    {"name",  "prompt_seconds_total"},
                    {"help",  "Prompt process time"},
                    {"value",  (uint64_t) data.at("t_prompt_processing_total") / 1.e3}
            }, {
                    {"name",  "tokens_predicted_total"},
                    {"help",  "Number of generation tokens processed."},
                    {"value",  (uint64_t) data.at("n_tokens_predicted_total")}
            }, {
                    {"name",  "tokens_predicted_seconds_total"},
                    {"help",  "Predict process time"},
                    {"value",  (uint64_t) data.at("t_tokens_generation_total") / 1.e3}
            }, {
                    {"name",  "n_decode_total"},
                    {"help",  "Total number of llama_decode() calls"},
                    {"value",  n_decode_total}
            }, {
                    {"name",  "n_busy_slots_per_decode"},
                    {"help",  "Average number of busy slots per llama_decode() call"},
                    {"value",  (float) n_busy_slots_total / (float) n_decode_total}
            }}},
            {"gauge", {{
                    {"name",  "prompt_tokens_seconds"},
                    {"help",  "Average prompt throughput in tokens/s."},
                    {"value",  n_prompt_tokens_processed ? 1.e3 / t_prompt_processing * n_prompt_tokens_processed : 0.}
            },{
                    {"name",  "predicted_tokens_seconds"},
                    {"help",  "Average generation throughput in tokens/s."},
                    {"value",  n_tokens_predicted ? 1.e3 / t_tokens_generation * n_tokens_predicted : 0.}
            },{
                    {"name",  "kv_cache_usage_ratio"},
                    {"help",  "KV-cache usage. 1 means 100 percent usage."},
                    {"value",  1. * kv_cache_used_cells / params.n_ctx}
            },{
                    {"name",  "kv_cache_tokens"},
                    {"help",  "KV-cache tokens."},
                    {"value",  (uint64_t) data.at("kv_cache_tokens_count")}
            },{
                    {"name",  "requests_processing"},
                    {"help",  "Number of request processing."},
                    {"value",  (uint64_t) data.at("processing")}
            },{
                    {"name",  "requests_deferred"},
                    {"help",  "Number of request deferred."},
                    {"value",  (uint64_t) data.at("deferred")}
            }}}
        };

        std::stringstream prometheus;

        for (const auto & el : all_metrics_def.items()) {
            const auto & type        = el.key();
            const auto & metrics_def = el.value();

            for (const auto & metric_def : metrics_def) {
                const std::string name = metric_def.at("name");
                const std::string help = metric_def.at("help");

                auto value = json_value(metric_def, "value", 0.);
                prometheus << "# HELP llamacpp:" << name << " " << help  << "\n"
                            << "# TYPE llamacpp:" << name << " " << type  << "\n"
                            << "llamacpp:"        << name << " " << value << "\n";
            }
        }

        const int64_t t_start = data.at("t_start");
        res.set_header("Process-Start-Time-Unix", std::to_string(t_start));

        res.set_content(prometheus.str(), "text/plain; version=0.0.4");
        res.status = 200; // HTTP OK
    };

    const auto handle_slots_save = [&ctx_server, &res_error, &res_ok, &params](const httplib::Request & req, httplib::Response & res, int id_slot) {
        json request_data = json::parse(req.body);
        std::string filename = request_data.at("filename");
        if (!fs_validate_filename(filename)) {
            res_error(res, format_error_response("Invalid filename", ERROR_TYPE_INVALID_REQUEST));
            return;
        }
        std::string filepath = params.slot_save_path + filename;

        server_task task;
        task.type = SERVER_TASK_TYPE_SLOT_SAVE;
        task.data = {
            { "id_slot", id_slot },
            { "filename", filename },
            { "filepath", filepath },
        };

        const int id_task = ctx_server.queue_tasks.post(task);
        ctx_server.queue_results.add_waiting_task_id(id_task);

        server_task_result result = ctx_server.queue_results.recv(id_task);
        ctx_server.queue_results.remove_waiting_task_id(id_task);

        if (result.error) {
            res_error(res, result.data);
        } else {
            res_ok(res, result.data);
        }
    };

    const auto handle_slots_restore = [&ctx_server, &res_error, &res_ok, &params](const httplib::Request & req, httplib::Response & res, int id_slot) {
        json request_data = json::parse(req.body);
        std::string filename = request_data.at("filename");
        if (!fs_validate_filename(filename)) {
            res_error(res, format_error_response("Invalid filename", ERROR_TYPE_INVALID_REQUEST));
            return;
        }
        std::string filepath = params.slot_save_path + filename;

        server_task task;
        task.type = SERVER_TASK_TYPE_SLOT_RESTORE;
        task.data = {
            { "id_slot", id_slot },
            { "filename", filename },
            { "filepath", filepath },
        };

        const int id_task = ctx_server.queue_tasks.post(task);
        ctx_server.queue_results.add_waiting_task_id(id_task);

        server_task_result result = ctx_server.queue_results.recv(id_task);
        ctx_server.queue_results.remove_waiting_task_id(id_task);

        if (result.error) {
            res_error(res, result.data);
        } else {
            res_ok(res, result.data);
        }
    };

    const auto handle_slots_erase = [&ctx_server, &res_error, &res_ok](const httplib::Request & /* req */, httplib::Response & res, int id_slot) {
        server_task task;
        task.type = SERVER_TASK_TYPE_SLOT_ERASE;
        task.data = {
            { "id_slot", id_slot },
        };

        const int id_task = ctx_server.queue_tasks.post(task);
        ctx_server.queue_results.add_waiting_task_id(id_task);

        server_task_result result = ctx_server.queue_results.recv(id_task);
        ctx_server.queue_results.remove_waiting_task_id(id_task);

        if (result.error) {
            res_error(res, result.data);
        } else {
            res_ok(res, result.data);
        }
    };

    const auto handle_slots_action = [&params, &res_error, &handle_slots_save, &handle_slots_restore, &handle_slots_erase](const httplib::Request & req, httplib::Response & res) {
        if (params.slot_save_path.empty()) {
            res_error(res, format_error_response("This server does not support slots action. Start it with `--slot-save-path`", ERROR_TYPE_NOT_SUPPORTED));
            return;
        }

        std::string id_slot_str = req.path_params.at("id_slot");
        int id_slot;

        try {
            id_slot = std::stoi(id_slot_str);
        } catch (const std::exception &) {
            res_error(res, format_error_response("Invalid slot ID", ERROR_TYPE_INVALID_REQUEST));
            return;
        }

        std::string action = req.get_param_value("action");

        if (action == "save") {
            handle_slots_save(req, res, id_slot);
        } else if (action == "restore") {
            handle_slots_restore(req, res, id_slot);
        } else if (action == "erase") {
            handle_slots_erase(req, res, id_slot);
        } else {
            res_error(res, format_error_response("Invalid action", ERROR_TYPE_INVALID_REQUEST));
        }
    };

    const auto handle_props = [&ctx_server, &res_ok](const httplib::Request &, httplib::Response & res) {
        auto chat_template = llama_chat_template_from_model(ctx_server.model, ctx_server.params.chat_template, /* prefer_tool_use= */ false);
        json data = {
            { "default_generation_settings", ctx_server.default_generation_settings_for_props },
<<<<<<< HEAD
            { "total_slots",                 ctx_server.params.n_parallel },
            { "bos_token",                   common_token_to_piece(ctx_server.ctx, llama_token_bos(ctx_server.model), true) },
            { "eos_token",                   common_token_to_piece(ctx_server.ctx, llama_token_eos(ctx_server.model), true) },
            { "chat_template",               chat_template.source()},
=======
            { "total_slots",                 ctx_server.params_base.n_parallel },
            { "chat_template",               llama_get_chat_template(ctx_server.model) },
>>>>>>> 7736837d
        };
        if (ctx_server.params.use_jinja) {
            auto tool_use_chat_template = llama_chat_template_from_model(ctx_server.model, ctx_server.params.chat_template, /* prefer_tool_use= */ true);
            if (tool_use_chat_template.source() != chat_template.source()) {
                data["chat_template_tool_use"] = tool_use_chat_template.source();
            }
        }

        res_ok(res, data);
    };

    const auto handle_props_change = [&ctx_server, &res_error, &res_ok](const httplib::Request & req, httplib::Response & res) {
        if (!ctx_server.params_base.endpoint_props) {
            res_error(res, format_error_response("This server does not support changing global properties. Start it with `--props`", ERROR_TYPE_NOT_SUPPORTED));
            return;
        }

        json data = json::parse(req.body);

        // update any props here

        res_ok(res, {{ "success", true }});
    };

    const auto handle_completions_generic = [&ctx_server, &res_error, &res_ok](server_task_inf_type inf_type, json & data, httplib::Response & res) {
        if (ctx_server.params_base.embedding) {
            res_error(res, format_error_response("This server does not support completions. Start it without `--embeddings`", ERROR_TYPE_NOT_SUPPORTED));
            return;
        }

        std::vector<server_task> tasks = ctx_server.create_tasks_inference(data, inf_type);
        ctx_server.queue_results.add_waiting_tasks(tasks);
        ctx_server.queue_tasks.post(tasks);

        bool stream = json_value(data, "stream", false);
        const auto task_ids = server_task::get_list_id(tasks);

        if (!stream) {
            ctx_server.receive_cmpl_results(task_ids, [&](std::vector<server_task_result> & results) {
                if (results.size() == 1) {
                    // single result
                    res_ok(res, results[0].data);
                } else {
                    // multiple results (multitask)
                    json arr = json::array();
                    for (const auto & res : results) {
                        arr.push_back(res.data);
                    }
                    res_ok(res, arr);
                }
            }, [&](const json & error_data) {
                res_error(res, error_data);
            });

            ctx_server.queue_results.remove_waiting_task_ids(task_ids);
        } else {
            const auto chunked_content_provider = [task_ids, &ctx_server](size_t, httplib::DataSink & sink) {
                ctx_server.receive_cmpl_results_stream(task_ids, [&](const server_task_result & result) -> bool {
                    return server_sent_event(sink, "data", result.data);
                }, [&](const json & error_data) {
                    server_sent_event(sink, "error", error_data);
                });
                sink.done();
                return false;
            };

            auto on_complete = [task_ids, &ctx_server] (bool) {
                ctx_server.queue_results.remove_waiting_task_ids(task_ids);
            };

            res.set_chunked_content_provider("text/event-stream", chunked_content_provider, on_complete);
        }
    };

    const auto handle_completions = [&handle_completions_generic](const httplib::Request & req, httplib::Response & res) {
        json data = json::parse(req.body);
        return handle_completions_generic(SERVER_TASK_INF_TYPE_COMPLETION, data, res);
    };

    const auto handle_infill = [&ctx_server, &res_error, &handle_completions_generic](const httplib::Request & req, httplib::Response & res) {
        // check model compatibility
        std::string err;
        if (llama_token_fim_pre(ctx_server.model) == LLAMA_TOKEN_NULL) {
            err += "prefix token is missing. ";
        }
        if (llama_token_fim_suf(ctx_server.model) == LLAMA_TOKEN_NULL) {
            err += "suffix token is missing. ";
        }
        if (llama_token_fim_mid(ctx_server.model) == LLAMA_TOKEN_NULL) {
            err += "middle token is missing. ";
        }
        if (!err.empty()) {
            res_error(res, format_error_response(string_format("Infill is not supported by this model: %s", err.c_str()), ERROR_TYPE_NOT_SUPPORTED));
            return;
        }

        json data = json::parse(req.body);

        // validate input
        if (!data.contains("input_prefix")) {
            res_error(res, format_error_response("\"input_prefix\" is required", ERROR_TYPE_INVALID_REQUEST));
        }

        if (!data.contains("input_suffix")) {
            res_error(res, format_error_response("\"input_suffix\" is required", ERROR_TYPE_INVALID_REQUEST));
        }

        if (data.contains("input_extra") && !data.at("input_extra").is_array()) {
            res_error(res, format_error_response("\"input_extra\" must be an array of {\"filename\": string, \"text\": string}", ERROR_TYPE_INVALID_REQUEST));
            return;
        }
        json input_extra = json_value(data, "input_extra", json::array());
        for (const auto & chunk : input_extra) {
            // { "text": string, "filename": string }
            if (!chunk.contains("text") || !chunk.at("text").is_string()) {
                res_error(res, format_error_response("extra_context chunk must contain a \"text\" field with a string value", ERROR_TYPE_INVALID_REQUEST));
                return;
            }
            // filename is optional
            if (chunk.contains("filename") && !chunk.at("filename").is_string()) {
                res_error(res, format_error_response("extra_context chunk's \"filename\" field must be a string", ERROR_TYPE_INVALID_REQUEST));
                return;
            }
        }
        data["input_extra"] = input_extra; // default to empty array if it's not exist

        return handle_completions_generic(SERVER_TASK_INF_TYPE_INFILL, data, res);
    };

    // TODO: maybe merge this function with "handle_completions_generic"
    const auto handle_chat_completions = [&ctx_server, &params, &res_error, &res_ok, verbose](const httplib::Request & req, httplib::Response & res) {
        if (ctx_server.params_base.embedding) {
            res_error(res, format_error_response("This server does not support completions. Start it without `--embeddings`", ERROR_TYPE_NOT_SUPPORTED));
            return;
        }

        auto body = json::parse(req.body);
        auto chat_template = llama_chat_template_from_model(ctx_server.model, params.chat_template, /* prefer_tool_use= */ body.contains("tools"));
        auto tool_call_style = llama_tool_call_style_detect(chat_template);
        LOG_INF("Tool call style: %s\n", llama_tool_call_style_name(tool_call_style).c_str());

        json data;
        try {
            data = oaicompat_completion_params_parse(ctx_server.model, body, chat_template, tool_call_style, params.use_jinja);
        } catch (const std::exception & e) {
            res_error(res, format_error_response(e.what(), ERROR_TYPE_NOT_SUPPORTED));
            return;
        }

        std::vector<server_task> tasks = ctx_server.create_tasks_inference(data, SERVER_TASK_INF_TYPE_COMPLETION);
        ctx_server.queue_results.add_waiting_tasks(tasks);
        ctx_server.queue_tasks.post(tasks);

        bool stream = json_value(data, "stream", false);
        const auto task_ids = server_task::get_list_id(tasks);
        const auto completion_id = gen_chatcmplid();

        if (!stream) {
            ctx_server.receive_cmpl_results(task_ids, [&](const std::vector<server_task_result> & results) {
                // multitask is never support in chat completion, there is only one result
                try {
                    json result_oai = format_final_response_oaicompat(data, results[0].data, completion_id, tool_call_style, /*.streaming =*/ false, verbose);
                    res_ok(res, result_oai);
                } catch (const std::runtime_error & e) {
                    res_error(res, format_error_response(e.what(), ERROR_TYPE_SERVER));
                }
            }, [&](const json & error_data) {
                res_error(res, error_data);
            });

            ctx_server.queue_results.remove_waiting_task_ids(task_ids);
        } else {
            const auto chunked_content_provider = [task_ids, &ctx_server, completion_id](size_t, httplib::DataSink & sink) {
                ctx_server.receive_cmpl_results_stream(task_ids, [&](const server_task_result & result) -> bool {
                    std::vector<json> result_array = format_partial_response_oaicompat(result.data, completion_id);
                    for (auto & event_data : result_array) {
                        if (event_data.empty()) {
                            continue; // skip the stop token
                        }
                        if (!server_sent_event(sink, "data", event_data)) {
                            return false; // connection is closed
                        }
                    }
                    return true; // ok
                }, [&](const json & error_data) {
                    server_sent_event(sink, "error", error_data);
                });
                static const std::string ev_done = "data: [DONE]\n\n";
                sink.write(ev_done.data(), ev_done.size());
                sink.done();
                return true;
            };

            auto on_complete = [task_ids, &ctx_server] (bool) {
                ctx_server.queue_results.remove_waiting_task_ids(task_ids);
            };

            res.set_chunked_content_provider("text/event-stream", chunked_content_provider, on_complete);
        }
    };

    const auto handle_models = [&params, &ctx_server](const httplib::Request &, httplib::Response & res) {
        json models = {
            {"object", "list"},
            {"data", {
                {
                    {"id",       params.model_alias},
                    {"object",   "model"},
                    {"created",  std::time(0)},
                    {"owned_by", "llamacpp"},
                    {"meta",     ctx_server.model_meta()}
                },
             }}
        };

        res.set_content(models.dump(), MIMETYPE_JSON);
    };

    const auto handle_tokenize = [&ctx_server, &res_ok](const httplib::Request & req, httplib::Response & res) {
        const json body = json::parse(req.body);

        json tokens_response = json::array();
        if (body.count("content") != 0) {
            const bool add_special = json_value(body, "add_special", false);
            const bool with_pieces = json_value(body, "with_pieces", false);

            llama_tokens tokens = tokenize_mixed(ctx_server.ctx, body.at("content"), add_special, true);

            if (with_pieces) {
                for (const auto& token : tokens) {
                    std::string piece = common_token_to_piece(ctx_server.ctx, token);
                    json piece_json;

                    // Check if the piece is valid UTF-8
                    if (is_valid_utf8(piece)) {
                        piece_json = piece;
                    } else {
                        // If not valid UTF-8, store as array of byte values
                        piece_json = json::array();
                        for (unsigned char c : piece) {
                            piece_json.push_back(static_cast<int>(c));
                        }
                    }

                    tokens_response.push_back({
                        {"id", token},
                        {"piece", piece_json}
                    });
                }
            } else {
                tokens_response = tokens;
            }
        }

        const json data = format_tokenizer_response(tokens_response);
        res_ok(res, data);
    };

    const auto handle_detokenize = [&ctx_server, &res_ok](const httplib::Request & req, httplib::Response & res) {
        const json body = json::parse(req.body);

        std::string content;
        if (body.count("tokens") != 0) {
            const llama_tokens tokens = body.at("tokens");
            content = tokens_to_str(ctx_server.ctx, tokens.cbegin(), tokens.cend());
        }

        const json data = format_detokenized_response(content);
        res_ok(res, data);
    };

    const auto handle_embeddings = [&ctx_server, &res_error, &res_ok](const httplib::Request & req, httplib::Response & res) {
        const json body = json::parse(req.body);
        bool is_openai = false;

        // an input prompt can be a string or a list of tokens (integer)
        json prompt;
        if (body.count("input") != 0) {
            is_openai = true;
            prompt = body.at("input");
        } else if (body.count("content") != 0) {
            // with "content", we only support single prompt
            prompt = std::vector<std::string>{body.at("content")};
        } else {
            res_error(res, format_error_response("\"input\" or \"content\" must be provided", ERROR_TYPE_INVALID_REQUEST));
            return;
        }

        // create and queue the task
        json responses = json::array();
        bool error = false;
        {
            std::vector<server_task> tasks = ctx_server.create_tasks_inference({{"prompt", prompt}}, SERVER_TASK_INF_TYPE_EMBEDDING);
            ctx_server.queue_results.add_waiting_tasks(tasks);
            ctx_server.queue_tasks.post(tasks);

            // get the result
            std::unordered_set<int> task_ids = server_task::get_list_id(tasks);

            ctx_server.receive_cmpl_results(task_ids, [&](std::vector<server_task_result> & results) {
                for (const auto & res : results) {
                    responses.push_back(res.data);
                }
            }, [&](const json & error_data) {
                res_error(res, error_data);
                error = true;
            });

            ctx_server.queue_results.remove_waiting_task_ids(task_ids);
        }

        if (error) {
            return;
        }

        // write JSON response
        json root = is_openai
            ? format_embeddings_response_oaicompat(body, responses)
            : responses[0];
        res_ok(res, root);
    };

    const auto handle_rerank = [&ctx_server, &res_error, &res_ok](const httplib::Request & req, httplib::Response & res) {
        if (!ctx_server.params_base.reranking || ctx_server.params_base.embedding) {
            res_error(res, format_error_response("This server does not support reranking. Start it with `--reranking` and without `--embedding`", ERROR_TYPE_NOT_SUPPORTED));
            return;
        }

        const json body = json::parse(req.body);

        // TODO: implement
        //int top_n = 1;
        //if (body.count("top_n") != 1) {
        //    top_n = body.at("top_n");
        //} else {
        //    res_error(res, format_error_response("\"top_n\" must be provided", ERROR_TYPE_INVALID_REQUEST));
        //    return;
        //}

        json query;
        if (body.count("query") == 1) {
            query = body.at("query");
            if (!query.is_string()) {
                res_error(res, format_error_response("\"query\" must be a string", ERROR_TYPE_INVALID_REQUEST));
                return;
            }
        } else {
            res_error(res, format_error_response("\"query\" must be provided", ERROR_TYPE_INVALID_REQUEST));
            return;
        }

        std::vector<std::string> documents = json_value(body, "documents", std::vector<std::string>());
        if (documents.empty()) {
            res_error(res, format_error_response("\"documents\" must be a non-empty string array", ERROR_TYPE_INVALID_REQUEST));
            return;
        }

        // construct prompt object: array of ["query", "doc0", "doc1", ...]
        json prompt;
        prompt.push_back(query);
        for (const auto & doc : documents) {
            prompt.push_back(doc);
        }

        LOG_DBG("rerank prompt: %s\n", prompt.dump().c_str());

        // create and queue the task
        json responses = json::array();
        bool error = false;
        {
            std::vector<server_task> tasks = ctx_server.create_tasks_inference({{"prompt", prompt}}, SERVER_TASK_INF_TYPE_RERANK);
            ctx_server.queue_results.add_waiting_tasks(tasks);
            ctx_server.queue_tasks.post(tasks);

            // get the result
            std::unordered_set<int> task_ids = server_task::get_list_id(tasks);

            ctx_server.receive_cmpl_results(task_ids, [&](std::vector<server_task_result> & results) {
                for (const auto & res : results) {
                    responses.push_back(res.data);
                }
            }, [&](const json & error_data) {
                res_error(res, error_data);
                error = true;
            });
        }

        if (error) {
            return;
        }

        // write JSON response
        json root = format_response_rerank(body, responses);
        res_ok(res, root);
    };

    const auto handle_lora_adapters_list = [&](const httplib::Request &, httplib::Response & res) {
        json result = json::array();
        for (size_t i = 0; i < ctx_server.loras.size(); ++i) {
            auto & lora = ctx_server.loras[i];
            result.push_back({
                {"id", i},
                {"path", lora.path},
                {"scale", lora.scale},
            });
        }
        res_ok(res, result);
        res.status = 200; // HTTP OK
    };

    const auto handle_lora_adapters_apply = [&](const httplib::Request & req, httplib::Response & res) {
        const std::vector<json> body = json::parse(req.body);
        int max_idx = ctx_server.loras.size();

        // clear existing value
        for (auto & lora : ctx_server.loras) {
            lora.scale = 0.0f;
        }

        // set value
        for (auto entry : body) {
            int id      = entry.at("id");
            float scale = entry.at("scale");
            if (0 <= id && id < max_idx) {
                ctx_server.loras[id].scale = scale;
            } else {
                throw std::runtime_error("invalid adapter id");
            }
        }

        server_task task;
        task.type = SERVER_TASK_TYPE_SET_LORA;
        const int id_task = ctx_server.queue_tasks.post(task);
        ctx_server.queue_results.add_waiting_task_id(id_task);

        server_task_result result = ctx_server.queue_results.recv(id_task);
        ctx_server.queue_results.remove_waiting_task_id(id_task);

        res_ok(res, result.data);
        res.status = 200; // HTTP OK
    };

    //
    // Router
    //

    // register static assets routes
    if (!params.public_path.empty()) {
        // Set the base directory for serving static files
        bool is_found = svr->set_mount_point("/", params.public_path);
        if (!is_found) {
            LOG_ERR("%s: static assets path not found: %s\n", __func__, params.public_path.c_str());
            return 1;
        }
    } else {
        // using embedded static index.html
        svr->Get("/", [](const httplib::Request &, httplib::Response & res) {
            res.set_content(reinterpret_cast<const char*>(index_html), index_html_len, "text/html; charset=utf-8");
            return false;
        });
    }

    // register API routes
    svr->Get ("/health",              handle_health); // public endpoint (no API key check)
    svr->Get ("/metrics",             handle_metrics);
    svr->Get ("/props",               handle_props);
    svr->Post("/props",               handle_props_change);
    svr->Get ("/models",              handle_models); // public endpoint (no API key check)
    svr->Get ("/v1/models",           handle_models); // public endpoint (no API key check)
    svr->Post("/completion",          handle_completions); // legacy
    svr->Post("/completions",         handle_completions);
    svr->Post("/v1/completions",      handle_completions);
    svr->Post("/chat/completions",    handle_chat_completions);
    svr->Post("/v1/chat/completions", handle_chat_completions);
    svr->Post("/infill",              handle_infill);
    svr->Post("/embedding",           handle_embeddings); // legacy
    svr->Post("/embeddings",          handle_embeddings);
    svr->Post("/v1/embeddings",       handle_embeddings);
    svr->Post("/rerank",              handle_rerank);
    svr->Post("/reranking",           handle_rerank);
    svr->Post("/v1/rerank",           handle_rerank);
    svr->Post("/v1/reranking",        handle_rerank);
    svr->Post("/tokenize",            handle_tokenize);
    svr->Post("/detokenize",          handle_detokenize);
    // LoRA adapters hotswap
    svr->Get ("/lora-adapters",       handle_lora_adapters_list);
    svr->Post("/lora-adapters",       handle_lora_adapters_apply);
    // Save & load slots
    svr->Get ("/slots",               handle_slots);
    svr->Post("/slots/:id_slot",      handle_slots_action);

    //
    // Start the server
    //
    if (params.n_threads_http < 1) {
        // +2 threads for monitoring endpoints
        params.n_threads_http = std::max(params.n_parallel + 2, (int32_t) std::thread::hardware_concurrency() - 1);
    }
    log_data["n_threads_http"] =  std::to_string(params.n_threads_http);
    svr->new_task_queue = [&params] { return new httplib::ThreadPool(params.n_threads_http); };

    // clean up function, to be called before exit
    auto clean_up = [&svr]() {
        svr->stop();
        llama_backend_free();
    };

    // bind HTTP listen port
    bool was_bound = false;
    if (params.port == 0) {
        int bound_port = svr->bind_to_any_port(params.hostname);
        if ((was_bound = (bound_port >= 0))) {
            params.port = bound_port;
        }
    } else {
        was_bound = svr->bind_to_port(params.hostname, params.port);
    }

    if (!was_bound) {
        //LOG_ERROR("couldn't bind HTTP server socket", {
        //    {"hostname", params.hostname},
        //    {"port", params.port},
        //});
        LOG_ERR("%s: couldn't bind HTTP server socket, hostname: %s, port: %d\n", __func__, params.hostname.c_str(), params.port);
        clean_up();
        return 1;
    }

    // run the HTTP server in a thread
    std::thread t([&]() { svr->listen_after_bind(); });
    svr->wait_until_ready();

    LOG_INF("%s: HTTP server is listening, hostname: %s, port: %d, http threads: %d\n", __func__, params.hostname.c_str(), params.port, params.n_threads_http);

    // load the model
    LOG_INF("%s: loading model\n", __func__);

    if (!ctx_server.load_model(params)) {
        clean_up();
        t.join();
        LOG_ERR("%s: exiting due to model loading error\n", __func__);
        return 1;
    }

    ctx_server.init();
    state.store(SERVER_STATE_READY);

    LOG_INF("%s: model loaded\n", __func__);

    // if a custom chat template is not supplied, we will use the one that comes with the model (if any)
    if (params.chat_template.empty()) {
        if (!ctx_server.validate_model_chat_template(params.use_jinja)) {
            LOG_WRN("%s: The chat template that comes with this model is not yet supported, falling back to chatml. This may cause the model to output suboptimal responses\n", __func__);
            params.chat_template = "chatml";
        }
    }

    // print sample chat example to make it clear which template is used
    LOG_INF("%s: chat template, built_in: %d, chat_example: '%s'\n", __func__, params.chat_template.empty(), common_chat_format_example(ctx_server.model, params.chat_template).c_str());

    ctx_server.queue_tasks.on_new_task(std::bind(
                &server_context::process_single_task, &ctx_server, std::placeholders::_1));

    ctx_server.queue_tasks.on_update_slots(std::bind(
                &server_context::update_slots, &ctx_server));

    shutdown_handler = [&](int) {
        ctx_server.queue_tasks.terminate();
    };

    LOG_INF("%s: server is listening on http://%s:%d - starting the main loop\n", __func__, params.hostname.c_str(), params.port);

    ctx_server.queue_tasks.start_loop();

#if defined (__unix__) || (defined (__APPLE__) && defined (__MACH__))
    struct sigaction sigint_action;
    sigint_action.sa_handler = signal_handler;
    sigemptyset (&sigint_action.sa_mask);
    sigint_action.sa_flags = 0;
    sigaction(SIGINT, &sigint_action, NULL);
    sigaction(SIGTERM, &sigint_action, NULL);
#elif defined (_WIN32)
    auto console_ctrl_handler = +[](DWORD ctrl_type) -> BOOL {
        return (ctrl_type == CTRL_C_EVENT) ? (signal_handler(SIGINT), true) : false;
    };
    SetConsoleCtrlHandler(reinterpret_cast<PHANDLER_ROUTINE>(console_ctrl_handler), true);
#endif

    clean_up();
    t.join();

    return 0;
}<|MERGE_RESOLUTION|>--- conflicted
+++ resolved
@@ -699,7 +699,6 @@
         return true;
     }
 
-<<<<<<< HEAD
     bool validate_model_chat_template(bool use_jinja) const {
         llama_chat_message chat[] = {{"user", "test"}};
 
@@ -713,26 +712,18 @@
                 return true;
             } catch (const std::exception & e) {
                 SRV_ERR("failed to apply template: %s\n", e.what());
-                return false;
             }
         } else {
-            const int res = llama_chat_apply_template(model, nullptr, chat, 1, true, nullptr, 0);
-
-            return res > 0;
-        }
-=======
-    bool validate_model_chat_template() const {
-        std::vector<char> model_template(2048, 0); // longest known template is about 1200 bytes
-        std::string template_key = "tokenizer.chat_template";
-        int32_t res = llama_model_meta_val_str(model, template_key.c_str(), model_template.data(), model_template.size());
-        if (res >= 0) {
-            llama_chat_message chat[] = {{"user", "test"}};
-            std::string tmpl = std::string(model_template.data(), model_template.size());
-            int32_t chat_res = llama_chat_apply_template(model, tmpl.c_str(), chat, 1, true, nullptr, 0);
-            return chat_res > 0;
+            std::vector<char> model_template(2048, 0); // longest known template is about 1200 bytes
+            std::string template_key = "tokenizer.chat_template";
+            int32_t res = llama_model_meta_val_str(model, template_key.c_str(), model_template.data(), model_template.size());
+            if (res >= 0) {
+                std::string tmpl = std::string(model_template.data(), model_template.size());
+                int32_t chat_res = llama_chat_apply_template(model, tmpl.c_str(), chat, 1, true, nullptr, 0);
+                return chat_res > 0;
+            }
         }
         return false;
->>>>>>> 7736837d
     }
 
     void init() {
@@ -1004,7 +995,7 @@
 
         {
             slot.antiprompts.clear();
-            slot.sparams.grammar_trigger_words.clear();
+            slot.params.sampling.grammar_trigger_words.clear();
 
             auto copy_string_array = [&](const json & data, const std::string & key, std::vector<std::string> & vec) {
                 const auto & arr = data.find(key);
@@ -1020,9 +1011,9 @@
             std::vector<std::string> stop_words;
 
             copy_string_array(data, "stop", stop_words);
-            copy_string_array(data, "grammar_trigger_words", slot.sparams.grammar_trigger_words);
-
-            slot.antiprompts.build(ctx, stop_words, slot.sparams.grammar_trigger_words);
+            copy_string_array(data, "grammar_trigger_words", slot.params.sampling.grammar_trigger_words);
+
+            slot.antiprompts.build(ctx, stop_words, slot.params.sampling.grammar_trigger_words);
 
         }
 
@@ -1087,16 +1078,12 @@
         auto match = slot.antiprompts.findSingleTokenMatch(result.tok);
 
         // remember which tokens were sampled - used for repetition penalties during sampling
-<<<<<<< HEAD
-        const std::string token_str = common_token_to_piece(ctx, result.tok, params.special || (match.pos != std::string::npos && match.is_grammar_trigger));
-=======
-        const std::string token_str = common_token_to_piece(ctx, result.tok, params_base.special);
->>>>>>> 7736837d
+        const std::string token_str = common_token_to_piece(ctx, result.tok, params_base.special || (match.pos != std::string::npos && match.is_grammar_trigger));
         slot.sampled = result.tok;
 
         if (match.pos != std::string::npos && !match.is_partial) {
             if (match.is_grammar_trigger) {
-                common_sampler_trigger_grammar(model, slot.smpl, common_token_to_piece(ctx, result.tok, params.special));
+                common_sampler_trigger_grammar(model, slot.smpl, common_token_to_piece(ctx, result.tok, params_base.special));
             } else {
                 slot.stopped_word   = true;
                 slot.stopping_word  = match.pattern;
@@ -1282,32 +1269,6 @@
             {"model",                     params_base.model_alias},
             {"seed",                      slot.params.sampling.seed},
             {"seed_cur",                  slot.smpl ? common_sampler_get_seed(slot.smpl) : 0},
-<<<<<<< HEAD
-            {"temperature",               slot.sparams.temp},
-            {"dynatemp_range",            slot.sparams.dynatemp_range},
-            {"dynatemp_exponent",         slot.sparams.dynatemp_exponent},
-            {"top_k",                     slot.sparams.top_k},
-            {"top_p",                     slot.sparams.top_p},
-            {"min_p",                     slot.sparams.min_p},
-            {"xtc_probability",           slot.sparams.xtc_probability},
-            {"xtc_threshold",             slot.sparams.xtc_threshold},
-            {"typical_p",                 slot.sparams.typ_p},
-            {"repeat_last_n",             slot.sparams.penalty_last_n},
-            {"repeat_penalty",            slot.sparams.penalty_repeat},
-            {"presence_penalty",          slot.sparams.penalty_present},
-            {"frequency_penalty",         slot.sparams.penalty_freq},
-            {"dry_multiplier",            slot.sparams.dry_multiplier},
-            {"dry_base",                  slot.sparams.dry_base},
-            {"dry_allowed_length",        slot.sparams.dry_allowed_length},
-            {"dry_penalty_last_n",        slot.sparams.dry_penalty_last_n},
-            {"dry_sequence_breakers",     slot.sparams.dry_sequence_breakers},
-            {"mirostat",                  slot.sparams.mirostat},
-            {"mirostat_tau",              slot.sparams.mirostat_tau},
-            {"mirostat_eta",              slot.sparams.mirostat_eta},
-            {"penalize_nl",               slot.sparams.penalize_nl},
-            {"stop",                      slot.antiprompts.stop_words},
-            {"grammar_trigger",           slot.antiprompts.grammar_trigger_words},
-=======
             {"temperature",               slot.params.sampling.temp},
             {"dynatemp_range",            slot.params.sampling.dynatemp_range},
             {"dynatemp_exponent",         slot.params.sampling.dynatemp_exponent},
@@ -1331,7 +1292,7 @@
             {"mirostat_eta",              slot.params.sampling.mirostat_eta},
             {"penalize_nl",               slot.params.sampling.penalize_nl},
             {"stop",                      slot.params.antiprompt},
->>>>>>> 7736837d
+            {"grammar_trigger",           slot.antiprompts.grammar_trigger_words},
             {"max_tokens",                slot.params.n_predict}, // User configured n_predict
             {"n_keep",                    slot.params.n_keep},
             {"n_discard",                 slot.params.n_discard},
@@ -2948,21 +2909,16 @@
     };
 
     const auto handle_props = [&ctx_server, &res_ok](const httplib::Request &, httplib::Response & res) {
-        auto chat_template = llama_chat_template_from_model(ctx_server.model, ctx_server.params.chat_template, /* prefer_tool_use= */ false);
+        auto chat_template = llama_chat_template_from_model(ctx_server.model, ctx_server.params_base.chat_template, /* prefer_tool_use= */ false);
         json data = {
             { "default_generation_settings", ctx_server.default_generation_settings_for_props },
-<<<<<<< HEAD
-            { "total_slots",                 ctx_server.params.n_parallel },
+            { "total_slots",                 ctx_server.params_base.n_parallel },
             { "bos_token",                   common_token_to_piece(ctx_server.ctx, llama_token_bos(ctx_server.model), true) },
             { "eos_token",                   common_token_to_piece(ctx_server.ctx, llama_token_eos(ctx_server.model), true) },
             { "chat_template",               chat_template.source()},
-=======
-            { "total_slots",                 ctx_server.params_base.n_parallel },
-            { "chat_template",               llama_get_chat_template(ctx_server.model) },
->>>>>>> 7736837d
         };
-        if (ctx_server.params.use_jinja) {
-            auto tool_use_chat_template = llama_chat_template_from_model(ctx_server.model, ctx_server.params.chat_template, /* prefer_tool_use= */ true);
+        if (ctx_server.params_base.use_jinja) {
+            auto tool_use_chat_template = llama_chat_template_from_model(ctx_server.model, ctx_server.params_base.chat_template, /* prefer_tool_use= */ true);
             if (tool_use_chat_template.source() != chat_template.source()) {
                 data["chat_template_tool_use"] = tool_use_chat_template.source();
             }
