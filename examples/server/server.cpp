#include "common.h"
#include "llama.h"
#include "build-info.h"

#include "httplib.h"
#include "json.hpp"

struct server_params
{
  std::string hostname = "127.0.0.1";
  int32_t port = 8080;
  int32_t read_timeout = 600;
  int32_t write_timeout = 600;
  bool verbose = false;
};

static size_t common_part(const std::vector<llama_token> & a, const std::vector<llama_token> & b) {
  size_t i;
  for (i = 0; i < a.size() && i < b.size() && a[i] == b[i]; i++);
  return i;
}

enum stop_type {
    STOP_FULL,
    STOP_PARTIAL,
};

bool ends_with(const std::string &str, const std::string &suffix)
{
    return str.size() >= suffix.size() &&
           0 == str.compare(str.size() - suffix.size(), suffix.size(), suffix);
}

size_t find_partial_stop_string(const std::string &stop, const std::string &text)
{
    if (!text.empty()) {
        const char text_last_char = text.back();
        for (int64_t char_index = stop.size() - 1; char_index >= 0; char_index--) {
            if (stop[char_index] == text_last_char) {
                const std::string current_partial = stop.substr(0, char_index + 1);
                if (ends_with(text, current_partial)) {
                    return text.size() - char_index - 1;
                }
            }
        }
    }
    return std::string::npos;
}

static std::string debug_str(const std::string & s) {
  std::string ret;
  for (size_t i = 0; s[i]; i++) {
    switch (s[i]) {
      case '\n': ret += "\\n"; break;
      case '"': ret += "\\\""; break;
      default: ret += s[i]; break;
    }
  }
  return ret;
}

template<class InputIt, class OutputIt>
static std::string tokens_to_str(llama_context * ctx, InputIt begin, OutputIt end) {
  std::string ret;
  for (; begin != end; (void)++begin) {
    ret += llama_token_to_str(ctx, *begin);
  }
  return ret;
}

struct llama_server_context
{
  bool stream = false;
  bool has_next_token = false;
  std::string generated_text = "";

  size_t num_tokens_predicted = 0;
  size_t n_past = 0;
  size_t n_remain = 0;

  std::vector<llama_token> embd;
  std::vector<llama_token> last_n_tokens;

  llama_context *ctx = nullptr;
  gpt_params params;

  std::string stopping_word;

  bool verbose = false;
  int json_indent = -1;
  int32_t multibyte_pending = 0;

  ~llama_server_context()
  {
      if (ctx) {
          llama_free(ctx);
          ctx = nullptr;
      }
  }

  void rewind() {
    params.antiprompt.clear();
    num_tokens_predicted = 0;
    generated_text = "";
    generated_text.reserve(params.n_ctx);
    stopping_word = "";
    multibyte_pending = 0;

    n_remain = 0;
    n_past = 0;
  }

  bool loadModel(const gpt_params &params_)
  {
    params = params_;
    ctx = llama_init_from_gpt_params(params);
    if (ctx == NULL)
    {
      fprintf(stderr, "%s: error: unable to load model\n", __func__);
      return false;
    }

    last_n_tokens.resize(params.n_ctx);
    std::fill(last_n_tokens.begin(), last_n_tokens.end(), 0);
    return true;
  }

  void loadPrompt() {
    params.prompt.insert(0, 1, ' '); // always add a first space
    std::vector<llama_token> prompt_tokens = ::llama_tokenize(ctx, params.prompt, true);

    if (params.n_keep < 0) {
      params.n_keep = (int)prompt_tokens.size();
    }
    params.n_keep = std::min(params.n_ctx - 4, params.n_keep);

    // if input prompt is too big, truncate like normal
    if (prompt_tokens.size() >= (size_t)params.n_ctx) {
      const int n_left = (params.n_ctx - params.n_keep)/2;
      std::vector<llama_token> new_tokens(prompt_tokens.begin(), prompt_tokens.begin() + params.n_keep);
      const int erased_blocks = (prompt_tokens.size() - params.n_keep - n_left - 1) / n_left;
      new_tokens.insert(new_tokens.end(), prompt_tokens.begin() + params.n_keep + erased_blocks * n_left, prompt_tokens.end());
      std::copy(prompt_tokens.end() - params.n_ctx, prompt_tokens.end(), last_n_tokens.begin());

      if (verbose) {
        fprintf(stderr,
                "input truncated: {\n"
                "    n_ctx: %d,\n"
                "    n_keep: %d,\n"
                "    n_left: %d,\n"
                "    new_tokens: \"%s\",\n"
                "}\n",
                params.n_ctx, params.n_keep, n_left,
                debug_str(tokens_to_str(ctx, new_tokens.cbegin(), new_tokens.cend())).c_str());
      }

      prompt_tokens = new_tokens;
    } else {
      size_t ps = prompt_tokens.size();
      std::fill(last_n_tokens.begin(), last_n_tokens.end() - ps, 0);
      std::copy(prompt_tokens.begin(), prompt_tokens.end(), last_n_tokens.end() - ps);
    }

    // compare the evaluated prompt with the new prompt
    n_past = common_part(embd, prompt_tokens);
    embd = prompt_tokens;
    if (n_past == prompt_tokens.size()) {
      // we have to evaluate at least 1 token to generate logits.
      n_past--;
    }

    if (verbose) {
      fprintf(stderr,
              "prompt: {\n"
              "    n_past: %zu,\n"
              "    cached: \"%s\",\n"
              "    to_eval: \"%s\",\n"
              "}\n",
              n_past,
              debug_str(tokens_to_str(ctx, embd.cbegin(), embd.cbegin() + n_past)).c_str(),
              debug_str(tokens_to_str(ctx, embd.cbegin() + n_past, embd.cend())).c_str());
    }

    has_next_token = true;
  }

  void beginCompletion()
  {
    // number of tokens to keep when resetting context
    n_remain = params.n_predict;
    llama_set_rng_seed(ctx, params.seed);
  }

  llama_token nextToken() {
    llama_token result = -1;

    if (embd.size() >= (size_t)params.n_ctx) {
      // Reset context
      const int n_left = (params.n_ctx - params.n_keep)/2;

      std::vector<llama_token> new_tokens(embd.begin(), embd.begin() + params.n_keep);
      new_tokens.insert(new_tokens.end(), embd.end() - n_left, embd.end());
      embd = new_tokens;
      n_past = params.n_keep;
      if (verbose) {
        fprintf(stderr,
                "input truncated: {\n"
                "    n_ctx: %d,\n"
                "    n_keep: %d,\n"
                "    n_left: %d,\n"
                "    new_tokens: \"%s\",\n"
                "}\n",
                params.n_ctx, params.n_keep, n_left,
                debug_str(tokens_to_str(ctx, new_tokens.cbegin(), new_tokens.cend())).c_str());
      }
    }

    while (n_past < embd.size())
    {
      int n_eval = (int)embd.size() - n_past;
      if (n_eval > params.n_batch)
      {
        n_eval = params.n_batch;
      }
      if (llama_eval(ctx, &embd[n_past], n_eval, n_past, params.n_threads))
      {
        fprintf(stderr, "%s : failed to eval\n", __func__);
        has_next_token = false;
        return result;
      }
      n_past += n_eval;
    }

    // out of user input, sample next token
    const float temp = params.temp;
    const int32_t top_k = params.top_k <= 0 ? llama_n_vocab(ctx) : params.top_k;
    const float top_p = params.top_p;
    const float tfs_z = params.tfs_z;
    const float typical_p = params.typical_p;
    const int32_t repeat_last_n = params.repeat_last_n < 0 ? params.n_ctx : params.repeat_last_n;
    const float repeat_penalty = params.repeat_penalty;
    const float alpha_presence = params.presence_penalty;
    const float alpha_frequency = params.frequency_penalty;
    const int mirostat = params.mirostat;
    const float mirostat_tau = params.mirostat_tau;
    const float mirostat_eta = params.mirostat_eta;
    const bool penalize_nl = params.penalize_nl;
    llama_token id = 0;
    {
      auto *logits = llama_get_logits(ctx);
      auto n_vocab = llama_n_vocab(ctx);

      // Apply params.logit_bias map
      for (const auto &it : params.logit_bias) {
        logits[it.first] += it.second;
      }

      std::vector<llama_token_data> candidates;
      candidates.reserve(n_vocab);
      for (llama_token token_id = 0; token_id < n_vocab; token_id++)
      {
        candidates.emplace_back(llama_token_data{token_id, logits[token_id], 0.0f});
      }

      llama_token_data_array candidates_p = {candidates.data(), candidates.size(), false};

      // Apply penalties
      float nl_logit = logits[llama_token_nl()];
      auto last_n_repeat = std::min(std::min((int)last_n_tokens.size(), repeat_last_n), params.n_ctx);
      llama_sample_repetition_penalty(ctx, &candidates_p,
                                      last_n_tokens.data() + last_n_tokens.size() - last_n_repeat,
                                      last_n_repeat, repeat_penalty);
      llama_sample_frequency_and_presence_penalties(ctx, &candidates_p,
                                                    last_n_tokens.data() + last_n_tokens.size() - last_n_repeat,
                                                    last_n_repeat, alpha_frequency, alpha_presence);
      if (!penalize_nl)
      {
        logits[llama_token_nl()] = nl_logit;
      }

      if (temp <= 0)
      {
        // Greedy sampling
        id = llama_sample_token_greedy(ctx, &candidates_p);
      }
      else
      {
        if (mirostat == 1)
        {
          static float mirostat_mu = 2.0f * mirostat_tau;
          const int mirostat_m = 100;
          llama_sample_temperature(ctx, &candidates_p, temp);
          id = llama_sample_token_mirostat(ctx, &candidates_p, mirostat_tau, mirostat_eta, mirostat_m, &mirostat_mu);
        }
        else if (mirostat == 2)
        {
          static float mirostat_mu = 2.0f * mirostat_tau;
          llama_sample_temperature(ctx, &candidates_p, temp);
          id = llama_sample_token_mirostat_v2(ctx, &candidates_p, mirostat_tau, mirostat_eta, &mirostat_mu);
        }
        else
        {
          // Temperature sampling
          llama_sample_tail_free(ctx, &candidates_p, tfs_z, 1);
          llama_sample_typical(ctx, &candidates_p, typical_p, 1);
          llama_sample_top_p(ctx, &candidates_p, top_p, 1);
          llama_sample_top_k(ctx, &candidates_p, top_k, 1);
          llama_sample_temperature(ctx, &candidates_p, temp);
          id = llama_sample_token(ctx, &candidates_p);
        }
      }
      last_n_tokens.erase(last_n_tokens.begin());
      last_n_tokens.push_back(id);
      num_tokens_predicted++;
    }

    // add it to the context
    embd.push_back(id);
    result = id;
    // decrement remaining sampling budget
    --n_remain;

    if (!embd.empty() && embd.back() == llama_token_eos()) {
        stopping_word = llama_token_to_str(ctx, embd.back());
        has_next_token = false;
        if (verbose) {
            fprintf(stderr, "eos token found!\n");
        }
        return result;
    }

    has_next_token = params.n_predict == -1 || n_remain != 0;
    return result;
  }

  size_t findStoppingStrings(const std::string &text, const size_t last_token_size,
                             const stop_type type)
  {
    size_t stop_pos = std::string::npos;
    for (const std::string &word : params.antiprompt) {
        size_t pos;
        if (type == STOP_FULL) {
            const size_t tmp = word.size() + last_token_size;
            const size_t from_pos = text.size() > tmp ? text.size() - tmp : 0;
            pos = text.find(word, from_pos);
        } else {
            pos = find_partial_stop_string(word, text);
        }
        if (pos != std::string::npos &&
            (stop_pos == std::string::npos || pos < stop_pos)) {
            if (type == STOP_FULL) {
                stopping_word = word;
                has_next_token = false;
            }
            stop_pos = pos;
        }
    }
    return stop_pos;
  }

  std::string doCompletion()
  {
    llama_token token = nextToken();

    std::string token_text = token == -1 ? "" : llama_token_to_str(ctx, token);
    generated_text += token_text;

    if (multibyte_pending > 0) {
      multibyte_pending -= token_text.size();
    } else if (token_text.size() == 1) {
      const char c = token_text[0];
      // 2-byte characters: 110xxxxx 10xxxxxx
      if ((c & 0xE0) == 0xC0) {
        multibyte_pending = 1;
      // 3-byte characters: 1110xxxx 10xxxxxx 10xxxxxx
      } else if ((c & 0xF0) == 0xE0) {
        multibyte_pending = 2;
      // 4-byte characters: 11110xxx 10xxxxxx 10xxxxxx 10xxxxxx
      } else if ((c & 0xF8) == 0xF0) {
        multibyte_pending = 3;
      } else {
        multibyte_pending = 0;
      }
    }

    if (multibyte_pending > 0 && !has_next_token) {
      has_next_token = true;
      n_remain++;
    }

    if (verbose) {
      fprintf(stderr,
              "next token: {\n"
              "    token: %d,\n"
              "    token_text: \"%s\",\n"
              "    has_next_token: %d,\n"
              "    n_remain: %ld,\n"
              "    num_tokens_predicted: %ld,\n"
              "    stopping_word: \"%s\",\n"
              "}\n",
              token, debug_str(llama_token_to_str(ctx, token)).c_str(), has_next_token, n_remain, num_tokens_predicted,
              debug_str(stopping_word).c_str());
    }

    return token_text;
  }
};

using namespace httplib;

using json = nlohmann::json;

void server_print_usage(int /*argc*/, char **argv, const gpt_params &params, const server_params &sparams)
{
  fprintf(stderr, "usage: %s [options]\n", argv[0]);
  fprintf(stderr, "\n");
  fprintf(stderr, "options:\n");
  fprintf(stderr, "  -h, --help            show this help message and exit\n");
  fprintf(stderr, "  -v, --verbose         verbose output (default: false)\n");
  fprintf(stderr, "  -t N, --threads N     number of threads to use during computation (default: %d)\n", params.n_threads);
  fprintf(stderr, "  -c N, --ctx-size N    size of the prompt context (default: %d)\n", params.n_ctx);
  fprintf(stderr, "  -b N, --batch-size N  batch size for prompt processing (default: %d)\n", params.n_batch);
  fprintf(stderr, "  --memory-f32          use f32 instead of f16 for memory key+value (default: disabled)\n");
  fprintf(stderr, "                        not recommended: doubles context memory required and no measurable increase in quality\n");
  if (llama_mlock_supported())
  {
    fprintf(stderr, "  --mlock               force system to keep model in RAM rather than swapping or compressing\n");
  }
  if (llama_mmap_supported())
  {
    fprintf(stderr, "  --no-mmap             do not memory-map model (slower load but may reduce pageouts if not using mlock)\n");
  }
#ifdef LLAMA_SUPPORTS_GPU_OFFLOAD
  fprintf(stderr, "  -ngl N, --n-gpu-layers N\n");
  fprintf(stderr, "                        number of layers to store in VRAM\n");
  fprintf(stderr, "  -ts SPLIT --tensor-split SPLIT\n");
  fprintf(stderr, "                        how to split tensors across multiple GPUs, comma-separated list of proportions, e.g. 3,1\n");
  fprintf(stderr, "                        how to split tensors across multiple GPUs, comma-separated list of proportions, e.g. 3,1\n");
  fprintf(stderr, "  -mg i, --main-gpu i   the GPU to use for scratch and small tensors\n" );
#endif
  fprintf(stderr, "  -m FNAME, --model FNAME\n");
  fprintf(stderr, "                        model path (default: %s)\n", params.model.c_str());
  fprintf(stderr, "  -a ALIAS, --alias ALIAS\n");
  fprintf(stderr, "                        set an alias for the model, will be added as `model` field in completion response\n");
  fprintf(stderr, "  --lora FNAME          apply LoRA adapter (implies --no-mmap)\n");
  fprintf(stderr, "  --lora-base FNAME     optional model to use as a base for the layers modified by the LoRA adapter\n");
  fprintf(stderr, "  --host                ip address to listen (default  (default: %s)\n", sparams.hostname.c_str());
  fprintf(stderr, "  --port PORT           port to listen (default  (default: %d)\n", sparams.port);
  fprintf(stderr, "  -to N, --timeout N    server read/write timeout in seconds (default: %d)\n", sparams.read_timeout);
  fprintf(stderr, "\n");
}

void server_params_parse(int argc, char **argv, server_params &sparams,
                         gpt_params &params)
{
  gpt_params default_params;
  server_params default_sparams;
  std::string arg;
  bool invalid_param = false;

  for (int i = 1; i < argc; i++) {
    arg = argv[i];
    if (arg == "--port") {
      if (++i >= argc) {
        invalid_param = true;
        break;
      }
      sparams.port = std::stoi(argv[i]);
    } else if (arg == "--host") {
      if (++i >= argc) {
        invalid_param = true;
        break;
      }
      sparams.hostname = argv[i];
    } else if (arg == "--timeout" || arg == "-to") {
      if (++i >= argc) {
        invalid_param = true;
        break;
      }
      sparams.read_timeout = std::stoi(argv[i]);
      sparams.write_timeout = std::stoi(argv[i]);
    } else if (arg == "-m" || arg == "--model") {
      if (++i >= argc) {
        invalid_param = true;
        break;
      }
      params.model = argv[i];
    } else if (arg == "-a" || arg == "--alias") {
      if (++i >= argc) {
        invalid_param = true;
        break;
      }
      params.model_alias = argv[i];
    } else if (arg == "-h" || arg == "--help") {
      server_print_usage(argc, argv, default_params, default_sparams);
      exit(0);
    } else if (arg == "-c" || arg == "--ctx-size" || arg == "--ctx_size") {
      if (++i >= argc) {
        invalid_param = true;
        break;
      }
      params.n_ctx = std::stoi(argv[i]);
    } else if (arg == "--memory-f32" || arg == "--memory_f32") {
      params.memory_f16 = false;
    } else if (arg == "--threads" || arg == "-t") {
      if (++i >= argc) {
        invalid_param = true;
        break;
      }
      params.n_threads = std::stoi(argv[i]);
    } else if (arg == "-b" || arg == "--batch-size") {
      if (++i >= argc) {
        invalid_param = true;
        break;
      }
      params.n_batch = std::stoi(argv[i]);
      params.n_batch = std::min(512, params.n_batch);
    } else if (arg == "--gpu-layers" || arg == "-ngl" || arg == "--n-gpu-layers") {
      if (++i >= argc) {
        invalid_param = true;
        break;
      }
#ifdef LLAMA_SUPPORTS_GPU_OFFLOAD
      params.n_gpu_layers = std::stoi(argv[i]);
#else
      fprintf(stderr, "warning: not compiled with GPU offload support, --n-gpu-layers option will be ignored\n");
      fprintf(stderr, "warning: see main README.md for information on enabling GPU BLAS support\n");
#endif
<<<<<<< HEAD
    } else if (arg == "--lora") {
      if (++i >= argc) {
        invalid_param = true;
        break;
      }
      params.lora_adapter = argv[i];
      params.use_mmap = false;
    } else if (arg == "--lora-base") {
      if (++i >= argc) {
        invalid_param = true;
        break;
      }
      params.lora_base = argv[i];
    } else if (arg == "-v" || arg == "--verbose") {
      sparams.verbose = true;
    } else if (arg == "--mlock") {
      params.use_mlock = true;
    } else if (arg == "--no-mmap") {
      params.use_mmap = false;
    } else {
=======
    }
    else if (arg == "--tensor-split" || arg == "-ts")
    {
      if (++i >= argc)
      {
        invalid_param = true;
        break;
      }
#ifdef GGML_USE_CUBLAS
      std::string arg_next = argv[i];

      // split string by , and /
      const std::regex regex{R"([,/]+)"};
      std::sregex_token_iterator it{arg_next.begin(), arg_next.end(), regex, -1};
      std::vector<std::string> split_arg{it, {}};
      GGML_ASSERT(split_arg.size() <= LLAMA_MAX_DEVICES);

      for (size_t i = 0; i < LLAMA_MAX_DEVICES; ++i)
      {
        if (i < split_arg.size())
        {
          params.tensor_split[i] = std::stof(split_arg[i]);
        }
        else
        {
          params.tensor_split[i] = 0.0f;
        }
      }
#else
      fprintf(stderr, "WARNING: llama.cpp was compiled without cuBLAS. It is not possible to set a tensor split.\n");
#endif // GGML_USE_CUBLAS
    }
    else if (arg == "--main-gpu" || arg == "-mg")
    {
      if (++i >= argc)
      {
        invalid_param = true;
        break;
      }
#ifdef GGML_USE_CUBLAS
      params.main_gpu = std::stoi(argv[i]);
#else
      fprintf(stderr, "warning: llama.cpp was compiled without cuBLAS. It is not possible to set a main GPU.\n");
#endif
    }
    else
    {
>>>>>>> 5c64a095
      fprintf(stderr, "error: unknown argument: %s\n", arg.c_str());
      server_print_usage(argc, argv, default_params, default_sparams);
      exit(1);
    }
  }

  if (invalid_param) {
    fprintf(stderr, "error: invalid parameter for argument: %s\n", arg.c_str());
    server_print_usage(argc, argv, default_params, default_sparams);
    exit(1);
  }
}

json format_generation_settings(llama_server_context &llama) {
  const auto eos_bias = llama.params.logit_bias.find(llama_token_eos());
  const bool ignore_eos = eos_bias != llama.params.logit_bias.end() &&
                          eos_bias->second < 0.0f && std::isinf(eos_bias->second);

  return json {
    { "seed", llama.params.seed },
    { "temp", llama.params.temp },
    { "top_k", llama.params.top_k },
    { "top_p", llama.params.top_p },
    { "tfs_z", llama.params.tfs_z },
    { "typical_p", llama.params.typical_p },
    { "repeat_last_n", llama.params.repeat_last_n },
    { "repeat_penalty", llama.params.repeat_penalty },
    { "presence_penalty", llama.params.presence_penalty },
    { "frequency_penalty", llama.params.frequency_penalty },
    { "mirostat", llama.params.mirostat },
    { "mirostat_tau", llama.params.mirostat_tau },
    { "mirostat_eta", llama.params.mirostat_eta },
    { "penalize_nl", llama.params.penalize_nl },
    { "stop", llama.params.antiprompt },
    { "n_predict", llama.params.n_predict },
    { "n_keep", llama.params.n_keep },
    { "ignore_eos", ignore_eos },
    { "stream", llama.stream },
    { "logit_bias", llama.params.logit_bias },
  };
}

bool parse_options_completion(json body, llama_server_context& llama, Response &res)
{
  gpt_params default_params;
  if (!body["stream"].is_null()) {
    llama.stream = body["stream"].get<bool>();
  } else {
    llama.stream = false;
  }
  if (!body["n_predict"].is_null()) {
    llama.params.n_predict = body["n_predict"].get<int32_t>();
  } else {
    llama.params.n_predict = default_params.n_predict;
  }
  if (!body["top_k"].is_null()) {
    llama.params.top_k = body["top_k"].get<int32_t>();
  } else {
    llama.params.top_k = default_params.top_k;
  }
  if (!body["top_p"].is_null()) {
    llama.params.top_p = body["top_p"].get<float>();
  } else {
    llama.params.top_p = default_params.top_p;
  }
  if (!body["tfs_z"].is_null()) {
    llama.params.tfs_z = body["tfs_z"].get<float>();
  } else {
    llama.params.tfs_z = default_params.tfs_z;
  }
  if (!body["typical_p"].is_null()) {
    llama.params.typical_p = body["typical_p"].get<float>();
  } else {
    llama.params.typical_p = default_params.typical_p;
  }
  if (!body["repeat_last_n"].is_null()) {
    llama.params.repeat_last_n = body["repeat_last_n"].get<int32_t>();
  } else {
    llama.params.repeat_last_n = default_params.repeat_last_n;
  }
  if (!body["temperature"].is_null()) {
    llama.params.temp = body["temperature"].get<float>();
  } else {
    llama.params.temp = default_params.temp;
  }
  if (!body["repeat_penalty"].is_null()) {
    llama.params.repeat_penalty = body["repeat_penalty"].get<float>();
  } else {
    llama.params.repeat_penalty = default_params.repeat_penalty;
  }
  if (!body["presence_penalty"].is_null()) {
    llama.params.presence_penalty = body["presence_penalty"].get<float>();
  } else {
    llama.params.presence_penalty = default_params.presence_penalty;
  }
  if (!body["frequency_penalty"].is_null()) {
    llama.params.frequency_penalty = body["frequency_penalty"].get<float>();
  } else {
    llama.params.frequency_penalty = default_params.frequency_penalty;
  }
  if (!body["mirostat"].is_null()) {
    llama.params.mirostat = body["mirostat"].get<int>();
  } else {
    llama.params.mirostat = default_params.mirostat;
  }
  if (!body["mirostat_tau"].is_null()) {
    llama.params.mirostat_tau = body["mirostat_tau"].get<float>();
  } else {
    llama.params.mirostat_tau = default_params.mirostat_tau;
  }
  if (!body["mirostat_eta"].is_null()) {
    llama.params.mirostat_eta = body["mirostat_eta"].get<float>();
  } else {
    llama.params.mirostat_eta = default_params.mirostat_eta;
  }
  if (!body["penalize_nl"].is_null()) {
    llama.params.penalize_nl = body["penalize_nl"].get<bool>();
  } else {
    llama.params.penalize_nl = default_params.penalize_nl;
  }
  if (!body["n_keep"].is_null()) {
    llama.params.n_keep = body["n_keep"].get<int32_t>();
  } else {
    llama.params.n_keep = default_params.n_keep;
  }
  if (!body["seed"].is_null()) {
    llama.params.seed = body["seed"].get<int32_t>();
  } else {
    llama.params.seed = time(NULL);
  }

  llama.params.logit_bias.clear();
  if (!body["ignore_eos"].is_null() && body["ignore_eos"].get<bool>()) {
    llama.params.logit_bias[llama_token_eos()] = -INFINITY;
  }
  if (body["logit_bias"].is_array()) {
    int n_vocab = llama_n_vocab(llama.ctx);
    for (const auto &el : body["logit_bias"]) {
      if (el.is_array() && el.size() == 2 && el[0].is_number_integer()) {
        llama_token tok = el[0].get<llama_token>();
        if (tok >= 0 && tok < n_vocab) {
          if (el[1].is_number_float()) {
            llama.params.logit_bias[tok] = el[1].get<float>();
          } else if (el[1].is_boolean() && !el[1].get<bool>()) {
            llama.params.logit_bias[tok] = -INFINITY;
          }
        }
      }
    }
  }

  if (!body["prompt"].is_null()) {
    llama.params.prompt = body["prompt"].get<std::string>();
  } else {
    json data = {{"status", "error"}, {"reason", "You need to pass the prompt"}};
    res.set_content(data.dump(llama.json_indent), "application/json");
    res.status = 400;
    return false;
  }

  llama.params.antiprompt.clear();
  if (!body["stop"].is_null()) {
    const auto stop = body["stop"].get<std::vector<std::string>>();
    std::copy_if(stop.begin(), stop.end(),
                 std::back_inserter(llama.params.antiprompt),
                 [](const std::string &str) { return !str.empty(); });
  }

  if (llama.verbose) {
    json tmp = format_generation_settings(llama);
    fprintf(stderr,
            "-------------------------\n"
            "completion parameters: %s\n"
            "full prompt: \"%s\"\n",
            tmp.dump(4, ' ', false, json::error_handler_t::replace).c_str(),
            debug_str(llama.params.prompt).c_str());
  }

  return true;
}

int main(int argc, char **argv)
{
  // own arguments required by this example
  gpt_params params;
  server_params sparams;

  // struct that contains llama context and inference
  llama_server_context llama;
  params.model = "ggml-model.bin";

  server_params_parse(argc, argv, sparams, params);

  llama.verbose = sparams.verbose;
  llama.json_indent = sparams.verbose ? 4 : -1;

  if (params.model_alias == "unknown") {
    params.model_alias = params.model;
  }

  llama_init_backend();

  fprintf(stderr, "%s: build = %d (%s)\n", __func__, BUILD_NUMBER, BUILD_COMMIT);
  fprintf(stderr, "system_info: n_threads = %d / %d | %s\n\n", params.n_threads,
          std::thread::hardware_concurrency(), llama_print_system_info());

  // load the model
  if (!llama.loadModel(params))
  {
    return 1;
  }

  Server svr;

  svr.set_default_headers({
      {"Access-Control-Allow-Origin", "*"},
      {"Access-Control-Allow-Headers", "content-type"}
  });

  svr.Get("/", [](const Request &, Response &res)
          { res.set_content("<h1>llama.cpp server works</h1>", "text/html"); });

  svr.Post("/completion", [&llama](const Request &req, Response &res) {

      llama.rewind();
      llama_reset_timings(llama.ctx);

      if (!parse_options_completion(json::parse(req.body), llama, res)) {
          return;
      }

      llama.loadPrompt();
      llama.beginCompletion();

      if (!llama.stream) {
          size_t stop_pos = std::string::npos;

          while (llama.has_next_token) {
              const std::string token_text = llama.doCompletion();

              stop_pos = llama.findStoppingStrings(llama.generated_text,
                                                   token_text.size(), STOP_FULL);
          }

          if (stop_pos == std::string::npos) {
              stop_pos = llama.findStoppingStrings(llama.generated_text, 0, STOP_PARTIAL);
          }
          if (stop_pos != std::string::npos) {
              llama.generated_text.erase(llama.generated_text.begin() + stop_pos,
                                         llama.generated_text.end());
          }

          json data = {{"content", llama.generated_text},
                       {"stop", true},
                       {"model", llama.params.model_alias},
                       {"tokens_predicted", llama.num_tokens_predicted},
                       {"generation_settings", format_generation_settings(llama)},
                       {"prompt", llama.params.prompt},
                       {"stopping_word", llama.stopping_word}};

          llama_print_timings(llama.ctx);

          res.set_content(
              data.dump(llama.json_indent, ' ', false, json::error_handler_t::replace),
              "application/json");
      } else {
          const auto chunked_content_provider = [&](size_t, DataSink &sink) {
              size_t sent_count = 0;

              while (llama.has_next_token) {
                  const std::string token_text = llama.doCompletion();
                  if (llama.multibyte_pending > 0) {
                      continue;
                  }

                  size_t pos = std::min(sent_count, llama.generated_text.size());

                  const char *str_test = llama.generated_text.c_str() + pos;
                  size_t stop_pos =
                      llama.findStoppingStrings(str_test, token_text.size(), STOP_FULL);
                  if (stop_pos != std::string::npos) {
                      llama.generated_text.erase(
                          llama.generated_text.begin() + pos + stop_pos,
                          llama.generated_text.end());
                      pos = std::min(sent_count, llama.generated_text.size());
                  } else {
                      stop_pos = llama.findStoppingStrings(str_test, token_text.size(),
                                                           STOP_PARTIAL);
                  }

                  std::string to_send = llama.generated_text.substr(pos, stop_pos);
                  sent_count += to_send.size();

                  json data;
                  if (llama.has_next_token) {
                      data = {{"content", to_send}, {"stop", false}};
                  } else {
                      // Generation is done, send extra information.
                      data = {
                          {"content", to_send},
                          {"stop", true},
                          {"model", llama.params.model_alias},
                          {"tokens_predicted", llama.num_tokens_predicted},
                          {"generation_settings", format_generation_settings(llama)},
                          {"prompt", llama.params.prompt},
                          {"stopping_word", llama.stopping_word},
                          {"generated_text", llama.generated_text}};
                  }

                  std::string str =
                      "data: " +
                      data.dump(llama.has_next_token ? -1 : llama.json_indent, ' ', false,
                                json::error_handler_t::replace) +
                      "\n\n";

                  if (llama.verbose) {
                      fprintf(stderr, "to_send=%s", str.c_str());
                  }

                  if (!sink.write(str.data(), str.size())) {
                      if (llama.verbose) {
                          fprintf(stderr, "stream closed\n");
                      }
                      llama_print_timings(llama.ctx);
                      return false;
                  }
              }

              llama_print_timings(llama.ctx);
              sink.done();
              return true;
          };
          res.set_chunked_content_provider("text/event-stream", chunked_content_provider);
      }
  });

  svr.Options(R"(/.*)", [](const Request &, Response &res)
            {
                return res.set_content("", "application/json");
            });

  svr.Post("/tokenize", [&llama](const Request &req, Response &res)
            {
              json body = json::parse(req.body);
              json data = {
                    {"tokens", ::llama_tokenize(llama.ctx, body["content"].get<std::string>(), false) } };
                return res.set_content(data.dump(llama.json_indent), "application/json");
            });

  svr.set_logger([](const Request& req, const Response& res) {
      json log = {
          { "status", res.status },
          { "path", req.path },
          { "request", req.body },
          { "response", res.body },
      };
      fprintf(stdout, "http_request: %s\n",
              log.dump(-1, ' ', false, json::error_handler_t::replace).c_str());
  });

  svr.set_exception_handler([](const Request &, Response &res, std::exception_ptr ep) {
      const auto *fmt = "500 Internal Server Error\n%s";
      char buf[BUFSIZ];
      try {
          std::rethrow_exception(std::move(ep));
      } catch (std::exception &e) {
          snprintf(buf, sizeof(buf), fmt, e.what());
      } catch (...) {
          snprintf(buf, sizeof(buf), fmt, "Unknown Exception");
      }
      res.set_content(buf, "text/plain");
      res.status = 500;
  });

  // set timeouts and change hostname and port
  svr.set_read_timeout(sparams.read_timeout);
  svr.set_write_timeout(sparams.write_timeout);

  if (!svr.bind_to_port(sparams.hostname, sparams.port)) {
      fprintf(stderr, "%s: ERROR: couldn't bind server to %s:%i\n", __func__,
              sparams.hostname.c_str(), sparams.port);
      return 1;
  }

  fprintf(stderr, "%s: http server Listening at http://%s:%i\n", __func__,
          sparams.hostname.c_str(), sparams.port);
  if (!svr.listen_after_bind()) {
      return 1;
  }

  return 0;
}<|MERGE_RESOLUTION|>--- conflicted
+++ resolved
@@ -436,7 +436,7 @@
   fprintf(stderr, "  -ts SPLIT --tensor-split SPLIT\n");
   fprintf(stderr, "                        how to split tensors across multiple GPUs, comma-separated list of proportions, e.g. 3,1\n");
   fprintf(stderr, "                        how to split tensors across multiple GPUs, comma-separated list of proportions, e.g. 3,1\n");
-  fprintf(stderr, "  -mg i, --main-gpu i   the GPU to use for scratch and small tensors\n" );
+  fprintf(stderr, "  -mg i, --main-gpu i   the GPU to use for scratch and small tensors\n");
 #endif
   fprintf(stderr, "  -m FNAME, --model FNAME\n");
   fprintf(stderr, "                        model path (default: %s)\n", params.model.c_str());
@@ -526,7 +526,50 @@
       fprintf(stderr, "warning: not compiled with GPU offload support, --n-gpu-layers option will be ignored\n");
       fprintf(stderr, "warning: see main README.md for information on enabling GPU BLAS support\n");
 #endif
-<<<<<<< HEAD
+    }
+    else if (arg == "--tensor-split" || arg == "-ts")
+    {
+        if (++i >= argc)
+        {
+            invalid_param = true;
+            break;
+        }
+#ifdef GGML_USE_CUBLAS
+        std::string arg_next = argv[i];
+
+        // split string by , and /
+        const std::regex regex{ R"([,/]+)" };
+        std::sregex_token_iterator it{ arg_next.begin(), arg_next.end(), regex, -1 };
+        std::vector<std::string> split_arg{ it, {} };
+        GGML_ASSERT(split_arg.size() <= LLAMA_MAX_DEVICES);
+
+        for (size_t i = 0; i < LLAMA_MAX_DEVICES; ++i)
+        {
+            if (i < split_arg.size())
+            {
+                params.tensor_split[i] = std::stof(split_arg[i]);
+            }
+            else
+            {
+                params.tensor_split[i] = 0.0f;
+            }
+        }
+#else
+        fprintf(stderr, "WARNING: llama.cpp was compiled without cuBLAS. It is not possible to set a tensor split.\n");
+#endif // GGML_USE_CUBLAS
+    }
+    else if (arg == "--main-gpu" || arg == "-mg")
+    {
+        if (++i >= argc)
+        {
+            invalid_param = true;
+            break;
+        }
+#ifdef GGML_USE_CUBLAS
+        params.main_gpu = std::stoi(argv[i]);
+#else
+        fprintf(stderr, "warning: llama.cpp was compiled without cuBLAS. It is not possible to set a main GPU.\n");
+#endif
     } else if (arg == "--lora") {
       if (++i >= argc) {
         invalid_param = true;
@@ -547,55 +590,6 @@
     } else if (arg == "--no-mmap") {
       params.use_mmap = false;
     } else {
-=======
-    }
-    else if (arg == "--tensor-split" || arg == "-ts")
-    {
-      if (++i >= argc)
-      {
-        invalid_param = true;
-        break;
-      }
-#ifdef GGML_USE_CUBLAS
-      std::string arg_next = argv[i];
-
-      // split string by , and /
-      const std::regex regex{R"([,/]+)"};
-      std::sregex_token_iterator it{arg_next.begin(), arg_next.end(), regex, -1};
-      std::vector<std::string> split_arg{it, {}};
-      GGML_ASSERT(split_arg.size() <= LLAMA_MAX_DEVICES);
-
-      for (size_t i = 0; i < LLAMA_MAX_DEVICES; ++i)
-      {
-        if (i < split_arg.size())
-        {
-          params.tensor_split[i] = std::stof(split_arg[i]);
-        }
-        else
-        {
-          params.tensor_split[i] = 0.0f;
-        }
-      }
-#else
-      fprintf(stderr, "WARNING: llama.cpp was compiled without cuBLAS. It is not possible to set a tensor split.\n");
-#endif // GGML_USE_CUBLAS
-    }
-    else if (arg == "--main-gpu" || arg == "-mg")
-    {
-      if (++i >= argc)
-      {
-        invalid_param = true;
-        break;
-      }
-#ifdef GGML_USE_CUBLAS
-      params.main_gpu = std::stoi(argv[i]);
-#else
-      fprintf(stderr, "warning: llama.cpp was compiled without cuBLAS. It is not possible to set a main GPU.\n");
-#endif
-    }
-    else
-    {
->>>>>>> 5c64a095
       fprintf(stderr, "error: unknown argument: %s\n", arg.c_str());
       server_print_usage(argc, argv, default_params, default_sparams);
       exit(1);
