--- conflicted
+++ resolved
@@ -2758,15 +2758,12 @@
             }
         } else if (arg == "--embedding" || arg == "--embeddings") {
             params.embedding = true;
-<<<<<<< HEAD
         } else if (arg == "-nocb" || arg == "--no-cont-batching") {
             params.cont_batching = false;
-=======
         } else if (arg == "-cb" || arg == "--cont-batching") {
             params.cont_batching = true;
         } else if (arg == "-fa" || arg == "--flash-attn") {
             params.flash_attn = true;
->>>>>>> 8c570c94
         } else if (arg == "-np" || arg == "--parallel") {
             if (++i >= argc) {
                 invalid_param = true;
