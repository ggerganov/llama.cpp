--- conflicted
+++ resolved
@@ -1699,13 +1699,8 @@
                 if (slot.is_processing() && (int) system_tokens.size() + slot.n_past >= slot.n_ctx - 1) {
                     // Shift context
                     const int n_keep    = slot.params.n_keep + add_bos_token;
-<<<<<<< HEAD
                     const int n_left    = slot.n_past - n_keep;
-                    const int n_discard = n_left / 2;
-=======
-                    const int n_left    = (int) system_tokens.size() + slot.n_past - n_keep;
                     const int n_discard = slot.params.n_discard ? slot.params.n_discard : (n_left / 2);
->>>>>>> 0308f5e3
 
                     LOG_INFO("slot context shift", {
                         {"id_slot",         slot.id},
