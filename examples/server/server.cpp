#include "common.h"
#include "llama.h"
#include "grammar-parser.h"

#include "../llava/clip.h"

#include "stb_image.h"

#ifndef NDEBUG
// crash the server in debug mode, otherwise send an http 500 error
#define CPPHTTPLIB_NO_EXCEPTIONS 1
#endif
// increase max payload length to allow use of larger context size
#define CPPHTTPLIB_FORM_URL_ENCODED_PAYLOAD_MAX_LENGTH 1048576
#include "httplib.h"
#include "json.hpp"

// auto generated files (update with ./deps.sh)
#include "index.html.hpp"
#include "index.js.hpp"
#include "completion.js.hpp"
#include "json-schema-to-grammar.mjs.hpp"

#include <cstddef>
#include <thread>
#include <mutex>
#include <chrono>
#include <condition_variable>
#include <atomic>

#ifndef SERVER_VERBOSE
#define SERVER_VERBOSE 1
#endif

#define DEFAULT_OAICOMPAT_MODEL "gpt-3.5-turbo-0613"

using json = nlohmann::json;

struct server_params
{
    std::string hostname = "127.0.0.1";
    std::vector<std::string> api_keys;
    std::string public_path = "examples/server/public";
    int32_t port = 8080;
    int32_t read_timeout = 600;
    int32_t write_timeout = 600;
};

static bool server_verbose = false;

#if SERVER_VERBOSE != 1
#define LOG_VERBOSE(MSG, ...)
#else
#define LOG_VERBOSE(MSG, ...)                                            \
    do                                                                   \
    {                                                                    \
        if (server_verbose)                                              \
        {                                                                \
            server_log("VERBOSE", __func__, __LINE__, MSG, __VA_ARGS__); \
        }                                                                \
    } while (0)
#endif

#define LOG_ERROR(  MSG, ...) server_log("ERROR",   __func__, __LINE__, MSG, __VA_ARGS__)
#define LOG_WARNING(MSG, ...) server_log("WARNING", __func__, __LINE__, MSG, __VA_ARGS__)
#define LOG_INFO(   MSG, ...) server_log("INFO",    __func__, __LINE__, MSG, __VA_ARGS__)

json oaicompat_completion_params_parse(const json &body);
std::string format_chatml(std::vector<json> messages);


//
// base64 utils (TODO: move to common in the future)
//

static const std::string base64_chars =
             "ABCDEFGHIJKLMNOPQRSTUVWXYZ"
             "abcdefghijklmnopqrstuvwxyz"
             "0123456789+/";

static inline bool is_base64(uint8_t c)
{
    return (isalnum(c) || (c == '+') || (c == '/'));
}

static std::vector<uint8_t> base64_decode(const std::string & encoded_string)
{
    int i = 0;
    int j = 0;
    int in_ = 0;

    int in_len = encoded_string.size();

    uint8_t char_array_4[4];
    uint8_t char_array_3[3];

    std::vector<uint8_t> ret;

    while (in_len-- && (encoded_string[in_] != '=') && is_base64(encoded_string[in_]))
    {
        char_array_4[i++] = encoded_string[in_]; in_++;
        if (i == 4)
        {
            for (i = 0; i <4; i++)
            {
                char_array_4[i] = base64_chars.find(char_array_4[i]);
            }

            char_array_3[0] = ((char_array_4[0]      ) << 2) + ((char_array_4[1] & 0x30) >> 4);
            char_array_3[1] = ((char_array_4[1] & 0xf) << 4) + ((char_array_4[2] & 0x3c) >> 2);
            char_array_3[2] = ((char_array_4[2] & 0x3) << 6) +   char_array_4[3];

            for (i = 0; (i < 3); i++)
            {
                ret.push_back(char_array_3[i]);
            }
            i = 0;
        }
    }

    if (i)
    {
        for (j = i; j <4; j++)
        {
            char_array_4[j] = 0;
        }

        for (j = 0; j <4; j++)
        {
            char_array_4[j] = base64_chars.find(char_array_4[j]);
        }

        char_array_3[0] = ((char_array_4[0]      ) << 2) + ((char_array_4[1] & 0x30) >> 4);
        char_array_3[1] = ((char_array_4[1] & 0xf) << 4) + ((char_array_4[2] & 0x3c) >> 2);
        char_array_3[2] = ((char_array_4[2] & 0x3) << 6) +   char_array_4[3];

        for (j = 0; (j < i - 1); j++)
        {
            ret.push_back(char_array_3[j]);
        }
    }

    return ret;
}

//
// parallel
//

enum server_state {
    SERVER_STATE_LOADING_MODEL,  // Server is starting up, model not fully loaded yet
    SERVER_STATE_READY,          // Server is ready and model is loaded
    SERVER_STATE_ERROR           // An error occurred, load_model failed
};

enum task_type {
    TASK_TYPE_COMPLETION,
    TASK_TYPE_CANCEL,
};

struct task_server {
    int id;
    int target_id;
    task_type type;
    json data;
    bool infill_mode = false;
    bool embedding_mode = false;
    int multitask_id = -1;
};

struct task_result {
    int id;
    int multitask_id = -1;
    bool stop;
    bool error;
    json result_json;
};

struct task_multi {
    int id;
    std::set<int> subtasks_remaining{};
    std::vector<task_result> results{};
};

// TODO: can become bool if we can't find use of more states
enum slot_state
{
    IDLE,
    PROCESSING,
};

enum slot_command
{
    NONE,
    LOAD_PROMPT,
    RELEASE,
};

struct slot_params
{
    bool stream       = true;
    bool cache_prompt = false; // remember the prompt to avoid reprocessing all prompt

    uint32_t seed      = -1; // RNG seed
    int32_t  n_keep    =  0; // number of tokens to keep from initial prompt
    int32_t  n_predict = -1; // new tokens to predict

    std::vector<std::string> antiprompt;

    json input_prefix;
    json input_suffix;
};

struct slot_image
{
    int32_t id;

    bool request_encode_image = false;
    float * image_embedding = nullptr;
    int32_t image_tokens = 0;

    clip_image_u8 * img_data;

    std::string prefix_prompt; // before of this image
};

// completion token output with probabilities
struct completion_token_output
{
    struct token_prob
    {
        llama_token tok;
        float prob;
    };

    std::vector<token_prob> probs;
    llama_token tok;
    std::string text_to_send;
};

static size_t common_part(const std::vector<llama_token> &a, const std::vector<llama_token> &b)
{
    size_t i;
    for (i = 0; i < a.size() && i < b.size() && a[i] == b[i]; i++)
    {
    }
    return i;
}

enum stop_type
{
    STOP_FULL,
    STOP_PARTIAL,
};

static bool ends_with(const std::string &str, const std::string &suffix)
{
    return str.size() >= suffix.size() &&
           0 == str.compare(str.size() - suffix.size(), suffix.size(), suffix);
}

static size_t find_partial_stop_string(const std::string &stop,
                                       const std::string &text)
{
    if (!text.empty() && !stop.empty())
    {
        const char text_last_char = text.back();
        for (int64_t char_index = stop.size() - 1; char_index >= 0; char_index--)
        {
            if (stop[char_index] == text_last_char)
            {
                const std::string current_partial = stop.substr(0, char_index + 1);
                if (ends_with(text, current_partial))
                {
                    return text.size() - char_index - 1;
                }
            }
        }
    }
    return std::string::npos;
}

// TODO: reuse llama_detokenize
template <class Iter>
static std::string tokens_to_str(llama_context *ctx, Iter begin, Iter end)
{
    std::string ret;
    for (; begin != end; ++begin)
    {
        ret += llama_token_to_piece(ctx, *begin);
    }
    return ret;
}

static void server_log(const char *level, const char *function, int line,
                       const char *message, const nlohmann::ordered_json &extra)
{
    nlohmann::ordered_json log
    {
        {"timestamp", time(nullptr)},
        {"level",     level},
        {"function",  function},
        {"line",      line},
        {"message",   message},
    };

    if (!extra.empty())
    {
        log.merge_patch(extra);
    }

    const std::string str = log.dump(-1, ' ', false, json::error_handler_t::replace);
    printf("%.*s\n", (int)str.size(), str.data());
    fflush(stdout);
}

// format incomplete utf-8 multibyte character for output
static std::string tokens_to_output_formatted_string(const llama_context *ctx, const llama_token token)
{
    std::string out = token == -1 ? "" : llama_token_to_piece(ctx, token);
    // if the size is 1 and first bit is 1, meaning it's a partial character
    //   (size > 1 meaning it's already a known token)
    if (out.size() == 1 && (out[0] & 0x80) == 0x80)
    {
        std::stringstream ss;
        ss << std::hex << (out[0] & 0xff);
        std::string res(ss.str());
        out = "byte: \\x" + res;
    }
    return out;
}

// convert a vector of completion_token_output to json
static json probs_vector_to_json(const llama_context *ctx, const std::vector<completion_token_output> &probs)
{
    json out = json::array();
    for (const auto &prob : probs)
    {
        json probs_for_token = json::array();
        for (const auto &p : prob.probs)
        {
            std::string tok_str = tokens_to_output_formatted_string(ctx, p.tok);
            probs_for_token.push_back(json
            {
                {"tok_str", tok_str},
                {"prob",    p.prob},
            });
        }
        std::string tok_str = tokens_to_output_formatted_string(ctx, prob.tok);
        out.push_back(json{
            {"content", tok_str},
            {"probs",   probs_for_token},
        });
    }
    return out;
}

template <typename T>
static T json_value(const json &body, const std::string &key, const T &default_value)
{
    // Fallback null to default value
    return body.contains(key) && !body.at(key).is_null()
        ? body.value(key, default_value)
        : default_value;
}

struct llama_client_slot
{
    int id;
    int task_id = -1;

    struct slot_params params;

    slot_state state = IDLE;
    slot_command command = NONE;

    // used to determine the slot that has been used the longest
    int64_t t_last_used = -1;

    // generation props
    int32_t n_ctx       = 0;  // context size per slot
    int32_t n_past      = 0;
    int32_t n_decoded   = 0;
    int32_t n_remaining = -1;
    int32_t i_batch     = -1;

    int32_t num_prompt_tokens           = 0;
    int32_t num_prompt_tokens_processed = 0;

    json prompt;
    std::string generated_text;
    llama_token sampled;
    std::vector<llama_token> cache_tokens;
    std::vector<completion_token_output> generated_token_probs;

    bool infill = false;
    bool embedding = false;
    bool has_next_token = true;
    bool truncated = false;
    bool stopped_eos = false;
    bool stopped_word = false;
    bool stopped_limit = false;

    bool oaicompat = false;
    std::string oaicompat_model;

    std::string stopping_word;

    // sampling
    struct llama_sampling_params sparams;
    llama_sampling_context *ctx_sampling = nullptr;

    // multimodal
    std::vector<slot_image> images;

    // stats
    size_t sent_count = 0;
    size_t sent_token_probs_index = 0;

    int64_t t_start_process_prompt;
    int64_t t_start_genereration;

    double t_prompt_processing; // ms
    double t_token_generation; // ms

    // multitasks
    int multitask_id = -1;

    void reset() {
        num_prompt_tokens      = 0;
        generated_text         = "";
        truncated              = false;
        stopped_eos            = false;
        stopped_word           = false;
        stopped_limit          = false;
        stopping_word          = "";
        n_past                 = 0;
        sent_count             = 0;
        sent_token_probs_index = 0;
        infill                 = false;

        generated_token_probs.clear();

        for (slot_image & img : images)
        {
            free(img.image_embedding);
            if (img.img_data) {
                clip_image_u8_free(img.img_data);
            }
            img.prefix_prompt = "";
        }

        images.clear();
    }

    bool has_budget(gpt_params &global_params) {
        if (params.n_predict == -1 && global_params.n_predict == -1)
        {
            return true; // limitless
        }

        n_remaining = -1;

        if (params.n_predict != -1)
        {
            n_remaining = params.n_predict - n_decoded;
        }
        else if (global_params.n_predict != -1)
        {
            n_remaining = global_params.n_predict - n_decoded;
        }

        return n_remaining > 0; // no budget
    }

    bool available() const {
        return state == IDLE && command == NONE;
    }

    bool is_processing() const {
        return (state == IDLE && command == LOAD_PROMPT) || state == PROCESSING;
    }

    void add_token_string(const completion_token_output &token) {
        if (command == RELEASE)
        {
            return;
        }
        cache_tokens.push_back(token.tok);
        generated_token_probs.push_back(token);
    }

    void release() {
        if (state == IDLE || state == PROCESSING)
        {
            t_token_generation = (ggml_time_us() - t_start_genereration) / 1e3;
            command = RELEASE;
        }
    }

    json get_formated_timings() {
        return json
        {
            {"prompt_n",               num_prompt_tokens_processed},
            {"prompt_ms",              t_prompt_processing},
            {"prompt_per_token_ms",    t_prompt_processing / num_prompt_tokens_processed},
            {"prompt_per_second",      1e3 / t_prompt_processing * num_prompt_tokens_processed},

            {"predicted_n",            n_decoded},
            {"predicted_ms",           t_token_generation},
            {"predicted_per_token_ms", t_token_generation / n_decoded},
            {"predicted_per_second",   1e3 / t_token_generation * n_decoded},
        };
    }

    void print_timings() const {
        LOG_TEE("\n");
        LOG_TEE("%s: prompt eval time = %10.2f ms / %5d tokens (%8.2f ms per token, %8.2f tokens per second)\n",
            __func__, t_prompt_processing, num_prompt_tokens_processed, t_prompt_processing / num_prompt_tokens_processed, 1e3 / t_prompt_processing * num_prompt_tokens_processed);
        LOG_TEE("%s:        eval time = %10.2f ms / %5d runs   (%8.2f ms per token, %8.2f tokens per second)\n",
            __func__, t_token_generation, n_decoded,t_token_generation / n_decoded, 1e3 / t_token_generation * n_decoded);
        LOG_TEE("%s:       total time = %10.2f ms\n", __func__, t_prompt_processing + t_token_generation);
    }
};

struct llama_server_context
{
    llama_model *model = nullptr;
    llama_context *ctx = nullptr;

    clip_ctx *clp_ctx = nullptr;

    gpt_params params;

    llama_batch batch;

    bool multimodal         = false;
    bool clean_kv_cache     = true;
    bool all_slots_are_idle = false;
    bool add_bos_token      = true;

    int32_t id_gen;
    int32_t n_ctx;  // total context for all clients / slots

    // system prompt
    bool system_need_update = false;

    std::string              system_prompt;
    std::vector<llama_token> system_tokens;

    std::string name_user;      // this should be the antiprompt
    std::string name_assistant;

    // slots / clients
    std::vector<llama_client_slot> slots;

    std::vector<task_server> queue_tasks;
    std::vector<task_result> queue_results;
    std::vector<task_multi>  queue_multitasks;
    std::mutex mutex_tasks; // also guards id_gen, and queue_multitasks
    std::condition_variable condition_tasks;
    std::mutex mutex_results;
    std::condition_variable condition_results;

    ~llama_server_context()
    {
        if (ctx)
        {
            llama_free(ctx);
            ctx = nullptr;
        }
        if (model)
        {
            llama_free_model(model);
            model = nullptr;
        }
    }

    bool load_model(const gpt_params &params_)
    {
        params = params_;
        if (!params.mmproj.empty()) {
            multimodal = true;
            LOG_TEE("Multi Modal Mode Enabled");
            clp_ctx = clip_model_load(params.mmproj.c_str(), /*verbosity=*/ 1);
            if(clp_ctx == nullptr) {
                LOG_ERROR("unable to load clip model", {{"model", params.mmproj}});
                return false;
            }

            if (params.n_ctx < 2048) { // request larger context for the image embedding
                params.n_ctx = 2048;
            }
        }

        std::tie(model, ctx) = llama_init_from_gpt_params(params);
        if (model == nullptr)
        {
            LOG_ERROR("unable to load model", {{"model", params.model}});
            return false;
        }

        if (multimodal) {
            const int n_embd_clip = clip_n_mmproj_embd(clp_ctx);
            const int n_embd_llm  = llama_n_embd(model);
            if (n_embd_clip != n_embd_llm) {
                LOG_TEE("%s: embedding dim of the multimodal projector (%d) is not equal to that of LLaMA (%d). Make sure that you use the correct mmproj file.\n", __func__, n_embd_clip, n_embd_llm);
                llama_free(ctx);
                llama_free_model(model);
                return false;
            }
        }

        n_ctx = llama_n_ctx(ctx);

        add_bos_token = llama_should_add_bos_token(model);

        return true;
    }

    void initialize() {
        id_gen = 0;

        // create slots
        all_slots_are_idle = true;

        const int32_t n_ctx_slot = n_ctx / params.n_parallel;

        LOG_TEE("Available slots:\n");
        for (int i = 0; i < params.n_parallel; i++)
        {
            llama_client_slot slot;

            slot.id = i;
            slot.n_ctx = n_ctx_slot;
            slot.reset();

            LOG_TEE(" -> Slot %i - max context: %i\n", slot.id, n_ctx_slot);
            slots.push_back(slot);
        }

        batch = llama_batch_init(n_ctx, 0, params.n_parallel);

        // empty system prompt
        system_prompt = "";
        system_tokens.clear();
    }

    std::vector<llama_token> tokenize(const json & json_prompt, bool add_bos) const
    {
        // TODO: currently, we tokenize using special tokens by default
        //       this is not always correct (see https://github.com/ggerganov/llama.cpp/pull/4160#issuecomment-1824826216)
        //       but it's better compared to completely ignoring ChatML and other chat templates
        const bool TMP_FORCE_SPECIAL = true;

        // If `add_bos` is true, we only add BOS, when json_prompt is a string,
        // or the first element of the json_prompt array is a string.
        std::vector<llama_token> prompt_tokens;

        if (json_prompt.is_array())
        {
            bool first = true;
            for (const auto& p : json_prompt)
            {
                if (p.is_string())
                {
                    auto s = p.template get<std::string>();
                    std::vector<llama_token> p;
                    if (first)
                    {
                        p = ::llama_tokenize(ctx, s, add_bos, TMP_FORCE_SPECIAL);
                        first = false;
                    }
                    else
                    {
                        p = ::llama_tokenize(ctx, s, false, TMP_FORCE_SPECIAL);
                    }
                    prompt_tokens.insert(prompt_tokens.end(), p.begin(), p.end());
                }
                else
                {
                    if (first)
                    {
                        first = false;
                    }
                    prompt_tokens.push_back(p.template get<llama_token>());
                }
            }
        }
        else
        {
            auto s = json_prompt.template get<std::string>();
            prompt_tokens = ::llama_tokenize(ctx, s, add_bos, TMP_FORCE_SPECIAL);
        }

        return prompt_tokens;
    }

    llama_client_slot* get_slot(int id) {
        int64_t t_last = ggml_time_us();
        llama_client_slot *last_used = nullptr;

        for (llama_client_slot & slot : slots)
        {
            if (slot.id == id && slot.available())
            {
                return &slot;
            }

            if (slot.available() && slot.t_last_used < t_last)
            {
                last_used = &slot;
                t_last = slot.t_last_used;
            }
        }

        return last_used;
    }

    bool launch_slot_with_data(llama_client_slot* &slot, json data) {
        slot_params default_params;
        llama_sampling_params default_sparams;

        if (data.count("__oaicompat") != 0) {
            slot->oaicompat = true;
            slot->oaicompat_model = json_value(data, "model", std::string(DEFAULT_OAICOMPAT_MODEL));
        } else {
            slot->oaicompat = false;
            slot->oaicompat_model = "";
        }

        slot->params.stream           = json_value(data, "stream",            false);
        slot->params.cache_prompt     = json_value(data, "cache_prompt",      false);
        slot->params.n_predict        = json_value(data, "n_predict",         default_params.n_predict);
        slot->sparams.top_k           = json_value(data, "top_k",             default_sparams.top_k);
        slot->sparams.top_p           = json_value(data, "top_p",             default_sparams.top_p);
        slot->sparams.min_p           = json_value(data, "min_p",             default_sparams.min_p);
        slot->sparams.tfs_z           = json_value(data, "tfs_z",             default_sparams.tfs_z);
        slot->sparams.typical_p       = json_value(data, "typical_p",         default_sparams.typical_p);
        slot->sparams.temp            = json_value(data, "temperature",       default_sparams.temp);
        slot->sparams.penalty_last_n  = json_value(data, "repeat_last_n",     default_sparams.penalty_last_n);
        slot->sparams.penalty_repeat  = json_value(data, "repeat_penalty",    default_sparams.penalty_repeat);
        slot->sparams.penalty_freq    = json_value(data, "frequency_penalty", default_sparams.penalty_freq);
        slot->sparams.penalty_present = json_value(data, "presence_penalty",  default_sparams.penalty_present);
        slot->sparams.mirostat        = json_value(data, "mirostat",          default_sparams.mirostat);
        slot->sparams.mirostat_tau    = json_value(data, "mirostat_tau",      default_sparams.mirostat_tau);
        slot->sparams.mirostat_eta    = json_value(data, "mirostat_eta",      default_sparams.mirostat_eta);
        slot->sparams.penalize_nl     = json_value(data, "penalize_nl",       default_sparams.penalize_nl);
        slot->params.n_keep           = json_value(data, "n_keep",            slot->params.n_keep);
        slot->params.seed             = json_value(data, "seed",              default_params.seed);
        slot->sparams.grammar         = json_value(data, "grammar",           default_sparams.grammar);
        slot->sparams.n_probs         = json_value(data, "n_probs",           default_sparams.n_probs);

        // infill
        if (data.count("input_prefix") != 0)
        {
            slot->params.input_prefix = data["input_prefix"];
        }
        else
        {
            slot->params.input_prefix = "";
        }

        if (data.count("input_suffix") != 0)
        {
            slot->params.input_suffix = data["input_suffix"];
        }
        else
        {
            slot->params.input_suffix = "";
        }

        if (data.count("prompt") != 0)
        {
            slot->prompt = data["prompt"];
        }
        else
        {
            slot->prompt = "";
        }

        slot->sparams.penalty_prompt_tokens.clear();
        slot->sparams.use_penalty_prompt_tokens = false;
        const auto &penalty_prompt = data.find("penalty_prompt");
        if (penalty_prompt != data.end())
        {
            if (penalty_prompt->is_string())
            {
                const auto penalty_prompt_string = penalty_prompt->get<std::string>();
                auto penalty_tokens = llama_tokenize(model, penalty_prompt_string, false);
                slot->sparams.penalty_prompt_tokens.swap(penalty_tokens);
                if (slot->params.n_predict > 0)
                {
                    slot->sparams.penalty_prompt_tokens.reserve(slot->sparams.penalty_prompt_tokens.size() + slot->params.n_predict);
                }
                slot->sparams.use_penalty_prompt_tokens = true;
            }
            else if (penalty_prompt->is_array())
            {
                const auto n_tokens = penalty_prompt->size();
                slot->sparams.penalty_prompt_tokens.reserve(n_tokens + std::max(0, slot->params.n_predict));
                const int n_vocab = llama_n_vocab(model);
                for (const auto &penalty_token : *penalty_prompt)
                {
                    if (penalty_token.is_number_integer())
                    {
                        const auto tok = penalty_token.get<llama_token>();
                        if (tok >= 0 && tok < n_vocab)
                        {
                            slot->sparams.penalty_prompt_tokens.push_back(tok);
                        }
                    }
                }
                slot->sparams.use_penalty_prompt_tokens = true;
            }
        }

        slot->sparams.logit_bias.clear();

        if (json_value(data, "ignore_eos", false))
        {
            slot->sparams.logit_bias[llama_token_eos(model)] = -INFINITY;
        }

        const auto &logit_bias = data.find("logit_bias");
        if (logit_bias != data.end() && logit_bias->is_array())
        {
            const int n_vocab = llama_n_vocab(model);
            for (const auto &el : *logit_bias)
            {
                if (el.is_array() && el.size() == 2 && el[0].is_number_integer())
                {
                    llama_token tok = el[0].get<llama_token>();
                    if (tok >= 0 && tok < n_vocab)
                    {
                        if (el[1].is_number())
                        {
                            slot->sparams.logit_bias[tok] = el[1].get<float>();
                        }
                        else if (el[1].is_boolean() && !el[1].get<bool>())
                        {
                            slot->sparams.logit_bias[tok] = -INFINITY;
                        }
                    }
                }
            }
        }

        slot->params.antiprompt.clear();

        const auto &stop = data.find("stop");
        if (stop != data.end() && stop->is_array())
        {
            for (const auto &word : *stop)
            {
                if (!word.empty())
                {
                    slot->params.antiprompt.push_back(word);
                }
            }
        }

        if (multimodal)
        {
            const auto &images_data = data.find("image_data");
            if (images_data != data.end() && images_data->is_array())
            {
                for (const auto &img : *images_data)
                {
                    const std::vector<uint8_t> image_buffer = base64_decode(img["data"].get<std::string>());

                    slot_image img_sl;
                    img_sl.id = img.count("id") != 0 ? img["id"].get<int>() : slot->images.size();
                    img_sl.img_data = clip_image_u8_init();
                    if (!clip_image_load_from_bytes(image_buffer.data(), image_buffer.size(), img_sl.img_data))
                    {
                        LOG_TEE("slot %i - failed to load image [id: %i]\n", slot->id, img_sl.id);
                        return false;
                    }
                    LOG_TEE("slot %i - loaded image\n", slot->id);
                    img_sl.request_encode_image = true;
                    slot->images.push_back(img_sl);
                }
                // process prompt
                // example: system prompt [img-102] user [img-103] describe [img-134] -> [{id: 102, prefix: 'system prompt '}, {id: 103, prefix: ' user '}, {id: 134, prefix: ' describe '}]}
                if (slot->images.size() > 0 && !slot->prompt.is_array())
                {
                    std::string prompt = slot->prompt.get<std::string>();
                    size_t pos = 0, begin_prefix = 0;
                    std::string pattern = "[img-";
                    while ((pos = prompt.find(pattern, pos)) != std::string::npos) {
                        size_t end_prefix = pos;
                        pos += pattern.length();
                        size_t end_pos = prompt.find("]", pos);
                        if (end_pos != std::string::npos)
                        {
                            std::string image_id = prompt.substr(pos, end_pos - pos);
                            try
                            {
                                int img_id = std::stoi(image_id);
                                bool found = false;
                                for (slot_image &img : slot->images)
                                {
                                    if (img.id == img_id) {
                                        found = true;
                                        img.prefix_prompt = prompt.substr(begin_prefix, end_prefix - begin_prefix);
                                        begin_prefix = end_pos + 1;
                                        break;
                                    }
                                }
                                if (!found) {
                                    LOG_TEE("ERROR: Image with id: %i, not found.\n", img_id);
                                    slot->images.clear();
                                    return false;
                                }
                            } catch (const std::invalid_argument& e) {
                                LOG_TEE("Invalid image number id in prompt\n");
                                slot->images.clear();
                                return false;
                            }
                        }
                    }
                    slot->prompt = "";
                    slot->params.input_suffix = prompt.substr(begin_prefix);
                    slot->params.cache_prompt = false; // multimodal doesn't support cache prompt
                }
            }
        }

        if (slot->ctx_sampling != nullptr)
        {
            llama_sampling_free(slot->ctx_sampling);
        }
        slot->ctx_sampling = llama_sampling_init(slot->sparams);
        llama_set_rng_seed(ctx, slot->params.seed);
        slot->command = LOAD_PROMPT;

        all_slots_are_idle = false;

        LOG_TEE("slot %i is processing [task id: %i]\n", slot->id, slot->task_id);

        return true;
    }

    void kv_cache_clear() {
        // clear the entire KV cache
        llama_kv_cache_clear(ctx);
        clean_kv_cache = false;
    }

    void update_system_prompt() {
        system_tokens = ::llama_tokenize(ctx, system_prompt, add_bos_token);

        llama_batch_clear(batch);

        kv_cache_clear();

        for (int i = 0; i < (int) system_tokens.size(); ++i)
        {
            llama_batch_add(batch, system_tokens[i], i, { 0 }, false);
        }

        if (llama_decode(ctx, batch) != 0)
        {
            LOG_TEE("%s: llama_decode() failed\n", __func__);
            return;
        }

        // assign the system KV cache to all parallel sequences
        for (int32_t i = 1; i < params.n_parallel; ++i)
        {
            llama_kv_cache_seq_cp(ctx, 0, i, 0, system_tokens.size());
        }

        LOG_TEE("system prompt updated\n");
        system_need_update = false;
    }

    void notify_system_prompt_changed() {
        // release all slots
        for (llama_client_slot &slot : slots)
        {
            slot.release();
        }

        system_need_update = true;
    }

    void process_system_prompt_data(const json &sys_props) {
        system_prompt  = sys_props.value("prompt", "");
        name_user      = sys_props.value("anti_prompt", "");
        name_assistant = sys_props.value("assistant_name", "");

        if (slots.size() > 0)
        {
            notify_system_prompt_changed();
        }
    }

    static size_t find_stopping_strings(const std::string &text, const size_t last_token_size,
                                        const stop_type type, llama_client_slot &slot)
    {
        size_t stop_pos = std::string::npos;

        for (const std::string &word : slot.params.antiprompt)
        {
            size_t pos;
            if (type == STOP_FULL)
            {
                const size_t tmp = word.size() + last_token_size;
                const size_t from_pos = text.size() > tmp ? text.size() - tmp : 0;
                pos = text.find(word, from_pos);
            }
            else
            {
                pos = find_partial_stop_string(word, text);
            }
            if (pos != std::string::npos &&
                (stop_pos == std::string::npos || pos < stop_pos))
            {
                if (type == STOP_FULL)
                {
                    slot.stopped_word = true;
                    slot.stopping_word = word;
                    slot.has_next_token = false;
                }
                stop_pos = pos;
            }
        }

        return stop_pos;
    }

    bool process_token(completion_token_output &result, llama_client_slot &slot) {
        // remember which tokens were sampled - used for repetition penalties during sampling
        const std::string token_str = llama_token_to_piece(ctx, result.tok);
        slot.sampled = result.tok;

        // search stop word and delete it
        slot.generated_text += token_str;
        slot.has_next_token = true;

        if (slot.ctx_sampling->params.use_penalty_prompt_tokens && result.tok != -1)
        {
            // we can change penalty_prompt_tokens because it is always created from scratch each request
            slot.ctx_sampling->params.penalty_prompt_tokens.push_back(result.tok);
        }

        // check if there is incomplete UTF-8 character at the end
        bool incomplete = false;
        for (unsigned i = 1; i < 5 && i <= slot.generated_text.size(); ++i)
        {
            unsigned char c = slot.generated_text[slot.generated_text.size() - i];
            if ((c & 0xC0) == 0x80)
            {
                // continuation byte: 10xxxxxx
                continue;
            }
            if ((c & 0xE0) == 0xC0)
            {
                // 2-byte character: 110xxxxx ...
                incomplete = i < 2;
            }
            else if ((c & 0xF0) == 0xE0)
            {
                // 3-byte character: 1110xxxx ...
                incomplete = i < 3;
            }
            else if ((c & 0xF8) == 0xF0)
            {
                // 4-byte character: 11110xxx ...
                incomplete = i < 4;
            }
            // else 1-byte character or invalid byte
            break;
        }

        if (!incomplete)
        {
            size_t pos = std::min(slot.sent_count, slot.generated_text.size());
            const std::string str_test = slot.generated_text.substr(pos);
            bool is_stop_full = false;
            size_t stop_pos = find_stopping_strings(str_test, token_str.size(), STOP_FULL, slot);
            if (stop_pos != std::string::npos)
            {
                is_stop_full = true;
                slot.generated_text.erase(
                    slot.generated_text.begin() + pos + stop_pos,
                    slot.generated_text.end());
                pos = std::min(slot.sent_count, slot.generated_text.size());
            }
            else
            {
                is_stop_full = false;
                stop_pos = find_stopping_strings(str_test, token_str.size(), STOP_PARTIAL, slot);
            }

            // check if there is any token to predict
            if (stop_pos == std::string::npos || (!slot.has_next_token && !is_stop_full && stop_pos > 0))
            {
                // no send the stop word in the response
                result.text_to_send = slot.generated_text.substr(pos, std::string::npos);
                slot.sent_count += result.text_to_send.size();
                // add the token to slot queue and cache
            }
            slot.add_token_string(result);
            if (slot.params.stream)
            {
                send_partial_response(slot, result);
            }
        }

        if (incomplete)
        {
            slot.has_next_token = true;
        }

        // check the limits
        if (slot.n_decoded > 0 && slot.has_next_token && !slot.has_budget(params))
        {
            slot.stopped_limit = true;
            slot.has_next_token = false;
        }

        if (!slot.cache_tokens.empty() && result.tok == llama_token_eos(model))
        {
            slot.stopped_eos = true;
            slot.has_next_token = false;
            LOG_VERBOSE("eos token found", {});
        }

        LOG_VERBOSE("next token", {
                                      {"token", result.tok},
                                      {"token_text", tokens_to_output_formatted_string(ctx, result.tok)},
                                      {"has_next_token", slot.has_next_token},
                                      {"n_remain", slot.n_remaining},
                                      {"num_tokens_predicted", slot.n_decoded},
                                      {"stopped_eos", slot.stopped_eos},
                                      {"stopped_word", slot.stopped_word},
                                      {"stopped_limit", slot.stopped_limit},
                                      {"stopping_word", slot.stopping_word},
                                  });

        return slot.has_next_token; // continue
    }

    bool process_images(llama_client_slot &slot) const
    {
        for (slot_image &img : slot.images)
        {
            if (!img.request_encode_image)
            {
                continue;
            }
            clip_image_f32 * img_res = clip_image_f32_init();
            if (!clip_image_preprocess(clp_ctx, img.img_data, img_res, /*pad2square =*/ true))
            {
                LOG_TEE("Error processing the given image");
                clip_free(clp_ctx);
                return false;
            }
            img.image_tokens = clip_n_patches(clp_ctx);
            img.image_embedding = (float *)malloc(clip_embd_nbytes(clp_ctx));
            if (!img.image_embedding)
            {
                LOG_TEE("Unable to allocate memory for image embeddings\n");
                clip_free(clp_ctx);
                return false;
            }
            LOG_TEE("slot %i - encoding image [id: %i]\n", slot.id, img.id);
            if (!clip_image_encode(clp_ctx, params.n_threads, img_res, img.image_embedding))
            {
                LOG_TEE("Unable to encode image\n");
                return false;
            }
            clip_image_f32_free(img_res);
            img.request_encode_image = false;
        }

        return slot.images.size() > 0;
    }

    void send_error(task_server& task, std::string error)
    {
        std::unique_lock<std::mutex> lock(mutex_results);
        task_result res;
        res.id = task.id;
        res.multitask_id = task.multitask_id;
        res.stop = false;
        res.error = true;
        res.result_json = { { "content", error } };
        queue_results.push_back(res);
        condition_results.notify_all();
    }

    void add_multi_task(int id, std::vector<int>& sub_ids)
    {
        std::lock_guard<std::mutex> lock(mutex_tasks);
        task_multi multi;
        multi.id = id;
        std::copy(sub_ids.begin(), sub_ids.end(), std::inserter(multi.subtasks_remaining, multi.subtasks_remaining.end()));
        queue_multitasks.push_back(multi);
        condition_tasks.notify_one();
    }

    void update_multi_task(int multitask_id, int subtask_id, task_result& result)
    {
        std::lock_guard<std::mutex> lock(mutex_tasks);
        for (auto& multitask : queue_multitasks)
        {
            if (multitask.id == multitask_id)
            {
                multitask.subtasks_remaining.erase(subtask_id);
                multitask.results.push_back(result);
                condition_tasks.notify_one();
            }
        }
    }

    json get_model_props()
    {
        return get_formated_generation(slots[0]);
    }

    json get_formated_generation(llama_client_slot &slot)
    {
        const auto eos_bias = slot.sparams.logit_bias.find(llama_token_eos(model));
        const bool ignore_eos = eos_bias != slot.sparams.logit_bias.end() &&
                                eos_bias->second < 0.0f && std::isinf(eos_bias->second);
        return json {
            {"n_ctx",             slot.n_ctx},
            {"model",             params.model_alias},
            {"seed",              slot.params.seed},
            {"temperature",       slot.sparams.temp},
            {"top_k",             slot.sparams.top_k},
            {"top_p",             slot.sparams.top_p},
            {"min_p",             slot.sparams.min_p},
            {"tfs_z",             slot.sparams.tfs_z},
            {"typical_p",         slot.sparams.typical_p},
            {"repeat_last_n",     slot.sparams.penalty_last_n},
            {"repeat_penalty",    slot.sparams.penalty_repeat},
            {"presence_penalty",  slot.sparams.penalty_present},
            {"frequency_penalty", slot.sparams.penalty_freq},
            {"penalty_prompt_tokens", slot.sparams.penalty_prompt_tokens},
            {"use_penalty_prompt_tokens", slot.sparams.use_penalty_prompt_tokens},
            {"mirostat",          slot.sparams.mirostat},
            {"mirostat_tau",      slot.sparams.mirostat_tau},
            {"mirostat_eta",      slot.sparams.mirostat_eta},
            {"penalize_nl",       slot.sparams.penalize_nl},
            {"stop",              slot.params.antiprompt},
            {"n_predict",         slot.params.n_predict},
            {"n_keep",            params.n_keep},
            {"ignore_eos",        ignore_eos},
            {"stream",            slot.params.stream},
            {"logit_bias",        slot.sparams.logit_bias},
            {"n_probs",           slot.sparams.n_probs},
            {"grammar",           slot.sparams.grammar},
        };
    }

    void send_partial_response(llama_client_slot &slot, completion_token_output tkn)
    {
        std::unique_lock<std::mutex> lock(mutex_results);
        task_result res;
        res.id = slot.task_id;
        res.multitask_id = slot.multitask_id;
        res.error = false;
        res.stop = false;

        res.result_json = json
        {
            {"content",    tkn.text_to_send},
            {"stop",       false},
            {"slot_id",    slot.id},
            {"multimodal", multimodal}
        };

        if (slot.sparams.n_probs > 0)
        {
            std::vector<completion_token_output> probs_output = {};
            const std::vector<llama_token> to_send_toks = llama_tokenize(ctx, tkn.text_to_send, false);
            size_t probs_pos      = std::min(slot.sent_token_probs_index,                       slot.generated_token_probs.size());
            size_t probs_stop_pos = std::min(slot.sent_token_probs_index + to_send_toks.size(), slot.generated_token_probs.size());
            if (probs_pos < probs_stop_pos)
            {
                probs_output = std::vector<completion_token_output>(slot.generated_token_probs.begin() + probs_pos, slot.generated_token_probs.begin() + probs_stop_pos);
            }
            slot.sent_token_probs_index = probs_stop_pos;
            res.result_json["completion_probabilities"] = probs_vector_to_json(ctx, probs_output);
        }

        if (slot.oaicompat)
        {
            res.result_json["oaicompat_token_ctr"] = slot.n_decoded;
            res.result_json["model"] = slot.oaicompat_model;
        }

        queue_results.push_back(res);
        condition_results.notify_all();
    }

    void send_final_response(llama_client_slot &slot)
    {
        std::unique_lock<std::mutex> lock(mutex_results);
        task_result res;
        res.id = slot.task_id;
        res.multitask_id = slot.multitask_id;
        res.error = false;
        res.stop = true;

        res.result_json = json
        {
            {"content",             !slot.params.stream ? slot.generated_text : ""},
            {"slot_id",             slot.id},
            {"stop",                true},
            {"model",               params.model_alias},
            {"tokens_predicted",    slot.n_decoded},
            {"tokens_evaluated",    slot.num_prompt_tokens},
            {"generation_settings", get_formated_generation(slot)},
            {"prompt",              slot.prompt},
            {"truncated",           slot.truncated},
            {"stopped_eos",         slot.stopped_eos},
            {"stopped_word",        slot.stopped_word},
            {"stopped_limit",       slot.stopped_limit},
            {"stopping_word",       slot.stopping_word},
            {"tokens_cached",       slot.n_past},
            {"timings",             slot.get_formated_timings()}
        };

        if (slot.sparams.n_probs > 0)
        {
            std::vector<completion_token_output> probs = {};
            if (!slot.params.stream && slot.stopped_word)
            {
                const std::vector<llama_token> stop_word_toks = llama_tokenize(ctx, slot.stopping_word, false);
                probs = std::vector<completion_token_output>(slot.generated_token_probs.begin(), slot.generated_token_probs.end() - stop_word_toks.size());
            }
            else
            {
                probs = std::vector<completion_token_output>(
                                    slot.generated_token_probs.begin(),
                                    slot.generated_token_probs.end());
            }
            res.result_json["completion_probabilities"] = probs_vector_to_json(ctx, probs);
        }

        if (slot.oaicompat)
        {
            res.result_json["oaicompat_token_ctr"] = slot.n_decoded;
            res.result_json["model"] = slot.oaicompat_model;
        }

        // parent multitask, if any, needs to be updated
        if (slot.multitask_id != -1)
        {
            update_multi_task(slot.multitask_id, slot.task_id, res);
        }

        queue_results.push_back(res);
        condition_results.notify_all();
    }

    void send_embedding(llama_client_slot &slot)
    {
        std::unique_lock<std::mutex> lock(mutex_results);
        task_result res;
        res.id = slot.task_id;
        res.multitask_id = slot.multitask_id;
        res.error = false;
        res.stop = true;

        const int n_embd = llama_n_embd(model);
        if (!params.embedding)
        {
            LOG_WARNING("embedding disabled", {
                                                  {"params.embedding", params.embedding},
                                              });
            res.result_json = json
            {
                {"embedding", std::vector<float>(n_embd, 0.0f)},
            };
        }
        else
        {
            const float *data = llama_get_embeddings(ctx);
            std::vector<float> embedding(data, data + n_embd);
            res.result_json = json
            {
                {"embedding", embedding },
            };
        }
        queue_results.push_back(res);
        condition_results.notify_all();
    }

    int request_completion(json data, bool infill, bool embedding, int multitask_id)
    {
        std::unique_lock<std::mutex> lock(mutex_tasks);
        task_server task;
        task.id = id_gen++;
        task.target_id = 0;
        task.data = std::move(data);
        task.infill_mode = infill;
        task.embedding_mode = embedding;
        task.type = TASK_TYPE_COMPLETION;
        task.multitask_id = multitask_id;

        // when a completion task's prompt array is not a singleton, we split it into multiple requests
        if (task.data.at("prompt").size() > 1)
        {
            lock.unlock(); // entering new func scope
            return split_multiprompt_task(task);
        }

        // otherwise, it's a single-prompt task, we actually queue it
        queue_tasks.push_back(task);
        condition_tasks.notify_one();
        return task.id;
    }

    task_result next_result(int task_id)
    {
        while (true)
        {
            std::unique_lock<std::mutex> lock(mutex_results);
            condition_results.wait(lock, [&]{
                return !queue_results.empty();
            });

            for (int i = 0; i < (int) queue_results.size(); i++)
            {
                // for now, tasks that have associated parent multitasks just get erased once multitask picks up the result
                if (queue_results[i].multitask_id == task_id)
                {
                    update_multi_task(task_id, queue_results[i].id, queue_results[i]);
                    queue_results.erase(queue_results.begin() + i);
                    continue;
                }

                if (queue_results[i].id == task_id)
                {
                    assert(queue_results[i].multitask_id == -1);
                    task_result res = queue_results[i];
                    queue_results.erase(queue_results.begin() + i);
                    return res;
                }
            }
        }

        // never reached
        //return task_result{-1, false, false, {}};
    }

    // for multiple images processing
    bool ingest_images(llama_client_slot &slot, int n_batch)
    {
        int image_idx = 0;

        while (image_idx < (int) slot.images.size())
        {
            slot_image &img = slot.images[image_idx];

            // process prefix prompt
            for (int32_t i = 0; i < (int32_t) batch.n_tokens; i += n_batch)
            {
                const int32_t n_tokens = std::min(n_batch, (int32_t) (batch.n_tokens - i));
                llama_batch batch_view = {
                    n_tokens,
                    batch.token    + i,
                    nullptr,
                    batch.pos      + i,
                    batch.n_seq_id + i,
                    batch.seq_id   + i,
                    batch.logits   + i,
                    0, 0, 0, // unused
                };
                if (llama_decode(ctx, batch_view))
                {
                    LOG_TEE("%s : failed to eval\n", __func__);
                    return false;
                }
            }

            // process image with llm
            for (int i = 0; i < img.image_tokens; i += n_batch)
            {
                int n_eval = img.image_tokens - i;
                if (n_eval > n_batch)
                {
                    n_eval = n_batch;
                }

                const int n_embd = llama_n_embd(model);
                llama_batch batch_img = { n_eval, nullptr, (img.image_embedding + i * n_embd), nullptr, nullptr, nullptr, nullptr, slot.n_past, 1, 0, };
                if (llama_decode(ctx, batch_img))
                {
                    LOG_TEE("%s : failed to eval image\n", __func__);
                    return false;
                }
                slot.n_past += n_eval;
            }
            image_idx++;

            llama_batch_clear(batch);

            // append prefix of next image
            const auto json_prompt = (image_idx >= (int) slot.images.size()) ?
                slot.params.input_suffix : // no more images, then process suffix prompt
                (json)(slot.images[image_idx].prefix_prompt);

            std::vector<llama_token> append_tokens = tokenize(json_prompt, false); // has next image
            for (int i = 0; i < (int) append_tokens.size(); ++i)
            {
                llama_batch_add(batch, append_tokens[i], slot.n_past, { slot.id }, true);
                slot.n_past += 1;
            }
        }

        return true;
    }

    void request_cancel(int task_id)
    {
        std::unique_lock<std::mutex> lock(mutex_tasks);
        task_server task;
        task.id = id_gen++;
        task.type = TASK_TYPE_CANCEL;
        task.target_id = task_id;
        queue_tasks.push_back(task);
        condition_tasks.notify_one();
    }

    int split_multiprompt_task(task_server& multiprompt_task)
    {
        int prompt_count = multiprompt_task.data.at("prompt").size();
        assert(prompt_count > 1);

        int multitask_id = id_gen++;
        std::vector<int> subtask_ids(prompt_count);
        for (int i = 0; i < prompt_count; i++)
        {
            json subtask_data = multiprompt_task.data;
            subtask_data["prompt"] = subtask_data["prompt"][i];

            // subtasks inherit everything else (infill mode, embedding mode, etc.)
            subtask_ids[i] = request_completion(subtask_data, multiprompt_task.infill_mode, multiprompt_task.embedding_mode, multitask_id);
        }

        // queue up the multitask so we can track its subtask progression
        add_multi_task(multitask_id, subtask_ids);
        return multitask_id;
    }

    void process_tasks()
    {
        std::unique_lock<std::mutex> lock(mutex_tasks);
        while (!queue_tasks.empty())
        {
            task_server task = queue_tasks.front();
            queue_tasks.erase(queue_tasks.begin());
            switch (task.type)
            {
                case TASK_TYPE_COMPLETION: {
                    llama_client_slot *slot = get_slot(json_value(task.data, "slot_id", -1));
                    if (slot == nullptr)
                    {
                        LOG_TEE("slot unavailable\n");
                        // send error result
                        send_error(task, "slot unavailable");
                        return;
                    }

                    if (task.data.contains("system_prompt"))
                    {
                        process_system_prompt_data(task.data["system_prompt"]);
                    }

                    slot->reset();

                    slot->infill = task.infill_mode;
                    slot->embedding = task.embedding_mode;
                    slot->task_id = task.id;
                    slot->multitask_id = task.multitask_id;

                    if (!launch_slot_with_data(slot, task.data))
                    {
                        // send error result
                        send_error(task, "internal_error");
                        break;
                    }
                } break;
                case TASK_TYPE_CANCEL: { // release slot linked with the task id
                    for (auto & slot : slots)
                    {
                        if (slot.task_id == task.target_id)
                        {
                            slot.release();
                            break;
                        }
                    }
                } break;
            }
        }

        // remove finished multitasks from the queue of multitasks, and add the corresponding result to the result queue
        auto queue_iterator = queue_multitasks.begin();
        while (queue_iterator != queue_multitasks.end())
        {
            if (queue_iterator->subtasks_remaining.empty())
            {
                // all subtasks done == multitask is done
                task_result aggregate_result;
                aggregate_result.id = queue_iterator->id;
                aggregate_result.stop = true;
                aggregate_result.error = false;

                // collect json results into one json result
                std::vector<json> result_jsons;
                for (auto& subres : queue_iterator->results)
                {
                    result_jsons.push_back(subres.result_json);
                    aggregate_result.error = aggregate_result.error && subres.error;
                }
                aggregate_result.result_json = json{ "results", result_jsons };

                std::lock_guard<std::mutex> lock(mutex_results);
                queue_results.push_back(aggregate_result);
                condition_results.notify_all();

                queue_iterator = queue_multitasks.erase(queue_iterator);
            }
            else
            {
                ++queue_iterator;
            }
        }
    }

    bool update_slots() {
        // attend tasks
        process_tasks();

        // update the system prompt wait until all slots are idle state
        if (system_need_update && all_slots_are_idle)
        {
            LOG_TEE("updating system prompt\n");
            update_system_prompt();
        }

        llama_batch_clear(batch);

        if (all_slots_are_idle)
        {
            if (system_prompt.empty() && clean_kv_cache)
            {
                LOG_TEE("all slots are idle and system prompt is empty, clear the KV cache\n");
                kv_cache_clear();
            }
            std::unique_lock<std::mutex> lock(mutex_tasks);
            condition_tasks.wait(lock, [&]{
                return !queue_tasks.empty();
            });
        }

        for (llama_client_slot &slot : slots)
        {
            if (slot.is_processing() && slot.cache_tokens.size() >= (size_t) slot.n_ctx)
            {
                // Shift context
                const int n_left    = slot.n_past - slot.params.n_keep - 1;
                const int n_discard = n_left / 2;

                LOG_TEE("slot %d: context shift - n_keep = %d, n_left = %d, n_discard = %d\n", slot.id, slot.params.n_keep, n_left, n_discard);
                llama_kv_cache_seq_rm   (ctx, slot.id, slot.params.n_keep + 1            , slot.params.n_keep + n_discard + 1);
                llama_kv_cache_seq_shift(ctx, slot.id, slot.params.n_keep + 1 + n_discard, slot.n_past, -n_discard);

                for (size_t i = slot.params.n_keep + 1 + n_discard; i < slot.cache_tokens.size(); i++)
                {
                    slot.cache_tokens[i - n_discard] = slot.cache_tokens[i];
                }

                slot.cache_tokens.resize(slot.cache_tokens.size() - n_discard);

                slot.n_past -= n_discard;

                slot.truncated = true;

                LOG_VERBOSE("context shift", {
                                                {"n_ctx",  n_ctx},
                                                {"n_keep", params.n_keep},
                                                {"n_left", n_left},
                                            });
            }
        }

        // decode any currently ongoing sequences
        for (auto & slot : slots)
        {
            // release the slot
            if (slot.command == RELEASE)
            {
                slot.state = IDLE;
                slot.command = NONE;
                slot.t_last_used = ggml_time_us();

                LOG_TEE("slot %d released (%d tokens in cache)\n", slot.id, (int) slot.cache_tokens.size());

                continue;
            }

            if (slot.state == IDLE)
            {
                continue;
            }

            slot.i_batch = batch.n_tokens;

            llama_batch_add(batch, slot.sampled, system_tokens.size() + slot.n_past, { slot.id }, true);

            slot.n_past += 1;
        }

        // process in chunks of params.n_batch
        int32_t n_batch = params.n_batch;

        // assign workload to the slots
        if (params.cont_batching || batch.n_tokens == 0)
        {
            for (auto & slot : slots)
            {
                const bool has_prompt = slot.prompt.is_array() || (slot.prompt.is_string() && !slot.prompt.get<std::string>().empty()) || !slot.images.empty();

                // empty prompt passed -> release the slot and send empty response
                if (slot.state == IDLE && slot.command == LOAD_PROMPT && !has_prompt)
                {
                    slot.release();
                    slot.print_timings();
                    send_final_response(slot);
                    continue;
                }

                // need process the prompt
                if (slot.state == IDLE && slot.command == LOAD_PROMPT)
                {
                    slot.state = PROCESSING;
                    slot.command = NONE;
                    std::vector<llama_token> prompt_tokens;
                    slot.t_start_process_prompt = ggml_time_us();
                    slot.t_start_genereration = 0;

                    if (slot.infill)
                    {
                        bool suff_rm_leading_spc = true;
                        if (params.input_suffix.find_first_of(' ') == 0 && params.input_suffix.size() > 1)
                        {
                            params.input_suffix.erase(0, 1);
                            suff_rm_leading_spc = false;
                        }
                        auto prefix_tokens = tokenize(slot.params.input_prefix, false);
                        auto suffix_tokens = tokenize(slot.params.input_suffix, false);

                        const int space_token = 29871; // TODO: this should not be hardcoded
                        if (suff_rm_leading_spc && !suffix_tokens.empty() && suffix_tokens[0] == space_token) {
                            suffix_tokens.erase(suffix_tokens.begin());
                        }

                        prefix_tokens.insert(prefix_tokens.begin(), llama_token_prefix(model));
                        prefix_tokens.insert(prefix_tokens.begin(), llama_token_bos(model)); // always add BOS
                        prefix_tokens.insert(prefix_tokens.end(), llama_token_suffix(model));
                        prefix_tokens.insert(prefix_tokens.end(), suffix_tokens.begin(), suffix_tokens.end());
                        prefix_tokens.push_back(llama_token_middle(model));
                        prompt_tokens = prefix_tokens;
                    }
                    else
                    {
                        prompt_tokens = tokenize(slot.prompt, system_prompt.empty() && add_bos_token);  // add BOS if there isn't system prompt
                    }

                    slot.num_prompt_tokens = prompt_tokens.size();

                    if (slot.params.n_keep < 0)
                    {
                        slot.params.n_keep = slot.num_prompt_tokens;
                    }
                    slot.params.n_keep = std::min(slot.n_ctx - 4, slot.params.n_keep);

                    // if input prompt is too big, truncate it
                    if (slot.num_prompt_tokens >= slot.n_ctx)
                    {
                        const int n_left = slot.n_ctx - slot.params.n_keep;
                        const int n_block_size = n_left / 2;
                        const int erased_blocks = (slot.num_prompt_tokens - slot.params.n_keep - n_block_size) / n_block_size;

                        std::vector<llama_token> new_tokens(prompt_tokens.begin(), prompt_tokens.begin() + slot.params.n_keep);
                        new_tokens.insert(new_tokens.end(), prompt_tokens.begin() + slot.params.n_keep + erased_blocks * n_block_size, prompt_tokens.end());

                        LOG_VERBOSE("input truncated", {
                            {"n_ctx",  slot.n_ctx},
                            {"n_keep", slot.params.n_keep},
                            {"n_left", n_left},
                            {"new_tokens", tokens_to_str(ctx, new_tokens.cbegin(), new_tokens.cend())},
                        });
                        slot.truncated = true;
                        prompt_tokens = new_tokens;

                        slot.num_prompt_tokens = prompt_tokens.size();
                        GGML_ASSERT(slot.num_prompt_tokens < slot.n_ctx);
                    }

                    if (!slot.params.cache_prompt)
                    {
                        llama_sampling_reset(slot.ctx_sampling);

                        slot.n_past = 0;
                        slot.num_prompt_tokens_processed = slot.num_prompt_tokens;
                    }
                    else
                    {
                        // push the prompt into the sampling context (do not apply grammar)
                        for (auto &token : prompt_tokens)
                        {
                            llama_sampling_accept(slot.ctx_sampling, ctx, token, false);
                        }

                        slot.n_past = common_part(slot.cache_tokens, prompt_tokens);
                        slot.num_prompt_tokens_processed = slot.num_prompt_tokens - slot.n_past;

                        LOG_TEE("slot %d : in cache: %i tokens | to process: %i tokens\n", slot.id, slot.n_past, slot.num_prompt_tokens_processed);
                    }

                    LOG_TEE("slot %d : kv cache rm - [%d, end)\n", slot.id, (int) system_tokens.size() + slot.n_past);

                    llama_kv_cache_seq_rm(ctx, slot.id, system_tokens.size() + slot.n_past, -1);

                    slot.cache_tokens = prompt_tokens;

                    if (slot.n_past == slot.num_prompt_tokens)
                    {
                        // we have to evaluate at least 1 token to generate logits.
                        LOG_TEE("slot %d : we have to evaluate at least 1 token to generate logits\n", slot.id);
                        slot.n_past--;
                    }

                    LOG_VERBOSE("prompt ingested", {
                                                    {"n_past", slot.n_past},
                                                    {"cached", tokens_to_str(ctx, slot.cache_tokens.cbegin(), slot.cache_tokens.cbegin() + slot.n_past)},
                                                    {"to_eval", tokens_to_str(ctx, slot.cache_tokens.cbegin() + slot.n_past, slot.cache_tokens.cend())},
                                                });

                    const bool has_images = process_images(slot);

                    // process the prefix of first image
                    std::vector<llama_token> prefix_tokens = has_images ? tokenize(slot.images[0].prefix_prompt, add_bos_token) : prompt_tokens;
                    for (; slot.n_past < (int) prefix_tokens.size(); ++slot.n_past)
                    {
                       llama_batch_add(batch, prefix_tokens[slot.n_past], system_tokens.size() + slot.n_past, { slot.id }, false);
                    }

                    if (has_images && !ingest_images(slot, n_batch))
                    {
                        LOG_TEE("failed processing images\n");
                        return false;
                    }

                    // extract the logits only for the last token
                    if (batch.n_tokens > 0)
                    {
                        batch.logits[batch.n_tokens - 1] = true;
                    }

                    slot.n_decoded = 0;
                    slot.i_batch   = batch.n_tokens - 1;
                }
            }
        }

        if (batch.n_tokens == 0)
        {
            all_slots_are_idle = true;
            return true;
        }

        for (int32_t i = 0; i < (int32_t) batch.n_tokens; i += n_batch)
        {
            const int32_t n_tokens = std::min(n_batch, (int32_t) (batch.n_tokens - i));
            llama_batch batch_view =
            {
                n_tokens,
                batch.token    + i,
                nullptr,
                batch.pos      + i,
                batch.n_seq_id + i,
                batch.seq_id   + i,
                batch.logits   + i,
                0, 0, 0, // unused
            };

            const int ret = llama_decode(ctx, batch_view);
            if (ret != 0)
            {
                if (n_batch == 1 || ret < 0)
                {
                    // if you get here, it means the KV cache is full - try increasing it via the context size
                    LOG_TEE("%s : failed to decode the batch, n_batch = %d, ret = %d\n", __func__, n_batch, ret);
                    return false;
                }

                LOG_TEE("%s : failed to find free space in the KV cache, retrying with smaller n_batch = %d\n", __func__, n_batch / 2);

                // retry with half the batch size to try to find a free slot in the KV cache
                n_batch /= 2;
                i -= n_batch;
                continue;
            }

            for (auto & slot : slots)
            {
                if (slot.i_batch < (int) i || slot.i_batch >= (int) (i + n_tokens))
                {
                    continue;
                }

                // prompt evaluated for embedding
                if (slot.embedding)
                {
                    send_embedding(slot);
                    slot.release();
                    slot.i_batch = -1;
                    return true;
                }

                completion_token_output result;
                const llama_token id = llama_sampling_sample(slot.ctx_sampling, ctx, NULL, slot.i_batch - i);

                llama_sampling_accept(slot.ctx_sampling, ctx, id, true);

                slot.n_decoded += 1;
                if (slot.n_decoded == 1)
                {
                    slot.t_start_genereration = ggml_time_us();
                    slot.t_prompt_processing = (slot.t_start_genereration - slot.t_start_process_prompt) / 1e3;
                }

                llama_token_data_array cur_p = { slot.ctx_sampling->cur.data(), slot.ctx_sampling->cur.size(), false };
                result.tok = id;

                const int32_t n_probs = slot.sparams.n_probs;
                if (slot.sparams.temp <= 0 && n_probs > 0)
                {
                    // for llama_sample_token_greedy we need to sort candidates
                    llama_sample_softmax(ctx, &cur_p);
                }

                for (size_t i = 0; i < std::min(cur_p.size, (size_t)n_probs); ++i)
                {
                    result.probs.push_back({cur_p.data[i].id, cur_p.data[i].p});
                }

                if (!process_token(result, slot))
                {
                    slot.release();
                    slot.print_timings();
                    send_final_response(slot);
                }

                slot.i_batch = -1;
            }
        }
        return true;
    }
};

static void server_print_usage(const char *argv0, const gpt_params &params,
                               const server_params &sparams)
{
    printf("usage: %s [options]\n", argv0);
    printf("\n");
    printf("options:\n");
    printf("  -h, --help                show this help message and exit\n");
    printf("  -v, --verbose             verbose output (default: %s)\n", server_verbose ? "enabled" : "disabled");
    printf("  -t N, --threads N         number of threads to use during computation (default: %d)\n", params.n_threads);
    printf("  -tb N, --threads-batch N  number of threads to use during batch and prompt processing (default: same as --threads)\n");
    printf("  -c N, --ctx-size N        size of the prompt context (default: %d)\n", params.n_ctx);
    printf("  --rope-scaling {none,linear,yarn}\n");
    printf("                            RoPE frequency scaling method, defaults to linear unless specified by the model\n");
    printf("  --rope-freq-base N        RoPE base frequency (default: loaded from model)\n");
    printf("  --rope-freq-scale N       RoPE frequency scaling factor, expands context by a factor of 1/N\n");
    printf("  --yarn-ext-factor N       YaRN: extrapolation mix factor (default: 1.0, 0.0 = full interpolation)\n");
    printf("  --yarn-attn-factor N      YaRN: scale sqrt(t) or attention magnitude (default: 1.0)\n");
    printf("  --yarn-beta-slow N        YaRN: high correction dim or alpha (default: %.1f)\n", params.yarn_beta_slow);
    printf("  --yarn-beta-fast N        YaRN: low correction dim or beta (default: %.1f)\n", params.yarn_beta_fast);
    printf("  -b N, --batch-size N      batch size for prompt processing (default: %d)\n", params.n_batch);
    printf("  --memory-f32              use f32 instead of f16 for memory key+value (default: disabled)\n");
    printf("                            not recommended: doubles context memory required and no measurable increase in quality\n");
    if (llama_mlock_supported())
    {
        printf("  --mlock               force system to keep model in RAM rather than swapping or compressing\n");
    }
    if (llama_mmap_supported())
    {
        printf("  --no-mmap             do not memory-map model (slower load but may reduce pageouts if not using mlock)\n");
    }
    printf("  --numa                attempt optimizations that help on some NUMA systems\n");
#ifdef LLAMA_SUPPORTS_GPU_OFFLOAD
    printf("  -ngl N, --n-gpu-layers N\n");
    printf("                        number of layers to store in VRAM\n");
    printf("  -ts SPLIT --tensor-split SPLIT\n");
    printf("                        how to split tensors across multiple GPUs, comma-separated list of proportions, e.g. 3,1\n");
    printf("  -mg i, --main-gpu i   the GPU to use for scratch and small tensors\n");
    printf("  -nommq, --no-mul-mat-q\n");
    printf("                        use cuBLAS instead of custom mul_mat_q CUDA kernels.\n");
    printf("                        Not recommended since this is both slower and uses more VRAM.\n");
#endif
    printf("  -m FNAME, --model FNAME\n");
    printf("                        model path (default: %s)\n", params.model.c_str());
    printf("  -a ALIAS, --alias ALIAS\n");
    printf("                        set an alias for the model, will be added as `model` field in completion response\n");
    printf("  --lora FNAME          apply LoRA adapter (implies --no-mmap)\n");
    printf("  --lora-base FNAME     optional model to use as a base for the layers modified by the LoRA adapter\n");
    printf("  --host                ip address to listen (default  (default: %s)\n", sparams.hostname.c_str());
    printf("  --port PORT           port to listen (default  (default: %d)\n", sparams.port);
    printf("  --path PUBLIC_PATH    path from which to serve static files (default %s)\n", sparams.public_path.c_str());
    printf("  --api-key API_KEY     optional api key to enhance server security. If set, requests must include this key for access.\n");
    printf("  --api-key-file FNAME  path to file containing api keys delimited by new lines. If set, requests must include one of the keys for access.\n");
    printf("  -to N, --timeout N    server read/write timeout in seconds (default: %d)\n", sparams.read_timeout);
    printf("  --embedding           enable embedding vector output (default: %s)\n", params.embedding ? "enabled" : "disabled");
    printf("  -np N, --parallel N   number of slots for process requests (default: %d)\n", params.n_parallel);
    printf("  -cb, --cont-batching  enable continuous batching (a.k.a dynamic batching) (default: disabled)\n");
    printf("    -spf FNAME, --system-prompt-file FNAME\n");
    printf("                        Set a file to load a system prompt (initial prompt of all slots), this is useful for chat applications.\n");
    printf("  --mmproj MMPROJ_FILE  path to a multimodal projector file for LLaVA.\n");
    printf("  --log-disable         disables logging to a file.\n");
    printf("\n");
    printf("  --override-kv KEY=TYPE:VALUE\n");
    printf("                        advanced option to override model metadata by key. may be specified multiple times.\n");
    printf("                        types: int, float, bool. example: --override-kv tokenizer.ggml.add_bos_token=bool:false\n");
    printf("\n");
}

static void server_params_parse(int argc, char **argv, server_params &sparams,
                                gpt_params &params, llama_server_context& llama)
{
    gpt_params default_params;
    server_params default_sparams;
    std::string arg;
    bool invalid_param = false;

    for (int i = 1; i < argc; i++)
    {
        arg = argv[i];
        if (arg == "--port")
        {
            if (++i >= argc)
            {
                invalid_param = true;
                break;
            }
            sparams.port = std::stoi(argv[i]);
        }
        else if (arg == "--host")
        {
            if (++i >= argc)
            {
                invalid_param = true;
                break;
            }
            sparams.hostname = argv[i];
        }
        else if (arg == "--path")
        {
            if (++i >= argc)
            {
                invalid_param = true;
                break;
            }
            sparams.public_path = argv[i];
        }
        else if (arg == "--api-key")
        {
            if (++i >= argc)
            {
                invalid_param = true;
                break;
            }
            sparams.api_keys.push_back(argv[i]);
        }
        else if (arg == "--api-key-file")
        {
            if (++i >= argc)
            {
                invalid_param = true;
                break;
            }
            std::ifstream key_file(argv[i]);
            if (!key_file) {
                fprintf(stderr, "error: failed to open file '%s'\n", argv[i]);
                invalid_param = true;
                break;
            }
            std::string key;
            while (std::getline(key_file, key)) {
               if (key.size() > 0) {
                   sparams.api_keys.push_back(key);
               }
            }
            key_file.close();
        }
        else if (arg == "--timeout" || arg == "-to")
        {
            if (++i >= argc)
            {
                invalid_param = true;
                break;
            }
            sparams.read_timeout = std::stoi(argv[i]);
            sparams.write_timeout = std::stoi(argv[i]);
        }
        else if (arg == "-m" || arg == "--model")
        {
            if (++i >= argc)
            {
                invalid_param = true;
                break;
            }
            params.model = argv[i];
        }
        else if (arg == "-a" || arg == "--alias")
        {
            if (++i >= argc)
            {
                invalid_param = true;
                break;
            }
            params.model_alias = argv[i];
        }
        else if (arg == "-h" || arg == "--help")
        {
            server_print_usage(argv[0], default_params, default_sparams);
            exit(0);
        }
        else if (arg == "-c" || arg == "--ctx-size" || arg == "--ctx_size")
        {
            if (++i >= argc)
            {
                invalid_param = true;
                break;
            }
            params.n_ctx = std::stoi(argv[i]);
        }
        else if (arg == "--rope-scaling")
        {
            if (++i >= argc)
            {
                invalid_param = true;
                break;
            }
            std::string value(argv[i]);
            /**/ if (value == "none")   { params.rope_scaling_type = LLAMA_ROPE_SCALING_NONE; }
            else if (value == "linear") { params.rope_scaling_type = LLAMA_ROPE_SCALING_LINEAR; }
            else if (value == "yarn")   { params.rope_scaling_type = LLAMA_ROPE_SCALING_YARN; }
            else { invalid_param = true; break; }
        }
        else if (arg == "--rope-freq-base")
        {
            if (++i >= argc)
            {
                invalid_param = true;
                break;
            }
            params.rope_freq_base = std::stof(argv[i]);
        }
        else if (arg == "--rope-freq-scale")
        {
            if (++i >= argc)
            {
                invalid_param = true;
                break;
            }
            params.rope_freq_scale = std::stof(argv[i]);
        }
        else if (arg == "--yarn-ext-factor")
        {
            if (++i >= argc) {
                invalid_param = true;
                break;
            }
            params.yarn_ext_factor = std::stof(argv[i]);
        }
        else if (arg == "--yarn-attn-factor")
        {
            if (++i >= argc) {
                invalid_param = true;
                break;
            }
            params.yarn_attn_factor = std::stof(argv[i]);
        }
        else if (arg == "--yarn-beta-fast")
        {
            if (++i >= argc) {
                invalid_param = true;
                break;
            }
            params.yarn_beta_fast = std::stof(argv[i]);
        }
        else if (arg == "--yarn-beta-slow")
        {
            if (++i >= argc) {
                invalid_param = true;
                break;
            }
            params.yarn_beta_slow = std::stof(argv[i]);
        }
        else if (arg == "--threads" || arg == "-t")
        {
            if (++i >= argc)
            {
                invalid_param = true;
                break;
            }
            params.n_threads = std::stoi(argv[i]);
        }
        else if (arg == "--threads-batch" || arg == "-tb")
        {
            if (++i >= argc)
            {
                invalid_param = true;
                break;
            }
            params.n_threads_batch = std::stoi(argv[i]);
        }
        else if (arg == "-b" || arg == "--batch-size")
        {
            if (++i >= argc)
            {
                invalid_param = true;
                break;
            }
            params.n_batch = std::stoi(argv[i]);
            params.n_batch = std::min(512, params.n_batch);
        }
        else if (arg == "--gpu-layers" || arg == "-ngl" || arg == "--n-gpu-layers")
        {
            if (++i >= argc)
            {
                invalid_param = true;
                break;
            }
#ifdef LLAMA_SUPPORTS_GPU_OFFLOAD
            params.n_gpu_layers = std::stoi(argv[i]);
#else
            LOG_WARNING("Not compiled with GPU offload support, --n-gpu-layers option will be ignored. "
                        "See main README.md for information on enabling GPU BLAS support",
                        {{"n_gpu_layers", params.n_gpu_layers}});
#endif
        }
        else if (arg == "--tensor-split" || arg == "-ts")
        {
            if (++i >= argc)
            {
                invalid_param = true;
                break;
            }
#ifdef GGML_USE_CUBLAS
            std::string arg_next = argv[i];

            // split string by , and /
            const std::regex regex{R"([,/]+)"};
            std::sregex_token_iterator it{arg_next.begin(), arg_next.end(), regex, -1};
            std::vector<std::string> split_arg{it, {}};
            GGML_ASSERT(split_arg.size() <= LLAMA_MAX_DEVICES);

            for (size_t i_device = 0; i_device < LLAMA_MAX_DEVICES; ++i_device)
            {
                if (i_device < split_arg.size())
                {
                    params.tensor_split[i_device] = std::stof(split_arg[i_device]);
                }
                else
                {
                    params.tensor_split[i_device] = 0.0f;
                }
            }
#else
            LOG_WARNING("llama.cpp was compiled without cuBLAS. It is not possible to set a tensor split.\n", {});
#endif // GGML_USE_CUBLAS
        }
        else if (arg == "--no-mul-mat-q" || arg == "-nommq")
        {
#ifdef GGML_USE_CUBLAS
            params.mul_mat_q = false;
#else
            LOG_WARNING("warning: llama.cpp was compiled without cuBLAS. Disabling mul_mat_q kernels has no effect.\n", {});
#endif // GGML_USE_CUBLAS
        }
        else if (arg == "--main-gpu" || arg == "-mg")
        {
            if (++i >= argc)
            {
                invalid_param = true;
                break;
            }
#ifdef GGML_USE_CUBLAS
            params.main_gpu = std::stoi(argv[i]);
#else
            LOG_WARNING("llama.cpp was compiled without cuBLAS. It is not possible to set a main GPU.", {});
#endif
        }
        else if (arg == "--lora")
        {
            if (++i >= argc)
            {
                invalid_param = true;
                break;
            }
            params.lora_adapter.push_back(std::make_tuple(argv[i], 1.0f));
            params.use_mmap = false;
        }
        else if (arg == "--lora-scaled")
        {
            if (++i >= argc)
            {
                invalid_param = true;
                break;
            }
            const char * lora_adapter = argv[i];
            if (++i >= argc)
            {
                invalid_param = true;
                break;
            }
            params.lora_adapter.push_back(std::make_tuple(lora_adapter, std::stof(argv[i])));
            params.use_mmap = false;
        }
        else if (arg == "--lora-base")
        {
            if (++i >= argc)
            {
                invalid_param = true;
                break;
            }
            params.lora_base = argv[i];
        }
        else if (arg == "-v" || arg == "--verbose")
        {
#if SERVER_VERBOSE != 1
            LOG_WARNING("server.cpp is not built with verbose logging.", {});
#else
            server_verbose = true;
#endif
        }
        else if (arg == "--mlock")
        {
            params.use_mlock = true;
        }
        else if (arg == "--no-mmap")
        {
            params.use_mmap = false;
        }
        else if (arg == "--numa")
        {
            params.numa = true;
        }
        else if (arg == "--embedding")
        {
            params.embedding = true;
        }
        else if (arg == "-cb" || arg == "--cont-batching")
        {
            params.cont_batching = true;
        }
        else if (arg == "-np" || arg == "--parallel")
        {
            if (++i >= argc)
            {
                invalid_param = true;
                break;
            }
            params.n_parallel = std::stoi(argv[i]);
        } else if (arg == "-n" || arg == "--n-predict")
        {
            if (++i >= argc)
            {
                invalid_param = true;
                break;
            }
            params.n_predict = std::stoi(argv[i]);
        } else if (arg == "-spf" || arg == "--system-prompt-file")
        {
            if (++i >= argc)
            {
                invalid_param = true;
                break;
            }
            std::ifstream file(argv[i]);
            if (!file) {
                fprintf(stderr, "error: failed to open file '%s'\n", argv[i]);
                invalid_param = true;
                break;
            }
            std::string systm_content;
            std::copy(
                std::istreambuf_iterator<char>(file),
                std::istreambuf_iterator<char>(),
                std::back_inserter(systm_content)
            );
            llama.process_system_prompt_data(json::parse(systm_content));
        }
        else if(arg == "--mmproj")
        {
            if (++i >= argc)
            {
                invalid_param = true;
                break;
            }
            params.mmproj = argv[i];
        }
        else if (arg == "--log-disable")
        {
            log_set_target(stdout);
            LOG_INFO("logging to file is disabled.", {});
        }
        else if (arg == "--override-kv")
        {
            if (++i >= argc) {
                invalid_param = true;
                break;
            }
            char * sep = strchr(argv[i], '=');
            if (sep == nullptr || sep - argv[i] >= 128) {
                fprintf(stderr, "error: Malformed KV override: %s\n", argv[i]);
                invalid_param = true;
                break;
            }
            struct llama_model_kv_override kvo;
            std::strncpy(kvo.key, argv[i], sep - argv[i]);
            kvo.key[sep - argv[i]] = 0;
            sep++;
            if (strncmp(sep, "int:", 4) == 0) {
                sep += 4;
                kvo.tag = LLAMA_KV_OVERRIDE_INT;
                kvo.int_value = std::atol(sep);
            } else if (strncmp(sep, "float:", 6) == 0) {
                sep += 6;
                kvo.tag = LLAMA_KV_OVERRIDE_FLOAT;
                kvo.float_value = std::atof(sep);
            } else if (strncmp(sep, "bool:", 5) == 0) {
                sep += 5;
                kvo.tag = LLAMA_KV_OVERRIDE_BOOL;
                if (std::strcmp(sep, "true") == 0) {
                    kvo.bool_value = true;
                } else if (std::strcmp(sep, "false") == 0) {
                    kvo.bool_value = false;
                } else {
                    fprintf(stderr, "error: Invalid boolean value for KV override: %s\n", argv[i]);
                    invalid_param = true;
                    break;
                }
            } else {
                fprintf(stderr, "error: Invalid type for KV override: %s\n", argv[i]);
                invalid_param = true;
                break;
            }
            params.kv_overrides.push_back(kvo);
        }
        else
        {
            fprintf(stderr, "error: unknown argument: %s\n", arg.c_str());
            server_print_usage(argv[0], default_params, default_sparams);
            exit(1);
        }
    }
    if (!params.kv_overrides.empty()) {
        params.kv_overrides.emplace_back(llama_model_kv_override());
        params.kv_overrides.back().key[0] = 0;
    }

    if (invalid_param)
    {
        fprintf(stderr, "error: invalid parameter for argument: %s\n", arg.c_str());
        server_print_usage(argv[0], default_params, default_sparams);
        exit(1);
    }
}

static std::string random_string()
{
    static const std::string str("0123456789ABCDEFGHIJKLMNOPQRSTUVWXYZabcdefghijklmnopqrstuvwxyz");

    std::random_device rd;
    std::mt19937 generator(rd());

    std::string result(32, ' ');

    for (int i = 0; i < 32; ++i) {
        result[i] = str[generator() % str.size()];
    }

    return result;
}

static std::string gen_chatcmplid()
{
    std::stringstream chatcmplid;
    chatcmplid << "chatcmpl-" << random_string();
    return chatcmplid.str();
}

std::string format_chatml(std::vector<json> messages)
{
    std::ostringstream chatml_msgs;

    for (auto it = messages.begin(); it != messages.end(); ++it) {
        chatml_msgs << "<|im_start|>"
                    << json_value(*it, "role",    std::string("user")) << '\n';
        chatml_msgs << json_value(*it, "content", std::string(""))
                    << "<|im_end|>\n";
    }

    chatml_msgs << "<|im_start|>assistant" << '\n';

    return chatml_msgs.str();
}

/* llama.cpp completion api semantics */
json oaicompat_completion_params_parse(
    const json &body /* openai api json semantics */)
{
    json llama_params;

    llama_params["__oaicompat"] = true;

    // Map OpenAI parameters to llama.cpp parameters
    //
    // For parameters that are defined by the OpenAI documentation (e.g.
    // temperature), we explicitly specify OpenAI's intended default; we
    // need to do that because sometimes OpenAI disagrees with llama.cpp
    //
    // https://platform.openai.com/docs/api-reference/chat/create
    llama_sampling_params default_sparams;
    llama_params["model"]             = json_value(body, "model", std::string("unknown"));
    llama_params["prompt"]            = format_chatml(body["messages"]); // OpenAI 'messages' to llama.cpp 'prompt'
    llama_params["cache_prompt"]      = json_value(body, "cache_prompt", false);
    llama_params["temperature"]       = json_value(body, "temperature", 0.0);
    llama_params["top_k"]             = json_value(body, "top_k", default_sparams.top_k);
    llama_params["top_p"]             = json_value(body, "top_p", 1.0);
    llama_params["n_predict"]         = json_value(body, "max_tokens", -1);
    llama_params["logit_bias"]        = json_value(body, "logit_bias",json::object());
    llama_params["frequency_penalty"] = json_value(body, "frequency_penalty", 0.0);
    llama_params["presence_penalty"]  = json_value(body, "presence_penalty", 0.0);
    llama_params["seed"]              = json_value(body, "seed", LLAMA_DEFAULT_SEED);
    llama_params["stream"]            = json_value(body, "stream", false);
    llama_params["mirostat"]          = json_value(body, "mirostat", default_sparams.mirostat);
    llama_params["mirostat_tau"]      = json_value(body, "mirostat_tau", default_sparams.mirostat_tau);
    llama_params["mirostat_eta"]      = json_value(body, "mirostat_eta", default_sparams.mirostat_eta);
    llama_params["penalize_nl"]       = json_value(body, "penalize_nl", default_sparams.penalize_nl);
    llama_params["typical_p"]         = json_value(body, "typical_p", default_sparams.typical_p);
    llama_params["repeat_last_n"]     = json_value(body, "repeat_last_n", default_sparams.penalty_last_n);
    llama_params["ignore_eos"]        = json_value(body, "ignore_eos", false);
    llama_params["tfs_z"]             = json_value(body, "tfs_z", default_sparams.tfs_z);

    if (body.count("grammar") != 0) {
        llama_params["grammar"] = json_value(body, "grammar", json::object());
    }

    // Handle 'stop' field
    if (body.contains("stop") && body["stop"].is_string()) {
        llama_params["stop"] = json::array({body["stop"].get<std::string>()});
    } else {
        llama_params["stop"] = json_value(body, "stop", json::array());
    }

    // Ensure there is ChatML-specific end sequence among stop words
    llama_params["stop"].push_back("<|im_end|>");

    return llama_params;
}

static json format_final_response_oaicompat(const json &request, const task_result &response, bool streaming = false)
{
    json result = response.result_json;

    bool stopped_word        = result.count("stopped_word") != 0;
    bool stopped_eos         = json_value(result, "stopped_eos", false);
    int num_tokens_predicted = json_value(result, "tokens_predicted", 0);
    int num_prompt_tokens    = json_value(result, "tokens_evaluated", 0);
    std::string content      = json_value(result, "content", std::string(""));

    std::string finish_reason = "length";
    if (stopped_word || stopped_eos) {
        finish_reason = "stop";
    }

    json choices =
        streaming ? json::array({json{{"finish_reason", finish_reason},
                                        {"index", 0},
                                        {"delta", json::object()}}})
                  : json::array({json{{"finish_reason", finish_reason},
                                        {"index", 0},
                                        {"message", json{{"content", content},
                                                         {"role", "assistant"}}}}});

    std::time_t t = std::time(0);

    json res =
        json{{"choices", choices},
            {"created", t},
            {"model",
                json_value(request, "model", std::string(DEFAULT_OAICOMPAT_MODEL))},
            {"object", streaming ? "chat.completion.chunk" : "chat.completion"},
            {"usage",
                json{{"completion_tokens", num_tokens_predicted},
                    {"prompt_tokens", num_prompt_tokens},
                    {"total_tokens", num_tokens_predicted + num_prompt_tokens}}},
            {"id", gen_chatcmplid()}};

    if (server_verbose) {
        res["__verbose"] = result;
    }

    if (result.contains("completion_probabilities")) {
        res["completion_probabilities"] = json_value(result, "completion_probabilities", json::array());
    }

    return res;
}

// return value is vector as there is one case where we might need to generate two responses
static std::vector<json> format_partial_response_oaicompat(const task_result &response) {
    json result = response.result_json;

    if (!result.contains("model") || !result.contains("oaicompat_token_ctr")) {
        return std::vector<json>({response.result_json});
    }

    bool first = json_value(result, "oaicompat_token_ctr", 0) == 0;
    std::string modelname = json_value(result, "model", std::string(DEFAULT_OAICOMPAT_MODEL));

    bool stopped_word   = json_value(result, "stopped_word", false);
    bool stopped_eos    = json_value(result, "stopped_eos", false);
    bool stopped_limit  = json_value(result, "stopped_limit", false);
    std::string content = json_value(result, "content", std::string(""));

    std::string finish_reason;
    if (stopped_word || stopped_eos) {
        finish_reason = "stop";
    }
    if (stopped_limit) {
        finish_reason = "length";
    }

    std::time_t t = std::time(0);

    json choices;

    if (!finish_reason.empty()) {
        choices = json::array({json{{"finish_reason", finish_reason},
                                    {"index", 0},
                                    {"delta", json::object()}}});
    } else {
        if (first) {
            if (content.empty()) {
                choices = json::array({json{{"finish_reason", nullptr},
                                            {"index", 0},
                                            {"delta", json{{"role", "assistant"}}}}});
            } else {
                // We have to send this as two updates to conform to openai behavior
                json initial_ret = json{{"choices", json::array({json{
                                        {"finish_reason", nullptr},
                                        {"index", 0},
                                        {"delta", json{
                                            {"role", "assistant"}
                                        }}}})},
                            {"created", t},
                            {"id", gen_chatcmplid()},
                            {"model", modelname},
                            {"object", "chat.completion.chunk"}};

                json second_ret = json{
                            {"choices", json::array({json{{"finish_reason", nullptr},
                                                            {"index", 0},
                                                            {"delta", json{
                                                            {"content", content}}}
                                                            }})},
                            {"created", t},
                            {"id", gen_chatcmplid()},
                            {"model", modelname},
                            {"object", "chat.completion.chunk"}};

                return std::vector<json>({initial_ret, second_ret});
            }
        } else {
            // Some idiosyncrasy in task processing logic makes several trailing calls
            // with empty content, we ignore these at the calee site.
            if (content.empty()) {
                return std::vector<json>({json::object()});
            }

            choices = json::array({json{
                {"finish_reason", nullptr},
                {"index", 0},
                {"delta",
                json{
                    {"content", content},
                }},
            }});
        }
    }

    json ret = json{{"choices", choices},
                    {"created", t},
                    {"id", gen_chatcmplid()},
                    {"model", modelname},
                    {"object", "chat.completion.chunk"}};

    return std::vector<json>({ret});
}

static json format_partial_response(
    llama_server_context &llama, llama_client_slot *slot, const std::string &content, const std::vector<completion_token_output> &probs
) {
    json res = json
    {
        {"content",    content },
        {"stop",       false},
        {"slot_id",    slot->id },
        {"multimodal", llama.multimodal }
    };

    if (slot->sparams.n_probs > 0)
    {
        res["completion_probabilities"] = probs_vector_to_json(llama.ctx, probs);
    }

    return res;
}

static json format_tokenizer_response(const std::vector<llama_token> &tokens)
{
    return json{
        {"tokens", tokens}};
}

static json format_detokenized_response(std::string content)
{
    return json{
        {"content", content}};
}


static void log_server_request(const httplib::Request &req, const httplib::Response &res)
{
    LOG_INFO("request", {
                            {"remote_addr", req.remote_addr},
                            {"remote_port", req.remote_port},
                            {"status", res.status},
                            {"method", req.method},
                            {"path", req.path},
                            {"params", req.params},
                        });

    LOG_VERBOSE("request", {
                               {"request", req.body},
                               {"response", res.body},
                           });
}

struct token_translator
{
    llama_context * ctx;
    std::string operator()(llama_token tok)                    const { return llama_token_to_piece(ctx, tok); }
    std::string operator()(const completion_token_output &cto) const { return (*this)(cto.tok); }
};

static void append_to_generated_text_from_generated_token_probs(llama_server_context &llama, llama_client_slot *slot)
{
    auto & gtps = slot->generated_token_probs;
    auto translator = token_translator{llama.ctx};
    auto add_strlen = [=](size_t sum, const completion_token_output & cto) { return sum + translator(cto).size(); };
    const size_t len = std::accumulate(gtps.begin(), gtps.end(), size_t(0), add_strlen);
    if (slot->generated_text.capacity() < slot->generated_text.size() + len)
    {
        slot->generated_text.reserve(slot->generated_text.size() + len);
    }
    for (const completion_token_output & cto : gtps)
    {
        slot->generated_text += translator(cto);
    }
}

int main(int argc, char **argv)
{
#if SERVER_VERBOSE != 1
    log_disable();
#endif
    // own arguments required by this example
    gpt_params params;
    server_params sparams;

    // struct that contains llama context and inference
    llama_server_context llama;

    server_params_parse(argc, argv, sparams, params, llama);

    if (params.model_alias == "unknown")
    {
        params.model_alias = params.model;
    }

    llama_backend_init(params.numa);

    LOG_INFO("build info", {{"build", LLAMA_BUILD_NUMBER},
                            {"commit", LLAMA_COMMIT}});

    LOG_INFO("system info", {
                                {"n_threads", params.n_threads},
                                {"n_threads_batch", params.n_threads_batch},
                                {"total_threads", std::thread::hardware_concurrency()},
                                {"system_info", llama_print_system_info()},
                            });

    httplib::Server svr;

    std::atomic<server_state> state{SERVER_STATE_LOADING_MODEL};

    svr.set_default_headers({{"Server", "llama.cpp"}});

    // Middleware for API key validation
    auto validate_api_key = [&sparams](const httplib::Request &req, httplib::Response &res) -> bool {
        // If API key is not set, skip validation
        if (sparams.api_key.empty()) {
            return true;
        }

        // Check for API key in the header
        auto auth_header = req.get_header_value("Authorization");
        std::string prefix = "Bearer ";
        if (auth_header.substr(0, prefix.size()) == prefix) {
            std::string received_api_key = auth_header.substr(prefix.size());
            if (received_api_key == sparams.api_key) {
                return true; // API key is valid
            }
        }

        // API key is invalid or not provided
        res.set_content("Unauthorized: Invalid API Key", "text/plain; charset=utf-8");
        res.status = 401; // Unauthorized

        LOG_WARNING("Unauthorized: Invalid API Key", {});

        return false;
    };


    // CORS preflight
    svr.Options(R"(.*)", [](const httplib::Request &req, httplib::Response &res) {
        res.set_header("Access-Control-Allow-Origin", req.get_header_value("Origin"));
        res.set_header("Access-Control-Allow-Credentials", "true");
        res.set_header("Access-Control-Allow-Methods", "POST");
        res.set_header("Access-Control-Allow-Headers", "*");
    });

    svr.Get("/health", [&](const httplib::Request&, httplib::Response& res) {
        server_state current_state = state.load();
        switch(current_state) {
            case SERVER_STATE_READY:
                res.set_content(R"({"status": "ok"})", "application/json");
                res.status = 200; // HTTP OK
                break;
            case SERVER_STATE_LOADING_MODEL:
                res.set_content(R"({"status": "loading model"})", "application/json");
                res.status = 503; // HTTP Service Unavailable
                break;
            case SERVER_STATE_ERROR:
                res.set_content(R"({"status": "error", "error": "Model failed to load"})", "application/json");
                res.status = 500; // HTTP Internal Server Error
                break;
        }
    });

    svr.set_logger(log_server_request);

    svr.set_exception_handler([](const httplib::Request &, httplib::Response &res, std::exception_ptr ep)
            {
                const char fmt[] = "500 Internal Server Error\n%s";
                char buf[BUFSIZ];
                try
                {
                    std::rethrow_exception(std::move(ep));
                }
                catch (std::exception &e)
                {
                    snprintf(buf, sizeof(buf), fmt, e.what());
                }
                catch (...)
                {
                    snprintf(buf, sizeof(buf), fmt, "Unknown Exception");
                }
                res.set_content(buf, "text/plain; charset=utf-8");
                res.status = 500;
            });

    svr.set_error_handler([](const httplib::Request &, httplib::Response &res)
            {
                if (res.status == 401)
                {
                    res.set_content("Unauthorized", "text/plain; charset=utf-8");
                }
                if (res.status == 400)
                {
                    res.set_content("Invalid request", "text/plain; charset=utf-8");
                }
                else if (res.status == 404)
                {
                    res.set_content("File Not Found", "text/plain; charset=utf-8");
                    res.status = 404;
                }
            });

    // set timeouts and change hostname and port
    svr.set_read_timeout (sparams.read_timeout);
    svr.set_write_timeout(sparams.write_timeout);

    if (!svr.bind_to_port(sparams.hostname, sparams.port))
    {
        fprintf(stderr, "\ncouldn't bind to server socket: hostname=%s port=%d\n\n", sparams.hostname.c_str(), sparams.port);
        return 1;
    }

    // Set the base directory for serving static files
    svr.set_base_dir(sparams.public_path);

    // to make it ctrl+clickable:
    LOG_TEE("\nllama server listening at http://%s:%d\n\n", sparams.hostname.c_str(), sparams.port);

    std::unordered_map<std::string, std::string> log_data;
    log_data["hostname"] = sparams.hostname;
    log_data["port"] = std::to_string(sparams.port);

    if (sparams.api_keys.size() == 1) {
        log_data["api_key"] = "api_key: ****" + sparams.api_keys[0].substr(sparams.api_keys[0].length() - 4);
    } else if (sparams.api_keys.size() > 1) {
        log_data["api_key"] = "api_key: " + std::to_string(sparams.api_keys.size()) + " keys loaded";
    }

    LOG_INFO("HTTP server listening", log_data);
    // run the HTTP server in a thread - see comment below
    std::thread t([&]()
            {
                if (!svr.listen_after_bind())
                {
                    state.store(SERVER_STATE_ERROR);
                    return 1;
                }

                return 0;
            });

    // load the model
    if (!llama.load_model(params))
    {
        state.store(SERVER_STATE_ERROR);
        return 1;
    } else {
        llama.initialize();
        state.store(SERVER_STATE_READY);
        LOG_INFO("model loaded", {});
    }

<<<<<<< HEAD
=======
    // Middleware for API key validation
    auto validate_api_key = [&sparams](const httplib::Request &req, httplib::Response &res) -> bool {
        // If API key is not set, skip validation
        if (sparams.api_keys.empty()) {
            return true;
        }

        // Check for API key in the header
        auto auth_header = req.get_header_value("Authorization");
        std::string prefix = "Bearer ";
        if (auth_header.substr(0, prefix.size()) == prefix) {
            std::string received_api_key = auth_header.substr(prefix.size());
            if (std::find(sparams.api_keys.begin(), sparams.api_keys.end(), received_api_key) != sparams.api_keys.end()) {
                return true; // API key is valid
            }
        }

        // API key is invalid or not provided
        res.set_content("Unauthorized: Invalid API Key", "text/plain; charset=utf-8");
        res.status = 401; // Unauthorized

        LOG_WARNING("Unauthorized: Invalid API Key", {});

        return false;
    };

>>>>>>> 27379455
    // this is only called if no index.html is found in the public --path
    svr.Get("/", [](const httplib::Request &, httplib::Response &res)
            {
                res.set_content(reinterpret_cast<const char*>(&index_html), index_html_len, "text/html; charset=utf-8");
                return false;
            });

    // this is only called if no index.js is found in the public --path
    svr.Get("/index.js", [](const httplib::Request &, httplib::Response &res)
            {
                res.set_content(reinterpret_cast<const char *>(&index_js), index_js_len, "text/javascript; charset=utf-8");
                return false;
            });

    // this is only called if no index.html is found in the public --path
    svr.Get("/completion.js", [](const httplib::Request &, httplib::Response &res)
            {
                res.set_content(reinterpret_cast<const char*>(&completion_js), completion_js_len, "application/javascript; charset=utf-8");
                return false;
            });

    // this is only called if no index.html is found in the public --path
    svr.Get("/json-schema-to-grammar.mjs", [](const httplib::Request &, httplib::Response &res)
            {
                res.set_content(reinterpret_cast<const char*>(&json_schema_to_grammar_mjs), json_schema_to_grammar_mjs_len, "application/javascript; charset=utf-8");
                return false;
            });

    svr.Get("/props", [&llama](const httplib::Request & req, httplib::Response &res)
            {
                res.set_header("Access-Control-Allow-Origin", req.get_header_value("Origin"));
                json data = {
                    { "user_name",      llama.name_user.c_str() },
                    { "assistant_name", llama.name_assistant.c_str() }
                };
                res.set_content(data.dump(), "application/json; charset=utf-8");
            });

    svr.Post("/completion", [&llama, &validate_api_key](const httplib::Request &req, httplib::Response &res)
            {
                res.set_header("Access-Control-Allow-Origin", req.get_header_value("Origin"));
                if (!validate_api_key(req, res)) {
                    return;
                }
                json data = json::parse(req.body);
                const int task_id = llama.request_completion(data, false, false, -1);
                if (!json_value(data, "stream", false)) {
                    std::string completion_text;
                    task_result result = llama.next_result(task_id);
                    if (!result.error && result.stop) {
                        res.set_content(result.result_json.dump(-1, ' ', false, json::error_handler_t::replace), "application/json; charset=utf-8");
                    }
                    else
                    {
                        res.status = 404;
                        res.set_content(result.result_json["content"], "text/plain; charset=utf-8");
                        return;
                    }
                } else {
                    const auto chunked_content_provider = [task_id, &llama](size_t, httplib::DataSink & sink)
                    {
                        while (true)
                        {
                            task_result result = llama.next_result(task_id);
                            if (!result.error) {
                                const std::string str =
                                    "data: " +
                                    result.result_json.dump(-1, ' ', false, json::error_handler_t::replace) +
                                    "\n\n";
                                LOG_VERBOSE("data stream", {
                                    { "to_send", str }
                                });
                                if (!sink.write(str.c_str(), str.size()))
                                {
                                    return false;
                                }
                                if (result.stop) {
                                    break;
                                }
                            } else {
                                const std::string str =
                                    "error: " +
                                    result.result_json.dump(-1, ' ', false, json::error_handler_t::replace) +
                                    "\n\n";
                                LOG_VERBOSE("data stream", {
                                    { "to_send", str }
                                });
                                if (!sink.write(str.c_str(), str.size()))
                                {
                                    return false;
                                }
                                break;
                            }
                        }
                        sink.done();
                        return true;
                    };

                    auto on_complete = [task_id, &llama] (bool)
                    {
                        // cancel
                        llama.request_cancel(task_id);
                    };

                    res.set_chunked_content_provider("text/event-stream", chunked_content_provider, on_complete);
                }
            });

    svr.Get("/v1/models", [&params](const httplib::Request& req, httplib::Response& res)
            {
                res.set_header("Access-Control-Allow-Origin", req.get_header_value("Origin"));
                std::time_t t = std::time(0);

                json models = {
                    {"object", "list"},
                    {"data", {
                        {
                            {"id", params.model_alias},
                            {"object", "model"},
                            {"created", t},
                            {"owned_by", "llamacpp"}
                        },
                    }}
                };

                res.set_content(models.dump(), "application/json; charset=utf-8");
            });


    // TODO: add mount point without "/v1" prefix -- how?
    svr.Post("/v1/chat/completions", [&llama, &validate_api_key](const httplib::Request &req, httplib::Response &res)
            {
                res.set_header("Access-Control-Allow-Origin", req.get_header_value("Origin"));
                if (!validate_api_key(req, res)) {
                    return;
                }
                json data = oaicompat_completion_params_parse(json::parse(req.body));

                const int task_id = llama.request_completion(data, false, false, -1);

                if (!json_value(data, "stream", false)) {
                    std::string completion_text;
                    task_result result = llama.next_result(task_id);

                    if (!result.error && result.stop) {
                        json oaicompat_result = format_final_response_oaicompat(data, result);

                        res.set_content(oaicompat_result.dump(-1, ' ', false,
                                            json::error_handler_t::replace),
                                            "application/json; charset=utf-8");
                    } else {
                        res.status = 500;
                        res.set_content(result.result_json["content"], "text/plain; charset=utf-8");
                        return;
                    }
                } else {
                    const auto chunked_content_provider = [task_id, &llama](size_t, httplib::DataSink &sink) {
                        while (true) {
                            task_result llama_result = llama.next_result(task_id);
                            if (!llama_result.error) {
                                std::vector<json> result_array = format_partial_response_oaicompat( llama_result);

                                for (auto it = result_array.begin(); it != result_array.end(); ++it)
                                {
                                    if (!it->empty()) {
                                        const std::string str =
                                            "data: " +
                                            it->dump(-1, ' ', false, json::error_handler_t::replace) +
                                            "\n\n";
                                        LOG_VERBOSE("data stream", {{"to_send", str}});
                                        if (!sink.write(str.c_str(), str.size())) {
                                            return false;
                                        }
                                    }
                                }
                                if (llama_result.stop) {
                                    break;
                                }
                            } else {
                                const std::string str =
                                    "error: " +
                                    llama_result.result_json.dump(-1, ' ', false,
                                            json::error_handler_t::replace) +
                                    "\n\n";
                                LOG_VERBOSE("data stream", {{"to_send", str}});
                                if (!sink.write(str.c_str(), str.size())) {
                                    return false;
                                }
                                break;
                            }
                        }
                        sink.done();
                        return true;
                    };

                    auto on_complete = [task_id, &llama](bool) {
                        // cancel request
                        llama.request_cancel(task_id);
                    };

                    res.set_chunked_content_provider("text/event-stream", chunked_content_provider, on_complete);
                }
            });

    svr.Post("/infill", [&llama, &validate_api_key](const httplib::Request &req, httplib::Response &res)
            {
                res.set_header("Access-Control-Allow-Origin", req.get_header_value("Origin"));
                if (!validate_api_key(req, res)) {
                    return;
                }
                json data = json::parse(req.body);
                const int task_id = llama.request_completion(data, true, false, -1);
                if (!json_value(data, "stream", false)) {
                    std::string completion_text;
                    task_result result = llama.next_result(task_id);
                    if (!result.error && result.stop)
                    {
                        res.set_content(result.result_json.dump(-1, ' ', false, json::error_handler_t::replace), "application/json; charset=utf-8");
                    }
                    else
                    {
                        res.status = 404;
                        res.set_content(result.result_json["content"], "text/plain; charset=utf-8");
                        return;
                    }
                } else {
                    const auto chunked_content_provider = [task_id, &llama](size_t, httplib::DataSink & sink) {
                        while (true)
                        {
                            task_result result = llama.next_result(task_id);
                            if (!result.error) {
                                const std::string str =
                                "data: " +
                                result.result_json.dump(-1, ' ', false, json::error_handler_t::replace) +
                                "\n\n";
                                LOG_VERBOSE("data stream", {
                                    { "to_send", str }
                                });
                                if (!sink.write(str.c_str(), str.size()))
                                {
                                    return false;
                                }
                                if (result.stop)
                                {
                                    break;
                                }
                            }
                            else
                            {
                                break;
                            }
                        }

                        sink.done();

                        return true;
                    };

                    auto on_complete = [task_id, &llama] (bool)
                    {
                        // cancel
                        llama.request_cancel(task_id);
                    };

                    res.set_chunked_content_provider("text/event-stream", chunked_content_provider, on_complete);
                }
            });

    svr.Get("/model.json", [&llama](const httplib::Request &, httplib::Response &res)
            {
                const json data = llama.get_model_props();
                return res.set_content(data.dump(), "application/json; charset=utf-8");
            });

    svr.Options(R"(/.*)", [](const httplib::Request &, httplib::Response &res)
                { return res.set_content("", "application/json; charset=utf-8"); });

    svr.Post("/tokenize", [&llama](const httplib::Request &req, httplib::Response &res)
            {
                res.set_header("Access-Control-Allow-Origin", req.get_header_value("Origin"));
                const json body = json::parse(req.body);
                std::vector<llama_token> tokens;
                if (body.count("content") != 0)
                {
                    tokens = llama.tokenize(body["content"], false);
                }
                const json data = format_tokenizer_response(tokens);
                return res.set_content(data.dump(), "application/json; charset=utf-8");
            });

    svr.Post("/detokenize", [&llama](const httplib::Request &req, httplib::Response &res)
            {
                res.set_header("Access-Control-Allow-Origin", req.get_header_value("Origin"));
                const json body = json::parse(req.body);
                std::string content;
                if (body.count("tokens") != 0)
                {
                    const std::vector<llama_token> tokens = body["tokens"];
                    content = tokens_to_str(llama.ctx, tokens.cbegin(), tokens.cend());
                }

                const json data = format_detokenized_response(content);
                return res.set_content(data.dump(), "application/json; charset=utf-8");
            });

    svr.Post("/embedding", [&llama](const httplib::Request &req, httplib::Response &res)
            {
                res.set_header("Access-Control-Allow-Origin", req.get_header_value("Origin"));
                const json body = json::parse(req.body);
                json prompt;
                if (body.count("content") != 0)
                {
                    prompt = body["content"];
                }
                else
                {
                    prompt = "";
                }

                json image_data;
                if (body.count("image_data") != 0) {
                    image_data = body["image_data"];
                }
                else
                {
                    image_data = "";
                }

                const int task_id = llama.request_completion({ {"prompt", prompt}, { "n_predict", 0}, {"image_data", image_data} }, false, true, -1);
                task_result result = llama.next_result(task_id);
                return res.set_content(result.result_json.dump(), "application/json; charset=utf-8");
            });

    // GG: if I put the main loop inside a thread, it crashes on the first request when build in Debug!?
    //     "Bus error: 10" - this is on macOS, it does not crash on Linux
    //std::thread t2([&]()
    {
        bool running = true;
        while (running)
        {
            running = llama.update_slots();
        }
    }
    //);

    t.join();

    llama_backend_free();
    return 0;
}<|MERGE_RESOLUTION|>--- conflicted
+++ resolved
@@ -2824,33 +2824,6 @@
 
     svr.set_default_headers({{"Server", "llama.cpp"}});
 
-    // Middleware for API key validation
-    auto validate_api_key = [&sparams](const httplib::Request &req, httplib::Response &res) -> bool {
-        // If API key is not set, skip validation
-        if (sparams.api_key.empty()) {
-            return true;
-        }
-
-        // Check for API key in the header
-        auto auth_header = req.get_header_value("Authorization");
-        std::string prefix = "Bearer ";
-        if (auth_header.substr(0, prefix.size()) == prefix) {
-            std::string received_api_key = auth_header.substr(prefix.size());
-            if (received_api_key == sparams.api_key) {
-                return true; // API key is valid
-            }
-        }
-
-        // API key is invalid or not provided
-        res.set_content("Unauthorized: Invalid API Key", "text/plain; charset=utf-8");
-        res.status = 401; // Unauthorized
-
-        LOG_WARNING("Unauthorized: Invalid API Key", {});
-
-        return false;
-    };
-
-
     // CORS preflight
     svr.Options(R"(.*)", [](const httplib::Request &req, httplib::Response &res) {
         res.set_header("Access-Control-Allow-Origin", req.get_header_value("Origin"));
@@ -2966,8 +2939,6 @@
         LOG_INFO("model loaded", {});
     }
 
-<<<<<<< HEAD
-=======
     // Middleware for API key validation
     auto validate_api_key = [&sparams](const httplib::Request &req, httplib::Response &res) -> bool {
         // If API key is not set, skip validation
@@ -2994,7 +2965,6 @@
         return false;
     };
 
->>>>>>> 27379455
     // this is only called if no index.html is found in the public --path
     svr.Get("/", [](const httplib::Request &, httplib::Response &res)
             {
