--- conflicted
+++ resolved
@@ -98,13 +98,8 @@
     int64_t t_max_prompt_ms  = -1; // TODO: implement
     int64_t t_max_predict_ms = -1; // if positive, limit the generation phase to this time limit
 
-<<<<<<< HEAD
-    json input_prefix;
-    json input_suffix;
-=======
     std::vector<common_adapter_lora_info> lora;
 
->>>>>>> 4daae0bf
     std::vector<std::string> antiprompt;
     std::vector<std::string> response_fields;
     bool timings_per_token = false;
@@ -115,20 +110,12 @@
     struct common_params_speculative speculative;
 
     // OAI-compat fields
-<<<<<<< HEAD
-    bool        verbose        = false;
-    bool        oaicompat      = false;
-    bool        oaicompat_chat = true;
-    std::string oaicompat_model;
-    std::string oaicompat_cmpl_id;
-    json        oaicompat_tools;
+    bool                  verbose                   = false;
+    oaicompat_type        oaicompat                 = OAICOMPAT_TYPE_NONE;
+    std::string           oaicompat_model;
+    std::string           oaicompat_cmpl_id;
+    json                  oaicompat_tools;
     llama_tool_call_style oaicompat_tool_call_style = llama_tool_call_style::None;
-=======
-    bool           verbose        = false;
-    oaicompat_type oaicompat      = OAICOMPAT_TYPE_NONE;
-    std::string    oaicompat_model;
-    std::string    oaicompat_cmpl_id;
->>>>>>> 4daae0bf
 
     json to_json() const {
         std::vector<std::string> samplers;
@@ -584,20 +571,12 @@
     slot_params generation_params;
 
     // OAI-compat fields
-<<<<<<< HEAD
-    bool        verbose        = false;
-    bool        oaicompat      = false;
-    bool        oaicompat_chat = true; // TODO: support oaicompat for non-chat
-    std::string oaicompat_model;
-    std::string oaicompat_cmpl_id;
-    json        oaicompat_tools;
+    bool                  verbose                  = false;
+    oaicompat_type        oaicompat                = OAICOMPAT_TYPE_NONE;
+    std::string           oaicompat_model;
+    std::string           oaicompat_cmpl_id;
+    json                  oaicompat_tools;
     llama_tool_call_style oaicompat_tool_call_style = llama_tool_call_style::None;
-=======
-    bool           verbose        = false;
-    oaicompat_type oaicompat = OAICOMPAT_TYPE_NONE;
-    std::string    oaicompat_model;
-    std::string    oaicompat_cmpl_id;
->>>>>>> 4daae0bf
 
     virtual int get_index() override {
         return index;
@@ -813,20 +792,12 @@
     result_timings timings;
 
     // OAI-compat fields
-<<<<<<< HEAD
-    bool        verbose        = false;
-    bool        oaicompat      = false;
-    bool        oaicompat_chat = true; // TODO: support oaicompat for non-chat
-    std::string oaicompat_model;
-    std::string oaicompat_cmpl_id;
-    json        oaicompat_tools;
+    bool                  verbose                   = false;
+    oaicompat_type        oaicompat                 = OAICOMPAT_TYPE_NONE;
+    std::string           oaicompat_model;
+    std::string           oaicompat_cmpl_id;
+    json                  oaicompat_tools;
     llama_tool_call_style oaicompat_tool_call_style = llama_tool_call_style::None;
-=======
-    bool           verbose   = false;
-    oaicompat_type oaicompat = OAICOMPAT_TYPE_NONE;
-    std::string    oaicompat_model;
-    std::string    oaicompat_cmpl_id;
->>>>>>> 4daae0bf
 
     virtual int get_index() override {
         return index;
@@ -1826,31 +1797,6 @@
         return true;
     }
 
-<<<<<<< HEAD
-    bool validate_model_chat_template(bool use_jinja) const {
-        llama_chat_message chat[] = {{"user", "test"}};
-
-        if (use_jinja) {
-            auto chat_template = llama_chat_template_from_model(model);
-            try {
-                chat_template.apply({{
-                    {"role", "user"},
-                    {"content", "test"},
-                }}, json(), true);
-                return true;
-            } catch (const std::exception & e) {
-                SRV_ERR("failed to apply template: %s\n", e.what());
-            }
-        } else {
-            std::vector<char> model_template(2048, 0); // longest known template is about 1200 bytes
-            std::string template_key = "tokenizer.chat_template";
-            int32_t res = llama_model_meta_val_str(model, template_key.c_str(), model_template.data(), model_template.size());
-            if (res >= 0) {
-                std::string tmpl = std::string(model_template.data(), model_template.size());
-                int32_t chat_res = llama_chat_apply_template(model, tmpl.c_str(), chat, 1, true, nullptr, 0);
-                return chat_res > 0;
-            }
-=======
     bool validate_builtin_chat_template(bool use_jinja) const {
         llama_chat_message chat[] = {{"user", "test"}};
 
@@ -1876,7 +1822,6 @@
             const char * tmpl = llama_model_chat_template(model, /* name */ nullptr);
             const int32_t chat_res = llama_chat_apply_template(tmpl, chat, 1, true, nullptr, 0);
             return chat_res > 0;
->>>>>>> 4daae0bf
         }
     }
 
@@ -2083,7 +2028,7 @@
 
         if (match.pos != std::string::npos && !match.is_partial) {
             if (match.is_grammar_trigger) {
-                common_sampler_trigger_grammar(model, slot.smpl, token_str);
+                common_sampler_trigger_grammar(vocab, slot.smpl, token_str);
             } else {
                 // slot.stopped_word   = true;
                 slot.stopping_word  = match.pattern;
@@ -2113,7 +2058,7 @@
             size_t length = slot.generated_text.size();
 
             // If there is a lazy grammar trigger word at stop_pos, enable the lazy grammar
-            if (match.is_grammar_trigger && common_sampler_trigger_grammar(model, slot.smpl, match.pattern)) {
+            if (match.is_grammar_trigger && common_sampler_trigger_grammar(vocab, slot.smpl, match.pattern)) {
                 is_grammar_trigger = true;
                 length = match.pos + match.matchLength;
             } else if (!match.is_grammar_trigger && match.pos != std::string::npos && !match.is_partial) {
@@ -3770,10 +3715,6 @@
         }
     };
 
-<<<<<<< HEAD
-    const auto handle_props = [&ctx_server, &res_ok](const httplib::Request &, httplib::Response & res) {
-        auto chat_template = llama_chat_template_from_model(ctx_server.model, ctx_server.params_base.chat_template, /* prefer_tool_use= */ false);
-=======
     std::mutex chat_templates_mutex;
     std::optional<llama_chat_templates> chat_templates;
 
@@ -3788,31 +3729,19 @@
     const auto handle_props = [&ctx_server, &res_ok, &get_chat_templates](const httplib::Request &, httplib::Response & res) {
         // this endpoint is publicly available, please only return what is safe to be exposed
         const auto & templates = get_chat_templates();
->>>>>>> 4daae0bf
+        const auto vocab = llama_vocab_from_model(ctx_server.model);
         json data = {
             { "default_generation_settings", ctx_server.default_generation_settings_for_props },
             { "total_slots",                 ctx_server.params_base.n_parallel },
             { "model_path",                  ctx_server.params_base.model },
-<<<<<<< HEAD
-            { "bos_token",                   common_token_to_piece(ctx_server.ctx, llama_token_bos(ctx_server.model), true) },
-            { "eos_token",                   common_token_to_piece(ctx_server.ctx, llama_token_eos(ctx_server.model), true) },
-            { "chat_template",               chat_template.source()},
-            { "build_info",                  build_info },
-        };
-        if (ctx_server.params_base.use_jinja) {
-            auto tool_use_chat_template = llama_chat_template_from_model(ctx_server.model, ctx_server.params_base.chat_template, /* prefer_tool_use= */ true);
-            if (tool_use_chat_template.source() != chat_template.source()) {
-                data["chat_template_tool_use"] = tool_use_chat_template.source();
-            }
-=======
+            { "bos_token",                   common_token_to_piece(vocab, llama_vocab_bos(vocab), true) },
+            { "eos_token",                   common_token_to_piece(vocab, llama_vocab_eos(vocab), true) },
             { "chat_template",               templates.default_template.source() },
             { "build_info",                  build_info },
         };
         if (ctx_server.params_base.use_jinja && templates.tool_use_template) {
             data["chat_template_tool_use"] = templates.tool_use_template->source();
->>>>>>> 4daae0bf
-        }
-
+        }
         res_ok(res, data);
     };
 
@@ -3835,13 +3764,9 @@
             server_task_type type,
             json & data,
             httplib::Response & res,
-<<<<<<< HEAD
-            bool oaicompat = false,
+            oaicompat_type oaicompat,
             bool oaicompat_chat = false,
             llama_tool_call_style tool_call_style = llama_tool_call_style::None) {
-=======
-            oaicompat_type oaicompat) {
->>>>>>> 4daae0bf
         GGML_ASSERT(type == SERVER_TASK_TYPE_COMPLETION || type == SERVER_TASK_TYPE_INFILL);
 
         if (ctx_server.params_base.embedding) {
@@ -3869,17 +3794,10 @@
                 task.id_selected_slot = json_value(data, "id_slot", -1);
 
                 // OAI-compat
-<<<<<<< HEAD
-                task.params.oaicompat           = oaicompat;
-                task.params.oaicompat_chat      = oaicompat_chat;
-                task.params.oaicompat_cmpl_id   = completion_id;
-                task.params.oaicompat_tools     = json_value(data, "tools", json());
+                task.params.oaicompat                 = oaicompat;
+                task.params.oaicompat_cmpl_id         = completion_id;
+                task.params.oaicompat_tools           = json_value(data, "tools", json());
                 task.params.oaicompat_tool_call_style = tool_call_style;
-
-=======
-                task.params.oaicompat         = oaicompat;
-                task.params.oaicompat_cmpl_id = completion_id;
->>>>>>> 4daae0bf
                 // oaicompat_model is already populated by params_from_json_cmpl
 
                 tasks.push_back(task);
@@ -4047,30 +3965,18 @@
         }
 
         auto body = json::parse(req.body);
-<<<<<<< HEAD
-        auto chat_template = llama_chat_template_from_model(ctx_server.model, params.chat_template, /* prefer_tool_use= */ body.contains("tools"));
+        const auto & templates = get_chat_templates();
+        const auto & chat_template = body.contains("tools") && templates.tool_use_template ? *templates.tool_use_template : templates.default_template;
         auto tool_call_style = llama_tool_call_style_detect(chat_template);
         LOG_INF("Tool call style: %s\n", llama_tool_call_style_name(tool_call_style).c_str());
 
-        json data = oaicompat_completion_params_parse(ctx_server.model, json::parse(req.body), chat_template, tool_call_style, params.use_jinja);
-        return handle_completions_generic(
-            SERVER_TASK_TYPE_COMPLETION,
-            data,
-            res,
-            /* oaicompat */ true,
-            /* oaicompat_chat */ true,
-            tool_call_style);
-=======
-        const auto & templates = get_chat_templates();
-        const auto & chat_template = body.contains("tools") && templates.tool_use_template ? *templates.tool_use_template : templates.default_template;
-        json data = oaicompat_completion_params_parse(ctx_server.model, body, chat_template, params.use_jinja);
+        json data = oaicompat_completion_params_parse(ctx_server.model, body, chat_template, tool_call_style, params.use_jinja);
 
         return handle_completions_impl(
             SERVER_TASK_TYPE_COMPLETION,
             data,
             res,
             OAICOMPAT_TYPE_CHAT);
->>>>>>> 4daae0bf
     };
 
     const auto handle_models = [&params, &ctx_server, &res_ok](const httplib::Request &, httplib::Response & res) {
@@ -4474,11 +4380,7 @@
 
     // if a custom chat template is not supplied, we will use the one that comes with the model (if any)
     if (params.chat_template.empty()) {
-<<<<<<< HEAD
-        if (!ctx_server.validate_model_chat_template(params.use_jinja)) {
-=======
         if (!ctx_server.validate_builtin_chat_template(params.use_jinja)) {
->>>>>>> 4daae0bf
             LOG_WRN("%s: The chat template that comes with this model is not yet supported, falling back to chatml. This may cause the model to output suboptimal responses\n", __func__);
             params.chat_template = "chatml";
         }
