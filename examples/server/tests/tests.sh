#!/bin/bash

set -eu

if [ $# -lt 1 ]
then
<<<<<<< HEAD
    # Start @llama.cpp scenario
    behave --summary --stop --no-capture --exclude 'issues|wrong_usages' --tags llama.cpp,-slow
=======
    pytest -v -x
>>>>>>> 7736837d
else
    pytest "$@"
fi<|MERGE_RESOLUTION|>--- conflicted
+++ resolved
@@ -4,12 +4,7 @@
 
 if [ $# -lt 1 ]
 then
-<<<<<<< HEAD
-    # Start @llama.cpp scenario
-    behave --summary --stop --no-capture --exclude 'issues|wrong_usages' --tags llama.cpp,-slow
-=======
     pytest -v -x
->>>>>>> 7736837d
 else
     pytest "$@"
 fi