--- conflicted
+++ resolved
@@ -3,14 +3,9 @@
 Feature: Parallel
 
   Background: Server startup
-<<<<<<< HEAD
-    Given a server listening on 127.0.0.1:8080
-    And   a model file tinyllamas/stories260K.gguf from HF repo ggml-org/models
-=======
     Given a server listening on localhost:8080
     And   a model file tinyllamas/split/stories15M-00001-of-00003.gguf from HF repo ggml-org/models
     And   a model file test-model-00001-of-00003.gguf
->>>>>>> 25c6e82e
     And   42 as server seed
     And   128 as batch size
     And   256 KV cache size
