#!/usr/bin/env python3
# -*- coding: utf-8 -*-

# type: ignore[reportUnusedImport]

import subprocess
import os
import re
import json
import sys
import requests
import time
from concurrent.futures import ThreadPoolExecutor, as_completed
from typing import (
    Any,
    Callable,
    ContextManager,
    Iterable,
    Iterator,
    List,
    Literal,
    Tuple,
    Set,
)
from re import RegexFlag
import wget


class ServerResponse:
    headers: dict
    status_code: int
    body: dict | Any


class ServerProcess:
    # default options
    debug: bool = False
    server_port: int = 8080
    server_host: str = "127.0.0.1"
    model_hf_repo: str = "ggml-org/models"
    model_hf_file: str = "tinyllamas/stories260K.gguf"
    model_alias: str = "tinyllama-2"
    temperature: float = 0.8
    seed: int = 42

    # custom options
    model_alias: str | None = None
    model_url: str | None = None
    model_file: str | None = None
    model_draft: str | None = None
    n_threads: int | None = None
    n_gpu_layer: int | None = None
    n_batch: int | None = None
    n_ubatch: int | None = None
    n_ctx: int | None = None
    n_ga: int | None = None
    n_ga_w: int | None = None
    n_predict: int | None = None
    n_prompts: int | None = 0
    slot_save_path: str | None = None
    id_slot: int | None = None
    cache_prompt: bool | None = None
    n_slots: int | None = None
    server_continuous_batching: bool | None = False
    server_embeddings: bool | None = False
    server_reranking: bool | None = False
    server_metrics: bool | None = False
    server_slots: bool | None = False
    pooling: str | None = None
    draft: int | None = None
    api_key: str | None = None
<<<<<<< HEAD
    response_format: str | None = None
    chat_template_file: str | None = None
    use_jinja: bool | None = None
=======
>>>>>>> 4daae0bf
    lora_files: List[str] | None = None
    disable_ctx_shift: int | None = False
    draft_min: int | None = None
    draft_max: int | None = None
    no_webui: bool | None = None
    jinja: bool | None = None
    chat_template: str | None = None
    chat_template_file: str | None = None

    # session variables
    process: subprocess.Popen | None = None

    def __init__(self):
        if "N_GPU_LAYERS" in os.environ:
            self.n_gpu_layer = int(os.environ["N_GPU_LAYERS"])
        if "DEBUG" in os.environ:
            self.debug = True
        if "PORT" in os.environ:
            self.server_port = int(os.environ["PORT"])

    def start(self, timeout_seconds: int = 10) -> None:
        if "LLAMA_SERVER_BIN_PATH" in os.environ:
            server_path = os.environ["LLAMA_SERVER_BIN_PATH"]
        elif os.name == "nt":
            server_path = "../../../build/bin/Release/llama-server.exe"
        else:
            server_path = "../../../build/bin/llama-server"
        server_args = [
            "--host",
            self.server_host,
            "--port",
            self.server_port,
            "--temp",
            self.temperature,
            "--seed",
            self.seed,
        ]
        if self.model_file:
            server_args.extend(["--model", self.model_file])
        if self.model_url:
            server_args.extend(["--model-url", self.model_url])
        if self.model_draft:
            server_args.extend(["--model-draft", self.model_draft])
        if self.model_hf_repo:
            server_args.extend(["--hf-repo", self.model_hf_repo])
        if self.model_hf_file:
            server_args.extend(["--hf-file", self.model_hf_file])
        if self.n_batch:
            server_args.extend(["--batch-size", self.n_batch])
        if self.n_ubatch:
            server_args.extend(["--ubatch-size", self.n_ubatch])
        if self.n_threads:
            server_args.extend(["--threads", self.n_threads])
        if self.n_gpu_layer:
            server_args.extend(["--n-gpu-layers", self.n_gpu_layer])
        if self.draft is not None:
            server_args.extend(["--draft", self.draft])
        if self.server_continuous_batching:
            server_args.append("--cont-batching")
        if self.server_embeddings:
            server_args.append("--embedding")
        if self.server_reranking:
            server_args.append("--reranking")
        if self.server_metrics:
            server_args.append("--metrics")
        if self.server_slots:
            server_args.append("--slots")
        if self.pooling:
            server_args.extend(["--pooling", self.pooling])
        if self.model_alias:
            server_args.extend(["--alias", self.model_alias])
        if self.n_ctx:
            server_args.extend(["--ctx-size", self.n_ctx])
        if self.n_slots:
            server_args.extend(["--parallel", self.n_slots])
        if self.n_predict:
            server_args.extend(["--n-predict", self.n_predict])
        if self.slot_save_path:
            server_args.extend(["--slot-save-path", self.slot_save_path])
        if self.n_ga:
            server_args.extend(["--grp-attn-n", self.n_ga])
        if self.n_ga_w:
            server_args.extend(["--grp-attn-w", self.n_ga_w])
        if self.debug:
            server_args.append("--verbose")
        if self.lora_files:
            for lora_file in self.lora_files:
                server_args.extend(["--lora", lora_file])
        if self.chat_template_file:
            server_args.extend(["--chat-template-file", self.chat_template_file])
        if self.use_jinja:
            server_args.append("--jinja")
        if self.disable_ctx_shift:
            server_args.extend(["--no-context-shift"])
        if self.api_key:
            server_args.extend(["--api-key", self.api_key])
        if self.draft_max:
            server_args.extend(["--draft-max", self.draft_max])
        if self.draft_min:
            server_args.extend(["--draft-min", self.draft_min])
        if self.no_webui:
            server_args.append("--no-webui")
        if self.jinja:
            server_args.append("--jinja")
        if self.chat_template:
            server_args.extend(["--chat-template", self.chat_template])
        if self.chat_template_file:
            server_args.extend(["--chat-template-file", self.chat_template_file])

        args = [str(arg) for arg in [server_path, *server_args]]
        print(f"bench: starting server with: {' '.join(args)}")

        flags = 0
        if "nt" == os.name:
            flags |= subprocess.DETACHED_PROCESS
            flags |= subprocess.CREATE_NEW_PROCESS_GROUP
            flags |= subprocess.CREATE_NO_WINDOW

        self.process = subprocess.Popen(
            [str(arg) for arg in [server_path, *server_args]],
            creationflags=flags,
            stdout=sys.stdout,
            stderr=sys.stdout,
            env={**os.environ, "LLAMA_CACHE": "tmp"},
        )
        server_instances.add(self)

        print(f"server pid={self.process.pid}, pytest pid={os.getpid()}")

        # wait for server to start
        start_time = time.time()
        while time.time() - start_time < timeout_seconds:
            try:
                response = self.make_request("GET", "/health", headers={
                    "Authorization": f"Bearer {self.api_key}" if self.api_key else None
                })
                if response.status_code == 200:
                    self.ready = True
                    return  # server is ready
            except Exception as e:
                pass
            print(f"Waiting for server to start...")
            time.sleep(0.5)
        raise TimeoutError(f"Server did not start within {timeout_seconds} seconds")

    def stop(self) -> None:
        if self in server_instances:
            server_instances.remove(self)
        if self.process:
            print(f"Stopping server with pid={self.process.pid}")
            self.process.kill()
            self.process = None

    def make_request(
        self,
        method: str,
        path: str,
        data: dict | Any | None = None,
        headers: dict | None = None,
    ) -> ServerResponse:
        url = f"http://{self.server_host}:{self.server_port}{path}"
        parse_body = False
        if method == "GET":
            response = requests.get(url, headers=headers)
            parse_body = True
        elif method == "POST":
            response = requests.post(url, headers=headers, json=data)
            parse_body = True
        elif method == "OPTIONS":
            response = requests.options(url, headers=headers)
        else:
            raise ValueError(f"Unimplemented method: {method}")
        result = ServerResponse()
        result.headers = dict(response.headers)
        result.status_code = response.status_code
        result.body = response.json() if parse_body else None
        print("Response from server", json.dumps(result.body, indent=2))
        return result

    def make_stream_request(
        self,
        method: str,
        path: str,
        data: dict | None = None,
        headers: dict | None = None,
    ) -> Iterator[dict]:
        url = f"http://{self.server_host}:{self.server_port}{path}"
        if method == "POST":
            response = requests.post(url, headers=headers, json=data, stream=True)
        else:
            raise ValueError(f"Unimplemented method: {method}")
        for line_bytes in response.iter_lines():
            line = line_bytes.decode("utf-8")
            if '[DONE]' in line:
                break
            elif line.startswith('data: '):
                data = json.loads(line[6:])
                print("Partial response from server", json.dumps(data, indent=2))
                yield data


server_instances: Set[ServerProcess] = set()


class ServerPreset:
    @staticmethod
    def tinyllama2() -> ServerProcess:
        server = ServerProcess()
        server.model_hf_repo = "ggml-org/models"
        server.model_hf_file = "tinyllamas/stories260K.gguf"
        server.model_alias = "tinyllama-2"
        server.n_ctx = 256
        server.n_batch = 32
        server.n_slots = 2
        server.n_predict = 64
        server.seed = 42
        return server

    @staticmethod
    def bert_bge_small() -> ServerProcess:
        server = ServerProcess()
        server.model_hf_repo = "ggml-org/models"
        server.model_hf_file = "bert-bge-small/ggml-model-f16.gguf"
        server.model_alias = "bert-bge-small"
        server.n_ctx = 512
        server.n_batch = 128
        server.n_ubatch = 128
        server.n_slots = 2
        server.seed = 42
        server.server_embeddings = True
        return server

    @staticmethod
    def tinyllama_infill() -> ServerProcess:
        server = ServerProcess()
        server.model_hf_repo = "ggml-org/models"
        server.model_hf_file = "tinyllamas/stories260K-infill.gguf"
        server.model_alias = "tinyllama-infill"
        server.n_ctx = 2048
        server.n_batch = 1024
        server.n_slots = 1
        server.n_predict = 64
        server.temperature = 0.0
        server.seed = 42
        return server

    @staticmethod
    def stories15m_moe() -> ServerProcess:
        server = ServerProcess()
        server.model_hf_repo = "ggml-org/stories15M_MOE"
        server.model_hf_file = "stories15M_MOE-F16.gguf"
        server.model_alias = "stories15m-moe"
        server.n_ctx = 2048
        server.n_batch = 1024
        server.n_slots = 1
        server.n_predict = 64
        server.temperature = 0.0
        server.seed = 42
        return server

    @staticmethod
    def jina_reranker_tiny() -> ServerProcess:
        server = ServerProcess()
        server.model_hf_repo = "ggml-org/models"
        server.model_hf_file = "jina-reranker-v1-tiny-en/ggml-model-f16.gguf"
        server.model_alias = "jina-reranker"
        server.n_ctx = 512
        server.n_batch = 512
        server.n_slots = 1
        server.seed = 42
        server.server_reranking = True
        return server


def parallel_function_calls(function_list: List[Tuple[Callable[..., Any], Tuple[Any, ...]]]) -> List[Any]:
    """
    Run multiple functions in parallel and return results in the same order as calls. Equivalent to Promise.all in JS.

    Example usage:

    results = parallel_function_calls([
        (func1, (arg1, arg2)),
        (func2, (arg3, arg4)),
    ])
    """
    results = [None] * len(function_list)
    exceptions = []

    def worker(index, func, args):
        try:
            result = func(*args)
            results[index] = result
        except Exception as e:
            exceptions.append((index, str(e)))

    with ThreadPoolExecutor() as executor:
        futures = []
        for i, (func, args) in enumerate(function_list):
            future = executor.submit(worker, i, func, args)
            futures.append(future)

        # Wait for all futures to complete
        for future in as_completed(futures):
            pass

    # Check if there were any exceptions
    if exceptions:
        print("Exceptions occurred:")
        for index, error in exceptions:
            print(f"Function at index {index}: {error}")

    return results


def match_regex(regex: str, text: str) -> bool:
    return (
        re.compile(
            regex, flags=RegexFlag.IGNORECASE | RegexFlag.MULTILINE | RegexFlag.DOTALL
        ).search(text)
        is not None
    )


def download_file(url: str, output_file_path: str | None = None) -> str:
    """
    Download a file from a URL to a local path. If the file already exists, it will not be downloaded again.

    output_file_path is the local path to save the downloaded file. If not provided, the file will be saved in the root directory.

    Returns the local path of the downloaded file.
    """
    file_name = url.split('/').pop()
    output_file = f'./tmp/{file_name}' if output_file_path is None else output_file_path
    if not os.path.exists(output_file):
        print(f"Downloading {url} to {output_file}")
        wget.download(url, out=output_file)
        print(f"Done downloading to {output_file}")
    else:
        print(f"File already exists at {output_file}")
    return output_file


def is_slow_test_allowed():
    return os.environ.get("SLOW_TESTS") == "1" or os.environ.get("SLOW_TESTS") == "ON"<|MERGE_RESOLUTION|>--- conflicted
+++ resolved
@@ -69,12 +69,6 @@
     pooling: str | None = None
     draft: int | None = None
     api_key: str | None = None
-<<<<<<< HEAD
-    response_format: str | None = None
-    chat_template_file: str | None = None
-    use_jinja: bool | None = None
-=======
->>>>>>> 4daae0bf
     lora_files: List[str] | None = None
     disable_ctx_shift: int | None = False
     draft_min: int | None = None
