--- conflicted
+++ resolved
@@ -18,10 +18,7 @@
 #include "json.hpp"
 #include "minja.hpp"
 #include "chat-template.hpp"
-<<<<<<< HEAD
 #include "tool-call.h"
-=======
->>>>>>> 81c0d437
 
 #include <random>
 #include <sstream>
@@ -355,11 +352,7 @@
 }
 
 // Format given chat. If tmpl is empty, we take the template from model metadata
-<<<<<<< HEAD
-inline std::string format_chat(const struct llama_model * model, const llama_chat_template & tmpl, const std::vector<json> & messages) {
-=======
 inline std::string format_chat(const llama_chat_template & tmpl, const std::vector<json> & messages) {
->>>>>>> 81c0d437
     std::vector<common_chat_msg> chat;
 
     for (size_t i = 0; i < messages.size(); ++i) {
@@ -587,22 +580,15 @@
 }
 
 static json oaicompat_completion_params_parse(
-<<<<<<< HEAD
-    const struct llama_model * model,
     const json & body, /* openai api json semantics */
     const llama_chat_template & tmpl,
     llama_tool_call_style tool_call_style,
-=======
-    const json & body, /* openai api json semantics */
-    const llama_chat_template & tmpl,
->>>>>>> 81c0d437
     bool use_jinja)
 {
     json llama_params;
 
     auto tools = json_value(body, "tools", json());
     auto has_tools = tools.is_array() && !tools.empty();
-<<<<<<< HEAD
     auto stream = json_value(body, "stream", false);
 
     if (has_tools) {
@@ -613,12 +599,6 @@
             if (tool_call_style == llama_tool_call_style::UnknownToolCallStyle) {
                 throw std::runtime_error("Chat template does not seem to support tools. Override the model template with --chat-template.");
             }
-=======
-
-    if (has_tools) {
-        if (use_jinja) {
-            LOG_WRN("tools param is not fully supported yet\n");
->>>>>>> 81c0d437
         } else {
             throw std::runtime_error("tools param requires --jinja flag");
         }
@@ -659,7 +639,6 @@
         }
     }
 
-<<<<<<< HEAD
     if (use_jinja) {
         bool allow_content = tool_choice != "required";
         if (tool_choice != "none" && has_tools) {
@@ -693,14 +672,7 @@
             llama_params["prompt"] = tmpl.apply(body.at("messages"), tools, /* add_generation_prompt= */ true);
         }
     } else {
-        llama_params["prompt"] = format_chat(model, tmpl, body.at("messages"));
-=======
-    // Apply chat template to the list of messages
-    if (use_jinja) {
-        llama_params["prompt"] = tmpl.apply(body.at("messages"), tools, /* add_generation_prompt= */ true);
-    } else {
         llama_params["prompt"] = format_chat(tmpl, body.at("messages"));
->>>>>>> 81c0d437
     }
 
     // Handle "n" field
@@ -718,19 +690,12 @@
     }
 
     // Params supported by OAI but unsupported by llama.cpp
-<<<<<<< HEAD
     if (!use_jinja) {
         static const std::vector<std::string> unsupported_params { "tool_choice" };
         for (const auto & param : unsupported_params) {
             if (body.contains(param)) {
                 throw std::runtime_error("Unsupported param: " + param);
             }
-=======
-    static const std::vector<std::string> unsupported_params { "tool_choice" };
-    for (const auto & param : unsupported_params) {
-        if (body.contains(param)) {
-            throw std::runtime_error("Unsupported param: " + param);
->>>>>>> 81c0d437
         }
     }
 
