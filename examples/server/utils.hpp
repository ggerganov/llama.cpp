--- conflicted
+++ resolved
@@ -96,6 +96,10 @@
 LOG_ERROR("Custom error", "Details", custom_settings);
 */
 
+//
+// parallel
+//
+
 enum server_state {
     SERVER_STATE_LOADING_MODEL,  // Server is starting up, model not fully loaded yet
     SERVER_STATE_READY,          // Server is ready and model is loaded
@@ -133,7 +137,6 @@
     std::vector<task_result> results{};
 };
 
-<<<<<<< HEAD
 // TODO: can become bool if we can't find use of more states; MAYBE there is a case for RESERVED to keep slots dedicated to chats?
 enum slot_state
 {
@@ -176,8 +179,6 @@
     std::string prefix_prompt; // before of this image
 };
 
-=======
->>>>>>> c2224f00
 // completion token output with probabilities
 struct completion_token_output {
     struct token_prob
@@ -191,7 +192,13 @@
     std::string text_to_send;
 };
 
-<<<<<<< HEAD
+struct token_translator {
+    llama_context * ctx;
+    std::string operator()(llama_token tok)                    const { return llama_token_to_piece(ctx, tok); }
+    std::string operator()(const completion_token_output &cto) const { return (*this)(cto.tok); }
+};
+
+static inline void server_log(const char *level, const char *function, int line, const char *message, const nlohmann::ordered_json &extra) {
 static inline void server_log(
     const char *level,
     const char *function,
@@ -206,15 +213,6 @@
     std::string stderr_reset
 )
 {
-=======
-struct token_translator {
-    llama_context * ctx;
-    std::string operator()(llama_token tok)                    const { return llama_token_to_piece(ctx, tok); }
-    std::string operator()(const completion_token_output &cto) const { return (*this)(cto.tok); }
-};
-
-static inline void server_log(const char *level, const char *function, int line, const char *message, const nlohmann::ordered_json &extra) {
->>>>>>> c2224f00
     std::stringstream ss_tid;
     ss_tid << std::this_thread::get_id();
     json log = nlohmann::ordered_json{
@@ -416,9 +414,6 @@
         condition_tasks.notify_all();
     }
 
-<<<<<<< HEAD
-    // Start the main loop. Called from the very end of server.cpp
-=======
     /**
      * Main loop consists of these steps:
      * - Wait until a new task arrives
@@ -426,7 +421,6 @@
      * - Check if multitask is finished
      * - Run all slots
      */
->>>>>>> c2224f00
     void start_loop() {
         running = true;
         //LOG("In start_loop have new task number %d.\n", id);
@@ -446,12 +440,8 @@
                     LOG_VERBOSE("callback_new_task", {"task_id", task.id});
                     callback_new_task(task);
                 }
-<<<<<<< HEAD
-                // process and update all the multitasks
-=======
                 LOG_VERBOSE("update_multitasks", {});
                 // check if we have any finished multitasks
->>>>>>> c2224f00
                 auto queue_iterator = queue_multitasks.begin();
                 while (queue_iterator != queue_multitasks.end())
                 {
@@ -468,14 +458,9 @@
                         ++queue_iterator;
                     }
                 }
-<<<<<<< HEAD
-                // all tasks in the current loop are finished
-                callback_all_task_finished();
-=======
                 // all tasks in the current loop is processed, slots data is now ready
                 LOG_VERBOSE("callback_run_slots", {});
                 callback_run_slots();
->>>>>>> c2224f00
             }
             LOG_VERBOSE("wait for new task", {});
             // wait for new task
