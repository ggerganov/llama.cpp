--- conflicted
+++ resolved
@@ -383,9 +383,7 @@
     llama_params["temperature"]       = json_value(body,   "temperature",       1.0);
     llama_params["top_p"]             = json_value(body,   "top_p",             1.0);
 
-<<<<<<< HEAD
     std::string extra_system_message;
-=======
     // Apply chat template to the list of messages
     llama_params["prompt"] = format_chat(model, chat_template, body.at("messages"));
 
@@ -395,7 +393,6 @@
     } else {
         llama_params["stop"] = json_value(body, "stop", json::array());
     }
->>>>>>> 059031b8
 
     // Handle "response_format" field
     if (body.contains("response_format")) {
