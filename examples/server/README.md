--- conflicted
+++ resolved
@@ -1,14 +1,15 @@
-# LLaMA.cpp HTTP Server
-
-<<<<<<< HEAD
+# llama.cpp/example/server
+
 This example demonstrates a simple HTTP API server and a simple web front end to interact with llama.cpp.
 It is set only to run on the local machine using http://127.0.0.1:8080 but it can serve a local network or a public network if the router allows port forwarding.
 To make the server accessible to other machines on the local or public network change the server username to '0.0.0.0'.
 It will then run on http://0.0.0.0:8080 and to access the server on the host machine the url must be http://IPaddress:8080
 So for example http://192.168.1.42:8080 will have the same effect as localhost:8080 when the servername is 127.0.0.1
-=======
+
+Command line options:
+# LLaMA.cpp HTTP Server
+
 Fast, lightweight, pure C/C++ HTTP server based on [httplib](https://github.com/yhirose/cpp-httplib), [nlohmann::json](https://github.com/nlohmann/json) and **llama.cpp**.
->>>>>>> 67fd3313
 
 Set of LLM REST APIs and a simple web front end to interact with llama.cpp.
 
