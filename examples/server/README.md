# llama.cpp/example/server

This example demonstrates a simple HTTP API server to interact with llama.cpp.

Command line options:

-   `--threads N`, `-t N`: Set the number of threads to use during computation.
-   `-m FNAME`, `--model FNAME`: Specify the path to the LLaMA model file (e.g., `models/7B/ggml-model.bin`).
-   `-m ALIAS`, `--alias ALIAS`: Set an alias for the model. The alias will be returned in API responses.
-   `-c N`, `--ctx-size N`: Set the size of the prompt context. The default is 512, but LLaMA models were built with a context of 2048, which will provide better results for longer input/inference.
-   `-ngl N`, `--n-gpu-layers N`: When compiled with appropriate support (currently CLBlast or cuBLAS), this option allows offloading some layers to the GPU for computation. Generally results in increased performance.
-   `-mg i, --main-gpu i`: When using multiple GPUs this option controls which GPU is used for small tensors for which the overhead of splitting the computation across all GPUs is not worthwhile. The GPU in question will use slightly more VRAM to store a scratch buffer for temporary results. By default GPU 0 is used. Requires cuBLAS.
-   `-ts SPLIT, --tensor-split SPLIT`: When using multiple GPUs this option controls how large tensors should be split across all GPUs. `SPLIT` is a comma-separated list of non-negative values that assigns the proportion of data that each GPU should get in order. For example, "3,2" will assign 60% of the data to GPU 0 and 40% to GPU 1. By default the data is split in proportion to VRAM but this may not be optimal for performance. Requires cuBLAS.
-   `-b N`, `--batch-size N`: Set the batch size for prompt processing. Default: `512`.
-   `--memory-f32`: Use 32-bit floats instead of 16-bit floats for memory key+value. Not recommended.
-   `--mlock`: Lock the model in memory, preventing it from being swapped out when memory-mapped.
-   `--no-mmap`: Do not memory-map the model. By default, models are mapped into memory, which allows the system to load only the necessary parts of the model as needed.
-   `--lora FNAME`: Apply a LoRA (Low-Rank Adaptation) adapter to the model (implies --no-mmap). This allows you to adapt the pretrained model to specific tasks or domains.
-   `--lora-base FNAME`: Optional model to use as a base for the layers modified by the LoRA adapter. This flag is used in conjunction with the `--lora` flag, and specifies the base model for the adaptation.
-   `-to N`, `--timeout N`: Server read/write timeout in seconds. Default `600`.
-   `--host`: Set the hostname or ip address to listen. Default `127.0.0.1`.
-   `--port`: Set the port to listen. Default: `8080`.

## Build

Build llama.cpp with server from repository root with either make or CMake.

- Using `make`:

  ```bash
  LLAMA_BUILD_SERVER=1 make
  ```

- Using `CMake`:

  ```bash
  mkdir build-server
  cd build-server
  cmake -DLLAMA_BUILD_SERVER=ON ..
  cmake --build . --config Release
  ```

## Quick Start

To get started right away, run the following command, making sure to use the correct path for the model you have:

### Unix-based systems (Linux, macOS, etc.):

```bash
./server -m models/7B/ggml-model.bin -c 2048
```

### Windows:

```powershell
server.exe -m models\7B\ggml-model.bin -c 2048
```

The above command will start a server that by default listens on `127.0.0.1:8080`.
You can consume the endpoints with Postman or NodeJS with axios library.

## Testing with CURL

Using [curl](https://curl.se/). On Windows `curl.exe` should be available in the base OS.

```sh
curl --request POST \
    --url http://localhost:8080/completion \
    --data '{"prompt": "Building a website can be done in 10 simple steps:","n_predict": 128}'
```

## Node JS Test

You need to have [Node.js](https://nodejs.org/en) installed.

```bash
mkdir llama-client
cd llama-client
npm init
npm install axios
```

Create a index.js file and put inside this:

```javascript
const axios = require("axios");

const prompt = `Building a website can be done in 10 simple steps:`;

async function Test() {
    let result = await axios.post("http://127.0.0.1:8080/completion", {
        prompt,
        n_predict: 512,
    });

    // the response is received until completion finish
    console.log(result.data.content);
}

Test();
```

And run it:

```bash
node .
```

## API Endpoints

-   **POST** `/completion`: Given a prompt, it returns the predicted completion.

    *Options:*

    `temperature`: Adjust the randomness of the generated text (default: 0.8).

    `top_k`: Limit the next token selection to the K most probable tokens (default: 40).

    `top_p`: Limit the next token selection to a subset of tokens with a cumulative probability above a threshold P (default: 0.9).

    `n_predict`: Set the number of tokens to predict when generating text. **Note:** May exceed the the limit slightly if the last token is a partial multibyte character.  (default: 128, -1 = infinity).

    `n_keep`: Specify the number of tokens from the initial prompt to retain when the model resets its internal context.
    By default, this value is set to 0 (meaning no tokens are kept). Use `-1` to retain all tokens from the initial prompt.

    `stream`: It allows receiving each predicted token in real-time instead of waiting for the completion to finish. To enable this, set to `true`.

    `prompt`: Provide a prompt. Internally, the prompt is compared, and it detects if a part has already been evaluated, and the remaining part will be evaluate.

    `stop`: Specify a JSON array of stopping strings.
    These words will not be included in the completion, so make sure to add them to the prompt for the next iteration (default: []).

    `tfs_z`: Enable tail free sampling with parameter z (default: 1.0, 1.0 = disabled).

    `typical_p`: Enable locally typical sampling with parameter p (default: 1.0, 1.0 = disabled).

    `repeat_penalty`: Control the repetition of token sequences in the generated text (default: 1.1).

    `repeat_last_n`: Last n tokens to consider for penalizing repetition (default: 64, 0 = disabled, -1 = ctx-size).

    `penalize_nl`: Penalize newline tokens when applying the repeat penalty (default: true).

    `presence_penalty`: Repeat alpha presence penalty (default: 0.0, 0.0 = disabled).

    `frequency_penalty`: Repeat alpha frequency penalty (default: 0.0, 0.0 = disabled);

    `mirostat`: Enable Mirostat sampling, controlling perplexity during text generation (default: 0, 0 = disabled, 1 = Mirostat, 2 = Mirostat 2.0).

    `mirostat_tau`: Set the Mirostat target entropy, parameter tau (default: 5.0).

    `mirostat_eta`: Set the Mirostat learning rate, parameter eta (default: 0.1).

    `seed`: Set the random number generator (RNG) seed (default: -1, < 0 = random seed).

    `ignore_eos`: Ignore end of stream token and continue generating (default: false).

    `logit_bias`: Modify the likelihood of a token appearing in the generated text completion. For example, use `"logit_bias": [[15043,1.0]]` to increase the likelihood of the token 'Hello', or `"logit_bias": [[15043,-1.0]]` to decrease its likelihood. Setting the value to false, `"logit_bias": [[15043,false]]` ensures that the token `Hello` is never produced (default: []).

-   **POST** `/tokenize`: Tokenize a given text.

    *Options:*

    `content`: Set the text to tokenize.

## More examples

### Interactive mode

Check the sample in [chat.mjs](chat.mjs).
Run with NodeJS version 16 or later:

```sh
node chat.mjs
```

<<<<<<< HEAD
Another sample in [chat.sh](chat.sh).
Requires [bash](https://www.gnu.org/software/bash/), [curl](https://curl.se) and [jq](https://jqlang.github.io/jq/).
Run with bash:
=======
### Alpaca example

**Temporaly note:** no tested, if you have the model, please test it and report me some issue

```javascript
const axios = require("axios");

let prompt = `Below is an instruction that describes a task. Write a response that appropriately completes the request.
`;

async function DoInstruction(instruction) {
    prompt += `\n\n### Instruction:\n\n${instruction}\n\n### Response:\n\n`;
    result = await axios.post("http://127.0.0.1:8080/completion", {
        prompt,
        batch_size: 128,
        temperature: 0.2,
        top_k: 40,
        top_p: 0.9,
        n_keep: -1,
        n_predict: 2048,
        stop: ["### Instruction:\n\n"], // when detect this, stop completion
        exclude: [], // no show in the completion
        threads: 8,
        as_loop: true, // use this to request the completion token by token
        interactive: true, // enable the detection of a stop word
    });

    // create a loop to receive every token predicted
    // note: this operation is blocking, avoid use this in a ui thread

    let message = "";
    while (true) {
        result = await axios.get("http://127.0.0.1:8080/next-token");
        process.stdout.write(result.data.content);
        message += result.data.content;

        // to avoid an infinite loop
        if (result.data.stop) {
            console.log("Completed");
            // make sure to add the completion and the user's next question to the prompt.
            prompt += message;
            break;
        }
    }
}

// This function should be called every time a instruction to the model is needed.
DoInstruction("Destroy the world"); // as joke
```

### Embeddings

First, run the server with `--embedding` option:

```bash
server -m models/7B/ggml-model.bin --ctx_size 2048 --embedding
```

Run this code in NodeJS:

```javascript
const axios = require('axios');

async function Test() {
    let result = await axios.post("http://127.0.0.1:8080/embedding", {
        content: `Hello`,
        threads: 5
    });
    // print the embedding array
    console.log(result.data.embedding);
}

Test();
```

### Tokenize

Run this code in NodeJS:

```javascript
const axios = require('axios');

async function Test() {
    let result = await axios.post("http://127.0.0.1:8080/tokenize", {
        content: `Hello`
    });
    // print the embedding array
    console.log(result.data.tokens);
}

Test();
```

## Common Options

-   `-m FNAME, --model FNAME`: Specify the path to the LLaMA model file (e.g., `models/7B/ggml-model.bin`).
-   `-c N, --ctx-size N`: Set the size of the prompt context. The default is 512, but LLaMA models were built with a context of 2048, which will provide better results for longer input/inference.
-   `-ngl N, --n-gpu-layers N`: When compiled with appropriate support (currently CLBlast or cuBLAS), this option allows offloading some layers to the GPU for computation. Generally results in increased performance.
-   `-mg i, --main-gpu i`: When using multiple GPUs this option controls which GPU is used for small tensors for which the overhead of splitting the computation across all GPUs is not worthwhile. The GPU in question will use slightly more VRAM to store a scratch buffer for temporary results. By default GPU 0 is used. Requires cuBLAS.
-   `-ts SPLIT, --tensor-split SPLIT`: When using multiple GPUs this option controls how large tensors should be split across all GPUs. `SPLIT` is a comma-separated list of non-negative values that assigns the proportion of data that each GPU should get in order. For example, "3,2" will assign 60% of the data to GPU 0 and 40% to GPU 1. By default the data is split in proportion to VRAM but this may not be optimal for performance. Requires cuBLAS.
-   `-lv, --low-vram`: Do not allocate a VRAM scratch buffer for holding temporary results. Reduces VRAM usage at the cost of performance, particularly prompt processing speed. Requires cuBLAS.
-   `--embedding`: Enable the embedding mode. **Completion function doesn't work in this mode**.
-   `--host`: Set the hostname or ip address to listen. Default `127.0.0.1`;
-   `--port`: Set the port to listen. Default: `8080`.

### RNG Seed

-   `-s SEED, --seed SEED`: Set the random number generator (RNG) seed (default: -1, < 0 = random seed).

The RNG seed is used to initialize the random number generator that influences the text generation process. By setting a specific seed value, you can obtain consistent and reproducible results across multiple runs with the same input and settings. This can be helpful for testing, debugging, or comparing the effects of different options on the generated text to see when they diverge. If the seed is set to a value less than 0, a random seed will be used, which will result in different outputs on each run.

## Performance Tuning and Memory Options

### No Memory Mapping

-   `--no-mmap`: Do not memory-map the model. By default, models are mapped into memory, which allows the system to load only the necessary parts of the model as needed. However, if the model is larger than your total amount of RAM or if your system is low on available memory, using mmap might increase the risk of pageouts, negatively impacting performance.

### Memory Float 32

-   `--memory-f32`: Use 32-bit floats instead of 16-bit floats for memory key+value. This doubles the context memory requirement but does not appear to increase generation quality in a measurable way. Not recommended.

## Limitations:
>>>>>>> 254a7a7a

```sh
bash chat.sh
```<|MERGE_RESOLUTION|>--- conflicted
+++ resolved
@@ -11,6 +11,7 @@
 -   `-ngl N`, `--n-gpu-layers N`: When compiled with appropriate support (currently CLBlast or cuBLAS), this option allows offloading some layers to the GPU for computation. Generally results in increased performance.
 -   `-mg i, --main-gpu i`: When using multiple GPUs this option controls which GPU is used for small tensors for which the overhead of splitting the computation across all GPUs is not worthwhile. The GPU in question will use slightly more VRAM to store a scratch buffer for temporary results. By default GPU 0 is used. Requires cuBLAS.
 -   `-ts SPLIT, --tensor-split SPLIT`: When using multiple GPUs this option controls how large tensors should be split across all GPUs. `SPLIT` is a comma-separated list of non-negative values that assigns the proportion of data that each GPU should get in order. For example, "3,2" will assign 60% of the data to GPU 0 and 40% to GPU 1. By default the data is split in proportion to VRAM but this may not be optimal for performance. Requires cuBLAS.
+-   `-lv, --low-vram`: Do not allocate a VRAM scratch buffer for holding temporary results. Reduces VRAM usage at the cost of performance, particularly prompt processing speed. Requires cuBLAS.
 -   `-b N`, `--batch-size N`: Set the batch size for prompt processing. Default: `512`.
 -   `--memory-f32`: Use 32-bit floats instead of 16-bit floats for memory key+value. Not recommended.
 -   `--mlock`: Lock the model in memory, preventing it from being swapped out when memory-mapped.
@@ -173,134 +174,9 @@
 node chat.mjs
 ```
 
-<<<<<<< HEAD
 Another sample in [chat.sh](chat.sh).
 Requires [bash](https://www.gnu.org/software/bash/), [curl](https://curl.se) and [jq](https://jqlang.github.io/jq/).
 Run with bash:
-=======
-### Alpaca example
-
-**Temporaly note:** no tested, if you have the model, please test it and report me some issue
-
-```javascript
-const axios = require("axios");
-
-let prompt = `Below is an instruction that describes a task. Write a response that appropriately completes the request.
-`;
-
-async function DoInstruction(instruction) {
-    prompt += `\n\n### Instruction:\n\n${instruction}\n\n### Response:\n\n`;
-    result = await axios.post("http://127.0.0.1:8080/completion", {
-        prompt,
-        batch_size: 128,
-        temperature: 0.2,
-        top_k: 40,
-        top_p: 0.9,
-        n_keep: -1,
-        n_predict: 2048,
-        stop: ["### Instruction:\n\n"], // when detect this, stop completion
-        exclude: [], // no show in the completion
-        threads: 8,
-        as_loop: true, // use this to request the completion token by token
-        interactive: true, // enable the detection of a stop word
-    });
-
-    // create a loop to receive every token predicted
-    // note: this operation is blocking, avoid use this in a ui thread
-
-    let message = "";
-    while (true) {
-        result = await axios.get("http://127.0.0.1:8080/next-token");
-        process.stdout.write(result.data.content);
-        message += result.data.content;
-
-        // to avoid an infinite loop
-        if (result.data.stop) {
-            console.log("Completed");
-            // make sure to add the completion and the user's next question to the prompt.
-            prompt += message;
-            break;
-        }
-    }
-}
-
-// This function should be called every time a instruction to the model is needed.
-DoInstruction("Destroy the world"); // as joke
-```
-
-### Embeddings
-
-First, run the server with `--embedding` option:
-
-```bash
-server -m models/7B/ggml-model.bin --ctx_size 2048 --embedding
-```
-
-Run this code in NodeJS:
-
-```javascript
-const axios = require('axios');
-
-async function Test() {
-    let result = await axios.post("http://127.0.0.1:8080/embedding", {
-        content: `Hello`,
-        threads: 5
-    });
-    // print the embedding array
-    console.log(result.data.embedding);
-}
-
-Test();
-```
-
-### Tokenize
-
-Run this code in NodeJS:
-
-```javascript
-const axios = require('axios');
-
-async function Test() {
-    let result = await axios.post("http://127.0.0.1:8080/tokenize", {
-        content: `Hello`
-    });
-    // print the embedding array
-    console.log(result.data.tokens);
-}
-
-Test();
-```
-
-## Common Options
-
--   `-m FNAME, --model FNAME`: Specify the path to the LLaMA model file (e.g., `models/7B/ggml-model.bin`).
--   `-c N, --ctx-size N`: Set the size of the prompt context. The default is 512, but LLaMA models were built with a context of 2048, which will provide better results for longer input/inference.
--   `-ngl N, --n-gpu-layers N`: When compiled with appropriate support (currently CLBlast or cuBLAS), this option allows offloading some layers to the GPU for computation. Generally results in increased performance.
--   `-mg i, --main-gpu i`: When using multiple GPUs this option controls which GPU is used for small tensors for which the overhead of splitting the computation across all GPUs is not worthwhile. The GPU in question will use slightly more VRAM to store a scratch buffer for temporary results. By default GPU 0 is used. Requires cuBLAS.
--   `-ts SPLIT, --tensor-split SPLIT`: When using multiple GPUs this option controls how large tensors should be split across all GPUs. `SPLIT` is a comma-separated list of non-negative values that assigns the proportion of data that each GPU should get in order. For example, "3,2" will assign 60% of the data to GPU 0 and 40% to GPU 1. By default the data is split in proportion to VRAM but this may not be optimal for performance. Requires cuBLAS.
--   `-lv, --low-vram`: Do not allocate a VRAM scratch buffer for holding temporary results. Reduces VRAM usage at the cost of performance, particularly prompt processing speed. Requires cuBLAS.
--   `--embedding`: Enable the embedding mode. **Completion function doesn't work in this mode**.
--   `--host`: Set the hostname or ip address to listen. Default `127.0.0.1`;
--   `--port`: Set the port to listen. Default: `8080`.
-
-### RNG Seed
-
--   `-s SEED, --seed SEED`: Set the random number generator (RNG) seed (default: -1, < 0 = random seed).
-
-The RNG seed is used to initialize the random number generator that influences the text generation process. By setting a specific seed value, you can obtain consistent and reproducible results across multiple runs with the same input and settings. This can be helpful for testing, debugging, or comparing the effects of different options on the generated text to see when they diverge. If the seed is set to a value less than 0, a random seed will be used, which will result in different outputs on each run.
-
-## Performance Tuning and Memory Options
-
-### No Memory Mapping
-
--   `--no-mmap`: Do not memory-map the model. By default, models are mapped into memory, which allows the system to load only the necessary parts of the model as needed. However, if the model is larger than your total amount of RAM or if your system is low on available memory, using mmap might increase the risk of pageouts, negatively impacting performance.
-
-### Memory Float 32
-
--   `--memory-f32`: Use 32-bit floats instead of 16-bit floats for memory key+value. This doubles the context memory requirement but does not appear to increase generation quality in a measurable way. Not recommended.
-
-## Limitations:
->>>>>>> 254a7a7a
 
 ```sh
 bash chat.sh
