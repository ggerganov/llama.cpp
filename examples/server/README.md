# LLaMA.cpp HTTP Server

Fast, lightweight, pure C/C++ HTTP server based on [httplib](https://github.com/yhirose/cpp-httplib), [nlohmann::json](https://github.com/nlohmann/json) and **llama.cpp**.

Set of LLM REST APIs and a simple web front end to interact with llama.cpp.

**Features:**
 * LLM inference of F16 and quantized models on GPU and CPU
 * [OpenAI API](https://github.com/openai/openai-openapi) compatible chat completions and embeddings routes
 * Parallel decoding with multi-user support
 * Continuous batching
 * Multimodal (wip)
 * Monitoring endpoints
 * Schema-constrained JSON response format

The project is under active development, and we are [looking for feedback and contributors](https://github.com/ggerganov/llama.cpp/issues/4216).

## Usage

**Common params**

| Argument | Explanation |
| -------- | ----------- |
| `-h, --help, --usage` | print usage and exit |
| `--version` | show version and build info |
| `-t, --threads N` | number of threads to use during generation (default: -1)<br/>(env: LLAMA_ARG_THREADS) |
| `-tb, --threads-batch N` | number of threads to use during batch and prompt processing (default: same as --threads) |
| `-C, --cpu-mask M` | CPU affinity mask: arbitrarily long hex. Complements cpu-range (default: "") |
| `-Cr, --cpu-range lo-hi` | range of CPUs for affinity. Complements --cpu-mask |
| `--cpu-strict <0\|1>` | use strict CPU placement (default: 0)<br/> |
| `--prio N` | set process/thread priority : 0-normal, 1-medium, 2-high, 3-realtime (default: 0)<br/> |
| `--poll <0...100>` | use polling level to wait for work (0 - no polling, default: 50)<br/> |
| `-Cb, --cpu-mask-batch M` | CPU affinity mask: arbitrarily long hex. Complements cpu-range-batch (default: same as --cpu-mask) |
| `-Crb, --cpu-range-batch lo-hi` | ranges of CPUs for affinity. Complements --cpu-mask-batch |
| `--cpu-strict-batch <0\|1>` | use strict CPU placement (default: same as --cpu-strict) |
| `--prio-batch N` | set process/thread priority : 0-normal, 1-medium, 2-high, 3-realtime (default: 0)<br/> |
| `--poll-batch <0\|1>` | use polling to wait for work (default: same as --poll) |
| `-c, --ctx-size N` | size of the prompt context (default: 0, 0 = loaded from model)<br/>(env: LLAMA_ARG_CTX_SIZE) |
| `-n, --predict, --n-predict N` | number of tokens to predict (default: -1, -1 = infinity, -2 = until context filled)<br/>(env: LLAMA_ARG_N_PREDICT) |
| `-b, --batch-size N` | logical maximum batch size (default: 2048)<br/>(env: LLAMA_ARG_BATCH) |
| `-ub, --ubatch-size N` | physical maximum batch size (default: 512)<br/>(env: LLAMA_ARG_UBATCH) |
| `--keep N` | number of tokens to keep from the initial prompt (default: 0, -1 = all) |
| `-fa, --flash-attn` | enable Flash Attention (default: disabled)<br/>(env: LLAMA_ARG_FLASH_ATTN) |
| `-p, --prompt PROMPT` | prompt to start generation with |
| `--no-perf` | disable internal libllama performance timings (default: false)<br/>(env: LLAMA_ARG_NO_PERF) |
| `-f, --file FNAME` | a file containing the prompt (default: none) |
| `-bf, --binary-file FNAME` | binary file containing the prompt (default: none) |
| `-e, --escape` | process escapes sequences (\n, \r, \t, \', \", \\) (default: true) |
| `--no-escape` | do not process escape sequences |
| `--rope-scaling {none,linear,yarn}` | RoPE frequency scaling method, defaults to linear unless specified by the model<br/>(env: LLAMA_ARG_ROPE_SCALING_TYPE) |
| `--rope-scale N` | RoPE context scaling factor, expands context by a factor of N<br/>(env: LLAMA_ARG_ROPE_SCALE) |
| `--rope-freq-base N` | RoPE base frequency, used by NTK-aware scaling (default: loaded from model)<br/>(env: LLAMA_ARG_ROPE_FREQ_BASE) |
| `--rope-freq-scale N` | RoPE frequency scaling factor, expands context by a factor of 1/N<br/>(env: LLAMA_ARG_ROPE_FREQ_SCALE) |
| `--yarn-orig-ctx N` | YaRN: original context size of model (default: 0 = model training context size)<br/>(env: LLAMA_ARG_YARN_ORIG_CTX) |
| `--yarn-ext-factor N` | YaRN: extrapolation mix factor (default: -1.0, 0.0 = full interpolation)<br/>(env: LLAMA_ARG_YARN_EXT_FACTOR) |
| `--yarn-attn-factor N` | YaRN: scale sqrt(t) or attention magnitude (default: 1.0)<br/>(env: LLAMA_ARG_YARN_ATTN_FACTOR) |
| `--yarn-beta-slow N` | YaRN: high correction dim or alpha (default: 1.0)<br/>(env: LLAMA_ARG_YARN_BETA_SLOW) |
| `--yarn-beta-fast N` | YaRN: low correction dim or beta (default: 32.0)<br/>(env: LLAMA_ARG_YARN_BETA_FAST) |
| `-gan, --grp-attn-n N` | group-attention factor (default: 1)<br/>(env: LLAMA_ARG_GRP_ATTN_N) |
| `-gaw, --grp-attn-w N` | group-attention width (default: 512.0)<br/>(env: LLAMA_ARG_GRP_ATTN_W) |
| `-dkvc, --dump-kv-cache` | verbose print of the KV cache |
| `-nkvo, --no-kv-offload` | disable KV offload<br/>(env: LLAMA_ARG_NO_KV_OFFLOAD) |
| `-ctk, --cache-type-k TYPE` | KV cache data type for K (default: f16)<br/>(env: LLAMA_ARG_CACHE_TYPE_K) |
| `-ctv, --cache-type-v TYPE` | KV cache data type for V (default: f16)<br/>(env: LLAMA_ARG_CACHE_TYPE_V) |
| `-dt, --defrag-thold N` | KV cache defragmentation threshold (default: -1.0, < 0 - disabled)<br/>(env: LLAMA_ARG_DEFRAG_THOLD) |
| `-np, --parallel N` | number of parallel sequences to decode (default: 1)<br/>(env: LLAMA_ARG_N_PARALLEL) |
| `--mlock` | force system to keep model in RAM rather than swapping or compressing<br/>(env: LLAMA_ARG_MLOCK) |
| `--no-mmap` | do not memory-map model (slower load but may reduce pageouts if not using mlock)<br/>(env: LLAMA_ARG_NO_MMAP) |
| `--numa TYPE` | attempt optimizations that help on some NUMA systems<br/>- distribute: spread execution evenly over all nodes<br/>- isolate: only spawn threads on CPUs on the node that execution started on<br/>- numactl: use the CPU map provided by numactl<br/>if run without this previously, it is recommended to drop the system page cache before using this<br/>see https://github.com/ggerganov/llama.cpp/issues/1437<br/>(env: LLAMA_ARG_NUMA) |
| `-ngl, --gpu-layers, --n-gpu-layers N` | number of layers to store in VRAM<br/>(env: LLAMA_ARG_N_GPU_LAYERS) |
| `-sm, --split-mode {none,layer,row}` | how to split the model across multiple GPUs, one of:<br/>- none: use one GPU only<br/>- layer (default): split layers and KV across GPUs<br/>- row: split rows across GPUs<br/>(env: LLAMA_ARG_SPLIT_MODE) |
| `-ts, --tensor-split N0,N1,N2,...` | fraction of the model to offload to each GPU, comma-separated list of proportions, e.g. 3,1<br/>(env: LLAMA_ARG_TENSOR_SPLIT) |
| `-mg, --main-gpu INDEX` | the GPU to use for the model (with split-mode = none), or for intermediate results and KV (with split-mode = row) (default: 0)<br/>(env: LLAMA_ARG_MAIN_GPU) |
| `--check-tensors` | check model tensor data for invalid values (default: false) |
| `--override-kv KEY=TYPE:VALUE` | advanced option to override model metadata by key. may be specified multiple times.<br/>types: int, float, bool, str. example: --override-kv tokenizer.ggml.add_bos_token=bool:false |
| `--lora FNAME` | path to LoRA adapter (can be repeated to use multiple adapters) |
| `--lora-scaled FNAME SCALE` | path to LoRA adapter with user defined scaling (can be repeated to use multiple adapters) |
| `--control-vector FNAME` | add a control vector<br/>note: this argument can be repeated to add multiple control vectors |
| `--control-vector-scaled FNAME SCALE` | add a control vector with user defined scaling SCALE<br/>note: this argument can be repeated to add multiple scaled control vectors |
| `--control-vector-layer-range START END` | layer range to apply the control vector(s) to, start and end inclusive |
| `-m, --model FNAME` | model path (default: `models/$filename` with filename from `--hf-file` or `--model-url` if set, otherwise models/7B/ggml-model-f16.gguf)<br/>(env: LLAMA_ARG_MODEL) |
| `-mu, --model-url MODEL_URL` | model download url (default: unused)<br/>(env: LLAMA_ARG_MODEL_URL) |
| `-hfr, --hf-repo REPO` | Hugging Face model repository (default: unused)<br/>(env: LLAMA_ARG_HF_REPO) |
| `-hff, --hf-file FILE` | Hugging Face model file (default: unused)<br/>(env: LLAMA_ARG_HF_FILE) |
| `-hft, --hf-token TOKEN` | Hugging Face access token (default: value from HF_TOKEN environment variable)<br/>(env: HF_TOKEN) |
| `-ld, --logdir LOGDIR` | path under which to save YAML logs (no logging if unset) |
| `--log-disable` | Log disable |
| `--log-file FNAME` | Log to file |
| `--log-colors` | Enable colored logging<br/>(env: LLAMA_LOG_COLORS) |
| `-v, --verbose, --log-verbose` | Set verbosity level to infinity (i.e. log all messages, useful for debugging) |
| `-lv, --verbosity, --log-verbosity N` | Set the verbosity threshold. Messages with a higher verbosity will be ignored.<br/>(env: LLAMA_LOG_VERBOSITY) |
| `--log-prefix` | Enable prefx in log messages<br/>(env: LLAMA_LOG_PREFIX) |
| `--log-timestamps` | Enable timestamps in log messages<br/>(env: LLAMA_LOG_TIMESTAMPS) |


**Sampling params**

| Argument | Explanation |
| -------- | ----------- |
| `--samplers SAMPLERS` | samplers that will be used for generation in the order, separated by ';'<br/>(default: top_k;tfs_z;typ_p;top_p;min_p;temperature) |
| `-s, --seed SEED` | RNG seed (default: 4294967295, use random seed for 4294967295) |
| `--sampling-seq SEQUENCE` | simplified sequence for samplers that will be used (default: kfypmt) |
| `--ignore-eos` | ignore end of stream token and continue generating (implies --logit-bias EOS-inf) |
| `--penalize-nl` | penalize newline tokens (default: false) |
| `--temp N` | temperature (default: 0.8) |
| `--top-k N` | top-k sampling (default: 40, 0 = disabled) |
| `--top-p N` | top-p sampling (default: 0.9, 1.0 = disabled) |
| `--min-p N` | min-p sampling (default: 0.1, 0.0 = disabled) |
| `--tfs N` | tail free sampling, parameter z (default: 1.0, 1.0 = disabled) |
| `--typical N` | locally typical sampling, parameter p (default: 1.0, 1.0 = disabled) |
| `--repeat-last-n N` | last n tokens to consider for penalize (default: 64, 0 = disabled, -1 = ctx_size) |
| `--repeat-penalty N` | penalize repeat sequence of tokens (default: 1.0, 1.0 = disabled) |
| `--presence-penalty N` | repeat alpha presence penalty (default: 0.0, 0.0 = disabled) |
| `--frequency-penalty N` | repeat alpha frequency penalty (default: 0.0, 0.0 = disabled) |
| `--dynatemp-range N` | dynamic temperature range (default: 0.0, 0.0 = disabled) |
| `--dynatemp-exp N` | dynamic temperature exponent (default: 1.0) |
| `--mirostat N` | use Mirostat sampling.<br/>Top K, Nucleus, Tail Free and Locally Typical samplers are ignored if used.<br/>(default: 0, 0 = disabled, 1 = Mirostat, 2 = Mirostat 2.0) |
| `--mirostat-lr N` | Mirostat learning rate, parameter eta (default: 0.1) |
| `--mirostat-ent N` | Mirostat target entropy, parameter tau (default: 5.0) |
| `-l, --logit-bias TOKEN_ID(+/-)BIAS` | modifies the likelihood of token appearing in the completion,<br/>i.e. `--logit-bias 15043+1` to increase likelihood of token ' Hello',<br/>or `--logit-bias 15043-1` to decrease likelihood of token ' Hello' |
| `--grammar GRAMMAR` | BNF-like grammar to constrain generations (see samples in grammars/ dir) (default: '') |
| `--grammar-file FNAME` | file to read grammar from |
| `-j, --json-schema SCHEMA` | JSON schema to constrain generations (https://json-schema.org/), e.g. `{}` for any JSON object<br/>For schemas w/ external $refs, use --grammar + example/json_schema_to_grammar.py instead |
<<<<<<< HEAD
| `--jinja` | Enable (limited) Jinja templating engine, which is needed for tool use. |
| `--rope-scaling {none,linear,yarn}` | RoPE frequency scaling method, defaults to linear unless specified by the model |
| `--rope-scale N` | RoPE context scaling factor, expands context by a factor of N |
| `--rope-freq-base N` | RoPE base frequency, used by NTK-aware scaling (default: loaded from model) |
| `--rope-freq-scale N` | RoPE frequency scaling factor, expands context by a factor of 1/N |
| `--yarn-orig-ctx N` | YaRN: original context size of model (default: 0 = model training context size) |
| `--yarn-ext-factor N` | YaRN: extrapolation mix factor (default: -1.0, 0.0 = full interpolation) |
| `--yarn-attn-factor N` | YaRN: scale sqrt(t) or attention magnitude (default: 1.0) |
| `--yarn-beta-slow N` | YaRN: high correction dim or alpha (default: 1.0) |
| `--yarn-beta-fast N` | YaRN: low correction dim or beta (default: 32.0) |
| `-gan, --grp-attn-n N` | group-attention factor (default: 1) |
| `-gaw, --grp-attn-w N` | group-attention width (default: 512.0) |
| `-dkvc, --dump-kv-cache` | verbose print of the KV cache |
| `-nkvo, --no-kv-offload` | disable KV offload |
| `-ctk, --cache-type-k TYPE` | KV cache data type for K (default: f16) |
| `-ctv, --cache-type-v TYPE` | KV cache data type for V (default: f16) |
| `-dt, --defrag-thold N` | KV cache defragmentation threshold (default: -1.0, < 0 - disabled)<br/>(env: LLAMA_ARG_DEFRAG_THOLD) |
| `-np, --parallel N` | number of parallel sequences to decode (default: 1)<br/>(env: LLAMA_ARG_N_PARALLEL) |
=======


**Example-specific params**

| Argument | Explanation |
| -------- | ----------- |
| `--no-context-shift` | disables context shift on inifinite text generation (default: disabled)<br/>(env: LLAMA_ARG_NO_CONTEXT_SHIFT) |
| `-sp, --special` | special tokens output enabled (default: false) |
| `--spm-infill` | use Suffix/Prefix/Middle pattern for infill (instead of Prefix/Suffix/Middle) as some models prefer this. (default: disabled) |
| `--pooling {none,mean,cls,last}` | pooling type for embeddings, use model default if unspecified<br/>(env: LLAMA_ARG_POOLING) |
>>>>>>> ea9c32be
| `-cb, --cont-batching` | enable continuous batching (a.k.a dynamic batching) (default: enabled)<br/>(env: LLAMA_ARG_CONT_BATCHING) |
| `-nocb, --no-cont-batching` | disable continuous batching<br/>(env: LLAMA_ARG_NO_CONT_BATCHING) |
| `-a, --alias STRING` | set alias for model name (to be used by REST API)<br/>(env: LLAMA_ARG_ALIAS) |
| `--host HOST` | ip address to listen (default: 127.0.0.1)<br/>(env: LLAMA_ARG_HOST) |
| `--port PORT` | port to listen (default: 8080)<br/>(env: LLAMA_ARG_PORT) |
| `--path PATH` | path to serve static files from (default: )<br/>(env: LLAMA_ARG_STATIC_PATH) |
| `--embedding, --embeddings` | restrict to only support embedding use case; use only with dedicated embedding models (default: disabled)<br/>(env: LLAMA_ARG_EMBEDDINGS) |
| `--api-key KEY` | API key to use for authentication (default: none)<br/>(env: LLAMA_API_KEY) |
| `--api-key-file FNAME` | path to file containing API keys (default: none) |
| `--ssl-key-file FNAME` | path to file a PEM-encoded SSL private key<br/>(env: LLAMA_ARG_SSL_KEY_FILE) |
| `--ssl-cert-file FNAME` | path to file a PEM-encoded SSL certificate<br/>(env: LLAMA_ARG_SSL_CERT_FILE) |
| `-to, --timeout N` | server read/write timeout in seconds (default: 600)<br/>(env: LLAMA_ARG_TIMEOUT) |
| `--threads-http N` | number of threads used to process HTTP requests (default: -1)<br/>(env: LLAMA_ARG_THREADS_HTTP) |
| `-spf, --system-prompt-file FNAME` | set a file to load a system prompt (initial prompt of all slots), this is useful for chat applications |
| `--metrics` | enable prometheus compatible metrics endpoint (default: disabled)<br/>(env: LLAMA_ARG_ENDPOINT_METRICS) |
| `--no-slots` | disables slots monitoring endpoint (default: enabled)<br/>(env: LLAMA_ARG_NO_ENDPOINT_SLOTS) |
| `--slot-save-path PATH` | path to save slot kv cache (default: disabled) |
| `--chat-template JINJA_TEMPLATE` | set custom jinja chat template (default: template taken from model's metadata)<br/>if suffix/prefix are specified, template will be disabled<br/>only commonly used templates are accepted:<br/>https://github.com/ggerganov/llama.cpp/wiki/Templates-supported-by-llama_chat_apply_template<br/>(env: LLAMA_ARG_CHAT_TEMPLATE) |
| `-sps, --slot-prompt-similarity SIMILARITY` | how much the prompt of a request must match the prompt of a slot in order to use that slot (default: 0.50, 0.0 = disabled)<br/> |
| `--lora-init-without-apply` | load LoRA adapters without applying them (apply later via POST /lora-adapters) (default: disabled) |

Note: If both command line argument and environment variable are both set for the same param, the argument will take precedence over env var.

Example usage of docker compose with environment variables:

```yml
services:
  llamacpp-server:
    image: ghcr.io/ggerganov/llama.cpp:server
    ports:
      - 8080:8080
    volumes:
      - ./models:/models
    environment:
      # alternatively, you can use "LLAMA_ARG_MODEL_URL" to download the model
      LLAMA_ARG_MODEL: /models/my_model.gguf
      LLAMA_ARG_CTX_SIZE: 4096
      LLAMA_ARG_N_PARALLEL: 2
      LLAMA_ARG_ENDPOINT_METRICS: 1
      LLAMA_ARG_PORT: 8080
```

## Build

`llama-server` is built alongside everything else from the root of the project

- Using `make`:

  ```bash
  make llama-server
  ```

- Using `CMake`:

  ```bash
  cmake -B build
  cmake --build build --config Release -t llama-server
  ```

  Binary is at `./build/bin/llama-server`

## Build with SSL

`llama-server` can also be built with SSL support using OpenSSL 3

- Using `make`:

  ```bash
  # NOTE: For non-system openssl, use the following:
  #   CXXFLAGS="-I /path/to/openssl/include"
  #   LDFLAGS="-L /path/to/openssl/lib"
  make LLAMA_SERVER_SSL=true llama-server
  ```

- Using `CMake`:

  ```bash
  cmake -B build -DLLAMA_SERVER_SSL=ON
  cmake --build build --config Release -t llama-server
  ```

## Quick Start

To get started right away, run the following command, making sure to use the correct path for the model you have:

### Unix-based systems (Linux, macOS, etc.)

```bash
./llama-server -m models/7B/ggml-model.gguf -c 2048
```

### Windows

```powershell
llama-server.exe -m models\7B\ggml-model.gguf -c 2048
```

The above command will start a server that by default listens on `127.0.0.1:8080`.
You can consume the endpoints with Postman or NodeJS with axios library. You can visit the web front end at the same url.

### Docker

```bash
docker run -p 8080:8080 -v /path/to/models:/models ghcr.io/ggerganov/llama.cpp:server -m models/7B/ggml-model.gguf -c 512 --host 0.0.0.0 --port 8080

# or, with CUDA:
docker run -p 8080:8080 -v /path/to/models:/models --gpus all ghcr.io/ggerganov/llama.cpp:server-cuda -m models/7B/ggml-model.gguf -c 512 --host 0.0.0.0 --port 8080 --n-gpu-layers 99
```

## Testing with CURL

Using [curl](https://curl.se/). On Windows, `curl.exe` should be available in the base OS.

```sh
curl --request POST \
    --url http://localhost:8080/completion \
    --header "Content-Type: application/json" \
    --data '{"prompt": "Building a website can be done in 10 simple steps:","n_predict": 128}'
```

## Advanced testing

We implemented a [server test framework](./tests/README.md) using human-readable scenario.

*Before submitting an issue, please try to reproduce it with this format.*

## Node JS Test

You need to have [Node.js](https://nodejs.org/en) installed.

```bash
mkdir llama-client
cd llama-client
```

Create a index.js file and put this inside:

```javascript
const prompt = `Building a website can be done in 10 simple steps:`;

async function Test() {
    let response = await fetch("http://127.0.0.1:8080/completion", {
        method: 'POST',
        body: JSON.stringify({
            prompt,
            n_predict: 512,
        })
    })
    console.log((await response.json()).content)
}

Test()
```

And run it:

```bash
node index.js
```

## API Endpoints

### GET `/health`: Returns heath check result

**Response format**

- HTTP status code 503
  - Body: `{"error": {"code": 503, "message": "Loading model", "type": "unavailable_error"}}`
  - Explanation: the model is still being loaded.
- HTTP status code 200
  - Body: `{"status": "ok" }`
  - Explanation: the model is successfully loaded and the server is ready.

### POST `/completion`: Given a `prompt`, it returns the predicted completion.

    *Options:*

    `prompt`: Provide the prompt for this completion as a string or as an array of strings or numbers representing tokens. Internally, if `cache_prompt` is `true`, the prompt is compared to the previous completion and only the "unseen" suffix is evaluated. A `BOS` token is inserted at the start, if all of the following conditions are true:

      - The prompt is a string or an array with the first element given as a string
      - The model's `tokenizer.ggml.add_bos_token` metadata is `true`
      - The system prompt is empty

    `temperature`: Adjust the randomness of the generated text. Default: `0.8`

    `dynatemp_range`: Dynamic temperature range. The final temperature will be in the range of `[temperature - dynatemp_range; temperature + dynatemp_range]` Default: `0.0`, which is disabled.

    `dynatemp_exponent`: Dynamic temperature exponent. Default: `1.0`

    `top_k`: Limit the next token selection to the K most probable tokens.  Default: `40`

    `top_p`: Limit the next token selection to a subset of tokens with a cumulative probability above a threshold P. Default: `0.95`

    `min_p`: The minimum probability for a token to be considered, relative to the probability of the most likely token. Default: `0.05`

    `n_predict`: Set the maximum number of tokens to predict when generating text. **Note:** May exceed the set limit slightly if the last token is a partial multibyte character. When 0, no tokens will be generated but the prompt is evaluated into the cache. Default: `-1`, where `-1` is infinity.

    `n_keep`: Specify the number of tokens from the prompt to retain when the context size is exceeded and tokens need to be discarded. The number excludes the BOS token.
    By default, this value is set to `0`, meaning no tokens are kept. Use `-1` to retain all tokens from the prompt.

    `stream`: It allows receiving each predicted token in real-time instead of waiting for the completion to finish. To enable this, set to `true`.

    `stop`: Specify a JSON array of stopping strings.
    These words will not be included in the completion, so make sure to add them to the prompt for the next iteration. Default: `[]`

    `tfs_z`: Enable tail free sampling with parameter z. Default: `1.0`, which is disabled.

    `typical_p`: Enable locally typical sampling with parameter p. Default: `1.0`, which is disabled.

    `repeat_penalty`: Control the repetition of token sequences in the generated text. Default: `1.1`

    `repeat_last_n`: Last n tokens to consider for penalizing repetition. Default: `64`, where `0` is disabled and `-1` is ctx-size.

    `penalize_nl`: Penalize newline tokens when applying the repeat penalty. Default: `true`

    `presence_penalty`: Repeat alpha presence penalty. Default: `0.0`, which is disabled.

    `frequency_penalty`: Repeat alpha frequency penalty. Default: `0.0`, which is disabled.

    `mirostat`: Enable Mirostat sampling, controlling perplexity during text generation. Default: `0`, where `0` is disabled, `1` is Mirostat, and `2` is Mirostat 2.0.

    `mirostat_tau`: Set the Mirostat target entropy, parameter tau. Default: `5.0`

    `mirostat_eta`: Set the Mirostat learning rate, parameter eta.  Default: `0.1`

    `grammar`: Set grammar for grammar-based sampling.  Default: no grammar

    `json_schema`: Set a JSON schema for grammar-based sampling (e.g. `{"items": {"type": "string"}, "minItems": 10, "maxItems": 100}` of a list of strings, or `{}` for any JSON). See [tests](../../tests/test-json-schema-to-grammar.cpp) for supported features.  Default: no JSON schema.

    `seed`: Set the random number generator (RNG) seed.  Default: `-1`, which is a random seed.

    `ignore_eos`: Ignore end of stream token and continue generating.  Default: `false`

    `logit_bias`: Modify the likelihood of a token appearing in the generated text completion. For example, use `"logit_bias": [[15043,1.0]]` to increase the likelihood of the token 'Hello', or `"logit_bias": [[15043,-1.0]]` to decrease its likelihood. Setting the value to false, `"logit_bias": [[15043,false]]` ensures that the token `Hello` is never produced. The tokens can also be represented as strings, e.g. `[["Hello, World!",-0.5]]` will reduce the likelihood of all the individual tokens that represent the string `Hello, World!`, just like the `presence_penalty` does. Default: `[]`

    `n_probs`: If greater than 0, the response also contains the probabilities of top N tokens for each generated token given the sampling settings. Note that for temperature < 0 the tokens are sampled greedily but token probabilities are still being calculated via a simple softmax of the logits without considering any other sampler settings. Default: `0`

    `min_keep`: If greater than 0, force samplers to return N possible tokens at minimum. Default: `0`

    `image_data`: An array of objects to hold base64-encoded image `data` and its `id`s to be reference in `prompt`. You can determine the place of the image in the prompt as in the following: `USER:[img-12]Describe the image in detail.\nASSISTANT:`. In this case, `[img-12]` will be replaced by the embeddings of the image with id `12` in the following `image_data` array: `{..., "image_data": [{"data": "<BASE64_STRING>", "id": 12}]}`. Use `image_data` only with multimodal models, e.g., LLaVA.

    `id_slot`: Assign the completion task to an specific slot. If is -1 the task will be assigned to a Idle slot.  Default: `-1`

    `cache_prompt`: Re-use KV cache from a previous request if possible. This way the common prefix does not have to be re-processed, only the suffix that differs between the requests. Because (depending on the backend) the logits are **not** guaranteed to be bit-for-bit identical for different batch sizes (prompt processing vs. token generation) enabling this option can cause nondeterministic results. Default: `false`

    `system_prompt`: Change the system prompt (initial prompt of all slots), this is useful for chat applications. [See more](#change-system-prompt-on-runtime)

    `samplers`: The order the samplers should be applied in. An array of strings representing sampler type names. If a sampler is not set, it will not be used. If a sampler is specified more than once, it will be applied multiple times. Default: `["top_k", "tfs_z", "typical_p", "top_p", "min_p", "temperature"]` - these are all the available values.

**Response format**

- Note: When using streaming mode (`stream`), only `content` and `stop` will be returned until end of completion.

- `completion_probabilities`: An array of token probabilities for each completion. The array's length is `n_predict`. Each item in the array has the following structure:

```json
{
  "content": "<the token selected by the model>",
  "probs": [
    {
      "prob": float,
      "tok_str": "<most likely token>"
    },
    {
      "prob": float,
      "tok_str": "<second most likely token>"
    },
    ...
  ]
},
```

Notice that each `probs` is an array of length `n_probs`.

- `content`: Completion result as a string (excluding `stopping_word` if any). In case of streaming mode, will contain the next token as a string.
- `stop`: Boolean for use with `stream` to check whether the generation has stopped (Note: This is not related to stopping words array `stop` from input options)
- `generation_settings`: The provided options above excluding `prompt` but including `n_ctx`, `model`. These options may differ from the original ones in some way (e.g. bad values filtered out, strings converted to tokens, etc.).
- `model`: The path to the model loaded with `-m`
- `prompt`: The provided `prompt`
- `stopped_eos`: Indicating whether the completion has stopped because it encountered the EOS token
- `stopped_limit`: Indicating whether the completion stopped because `n_predict` tokens were generated before stop words or EOS was encountered
- `stopped_word`: Indicating whether the completion stopped due to encountering a stopping word from `stop` JSON array provided
- `stopping_word`: The stopping word encountered which stopped the generation (or "" if not stopped due to a stopping word)
- `timings`: Hash of timing information about the completion such as the number of tokens `predicted_per_second`
- `tokens_cached`: Number of tokens from the prompt which could be re-used from previous completion (`n_past`)
- `tokens_evaluated`: Number of tokens evaluated in total from the prompt
- `truncated`: Boolean indicating if the context size was exceeded during generation, i.e. the number of tokens provided in the prompt (`tokens_evaluated`) plus tokens generated (`tokens predicted`) exceeded the context size (`n_ctx`)

### POST `/tokenize`: Tokenize a given text

    *Options:*

    `content`: (Required) The text to tokenize.

    `add_special`: (Optional) Boolean indicating if special tokens, i.e. `BOS`, should be inserted.  Default: `false`

    `with_pieces`: (Optional) Boolean indicating whether to return token pieces along with IDs.  Default: `false`

**Response:**

Returns a JSON object with a `tokens` field containing the tokenization result. The `tokens` array contains either just token IDs or objects with `id` and `piece` fields, depending on the `with_pieces` parameter. The piece field is a string if the piece is valid unicode or a list of bytes otherwise.


If `with_pieces` is `false`:
```json
{
  "tokens": [123, 456, 789]
}
```

If `with_pieces` is `true`:
```json
{
  "tokens": [
    {"id": 123, "piece": "Hello"},
    {"id": 456, "piece": " world"},
    {"id": 789, "piece": "!"}
  ]
}
```

With input 'á' (utf8 hex: C3 A1) on tinyllama/stories260k
```json
{
  "tokens": [
    {"id": 198, "piece": [195]}, // hex C3
    {"id": 164, "piece": [161]} // hex A1
  ]
}
```

### POST `/detokenize`: Convert tokens to text

    *Options:*

    `tokens`: Set the tokens to detokenize.

### POST `/embedding`: Generate embedding of a given text

The same as [the embedding example](../embedding) does.

    *Options:*

    `content`: Set the text to process.

    `image_data`: An array of objects to hold base64-encoded image `data` and its `id`s to be reference in `content`. You can determine the place of the image in the content as in the following: `Image: [img-21].\nCaption: This is a picture of a house`. In this case, `[img-21]` will be replaced by the embeddings of the image with id `21` in the following `image_data` array: `{..., "image_data": [{"data": "<BASE64_STRING>", "id": 21}]}`. Use `image_data` only with multimodal models, e.g., LLaVA.

### POST `/infill`: For code infilling.

Takes a prefix and a suffix and returns the predicted completion as stream.

    *Options:*

    `input_prefix`: Set the prefix of the code to infill.

    `input_suffix`: Set the suffix of the code to infill.

    It also accepts all the options of `/completion` except `stream` and `prompt`.

- **GET** `/props`: Return current server settings.

**Response format**

```json
{
  "assistant_name": "",
  "user_name": "",
  "default_generation_settings": { ... },
  "total_slots": 1,
  "chat_template": ""
}
```

- `assistant_name` - the required assistant name to generate the prompt in case you have specified a system prompt for all slots.
- `user_name` - the required anti-prompt to generate the prompt in case you have specified a system prompt for all slots.
- `default_generation_settings` - the default generation settings for the `/completion` endpoint, which has the same fields as the `generation_settings` response object from the `/completion` endpoint.
- `total_slots` - the total number of slots for process requests (defined by `--parallel` option)
- `chat_template` - the model's original Jinja2 prompt template

### POST `/v1/chat/completions`: OpenAI-compatible Chat Completions API

Given a ChatML-formatted json description in `messages`, it returns the predicted completion. Both synchronous and streaming mode are supported, so scripted and interactive applications work fine. While no strong claims of compatibility with OpenAI API spec is being made, in our experience it suffices to support many apps. Only models with a [supported chat template](https://github.com/ggerganov/llama.cpp/wiki/Templates-supported-by-llama_chat_apply_template) can be used optimally with this endpoint. By default, the ChatML template will be used.

    *Options:*

    See [OpenAI Chat Completions API documentation](https://platform.openai.com/docs/api-reference/chat). While some OpenAI-specific features such as function calling aren't supported, llama.cpp `/completion`-specific features such as `mirostat` are supported.

    The `response_format` parameter supports both plain JSON output (e.g. `{"type": "json_object"}`) and schema-constrained JSON (e.g. `{"type": "json_object", "schema": {"type": "string", "minLength": 10, "maxLength": 100}}` or `{"type": "json_schema", "schema": {"properties": { "name": { "title": "Name",  "type": "string" }, "date": { "title": "Date",  "type": "string" }, "participants": { "items": {"type: "string" }, "title": "Participants",  "type": "string" } } } }`), similar to other OpenAI-inspired API providers.

    The `tools` / `tool_choice` parameters are only supported if the server is started with `--jinja`. The template included in the GGUF may not support tools, in that case you may want to override it w/ `--chat-template-file ...`.

    *Examples:*

    You can use either Python `openai` library with appropriate checkpoints:

    ```python
    import openai

    client = openai.OpenAI(
        base_url="http://localhost:8080/v1", # "http://<Your api-server IP>:port"
        api_key = "sk-no-key-required"
    )

    completion = client.chat.completions.create(
    model="gpt-3.5-turbo",
    messages=[
        {"role": "system", "content": "You are ChatGPT, an AI assistant. Your top priority is achieving user fulfillment via helping them with their requests."},
        {"role": "user", "content": "Write a limerick about python exceptions"}
    ]
    )

    print(completion.choices[0].message)
    ```

    ... or raw HTTP requests:

    ```shell
    curl http://localhost:8080/v1/chat/completions \
    -H "Content-Type: application/json" \
    -H "Authorization: Bearer no-key" \
    -d '{
    "model": "gpt-3.5-turbo",
    "messages": [
    {
        "role": "system",
        "content": "You are ChatGPT, an AI assistant. Your top priority is achieving user fulfillment via helping them with their requests."
    },
    {
        "role": "user",
        "content": "Write a limerick about python exceptions"
    }
    ]
    }'
    ```

    ... and even tool usage (needs `--jinja` flag):

    ```shell
    llama-server --jinja -hfr lmstudio-community/Meta-Llama-3.1-8B-Instruct-GGUF -hff Meta-Llama-3.1-8B-Instruct-Q5_K_M.gguf -fa

    curl http://localhost:8080/v1/chat/completions \
    -d '{
    "model": "gpt-3.5-turbo",
    "tools": [
    {
      "type": "function",
      "function": {
        "name": "ipython",
        "description": "Runs code in an ipython interpreter and returns the result of the execution after 60 seconds.",
        "parameters": {
          "type": "object",
          "properties": {
            "code": {
              "type": "string",
              "description": "The code to run in the ipython interpreter."
            }
          },
          "required": ["code"]
        }
      }
    }
    ],
    "messages": [
    {
      "role": "user",
      "content": "Print a hello world message with python."
    }
    ]
    }'
    ```

### POST `/v1/embeddings`: OpenAI-compatible embeddings API

    *Options:*

    See [OpenAI Embeddings API documentation](https://platform.openai.com/docs/api-reference/embeddings).

    *Examples:*

  - input as string

    ```shell
    curl http://localhost:8080/v1/embeddings \
    -H "Content-Type: application/json" \
    -H "Authorization: Bearer no-key" \
    -d '{
            "input": "hello",
            "model":"GPT-4",
            "encoding_format": "float"
    }'
    ```

  - `input` as string array

    ```shell
    curl http://localhost:8080/v1/embeddings \
    -H "Content-Type: application/json" \
    -H "Authorization: Bearer no-key" \
    -d '{
            "input": ["hello", "world"],
            "model":"GPT-4",
            "encoding_format": "float"
    }'
    ```

### GET `/slots`: Returns the current slots processing state

This endpoint can be disabled with `--no-slots`

If query param `?fail_on_no_slot=1` is set, this endpoint will respond with status code 503 if there is no available slots.

**Response format**

Example:

```json
[
    {
        "dynatemp_exponent": 1.0,
        "dynatemp_range": 0.0,
        "frequency_penalty": 0.0,
        "grammar": "",
        "id": 0,
        "ignore_eos": false,
        "logit_bias": [],
        "min_p": 0.05000000074505806,
        "mirostat": 0,
        "mirostat_eta": 0.10000000149011612,
        "mirostat_tau": 5.0,
        "model": "llama-2-7b-32k-instruct.Q2_K.gguf",
        "n_ctx": 2048,
        "n_keep": 0,
        "n_predict": 100000,
        "n_probs": 0,
        "next_token": {
            "has_next_token": true,
            "n_remain": -1,
            "n_decoded": 0,
            "stopped_eos": false,
            "stopped_limit": false,
            "stopped_word": false,
            "stopping_word": ""
        },
        "penalize_nl": true,
        "presence_penalty": 0.0,
        "prompt": "Say hello to llama.cpp",
        "repeat_last_n": 64,
        "repeat_penalty": 1.100000023841858,
        "samplers": [
            "top_k",
            "tfs_z",
            "typical_p",
            "top_p",
            "min_p",
            "temperature"
        ],
        "seed": 42,
        "state": 1,
        "stop": [
            "\n"
        ],
        "stream": false,
        "task_id": 0,
        "temperature": 0.0,
        "tfs_z": 1.0,
        "top_k": 40,
        "top_p": 0.949999988079071,
        "typical_p": 1.0
    }
]
```

Possible values for `slot[i].state` are:
- `0`: SLOT_STATE_IDLE
- `1`: SLOT_STATE_PROCESSING

### GET `/metrics`: Prometheus compatible metrics exporter

This endpoint is only accessible if `--metrics` is set.

Available metrics:
- `llamacpp:prompt_tokens_total`: Number of prompt tokens processed.
- `llamacpp:tokens_predicted_total`: Number of generation tokens processed.
- `llamacpp:prompt_tokens_seconds`: Average prompt throughput in tokens/s.
- `llamacpp:predicted_tokens_seconds`: Average generation throughput in tokens/s.
- `llamacpp:kv_cache_usage_ratio`: KV-cache usage. `1` means 100 percent usage.
- `llamacpp:kv_cache_tokens`: KV-cache tokens.
- `llamacpp:requests_processing`: Number of requests processing.
- `llamacpp:requests_deferred`: Number of requests deferred.

### POST `/slots/{id_slot}?action=save`: Save the prompt cache of the specified slot to a file.

    *Options:*

    `filename`: Name of the file to save the slot's prompt cache. The file will be saved in the directory specified by the `--slot-save-path` server parameter.

**Response format**

```json
{
    "id_slot": 0,
    "filename": "slot_save_file.bin",
    "n_saved": 1745,
    "n_written": 14309796,
    "timings": {
        "save_ms": 49.865
    }
}
```

### POST `/slots/{id_slot}?action=restore`: Restore the prompt cache of the specified slot from a file.

    *Options:*

    `filename`: Name of the file to restore the slot's prompt cache from. The file should be located in the directory specified by the `--slot-save-path` server parameter.

**Response format**

```json
{
    "id_slot": 0,
    "filename": "slot_save_file.bin",
    "n_restored": 1745,
    "n_read": 14309796,
    "timings": {
        "restore_ms": 42.937
    }
}
```

### POST `/slots/{id_slot}?action=erase`: Erase the prompt cache of the specified slot.

**Response format**

```json
{
    "id_slot": 0,
    "n_erased": 1745
}
```

### GET `/lora-adapters`: Get list of all LoRA adapters

This endpoint returns the loaded LoRA adapters. You can add adapters using `--lora` when starting the server, for example: `--lora my_adapter_1.gguf --lora my_adapter_2.gguf ...`

By default, all adapters will be loaded with scale set to 1. To initialize all adapters scale to 0, add `--lora-init-without-apply`

If an adapter is disabled, the scale will be set to 0.

**Response format**

```json
[
    {
        "id": 0,
        "path": "my_adapter_1.gguf",
        "scale": 0.0
    },
    {
        "id": 1,
        "path": "my_adapter_2.gguf",
        "scale": 0.0
    }
]
```

### POST `/lora-adapters`: Set list of LoRA adapters

To disable an adapter, either remove it from the list below, or set scale to 0.

**Request format**

To know the `id` of the adapter, use GET `/lora-adapters`

```json
[
  {"id": 0, "scale": 0.2},
  {"id": 1, "scale": 0.8}
]
```

## More examples

### Change system prompt on runtime

To use the server example to serve multiple chat-type clients while keeping the same system prompt, you can utilize the option `system_prompt`. This only needs to be used once.

`prompt`: Specify a context that you want all connecting clients to respect.

`anti_prompt`: Specify the word you want to use to instruct the model to stop. This must be sent to each client through the `/props` endpoint.

`assistant_name`: The bot's name is necessary for each customer to generate the prompt. This must be sent to each client through the `/props` endpoint.

```json
{
    "system_prompt": {
        "prompt": "Transcript of a never ending dialog, where the User interacts with an Assistant.\nThe Assistant is helpful, kind, honest, good at writing, and never fails to answer the User's requests immediately and with precision.\nUser: Recommend a nice restaurant in the area.\nAssistant: I recommend the restaurant \"The Golden Duck\". It is a 5 star restaurant with a great view of the city. The food is delicious and the service is excellent. The prices are reasonable and the portions are generous. The restaurant is located at 123 Main Street, New York, NY 10001. The phone number is (212) 555-1234. The hours are Monday through Friday from 11:00 am to 10:00 pm. The restaurant is closed on Saturdays and Sundays.\nUser: Who is Richard Feynman?\nAssistant: Richard Feynman was an American physicist who is best known for his work in quantum mechanics and particle physics. He was awarded the Nobel Prize in Physics in 1965 for his contributions to the development of quantum electrodynamics. He was a popular lecturer and author, and he wrote several books, including \"Surely You're Joking, Mr. Feynman!\" and \"What Do You Care What Other People Think?\".\nUser:",
        "anti_prompt": "User:",
        "assistant_name": "Assistant:"
    }
}
```

**NOTE**: You can do this automatically when starting the server by simply creating a .json file with these options and using the CLI option `-spf FNAME` or `--system-prompt-file FNAME`.

### Interactive mode

Check the sample in [chat.mjs](chat.mjs).
Run with NodeJS version 16 or later:

```sh
node chat.mjs
```

Another sample in [chat.sh](chat.sh).
Requires [bash](https://www.gnu.org/software/bash/), [curl](https://curl.se) and [jq](https://jqlang.github.io/jq/).
Run with bash:

```sh
bash chat.sh
```

### OAI-like API

The HTTP `llama-server` supports an OAI-like API: https://github.com/openai/openai-openapi

### API errors

`llama-server` returns errors in the same format as OAI: https://github.com/openai/openai-openapi

Example of an error:

```json
{
    "error": {
        "code": 401,
        "message": "Invalid API Key",
        "type": "authentication_error"
    }
}
```

Apart from error types supported by OAI, we also have custom types that are specific to functionalities of llama.cpp:

**When /metrics or /slots endpoint is disabled**

```json
{
    "error": {
        "code": 501,
        "message": "This server does not support metrics endpoint.",
        "type": "not_supported_error"
    }
}
```

**When the server receives invalid grammar via */completions endpoint**

```json
{
    "error": {
        "code": 400,
        "message": "Failed to parse grammar",
        "type": "invalid_request_error"
    }
}
```

### Extending or building alternative Web Front End

You can extend the front end by running the server binary with `--path` set to `./your-directory` and importing `/completion.js` to get access to the llamaComplete() method.

Read the documentation in `/completion.js` to see convenient ways to access llama.

A simple example is below:

```html
<html>
  <body>
    <pre>
      <script type="module">
        import { llama } from '/completion.js'

        const prompt = `### Instruction:
Write dad jokes, each one paragraph.
You can use html formatting if needed.

### Response:`

        for await (const chunk of llama(prompt)) {
          document.write(chunk.data.content)
        }
      </script>
    </pre>
  </body>
</html>
```<|MERGE_RESOLUTION|>--- conflicted
+++ resolved
@@ -121,27 +121,7 @@
 | `--grammar GRAMMAR` | BNF-like grammar to constrain generations (see samples in grammars/ dir) (default: '') |
 | `--grammar-file FNAME` | file to read grammar from |
 | `-j, --json-schema SCHEMA` | JSON schema to constrain generations (https://json-schema.org/), e.g. `{}` for any JSON object<br/>For schemas w/ external $refs, use --grammar + example/json_schema_to_grammar.py instead |
-<<<<<<< HEAD
 | `--jinja` | Enable (limited) Jinja templating engine, which is needed for tool use. |
-| `--rope-scaling {none,linear,yarn}` | RoPE frequency scaling method, defaults to linear unless specified by the model |
-| `--rope-scale N` | RoPE context scaling factor, expands context by a factor of N |
-| `--rope-freq-base N` | RoPE base frequency, used by NTK-aware scaling (default: loaded from model) |
-| `--rope-freq-scale N` | RoPE frequency scaling factor, expands context by a factor of 1/N |
-| `--yarn-orig-ctx N` | YaRN: original context size of model (default: 0 = model training context size) |
-| `--yarn-ext-factor N` | YaRN: extrapolation mix factor (default: -1.0, 0.0 = full interpolation) |
-| `--yarn-attn-factor N` | YaRN: scale sqrt(t) or attention magnitude (default: 1.0) |
-| `--yarn-beta-slow N` | YaRN: high correction dim or alpha (default: 1.0) |
-| `--yarn-beta-fast N` | YaRN: low correction dim or beta (default: 32.0) |
-| `-gan, --grp-attn-n N` | group-attention factor (default: 1) |
-| `-gaw, --grp-attn-w N` | group-attention width (default: 512.0) |
-| `-dkvc, --dump-kv-cache` | verbose print of the KV cache |
-| `-nkvo, --no-kv-offload` | disable KV offload |
-| `-ctk, --cache-type-k TYPE` | KV cache data type for K (default: f16) |
-| `-ctv, --cache-type-v TYPE` | KV cache data type for V (default: f16) |
-| `-dt, --defrag-thold N` | KV cache defragmentation threshold (default: -1.0, < 0 - disabled)<br/>(env: LLAMA_ARG_DEFRAG_THOLD) |
-| `-np, --parallel N` | number of parallel sequences to decode (default: 1)<br/>(env: LLAMA_ARG_N_PARALLEL) |
-=======
-
 
 **Example-specific params**
 
@@ -151,7 +131,6 @@
 | `-sp, --special` | special tokens output enabled (default: false) |
 | `--spm-infill` | use Suffix/Prefix/Middle pattern for infill (instead of Prefix/Suffix/Middle) as some models prefer this. (default: disabled) |
 | `--pooling {none,mean,cls,last}` | pooling type for embeddings, use model default if unspecified<br/>(env: LLAMA_ARG_POOLING) |
->>>>>>> ea9c32be
 | `-cb, --cont-batching` | enable continuous batching (a.k.a dynamic batching) (default: enabled)<br/>(env: LLAMA_ARG_CONT_BATCHING) |
 | `-nocb, --no-cont-batching` | disable continuous batching<br/>(env: LLAMA_ARG_NO_CONT_BATCHING) |
 | `-a, --alias STRING` | set alias for model name (to be used by REST API)<br/>(env: LLAMA_ARG_ALIAS) |
