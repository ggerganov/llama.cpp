--- conflicted
+++ resolved
@@ -3,11 +3,7 @@
 The example demonstrates batched generation from a given prompt
 
 ```bash
-<<<<<<< HEAD
-./batched -m ./models/llama-7b-v2/ggml-model-f16.gguf -p "Hello my name is" -np 4
-=======
 ./llama-batched -m ./models/llama-7b-v2/ggml-model-f16.gguf -p "Hello my name is" -np 4
->>>>>>> f8ec8877
 
 ...
 
