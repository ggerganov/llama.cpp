--- conflicted
+++ resolved
@@ -66,11 +66,8 @@
     return n_threads > 0 ? (n_threads <= 4 ? n_threads : n_threads / 2) : 4;
 }
 
-<<<<<<< HEAD
+bool gpt_params_parse(int argc, char ** argv, gpt_params & params) {
     bool ethreads_set = false;
-=======
-bool gpt_params_parse(int argc, char ** argv, gpt_params & params) {
->>>>>>> f4cef87e
     bool invalid_param = false;
     std::string arg;
     gpt_params default_params;
