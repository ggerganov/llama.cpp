--- conflicted
+++ resolved
@@ -196,18 +196,10 @@
         else if (arg == "--prompt-cache-all")
         {
             params.prompt_cache_all = true;
-<<<<<<< HEAD
-        }
-        else if (arg == "-f" || arg == "--file")
-        {
-            if (++i >= argc)
-            {
-=======
         } else if (arg == "--prompt-cache-ro") {
             params.prompt_cache_ro = true;
         } else if (arg == "-f" || arg == "--file") {
             if (++i >= argc) {
->>>>>>> 72ff5282
                 invalid_param = true;
                 break;
             }
@@ -381,13 +373,6 @@
                 break;
             }
             params.model = argv[i];
-<<<<<<< HEAD
-        }
-        else if (arg == "--lora")
-        {
-            if (++i >= argc)
-            {
-=======
         } else if (arg == "-a" || arg == "--alias") {
             if (++i >= argc) {
                 invalid_param = true;
@@ -396,7 +381,6 @@
             params.model_alias = argv[i];
         } else if (arg == "--lora") {
             if (++i >= argc) {
->>>>>>> 72ff5282
                 invalid_param = true;
                 break;
             }
@@ -449,11 +433,6 @@
             }
 #ifdef LLAMA_SUPPORTS_GPU_OFFLOAD
             params.n_gpu_layers = std::stoi(argv[i]);
-<<<<<<< HEAD
-        }
-        else if (arg == "--no-mmap")
-        {
-=======
 #else
             fprintf(stderr, "warning: not compiled with GPU offload support, --n-gpu-layers option will be ignored\n");
             fprintf(stderr, "warning: see main README.md for information on enabling GPU BLAS support\n");
@@ -493,21 +472,14 @@
       fprintf(stderr, "warning: llama.cpp was compiled without cuBLAS. It is not possible to set a tensor split.\n");
 #endif // GGML_USE_CUBLAS
         } else if (arg == "--no-mmap") {
->>>>>>> 72ff5282
             params.use_mmap = false;
         }
         else if (arg == "--mtest")
         {
             params.mem_test = true;
-<<<<<<< HEAD
-        }
-        else if (arg == "--verbose-prompt")
-        {
-=======
         } else if (arg == "--export") {
             params.export_cgraph = true;
         } else if (arg == "--verbose-prompt") {
->>>>>>> 72ff5282
             params.verbose_prompt = true;
         }
         else if (arg == "-r" || arg == "--reverse-prompt")
@@ -764,16 +736,6 @@
 {
     auto lparams = llama_context_default_params();
 
-<<<<<<< HEAD
-    lparams.n_ctx = params.n_ctx;
-    lparams.n_gpu_layers = params.n_gpu_layers;
-    lparams.seed = params.seed;
-    lparams.f16_kv = params.memory_f16;
-    lparams.use_mmap = params.use_mmap;
-    lparams.use_mlock = params.use_mlock;
-    lparams.logits_all = params.perplexity;
-    lparams.embedding = params.embedding;
-=======
     lparams.n_ctx        = params.n_ctx;
     lparams.n_batch      = params.n_batch;
     lparams.n_gpu_layers = params.n_gpu_layers;
@@ -785,7 +747,6 @@
     lparams.use_mlock    = params.use_mlock;
     lparams.logits_all   = params.perplexity;
     lparams.embedding    = params.embedding;
->>>>>>> 72ff5282
 
     llama_context *lctx = llama_init_from_file(params.model.c_str(), lparams);
 
