--- conflicted
+++ resolved
@@ -127,12 +127,7 @@
 
     const int max_tgt_len = params.n_predict < 0 ? 256 : params.n_predict;
 
-<<<<<<< HEAD
-    // GG: are we sure that there should be a trailing whitespace at the end of this string?
-    eval_string(ctx_llama, "A chat between a curious human and an artificial intelligence assistant. The assistant gives helpful, detailed, and polite answers to the human's questions.\nUSER: ", params.n_batch, &n_past);
-=======
-    eval_string(ctx_llama, "A chat between a curious human and an artificial intelligence assistant.  The assistant gives helpful, detailed, and polite answers to the human's questions.\nUSER:", params.n_batch, &n_past, true);
->>>>>>> 281ef73c
+    eval_string(ctx_llama, "A chat between a curious human and an artificial intelligence assistant. The assistant gives helpful, detailed, and polite answers to the human's questions.\nUSER:", params.n_batch, &n_past, true);
     eval_image_embd(ctx_llama, image_embd, n_img_pos, params.n_batch, &n_past);
     eval_string(ctx_llama, (params.prompt + "\nASSISTANT:").c_str(), params.n_batch, &n_past, false);
 
