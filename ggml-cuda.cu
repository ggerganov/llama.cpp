--- conflicted
+++ resolved
@@ -9213,15 +9213,9 @@
 
     if (src1_convert_f16) {
         src1_dfloat = src1_dfloat_a.alloc(ne00);
-<<<<<<< HEAD
-        ggml_cpy_f32_f16_cuda((const char *) src1_ddf_i, (char *) src1_dfloat, ne00,
-                                ne00, 1, sizeof(float), 0, 0,
-                                ne00, 1, sizeof(half),  0, 0, 0, 0, 0, 0, stream);
-=======
         const to_fp16_cuda_t to_fp16_cuda = ggml_get_to_fp16_cuda(src1->type);
         GGML_ASSERT(to_fp16_cuda != nullptr);
         to_fp16_cuda(src1_ddf_i, src1_dfloat, ne00, stream);
->>>>>>> 8ca511ca
     }
 #else
     const dfloat * src1_dfloat = (const dfloat *) src1_ddf_i; // dfloat == float, no conversion
