--- conflicted
+++ resolved
@@ -2976,10 +2976,6 @@
     const int n_dims = ((int32_t *) src1->data)[1];
     const int mode   = ((int32_t *) src1->data)[2];
     const int n_ctx  = ((int32_t *) src1->data)[3];
-<<<<<<< HEAD
-    GGML_ASSERT(mode == 0);
-=======
->>>>>>> a6803cab
 
     const float theta_scale = get_theta_scale(n_dims,n_past,n_ctx);
     const float p0 = ((mode & 1) == 0 ? n_past + i02 : i02);
