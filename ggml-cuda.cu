#include <algorithm>
#include <assert.h>
#include <atomic>
#include <cinttypes>
#include <cstddef>
#include <cstdint>
#include <float.h>
#include <limits>
#include <stdint.h>
#include <stdio.h>
#include <vector>


#if defined(GGML_USE_HIPBLAS)
#include <hip/hip_runtime.h>
#include <hipblas/hipblas.h>
#include <hip/hip_fp16.h>
#ifdef __HIP_PLATFORM_AMD__
// for rocblas_initialize()
#include "rocblas/rocblas.h"
#endif // __HIP_PLATFORM_AMD__
#define CUBLAS_COMPUTE_16F HIPBLAS_R_16F
#define CUBLAS_COMPUTE_32F HIPBLAS_R_32F
#define CUBLAS_COMPUTE_32F_FAST_16F HIPBLAS_R_32F
#define CUBLAS_GEMM_DEFAULT HIPBLAS_GEMM_DEFAULT
#define CUBLAS_GEMM_DEFAULT_TENSOR_OP HIPBLAS_GEMM_DEFAULT
#define CUBLAS_OP_N HIPBLAS_OP_N
#define CUBLAS_OP_T HIPBLAS_OP_T
#define CUBLAS_STATUS_SUCCESS HIPBLAS_STATUS_SUCCESS
#define CUBLAS_TF32_TENSOR_OP_MATH 0
#define CUDA_R_16F  HIPBLAS_R_16F
#define CUDA_R_32F  HIPBLAS_R_32F
#define __shfl_xor_sync(mask, var, laneMask, width) __shfl_xor(var, laneMask, width)
#define cublasComputeType_t hipblasDatatype_t //deprecated, new hipblasComputeType_t not in 5.6
#define cublasCreate hipblasCreate
#define cublasGemmEx hipblasGemmEx
#define cublasGemmBatchedEx hipblasGemmBatchedEx
#define cublasGemmStridedBatchedEx hipblasGemmStridedBatchedEx
#define cublasHandle_t hipblasHandle_t
#define cublasSetMathMode(handle, mode) CUBLAS_STATUS_SUCCESS
#define cublasSetStream hipblasSetStream
#define cublasSgemm hipblasSgemm
#define cublasStatus_t hipblasStatus_t
#define cudaDataType_t hipblasDatatype_t //deprecated, new hipblasDatatype not in 5.6
#define cudaDeviceCanAccessPeer hipDeviceCanAccessPeer
#define cudaDeviceDisablePeerAccess hipDeviceDisablePeerAccess
#define cudaDeviceEnablePeerAccess hipDeviceEnablePeerAccess
#define cudaDeviceProp hipDeviceProp_t
#define cudaDeviceSynchronize hipDeviceSynchronize
#define cudaError_t hipError_t
#define cudaEventCreateWithFlags hipEventCreateWithFlags
#define cudaEventDisableTiming hipEventDisableTiming
#define cudaEventRecord hipEventRecord
#define cudaEvent_t hipEvent_t
#define cudaEventDestroy hipEventDestroy
#define cudaFree hipFree
#define cudaFreeHost hipHostFree
#define cudaGetDevice hipGetDevice
#define cudaGetDeviceCount hipGetDeviceCount
#define cudaGetDeviceProperties hipGetDeviceProperties
#define cudaGetErrorString hipGetErrorString
#define cudaGetLastError hipGetLastError
#ifdef GGML_HIP_UMA
#define cudaMalloc hipMallocManaged
#define cudaMallocHost(ptr, size) hipHostMalloc(ptr, size)
#else
#define cudaMalloc hipMalloc
#define cudaMallocHost(ptr, size) hipHostMalloc(ptr, size, hipHostMallocDefault)
#endif
#define cudaMemcpy hipMemcpy
#define cudaMemcpy2DAsync hipMemcpy2DAsync
#define cudaMemcpyAsync hipMemcpyAsync
#define cudaMemcpyDeviceToDevice hipMemcpyDeviceToDevice
#define cudaMemcpyDeviceToHost hipMemcpyDeviceToHost
#define cudaMemcpyHostToDevice hipMemcpyHostToDevice
#define cudaMemcpyKind hipMemcpyKind
#define cudaMemset hipMemset
#define cudaMemsetAsync hipMemsetAsync
#define cudaOccupancyMaxPotentialBlockSize hipOccupancyMaxPotentialBlockSize
#define cudaSetDevice hipSetDevice
#define cudaStreamCreateWithFlags hipStreamCreateWithFlags
#define cudaStreamFireAndForget hipStreamFireAndForget
#define cudaStreamNonBlocking hipStreamNonBlocking
#define cudaStreamSynchronize hipStreamSynchronize
#define cudaStreamWaitEvent(stream, event, flags) hipStreamWaitEvent(stream, event, flags)
#define cudaStream_t hipStream_t
#define cudaSuccess hipSuccess
#define __trap abort
#define CUBLAS_STATUS_SUCCESS HIPBLAS_STATUS_SUCCESS
#define CUBLAS_STATUS_NOT_INITIALIZED HIPBLAS_STATUS_NOT_INITIALIZED
#define CUBLAS_STATUS_ALLOC_FAILED HIPBLAS_STATUS_ALLOC_FAILED
#define CUBLAS_STATUS_INVALID_VALUE HIPBLAS_STATUS_INVALID_VALUE
#define CUBLAS_STATUS_ARCH_MISMATCH HIPBLAS_STATUS_ARCH_MISMATCH
#define CUBLAS_STATUS_MAPPING_ERROR HIPBLAS_STATUS_MAPPING_ERROR
#define CUBLAS_STATUS_EXECUTION_FAILED HIPBLAS_STATUS_EXECUTION_FAILED
#define CUBLAS_STATUS_INTERNAL_ERROR HIPBLAS_STATUS_INTERNAL_ERROR
#define CUBLAS_STATUS_NOT_SUPPORTED HIPBLAS_STATUS_NOT_SUPPORTED
#else
#include <cuda_runtime.h>
#include <cuda.h>
#include <cublas_v2.h>
#include <cuda_fp16.h>

#if CUDART_VERSION < 11020
#define CUBLAS_TF32_TENSOR_OP_MATH CUBLAS_TENSOR_OP_MATH
#define CUBLAS_COMPUTE_16F CUDA_R_16F
#define CUBLAS_COMPUTE_32F CUDA_R_32F
#define cublasComputeType_t cudaDataType_t
#endif // CUDART_VERSION < 11020

#endif // defined(GGML_USE_HIPBLAS)

#include "ggml-cuda.h"
#include "ggml.h"
#include "ggml-backend-impl.h"

#define MIN_CC_DP4A   610 // minimum compute capability for __dp4a, an intrinsic for byte-wise dot products
#define CC_VOLTA      700
#define CC_OFFSET_AMD 1000000
#define CC_RDNA2      (CC_OFFSET_AMD + 1030)

#define GGML_CUDA_MAX_NODES 8192

// define this if you want to always fallback to MMQ kernels and not use cuBLAS for matrix multiplication
// on modern hardware, using cuBLAS is recommended as it utilizes F16 tensor cores which are very performant
// for large computational tasks. the drawback is that this requires some extra amount of VRAM:
// -  7B quantum model: +100-200 MB
// - 13B quantum model: +200-400 MB
//
#define GGML_CUDA_FORCE_MMQ

// TODO: improve this to be correct for more hardware
//       for example, currently fails for GeForce GTX 1660 which is TURING arch (> VOLTA) but does not have tensor cores
//       probably other such cases, and not sure what happens on AMD hardware
#if !defined(GGML_CUDA_FORCE_MMQ)
#define CUDA_USE_TENSOR_CORES
#endif

// max batch size to use MMQ kernels when tensor cores are available
#define MMQ_MAX_BATCH_SIZE 32

#if defined(GGML_USE_HIPBLAS)
#define __CUDA_ARCH__ 1300

#if defined(__gfx1100__) || defined(__gfx1101__) || defined(__gfx1102__) || defined(__gfx1103__) || \
    defined(__gfx1150__) || defined(__gfx1151__)
#define RDNA3
#endif

#if defined(__gfx1030__) || defined(__gfx1031__) || defined(__gfx1032__) || defined(__gfx1033__) || \
    defined(__gfx1034__) || defined(__gfx1035__) || defined(__gfx1036__) || defined(__gfx1037__)
#define RDNA2
#endif

#ifndef __has_builtin
    #define __has_builtin(x) 0
#endif

typedef int8_t int8x4_t __attribute__((ext_vector_type(4)));
static __device__ __forceinline__ int __vsubss4(const int a, const int b) {
    const int8x4_t va = reinterpret_cast<const int8x4_t&>(a);
    const int8x4_t vb = reinterpret_cast<const int8x4_t&>(b);
#if __has_builtin(__builtin_elementwise_sub_sat)
    const int8x4_t c = __builtin_elementwise_sub_sat(va, vb);
    return reinterpret_cast<const int&>(c);
#else
    int8x4_t c;
    int16_t tmp;
#pragma unroll
    for (int i = 0; i < 4; i++) {
        tmp = va[i] - vb[i];
        if(tmp > std::numeric_limits<int8_t>::max()) tmp = std::numeric_limits<int8_t>::max();
        if(tmp < std::numeric_limits<int8_t>::min()) tmp = std::numeric_limits<int8_t>::min();
        c[i] = tmp;
    }
    return reinterpret_cast<int&>(c);
#endif // __has_builtin(__builtin_elementwise_sub_sat)
}

static __device__ __forceinline__ int __dp4a(const int a, const int b, int c) {
#if defined(__gfx906__) || defined(__gfx908__) || defined(__gfx90a__) || defined(__gfx1030__)
    c = __builtin_amdgcn_sdot4(a, b, c, false);
#elif defined(__gfx1100__)
    c = __builtin_amdgcn_sudot4( true, a, true, b, c, false);
#elif defined(__gfx1010__) || defined(__gfx900__)
    int tmp1;
    int tmp2;
    asm("\n \
        v_mul_i32_i24 %1, sext(%3), sext(%4) dst_sel:DWORD dst_unused:UNUSED_PAD src0_sel:BYTE_0 src1_sel:BYTE_0 \n \
        v_mul_i32_i24 %2, sext(%3), sext(%4) dst_sel:DWORD dst_unused:UNUSED_PAD src0_sel:BYTE_1 src1_sel:BYTE_1 \n \
        v_add3_u32 %0, %1, %2, %0 \n \
        v_mul_i32_i24 %1, sext(%3), sext(%4) dst_sel:DWORD dst_unused:UNUSED_PAD src0_sel:BYTE_2 src1_sel:BYTE_2 \n \
        v_mul_i32_i24 %2, sext(%3), sext(%4) dst_sel:DWORD dst_unused:UNUSED_PAD src0_sel:BYTE_3 src1_sel:BYTE_3 \n \
        v_add3_u32 %0, %1, %2, %0 \n \
        "
        : "+v"(c), "=&v"(tmp1), "=&v"(tmp2)
        : "v"(a), "v"(b)
    );
#else
    const int8x4_t va = reinterpret_cast<const int8x4_t&>(a);
    const int8x4_t vb = reinterpret_cast<const int8x4_t&>(b);
    c += va[0] * vb[0] + va[1] * vb[1] + va[2] * vb[2] + va[3] * vb[3];
#endif
    return c;
}
#endif // defined(GGML_USE_HIPBLAS)

#if defined(_MSC_VER)
#pragma warning(disable: 4244 4267) // possible loss of data
#endif

static_assert(sizeof(half) == sizeof(ggml_fp16_t), "wrong fp16 size");

#if CUDART_VERSION >= 12000
    static const char * cublas_get_error_str(const cublasStatus_t err) {
        return cublasGetStatusString(err);
    }
#else
    static const char * cublas_get_error_str(const cublasStatus_t err) {
        switch (err) {
            case CUBLAS_STATUS_SUCCESS: return "CUBLAS_STATUS_SUCCESS";
            case CUBLAS_STATUS_NOT_INITIALIZED: return "CUBLAS_STATUS_NOT_INITIALIZED";
            case CUBLAS_STATUS_ALLOC_FAILED: return "CUBLAS_STATUS_ALLOC_FAILED";
            case CUBLAS_STATUS_INVALID_VALUE: return "CUBLAS_STATUS_INVALID_VALUE";
            case CUBLAS_STATUS_ARCH_MISMATCH: return "CUBLAS_STATUS_ARCH_MISMATCH";
            case CUBLAS_STATUS_MAPPING_ERROR: return "CUBLAS_STATUS_MAPPING_ERROR";
            case CUBLAS_STATUS_EXECUTION_FAILED: return "CUBLAS_STATUS_EXECUTION_FAILED";
            case CUBLAS_STATUS_INTERNAL_ERROR: return "CUBLAS_STATUS_INTERNAL_ERROR";
            case CUBLAS_STATUS_NOT_SUPPORTED: return "CUBLAS_STATUS_NOT_SUPPORTED";
            default: return "unknown error";
        }
    }
#endif // CUDART_VERSION >= 12000

[[noreturn]]
static void ggml_cuda_error(const char * stmt, const char * func, const char * file, const int line, const char * msg) {
    fprintf(stderr, "CUDA error: %s: %s\n", stmt, msg);
    fprintf(stderr, "  in function %s at %s:%d\n", func, file, line);
    GGML_ASSERT(!"CUDA error");
}

#define CUDA_CHECK(err)   do { auto err_ = (err); if (err_ != cudaSuccess)           ggml_cuda_error(#err, __func__, __FILE__, __LINE__, cudaGetErrorString(err_));   } while (0)
#define CUBLAS_CHECK(err) do { auto err_ = (err); if (err_ != CUBLAS_STATUS_SUCCESS) ggml_cuda_error(#err, __func__, __FILE__, __LINE__, cublas_get_error_str(err_)); } while (0)

#if !defined(GGML_USE_HIPBLAS)
static const char * cu_get_error_str(CUresult err) {
    const char * err_str;
    cuGetErrorString(err, &err_str);
    return err_str;
}
#define CU_CHECK(err)     do { auto err_ = (err); if (err_ != CUDA_SUCCESS)          ggml_cuda_error(#err, __func__, __FILE__, __LINE__, cu_get_error_str(err_));     } while (0)
#endif

#if CUDART_VERSION >= 11100
#define GGML_CUDA_ASSUME(x) __builtin_assume(x)
#else
#define GGML_CUDA_ASSUME(x)
#endif // CUDART_VERSION >= 11100

#ifdef GGML_CUDA_F16
typedef half dfloat; // dequantize float
typedef half2 dfloat2;
#else
typedef float dfloat; // dequantize float
typedef float2 dfloat2;
#endif //GGML_CUDA_F16

static __device__ __forceinline__ int get_int_from_int8(const int8_t * x8, const int & i32) {
    const uint16_t * x16 = (const uint16_t *) (x8 + sizeof(int) * i32); // assume at least 2 byte alignment

    int x32 = 0;
    x32 |= x16[0] <<  0;
    x32 |= x16[1] << 16;

    return x32;
}

static __device__ __forceinline__ int get_int_from_uint8(const uint8_t * x8, const int & i32) {
    const uint16_t * x16 = (const uint16_t *) (x8 + sizeof(int) * i32); // assume at least 2 byte alignment

    int x32 = 0;
    x32 |= x16[0] <<  0;
    x32 |= x16[1] << 16;

    return x32;
}

static __device__ __forceinline__ int get_int_from_int8_aligned(const int8_t * x8, const int & i32) {
    return *((const int *) (x8 + sizeof(int) * i32)); // assume at least 4 byte alignment
}

static __device__ __forceinline__ int get_int_from_uint8_aligned(const uint8_t * x8, const int & i32) {
    return *((const int *) (x8 + sizeof(int) * i32)); // assume at least 4 byte alignment
}

template<typename T>
using to_t_cuda_t = void (*)(const void * __restrict__ x, T * __restrict__ y, int k, cudaStream_t stream);
typedef to_t_cuda_t<float> to_fp32_cuda_t;
typedef to_t_cuda_t<half> to_fp16_cuda_t;

typedef void (*dequantize_kernel_t)(const void * vx, const int ib, const int iqs, dfloat2 & v);
typedef void (*dot_kernel_k_t)(const void * __restrict__ vx, const int ib, const int iqs, const float * __restrict__ y, float & v);
typedef void (*cpy_kernel_t)(const char * cx, char * cdst);
typedef void (*ggml_cuda_func_t)(const ggml_tensor * src0, const ggml_tensor * src1, ggml_tensor * dst);
typedef void (*ggml_cuda_op_mul_mat_t)(
    const ggml_tensor * src0, const ggml_tensor * src1, ggml_tensor * dst, const char * src0_dd_i, const float * src1_ddf_i,
    const char * src1_ddq_i, float * dst_dd_i, const int64_t row_low, const int64_t row_high, const int64_t src1_ncols,
    const int64_t src1_padded_row_size, const cudaStream_t & stream);
typedef void (*ggml_cuda_op_flatten_t)(
    const ggml_tensor * src0, const ggml_tensor * src1, ggml_tensor * dst,
    const float * src0_dd, const float * src1_dd, float * dst_dd, const cudaStream_t & main_stream);

// QK = number of values after dequantization
// QR = QK / number of values before dequantization
// QI = number of 32 bit integers before dequantization

#define QK4_0 32
#define QR4_0 2
#define QI4_0 (QK4_0 / (4 * QR4_0))
typedef struct {
    half    d;              // delta
    uint8_t qs[QK4_0 / 2];  // nibbles / quants
} block_q4_0;
static_assert(sizeof(block_q4_0) == sizeof(ggml_fp16_t) + QK4_0 / 2, "wrong q4_0 block size/padding");

#define QK4_1 32
#define QR4_1 2
#define QI4_1 (QK4_1 / (4 * QR4_1))
typedef struct {
    half2   dm;             // dm.x = delta, dm.y = min
    uint8_t qs[QK4_1 / 2];  // nibbles / quants
} block_q4_1;
static_assert(sizeof(block_q4_1) == sizeof(ggml_fp16_t) * 2 + QK4_1 / 2, "wrong q4_1 block size/padding");

#define QK5_0 32
#define QR5_0 2
#define QI5_0 (QK5_0 / (4 * QR5_0))
typedef struct {
    half d;                 // delta
    uint8_t qh[4];          // 5-th bit of quants
    uint8_t qs[QK5_0 / 2];  // nibbles / quants
} block_q5_0;
static_assert(sizeof(block_q5_0) == sizeof(ggml_fp16_t) + sizeof(uint32_t) + QK5_0 / 2, "wrong q5_0 block size/padding");

#define QK5_1 32
#define QR5_1 2
#define QI5_1 (QK5_1 / (4 * QR5_1))
typedef struct {
    half2 dm;               // dm.x = delta, dm.y = min
    uint8_t qh[4];          // 5-th bit of quants
    uint8_t qs[QK5_1 / 2];  // nibbles / quants
} block_q5_1;
static_assert(sizeof(block_q5_1) == 2 * sizeof(ggml_fp16_t) + sizeof(uint32_t) + QK5_1 / 2, "wrong q5_1 block size/padding");

#define QK8_0 32
#define QR8_0 1
#define QI8_0 (QK8_0 / (4 * QR8_0))
typedef struct {
    half    d;              // delta
    int8_t  qs[QK8_0];      // quants
} block_q8_0;
static_assert(sizeof(block_q8_0) == sizeof(ggml_fp16_t) + QK8_0, "wrong q8_0 block size/padding");

#define QK8_1 32
#define QR8_1 1
#define QI8_1 (QK8_1 / (4 * QR8_1))
typedef struct {
    half2   ds;             // ds.x = delta, ds.y = sum
    int8_t  qs[QK8_0];      // quants
} block_q8_1;
static_assert(sizeof(block_q8_1) == 2*sizeof(ggml_fp16_t) + QK8_0, "wrong q8_1 block size/padding");

typedef float (*vec_dot_q_cuda_t)(const void * __restrict__ vbq, const block_q8_1 * __restrict__ bq8_1, const int & iqs);
typedef void (*allocate_tiles_cuda_t)(int ** x_ql, half2 ** x_dm, int ** x_qh, int ** x_sc);
typedef void (*load_tiles_cuda_t)(
    const void * __restrict__ vx, int * __restrict__ x_ql, half2 * __restrict__ x_dm, int * __restrict__ x_qh,
    int * __restrict__ x_sc, const int & i_offset, const int & i_max, const int & k, const int & blocks_per_row);
typedef float (*vec_dot_q_mul_mat_cuda_t)(
    const int * __restrict__ x_ql, const half2 * __restrict__ x_dm, const int * __restrict__ x_qh, const int * __restrict__ x_sc,
    const int * __restrict__ y_qs, const half2 * __restrict__ y_ms, const int & i, const int & j, const int & k);

//================================= k-quants

#ifdef GGML_QKK_64
#define QK_K 64
#define K_SCALE_SIZE 4
#else
#define QK_K 256
#define K_SCALE_SIZE 12
#endif

#define QR2_K 4
#define QI2_K (QK_K / (4*QR2_K))
typedef struct {
    uint8_t scales[QK_K/16]; // scales and mins, quantized with 4 bits
    uint8_t qs[QK_K/4];      // quants
    half2 dm;                // super-block scale for quantized scales/mins
} block_q2_K;
static_assert(sizeof(block_q2_K) == 2*sizeof(ggml_fp16_t) + QK_K/16 + QK_K/4, "wrong q2_K block size/padding");

#define QR3_K 4
#define QI3_K (QK_K / (4*QR3_K))
typedef struct {
    uint8_t hmask[QK_K/8];     // quants - high bit
    uint8_t qs[QK_K/4];        // quants - low 2 bits
#ifdef GGML_QKK_64
    uint8_t scales[2]; // scales, quantized with 8 bits
#else
    uint8_t scales[K_SCALE_SIZE]; // scales, quantized with 6 bits
#endif
    half d;             // super-block scale
} block_q3_K;
//static_assert(sizeof(block_q3_K) == sizeof(ggml_fp16_t) + QK_K / 4 + QK_K / 8 + K_SCALE_SIZE, "wrong q3_K block size/padding");

#define QR4_K 2
#define QI4_K (QK_K / (4*QR4_K))
#ifdef GGML_QKK_64
typedef struct {
    half    dm[2];             // super-block scales/mins
    uint8_t scales[2];         // 4-bit block scales/mins
    uint8_t qs[QK_K/2];        // 4--bit quants
} block_q4_K;
static_assert(sizeof(block_q4_K) == sizeof(half2) + QK_K/2 + 2, "wrong q4_K block size/padding");
#else
typedef struct {
    half2 dm;                  // super-block scale for quantized scales/mins
    uint8_t scales[3*QK_K/64]; // scales, quantized with 6 bits
    uint8_t qs[QK_K/2];        // 4--bit quants
} block_q4_K;
static_assert(sizeof(block_q4_K) == 2*sizeof(ggml_fp16_t) + 3*QK_K/64 + QK_K/2, "wrong q4_K block size/padding");
#endif

#define QR5_K 2
#define QI5_K (QK_K / (4*QR5_K))
#ifdef GGML_QKK_64
typedef struct {
    half d;                  // super-block scale
    int8_t scales[QK_K/16];  // block scales
    uint8_t qh[QK_K/8];      // quants, high bit
    uint8_t qs[QK_K/2];      // quants, low 4 bits
} block_q5_K;
static_assert(sizeof(block_q5_K) == sizeof(ggml_fp16_t) + QK_K/2 + QK_K/8 + QK_K/16, "wrong q5_K block size/padding");
#else
typedef struct {
    half2 dm;                     // super-block scale for quantized scales/mins
    uint8_t scales[K_SCALE_SIZE]; // scales and mins, quantized with 6 bits
    uint8_t qh[QK_K/8];           // quants, high bit
    uint8_t qs[QK_K/2];           // quants, low 4 bits
} block_q5_K;
static_assert(sizeof(block_q5_K) == 2*sizeof(ggml_fp16_t) + K_SCALE_SIZE + QK_K/2 + QK_K/8, "wrong q5_K block size/padding");
#endif

#define QR6_K 2
#define QI6_K (QK_K / (4*QR6_K))
typedef struct {
    uint8_t ql[QK_K/2];   // quants, lower 4 bits
    uint8_t qh[QK_K/4];   // quants, upper 2 bits
    int8_t  scales[QK_K/16]; // scales
    half    d;         // delta
} block_q6_K;
static_assert(sizeof(block_q6_K) == sizeof(ggml_fp16_t) + 13*QK_K/16, "wrong q6_K block size/padding");

#define WARP_SIZE 32
#define MATRIX_ROW_PADDING 512 // last row of quant. matrices is a multiple of this to avoid out-of-bounds memory accesses

#define CUDA_GELU_BLOCK_SIZE 256
#define CUDA_SILU_BLOCK_SIZE 256
#define CUDA_TANH_BLOCK_SIZE 256
#define CUDA_RELU_BLOCK_SIZE 256
#define CUDA_SQR_BLOCK_SIZE 256
#define CUDA_CPY_BLOCK_SIZE 32
#define CUDA_SCALE_BLOCK_SIZE 256
#define CUDA_CLAMP_BLOCK_SIZE 256
#define CUDA_ROPE_BLOCK_SIZE 256
#define CUDA_SOFT_MAX_BLOCK_SIZE 1024
#define CUDA_ALIBI_BLOCK_SIZE 32
#define CUDA_DIAG_MASK_INF_BLOCK_SIZE 32
#define CUDA_QUANTIZE_BLOCK_SIZE 256
#define CUDA_DEQUANTIZE_BLOCK_SIZE 256
#define CUDA_GET_ROWS_BLOCK_SIZE 256
#define CUDA_UPSCALE_BLOCK_SIZE 256
#define CUDA_CONCAT_BLOCK_SIZE 256
#define CUDA_PAD_BLOCK_SIZE 256
#define CUDA_ACC_BLOCK_SIZE 256
#define CUDA_IM2COL_BLOCK_SIZE 256

// dmmv = dequantize_mul_mat_vec
#ifndef GGML_CUDA_DMMV_X
#define GGML_CUDA_DMMV_X 32
#endif
#ifndef GGML_CUDA_MMV_Y
#define GGML_CUDA_MMV_Y 1
#endif

#ifndef K_QUANTS_PER_ITERATION
#define K_QUANTS_PER_ITERATION 2
#else
static_assert(K_QUANTS_PER_ITERATION == 1 || K_QUANTS_PER_ITERATION == 2, "K_QUANTS_PER_ITERATION must be 1 or 2");
#endif

#ifndef GGML_CUDA_PEER_MAX_BATCH_SIZE
#define GGML_CUDA_PEER_MAX_BATCH_SIZE 128
#endif // GGML_CUDA_PEER_MAX_BATCH_SIZE

#define MUL_MAT_SRC1_COL_STRIDE 128

#define MAX_STREAMS 8
static cudaStream_t g_cudaStreams[GGML_CUDA_MAX_DEVICES][MAX_STREAMS] = { { nullptr } };

struct ggml_tensor_extra_gpu {
    void * data_device[GGML_CUDA_MAX_DEVICES]; // 1 pointer for each device for split tensors
    cudaEvent_t events[GGML_CUDA_MAX_DEVICES][MAX_STREAMS]; // events for synchronizing multiple GPUs
};

// this is faster on Windows
// probably because the Windows CUDA libraries forget to make this check before invoking the drivers
inline cudaError_t ggml_cuda_set_device(const int device) {
    int current_device;
    CUDA_CHECK(cudaGetDevice(&current_device));

    if (device == current_device) {
        return cudaSuccess;
    }

    return cudaSetDevice(device);
}

static int g_device_count = -1;
static int g_main_device = 0;
static float g_tensor_split[GGML_CUDA_MAX_DEVICES] = {0};
static bool g_mul_mat_q = false;

struct cuda_device_capabilities {
    int     cc;                 // compute capability
    bool    vmm;                // virtual memory support
    size_t  vmm_granularity;    // granularity of virtual memory
};

static cuda_device_capabilities g_device_caps[GGML_CUDA_MAX_DEVICES] = { {0, false, 0} };


static void * g_scratch_buffer = nullptr;
static size_t g_scratch_size = 0; // disabled by default
static size_t g_scratch_offset = 0;

static cublasHandle_t g_cublas_handles[GGML_CUDA_MAX_DEVICES] = {nullptr};

[[noreturn]]
static __device__ void bad_arch() {
    printf("ERROR: ggml-cuda was compiled without support for the current GPU architecture.\n");
    __trap();

    (void) bad_arch; // suppress unused function warning
}

static __device__ __forceinline__ float warp_reduce_sum(float x) {
#pragma unroll
    for (int mask = 16; mask > 0; mask >>= 1) {
        x += __shfl_xor_sync(0xffffffff, x, mask, 32);
    }
    return x;
}

static __device__ __forceinline__ float2 warp_reduce_sum(float2 a) {
#pragma unroll
    for (int mask = 16; mask > 0; mask >>= 1) {
        a.x += __shfl_xor_sync(0xffffffff, a.x, mask, 32);
        a.y += __shfl_xor_sync(0xffffffff, a.y, mask, 32);
    }
    return a;
}

static __device__ __forceinline__ float warp_reduce_max(float x) {
#pragma unroll
    for (int mask = 16; mask > 0; mask >>= 1) {
        x = fmaxf(x, __shfl_xor_sync(0xffffffff, x, mask, 32));
    }
    return x;
}

static __device__ __forceinline__ float op_repeat(const float a, const float b) {
    return b;
}

static __device__ __forceinline__ float op_add(const float a, const float b) {
    return a + b;
}

static __device__ __forceinline__ float op_mul(const float a, const float b) {
    return a * b;
}

static __device__ __forceinline__ float op_div(const float a, const float b) {
    return a / b;
}

template<float (*bin_op)(const float, const float), typename src0_t, typename src1_t, typename dst_t>
static __global__ void k_bin_bcast(const src0_t * src0, const src1_t * src1, dst_t * dst,
        int ne0, int ne1, int ne2, int ne3,
        int ne10, int ne11, int ne12, int ne13,
        /*int s0, */ int s1,  int s2,  int s3,
        /*int s10,*/ int s11, int s12, int s13) {
    const int i0s = blockDim.x*blockIdx.x + threadIdx.x;
    const int i1 = (blockDim.y*blockIdx.y + threadIdx.y);
    const int i2 = (blockDim.z*blockIdx.z + threadIdx.z) / ne3;
    const int i3 = (blockDim.z*blockIdx.z + threadIdx.z) % ne3;

    if (i0s >= ne0 || i1 >= ne1 || i2 >= ne2 || i3 >= ne3) {
        return;
    }

    const int i11 = i1 % ne11;
    const int i12 = i2 % ne12;
    const int i13 = i3 % ne13;

    const size_t i_src0 = i3*s3 + i2*s2 + i1*s1;
    const size_t i_src1 = i13*s13 + i12*s12 + i11*s11;
    const size_t i_dst  = i_src0;

    const src0_t * src0_row = src0 + i_src0;
    const src1_t * src1_row = src1 + i_src1;
    dst_t * dst_row = dst + i_dst;

    for (int i0 = i0s; i0 < ne0; i0 += blockDim.x*gridDim.x) {
        const int i10 = i0 % ne10;
        dst_row[i0] = (dst_t)bin_op(src0 ? (float)src0_row[i0] : 0.0f, (float)src1_row[i10]);
    }
}

template<float (*bin_op)(const float, const float), typename src0_t, typename src1_t, typename dst_t>
static __global__ void k_bin_bcast_unravel(const src0_t * src0, const src1_t * src1, dst_t * dst,
        int ne0, int ne1, int ne2, int ne3,
        int ne10, int ne11, int ne12, int ne13,
        /*int s0, */ int s1,  int s2,  int s3,
        /*int s10,*/ int s11, int s12, int s13) {

    const int i = blockDim.x*blockIdx.x + threadIdx.x;

    const int i3 = i/(ne2*ne1*ne0);
    const int i2 = (i/(ne1*ne0)) % ne2;
    const int i1 = (i/ne0) % ne1;
    const int i0 = i % ne0;

    if (i0 >= ne0 || i1 >= ne1 || i2 >= ne2 || i3 >= ne3) {
        return;
    }

    const int i11 = i1 % ne11;
    const int i12 = i2 % ne12;
    const int i13 = i3 % ne13;

    const size_t i_src0 = i3*s3 + i2*s2 + i1*s1;
    const size_t i_src1 = i13*s13 + i12*s12 + i11*s11;
    const size_t i_dst  = i_src0;

    const src0_t * src0_row = src0 + i_src0;
    const src1_t * src1_row = src1 + i_src1;
    dst_t * dst_row = dst + i_dst;

    const int i10 = i0 % ne10;
    dst_row[i0] = (dst_t)bin_op(src0 ? (float)src0_row[i0] : 0.0f, (float)src1_row[i10]);
}

static __global__ void acc_f32(const float * x, const float * y, float * dst, const int ne,
    const int ne10, const int ne11, const int ne12,
    const int nb1, const int nb2, int offset) {
    const int i = blockDim.x * blockIdx.x + threadIdx.x;
    if (i >= ne) {
        return;
    }
    int src1_idx = i - offset;
    int oz = src1_idx / nb2;
    int oy = (src1_idx - (oz * nb2)) / nb1;
    int ox = src1_idx % nb1;
    if (src1_idx >= 0 && ox < ne10 && oy < ne11 && oz < ne12) {
        dst[i] = x[i] + y[ox + oy * ne10 + oz * ne10 * ne11];
    } else {
        dst[i] = x[i];
    }
}

static __global__ void gelu_f32(const float * x, float * dst, const int k) {
    const float GELU_COEF_A    = 0.044715f;
    const float SQRT_2_OVER_PI = 0.79788456080286535587989211986876f;
    const int i = blockDim.x*blockIdx.x + threadIdx.x;

    if (i >= k) {
        return;
    }

    float xi = x[i];
    dst[i] = 0.5f*xi*(1.0f + tanhf(SQRT_2_OVER_PI*xi*(1.0f + GELU_COEF_A*xi*xi)));
}

static __global__ void silu_f32(const float * x, float * dst, const int k) {
    const int i = blockDim.x*blockIdx.x + threadIdx.x;

    if (i >= k) {
        return;
    }
    dst[i] = x[i] / (1.0f + expf(-x[i]));
}

static __global__ void gelu_quick_f32(const float *x, float *dst, int k) {
    const float GELU_QUICK_COEF = -1.702f;
    const int i  = blockDim.x*blockIdx.x + threadIdx.x;
    if (i >= k) {
        return;
    }
    dst[i] = x[i] * (1.0f / (1.0f + expf(GELU_QUICK_COEF * x[i])));
}

static __global__ void tanh_f32(const float *x, float *dst, int k) {
    const int i  = blockDim.x*blockIdx.x + threadIdx.x;
    if (i >= k) {
        return;
    }
    dst[i] = tanhf(x[i]);
}

static __global__ void relu_f32(const float * x, float * dst, const int k) {
    const int i = blockDim.x*blockIdx.x + threadIdx.x;

    if (i >= k) {
        return;
    }
    dst[i] = fmaxf(x[i], 0);
}

static __global__ void leaky_relu_f32(const float *x, float *dst, const int k, const float negative_slope) {
    const int i  = blockDim.x*blockIdx.x + threadIdx.x;
    if (i >= k) {
        return;
    }
    dst[i] = fmaxf(x[i], 0) + fminf(x[i], 0.0f) * negative_slope;
}

static __global__ void sqr_f32(const float * x, float * dst, const int k) {
    const int i = blockDim.x*blockIdx.x + threadIdx.x;

    if (i >= k) {
        return;
    }
    dst[i] = x[i] * x[i];
}

template <int block_size>
static __global__ void norm_f32(const float * x, float * dst, const int ncols, const float eps) {
    const int row = blockIdx.x*blockDim.y + threadIdx.y;
    const int tid = threadIdx.x;

    float2 mean_var = make_float2(0.f, 0.f);

    for (int col = tid; col < ncols; col += block_size) {
        const float xi = x[row*ncols + col];
        mean_var.x += xi;
        mean_var.y += xi * xi;
    }

    // sum up partial sums
    mean_var = warp_reduce_sum(mean_var);
    if (block_size > WARP_SIZE) {
        __shared__ float2 s_sum[32];
        int warp_id = threadIdx.x / WARP_SIZE;
        int lane_id = threadIdx.x % WARP_SIZE;
        if (lane_id == 0) {
            s_sum[warp_id] = mean_var;
        }
        __syncthreads();
        mean_var = s_sum[lane_id];
        mean_var = warp_reduce_sum(mean_var);
    }

    const float mean = mean_var.x / ncols;
    const float var = mean_var.y / ncols - mean * mean;
    const float inv_std = rsqrtf(var + eps);

    for (int col = tid; col < ncols; col += block_size) {
        dst[row*ncols + col] = (x[row*ncols + col] - mean) * inv_std;
    }
}

static __global__ void concat_f32(const float  *x,const float  *y, float *dst, const int ne0, const int ne02) {
    int nidx = threadIdx.x + blockIdx.x * blockDim.x;
    if (nidx >= ne0) {
        return;
    }
    // operation
    int offset_dst =
        nidx +
        blockIdx.y * ne0 +
        blockIdx.z * ne0 * gridDim.y;
    if (blockIdx.z < ne02) { // src0
        int offset_src =
            nidx +
            blockIdx.y * ne0 +
            blockIdx.z * ne0 * gridDim.y;
            dst[offset_dst] = x[offset_src];
    } else {
        int offset_src =
            nidx +
            blockIdx.y * ne0 +
            (blockIdx.z - ne02) * ne0 *  gridDim.y;
            dst[offset_dst] = y[offset_src];
    }
}

static __global__ void upscale_f32(const float  *x, float *dst, const int ne00, const int nb02, const int scale_factor) {
    int ne0 = ne00 * scale_factor;
    int nidx = threadIdx.x + blockIdx.x * blockDim.x;
    if (nidx >= ne0) {
        return;
    }
    // operation
    int i00 = nidx / scale_factor;
    int i01 = blockIdx.y / scale_factor;
    int offset_src =
        i00 +
        i01 * ne00 +
        blockIdx.z * nb02;
    int offset_dst =
        nidx +
        blockIdx.y * ne0 +
        blockIdx.z * ne0 * gridDim.y;
    dst[offset_dst] = x[offset_src];
}

static __global__ void pad_f32(const float  *x, float *dst, const int ne0, const int ne00, const int ne01, const int ne02) {
    int nidx = threadIdx.x + blockIdx.x * blockDim.x;
    if (nidx >= ne0) {
        return;
    }

    // operation
    int offset_dst =
        nidx +
        blockIdx.y * ne0 +
        blockIdx.z * ne0 * gridDim.y;
    if (nidx < ne00 && blockIdx.y < ne01 && blockIdx.z < ne02) {
        int offset_src =
            nidx +
            blockIdx.y * ne00 +
            blockIdx.z * ne00 * ne01;
            dst[offset_dst] = x[offset_src];
    } else {
        dst[offset_dst] = 0.0f;
    }
}

template <int block_size>
static __global__ void group_norm_f32(const float * x, float * dst, const int group_size, const int ne_elements, const float eps) {
    int start = blockIdx.x * group_size;
    int end = start + group_size;

    start += threadIdx.x;

    if (end >= ne_elements) {
        end = ne_elements;
    }

    float tmp = 0.0f; // partial sum for thread in warp

    for (int j = start; j < end; j += block_size) {
        tmp += x[j];
    }

    tmp = warp_reduce_sum(tmp);
    if (block_size > WARP_SIZE) {
        __shared__ float s_sum[32];
        int warp_id = threadIdx.x / WARP_SIZE;
        int lane_id = threadIdx.x % WARP_SIZE;
        if (lane_id == 0) {
            s_sum[warp_id] = tmp;
        }
        __syncthreads();
        tmp = s_sum[lane_id];
        tmp = warp_reduce_sum(tmp);
    }

    float mean = tmp / group_size;
    tmp = 0.0f;

    for (int j = start; j < end; j += block_size) {
        float xi = x[j] - mean;
        dst[j] = xi;
        tmp += xi * xi;
    }

    tmp = warp_reduce_sum(tmp);
    if (block_size > WARP_SIZE) {
        __shared__ float s_sum[32];
        int warp_id = threadIdx.x / WARP_SIZE;
        int lane_id = threadIdx.x % WARP_SIZE;
        if (lane_id == 0) {
            s_sum[warp_id] = tmp;
        }
        __syncthreads();
        tmp = s_sum[lane_id];
        tmp = warp_reduce_sum(tmp);
    }

    float variance = tmp / group_size;
    float scale = rsqrtf(variance + eps);
    for (int j = start; j < end; j += block_size) {
        dst[j] *= scale;
    }
}

template <int block_size>
static __global__ void rms_norm_f32(const float * x, float * dst, const int ncols, const float eps) {
    const int row = blockIdx.x*blockDim.y + threadIdx.y;
    const int tid = threadIdx.x;

    float tmp = 0.0f; // partial sum for thread in warp

    for (int col = tid; col < ncols; col += block_size) {
        const float xi = x[row*ncols + col];
        tmp += xi * xi;
    }

    // sum up partial sums
    tmp = warp_reduce_sum(tmp);
    if (block_size > WARP_SIZE) {
        __shared__ float s_sum[32];
        int warp_id = threadIdx.x / WARP_SIZE;
        int lane_id = threadIdx.x % WARP_SIZE;
        if (lane_id == 0) {
            s_sum[warp_id] = tmp;
        }
        __syncthreads();
        tmp = s_sum[lane_id];
        tmp = warp_reduce_sum(tmp);
    }

    const float mean = tmp / ncols;
    const float scale = rsqrtf(mean + eps);

    for (int col = tid; col < ncols; col += block_size) {
        dst[row*ncols + col] = scale * x[row*ncols + col];
    }
}

static __device__ __forceinline__ void dequantize_q4_0(const void * vx, const int ib, const int iqs, dfloat2 & v){
    const block_q4_0 * x = (const block_q4_0 *) vx;

    const dfloat d = x[ib].d;

    const int vui = x[ib].qs[iqs];

    v.x = vui & 0xF;
    v.y = vui >> 4;

#ifdef GGML_CUDA_F16
    v = __hsub2(v, {8.0f, 8.0f});
    v = __hmul2(v, {d, d});
#else
    v.x = (v.x - 8.0f) * d;
    v.y = (v.y - 8.0f) * d;
#endif // GGML_CUDA_F16
}

static __device__ __forceinline__ void dequantize_q4_1(const void * vx, const int ib, const int iqs, dfloat2 & v){
    const block_q4_1 * x = (const block_q4_1 *) vx;

    const dfloat d = __low2half(x[ib].dm);
    const dfloat m = __high2half(x[ib].dm);

    const int vui = x[ib].qs[iqs];

    v.x = vui & 0xF;
    v.y = vui >> 4;

#ifdef GGML_CUDA_F16
    v = __hmul2(v, {d, d});
    v = __hadd2(v, {m, m});
#else
    v.x = (v.x * d) + m;
    v.y = (v.y * d) + m;
#endif // GGML_CUDA_F16
}

static __device__ __forceinline__ void dequantize_q5_0(const void * vx, const int ib, const int iqs, dfloat2 & v){
    const block_q5_0 * x = (const block_q5_0 *) vx;

    const dfloat d = x[ib].d;

    uint32_t qh;
    memcpy(&qh, x[ib].qh, sizeof(qh));

    const int xh_0 = ((qh >> (iqs +  0)) << 4) & 0x10;
    const int xh_1 = ((qh >> (iqs + 12))     ) & 0x10;

    v.x = ((x[ib].qs[iqs] & 0xf) | xh_0);
    v.y = ((x[ib].qs[iqs] >>  4) | xh_1);

#ifdef GGML_CUDA_F16
    v = __hsub2(v, {16.0f, 16.0f});
    v = __hmul2(v, {d, d});
#else
    v.x = (v.x - 16.0f) * d;
    v.y = (v.y - 16.0f) * d;
#endif // GGML_CUDA_F16
}

static __device__ __forceinline__ void dequantize_q5_1(const void * vx, const int ib, const int iqs, dfloat2 & v){
    const block_q5_1 * x = (const block_q5_1 *) vx;

    const dfloat d = __low2half(x[ib].dm);
    const dfloat m = __high2half(x[ib].dm);

    uint32_t qh;
    memcpy(&qh, x[ib].qh, sizeof(qh));

    const int xh_0 = ((qh >> (iqs +  0)) << 4) & 0x10;
    const int xh_1 = ((qh >> (iqs + 12))     ) & 0x10;

    v.x = ((x[ib].qs[iqs] & 0xf) | xh_0);
    v.y = ((x[ib].qs[iqs] >>  4) | xh_1);

#ifdef GGML_CUDA_F16
    v = __hmul2(v, {d, d});
    v = __hadd2(v, {m, m});
#else
    v.x = (v.x * d) + m;
    v.y = (v.y * d) + m;
#endif // GGML_CUDA_F16
}

static __device__ __forceinline__ void dequantize_q8_0(const void * vx, const int ib, const int iqs, dfloat2 & v){
    const block_q8_0 * x = (const block_q8_0 *) vx;

    const dfloat d = x[ib].d;

    v.x = x[ib].qs[iqs + 0];
    v.y = x[ib].qs[iqs + 1];

#ifdef GGML_CUDA_F16
    v = __hmul2(v, {d, d});
#else
    v.x *= d;
    v.y *= d;
#endif // GGML_CUDA_F16
}

//================================== k-quants

template<typename dst_t>
static __global__ void dequantize_block_q2_K(const void * __restrict__ vx, dst_t * __restrict__ yy) {

    const int i   = blockIdx.x;
    const block_q2_K * x = (const block_q2_K *) vx;

    const int tid = threadIdx.x;
#if QK_K == 256
    const int n   = tid/32;
    const int l   = tid - 32*n;
    const int is  = 8*n + l/16;

    const uint8_t q = x[i].qs[32*n + l];
    dst_t * y = yy + i*QK_K + 128*n;

    float dall = __low2half(x[i].dm);
    float dmin = __high2half(x[i].dm);
    y[l+ 0] = dall * (x[i].scales[is+0] & 0xF) * ((q >> 0) & 3) - dmin * (x[i].scales[is+0] >> 4);
    y[l+32] = dall * (x[i].scales[is+2] & 0xF) * ((q >> 2) & 3) - dmin * (x[i].scales[is+2] >> 4);
    y[l+64] = dall * (x[i].scales[is+4] & 0xF) * ((q >> 4) & 3) - dmin * (x[i].scales[is+4] >> 4);
    y[l+96] = dall * (x[i].scales[is+6] & 0xF) * ((q >> 6) & 3) - dmin * (x[i].scales[is+6] >> 4);
#else
    const int is = tid/16;  // 0 or 1
    const int il = tid%16;  // 0...15
    const uint8_t q = x[i].qs[il] >> (2*is);
    dst_t * y = yy + i*QK_K + 16*is + il;
    float dall = __low2half(x[i].dm);
    float dmin = __high2half(x[i].dm);
    y[ 0] = dall * (x[i].scales[is+0] & 0xF) * ((q >> 0) & 3) - dmin * (x[i].scales[is+0] >> 4);
    y[32] = dall * (x[i].scales[is+2] & 0xF) * ((q >> 4) & 3) - dmin * (x[i].scales[is+2] >> 4);
#endif

}

template<typename dst_t>
static __global__ void dequantize_block_q3_K(const void * __restrict__ vx, dst_t * __restrict__ yy) {

    const int i = blockIdx.x;
    const block_q3_K * x = (const block_q3_K *) vx;

#if QK_K == 256
    const int r = threadIdx.x/4;
    const int tid = r/2;
    const int is0 = r%2;
    const int l0 = 16*is0 + 4*(threadIdx.x%4);
    const int n = tid / 4;
    const int j = tid - 4*n;

    uint8_t m = 1 << (4*n + j);
    int is = 8*n + 2*j + is0;
    int shift = 2*j;

    int8_t us = is <  4 ? (x[i].scales[is-0] & 0xF) | (((x[i].scales[is+8] >> 0) & 3) << 4) :
                is <  8 ? (x[i].scales[is-0] & 0xF) | (((x[i].scales[is+4] >> 2) & 3) << 4) :
                is < 12 ? (x[i].scales[is-8] >>  4) | (((x[i].scales[is+0] >> 4) & 3) << 4) :
                          (x[i].scales[is-8] >>  4) | (((x[i].scales[is-4] >> 6) & 3) << 4);
    float d_all = x[i].d;
    float dl = d_all * (us - 32);

    dst_t * y = yy + i*QK_K + 128*n + 32*j;
    const uint8_t * q = x[i].qs + 32*n;
    const uint8_t * hm = x[i].hmask;

    for (int l = l0; l < l0+4; ++l) y[l] = dl * ((int8_t)((q[l] >> shift) & 3) - ((hm[l] & m) ? 0 : 4));
#else
    const int tid = threadIdx.x;
    const int is  = tid/16;  // 0 or 1
    const int il  = tid%16;  // 0...15
    const int im  = il/8;    // 0...1
    const int in  = il%8;    // 0...7

    dst_t * y = yy + i*QK_K + 16*is + il;

    const uint8_t q = x[i].qs[il] >> (2*is);
    const uint8_t h = x[i].hmask[in] >> (2*is + im);
    const float   d = (float)x[i].d;

    if (is == 0) {
        y[ 0] = d * ((x[i].scales[0] & 0xF) - 8) * ((int8_t)((q >> 0) & 3) - ((h >> 0) & 1 ? 0 : 4));
        y[32] = d * ((x[i].scales[1] & 0xF) - 8) * ((int8_t)((q >> 4) & 3) - ((h >> 4) & 1 ? 0 : 4));
    } else {
        y[ 0] = d * ((x[i].scales[0] >>  4) - 8) * ((int8_t)((q >> 0) & 3) - ((h >> 0) & 1 ? 0 : 4));
        y[32] = d * ((x[i].scales[1] >>  4) - 8) * ((int8_t)((q >> 4) & 3) - ((h >> 4) & 1 ? 0 : 4));
    }
#endif

}

#if QK_K == 256
static inline __device__ void get_scale_min_k4(int j, const uint8_t * q, uint8_t & d, uint8_t & m) {
    if (j < 4) {
        d = q[j] & 63; m = q[j + 4] & 63;
    } else {
        d = (q[j+4] & 0xF) | ((q[j-4] >> 6) << 4);
        m = (q[j+4] >>  4) | ((q[j-0] >> 6) << 4);
    }
}
#endif

template<typename dst_t>
static __global__ void dequantize_block_q4_K(const void * __restrict__ vx, dst_t * __restrict__ yy) {
    const block_q4_K * x = (const block_q4_K *) vx;

    const int i = blockIdx.x;

#if QK_K == 256
    // assume 32 threads
    const int tid = threadIdx.x;
    const int il  = tid/8;
    const int ir  = tid%8;
    const int is  = 2*il;
    const int n   = 4;

    dst_t * y = yy + i*QK_K + 64*il + n*ir;

    const float dall = __low2half(x[i].dm);
    const float dmin = __high2half(x[i].dm);

    const uint8_t * q = x[i].qs + 32*il + n*ir;

    uint8_t sc, m;
    get_scale_min_k4(is + 0, x[i].scales, sc, m);
    const float d1 = dall * sc; const float m1 = dmin * m;
    get_scale_min_k4(is + 1, x[i].scales, sc, m);
    const float d2 = dall * sc; const float m2 = dmin * m;
    for (int l = 0; l < n; ++l) {
        y[l + 0] = d1 * (q[l] & 0xF) - m1;
        y[l +32] = d2 * (q[l] >>  4) - m2;
    }
#else
    const int tid = threadIdx.x;
    const uint8_t * q = x[i].qs;
    dst_t * y = yy + i*QK_K;
    const float d = (float)x[i].dm[0];
    const float m = (float)x[i].dm[1];
    y[tid+ 0] = d * (x[i].scales[0] & 0xF) * (q[tid] & 0xF) - m * (x[i].scales[0] >> 4);
    y[tid+32] = d * (x[i].scales[1] & 0xF) * (q[tid] >>  4) - m * (x[i].scales[1] >> 4);
#endif
}

template<typename dst_t>
static __global__ void dequantize_block_q5_K(const void * __restrict__ vx, dst_t * __restrict__ yy) {
    const block_q5_K * x = (const block_q5_K *) vx;

    const int i = blockIdx.x;

#if QK_K == 256
    // assume 64 threads - this is very slightly better than the one below
    const int tid = threadIdx.x;
    const int il  = tid/16;   // il is in 0...3
    const int ir  = tid%16;   // ir is in 0...15
    const int is  = 2*il;     // is is in 0...6

    dst_t * y = yy + i*QK_K + 64*il + 2*ir;

    const float dall = __low2half(x[i].dm);
    const float dmin = __high2half(x[i].dm);

    const uint8_t * ql = x[i].qs + 32*il + 2*ir;
    const uint8_t * qh = x[i].qh + 2*ir;

    uint8_t sc, m;
    get_scale_min_k4(is + 0, x[i].scales, sc, m);
    const float d1 = dall * sc; const float m1 = dmin * m;
    get_scale_min_k4(is + 1, x[i].scales, sc, m);
    const float d2 = dall * sc; const float m2 = dmin * m;

    uint8_t   hm  = 1 << (2*il);
    y[ 0] = d1 * ((ql[ 0] & 0xF) + (qh[ 0] & hm ? 16 : 0)) - m1;
    y[ 1] = d1 * ((ql[ 1] & 0xF) + (qh[ 1] & hm ? 16 : 0)) - m1;
    hm <<= 1;
    y[32] = d2 * ((ql[ 0] >>  4) + (qh[ 0] & hm ? 16 : 0)) - m2;
    y[33] = d2 * ((ql[ 1] >>  4) + (qh[ 1] & hm ? 16 : 0)) - m2;
#else
    const int tid = threadIdx.x;
    const uint8_t q = x[i].qs[tid];
    const int im = tid/8;  // 0...3
    const int in = tid%8;  // 0...7
    const int is = tid/16; // 0 or 1
    const uint8_t h = x[i].qh[in] >> im;
    const float d = x[i].d;
    dst_t * y = yy + i*QK_K + tid;
    y[ 0] = d * x[i].scales[is+0] * ((q & 0xF) - ((h >> 0) & 1 ? 0 : 16));
    y[32] = d * x[i].scales[is+2] * ((q >>  4) - ((h >> 4) & 1 ? 0 : 16));
#endif
}

template<typename dst_t>
static __global__ void dequantize_block_q6_K(const void * __restrict__ vx, dst_t * __restrict__ yy) {
    const block_q6_K * x = (const block_q6_K *) vx;

    const int i = blockIdx.x;
#if QK_K == 256

    // assume 64 threads - this is very slightly better than the one below
    const int tid = threadIdx.x;
    const int ip  = tid/32;   // ip is 0 or 1
    const int il  = tid - 32*ip; // 0...32
    const int is  = 8*ip + il/16;

    dst_t * y = yy + i*QK_K + 128*ip + il;

    const float d = x[i].d;

    const uint8_t * ql = x[i].ql + 64*ip + il;
    const uint8_t   qh = x[i].qh[32*ip + il];
    const int8_t  * sc = x[i].scales + is;

    y[ 0] = d * sc[0] * ((int8_t)((ql[ 0] & 0xF) | (((qh >> 0) & 3) << 4)) - 32);
    y[32] = d * sc[2] * ((int8_t)((ql[32] & 0xF) | (((qh >> 2) & 3) << 4)) - 32);
    y[64] = d * sc[4] * ((int8_t)((ql[ 0]  >> 4) | (((qh >> 4) & 3) << 4)) - 32);
    y[96] = d * sc[6] * ((int8_t)((ql[32]  >> 4) | (((qh >> 6) & 3) << 4)) - 32);
#else

    // assume 32 threads
    const int tid = threadIdx.x;
    const int ip  = tid/16;         // 0 or 1
    const int il  = tid - 16*ip;    // 0...15

    dst_t * y = yy + i*QK_K + 16*ip + il;

    const float d = x[i].d;

    const uint8_t   ql = x[i].ql[16*ip + il];
    const uint8_t   qh = x[i].qh[il] >> (2*ip);
    const int8_t  * sc = x[i].scales;

    y[ 0] = d * sc[ip+0] * ((int8_t)((ql & 0xF) | (((qh >> 0) & 3) << 4)) - 32);
    y[32] = d * sc[ip+2] * ((int8_t)((ql  >> 4) | (((qh >> 4) & 3) << 4)) - 32);
#endif
}

static __global__ void dequantize_mul_mat_vec_q2_k(const void * __restrict__ vx, const float * __restrict__ yy, float * __restrict__ dst, const int ncols, int nrows) {

    static_assert(16%K_QUANTS_PER_ITERATION == 0, "16 must be divisible by K_QUANTS_PER_ITERATION");

    const int row = blockIdx.x*blockDim.y + threadIdx.y;
    if (row > nrows) return;

    const int num_blocks_per_row = ncols / QK_K;
    const int ib0 = row*num_blocks_per_row;

    const block_q2_K * x = (const block_q2_K *)vx + ib0;

    float tmp = 0; // partial sum for thread in warp

#if QK_K == 256
    const int tid = threadIdx.x/K_QUANTS_PER_ITERATION;  // 0...31 or 0...15
    const int ix  = threadIdx.x%K_QUANTS_PER_ITERATION;  // 0 or 0,1

    const int step = 16/K_QUANTS_PER_ITERATION;

    const int im = tid/step;                             // 0 or 1. 0 computes 0..., 1 computes 128...
    const int in = tid - step*im;                        // 0...15 or 0...7

    const int l0 = K_QUANTS_PER_ITERATION*in;            // 0...15 or 0...14 in steps of 2
    const int q_offset = 32*im + l0;
    const int s_offset = 8*im;
    const int y_offset = 128*im + l0;

    uint32_t aux[4];
    const uint8_t * d = (const uint8_t *)aux;
    const uint8_t * m = (const uint8_t *)(aux + 2);

    for (int i = ix; i < num_blocks_per_row; i += K_QUANTS_PER_ITERATION) {

        const float   * y = yy + i * QK_K + y_offset;
        const uint8_t * q = x[i].qs + q_offset;

        const float dall = __low2half(x[i].dm);
        const float dmin = __high2half(x[i].dm);

        const uint32_t * a = (const uint32_t *)(x[i].scales + s_offset);
        aux[0] = a[0] & 0x0f0f0f0f;
        aux[1] = a[1] & 0x0f0f0f0f;
        aux[2] = (a[0] >> 4) & 0x0f0f0f0f;
        aux[3] = (a[1] >> 4) & 0x0f0f0f0f;

        float sum1 = 0, sum2 = 0;
        for (int l = 0; l < K_QUANTS_PER_ITERATION; ++l) {
            sum1 += y[l+ 0] * d[0] * ((q[l+ 0] >> 0) & 3)
                  + y[l+32] * d[2] * ((q[l+ 0] >> 2) & 3)
                  + y[l+64] * d[4] * ((q[l+ 0] >> 4) & 3)
                  + y[l+96] * d[6] * ((q[l+ 0] >> 6) & 3)
                  + y[l+16] * d[1] * ((q[l+16] >> 0) & 3)
                  + y[l+48] * d[3] * ((q[l+16] >> 2) & 3)
                  + y[l+80] * d[5] * ((q[l+16] >> 4) & 3)
                  +y[l+112] * d[7] * ((q[l+16] >> 6) & 3);
            sum2 += y[l+ 0] * m[0] + y[l+32] * m[2] + y[l+64] * m[4] + y[ l+96] * m[6]
                  + y[l+16] * m[1] + y[l+48] * m[3] + y[l+80] * m[5] + y[l+112] * m[7];

        }
        tmp += dall * sum1 - dmin * sum2;

    }
#else
    const int tid = threadIdx.x/(2*K_QUANTS_PER_ITERATION);  // 0...15 or 0...7
    const int ix  = threadIdx.x%(2*K_QUANTS_PER_ITERATION);  // 0....1 or 0...3
    const int offset = tid * K_QUANTS_PER_ITERATION;

    uint32_t uaux[2];
    const uint8_t * d = (const uint8_t *)uaux;

    for (int i = ix; i < num_blocks_per_row; i += 2*K_QUANTS_PER_ITERATION) {

        const float   * y = yy + i * QK_K + offset;
        const uint8_t * q = x[i].qs + offset;
        const uint32_t * s = (const uint32_t *)x[i].scales;

        uaux[0] = s[0] & 0x0f0f0f0f;
        uaux[1] = (s[0] >> 4) & 0x0f0f0f0f;

        const float2 dall = __half22float2(x[i].dm);

        float sum1 = 0, sum2 = 0;
        for (int l = 0; l < K_QUANTS_PER_ITERATION; ++l) {
            const uint8_t ql = q[l];
            sum1 += y[l+ 0] * d[0] * ((ql >> 0) & 3)
                  + y[l+16] * d[1] * ((ql >> 2) & 3)
                  + y[l+32] * d[2] * ((ql >> 4) & 3)
                  + y[l+48] * d[3] * ((ql >> 6) & 3);
            sum2 += y[l+0] * d[4] + y[l+16] * d[5] + y[l+32] * d[6] + y[l+48] * d[7];
        }
        tmp += dall.x * sum1 - dall.y * sum2;
    }
#endif

    // sum up partial sums and write back result
#pragma unroll
    for (int mask = 16; mask > 0; mask >>= 1) {
        tmp += __shfl_xor_sync(0xffffffff, tmp, mask, 32);
    }

    if (threadIdx.x == 0) {
        dst[row] = tmp;
    }
}

static __global__ void dequantize_mul_mat_vec_q3_k(const void * __restrict__ vx, const float * __restrict__ yy, float * __restrict__ dst, const int ncols, int nrows) {

    const int row = blockIdx.x*blockDim.y + threadIdx.y;
    if (row > nrows) return;

    const int num_blocks_per_row = ncols / QK_K;
    const int ib0 = row*num_blocks_per_row;

    const block_q3_K * x = (const block_q3_K *)vx + ib0;

    float tmp = 0; // partial sum for thread in warp

#if QK_K == 256

    const uint16_t kmask1 = 0x0303;
    const uint16_t kmask2 = 0x0f0f;

    const int tid = threadIdx.x/K_QUANTS_PER_ITERATION;  // 0...31 or 0...16
    const int ix  = threadIdx.x%K_QUANTS_PER_ITERATION;  // 0 or 0,1

    const int n  = K_QUANTS_PER_ITERATION;               // iterations in the inner loop
    const int step = 16/K_QUANTS_PER_ITERATION;
    const int im = tid/step;                             // 0 or 1. 0 computes 0..., 1 computes 128...
    const int in = tid - step*im;                        // 0....15 or 0...7

    const uint8_t m = 1 << (4*im);

    const int l0 = n*in;                                 // 0...15 or 0...14 in steps of 2
    const int q_offset =  32*im + l0;
    const int y_offset = 128*im + l0;

    uint16_t utmp[4];
    const int8_t * s = (const int8_t *)utmp;

    const uint16_t s_shift = 4*im;

    for (int i = ix; i < num_blocks_per_row; i += K_QUANTS_PER_ITERATION) {

        const float   * y  = yy + i * QK_K + y_offset;
        const uint8_t * q = x[i].qs + q_offset;
        const uint8_t * h = x[i].hmask + l0;

        const uint16_t * a = (const uint16_t *)x[i].scales;
        utmp[0] = ((a[0] >> s_shift) & kmask2) | (((a[4] >> (s_shift + 0)) & kmask1) << 4);
        utmp[1] = ((a[1] >> s_shift) & kmask2) | (((a[5] >> (s_shift + 0)) & kmask1) << 4);
        utmp[2] = ((a[2] >> s_shift) & kmask2) | (((a[4] >> (s_shift + 2)) & kmask1) << 4);
        utmp[3] = ((a[3] >> s_shift) & kmask2) | (((a[5] >> (s_shift + 2)) & kmask1) << 4);

        const float d = x[i].d;

        float sum = 0;
        for (int l = 0; l < n; ++l) {
            sum += y[l+ 0] * (s[0] - 32) * (((q[l] >> 0) & 3) - (h[l] & (m << 0) ? 0 : 4))
                 + y[l+32] * (s[2] - 32) * (((q[l] >> 2) & 3) - (h[l] & (m << 1) ? 0 : 4))
                 + y[l+64] * (s[4] - 32) * (((q[l] >> 4) & 3) - (h[l] & (m << 2) ? 0 : 4))
                 + y[l+96] * (s[6] - 32) * (((q[l] >> 6) & 3) - (h[l] & (m << 3) ? 0 : 4));
            sum += y[l+16] * (s[1] - 32) * (((q[l+16] >> 0) & 3) - (h[l+16] & (m << 0) ? 0 : 4))
                 + y[l+48] * (s[3] - 32) * (((q[l+16] >> 2) & 3) - (h[l+16] & (m << 1) ? 0 : 4))
                 + y[l+80] * (s[5] - 32) * (((q[l+16] >> 4) & 3) - (h[l+16] & (m << 2) ? 0 : 4))
                + y[l+112] * (s[7] - 32) * (((q[l+16] >> 6) & 3) - (h[l+16] & (m << 3) ? 0 : 4));
        }
        tmp += d * sum;

    }
#else

    const int tid = threadIdx.x/(2*K_QUANTS_PER_ITERATION);  // 0...15 or 0...7
    const int ix  = threadIdx.x%(2*K_QUANTS_PER_ITERATION);  // 0....1 or 0...3
    const int offset = tid * K_QUANTS_PER_ITERATION;         // 0...15 or 0...14
    const int in = offset/8;                                 // 0 or 1
    const int im = offset%8;                                 // 0...7

    for (int i = ix; i < num_blocks_per_row; i += 2*K_QUANTS_PER_ITERATION) {

        const float   * y = yy + i * QK_K + offset;
        const uint8_t * q = x[i].qs + offset;
        const uint8_t * s = x[i].scales;

        const float dall = (float)x[i].d;

        float sum = 0;
        for (int l = 0; l < K_QUANTS_PER_ITERATION; ++l) {
            const uint8_t hl = x[i].hmask[im+l] >> in;
            const uint8_t ql = q[l];
            sum += y[l+ 0] * dall * ((s[0] & 0xF) - 8) * ((int8_t)((ql >> 0) & 3) - ((hl >> 0) & 1 ? 0 : 4))
                 + y[l+16] * dall * ((s[0] >>  4) - 8) * ((int8_t)((ql >> 2) & 3) - ((hl >> 2) & 1 ? 0 : 4))
                 + y[l+32] * dall * ((s[1] & 0xF) - 8) * ((int8_t)((ql >> 4) & 3) - ((hl >> 4) & 1 ? 0 : 4))
                 + y[l+48] * dall * ((s[1] >>  4) - 8) * ((int8_t)((ql >> 6) & 3) - ((hl >> 6) & 1 ? 0 : 4));
        }
        tmp += sum;
    }
#endif

    // sum up partial sums and write back result
#pragma unroll
    for (int mask = 16; mask > 0; mask >>= 1) {
        tmp += __shfl_xor_sync(0xffffffff, tmp, mask, 32);
    }

    if (threadIdx.x == 0) {
        dst[row] = tmp;
    }
}

static __global__ void dequantize_mul_mat_vec_q4_k(const void * __restrict__ vx, const float * __restrict__ yy, float * __restrict__ dst, const int ncols, int nrows) {

    const int row = blockIdx.x*blockDim.y + threadIdx.y;
    if (row > nrows) return;
    const int num_blocks_per_row = ncols / QK_K;
    const int ib0 = row*num_blocks_per_row;

    const block_q4_K * x = (const block_q4_K *)vx + ib0;

#if QK_K == 256
    const uint16_t kmask1 = 0x3f3f;
    const uint16_t kmask2 = 0x0f0f;
    const uint16_t kmask3 = 0xc0c0;

    const int tid = threadIdx.x/K_QUANTS_PER_ITERATION;  // 0...31 or 0...16
    const int ix  = threadIdx.x%K_QUANTS_PER_ITERATION;  // 0 or 0,1

    const int step = 8/K_QUANTS_PER_ITERATION;           // 8 or 4

    const int il  = tid/step;                            // 0...3
    const int ir  = tid - step*il;                       // 0...7 or 0...3
    const int n   = 2 * K_QUANTS_PER_ITERATION;          // 2 or 4

    const int im = il/2;  // 0 or 1. 0 computes 0,32 + 128,160, 1 computes 64,96 + 192,224
    const int in = il%2;

    const int l0 = n*(2*ir + in);
    const int q_offset = 32*im + l0;
    const int y_offset = 64*im + l0;

    uint16_t aux[4];
    const uint8_t * sc = (const uint8_t *)aux;

#if K_QUANTS_PER_ITERATION == 2
    uint32_t q32[4];
    const uint8_t * q4 = (const uint8_t *)q32;
#else
    uint16_t q16[4];
    const uint8_t * q4 = (const uint8_t *)q16;
#endif

    float tmp = 0; // partial sum for thread in warp

    for (int i = ix; i < num_blocks_per_row; i += K_QUANTS_PER_ITERATION) {

        const float   * y1 = yy + i*QK_K + y_offset;
        const float   * y2 = y1 + 128;

        const float dall = __low2half(x[i].dm);
        const float dmin = __high2half(x[i].dm);

        const uint16_t * a = (const uint16_t *)x[i].scales;
        aux[0] = a[im+0] & kmask1;
        aux[1] = a[im+2] & kmask1;
        aux[2] = ((a[im+4] >> 0) & kmask2) | ((a[im+0] & kmask3) >> 2);
        aux[3] = ((a[im+4] >> 4) & kmask2) | ((a[im+2] & kmask3) >> 2);

#if K_QUANTS_PER_ITERATION == 2
        const uint32_t * q1 = (const uint32_t *)(x[i].qs + q_offset);
        const uint32_t * q2 = q1 + 16;

        q32[0] = q1[0] & 0x0f0f0f0f;
        q32[1] = q1[0] & 0xf0f0f0f0;
        q32[2] = q2[0] & 0x0f0f0f0f;
        q32[3] = q2[0] & 0xf0f0f0f0;

        float4 s = {0.f, 0.f, 0.f, 0.f};
        float smin = 0;
        for (int l = 0; l < 4; ++l) {
            s.x += y1[l] * q4[l+0]; s.y += y1[l+32] * q4[l+ 4];
            s.z += y2[l] * q4[l+8]; s.w += y2[l+32] * q4[l+12];
            smin += y1[l] * sc[2] + y1[l+32] * sc[3] + y2[l] * sc[6] + y2[l+32] * sc[7];
        }
        tmp += dall * (s.x * sc[0] + s.y * sc[1] * 1.f/16.f + s.z * sc[4] + s.w * sc[5] * 1.f/16.f) - dmin * smin;
#else
        const uint16_t * q1 = (const uint16_t *)(x[i].qs + q_offset);
        const uint16_t * q2 = q1 + 32;

        q16[0] = q1[0] & 0x0f0f;
        q16[1] = q1[0] & 0xf0f0;
        q16[2] = q2[0] & 0x0f0f;
        q16[3] = q2[0] & 0xf0f0;

        float4 s = {0.f, 0.f, 0.f, 0.f};
        float smin = 0;
        for (int l = 0; l < 2; ++l) {
            s.x += y1[l] * q4[l+0]; s.y += y1[l+32] * q4[l+2];
            s.z += y2[l] * q4[l+4]; s.w += y2[l+32] * q4[l+6];
            smin += y1[l] * sc[2] + y1[l+32] * sc[3] + y2[l] * sc[6] + y2[l+32] * sc[7];
        }
        tmp += dall * (s.x * sc[0] + s.y * sc[1] * 1.f/16.f + s.z * sc[4] + s.w * sc[5] * 1.f/16.f) - dmin * smin;
#endif

    }
#else
    const int tid = threadIdx.x/(2*K_QUANTS_PER_ITERATION);  // 0...15
    const int ix  = threadIdx.x%(2*K_QUANTS_PER_ITERATION);

    const int step = tid * K_QUANTS_PER_ITERATION;

    uint16_t aux16[2];
    const uint8_t * s = (const uint8_t *)aux16;

    float tmp = 0;

    for (int i = ix; i < num_blocks_per_row; i += 2*K_QUANTS_PER_ITERATION) {
        const uint8_t * q = x[i].qs + step;
        const float   * y = yy + i*QK_K + step;
        const uint16_t * a = (const uint16_t *)x[i].scales;
        aux16[0] = a[0] & 0x0f0f;
        aux16[1] = (a[0] >> 4) & 0x0f0f;
        const float d = (float)x[i].dm[0];
        const float m = (float)x[i].dm[1];
        float sum = 0.f;
        for (int j = 0; j < K_QUANTS_PER_ITERATION; ++j) {
            sum += y[j+ 0] * (d * s[0] * (q[j+ 0] & 0xF) - m * s[2])
                 + y[j+16] * (d * s[0] * (q[j+16] & 0xF) - m * s[2])
                 + y[j+32] * (d * s[1] * (q[j+ 0] >>  4) - m * s[3])
                 + y[j+48] * (d * s[1] * (q[j+16] >>  4) - m * s[3]);
        }
        tmp += sum;
    }

#endif

    // sum up partial sums and write back result
#pragma unroll
    for (int mask = 16; mask > 0; mask >>= 1) {
        tmp += __shfl_xor_sync(0xffffffff, tmp, mask, 32);
    }

    if (tid == 0) {
        dst[row] = tmp;
    }
}

static __global__ void dequantize_mul_mat_vec_q5_k(const void * __restrict__ vx, const float * __restrict__ yy, float * __restrict__ dst, const int ncols) {

    const int row = blockIdx.x;
    const int num_blocks_per_row = ncols / QK_K;
    const int ib0 = row*num_blocks_per_row;

    const block_q5_K * x = (const block_q5_K *)vx + ib0;

    float tmp = 0; // partial sum for thread in warp

#if QK_K == 256
    const uint16_t kmask1 = 0x3f3f;
    const uint16_t kmask2 = 0x0f0f;
    const uint16_t kmask3 = 0xc0c0;

    const int tid = threadIdx.x/2;  // 0...15
    const int ix  = threadIdx.x%2;

    const int il  = tid/4;     // 0...3
    const int ir  = tid - 4*il;// 0...3
    const int n   = 2;

    const int im = il/2;  // 0 or 1. 0 computes 0,32 + 128,160, 1 computes 64,96 + 192,224
    const int in = il%2;

    const int l0 = n*(2*ir + in);
    const int q_offset = 32*im + l0;
    const int y_offset = 64*im + l0;

    const uint8_t hm1  = 1 << (2*im);
    const uint8_t hm2  = hm1 << 4;

    uint16_t aux[4];
    const uint8_t * sc = (const uint8_t *)aux;

    uint16_t q16[8];
    const uint8_t * q4 = (const uint8_t *)q16;

    for (int i = ix; i < num_blocks_per_row; i += 2) {

        const uint8_t * ql1 = x[i].qs + q_offset;
        const uint8_t * qh  = x[i].qh + l0;
        const float   * y1  = yy + i*QK_K + y_offset;
        const float   * y2  = y1 + 128;

        const float dall = __low2half(x[i].dm);
        const float dmin = __high2half(x[i].dm);

        const uint16_t * a = (const uint16_t *)x[i].scales;
        aux[0] = a[im+0] & kmask1;
        aux[1] = a[im+2] & kmask1;
        aux[2] = ((a[im+4] >> 0) & kmask2) | ((a[im+0] & kmask3) >> 2);
        aux[3] = ((a[im+4] >> 4) & kmask2) | ((a[im+2] & kmask3) >> 2);

        float4 sum = {0.f, 0.f, 0.f, 0.f};
        float smin = 0;
        const uint16_t * q1 = (const uint16_t *)ql1;
        const uint16_t * q2 = q1 + 32;
        q16[0] = q1[0] & 0x0f0f;
        q16[1] = q1[8] & 0x0f0f;
        q16[2] = (q1[0] >> 4) & 0x0f0f;
        q16[3] = (q1[8] >> 4) & 0x0f0f;
        q16[4] = q2[0] & 0x0f0f;
        q16[5] = q2[8] & 0x0f0f;
        q16[6] = (q2[0] >> 4) & 0x0f0f;
        q16[7] = (q2[8] >> 4) & 0x0f0f;
        for (int l = 0; l < n; ++l) {
            sum.x += y1[l+ 0] * (q4[l +0] + (qh[l+ 0] & (hm1 << 0) ? 16 : 0))
                   + y1[l+16] * (q4[l +2] + (qh[l+16] & (hm1 << 0) ? 16 : 0));
            sum.y += y1[l+32] * (q4[l +4] + (qh[l+ 0] & (hm1 << 1) ? 16 : 0))
                   + y1[l+48] * (q4[l +6] + (qh[l+16] & (hm1 << 1) ? 16 : 0));
            sum.z += y2[l+ 0] * (q4[l +8] + (qh[l+ 0] & (hm2 << 0) ? 16 : 0))
                   + y2[l+16] * (q4[l+10] + (qh[l+16] & (hm2 << 0) ? 16 : 0));
            sum.w += y2[l+32] * (q4[l+12] + (qh[l+ 0] & (hm2 << 1) ? 16 : 0))
                   + y2[l+48] * (q4[l+14] + (qh[l+16] & (hm2 << 1) ? 16 : 0));
            smin += (y1[l] + y1[l+16]) * sc[2] + (y1[l+32] + y1[l+48]) * sc[3]
                  + (y2[l] + y2[l+16]) * sc[6] + (y2[l+32] + y2[l+48]) * sc[7];
        }
        tmp += dall * (sum.x * sc[0] + sum.y * sc[1] + sum.z * sc[4] + sum.w * sc[5]) - dmin * smin;
    }

#else
    const int tid = threadIdx.x/(2*K_QUANTS_PER_ITERATION);  // 0...15
    const int ix  = threadIdx.x%(2*K_QUANTS_PER_ITERATION);
    const int step = tid * K_QUANTS_PER_ITERATION;
    const int im = step/8;
    const int in = step%8;

    for (int i = ix; i < num_blocks_per_row; i += 2*K_QUANTS_PER_ITERATION) {
        const uint8_t * q = x[i].qs + step;
        const int8_t  * s = x[i].scales;
        const float   * y = yy + i*QK_K + step;
        const float     d = x[i].d;
        float sum = 0.f;
        for (int j = 0; j < K_QUANTS_PER_ITERATION; ++j) {
            const uint8_t h = x[i].qh[in+j] >> im;
            sum += y[j+ 0] * d * s[0] * ((q[j+ 0] & 0xF) - ((h >> 0) & 1 ? 0 : 16))
                 + y[j+16] * d * s[1] * ((q[j+16] & 0xF) - ((h >> 2) & 1 ? 0 : 16))
                 + y[j+32] * d * s[2] * ((q[j+ 0] >>  4) - ((h >> 4) & 1 ? 0 : 16))
                 + y[j+48] * d * s[3] * ((q[j+16] >>  4) - ((h >> 6) & 1 ? 0 : 16));
        }
        tmp += sum;
    }
#endif

    // sum up partial sums and write back result
#pragma unroll
    for (int mask = 16; mask > 0; mask >>= 1) {
        tmp += __shfl_xor_sync(0xffffffff, tmp, mask, 32);
    }

    if (threadIdx.x == 0) {
        dst[row] = tmp;
    }
}

static __global__ void dequantize_mul_mat_vec_q6_k(const void * __restrict__ vx, const float * __restrict__ yy, float * __restrict__ dst, const int ncols, int nrows) {

    static_assert(16%K_QUANTS_PER_ITERATION == 0, "16 must be divisible by K_QUANTS_PER_ITERATION");

    const int row = blockIdx.x*blockDim.y + threadIdx.y;
    if (row > nrows) return;

    const int num_blocks_per_row = ncols / QK_K;
    const int ib0 = row*num_blocks_per_row;

    const block_q6_K * x = (const block_q6_K *)vx + ib0;

#if QK_K == 256

    const int tid = threadIdx.x/K_QUANTS_PER_ITERATION;  // 0...31 or 0...16
    const int ix  = threadIdx.x%K_QUANTS_PER_ITERATION;  // 0 or 0, 1

    const int step = 16/K_QUANTS_PER_ITERATION;          // 16 or 8

    const int im = tid/step;                             // 0 or 1. 0 computes 0..., 1 computes 128...
    const int in = tid - step*im;                        // 0...15 or 0...7

#if K_QUANTS_PER_ITERATION == 1
    const int l0 = K_QUANTS_PER_ITERATION*in;            // 0...15
    const int is = 0;
#else
    const int l0 = 4 * in;                               // 0, 4, 8, ..., 28
    const int is = in / 4;
#endif
    const int ql_offset = 64*im + l0;
    const int qh_offset = 32*im + l0;
    const int s_offset  =  8*im + is;
    const int y_offset = 128*im + l0;

    float tmp = 0; // partial sum for thread in warp

    for (int i = ix; i < num_blocks_per_row; i += K_QUANTS_PER_ITERATION) {

        const float   * y  = yy + i * QK_K + y_offset;
        const uint8_t * ql = x[i].ql + ql_offset;
        const uint8_t * qh = x[i].qh + qh_offset;
        const int8_t  * s  = x[i].scales + s_offset;

        const float d = x[i].d;

#if K_QUANTS_PER_ITERATION == 1
        float sum = y[ 0] * s[0] * d * ((int8_t)((ql[ 0] & 0xF) | ((qh[ 0] & 0x03) << 4)) - 32)
                  + y[16] * s[1] * d * ((int8_t)((ql[16] & 0xF) | ((qh[16] & 0x03) << 4)) - 32)
                  + y[32] * s[2] * d * ((int8_t)((ql[32] & 0xF) | ((qh[ 0] & 0x0c) << 2)) - 32)
                  + y[48] * s[3] * d * ((int8_t)((ql[48] & 0xF) | ((qh[16] & 0x0c) << 2)) - 32)
                  + y[64] * s[4] * d * ((int8_t)((ql[ 0]  >> 4) | ((qh[ 0] & 0x30) >> 0)) - 32)
                  + y[80] * s[5] * d * ((int8_t)((ql[16]  >> 4) | ((qh[16] & 0x30) >> 0)) - 32)
                  + y[96] * s[6] * d * ((int8_t)((ql[32]  >> 4) | ((qh[ 0] & 0xc0) >> 2)) - 32)
                  +y[112] * s[7] * d * ((int8_t)((ql[48]  >> 4) | ((qh[16] & 0xc0) >> 2)) - 32);
        tmp += sum;
#else
        float sum = 0;
        for (int l = 0; l < 4; ++l) {
            sum += y[l+ 0] * s[0] * d * ((int8_t)((ql[l+ 0] & 0xF) | (((qh[l] >> 0) & 3) << 4)) - 32)
                 + y[l+32] * s[2] * d * ((int8_t)((ql[l+32] & 0xF) | (((qh[l] >> 2) & 3) << 4)) - 32)
                 + y[l+64] * s[4] * d * ((int8_t)((ql[l+ 0]  >> 4) | (((qh[l] >> 4) & 3) << 4)) - 32)
                 + y[l+96] * s[6] * d * ((int8_t)((ql[l+32]  >> 4) | (((qh[l] >> 6) & 3) << 4)) - 32);
        }
        tmp += sum;
#endif

    }

#else

    const int tid = threadIdx.x/(2*K_QUANTS_PER_ITERATION);  // 0...7
    const int ix  = threadIdx.x%(2*K_QUANTS_PER_ITERATION);  // 0...3

    const int step = tid * K_QUANTS_PER_ITERATION;

    float tmp = 0; // partial sum for thread in warp

    for (int i = ix; i < num_blocks_per_row; i += 2*K_QUANTS_PER_ITERATION) {

        const float   * y  = yy + i * QK_K + step;
        const uint8_t * ql = x[i].ql + step;
        const uint8_t * qh = x[i].qh + step;
        const int8_t  * s  = x[i].scales;

        const float d = x[i+0].d;

        float sum = 0;
        for (int j = 0; j < K_QUANTS_PER_ITERATION; ++j) {
            sum += y[j+ 0] * s[0] * d * ((int8_t)((ql[j+ 0] & 0xF) | ((qh[j] & 0x03) << 4)) - 32)
                 + y[j+16] * s[1] * d * ((int8_t)((ql[j+16] & 0xF) | ((qh[j] & 0x0c) << 2)) - 32)
                 + y[j+32] * s[2] * d * ((int8_t)((ql[j+ 0] >>  4) | ((qh[j] & 0x30) >> 0)) - 32)
                 + y[j+48] * s[3] * d * ((int8_t)((ql[j+16] >>  4) | ((qh[j] & 0xc0) >> 2)) - 32);
        }
        tmp += sum;

    }

#endif

    // sum up partial sums and write back result
#pragma unroll
    for (int mask = 16; mask > 0; mask >>= 1) {
        tmp += __shfl_xor_sync(0xffffffff, tmp, mask, 32);
    }

    if (tid == 0) {
        dst[row] = tmp;
    }
}

static __device__ void convert_f16(const void * vx, const int ib, const int iqs, dfloat2 & v){
    const half * x = (const half *) vx;

    // automatic half -> float type cast if dfloat == float
    v.x = x[ib + iqs + 0];
    v.y = x[ib + iqs + 1];
}

static __device__ void convert_f32(const void * vx, const int ib, const int iqs, dfloat2 & v){
    const float * x = (const float *) vx;

    // automatic half -> float type cast if dfloat == float
    v.x = x[ib + iqs + 0];
    v.y = x[ib + iqs + 1];
}

static __global__ void quantize_q8_1(const float * __restrict__ x, void * __restrict__ vy, const int kx, const int kx_padded) {
    const int ix = blockDim.x*blockIdx.x + threadIdx.x;

    if (ix >= kx_padded) {
        return;
    }

    const int iy = blockDim.y*blockIdx.y + threadIdx.y;

    const int i_padded = iy*kx_padded + ix;

    block_q8_1 * y = (block_q8_1 *) vy;

    const int ib = i_padded / QK8_1; // block index
    const int iqs = i_padded % QK8_1; // quant index

    const float xi = ix < kx ? x[iy*kx + ix] : 0.0f;
    float amax = fabsf(xi);
    float sum = xi;

#pragma unroll
    for (int mask = 16; mask > 0; mask >>= 1) {
        amax = fmaxf(amax, __shfl_xor_sync(0xffffffff, amax, mask, 32));
        sum += __shfl_xor_sync(0xffffffff, sum, mask, 32);
    }

    const float d = amax / 127;
    const int8_t q = amax == 0.0f ? 0 : roundf(xi / d);

    y[ib].qs[iqs] = q;

    if (iqs > 0) {
        return;
    }

    reinterpret_cast<half&>(y[ib].ds.x) = d;
    reinterpret_cast<half&>(y[ib].ds.y) = sum;
}

template<int qk, int qr, dequantize_kernel_t dequantize_kernel, typename dst_t>
static __global__ void k_get_rows(
            const void * src0, const int32_t * src1, dst_t * dst,
            int64_t ne00, /*int64_t ne01, int64_t ne02, int64_t ne03,*/
            /*int64_t ne10, int64_t ne11,*/ int64_t ne12, /*int64_t ne13,*/
            /*size_t s0,*/ size_t s1, size_t s2, size_t s3,
            /*size_t nb00,*/ size_t nb01, size_t nb02, size_t nb03,
            size_t s10, size_t s11, size_t s12/*, size_t s13*/) {

    const int i00 = (blockIdx.x*blockDim.x + threadIdx.x)*2;
    const int i10 = blockDim.y*blockIdx.y + threadIdx.y;
    const int i11 = (blockIdx.z*blockDim.z + threadIdx.z)/ne12;
    const int i12 = (blockIdx.z*blockDim.z + threadIdx.z)%ne12;

    if (i00 >= ne00) {
        return;
    }

    const int i01 = src1[i10*s10 + i11*s11 + i12*s12];

    dst_t * dst_row = dst + i10*s1 + i11*s2 + i12*s3;
    const void * src0_row = (const char *)src0 + i01*nb01 + i11*nb02 + i12*nb03;

    const int ib = i00/qk; // block index
    const int iqs = (i00%qk)/qr; // quant index
    const int iybs = i00 - i00%qk; // dst block start index
    const int y_offset = qr == 1 ? 1 : qk/2;

    // dequantize
    dfloat2 v;
    dequantize_kernel(src0_row, ib, iqs, v);

    dst_row[iybs + iqs + 0]        = v.x;
    dst_row[iybs + iqs + y_offset] = v.y;
}

template<typename src0_t, typename dst_t>
static __global__ void k_get_rows_float(
            const src0_t * src0, const int32_t * src1, dst_t * dst,
            int64_t ne00, /*int64_t ne01, int64_t ne02, int64_t ne03,*/
            /*int64_t ne10, int64_t ne11,*/ int64_t ne12, /*int64_t ne13,*/
            /*size_t s0,*/ size_t s1, size_t s2, size_t s3,
            /*size_t nb00,*/ size_t nb01, size_t nb02, size_t nb03,
            size_t s10, size_t s11, size_t s12/*, size_t s13*/) {

    const int i00 = blockIdx.x*blockDim.x + threadIdx.x;
    const int i10 = blockDim.y*blockIdx.y + threadIdx.y;
    const int i11 = (blockIdx.z*blockDim.z + threadIdx.z)/ne12;
    const int i12 = (blockIdx.z*blockDim.z + threadIdx.z)%ne12;

    if (i00 >= ne00) {
        return;
    }

    const int i01 = src1[i10*s10 + i11*s11 + i12*s12];

    dst_t * dst_row = dst + i10*s1 + i11*s2 + i12*s3;
    const src0_t * src0_row = (const src0_t *)((const char *)src0 + i01*nb01 + i11*nb02 + i12*nb03);

    dst_row[i00] = src0_row[i00];
}

template <int qk, int qr, dequantize_kernel_t dequantize_kernel, typename dst_t>
static __global__ void dequantize_block(const void * __restrict__ vx, dst_t * __restrict__ y, const int k) {
    const int i = blockDim.x*blockIdx.x + 2*threadIdx.x;

    if (i >= k) {
        return;
    }

    const int ib = i/qk; // block index
    const int iqs = (i%qk)/qr; // quant index
    const int iybs = i - i%qk; // y block start index
    const int y_offset = qr == 1 ? 1 : qk/2;

    // dequantize
    dfloat2 v;
    dequantize_kernel(vx, ib, iqs, v);

    y[iybs + iqs + 0]        = v.x;
    y[iybs + iqs + y_offset] = v.y;
}

// VDR = vec dot ratio, how many contiguous integers each thread processes when the vec dot kernel is called
// MMVQ = mul_mat_vec_q, MMQ = mul_mat_q

#define VDR_Q4_0_Q8_1_MMVQ 2
#define VDR_Q4_0_Q8_1_MMQ  4

template <int vdr> static __device__ __forceinline__ float vec_dot_q4_0_q8_1_impl(
    const int * v, const int * u, const float & d4, const half2 & ds8) {

#if __CUDA_ARCH__ >= MIN_CC_DP4A // lowest compute capability for integer intrinsics
    int sumi = 0;

#pragma unroll
    for (int i = 0; i < vdr; ++i) {
        const int vi0 = (v[i] >> 0) & 0x0F0F0F0F;
        const int vi1 = (v[i] >> 4) & 0x0F0F0F0F;

        // SIMD dot product of quantized values
        sumi = __dp4a(vi0, u[2*i+0], sumi);
        sumi = __dp4a(vi1, u[2*i+1], sumi);
    }

    const float2 ds8f = __half22float2(ds8);

    // second part effectively subtracts 8 from each quant value
    return d4 * (sumi * ds8f.x - (8*vdr/QI4_0) * ds8f.y);
#else
    bad_arch();
#endif // __CUDA_ARCH__ >= MIN_CC_DP4A
}

#define VDR_Q4_1_Q8_1_MMVQ 2
#define VDR_Q4_1_Q8_1_MMQ  4

template <int vdr> static __device__ __forceinline__ float vec_dot_q4_1_q8_1_impl(
    const int * v, const int * u, const half2 & dm4, const half2 & ds8) {

#if __CUDA_ARCH__ >= MIN_CC_DP4A // lowest compute capability for integer intrinsics
    int sumi = 0;

#pragma unroll
    for (int i = 0; i < vdr; ++i) {
        const int vi0 = (v[i] >> 0) & 0x0F0F0F0F;
        const int vi1 = (v[i] >> 4) & 0x0F0F0F0F;

        // SIMD dot product of quantized values
        sumi = __dp4a(vi0, u[2*i+0], sumi);
        sumi = __dp4a(vi1, u[2*i+1], sumi);
    }

#ifdef GGML_CUDA_F16
    const float2 tmp = __half22float2(__hmul2(dm4, ds8));
    const float d4d8 = tmp.x;
    const float m4s8 = tmp.y;
#else
    const float2 dm4f = __half22float2(dm4);
    const float2 ds8f = __half22float2(ds8);
    const float d4d8 = dm4f.x * ds8f.x;
    const float m4s8 = dm4f.y * ds8f.y;
#endif // GGML_CUDA_F16

    // scale second part of sum by QI8_1/(vdr * QR4_1) to compensate for multiple threads adding it
    return sumi * d4d8 + m4s8 / (QI8_1 / (vdr * QR4_1));
#else
    bad_arch();
#endif // __CUDA_ARCH__ >= MIN_CC_DP4A
}

#define VDR_Q5_0_Q8_1_MMVQ 2
#define VDR_Q5_0_Q8_1_MMQ  4

template <int vdr> static __device__ __forceinline__ float vec_dot_q5_0_q8_1_impl(
    const int * vl, const int * vh, const int * u, const float & d5, const half2 & ds8) {

#if __CUDA_ARCH__ >= MIN_CC_DP4A // lowest compute capability for integer intrinsics
    int sumi = 0;

#pragma unroll
    for (int i = 0; i < vdr; ++i) {
        int vi0 = (vl[i] >>  0) & 0x0F0F0F0F; // lower 4 qs bits, still need qh as 5th bits
        vi0    |= (vh[i] <<  4) & 0x00000010; // 0 ->  4
        vi0    |= (vh[i] << 11) & 0x00001000; // 1 -> 12
        vi0    |= (vh[i] << 18) & 0x00100000; // 2 -> 20
        vi0    |= (vh[i] << 25) & 0x10000000; // 3 -> 28
        sumi = __dp4a(vi0, u[2*i+0], sumi); // SIMD dot product of quantized values

        int vi1 = (vl[i] >>  4) & 0x0F0F0F0F; // upper 4 qs bits, still need qh as 5th bits
        vi1    |= (vh[i] >> 12) & 0x00000010; // 16 ->  4
        vi1    |= (vh[i] >>  5) & 0x00001000; // 17 -> 12
        vi1    |= (vh[i] <<  2) & 0x00100000; // 18 -> 20
        vi1    |= (vh[i] <<  9) & 0x10000000; // 19 -> 28
        sumi = __dp4a(vi1, u[2*i+1], sumi); // SIMD dot product of quantized values
    }

    const float2 ds8f = __half22float2(ds8);

    // second part effectively subtracts 16 from each quant value
    return d5 * (sumi * ds8f.x - (16*vdr/QI5_0) * ds8f.y);
#else
    bad_arch();
#endif // __CUDA_ARCH__ >= MIN_CC_DP4A
}

#define VDR_Q5_1_Q8_1_MMVQ 2
#define VDR_Q5_1_Q8_1_MMQ  4

template <int vdr> static __device__ __forceinline__ float vec_dot_q5_1_q8_1_impl(
    const int * vl, const int * vh, const int * u, const half2 & dm5, const half2 & ds8) {

#if __CUDA_ARCH__ >= MIN_CC_DP4A // lowest compute capability for integer intrinsics
    int sumi = 0;

#pragma unroll
    for (int i = 0; i < vdr; ++i) {
        int vi0 = (vl[i] >>  0) & 0x0F0F0F0F; // lower 4 qs bits, still need qh as 5th bits
        vi0    |= (vh[i] <<  4) & 0x00000010; // 0 ->  4
        vi0    |= (vh[i] << 11) & 0x00001000; // 1 -> 12
        vi0    |= (vh[i] << 18) & 0x00100000; // 2 -> 20
        vi0    |= (vh[i] << 25) & 0x10000000; // 3 -> 28
        sumi = __dp4a(vi0, u[2*i+0], sumi); // SIMD dot product of quantized values

        int vi1 = (vl[i] >>  4) & 0x0F0F0F0F; // upper 4 qs bits, still need qh as 5th bits
        vi1    |= (vh[i] >> 12) & 0x00000010; // 16 ->  4
        vi1    |= (vh[i] >>  5) & 0x00001000; // 17 -> 12
        vi1    |= (vh[i] <<  2) & 0x00100000; // 18 -> 20
        vi1    |= (vh[i] <<  9) & 0x10000000; // 19 -> 28
        sumi = __dp4a(vi1, u[2*i+1], sumi); // SIMD dot product of quantized values
    }

#ifdef GGML_CUDA_F16
    const float2 tmp = __half22float2(__hmul2(dm5, ds8));
    const float d5d8 = tmp.x;
    const float m5s8 = tmp.y;
#else
    const float2 dm5f = __half22float2(dm5);
    const float2 ds8f = __half22float2(ds8);
    const float d5d8 = dm5f.x * ds8f.x;
    const float m5s8 = dm5f.y * ds8f.y;
#endif // GGML_CUDA_F16

    // scale second part of sum by QI5_1 / vdr to compensate for multiple threads adding it
    return sumi*d5d8 + m5s8 / (QI5_1 / vdr);

#else
    bad_arch();
#endif // __CUDA_ARCH__ >= MIN_CC_DP4A
}

#define VDR_Q8_0_Q8_1_MMVQ 2
#define VDR_Q8_0_Q8_1_MMQ 8

template <int vdr> static __device__ __forceinline__ float vec_dot_q8_0_q8_1_impl(
    const int * v, const int * u, const float & d8_0, const float & d8_1) {

#if __CUDA_ARCH__ >= MIN_CC_DP4A // lowest compute capability for integer intrinsics
    int sumi = 0;

#pragma unroll
    for (int i = 0; i < vdr; ++i) {
        // SIMD dot product of quantized values
        sumi = __dp4a(v[i], u[i], sumi);
    }

    return d8_0*d8_1 * sumi;
#else
    bad_arch();
#endif // __CUDA_ARCH__ >= MIN_CC_DP4A
}

template <int vdr> static __device__ __forceinline__ float vec_dot_q8_1_q8_1_impl(
    const int * v, const int * u, const half2 & dm8, const half2 & ds8) {

#if __CUDA_ARCH__ >= MIN_CC_DP4A // lowest compute capability for integer intrinsics
    int sumi = 0;

#pragma unroll
    for (int i = 0; i < vdr; ++i) {
        // SIMD dot product of quantized values
        sumi = __dp4a(v[i], u[i], sumi);
    }

#ifdef GGML_CUDA_F16
    const float2 tmp = __half22float2(__hmul2(dm8, ds8));
    const float d8d8 = tmp.x;
    const float m8s8 = tmp.y;
#else
    const float2 dm8f = __half22float2(dm8);
    const float2 ds8f = __half22float2(ds8);
    const float d8d8 = dm8f.x * ds8f.x;
    const float m8s8 = dm8f.y * ds8f.y;
#endif // GGML_CUDA_F16

    // scale second part of sum by QI8_1/ vdr to compensate for multiple threads adding it
    return sumi*d8d8 + m8s8 / (QI8_1 / vdr);
#else
    bad_arch();
#endif // __CUDA_ARCH__ >= MIN_CC_DP4A
}

#define VDR_Q2_K_Q8_1_MMVQ 1
#define VDR_Q2_K_Q8_1_MMQ  2

// contiguous v/x values
static __device__ __forceinline__ float vec_dot_q2_K_q8_1_impl_mmvq(
    const int & v, const int * __restrict__ u, const uint8_t * __restrict__ scales,
    const half2 & dm2, const float * __restrict__ d8) {

#if __CUDA_ARCH__ >= MIN_CC_DP4A // lowest compute capability for integer intrinsics
    float sumf_d = 0.0f;
    float sumf_m = 0.0f;

#pragma unroll
    for (int i = 0; i < QR2_K; ++i) {
        const int sc = scales[2*i];

        const int vi = (v >> (2*i)) & 0x03030303;

        sumf_d += d8[i] * (__dp4a(vi, u[i], 0) * (sc & 0xF)); // SIMD dot product

        // fill int with 4x m
        int m = sc >> 4;
        m |= m <<  8;
        m |= m << 16;
        sumf_m += d8[i] * __dp4a(m, u[i], 0); // multiply constant q2_K part with sum of q8_1 values
    }

    const float2 dm2f = __half22float2(dm2);

    return dm2f.x*sumf_d - dm2f.y*sumf_m;
#else
    bad_arch();
#endif // __CUDA_ARCH__ >= MIN_CC_DP4A
}

// contiguous u/y values
static __device__ __forceinline__ float vec_dot_q2_K_q8_1_impl_mmq(
    const int * __restrict__ v, const int * __restrict__ u, const uint8_t * __restrict__ scales,
    const half2 & dm2, const float & d8) {

#if __CUDA_ARCH__ >= MIN_CC_DP4A // lowest compute capability for integer intrinsics
    int sumi_d = 0;
    int sumi_m = 0;

#pragma unroll
    for (int i0 = 0; i0 < QI8_1; i0 += QI8_1/2) {
        int sumi_d_sc = 0;

        const int sc = scales[i0 / (QI8_1/2)];

        // fill int with 4x m
        int m = sc >> 4;
        m |= m <<  8;
        m |= m << 16;

#pragma unroll
        for (int i = i0; i < i0 + QI8_1/2; ++i) {
            sumi_d_sc = __dp4a(v[i], u[i], sumi_d_sc); // SIMD dot product
            sumi_m    = __dp4a(m,    u[i], sumi_m); // multiply sum of q8_1 values with m
        }

        sumi_d += sumi_d_sc * (sc & 0xF);
    }

    const float2 dm2f = __half22float2(dm2);

    return d8 * (dm2f.x*sumi_d - dm2f.y*sumi_m);
#else
    bad_arch();
#endif // __CUDA_ARCH__ >= MIN_CC_DP4A
}

#define VDR_Q3_K_Q8_1_MMVQ 1
#define VDR_Q3_K_Q8_1_MMQ  2

// contiguous v/x values
static __device__ __forceinline__ float vec_dot_q3_K_q8_1_impl_mmvq(
    const int & vl, const int & vh, const int * __restrict__ u, const uint8_t * __restrict__ scales,
    const int & scale_offset, const float & d3, const float * __restrict__ d8) {

#if __CUDA_ARCH__ >= MIN_CC_DP4A // lowest compute capability for integer intrinsics
    float sumf = 0.0f;

#pragma unroll
    for (int i = 0; i < QR3_K; ++i) {
        const int isc = scale_offset + 2*i;

        const int isc_low = isc % (QK_K/32);
        const int sc_shift_low = 4 * (isc / (QK_K/32));
        const int sc_low  = (scales[isc_low] >> sc_shift_low) & 0xF;

        const int isc_high = isc % (QK_K/64);
        const int sc_shift_high = 2 * (isc / (QK_K/64));
        const int sc_high = ((scales[(QK_K/32) + isc_high] >> sc_shift_high) & 3) << 4;

        const int sc = (sc_low | sc_high) - 32;

        const int vil = (vl >> (2*i)) & 0x03030303;

        const int vih = ((vh >> i) << 2) & 0x04040404;

        const int vi = __vsubss4(vil, vih);

        sumf += d8[i] * (__dp4a(vi, u[i], 0) * sc); // SIMD dot product
    }

    return d3 * sumf;
#else
    bad_arch();
#endif // __CUDA_ARCH__ >= MIN_CC_DP4A
}

// contiguous u/y values
static __device__ __forceinline__ float vec_dot_q3_K_q8_1_impl_mmq(
    const int * __restrict__ v, const int * __restrict__ u, const int8_t * __restrict__ scales,
    const float & d3, const float & d8) {

#if __CUDA_ARCH__ >= MIN_CC_DP4A // lowest compute capability for integer intrinsics
    int sumi = 0;

#pragma unroll
    for (int i0 = 0; i0 < QR3_K*VDR_Q3_K_Q8_1_MMQ; i0 += QI8_1/2) {
        int sumi_sc = 0;

        for (int i = i0; i < i0 + QI8_1/2; ++i) {
            sumi_sc = __dp4a(v[i], u[i], sumi_sc); // SIMD dot product
        }

        sumi += sumi_sc * scales[i0 / (QI8_1/2)];
    }

    return d3*d8 * sumi;
#else
    bad_arch();
#endif // __CUDA_ARCH__ >= MIN_CC_DP4A
}

#define VDR_Q4_K_Q8_1_MMVQ 2
#define VDR_Q4_K_Q8_1_MMQ  8

// contiguous v/x values
static __device__ __forceinline__ float vec_dot_q4_K_q8_1_impl_vmmq(
    const int * __restrict__ v, const int * __restrict__ u, const uint8_t * __restrict__ sc,
    const uint8_t * __restrict__ m, const half2 & dm4, const float * __restrict__ d8) {

#if __CUDA_ARCH__ >= MIN_CC_DP4A // lowest compute capability for integer intrinsics
    float sumf_d = 0.0f;
    float sumf_m = 0.0f;

#pragma unroll
    for (int i = 0; i < QR4_K; ++i) {
        const int v0i = (v[0] >> (4*i)) & 0x0F0F0F0F;
        const int v1i = (v[1] >> (4*i)) & 0x0F0F0F0F;

        const int dot1 = __dp4a(v1i, u[2*i+1], __dp4a(v0i, u[2*i+0], 0)); // SIMD dot product
        const int dot2 = __dp4a(0x01010101, u[2*i+1], __dp4a(0x01010101, u[2*i+0], 0)); // sum of u

        sumf_d += d8[i] * (dot1 * sc[i]);
        sumf_m += d8[i] * (dot2 * m[i]);  // multiply constant part of q4_K with sum of q8_1 values
    }

    const float2 dm4f = __half22float2(dm4);

    return dm4f.x*sumf_d - dm4f.y*sumf_m;

#else
    bad_arch();
#endif // __CUDA_ARCH__ >= MIN_CC_DP4A
}

// contiguous u/y values
static __device__ __forceinline__ float vec_dot_q4_K_q8_1_impl_mmq(
    const int * __restrict__ v, const int * __restrict__ u, const uint8_t * __restrict__ sc,
    const uint8_t * __restrict__ m, const half2 & dm4, const half2 * __restrict__ ds8) {

#if __CUDA_ARCH__ >= MIN_CC_DP4A // lowest compute capability for integer intrinsics
    float sumf_d = 0.0f;
    float sumf_m = 0.0f;

#pragma unroll
    for (int i = 0; i < QR4_K*VDR_Q4_K_Q8_1_MMQ/QI8_1; ++i) {
        int sumi_d = 0;

#pragma unroll
        for (int j = 0; j < QI8_1; ++j) {
            sumi_d = __dp4a((v[j] >> (4*i)) & 0x0F0F0F0F, u[i*QI8_1 + j], sumi_d); // SIMD dot product
        }

        const float2 ds8f = __half22float2(ds8[i]);

        sumf_d += ds8f.x * (sc[i] * sumi_d);
        sumf_m += ds8f.y *   m[i]; // sum of q8_1 block * q4_K min val
    }

    const float2 dm4f = __half22float2(dm4);

    return dm4f.x*sumf_d - dm4f.y*sumf_m;

#else
    bad_arch();
#endif // __CUDA_ARCH__ >= MIN_CC_DP4A
}

#define VDR_Q5_K_Q8_1_MMVQ 2
#define VDR_Q5_K_Q8_1_MMQ  8

// contiguous v/x values
static __device__ __forceinline__ float vec_dot_q5_K_q8_1_impl_vmmq(
    const int * __restrict__ vl, const int * __restrict__ vh, const int * __restrict__ u, const uint8_t * __restrict__ sc,
    const uint8_t * __restrict__ m, const half2 & dm5, const float * __restrict__ d8) {

#if __CUDA_ARCH__ >= MIN_CC_DP4A // lowest compute capability for integer intrinsics
    float sumf_d = 0.0f;
    float sumf_m = 0.0f;

#pragma unroll
    for (int i = 0; i < QR5_K; ++i) {
        const int vl0i = (vl[0] >> (4*i)) & 0x0F0F0F0F;
        const int vl1i = (vl[1] >> (4*i)) & 0x0F0F0F0F;

        const int vh0i = ((vh[0] >> i) << 4) & 0x10101010;
        const int vh1i = ((vh[1] >> i) << 4) & 0x10101010;

        const int v0i = vl0i | vh0i;
        const int v1i = vl1i | vh1i;

        const int dot1 = __dp4a(v0i, u[2*i+0], __dp4a(v1i, u[2*i+1], 0)); // SIMD dot product
        const int dot2 = __dp4a(0x01010101, u[2*i+0], __dp4a(0x01010101, u[2*i+1], 0)); // sum of u

        sumf_d += d8[i] * (dot1 * sc[i]);
        sumf_m += d8[i] * (dot2 * m[i]);

    }

    const float2 dm5f = __half22float2(dm5);

    return dm5f.x*sumf_d - dm5f.y*sumf_m;

#else
    bad_arch();
#endif // __CUDA_ARCH__ >= MIN_CC_DP4A
}

// contiguous u/y values
static __device__ __forceinline__ float vec_dot_q5_K_q8_1_impl_mmq(
    const int * __restrict__ v, const int * __restrict__ u, const uint8_t * __restrict__ sc,
    const uint8_t * __restrict__ m, const half2 & dm4, const half2 * __restrict__ ds8) {

#if __CUDA_ARCH__ >= MIN_CC_DP4A // lowest compute capability for integer intrinsics
    float sumf_d = 0.0f;
    float sumf_m = 0.0f;

#pragma unroll
    for (int i = 0; i < QR5_K*VDR_Q5_K_Q8_1_MMQ/QI8_1; ++i) {
        int sumi_d = 0;

#pragma unroll
        for (int j = 0; j < QI8_1; ++j) {
            sumi_d = __dp4a(v[i*QI8_1 + j], u[i*QI8_1 + j], sumi_d); // SIMD dot product
        }

        const float2 ds8f = __half22float2(ds8[i]);

        sumf_d += ds8f.x * (sc[i] * sumi_d);
        sumf_m += ds8f.y *   m[i]; // sum of q8_1 block * q4_K min val
    }

    const float2 dm4f = __half22float2(dm4);

    return dm4f.x*sumf_d - dm4f.y*sumf_m;

#else
    bad_arch();
#endif // __CUDA_ARCH__ >= MIN_CC_DP4A
}

#define VDR_Q6_K_Q8_1_MMVQ 1
#define VDR_Q6_K_Q8_1_MMQ  8

// contiguous v/x values
static __device__ __forceinline__ float vec_dot_q6_K_q8_1_impl_mmvq(
    const int & vl, const int & vh, const int * __restrict__ u, const int8_t * __restrict__ scales,
    const float & d, const float * __restrict__ d8) {

#if __CUDA_ARCH__ >= MIN_CC_DP4A // lowest compute capability for integer intrinsics
    float sumf = 0.0f;

#pragma unroll
    for (int i = 0; i < QR6_K; ++i) {
        const int sc = scales[4*i];

        const int vil = (vl >> (4*i)) & 0x0F0F0F0F;

        const int vih = ((vh >> (4*i)) << 4) & 0x30303030;

        const int vi = __vsubss4((vil | vih), 0x20202020); // vi = (vil | vih) - 32

        sumf += d8[i] * (__dp4a(vi, u[i], 0) * sc); // SIMD dot product
    }

    return d*sumf;
#else
    bad_arch();
#endif // __CUDA_ARCH__ >= MIN_CC_DP4A
}

// contiguous u/y values
static __device__ __forceinline__ float vec_dot_q6_K_q8_1_impl_mmq(
    const int * __restrict__ v, const int * __restrict__ u, const int8_t * __restrict__ sc,
    const float & d6, const float * __restrict__ d8) {

#if __CUDA_ARCH__ >= MIN_CC_DP4A // lowest compute capability for integer intrinsics
    float sumf_d = 0.0f;

#pragma unroll
    for (int i0 = 0; i0 < VDR_Q6_K_Q8_1_MMQ; i0 += 4) {
        int2 sumi_d = {0, 0}; // 2 q6_K scales per q8_1 scale

#pragma unroll
        for (int i = i0; i < i0 + 2; ++i) {
            sumi_d.x = __dp4a(v[2*i+0], u[2*i+0], sumi_d.x); // SIMD dot product
            sumi_d.x = __dp4a(v[2*i+1], u[2*i+1], sumi_d.x); // SIMD dot product

            sumi_d.y = __dp4a(v[2*i+4], u[2*i+4], sumi_d.y); // SIMD dot product
            sumi_d.y = __dp4a(v[2*i+5], u[2*i+5], sumi_d.y); // SIMD dot product
        }

        sumf_d += d8[i0/4] * (sc[i0/2+0]*sumi_d.x + sc[i0/2+1]*sumi_d.y);
    }

    return d6 * sumf_d;

#else
    bad_arch();
#endif // __CUDA_ARCH__ >= MIN_CC_DP4A
}

static __device__ __forceinline__ float vec_dot_q4_0_q8_1(
    const void * __restrict__ vbq, const block_q8_1 * __restrict__ bq8_1, const int & iqs) {

    const block_q4_0 * bq4_0 = (const block_q4_0 *) vbq;

    int v[VDR_Q4_0_Q8_1_MMVQ];
    int u[2*VDR_Q4_0_Q8_1_MMVQ];

#pragma unroll
    for (int i = 0; i < VDR_Q4_0_Q8_1_MMVQ; ++i) {
        v[i]     = get_int_from_uint8(bq4_0->qs, iqs + i);
        u[2*i+0] = get_int_from_int8_aligned(bq8_1->qs, iqs + i);
        u[2*i+1] = get_int_from_int8_aligned(bq8_1->qs, iqs + i + QI4_0);
    }

    return vec_dot_q4_0_q8_1_impl<VDR_Q4_0_Q8_1_MMVQ>(v, u, bq4_0->d, bq8_1->ds);
}

template <int mmq_y> static __device__ __forceinline__ void allocate_tiles_q4_0(int ** x_ql, half2 ** x_dm, int ** x_qh, int ** x_sc) {
    (void)x_qh; (void)x_sc;

    __shared__ int  tile_x_qs[mmq_y * (WARP_SIZE)       + mmq_y];
    __shared__ float tile_x_d[mmq_y * (WARP_SIZE/QI4_0) + mmq_y/QI4_0];

    *x_ql = tile_x_qs;
    *x_dm = (half2 *) tile_x_d;
}

template <int mmq_y, int nwarps, bool need_check> static __device__ __forceinline__ void load_tiles_q4_0(
    const void * __restrict__ vx, int * __restrict__ x_ql, half2 * __restrict__ x_dm, int * __restrict__ x_qh,
    int * __restrict__ x_sc, const int & i_offset, const int & i_max, const int & k, const int & blocks_per_row) {
    (void)x_qh; (void)x_sc;
    GGML_CUDA_ASSUME(i_offset >= 0);
    GGML_CUDA_ASSUME(i_offset <  nwarps);
    GGML_CUDA_ASSUME(k >= 0);
    GGML_CUDA_ASSUME(k <  WARP_SIZE);

    const int kbx  = k / QI4_0;
    const int kqsx = k % QI4_0;

    const block_q4_0 * bx0 = (const block_q4_0 *) vx;

    float * x_dmf = (float *) x_dm;

#pragma unroll
    for (int i0 = 0; i0 < mmq_y; i0 += nwarps) {
        int i = i0 + i_offset;

        if (need_check) {
            i = min(i, i_max);
        }

        const block_q4_0 * bxi = bx0 + i*blocks_per_row + kbx;

        x_ql[i * (WARP_SIZE + 1) + k] = get_int_from_uint8(bxi->qs, kqsx);
        // x_dmf[i * (WARP_SIZE/QI4_0) + i / QI4_0 + kbx] = bxi->d;
    }

    const int blocks_per_tile_x_row = WARP_SIZE / QI4_0;
    const int kbxd = k % blocks_per_tile_x_row;

#pragma unroll
    for (int i0 = 0; i0 < mmq_y; i0 += nwarps * QI4_0) {
        int i = i0 + i_offset * QI4_0 + k / blocks_per_tile_x_row;

        if (need_check) {
            i = min(i, i_max);
        }

        const block_q4_0 * bxi = bx0 + i*blocks_per_row + kbxd;

        x_dmf[i * (WARP_SIZE/QI4_0) + i / QI4_0 + kbxd] = bxi->d;
    }
}

static __device__ __forceinline__ float vec_dot_q4_0_q8_1_mul_mat(
    const int * __restrict__ x_ql, const half2 * __restrict__ x_dm, const int * __restrict__ x_qh, const int * __restrict__ x_sc,
    const int * __restrict__ y_qs, const half2 * __restrict__ y_ds, const int & i, const int & j, const int & k) {
    (void)x_qh; (void)x_sc;

    const int kyqs = k % (QI8_1/2) + QI8_1 * (k / (QI8_1/2));
    const float * x_dmf = (const float *) x_dm;

    int u[2*VDR_Q4_0_Q8_1_MMQ];

#pragma unroll
    for (int l = 0; l < VDR_Q4_0_Q8_1_MMQ; ++l) {
        u[2*l+0] = y_qs[j * WARP_SIZE + (kyqs + l)         % WARP_SIZE];
        u[2*l+1] = y_qs[j * WARP_SIZE + (kyqs + l + QI4_0) % WARP_SIZE];
    }

    return vec_dot_q4_0_q8_1_impl<VDR_Q4_0_Q8_1_MMQ>
        (&x_ql[i * (WARP_SIZE + 1) + k], u, x_dmf[i * (WARP_SIZE/QI4_0) + i/QI4_0 + k/QI4_0],
         y_ds[j * (WARP_SIZE/QI8_1) + (2*k/QI8_1) % (WARP_SIZE/QI8_1)]);
}

static __device__ __forceinline__ float vec_dot_q4_1_q8_1(
    const void * __restrict__ vbq, const block_q8_1 * __restrict__ bq8_1, const int & iqs) {

    const block_q4_1 * bq4_1 = (const block_q4_1 *) vbq;

    int v[VDR_Q4_1_Q8_1_MMVQ];
    int u[2*VDR_Q4_1_Q8_1_MMVQ];

#pragma unroll
    for (int i = 0; i < VDR_Q4_1_Q8_1_MMVQ; ++i) {
        v[i]    = get_int_from_uint8_aligned(bq4_1->qs, iqs + i);
        u[2*i+0] = get_int_from_int8_aligned(bq8_1->qs, iqs + i);
        u[2*i+1] = get_int_from_int8_aligned(bq8_1->qs, iqs + i + QI4_1);
    }

    return vec_dot_q4_1_q8_1_impl<VDR_Q4_1_Q8_1_MMVQ>(v, u, bq4_1->dm, bq8_1->ds);
}

template <int mmq_y> static __device__ __forceinline__ void allocate_tiles_q4_1(int ** x_ql, half2 ** x_dm, int ** x_qh, int ** x_sc) {
    (void)x_qh; (void)x_sc;

    __shared__ int   tile_x_qs[mmq_y * (WARP_SIZE) +     + mmq_y];
    __shared__ half2 tile_x_dm[mmq_y * (WARP_SIZE/QI4_1) + mmq_y/QI4_1];

    *x_ql = tile_x_qs;
    *x_dm = tile_x_dm;
}

template <int mmq_y, int nwarps, bool need_check> static __device__ __forceinline__ void load_tiles_q4_1(
    const void * __restrict__ vx, int * __restrict__ x_ql, half2 * __restrict__ x_dm, int * __restrict__ x_qh,
    int * __restrict__ x_sc, const int & i_offset, const int & i_max, const int & k, const int & blocks_per_row) {
    (void)x_qh; (void)x_sc;

    GGML_CUDA_ASSUME(i_offset >= 0);
    GGML_CUDA_ASSUME(i_offset <  nwarps);
    GGML_CUDA_ASSUME(k >= 0);
    GGML_CUDA_ASSUME(k <  WARP_SIZE);

    const int kbx  = k / QI4_1;
    const int kqsx = k % QI4_1;

    const block_q4_1 * bx0 = (const block_q4_1 *) vx;

#pragma unroll
    for (int i0 = 0; i0 < mmq_y; i0 += nwarps) {
        int i = i0 + i_offset;

        if (need_check) {
            i = min(i, i_max);
        }

        const block_q4_1 * bxi = bx0 + i*blocks_per_row + kbx;

        x_ql[i * (WARP_SIZE + 1) + k] = get_int_from_uint8_aligned(bxi->qs, kqsx);
    }

    const int blocks_per_tile_x_row = WARP_SIZE / QI4_1;
    const int kbxd = k % blocks_per_tile_x_row;

#pragma unroll
    for (int i0 = 0; i0 < mmq_y; i0 += nwarps * QI4_1) {
        int i = i0 + i_offset * QI4_1 + k / blocks_per_tile_x_row;

        if (need_check) {
            i = min(i, i_max);
        }

        const block_q4_1 * bxi = bx0 + i*blocks_per_row + kbxd;

        x_dm[i * (WARP_SIZE/QI4_1) + i / QI4_1 + kbxd] = bxi->dm;
    }
}

static __device__ __forceinline__ float vec_dot_q4_1_q8_1_mul_mat(
    const int * __restrict__ x_ql, const half2 * __restrict__ x_dm, const int * __restrict__ x_qh, const int * __restrict__ x_sc,
    const int * __restrict__ y_qs, const half2 * __restrict__ y_ds, const int & i, const int & j, const int & k) {
    (void)x_qh; (void)x_sc;

    const int kyqs = k % (QI8_1/2) + QI8_1 * (k / (QI8_1/2));

    int u[2*VDR_Q4_1_Q8_1_MMQ];

#pragma unroll
    for (int l = 0; l < VDR_Q4_1_Q8_1_MMQ; ++l) {
        u[2*l+0] = y_qs[j * WARP_SIZE + (kyqs + l)         % WARP_SIZE];
        u[2*l+1] = y_qs[j * WARP_SIZE + (kyqs + l + QI4_1) % WARP_SIZE];
    }

    return vec_dot_q4_1_q8_1_impl<VDR_Q4_1_Q8_1_MMQ>
        (&x_ql[i * (WARP_SIZE + 1) + k], u, x_dm[i * (WARP_SIZE/QI4_1) + i/QI4_1 + k/QI4_1],
         y_ds[j * (WARP_SIZE/QI8_1) + (2*k/QI8_1) % (WARP_SIZE/QI8_1)]);
}

static __device__ __forceinline__ float vec_dot_q5_0_q8_1(
    const void * __restrict__ vbq, const block_q8_1 * __restrict__ bq8_1, const int & iqs) {

    const block_q5_0 * bq5_0 = (const block_q5_0 *) vbq;

    int vl[VDR_Q5_0_Q8_1_MMVQ];
    int vh[VDR_Q5_0_Q8_1_MMVQ];
    int  u[2*VDR_Q5_0_Q8_1_MMVQ];

#pragma unroll
    for (int i = 0; i < VDR_Q5_0_Q8_1_MMVQ; ++i) {
        vl[i]    = get_int_from_uint8(bq5_0->qs, iqs + i);
        vh[i]    = get_int_from_uint8(bq5_0->qh, 0) >> (4 * (iqs + i));
        u[2*i+0] = get_int_from_int8_aligned(bq8_1->qs, iqs + i);
        u[2*i+1] = get_int_from_int8_aligned(bq8_1->qs, iqs + i + QI5_0);
    }

    return vec_dot_q5_0_q8_1_impl<VDR_Q5_0_Q8_1_MMVQ>(vl, vh, u, bq5_0->d, bq8_1->ds);
}

template <int mmq_y> static __device__ __forceinline__ void allocate_tiles_q5_0(int ** x_ql, half2 ** x_dm, int ** x_qh, int ** x_sc) {
    (void)x_qh; (void)x_sc;

    __shared__ int  tile_x_ql[mmq_y * (2*WARP_SIZE)     + mmq_y];
    __shared__ float tile_x_d[mmq_y * (WARP_SIZE/QI5_0) + mmq_y/QI5_0];

    *x_ql = tile_x_ql;
    *x_dm = (half2 *) tile_x_d;
}

template <int mmq_y, int nwarps, bool need_check> static __device__ __forceinline__ void load_tiles_q5_0(
    const void * __restrict__ vx, int * __restrict__ x_ql, half2 * __restrict__ x_dm, int * __restrict__ x_qh,
    int * __restrict__ x_sc, const int & i_offset, const int & i_max, const int & k, const int & blocks_per_row) {
    (void)x_qh; (void)x_sc;

    GGML_CUDA_ASSUME(i_offset >= 0);
    GGML_CUDA_ASSUME(i_offset <  nwarps);
    GGML_CUDA_ASSUME(k >= 0);
    GGML_CUDA_ASSUME(k <  WARP_SIZE);

    const int kbx  = k / QI5_0;
    const int kqsx = k % QI5_0;

    const block_q5_0 * bx0 = (const block_q5_0 *) vx;

#pragma unroll
    for (int i0 = 0; i0 < mmq_y; i0 += nwarps) {
        int i = i0 + i_offset;

        if (need_check) {
            i = min(i, i_max);
        }

        const block_q5_0 * bxi = bx0 + i*blocks_per_row + kbx;

        const int ql = get_int_from_uint8(bxi->qs, kqsx);
        const int qh = get_int_from_uint8(bxi->qh, 0) >> (4 * (k % QI5_0));

        int qs0 = (ql >>  0)   & 0x0F0F0F0F;
        qs0    |= (qh <<  4)   & 0x00000010;  // 0 ->  4
        qs0    |= (qh << 11)   & 0x00001000;  // 1 -> 12
        qs0    |= (qh << 18)   & 0x00100000;  // 2 -> 20
        qs0    |= (qh << 25)   & 0x10000000;  // 3 -> 28
        qs0     = __vsubss4(qs0, 0x10101010); // subtract 16

        x_ql[i * (2*WARP_SIZE + 1) + 2*k+0] = qs0;

        int qs1 = (ql >>  4)   & 0x0F0F0F0F;
        qs1    |= (qh >> 12)   & 0x00000010;  // 16 ->  4
        qs1    |= (qh >>  5)   & 0x00001000;  // 17 -> 12
        qs1    |= (qh <<  2)   & 0x00100000;  // 18 -> 20
        qs1    |= (qh <<  9)   & 0x10000000;  // 19 -> 28
        qs1     = __vsubss4(qs1, 0x10101010); // subtract 16

        x_ql[i * (2*WARP_SIZE + 1) + 2*k+1] = qs1;
    }

    const int blocks_per_tile_x_row = WARP_SIZE / QI5_0;
    const int kbxd = k % blocks_per_tile_x_row;
    float * x_dmf = (float *) x_dm;

#pragma unroll
    for (int i0 = 0; i0 < mmq_y; i0 += nwarps * QI5_0) {
        int i = i0 + i_offset * QI5_0 + k / blocks_per_tile_x_row;

        if (need_check) {
            i = min(i, i_max);
        }

        const block_q5_0 * bxi = bx0 + i*blocks_per_row + kbxd;

        x_dmf[i * (WARP_SIZE/QI5_0) + i / QI5_0 + kbxd] = bxi->d;
    }
}

static __device__ __forceinline__ float vec_dot_q5_0_q8_1_mul_mat(
    const int * __restrict__ x_ql, const half2 * __restrict__ x_dm, const int * __restrict__ x_qh, const int * __restrict__ x_sc,
    const int * __restrict__ y_qs, const half2 * __restrict__ y_ds, const int & i, const int & j, const int & k) {
    (void)x_qh; (void)x_sc;

    const int kyqs = k % (QI8_1/2) + QI8_1 * (k / (QI8_1/2));
    const int index_bx = i * (WARP_SIZE/QI5_0) + i/QI5_0 + k/QI5_0;
    const float * x_dmf = (const float *) x_dm;
    const float * y_df  = (const float *) y_ds;

    int u[2*VDR_Q5_0_Q8_1_MMQ];

#pragma unroll
    for (int l = 0; l < VDR_Q5_0_Q8_1_MMQ; ++l) {
        u[2*l+0] = y_qs[j * WARP_SIZE + (kyqs + l)         % WARP_SIZE];
        u[2*l+1] = y_qs[j * WARP_SIZE + (kyqs + l + QI5_0) % WARP_SIZE];
    }

    return vec_dot_q8_0_q8_1_impl<QR5_0*VDR_Q5_0_Q8_1_MMQ>
        (&x_ql[i * (2*WARP_SIZE + 1) + 2 * k], u, x_dmf[index_bx], y_df[j * (WARP_SIZE/QI8_1) + (2*k/QI8_1) % (WARP_SIZE/QI8_1)]);
}

static __device__ __forceinline__ float vec_dot_q5_1_q8_1(
    const void * __restrict__ vbq, const block_q8_1 * __restrict__ bq8_1, const int & iqs) {

    const block_q5_1 * bq5_1 = (const block_q5_1 *) vbq;

    int vl[VDR_Q5_1_Q8_1_MMVQ];
    int vh[VDR_Q5_1_Q8_1_MMVQ];
    int  u[2*VDR_Q5_1_Q8_1_MMVQ];

#pragma unroll
    for (int i = 0; i < VDR_Q5_1_Q8_1_MMVQ; ++i) {
        vl[i]   = get_int_from_uint8_aligned(bq5_1->qs, iqs + i);
        vh[i]   = get_int_from_uint8_aligned(bq5_1->qh, 0) >> (4 * (iqs + i));
        u[2*i+0] = get_int_from_int8_aligned(bq8_1->qs, iqs + i);
        u[2*i+1] = get_int_from_int8_aligned(bq8_1->qs, iqs + i + QI5_1);
    }

    return vec_dot_q5_1_q8_1_impl<VDR_Q5_1_Q8_1_MMVQ>(vl, vh, u, bq5_1->dm, bq8_1->ds);
}

template <int mmq_y> static __device__ __forceinline__ void allocate_tiles_q5_1(int ** x_ql, half2 ** x_dm, int ** x_qh, int ** x_sc) {
    (void)x_qh; (void)x_sc;

    __shared__ int   tile_x_ql[mmq_y * (2*WARP_SIZE)     + mmq_y];
    __shared__ half2 tile_x_dm[mmq_y * (WARP_SIZE/QI5_1) + mmq_y/QI5_1];

    *x_ql = tile_x_ql;
    *x_dm = tile_x_dm;
}

template <int mmq_y, int nwarps, bool need_check> static __device__ __forceinline__ void load_tiles_q5_1(
    const void * __restrict__ vx, int * __restrict__ x_ql, half2 * __restrict__ x_dm, int * __restrict__ x_qh,
    int * __restrict__ x_sc, const int & i_offset, const int & i_max, const int & k, const int & blocks_per_row) {
    (void)x_qh; (void)x_sc;

    GGML_CUDA_ASSUME(i_offset >= 0);
    GGML_CUDA_ASSUME(i_offset < nwarps);
    GGML_CUDA_ASSUME(k >= 0);
    GGML_CUDA_ASSUME(k <  WARP_SIZE);

    const int kbx  = k / QI5_1;
    const int kqsx = k % QI5_1;

    const block_q5_1 * bx0 = (const block_q5_1 *) vx;

#pragma unroll
    for (int i0 = 0; i0 < mmq_y; i0 += nwarps) {
        int i = i0 + i_offset;

        if (need_check) {
            i = min(i, i_max);
        }

        const block_q5_1 * bxi = bx0 + i*blocks_per_row + kbx;

        const int ql = get_int_from_uint8_aligned(bxi->qs, kqsx);
        const int qh = get_int_from_uint8_aligned(bxi->qh, 0) >> (4 * (k % QI5_1));

        int qs0 = (ql >>  0) & 0x0F0F0F0F;
        qs0    |= (qh <<  4) & 0x00000010; // 0 ->  4
        qs0    |= (qh << 11) & 0x00001000; // 1 -> 12
        qs0    |= (qh << 18) & 0x00100000; // 2 -> 20
        qs0    |= (qh << 25) & 0x10000000; // 3 -> 28

        x_ql[i * (2*WARP_SIZE + 1) + 2*k+0] = qs0;

        int qs1 = (ql >>  4) & 0x0F0F0F0F;
        qs1    |= (qh >> 12) & 0x00000010; // 16 ->  4
        qs1    |= (qh >>  5) & 0x00001000; // 17 -> 12
        qs1    |= (qh <<  2) & 0x00100000; // 18 -> 20
        qs1    |= (qh <<  9) & 0x10000000; // 19 -> 28

        x_ql[i * (2*WARP_SIZE + 1) + 2*k+1] = qs1;
    }

    const int blocks_per_tile_x_row = WARP_SIZE / QI5_1;
    const int kbxd = k % blocks_per_tile_x_row;

#pragma unroll
    for (int i0 = 0; i0 < mmq_y; i0 += nwarps * QI5_1) {
        int i = i0 + i_offset * QI5_1 + k / blocks_per_tile_x_row;

        if (need_check) {
            i = min(i, i_max);
        }

        const block_q5_1 * bxi = bx0 + i*blocks_per_row + kbxd;

        x_dm[i * (WARP_SIZE/QI5_1) + i / QI5_1 + kbxd] = bxi->dm;
    }
}

static __device__ __forceinline__ float vec_dot_q5_1_q8_1_mul_mat(
    const int * __restrict__ x_ql, const half2 * __restrict__ x_dm, const int * __restrict__ x_qh, const int * __restrict__ x_sc,
    const int * __restrict__ y_qs, const half2 * __restrict__ y_ds, const int & i, const int & j, const int & k) {
    (void)x_qh; (void)x_sc;

    const int kyqs = k % (QI8_1/2) + QI8_1 * (k / (QI8_1/2));
    const int index_bx = i * (WARP_SIZE/QI5_1) + + i/QI5_1 + k/QI5_1;

    int u[2*VDR_Q5_1_Q8_1_MMQ];

#pragma unroll
    for (int l = 0; l < VDR_Q5_1_Q8_1_MMQ; ++l) {
        u[2*l+0] = y_qs[j * WARP_SIZE + (kyqs + l)         % WARP_SIZE];
        u[2*l+1] = y_qs[j * WARP_SIZE + (kyqs + l + QI5_1) % WARP_SIZE];
    }

    return vec_dot_q8_1_q8_1_impl<QR5_1*VDR_Q5_1_Q8_1_MMQ>
        (&x_ql[i * (2*WARP_SIZE + 1) + 2 * k], u, x_dm[index_bx], y_ds[j * (WARP_SIZE/QI8_1) + (2*k/QI8_1) % (WARP_SIZE/QI8_1)]);
}

static __device__ __forceinline__ float vec_dot_q8_0_q8_1(
    const void * __restrict__ vbq, const block_q8_1 * __restrict__ bq8_1, const int & iqs) {

    const block_q8_0 * bq8_0 = (const block_q8_0 *) vbq;

    int v[VDR_Q8_0_Q8_1_MMVQ];
    int u[VDR_Q8_0_Q8_1_MMVQ];

#pragma unroll
    for (int i = 0; i < VDR_Q8_0_Q8_1_MMVQ; ++i) {
        v[i] = get_int_from_int8(bq8_0->qs, iqs + i);
        u[i] = get_int_from_int8_aligned(bq8_1->qs, iqs + i);
    }

    return vec_dot_q8_0_q8_1_impl<VDR_Q8_0_Q8_1_MMVQ>(v, u, bq8_0->d, __low2half(bq8_1->ds));
}

template <int mmq_y> static __device__ __forceinline__ void allocate_tiles_q8_0(int ** x_ql, half2 ** x_dm, int ** x_qh, int ** x_sc) {
    (void)x_qh; (void)x_sc;

    __shared__ int  tile_x_qs[mmq_y * (WARP_SIZE)       + mmq_y];
    __shared__ float tile_x_d[mmq_y * (WARP_SIZE/QI8_0) + mmq_y/QI8_0];

    *x_ql = tile_x_qs;
    *x_dm = (half2 *) tile_x_d;
}

template <int mmq_y, int nwarps, bool need_check> static __device__ __forceinline__ void load_tiles_q8_0(
    const void * __restrict__ vx, int * __restrict__ x_ql, half2 * __restrict__ x_dm, int * __restrict__ x_qh,
    int * __restrict__ x_sc, const int & i_offset, const int & i_max, const int & k, const int & blocks_per_row) {
    (void)x_qh; (void)x_sc;

    GGML_CUDA_ASSUME(i_offset >= 0);
    GGML_CUDA_ASSUME(i_offset <  nwarps);
    GGML_CUDA_ASSUME(k >= 0);
    GGML_CUDA_ASSUME(k <  WARP_SIZE);

    const int kbx  = k / QI8_0;
    const int kqsx = k % QI8_0;
    float * x_dmf = (float *) x_dm;

    const block_q8_0 * bx0 = (const block_q8_0 *) vx;

#pragma unroll
    for (int i0 = 0; i0 < mmq_y; i0 += nwarps) {
        int i = i0 + i_offset;

        if (need_check) {
            i = min(i, i_max);
        }

        const block_q8_0 * bxi = bx0 + i*blocks_per_row + kbx;

        x_ql[i * (WARP_SIZE + 1) + k] = get_int_from_int8(bxi->qs, kqsx);
    }

    const int blocks_per_tile_x_row = WARP_SIZE / QI8_0;
    const int kbxd = k % blocks_per_tile_x_row;

#pragma unroll
    for (int i0 = 0; i0 < mmq_y; i0 += nwarps * QI8_0) {
        int i = i0 + i_offset * QI8_0 + k / blocks_per_tile_x_row;

        if (need_check) {
            i = min(i, i_max);
        }

        const block_q8_0 * bxi = bx0 + i*blocks_per_row + kbxd;

        x_dmf[i * (WARP_SIZE/QI8_0) + i / QI8_0 + kbxd] = bxi->d;
    }
}

static __device__ __forceinline__ float vec_dot_q8_0_q8_1_mul_mat(
    const int * __restrict__ x_ql, const half2 * __restrict__ x_dm, const int * __restrict__ x_qh, const int * __restrict__ x_sc,
    const int * __restrict__ y_qs, const half2 * __restrict__ y_ds, const int & i, const int & j, const int & k) {
    (void)x_qh; (void)x_sc;

    const float * x_dmf = (const float *) x_dm;
    const float * y_df  = (const float *) y_ds;

    return vec_dot_q8_0_q8_1_impl<VDR_Q8_0_Q8_1_MMQ>
        (&x_ql[i * (WARP_SIZE + 1) + k], &y_qs[j * WARP_SIZE + k], x_dmf[i * (WARP_SIZE/QI8_0) + i/QI8_0 + k/QI8_0],
         y_df[j * (WARP_SIZE/QI8_1) + k/QI8_1]);
}

static __device__ __forceinline__ float vec_dot_q2_K_q8_1(
    const void * __restrict__ vbq, const block_q8_1 * __restrict__ bq8_1, const int & iqs) {

    const block_q2_K * bq2_K = (const block_q2_K *) vbq;

    const int bq8_offset = QR2_K * (iqs / QI8_1);
    const int scale_offset = iqs - iqs % QI8_1 + (iqs % QI8_1) / (QI8_1/2);

    const uint8_t * scales = bq2_K->scales + scale_offset;

    const int v = get_int_from_uint8_aligned(bq2_K->qs, iqs);
    int    u[QR2_K];
    float d8[QR2_K];

#pragma unroll
    for (int i = 0; i < QR2_K; ++ i) {
        u[i]  = get_int_from_int8_aligned(bq8_1[bq8_offset + i].qs, iqs % QI8_1);
        d8[i] = __low2half(bq8_1[bq8_offset + i].ds);
    }

    return vec_dot_q2_K_q8_1_impl_mmvq(v, u, scales, bq2_K->dm, d8);
}

template <int mmq_y> static __device__ __forceinline__ void allocate_tiles_q2_K(int ** x_ql, half2 ** x_dm, int ** x_qh, int ** x_sc) {
    (void)x_qh;

    __shared__ int   tile_x_ql[mmq_y * (WARP_SIZE)       + mmq_y];
    __shared__ half2 tile_x_dm[mmq_y * (WARP_SIZE/QI2_K) + mmq_y/QI2_K];
    __shared__ int   tile_x_sc[mmq_y * (WARP_SIZE/4)     + mmq_y/4];

    *x_ql = tile_x_ql;
    *x_dm = tile_x_dm;
    *x_sc = tile_x_sc;
}

template <int mmq_y, int nwarps, bool need_check> static __device__ __forceinline__ void load_tiles_q2_K(
    const void * __restrict__ vx, int * __restrict__ x_ql, half2 * __restrict__ x_dm, int * __restrict__ x_qh,
    int * __restrict__ x_sc, const int & i_offset, const int & i_max, const int & k, const int & blocks_per_row) {
    (void)x_qh;

    GGML_CUDA_ASSUME(i_offset >= 0);
    GGML_CUDA_ASSUME(i_offset <  nwarps);
    GGML_CUDA_ASSUME(k >= 0);
    GGML_CUDA_ASSUME(k <  WARP_SIZE);

    const int kbx  = k / QI2_K;
    const int kqsx = k % QI2_K;

    const block_q2_K * bx0 = (const block_q2_K *) vx;

#pragma unroll
    for (int i0 = 0; i0 < mmq_y; i0 += nwarps) {
        int i = i0 + i_offset;

        if (need_check) {
            i = min(i, i_max);
        }

        const block_q2_K * bxi = bx0 + i*blocks_per_row + kbx;

        x_ql[i * (WARP_SIZE + 1) + k] = get_int_from_uint8_aligned(bxi->qs, kqsx);
    }

    const int blocks_per_tile_x_row = WARP_SIZE / QI2_K;
    const int kbxd = k % blocks_per_tile_x_row;

#pragma unroll
    for (int i0 = 0; i0 < mmq_y; i0 += nwarps * QI2_K) {
        int i = (i0 + i_offset * QI2_K + k / blocks_per_tile_x_row) % mmq_y;

        if (need_check) {
            i = min(i, i_max);
        }

        const block_q2_K * bxi = bx0 + i*blocks_per_row + kbxd;

        x_dm[i * (WARP_SIZE/QI2_K) + i / QI2_K + kbxd] = bxi->dm;
    }

#pragma unroll
    for (int i0 = 0; i0 < mmq_y; i0 += nwarps * 4) {
        int i = i0 + i_offset * 4 + k / (WARP_SIZE/4);

        if (need_check) {
            i = min(i, i_max);
        }

        const block_q2_K * bxi = bx0 + i*blocks_per_row + (k % (WARP_SIZE/4)) / (QI2_K/4);

        x_sc[i * (WARP_SIZE/4) + i / 4 + k % (WARP_SIZE/4)] = get_int_from_uint8_aligned(bxi->scales, k % (QI2_K/4));
    }
}

static __device__ __forceinline__ float vec_dot_q2_K_q8_1_mul_mat(
    const int * __restrict__ x_ql, const half2 * __restrict__ x_dm, const int * __restrict__ x_qh, const int * __restrict__ x_sc,
    const int * __restrict__ y_qs, const half2 * __restrict__ y_ds, const int & i, const int & j, const int & k) {
    (void)x_qh;

    const int kbx = k / QI2_K;
    const int ky  = (k % QI2_K) * QR2_K;
    const float * y_df = (const float *) y_ds;

    int v[QR2_K*VDR_Q2_K_Q8_1_MMQ];

    const int kqsx = i * (WARP_SIZE + 1) + kbx*QI2_K + (QI2_K/2) * (ky/(2*QI2_K)) + ky % (QI2_K/2);
    const int shift = 2 * ((ky % (2*QI2_K)) / (QI2_K/2));

#pragma unroll
    for (int l = 0; l < QR2_K*VDR_Q2_K_Q8_1_MMQ; ++l) {
        v[l] = (x_ql[kqsx + l] >> shift) & 0x03030303;
    }

    const uint8_t * scales = ((const uint8_t *) &x_sc[i * (WARP_SIZE/4) + i/4 + kbx*4]) + ky/4;

    const int index_y = j * WARP_SIZE + (QR2_K*k) % WARP_SIZE;
    return vec_dot_q2_K_q8_1_impl_mmq(v, &y_qs[index_y], scales, x_dm[i * (WARP_SIZE/QI2_K) + i/QI2_K + kbx], y_df[index_y/QI8_1]);
}

static __device__ __forceinline__ float vec_dot_q3_K_q8_1(
    const void * __restrict__ vbq, const block_q8_1 * __restrict__ bq8_1, const int & iqs) {

    const block_q3_K * bq3_K = (const block_q3_K *) vbq;

    const int bq8_offset = QR3_K * (iqs / (QI3_K/2));
    const int scale_offset = iqs - iqs % QI8_1 + (iqs % QI8_1) / (QI8_1/2);

    const float d = bq3_K->d;

    const int vl = get_int_from_uint8(bq3_K->qs, iqs);

    // invert the mask with ~ so that a 0/1 results in 4/0 being subtracted
    const int vh = ~get_int_from_uint8(bq3_K->hmask, iqs % (QI3_K/2)) >> bq8_offset;

    int    u[QR3_K];
    float d8[QR3_K];

#pragma unroll
    for (int i = 0; i < QR3_K; ++i) {
        u[i]  = get_int_from_int8_aligned(bq8_1[bq8_offset + i].qs, iqs % QI8_1);
        d8[i] = __low2half(bq8_1[bq8_offset + i].ds);
    }

    return vec_dot_q3_K_q8_1_impl_mmvq(vl, vh, u, bq3_K->scales, scale_offset, d, d8);
}

template <int mmq_y> static __device__ __forceinline__ void allocate_tiles_q3_K(int ** x_ql, half2 ** x_dm, int ** x_qh, int ** x_sc) {

    __shared__ int   tile_x_ql[mmq_y * (WARP_SIZE)       + mmq_y];
    __shared__ half2 tile_x_dm[mmq_y * (WARP_SIZE/QI3_K) + mmq_y/QI3_K];
    __shared__ int   tile_x_qh[mmq_y * (WARP_SIZE/2)     + mmq_y/2];
    __shared__ int   tile_x_sc[mmq_y * (WARP_SIZE/4)     + mmq_y/4];

    *x_ql = tile_x_ql;
    *x_dm = tile_x_dm;
    *x_qh = tile_x_qh;
    *x_sc = tile_x_sc;
}

template <int mmq_y, int nwarps, bool need_check> static __device__ __forceinline__ void load_tiles_q3_K(
    const void * __restrict__ vx, int * __restrict__ x_ql, half2 * __restrict__ x_dm, int * __restrict__ x_qh,
    int * __restrict__ x_sc, const int & i_offset, const int & i_max, const int & k, const int & blocks_per_row) {

    GGML_CUDA_ASSUME(i_offset >= 0);
    GGML_CUDA_ASSUME(i_offset <  nwarps);
    GGML_CUDA_ASSUME(k >= 0);
    GGML_CUDA_ASSUME(k <  WARP_SIZE);

    const int kbx  = k / QI3_K;
    const int kqsx = k % QI3_K;

    const block_q3_K * bx0 = (const block_q3_K *) vx;

#pragma unroll
    for (int i0 = 0; i0 < mmq_y; i0 += nwarps) {
        int i = i0 + i_offset;

        if (need_check) {
            i = min(i, i_max);
        }

        const block_q3_K * bxi = bx0 + i*blocks_per_row + kbx;

        x_ql[i * (WARP_SIZE + 1) + k] = get_int_from_uint8(bxi->qs, kqsx);
    }

    const int blocks_per_tile_x_row = WARP_SIZE / QI3_K;
    const int kbxd = k % blocks_per_tile_x_row;
    float * x_dmf = (float *) x_dm;

#pragma unroll
    for (int i0 = 0; i0 < mmq_y; i0 += nwarps * QI3_K) {
        int i = (i0 + i_offset * QI3_K + k / blocks_per_tile_x_row) % mmq_y;

        if (need_check) {
            i = min(i, i_max);
        }

        const block_q3_K * bxi = bx0 + i*blocks_per_row + kbxd;

        x_dmf[i * (WARP_SIZE/QI3_K) + i / QI3_K + kbxd] = bxi->d;
    }

#pragma unroll
    for (int i0 = 0; i0 < mmq_y; i0 += nwarps * 2) {
        int i = i0 + i_offset * 2 + k / (WARP_SIZE/2);

        if (need_check) {
            i = min(i, i_max);
        }

        const block_q3_K * bxi = bx0 + i*blocks_per_row + (k % (WARP_SIZE/2)) / (QI3_K/2);

        // invert the mask with ~ so that a 0/1 results in 4/0 being subtracted
        x_qh[i * (WARP_SIZE/2) + i / 2 + k % (WARP_SIZE/2)] = ~get_int_from_uint8(bxi->hmask, k % (QI3_K/2));
    }

#pragma unroll
    for (int i0 = 0; i0 < mmq_y; i0 += nwarps * 4) {
        int i = i0 + i_offset * 4 + k / (WARP_SIZE/4);

        if (need_check) {
            i = min(i, i_max);
        }

        const block_q3_K * bxi = bx0 + i*blocks_per_row + (k % (WARP_SIZE/4)) / (QI3_K/4);

        const int ksc = k % (QI3_K/4);

        const int ksc_low = ksc % (QI3_K/8);
        const int shift_low = 4 * (ksc / (QI3_K/8));
        const int sc_low = (get_int_from_uint8(bxi->scales, ksc_low) >> shift_low) & 0x0F0F0F0F;

        const int ksc_high = QI3_K/8;
        const int shift_high = 2 * ksc;
        const int sc_high = ((get_int_from_uint8(bxi->scales, ksc_high) >> shift_high) << 4) & 0x30303030;

        const int sc = __vsubss4(sc_low | sc_high, 0x20202020);

        x_sc[i * (WARP_SIZE/4) + i / 4 + k % (WARP_SIZE/4)] = sc;
    }
}

static __device__ __forceinline__ float vec_dot_q3_K_q8_1_mul_mat(
    const int * __restrict__ x_ql, const half2 * __restrict__ x_dm, const int * __restrict__ x_qh, const int * __restrict__ x_sc,
    const int * __restrict__ y_qs, const half2 * __restrict__ y_ds, const int & i, const int & j, const int & k) {

    const int kbx  = k / QI3_K;
    const int ky  = (k % QI3_K) * QR3_K;
    const float * x_dmf = (const float *) x_dm;
    const float * y_df  = (const float *) y_ds;

    const int8_t * scales = ((const int8_t *) (x_sc + i * (WARP_SIZE/4) + i/4 + kbx*4)) + ky/4;

    int v[QR3_K*VDR_Q3_K_Q8_1_MMQ];

#pragma unroll
    for (int l = 0; l < QR3_K*VDR_Q3_K_Q8_1_MMQ; ++l) {
        const int kqsx = i * (WARP_SIZE + 1) + kbx*QI3_K + (QI3_K/2) * (ky/(2*QI3_K)) + ky % (QI3_K/2);
        const int shift = 2 * ((ky % 32) / 8);
        const int vll = (x_ql[kqsx + l] >> shift) & 0x03030303;

        const int vh = x_qh[i * (WARP_SIZE/2) + i/2 + kbx * (QI3_K/2) + (ky+l)%8] >> ((ky+l) / 8);
        const int vlh = (vh << 2) & 0x04040404;

        v[l] = __vsubss4(vll, vlh);
    }

    const int index_y = j * WARP_SIZE + (k*QR3_K) % WARP_SIZE;
    return vec_dot_q3_K_q8_1_impl_mmq(v, &y_qs[index_y], scales, x_dmf[i * (WARP_SIZE/QI3_K) + i/QI3_K + kbx], y_df[index_y/QI8_1]);
}

static __device__ __forceinline__ float vec_dot_q4_K_q8_1(
    const void * __restrict__ vbq, const block_q8_1 * __restrict__ bq8_1, const int & iqs) {

#ifndef GGML_QKK_64
    const block_q4_K * bq4_K = (const block_q4_K *) vbq;

    int    v[2];
    int    u[2*QR4_K];
    float d8[QR4_K];

    // iqs is in 0,2..30. bq8_offset = iqs/4 -> bq8_offset = 0, 2, 4, 6
    const int bq8_offset = QR4_K * ((iqs/2) / (QI8_1/2));

    // iqs = 0....3 -> bq8_offset = 0, want q4_offset = 0, 4, 8, 12
    // iqs = 4....7 -> bq8_offset = 2, want q4_offset = 32, 36, 40, 44
    // iqs = 8...11 -> bq8_offset = 4, want q4_offset = 64, 68, 72, 76
    // iqs = 12..15 -> bq8_offset = 6, want q4_offset = 96, 100, 104, 108

    const int * q4 = (const int *)(bq4_K->qs + 16 * bq8_offset + 4 * ((iqs/2)%4));
    v[0] = q4[0];
    v[1] = q4[4];

    const uint16_t * scales = (const uint16_t *)bq4_K->scales;
    uint16_t aux[2];
    const int j = bq8_offset/2;
    if (j < 2) {
        aux[0] = scales[j+0] & 0x3f3f;
        aux[1] = scales[j+2] & 0x3f3f;
    } else {
        aux[0] = ((scales[j+2] >> 0) & 0x0f0f) | ((scales[j-2] & 0xc0c0) >> 2);
        aux[1] = ((scales[j+2] >> 4) & 0x0f0f) | ((scales[j-0] & 0xc0c0) >> 2);
    }
    const uint8_t * sc = (const uint8_t *)aux;
    const uint8_t * m  = sc + 2;

    for (int i = 0; i < QR4_K; ++i) {
        const block_q8_1 * bq8i = bq8_1 + bq8_offset + i;
        d8[i] = __low2half(bq8i->ds);

        const int * q8 = (const int *)bq8i->qs + ((iqs/2)%4);
        u[2*i+0] = q8[0];
        u[2*i+1] = q8[4];
    }

    return vec_dot_q4_K_q8_1_impl_vmmq(v, u, sc, m, bq4_K->dm, d8);

#else

#if __CUDA_ARCH__ >= MIN_CC_DP4A // lowest compute capability for integer intrinsics
    const block_q4_K * bq4_K = (const block_q4_K *) vbq;

    float sumf_d = 0.0f;
    float sumf_m = 0.0f;

    uint16_t aux16[2];
    const uint8_t * s = (const uint8_t *)aux16;

    const uint16_t * a = (const uint16_t *)bq4_K->scales;
    aux16[0] = a[0] & 0x0f0f;
    aux16[1] = (a[0] >> 4) & 0x0f0f;

    const float dall = bq4_K->dm[0];
    const float dmin = bq4_K->dm[1];

    const float d8_1 = __low2float(bq8_1[0].ds);
    const float d8_2 = __low2float(bq8_1[1].ds);

    const int ui1 = *((const int *)bq8_1[0].qs + (iqs/2));
    const int ui2 = *((const int *)bq8_1[0].qs + (iqs/2) + 4);
    const int ui3 = *((const int *)bq8_1[1].qs + (iqs/2));
    const int ui4 = *((const int *)bq8_1[1].qs + (iqs/2) + 4);

    const int * q4 = (const int *)bq4_K->qs + (iqs/2);
    const int v1 = q4[0];
    const int v2 = q4[4];

    const int dot1 = __dp4a(ui2, v2 & 0x0f0f0f0f, __dp4a(ui1, v1 & 0x0f0f0f0f, 0));
    const int dot2 = __dp4a(ui4, (v2 >> 4) & 0x0f0f0f0f, __dp4a(ui3, (v1 >> 4) & 0x0f0f0f0f, 0));
    const int dot3 = __dp4a(0x01010101, ui2, __dp4a(0x01010101, ui1, 0));
    const int dot4 = __dp4a(0x01010101, ui4, __dp4a(0x01010101, ui3, 0));

    sumf_d += d8_1 * (dot1 * s[0]) + d8_2 * (dot2 * s[1]);
    sumf_m += d8_1 * (dot3 * s[2]) + d8_2 * (dot4 * s[3]);

    return dall * sumf_d - dmin * sumf_m;

#else
    bad_arch();
#endif // __CUDA_ARCH__ >= MIN_CC_DP4A

#endif
}

template <int mmq_y> static __device__ __forceinline__ void allocate_tiles_q4_K(int ** x_ql, half2 ** x_dm, int ** x_qh, int ** x_sc) {
    (void)x_qh;

    __shared__ int   tile_x_ql[mmq_y * (WARP_SIZE)       + mmq_y];
    __shared__ half2 tile_x_dm[mmq_y * (WARP_SIZE/QI4_K) + mmq_y/QI4_K];
    __shared__ int   tile_x_sc[mmq_y * (WARP_SIZE/8)     + mmq_y/8];

    *x_ql = tile_x_ql;
    *x_dm = tile_x_dm;
    *x_sc = tile_x_sc;
}

template <int mmq_y, int nwarps, bool need_check> static __device__ __forceinline__ void load_tiles_q4_K(
    const void * __restrict__ vx, int * __restrict__ x_ql, half2 * __restrict__ x_dm, int * __restrict__ x_qh,
    int * __restrict__ x_sc, const int & i_offset, const int & i_max, const int & k, const int & blocks_per_row) {
    (void)x_qh;

    GGML_CUDA_ASSUME(i_offset >= 0);
    GGML_CUDA_ASSUME(i_offset <  nwarps);
    GGML_CUDA_ASSUME(k >= 0);
    GGML_CUDA_ASSUME(k <  WARP_SIZE);

    const int kbx  = k / QI4_K; // == 0 if QK_K == 256
    const int kqsx = k % QI4_K; // == k if QK_K == 256

    const block_q4_K * bx0 = (const block_q4_K *) vx;

#pragma unroll
    for (int i0 = 0; i0 < mmq_y; i0 += nwarps) {
        int i = i0 + i_offset;

        if (need_check) {
            i = min(i, i_max);
        }

        const block_q4_K * bxi = bx0 + i*blocks_per_row + kbx;

        x_ql[i * (WARP_SIZE + 1) + k] = get_int_from_uint8_aligned(bxi->qs, kqsx);
    }

    const int blocks_per_tile_x_row = WARP_SIZE / QI4_K; // == 1 if QK_K == 256
    const int kbxd = k % blocks_per_tile_x_row;          // == 0 if QK_K == 256

#pragma unroll
    for (int i0 = 0; i0 < mmq_y; i0 += nwarps * QI4_K) {
        int i = (i0 + i_offset * QI4_K + k / blocks_per_tile_x_row) % mmq_y;

        if (need_check) {
            i = min(i, i_max);
        }

        const block_q4_K * bxi = bx0 + i*blocks_per_row + kbxd;

#if QK_K == 256
        x_dm[i * (WARP_SIZE/QI4_K) + i / QI4_K + kbxd] = bxi->dm;
#else
        x_dm[i * (WARP_SIZE/QI4_K) + i / QI4_K + kbxd] = {bxi->dm[0], bxi->dm[1]};
#endif
    }

#pragma unroll
    for (int i0 = 0; i0 < mmq_y; i0 += nwarps * 8) {
        int i = (i0 + i_offset * 8 + k / (WARP_SIZE/8)) % mmq_y;

        if (need_check) {
            i = min(i, i_max);
        }

        const block_q4_K * bxi = bx0 + i*blocks_per_row + (k % (WARP_SIZE/8)) / (QI4_K/8);

        const int * scales = (const int *) bxi->scales;

        const int ksc = k % (WARP_SIZE/8);

        // scale arrangement after the following two lines: sc0,...,sc3, sc4,...,sc7, m0,...,m3, m4,...,m8
        int scales8 = (scales[(ksc%2) + (ksc!=0)] >> (4 * (ksc & (ksc/2)))) & 0x0F0F0F0F; // lower 4 bits
        scales8    |= (scales[ksc/2]              >> (2 * (ksc % 2)))       & 0x30303030; // upper 2 bits

        x_sc[i * (WARP_SIZE/8) + i / 8 + ksc] = scales8;
    }
}

static __device__ __forceinline__ float vec_dot_q4_K_q8_1_mul_mat(
    const int * __restrict__ x_ql, const half2 * __restrict__ x_dm, const int * __restrict__ x_qh, const int * __restrict__ x_sc,
    const int * __restrict__ y_qs, const half2 * __restrict__ y_ds, const int & i, const int & j, const int & k) {
    (void)x_qh;

    const uint8_t * sc = ((const uint8_t *) &x_sc[i * (WARP_SIZE/8) + i/8 + k/16]) + 2*((k % 16) / 8);

    const int index_y = j * WARP_SIZE + (QR4_K*k) % WARP_SIZE;
    return vec_dot_q4_K_q8_1_impl_mmq(&x_ql[i * (WARP_SIZE + 1) + k], &y_qs[index_y], sc, sc+8,
                                      x_dm[i * (WARP_SIZE/QI4_K) + i/QI4_K], &y_ds[index_y/QI8_1]);
}

static __device__ __forceinline__ float vec_dot_q5_K_q8_1(
    const void * __restrict__ vbq, const block_q8_1 * __restrict__ bq8_1, const int & iqs) {

#ifndef GGML_QKK_64
    const block_q5_K * bq5_K = (const block_q5_K *) vbq;

    int   vl[2];
    int   vh[2];
    int    u[2*QR5_K];
    float d8[QR5_K];

    const int bq8_offset = QR5_K * ((iqs/2) / (QI8_1/2));
    const int * ql = (const int *)(bq5_K->qs + 16 * bq8_offset + 4 * ((iqs/2)%4));
    const int * qh = (const int *)(bq5_K->qh + 4 * ((iqs/2)%4));

    vl[0] = ql[0];
    vl[1] = ql[4];

    vh[0] = qh[0] >> bq8_offset;
    vh[1] = qh[4] >> bq8_offset;

    const uint16_t * scales = (const uint16_t *)bq5_K->scales;
    uint16_t aux[2];
    const int j = bq8_offset/2;
    if (j < 2) {
        aux[0] = scales[j+0] & 0x3f3f;
        aux[1] = scales[j+2] & 0x3f3f;
    } else {
        aux[0] = ((scales[j+2] >> 0) & 0x0f0f) | ((scales[j-2] & 0xc0c0) >> 2);
        aux[1] = ((scales[j+2] >> 4) & 0x0f0f) | ((scales[j-0] & 0xc0c0) >> 2);
    }
    const uint8_t * sc = (const uint8_t *)aux;
    const uint8_t * m  = sc + 2;

#pragma unroll
    for (int i = 0; i < QR5_K; ++i) {
        const block_q8_1 * bq8i = bq8_1 + bq8_offset + i;
        d8[i] = __low2float(bq8i->ds);

        const int * q8 = (const int *)bq8i->qs + ((iqs/2)%4);
        u[2*i+0] = q8[0];
        u[2*i+1] = q8[4];
    }

    return vec_dot_q5_K_q8_1_impl_vmmq(vl, vh, u, sc, m, bq5_K->dm, d8);

#else

#if __CUDA_ARCH__ >= MIN_CC_DP4A // lowest compute capability for integer intrinsics
    const block_q5_K * bq5_K = (const block_q5_K *) vbq;

    const int8_t * s = bq5_K->scales;

    const float d = bq5_K->d;

    const float d8_1 = __low2half(bq8_1[0].ds);
    const float d8_2 = __low2half(bq8_1[1].ds);

    const int ui1 = *((const int *)bq8_1[0].qs + (iqs/2));
    const int ui2 = *((const int *)bq8_1[0].qs + (iqs/2) + 4);
    const int ui3 = *((const int *)bq8_1[1].qs + (iqs/2));
    const int ui4 = *((const int *)bq8_1[1].qs + (iqs/2) + 4);

    const int * ql = (const int *)bq5_K->qs + (iqs/2);
    const int vl1 = ql[0];
    const int vl2 = ql[4];

    const int step = 4 * (iqs/2); // 0, 4, 8, 12
    const int im = step/8; // = 0 for iqs = 0, 2, = 1 for iqs = 4, 6
    const int in = step%8; // 0, 4, 0, 4
    const int vh = (*((const int *)(bq5_K->qh + in))) >> im;

    const int v1 = (((vh << 4) & 0x10101010) ^ 0x10101010) | ((vl1 >> 0) & 0x0f0f0f0f);
    const int v2 = (((vh << 2) & 0x10101010) ^ 0x10101010) | ((vl2 >> 0) & 0x0f0f0f0f);
    const int v3 = (((vh >> 0) & 0x10101010) ^ 0x10101010) | ((vl1 >> 4) & 0x0f0f0f0f);
    const int v4 = (((vh >> 2) & 0x10101010) ^ 0x10101010) | ((vl2 >> 4) & 0x0f0f0f0f);

    const float sumf_d = d8_1 * (__dp4a(ui1, v1, 0) * s[0] + __dp4a(ui2, v2, 0) * s[1])
                       + d8_2 * (__dp4a(ui3, v3, 0) * s[2] + __dp4a(ui4, v4, 0) * s[3]);

    return d * sumf_d;

#else
    bad_arch();
#endif // __CUDA_ARCH__ >= MIN_CC_DP4A

#endif
}

template <int mmq_y> static __device__ __forceinline__ void allocate_tiles_q5_K(int ** x_ql, half2 ** x_dm, int ** x_qh, int ** x_sc) {
    (void)x_qh;

    __shared__ int   tile_x_ql[mmq_y * (2*WARP_SIZE)     + mmq_y];
    __shared__ half2 tile_x_dm[mmq_y * (WARP_SIZE/QI5_K) + mmq_y/QI5_K];
    __shared__ int   tile_x_sc[mmq_y * (WARP_SIZE/8)     + mmq_y/8];

    *x_ql = tile_x_ql;
    *x_dm = tile_x_dm;
    *x_sc = tile_x_sc;
}

template <int mmq_y, int nwarps, bool need_check> static __device__ __forceinline__ void load_tiles_q5_K(
    const void * __restrict__ vx, int * __restrict__ x_ql, half2 * __restrict__ x_dm, int * __restrict__ x_qh,
    int * __restrict__ x_sc, const int & i_offset, const int & i_max, const int & k, const int & blocks_per_row) {
    (void)x_qh;

    GGML_CUDA_ASSUME(i_offset >= 0);
    GGML_CUDA_ASSUME(i_offset <  nwarps);
    GGML_CUDA_ASSUME(k >= 0);
    GGML_CUDA_ASSUME(k <  WARP_SIZE);

    const int kbx  = k / QI5_K; // == 0 if QK_K == 256
    const int kqsx = k % QI5_K; // == k if QK_K == 256

    const block_q5_K * bx0 = (const block_q5_K *) vx;

#pragma unroll
    for (int i0 = 0; i0 < mmq_y; i0 += nwarps) {
        int i = i0 + i_offset;

        if (need_check) {
            i = min(i, i_max);
        }

        const block_q5_K * bxi = bx0 + i*blocks_per_row + kbx;
        const int ky = QR5_K*kqsx;

        const int ql = get_int_from_uint8_aligned(bxi->qs, kqsx);
        const int ql0 = (ql >> 0) & 0x0F0F0F0F;
        const int ql1 = (ql >> 4) & 0x0F0F0F0F;

        const int qh = get_int_from_uint8_aligned(bxi->qh, kqsx % (QI5_K/4));
        const int qh0 = ((qh >> (2 * (kqsx / (QI5_K/4)) + 0)) << 4) & 0x10101010;
        const int qh1 = ((qh >> (2 * (kqsx / (QI5_K/4)) + 1)) << 4) & 0x10101010;

        const int kq0 = ky - ky % (QI5_K/2) + k % (QI5_K/4) + 0;
        const int kq1 = ky - ky % (QI5_K/2) + k % (QI5_K/4) + (QI5_K/4);

        x_ql[i * (2*WARP_SIZE + 1) + kq0] = ql0 | qh0;
        x_ql[i * (2*WARP_SIZE + 1) + kq1] = ql1 | qh1;
    }

    const int blocks_per_tile_x_row = WARP_SIZE / QI5_K; // == 1 if QK_K == 256
    const int kbxd = k % blocks_per_tile_x_row;          // == 0 if QK_K == 256

#pragma unroll
    for (int i0 = 0; i0 < mmq_y; i0 += nwarps * QI5_K) {
        int i = (i0 + i_offset * QI5_K + k / blocks_per_tile_x_row) % mmq_y;

        if (need_check) {
            i = min(i, i_max);
        }

        const block_q5_K * bxi = bx0 + i*blocks_per_row + kbxd;

#if QK_K == 256
        x_dm[i * (WARP_SIZE/QI5_K) + i / QI5_K + kbxd] = bxi->dm;
#endif
    }

#pragma unroll
    for (int i0 = 0; i0 < mmq_y; i0 += nwarps * 8) {
        int i = (i0 + i_offset * 8 + k / (WARP_SIZE/8)) % mmq_y;

        if (need_check) {
            i = min(i, i_max);
        }

        const block_q5_K * bxi = bx0 + i*blocks_per_row + (k % (WARP_SIZE/8)) / (QI5_K/8);

        const int * scales = (const int *) bxi->scales;

        const int ksc = k % (WARP_SIZE/8);

        // scale arrangement after the following two lines: sc0,...,sc3, sc4,...,sc7, m0,...,m3, m4,...,m8
        int scales8 = (scales[(ksc%2) + (ksc!=0)] >> (4 * (ksc & (ksc/2)))) & 0x0F0F0F0F; // lower 4 bits
        scales8    |= (scales[ksc/2]              >> (2 * (ksc % 2)))       & 0x30303030; // upper 2 bits

        x_sc[i * (WARP_SIZE/8) + i / 8 + ksc] = scales8;
    }
}

static __device__ __forceinline__ float vec_dot_q5_K_q8_1_mul_mat(
    const int * __restrict__ x_ql, const half2 * __restrict__ x_dm, const int * __restrict__ x_qh, const int * __restrict__ x_sc,
    const int * __restrict__ y_qs, const half2 * __restrict__ y_ds, const int & i, const int & j, const int & k) {
    (void)x_qh;

    const uint8_t * sc = ((const uint8_t *) &x_sc[i * (WARP_SIZE/8) + i/8 + k/16]) + 2 * ((k % 16) / 8);

    const int index_x = i * (QR5_K*WARP_SIZE + 1) +  QR5_K*k;
    const int index_y = j * WARP_SIZE             + (QR5_K*k) % WARP_SIZE;
    return vec_dot_q5_K_q8_1_impl_mmq(&x_ql[index_x], &y_qs[index_y], sc, sc+8,
                                      x_dm[i * (WARP_SIZE/QI5_K) + i/QI5_K], &y_ds[index_y/QI8_1]);
}

static __device__ __forceinline__ float vec_dot_q6_K_q8_1(
    const void * __restrict__ vbq, const block_q8_1 * __restrict__ bq8_1, const int & iqs) {

    const block_q6_K * bq6_K = (const block_q6_K *) vbq;

    const int bq8_offset = 2 * QR6_K * (iqs / (QI6_K/2)) + (iqs % (QI6_K/2)) / (QI6_K/4);
    const int scale_offset = (QI6_K/4) * (iqs / (QI6_K/2)) + (iqs % (QI6_K/2)) / (QI6_K/8);
    const int vh_shift = 2 * ((iqs % (QI6_K/2)) / (QI6_K/4));

    const int vl = get_int_from_uint8(bq6_K->ql, iqs);
    const int vh = get_int_from_uint8(bq6_K->qh, (QI6_K/4) * (iqs / (QI6_K/2)) + iqs % (QI6_K/4)) >> vh_shift;

    const int8_t * scales = bq6_K->scales + scale_offset;

    int    u[QR6_K];
    float d8[QR6_K];

#pragma unroll
    for (int i = 0; i < QR6_K; ++i) {
        u[i]  = get_int_from_int8_aligned(bq8_1[bq8_offset + 2*i].qs, iqs % QI8_1);
        d8[i] = __low2half(bq8_1[bq8_offset + 2*i].ds);
    }

    return vec_dot_q6_K_q8_1_impl_mmvq(vl, vh, u, scales, bq6_K->d, d8);
}

template <int mmq_y> static __device__ __forceinline__ void allocate_tiles_q6_K(int ** x_ql, half2 ** x_dm, int ** x_qh, int ** x_sc) {
    (void)x_qh;

    __shared__ int   tile_x_ql[mmq_y * (2*WARP_SIZE)     + mmq_y];
    __shared__ half2 tile_x_dm[mmq_y * (WARP_SIZE/QI6_K) + mmq_y/QI6_K];
    __shared__ int   tile_x_sc[mmq_y * (WARP_SIZE/8)     + mmq_y/8];

    *x_ql = tile_x_ql;
    *x_dm = tile_x_dm;
    *x_sc = tile_x_sc;
}

template <int mmq_y, int nwarps, bool need_check> static __device__ __forceinline__ void load_tiles_q6_K(
    const void * __restrict__ vx, int * __restrict__ x_ql, half2 * __restrict__ x_dm, int * __restrict__ x_qh,
    int * __restrict__ x_sc, const int & i_offset, const int & i_max, const int & k, const int & blocks_per_row) {
    (void)x_qh;

    GGML_CUDA_ASSUME(i_offset >= 0);
    GGML_CUDA_ASSUME(i_offset <  nwarps);
    GGML_CUDA_ASSUME(k >= 0);
    GGML_CUDA_ASSUME(k <  WARP_SIZE);

    const int kbx  = k / QI6_K; // == 0 if QK_K == 256
    const int kqsx = k % QI6_K; // == k if QK_K == 256

    const block_q6_K * bx0 = (const block_q6_K *) vx;

#pragma unroll
    for (int i0 = 0; i0 < mmq_y; i0 += nwarps) {
        int i = i0 + i_offset;

        if (need_check) {
            i = min(i, i_max);
        }

        const block_q6_K * bxi = bx0 + i*blocks_per_row + kbx;
        const int ky = QR6_K*kqsx;

        const int ql = get_int_from_uint8(bxi->ql, kqsx);
        const int ql0 = (ql >> 0) & 0x0F0F0F0F;
        const int ql1 = (ql >> 4) & 0x0F0F0F0F;

        const int qh = get_int_from_uint8(bxi->qh, (QI6_K/4) * (kqsx / (QI6_K/2)) + kqsx % (QI6_K/4));
        const int qh0 = ((qh >> (2 * ((kqsx % (QI6_K/2)) / (QI6_K/4)))) << 4) & 0x30303030;
        const int qh1 =  (qh >> (2 * ((kqsx % (QI6_K/2)) / (QI6_K/4))))       & 0x30303030;

        const int kq0 = ky - ky % QI6_K + k % (QI6_K/2) + 0;
        const int kq1 = ky - ky % QI6_K + k % (QI6_K/2) + (QI6_K/2);

        x_ql[i * (2*WARP_SIZE + 1) + kq0] = __vsubss4(ql0 | qh0, 0x20202020);
        x_ql[i * (2*WARP_SIZE + 1) + kq1] = __vsubss4(ql1 | qh1, 0x20202020);
    }

    const int blocks_per_tile_x_row = WARP_SIZE / QI6_K; // == 1 if QK_K == 256
    const int kbxd = k % blocks_per_tile_x_row;          // == 0 if QK_K == 256
    float * x_dmf = (float *) x_dm;

#pragma unroll
    for (int i0 = 0; i0 < mmq_y; i0 += nwarps * QI6_K) {
        int i = (i0 + i_offset * QI6_K + k / blocks_per_tile_x_row) % mmq_y;

        if (need_check) {
            i = min(i, i_max);
        }

        const block_q6_K * bxi = bx0 + i*blocks_per_row + kbxd;

        x_dmf[i * (WARP_SIZE/QI6_K) + i / QI6_K + kbxd] = bxi->d;
    }

#pragma unroll
    for (int i0 = 0; i0 < mmq_y; i0 += nwarps * 8) {
        int i = (i0 + i_offset * 8 + k / (WARP_SIZE/8)) % mmq_y;

        if (need_check) {
            i = min(i, i_max);
        }

        const block_q6_K * bxi = bx0 + i*blocks_per_row + (k % (WARP_SIZE/8)) / 4;

        x_sc[i * (WARP_SIZE/8) + i / 8 + k % (WARP_SIZE/8)] = get_int_from_int8(bxi->scales, k % (QI6_K/8));
    }
}

static __device__ __forceinline__ float vec_dot_q6_K_q8_1_mul_mat(
    const int * __restrict__ x_ql, const half2 * __restrict__ x_dm, const int * __restrict__ x_qh, const int * __restrict__ x_sc,
    const int * __restrict__ y_qs, const half2 * __restrict__ y_ds, const int & i, const int & j, const int & k) {
    (void)x_qh;

    const float * x_dmf = (const float *) x_dm;
    const float * y_df  = (const float *) y_ds;

    const int8_t * sc = ((const int8_t *) &x_sc[i * (WARP_SIZE/8) + i/8 + k/8]);

    const int index_x = i * (QR6_K*WARP_SIZE + 1) +  QR6_K*k;
    const int index_y = j * WARP_SIZE             + (QR6_K*k) % WARP_SIZE;
    return vec_dot_q6_K_q8_1_impl_mmq(&x_ql[index_x], &y_qs[index_y], sc, x_dmf[i * (WARP_SIZE/QI6_K) + i/QI6_K], &y_df[index_y/QI8_1]);
}

template <int qk, int qr, int qi, bool need_sum, typename block_q_t, int mmq_x, int mmq_y, int nwarps,
              allocate_tiles_cuda_t allocate_tiles, load_tiles_cuda_t load_tiles, int vdr, vec_dot_q_mul_mat_cuda_t vec_dot>
static __device__ __forceinline__ void mul_mat_q(
    const void * __restrict__ vx, const void * __restrict__ vy, float * __restrict__ dst,
    const int ncols_x, const int nrows_x, const int ncols_y, const int nrows_y, const int nrows_dst) {

    const block_q_t  * x = (const block_q_t  *) vx;
    const block_q8_1 * y = (const block_q8_1 *) vy;

    const int blocks_per_row_x = ncols_x / qk;
    const int blocks_per_col_y = nrows_y / QK8_1;
    const int blocks_per_warp = WARP_SIZE / qi;

    const int & ncols_dst = ncols_y;

    const int row_dst_0 = blockIdx.x*mmq_y;
    const int & row_x_0 = row_dst_0;

    const int col_dst_0 = blockIdx.y*mmq_x;
    const int & col_y_0 = col_dst_0;

    int   * tile_x_ql = nullptr;
    half2 * tile_x_dm = nullptr;
    int   * tile_x_qh = nullptr;
    int   * tile_x_sc = nullptr;

    allocate_tiles(&tile_x_ql, &tile_x_dm, &tile_x_qh, &tile_x_sc);

    __shared__ int    tile_y_qs[mmq_x * WARP_SIZE];
    __shared__ half2  tile_y_ds[mmq_x * WARP_SIZE/QI8_1];

    float sum[mmq_y/WARP_SIZE][mmq_x/nwarps] = {{0.0f}};

    for (int ib0 = 0; ib0 < blocks_per_row_x; ib0 += blocks_per_warp) {

        load_tiles(x + row_x_0*blocks_per_row_x + ib0, tile_x_ql, tile_x_dm, tile_x_qh, tile_x_sc,
                   threadIdx.y, nrows_x-row_x_0-1, threadIdx.x, blocks_per_row_x);

#pragma unroll
        for (int ir = 0; ir < qr; ++ir) {
            const int kqs = ir*WARP_SIZE + threadIdx.x;
            const int kbxd = kqs / QI8_1;

#pragma unroll
            for (int i = 0; i < mmq_x; i += nwarps) {
                const int col_y_eff = min(col_y_0 + threadIdx.y + i, ncols_y-1); // to prevent out-of-bounds memory accesses

                const block_q8_1 * by0 = &y[col_y_eff*blocks_per_col_y + ib0 * (qk/QK8_1) + kbxd];

                const int index_y = (threadIdx.y + i) * WARP_SIZE + kqs % WARP_SIZE;
                tile_y_qs[index_y] = get_int_from_int8_aligned(by0->qs, threadIdx.x % QI8_1);
            }

#pragma unroll
            for (int ids0 = 0; ids0 < mmq_x; ids0 += nwarps * QI8_1) {
                const int ids = (ids0 + threadIdx.y * QI8_1 + threadIdx.x / (WARP_SIZE/QI8_1)) % mmq_x;
                const int kby = threadIdx.x % (WARP_SIZE/QI8_1);
                const int col_y_eff = min(col_y_0 + ids, ncols_y-1);

                // if the sum is not needed it's faster to transform the scale to f32 ahead of time
                const half2 * dsi_src = &y[col_y_eff*blocks_per_col_y + ib0 * (qk/QK8_1) + ir*(WARP_SIZE/QI8_1) + kby].ds;
                half2       * dsi_dst = &tile_y_ds[ids * (WARP_SIZE/QI8_1) + kby];
                if (need_sum) {
                    *dsi_dst = *dsi_src;
                } else {
                    float * dfi_dst = (float *) dsi_dst;
                    *dfi_dst = __low2half(*dsi_src);
                }
            }

            __syncthreads();

// #pragma unroll // unrolling this loop causes too much register pressure
            for (int k = ir*WARP_SIZE/qr; k < (ir+1)*WARP_SIZE/qr; k += vdr) {
#pragma unroll
                for (int j = 0; j < mmq_x; j += nwarps) {
#pragma unroll
                    for (int i = 0; i < mmq_y; i += WARP_SIZE) {
                        sum[i/WARP_SIZE][j/nwarps] += vec_dot(
                            tile_x_ql, tile_x_dm, tile_x_qh, tile_x_sc, tile_y_qs, tile_y_ds,
                            threadIdx.x + i, threadIdx.y + j, k);
                    }
                }
            }

            __syncthreads();
        }
    }

#pragma unroll
    for (int j = 0; j < mmq_x; j += nwarps) {
        const int col_dst = col_dst_0 + j + threadIdx.y;

        if (col_dst >= ncols_dst) {
            return;
        }

#pragma unroll
        for (int i = 0; i < mmq_y; i += WARP_SIZE) {
            const int row_dst = row_dst_0 + threadIdx.x + i;

            if (row_dst >= nrows_dst) {
                continue;
            }

            dst[col_dst*nrows_dst + row_dst] = sum[i/WARP_SIZE][j/nwarps];
        }
    }
}

#define  MMQ_X_Q4_0_RDNA2  64
#define  MMQ_Y_Q4_0_RDNA2  128
#define NWARPS_Q4_0_RDNA2  8
#define  MMQ_X_Q4_0_RDNA1  64
#define  MMQ_Y_Q4_0_RDNA1  64
#define NWARPS_Q4_0_RDNA1  8
#if defined(CUDA_USE_TENSOR_CORES)
#define  MMQ_X_Q4_0_AMPERE 4
#define  MMQ_Y_Q4_0_AMPERE 32
#define NWARPS_Q4_0_AMPERE 4
#else
#define  MMQ_X_Q4_0_AMPERE 64
#define  MMQ_Y_Q4_0_AMPERE 128
#define NWARPS_Q4_0_AMPERE 4
#endif
#define  MMQ_X_Q4_0_PASCAL 64
#define  MMQ_Y_Q4_0_PASCAL 64
#define NWARPS_Q4_0_PASCAL 8

template <bool need_check> static __global__ void
#if defined(GGML_USE_HIPBLAS) && defined(__HIP_PLATFORM_AMD__)
#if defined(RDNA3) || defined(RDNA2)
    __launch_bounds__(WARP_SIZE*NWARPS_Q4_0_RDNA2, 2)
#endif // defined(RDNA3) || defined(RDNA2)
#endif // defined(GGML_USE_HIPBLAS) && defined(__HIP_PLATFORM_AMD__)
    mul_mat_q4_0(
    const void * __restrict__ vx, const void * __restrict__ vy, float * __restrict__ dst,
    const int ncols_x, const int nrows_x, const int ncols_y, const int nrows_y, const int nrows_dst) {

#if defined(GGML_USE_HIPBLAS) && defined(__HIP_PLATFORM_AMD__)
#if defined(RDNA3) || defined(RDNA2)
    const int mmq_x  =  MMQ_X_Q4_0_RDNA2;
    const int mmq_y  =  MMQ_Y_Q4_0_RDNA2;
    const int nwarps = NWARPS_Q4_0_RDNA2;
#else
    const int mmq_x  =  MMQ_X_Q4_0_RDNA1;
    const int mmq_y  =  MMQ_Y_Q4_0_RDNA1;
    const int nwarps = NWARPS_Q4_0_RDNA1;
#endif // defined(RDNA3) || defined(RDNA2)

    mul_mat_q<QK4_0, QR4_0, QI4_0, true, block_q4_0, mmq_x, mmq_y, nwarps, allocate_tiles_q4_0<mmq_y>,
        load_tiles_q4_0<mmq_y, nwarps, need_check>, VDR_Q4_0_Q8_1_MMQ, vec_dot_q4_0_q8_1_mul_mat>
        (vx, vy, dst, ncols_x, nrows_x, ncols_y, nrows_y, nrows_dst);

#elif __CUDA_ARCH__ >= CC_VOLTA
    const int mmq_x  =  MMQ_X_Q4_0_AMPERE;
    const int mmq_y  =  MMQ_Y_Q4_0_AMPERE;
    const int nwarps = NWARPS_Q4_0_AMPERE;

    mul_mat_q<QK4_0, QR4_0, QI4_0, true, block_q4_0, mmq_x, mmq_y, nwarps, allocate_tiles_q4_0<mmq_y>,
        load_tiles_q4_0<mmq_y, nwarps, need_check>, VDR_Q4_0_Q8_1_MMQ, vec_dot_q4_0_q8_1_mul_mat>
        (vx, vy, dst, ncols_x, nrows_x, ncols_y, nrows_y, nrows_dst);

#elif __CUDA_ARCH__ >= MIN_CC_DP4A
    const int mmq_x  =  MMQ_X_Q4_0_PASCAL;
    const int mmq_y  =  MMQ_Y_Q4_0_PASCAL;
    const int nwarps = NWARPS_Q4_0_PASCAL;

    mul_mat_q<QK4_0, QR4_0, QI4_0, true, block_q4_0, mmq_x, mmq_y, nwarps, allocate_tiles_q4_0<mmq_y>,
        load_tiles_q4_0<mmq_y, nwarps, need_check>, VDR_Q4_0_Q8_1_MMQ, vec_dot_q4_0_q8_1_mul_mat>
        (vx, vy, dst, ncols_x, nrows_x, ncols_y, nrows_y, nrows_dst);
#else
    (void) vec_dot_q4_0_q8_1_mul_mat;
    bad_arch();
#endif // __CUDA_ARCH__ >= CC_VOLTA
}

#define  MMQ_X_Q4_1_RDNA2  64
#define  MMQ_Y_Q4_1_RDNA2  128
#define NWARPS_Q4_1_RDNA2  8
#define  MMQ_X_Q4_1_RDNA1  64
#define  MMQ_Y_Q4_1_RDNA1  64
#define NWARPS_Q4_1_RDNA1  8
#if defined(CUDA_USE_TENSOR_CORES)
#define  MMQ_X_Q4_1_AMPERE 4
#define  MMQ_Y_Q4_1_AMPERE 32
#define NWARPS_Q4_1_AMPERE 4
#else
#define  MMQ_X_Q4_1_AMPERE 64
#define  MMQ_Y_Q4_1_AMPERE 128
#define NWARPS_Q4_1_AMPERE 4
#endif
#define  MMQ_X_Q4_1_PASCAL 64
#define  MMQ_Y_Q4_1_PASCAL 64
#define NWARPS_Q4_1_PASCAL 8

template <bool need_check> static __global__ void
#if defined(GGML_USE_HIPBLAS) && defined(__HIP_PLATFORM_AMD__)
#if defined(RDNA3) || defined(RDNA2)
    __launch_bounds__(WARP_SIZE*NWARPS_Q4_1_RDNA2, 2)
#endif // defined(RDNA3) || defined(RDNA2)
#elif __CUDA_ARCH__ < CC_VOLTA
    __launch_bounds__(WARP_SIZE*NWARPS_Q4_1_PASCAL, 2)
#endif // __CUDA_ARCH__ < CC_VOLTA
    mul_mat_q4_1(
    const void * __restrict__ vx, const void * __restrict__ vy, float * __restrict__ dst,
    const int ncols_x, const int nrows_x, const int ncols_y, const int nrows_y, const int nrows_dst) {

#if defined(GGML_USE_HIPBLAS) && defined(__HIP_PLATFORM_AMD__)
#if defined(RDNA3) || defined(RDNA2)
    const int mmq_x  =  MMQ_X_Q4_1_RDNA2;
    const int mmq_y  =  MMQ_Y_Q4_1_RDNA2;
    const int nwarps = NWARPS_Q4_1_RDNA2;
#else
    const int mmq_x  =  MMQ_X_Q4_1_RDNA1;
    const int mmq_y  =  MMQ_Y_Q4_1_RDNA1;
    const int nwarps = NWARPS_Q4_1_RDNA1;
#endif // defined(RDNA3) || defined(RDNA2)

    mul_mat_q<QK4_1, QR4_1, QI4_1, true, block_q4_1, mmq_x, mmq_y, nwarps, allocate_tiles_q4_1<mmq_y>,
        load_tiles_q4_1<mmq_y, nwarps, need_check>, VDR_Q4_1_Q8_1_MMQ, vec_dot_q4_1_q8_1_mul_mat>
        (vx, vy, dst, ncols_x, nrows_x, ncols_y, nrows_y, nrows_dst);

#elif __CUDA_ARCH__ >= CC_VOLTA
    const int mmq_x  =  MMQ_X_Q4_1_AMPERE;
    const int mmq_y  =  MMQ_Y_Q4_1_AMPERE;
    const int nwarps = NWARPS_Q4_1_AMPERE;

    mul_mat_q<QK4_1, QR4_1, QI4_1, true, block_q4_1, mmq_x, mmq_y, nwarps, allocate_tiles_q4_1<mmq_y>,
        load_tiles_q4_1<mmq_y, nwarps, need_check>, VDR_Q4_1_Q8_1_MMQ, vec_dot_q4_1_q8_1_mul_mat>
        (vx, vy, dst, ncols_x, nrows_x, ncols_y, nrows_y, nrows_dst);

#elif __CUDA_ARCH__ >= MIN_CC_DP4A
    const int mmq_x  =  MMQ_X_Q4_1_PASCAL;
    const int mmq_y  =  MMQ_Y_Q4_1_PASCAL;
    const int nwarps = NWARPS_Q4_1_PASCAL;

    mul_mat_q<QK4_1, QR4_1, QI4_1, true, block_q4_1, mmq_x, mmq_y, nwarps, allocate_tiles_q4_1<mmq_y>,
        load_tiles_q4_1<mmq_y, nwarps, need_check>, VDR_Q4_1_Q8_1_MMQ, vec_dot_q4_1_q8_1_mul_mat>
        (vx, vy, dst, ncols_x, nrows_x, ncols_y, nrows_y, nrows_dst);
#else
    (void) vec_dot_q4_1_q8_1_mul_mat;
    bad_arch();
#endif // __CUDA_ARCH__ >= CC_VOLTA
}

#define  MMQ_X_Q5_0_RDNA2  64
#define  MMQ_Y_Q5_0_RDNA2  128
#define NWARPS_Q5_0_RDNA2  8
#define  MMQ_X_Q5_0_RDNA1  64
#define  MMQ_Y_Q5_0_RDNA1  64
#define NWARPS_Q5_0_RDNA1  8
#if defined(CUDA_USE_TENSOR_CORES)
#define  MMQ_X_Q5_0_AMPERE 4
#define  MMQ_Y_Q5_0_AMPERE 32
#define NWARPS_Q5_0_AMPERE 4
#else
#define  MMQ_X_Q5_0_AMPERE 128
#define  MMQ_Y_Q5_0_AMPERE 64
#define NWARPS_Q5_0_AMPERE 4
#endif
#define  MMQ_X_Q5_0_PASCAL 64
#define  MMQ_Y_Q5_0_PASCAL 64
#define NWARPS_Q5_0_PASCAL 8

template <bool need_check> static __global__ void
#if defined(GGML_USE_HIPBLAS) && defined(__HIP_PLATFORM_AMD__)
#if defined(RDNA3) || defined(RDNA2)
    __launch_bounds__(WARP_SIZE*NWARPS_Q5_0_RDNA2, 2)
#endif // defined(RDNA3) || defined(RDNA2)
#endif // defined(GGML_USE_HIPBLAS) && defined(__HIP_PLATFORM_AMD__)
    mul_mat_q5_0(
    const void * __restrict__ vx, const void * __restrict__ vy, float * __restrict__ dst,
    const int ncols_x, const int nrows_x, const int ncols_y, const int nrows_y, const int nrows_dst) {

#if defined(GGML_USE_HIPBLAS) && defined(__HIP_PLATFORM_AMD__)
#if defined(RDNA3) || defined(RDNA2)
    const int mmq_x  =  MMQ_X_Q5_0_RDNA2;
    const int mmq_y  =  MMQ_Y_Q5_0_RDNA2;
    const int nwarps = NWARPS_Q5_0_RDNA2;
#else
    const int mmq_x  =  MMQ_X_Q5_0_RDNA1;
    const int mmq_y  =  MMQ_Y_Q5_0_RDNA1;
    const int nwarps = NWARPS_Q5_0_RDNA1;
#endif // defined(RDNA3) || defined(RDNA2)

    mul_mat_q<QK5_0, QR5_0, QI5_0, false, block_q5_0, mmq_x, mmq_y, nwarps, allocate_tiles_q5_0<mmq_y>,
        load_tiles_q5_0<mmq_y, nwarps, need_check>, VDR_Q5_0_Q8_1_MMQ, vec_dot_q5_0_q8_1_mul_mat>
        (vx, vy, dst, ncols_x, nrows_x, ncols_y, nrows_y, nrows_dst);

#elif __CUDA_ARCH__ >= CC_VOLTA
    const int mmq_x  =  MMQ_X_Q5_0_AMPERE;
    const int mmq_y  =  MMQ_Y_Q5_0_AMPERE;
    const int nwarps = NWARPS_Q5_0_AMPERE;

    mul_mat_q<QK5_0, QR5_0, QI5_0, false, block_q5_0, mmq_x, mmq_y, nwarps, allocate_tiles_q5_0<mmq_y>,
        load_tiles_q5_0<mmq_y, nwarps, need_check>, VDR_Q5_0_Q8_1_MMQ, vec_dot_q5_0_q8_1_mul_mat>
        (vx, vy, dst, ncols_x, nrows_x, ncols_y, nrows_y, nrows_dst);

#elif __CUDA_ARCH__ >= MIN_CC_DP4A
    const int mmq_x  =  MMQ_X_Q5_0_PASCAL;
    const int mmq_y  =  MMQ_Y_Q5_0_PASCAL;
    const int nwarps = NWARPS_Q5_0_PASCAL;

    mul_mat_q<QK5_0, QR5_0, QI5_0, false, block_q5_0, mmq_x, mmq_y, nwarps, allocate_tiles_q5_0<mmq_y>,
        load_tiles_q5_0<mmq_y, nwarps, need_check>, VDR_Q5_0_Q8_1_MMQ, vec_dot_q5_0_q8_1_mul_mat>
        (vx, vy, dst, ncols_x, nrows_x, ncols_y, nrows_y, nrows_dst);
#else
    (void) vec_dot_q5_0_q8_1_mul_mat;
    bad_arch();
#endif // __CUDA_ARCH__ >= CC_VOLTA
}

#define  MMQ_X_Q5_1_RDNA2  64
#define  MMQ_Y_Q5_1_RDNA2  128
#define NWARPS_Q5_1_RDNA2  8
#define  MMQ_X_Q5_1_RDNA1  64
#define  MMQ_Y_Q5_1_RDNA1  64
#define NWARPS_Q5_1_RDNA1  8
#if defined(CUDA_USE_TENSOR_CORES)
#define  MMQ_X_Q5_1_AMPERE 4
#define  MMQ_Y_Q5_1_AMPERE 32
#define NWARPS_Q5_1_AMPERE 4
#else
#define  MMQ_X_Q5_1_AMPERE 128
#define  MMQ_Y_Q5_1_AMPERE 64
#define NWARPS_Q5_1_AMPERE 4
#endif
#define  MMQ_X_Q5_1_PASCAL 64
#define  MMQ_Y_Q5_1_PASCAL 64
#define NWARPS_Q5_1_PASCAL 8

template <bool need_check> static __global__ void
#if defined(GGML_USE_HIPBLAS) && defined(__HIP_PLATFORM_AMD__)
#if defined(RDNA3) || defined(RDNA2)
    __launch_bounds__(WARP_SIZE*NWARPS_Q5_1_RDNA2, 2)
#endif // defined(RDNA3) || defined(RDNA2)
#endif // defined(GGML_USE_HIPBLAS) && defined(__HIP_PLATFORM_AMD__)
mul_mat_q5_1(
    const void * __restrict__ vx, const void * __restrict__ vy, float * __restrict__ dst,
    const int ncols_x, const int nrows_x, const int ncols_y, const int nrows_y, const int nrows_dst) {

#if defined(GGML_USE_HIPBLAS) && defined(__HIP_PLATFORM_AMD__)
#if defined(RDNA3) || defined(RDNA2)
    const int mmq_x  =  MMQ_X_Q5_1_RDNA2;
    const int mmq_y  =  MMQ_Y_Q5_1_RDNA2;
    const int nwarps = NWARPS_Q5_1_RDNA2;
#else
    const int mmq_x  =  MMQ_X_Q5_1_RDNA1;
    const int mmq_y  =  MMQ_Y_Q5_1_RDNA1;
    const int nwarps = NWARPS_Q5_1_RDNA1;
#endif // defined(RDNA3) || defined(RDNA2)

    mul_mat_q<QK5_1, QR5_1, QI5_1, true, block_q5_1, mmq_x, mmq_y, nwarps, allocate_tiles_q5_1<mmq_y>,
        load_tiles_q5_1<mmq_y, nwarps, need_check>, VDR_Q5_1_Q8_1_MMQ, vec_dot_q5_1_q8_1_mul_mat>
        (vx, vy, dst, ncols_x, nrows_x, ncols_y, nrows_y, nrows_dst);

#elif __CUDA_ARCH__ >= CC_VOLTA
    const int mmq_x  =  MMQ_X_Q5_1_AMPERE;
    const int mmq_y  =  MMQ_Y_Q5_1_AMPERE;
    const int nwarps = NWARPS_Q5_1_AMPERE;

    mul_mat_q<QK5_1, QR5_1, QI5_1, true, block_q5_1, mmq_x, mmq_y, nwarps, allocate_tiles_q5_1<mmq_y>,
        load_tiles_q5_1<mmq_y, nwarps, need_check>, VDR_Q5_1_Q8_1_MMQ, vec_dot_q5_1_q8_1_mul_mat>
        (vx, vy, dst, ncols_x, nrows_x, ncols_y, nrows_y, nrows_dst);

#elif __CUDA_ARCH__ >= MIN_CC_DP4A
    const int mmq_x  =  MMQ_X_Q5_1_PASCAL;
    const int mmq_y  =  MMQ_Y_Q5_1_PASCAL;
    const int nwarps = NWARPS_Q5_1_PASCAL;

    mul_mat_q<QK5_1, QR5_1, QI5_1, true, block_q5_1, mmq_x, mmq_y, nwarps, allocate_tiles_q5_1<mmq_y>,
        load_tiles_q5_1<mmq_y, nwarps, need_check>, VDR_Q5_1_Q8_1_MMQ, vec_dot_q5_1_q8_1_mul_mat>
        (vx, vy, dst, ncols_x, nrows_x, ncols_y, nrows_y, nrows_dst);
#else
    (void) vec_dot_q5_1_q8_1_mul_mat;
    bad_arch();
#endif // __CUDA_ARCH__ >= CC_VOLTA
}

#define  MMQ_X_Q8_0_RDNA2  64
#define  MMQ_Y_Q8_0_RDNA2  128
#define NWARPS_Q8_0_RDNA2  8
#define  MMQ_X_Q8_0_RDNA1  64
#define  MMQ_Y_Q8_0_RDNA1  64
#define NWARPS_Q8_0_RDNA1  8
#if defined(CUDA_USE_TENSOR_CORES)
#define  MMQ_X_Q8_0_AMPERE 4
#define  MMQ_Y_Q8_0_AMPERE 32
#define NWARPS_Q8_0_AMPERE 4
#else
#define  MMQ_X_Q8_0_AMPERE 128
#define  MMQ_Y_Q8_0_AMPERE 64
#define NWARPS_Q8_0_AMPERE 4
#endif
#define  MMQ_X_Q8_0_PASCAL 64
#define  MMQ_Y_Q8_0_PASCAL 64
#define NWARPS_Q8_0_PASCAL 8

template <bool need_check> static __global__ void
#if defined(GGML_USE_HIPBLAS) && defined(__HIP_PLATFORM_AMD__)
#if defined(RDNA3) || defined(RDNA2)
    __launch_bounds__(WARP_SIZE*NWARPS_Q8_0_RDNA2, 2)
#endif // defined(RDNA3) || defined(RDNA2)
#endif // defined(GGML_USE_HIPBLAS) && defined(__HIP_PLATFORM_AMD__)
    mul_mat_q8_0(
    const void * __restrict__ vx, const void * __restrict__ vy, float * __restrict__ dst,
    const int ncols_x, const int nrows_x, const int ncols_y, const int nrows_y, const int nrows_dst) {

#if defined(GGML_USE_HIPBLAS) && defined(__HIP_PLATFORM_AMD__)
#if defined(RDNA3) || defined(RDNA2)
    const int mmq_x  =  MMQ_X_Q8_0_RDNA2;
    const int mmq_y  =  MMQ_Y_Q8_0_RDNA2;
    const int nwarps = NWARPS_Q8_0_RDNA2;
#else
    const int mmq_x  =  MMQ_X_Q8_0_RDNA1;
    const int mmq_y  =  MMQ_Y_Q8_0_RDNA1;
    const int nwarps = NWARPS_Q8_0_RDNA1;
#endif // defined(RDNA3) || defined(RDNA2)

    mul_mat_q<QK8_0, QR8_0, QI8_0, false, block_q8_0, mmq_x, mmq_y, nwarps, allocate_tiles_q8_0<mmq_y>,
        load_tiles_q8_0<mmq_y, nwarps, need_check>, VDR_Q8_0_Q8_1_MMQ, vec_dot_q8_0_q8_1_mul_mat>
        (vx, vy, dst, ncols_x, nrows_x, ncols_y, nrows_y, nrows_dst);

#elif __CUDA_ARCH__ >= CC_VOLTA
    const int mmq_x  =  MMQ_X_Q8_0_AMPERE;
    const int mmq_y  =  MMQ_Y_Q8_0_AMPERE;
    const int nwarps = NWARPS_Q8_0_AMPERE;

    mul_mat_q<QK8_0, QR8_0, QI8_0, false, block_q8_0, mmq_x, mmq_y, nwarps, allocate_tiles_q8_0<mmq_y>,
        load_tiles_q8_0<mmq_y, nwarps, need_check>, VDR_Q8_0_Q8_1_MMQ, vec_dot_q8_0_q8_1_mul_mat>
        (vx, vy, dst, ncols_x, nrows_x, ncols_y, nrows_y, nrows_dst);

#elif __CUDA_ARCH__ >= MIN_CC_DP4A
    const int mmq_x  =  MMQ_X_Q8_0_PASCAL;
    const int mmq_y  =  MMQ_Y_Q8_0_PASCAL;
    const int nwarps = NWARPS_Q8_0_PASCAL;

    mul_mat_q<QK8_0, QR8_0, QI8_0, false, block_q8_0, mmq_x, mmq_y, nwarps, allocate_tiles_q8_0<mmq_y>,
        load_tiles_q8_0<mmq_y, nwarps, need_check>, VDR_Q8_0_Q8_1_MMQ, vec_dot_q8_0_q8_1_mul_mat>
        (vx, vy, dst, ncols_x, nrows_x, ncols_y, nrows_y, nrows_dst);
#else
    (void) vec_dot_q8_0_q8_1_mul_mat;
    bad_arch();
#endif // __CUDA_ARCH__ >= CC_VOLTA
}

#define  MMQ_X_Q2_K_RDNA2  64
#define  MMQ_Y_Q2_K_RDNA2  128
#define NWARPS_Q2_K_RDNA2  8
#define  MMQ_X_Q2_K_RDNA1  128
#define  MMQ_Y_Q2_K_RDNA1  32
#define NWARPS_Q2_K_RDNA1  8
#if defined(CUDA_USE_TENSOR_CORES)
#define  MMQ_X_Q2_K_AMPERE 4
#define  MMQ_Y_Q2_K_AMPERE 32
#define NWARPS_Q2_K_AMPERE 4
#else
#define  MMQ_X_Q2_K_AMPERE 64
#define  MMQ_Y_Q2_K_AMPERE 128
#define NWARPS_Q2_K_AMPERE 4
#endif
#define  MMQ_X_Q2_K_PASCAL 64
#define  MMQ_Y_Q2_K_PASCAL 64
#define NWARPS_Q2_K_PASCAL 8

template <bool need_check> static __global__ void
#if defined(GGML_USE_HIPBLAS) && defined(__HIP_PLATFORM_AMD__)
#if defined(RDNA3) || defined(RDNA2)
    __launch_bounds__(WARP_SIZE*NWARPS_Q2_K_RDNA2, 2)
#endif // defined(RDNA3) || defined(RDNA2)
#endif // defined(GGML_USE_HIPBLAS) && defined(__HIP_PLATFORM_AMD__)
mul_mat_q2_K(
    const void * __restrict__ vx, const void * __restrict__ vy, float * __restrict__ dst,
    const int ncols_x, const int nrows_x, const int ncols_y, const int nrows_y, const int nrows_dst) {

#if defined(GGML_USE_HIPBLAS) && defined(__HIP_PLATFORM_AMD__)
#if defined(RDNA3) || defined(RDNA2)
    const int mmq_x  =  MMQ_X_Q2_K_RDNA2;
    const int mmq_y  =  MMQ_Y_Q2_K_RDNA2;
    const int nwarps = NWARPS_Q2_K_RDNA2;
#else
    const int mmq_x  =  MMQ_X_Q2_K_RDNA1;
    const int mmq_y  =  MMQ_Y_Q2_K_RDNA1;
    const int nwarps = NWARPS_Q2_K_RDNA1;
#endif // defined(RDNA3) || defined(RDNA2)

    mul_mat_q<QK_K, QR2_K, QI2_K, false, block_q2_K, mmq_x, mmq_y, nwarps, allocate_tiles_q2_K<mmq_y>,
        load_tiles_q2_K<mmq_y, nwarps, need_check>, VDR_Q2_K_Q8_1_MMQ, vec_dot_q2_K_q8_1_mul_mat>
        (vx, vy, dst, ncols_x, nrows_x, ncols_y, nrows_y, nrows_dst);

#elif __CUDA_ARCH__ >= CC_VOLTA
    const int mmq_x  =  MMQ_X_Q2_K_AMPERE;
    const int mmq_y  =  MMQ_Y_Q2_K_AMPERE;
    const int nwarps = NWARPS_Q2_K_AMPERE;

    mul_mat_q<QK_K, QR2_K, QI2_K, false, block_q2_K, mmq_x, mmq_y, nwarps, allocate_tiles_q2_K<mmq_y>,
        load_tiles_q2_K<mmq_y, nwarps, need_check>, VDR_Q2_K_Q8_1_MMQ, vec_dot_q2_K_q8_1_mul_mat>
        (vx, vy, dst, ncols_x, nrows_x, ncols_y, nrows_y, nrows_dst);

#elif __CUDA_ARCH__ >= MIN_CC_DP4A
    const int mmq_x  =  MMQ_X_Q2_K_PASCAL;
    const int mmq_y  =  MMQ_Y_Q2_K_PASCAL;
    const int nwarps = NWARPS_Q2_K_PASCAL;

    mul_mat_q<QK_K, QR2_K, QI2_K, false, block_q2_K, mmq_x, mmq_y, nwarps, allocate_tiles_q2_K<mmq_y>,
        load_tiles_q2_K<mmq_y, nwarps, need_check>, VDR_Q2_K_Q8_1_MMQ, vec_dot_q2_K_q8_1_mul_mat>
        (vx, vy, dst, ncols_x, nrows_x, ncols_y, nrows_y, nrows_dst);
#else
    (void) vec_dot_q2_K_q8_1_mul_mat;
    bad_arch();
#endif // __CUDA_ARCH__ >= CC_VOLTA
}

#define  MMQ_X_Q3_K_RDNA2  128
#define  MMQ_Y_Q3_K_RDNA2  64
#define NWARPS_Q3_K_RDNA2  8
#define  MMQ_X_Q3_K_RDNA1  32
#define  MMQ_Y_Q3_K_RDNA1  128
#define NWARPS_Q3_K_RDNA1  8
#if defined(CUDA_USE_TENSOR_CORES)
#define  MMQ_X_Q3_K_AMPERE 4
#define  MMQ_Y_Q3_K_AMPERE 32
#define NWARPS_Q3_K_AMPERE 4
#else
#define  MMQ_X_Q3_K_AMPERE 128
#define  MMQ_Y_Q3_K_AMPERE 128
#define NWARPS_Q3_K_AMPERE 4
#endif
#define  MMQ_X_Q3_K_PASCAL 64
#define  MMQ_Y_Q3_K_PASCAL 64
#define NWARPS_Q3_K_PASCAL 8

template <bool need_check> static __global__ void
#if defined(GGML_USE_HIPBLAS) && defined(__HIP_PLATFORM_AMD__)
#if defined(RDNA3) || defined(RDNA2)
    __launch_bounds__(WARP_SIZE*NWARPS_Q3_K_RDNA2, 2)
#endif // defined(RDNA3) || defined(RDNA2)
#elif __CUDA_ARCH__ < CC_VOLTA
    __launch_bounds__(WARP_SIZE*NWARPS_Q3_K_PASCAL, 2)
#endif // __CUDA_ARCH__ < CC_VOLTA
    mul_mat_q3_K(
    const void * __restrict__ vx, const void * __restrict__ vy, float * __restrict__ dst,
    const int ncols_x, const int nrows_x, const int ncols_y, const int nrows_y, const int nrows_dst) {

#if defined(GGML_USE_HIPBLAS) && defined(__HIP_PLATFORM_AMD__)
#if defined(RDNA3) || defined(RDNA2)
    const int mmq_x  =  MMQ_X_Q3_K_RDNA2;
    const int mmq_y  =  MMQ_Y_Q3_K_RDNA2;
    const int nwarps = NWARPS_Q3_K_RDNA2;
#else
    const int mmq_x  =  MMQ_X_Q3_K_RDNA1;
    const int mmq_y  =  MMQ_Y_Q3_K_RDNA1;
    const int nwarps = NWARPS_Q3_K_RDNA1;
#endif // defined(RDNA3) || defined(RDNA2)

    mul_mat_q<QK_K, QR3_K, QI3_K, false, block_q3_K, mmq_x, mmq_y, nwarps, allocate_tiles_q3_K<mmq_y>,
        load_tiles_q3_K<mmq_y, nwarps, need_check>, VDR_Q3_K_Q8_1_MMQ, vec_dot_q3_K_q8_1_mul_mat>
        (vx, vy, dst, ncols_x, nrows_x, ncols_y, nrows_y, nrows_dst);

#elif __CUDA_ARCH__ >= CC_VOLTA
    const int mmq_x  =  MMQ_X_Q3_K_AMPERE;
    const int mmq_y  =  MMQ_Y_Q3_K_AMPERE;
    const int nwarps = NWARPS_Q3_K_AMPERE;

    mul_mat_q<QK_K, QR3_K, QI3_K, false, block_q3_K, mmq_x, mmq_y, nwarps, allocate_tiles_q3_K<mmq_y>,
        load_tiles_q3_K<mmq_y, nwarps, need_check>, VDR_Q3_K_Q8_1_MMQ, vec_dot_q3_K_q8_1_mul_mat>
        (vx, vy, dst, ncols_x, nrows_x, ncols_y, nrows_y, nrows_dst);

#elif __CUDA_ARCH__ >= MIN_CC_DP4A
    const int mmq_x  =  MMQ_X_Q3_K_PASCAL;
    const int mmq_y  =  MMQ_Y_Q3_K_PASCAL;
    const int nwarps = NWARPS_Q3_K_PASCAL;

    mul_mat_q<QK_K, QR3_K, QI3_K, false, block_q3_K, mmq_x, mmq_y, nwarps, allocate_tiles_q3_K<mmq_y>,
        load_tiles_q3_K<mmq_y, nwarps, need_check>, VDR_Q3_K_Q8_1_MMQ, vec_dot_q3_K_q8_1_mul_mat>
        (vx, vy, dst, ncols_x, nrows_x, ncols_y, nrows_y, nrows_dst);
#else
    (void) vec_dot_q3_K_q8_1_mul_mat;
    bad_arch();
#endif // __CUDA_ARCH__ >= CC_VOLTA
}

#define  MMQ_X_Q4_K_RDNA2  64
#define  MMQ_Y_Q4_K_RDNA2  128
#define NWARPS_Q4_K_RDNA2  8
#define  MMQ_X_Q4_K_RDNA1  32
#define  MMQ_Y_Q4_K_RDNA1  64
#define NWARPS_Q4_K_RDNA1  8
#if defined(CUDA_USE_TENSOR_CORES)
#define  MMQ_X_Q4_K_AMPERE 4
#define  MMQ_Y_Q4_K_AMPERE 32
#define NWARPS_Q4_K_AMPERE 4
#else
#define  MMQ_X_Q4_K_AMPERE 64
#define  MMQ_Y_Q4_K_AMPERE 128
#define NWARPS_Q4_K_AMPERE 4
#endif
#define  MMQ_X_Q4_K_PASCAL 64
#define  MMQ_Y_Q4_K_PASCAL 64
#define NWARPS_Q4_K_PASCAL 8

template <bool need_check> static __global__ void
#if defined(GGML_USE_HIPBLAS) && defined(__HIP_PLATFORM_AMD__)
#if defined(RDNA3) || defined(RDNA2)
    __launch_bounds__(WARP_SIZE*NWARPS_Q4_K_RDNA2, 2)
#endif // defined(RDNA3) || defined(RDNA2)
#elif __CUDA_ARCH__ < CC_VOLTA
    __launch_bounds__(WARP_SIZE*NWARPS_Q4_K_PASCAL, 2)
#endif // __CUDA_ARCH__ < CC_VOLTA
    mul_mat_q4_K(
    const void * __restrict__ vx, const void * __restrict__ vy, float * __restrict__ dst,
    const int ncols_x, const int nrows_x, const int ncols_y, const int nrows_y, const int nrows_dst) {

#if defined(GGML_USE_HIPBLAS) && defined(__HIP_PLATFORM_AMD__)
#if defined(RDNA3) || defined(RDNA2)
    const int mmq_x  =  MMQ_X_Q4_K_RDNA2;
    const int mmq_y  =  MMQ_Y_Q4_K_RDNA2;
    const int nwarps = NWARPS_Q4_K_RDNA2;
#else
    const int mmq_x  =  MMQ_X_Q4_K_RDNA1;
    const int mmq_y  =  MMQ_Y_Q4_K_RDNA1;
    const int nwarps = NWARPS_Q4_K_RDNA1;
#endif // defined(RDNA3) || defined(RDNA2)

    mul_mat_q<QK_K, QR4_K, QI4_K, true, block_q4_K, mmq_x, mmq_y, nwarps, allocate_tiles_q4_K<mmq_y>,
        load_tiles_q4_K<mmq_y, nwarps, need_check>, VDR_Q4_K_Q8_1_MMQ, vec_dot_q4_K_q8_1_mul_mat>
        (vx, vy, dst, ncols_x, nrows_x, ncols_y, nrows_y, nrows_dst);

#elif __CUDA_ARCH__ >= CC_VOLTA
    const int mmq_x  =  MMQ_X_Q4_K_AMPERE;
    const int mmq_y  =  MMQ_Y_Q4_K_AMPERE;
    const int nwarps = NWARPS_Q4_K_AMPERE;

    mul_mat_q<QK_K, QR4_K, QI4_K, true, block_q4_K, mmq_x, mmq_y, nwarps, allocate_tiles_q4_K<mmq_y>,
        load_tiles_q4_K<mmq_y, nwarps, need_check>, VDR_Q4_K_Q8_1_MMQ, vec_dot_q4_K_q8_1_mul_mat>
        (vx, vy, dst, ncols_x, nrows_x, ncols_y, nrows_y, nrows_dst);

#elif __CUDA_ARCH__ >= MIN_CC_DP4A
    const int mmq_x  =  MMQ_X_Q4_K_PASCAL;
    const int mmq_y  =  MMQ_Y_Q4_K_PASCAL;
    const int nwarps = NWARPS_Q4_K_PASCAL;

    mul_mat_q<QK_K, QR4_K, QI4_K, true, block_q4_K, mmq_x, mmq_y, nwarps, allocate_tiles_q4_K<mmq_y>,
        load_tiles_q4_K<mmq_y, nwarps, need_check>, VDR_Q4_K_Q8_1_MMQ, vec_dot_q4_K_q8_1_mul_mat>
        (vx, vy, dst, ncols_x, nrows_x, ncols_y, nrows_y, nrows_dst);
#else
    (void) vec_dot_q4_K_q8_1_mul_mat;
    bad_arch();
#endif // __CUDA_ARCH__ >= CC_VOLTA
}

#define  MMQ_X_Q5_K_RDNA2  64
#define  MMQ_Y_Q5_K_RDNA2  128
#define NWARPS_Q5_K_RDNA2  8
#define  MMQ_X_Q5_K_RDNA1  32
#define  MMQ_Y_Q5_K_RDNA1  64
#define NWARPS_Q5_K_RDNA1  8
#if defined(CUDA_USE_TENSOR_CORES)
#define  MMQ_X_Q5_K_AMPERE 4
#define  MMQ_Y_Q5_K_AMPERE 32
#define NWARPS_Q5_K_AMPERE 4
#else
#define  MMQ_X_Q5_K_AMPERE 64
#define  MMQ_Y_Q5_K_AMPERE 128
#define NWARPS_Q5_K_AMPERE 4
#endif
#define  MMQ_X_Q5_K_PASCAL 64
#define  MMQ_Y_Q5_K_PASCAL 64
#define NWARPS_Q5_K_PASCAL 8

template <bool need_check> static __global__ void
#if defined(GGML_USE_HIPBLAS) && defined(__HIP_PLATFORM_AMD__)
#if defined(RDNA3) || defined(RDNA2)
    __launch_bounds__(WARP_SIZE*NWARPS_Q5_K_RDNA2, 2)
#endif // defined(RDNA3) || defined(RDNA2)
#endif // defined(GGML_USE_HIPBLAS) && defined(__HIP_PLATFORM_AMD__)
mul_mat_q5_K(
    const void * __restrict__ vx, const void * __restrict__ vy, float * __restrict__ dst,
    const int ncols_x, const int nrows_x, const int ncols_y, const int nrows_y, const int nrows_dst) {

#if defined(GGML_USE_HIPBLAS) && defined(__HIP_PLATFORM_AMD__)
#if defined(RDNA3) || defined(RDNA2)
    const int mmq_x  =  MMQ_X_Q5_K_RDNA2;
    const int mmq_y  =  MMQ_Y_Q5_K_RDNA2;
    const int nwarps = NWARPS_Q5_K_RDNA2;
#else
    const int mmq_x  =  MMQ_X_Q5_K_RDNA1;
    const int mmq_y  =  MMQ_Y_Q5_K_RDNA1;
    const int nwarps = NWARPS_Q5_K_RDNA1;
#endif // defined(RDNA3) || defined(RDNA2)

    mul_mat_q<QK_K, QR5_K, QI5_K, true, block_q5_K, mmq_x, mmq_y, nwarps, allocate_tiles_q5_K<mmq_y>,
        load_tiles_q5_K<mmq_y, nwarps, need_check>, VDR_Q5_K_Q8_1_MMQ, vec_dot_q5_K_q8_1_mul_mat>
        (vx, vy, dst, ncols_x, nrows_x, ncols_y, nrows_y, nrows_dst);

#elif __CUDA_ARCH__ >= CC_VOLTA
    const int mmq_x  =  MMQ_X_Q5_K_AMPERE;
    const int mmq_y  =  MMQ_Y_Q5_K_AMPERE;
    const int nwarps = NWARPS_Q5_K_AMPERE;

    mul_mat_q<QK_K, QR5_K, QI5_K, true, block_q5_K, mmq_x, mmq_y, nwarps, allocate_tiles_q5_K<mmq_y>,
        load_tiles_q5_K<mmq_y, nwarps, need_check>, VDR_Q5_K_Q8_1_MMQ, vec_dot_q5_K_q8_1_mul_mat>
        (vx, vy, dst, ncols_x, nrows_x, ncols_y, nrows_y, nrows_dst);

#elif __CUDA_ARCH__ >= MIN_CC_DP4A
    const int mmq_x  =  MMQ_X_Q5_K_PASCAL;
    const int mmq_y  =  MMQ_Y_Q5_K_PASCAL;
    const int nwarps = NWARPS_Q5_K_PASCAL;

    mul_mat_q<QK_K, QR5_K, QI5_K, true, block_q5_K, mmq_x, mmq_y, nwarps, allocate_tiles_q5_K<mmq_y>,
        load_tiles_q5_K<mmq_y, nwarps, need_check>, VDR_Q5_K_Q8_1_MMQ, vec_dot_q5_K_q8_1_mul_mat>
        (vx, vy, dst, ncols_x, nrows_x, ncols_y, nrows_y, nrows_dst);
#else
    (void) vec_dot_q5_K_q8_1_mul_mat;
    bad_arch();
#endif // __CUDA_ARCH__ >= CC_VOLTA
}

#define  MMQ_X_Q6_K_RDNA2  64
#define  MMQ_Y_Q6_K_RDNA2  128
#define NWARPS_Q6_K_RDNA2  8
#define  MMQ_X_Q6_K_RDNA1  32
#define  MMQ_Y_Q6_K_RDNA1  64
#define NWARPS_Q6_K_RDNA1  8
#if defined(CUDA_USE_TENSOR_CORES)
#define  MMQ_X_Q6_K_AMPERE 4
#define  MMQ_Y_Q6_K_AMPERE 32
#define NWARPS_Q6_K_AMPERE 4
#else
#define  MMQ_X_Q6_K_AMPERE 64
#define  MMQ_Y_Q6_K_AMPERE 64
#define NWARPS_Q6_K_AMPERE 4
#endif
#define  MMQ_X_Q6_K_PASCAL 64
#define  MMQ_Y_Q6_K_PASCAL 64
#define NWARPS_Q6_K_PASCAL 8

template <bool need_check> static __global__ void
#if defined(GGML_USE_HIPBLAS) && defined(__HIP_PLATFORM_AMD__)
#if defined(RDNA3) || defined(RDNA2)
    __launch_bounds__(WARP_SIZE*NWARPS_Q6_K_RDNA2, 2)
#endif // defined(RDNA3) || defined(RDNA2)
#elif __CUDA_ARCH__ < CC_VOLTA
    __launch_bounds__(WARP_SIZE*NWARPS_Q6_K_PASCAL, 2)
#endif // __CUDA_ARCH__ < CC_VOLTA
    mul_mat_q6_K(
    const void * __restrict__ vx, const void * __restrict__ vy, float * __restrict__ dst,
    const int ncols_x, const int nrows_x, const int ncols_y, const int nrows_y, const int nrows_dst) {

#if defined(GGML_USE_HIPBLAS) && defined(__HIP_PLATFORM_AMD__)
#if defined(RDNA3) || defined(RDNA2)
    const int mmq_x  =  MMQ_X_Q6_K_RDNA2;
    const int mmq_y  =  MMQ_Y_Q6_K_RDNA2;
    const int nwarps = NWARPS_Q6_K_RDNA2;
#else
    const int mmq_x  =  MMQ_X_Q6_K_RDNA1;
    const int mmq_y  =  MMQ_Y_Q6_K_RDNA1;
    const int nwarps = NWARPS_Q6_K_RDNA1;
#endif // defined(RDNA3) || defined(RDNA2)

    mul_mat_q<QK_K, QR6_K, QI6_K, false, block_q6_K, mmq_x, mmq_y, nwarps, allocate_tiles_q6_K<mmq_y>,
        load_tiles_q6_K<mmq_y, nwarps, need_check>, VDR_Q6_K_Q8_1_MMQ, vec_dot_q6_K_q8_1_mul_mat>
        (vx, vy, dst, ncols_x, nrows_x, ncols_y, nrows_y, nrows_dst);

#elif __CUDA_ARCH__ >= CC_VOLTA
    const int mmq_x  =  MMQ_X_Q6_K_AMPERE;
    const int mmq_y  =  MMQ_Y_Q6_K_AMPERE;
    const int nwarps = NWARPS_Q6_K_AMPERE;

    mul_mat_q<QK_K, QR6_K, QI6_K, false, block_q6_K, mmq_x, mmq_y, nwarps, allocate_tiles_q6_K<mmq_y>,
        load_tiles_q6_K<mmq_y, nwarps, need_check>, VDR_Q6_K_Q8_1_MMQ, vec_dot_q6_K_q8_1_mul_mat>
        (vx, vy, dst, ncols_x, nrows_x, ncols_y, nrows_y, nrows_dst);

#elif __CUDA_ARCH__ >= MIN_CC_DP4A
    const int mmq_x  =  MMQ_X_Q6_K_PASCAL;
    const int mmq_y  =  MMQ_Y_Q6_K_PASCAL;
    const int nwarps = NWARPS_Q6_K_PASCAL;

    mul_mat_q<QK_K, QR6_K, QI6_K, false, block_q6_K, mmq_x, mmq_y, nwarps, allocate_tiles_q6_K<mmq_y>,
        load_tiles_q6_K<mmq_y, nwarps, need_check>, VDR_Q6_K_Q8_1_MMQ, vec_dot_q6_K_q8_1_mul_mat>
        (vx, vy, dst, ncols_x, nrows_x, ncols_y, nrows_y, nrows_dst);
#else
    (void) vec_dot_q6_K_q8_1_mul_mat;
    bad_arch();
#endif // __CUDA_ARCH__ >= CC_VOLTA
}

template <int qk, int qi, typename block_q_t, int vdr, vec_dot_q_cuda_t vec_dot_q_cuda>
static __global__ void mul_mat_vec_q(const void * __restrict__ vx, const void * __restrict__ vy, float * __restrict__ dst, const int ncols, const int nrows) {
    const int row = blockIdx.x*blockDim.y + threadIdx.y;

    if (row >= nrows) {
        return;
    }

    const int blocks_per_row = ncols / qk;
    const int blocks_per_warp = vdr * WARP_SIZE / qi;

// partial sum for each thread
    float tmp = 0.0f;

    const block_q_t  * x = (const block_q_t  *) vx;
    const block_q8_1 * y = (const block_q8_1 *) vy;

    for (int i = 0; i < blocks_per_row; i += blocks_per_warp) {
        const int ibx = row*blocks_per_row + i + threadIdx.x / (qi/vdr); // x block index

        const int iby = (i + threadIdx.x / (qi/vdr)) * (qk/QK8_1); // y block index that aligns with ibx

        const int iqs  = vdr * (threadIdx.x % (qi/vdr)); // x block quant index when casting the quants to int

        tmp += vec_dot_q_cuda(&x[ibx], &y[iby], iqs);
    }

    // sum up partial sums and write back result
#pragma unroll
    for (int mask = 16; mask > 0; mask >>= 1) {
        tmp += __shfl_xor_sync(0xffffffff, tmp, mask, 32);
    }

    if (threadIdx.x == 0) {
        dst[row] = tmp;
    }
}

template <int qk, int qr, dequantize_kernel_t dequantize_kernel>
static __global__ void dequantize_mul_mat_vec(const void * __restrict__ vx, const dfloat * __restrict__ y, float * __restrict__ dst, const int ncols, const int nrows) {
    // qk = quantized weights per x block
    // qr = number of quantized weights per data value in x block
    const int row = blockIdx.x*blockDim.y + threadIdx.y;

    if (row >= nrows) {
        return;
    }

    const int tid = threadIdx.x;

    const int iter_stride = 2*GGML_CUDA_DMMV_X;
    const int vals_per_iter = iter_stride / WARP_SIZE; // num quantized vals per thread and i iter
    const int y_offset = qr == 1 ? 1 : qk/2;

// partial sum for each thread
#ifdef GGML_CUDA_F16
    half2 tmp = {0.0f, 0.0f}; // two sums for f16 to take advantage of half2 intrinsics
#else
    float tmp = 0.0f;
#endif // GGML_CUDA_F16

    for (int i = 0; i < ncols; i += iter_stride) {
        const int col = i + vals_per_iter*tid;
        const int ib = (row*ncols + col)/qk; // x block index
        const int iqs = (col%qk)/qr; // x quant index
        const int iybs = col - col%qk; // y block start index

// processing >2 values per i iter is faster for fast GPUs
#pragma unroll
        for (int j = 0; j < vals_per_iter; j += 2) {
            // process 2 vals per j iter

            // dequantize
            // for qr = 2 the iqs needs to increase by 1 per j iter because 2 weights per data val
            dfloat2 v;
            dequantize_kernel(vx, ib, iqs + j/qr, v);

            // matrix multiplication
            // for qr = 2 the y index needs to increase by 1 per j iter because of y_offset = qk/2
#ifdef GGML_CUDA_F16
            tmp += __hmul2(v, {
                y[iybs + iqs + j/qr + 0],
                y[iybs + iqs + j/qr + y_offset]
            });
#else
            tmp += v.x * y[iybs + iqs + j/qr + 0];
            tmp += v.y * y[iybs + iqs + j/qr + y_offset];
#endif // GGML_CUDA_F16
        }
    }

    // sum up partial sums and write back result
#pragma unroll
    for (int mask = 16; mask > 0; mask >>= 1) {
        tmp += __shfl_xor_sync(0xffffffff, tmp, mask, 32);
    }

    if (tid == 0) {
#ifdef GGML_CUDA_F16
        dst[row] = tmp.x + tmp.y;
#else
        dst[row] = tmp;
#endif // GGML_CUDA_F16
    }
}

static __global__ void mul_mat_p021_f16_f32(
    const void * __restrict__ vx, const float * __restrict__ y, float * __restrict__ dst,
    const int ncols_x, const int nrows_x, const int nchannels_x, const int nchannels_y) {

    const half * x = (const half *) vx;

    const int row_x = blockDim.y*blockIdx.y + threadIdx.y;
    const int channel = blockDim.z*blockIdx.z + threadIdx.z;
    const int channel_x = channel / (nchannels_y / nchannels_x);

    const int nrows_y = ncols_x;
    const int nrows_dst = nrows_x;
    const int row_dst = row_x;

    float tmp = 0.0f;

    for (int col_x0 = 0; col_x0 < ncols_x; col_x0 += blockDim.x) {
        const int col_x = col_x0 + threadIdx.x;

        if (col_x >= ncols_x) {
            break;
        }

        // x is transposed and permuted
        const int ix = row_x*nchannels_x*ncols_x + channel_x*ncols_x + col_x;
        const float xi = __half2float(x[ix]);

        const int row_y = col_x;


        // y is not transposed but permuted
        const int iy = channel*nrows_y + row_y;

        tmp += xi * y[iy];
    }

    // dst is not transposed and not permuted
    const int idst = channel*nrows_dst + row_dst;

    // sum up partial sums and write back result
#pragma unroll
    for (int mask = 16; mask > 0; mask >>= 1) {
        tmp += __shfl_xor_sync(0xffffffff, tmp, mask, 32);
    }

    if (threadIdx.x == 0) {
        dst[idst] = tmp;
    }
}

static __global__ void mul_mat_vec_nc_f16_f32( // nc == non-contiguous
    const void * __restrict__ vx, const float * __restrict__ y, float * __restrict__ dst, const int ncols_x, const int nrows_x,
    const int row_stride_x, const int channel_stride_x, const int channel_x_divisor) {

    const half * x = (const half *) vx;

    const int row_x     = blockDim.y*blockIdx.y + threadIdx.y;
    const int channel   = blockDim.z*blockIdx.z + threadIdx.z;
    const int channel_x = channel / channel_x_divisor;

    const int nrows_y   = ncols_x;
    const int nrows_dst = nrows_x;
    const int row_dst   = row_x;

    const int idst = channel*nrows_dst + row_dst;

    float tmp = 0.0f;

    for (int col_x0 = 0; col_x0 < ncols_x; col_x0 += blockDim.x) {
        const int col_x = col_x0 + threadIdx.x;

        if (col_x >= ncols_x) {
            break;
        }

        const int row_y = col_x;

        const int ix = channel_x*channel_stride_x + row_x*row_stride_x + col_x;
        const int iy = channel*nrows_y + row_y;

        const float xi = __half2float(x[ix]);

        tmp += xi * y[iy];
    }

    // sum up partial sums and write back result
#pragma unroll
    for (int mask = 16; mask > 0; mask >>= 1) {
        tmp += __shfl_xor_sync(0xffffffff, tmp, mask, 32);
    }

    if (threadIdx.x == 0) {
        dst[idst] = tmp;
    }
}

static __device__ void cpy_1_f32_f32(const char * cxi, char * cdsti) {
    const float * xi = (const float *) cxi;
    float * dsti = (float *) cdsti;

    *dsti = *xi;
}

static __device__ void cpy_1_f32_f16(const char * cxi, char * cdsti) {
    const float * xi = (const float *) cxi;
    half * dsti = (half *) cdsti;

    *dsti = __float2half(*xi);
}

static __device__ void cpy_1_f16_f16(const char * cxi, char * cdsti) {
    const half * xi = (const half *) cxi;
    half * dsti = (half *) cdsti;

    *dsti = *xi;
}

template <cpy_kernel_t cpy_1>
static __global__ void cpy_f32_f16(const char * cx, char * cdst, const int ne,
                                   const int ne00, const int ne01, const int nb00, const int nb01, const int nb02,
                                   const int ne10, const int ne11, const int nb10, const int nb11, const int nb12) {
    const int i = blockDim.x*blockIdx.x + threadIdx.x;

    if (i >= ne) {
        return;
    }

    // determine indices i02/i12, i01/i11, i00/i10 as a function of index i of flattened tensor
    // then combine those indices with the corresponding byte offsets to get the total offsets
    const int i02 = i / (ne00*ne01);
    const int i01 = (i - i02*ne01*ne00) / ne00;
    const int i00 = i - i02*ne01*ne00 - i01*ne00;
    const int x_offset = i00*nb00 + i01*nb01 + i02*nb02;

    const int i12 = i / (ne10*ne11);
    const int i11 = (i - i12*ne10*ne11) / ne10;
    const int i10 = i - i12*ne10*ne11 - i11*ne10;
    const int dst_offset = i10*nb10 + i11*nb11 + i12*nb12;

    cpy_1(cx + x_offset, cdst + dst_offset);
}

static __device__ void cpy_blck_f32_q8_0(const char * cxi, char * cdsti) {
    const float * xi = (const float *) cxi;
    block_q8_0 * dsti = (block_q8_0 *) cdsti;

    float amax = 0.0f; // absolute max

    for (int j = 0; j < QK8_0; j++) {
        const float v = xi[j];
        amax = fmaxf(amax, fabsf(v));
    }

    const float d = amax / ((1 << 7) - 1);
    const float id = d ? 1.0f/d : 0.0f;

    dsti->d = d;

    for (int j = 0; j < QK8_0; ++j) {
        const float x0 = xi[j]*id;

        dsti->qs[j] = roundf(x0);
    }
}

static __device__ void cpy_blck_f32_q4_0(const char * cxi, char * cdsti) {
    const float * xi = (const float *) cxi;
    block_q4_0 * dsti = (block_q4_0 *) cdsti;

    float amax = 0.0f;
    float vmax = 0.0f;

    for (int j = 0; j < QK4_0; ++j) {
        const float v = xi[j];
        if (amax < fabsf(v)) {
            amax = fabsf(v);
            vmax = v;
        }
    }

    const float d  = vmax / -8;
    const float id = d ? 1.0f/d : 0.0f;

    dsti->d = d;

    for (int j = 0; j < QK4_0/2; ++j) {
        const float x0 = xi[0       + j]*id;
        const float x1 = xi[QK4_0/2 + j]*id;

        const uint8_t xi0 = min(15, (int8_t)(x0 + 8.5f));
        const uint8_t xi1 = min(15, (int8_t)(x1 + 8.5f));

        dsti->qs[j]  = xi0;
        dsti->qs[j] |= xi1 << 4;
    }
}

static __device__ void cpy_blck_f32_q4_1(const char * cxi, char * cdsti) {
    const float * xi = (const float *) cxi;
    block_q4_1 * dsti = (block_q4_1 *) cdsti;

    float vmin = FLT_MAX;
    float vmax = -FLT_MAX;

    for (int j = 0; j < QK4_1; ++j) {
        const float v = xi[j];

        if (v < vmin) vmin = v;
        if (v > vmax) vmax = v;
    }

    const float d  = (vmax - vmin) / ((1 << 4) - 1);
    const float id = d ? 1.0f/d : 0.0f;

    dsti->dm.x = d;
    dsti->dm.y = vmin;

    for (int j = 0; j < QK4_1/2; ++j) {
        const float x0 = (xi[0       + j] - vmin)*id;
        const float x1 = (xi[QK4_1/2 + j] - vmin)*id;

        const uint8_t xi0 = min(15, (int8_t)(x0 + 0.5f));
        const uint8_t xi1 = min(15, (int8_t)(x1 + 0.5f));

        dsti->qs[j]  = xi0;
        dsti->qs[j] |= xi1 << 4;
    }
}

template <cpy_kernel_t cpy_blck, int qk>
static __global__ void cpy_f32_q(const char * cx, char * cdst, const int ne,
                                 const int ne00, const int ne01, const int nb00, const int nb01, const int nb02,
                                 const int ne10, const int ne11, const int nb10, const int nb11, const int nb12) {
    const int i = (blockDim.x*blockIdx.x + threadIdx.x)*qk;

    if (i >= ne) {
        return;
    }

    const int i02 = i / (ne00*ne01);
    const int i01 = (i - i02*ne01*ne00) / ne00;
    const int i00 = (i - i02*ne01*ne00 - i01*ne00);
    const int x_offset = i00*nb00 + i01*nb01 + i02*nb02;

    const int i12 = i / (ne10*ne11);
    const int i11 = (i - i12*ne10*ne11) / ne10;
    const int i10 = (i - i12*ne10*ne11 - i11*ne10)/qk;
    const int dst_offset = i10*nb10 + i11*nb11 + i12*nb12;

    cpy_blck(cx + x_offset, cdst + dst_offset);
}

static __device__ float rope_yarn_ramp(const float low, const float high, const int i0) {
    const float y = (i0 / 2 - low) / max(0.001f, high - low);
    return 1.0f - min(1.0f, max(0.0f, y));
}

struct rope_corr_dims {
    float v[4];
};

// YaRN algorithm based on LlamaYaRNScaledRotaryEmbedding.py from https://github.com/jquesnelle/yarn
// MIT licensed. Copyright (c) 2023 Jeffrey Quesnelle and Bowen Peng.
static __device__ void rope_yarn(
    float theta_extrap, float freq_scale, rope_corr_dims corr_dims, int64_t i0, float ext_factor, float mscale,
    float * cos_theta, float * sin_theta
) {
    // Get n-d rotational scaling corrected for extrapolation
    float theta_interp = freq_scale * theta_extrap;
    float theta = theta_interp;
    if (ext_factor != 0.0f) {
        float ramp_mix = rope_yarn_ramp(corr_dims.v[0], corr_dims.v[1], i0) * ext_factor;
        theta = theta_interp * (1 - ramp_mix) + theta_extrap * ramp_mix;

        // Get n-d magnitude scaling corrected for interpolation
        mscale *= 1.0f + 0.1f * logf(1.0f / freq_scale);
    }
    *cos_theta = cosf(theta) * mscale;
    *sin_theta = sinf(theta) * mscale;
}

// rope == RoPE == rotary positional embedding
template<typename T, bool has_pos>
static __global__ void rope(
    const T * x, T * dst, int ncols, const int32_t * pos, float freq_scale, int p_delta_rows, float freq_base,
    float ext_factor, float attn_factor, rope_corr_dims corr_dims
) {
    const int col = 2*(blockDim.y*blockIdx.y + threadIdx.y);

    if (col >= ncols) {
        return;
    }

    const int row = blockDim.x*blockIdx.x + threadIdx.x;
    const int i = row*ncols + col;
    const int i2 = row/p_delta_rows;

    const int p = has_pos ? pos[i2] : 0;
    const float theta_base = p*powf(freq_base, -float(col)/ncols);

    float cos_theta, sin_theta;
    rope_yarn(theta_base, freq_scale, corr_dims, col, ext_factor, attn_factor, &cos_theta, &sin_theta);

    const float x0 = x[i + 0];
    const float x1 = x[i + 1];

    dst[i + 0] = x0*cos_theta - x1*sin_theta;
    dst[i + 1] = x0*sin_theta + x1*cos_theta;
}

template<typename T, bool has_pos>
static __global__ void rope_neox(
    const T * x, T * dst, int ncols, int n_dims, const int32_t * pos, float freq_scale, int p_delta_rows,
    float ext_factor, float attn_factor, rope_corr_dims corr_dims, float theta_scale, float inv_ndims
) {
    const int col = 2*(blockDim.y*blockIdx.y + threadIdx.y);

    if (col >= ncols) {
        return;
    }

    const int row = blockDim.x*blockIdx.x + threadIdx.x;
    const int ib = col / n_dims;
    const int ic = col % n_dims;

    if (ib > 0) {
        const int i = row*ncols + ib*n_dims + ic;

        dst[i + 0] = x[i + 0];
        dst[i + 1] = x[i + 1];

        return;
    }

    const int i  = row*ncols + ib*n_dims + ic/2;
    const int i2 = row/p_delta_rows;

    float cur_rot = inv_ndims * ic - ib;

    const int p = has_pos ? pos[i2] : 0;
    const float theta_base = p*freq_scale*powf(theta_scale, col/2.0f);

    float cos_theta, sin_theta;
    rope_yarn(theta_base, freq_scale, corr_dims, cur_rot, ext_factor, attn_factor, &cos_theta, &sin_theta);

    const float x0 = x[i + 0];
    const float x1 = x[i + n_dims/2];

    dst[i + 0]        = x0*cos_theta - x1*sin_theta;
    dst[i + n_dims/2] = x0*sin_theta + x1*cos_theta;
}

static __global__ void rope_glm_f32(
    const float * x, float * dst, int ncols, const int32_t * pos, float freq_scale, int p_delta_rows, float freq_base,
    int n_ctx
) {
    const int col = blockDim.x*blockIdx.x + threadIdx.x;
    const int half_n_dims = ncols/4;

    if (col >= half_n_dims) {
        return;
    }

    const int row = blockDim.y*blockIdx.y + threadIdx.y;
    const int i = row*ncols + col;
    const int i2 = row/p_delta_rows;

    const float col_theta_scale = powf(freq_base, -2.0f*col/ncols);
     // FIXME: this is likely wrong
    const int p = pos != nullptr ? pos[i2] : 0;

    const float theta = min(p, n_ctx - 2)*freq_scale*col_theta_scale;
    const float sin_theta = sinf(theta);
    const float cos_theta = cosf(theta);

    const float x0 = x[i + 0];
    const float x1 = x[i + half_n_dims];

    dst[i + 0]           = x0*cos_theta - x1*sin_theta;
    dst[i + half_n_dims] = x0*sin_theta + x1*cos_theta;

    const float block_theta = ((float)max(p - n_ctx - 2, 0))*col_theta_scale;
    const float sin_block_theta = sinf(block_theta);
    const float cos_block_theta = cosf(block_theta);

    const float x2 = x[i + half_n_dims * 2];
    const float x3 = x[i + half_n_dims * 3];

    dst[i + half_n_dims * 2] = x2*cos_block_theta - x3*sin_block_theta;
    dst[i + half_n_dims * 3] = x2*sin_block_theta + x3*cos_block_theta;
}

static __global__ void alibi_f32(const float * x, float * dst, const int ncols, const int k_rows,
                                 const int n_heads_log2_floor, const float m0, const float m1) {
    const int col = blockDim.x*blockIdx.x + threadIdx.x;

    if (col >= ncols) {
        return;
    }

    const int row = blockDim.y*blockIdx.y + threadIdx.y;
    const int i = row*ncols + col;

    const int k = row/k_rows;

    float m_k;
    if (k < n_heads_log2_floor) {
        m_k = powf(m0, k + 1);
    } else {
        m_k = powf(m1, 2 * (k - n_heads_log2_floor) + 1);
    }

    dst[i] = col * m_k + x[i];
}

static __global__ void k_sum_rows_f32(const float * x, float * dst, const int ncols) {
    const int row = blockIdx.y;
    const int col = threadIdx.x;

    float sum = 0.0f;
    for (int i = col; i < ncols; i += blockDim.x) {
        sum += x[row * ncols + i];
    }

    sum = warp_reduce_sum(sum);

    if (col == 0) {
        dst[row] = sum;
    }
}

template<typename T>
static inline __device__ void swap(T & a, T & b) {
    T tmp = a;
    a = b;
    b = tmp;
}

template<ggml_sort_order order>
static __global__ void k_argsort_f32_i32(const float * x, int * dst, const int ncols) {
    // bitonic sort
    int col = threadIdx.x;
    int row = blockIdx.y;

    if (col >= ncols) return;

    const float * x_row = x + row * ncols;
    int * dst_row = dst + row * ncols;

    // initialize indices
    if (col < ncols) {
        dst_row[col] = col;
    }
    __syncthreads();

    for (int k = 2; k <= ncols; k *= 2) {
        for (int j = k / 2; j > 0; j /= 2) {
            int ixj = col ^ j;
            if (ixj > col) {
                if ((col & k) == 0) {
                    if (order == GGML_SORT_ASC ? x_row[dst_row[col]] > x_row[dst_row[ixj]] : x_row[dst_row[col]] < x_row[dst_row[ixj]]) {
                        swap(dst_row[col], dst_row[ixj]);
                    }
                } else {
                    if (order == GGML_SORT_ASC ? x_row[dst_row[col]] < x_row[dst_row[ixj]] : x_row[dst_row[col]] > x_row[dst_row[ixj]]) {
                        swap(dst_row[col], dst_row[ixj]);
                    }
                }
            }
            __syncthreads();
        }
    }
}

static __global__ void diag_mask_inf_f32(const float * x, float * dst, const int ncols, const int rows_per_channel, const int n_past) {
    const int col = blockDim.y*blockIdx.y + threadIdx.y;
    const int row = blockDim.x*blockIdx.x + threadIdx.x;

    if (col >= ncols) {
        return;
    }

    const int i = row*ncols + col;
    //dst[i] = col > (n_past + row % rows_per_channel) ? -INFINITY : x[i];
    //dst[i] = x[i] - (col > n_past + row % rows_per_channel) * INT_MAX; // equivalent within rounding error but slightly faster on GPU
    dst[i] = x[i] - (col > n_past + row % rows_per_channel) * FLT_MAX;
}

static __global__ void soft_max_f32(const float * x, const float * y, float * dst, const int ncols, const int nrows_y, const float scale) {
    const int tid  = threadIdx.x;
    const int rowx = blockIdx.x;
    const int rowy = rowx % nrows_y; // broadcast the mask (y) in the row dimension

    const int block_size = blockDim.x;

    const int warp_id = threadIdx.x / WARP_SIZE;
    const int lane_id = threadIdx.x % WARP_SIZE;

    __shared__ float buf[CUDA_SOFT_MAX_BLOCK_SIZE/WARP_SIZE];

    float max_val = -INFINITY;

    for (int col = tid; col < ncols; col += block_size) {
        const int ix = rowx*ncols + col;
        const int iy = rowy*ncols + col;
        max_val = max(max_val, x[ix]*scale + (y ? y[iy] : 0.0f));
    }

    // find the max value in the block
    max_val = warp_reduce_max(max_val);
    if (block_size > WARP_SIZE) {
        if (warp_id == 0) {
            buf[lane_id] = -INFINITY;
        }
        __syncthreads();

        if (lane_id == 0) {
            buf[warp_id] = max_val;
        }
        __syncthreads();

        max_val = buf[lane_id];
        max_val = warp_reduce_max(max_val);
    }

    float tmp = 0.f;

    for (int col = tid; col < ncols; col += block_size) {
        const int ix = rowx*ncols + col;
        const int iy = rowy*ncols + col;
        const float val = expf((x[ix]*scale + (y ? y[iy] : 0.0f)) - max_val);
        tmp += val;
        dst[ix] = val;
    }

    // find the sum of exps in the block
    tmp = warp_reduce_sum(tmp);
    if (block_size > WARP_SIZE) {
        if (warp_id == 0) {
            buf[lane_id] = 0.f;
        }
        __syncthreads();

        if (lane_id == 0) {
            buf[warp_id] = tmp;
        }
        __syncthreads();

        tmp = buf[lane_id];
        tmp = warp_reduce_sum(tmp);
    }

    const float inv_tmp = 1.f / tmp;

    for (int col = tid; col < ncols; col += block_size) {
        const int i = rowx*ncols + col;
        dst[i] *= inv_tmp;
    }
}

static __global__ void scale_f32(const float * x, float * dst, const float scale, const int k) {
    const int i = blockDim.x*blockIdx.x + threadIdx.x;

    if (i >= k) {
        return;
    }

    dst[i] = scale * x[i];
}

static __global__ void clamp_f32(const float * x, float * dst, const float min, const float max, const int k) {
    const int i = blockDim.x*blockIdx.x + threadIdx.x;

    if (i >= k) {
        return;
    }

    dst[i] = x[i] < min ? min : (x[i] > max ? max : x[i]);
}

static  __global__ void im2col_f32_f16(
        const float * x, half * dst,
        int offset_delta, int IW, int IH, int OW, int KW, int KH, int pelements, int CHW,
        int s0, int s1, int p0, int p1, int d0, int d1) {
    const int i = threadIdx.x + blockIdx.x * blockDim.x;
    if (i >= pelements) {
        return;
    }

    const int ksize = OW * (KH > 1 ? KW : 1);
    const int kx = i / ksize;
    const int kd = kx * ksize;
    const int ky = (i - kd) / OW;
    const int ix = i % OW;

    const int64_t iiw = ix * s0 + kx * d0 - p0;
    const int64_t iih = blockIdx.y * s1 + ky * d1 - p1;

    const int64_t offset_dst =
        (blockIdx.y * OW + ix) * CHW +
        (blockIdx.z * (KW * KH) + ky * KW + kx);

    if (iih < 0 || iih >= IH || iiw < 0 || iiw >= IW) {
        dst[offset_dst] = __float2half(0.0f);
    } else {
        const int64_t offset_src = blockIdx.z * offset_delta;
        dst[offset_dst] = __float2half(x[offset_src + iih * IW + iiw]);
    }
}

template<int qk, int qr, dequantize_kernel_t dq>
static void get_rows_cuda(const ggml_tensor * src0, const ggml_tensor * src1, ggml_tensor * dst,
                            const void * src0_dd, const int32_t * src1_dd, float * dst_dd, cudaStream_t stream) {

    GGML_TENSOR_BINARY_OP_LOCALS

    const dim3 block_dims(CUDA_GET_ROWS_BLOCK_SIZE, 1, 1);
    const int block_num_x = (ne00 + 2*CUDA_GET_ROWS_BLOCK_SIZE - 1) / (2*CUDA_GET_ROWS_BLOCK_SIZE);
    const dim3 block_nums(block_num_x, ne10, ne11*ne12);

    // strides in elements
    //const size_t s0 = nb0 / ggml_element_size(dst);
    const size_t s1 = nb1 / ggml_element_size(dst);
    const size_t s2 = nb2 / ggml_element_size(dst);
    const size_t s3 = nb3 / ggml_element_size(dst);

    const size_t s10 = nb10 / ggml_element_size(src1);
    const size_t s11 = nb11 / ggml_element_size(src1);
    const size_t s12 = nb12 / ggml_element_size(src1);
    //const size_t s13 = nb13 / ggml_element_size(src1);

    GGML_ASSERT(ne00 % 2 == 0);

    k_get_rows<qk, qr, dq><<<block_nums, block_dims, 0, stream>>>(
            src0_dd, src1_dd, dst_dd,
            ne00, /*ne01, ne02, ne03,*/
            /*ne10, ne11,*/ ne12, /*ne13,*/
            /* s0,*/ s1, s2, s3,
            /* nb00,*/ nb01, nb02, nb03,
            s10, s11, s12/*, s13*/);

    (void) dst;
}

template<typename src0_t>
static void get_rows_cuda_float(const ggml_tensor * src0, const ggml_tensor * src1, ggml_tensor * dst,
                                const src0_t * src0_dd, const int32_t * src1_dd, float * dst_dd, cudaStream_t stream) {

    GGML_TENSOR_BINARY_OP_LOCALS

    const dim3 block_dims(CUDA_GET_ROWS_BLOCK_SIZE, 1, 1);
    const int block_num_x = (ne00 + CUDA_GET_ROWS_BLOCK_SIZE - 1) / CUDA_GET_ROWS_BLOCK_SIZE;
    const dim3 block_nums(block_num_x, ne10, ne11*ne12);

    // strides in elements
    //const size_t s0 = nb0 / ggml_element_size(dst);
    const size_t s1 = nb1 / ggml_element_size(dst);
    const size_t s2 = nb2 / ggml_element_size(dst);
    const size_t s3 = nb3 / ggml_element_size(dst);

    const size_t s10 = nb10 / ggml_element_size(src1);
    const size_t s11 = nb11 / ggml_element_size(src1);
    const size_t s12 = nb12 / ggml_element_size(src1);
    //const size_t s13 = nb13 / ggml_element_size(src1);

    k_get_rows_float<<<block_nums, block_dims, 0, stream>>>(
            src0_dd, src1_dd, dst_dd,
            ne00, /*ne01, ne02, ne03,*/
            /*ne10, ne11,*/ ne12, /*ne13,*/
            /* s0,*/ s1, s2, s3,
            /* nb00,*/ nb01, nb02, nb03,
            s10, s11, s12/*, s13*/);

    (void) dst;
}

template<float (*bin_op)(const float, const float)>
struct bin_bcast_cuda {
    template<typename src0_t, typename src1_t, typename dst_t>
    void operator()(const struct ggml_tensor * src0, const struct ggml_tensor * src1, struct ggml_tensor * dst,
            const src0_t * src0_dd, const src1_t * src1_dd, dst_t * dst_dd,
            cudaStream_t stream) {

        GGML_TENSOR_BINARY_OP_LOCALS

        int nr0 = ne10/ne0;
        int nr1 = ne11/ne1;
        int nr2 = ne12/ne2;
        int nr3 = ne13/ne3;

        int nr[4] = { nr0, nr1, nr2, nr3 };

        // collapse dimensions until first broadcast dimension
        int64_t cne0[] = {ne0, ne1, ne2, ne3};
        int64_t cne1[] = {ne10, ne11, ne12, ne13};
        size_t cnb0[] = {nb0, nb1, nb2, nb3};
        size_t cnb1[] = {nb10, nb11, nb12, nb13};
        auto collapse = [](int64_t cne[]) {
            cne[0] *= cne[1];
            cne[1] = cne[2];
            cne[2] = cne[3];
            cne[3] = 1;
        };

        auto collapse_nb = [](size_t cnb[], int64_t cne[]) {
            cnb[1] *= cne[1];
            cnb[2] *= cne[2];
            cnb[3] *= cne[3];
        };

        for (int i = 0; i < 4; i++) {
            if (nr[i] != 1) {
                break;
            }
            if (i > 0) {
                collapse_nb(cnb0, cne0);
                collapse_nb(cnb1, cne1);
                collapse(cne0);
                collapse(cne1);
            }
        }
        {
            int64_t ne0 = cne0[0];
            int64_t ne1 = cne0[1];
            int64_t ne2 = cne0[2];
            int64_t ne3 = cne0[3];

            int64_t ne10 = cne1[0];
            int64_t ne11 = cne1[1];
            int64_t ne12 = cne1[2];
            int64_t ne13 = cne1[3];

            size_t nb0 = cnb0[0];
            size_t nb1 = cnb0[1];
            size_t nb2 = cnb0[2];
            size_t nb3 = cnb0[3];

            size_t nb10 = cnb1[0];
            size_t nb11 = cnb1[1];
            size_t nb12 = cnb1[2];
            size_t nb13 = cnb1[3];

            size_t s0 = nb0 / sizeof(dst_t);
            size_t s1 = nb1 / sizeof(dst_t);
            size_t s2 = nb2 / sizeof(dst_t);
            size_t s3 = nb3 / sizeof(dst_t);

            size_t s10 = nb10 / sizeof(src1_t);
            size_t s11 = nb11 / sizeof(src1_t);
            size_t s12 = nb12 / sizeof(src1_t);
            size_t s13 = nb13 / sizeof(src1_t);

            GGML_ASSERT(s0 == 1);
            GGML_ASSERT(s10 == 1);

            const int block_size = 128;

            int64_t hne0 = std::max(ne0/2LL, 1LL);

            dim3 block_dims;
            block_dims.x = std::min<unsigned int>(hne0, block_size);
            block_dims.y = std::min<unsigned int>(ne1, block_size / block_dims.x);
            block_dims.z = std::min(std::min<unsigned int>(ne2*ne3, block_size / block_dims.x / block_dims.y), 64U);

            dim3 block_nums(
                (hne0 + block_dims.x - 1) / block_dims.x,
                (ne1 + block_dims.y - 1) / block_dims.y,
                (ne2*ne3 + block_dims.z - 1) / block_dims.z
            );

            if (block_nums.z > 65535) {
                // this is the maximum number of blocks in z direction, fallback to 1D grid kernel
                int block_num = (ne0*ne1*ne2*ne3 + block_size - 1) / block_size;
                k_bin_bcast_unravel<bin_op><<<block_num, block_size, 0, stream>>>(
                    src0_dd, src1_dd, dst_dd,
                    ne0, ne1, ne2, ne3,
                    ne10, ne11, ne12, ne13,
                    /* s0, */ s1, s2, s3,
                    /* s10, */ s11, s12, s13);
            } else {
                k_bin_bcast<bin_op><<<block_nums, block_dims, 0, stream>>>(
                    src0_dd, src1_dd, dst_dd,
                    ne0, ne1, ne2, ne3,
                    ne10, ne11, ne12, ne13,
                    /* s0, */ s1, s2, s3,
                    /* s10, */ s11, s12, s13);
            }
        }
    }
};

static void acc_f32_cuda(const float * x, const float * y, float * dst, const int n_elements,
    const int ne10, const int ne11, const int ne12,
    const int nb1, const int nb2, const int offset, cudaStream_t stream) {
    int num_blocks = (n_elements + CUDA_ACC_BLOCK_SIZE - 1) / CUDA_ACC_BLOCK_SIZE;
    acc_f32<<<num_blocks, CUDA_ACC_BLOCK_SIZE, 0, stream>>>(x, y, dst, n_elements, ne10, ne11, ne12, nb1, nb2, offset);
}

static void gelu_f32_cuda(const float * x, float * dst, const int k, cudaStream_t stream) {
    const int num_blocks = (k + CUDA_GELU_BLOCK_SIZE - 1) / CUDA_GELU_BLOCK_SIZE;
    gelu_f32<<<num_blocks, CUDA_GELU_BLOCK_SIZE, 0, stream>>>(x, dst, k);
}

static void silu_f32_cuda(const float * x, float * dst, const int k, cudaStream_t stream) {
    const int num_blocks = (k + CUDA_SILU_BLOCK_SIZE - 1) / CUDA_SILU_BLOCK_SIZE;
    silu_f32<<<num_blocks, CUDA_SILU_BLOCK_SIZE, 0, stream>>>(x, dst, k);
}

static void gelu_quick_f32_cuda(const float * x, float * dst, const int k, cudaStream_t stream) {
    const int num_blocks = (k + CUDA_GELU_BLOCK_SIZE - 1) / CUDA_GELU_BLOCK_SIZE;
    gelu_quick_f32<<<num_blocks, CUDA_GELU_BLOCK_SIZE, 0, stream>>>(x, dst, k);
}

static void tanh_f32_cuda(const float * x, float * dst, const int k, cudaStream_t stream) {
    const int num_blocks = (k + CUDA_TANH_BLOCK_SIZE - 1) / CUDA_TANH_BLOCK_SIZE;
    tanh_f32<<<num_blocks, CUDA_TANH_BLOCK_SIZE, 0, stream>>>(x, dst, k);
}

static void relu_f32_cuda(const float * x, float * dst, const int k, cudaStream_t stream) {
    const int num_blocks = (k + CUDA_RELU_BLOCK_SIZE - 1) / CUDA_RELU_BLOCK_SIZE;
    relu_f32<<<num_blocks, CUDA_RELU_BLOCK_SIZE, 0, stream>>>(x, dst, k);
}

static void leaky_relu_f32_cuda(const float * x, float * dst, const int k, const float negative_slope, cudaStream_t stream) {
    const int num_blocks = (k + CUDA_RELU_BLOCK_SIZE - 1) / CUDA_RELU_BLOCK_SIZE;
    leaky_relu_f32<<<num_blocks, CUDA_RELU_BLOCK_SIZE, 0, stream>>>(x, dst, k, negative_slope);
}

static void sqr_f32_cuda(const float * x, float * dst, const int k, cudaStream_t stream) {
    const int num_blocks = (k + CUDA_SQR_BLOCK_SIZE - 1) / CUDA_SQR_BLOCK_SIZE;
    sqr_f32<<<num_blocks, CUDA_SQR_BLOCK_SIZE, 0, stream>>>(x, dst, k);
}

static void norm_f32_cuda(const float * x, float * dst, const int ncols, const int nrows, const float eps, cudaStream_t stream) {
    GGML_ASSERT(ncols % WARP_SIZE == 0);
    if (ncols < 1024) {
        const dim3 block_dims(WARP_SIZE, 1, 1);
        norm_f32<WARP_SIZE><<<nrows, block_dims, 0, stream>>>(x, dst, ncols, eps);
    } else {
        const dim3 block_dims(1024, 1, 1);
        norm_f32<1024><<<nrows, block_dims, 0, stream>>>(x, dst, ncols, eps);
    }
}

static void group_norm_f32_cuda(const float * x, float * dst, const int num_groups, const int group_size, const int ne_elements, cudaStream_t stream) {
    static const float eps = 1e-6f;
    if (group_size < 1024) {
        const dim3 block_dims(WARP_SIZE, 1, 1);
        group_norm_f32<WARP_SIZE><<<num_groups, block_dims, 0, stream>>>(x, dst, group_size, ne_elements, eps);
    } else {
        const dim3 block_dims(1024, 1, 1);
        group_norm_f32<1024><<<num_groups, block_dims, 0, stream>>>(x, dst, group_size, ne_elements, eps);
    }
}

static void concat_f32_cuda(const float * x, const float * y, float * dst, const int ne0, int ne1, int ne2, int ne02, cudaStream_t stream) {
    int num_blocks = (ne0 + CUDA_CONCAT_BLOCK_SIZE - 1) / CUDA_CONCAT_BLOCK_SIZE;
    dim3 gridDim(num_blocks, ne1, ne2);
    concat_f32<<<gridDim, CUDA_CONCAT_BLOCK_SIZE, 0, stream>>>(x, y, dst, ne0, ne02);
}

static void upscale_f32_cuda(const float * x, float * dst, const int ne00, const int ne01, const int ne02, const int scale_factor, cudaStream_t stream) {
    int ne0 = (ne00 * scale_factor);
    int num_blocks = (ne0 + CUDA_UPSCALE_BLOCK_SIZE - 1) / CUDA_UPSCALE_BLOCK_SIZE;
    dim3 gridDim(num_blocks, (ne01 * scale_factor), ne02);
    upscale_f32<<<gridDim, CUDA_UPSCALE_BLOCK_SIZE, 0, stream>>>(x, dst, ne00, ne00 * ne01, scale_factor);
}

static void pad_f32_cuda(const float * x, float * dst,
    const int ne00, const int ne01, const int ne02,
    const int ne0, const int ne1, const int ne2, cudaStream_t stream) {
    int num_blocks = (ne0 + CUDA_PAD_BLOCK_SIZE - 1) / CUDA_PAD_BLOCK_SIZE;
    dim3 gridDim(num_blocks, ne1, ne2);
    pad_f32<<<gridDim, CUDA_PAD_BLOCK_SIZE, 0, stream>>>(x, dst, ne0, ne00, ne01, ne02);
}

static void rms_norm_f32_cuda(const float * x, float * dst, const int ncols, const int nrows, const float eps, cudaStream_t stream) {
    GGML_ASSERT(ncols % WARP_SIZE == 0);
    if (ncols < 1024) {
        const dim3 block_dims(WARP_SIZE, 1, 1);
        rms_norm_f32<WARP_SIZE><<<nrows, block_dims, 0, stream>>>(x, dst, ncols, eps);
    } else {
        const dim3 block_dims(1024, 1, 1);
        rms_norm_f32<1024><<<nrows, block_dims, 0, stream>>>(x, dst, ncols, eps);
    }
}

static void quantize_row_q8_1_cuda(const float * x, void * vy, const int kx, const int ky, const int kx_padded, cudaStream_t stream) {
    const int block_num_x = (kx_padded + CUDA_QUANTIZE_BLOCK_SIZE - 1) / CUDA_QUANTIZE_BLOCK_SIZE;
    const dim3 num_blocks(block_num_x, ky, 1);
    const dim3 block_size(CUDA_DEQUANTIZE_BLOCK_SIZE, 1, 1);
    quantize_q8_1<<<num_blocks, block_size, 0, stream>>>(x, vy, kx, kx_padded);
}

template <int qk, int qr, dequantize_kernel_t dequantize_kernel, typename dst_t>
static void dequantize_block_cuda(const void * __restrict__ vx, dst_t * __restrict__ y, const int k, cudaStream_t stream) {
    const int num_blocks = (k + CUDA_DEQUANTIZE_BLOCK_SIZE - 1) / CUDA_DEQUANTIZE_BLOCK_SIZE;
    dequantize_block<qk, qr, dequantize_kernel><<<num_blocks, CUDA_DEQUANTIZE_BLOCK_SIZE, 0, stream>>>(vx, y, k);
}

template<typename dst_t>
static void dequantize_row_q2_K_cuda(const void * vx, dst_t * y, const int k, cudaStream_t stream) {
    const int nb = k / QK_K;
#if QK_K == 256
    dequantize_block_q2_K<<<nb, 64, 0, stream>>>(vx, y);
#else
    dequantize_block_q2_K<<<nb, 32, 0, stream>>>(vx, y);
#endif
}

template<typename dst_t>
static void dequantize_row_q3_K_cuda(const void * vx, dst_t * y, const int k, cudaStream_t stream) {
    const int nb = k / QK_K;
#if QK_K == 256
    dequantize_block_q3_K<<<nb, 64, 0, stream>>>(vx, y);
#else
    dequantize_block_q3_K<<<nb, 32, 0, stream>>>(vx, y);
#endif
}

template<typename dst_t>
static void dequantize_row_q4_K_cuda(const void * vx, dst_t * y, const int k, cudaStream_t stream) {
    const int nb = k / QK_K;
    dequantize_block_q4_K<<<nb, 32, 0, stream>>>(vx, y);
}

template<typename dst_t>
static void dequantize_row_q5_K_cuda(const void * vx, dst_t * y, const int k, cudaStream_t stream) {
    const int nb = k / QK_K;
#if QK_K == 256
    dequantize_block_q5_K<<<nb, 64, 0, stream>>>(vx, y);
#else
    dequantize_block_q5_K<<<nb, 32, 0, stream>>>(vx, y);
#endif
}

template<typename dst_t>
static void dequantize_row_q6_K_cuda(const void * vx, dst_t * y, const int k, cudaStream_t stream) {
    const int nb = k / QK_K;
#if QK_K == 256
    dequantize_block_q6_K<<<nb, 64, 0, stream>>>(vx, y);
#else
    dequantize_block_q6_K<<<nb, 32, 0, stream>>>(vx, y);
#endif
}

static to_fp16_cuda_t ggml_get_to_fp16_cuda(ggml_type type) {
    switch (type) {
        case GGML_TYPE_Q4_0:
            return dequantize_block_cuda<QK4_0, QR4_0, dequantize_q4_0>;
        case GGML_TYPE_Q4_1:
            return dequantize_block_cuda<QK4_1, QR4_1, dequantize_q4_1>;
        case GGML_TYPE_Q5_0:
            return dequantize_block_cuda<QK5_0, QR5_0, dequantize_q5_0>;
        case GGML_TYPE_Q5_1:
            return dequantize_block_cuda<QK5_1, QR5_1, dequantize_q5_1>;
        case GGML_TYPE_Q8_0:
            return dequantize_block_cuda<QK8_0, QR8_0, dequantize_q8_0>;
        case GGML_TYPE_Q2_K:
            return dequantize_row_q2_K_cuda;
        case GGML_TYPE_Q3_K:
            return dequantize_row_q3_K_cuda;
        case GGML_TYPE_Q4_K:
            return dequantize_row_q4_K_cuda;
        case GGML_TYPE_Q5_K:
            return dequantize_row_q5_K_cuda;
        case GGML_TYPE_Q6_K:
            return dequantize_row_q6_K_cuda;
        case GGML_TYPE_F32:
            return dequantize_block_cuda<1, 1, convert_f32>;
        default:
            return nullptr;
    }
}

static to_fp32_cuda_t ggml_get_to_fp32_cuda(ggml_type type) {
    switch (type) {
        case GGML_TYPE_Q4_0:
            return dequantize_block_cuda<QK4_0, QR4_0, dequantize_q4_0>;
        case GGML_TYPE_Q4_1:
            return dequantize_block_cuda<QK4_1, QR4_1, dequantize_q4_1>;
        case GGML_TYPE_Q5_0:
            return dequantize_block_cuda<QK5_0, QR5_0, dequantize_q5_0>;
        case GGML_TYPE_Q5_1:
            return dequantize_block_cuda<QK5_1, QR5_1, dequantize_q5_1>;
        case GGML_TYPE_Q8_0:
            return dequantize_block_cuda<QK8_0, QR8_0, dequantize_q8_0>;
        case GGML_TYPE_Q2_K:
            return dequantize_row_q2_K_cuda;
        case GGML_TYPE_Q3_K:
            return dequantize_row_q3_K_cuda;
        case GGML_TYPE_Q4_K:
            return dequantize_row_q4_K_cuda;
        case GGML_TYPE_Q5_K:
            return dequantize_row_q5_K_cuda;
        case GGML_TYPE_Q6_K:
            return dequantize_row_q6_K_cuda;
        case GGML_TYPE_F16:
            return dequantize_block_cuda<1, 1, convert_f16>;
        default:
            return nullptr;
    }
}

static void dequantize_mul_mat_vec_q4_0_cuda(const void * vx, const dfloat * y, float * dst, const int ncols, const int nrows, cudaStream_t stream) {
    GGML_ASSERT(ncols % GGML_CUDA_DMMV_X == 0);
    const int block_num_y = (nrows + GGML_CUDA_MMV_Y - 1) / GGML_CUDA_MMV_Y;
    // the number of rows may exceed maximum grid size in the y or z dimensions, use the x dimension instead
    const dim3 block_nums(block_num_y, 1, 1);
    const dim3 block_dims(WARP_SIZE, GGML_CUDA_MMV_Y, 1);
    dequantize_mul_mat_vec<QK4_0, QR4_0, dequantize_q4_0>
        <<<block_nums, block_dims, 0, stream>>>(vx, y, dst, ncols, nrows);
}

static void dequantize_mul_mat_vec_q4_1_cuda(const void * vx, const dfloat * y, float * dst, const int ncols, const int nrows, cudaStream_t stream) {
    GGML_ASSERT(ncols % GGML_CUDA_DMMV_X == 0);
    const int block_num_y = (nrows + GGML_CUDA_MMV_Y - 1) / GGML_CUDA_MMV_Y;
    const dim3 block_nums(block_num_y, 1, 1);
    const dim3 block_dims(WARP_SIZE, GGML_CUDA_MMV_Y, 1);
    dequantize_mul_mat_vec<QK4_1, QR4_1, dequantize_q4_1>
        <<<block_nums, block_dims, 0, stream>>>(vx, y, dst, ncols, nrows);
}

static void dequantize_mul_mat_vec_q5_0_cuda(const void * vx, const dfloat * y, float * dst, const int ncols, const int nrows, cudaStream_t stream) {
    GGML_ASSERT(ncols % GGML_CUDA_DMMV_X == 0);
    const int block_num_y = (nrows + GGML_CUDA_MMV_Y - 1) / GGML_CUDA_MMV_Y;
    const dim3 block_nums(block_num_y, 1, 1);
    const dim3 block_dims(WARP_SIZE, GGML_CUDA_MMV_Y, 1);
    dequantize_mul_mat_vec<QK5_0, QR5_0, dequantize_q5_0>
        <<<block_nums, block_dims, 0, stream>>>(vx, y, dst, ncols, nrows);
}

static void dequantize_mul_mat_vec_q5_1_cuda(const void * vx, const dfloat * y, float * dst, const int ncols, const int nrows, cudaStream_t stream) {
    GGML_ASSERT(ncols % GGML_CUDA_DMMV_X == 0);
    const int block_num_y = (nrows + GGML_CUDA_MMV_Y - 1) / GGML_CUDA_MMV_Y;
    const dim3 block_nums(block_num_y, 1, 1);
    const dim3 block_dims(WARP_SIZE, GGML_CUDA_MMV_Y, 1);
    dequantize_mul_mat_vec<QK5_1, QR5_1, dequantize_q5_1>
        <<<block_nums, block_dims, 0, stream>>>(vx, y, dst, ncols, nrows);
}

static void dequantize_mul_mat_vec_q8_0_cuda(const void * vx, const dfloat * y, float * dst, const int ncols, const int nrows, cudaStream_t stream) {
    GGML_ASSERT(ncols % GGML_CUDA_DMMV_X == 0);
    const int block_num_y = (nrows + GGML_CUDA_MMV_Y - 1) / GGML_CUDA_MMV_Y;
    const dim3 block_nums(block_num_y, 1, 1);
    const dim3 block_dims(WARP_SIZE, GGML_CUDA_MMV_Y, 1);
    dequantize_mul_mat_vec<QK8_0, QR8_0, dequantize_q8_0>
        <<<block_nums, block_dims, 0, stream>>>(vx, y, dst, ncols, nrows);
}

static void dequantize_mul_mat_vec_q2_K_cuda(const void * vx, const float * y, float * dst, const int ncols, const int nrows, cudaStream_t stream) {
    GGML_ASSERT(ncols % QK_K == 0);
    const int ny = 2; // very slightly faster than 1 even when K_QUANTS_PER_ITERATION = 2
    const int block_num_y = (nrows + ny - 1) / ny;
    const dim3 block_nums(block_num_y, 1, 1);
    const dim3 block_dims(32, ny, 1);
    dequantize_mul_mat_vec_q2_k<<<block_nums, block_dims, 0, stream>>>(vx, y, dst, ncols, nrows);
}

static void dequantize_mul_mat_vec_q3_K_cuda(const void * vx, const float * y, float * dst, const int ncols, const int nrows, cudaStream_t stream) {
    GGML_ASSERT(ncols % QK_K == 0);
    const int ny = 2 / K_QUANTS_PER_ITERATION;
    const int block_num_y = (nrows + ny - 1) / ny;
    const dim3 block_nums(block_num_y, 1, 1);
    const dim3 block_dims(32, ny, 1);
    dequantize_mul_mat_vec_q3_k<<<block_nums, block_dims, 0, stream>>>(vx, y, dst, ncols, nrows);
}

static void dequantize_mul_mat_vec_q4_K_cuda(const void * vx, const float * y, float * dst, const int ncols, const int nrows, cudaStream_t stream) {
    GGML_ASSERT(ncols % QK_K == 0);
    const int ny = 2 / K_QUANTS_PER_ITERATION;
    const int block_num_y = (nrows + ny - 1) / ny;
    const dim3 block_nums(block_num_y, 1, 1);
    const dim3 block_dims(32, ny, 1);
    dequantize_mul_mat_vec_q4_k<<<block_nums, block_dims, 0, stream>>>(vx, y, dst, ncols, nrows);
}

static void dequantize_mul_mat_vec_q5_K_cuda(const void * vx, const float * y, float * dst, const int ncols, const int nrows, cudaStream_t stream) {
    GGML_ASSERT(ncols % QK_K == 0);
    const dim3 block_dims(32, 1, 1);
    dequantize_mul_mat_vec_q5_k<<<nrows, block_dims, 0, stream>>>(vx, y, dst, ncols);
}

static void dequantize_mul_mat_vec_q6_K_cuda(const void * vx, const float * y, float * dst, const int ncols, const int nrows, cudaStream_t stream) {
    GGML_ASSERT(ncols % QK_K == 0);
    const int ny = 2 / K_QUANTS_PER_ITERATION;
    const int block_num_y = (nrows + ny - 1) / ny;
    const dim3 block_nums(block_num_y, 1, 1);
    const dim3 block_dims(32, ny, 1);
    dequantize_mul_mat_vec_q6_k<<<block_nums, block_dims, 0, stream>>>(vx, y, dst, ncols, nrows);
}

static void convert_mul_mat_vec_f16_cuda(const void * vx, const dfloat * y, float * dst, const int ncols, const int nrows, cudaStream_t stream) {
    GGML_ASSERT(ncols % GGML_CUDA_DMMV_X == 0);
    const int block_num_y = (nrows + GGML_CUDA_MMV_Y - 1) / GGML_CUDA_MMV_Y;
    const dim3 block_nums(block_num_y, 1, 1);
    const dim3 block_dims(WARP_SIZE, GGML_CUDA_MMV_Y, 1);
    dequantize_mul_mat_vec<1, 1, convert_f16>
        <<<block_nums, block_dims, 0, stream>>>(vx, y, dst, ncols, nrows);
}

static void mul_mat_vec_q4_0_q8_1_cuda(const void * vx, const void * vy, float * dst, const int ncols, const int nrows, cudaStream_t stream) {
    GGML_ASSERT(ncols % QK4_0 == 0);
    const int block_num_y = (nrows + GGML_CUDA_MMV_Y - 1) / GGML_CUDA_MMV_Y;
    const dim3 block_nums(block_num_y, 1, 1);
    const dim3 block_dims(WARP_SIZE, GGML_CUDA_MMV_Y, 1);
    mul_mat_vec_q<QK4_0, QI4_0, block_q4_0, VDR_Q4_0_Q8_1_MMVQ, vec_dot_q4_0_q8_1>
        <<<block_nums, block_dims, 0, stream>>>(vx, vy, dst, ncols, nrows);
}

static void mul_mat_vec_q4_1_q8_1_cuda(const void * vx, const void * vy, float * dst, const int ncols, const int nrows, cudaStream_t stream) {
    GGML_ASSERT(ncols % QK4_1 == 0);
    const int block_num_y = (nrows + GGML_CUDA_MMV_Y - 1) / GGML_CUDA_MMV_Y;
    const dim3 block_nums(block_num_y, 1, 1);
    const dim3 block_dims(WARP_SIZE, GGML_CUDA_MMV_Y, 1);
    mul_mat_vec_q<QK4_0, QI4_1, block_q4_1, VDR_Q4_1_Q8_1_MMVQ, vec_dot_q4_1_q8_1>
        <<<block_nums, block_dims, 0, stream>>>(vx, vy, dst, ncols, nrows);
}

static void mul_mat_vec_q5_0_q8_1_cuda(const void * vx, const void * vy, float * dst, const int ncols, const int nrows, cudaStream_t stream) {
    GGML_ASSERT(ncols % QK5_0 == 0);
    const int block_num_y = (nrows + GGML_CUDA_MMV_Y - 1) / GGML_CUDA_MMV_Y;
    const dim3 block_nums(block_num_y, 1, 1);
    const dim3 block_dims(WARP_SIZE, GGML_CUDA_MMV_Y, 1);
    mul_mat_vec_q<QK5_0, QI5_0, block_q5_0, VDR_Q5_0_Q8_1_MMVQ, vec_dot_q5_0_q8_1>
        <<<block_nums, block_dims, 0, stream>>>(vx, vy, dst, ncols, nrows);
}

static void mul_mat_vec_q5_1_q8_1_cuda(const void * vx, const void * vy, float * dst, const int ncols, const int nrows, cudaStream_t stream) {
    GGML_ASSERT(ncols % QK5_1 == 0);
    const int block_num_y = (nrows + GGML_CUDA_MMV_Y - 1) / GGML_CUDA_MMV_Y;
    const dim3 block_nums(block_num_y, 1, 1);
    const dim3 block_dims(WARP_SIZE, GGML_CUDA_MMV_Y, 1);
    mul_mat_vec_q<QK5_1, QI5_1, block_q5_1, VDR_Q5_1_Q8_1_MMVQ, vec_dot_q5_1_q8_1>
        <<<block_nums, block_dims, 0, stream>>>(vx, vy, dst, ncols, nrows);
}

static void mul_mat_vec_q8_0_q8_1_cuda(const void * vx, const void * vy, float * dst, const int ncols, const int nrows, cudaStream_t stream) {
    GGML_ASSERT(ncols % QK8_0 == 0);
    const int block_num_y = (nrows + GGML_CUDA_MMV_Y - 1) / GGML_CUDA_MMV_Y;
    const dim3 block_nums(block_num_y, 1, 1);
    const dim3 block_dims(WARP_SIZE, GGML_CUDA_MMV_Y, 1);
    mul_mat_vec_q<QK8_0, QI8_0, block_q8_0, VDR_Q8_0_Q8_1_MMVQ, vec_dot_q8_0_q8_1>
        <<<block_nums, block_dims, 0, stream>>>(vx, vy, dst, ncols, nrows);
}

static void mul_mat_vec_q2_K_q8_1_cuda(const void * vx, const void * vy, float * dst, const int ncols, const int nrows, cudaStream_t stream) {
    GGML_ASSERT(ncols % QK_K == 0);
    const int block_num_y = (nrows + GGML_CUDA_MMV_Y - 1) / GGML_CUDA_MMV_Y;
    const dim3 block_nums(block_num_y, 1, 1);
    const dim3 block_dims(WARP_SIZE, GGML_CUDA_MMV_Y, 1);
    mul_mat_vec_q<QK_K, QI2_K, block_q2_K, VDR_Q2_K_Q8_1_MMVQ, vec_dot_q2_K_q8_1>
        <<<block_nums, block_dims, 0, stream>>>(vx, vy, dst, ncols, nrows);
}

static void mul_mat_vec_q3_K_q8_1_cuda(const void * vx, const void * vy, float * dst, const int ncols, const int nrows, cudaStream_t stream) {
    GGML_ASSERT(ncols % QK_K == 0);
    const int block_num_y = (nrows + GGML_CUDA_MMV_Y - 1) / GGML_CUDA_MMV_Y;
    const dim3 block_nums(block_num_y, 1, 1);
    const dim3 block_dims(WARP_SIZE, GGML_CUDA_MMV_Y, 1);
    mul_mat_vec_q<QK_K, QI3_K, block_q3_K, VDR_Q3_K_Q8_1_MMVQ, vec_dot_q3_K_q8_1>
        <<<block_nums, block_dims, 0, stream>>>(vx, vy, dst, ncols, nrows);
}

static void mul_mat_vec_q4_K_q8_1_cuda(const void * vx, const void * vy, float * dst, const int ncols, const int nrows, cudaStream_t stream) {
    GGML_ASSERT(ncols % QK_K == 0);
    const int block_num_y = (nrows + GGML_CUDA_MMV_Y - 1) / GGML_CUDA_MMV_Y;
    const dim3 block_nums(block_num_y, 1, 1);
    const dim3 block_dims(WARP_SIZE, GGML_CUDA_MMV_Y, 1);
    mul_mat_vec_q<QK_K, QI4_K, block_q4_K, VDR_Q4_K_Q8_1_MMVQ, vec_dot_q4_K_q8_1>
        <<<block_nums, block_dims, 0, stream>>>(vx, vy, dst, ncols, nrows);
}

static void mul_mat_vec_q5_K_q8_1_cuda(const void * vx, const void * vy, float * dst, const int ncols, const int nrows, cudaStream_t stream) {
    GGML_ASSERT(ncols % QK_K == 0);
    const int block_num_y = (nrows + GGML_CUDA_MMV_Y - 1) / GGML_CUDA_MMV_Y;
    const dim3 block_nums(block_num_y, 1, 1);
    const dim3 block_dims(WARP_SIZE, GGML_CUDA_MMV_Y, 1);
    mul_mat_vec_q<QK_K, QI5_K, block_q5_K, VDR_Q5_K_Q8_1_MMVQ, vec_dot_q5_K_q8_1>
        <<<block_nums, block_dims, 0, stream>>>(vx, vy, dst, ncols, nrows);
}

static void mul_mat_vec_q6_K_q8_1_cuda(const void * vx, const void * vy, float * dst, const int ncols, const int nrows, cudaStream_t stream) {
    GGML_ASSERT(ncols % QK_K == 0);
    const int block_num_y = (nrows + GGML_CUDA_MMV_Y - 1) / GGML_CUDA_MMV_Y;
    const dim3 block_nums(block_num_y, 1, 1);
    const dim3 block_dims(WARP_SIZE, GGML_CUDA_MMV_Y, 1);
    mul_mat_vec_q<QK_K, QI6_K, block_q6_K, VDR_Q6_K_Q8_1_MMVQ, vec_dot_q6_K_q8_1>
        <<<block_nums, block_dims, 0, stream>>>(vx, vy, dst, ncols, nrows);
}

static void ggml_mul_mat_q4_0_q8_1_cuda(
    const void * vx, const void * vy, float * dst, const int ncols_x, const int nrows_x,
    const int ncols_y, const int nrows_y, const int nrows_dst, cudaStream_t stream) {

    int id;
    CUDA_CHECK(cudaGetDevice(&id));
    const int compute_capability = g_device_caps[id].cc;

    int mmq_x, mmq_y, nwarps;
    if (compute_capability >= CC_RDNA2) {
        mmq_x  =  MMQ_X_Q4_0_RDNA2;
        mmq_y  =  MMQ_Y_Q4_0_RDNA2;
        nwarps = NWARPS_Q4_0_RDNA2;
    } else if (compute_capability >= CC_OFFSET_AMD) {
        mmq_x  =  MMQ_X_Q4_0_RDNA1;
        mmq_y  =  MMQ_Y_Q4_0_RDNA1;
        nwarps = NWARPS_Q4_0_RDNA1;
    } else if (compute_capability >= CC_VOLTA) {
        mmq_x  =  MMQ_X_Q4_0_AMPERE;
        mmq_y  =  MMQ_Y_Q4_0_AMPERE;
        nwarps = NWARPS_Q4_0_AMPERE;
    } else if (compute_capability >= MIN_CC_DP4A) {
        mmq_x  =  MMQ_X_Q4_0_PASCAL;
        mmq_y  =  MMQ_Y_Q4_0_PASCAL;
        nwarps = NWARPS_Q4_0_PASCAL;
    } else {
        GGML_ASSERT(false);
    }

    const int block_num_x = (nrows_x + mmq_y - 1) / mmq_y;
    const int block_num_y = (ncols_y + mmq_x - 1) / mmq_x;
    const dim3 block_nums(block_num_x, block_num_y, 1);
    const dim3 block_dims(WARP_SIZE, nwarps, 1);

    if (nrows_x % mmq_y == 0) {
        const bool need_check = false;
        mul_mat_q4_0<need_check><<<block_nums, block_dims, 0, stream>>>
            (vx, vy, dst, ncols_x, nrows_x, ncols_y, nrows_y, nrows_dst);
    } else {
        const bool need_check = true;
        mul_mat_q4_0<need_check><<<block_nums, block_dims, 0, stream>>>
            (vx, vy, dst, ncols_x, nrows_x, ncols_y, nrows_y, nrows_dst);
    }
}

static void ggml_mul_mat_q4_1_q8_1_cuda(
    const void * vx, const void * vy, float * dst, const int ncols_x, const int nrows_x,
    const int ncols_y, const int nrows_y, const int nrows_dst, cudaStream_t stream) {

    int id;
    CUDA_CHECK(cudaGetDevice(&id));
    const int compute_capability = g_device_caps[id].cc;

    int mmq_x, mmq_y, nwarps;
    if (compute_capability >= CC_RDNA2) {
        mmq_x  =  MMQ_X_Q4_1_RDNA2;
        mmq_y  =  MMQ_Y_Q4_1_RDNA2;
        nwarps = NWARPS_Q4_1_RDNA2;
    } else if (compute_capability >= CC_OFFSET_AMD) {
        mmq_x  =  MMQ_X_Q4_1_RDNA1;
        mmq_y  =  MMQ_Y_Q4_1_RDNA1;
        nwarps = NWARPS_Q4_1_RDNA1;
    } else if (compute_capability >= CC_VOLTA) {
        mmq_x  =  MMQ_X_Q4_1_AMPERE;
        mmq_y  =  MMQ_Y_Q4_1_AMPERE;
        nwarps = NWARPS_Q4_1_AMPERE;
    } else if (compute_capability >= MIN_CC_DP4A) {
        mmq_x  =  MMQ_X_Q4_1_PASCAL;
        mmq_y  =  MMQ_Y_Q4_1_PASCAL;
        nwarps = NWARPS_Q4_1_PASCAL;
    } else {
        GGML_ASSERT(false);
    }

    const int block_num_x = (nrows_x + mmq_y - 1) / mmq_y;
    const int block_num_y = (ncols_y + mmq_x - 1) / mmq_x;
    const dim3 block_nums(block_num_x, block_num_y, 1);
    const dim3 block_dims(WARP_SIZE, nwarps, 1);

    if (nrows_x % mmq_y == 0) {
        const bool need_check = false;
        mul_mat_q4_1<need_check><<<block_nums, block_dims, 0, stream>>>
            (vx, vy, dst, ncols_x, nrows_x, ncols_y, nrows_y, nrows_dst);
    } else {
        const bool need_check = true;
        mul_mat_q4_1<need_check><<<block_nums, block_dims, 0, stream>>>
            (vx, vy, dst, ncols_x, nrows_x, ncols_y, nrows_y, nrows_dst);
    }
}

static void ggml_mul_mat_q5_0_q8_1_cuda(
    const void * vx, const void * vy, float * dst, const int ncols_x, const int nrows_x,
    const int ncols_y, const int nrows_y, const int nrows_dst, cudaStream_t stream) {

    int id;
    CUDA_CHECK(cudaGetDevice(&id));
    const int compute_capability = g_device_caps[id].cc;

    int mmq_x, mmq_y, nwarps;
    if (compute_capability >= CC_RDNA2) {
        mmq_x  =  MMQ_X_Q5_0_RDNA2;
        mmq_y  =  MMQ_Y_Q5_0_RDNA2;
        nwarps = NWARPS_Q5_0_RDNA2;
    } else if (compute_capability >= CC_OFFSET_AMD) {
        mmq_x  =  MMQ_X_Q5_0_RDNA1;
        mmq_y  =  MMQ_Y_Q5_0_RDNA1;
        nwarps = NWARPS_Q5_0_RDNA1;
    } else if (compute_capability >= CC_VOLTA) {
        mmq_x  =  MMQ_X_Q5_0_AMPERE;
        mmq_y  =  MMQ_Y_Q5_0_AMPERE;
        nwarps = NWARPS_Q5_0_AMPERE;
    } else if (compute_capability >= MIN_CC_DP4A) {
        mmq_x  =  MMQ_X_Q5_0_PASCAL;
        mmq_y  =  MMQ_Y_Q5_0_PASCAL;
        nwarps = NWARPS_Q5_0_PASCAL;
    } else {
        GGML_ASSERT(false);
    }

    const int block_num_x = (nrows_x + mmq_y - 1) / mmq_y;
    const int block_num_y = (ncols_y + mmq_x - 1) / mmq_x;
    const dim3 block_nums(block_num_x, block_num_y, 1);
    const dim3 block_dims(WARP_SIZE, nwarps, 1);

    if (nrows_x % mmq_y == 0) {
        const bool need_check = false;
        mul_mat_q5_0<need_check><<<block_nums, block_dims, 0, stream>>>
            (vx, vy, dst, ncols_x, nrows_x, ncols_y, nrows_y, nrows_dst);
    } else {
        const bool need_check = true;
        mul_mat_q5_0<need_check><<<block_nums, block_dims, 0, stream>>>
            (vx, vy, dst, ncols_x, nrows_x, ncols_y, nrows_y, nrows_dst);
    }
}

static void ggml_mul_mat_q5_1_q8_1_cuda(
    const void * vx, const void * vy, float * dst, const int ncols_x, const int nrows_x,
    const int ncols_y, const int nrows_y, const int nrows_dst, cudaStream_t stream) {

    int id;
    CUDA_CHECK(cudaGetDevice(&id));
    const int compute_capability = g_device_caps[id].cc;

    int mmq_x, mmq_y, nwarps;
    if (compute_capability >= CC_RDNA2) {
        mmq_x  =  MMQ_X_Q5_1_RDNA2;
        mmq_y  =  MMQ_Y_Q5_1_RDNA2;
        nwarps = NWARPS_Q5_1_RDNA2;
    } else if (compute_capability >= CC_OFFSET_AMD) {
        mmq_x  =  MMQ_X_Q5_1_RDNA1;
        mmq_y  =  MMQ_Y_Q5_1_RDNA1;
        nwarps = NWARPS_Q5_1_RDNA1;
    } else if (compute_capability >= CC_VOLTA) {
        mmq_x  =  MMQ_X_Q5_1_AMPERE;
        mmq_y  =  MMQ_Y_Q5_1_AMPERE;
        nwarps = NWARPS_Q5_1_AMPERE;
    } else if (compute_capability >= MIN_CC_DP4A) {
        mmq_x  =  MMQ_X_Q5_1_PASCAL;
        mmq_y  =  MMQ_Y_Q5_1_PASCAL;
        nwarps = NWARPS_Q5_1_PASCAL;
    } else {
        GGML_ASSERT(false);
    }

    const int block_num_x = (nrows_x + mmq_y - 1) / mmq_y;
    const int block_num_y = (ncols_y + mmq_x - 1) / mmq_x;
    const dim3 block_nums(block_num_x, block_num_y, 1);
    const dim3 block_dims(WARP_SIZE, nwarps, 1);

    if (nrows_x % mmq_y == 0) {
        const bool need_check = false;
        mul_mat_q5_1<need_check><<<block_nums, block_dims, 0, stream>>>
            (vx, vy, dst, ncols_x, nrows_x, ncols_y, nrows_y, nrows_dst);
    } else {
        const bool need_check = true;
        mul_mat_q5_1<need_check><<<block_nums, block_dims, 0, stream>>>
            (vx, vy, dst, ncols_x, nrows_x, ncols_y, nrows_y, nrows_dst);
    }
}

static void ggml_mul_mat_q8_0_q8_1_cuda(
    const void * vx, const void * vy, float * dst, const int ncols_x, const int nrows_x,
    const int ncols_y, const int nrows_y, const int nrows_dst, cudaStream_t stream) {

    int id;
    CUDA_CHECK(cudaGetDevice(&id));
    const int compute_capability = g_device_caps[id].cc;

    int mmq_x, mmq_y, nwarps;
    if (compute_capability >= CC_RDNA2) {
        mmq_x  =  MMQ_X_Q8_0_RDNA2;
        mmq_y  =  MMQ_Y_Q8_0_RDNA2;
        nwarps = NWARPS_Q8_0_RDNA2;
    } else if (compute_capability >= CC_OFFSET_AMD) {
        mmq_x  =  MMQ_X_Q8_0_RDNA1;
        mmq_y  =  MMQ_Y_Q8_0_RDNA1;
        nwarps = NWARPS_Q8_0_RDNA1;
    } else if (compute_capability >= CC_VOLTA) {
        mmq_x  =  MMQ_X_Q8_0_AMPERE;
        mmq_y  =  MMQ_Y_Q8_0_AMPERE;
        nwarps = NWARPS_Q8_0_AMPERE;
    } else if (compute_capability >= MIN_CC_DP4A) {
        mmq_x  =  MMQ_X_Q8_0_PASCAL;
        mmq_y  =  MMQ_Y_Q8_0_PASCAL;
        nwarps = NWARPS_Q8_0_PASCAL;
    } else {
        GGML_ASSERT(false);
    }

    const int block_num_x = (nrows_x + mmq_y - 1) / mmq_y;
    const int block_num_y = (ncols_y + mmq_x - 1) / mmq_x;
    const dim3 block_nums(block_num_x, block_num_y, 1);
    const dim3 block_dims(WARP_SIZE, nwarps, 1);

    if (nrows_x % mmq_y == 0) {
        const bool need_check = false;
        mul_mat_q8_0<need_check><<<block_nums, block_dims, 0, stream>>>
            (vx, vy, dst, ncols_x, nrows_x, ncols_y, nrows_y, nrows_dst);
    } else {
        const bool need_check = true;
        mul_mat_q8_0<need_check><<<block_nums, block_dims, 0, stream>>>
            (vx, vy, dst, ncols_x, nrows_x, ncols_y, nrows_y, nrows_dst);
    }
}

static void ggml_mul_mat_q2_K_q8_1_cuda(
    const void * vx, const void * vy, float * dst, const int ncols_x, const int nrows_x,
    const int ncols_y, const int nrows_y, const int nrows_dst, cudaStream_t stream) {

    int id;
    CUDA_CHECK(cudaGetDevice(&id));
    const int compute_capability = g_device_caps[id].cc;

    int mmq_x, mmq_y, nwarps;
    if (compute_capability >= CC_RDNA2) {
        mmq_x  =  MMQ_X_Q2_K_RDNA2;
        mmq_y  =  MMQ_Y_Q2_K_RDNA2;
        nwarps = NWARPS_Q2_K_RDNA2;
    } else if (compute_capability >= CC_OFFSET_AMD) {
        mmq_x  =  MMQ_X_Q2_K_RDNA1;
        mmq_y  =  MMQ_Y_Q2_K_RDNA1;
        nwarps = NWARPS_Q2_K_RDNA1;
    } else if (compute_capability >= CC_VOLTA) {
        mmq_x  =  MMQ_X_Q2_K_AMPERE;
        mmq_y  =  MMQ_Y_Q2_K_AMPERE;
        nwarps = NWARPS_Q2_K_AMPERE;
    } else if (compute_capability >= MIN_CC_DP4A) {
        mmq_x  =  MMQ_X_Q2_K_PASCAL;
        mmq_y  =  MMQ_Y_Q2_K_PASCAL;
        nwarps = NWARPS_Q2_K_PASCAL;
    } else {
        GGML_ASSERT(false);
    }

    const int block_num_x = (nrows_x + mmq_y - 1) / mmq_y;
    const int block_num_y = (ncols_y + mmq_x - 1) / mmq_x;
    const dim3 block_nums(block_num_x, block_num_y, 1);
    const dim3 block_dims(WARP_SIZE, nwarps, 1);

    if (nrows_x % mmq_y == 0) {
        const bool need_check = false;
        mul_mat_q2_K<need_check><<<block_nums, block_dims, 0, stream>>>
            (vx, vy, dst, ncols_x, nrows_x, ncols_y, nrows_y, nrows_dst);
    } else {
        const bool need_check = true;
        mul_mat_q2_K<need_check><<<block_nums, block_dims, 0, stream>>>
            (vx, vy, dst, ncols_x, nrows_x, ncols_y, nrows_y, nrows_dst);
    }
}

static void ggml_mul_mat_q3_K_q8_1_cuda(
    const void * vx, const void * vy, float * dst, const int ncols_x, const int nrows_x,
    const int ncols_y, const int nrows_y, const int nrows_dst, cudaStream_t stream) {

#if QK_K == 256

    int id;
    CUDA_CHECK(cudaGetDevice(&id));
    const int compute_capability = g_device_caps[id].cc;

    int mmq_x, mmq_y, nwarps;
    if (compute_capability >= CC_RDNA2) {
        mmq_x  =  MMQ_X_Q3_K_RDNA2;
        mmq_y  =  MMQ_Y_Q3_K_RDNA2;
        nwarps = NWARPS_Q3_K_RDNA2;
    } else if (compute_capability >= CC_OFFSET_AMD) {
        mmq_x  =  MMQ_X_Q3_K_RDNA1;
        mmq_y  =  MMQ_Y_Q3_K_RDNA1;
        nwarps = NWARPS_Q3_K_RDNA1;
    } else if (compute_capability >= CC_VOLTA) {
        mmq_x  =  MMQ_X_Q3_K_AMPERE;
        mmq_y  =  MMQ_Y_Q3_K_AMPERE;
        nwarps = NWARPS_Q3_K_AMPERE;
    } else if (compute_capability >= MIN_CC_DP4A) {
        mmq_x  =  MMQ_X_Q3_K_PASCAL;
        mmq_y  =  MMQ_Y_Q3_K_PASCAL;
        nwarps = NWARPS_Q3_K_PASCAL;
    } else {
        GGML_ASSERT(false);
    }

    const int block_num_x = (nrows_x + mmq_y - 1) / mmq_y;
    const int block_num_y = (ncols_y + mmq_x - 1) / mmq_x;
    const dim3 block_nums(block_num_x, block_num_y, 1);
    const dim3 block_dims(WARP_SIZE, nwarps, 1);

    if (nrows_x % mmq_y == 0) {
        const bool need_check = false;
        mul_mat_q3_K<need_check><<<block_nums, block_dims, 0, stream>>>
            (vx, vy, dst, ncols_x, nrows_x, ncols_y, nrows_y, nrows_dst);
    } else {
        const bool need_check = true;
        mul_mat_q3_K<need_check><<<block_nums, block_dims, 0, stream>>>
            (vx, vy, dst, ncols_x, nrows_x, ncols_y, nrows_y, nrows_dst);
    }
#endif
}

static void ggml_mul_mat_q4_K_q8_1_cuda(
    const void * vx, const void * vy, float * dst, const int ncols_x, const int nrows_x,
    const int ncols_y, const int nrows_y, const int nrows_dst, cudaStream_t stream) {

    int id;
    CUDA_CHECK(cudaGetDevice(&id));
    const int compute_capability = g_device_caps[id].cc;

    int mmq_x, mmq_y, nwarps;
    if (compute_capability >= CC_RDNA2) {
        mmq_x  =  MMQ_X_Q4_K_RDNA2;
        mmq_y  =  MMQ_Y_Q4_K_RDNA2;
        nwarps = NWARPS_Q4_K_RDNA2;
    } else if (compute_capability >= CC_OFFSET_AMD) {
        mmq_x  =  MMQ_X_Q4_K_RDNA1;
        mmq_y  =  MMQ_Y_Q4_K_RDNA1;
        nwarps = NWARPS_Q4_K_RDNA1;
    } else if (compute_capability >= CC_VOLTA) {
        mmq_x  =  MMQ_X_Q4_K_AMPERE;
        mmq_y  =  MMQ_Y_Q4_K_AMPERE;
        nwarps = NWARPS_Q4_K_AMPERE;
    } else if (compute_capability >= MIN_CC_DP4A) {
        mmq_x  =  MMQ_X_Q4_K_PASCAL;
        mmq_y  =  MMQ_Y_Q4_K_PASCAL;
        nwarps = NWARPS_Q4_K_PASCAL;
    } else {
        GGML_ASSERT(false);
    }

    const int block_num_x = (nrows_x + mmq_y - 1) / mmq_y;
    const int block_num_y = (ncols_y + mmq_x - 1) / mmq_x;
    const dim3 block_nums(block_num_x, block_num_y, 1);
    const dim3 block_dims(WARP_SIZE, nwarps, 1);

    if (nrows_x % mmq_y == 0) {
        const bool need_check = false;
        mul_mat_q4_K<need_check><<<block_nums, block_dims, 0, stream>>>
            (vx, vy, dst, ncols_x, nrows_x, ncols_y, nrows_y, nrows_dst);
    } else {
        const bool need_check = true;
        mul_mat_q4_K<need_check><<<block_nums, block_dims, 0, stream>>>
            (vx, vy, dst, ncols_x, nrows_x, ncols_y, nrows_y, nrows_dst);
    }
}

static void ggml_mul_mat_q5_K_q8_1_cuda(
    const void * vx, const void * vy, float * dst, const int ncols_x, const int nrows_x,
    const int ncols_y, const int nrows_y, const int nrows_dst, cudaStream_t stream) {

    int id;
    CUDA_CHECK(cudaGetDevice(&id));
    const int compute_capability = g_device_caps[id].cc;

    int mmq_x, mmq_y, nwarps;
    if (compute_capability >= CC_RDNA2) {
        mmq_x  =  MMQ_X_Q5_K_RDNA2;
        mmq_y  =  MMQ_Y_Q5_K_RDNA2;
        nwarps = NWARPS_Q5_K_RDNA2;
    } else if (compute_capability >= CC_OFFSET_AMD) {
        mmq_x  =  MMQ_X_Q5_K_RDNA1;
        mmq_y  =  MMQ_Y_Q5_K_RDNA1;
        nwarps = NWARPS_Q5_K_RDNA1;
    } else if (compute_capability >= CC_VOLTA) {
        mmq_x  =  MMQ_X_Q5_K_AMPERE;
        mmq_y  =  MMQ_Y_Q5_K_AMPERE;
        nwarps = NWARPS_Q5_K_AMPERE;
    } else if (compute_capability >= MIN_CC_DP4A) {
        mmq_x  =  MMQ_X_Q5_K_PASCAL;
        mmq_y  =  MMQ_Y_Q5_K_PASCAL;
        nwarps = NWARPS_Q5_K_PASCAL;
    } else {
        GGML_ASSERT(false);
    }

    const int block_num_x = (nrows_x + mmq_y - 1) / mmq_y;
    const int block_num_y = (ncols_y + mmq_x - 1) / mmq_x;
    const dim3 block_nums(block_num_x, block_num_y, 1);
    const dim3 block_dims(WARP_SIZE, nwarps, 1);

    if (nrows_x % mmq_y == 0) {
        const bool need_check = false;
        mul_mat_q5_K<need_check><<<block_nums, block_dims, 0, stream>>>
            (vx, vy, dst, ncols_x, nrows_x, ncols_y, nrows_y, nrows_dst);
    } else {
        const bool need_check = true;
        mul_mat_q5_K<need_check><<<block_nums, block_dims, 0, stream>>>
            (vx, vy, dst, ncols_x, nrows_x, ncols_y, nrows_y, nrows_dst);
    }
}

static void ggml_mul_mat_q6_K_q8_1_cuda(
    const void * vx, const void * vy, float * dst, const int ncols_x, const int nrows_x,
    const int ncols_y, const int nrows_y, const int nrows_dst, cudaStream_t stream) {

    int id;
    CUDA_CHECK(cudaGetDevice(&id));
    const int compute_capability = g_device_caps[id].cc;

    int mmq_x, mmq_y, nwarps;
    if (compute_capability >= CC_RDNA2) {
        mmq_x  =  MMQ_X_Q6_K_RDNA2;
        mmq_y  =  MMQ_Y_Q6_K_RDNA2;
        nwarps = NWARPS_Q6_K_RDNA2;
    } else if (compute_capability >= CC_OFFSET_AMD) {
        mmq_x  =  MMQ_X_Q6_K_RDNA1;
        mmq_y  =  MMQ_Y_Q6_K_RDNA1;
        nwarps = NWARPS_Q6_K_RDNA1;
    } else if (compute_capability >= CC_VOLTA) {
        mmq_x  =  MMQ_X_Q6_K_AMPERE;
        mmq_y  =  MMQ_Y_Q6_K_AMPERE;
        nwarps = NWARPS_Q6_K_AMPERE;
    } else if (compute_capability >= MIN_CC_DP4A) {
        mmq_x  =  MMQ_X_Q6_K_PASCAL;
        mmq_y  =  MMQ_Y_Q6_K_PASCAL;
        nwarps = NWARPS_Q6_K_PASCAL;
    } else {
        GGML_ASSERT(false);
    }

    const int block_num_x = (nrows_x + mmq_y - 1) / mmq_y;
    const int block_num_y = (ncols_y + mmq_x - 1) / mmq_x;
    const dim3 block_nums(block_num_x, block_num_y, 1);
    const dim3 block_dims(WARP_SIZE, nwarps, 1);

    if (nrows_x % mmq_y == 0) {
        const bool need_check = false;
        mul_mat_q6_K<need_check><<<block_nums, block_dims, 0, stream>>>
            (vx, vy, dst, ncols_x, nrows_x, ncols_y, nrows_y, nrows_dst);
    } else {
        const bool need_check = true;
        mul_mat_q6_K<need_check><<<block_nums, block_dims, 0, stream>>>
            (vx, vy, dst, ncols_x, nrows_x, ncols_y, nrows_y, nrows_dst);
    }
}

static void ggml_mul_mat_p021_f16_f32_cuda(
    const void * vx, const float * y, float * dst, const int ncols_x, const int nrows_x,
    const int nchannels_x, const int nchannels_y, cudaStream_t stream) {

    const dim3 block_nums(1, nrows_x, nchannels_y);
    const dim3 block_dims(WARP_SIZE, 1, 1);
    mul_mat_p021_f16_f32<<<block_nums, block_dims, 0, stream>>>(vx, y, dst, ncols_x, nrows_x, nchannels_x, nchannels_y);
}

static void ggml_mul_mat_vec_nc_f16_f32_cuda(
    const void * vx, const float * y, float * dst, const int ncols_x, const int nrows_x, const int row_stride_x,
    const int nchannels_x, const int nchannels_y, const int channel_stride_x, cudaStream_t stream) {

    const dim3 block_nums(1, nrows_x, nchannels_y);
    const dim3 block_dims(WARP_SIZE, 1, 1);
    mul_mat_vec_nc_f16_f32<<<block_nums, block_dims, 0, stream>>>
        (vx, y, dst, ncols_x, nrows_x, row_stride_x, channel_stride_x, nchannels_y/nchannels_x);
}

static void ggml_cpy_f32_f32_cuda(
    const char * cx, char * cdst, const int ne,
    const int ne00, const int ne01, const int nb00, const int nb01, const int nb02,
    const int ne10, const int ne11, const int nb10, const int nb11, const int nb12, cudaStream_t stream) {

    const int num_blocks = (ne + CUDA_CPY_BLOCK_SIZE - 1) / CUDA_CPY_BLOCK_SIZE;
    cpy_f32_f16<cpy_1_f32_f32><<<num_blocks, CUDA_CPY_BLOCK_SIZE, 0, stream>>>
        (cx, cdst, ne, ne00, ne01, nb00, nb01, nb02, ne10, ne11, nb10, nb11, nb12);
}

static void ggml_cpy_f32_f16_cuda(
    const char * cx, char * cdst, const int ne,
    const int ne00, const int ne01, const int nb00, const int nb01, const int nb02,
    const int ne10, const int ne11, const int nb10, const int nb11, const int nb12, cudaStream_t stream) {

    const int num_blocks = (ne + CUDA_CPY_BLOCK_SIZE - 1) / CUDA_CPY_BLOCK_SIZE;
    cpy_f32_f16<cpy_1_f32_f16><<<num_blocks, CUDA_CPY_BLOCK_SIZE, 0, stream>>>
        (cx, cdst, ne, ne00, ne01, nb00, nb01, nb02, ne10, ne11, nb10, nb11, nb12);
}

static void ggml_cpy_f32_q8_0_cuda(
    const char * cx, char * cdst, const int ne,
    const int ne00, const int ne01, const int nb00, const int nb01, const int nb02,
    const int ne10, const int ne11, const int nb10, const int nb11, const int nb12, cudaStream_t stream) {

    GGML_ASSERT(ne % QK8_0 == 0);
    const int num_blocks = ne / QK8_0;
    cpy_f32_q<cpy_blck_f32_q8_0, QK8_0><<<num_blocks, 1, 0, stream>>>
        (cx, cdst, ne, ne00, ne01, nb00, nb01, nb02, ne10, ne11, nb10, nb11, nb12);
}

static void ggml_cpy_f32_q4_0_cuda(
    const char * cx, char * cdst, const int ne,
    const int ne00, const int ne01, const int nb00, const int nb01, const int nb02,
    const int ne10, const int ne11, const int nb10, const int nb11, const int nb12, cudaStream_t stream) {

    GGML_ASSERT(ne % QK4_0 == 0);
    const int num_blocks = ne / QK4_0;
    cpy_f32_q<cpy_blck_f32_q4_0, QK4_0><<<num_blocks, 1, 0, stream>>>
        (cx, cdst, ne, ne00, ne01, nb00, nb01, nb02, ne10, ne11, nb10, nb11, nb12);
}

static void ggml_cpy_f32_q4_1_cuda(
    const char * cx, char * cdst, const int ne,
    const int ne00, const int ne01, const int nb00, const int nb01, const int nb02,
    const int ne10, const int ne11, const int nb10, const int nb11, const int nb12, cudaStream_t stream) {

    GGML_ASSERT(ne % QK4_1 == 0);
    const int num_blocks = ne / QK4_1;
    cpy_f32_q<cpy_blck_f32_q4_1, QK4_1><<<num_blocks, 1, 0, stream>>>
        (cx, cdst, ne, ne00, ne01, nb00, nb01, nb02, ne10, ne11, nb10, nb11, nb12);
}

static void ggml_cpy_f16_f16_cuda(
    const char * cx, char * cdst, const int ne,
    const int ne00, const int ne01, const int nb00, const int nb01, const int nb02,
    const int ne10, const int ne11, const int nb10, const int nb11, const int nb12, cudaStream_t stream) {

    const int num_blocks = (ne + CUDA_CPY_BLOCK_SIZE - 1) / CUDA_CPY_BLOCK_SIZE;
    cpy_f32_f16<cpy_1_f16_f16><<<num_blocks, CUDA_CPY_BLOCK_SIZE, 0, stream>>>
        (cx, cdst, ne, ne00, ne01, nb00, nb01, nb02, ne10, ne11, nb10, nb11, nb12);
}

static void scale_f32_cuda(const float * x, float * dst, const float scale, const int k, cudaStream_t stream) {
    const int num_blocks = (k + CUDA_SCALE_BLOCK_SIZE - 1) / CUDA_SCALE_BLOCK_SIZE;
    scale_f32<<<num_blocks, CUDA_SCALE_BLOCK_SIZE, 0, stream>>>(x, dst, scale, k);
}

static void clamp_f32_cuda(const float * x, float * dst, const float min, const float max, const int k, cudaStream_t stream) {
    const int num_blocks = (k + CUDA_CLAMP_BLOCK_SIZE - 1) / CUDA_CLAMP_BLOCK_SIZE;
    clamp_f32<<<num_blocks, CUDA_CLAMP_BLOCK_SIZE, 0, stream>>>(x, dst, min, max, k);
}

template<typename T>
static void rope_cuda(
    const T * x, T * dst, int ncols, int nrows, const int32_t * pos, float freq_scale, int p_delta_rows,
    float freq_base, float ext_factor, float attn_factor, rope_corr_dims corr_dims, cudaStream_t stream
) {
    GGML_ASSERT(ncols % 2 == 0);
    const dim3 block_dims(1, CUDA_ROPE_BLOCK_SIZE, 1);
    const int num_blocks_x = (ncols + 2*CUDA_ROPE_BLOCK_SIZE - 1) / (2*CUDA_ROPE_BLOCK_SIZE);
    const dim3 block_nums(nrows, num_blocks_x, 1);
    if (pos == nullptr) {
        rope<T, false><<<block_nums, block_dims, 0, stream>>>(
            x, dst, ncols, pos, freq_scale, p_delta_rows, freq_base, ext_factor, attn_factor, corr_dims
        );
    } else {
        rope<T, true><<<block_nums, block_dims, 0, stream>>>(
            x, dst, ncols, pos, freq_scale, p_delta_rows, freq_base, ext_factor, attn_factor, corr_dims
        );
    }
}

template<typename T>
static void rope_neox_cuda(
    const T * x, T * dst, int ncols, int n_dims, int nrows, const int32_t * pos, float freq_scale, int p_delta_rows,
    float freq_base, float ext_factor, float attn_factor, rope_corr_dims corr_dims, cudaStream_t stream
) {
    GGML_ASSERT(ncols % 2 == 0);
    const dim3 block_dims(1, CUDA_ROPE_BLOCK_SIZE, 1);
    const int num_blocks_x = (ncols + 2*CUDA_ROPE_BLOCK_SIZE - 1) / (2*CUDA_ROPE_BLOCK_SIZE);
    const dim3 block_nums(nrows, num_blocks_x, 1);

    const float theta_scale = powf(freq_base, -2.0f/n_dims);
    const float inv_ndims = -1.0f / n_dims;

    if (pos == nullptr) {
        rope_neox<T, false><<<block_nums, block_dims, 0, stream>>>(
            x, dst, ncols, n_dims, pos, freq_scale, p_delta_rows, ext_factor, attn_factor, corr_dims,
            theta_scale, inv_ndims
        );
    } else {
        rope_neox<T, true><<<block_nums, block_dims, 0, stream>>>(
            x, dst, ncols, n_dims, pos, freq_scale, p_delta_rows, ext_factor, attn_factor, corr_dims,
            theta_scale, inv_ndims
        );
    }
}

static void rope_glm_f32_cuda(
    const float * x, float * dst, int ncols, int nrows, const int32_t * pos, float freq_scale, int p_delta_rows,
    float freq_base, int n_ctx, cudaStream_t stream
) {
    GGML_ASSERT(ncols % 4 == 0);
    const dim3 block_dims(CUDA_ROPE_BLOCK_SIZE/4, 1, 1);
    const int num_blocks_x = (ncols + CUDA_ROPE_BLOCK_SIZE - 1) / CUDA_ROPE_BLOCK_SIZE;
    const dim3 block_nums(num_blocks_x, nrows, 1);
    rope_glm_f32<<<block_nums, block_dims, 0, stream>>>(x, dst, ncols, pos, freq_scale, p_delta_rows, freq_base, n_ctx);
}

static void alibi_f32_cuda(const float * x, float * dst, const int ncols, const int nrows,
                           const int k_rows, const int n_heads_log2_floor, const float m0,
                           const float m1, cudaStream_t stream) {
    const dim3 block_dims(CUDA_ALIBI_BLOCK_SIZE, 1, 1);
    const int num_blocks_x = (ncols + CUDA_ALIBI_BLOCK_SIZE - 1) / (CUDA_ALIBI_BLOCK_SIZE);
    const dim3 block_nums(num_blocks_x, nrows, 1);
    alibi_f32<<<block_nums, block_dims, 0, stream>>>(x, dst, ncols, k_rows, n_heads_log2_floor, m0, m1);
}

static void sum_rows_f32_cuda(const float * x, float * dst, const int ncols, const int nrows, cudaStream_t stream) {
    const dim3 block_dims(WARP_SIZE, 1, 1);
    const dim3 block_nums(1, nrows, 1);
    k_sum_rows_f32<<<block_nums, block_dims, 0, stream>>>(x, dst, ncols);
}

static void argsort_f32_i32_cuda(const float * x, int * dst, const int ncols, const int nrows, ggml_sort_order order, cudaStream_t stream) {
    // bitonic sort requires ncols to be power of 2
    GGML_ASSERT((ncols & (ncols - 1)) == 0);

    const dim3 block_dims(ncols, 1, 1);
    const dim3 block_nums(1, nrows, 1);
    if (order == GGML_SORT_ASC) {
        k_argsort_f32_i32<GGML_SORT_ASC><<<block_nums, block_dims, 0, stream>>>(x, dst, ncols);
    } else if (order == GGML_SORT_DESC) {
        k_argsort_f32_i32<GGML_SORT_DESC><<<block_nums, block_dims, 0, stream>>>(x, dst, ncols);
    } else {
        GGML_ASSERT(false);
    }
}

static void diag_mask_inf_f32_cuda(const float * x, float * dst, const int ncols_x, const int nrows_x, const int rows_per_channel, const int n_past, cudaStream_t stream) {
    const dim3 block_dims(1, CUDA_DIAG_MASK_INF_BLOCK_SIZE, 1);
    const int block_num_x = (ncols_x + CUDA_DIAG_MASK_INF_BLOCK_SIZE - 1) / CUDA_DIAG_MASK_INF_BLOCK_SIZE;
    const dim3 block_nums(nrows_x, block_num_x, 1);
    diag_mask_inf_f32<<<block_nums, block_dims, 0, stream>>>(x, dst, ncols_x, rows_per_channel, n_past);
}

static void soft_max_f32_cuda(const float * x, const float * y, float * dst, const int ncols_x, const int nrows_x, const int nrows_y, const float scale, cudaStream_t stream) {
    int nth = WARP_SIZE;
    while (nth < ncols_x && nth < CUDA_SOFT_MAX_BLOCK_SIZE) nth *= 2;
    const dim3 block_dims(nth,     1, 1);
    const dim3 block_nums(nrows_x, 1, 1);
    soft_max_f32<<<block_nums, block_dims, 0, stream>>>(x, y, dst, ncols_x, nrows_y, scale);
}

static void im2col_f32_f16_cuda(const float* x, half* dst,
    int IW, int IH, int OW, int OH, int KW, int KH, int IC,
    int offset_delta,
    int s0,int s1,int p0,int p1,int d0,int d1, cudaStream_t stream) {
    const int parallel_elements = OW * KW * KH;
    const int num_blocks = (parallel_elements + CUDA_IM2COL_BLOCK_SIZE - 1) / CUDA_IM2COL_BLOCK_SIZE;
    dim3 block_nums(num_blocks, OH, IC);
    im2col_f32_f16<<<block_nums, CUDA_IM2COL_BLOCK_SIZE, 0, stream>>>(x, dst, offset_delta, IW, IH, OW, KW, KH, parallel_elements, (IC * KH * KW), s0, s1, p0, p1, d0, d1);
}

// buffer pool for cuda
#define MAX_CUDA_BUFFERS 256

struct scoped_spin_lock {
    std::atomic_flag& lock;
    scoped_spin_lock(std::atomic_flag& lock) : lock(lock) {
        while (lock.test_and_set(std::memory_order_acquire)) {
            ; // spin
        }
    }
    ~scoped_spin_lock() {
        lock.clear(std::memory_order_release);
    }
    scoped_spin_lock(const scoped_spin_lock&) = delete;
    scoped_spin_lock& operator=(const scoped_spin_lock&) = delete;
};

static std::atomic_flag g_cuda_pool_lock = ATOMIC_FLAG_INIT;

// #define DEBUG_CUDA_MALLOC
struct cuda_buffer {
    void * ptr = nullptr;
    size_t size = 0;
};

static cuda_buffer g_cuda_buffer_pool[GGML_CUDA_MAX_DEVICES][MAX_CUDA_BUFFERS];
static size_t g_cuda_pool_size[GGML_CUDA_MAX_DEVICES] = {0};

static void * ggml_cuda_pool_malloc_leg(size_t size, size_t * actual_size) {
    scoped_spin_lock lock(g_cuda_pool_lock);
    int id;
    CUDA_CHECK(cudaGetDevice(&id));
<<<<<<< HEAD

    int best_i = -1;
    size_t best_size = std::numeric_limits<size_t>::max(); //smallest unused buffer that fits our needs
    int worst_i = -1;
    size_t worst_size = 0; //largest unused buffer seen so far

    for (int i = 0; i < MAX_CUDA_BUFFERS; ++i) {
        cuda_buffer& b = g_cuda_buffer_pool[id][i];
        if (b.size > 0 && b.size >= size && b.size < best_size)
        {
            best_i = i;
            best_size = b.size;
        }
        if (b.size > 0 && b.size > worst_size)
        {
            worst_i = i;
            worst_size = b.size;
=======
#ifdef DEBUG_CUDA_MALLOC
    int nnz = 0;
    size_t max_size = 0;
#endif
    size_t best_diff = 1ull << 36;
    int ibest = -1;
    for (int i = 0; i < MAX_CUDA_BUFFERS; ++i) {
        cuda_buffer& b = g_cuda_buffer_pool[id][i];
        if (b.ptr != nullptr) {
#ifdef DEBUG_CUDA_MALLOC
            ++nnz;
            if (b.size > max_size) max_size = b.size;
#endif
            if (b.size >= size) {
                size_t diff = b.size - size;
                if (diff < best_diff) {
                    best_diff = diff;
                    ibest = i;
                    if (!best_diff) {
                        void * ptr = b.ptr;
                        *actual_size = b.size;
                        b.ptr = nullptr;
                        b.size = 0;
                        return ptr;
                    }
                }
            }
>>>>>>> b9f47952
        }
    }
    if(best_i!=-1) //found the smallest buffer that fits our needs
    {
        cuda_buffer& b = g_cuda_buffer_pool[id][best_i];
        void * ptr = b.ptr;
        *actual_size = b.size;
        b.ptr = nullptr;
        b.size = 0;
        return ptr;
    }
<<<<<<< HEAD
    if(worst_i!=-1 && !g_mul_mat_q) //no buffer that fits our needs, resize largest one to save memory (non mmq only)
    {
        cuda_buffer& b = g_cuda_buffer_pool[id][worst_i];
        b.size = 0;
        void * ptr = b.ptr;
        cudaFree(ptr);
        b.ptr = ptr = nullptr;
    }
=======
>>>>>>> b9f47952
    void * ptr;

    size_t look_ahead_size = (size_t) (1.05 * size);
    look_ahead_size = 256 * ((look_ahead_size + 255)/256);
    CUDA_CHECK(cudaMalloc((void **) &ptr, look_ahead_size));
    *actual_size = look_ahead_size;
<<<<<<< HEAD

=======
    g_cuda_pool_size[id] += look_ahead_size;
#ifdef DEBUG_CUDA_MALLOC
    fprintf(stderr, "%s[%d]: %d buffers, max_size = %u MB, pool_size = %u MB, requested %u MB\n", __func__, id, nnz,
            (uint32_t)(max_size/1024/1024), (uint32_t)(g_cuda_pool_size[id]/1024/1024), (uint32_t)(size/1024/1024));
#endif
>>>>>>> b9f47952
    return ptr;
}

static void ggml_cuda_pool_free_leg(void * ptr, size_t size) {
    scoped_spin_lock lock(g_cuda_pool_lock);
    int id;
    CUDA_CHECK(cudaGetDevice(&id));

    for (int i = 0; i < MAX_CUDA_BUFFERS; ++i) {
        cuda_buffer& b = g_cuda_buffer_pool[id][i];
        if (b.ptr == nullptr) {
            b.ptr = ptr;
            b.size = size;
            return;
        }
    }
    fprintf(stderr, "WARNING: cuda buffer pool full, increase MAX_CUDA_BUFFERS\n");
    CUDA_CHECK(cudaFree(ptr));
    g_cuda_pool_size[id] -= size;
}

#if !defined(GGML_USE_HIPBLAS)
// pool with virtual memory
static std::vector<CUmemGenericAllocationHandle> g_cuda_pool_handles[GGML_CUDA_MAX_DEVICES];
static CUdeviceptr g_cuda_pool_addr[GGML_CUDA_MAX_DEVICES] = {0};
static size_t g_cuda_pool_used[GGML_CUDA_MAX_DEVICES] = {0};
static const size_t CUDA_POOL_VMM_MAX_SIZE = 1ull << 36; // 64 GB

static void * ggml_cuda_pool_malloc_vmm(size_t size, size_t * actual_size) {
    scoped_spin_lock lock(g_cuda_pool_lock);
    int id;
    CUDA_CHECK(cudaGetDevice(&id));

    // round up the allocation size to the alignment to ensure that all allocations are aligned for all data types
    const size_t alignment = 128;
    size = alignment * ((size + alignment - 1) / alignment);

    size_t avail = g_cuda_pool_size[id] - g_cuda_pool_used[id];

    if (size > avail) {
        // round up to the next multiple of the granularity
        size_t reserve_size = size - avail;
        const size_t granularity = g_device_caps[id].vmm_granularity;
        reserve_size = granularity * ((reserve_size + granularity - 1) / granularity);

        GGML_ASSERT(g_cuda_pool_size[id] + reserve_size <= CUDA_POOL_VMM_MAX_SIZE);

        // allocate more physical memory
        CUmemAllocationProp prop = {};
        prop.type = CU_MEM_ALLOCATION_TYPE_PINNED;
        prop.location.type = CU_MEM_LOCATION_TYPE_DEVICE;
        prop.location.id = id;
        CUmemGenericAllocationHandle handle;
        CU_CHECK(cuMemCreate(&handle, reserve_size, &prop, 0));

        // reserve virtual address space (if not already reserved)
        if (g_cuda_pool_addr[id] == 0) {
            CU_CHECK(cuMemAddressReserve(&g_cuda_pool_addr[id], CUDA_POOL_VMM_MAX_SIZE, 0, 0, 0));
        }

        // map at the end of the pool
        CU_CHECK(cuMemMap(g_cuda_pool_addr[id] + g_cuda_pool_size[id], reserve_size, 0, handle, 0));

        // set access
        CUmemAccessDesc access = {};
        access.location.type = CU_MEM_LOCATION_TYPE_DEVICE;
        access.location.id = id;
        access.flags = CU_MEM_ACCESS_FLAGS_PROT_READWRITE;
        CU_CHECK(cuMemSetAccess(g_cuda_pool_addr[id] + g_cuda_pool_size[id], reserve_size, &access, 1));

        // add to the pool
        g_cuda_pool_handles[id].push_back(handle);
        g_cuda_pool_size[id] += reserve_size;

        //printf("cuda pool[%d]: size increased to %llu MB (reserved %llu MB)\n",
        //       id, (unsigned long long) (g_cuda_pool_size[id]/1024/1024),
        //       (unsigned long long) (reserve_size/1024/1024));
    }

    GGML_ASSERT(g_cuda_pool_addr[id] != 0);

    void * ptr = (void *) (g_cuda_pool_addr[id] + g_cuda_pool_used[id]);
    *actual_size = size;
    g_cuda_pool_used[id] += size;

#ifdef DEBUG_CUDA_MALLOC
    printf("cuda pool[%d]: allocated %llu bytes at %llx [%s]\n", id, (unsigned long long) size, ptr);
#endif

    return ptr;
}

static void ggml_cuda_pool_free_vmm(void * ptr, size_t size) {
    scoped_spin_lock lock(g_cuda_pool_lock);
    int id;
    CUDA_CHECK(cudaGetDevice(&id));

#ifdef DEBUG_CUDA_MALLOC
    printf("cuda pool[%d]: freed %llu bytes at %llx\n", id, (unsigned long long) size, ptr);
#endif

    g_cuda_pool_used[id] -= size;

    // all deallocations must be in reverse order of the allocations
    GGML_ASSERT(ptr == (void *) (g_cuda_pool_addr[id] + g_cuda_pool_used[id]));
}

static void * ggml_cuda_pool_malloc(size_t size, size_t * actual_size) {
    int id;
    CUDA_CHECK(cudaGetDevice(&id));
    if (g_device_caps[id].vmm) {
        return ggml_cuda_pool_malloc_vmm(size, actual_size);
    } else {
        return ggml_cuda_pool_malloc_leg(size, actual_size);
    }
}

static void ggml_cuda_pool_free(void * ptr, size_t size) {
    int id;
    CUDA_CHECK(cudaGetDevice(&id));
    if (g_device_caps[id].vmm) {
        ggml_cuda_pool_free_vmm(ptr, size);
    } else {
        ggml_cuda_pool_free_leg(ptr, size);
    }
}
#else
#define ggml_cuda_pool_malloc ggml_cuda_pool_malloc_leg
#define ggml_cuda_pool_free ggml_cuda_pool_free_leg
#endif // !defined(GGML_USE_HIPBLAS)

template<typename T>
struct cuda_pool_alloc {
    T * ptr = nullptr;
    size_t actual_size = 0;

    // size is in number of elements
    T * alloc(size_t size) {
        GGML_ASSERT(ptr == nullptr);
        ptr = (T *) ggml_cuda_pool_malloc(size * sizeof(T), &this->actual_size);
        return ptr;
    }

    cuda_pool_alloc(size_t size) {
        alloc(size);
    }

    ~cuda_pool_alloc() {
        if (ptr != nullptr) {
            ggml_cuda_pool_free(ptr, actual_size);
        }
    }

    T * get() {
        return ptr;
    }

    cuda_pool_alloc() = default;
    cuda_pool_alloc(const cuda_pool_alloc &) = delete;
    cuda_pool_alloc(cuda_pool_alloc &&) = delete;
    cuda_pool_alloc& operator=(const cuda_pool_alloc &) = delete;
    cuda_pool_alloc& operator=(cuda_pool_alloc &&) = delete;
};

static bool g_cublas_loaded = false;

bool ggml_cublas_loaded(void) {
    return g_cublas_loaded;
}

void ggml_init_cublas() {
    static bool initialized = false;

    if (!initialized) {

#ifdef __HIP_PLATFORM_AMD__
        // Workaround for a rocBLAS bug when using multiple graphics cards:
        // https://github.com/ROCmSoftwarePlatform/rocBLAS/issues/1346
        rocblas_initialize();
        CUDA_CHECK(cudaDeviceSynchronize());
#endif

        if (cudaGetDeviceCount(&g_device_count) != cudaSuccess) {
            initialized = true;
            g_cublas_loaded = false;
            return;
        }

        GGML_ASSERT(g_device_count <= GGML_CUDA_MAX_DEVICES);
        int64_t total_vram = 0;
        // fprintf(stderr, "%s: GGML_CUDA_FORCE_MMQ:   %s\n", __func__,"maybe");
        // fprintf(stderr, "%s: CUDA_USE_TENSOR_CORES: %s\n", __func__,"maybe");
        fprintf(stderr, "%s: found %d " GGML_CUDA_NAME " devices:\n", __func__, g_device_count);
        for (int id = 0; id < g_device_count; ++id) {
            int device_vmm = 0;

#if !defined(GGML_USE_HIPBLAS)
            CUdevice device;
            CU_CHECK(cuDeviceGet(&device, id));
            CU_CHECK(cuDeviceGetAttribute(&device_vmm, CU_DEVICE_ATTRIBUTE_VIRTUAL_MEMORY_MANAGEMENT_SUPPORTED, device));

            if (device_vmm) {
                CUmemAllocationProp alloc_prop = {};
                alloc_prop.type = CU_MEM_ALLOCATION_TYPE_PINNED;
                alloc_prop.location.type = CU_MEM_LOCATION_TYPE_DEVICE;
                alloc_prop.location.id = id;
                CU_CHECK(cuMemGetAllocationGranularity(&g_device_caps[id].vmm_granularity, &alloc_prop, CU_MEM_ALLOC_GRANULARITY_MINIMUM));
            }
#endif // !defined(GGML_USE_HIPBLAS)
            g_device_caps[id].vmm = !!device_vmm;

            cudaDeviceProp prop;
            CUDA_CHECK(cudaGetDeviceProperties(&prop, id));
            fprintf(stderr, "  Device %d: %s, compute capability %d.%d, VMM: %s\n", id, prop.name, prop.major, prop.minor, device_vmm ? "yes" : "no");

            g_tensor_split[id] = total_vram;
            total_vram += prop.totalGlobalMem;
#if defined(GGML_USE_HIPBLAS) && defined(__HIP_PLATFORM_AMD__)
            g_device_caps[id].cc = 100*prop.major + 10*prop.minor + CC_OFFSET_AMD;
#else
            g_device_caps[id].cc = 100*prop.major + 10*prop.minor;
#endif // defined(GGML_USE_HIPBLAS) && defined(__HIP_PLATFORM_AMD__)
        }
        for (int id = 0; id < g_device_count; ++id) {
            g_tensor_split[id] /= total_vram;
        }

        for (int id = 0; id < g_device_count; ++id) {
            CUDA_CHECK(ggml_cuda_set_device(id));

            // create cuda streams
            for (int is = 0; is < MAX_STREAMS; ++is) {
                CUDA_CHECK(cudaStreamCreateWithFlags(&g_cudaStreams[id][is], cudaStreamNonBlocking));
            }

            // create cublas handle
            CUBLAS_CHECK(cublasCreate(&g_cublas_handles[id]));
            CUBLAS_CHECK(cublasSetMathMode(g_cublas_handles[id], CUBLAS_TF32_TENSOR_OP_MATH));
        }

        // configure logging to stdout
        // CUBLAS_CHECK(cublasLoggerConfigure(1, 1, 0, nullptr));

        initialized = true;
        g_cublas_loaded = true;
    }
}

void ggml_cuda_set_tensor_split(const float * tensor_split) {
    if (tensor_split == nullptr) {
        return;
    }
    bool all_zero = true;
    for (int i = 0; i < g_device_count; ++i) {
        if (tensor_split[i] != 0.0f) {
            all_zero = false;
            break;
        }
    }
    if (all_zero) {
        return;
    }
    float split_sum = 0.0f;
    for (int i = 0; i < g_device_count; ++i) {
        g_tensor_split[i] = split_sum;
        split_sum += tensor_split[i];
    }
    for (int i = 0; i < g_device_count; ++i) {
        g_tensor_split[i] /= split_sum;
    }
}

void * ggml_cuda_host_malloc(size_t size) {
    if (getenv("GGML_CUDA_NO_PINNED") != nullptr) {
        return nullptr;
    }

    void * ptr = nullptr;
    cudaError_t err = cudaMallocHost((void **) &ptr, size);
    if (err != cudaSuccess) {
        // clear the error
        cudaGetLastError();
        fprintf(stderr, "WARNING: failed to allocate %.2f MB of pinned memory: %s\n",
            size/1024.0/1024.0, cudaGetErrorString(err));
        return nullptr;
    }

    return ptr;
}

void ggml_cuda_host_free(void * ptr) {
    CUDA_CHECK(cudaFreeHost(ptr));
}

static cudaError_t ggml_cuda_cpy_tensor_2d(
    void * dst, const struct ggml_tensor * src, int64_t i3, int64_t i2, int64_t i1_low, int64_t i1_high, cudaStream_t stream) {

    cudaMemcpyKind kind;
    char * src_ptr;
    if (src->backend == GGML_BACKEND_CPU) {
        kind = cudaMemcpyHostToDevice;
        src_ptr = (char *) src->data;
    } else if (src->backend == GGML_BACKEND_GPU || src->backend == GGML_BACKEND_GPU_SPLIT) {
        GGML_ASSERT(src->backend != GGML_BACKEND_GPU_SPLIT || (i1_low == 0 && i1_high == src->ne[1]));
        kind = cudaMemcpyDeviceToDevice;
        ggml_tensor_extra_gpu * extra = (ggml_tensor_extra_gpu *) src->extra;
        int id;
        CUDA_CHECK(cudaGetDevice(&id));
        src_ptr = (char *) extra->data_device[id];
    } else {
        GGML_ASSERT(false);
    }
    char * dst_ptr = (char *) dst;

    const int64_t ne0 = src->ne[0];
    const int64_t nb0 = src->nb[0];
    const int64_t nb1 = src->nb[1];
    const int64_t nb2 = src->nb[2];
    const int64_t nb3 = src->nb[3];
    const enum ggml_type type = src->type;
    const int64_t ts = ggml_type_size(type);
    const int64_t bs = ggml_blck_size(type);
    int64_t i1_diff = i1_high - i1_low;

    const char * x = src_ptr + i1_low*nb1 + i2*nb2 + i3*nb3;
    if (nb0 == ts && nb1 == ts*ne0/bs) {
        return cudaMemcpyAsync(dst_ptr, x, i1_diff*nb1, kind, stream);
    } else if (nb0 == ts) {
        return cudaMemcpy2DAsync(dst_ptr, ts*ne0/bs, x, nb1, ts*ne0/bs, i1_diff, kind, stream);
    } else {
        for (int64_t i1 = 0; i1 < i1_diff; i1++) {
            const void * rx = (const void *) ((const char *) x + i1*nb1);
            void * rd = (void *) (dst_ptr + i1*ts*ne0/bs);
            // pretend the row is a matrix with cols=1
            cudaError_t r = cudaMemcpy2DAsync(rd, ts/bs, rx, nb0, ts/bs, ne0, kind, stream);
            if (r != cudaSuccess) return r;
        }
        return cudaSuccess;
    }
}

static void ggml_cuda_op_get_rows(
    const ggml_tensor * src0, const ggml_tensor * src1, ggml_tensor * dst,
    const float * src0_d, const float * src1_d, float * dst_d, const cudaStream_t & stream) {

    GGML_ASSERT(src1->type == GGML_TYPE_I32);
    GGML_ASSERT(dst->type == GGML_TYPE_F32);

    GGML_ASSERT(src0->nb[0] == ggml_type_size(src0->type));
    GGML_ASSERT(src1->nb[0] == ggml_type_size(src1->type));
    GGML_ASSERT(dst->nb[0] == ggml_type_size(dst->type));

    const int32_t * src1_i32 = (const int32_t *) src1_d;

    switch (src0->type) {
        case GGML_TYPE_F16:
            get_rows_cuda_float(src0, src1, dst, (const half *)src0_d, src1_i32, dst_d, stream);
            break;
        case GGML_TYPE_F32:
            get_rows_cuda_float(src0, src1, dst, src0_d, src1_i32, dst_d, stream);
            break;
        case GGML_TYPE_Q4_0:
            get_rows_cuda<QK4_0, QR4_0, dequantize_q4_0>(src0, src1, dst, src0_d, src1_i32, dst_d, stream);
            break;
        case GGML_TYPE_Q4_1:
            get_rows_cuda<QK4_1, QR4_1, dequantize_q4_1>(src0, src1, dst, src0_d, src1_i32, dst_d, stream);
            break;
        case GGML_TYPE_Q5_0:
            get_rows_cuda<QK5_0, QR5_0, dequantize_q5_0>(src0, src1, dst, src0_d, src1_i32, dst_d, stream);
            break;
        case GGML_TYPE_Q5_1:
            get_rows_cuda<QK5_1, QR5_1, dequantize_q5_1>(src0, src1, dst, src0_d, src1_i32, dst_d, stream);
            break;
        case GGML_TYPE_Q8_0:
            get_rows_cuda<QK8_0, QR8_0, dequantize_q8_0>(src0, src1, dst, src0_d, src1_i32, dst_d, stream);
            break;
        default:
            // TODO: k-quants
            fprintf(stderr, "%s: unsupported type: %s\n", __func__, ggml_type_name(src0->type));
            GGML_ASSERT(false);
            break;
    }
}

template<class op>
inline void ggml_cuda_op_bin_bcast(
    const ggml_tensor * src0, const ggml_tensor * src1, ggml_tensor * dst,
    const float * src0_dd, const float * src1_dd, float * dst_dd, const cudaStream_t & main_stream) {

    GGML_ASSERT(src1->type == GGML_TYPE_F32);

    if (src0->type == GGML_TYPE_F32 && dst->type == GGML_TYPE_F32) {
        op()(src0, src1, dst, src0_dd, src1_dd, dst_dd, main_stream);
    } else if (src0->type == GGML_TYPE_F16 && dst->type == GGML_TYPE_F16) {
        op()(src0, src1, dst, (const half *) src0_dd, src1_dd, (half *) dst_dd, main_stream);
    } else if (src0->type == GGML_TYPE_F16 && dst->type == GGML_TYPE_F32) {
        op()(src0, src1, dst, (const half *) src0_dd, src1_dd, dst_dd, main_stream);
    } else {
        fprintf(stderr, "%s: unsupported types: dst: %s, src0: %s, src1: %s\n", __func__,
            ggml_type_name(dst->type), ggml_type_name(src0->type), ggml_type_name(src1->type));
        GGML_ASSERT(false);
    }
}

static void ggml_cuda_op_repeat(
    const ggml_tensor * src0, const ggml_tensor * src1, ggml_tensor * dst,
    const float * src0_d, const float * src1_d, float * dst_d, const cudaStream_t & main_stream) {

    ggml_cuda_op_bin_bcast<bin_bcast_cuda<op_repeat>>(dst, src0, dst, nullptr, src0_d, dst_d, main_stream);

    (void) src1;
    (void) src1_d;
}

inline void ggml_cuda_op_add(
    const ggml_tensor * src0, const ggml_tensor * src1, ggml_tensor * dst,
    const float * src0_dd, const float * src1_dd, float * dst_dd, const cudaStream_t & main_stream) {

    ggml_cuda_op_bin_bcast<bin_bcast_cuda<op_add>>(src0, src1, dst, src0_dd, src1_dd, dst_dd, main_stream);
}

inline void ggml_cuda_op_acc(
    const ggml_tensor * src0, const ggml_tensor * src1, ggml_tensor * dst,
    const float * src0_dd, const float * src1_dd, float * dst_dd, const cudaStream_t & main_stream) {

    GGML_ASSERT(src0->type == GGML_TYPE_F32);
    GGML_ASSERT(src1->type == GGML_TYPE_F32);
    GGML_ASSERT( dst->type == GGML_TYPE_F32);
    GGML_ASSERT(dst->ne[3] == 1); // just 3D tensors supported

    int nb1 = dst->op_params[0] / 4; // 4 bytes of float32
    int nb2 = dst->op_params[1] / 4; // 4 bytes of float32
    // int nb3 = dst->op_params[2] / 4; // 4 bytes of float32 - unused
    int offset = dst->op_params[3] / 4; // offset in bytes

    acc_f32_cuda(src0_dd, src1_dd, dst_dd, ggml_nelements(dst), src1->ne[0], src1->ne[1], src1->ne[2], nb1, nb2, offset, main_stream);

    (void) dst;
}

inline void ggml_cuda_op_mul(
    const ggml_tensor * src0, const ggml_tensor * src1, ggml_tensor * dst,
    const float * src0_dd, const float * src1_dd, float * dst_dd, const cudaStream_t & main_stream) {

    ggml_cuda_op_bin_bcast<bin_bcast_cuda<op_mul>>(src0, src1, dst, src0_dd, src1_dd, dst_dd, main_stream);
}

inline void ggml_cuda_op_div(
    const ggml_tensor * src0, const ggml_tensor * src1, ggml_tensor * dst,
    const float * src0_dd, const float * src1_dd, float * dst_dd, const cudaStream_t & main_stream) {

    ggml_cuda_op_bin_bcast<bin_bcast_cuda<op_div>>(src0, src1, dst, src0_dd, src1_dd, dst_dd, main_stream);
}

inline void ggml_cuda_op_gelu(
    const ggml_tensor * src0, const ggml_tensor * src1, ggml_tensor * dst,
    const float * src0_dd, const float * src1_dd, float * dst_dd, const cudaStream_t & main_stream) {

    GGML_ASSERT(src0->type == GGML_TYPE_F32);
    GGML_ASSERT( dst->type == GGML_TYPE_F32);

    gelu_f32_cuda(src0_dd, dst_dd, ggml_nelements(src0), main_stream);

    (void) src1;
    (void) dst;
    (void) src1_dd;
}

inline void ggml_cuda_op_silu(
    const ggml_tensor * src0, const ggml_tensor * src1, ggml_tensor * dst,
    const float * src0_dd, const float * src1_dd, float * dst_dd, const cudaStream_t & main_stream) {

    GGML_ASSERT(src0->type == GGML_TYPE_F32);
    GGML_ASSERT( dst->type == GGML_TYPE_F32);

    silu_f32_cuda(src0_dd, dst_dd, ggml_nelements(src0), main_stream);

    (void) src1;
    (void) dst;
    (void) src1_dd;
}

inline void ggml_cuda_op_gelu_quick(
    const ggml_tensor * src0, const ggml_tensor * src1, ggml_tensor * dst,
    const float * src0_dd, const float * src1_dd, float * dst_dd, const cudaStream_t & main_stream) {

    GGML_ASSERT(src0->type == GGML_TYPE_F32);
    GGML_ASSERT( dst->type == GGML_TYPE_F32);

    gelu_quick_f32_cuda(src0_dd, dst_dd, ggml_nelements(src0), main_stream);

    (void) src1;
    (void) dst;
    (void) src1_dd;
}

inline void ggml_cuda_op_tanh(
    const ggml_tensor * src0, const ggml_tensor * src1, ggml_tensor * dst,
    const float * src0_dd, const float * src1_dd, float * dst_dd, const cudaStream_t & main_stream) {

    GGML_ASSERT(src0->type == GGML_TYPE_F32);
    GGML_ASSERT( dst->type == GGML_TYPE_F32);

    tanh_f32_cuda(src0_dd, dst_dd, ggml_nelements(src0), main_stream);

    (void) src1;
    (void) dst;
    (void) src1_dd;
}

inline void ggml_cuda_op_relu(
    const ggml_tensor * src0, const ggml_tensor * src1, ggml_tensor * dst,
    const float * src0_dd, const float * src1_dd, float * dst_dd, const cudaStream_t & main_stream) {

    GGML_ASSERT(src0->type == GGML_TYPE_F32);
    GGML_ASSERT( dst->type == GGML_TYPE_F32);

    relu_f32_cuda(src0_dd, dst_dd, ggml_nelements(src0), main_stream);

    (void) src1;
    (void) dst;
    (void) src1_dd;
}

inline void ggml_cuda_op_leaky_relu(
    const ggml_tensor * src0, const ggml_tensor * src1, ggml_tensor * dst,
    const float * src0_dd, const float * src1_dd, float * dst_dd, const cudaStream_t & main_stream) {

    GGML_ASSERT(src0->type == GGML_TYPE_F32);
    GGML_ASSERT( dst->type == GGML_TYPE_F32);

    float negative_slope;
    memcpy(&negative_slope, dst->op_params, sizeof(float));

    leaky_relu_f32_cuda(src0_dd, dst_dd, ggml_nelements(src0), negative_slope, main_stream);

    (void) src1;
    (void) dst;
    (void) src1_dd;
}

inline void ggml_cuda_op_sqr(
    const ggml_tensor * src0, const ggml_tensor * src1, ggml_tensor * dst,
    const float * src0_dd, const float * src1_dd, float * dst_dd, const cudaStream_t & main_stream) {

    GGML_ASSERT(src0->type == GGML_TYPE_F32);
    GGML_ASSERT( dst->type == GGML_TYPE_F32);

    sqr_f32_cuda(src0_dd, dst_dd, ggml_nelements(src0), main_stream);

    (void) src1;
    (void) dst;
    (void) src1_dd;
}

inline void ggml_cuda_op_norm(
    const ggml_tensor * src0, const ggml_tensor * src1, ggml_tensor * dst,
    const float * src0_dd, const float * src1_dd, float * dst_dd, const cudaStream_t & main_stream) {

    GGML_ASSERT(src0->type == GGML_TYPE_F32);
    GGML_ASSERT( dst->type == GGML_TYPE_F32);

    const int64_t ne00 = src0->ne[0];
    const int64_t nrows = ggml_nrows(src0);

    float eps;
    memcpy(&eps, dst->op_params, sizeof(float));

    norm_f32_cuda(src0_dd, dst_dd, ne00, nrows, eps, main_stream);

    (void) src1;
    (void) dst;
    (void) src1_dd;
}


inline void ggml_cuda_op_group_norm(
    const ggml_tensor * src0, const ggml_tensor * src1, ggml_tensor * dst,
    const float * src0_dd, const float * src1_dd, float * dst_dd, const cudaStream_t & main_stream) {

    GGML_ASSERT(src0->type == GGML_TYPE_F32);
    GGML_ASSERT( dst->type == GGML_TYPE_F32);

    int num_groups = dst->op_params[0];
    int group_size = src0->ne[0] * src0->ne[1] * ((src0->ne[2] + num_groups - 1) / num_groups);
    group_norm_f32_cuda(src0_dd, dst_dd, num_groups, group_size, src0->ne[0] * src0->ne[1] * src0->ne[2], main_stream);

    (void) src1;
    (void) dst;
    (void) src1_dd;
}

inline void ggml_cuda_op_concat(
    const ggml_tensor * src0, const ggml_tensor * src1, ggml_tensor * dst,
    const float * src0_dd, const float * src1_dd, float * dst_dd, const cudaStream_t & main_stream) {

    GGML_ASSERT(src0->type == GGML_TYPE_F32);
    GGML_ASSERT(src1->type == GGML_TYPE_F32);
    GGML_ASSERT(dst->type == GGML_TYPE_F32);

    for (int i3 = 0; i3 < dst->ne[3]; i3++) {
        concat_f32_cuda(src0_dd + i3 * (src0->nb[3] / 4), src1_dd + i3 * (src1->nb[3] / 4), dst_dd + i3 * (dst->nb[3] / 4), dst->ne[0], dst->ne[1], dst->ne[2], src0->ne[2], main_stream);
    }

    (void) src1;
    (void) dst;
}

inline void ggml_cuda_op_upscale(
    const ggml_tensor * src0, const ggml_tensor * src1, ggml_tensor * dst,
    const float * src0_dd, const float * src1_dd, float * dst_dd, const cudaStream_t & main_stream) {

    GGML_ASSERT(src0->type == GGML_TYPE_F32);
    GGML_ASSERT(dst->type == GGML_TYPE_F32);
    GGML_ASSERT(src0->ne[3] == 1 && dst->ne[3] == 1); // just 3D tensors

    const int scale_factor = dst->op_params[0];

    upscale_f32_cuda(src0_dd, dst_dd, src0->ne[0], src0->ne[1], src0->ne[2], scale_factor, main_stream);

    (void) src1;
    (void) dst;
    (void) src1_dd;
}

inline void ggml_cuda_op_pad(
    const ggml_tensor * src0, const ggml_tensor * src1, ggml_tensor * dst,
    const float * src0_dd, const float * src1_dd, float * dst_dd, const cudaStream_t & main_stream) {

    GGML_ASSERT(src0->type == GGML_TYPE_F32);
    GGML_ASSERT(dst->type == GGML_TYPE_F32);
    GGML_ASSERT(src0->ne[3] == 1 && dst->ne[3] == 1); // just 3D tensors

    pad_f32_cuda(src0_dd, dst_dd,
        src0->ne[0], src0->ne[1], src0->ne[2],
        dst->ne[0], dst->ne[1], dst->ne[2], main_stream);

    (void) src1;
    (void) dst;
    (void) src1_dd;
}

inline void ggml_cuda_op_rms_norm(
    const ggml_tensor * src0, const ggml_tensor * src1, ggml_tensor * dst,
    const float * src0_dd, const float * src1_dd, float * dst_dd, const cudaStream_t & main_stream) {

    GGML_ASSERT(src0->type == GGML_TYPE_F32);
    GGML_ASSERT( dst->type == GGML_TYPE_F32);

    const int64_t ne00 = src0->ne[0];
    const int64_t nrows = ggml_nrows(src0);

    float eps;
    memcpy(&eps, dst->op_params, sizeof(float));

    rms_norm_f32_cuda(src0_dd, dst_dd, ne00, nrows, eps, main_stream);

    (void) src1;
    (void) dst;
    (void) src1_dd;
}

inline void ggml_cuda_op_mul_mat_q(
    const ggml_tensor * src0, const ggml_tensor * src1, ggml_tensor * dst, const char * src0_dd_i, const float * src1_ddf_i,
    const char * src1_ddq_i, float * dst_dd_i, const int64_t row_low, const int64_t row_high, const int64_t src1_ncols,
    const int64_t src1_padded_row_size, const cudaStream_t & stream) {

    const int64_t ne00 = src0->ne[0];

    const int64_t ne10 = src1->ne[0];
    GGML_ASSERT(ne10 % QK8_1 == 0);

    const int64_t ne0 = dst->ne[0];

    const int64_t row_diff = row_high - row_low;

    int id;
    CUDA_CHECK(cudaGetDevice(&id));

    // the main device has a larger memory buffer to hold the results from all GPUs
    // nrows_dst == nrows of the matrix that the dequantize_mul_mat kernel writes into
    const int64_t nrows_dst = dst->backend == GGML_BACKEND_GPU && id == g_main_device ? ne0 : row_diff;

    switch (src0->type) {
        case GGML_TYPE_Q4_0:
            ggml_mul_mat_q4_0_q8_1_cuda(src0_dd_i, src1_ddq_i, dst_dd_i, ne00, row_diff, src1_ncols, src1_padded_row_size, nrows_dst, stream);
            break;
        case GGML_TYPE_Q4_1:
            ggml_mul_mat_q4_1_q8_1_cuda(src0_dd_i, src1_ddq_i, dst_dd_i, ne00, row_diff, src1_ncols, src1_padded_row_size, nrows_dst, stream);
            break;
        case GGML_TYPE_Q5_0:
            ggml_mul_mat_q5_0_q8_1_cuda(src0_dd_i, src1_ddq_i, dst_dd_i, ne00, row_diff, src1_ncols, src1_padded_row_size, nrows_dst, stream);
            break;
        case GGML_TYPE_Q5_1:
            ggml_mul_mat_q5_1_q8_1_cuda(src0_dd_i, src1_ddq_i, dst_dd_i, ne00, row_diff, src1_ncols, src1_padded_row_size, nrows_dst, stream);
            break;
        case GGML_TYPE_Q8_0:
            ggml_mul_mat_q8_0_q8_1_cuda(src0_dd_i, src1_ddq_i, dst_dd_i, ne00, row_diff, src1_ncols, src1_padded_row_size, nrows_dst, stream);
            break;
        case GGML_TYPE_Q2_K:
            ggml_mul_mat_q2_K_q8_1_cuda(src0_dd_i, src1_ddq_i, dst_dd_i, ne00, row_diff, src1_ncols, src1_padded_row_size, nrows_dst, stream);
            break;
        case GGML_TYPE_Q3_K:
            ggml_mul_mat_q3_K_q8_1_cuda(src0_dd_i, src1_ddq_i, dst_dd_i, ne00, row_diff, src1_ncols, src1_padded_row_size, nrows_dst, stream);
            break;
        case GGML_TYPE_Q4_K:
            ggml_mul_mat_q4_K_q8_1_cuda(src0_dd_i, src1_ddq_i, dst_dd_i, ne00, row_diff, src1_ncols, src1_padded_row_size, nrows_dst, stream);
            break;
        case GGML_TYPE_Q5_K:
            ggml_mul_mat_q5_K_q8_1_cuda(src0_dd_i, src1_ddq_i, dst_dd_i, ne00, row_diff, src1_ncols, src1_padded_row_size, nrows_dst, stream);
            break;
        case GGML_TYPE_Q6_K:
            ggml_mul_mat_q6_K_q8_1_cuda(src0_dd_i, src1_ddq_i, dst_dd_i, ne00, row_diff, src1_ncols, src1_padded_row_size, nrows_dst, stream);
            break;
        default:
            GGML_ASSERT(false);
            break;
    }

    (void) src1;
    (void) dst;
    (void) src1_ddf_i;
}

static int64_t get_row_rounding(ggml_type type) {
    int64_t min_compute_capability = INT_MAX;
    int64_t max_compute_capability = INT_MIN;
    for (int64_t id = 0; id < g_device_count; ++id) {
        if (g_tensor_split[id] < (id + 1 < g_device_count ? g_tensor_split[id + 1] : 1.0f)) {
            if (min_compute_capability > g_device_caps[id].cc) {
                min_compute_capability = g_device_caps[id].cc;
            }
            if (max_compute_capability < g_device_caps[id].cc) {
                max_compute_capability = g_device_caps[id].cc;
            }
        }
    }

#if defined(GGML_USE_HIPBLAS) && defined(__HIP_PLATFORM_AMD__)
    switch(type) {
        case GGML_TYPE_Q4_0:
        case GGML_TYPE_Q4_1:
        case GGML_TYPE_Q5_0:
        case GGML_TYPE_Q5_1:
        case GGML_TYPE_Q8_0:
            return max_compute_capability >= CC_RDNA2 ? 128 : 64;
        case GGML_TYPE_F16:
        case GGML_TYPE_F32:
            return 1;
        case GGML_TYPE_Q2_K:
            return max_compute_capability >= CC_RDNA2 ? 128 : 32;
        case GGML_TYPE_Q3_K:
            return min_compute_capability < CC_RDNA2 ? 128 : 64;
        case GGML_TYPE_Q4_K:
        case GGML_TYPE_Q5_K:
        case GGML_TYPE_Q6_K:
            return max_compute_capability >= CC_RDNA2 ? 128 : 64;
        default:
            GGML_ASSERT(false);
    }
#else
    switch(type) {
        case GGML_TYPE_Q4_0:
        case GGML_TYPE_Q4_1:
            return max_compute_capability >= CC_VOLTA ? 128 : 64;
        case GGML_TYPE_Q5_0:
        case GGML_TYPE_Q5_1:
        case GGML_TYPE_Q8_0:
            return 64;
        case GGML_TYPE_F16:
        case GGML_TYPE_F32:
            return 1;
        case GGML_TYPE_Q2_K:
        case GGML_TYPE_Q3_K:
        case GGML_TYPE_Q4_K:
        case GGML_TYPE_Q5_K:
            return max_compute_capability >= CC_VOLTA ? 128 : 64;
        case GGML_TYPE_Q6_K:
            return 64;
        default:
            GGML_ASSERT(false);
    }
#endif // defined(GGML_USE_HIPBLAS) && defined(__HIP_PLATFORM_AMD__)
}

inline void ggml_cuda_op_mul_mat_vec_q(
    const ggml_tensor * src0, const ggml_tensor * src1, ggml_tensor * dst, const char * src0_dd_i, const float * src1_ddf_i,
    const char * src1_ddq_i, float * dst_dd_i, const int64_t row_low, const int64_t row_high, const int64_t src1_ncols,
    const int64_t src1_padded_row_size, const cudaStream_t & stream) {

    GGML_ASSERT(ggml_nrows(src1) == 1);

    const int64_t ne00 = src0->ne[0];
    const int64_t row_diff = row_high - row_low;

    switch (src0->type) {
        case GGML_TYPE_Q4_0:
            mul_mat_vec_q4_0_q8_1_cuda(src0_dd_i, src1_ddq_i, dst_dd_i, ne00, row_diff, stream);
            break;
        case GGML_TYPE_Q4_1:
            mul_mat_vec_q4_1_q8_1_cuda(src0_dd_i, src1_ddq_i, dst_dd_i, ne00, row_diff, stream);
            break;
        case GGML_TYPE_Q5_0:
            mul_mat_vec_q5_0_q8_1_cuda(src0_dd_i, src1_ddq_i, dst_dd_i, ne00, row_diff, stream);
            break;
        case GGML_TYPE_Q5_1:
            mul_mat_vec_q5_1_q8_1_cuda(src0_dd_i, src1_ddq_i, dst_dd_i, ne00, row_diff, stream);
            break;
        case GGML_TYPE_Q8_0:
            mul_mat_vec_q8_0_q8_1_cuda(src0_dd_i, src1_ddq_i, dst_dd_i, ne00, row_diff, stream);
            break;
        case GGML_TYPE_Q2_K:
            mul_mat_vec_q2_K_q8_1_cuda(src0_dd_i, src1_ddq_i, dst_dd_i, ne00, row_diff, stream);
            break;
        case GGML_TYPE_Q3_K:
            mul_mat_vec_q3_K_q8_1_cuda(src0_dd_i, src1_ddq_i, dst_dd_i, ne00, row_diff, stream);
            break;
        case GGML_TYPE_Q4_K:
            mul_mat_vec_q4_K_q8_1_cuda(src0_dd_i, src1_ddq_i, dst_dd_i, ne00, row_diff, stream);
            break;
        case GGML_TYPE_Q5_K:
            mul_mat_vec_q5_K_q8_1_cuda(src0_dd_i, src1_ddq_i, dst_dd_i, ne00, row_diff, stream);
            break;
        case GGML_TYPE_Q6_K:
            mul_mat_vec_q6_K_q8_1_cuda(src0_dd_i, src1_ddq_i, dst_dd_i, ne00, row_diff, stream);
            break;
        default:
            GGML_ASSERT(false);
            break;
    }

    (void) src1;
    (void) dst;
    (void) src1_ddf_i;
    (void) src1_ncols;
    (void) src1_padded_row_size;
}

inline void ggml_cuda_op_dequantize_mul_mat_vec(
    const ggml_tensor * src0, const ggml_tensor * src1, ggml_tensor * dst, const char * src0_dd_i, const float * src1_ddf_i,
    const char * src1_ddq_i, float * dst_dd_i, const int64_t row_low, const int64_t row_high, const int64_t src1_ncols,
    const int64_t src1_padded_row_size, const cudaStream_t & stream) {

    const int64_t ne00 = src0->ne[0];
    const int64_t row_diff = row_high - row_low;

    // on some GPUs it is faster to convert src1 to half and to use half precision intrinsics
#ifdef GGML_CUDA_F16
    cuda_pool_alloc<half> src1_dfloat_a;
    half * src1_dfloat = nullptr; // dfloat == half

    bool src1_convert_f16 =
        src0->type == GGML_TYPE_Q4_0 || src0->type == GGML_TYPE_Q4_1 ||
        src0->type == GGML_TYPE_Q5_0 || src0->type == GGML_TYPE_Q5_1 ||
        src0->type == GGML_TYPE_Q8_0 || src0->type == GGML_TYPE_F16;

    if (src1_convert_f16) {
        src1_dfloat = src1_dfloat_a.alloc(ne00);
        ggml_cpy_f32_f16_cuda((const char *) src1_ddf_i, (char *) src1_dfloat, ne00,
                                ne00, 1, sizeof(float), 0, 0,
                                ne00, 1, sizeof(half),  0, 0, stream);
    }
#else
    const dfloat * src1_dfloat = (const dfloat *) src1_ddf_i; // dfloat == float, no conversion
#endif // GGML_CUDA_F16

    switch (src0->type) {
        case GGML_TYPE_Q4_0:
            dequantize_mul_mat_vec_q4_0_cuda(src0_dd_i, src1_dfloat, dst_dd_i, ne00, row_diff, stream);
            break;
        case GGML_TYPE_Q4_1:
            dequantize_mul_mat_vec_q4_1_cuda(src0_dd_i, src1_dfloat, dst_dd_i, ne00, row_diff, stream);
            break;
        case GGML_TYPE_Q5_0:
            dequantize_mul_mat_vec_q5_0_cuda(src0_dd_i, src1_dfloat, dst_dd_i, ne00, row_diff, stream);
            break;
        case GGML_TYPE_Q5_1:
            dequantize_mul_mat_vec_q5_1_cuda(src0_dd_i, src1_dfloat, dst_dd_i, ne00, row_diff, stream);
            break;
        case GGML_TYPE_Q8_0:
            dequantize_mul_mat_vec_q8_0_cuda(src0_dd_i, src1_dfloat, dst_dd_i, ne00, row_diff, stream);
            break;
        case GGML_TYPE_Q2_K:
            dequantize_mul_mat_vec_q2_K_cuda(src0_dd_i, src1_ddf_i, dst_dd_i, ne00, row_diff, stream);
            break;
        case GGML_TYPE_Q3_K:
            dequantize_mul_mat_vec_q3_K_cuda(src0_dd_i, src1_ddf_i, dst_dd_i, ne00, row_diff, stream);
            break;
        case GGML_TYPE_Q4_K:
            dequantize_mul_mat_vec_q4_K_cuda(src0_dd_i, src1_ddf_i, dst_dd_i, ne00, row_diff, stream);
            break;
        case GGML_TYPE_Q5_K:
            dequantize_mul_mat_vec_q5_K_cuda(src0_dd_i, src1_ddf_i, dst_dd_i, ne00, row_diff, stream);
            break;
        case GGML_TYPE_Q6_K:
            dequantize_mul_mat_vec_q6_K_cuda(src0_dd_i, src1_ddf_i, dst_dd_i, ne00, row_diff, stream);
            break;
        case GGML_TYPE_F16:
            convert_mul_mat_vec_f16_cuda(src0_dd_i, src1_dfloat, dst_dd_i, ne00, row_diff, stream);
            break;
        default:
            GGML_ASSERT(false);
            break;
    }

    (void) src1;
    (void) dst;
    (void) src1_ddq_i;
    (void) src1_ncols;
    (void) src1_padded_row_size;
}

inline void ggml_cuda_op_mul_mat_cublas(
    const ggml_tensor * src0, const ggml_tensor * src1, ggml_tensor * dst, const char * src0_dd_i, const float * src1_ddf_i,
    const char * src1_ddq_i, float * dst_dd_i, const int64_t row_low, const int64_t row_high, const int64_t src1_ncols,
    const int64_t src1_padded_row_size, const cudaStream_t & stream) {

    GGML_ASSERT(src0_dd_i  != nullptr);
    GGML_ASSERT(src1_ddf_i != nullptr);
    GGML_ASSERT(dst_dd_i   != nullptr);

    const int64_t ne00 = src0->ne[0];
    const int64_t ne10 = src1->ne[0];

    const int64_t ne0 = dst->ne[0];

    const int64_t row_diff = row_high - row_low;

    int id;
    CUDA_CHECK(cudaGetDevice(&id));

    // the main device has a larger memory buffer to hold the results from all GPUs
    // ldc == nrows of the matrix that cuBLAS writes into
    int ldc = dst->backend == GGML_BACKEND_GPU && id == g_main_device ? ne0 : row_diff;

    const int compute_capability = g_device_caps[id].cc;

    if (compute_capability >= CC_VOLTA && (src0->type == GGML_TYPE_F16 || ggml_is_quantized(src0->type)) && ggml_is_contiguous(src0) && row_diff == src0->ne[1] && dst->op_params[0] == GGML_PREC_DEFAULT) {
        // convert src0 and src1 to fp16, multiply as fp16, convert dst to fp32
        cuda_pool_alloc<half> src0_as_f16;
        if (src0->type != GGML_TYPE_F16) {
            const to_fp16_cuda_t to_fp16_cuda = ggml_get_to_fp16_cuda(src0->type);
            GGML_ASSERT(to_fp16_cuda != nullptr);
            size_t ne = row_diff*ne00;
            src0_as_f16.alloc(ne);
            to_fp16_cuda(src0_dd_i, src0_as_f16.get(), ne, stream);
        }
        const half * src0_ptr = src0->type == GGML_TYPE_F16 ? (const half *) src0_dd_i : src0_as_f16.get();

        cuda_pool_alloc<half> src1_as_f16;
        if (src1->type != GGML_TYPE_F16) {
            const to_fp16_cuda_t to_fp16_cuda = ggml_get_to_fp16_cuda(src1->type);
            GGML_ASSERT(to_fp16_cuda != nullptr);
            size_t ne = src1_ncols*ne10;
            src1_as_f16.alloc(ne);
            to_fp16_cuda(src1_ddf_i, src1_as_f16.get(), ne, stream);
        }
        const half * src1_ptr = src1->type == GGML_TYPE_F16 ? (const half *) src1_ddf_i : src1_as_f16.get();
        cuda_pool_alloc<half> dst_f16(row_diff*src1_ncols);

        const half alpha_f16 = 1.0f;
        const half beta_f16 = 0.0f;

        CUBLAS_CHECK(cublasSetStream(g_cublas_handles[id], stream));
        CUBLAS_CHECK(
            cublasGemmEx(g_cublas_handles[id], CUBLAS_OP_T, CUBLAS_OP_N,
                    row_diff, src1_ncols, ne10,
                    &alpha_f16, src0_ptr,       CUDA_R_16F, ne00,
                                src1_ptr,       CUDA_R_16F, ne10,
                    &beta_f16,   dst_f16.get(), CUDA_R_16F, ldc,
                    CUBLAS_COMPUTE_16F,
                    CUBLAS_GEMM_DEFAULT_TENSOR_OP));

        const to_fp32_cuda_t to_fp32_cuda = ggml_get_to_fp32_cuda(GGML_TYPE_F16);
        to_fp32_cuda(dst_f16.get(), dst_dd_i, row_diff*src1_ncols, stream);
    }
    else {
        cuda_pool_alloc<float> src0_ddq_as_f32;

        if (src0->type != GGML_TYPE_F32) {
            const to_fp32_cuda_t to_fp32_cuda = ggml_get_to_fp32_cuda(src0->type);
            GGML_ASSERT(to_fp32_cuda != nullptr);
            src0_ddq_as_f32.alloc(row_diff*ne00);
            to_fp32_cuda(src0_dd_i, src0_ddq_as_f32.get(), row_diff*ne00, stream);
        }
        const float * src0_ddf_i = src0->type == GGML_TYPE_F32 ? (const float *) src0_dd_i : src0_ddq_as_f32.get();

        const float alpha = 1.0f;
        const float beta = 0.0f;

        CUBLAS_CHECK(cublasSetStream(g_cublas_handles[id], stream));
        CUBLAS_CHECK(
            cublasSgemm(g_cublas_handles[id], CUBLAS_OP_T, CUBLAS_OP_N,
                    row_diff, src1_ncols, ne10,
                    &alpha, src0_ddf_i, ne00,
                            src1_ddf_i, ne10,
                    &beta,  dst_dd_i,   ldc));
    }

    (void) dst;
    (void) src1_ddq_i;
    (void) src1_padded_row_size;
}

inline void ggml_cuda_op_rope(
    const ggml_tensor * src0, const ggml_tensor * src1, ggml_tensor * dst,
    const float * src0_dd, const float * src1_dd, float * dst_dd, const cudaStream_t & main_stream) {

    GGML_ASSERT(src0->type == GGML_TYPE_F32 || src0->type == GGML_TYPE_F16);
    GGML_ASSERT( dst->type == GGML_TYPE_F32 ||  dst->type == GGML_TYPE_F16);
    GGML_ASSERT(src0->type == dst->type);

    const int64_t ne00 = src0->ne[0];
    const int64_t ne01 = src0->ne[1];
    const int64_t ne2 = dst->ne[2];
    const int64_t nrows = ggml_nrows(src0);

    //const int n_past      = ((int32_t *) dst->op_params)[0];
    const int n_dims      = ((int32_t *) dst->op_params)[1];
    const int mode        = ((int32_t *) dst->op_params)[2];
    const int n_ctx       = ((int32_t *) dst->op_params)[3];
    const int n_orig_ctx  = ((int32_t *) dst->op_params)[4];

    // RoPE alteration for extended context
    float freq_base, freq_scale, ext_factor, attn_factor, beta_fast, beta_slow;
    memcpy(&freq_base,   (int32_t *) dst->op_params +  5, sizeof(float));
    memcpy(&freq_scale,  (int32_t *) dst->op_params +  6, sizeof(float));
    memcpy(&ext_factor,  (int32_t *) dst->op_params +  7, sizeof(float));
    memcpy(&attn_factor, (int32_t *) dst->op_params +  8, sizeof(float));
    memcpy(&beta_fast,   (int32_t *) dst->op_params +  9, sizeof(float));
    memcpy(&beta_slow,   (int32_t *) dst->op_params + 10, sizeof(float));

    const int32_t * pos = nullptr;
    if ((mode & 1) == 0) {
        GGML_ASSERT(src1->type == GGML_TYPE_I32);
        GGML_ASSERT(src1->ne[0] == ne2);
        pos = (const int32_t *) src1_dd;
    }

    const bool is_neox = mode & 2;
    const bool is_glm  = mode & 4;

    rope_corr_dims corr_dims;
    ggml_rope_yarn_corr_dims(n_dims, n_orig_ctx, freq_base, beta_fast, beta_slow, corr_dims.v);

    // compute
    if (is_glm) {
        GGML_ASSERT(false);
        rope_glm_f32_cuda(src0_dd, dst_dd, ne00, nrows, pos, freq_scale, ne01, freq_base, n_ctx, main_stream);
    } else if (is_neox) {
        if (src0->type == GGML_TYPE_F32) {
            rope_neox_cuda(
                (const float *)src0_dd, (float *)dst_dd, ne00, n_dims, nrows, pos, freq_scale, ne01, freq_base, ext_factor,
                attn_factor, corr_dims, main_stream
            );
        } else if (src0->type == GGML_TYPE_F16) {
            rope_neox_cuda(
                (const half *)src0_dd, (half *)dst_dd, ne00, n_dims, nrows, pos, freq_scale, ne01, freq_base, ext_factor,
                attn_factor, corr_dims, main_stream
            );
        } else {
            GGML_ASSERT(false);
        }
    } else {
        if (src0->type == GGML_TYPE_F32) {
            rope_cuda(
                (const float *)src0_dd, (float *)dst_dd, ne00, nrows, pos, freq_scale, ne01, freq_base, ext_factor,
                attn_factor, corr_dims, main_stream
            );
        } else if (src0->type == GGML_TYPE_F16) {
            rope_cuda(
                (const half *)src0_dd, (half *)dst_dd, ne00, nrows, pos, freq_scale, ne01, freq_base, ext_factor,
                attn_factor, corr_dims, main_stream
            );
        } else {
            GGML_ASSERT(false);
        }
    }

    (void) src1;
    (void) dst;
    (void) src1_dd;
}

inline void ggml_cuda_op_alibi(
    const ggml_tensor * src0, const ggml_tensor * src1, ggml_tensor * dst,
    const float * src0_dd, const float * src1_dd, float * dst_dd, const cudaStream_t & main_stream) {

    GGML_ASSERT(src0->type == GGML_TYPE_F32);
    GGML_ASSERT( dst->type == GGML_TYPE_F32);

    const int64_t ne00 = src0->ne[0];
    const int64_t ne01 = src0->ne[1];
    const int64_t ne02 = src0->ne[2];
    const int64_t nrows = ggml_nrows(src0);

    //const int n_past = ((int32_t *) dst->op_params)[0];
    const int n_head = ((int32_t *) dst->op_params)[1];
    float max_bias;
    memcpy(&max_bias, (int32_t *) dst->op_params + 2, sizeof(float));

    //GGML_ASSERT(ne01 + n_past == ne00);
    GGML_ASSERT(n_head == ne02);

    const int n_heads_log2_floor = 1 << (int) floor(log2(n_head));

    const float m0 = powf(2.0f, -(max_bias) / n_heads_log2_floor);
    const float m1 = powf(2.0f, -(max_bias / 2.0f) / n_heads_log2_floor);

    alibi_f32_cuda(src0_dd, dst_dd, ne00, nrows, ne01, n_heads_log2_floor, m0, m1, main_stream);

    (void) src1;
    (void) src1_dd;
}

inline void ggml_cuda_op_im2col(
    const ggml_tensor * src0, const ggml_tensor * src1, ggml_tensor * dst,
    const float * src0_dd, const float * src1_dd, float * dst_dd, const cudaStream_t & main_stream) {

    GGML_ASSERT(src0->type == GGML_TYPE_F16);
    GGML_ASSERT(src1->type == GGML_TYPE_F32);
    GGML_ASSERT( dst->type == GGML_TYPE_F16);

    const int32_t s0 = ((const int32_t*)(dst->op_params))[0];
    const int32_t s1 = ((const int32_t*)(dst->op_params))[1];
    const int32_t p0 = ((const int32_t*)(dst->op_params))[2];
    const int32_t p1 = ((const int32_t*)(dst->op_params))[3];
    const int32_t d0 = ((const int32_t*)(dst->op_params))[4];
    const int32_t d1 = ((const int32_t*)(dst->op_params))[5];

    const bool is_2D = ((const int32_t*)(dst->op_params))[6] == 1;

    const int64_t IC = src1->ne[is_2D ? 2 : 1];
    const int64_t IH = is_2D ? src1->ne[1] : 1;
    const int64_t IW =         src1->ne[0];

    const int64_t KH = is_2D ? src0->ne[1] : 1;
    const int64_t KW =         src0->ne[0];

    const int64_t OH = is_2D ? dst->ne[2] : 1;
    const int64_t OW =         dst->ne[1];

    const size_t delta_offset = src1->nb[is_2D ? 2 : 1] / 4; // nb is byte offset, src is type float32

    im2col_f32_f16_cuda(src1_dd, (half*) dst_dd, IW, IH, OW, OH, KW, KH, IC, delta_offset, s0, s1, p0, p1, d0, d1, main_stream);

    (void) src0;
    (void) src0_dd;
}


inline void ggml_cuda_op_sum_rows(
    const ggml_tensor * src0, const ggml_tensor * src1, ggml_tensor * dst,
    const float * src0_dd, const float * src1_dd, float * dst_dd, const cudaStream_t & main_stream) {

    GGML_ASSERT(src0->type == GGML_TYPE_F32);
    GGML_ASSERT( dst->type == GGML_TYPE_F32);

    const int64_t ncols = src0->ne[0];
    const int64_t nrows = ggml_nrows(src0);

    sum_rows_f32_cuda(src0_dd, dst_dd, ncols, nrows, main_stream);

    (void) src1;
    (void) dst;
    (void) src1_dd;
}

inline void ggml_cuda_op_argsort(
    const ggml_tensor * src0, const ggml_tensor * src1, ggml_tensor * dst,
    const float * src0_dd, const float * src1_dd, float * dst_dd, const cudaStream_t & main_stream) {

    GGML_ASSERT(src0->type == GGML_TYPE_F32);
    GGML_ASSERT( dst->type == GGML_TYPE_I32);

    const int64_t ncols = src0->ne[0];
    const int64_t nrows = ggml_nrows(src0);

    enum ggml_sort_order order = (enum ggml_sort_order) dst->op_params[0];

    argsort_f32_i32_cuda(src0_dd, (int *)dst_dd, ncols, nrows, order, main_stream);

    (void) src1;
    (void) dst;
    (void) src1_dd;
}

inline void ggml_cuda_op_diag_mask_inf(
    const ggml_tensor * src0, const ggml_tensor * src1, ggml_tensor * dst,
    const float * src0_dd, const float * src1_dd, float * dst_dd, const cudaStream_t & main_stream) {

    GGML_ASSERT(src0->type == GGML_TYPE_F32);
    GGML_ASSERT( dst->type == GGML_TYPE_F32);

    const int64_t ne00 = src0->ne[0];
    const int64_t ne01 = src0->ne[1];
    const int nrows0 = ggml_nrows(src0);

    const int n_past = ((int32_t *) dst->op_params)[0];

    diag_mask_inf_f32_cuda(src0_dd, dst_dd, ne00, nrows0, ne01, n_past, main_stream);

    (void) src1;
    (void) dst;
    (void) src1_dd;
}

inline void ggml_cuda_op_soft_max(
    const ggml_tensor * src0, const ggml_tensor * src1, ggml_tensor * dst,
    const float * src0_dd, const float * src1_dd, float * dst_dd, const cudaStream_t & main_stream) {

    GGML_ASSERT(src0->type == GGML_TYPE_F32);
    GGML_ASSERT( dst->type == GGML_TYPE_F32);

    GGML_ASSERT(!src1 || src1->type == GGML_TYPE_F32); // src1 contains mask and it is optional

    const int64_t ne00 = src0->ne[0];
    const int64_t nrows_x = ggml_nrows(src0);
    const int64_t nrows_y = src1 ? ggml_nrows(src1) : 1;

    float scale = 1.0f;
    memcpy(&scale, dst->op_params, sizeof(float));

    soft_max_f32_cuda(src0_dd, src1 ? src1_dd : nullptr, dst_dd, ne00, nrows_x, nrows_y, scale, main_stream);

    (void) dst;
}

inline void ggml_cuda_op_scale(
    const ggml_tensor * src0, const ggml_tensor * src1, ggml_tensor * dst,
    const float * src0_dd, const float * src1_dd, float * dst_dd, const cudaStream_t & main_stream) {

    GGML_ASSERT(src0->type == GGML_TYPE_F32);
    GGML_ASSERT( dst->type == GGML_TYPE_F32);

    float scale;
    memcpy(&scale, dst->op_params, sizeof(float));

    scale_f32_cuda(src0_dd, dst_dd, scale, ggml_nelements(src0), main_stream);
    CUDA_CHECK(cudaGetLastError());

    (void) src1;
    (void) dst;
    (void) src1_dd;
}

inline void ggml_cuda_op_clamp(
    const ggml_tensor * src0, const ggml_tensor * src1, ggml_tensor * dst,
    const float * src0_dd, const float * src1_dd, float * dst_dd, const cudaStream_t & main_stream) {

    GGML_ASSERT(src0->type == GGML_TYPE_F32);
    GGML_ASSERT( dst->type == GGML_TYPE_F32);

    float min;
    float max;
    memcpy(&min, dst->op_params, sizeof(float));
    memcpy(&max, (float *) dst->op_params + 1, sizeof(float));

    clamp_f32_cuda(src0_dd, dst_dd, min, max, ggml_nelements(src0), main_stream);
    CUDA_CHECK(cudaGetLastError());

    (void) src1;
    (void) dst;
    (void) src1_dd;
}

static void ggml_cuda_op_flatten(const ggml_tensor * src0, const ggml_tensor * src1, ggml_tensor * dst, const ggml_cuda_op_flatten_t op) {
    const int64_t nrows0 = ggml_nrows(src0);

    const bool use_src1 = src1 != nullptr;
    const int64_t nrows1 = use_src1 ? ggml_nrows(src1) : 1;

    GGML_ASSERT(!use_src1 || src1->backend != GGML_BACKEND_GPU_SPLIT);
    GGML_ASSERT(              dst->backend != GGML_BACKEND_GPU_SPLIT);

    ggml_tensor_extra_gpu * src0_extra =            (ggml_tensor_extra_gpu *) src0->extra;
    ggml_tensor_extra_gpu * src1_extra = use_src1 ? (ggml_tensor_extra_gpu *) src1->extra : nullptr;
    ggml_tensor_extra_gpu * dst_extra  =            (ggml_tensor_extra_gpu *)  dst->extra;

    const bool src0_on_device =             src0->backend == GGML_BACKEND_GPU || src0->backend == GGML_BACKEND_GPU_SPLIT;
    const bool src1_on_device = use_src1 && src1->backend == GGML_BACKEND_GPU;
    const bool  dst_on_device =              dst->backend == GGML_BACKEND_GPU;

    // dd = data device
    float * src0_ddf = nullptr;
    float * src1_ddf = nullptr;
    float *  dst_ddf = nullptr;

    cuda_pool_alloc<float> src0_f;
    cuda_pool_alloc<float> src1_f;
    cuda_pool_alloc<float>  dst_f;

    ggml_cuda_set_device(g_main_device);
    cudaStream_t main_stream = g_cudaStreams[g_main_device][0];

    if (src0_on_device) {
        src0_ddf = (float *) src0_extra->data_device[g_main_device];
    } else {
        src0_ddf = src0_f.alloc(ggml_nelements(src0));
        CUDA_CHECK(ggml_cuda_cpy_tensor_2d(src0_ddf, src0, 0, 0, 0, nrows0, main_stream));
    }

    if (use_src1) {
        if (src1_on_device) {
            src1_ddf = (float *) src1_extra->data_device[g_main_device];
        } else {
            src1_ddf = src1_f.alloc(ggml_nelements(src1));
            CUDA_CHECK(ggml_cuda_cpy_tensor_2d(src1_ddf, src1, 0, 0, 0, nrows1, main_stream));
        }
    }
    if (dst_on_device) {
        dst_ddf = (float *) dst_extra->data_device[g_main_device];
    } else {
        dst_ddf = dst_f.alloc(ggml_nelements(dst));
    }

    // do the computation
    op(src0, src1, dst, src0_ddf, src1_ddf, dst_ddf, main_stream);
    CUDA_CHECK(cudaGetLastError());

    // copy dst to host if necessary
    if (!dst_on_device) {
        CUDA_CHECK(cudaMemcpyAsync(dst->data, dst_ddf, ggml_nbytes(dst), cudaMemcpyDeviceToHost, main_stream));
    }

    if (dst->backend == GGML_BACKEND_CPU) {
        CUDA_CHECK(cudaDeviceSynchronize());
    }
}

static void ggml_cuda_set_peer_access(const int n_tokens) {
    static bool peer_access_enabled = false;

    const bool enable_peer_access = n_tokens <= GGML_CUDA_PEER_MAX_BATCH_SIZE;

    if (peer_access_enabled == enable_peer_access) {
        return;
    }

#ifdef NDEBUG
    for (int id = 0; id < g_device_count; ++id) {
        CUDA_CHECK(ggml_cuda_set_device(id));
        CUDA_CHECK(cudaDeviceSynchronize());
    }

    for (int id = 0; id < g_device_count; ++id) {
        CUDA_CHECK(ggml_cuda_set_device(id));

        for (int id_other = 0; id_other < g_device_count; ++id_other) {
            if (id == id_other) {
                continue;
            }
            if (id != g_main_device && id_other != g_main_device) {
                continue;
            }

            int can_access_peer;
            CUDA_CHECK(cudaDeviceCanAccessPeer(&can_access_peer, id, id_other));
            if (can_access_peer) {
                if (enable_peer_access) {
                    CUDA_CHECK(cudaDeviceEnablePeerAccess(id_other, 0));
                } else {
                    CUDA_CHECK(cudaDeviceDisablePeerAccess(id_other));
                }
            }
        }
    }
#endif // NDEBUG

    peer_access_enabled = enable_peer_access;
}

static void ggml_cuda_op_mul_mat(
    const ggml_tensor * src0, const ggml_tensor * src1, ggml_tensor * dst, ggml_cuda_op_mul_mat_t op,
    const bool convert_src1_to_q8_1) {

    const int64_t ne00 = src0->ne[0];
    const int64_t ne01 = src0->ne[1];
    const int64_t ne02 = src0->ne[2];
    const int64_t ne03 = src0->ne[3];
    const int64_t nrows0 = ggml_nrows(src0);

    const int64_t ne10 = src1->ne[0];
    const int64_t ne11 = src1->ne[1];
    const int64_t ne12 = src1->ne[2];
    const int64_t ne13 = src1->ne[3];
    const int64_t nrows1 = ggml_nrows(src1);

    GGML_ASSERT(ne03 == ne13);

    const int64_t ne0 = dst->ne[0];
    const int64_t ne1 = dst->ne[1];

    const int nb2 = dst->nb[2];
    const int nb3 = dst->nb[3];

    GGML_ASSERT(dst->backend != GGML_BACKEND_GPU_SPLIT);
    GGML_ASSERT(src1->backend != GGML_BACKEND_GPU_SPLIT);

    GGML_ASSERT(ne12 >= ne02 && ne12 % ne02 == 0);

    const int64_t i02_divisor = ne12 / ne02;

    const size_t src0_ts = ggml_type_size(src0->type);
    const size_t src0_bs = ggml_blck_size(src0->type);
    const size_t q8_1_ts = sizeof(block_q8_1);
    const size_t q8_1_bs = QK8_1;

    ggml_tensor_extra_gpu * src0_extra = (ggml_tensor_extra_gpu *) src0->extra;
    ggml_tensor_extra_gpu * src1_extra = (ggml_tensor_extra_gpu *) src1->extra;
    ggml_tensor_extra_gpu *  dst_extra = (ggml_tensor_extra_gpu *)  dst->extra;

    const bool src0_on_device = src0->backend == GGML_BACKEND_GPU || src0->backend == GGML_BACKEND_GPU_SPLIT;
    const bool src0_is_contiguous = ggml_is_contiguous(src0);
    const bool src1_is_contiguous = ggml_is_contiguous(src1);

    const int64_t src1_padded_col_size = GGML_PAD(ne10, MATRIX_ROW_PADDING);

    const bool split = src0->backend == GGML_BACKEND_GPU_SPLIT;
    GGML_ASSERT(!(split && ne02 > 1));
    GGML_ASSERT(!(split && ne03 > 1));
    GGML_ASSERT(!(split && ne02 < ne12));

    // dd = data device
    char  *  src0_dd[GGML_CUDA_MAX_DEVICES] = {nullptr};
    float * src1_ddf[GGML_CUDA_MAX_DEVICES] = {nullptr}; // float
    char  * src1_ddq[GGML_CUDA_MAX_DEVICES] = {nullptr}; // q8_1
    float *   dst_dd[GGML_CUDA_MAX_DEVICES] = {nullptr};

    // as = actual size
    size_t  src0_as[GGML_CUDA_MAX_DEVICES] = {0};
    size_t src1_asf[GGML_CUDA_MAX_DEVICES] = {0};
    size_t src1_asq[GGML_CUDA_MAX_DEVICES] = {0};
    size_t   dst_as[GGML_CUDA_MAX_DEVICES] = {0};

    int64_t  row_low[GGML_CUDA_MAX_DEVICES];
    int64_t row_high[GGML_CUDA_MAX_DEVICES];

    int used_devices = 0;

    for (int64_t id = 0; id < g_device_count; ++id) {
        // by default, use all rows
        row_low[id]  = 0;
        row_high[id] = ne01;

        // for multi GPU, get the row boundaries from tensor split
        // and round to mul_mat_q tile sizes
        if (split) {
            const int64_t rounding = get_row_rounding(src0->type);

            if (id != 0) {
                row_low[id]  = ne01*g_tensor_split[id];
                if (row_low[id] < ne01) {
                    row_low[id] -= row_low[id] % rounding;
                }
            }

            if (id != g_device_count - 1) {
                row_high[id]  = ne01*g_tensor_split[id + 1];
                if (row_high[id] < ne01) {
                    row_high[id] -= row_high[id] % rounding;
                }
            }
        }
    }

    for (int64_t id = 0; id < g_device_count; ++id) {
        if ((!split && id != g_main_device) || row_low[id] == row_high[id]) {
            continue;
        }

        used_devices++;

        const bool src1_on_device = src1->backend == GGML_BACKEND_GPU && id == g_main_device;
        const bool  dst_on_device =  dst->backend == GGML_BACKEND_GPU && id == g_main_device;

        ggml_cuda_set_device(id);
        const cudaStream_t stream = g_cudaStreams[id][0];

        if (src0_on_device && src0_is_contiguous) {
            src0_dd[id] = (char *) src0_extra->data_device[id];
        } else {
            // const size_t size_src0_ddq = split ? (row_high[id]-row_low[id])*ne00 * src0_ts/src0_bs : ggml_nbytes(src0);
            src0_dd[id] = (char *) ggml_cuda_pool_malloc(ggml_nbytes(src0), &src0_as[id]);
        }

        if (src1_on_device && src1_is_contiguous) {
            src1_ddf[id] = (float *) src1_extra->data_device[id];
        } else {
            src1_ddf[id] = (float *) ggml_cuda_pool_malloc(ggml_nbytes(src1), &src1_asf[id]);
        }

        if (convert_src1_to_q8_1) {
            src1_ddq[id] = (char *) ggml_cuda_pool_malloc(nrows1*src1_padded_col_size*q8_1_ts/q8_1_bs, &src1_asq[id]);

            if (src1_on_device && src1_is_contiguous) {
                quantize_row_q8_1_cuda(src1_ddf[id], src1_ddq[id], ne10, nrows1, src1_padded_col_size, stream);
                CUDA_CHECK(cudaGetLastError());
            }
        }

        if (dst_on_device) {
            dst_dd[id] = (float *) dst_extra->data_device[id];
        } else {
            const size_t size_dst_ddf = split ? (row_high[id]-row_low[id])*ne1*sizeof(float) : ggml_nbytes(dst);
            dst_dd[id] = (float *) ggml_cuda_pool_malloc(size_dst_ddf, &dst_as[id]);
        }
    }

    // if multiple devices are used they need to wait for the main device
    // here an event is recorded that signals that the main device has finished calculating the input data
    if (split && used_devices > 1) {
        CUDA_CHECK(ggml_cuda_set_device(g_main_device));
        CUDA_CHECK(cudaEventRecord(src0_extra->events[g_main_device][0], g_cudaStreams[g_main_device][0]));
    }

    const int64_t src1_col_stride = split && used_devices > 1 ? MUL_MAT_SRC1_COL_STRIDE : ne11;
    for (int64_t src1_col_0 = 0; src1_col_0 < ne11; src1_col_0 += src1_col_stride) {
        const int64_t is = split ? (src1_col_0/src1_col_stride) % MAX_STREAMS : 0;
        const int64_t src1_ncols = src1_col_0 + src1_col_stride > ne11 ? ne11 - src1_col_0 : src1_col_stride;

        for (int64_t id = 0; id < g_device_count; ++id) {
            if ((!split && id != g_main_device) || row_low[id] == row_high[id]) {
                continue;
            }

            const bool src1_on_device = src1->backend == GGML_BACKEND_GPU && id == g_main_device;
            const bool  dst_on_device =  dst->backend == GGML_BACKEND_GPU && id == g_main_device;
            const int64_t row_diff = row_high[id] - row_low[id];

            ggml_cuda_set_device(id);
            const cudaStream_t stream = g_cudaStreams[id][is];

            // wait for main GPU data if necessary
            if (split && (id != g_main_device || is != 0)) {
                CUDA_CHECK(cudaStreamWaitEvent(stream, src0_extra->events[g_main_device][0], 0));
            }

            for (int64_t i0 = 0; i0 < ne13*ne12; ++i0) {
                const int64_t i03 = i0 / ne12;
                const int64_t i02 = i0 % ne12;

                const size_t src1_ddq_i_offset = (i0*ne11 + src1_col_0) * src1_padded_col_size*q8_1_ts/q8_1_bs;

                // for split tensors the data begins at i0 == i0_offset_low
                char  *  src0_dd_i =  src0_dd[id] + (i0/i02_divisor) * (ne01*ne00*src0_ts)/src0_bs;
                float * src1_ddf_i = src1_ddf[id] + (i0*ne11 + src1_col_0) * ne10;
                char  * src1_ddq_i = src1_ddq[id] +  src1_ddq_i_offset;
                float *   dst_dd_i =   dst_dd[id] + (i0*ne1  + src1_col_0) * (dst_on_device ? ne0 : row_diff);

                // the main device memory buffer can be on VRAM scratch, with space for all partial results
                // in that case an offset on dst_ddf_i is needed
                if (dst->backend == GGML_BACKEND_GPU && id == g_main_device) {
                    dst_dd_i += row_low[id]; // offset is 0 if no tensor split
                }

                // copy src0, src1 to device if necessary
                if (src1->backend == GGML_BACKEND_GPU && src1_is_contiguous) {
                    if (id != g_main_device) {
                        if (convert_src1_to_q8_1) {
                            char * src1_ddq_i_source = src1_ddq[g_main_device] + src1_ddq_i_offset;
                            CUDA_CHECK(cudaMemcpyAsync(src1_ddq_i, src1_ddq_i_source, src1_ncols*src1_padded_col_size*q8_1_ts/q8_1_bs,
                                                    cudaMemcpyDeviceToDevice, stream));
                        } else {
                            float * src1_ddf_i_source = (float *) src1_extra->data_device[g_main_device];
                            src1_ddf_i_source += (i0*ne11 + src1_col_0) * ne10;
                            CUDA_CHECK(cudaMemcpyAsync(src1_ddf_i, src1_ddf_i_source, src1_ncols*ne10*sizeof(float),
                                                    cudaMemcpyDeviceToDevice, stream));
                        }
                    }
                } else if (src1->backend == GGML_BACKEND_CPU || (src1_on_device && !src1_is_contiguous)) {
                    CUDA_CHECK(ggml_cuda_cpy_tensor_2d(
                                   src1_ddf_i, src1, i03, i02, src1_col_0, src1_col_0+src1_ncols, stream));
                } else {
                    GGML_ASSERT(false);
                }

                if (convert_src1_to_q8_1 && (src1->backend == GGML_BACKEND_CPU || !src1_is_contiguous)) {
                    quantize_row_q8_1_cuda(src1_ddf_i, src1_ddq_i, ne10, src1_ncols, src1_padded_col_size, stream);
                    CUDA_CHECK(cudaGetLastError());
                }

                if (src1_col_0 == 0 && (!src0_on_device || !src0_is_contiguous) && i02 % i02_divisor == 0) {
                    CUDA_CHECK(ggml_cuda_cpy_tensor_2d(src0_dd_i, src0, i03, i02/i02_divisor, row_low[id], row_high[id], stream));
                }

                // do the computation
                op(src0, src1, dst, src0_dd_i, src1_ddf_i, src1_ddq_i, dst_dd_i,
                   row_low[id], row_high[id], src1_ncols, src1_padded_col_size, stream);
                CUDA_CHECK(cudaGetLastError());

                // copy dst to host or other device if necessary
                if (!dst_on_device) {
                    void * dst_off_device;
                    cudaMemcpyKind kind;
                    if (dst->backend == GGML_BACKEND_CPU) {
                        dst_off_device = dst->data;
                        kind = cudaMemcpyDeviceToHost;
                    } else if (dst->backend == GGML_BACKEND_GPU) {
                        dst_off_device = dst_extra->data_device[g_main_device];
                        kind = cudaMemcpyDeviceToDevice;
                    } else {
                        GGML_ASSERT(false);
                    }
                    if (split) {
                        // src0 = weight matrix is saved as a transposed matrix for better memory layout.
                        // dst is NOT transposed.
                        // The outputs of matrix matrix multiplications can therefore NOT simply be concatenated for >1 GPU.
                        // Instead they need to be copied to the correct slice in ne0 = dst row index.
                        // If dst is a vector with ne0 == 1 then you don't have to do this but it still produces correct results.
                        float * dhf_dst_i = (float *) ((char *) dst_off_device + i02*nb2 + i03*nb3);
                        GGML_ASSERT(dst->nb[1] == ne0*sizeof(float));
                        dhf_dst_i += src1_col_0*ne0 + row_low[id];
                        CUDA_CHECK(cudaMemcpy2DAsync(dhf_dst_i, ne0*sizeof(float), dst_dd_i, row_diff*sizeof(float),
                                                    row_diff*sizeof(float), src1_ncols, kind, stream));
                    } else {
                        float * dhf_dst_i = (float *) ((char *) dst_off_device + i02*nb2 + i03*nb3);
                        GGML_ASSERT(dst->nb[1] == ne0*sizeof(float));
                        dhf_dst_i += src1_col_0*ne0;
                        CUDA_CHECK(cudaMemcpyAsync(dhf_dst_i, dst_dd_i, src1_ncols*ne0*sizeof(float), kind, stream));
                    }
                }

                // add event for the main device to wait on until other device is done
                if (split && (id != g_main_device || is != 0)) {
                    CUDA_CHECK(cudaEventRecord(src0_extra->events[id][is], stream));
                }
            }
        }
    }

    for (int64_t id = 0; id < g_device_count; ++id) {
        if ((!split && id != g_main_device) || row_low[id] == row_high[id]) {
            continue;
        }
        CUDA_CHECK(ggml_cuda_set_device(id));

        // free buffers again when done
        if (dst_as[id] > 0) {
            ggml_cuda_pool_free(dst_dd[id], dst_as[id]);
        }
        if (src1_asq[id] > 0) {
            ggml_cuda_pool_free(src1_ddq[id], src1_asq[id]);
        }
        if (src1_asf[id] > 0) {
            ggml_cuda_pool_free(src1_ddf[id], src1_asf[id]);
        }
        if (src0_as[id] > 0) {
            ggml_cuda_pool_free(src0_dd[id], src0_as[id]);
        }
    }

    // main device waits for all other devices to be finished
    if (split && g_device_count > 1) {
        int64_t is_max = (ne11 + MUL_MAT_SRC1_COL_STRIDE - 1) / MUL_MAT_SRC1_COL_STRIDE;
        is_max = is_max <= MAX_STREAMS ? is_max : MAX_STREAMS;

        CUDA_CHECK(ggml_cuda_set_device(g_main_device));
        for (int64_t id = 0; id < g_device_count; ++id) {
            if (row_low[id] == row_high[id]) {
                continue;
            }
            for (int64_t is = 0; is < is_max; ++is) {
                CUDA_CHECK(cudaStreamWaitEvent(g_cudaStreams[g_main_device][0], src0_extra->events[id][is], 0));
            }
        }
    }

    if (dst->backend == GGML_BACKEND_CPU) {
        CUDA_CHECK(ggml_cuda_set_device(g_main_device));
        CUDA_CHECK(cudaDeviceSynchronize());
    }
}

static void ggml_cuda_repeat(const ggml_tensor * src0, const ggml_tensor * src1, ggml_tensor * dst) {
    ggml_cuda_op_flatten(src0, src1, dst, ggml_cuda_op_repeat);
}

static void ggml_cuda_get_rows(const ggml_tensor * src0, const ggml_tensor * src1, ggml_tensor * dst) {
    ggml_cuda_op_flatten(src0, src1, dst, ggml_cuda_op_get_rows);
}

static void ggml_cuda_add(const ggml_tensor * src0, const ggml_tensor * src1, ggml_tensor * dst) {
    ggml_cuda_op_flatten(src0, src1, dst, ggml_cuda_op_add);
}

static void ggml_cuda_acc(const ggml_tensor * src0, const ggml_tensor * src1, ggml_tensor * dst) {
    ggml_cuda_op_flatten(src0, src1, dst, ggml_cuda_op_acc);
}

static void ggml_cuda_mul(const ggml_tensor * src0, const ggml_tensor * src1, ggml_tensor * dst) {
    ggml_cuda_op_flatten(src0, src1, dst, ggml_cuda_op_mul);
}

static void ggml_cuda_div(const ggml_tensor * src0, const ggml_tensor * src1, ggml_tensor * dst) {
    ggml_cuda_op_flatten(src0, src1, dst, ggml_cuda_op_div);
}

static void ggml_cuda_gelu(const ggml_tensor * src0, const ggml_tensor * src1, ggml_tensor * dst) {
    ggml_cuda_op_flatten(src0, src1, dst, ggml_cuda_op_gelu);
}

static void ggml_cuda_silu(const ggml_tensor * src0, const ggml_tensor * src1, ggml_tensor * dst) {
    ggml_cuda_op_flatten(src0, src1, dst, ggml_cuda_op_silu);
}

static void ggml_cuda_gelu_quick(const ggml_tensor * src0, const ggml_tensor * src1, ggml_tensor * dst) {
    ggml_cuda_op_flatten(src0, src1, dst, ggml_cuda_op_gelu_quick);
}

static void ggml_cuda_tanh(const ggml_tensor * src0, const ggml_tensor * src1, ggml_tensor * dst) {
    ggml_cuda_op_flatten(src0, src1, dst, ggml_cuda_op_tanh);
}

static void ggml_cuda_relu(const ggml_tensor * src0, const ggml_tensor * src1, ggml_tensor * dst) {
    ggml_cuda_op_flatten(src0, src1, dst, ggml_cuda_op_relu);
}

static void ggml_cuda_leaky_relu(const ggml_tensor * src0, const ggml_tensor * src1, ggml_tensor * dst) {
    ggml_cuda_op_flatten(src0, src1, dst, ggml_cuda_op_leaky_relu);
}

static void ggml_cuda_sqr(const ggml_tensor * src0, const ggml_tensor * src1, ggml_tensor * dst) {
    ggml_cuda_op_flatten(src0, src1, dst, ggml_cuda_op_sqr);
}

static void ggml_cuda_norm(const ggml_tensor * src0, const ggml_tensor * src1, ggml_tensor * dst) {
    ggml_cuda_op_flatten(src0, src1, dst, ggml_cuda_op_norm);
}

static void ggml_cuda_group_norm(const ggml_tensor * src0, const ggml_tensor * src1, ggml_tensor * dst) {
    ggml_cuda_op_flatten(src0, src1, dst, ggml_cuda_op_group_norm);
}

static void ggml_cuda_concat(const ggml_tensor * src0, const ggml_tensor * src1, ggml_tensor * dst) {
    ggml_cuda_op_flatten(src0, src1, dst, ggml_cuda_op_concat);
}

static void ggml_cuda_upscale(const ggml_tensor * src0, const ggml_tensor * src1, ggml_tensor * dst) {
    ggml_cuda_op_flatten(src0, src1, dst, ggml_cuda_op_upscale);
}

static void ggml_cuda_pad(const ggml_tensor * src0, const ggml_tensor * src1, ggml_tensor * dst) {
    ggml_cuda_op_flatten(src0, src1, dst, ggml_cuda_op_pad);
}

static void ggml_cuda_rms_norm(const ggml_tensor * src0, const ggml_tensor * src1, ggml_tensor * dst) {
    ggml_cuda_op_flatten(src0, src1, dst, ggml_cuda_op_rms_norm);
}

bool ggml_cuda_can_mul_mat(const struct ggml_tensor * src0, const struct ggml_tensor * src1, struct ggml_tensor * dst) {
    if (!g_cublas_loaded) return false;

    const int64_t ne10 = src1->ne[0];

    const int64_t ne0 = dst->ne[0];
    const int64_t ne1 = dst->ne[1];

    // TODO: find the optimal values for these
    return (src0->type == GGML_TYPE_F32 || src0->type == GGML_TYPE_F16 || ggml_is_quantized(src0->type)) &&
            src1->type == GGML_TYPE_F32 &&
             dst->type == GGML_TYPE_F32 &&
            (ne0 >= 32 && ne1 >= 32 && ne10 >= 32);
}

static void ggml_cuda_mul_mat_vec_p021(const ggml_tensor * src0, const ggml_tensor * src1, ggml_tensor * dst){
    GGML_ASSERT(ggml_is_permuted(src0) && ggml_is_permuted(src1));
    GGML_ASSERT(src0->backend != GGML_BACKEND_GPU_SPLIT);
    GGML_ASSERT(src0->nb[0] <= src0->nb[1] && src0->nb[2] <= src0->nb[3]); // 0213 permutation
    GGML_ASSERT(src1->nb[0] <= src1->nb[1] && src1->nb[2] <= src1->nb[3]); // 0213 permutation
    GGML_ASSERT(src0->type == GGML_TYPE_F16);
    GGML_ASSERT(src1->type == GGML_TYPE_F32);

    const int64_t ne00 = src0->ne[0];
    const int64_t ne01 = src0->ne[1];
    const int64_t ne02 = src0->ne[2];

    const int64_t ne12 = src1->ne[2];

    CUDA_CHECK(ggml_cuda_set_device(g_main_device));
    cudaStream_t main_stream = g_cudaStreams[g_main_device][0];

    ggml_tensor_extra_gpu * src0_extra = (ggml_tensor_extra_gpu *) src0->extra;
    void * src0_ddq = src0_extra->data_device[g_main_device];

    ggml_tensor_extra_gpu * src1_extra = (ggml_tensor_extra_gpu *) src1->extra;
    float * src1_ddf = (float *) src1_extra->data_device[g_main_device];

    ggml_tensor_extra_gpu * dst_extra = (ggml_tensor_extra_gpu *) dst->extra;
    float * dst_ddf = (float *) dst_extra->data_device[g_main_device];

    ggml_mul_mat_p021_f16_f32_cuda(src0_ddq, src1_ddf, dst_ddf, ne00, ne01, ne02, ne12, main_stream);
}

static void ggml_cuda_mul_mat_vec_nc(const ggml_tensor * src0, const ggml_tensor * src1, ggml_tensor * dst){
    GGML_ASSERT(!ggml_is_transposed(src0));
    GGML_ASSERT(!ggml_is_transposed(src1));
    GGML_ASSERT(!ggml_is_permuted(src0));
    GGML_ASSERT(src0->backend != GGML_BACKEND_GPU_SPLIT);
    GGML_ASSERT(src0->type == GGML_TYPE_F16);
    GGML_ASSERT(src1->type == GGML_TYPE_F32);

    const int64_t ne00 = src0->ne[0];
    const int64_t ne01 = src0->ne[1];
    const int64_t ne02 = src0->ne[2];

    const int64_t nb01 = src0->nb[1];
    const int64_t nb02 = src0->nb[2];

    const int64_t ne12 = src1->ne[2];

    CUDA_CHECK(ggml_cuda_set_device(g_main_device));
    cudaStream_t main_stream = g_cudaStreams[g_main_device][0];

    ggml_tensor_extra_gpu * src0_extra = (ggml_tensor_extra_gpu *) src0->extra;
    void * src0_ddq = src0_extra->data_device[g_main_device];

    ggml_tensor_extra_gpu * src1_extra = (ggml_tensor_extra_gpu *) src1->extra;
    float * src1_ddf = (float *) src1_extra->data_device[g_main_device];

    ggml_tensor_extra_gpu * dst_extra = (ggml_tensor_extra_gpu *) dst->extra;
    float * dst_ddf = (float *) dst_extra->data_device[g_main_device];

    const int64_t row_stride_x = nb01 / sizeof(half);
    const int64_t channel_stride_x = nb02 / sizeof(half);

    ggml_mul_mat_vec_nc_f16_f32_cuda(src0_ddq, src1_ddf, dst_ddf, ne00, ne01, row_stride_x, ne02, ne12, channel_stride_x, main_stream);
}

static __global__ void k_compute_batched_ptrs(
        const half * src0_as_f16, const half * src1_as_f16, char * dst,
        const void ** ptrs_src, void ** ptrs_dst,
        int64_t ne12, int64_t ne13,
        int64_t ne23,
        size_t  nb02, size_t  nb03,
        size_t  nb12, size_t  nb13,
        size_t  nbd2, size_t  nbd3,
        int64_t r2,   int64_t r3) {
    int64_t i13 = blockIdx.x * blockDim.x + threadIdx.x;
    int64_t i12 = blockIdx.y * blockDim.y + threadIdx.y;

    if (i13 >= ne13 || i12 >= ne12) {
        return;
    }

    int64_t i03 = i13 / r3;
    int64_t i02 = i12 / r2;

    ptrs_src[0*ne23 + i12 + i13*ne12] = (const char *) src0_as_f16 + i02*nb02   + i03*nb03;
    ptrs_src[1*ne23 + i12 + i13*ne12] = (const char *) src1_as_f16 + i12*nb12/2 + i13*nb13/2;
    ptrs_dst[0*ne23 + i12 + i13*ne12] = (      char *)         dst + i12*nbd2   + i13*nbd3;
}

static void ggml_cuda_mul_mat_mat_batched_cublas(const ggml_tensor * src0, const ggml_tensor * src1, ggml_tensor * dst) {
    GGML_ASSERT(!ggml_is_transposed(src0));
    GGML_ASSERT(!ggml_is_transposed(src1));

    GGML_ASSERT(src0->backend != GGML_BACKEND_GPU_SPLIT);
    GGML_ASSERT(src0->type == GGML_TYPE_F16);
    GGML_ASSERT(src1->type == GGML_TYPE_F32);

    const int64_t ne00 = src0->ne[0]; GGML_UNUSED(ne00);
    const int64_t ne01 = src0->ne[1];
    const int64_t ne02 = src0->ne[2];
    const int64_t ne03 = src0->ne[3];

    const int64_t nb01 = src0->nb[1];
    const int64_t nb02 = src0->nb[2]; GGML_UNUSED(nb02);
    const int64_t nb03 = src0->nb[3]; GGML_UNUSED(nb03);

    const int64_t ne10 = src1->ne[0];
    const int64_t ne11 = src1->ne[1];
    const int64_t ne12 = src1->ne[2];
    const int64_t ne13 = src1->ne[3];

    const int64_t nb11 = src1->nb[1];
    const int64_t nb12 = src1->nb[2]; GGML_UNUSED(nb12);
    const int64_t nb13 = src1->nb[3]; GGML_UNUSED(nb13);

    const int64_t ne1 = ggml_nelements(src1);
    const int64_t ne  = ggml_nelements(dst);

    CUDA_CHECK(ggml_cuda_set_device(g_main_device));
    cudaStream_t main_stream = g_cudaStreams[g_main_device][0];

    CUBLAS_CHECK(cublasSetStream(g_cublas_handles[g_main_device], main_stream));

    ggml_tensor_extra_gpu * src0_extra = (ggml_tensor_extra_gpu *) src0->extra;
    void * src0_ddq = src0_extra->data_device[g_main_device];
    half * src0_as_f16 = (half *) src0_ddq;

    ggml_tensor_extra_gpu * src1_extra = (ggml_tensor_extra_gpu *) src1->extra;
    float * src1_ddf = (float *) src1_extra->data_device[g_main_device];

    ggml_tensor_extra_gpu * dst_extra = (ggml_tensor_extra_gpu *) dst->extra;
    float * dst_ddf = (float *) dst_extra->data_device[g_main_device];

    // convert src1 to fp16
    const to_fp16_cuda_t to_fp16_cuda = ggml_get_to_fp16_cuda(src1->type);
    GGML_ASSERT(to_fp16_cuda != nullptr);

    cuda_pool_alloc<half> src1_as_f16(ne1);
    to_fp16_cuda(src1_ddf, src1_as_f16.get(), ne1, main_stream);

    cuda_pool_alloc<half> dst_f16;
    char * dst_t;

    cublasComputeType_t cu_compute_type = CUBLAS_COMPUTE_16F;
    cudaDataType_t      cu_data_type    = CUDA_R_16F;

    // dst strides
    size_t nbd2 = dst->nb[2];
    size_t nbd3 = dst->nb[3];

    const half  alpha_f16 = 1.0f;
    const half  beta_f16  = 0.0f;

    const float alpha_f32 = 1.0f;
    const float beta_f32  = 0.0f;

    const void * alpha = &alpha_f16;
    const void * beta  = &beta_f16;

    if (dst->op_params[0] == GGML_PREC_DEFAULT) {
        dst_t = (char *) dst_f16.alloc(ne);

        nbd2 /= sizeof(float) / sizeof(half);
        nbd3 /= sizeof(float) / sizeof(half);
    } else {
        dst_t = (char *) dst_ddf;

        cu_compute_type = CUBLAS_COMPUTE_32F;
        cu_data_type    = CUDA_R_32F;

        alpha = &alpha_f32;
        beta  = &beta_f32;
    }

    GGML_ASSERT(ne12 % ne02 == 0);
    GGML_ASSERT(ne13 % ne03 == 0);

    // broadcast factors
    const int64_t r2 = ne12/ne02;
    const int64_t r3 = ne13/ne03;

#if 0
    // use cublasGemmEx
    {
        for (int i13 = 0; i13 < ne13; ++i13) {
            for (int i12 = 0; i12 < ne12; ++i12) {
                int i03 = i13 / r3;
                int i02 = i12 / r2;

                CUBLAS_CHECK(
                        cublasGemmEx(g_cublas_handles[g_main_device], CUBLAS_OP_T, CUBLAS_OP_N,
                            ne01, ne11, ne10,
                            alpha, (const char *) src0_as_f16 + i02*src0->nb[2]   + i03*src0->nb[3]  , CUDA_R_16F,   nb01/sizeof(half),
                                   (const char *) src1_as_f16 + i12*src1->nb[2]/2 + i13*src1->nb[3]/2, CUDA_R_16F,   nb11/sizeof(float),
                            beta,  (      char *)       dst_t + i12*nbd2          + i13*nbd3,          cu_data_type, ne01,
                            cu_compute_type,
                            CUBLAS_GEMM_DEFAULT_TENSOR_OP));
            }
        }
    }
#else
    if (r2 == 1 && r3 == 1 && src0->nb[2]*src0->ne[2] == src0->nb[3] && src1->nb[2]*src1->ne[2] == src1->nb[3]) {
        // there is no broadcast and src0, src1 are contiguous across dims 2, 3
        // use cublasGemmStridedBatchedEx
        CUBLAS_CHECK(
        cublasGemmStridedBatchedEx(g_cublas_handles[g_main_device], CUBLAS_OP_T, CUBLAS_OP_N,
                ne01, ne11, ne10,
                alpha, (const char *) src0_as_f16,       CUDA_R_16F,   nb01/sizeof(half),  src0->nb[2]/sizeof(half),  // strideA
                       (const char *) src1_as_f16.get(), CUDA_R_16F,   nb11/sizeof(float), src1->nb[2]/sizeof(float), // strideB
                beta,  (      char *)       dst_t,       cu_data_type, ne01,                dst->nb[2]/sizeof(float), // strideC
                ne12*ne13,
                cu_compute_type,
                CUBLAS_GEMM_DEFAULT_TENSOR_OP));
    } else {
        // use cublasGemmBatchedEx
        const int ne23 = ne12*ne13;

        cuda_pool_alloc<const void *> ptrs_src(2*ne23);
        cuda_pool_alloc<      void *> ptrs_dst(1*ne23);

        dim3 block_dims(ne13, ne12);
        k_compute_batched_ptrs<<<1, block_dims, 0, main_stream>>>(
                src0_as_f16, src1_as_f16.get(), dst_t,
                ptrs_src.get(), ptrs_dst.get(),
                ne12, ne13,
                ne23,
                nb02, nb03,
                nb12, nb13,
                nbd2, nbd3,
                r2, r3);
        CUDA_CHECK(cudaGetLastError());

        CUBLAS_CHECK(
        cublasGemmBatchedEx(g_cublas_handles[g_main_device], CUBLAS_OP_T, CUBLAS_OP_N,
                ne01, ne11, ne10,
                alpha, (const void **) (ptrs_src.get() + 0*ne23), CUDA_R_16F,   nb01/sizeof(half),
                       (const void **) (ptrs_src.get() + 1*ne23), CUDA_R_16F,   nb11/sizeof(float),
                beta,  (      void **) (ptrs_dst.get() + 0*ne23), cu_data_type, ne01,
                ne23,
                cu_compute_type,
                CUBLAS_GEMM_DEFAULT_TENSOR_OP));
    }
#endif

    if (dst->op_params[0] == GGML_PREC_DEFAULT) {
        const to_fp32_cuda_t to_fp32_cuda = ggml_get_to_fp32_cuda(GGML_TYPE_F16);
        to_fp32_cuda(dst_f16.get(), dst_ddf, ne, main_stream);
    }
}

static void ggml_cuda_mul_mat(const ggml_tensor * src0, const ggml_tensor * src1, ggml_tensor * dst) {
    const bool all_on_device =
        (src0->backend == GGML_BACKEND_GPU || src0->backend == GGML_BACKEND_GPU_SPLIT) &&
        (src1->backend == GGML_BACKEND_GPU) &&
        ( dst->backend == GGML_BACKEND_GPU);

    const bool split = src0->backend == GGML_BACKEND_GPU_SPLIT;

    int64_t min_compute_capability = INT_MAX;
    for (int64_t id = 0; id < g_device_count; ++id) {
        if (min_compute_capability > g_device_caps[id].cc && g_tensor_split[id] < (id + 1 < g_device_count ? g_tensor_split[id + 1] : 1.0f)) {
            min_compute_capability = g_device_caps[id].cc;
        }
    }

#ifdef CUDA_USE_TENSOR_CORES
    const bool use_tensor_cores = true;
#else
    const bool use_tensor_cores = false;
#endif

    // debug helpers
    //printf("src0: %8d %8d %8d %8d\n", src0->ne[0], src0->ne[1], src0->ne[2], src0->ne[3]);
    //printf("      %8d %8d %8d %8d\n", src0->nb[0], src0->nb[1], src0->nb[2], src0->nb[3]);
    //printf("src1: %8d %8d %8d %8d\n", src1->ne[0], src1->ne[1], src1->ne[2], src1->ne[3]);
    //printf("      %8d %8d %8d %8d\n", src1->nb[0], src1->nb[1], src1->nb[2], src1->nb[3]);
    //printf("src0 is contiguous %d, transposed %d, type = %s, name = %s\n", ggml_is_contiguous(src0), ggml_is_transposed(src0), ggml_type_name(src0->type), src0->name);
    //printf("src1 is contiguous %d, transposed %d, type = %s, name = %s\n", ggml_is_contiguous(src1), ggml_is_transposed(src1), ggml_type_name(src1->type), src1->name);

    if (!split && all_on_device && !use_tensor_cores && src0->type == GGML_TYPE_F16 && ggml_is_permuted(src0) && ggml_is_permuted(src1) && src1->ne[1] == 1) {
        // KQ single-batch
        ggml_cuda_mul_mat_vec_p021(src0, src1, dst);
    } else if (!split && all_on_device && !use_tensor_cores && src0->type == GGML_TYPE_F16 && !ggml_is_contiguous(src0) && !ggml_is_transposed(src1) && src1->ne[1] == 1) {
        // KQV single-batch
        ggml_cuda_mul_mat_vec_nc(src0, src1, dst);
    } else if (!split && all_on_device && use_tensor_cores && src0->type == GGML_TYPE_F16 && src1->type == GGML_TYPE_F32 && !ggml_is_transposed(src0) && !ggml_is_transposed(src1)) {
        // KQ + KQV multi-batch
        ggml_cuda_mul_mat_mat_batched_cublas(src0, src1, dst);
    } else if (src0->type == GGML_TYPE_F32) {
        ggml_cuda_op_mul_mat(src0, src1, dst, ggml_cuda_op_mul_mat_cublas, false);
    } else if (ggml_is_quantized(src0->type) || src0->type == GGML_TYPE_F16) {
        if (src1->ne[1] == 1 && src0->ne[0] % GGML_CUDA_DMMV_X == 0) {
#ifdef GGML_CUDA_FORCE_DMMV
            const bool use_mul_mat_vec_q = false;
#else
            const bool use_mul_mat_vec_q = min_compute_capability >= MIN_CC_DP4A && ggml_is_quantized(src0->type) && ggml_nrows(src1) == 1;
#endif // GGML_CUDA_FORCE_DMMV

            if (use_mul_mat_vec_q) {
                // NOTE: this kernel does not support ggml_nrows(src1) > 1
                ggml_cuda_op_mul_mat(src0, src1, dst, ggml_cuda_op_mul_mat_vec_q, true);
            } else {
                ggml_cuda_op_mul_mat(src0, src1, dst, ggml_cuda_op_dequantize_mul_mat_vec, false);
            }
        } else {
            bool use_mul_mat_q = min_compute_capability >= MIN_CC_DP4A && ggml_is_quantized(src0->type);

            // when tensor cores are available, use them for large batch size
            // ref: https://github.com/ggerganov/llama.cpp/pull/3776
            if (min_compute_capability >= CC_VOLTA && src1->ne[1] > MMQ_MAX_BATCH_SIZE) {
                if(!g_mul_mat_q)
                {
                    use_mul_mat_q = false;
                }
            }

            if (use_mul_mat_q) {
                ggml_cuda_op_mul_mat(src0, src1, dst, ggml_cuda_op_mul_mat_q, true);
            } else {
                ggml_cuda_op_mul_mat(src0, src1, dst, ggml_cuda_op_mul_mat_cublas, false);
            }
        }
    } else {
        GGML_ASSERT(false);
    }
}

#if 0
template<typename ... Srcs>
static __global__ void k_compute_batched_ptrs_id(
        const void ** ptrs_src, void ** ptrs_dst,
        int ne12, int ne13,
        int ne23,
        int nb02, int nb03,
        int nb12, int nb13,
        int nb2, int nb3,
        int r2, int r3,
        ggml_type src0_type, half * src0_as_f16, int64_t src0_ne,
        const half * src1_f16, half * dst_f16,
        const int32_t * ids, const int id,
        Srcs... src0s) {

    int i = ids[id];

    half * src0_f16;
    const void * srcs_ar[] = { (const half *) src0s... };
    if (src0_type == GGML_TYPE_F16) {
        src0_f16 = (half *) srcs_ar[i];
    } else {
        src0_f16 = src0_as_f16;
        if (threadIdx.x == 0 && threadIdx.y == 0) {
            const to_fp16_cuda_t to_fp16 = ggml_get_to_fp16_cuda(src0_type);
            to_fp16(srcs_ar[i], src0_f16, src0_ne, cudaStreamFireAndForget);
        }
    }

    int i13 = blockIdx.x * blockDim.x + threadIdx.x;
    int i12 = blockIdx.y * blockDim.y + threadIdx.y;

    if (i13 >= ne13 || i12 >= ne12) {
        return;
    }

    int i03 = i13 / r3;
    int i02 = i12 / r2;

    ptrs_src[0*ne23 + i12 + i13*ne12] = (const char *) src0_f16 + i02*nb02   + i03*nb03;
    ptrs_src[1*ne23 + i12 + i13*ne12] = (const char *) src1_f16 + i12*nb12/2 + i13*nb13/2;
    ptrs_dst[0*ne23 + i12 + i13*ne12] = (      char *)  dst_f16 + i12* nb2/2 + i13* nb3/2;
}

static void ggml_cuda_mul_mat_id_cublas(ggml_tensor * dst) {
    const struct ggml_tensor * ids = dst->src[0];
    const struct ggml_tensor * src1 = dst->src[1];
    const struct ggml_tensor * src00 = dst->src[2];

    const int id = dst->op_params[0];

    GGML_ASSERT(!ggml_is_transposed(src00));
    GGML_ASSERT(!ggml_is_transposed(src1));

    GGML_ASSERT(src00->backend != GGML_BACKEND_GPU_SPLIT);
    GGML_ASSERT(src1->type == GGML_TYPE_F32);

    const int64_t ne00 = src00->ne[0]; GGML_UNUSED(ne00);
    const int64_t ne01 = src00->ne[1];
    const int64_t ne02 = src00->ne[2];
    const int64_t ne03 = src00->ne[3];

    //const int64_t nb01 = src00->nb[1];
    const int64_t nb02 = src00->nb[2]; GGML_UNUSED(nb02);
    const int64_t nb03 = src00->nb[3]; GGML_UNUSED(nb03);

    const int64_t ne10 = src1->ne[0];
    const int64_t ne11 = src1->ne[1];
    const int64_t ne12 = src1->ne[2];
    const int64_t ne13 = src1->ne[3];

    //const int64_t nb11 = src1->nb[1];
    const int64_t nb12 = src1->nb[2]; GGML_UNUSED(nb12);
    const int64_t nb13 = src1->nb[3]; GGML_UNUSED(nb13);

    const int64_t ne1 = ggml_nelements(src1);
    const int64_t ne  = ggml_nelements(dst);

    CUDA_CHECK(ggml_cuda_set_device(g_main_device));
    cudaStream_t main_stream = g_cudaStreams[g_main_device][0];

    CUBLAS_CHECK(cublasSetStream(g_cublas_handles[g_main_device], main_stream));

    //ggml_tensor_extra_gpu * src0_extra = (ggml_tensor_extra_gpu *) src0->extra;
    //void * src0_ddq = src0_extra->data_device[g_main_device];
    //half * src0_as_f16 = (half *) src0_ddq;

    ggml_tensor_extra_gpu * src1_extra = (ggml_tensor_extra_gpu *) src1->extra;
    float * src1_ddf = (float *) src1_extra->data_device[g_main_device];

    ggml_tensor_extra_gpu * dst_extra = (ggml_tensor_extra_gpu *) dst->extra;
    float * dst_ddf = (float *) dst_extra->data_device[g_main_device];

    // convert src1 to fp16
    const to_fp16_cuda_t to_fp16_cuda = ggml_get_to_fp16_cuda(src1->type);
    GGML_ASSERT(to_fp16_cuda != nullptr);

    size_t src1_as = 0;
    half * src1_as_f16 = (half *) ggml_cuda_pool_malloc(ne1 * sizeof(half), &src1_as);
    to_fp16_cuda(src1_ddf, src1_as_f16, ne1, main_stream);

    size_t dst_as = 0;
    half * dst_f16 = (half *) ggml_cuda_pool_malloc(ne * sizeof(half), &dst_as);

    GGML_ASSERT(ne12 % ne02 == 0);
    GGML_ASSERT(ne13 % ne03 == 0);

    // broadcast factors
    const int64_t r2 = ne12/ne02;
    const int64_t r3 = ne13/ne03;

    const half alpha_f16 = 1.0f;
    const half beta_f16  = 0.0f;

    // use cublasGemmBatchedEx
    const int ne23 = ne12*ne13;

    const void ** ptrs_src = nullptr;
          void ** ptrs_dst = nullptr;

    size_t ptrs_src_s = 0;
    size_t ptrs_dst_s = 0;

    ptrs_src = (const void **) ggml_cuda_pool_malloc(2*ne23*sizeof(void *), &ptrs_src_s);
    ptrs_dst = (      void **) ggml_cuda_pool_malloc(1*ne23*sizeof(void *), &ptrs_dst_s);

    int64_t src0_ne = ggml_nelements(src00);
    half * src0_as_f16 = nullptr;
    size_t src0_as = 0;
    if (src00->type != GGML_TYPE_F16) {
        src0_as_f16 = (half *) ggml_cuda_pool_malloc(src0_ne * sizeof(half), &src0_as);
    }

    static_assert(GGML_MAX_SRC == 6, "GGML_MAX_SRC == 6");
    dim3 block_dims(ne13, ne12);
    k_compute_batched_ptrs_id<<<1, block_dims, 0, main_stream>>>(
            ptrs_src, ptrs_dst,
            ne12, ne13,
            ne23,
            ne00*ne01*sizeof(half), ne00*ne01*ne02*sizeof(half),
            nb12, nb13,
            dst->nb[2], dst->nb[3],
            r2, r3,
            src00->type, src0_as_f16, src0_ne,
            src1_as_f16, dst_f16,
            (const int *)((ggml_tensor_extra_gpu *)ids->extra)->data_device[g_main_device], id,
            dst->src[2] ? (const half *)((ggml_tensor_extra_gpu *)dst->src[2]->extra)->data_device[g_main_device] : nullptr,
            dst->src[3] ? (const half *)((ggml_tensor_extra_gpu *)dst->src[3]->extra)->data_device[g_main_device] : nullptr,
            dst->src[4] ? (const half *)((ggml_tensor_extra_gpu *)dst->src[4]->extra)->data_device[g_main_device] : nullptr,
            dst->src[5] ? (const half *)((ggml_tensor_extra_gpu *)dst->src[5]->extra)->data_device[g_main_device] : nullptr
    );
    CUDA_CHECK(cudaGetLastError());

    CUBLAS_CHECK(
    cublasGemmBatchedEx(g_cublas_handles[g_main_device], CUBLAS_OP_T, CUBLAS_OP_N,
            ne01, ne11, ne10,
            &alpha_f16, (const void **) (ptrs_src + 0*ne23), CUDA_R_16F, ne00,
                        (const void **) (ptrs_src + 1*ne23), CUDA_R_16F, ne10,
            &beta_f16,  (      void **) (ptrs_dst + 0*ne23), CUDA_R_16F, ne01,
            ne23,
            CUBLAS_COMPUTE_16F,
            CUBLAS_GEMM_DEFAULT_TENSOR_OP));

    if (src0_as != 0) {
        ggml_cuda_pool_free(src0_as_f16, src0_as);
    }
    if (ptrs_src_s != 0) {
        ggml_cuda_pool_free(ptrs_src, ptrs_src_s);
    }
    if (ptrs_dst_s != 0) {
        ggml_cuda_pool_free(ptrs_dst, ptrs_dst_s);
    }

    const to_fp32_cuda_t to_fp32_cuda = ggml_get_to_fp32_cuda(GGML_TYPE_F16);
    to_fp32_cuda(dst_f16, dst_ddf, ne, main_stream);

    ggml_cuda_pool_free(src1_as_f16, src1_as);
    ggml_cuda_pool_free(dst_f16, dst_as);
}
#endif

static void ggml_cuda_mul_mat_id(const ggml_tensor * src0, const ggml_tensor * src1, ggml_tensor * dst) {
#if 0
    ggml_cuda_mul_mat_id_cublas(dst);
    // TODO: mmq/mmv support
#endif

    const int64_t nb11 = src1->nb[1];
    const int64_t nb1  =  dst->nb[1];

    const struct ggml_tensor * ids = src0;
    const int32_t id = ((int32_t *) dst->op_params)[0];
    const int32_t n_as = ((int32_t *) dst->op_params)[1];

    std::vector<char> ids_host(ggml_nbytes(ids));

    const cudaStream_t stream = g_cudaStreams[g_main_device][0];

    if (ids->backend == GGML_BACKEND_GPU) {
        const char * ids_dev = (const char *)((const ggml_tensor_extra_gpu *)ids->extra)->data_device[g_main_device];
        CUDA_CHECK(cudaMemcpyAsync(ids_host.data(), ids_dev, ggml_nbytes(ids), cudaMemcpyDeviceToHost, stream));
        CUDA_CHECK(cudaStreamSynchronize(stream));
    } else {
        memcpy(ids_host.data(), ids->data, ggml_nbytes(ids));
    }

    const ggml_tensor_extra_gpu * src1_extra = (const ggml_tensor_extra_gpu *) src1->extra;
    const ggml_tensor_extra_gpu * dst_extra = (const ggml_tensor_extra_gpu *) dst->extra;

    ggml_tensor_extra_gpu src1_row_extra;
    ggml_tensor_extra_gpu dst_row_extra;

    ggml_tensor src1_row = *src1;
    ggml_tensor dst_row = *dst;

    src1_row.backend = GGML_BACKEND_GPU;
    dst_row.backend  = GGML_BACKEND_GPU;

    src1_row.extra = &src1_row_extra;
    dst_row.extra = &dst_row_extra;

    char * src1_original = src1->backend == GGML_BACKEND_CPU ?
        (char *) src1->data : (char *) src1_extra->data_device[g_main_device];
    char * dst_original  =  dst->backend == GGML_BACKEND_CPU ?
        (char *)  dst->data : (char *)  dst_extra->data_device[g_main_device];

    if (src1->ne[1] == 1) {
        GGML_ASSERT(src1->backend == GGML_BACKEND_GPU);
        GGML_ASSERT(dst->backend  == GGML_BACKEND_GPU);

        for (int64_t i01 = 0; i01 < ids->ne[1]; i01++) {
            //int32_t row_id;
            //CUDA_CHECK(cudaMemcpyAsync(&row_id, ids_dev + i01*ids->nb[1] + id*ids->nb[0], sizeof(int32_t), cudaMemcpyDeviceToHost, g_cudaStreams[g_main_device][0]));
            //CUDA_CHECK(cudaStreamSynchronize(g_cudaStreams[g_main_device][0]));

            const int32_t row_id = *(const int32_t *) (ids_host.data() + i01*ids->nb[1] + id*ids->nb[0]);

            GGML_ASSERT(row_id >= 0 && row_id < n_as);

            const struct ggml_tensor * src0_row = dst->src[row_id + 2];

            src1_row_extra.data_device[g_main_device] = src1_original + i01*src1->nb[1];
            src1_row.data = (char *) src1->data + i01*src1->nb[1]; // TODO why is this set?

            dst_row_extra.data_device[g_main_device] = dst_original + i01*dst->nb[1];
            dst_row.data = (char *) dst->data + i01*dst->nb[1]; // TODO why is this set?

            ggml_cuda_mul_mat(src0_row, &src1_row, &dst_row);
        }
    } else {
        cuda_pool_alloc<char> src1_contiguous(sizeof(float)*ggml_nelements(src1));
        cuda_pool_alloc<char>  dst_contiguous(sizeof(float)*ggml_nelements(dst));

        src1_row_extra.data_device[g_main_device] = src1_contiguous.get();
        dst_row_extra.data_device[g_main_device]  =  dst_contiguous.get();

        const cudaMemcpyKind src1_kind = src1->backend == GGML_BACKEND_CPU ?
            cudaMemcpyHostToDevice : cudaMemcpyDeviceToDevice;
        const cudaMemcpyKind dst_kind  =  dst->backend == GGML_BACKEND_CPU ?
            cudaMemcpyDeviceToHost : cudaMemcpyDeviceToDevice;

        for (int32_t row_id = 0; row_id < n_as; ++row_id) {
            const struct ggml_tensor * src0_row = dst->src[row_id + 2];

            int64_t num_src1_rows = 0;
            for (int64_t i01 = 0; i01 < ids->ne[1]; i01++) {
                const int32_t row_id_i = *(const int32_t *) (ids_host.data() + i01*ids->nb[1] + id*ids->nb[0]);

                if (row_id_i != row_id) {
                    continue;
                }

                GGML_ASSERT(row_id >= 0 && row_id < n_as);

                CUDA_CHECK(cudaMemcpyAsync(src1_contiguous.get() + num_src1_rows*nb11, src1_original + i01*nb11,
                                        nb11, src1_kind, stream));
                num_src1_rows++;
            }

            if (num_src1_rows == 0) {
                continue;
            }

            src1_row.ne[1] = num_src1_rows;
            dst_row.ne[1] = num_src1_rows;

            src1_row.nb[1] = nb11;
            src1_row.nb[2] = num_src1_rows*nb11;
            src1_row.nb[3] = num_src1_rows*nb11;

            dst_row.nb[1] = nb1;
            dst_row.nb[2] = num_src1_rows*nb1;
            dst_row.nb[3] = num_src1_rows*nb1;

            ggml_cuda_mul_mat(src0_row, &src1_row, &dst_row);

            num_src1_rows = 0;
            for (int64_t i01 = 0; i01 < ids->ne[1]; i01++) {
                const int32_t row_id_i = *(const int32_t *) (ids_host.data() + i01*ids->nb[1] + id*ids->nb[0]);

                if (row_id_i != row_id) {
                    continue;
                }

                GGML_ASSERT(row_id >= 0 && row_id < n_as);

                CUDA_CHECK(cudaMemcpyAsync(dst_original + i01*nb1, dst_contiguous.get() + num_src1_rows*nb1,
                                        nb1, dst_kind, stream));
                num_src1_rows++;
            }
        }
    }

    if (dst->backend == GGML_BACKEND_CPU) {
        CUDA_CHECK(cudaStreamSynchronize(stream));
    }
}

static void ggml_cuda_scale(const ggml_tensor * src0, const ggml_tensor * src1, ggml_tensor * dst) {
    ggml_cuda_op_flatten(src0, src1, dst, ggml_cuda_op_scale);
}

static void ggml_cuda_clamp(const ggml_tensor * src0, const ggml_tensor * src1, ggml_tensor * dst) {
    ggml_cuda_op_flatten(src0, src1, dst, ggml_cuda_op_clamp);
}

static void ggml_cuda_cpy(const ggml_tensor * src0, const ggml_tensor * src1, ggml_tensor * dst) {
    const int64_t ne = ggml_nelements(src0);
    GGML_ASSERT(ne == ggml_nelements(src1));

    GGML_ASSERT(src0->backend == GGML_BACKEND_GPU);
    GGML_ASSERT(src1->backend == GGML_BACKEND_GPU);

    GGML_ASSERT(ggml_nbytes(src0) <= INT_MAX);
    GGML_ASSERT(ggml_nbytes(src1) <= INT_MAX);

    const int64_t ne00 = src0->ne[0];
    const int64_t ne01 = src0->ne[1];
    GGML_ASSERT(src0->ne[3] == 1);

    const int64_t nb00 = src0->nb[0];
    const int64_t nb01 = src0->nb[1];
    const int64_t nb02 = src0->nb[2];

    const int64_t ne10 = src1->ne[0];
    const int64_t ne11 = src1->ne[1];
    GGML_ASSERT(src1->ne[3] == 1);

    const int64_t nb10 = src1->nb[0];
    const int64_t nb11 = src1->nb[1];
    const int64_t nb12 = src1->nb[2];

    CUDA_CHECK(ggml_cuda_set_device(g_main_device));
    cudaStream_t main_stream = g_cudaStreams[g_main_device][0];

    const ggml_tensor_extra_gpu * src0_extra = (ggml_tensor_extra_gpu *) src0->extra;
    const ggml_tensor_extra_gpu * src1_extra = (ggml_tensor_extra_gpu *) src1->extra;

    char * src0_ddc = (char *) src0_extra->data_device[g_main_device];
    char * src1_ddc = (char *) src1_extra->data_device[g_main_device];

    if (src0->type == GGML_TYPE_F32 && src1->type == GGML_TYPE_F32) {
        ggml_cpy_f32_f32_cuda (src0_ddc, src1_ddc, ne, ne00, ne01, nb00, nb01, nb02, ne10, ne11, nb10, nb11, nb12, main_stream);
    } else if (src0->type == GGML_TYPE_F32 && src1->type == GGML_TYPE_F16) {
        ggml_cpy_f32_f16_cuda (src0_ddc, src1_ddc, ne, ne00, ne01, nb00, nb01, nb02, ne10, ne11, nb10, nb11, nb12, main_stream);
    } else if (src0->type == GGML_TYPE_F32 && src1->type == GGML_TYPE_Q8_0) {
        ggml_cpy_f32_q8_0_cuda(src0_ddc, src1_ddc, ne, ne00, ne01, nb00, nb01, nb02, ne10, ne11, nb10, nb11, nb12, main_stream);
    } else if (src0->type == GGML_TYPE_F32 && src1->type == GGML_TYPE_Q4_0) {
        ggml_cpy_f32_q4_0_cuda(src0_ddc, src1_ddc, ne, ne00, ne01, nb00, nb01, nb02, ne10, ne11, nb10, nb11, nb12, main_stream);
    } else if (src0->type == GGML_TYPE_F32 && src1->type == GGML_TYPE_Q4_1) {
        ggml_cpy_f32_q4_1_cuda(src0_ddc, src1_ddc, ne, ne00, ne01, nb00, nb01, nb02, ne10, ne11, nb10, nb11, nb12, main_stream);
    } else if (src0->type == GGML_TYPE_F16 && src1->type == GGML_TYPE_F16) {
        ggml_cpy_f16_f16_cuda (src0_ddc, src1_ddc, ne, ne00, ne01, nb00, nb01, nb02, ne10, ne11, nb10, nb11, nb12, main_stream);
    } else {
        fprintf(stderr, "%s: unsupported type combination (%s to %s)\n", __func__,
                ggml_type_name(src0->type), ggml_type_name(src1->type));
        GGML_ASSERT(false);
    }

    (void) dst;
}

static void ggml_cuda_dup(const ggml_tensor * src0, const ggml_tensor * src1, ggml_tensor * dst) {
    // TODO: why do we pass dst as src1 here?
    ggml_cuda_cpy(src0, dst, nullptr);
    (void) src1;
}

static void ggml_cuda_diag_mask_inf(const ggml_tensor * src0, const ggml_tensor * src1, ggml_tensor * dst) {
    ggml_cuda_op_flatten(src0, src1, dst, ggml_cuda_op_diag_mask_inf);
}

static void ggml_cuda_soft_max(const ggml_tensor * src0, const ggml_tensor * src1, ggml_tensor * dst) {
    ggml_cuda_op_flatten(src0, src1, dst, ggml_cuda_op_soft_max);
}

static void ggml_cuda_rope(const ggml_tensor * src0, const ggml_tensor * src1, ggml_tensor * dst) {
    GGML_ASSERT(ggml_is_contiguous(src0)); // TODO: this restriction is temporary until non-cont support is implemented
    ggml_cuda_op_flatten(src0, src1, dst, ggml_cuda_op_rope);
}

static void ggml_cuda_alibi(const ggml_tensor * src0, const ggml_tensor * src1, ggml_tensor * dst) {
    ggml_cuda_op_flatten(src0, src1, dst, ggml_cuda_op_alibi);
}

static void ggml_cuda_im2col(const ggml_tensor * src0, const ggml_tensor * src1, ggml_tensor * dst) {
    ggml_cuda_op_flatten(src0, src1, dst, ggml_cuda_op_im2col);
}

static void ggml_cuda_sum_rows(const ggml_tensor * src0, const ggml_tensor * src1, ggml_tensor * dst) {
    GGML_ASSERT(ggml_is_contiguous(src0));
    ggml_cuda_op_flatten(src0, src1, dst, ggml_cuda_op_sum_rows);
}

static void ggml_cuda_argsort(const ggml_tensor * src0, const ggml_tensor * src1, ggml_tensor * dst) {
    GGML_ASSERT(ggml_is_contiguous(src0));
    ggml_cuda_op_flatten(src0, src1, dst, ggml_cuda_op_argsort);
}

static void ggml_cuda_nop(const ggml_tensor * src0, const ggml_tensor * src1, ggml_tensor * dst) {
    (void) src0;
    (void) src1;
    (void) dst;
}

static size_t ggml_nbytes_split(const struct ggml_tensor * tensor, int nrows_split) {
    static_assert(GGML_MAX_DIMS == 4, "GGML_MAX_DIMS is not 4 - update this function");

    return nrows_split*ggml_row_size(tensor->type, tensor->ne[0]);
}

void ggml_cuda_transform_tensor(void * data, struct ggml_tensor * tensor) {
    const int64_t nrows = ggml_nrows(tensor);

    const int64_t ne0 = tensor->ne[0];

    const size_t nb1 = tensor->nb[1];

    ggml_backend_type backend = tensor->backend;
    ggml_tensor_extra_gpu * extra = new struct ggml_tensor_extra_gpu;
    memset(extra, 0, sizeof(*extra));

    for (int64_t id = 0; id < g_device_count; ++id) {
        if (backend == GGML_BACKEND_GPU && id != g_main_device) {
            continue;
        }

        ggml_cuda_set_device(id);

        int64_t row_low, row_high;
        if (backend == GGML_BACKEND_GPU) {
            row_low = 0;
            row_high = nrows;
        } else if (backend == GGML_BACKEND_GPU_SPLIT) {
            const int64_t rounding = get_row_rounding(tensor->type);

            row_low = id == 0 ? 0 : nrows*g_tensor_split[id];
            row_low -= row_low % rounding;

            if (id == g_device_count - 1) {
                row_high = nrows;
            } else {
                row_high = nrows*g_tensor_split[id + 1];
                row_high -= row_high % rounding;
            }
        } else {
            GGML_ASSERT(false);
        }
        if (row_low == row_high) {
            continue;
        }

        int64_t nrows_split = row_high - row_low;

        const size_t offset_split = row_low*nb1;
        size_t size = ggml_nbytes_split(tensor, nrows_split);
        const size_t original_size = size;

        // pad last row to a multiple of 512 elements to avoid out-of-bounds memory accesses
        if (ne0 % MATRIX_ROW_PADDING != 0) {
            size += ggml_row_size(tensor->type, MATRIX_ROW_PADDING - ne0 % MATRIX_ROW_PADDING);
        }

        char * buf;
        CUDA_CHECK(cudaMalloc(&buf, size));
        char * buf_host = (char *)data + offset_split;

        // set padding to 0 to avoid possible NaN values
        if (size > original_size) {
            CUDA_CHECK(cudaMemset(buf + original_size, 0, size - original_size));
        }

        CUDA_CHECK(cudaMemcpy(buf, buf_host, original_size, cudaMemcpyHostToDevice));

        extra->data_device[id] = buf;

        if (backend == GGML_BACKEND_GPU_SPLIT) {
            for (int64_t is = 0; is < MAX_STREAMS; ++is) {
                CUDA_CHECK(cudaEventCreateWithFlags(&extra->events[id][is], cudaEventDisableTiming));
            }
        }
    }

    tensor->extra = extra;
}

void ggml_cuda_free_data(struct ggml_tensor * tensor) {
    if (!tensor || !tensor->extra || (tensor->backend != GGML_BACKEND_GPU && tensor->backend != GGML_BACKEND_GPU_SPLIT) ) {
        return;
    }

    ggml_tensor_extra_gpu * extra = (ggml_tensor_extra_gpu *) tensor->extra;

    for (int64_t id = 0; id < g_device_count; ++id) {
        if (extra->data_device[id] != nullptr) {
            CUDA_CHECK(ggml_cuda_set_device(id));
            CUDA_CHECK(cudaFree(extra->data_device[id]));
        }

        for (int64_t is = 0; is < MAX_STREAMS; ++is) {
            if (extra->events[id][is] != nullptr) {
                CUDA_CHECK(ggml_cuda_set_device(id));
                CUDA_CHECK(cudaEventDestroy(extra->events[id][is]));
            }
        }
    }

    delete extra;
}

static ggml_tensor_extra_gpu * g_temp_tensor_extras = nullptr;
static size_t g_temp_tensor_extra_index = 0;

static ggml_tensor_extra_gpu * ggml_cuda_alloc_temp_tensor_extra() {
    if (g_temp_tensor_extras == nullptr) {
        g_temp_tensor_extras = new ggml_tensor_extra_gpu[GGML_CUDA_MAX_NODES];
    }

    size_t alloc_index = g_temp_tensor_extra_index;
    g_temp_tensor_extra_index = (g_temp_tensor_extra_index + 1) % GGML_CUDA_MAX_NODES;
    ggml_tensor_extra_gpu * extra = &g_temp_tensor_extras[alloc_index];
    memset(extra, 0, sizeof(*extra));

    return extra;
}

static void ggml_cuda_assign_buffers_impl(struct ggml_tensor * tensor, bool scratch, bool force_inplace, bool no_alloc) {
    if (scratch && g_scratch_size == 0) {
        return;
    }

    tensor->backend = GGML_BACKEND_GPU;

    // recursively assign CUDA buffers until a compute tensor is found
    if (tensor->src[0] != nullptr && tensor->src[0]->backend == GGML_BACKEND_CPU) {
        const ggml_op src0_op = tensor->src[0]->op;
        if (src0_op == GGML_OP_RESHAPE || src0_op == GGML_OP_TRANSPOSE || src0_op == GGML_OP_VIEW || src0_op == GGML_OP_PERMUTE) {
            ggml_cuda_assign_buffers_impl(tensor->src[0], scratch, force_inplace, no_alloc);
        }
    }
    if (tensor->op == GGML_OP_CPY && tensor->src[1]->backend == GGML_BACKEND_CPU) {
        ggml_cuda_assign_buffers_impl(tensor->src[1], scratch, force_inplace, no_alloc);
    }

    if (scratch && no_alloc) {
        return;
    }

    ggml_tensor_extra_gpu * extra;

    const bool inplace = (tensor->src[0] != nullptr && tensor->src[0]->data == tensor->data) ||
        tensor->op == GGML_OP_VIEW ||
        force_inplace;
    const size_t size = ggml_nbytes(tensor);

    CUDA_CHECK(ggml_cuda_set_device(g_main_device));
    if (inplace && (tensor->src[0]->backend == GGML_BACKEND_GPU || tensor->src[0]->backend == GGML_BACKEND_GPU_SPLIT)) {
        ggml_tensor_extra_gpu * src0_extra = (ggml_tensor_extra_gpu * ) tensor->src[0]->extra;
        char * src0_ddc = (char *) src0_extra->data_device[g_main_device];
        size_t offset = 0;
        if (tensor->op == GGML_OP_VIEW) {
            memcpy(&offset, tensor->op_params, sizeof(size_t));
        }
        extra = ggml_cuda_alloc_temp_tensor_extra();
        extra->data_device[g_main_device] = src0_ddc + offset;
    } else if (tensor->op == GGML_OP_CPY) {
        ggml_tensor_extra_gpu * src1_extra = (ggml_tensor_extra_gpu * ) tensor->src[1]->extra;
        void * src1_ddv = src1_extra->data_device[g_main_device];
        extra = ggml_cuda_alloc_temp_tensor_extra();
        extra->data_device[g_main_device] = src1_ddv;
    } else if (scratch) {
        GGML_ASSERT(size <= g_scratch_size);
        if (g_scratch_offset + size > g_scratch_size) {
            g_scratch_offset = 0;
        }

        char * data = (char *) g_scratch_buffer;
        if (data == nullptr) {
            CUDA_CHECK(cudaMalloc(&data, g_scratch_size));
            g_scratch_buffer = data;
        }
        extra = ggml_cuda_alloc_temp_tensor_extra();
        extra->data_device[g_main_device] = data + g_scratch_offset;

        g_scratch_offset += size;

        GGML_ASSERT(g_scratch_offset <= g_scratch_size);
    } else { // allocate new buffers outside of scratch
        void * data;
        CUDA_CHECK(cudaMalloc(&data, size));
        CUDA_CHECK(cudaMemset(data, 0, size));
        extra = new ggml_tensor_extra_gpu;
        memset(extra, 0, sizeof(*extra));
        extra->data_device[g_main_device] = data;
    }

    tensor->extra = extra;
}

void ggml_cuda_assign_scratch_offset(struct ggml_tensor * tensor, size_t offset) {
    if (g_scratch_size == 0) {
        return;
    }
    if (g_scratch_buffer == nullptr) {
        ggml_cuda_set_device(g_main_device);
        CUDA_CHECK(cudaMalloc(&g_scratch_buffer, g_scratch_size));
    }

    ggml_tensor_extra_gpu * extra = ggml_cuda_alloc_temp_tensor_extra();

    const bool inplace = tensor->view_src != nullptr;

    if (inplace && (tensor->view_src->backend == GGML_BACKEND_GPU || tensor->view_src->backend == GGML_BACKEND_GPU_SPLIT)) {
        ggml_tensor_extra_gpu * src0_extra = (ggml_tensor_extra_gpu * ) tensor->view_src->extra;
        char * src0_ddc = (char *) src0_extra->data_device[g_main_device];
        size_t view_offset = 0;
        if (tensor->op == GGML_OP_VIEW) {
            memcpy(&view_offset, tensor->op_params, sizeof(size_t));
        }
        extra->data_device[g_main_device] = src0_ddc + view_offset;
    } else {
        extra->data_device[g_main_device] = (char *) g_scratch_buffer + offset;
    }

    tensor->extra = extra;
}

void ggml_cuda_copy_to_device(struct ggml_tensor * tensor) {
    GGML_ASSERT(tensor->backend == GGML_BACKEND_GPU);
    GGML_ASSERT(ggml_is_contiguous(tensor));

    ggml_tensor_extra_gpu * extra = (ggml_tensor_extra_gpu *) tensor->extra;
    CUDA_CHECK(ggml_cuda_set_device(g_main_device));
    CUDA_CHECK(cudaMemcpy(extra->data_device[g_main_device], tensor->data, ggml_nbytes(tensor), cudaMemcpyHostToDevice));
}

void ggml_cuda_assign_buffers(struct ggml_tensor * tensor) {
    ggml_cuda_assign_buffers_impl(tensor, true, false, false);
}

void ggml_cuda_assign_buffers_no_alloc(struct ggml_tensor * tensor) {
    ggml_cuda_assign_buffers_impl(tensor, true, false, true);
}

void ggml_cuda_assign_buffers_no_scratch(struct ggml_tensor * tensor) {
    ggml_cuda_assign_buffers_impl(tensor, false, false, false);
}

void ggml_cuda_assign_buffers_force_inplace(struct ggml_tensor * tensor) {
    ggml_cuda_assign_buffers_impl(tensor, false, true, false);
}

void ggml_cuda_set_main_device(const int main_device) {
    if (main_device >= g_device_count) {
        fprintf(stderr, "warning: cannot set main_device=%d because there are only %d devices. Using device %d instead.\n",
                main_device, g_device_count, g_main_device);
        return;
    }

    if (g_main_device != main_device && g_device_count > 1) {
        g_main_device = main_device;
        cudaDeviceProp prop;
        CUDA_CHECK(cudaGetDeviceProperties(&prop, g_main_device));
        fprintf(stderr, "%s: using device %d (%s) as main device\n", __func__, g_main_device, prop.name);
    }
}

void ggml_cuda_set_mul_mat_q(const bool mul_mat_q) {
    g_mul_mat_q = mul_mat_q;
}

void ggml_cuda_set_scratch_size(const size_t scratch_size) {
    // this is a hack to not completely break llama.cpp when using multiple models or contexts simultaneously
    // it still won't always work as expected, but it's better than nothing
    if (scratch_size > g_scratch_size) {
        ggml_cuda_free_scratch();
    }
    g_scratch_size = std::max(g_scratch_size, scratch_size);
}

void ggml_cuda_free_scratch() {
    if (g_scratch_buffer == nullptr) {
        return;
    }

    CUDA_CHECK(cudaFree(g_scratch_buffer));
    g_scratch_buffer = nullptr;
}

bool ggml_cuda_compute_forward(struct ggml_compute_params * params, struct ggml_tensor * tensor) {
    if (!g_cublas_loaded) return false;

    ggml_cuda_func_t func;
    const bool any_on_device = tensor->backend == GGML_BACKEND_GPU
        || (tensor->src[0] != nullptr && (tensor->src[0]->backend == GGML_BACKEND_GPU || tensor->src[0]->backend == GGML_BACKEND_GPU_SPLIT))
        || (tensor->src[1] != nullptr && tensor->src[1]->backend == GGML_BACKEND_GPU);

    if (!any_on_device && tensor->op != GGML_OP_MUL_MAT && tensor->op != GGML_OP_MUL_MAT_ID) {
        return false;
    }

    if (tensor->op == GGML_OP_MUL_MAT) {
        if (tensor->src[0]->ne[3] != tensor->src[1]->ne[3]) {
#ifndef NDEBUG
            fprintf(stderr, "%s: cannot compute %s: src0->ne[3] = %" PRId64 ", src1->ne[3] = %" PRId64 " - fallback to CPU\n", __func__, tensor->name, tensor->src[0]->ne[3], tensor->src[1]->ne[3]);
#endif
            return false;
        }
    }

    switch (tensor->op) {
        case GGML_OP_REPEAT:
            func = ggml_cuda_repeat;
            break;
        case GGML_OP_GET_ROWS:
            func = ggml_cuda_get_rows;
            break;
        case GGML_OP_DUP:
            func = ggml_cuda_dup;
            break;
        case GGML_OP_ADD:
            func = ggml_cuda_add;
            break;
        case GGML_OP_ACC:
            func = ggml_cuda_acc;
            break;
        case GGML_OP_MUL:
            func = ggml_cuda_mul;
            break;
        case GGML_OP_DIV:
            func = ggml_cuda_div;
            break;
        case GGML_OP_UNARY:
            switch (ggml_get_unary_op(tensor)) {
                case GGML_UNARY_OP_GELU:
                    func = ggml_cuda_gelu;
                    break;
                case GGML_UNARY_OP_SILU:
                    func = ggml_cuda_silu;
                    break;
                case GGML_UNARY_OP_GELU_QUICK:
                    func = ggml_cuda_gelu_quick;
                    break;
                case GGML_UNARY_OP_TANH:
                    func = ggml_cuda_tanh;
                    break;
                case GGML_UNARY_OP_RELU:
                    func = ggml_cuda_relu;
                    break;
                default:
                    return false;
            }
            break;
        case GGML_OP_NORM:
            func = ggml_cuda_norm;
            break;
        case GGML_OP_GROUP_NORM:
            func = ggml_cuda_group_norm;
            break;
        case GGML_OP_CONCAT:
            func = ggml_cuda_concat;
            break;
        case GGML_OP_UPSCALE:
            func = ggml_cuda_upscale;
            break;
        case GGML_OP_PAD:
            func = ggml_cuda_pad;
            break;
        case GGML_OP_LEAKY_RELU:
            func = ggml_cuda_leaky_relu;
            break;
        case GGML_OP_RMS_NORM:
            func = ggml_cuda_rms_norm;
            break;
        case GGML_OP_MUL_MAT:
            if (!any_on_device && !ggml_cuda_can_mul_mat(tensor->src[0], tensor->src[1], tensor)) {
                return false;
            }
            func = ggml_cuda_mul_mat;
            break;
        case GGML_OP_MUL_MAT_ID:
            if (!any_on_device && !ggml_cuda_can_mul_mat(tensor->src[2], tensor->src[1], tensor)) {
                return false;
            }
            func = ggml_cuda_mul_mat_id;
            break;
        case GGML_OP_SCALE:
            func = ggml_cuda_scale;
            break;
        case GGML_OP_SQR:
            func = ggml_cuda_sqr;
            break;
        case GGML_OP_CLAMP:
            func = ggml_cuda_clamp;
            break;
        case GGML_OP_CPY:
            func = ggml_cuda_cpy;
            break;
        case GGML_OP_CONT:
            func = ggml_cuda_dup;
            break;
        case GGML_OP_NONE:
        case GGML_OP_RESHAPE:
        case GGML_OP_VIEW:
        case GGML_OP_PERMUTE:
        case GGML_OP_TRANSPOSE:
            func = ggml_cuda_nop;
            break;
        case GGML_OP_DIAG_MASK_INF:
            func = ggml_cuda_diag_mask_inf;
            break;
        case GGML_OP_SOFT_MAX:
            func = ggml_cuda_soft_max;
            break;
        case GGML_OP_ROPE:
            func = ggml_cuda_rope;
            break;
        case GGML_OP_ALIBI:
            func = ggml_cuda_alibi;
            break;
        case GGML_OP_IM2COL:
            func = ggml_cuda_im2col;
            break;
        case GGML_OP_SUM_ROWS:
            func = ggml_cuda_sum_rows;
            break;
        case GGML_OP_ARGSORT:
            func = ggml_cuda_argsort;
            break;
        default:
            return false;
    }

    if (tensor->src[0] != nullptr && tensor->src[0]->backend == GGML_BACKEND_GPU_SPLIT) {
        ggml_cuda_set_peer_access(tensor->src[1]->ne[1]);
    }

    if (params->ith != 0) {
        return true;
    }
    if (params->type == GGML_TASK_INIT || params->type == GGML_TASK_FINALIZE) {
        return true;
    }
    func(tensor->src[0], tensor->src[1], tensor);
    return true;
}

int ggml_cuda_get_device_count() {
    int device_count;
    if (cudaGetDeviceCount(&device_count) != cudaSuccess) {
        return 0;
    }
    return device_count;
}

void ggml_cuda_get_device_description(int device, char * description, size_t description_size) {
    cudaDeviceProp prop;
    CUDA_CHECK(cudaGetDeviceProperties(&prop, device));
    snprintf(description, description_size, "%s", prop.name);
}

////////////////////////////////////////////////////////////////////////////////

// backend interface

#define UNUSED GGML_UNUSED

// cuda buffer

struct ggml_backend_buffer_context_cuda {
    int device;
    void * dev_ptr = nullptr;
    ggml_tensor_extra_gpu * temp_tensor_extras = nullptr;
    size_t temp_tensor_extra_index = 0;

    ggml_backend_buffer_context_cuda(int device, void * dev_ptr) : device(device), dev_ptr(dev_ptr) {}

    ~ggml_backend_buffer_context_cuda() {
        delete[] temp_tensor_extras;
    }

    ggml_tensor_extra_gpu * ggml_cuda_alloc_temp_tensor_extra() {
        if (temp_tensor_extras == nullptr) {
            temp_tensor_extras = new ggml_tensor_extra_gpu[GGML_CUDA_MAX_NODES];
        }

        size_t alloc_index = temp_tensor_extra_index;
        temp_tensor_extra_index = (temp_tensor_extra_index + 1) % GGML_CUDA_MAX_NODES;
        ggml_tensor_extra_gpu * extra = &temp_tensor_extras[alloc_index];
        memset(extra, 0, sizeof(*extra));

        return extra;
    }
};

static void ggml_backend_cuda_buffer_free_buffer(ggml_backend_buffer_t buffer) {
    ggml_backend_buffer_context_cuda * ctx = (ggml_backend_buffer_context_cuda *)buffer->context;
    CUDA_CHECK(cudaFree(ctx->dev_ptr));
    delete ctx;
}

static void * ggml_backend_cuda_buffer_get_base(ggml_backend_buffer_t buffer) {
    ggml_backend_buffer_context_cuda * ctx = (ggml_backend_buffer_context_cuda *)buffer->context;
    return ctx->dev_ptr;
}

static void ggml_backend_cuda_buffer_init_tensor(ggml_backend_buffer_t buffer, ggml_tensor * tensor) {
    ggml_backend_buffer_context_cuda * ctx = (ggml_backend_buffer_context_cuda *)buffer->context;

    if (tensor->view_src != NULL && tensor->view_offs == 0) {
        assert(tensor->view_src->buffer->buft == buffer->buft);
        tensor->backend = tensor->view_src->backend;
        tensor->extra = tensor->view_src->extra;
        return;
    }

    ggml_tensor_extra_gpu * extra = ctx->ggml_cuda_alloc_temp_tensor_extra();

    extra->data_device[ctx->device] = tensor->data;

    tensor->backend = GGML_BACKEND_GPU;
    tensor->extra = extra;

    if (ggml_is_quantized(tensor->type)) {
        // initialize padding to 0 to avoid possible NaN values
        int64_t row_low = 0;
        int64_t row_high = ggml_nrows(tensor);
        int64_t nrows_split = row_high - row_low;

        size_t original_size = ggml_nbytes_split(tensor, nrows_split);
        size_t padded_size = ggml_backend_buft_get_alloc_size(buffer->buft, tensor);

        if (padded_size > original_size && tensor->view_src == nullptr) {
            CUDA_CHECK(cudaMemsetAsync((char *)tensor->data + original_size, 0, padded_size - original_size, g_cudaStreams[ctx->device][0]));
        }
    }

    UNUSED(buffer);
}

static void ggml_backend_cuda_buffer_set_tensor(ggml_backend_buffer_t buffer, ggml_tensor * tensor, const void * data, size_t offset, size_t size) {
    GGML_ASSERT(tensor->backend == GGML_BACKEND_GPU);

    ggml_backend_buffer_context_cuda * ctx = (ggml_backend_buffer_context_cuda *)buffer->context;

    ggml_cuda_set_device(ctx->device);
    CUDA_CHECK(cudaDeviceSynchronize());

    CUDA_CHECK(cudaMemcpy((char *)tensor->data + offset, data, size, cudaMemcpyHostToDevice));
}

static void ggml_backend_cuda_buffer_get_tensor(ggml_backend_buffer_t buffer, const ggml_tensor * tensor, void * data, size_t offset, size_t size) {
    GGML_ASSERT(tensor->backend == GGML_BACKEND_GPU);

    ggml_backend_buffer_context_cuda * ctx = (ggml_backend_buffer_context_cuda *)buffer->context;

    ggml_cuda_set_device(ctx->device);
    CUDA_CHECK(cudaDeviceSynchronize());

    CUDA_CHECK(cudaMemcpy(data, (const char *)tensor->data + offset, size, cudaMemcpyDeviceToHost));
}

static void ggml_backend_cuda_buffer_clear(ggml_backend_buffer_t buffer, uint8_t value) {
    ggml_backend_buffer_context_cuda * ctx = (ggml_backend_buffer_context_cuda *)buffer->context;

    ggml_cuda_set_device(ctx->device);
    CUDA_CHECK(cudaDeviceSynchronize());

    CUDA_CHECK(cudaMemset(ctx->dev_ptr, value, buffer->size));
}

static struct ggml_backend_buffer_i cuda_backend_buffer_interface = {
    /* .free_buffer     = */ ggml_backend_cuda_buffer_free_buffer,
    /* .get_base        = */ ggml_backend_cuda_buffer_get_base,
    /* .init_tensor     = */ ggml_backend_cuda_buffer_init_tensor,
    /* .set_tensor      = */ ggml_backend_cuda_buffer_set_tensor,
    /* .get_tensor      = */ ggml_backend_cuda_buffer_get_tensor,
    /* .cpy_tensor_from = */ NULL,
    /* .cpy_tensor_to   = */ NULL,
    /* .clear           = */ ggml_backend_cuda_buffer_clear,
};

// cuda buffer type

static ggml_backend_buffer_t ggml_backend_cuda_buffer_type_alloc_buffer(ggml_backend_buffer_type_t buft, size_t size) {
    int device = (int) (intptr_t) buft->context;

    ggml_cuda_set_device(device);

    size = std::max(size, (size_t)1); // cudaMalloc returns null for size 0

    void * dev_ptr;
    CUDA_CHECK(cudaMalloc(&dev_ptr, size));

    ggml_backend_buffer_context_cuda * ctx = new ggml_backend_buffer_context_cuda(device, dev_ptr);

    return ggml_backend_buffer_init(buft, cuda_backend_buffer_interface, ctx, size);
}

static size_t ggml_backend_cuda_buffer_type_get_alignment(ggml_backend_buffer_type_t buft) {
    return 128;

    UNUSED(buft);
}

static size_t ggml_backend_cuda_buffer_type_get_alloc_size(ggml_backend_buffer_type_t buft, ggml_tensor * tensor) {
    int64_t row_low = 0;
    int64_t row_high = ggml_nrows(tensor);
    int64_t nrows_split = row_high - row_low;

    size_t size = ggml_nbytes_split(tensor, nrows_split);

    int64_t ne0 = tensor->ne[0];

    if (ggml_is_quantized(tensor->type)) {
        if (ne0 % MATRIX_ROW_PADDING != 0) {
            size += ggml_row_size(tensor->type, MATRIX_ROW_PADDING - ne0 % MATRIX_ROW_PADDING);
        }
    }

    return size;

    UNUSED(buft);
}

static bool ggml_backend_cuda_buffer_type_supports_backend(ggml_backend_buffer_type_t buft, ggml_backend_t backend) {
    return ggml_backend_is_cuda(backend);

    UNUSED(buft);
}

static ggml_backend_buffer_type_i ggml_backend_cuda_buffer_type_interface = {
    /* .alloc_buffer     = */ ggml_backend_cuda_buffer_type_alloc_buffer,
    /* .get_alignment    = */ ggml_backend_cuda_buffer_type_get_alignment,
    /* .get_alloc_size   = */ ggml_backend_cuda_buffer_type_get_alloc_size,
    /* .supports_backend = */ ggml_backend_cuda_buffer_type_supports_backend,
    /* .is_host          = */ nullptr,
};

ggml_backend_buffer_type_t ggml_backend_cuda_buffer_type(int device) {
    static struct ggml_backend_buffer_type ggml_backend_cuda_buffer_types[GGML_CUDA_MAX_DEVICES];

    static bool ggml_backend_cuda_buffer_type_initialized = false;

    if (!ggml_backend_cuda_buffer_type_initialized) {
        for (int i = 0; i < GGML_CUDA_MAX_DEVICES; i++) {
            ggml_backend_cuda_buffer_types[i] = {
                /* .iface    = */ ggml_backend_cuda_buffer_type_interface,
                /* .context  = */ (ggml_backend_buffer_type_context_t) (intptr_t) i,
            };
        }
        ggml_backend_cuda_buffer_type_initialized = true;
    }

    return &ggml_backend_cuda_buffer_types[device];
}

// host buffer type

static void ggml_backend_cuda_host_buffer_free_buffer(ggml_backend_buffer_t buffer) {
    ggml_cuda_host_free(buffer->context);
}

static ggml_backend_buffer_t ggml_backend_cuda_host_buffer_type_alloc_buffer(ggml_backend_buffer_type_t buft, size_t size) {
    void * ptr = ggml_cuda_host_malloc(size);

    if (ptr == nullptr) {
        // fallback to cpu buffer
        return ggml_backend_buft_alloc_buffer(ggml_backend_cpu_buffer_type(), size);
    }

    // FIXME: this is a hack to avoid having to implement a new buffer type
    ggml_backend_buffer_t buffer = ggml_backend_cpu_buffer_from_ptr(ptr, size);
    buffer->buft = buft;
    buffer->iface.free_buffer = ggml_backend_cuda_host_buffer_free_buffer;

    return buffer;
}

ggml_backend_buffer_type_t ggml_backend_cuda_host_buffer_type() {
    static struct ggml_backend_buffer_type ggml_backend_cuda_buffer_type_host = {
        /* .iface    = */ {
            /* .alloc_buffer     = */ ggml_backend_cuda_host_buffer_type_alloc_buffer,
            /* .get_alignment    = */ ggml_backend_cpu_buffer_type()->iface.get_alignment,
            /* .get_alloc_size   = */ ggml_backend_cpu_buffer_type()->iface.get_alloc_size,
            /* .supports_backend = */ ggml_backend_cpu_buffer_type()->iface.supports_backend,
            /* .is_host          = */ ggml_backend_cpu_buffer_type()->iface.is_host,
        },
        /* .context  = */ nullptr,
    };

    return &ggml_backend_cuda_buffer_type_host;
}

// backend

struct ggml_backend_context_cuda {
    int device;
};

static const char * ggml_backend_cuda_name(ggml_backend_t backend) {
    return GGML_CUDA_NAME;

    UNUSED(backend);
}

static void ggml_backend_cuda_free(ggml_backend_t backend) {
    ggml_backend_context_cuda * cuda_ctx = (ggml_backend_context_cuda *)backend->context;

    delete cuda_ctx;
    delete backend;
}

static ggml_backend_buffer_type_t ggml_backend_cuda_get_default_buffer_type(ggml_backend_t backend) {
    ggml_backend_context_cuda * cuda_ctx = (ggml_backend_context_cuda *)backend->context;

    return ggml_backend_cuda_buffer_type(cuda_ctx->device);
}

static void ggml_backend_cuda_set_tensor_async(ggml_backend_t backend, ggml_tensor * tensor, const void * data, size_t offset, size_t size) {
    ggml_backend_context_cuda * cuda_ctx = (ggml_backend_context_cuda *)backend->context;

    GGML_ASSERT(tensor->buffer->buft == ggml_backend_cuda_buffer_type(cuda_ctx->device) && "unsupported buffer type");
    GGML_ASSERT(tensor->backend == GGML_BACKEND_GPU);

    CUDA_CHECK(cudaMemcpyAsync((char *)tensor->data + offset, data, size, cudaMemcpyHostToDevice, g_cudaStreams[cuda_ctx->device][0]));
}

static void ggml_backend_cuda_get_tensor_async(ggml_backend_t backend, const ggml_tensor * tensor, void * data, size_t offset, size_t size) {
    ggml_backend_context_cuda * cuda_ctx = (ggml_backend_context_cuda *)backend->context;

    GGML_ASSERT(tensor->buffer->buft == ggml_backend_cuda_buffer_type(cuda_ctx->device) && "unsupported buffer type");
    GGML_ASSERT(tensor->backend == GGML_BACKEND_GPU);

    CUDA_CHECK(cudaMemcpyAsync(data, (const char *)tensor->data + offset, size, cudaMemcpyDeviceToHost, g_cudaStreams[cuda_ctx->device][0]));
}

static void ggml_backend_cuda_synchronize(ggml_backend_t backend) {
    ggml_backend_context_cuda * cuda_ctx = (ggml_backend_context_cuda *)backend->context;

    CUDA_CHECK(cudaStreamSynchronize(g_cudaStreams[cuda_ctx->device][0]));

    UNUSED(backend);
}

static ggml_backend_graph_plan_t ggml_backend_cuda_graph_plan_create(ggml_backend_t backend, ggml_cgraph * cgraph) {
    GGML_ASSERT(!"not implemented");

    return nullptr;

    UNUSED(backend);
    UNUSED(cgraph);
}

static void ggml_backend_cuda_graph_plan_free(ggml_backend_t backend, ggml_backend_graph_plan_t plan) {
    GGML_ASSERT(!"not implemented");

    UNUSED(backend);
    UNUSED(plan);
}

static void ggml_backend_cuda_graph_plan_compute(ggml_backend_t backend, ggml_backend_graph_plan_t plan) {
    GGML_ASSERT(!"not implemented");

    UNUSED(backend);
    UNUSED(plan);
}

static void ggml_backend_cuda_graph_compute(ggml_backend_t backend, ggml_cgraph * cgraph) {
    ggml_backend_context_cuda * cuda_ctx = (ggml_backend_context_cuda *)backend->context;

    ggml_cuda_set_main_device(cuda_ctx->device);

    ggml_compute_params params = {};
    params.type = GGML_TASK_COMPUTE;
    params.ith = 0;
    for (int i = 0; i < cgraph->n_nodes; i++) {
        ggml_tensor * node = cgraph->nodes[i];

        if (node->op == GGML_OP_RESHAPE || node->op == GGML_OP_TRANSPOSE || node->op == GGML_OP_VIEW || node->op == GGML_OP_PERMUTE)
            continue;

        assert(node->backend == GGML_BACKEND_GPU);
        assert(node->buffer->buft == ggml_backend_cuda_buffer_type(cuda_ctx->device));
        assert(node->extra != nullptr);

        for (int j = 0; j < GGML_MAX_SRC; j++) {
            if (node->src[j] != nullptr) {
                assert(node->src[j]->backend == GGML_BACKEND_GPU);
                assert(node->src[j]->buffer->buft == ggml_backend_cuda_buffer_type(cuda_ctx->device));
                assert(node->src[j]->extra != nullptr);
            }
        }

        bool ok = ggml_cuda_compute_forward(&params, node);
        if (!ok) {
            fprintf(stderr, "%s: error: op not supported %s (%s)\n", __func__, node->name, ggml_op_name(node->op));
        }
        GGML_ASSERT(ok);

#if 0
        if (node->type == GGML_TYPE_F32) {
            cudaDeviceSynchronize();
            std::vector<float> tmp(ggml_nelements(node), 0.0f);
            cudaMemcpy(tmp.data(), node->data, ggml_nelements(node)*sizeof(float), cudaMemcpyDeviceToHost);
            printf("\n%s (%s) (%s %s) (%s %s): ", node->name, ggml_op_name(node->op),
                ggml_type_name(node->src[0]->type),
                node->src[1] ? ggml_type_name(node->src[1]->type) : "none",
                node->src[0]->name,
                node->src[1] ? node->src[1]->name : "none");
            double sum = 0.0;
            double sq_sum = 0.0;
            for (int i = 0; i < ggml_nelements(node); i++) {
                printf("%f ", tmp[i]);
                sum += tmp[i];
                sq_sum += tmp[i]*tmp[i];
            }
            printf("\n");
            printf("sum: %f, ", sum);
            printf("sq_sum: %f\n", sq_sum);
        }
#endif
    }

    UNUSED(backend);
}

static bool ggml_backend_cuda_supports_op(ggml_backend_t backend, const ggml_tensor * op) {
    switch (op->op) {
        case GGML_OP_UNARY:
            switch (ggml_get_unary_op(op)) {
                case GGML_UNARY_OP_GELU:
                case GGML_UNARY_OP_SILU:
                case GGML_UNARY_OP_RELU:
                case GGML_UNARY_OP_GELU_QUICK:
                case GGML_UNARY_OP_TANH:
                    return true;
                default:
                    return false;
            }
            break;
        case GGML_OP_MUL_MAT:
        case GGML_OP_MUL_MAT_ID:
            {
                struct ggml_tensor * a;
                struct ggml_tensor * b;
                if (op->op == GGML_OP_MUL_MAT) {
                    a = op->src[0];
                    b = op->src[1];
                } else {
                    a = op->src[2];
                    b = op->src[1];
                }
                if (a->ne[3] != b->ne[3]) {
                    return false;
                }
                return true;
            } break;
        case GGML_OP_GET_ROWS:
            {
                switch (op->src[0]->type) {
                    case GGML_TYPE_F16:
                    case GGML_TYPE_F32:
                    case GGML_TYPE_Q4_0:
                    case GGML_TYPE_Q4_1:
                    case GGML_TYPE_Q5_0:
                    case GGML_TYPE_Q5_1:
                    case GGML_TYPE_Q8_0:
                        return true;
                    default:
                        return false;
                }
            } break;
        case GGML_OP_CPY:
            {
                ggml_type src0_type = op->src[0]->type;
                ggml_type src1_type = op->src[1]->type;
                if (src0_type == GGML_TYPE_F32 && src1_type == GGML_TYPE_F32) {
                    return true;
                }
                if (src0_type == GGML_TYPE_F32 && src1_type == GGML_TYPE_F16) {
                    return true;
                }
                if (src0_type == GGML_TYPE_F32 && src1_type == GGML_TYPE_Q8_0) {
                    return true;
                }
                if (src0_type == GGML_TYPE_F32 && src1_type == GGML_TYPE_Q4_0) {
                    return true;
                }
                if (src0_type == GGML_TYPE_F32 && src1_type == GGML_TYPE_Q4_1) {
                    return true;
                }
                if (src0_type == GGML_TYPE_F16 && src1_type == GGML_TYPE_F16) {
                    return true;
                }
                return false;
            } break;
        case GGML_OP_NONE:
        case GGML_OP_RESHAPE:
        case GGML_OP_VIEW:
        case GGML_OP_PERMUTE:
        case GGML_OP_TRANSPOSE:
        case GGML_OP_NORM:
        case GGML_OP_REPEAT:
        case GGML_OP_DUP:
        case GGML_OP_ADD:
        case GGML_OP_MUL:
        case GGML_OP_DIV:
        case GGML_OP_RMS_NORM:
        case GGML_OP_SCALE:
        case GGML_OP_SQR:
        case GGML_OP_CLAMP:
        case GGML_OP_CONT:
        case GGML_OP_DIAG_MASK_INF:
        case GGML_OP_SOFT_MAX:
        case GGML_OP_ROPE:
        case GGML_OP_ALIBI:
        case GGML_OP_IM2COL:
        case GGML_OP_SUM_ROWS:
        case GGML_OP_ARGSORT:
        case GGML_OP_ACC:
        case GGML_OP_CONCAT:
        case GGML_OP_GROUP_NORM:
        case GGML_OP_UPSCALE:
        case GGML_OP_PAD:
        case GGML_OP_LEAKY_RELU:
            return true;
        default:
            return false;
    }

    UNUSED(backend);
}

static ggml_backend_i cuda_backend_i = {
    /* .get_name                = */ ggml_backend_cuda_name,
    /* .free                    = */ ggml_backend_cuda_free,
    /* .get_default_buffer_type = */ ggml_backend_cuda_get_default_buffer_type,
    /* .set_tensor_async        = */ ggml_backend_cuda_set_tensor_async,
    /* .get_tensor_async        = */ ggml_backend_cuda_get_tensor_async,
    /* .cpy_tensor_from_async   = */ NULL,
    /* .cpy_tensor_to_async     = */ NULL,
    /* .synchronize             = */ ggml_backend_cuda_synchronize,
    /* .graph_plan_create       = */ ggml_backend_cuda_graph_plan_create,
    /* .graph_plan_free         = */ ggml_backend_cuda_graph_plan_free,
    /* .graph_plan_compute      = */ ggml_backend_cuda_graph_plan_compute,
    /* .graph_compute           = */ ggml_backend_cuda_graph_compute,
    /* .supports_op             = */ ggml_backend_cuda_supports_op,
};

ggml_backend_t ggml_backend_cuda_init(int device) {
    ggml_init_cublas(); // TODO: remove from ggml.c

    if (device < 0 || device >= ggml_cuda_get_device_count()) {
        fprintf(stderr, "%s: error: invalid device %d\n", __func__, device);
        return nullptr;
    }

    // not strictly necessary, but it may reduce the overhead of the first graph_compute
    ggml_cuda_set_main_device(device);

    ggml_backend_context_cuda * ctx = new ggml_backend_context_cuda {
        /* .device = */ device
    };

    ggml_backend_t cuda_backend = new ggml_backend {
        /* .interface = */ cuda_backend_i,
        /* .context   = */ ctx
    };

    return cuda_backend;
}

bool ggml_backend_is_cuda(ggml_backend_t backend) {
    return backend->iface.get_name == ggml_backend_cuda_name;
}

static ggml_backend_t ggml_backend_reg_cuda_init(const char * params, void * user_data) {
    ggml_backend_t cuda_backend = ggml_backend_cuda_init((int) (intptr_t) user_data);
    return cuda_backend;

    UNUSED(params);
}

extern "C" int ggml_backend_cuda_reg_devices();

int ggml_backend_cuda_reg_devices() {
    int device_count = ggml_cuda_get_device_count();
    //int device_count = 1; // DEBUG: some tools require delaying CUDA initialization
    for (int i = 0; i < device_count; i++) {
        char name[128];
        snprintf(name, sizeof(name), "%s%d", GGML_CUDA_NAME, i);
        ggml_backend_register(name, ggml_backend_reg_cuda_init, ggml_backend_cuda_buffer_type(i), (void *) (intptr_t) i);
    }
    return device_count;
}<|MERGE_RESOLUTION|>--- conflicted
+++ resolved
@@ -6578,25 +6578,6 @@
     scoped_spin_lock lock(g_cuda_pool_lock);
     int id;
     CUDA_CHECK(cudaGetDevice(&id));
-<<<<<<< HEAD
-
-    int best_i = -1;
-    size_t best_size = std::numeric_limits<size_t>::max(); //smallest unused buffer that fits our needs
-    int worst_i = -1;
-    size_t worst_size = 0; //largest unused buffer seen so far
-
-    for (int i = 0; i < MAX_CUDA_BUFFERS; ++i) {
-        cuda_buffer& b = g_cuda_buffer_pool[id][i];
-        if (b.size > 0 && b.size >= size && b.size < best_size)
-        {
-            best_i = i;
-            best_size = b.size;
-        }
-        if (b.size > 0 && b.size > worst_size)
-        {
-            worst_i = i;
-            worst_size = b.size;
-=======
 #ifdef DEBUG_CUDA_MALLOC
     int nnz = 0;
     size_t max_size = 0;
@@ -6624,44 +6605,27 @@
                     }
                 }
             }
->>>>>>> b9f47952
-        }
-    }
-    if(best_i!=-1) //found the smallest buffer that fits our needs
-    {
-        cuda_buffer& b = g_cuda_buffer_pool[id][best_i];
+        }
+    }
+    if (ibest >= 0) {
+        cuda_buffer& b = g_cuda_buffer_pool[id][ibest];
         void * ptr = b.ptr;
         *actual_size = b.size;
         b.ptr = nullptr;
         b.size = 0;
         return ptr;
     }
-<<<<<<< HEAD
-    if(worst_i!=-1 && !g_mul_mat_q) //no buffer that fits our needs, resize largest one to save memory (non mmq only)
-    {
-        cuda_buffer& b = g_cuda_buffer_pool[id][worst_i];
-        b.size = 0;
-        void * ptr = b.ptr;
-        cudaFree(ptr);
-        b.ptr = ptr = nullptr;
-    }
-=======
->>>>>>> b9f47952
     void * ptr;
 
     size_t look_ahead_size = (size_t) (1.05 * size);
     look_ahead_size = 256 * ((look_ahead_size + 255)/256);
     CUDA_CHECK(cudaMalloc((void **) &ptr, look_ahead_size));
     *actual_size = look_ahead_size;
-<<<<<<< HEAD
-
-=======
     g_cuda_pool_size[id] += look_ahead_size;
 #ifdef DEBUG_CUDA_MALLOC
     fprintf(stderr, "%s[%d]: %d buffers, max_size = %u MB, pool_size = %u MB, requested %u MB\n", __func__, id, nnz,
             (uint32_t)(max_size/1024/1024), (uint32_t)(g_cuda_pool_size[id]/1024/1024), (uint32_t)(size/1024/1024));
 #endif
->>>>>>> b9f47952
     return ptr;
 }
 
