#include <cstddef>
#include <cstdint>
#include <limits>
#include <stdint.h>
#include <stdio.h>
#include <atomic>
#include <assert.h>

#include <cuda_runtime.h>
#include <cublas_v2.h>
#include <cuda_fp16.h>

#include "ggml-cuda.h"
#include "ggml.h"

#define MIN_CC_DP4A 610 // minimum compute capability for __dp4a, an intrinsic for byte-wise dot products

#if defined(_MSC_VER)
#pragma warning(disable: 4244 4267) // possible loss of data
#endif

static_assert(sizeof(half) == sizeof(ggml_fp16_t), "wrong fp16 size");

#define CUDA_CHECK(err)                                                                 \
    do {                                                                                \
        cudaError_t err_ = (err);                                                       \
        if (err_ != cudaSuccess) {                                                      \
            fprintf(stderr, "CUDA error %d at %s:%d: %s\n", err_, __FILE__, __LINE__,   \
                cudaGetErrorString(err_));                                              \
            exit(1);                                                                    \
        }                                                                               \
    } while (0)

#if CUDART_VERSION >= 12000
#define CUBLAS_CHECK(err)                                                               \
    do {                                                                                \
        cublasStatus_t err_ = (err);                                                    \
        if (err_ != CUBLAS_STATUS_SUCCESS) {                                            \
            fprintf(stderr, "\ncuBLAS error %d at %s:%d: %s\n",                         \
                    err_, __FILE__, __LINE__, cublasGetStatusString(err_));             \
            exit(1);                                                                    \
        }                                                                               \
    } while (0)
#else
#define CUBLAS_CHECK(err)                                                               \
    do {                                                                                \
        cublasStatus_t err_ = (err);                                                    \
        if (err_ != CUBLAS_STATUS_SUCCESS) {                                            \
            fprintf(stderr, "\ncuBLAS error %d at %s:%d\n", err_, __FILE__, __LINE__);  \
            exit(1);                                                                    \
        }                                                                               \
    } while (0)
#endif // CUDART_VERSION >= 11

#ifdef GGML_CUDA_DMMV_F16
typedef half dfloat; // dequantize float
typedef half2 dfloat2;
#else
typedef float dfloat; // dequantize float
typedef float2 dfloat2;
#endif //GGML_CUDA_DMMV_F16

typedef void (*dequantize_kernel_t)(const void * vx, const int ib, const int iqs, dfloat2 & v);
typedef void (*to_fp32_cuda_t)(const void * __restrict__ x, float * __restrict__ y, int k, cudaStream_t stream);
typedef void (*dot_kernel_k_t)(const void * __restrict__ vx, const int ib, const int iqs, const float * __restrict__ y, float & v);
typedef void (*cpy_kernel_t)(const char * cx, char * cdst);
typedef void (*ggml_cuda_func_t)(const ggml_tensor * src0, const ggml_tensor * src1, ggml_tensor * dst);
typedef void (*ggml_cuda_op_t)(
    const ggml_tensor * src0, const ggml_tensor * src1, ggml_tensor * dst, char * src0_ddq_i, float * src0_ddf_i,
    float * src1_ddf_i, float * dst_ddf_i, int64_t i02, int64_t i01_low, int64_t i01_high, int i1,
    cudaStream_t & cudaStream_main);

// QK = number of values after dequantization
// QR = QK / number of values before dequantization
// QI = number of 32 bit integers before dequantization

#define QK4_0 32
#define QR4_0 2
#define QI4_0 (QK4_0 / (4 * QR4_0))
typedef struct {
    half    d;              // delta
    uint8_t qs[QK4_0 / 2];  // nibbles / quants
} block_q4_0;
static_assert(sizeof(block_q4_0) == sizeof(ggml_fp16_t) + QK4_0 / 2, "wrong q4_0 block size/padding");

#define QK4_1 32
#define QR4_1 2
#define QI4_1 (QK4_1 / (4 * QR4_1))
typedef struct {
    half    d;              // delta
    half    m;              // min
    uint8_t qs[QK4_1 / 2];  // nibbles / quants
} block_q4_1;
static_assert(sizeof(block_q4_1) == sizeof(ggml_fp16_t) * 2 + QK4_1 / 2, "wrong q4_1 block size/padding");

#define QK5_0 32
#define QR5_0 2
#define QI5_0 (QK5_0 / (4 * QR5_0))
typedef struct {
    half d;                 // delta
    uint8_t qh[4];          // 5-th bit of quants
    uint8_t qs[QK5_0 / 2];  // nibbles / quants
} block_q5_0;
static_assert(sizeof(block_q5_0) == sizeof(ggml_fp16_t) + sizeof(uint32_t) + QK5_0 / 2, "wrong q5_0 block size/padding");

#define QK5_1 32
#define QR5_1 2
#define QI5_1 (QK5_1 / (4 * QR5_1))
typedef struct {
    half d;                 // delta
    half m;                 // min
    uint8_t qh[4];          // 5-th bit of quants
    uint8_t qs[QK5_1 / 2];  // nibbles / quants
} block_q5_1;
static_assert(sizeof(block_q5_1) == 2 * sizeof(ggml_fp16_t) + sizeof(uint32_t) + QK5_1 / 2, "wrong q5_1 block size/padding");

#define QK8_0 32
#define QR8_0 1
#define QI8_0 (QK8_0 / (4 * QR8_0))
typedef struct {
    half    d;              // delta
    int8_t  qs[QK8_0];      // quants
} block_q8_0;
static_assert(sizeof(block_q8_0) == sizeof(ggml_fp16_t) + QK8_0, "wrong q8_0 block size/padding");

#define QK8_1 32
#define QR8_1 1
#define QI8_1 (QK8_1 / (4 * QR8_1))
typedef struct {
    half    d;              // delta
    half    s;              // unquantized sum
    int8_t  qs[QK8_0];      // quants
} block_q8_1;
static_assert(sizeof(block_q8_1) == 2*sizeof(ggml_fp16_t) + QK8_0, "wrong q8_1 block size/padding");

typedef float (*vec_dot_q_cuda_t)(const void * __restrict__ vbq, const block_q8_1 * __restrict__ bq8_1, const int iqs);

//================================= k-quants

#ifdef GGML_QKK_64
#define QK_K 64
#define K_SCALE_SIZE 4
#else
#define QK_K 256
#define K_SCALE_SIZE 12
#endif

#define QR2_K 4
#define QI2_K (QK_K / (4*QR2_K))
typedef struct {
    uint8_t scales[QK_K/16]; // scales and mins, quantized with 4 bits
    uint8_t qs[QK_K/4];      // quants
    half d;                  // super-block scale for quantized scales
    half dmin;               // super-block scale for quantized mins
} block_q2_K;
static_assert(sizeof(block_q2_K) == 2*sizeof(ggml_fp16_t) + QK_K/16 + QK_K/4, "wrong q2_K block size/padding");

#define QR3_K 4
#define QI3_K (QK_K / (4*QR3_K))
typedef struct {
    uint8_t hmask[QK_K/8];     // quants - high bit
    uint8_t qs[QK_K/4];        // quants - low 2 bits
#ifdef GGML_QKK_64
    uint8_t scales[2]; // scales, quantized with 8 bits
#else
    uint8_t scales[K_SCALE_SIZE]; // scales, quantized with 6 bits
#endif
    half d;             // super-block scale
} block_q3_K;
//static_assert(sizeof(block_q3_K) == sizeof(ggml_fp16_t) + QK_K / 4 + QK_K / 8 + K_SCALE_SIZE, "wrong q3_K block size/padding");

#define QR4_K 2
#define QI4_K (QK_K / (4*QR4_K))
#ifdef GGML_QKK_64
typedef struct {
    half    d[2];              // super-block scales/mins
    uint8_t scales[2];         // 4-bit block scales/mins
    uint8_t qs[QK_K/2];        // 4--bit quants
} block_q4_K;
static_assert(sizeof(block_q4_K) == 2*sizeof(ggml_fp16_t) + QK_K/2 + 2, "wrong q4_K block size/padding");
#else
typedef struct {
    half d;                    // super-block scale for quantized scales
    half dmin;                 // super-block scale for quantized mins
    uint8_t scales[3*QK_K/64]; // scales, quantized with 6 bits
    uint8_t qs[QK_K/2];        // 4--bit quants
} block_q4_K;
static_assert(sizeof(block_q4_K) == 2*sizeof(ggml_fp16_t) + 3*QK_K/64 + QK_K/2, "wrong q4_K block size/padding");
#endif

#define QR5_K 2
#define QI5_K (QK_K / (4*QR5_K))
#ifdef GGML_QKK_64
typedef struct {
    half d;                  // super-block scale
    int8_t scales[QK_K/16];  // block scales
    uint8_t qh[QK_K/8];      // quants, high bit
    uint8_t qs[QK_K/2];      // quants, low 4 bits
} block_q5_K;
static_assert(sizeof(block_q5_K) == sizeof(ggml_fp16_t) + QK_K/2 + QK_K/8 + QK_K/16, "wrong q5_K block size/padding");
#else
typedef struct {
    half d;               // super-block scale for quantized scales
    half dmin;            // super-block scale for quantized mins
    uint8_t scales[K_SCALE_SIZE];   // scales and mins, quantized with 6 bits
    uint8_t qh[QK_K/8];          // quants, high bit
    uint8_t qs[QK_K/2];          // quants, low 4 bits
} block_q5_K;
static_assert(sizeof(block_q5_K) == 2*sizeof(ggml_fp16_t) + K_SCALE_SIZE + QK_K/2 + QK_K/8, "wrong q5_K block size/padding");
#endif

#define QR6_K 2
#define QI6_K (QK_K / (4*QR6_K))
typedef struct {
    uint8_t ql[QK_K/2];   // quants, lower 4 bits
    uint8_t qh[QK_K/4];   // quants, upper 2 bits
    int8_t  scales[QK_K/16]; // scales
    half    d;         // delta
} block_q6_K;
static_assert(sizeof(block_q6_K) == sizeof(ggml_fp16_t) + 13*QK_K/16, "wrong q6_K block size/padding");

#define WARP_SIZE 32
#define MATRIX_ROW_PADDING 256 // last row of quant. matrices is a multiple of this to avoid out-of-bounds memory accesses

#define CUDA_ADD_BLOCK_SIZE 256
#define CUDA_MUL_BLOCK_SIZE 256
#define CUDA_GELU_BLOCK_SIZE 256
#define CUDA_SILU_BLOCK_SIZE 256
#define CUDA_CPY_BLOCK_SIZE 32
#define CUDA_SCALE_BLOCK_SIZE 256
#define CUDA_ROPE_BLOCK_SIZE 256
#define CUDA_DIAG_MASK_INF_BLOCK_SIZE 32
#define CUDA_QUANTIZE_BLOCK_SIZE 256
#define CUDA_DEQUANTIZE_BLOCK_SIZE 256

// dmmv = dequantize_mul_mat_vec
#ifndef GGML_CUDA_DMMV_X
#define GGML_CUDA_DMMV_X 32
#endif
#ifndef GGML_CUDA_MMV_Y
#define GGML_CUDA_MMV_Y 1
#endif

#ifndef K_QUANTS_PER_ITERATION
#define K_QUANTS_PER_ITERATION 2
#else
static_assert(K_QUANTS_PER_ITERATION == 1 || K_QUANTS_PER_ITERATION == 2, "K_QUANTS_PER_ITERATION must be 1 or 2");
#endif

struct ggml_tensor_extra_gpu {
    void * data_device[GGML_CUDA_MAX_DEVICES]; // 1 pointer for each device for split tensors
    cudaEvent_t events[GGML_CUDA_MAX_DEVICES]; // events for synchronizing multiple GPUs
};

static __global__ void add_f32(const float * x, const float * y, float * dst, const int kx, const int ky) {
    const int i = blockDim.x*blockIdx.x + threadIdx.x;

    if (i >= kx) {
        return;
    }
    dst[i] = x[i] + y[i%ky];
}

static __global__ void add_f16_f32_f16(const half * x, const float * y, half * dst, const int k) {
    const int i = blockDim.x*blockIdx.x + threadIdx.x;

    if (i >= k) {
        return;
    }
    dst[i] = __hadd(x[i], __float2half(y[i]));
}

static __global__ void mul_f32(const float * x, const float * y, float * dst, const int kx, const int ky) {
    const int i = blockDim.x*blockIdx.x + threadIdx.x;

    if (i >= kx) {
        return;
    }
    dst[i] = x[i] * y[i%ky];
}

static __global__ void gelu_f32(const float * x, float * dst, const int k) {
    const float GELU_COEF_A    = 0.044715f;
    const float SQRT_2_OVER_PI = 0.79788456080286535587989211986876f;
    const int i = blockDim.x*blockIdx.x + threadIdx.x;

    if (i >= k) {
        return;
    }

    float xi = x[i];
    dst[i] = 0.5f*xi*(1.0f + tanhf(SQRT_2_OVER_PI*xi*(1.0f + GELU_COEF_A*xi*xi)));
}

static __global__ void silu_f32(const float * x, float * dst, const int k) {
    const int i = blockDim.x*blockIdx.x + threadIdx.x;

    if (i >= k) {
        return;
    }
    dst[i] = x[i] / (1.0f + expf(-x[i]));
}

static __global__ void norm_f32(const float * x, float * dst, const int ncols) {
    const int row = blockIdx.x*blockDim.y + threadIdx.y;
    const int tid = threadIdx.x;

    const float eps = 1e-5f;

    float mean = 0.0f;
    float var = 0.0f;

    for (int col = tid; col < ncols; col += WARP_SIZE) {
        const float xi = x[row*ncols + col];
        mean += xi;
        var += xi * xi;
    }

    // sum up partial sums
#pragma unroll
    for (int mask = 16; mask > 0; mask >>= 1) {
        mean += __shfl_xor_sync(0xffffffff, mean, mask, 32);
        var += __shfl_xor_sync(0xffffffff, var, mask, 32);
    }

    mean /= ncols;
    var = var / ncols - mean * mean;
    const float inv_var = rsqrtf(var + eps);

    for (int col = tid; col < ncols; col += WARP_SIZE) {
        dst[row*ncols + col] = (x[row*ncols + col] - mean) * inv_var;
    }
}

static __global__ void rms_norm_f32(const float * x, float * dst, const int ncols) {
    const int row = blockIdx.x*blockDim.y + threadIdx.y;
    const int tid = threadIdx.x;

    const float eps = 1e-6f;

    float tmp = 0.0f; // partial sum for thread in warp

    for (int col = tid; col < ncols; col += WARP_SIZE) {
        const float xi = x[row*ncols + col];
        tmp += xi * xi;
    }

    // sum up partial sums
#pragma unroll
    for (int mask = 16; mask > 0; mask >>= 1) {
        tmp += __shfl_xor_sync(0xffffffff, tmp, mask, 32);
    }

    const float mean = tmp / ncols;
    const float scale = rsqrtf(mean + eps);

    for (int col = tid; col < ncols; col += WARP_SIZE) {
        dst[row*ncols + col] = scale * x[row*ncols + col];
    }
}

static __device__ __forceinline__ void dequantize_q4_0(const void * vx, const int ib, const int iqs, dfloat2 & v){
    const block_q4_0 * x = (const block_q4_0 *) vx;

    const dfloat d = x[ib].d;

    const int vui = x[ib].qs[iqs];

    v.x = vui & 0xF;
    v.y = vui >> 4;

#ifdef GGML_CUDA_DMMV_F16
    v = __hsub2(v, {8.0f, 8.0f});
    v = __hmul2(v, {d, d});
#else
    v.x = (v.x - 8.0f) * d;
    v.y = (v.y - 8.0f) * d;
#endif // GGML_CUDA_DMMV_F16
}

static __device__ __forceinline__ void dequantize_q4_1(const void * vx, const int ib, const int iqs, dfloat2 & v){
    const block_q4_1 * x = (const block_q4_1 *) vx;

    const dfloat d = x[ib].d;
    const dfloat m = x[ib].m;

    const int vui = x[ib].qs[iqs];

    v.x = vui & 0xF;
    v.y = vui >> 4;

#ifdef GGML_CUDA_DMMV_F16
    v = __hmul2(v, {d, d});
    v = __hadd2(v, {m, m});
#else
    v.x = (v.x * d) + m;
    v.y = (v.y * d) + m;
#endif // GGML_CUDA_DMMV_F16
}

static __device__ __forceinline__ void dequantize_q5_0(const void * vx, const int ib, const int iqs, dfloat2 & v){
    const block_q5_0 * x = (const block_q5_0 *) vx;

    const dfloat d = x[ib].d;

    uint32_t qh;
    memcpy(&qh, x[ib].qh, sizeof(qh));

    const int xh_0 = ((qh >> (iqs +  0)) << 4) & 0x10;
    const int xh_1 = ((qh >> (iqs + 12))     ) & 0x10;

    v.x = ((x[ib].qs[iqs] & 0xf) | xh_0);
    v.y = ((x[ib].qs[iqs] >>  4) | xh_1);

#ifdef GGML_CUDA_DMMV_F16
    v = __hsub2(v, {16.0f, 16.0f});
    v = __hmul2(v, {d, d});
#else
    v.x = (v.x - 16.0f) * d;
    v.y = (v.y - 16.0f) * d;
#endif // GGML_CUDA_DMMV_F16
}

static __device__ __forceinline__ void dequantize_q5_1(const void * vx, const int ib, const int iqs, dfloat2 & v){
    const block_q5_1 * x = (const block_q5_1 *) vx;

    const dfloat d = x[ib].d;
    const dfloat m = x[ib].m;

    uint32_t qh;
    memcpy(&qh, x[ib].qh, sizeof(qh));

    const int xh_0 = ((qh >> (iqs +  0)) << 4) & 0x10;
    const int xh_1 = ((qh >> (iqs + 12))     ) & 0x10;

    v.x = ((x[ib].qs[iqs] & 0xf) | xh_0);
    v.y = ((x[ib].qs[iqs] >>  4) | xh_1);

#ifdef GGML_CUDA_DMMV_F16
    v = __hmul2(v, {d, d});
    v = __hadd2(v, {m, m});
#else
    v.x = (v.x * d) + m;
    v.y = (v.y * d) + m;
#endif // GGML_CUDA_DMMV_F16
}

static __device__ __forceinline__ void dequantize_q8_0(const void * vx, const int ib, const int iqs, dfloat2 & v){
    const block_q8_0 * x = (const block_q8_0 *) vx;

    const dfloat d = x[ib].d;

    v.x = x[ib].qs[iqs + 0];
    v.y = x[ib].qs[iqs + 1];

#ifdef GGML_CUDA_DMMV_F16
    v = __hmul2(v, {d, d});
#else
    v.x *= d;
    v.y *= d;
#endif // GGML_CUDA_DMMV_F16
}

//================================== k-quants

static __global__ void dequantize_block_q2_K(const void * __restrict__ vx, float * __restrict__ yy) {

    const int i   = blockIdx.x;
    const block_q2_K * x = (const block_q2_K *) vx;

    const int tid = threadIdx.x;
#if QK_K == 256
    const int n   = tid/32;
    const int l   = tid - 32*n;
    const int is  = 8*n + l/16;

    const uint8_t q = x[i].qs[32*n + l];
    float * y = yy + i*QK_K + 128*n;

    float dall = x[i].d;
    float dmin = x[i].dmin;
    y[l+ 0] = dall * (x[i].scales[is+0] & 0xF) * ((q >> 0) & 3) - dmin * (x[i].scales[is+0] >> 4);
    y[l+32] = dall * (x[i].scales[is+2] & 0xF) * ((q >> 2) & 3) - dmin * (x[i].scales[is+2] >> 4);
    y[l+64] = dall * (x[i].scales[is+4] & 0xF) * ((q >> 4) & 3) - dmin * (x[i].scales[is+4] >> 4);
    y[l+96] = dall * (x[i].scales[is+6] & 0xF) * ((q >> 6) & 3) - dmin * (x[i].scales[is+6] >> 4);
#else
    const int is = tid/16;  // 0 or 1
    const int il = tid%16;  // 0...15
    const uint8_t q = x[i].qs[il] >> (2*is);
    float * y = yy + i*QK_K + 16*is + il;
    float dall = x[i].d;
    float dmin = x[i].dmin;
    y[ 0] = dall * (x[i].scales[is+0] & 0xF) * ((q >> 0) & 3) - dmin * (x[i].scales[is+0] >> 4);
    y[32] = dall * (x[i].scales[is+2] & 0xF) * ((q >> 4) & 3) - dmin * (x[i].scales[is+2] >> 4);
#endif

}

static __global__ void dequantize_block_q3_K(const void * __restrict__ vx, float * __restrict__ yy) {

    const int i = blockIdx.x;
    const block_q3_K * x = (const block_q3_K *) vx;

#if QK_K == 256
    const int r = threadIdx.x/4;
    const int tid = r/2;
    const int is0 = r%2;
    const int l0 = 16*is0 + 4*(threadIdx.x%4);
    const int n = tid / 4;
    const int j = tid - 4*n;

    uint8_t m = 1 << (4*n + j);
    int is = 8*n + 2*j + is0;
    int shift = 2*j;

    int8_t us = is <  4 ? (x[i].scales[is-0] & 0xF) | (((x[i].scales[is+8] >> 0) & 3) << 4) :
                is <  8 ? (x[i].scales[is-0] & 0xF) | (((x[i].scales[is+4] >> 2) & 3) << 4) :
                is < 12 ? (x[i].scales[is-8] >>  4) | (((x[i].scales[is+0] >> 4) & 3) << 4) :
                          (x[i].scales[is-8] >>  4) | (((x[i].scales[is-4] >> 6) & 3) << 4);
    float d_all = x[i].d;
    float dl = d_all * (us - 32);

    float * y = yy + i*QK_K + 128*n + 32*j;
    const uint8_t * q = x[i].qs + 32*n;
    const uint8_t * hm = x[i].hmask;

    for (int l = l0; l < l0+4; ++l) y[l] = dl * ((int8_t)((q[l] >> shift) & 3) - ((hm[l] & m) ? 0 : 4));
#else
    const int tid = threadIdx.x;
    const int is  = tid/16;  // 0 or 1
    const int il  = tid%16;  // 0...15
    const int im  = il/8;    // 0...1
    const int in  = il%8;    // 0...7

    float * y = yy + i*QK_K + 16*is + il;

    const uint8_t q = x[i].qs[il] >> (2*is);
    const uint8_t h = x[i].hmask[in] >> (2*is + im);
    const float   d = (float)x[i].d;

    if (is == 0) {
        y[ 0] = d * ((x[i].scales[0] & 0xF) - 8) * ((int8_t)((q >> 0) & 3) - ((h >> 0) & 1 ? 0 : 4));
        y[32] = d * ((x[i].scales[1] & 0xF) - 8) * ((int8_t)((q >> 4) & 3) - ((h >> 4) & 1 ? 0 : 4));
    } else {
        y[ 0] = d * ((x[i].scales[0] >>  4) - 8) * ((int8_t)((q >> 0) & 3) - ((h >> 0) & 1 ? 0 : 4));
        y[32] = d * ((x[i].scales[1] >>  4) - 8) * ((int8_t)((q >> 4) & 3) - ((h >> 4) & 1 ? 0 : 4));
    }
#endif

}

#if QK_K == 256
static inline __device__ void get_scale_min_k4(int j, const uint8_t * q, uint8_t & d, uint8_t & m) {
    if (j < 4) {
        d = q[j] & 63; m = q[j + 4] & 63;
    } else {
        d = (q[j+4] & 0xF) | ((q[j-4] >> 6) << 4);
        m = (q[j+4] >>  4) | ((q[j-0] >> 6) << 4);
    }
}
#endif

static __global__ void dequantize_block_q4_K(const void * __restrict__ vx, float * __restrict__ yy) {
    const block_q4_K * x = (const block_q4_K *) vx;

    const int i = blockIdx.x;

#if QK_K == 256
    // assume 32 threads
    const int tid = threadIdx.x;
    const int il  = tid/8;
    const int ir  = tid%8;
    const int is  = 2*il;
    const int n   = 4;

    float * y = yy + i*QK_K + 64*il + n*ir;

    const float dall = x[i].d;
    const float dmin = x[i].dmin;

    const uint8_t * q = x[i].qs + 32*il + n*ir;

    uint8_t sc, m;
    get_scale_min_k4(is + 0, x[i].scales, sc, m);
    const float d1 = dall * sc; const float m1 = dmin * m;
    get_scale_min_k4(is + 1, x[i].scales, sc, m);
    const float d2 = dall * sc; const float m2 = dmin * m;
    for (int l = 0; l < n; ++l) {
        y[l + 0] = d1 * (q[l] & 0xF) - m1;
        y[l +32] = d2 * (q[l] >>  4) - m2;
    }
#else
    const int tid = threadIdx.x;
    const uint8_t * q = x[i].qs;
    float * y = yy + i*QK_K;
    const float d = (float)x[i].d[0];
    const float m = (float)x[i].d[1];
    y[tid+ 0] = d * (x[i].scales[0] & 0xF) * (q[tid] & 0xF) - m * (x[i].scales[0] >> 4);
    y[tid+32] = d * (x[i].scales[1] & 0xF) * (q[tid] >>  4) - m * (x[i].scales[1] >> 4);
#endif
}

static __global__ void dequantize_block_q5_K(const void * __restrict__ vx, float * __restrict__ yy) {
    const block_q5_K * x = (const block_q5_K *) vx;

    const int i = blockIdx.x;

#if QK_K == 256
    // assume 64 threads - this is very slightly better than the one below
    const int tid = threadIdx.x;
    const int il  = tid/16;   // il is in 0...3
    const int ir  = tid%16;   // ir is in 0...15
    const int is  = 2*il;     // is is in 0...6

    float * y = yy + i*QK_K + 64*il + 2*ir;

    const float dall = x[i].d;
    const float dmin = x[i].dmin;

    const uint8_t * ql = x[i].qs + 32*il + 2*ir;
    const uint8_t * qh = x[i].qh + 2*ir;

    uint8_t sc, m;
    get_scale_min_k4(is + 0, x[i].scales, sc, m);
    const float d1 = dall * sc; const float m1 = dmin * m;
    get_scale_min_k4(is + 1, x[i].scales, sc, m);
    const float d2 = dall * sc; const float m2 = dmin * m;

    uint8_t   hm  = 1 << (2*il);
    y[ 0] = d1 * ((ql[ 0] & 0xF) + (qh[ 0] & hm ? 16 : 0)) - m1;
    y[ 1] = d1 * ((ql[ 1] & 0xF) + (qh[ 1] & hm ? 16 : 0)) - m1;
    hm <<= 1;
    y[32] = d2 * ((ql[ 0] >>  4) + (qh[ 0] & hm ? 16 : 0)) - m2;
    y[33] = d2 * ((ql[ 1] >>  4) + (qh[ 1] & hm ? 16 : 0)) - m2;
#else
    const int tid = threadIdx.x;
    const uint8_t q = x[i].qs[tid];
    const int im = tid/8;  // 0...3
    const int in = tid%8;  // 0...7
    const int is = tid/16; // 0 or 1
    const uint8_t h = x[i].qh[in] >> im;
    const float d = x[i].d;
    float * y = yy + i*QK_K + tid;
    y[ 0] = d * x[i].scales[is+0] * ((q & 0xF) - ((h >> 0) & 1 ? 0 : 16));
    y[32] = d * x[i].scales[is+2] * ((q >>  4) - ((h >> 4) & 1 ? 0 : 16));
#endif
}

static __global__ void dequantize_block_q6_K(const void * __restrict__ vx, float * __restrict__ yy) {
    const block_q6_K * x = (const block_q6_K *) vx;

    const int i = blockIdx.x;
#if QK_K == 256

    // assume 64 threads - this is very slightly better than the one below
    const int tid = threadIdx.x;
    const int ip  = tid/32;   // ip is 0 or 1
    const int il  = tid - 32*ip; // 0...32
    const int is  = 8*ip + il/16;

    float * y = yy + i*QK_K + 128*ip + il;

    const float d = x[i].d;

    const uint8_t * ql = x[i].ql + 64*ip + il;
    const uint8_t   qh = x[i].qh[32*ip + il];
    const int8_t  * sc = x[i].scales + is;

    y[ 0] = d * sc[0] * ((int8_t)((ql[ 0] & 0xF) | (((qh >> 0) & 3) << 4)) - 32);
    y[32] = d * sc[2] * ((int8_t)((ql[32] & 0xF) | (((qh >> 2) & 3) << 4)) - 32);
    y[64] = d * sc[4] * ((int8_t)((ql[ 0]  >> 4) | (((qh >> 4) & 3) << 4)) - 32);
    y[96] = d * sc[6] * ((int8_t)((ql[32]  >> 4) | (((qh >> 6) & 3) << 4)) - 32);
#else

    // assume 32 threads
    const int tid = threadIdx.x;
    const int ip  = tid/16;         // 0 or 1
    const int il  = tid - 16*ip;    // 0...15

    float * y = yy + i*QK_K + 16*ip + il;

    const float d = x[i].d;

    const uint8_t   ql = x[i].ql[16*ip + il];
    const uint8_t   qh = x[i].qh[il] >> (2*ip);
    const int8_t  * sc = x[i].scales;

    y[ 0] = d * sc[ip+0] * ((int8_t)((ql & 0xF) | (((qh >> 0) & 3) << 4)) - 32);
    y[32] = d * sc[ip+2] * ((int8_t)((ql  >> 4) | (((qh >> 4) & 3) << 4)) - 32);
#endif
}

static __global__ void dequantize_mul_mat_vec_q2_k(const void * __restrict__ vx, const float * __restrict__ yy, float * __restrict__ dst, const int ncols, int nrows) {

    static_assert(16%K_QUANTS_PER_ITERATION == 0, "16 must be divisible by K_QUANTS_PER_ITERATION");

    const int row = blockIdx.y*blockDim.y + threadIdx.y;
    if (row > nrows) return;

    const int num_blocks_per_row = ncols / QK_K;
    const int ib0 = row*num_blocks_per_row;

    const block_q2_K * x = (const block_q2_K *)vx + ib0;

    float tmp = 0; // partial sum for thread in warp

#if QK_K == 256
    const int tid = threadIdx.x/K_QUANTS_PER_ITERATION;  // 0...31 or 0...15
    const int ix  = threadIdx.x%K_QUANTS_PER_ITERATION;  // 0 or 0,1

    const int step = 16/K_QUANTS_PER_ITERATION;

    const int im = tid/step;                             // 0 or 1. 0 computes 0..., 1 computes 128...
    const int in = tid - step*im;                        // 0...15 or 0...7

    const int l0 = K_QUANTS_PER_ITERATION*in;            // 0...15 or 0...14 in steps of 2
    const int q_offset = 32*im + l0;
    const int s_offset = 8*im;
    const int y_offset = 128*im + l0;

    uint32_t aux[4];
    const uint8_t * d = (const uint8_t *)aux;
    const uint8_t * m = (const uint8_t *)(aux + 2);

    for (int i = ix; i < num_blocks_per_row; i += K_QUANTS_PER_ITERATION) {

        const float   * y = yy + i * QK_K + y_offset;
        const uint8_t * q = x[i].qs + q_offset;

        const float dall = x[i].d;
        const float dmin = x[i].dmin;

        const uint32_t * a = (const uint32_t *)(x[i].scales + s_offset);
        aux[0] = a[0] & 0x0f0f0f0f;
        aux[1] = a[1] & 0x0f0f0f0f;
        aux[2] = (a[0] >> 4) & 0x0f0f0f0f;
        aux[3] = (a[1] >> 4) & 0x0f0f0f0f;

        float sum1 = 0, sum2 = 0;
        for (int l = 0; l < K_QUANTS_PER_ITERATION; ++l) {
            sum1 += y[l+ 0] * d[0] * ((q[l+ 0] >> 0) & 3)
                  + y[l+32] * d[2] * ((q[l+ 0] >> 2) & 3)
                  + y[l+64] * d[4] * ((q[l+ 0] >> 4) & 3)
                  + y[l+96] * d[6] * ((q[l+ 0] >> 6) & 3)
                  + y[l+16] * d[1] * ((q[l+16] >> 0) & 3)
                  + y[l+48] * d[3] * ((q[l+16] >> 2) & 3)
                  + y[l+80] * d[5] * ((q[l+16] >> 4) & 3)
                  +y[l+112] * d[7] * ((q[l+16] >> 6) & 3);
            sum2 += y[l+ 0] * m[0] + y[l+32] * m[2] + y[l+64] * m[4] + y[ l+96] * m[6]
                  + y[l+16] * m[1] + y[l+48] * m[3] + y[l+80] * m[5] + y[l+112] * m[7];

        }
        tmp += dall * sum1 - dmin * sum2;

    }
#else
    const int tid = threadIdx.x/(2*K_QUANTS_PER_ITERATION);  // 0...15 or 0...7
    const int ix  = threadIdx.x%(2*K_QUANTS_PER_ITERATION);  // 0....1 or 0...3
    const int offset = tid * K_QUANTS_PER_ITERATION;

    uint32_t uaux[2];
    const uint8_t * d = (const uint8_t *)uaux;

    for (int i = ix; i < num_blocks_per_row; i += 2*K_QUANTS_PER_ITERATION) {

        const float   * y = yy + i * QK_K + offset;
        const uint8_t * q = x[i].qs + offset;
        const uint32_t * s = (const uint32_t *)x[i].scales;

        uaux[0] = s[0] & 0x0f0f0f0f;
        uaux[1] = (s[0] >> 4) & 0x0f0f0f0f;

        const half2 * dh = (const half2 *)&x[i].d;

        const float2 dall = __half22float2(dh[0]);

        float sum1 = 0, sum2 = 0;
        for (int l = 0; l < K_QUANTS_PER_ITERATION; ++l) {
            const uint8_t ql = q[l];
            sum1 += y[l+ 0] * d[0] * ((ql >> 0) & 3)
                  + y[l+16] * d[1] * ((ql >> 2) & 3)
                  + y[l+32] * d[2] * ((ql >> 4) & 3)
                  + y[l+48] * d[3] * ((ql >> 6) & 3);
            sum2 += y[l+0] * d[4] + y[l+16] * d[5] + y[l+32] * d[6] + y[l+48] * d[7];
        }
        tmp += dall.x * sum1 - dall.y * sum2;
    }
#endif

    // sum up partial sums and write back result
#pragma unroll
    for (int mask = 16; mask > 0; mask >>= 1) {
        tmp += __shfl_xor_sync(0xffffffff, tmp, mask, 32);
    }

    if (threadIdx.x == 0) {
        dst[row] = tmp;
    }
}

static __global__ void dequantize_mul_mat_vec_q3_k(const void * __restrict__ vx, const float * __restrict__ yy, float * __restrict__ dst, const int ncols, int nrows) {

    const int row = blockIdx.y*blockDim.y + threadIdx.y;
    if (row > nrows) return;

    const int num_blocks_per_row = ncols / QK_K;
    const int ib0 = row*num_blocks_per_row;

    const block_q3_K * x = (const block_q3_K *)vx + ib0;

    float tmp = 0; // partial sum for thread in warp

#if QK_K == 256

    const uint16_t kmask1 = 0x0303;
    const uint16_t kmask2 = 0x0f0f;

    const int tid = threadIdx.x/K_QUANTS_PER_ITERATION;  // 0...31 or 0...16
    const int ix  = threadIdx.x%K_QUANTS_PER_ITERATION;  // 0 or 0,1

    const int n  = K_QUANTS_PER_ITERATION;               // iterations in the inner loop
    const int step = 16/K_QUANTS_PER_ITERATION;
    const int im = tid/step;                             // 0 or 1. 0 computes 0..., 1 computes 128...
    const int in = tid - step*im;                        // 0....15 or 0...7

    const uint8_t m = 1 << (4*im);

    const int l0 = n*in;                                 // 0...15 or 0...14 in steps of 2
    const int q_offset =  32*im + l0;
    const int y_offset = 128*im + l0;

    uint16_t utmp[4];
    const int8_t * s = (const int8_t *)utmp;

    const uint16_t s_shift = 4*im;

    for (int i = ix; i < num_blocks_per_row; i += K_QUANTS_PER_ITERATION) {

        const float   * y  = yy + i * QK_K + y_offset;
        const uint8_t * q = x[i].qs + q_offset;
        const uint8_t * h = x[i].hmask + l0;

        const uint16_t * a = (const uint16_t *)x[i].scales;
        utmp[0] = ((a[0] >> s_shift) & kmask2) | (((a[4] >> (s_shift + 0)) & kmask1) << 4);
        utmp[1] = ((a[1] >> s_shift) & kmask2) | (((a[5] >> (s_shift + 0)) & kmask1) << 4);
        utmp[2] = ((a[2] >> s_shift) & kmask2) | (((a[4] >> (s_shift + 2)) & kmask1) << 4);
        utmp[3] = ((a[3] >> s_shift) & kmask2) | (((a[5] >> (s_shift + 2)) & kmask1) << 4);

        const float d = x[i].d;

        float sum = 0;
        for (int l = 0; l < n; ++l) {
            sum += y[l+ 0] * (s[0] - 32) * (((q[l] >> 0) & 3) - (h[l] & (m << 0) ? 0 : 4))
                 + y[l+32] * (s[2] - 32) * (((q[l] >> 2) & 3) - (h[l] & (m << 1) ? 0 : 4))
                 + y[l+64] * (s[4] - 32) * (((q[l] >> 4) & 3) - (h[l] & (m << 2) ? 0 : 4))
                 + y[l+96] * (s[6] - 32) * (((q[l] >> 6) & 3) - (h[l] & (m << 3) ? 0 : 4));
            sum += y[l+16] * (s[1] - 32) * (((q[l+16] >> 0) & 3) - (h[l+16] & (m << 0) ? 0 : 4))
                 + y[l+48] * (s[3] - 32) * (((q[l+16] >> 2) & 3) - (h[l+16] & (m << 1) ? 0 : 4))
                 + y[l+80] * (s[5] - 32) * (((q[l+16] >> 4) & 3) - (h[l+16] & (m << 2) ? 0 : 4))
                + y[l+112] * (s[7] - 32) * (((q[l+16] >> 6) & 3) - (h[l+16] & (m << 3) ? 0 : 4));
        }
        tmp += d * sum;

    }
#else

    const int tid = threadIdx.x/(2*K_QUANTS_PER_ITERATION);  // 0...15 or 0...7
    const int ix  = threadIdx.x%(2*K_QUANTS_PER_ITERATION);  // 0....1 or 0...3
    const int offset = tid * K_QUANTS_PER_ITERATION;         // 0...15 or 0...14
    const int in = offset/8;                                 // 0 or 1
    const int im = offset%8;                                 // 0...7

    for (int i = ix; i < num_blocks_per_row; i += 2*K_QUANTS_PER_ITERATION) {

        const float   * y = yy + i * QK_K + offset;
        const uint8_t * q = x[i].qs + offset;
        const uint8_t * s = x[i].scales;

        const float dall = (float)x[i].d;

        float sum = 0;
        for (int l = 0; l < K_QUANTS_PER_ITERATION; ++l) {
            const uint8_t hl = x[i].hmask[im+l] >> in;
            const uint8_t ql = q[l];
            sum += y[l+ 0] * dall * ((s[0] & 0xF) - 8) * ((int8_t)((ql >> 0) & 3) - ((hl >> 0) & 1 ? 0 : 4))
                 + y[l+16] * dall * ((s[0] >>  4) - 8) * ((int8_t)((ql >> 2) & 3) - ((hl >> 2) & 1 ? 0 : 4))
                 + y[l+32] * dall * ((s[1] & 0xF) - 8) * ((int8_t)((ql >> 4) & 3) - ((hl >> 4) & 1 ? 0 : 4))
                 + y[l+48] * dall * ((s[1] >>  4) - 8) * ((int8_t)((ql >> 6) & 3) - ((hl >> 6) & 1 ? 0 : 4));
        }
        tmp += sum;
    }
#endif

    // sum up partial sums and write back result
#pragma unroll
    for (int mask = 16; mask > 0; mask >>= 1) {
        tmp += __shfl_xor_sync(0xffffffff, tmp, mask, 32);
    }

    if (threadIdx.x == 0) {
        dst[row] = tmp;
    }
}

static __global__ void dequantize_mul_mat_vec_q4_k(const void * __restrict__ vx, const float * __restrict__ yy, float * __restrict__ dst, const int ncols, int nrows) {

    const int row = blockIdx.y*blockDim.y + threadIdx.y;
    if (row > nrows) return;
    const int num_blocks_per_row = ncols / QK_K;
    const int ib0 = row*num_blocks_per_row;

    const block_q4_K * x = (const block_q4_K *)vx + ib0;

#if QK_K == 256
    const uint16_t kmask1 = 0x3f3f;
    const uint16_t kmask2 = 0x0f0f;
    const uint16_t kmask3 = 0xc0c0;

    const int tid = threadIdx.x/K_QUANTS_PER_ITERATION;  // 0...31 or 0...16
    const int ix  = threadIdx.x%K_QUANTS_PER_ITERATION;  // 0 or 0,1

    const int step = 8/K_QUANTS_PER_ITERATION;           // 8 or 4

    const int il  = tid/step;                            // 0...3
    const int ir  = tid - step*il;                       // 0...7 or 0...3
    const int n   = 2 * K_QUANTS_PER_ITERATION;          // 2 or 4

    const int im = il/2;  // 0 or 1. 0 computes 0,32 + 128,160, 1 computes 64,96 + 192,224
    const int in = il%2;

    const int l0 = n*(2*ir + in);
    const int q_offset = 32*im + l0;
    const int y_offset = 64*im + l0;

    uint16_t aux[4];
    const uint8_t * sc = (const uint8_t *)aux;

    float tmp = 0; // partial sum for thread in warp

    for (int i = ix; i < num_blocks_per_row; i += K_QUANTS_PER_ITERATION) {

        const uint8_t * q1 = x[i].qs + q_offset;
        const uint8_t * q2 = q1 + 64;
        const float   * y1 = yy + i*QK_K + y_offset;
        const float   * y2 = y1 + 128;

        const float dall = x[i].d;
        const float dmin = x[i].dmin;

        const uint16_t * a = (const uint16_t *)x[i].scales;
        aux[0] = a[im+0] & kmask1;
        aux[1] = a[im+2] & kmask1;
        aux[2] = ((a[im+4] >> 0) & kmask2) | ((a[im+0] & kmask3) >> 2);
        aux[3] = ((a[im+4] >> 4) & kmask2) | ((a[im+2] & kmask3) >> 2);

        float4 s = {0.f, 0.f, 0.f, 0.f};
        float smin = 0;
        for (int l = 0; l < n; ++l) {
            s.x += y1[l] * (q1[l] & 0xF); s.y += y1[l+32] * (q1[l] >> 4);
            s.z += y2[l] * (q2[l] & 0xF); s.w += y2[l+32] * (q2[l] >> 4);
            smin += y1[l] * sc[2] + y1[l+32] * sc[3] + y2[l] * sc[6] + y2[l+32] * sc[7];
        }
        tmp += dall * (s.x * sc[0] + s.y * sc[1] + s.z * sc[4] + s.w * sc[5]) - dmin * smin;

    }
#else
    const int tid = threadIdx.x/(2*K_QUANTS_PER_ITERATION);  // 0...15
    const int ix  = threadIdx.x%(2*K_QUANTS_PER_ITERATION);

    const int step = tid * K_QUANTS_PER_ITERATION;

    uint16_t aux16[2];
    const uint8_t * s = (const uint8_t *)aux16;

    float tmp = 0;

    for (int i = ix; i < num_blocks_per_row; i += 2*K_QUANTS_PER_ITERATION) {
        const uint8_t * q = x[i].qs + step;
        const float   * y = yy + i*QK_K + step;
        const uint16_t * a = (const uint16_t *)x[i].scales;
        aux16[0] = a[0] & 0x0f0f;
        aux16[1] = (a[0] >> 4) & 0x0f0f;
        const float d = (float)x[i].d[0];
        const float m = (float)x[i].d[1];
        float sum = 0.f;
        for (int j = 0; j < K_QUANTS_PER_ITERATION; ++j) {
            sum += y[j+ 0] * (d * s[0] * (q[j+ 0] & 0xF) - m * s[2])
                 + y[j+16] * (d * s[0] * (q[j+16] & 0xF) - m * s[2])
                 + y[j+32] * (d * s[1] * (q[j+ 0] >>  4) - m * s[3])
                 + y[j+48] * (d * s[1] * (q[j+16] >>  4) - m * s[3]);
        }
        tmp += sum;
    }

#endif

    // sum up partial sums and write back result
#pragma unroll
    for (int mask = 16; mask > 0; mask >>= 1) {
        tmp += __shfl_xor_sync(0xffffffff, tmp, mask, 32);
    }

    if (tid == 0) {
        dst[row] = tmp;
    }
}

static __global__ void dequantize_mul_mat_vec_q5_k(const void * __restrict__ vx, const float * __restrict__ yy, float * __restrict__ dst, const int ncols) {

    const int row = blockIdx.x;
    const int num_blocks_per_row = ncols / QK_K;
    const int ib0 = row*num_blocks_per_row;

    const block_q5_K * x = (const block_q5_K *)vx + ib0;

    float tmp = 0; // partial sum for thread in warp

#if QK_K == 256
    const uint16_t kmask1 = 0x3f3f;
    const uint16_t kmask2 = 0x0f0f;
    const uint16_t kmask3 = 0xc0c0;

    const int tid = threadIdx.x/2;  // 0...15
    const int ix  = threadIdx.x%2;

    const int il  = tid/4;     // 0...3
    const int ir  = tid - 4*il;// 0...3
    const int n   = 2;

    const int im = il/2;  // 0 or 1. 0 computes 0,32 + 128,160, 1 computes 64,96 + 192,224
    const int in = il%2;

    const int l0 = n*(2*ir + in);
    const int q_offset = 32*im + l0;
    const int y_offset = 64*im + l0;

    const uint8_t hm1  = 1 << (2*im);
    const uint8_t hm2  = hm1 << 4;

    uint16_t aux[4];
    const uint8_t * sc = (const uint8_t *)aux;

    for (int i = ix; i < num_blocks_per_row; i += 2) {

        const uint8_t * ql1 = x[i].qs + q_offset;
        const uint8_t * ql2 = ql1 + 64;
        const uint8_t * qh  = x[i].qh + l0;
        const float   * y1  = yy + i*QK_K + y_offset;
        const float   * y2  = y1 + 128;

        const float dall = x[i].d;
        const float dmin = x[i].dmin;

        const uint16_t * a = (const uint16_t *)x[i].scales;
        aux[0] = a[im+0] & kmask1;
        aux[1] = a[im+2] & kmask1;
        aux[2] = ((a[im+4] >> 0) & kmask2) | ((a[im+0] & kmask3) >> 2);
        aux[3] = ((a[im+4] >> 4) & kmask2) | ((a[im+2] & kmask3) >> 2);

        float4 sum = {0.f, 0.f, 0.f, 0.f};
        float smin = 0;
        for (int l = 0; l < n; ++l) {
            sum.x += y1[l+ 0] * ((ql1[l+ 0] & 0xF) + (qh[l+ 0] & (hm1 << 0) ? 16 : 0))
                   + y1[l+16] * ((ql1[l+16] & 0xF) + (qh[l+16] & (hm1 << 0) ? 16 : 0));
            sum.y += y1[l+32] * ((ql1[l+ 0] >>  4) + (qh[l+ 0] & (hm1 << 1) ? 16 : 0))
                   + y1[l+48] * ((ql1[l+16] >>  4) + (qh[l+16] & (hm1 << 1) ? 16 : 0));
            sum.z += y2[l+ 0] * ((ql2[l+ 0] & 0xF) + (qh[l+ 0] & (hm2 << 0) ? 16 : 0))
                   + y2[l+16] * ((ql2[l+16] & 0xF) + (qh[l+16] & (hm2 << 0) ? 16 : 0));
            sum.w += y2[l+32] * ((ql2[l+ 0] >>  4) + (qh[l+ 0] & (hm2 << 1) ? 16 : 0))
                   + y2[l+48] * ((ql2[l+16] >>  4) + (qh[l+16] & (hm2 << 1) ? 16 : 0));
            smin += (y1[l] + y1[l+16]) * sc[2] + (y1[l+32] + y1[l+48]) * sc[3]
                  + (y2[l] + y2[l+16]) * sc[6] + (y2[l+32] + y2[l+48]) * sc[7];
        }
        tmp += dall * (sum.x * sc[0] + sum.y * sc[1] + sum.z * sc[4] + sum.w * sc[5]) - dmin * smin;
    }

#else
    const int tid = threadIdx.x/(2*K_QUANTS_PER_ITERATION);  // 0...15
    const int ix  = threadIdx.x%(2*K_QUANTS_PER_ITERATION);
    const int step = tid * K_QUANTS_PER_ITERATION;
    const int im = step/8;
    const int in = step%8;

    for (int i = ix; i < num_blocks_per_row; i += 2*K_QUANTS_PER_ITERATION) {
        const uint8_t * q = x[i].qs + step;
        const int8_t  * s = x[i].scales;
        const float   * y = yy + i*QK_K + step;
        const float     d = x[i].d;
        float sum = 0.f;
        for (int j = 0; j < K_QUANTS_PER_ITERATION; ++j) {
            const uint8_t h = x[i].qh[in+j] >> im;
            sum += y[j+ 0] * d * s[0] * ((q[j+ 0] & 0xF) - ((h >> 0) & 1 ? 0 : 16))
                 + y[j+16] * d * s[1] * ((q[j+16] & 0xF) - ((h >> 2) & 1 ? 0 : 16))
                 + y[j+32] * d * s[2] * ((q[j+ 0] >>  4) - ((h >> 4) & 1 ? 0 : 16))
                 + y[j+48] * d * s[3] * ((q[j+16] >>  4) - ((h >> 6) & 1 ? 0 : 16));
        }
        tmp += sum;
    }
#endif

    // sum up partial sums and write back result
#pragma unroll
    for (int mask = 16; mask > 0; mask >>= 1) {
        tmp += __shfl_xor_sync(0xffffffff, tmp, mask, 32);
    }

    if (threadIdx.x == 0) {
        dst[row] = tmp;
    }
}

static __global__ void dequantize_mul_mat_vec_q6_k(const void * __restrict__ vx, const float * __restrict__ yy, float * __restrict__ dst, const int ncols, int nrows) {

    static_assert(16%K_QUANTS_PER_ITERATION == 0, "16 must be divisible by K_QUANTS_PER_ITERATION");

    const int row = blockIdx.y*blockDim.y + threadIdx.y;
    if (row > nrows) return;

    const int num_blocks_per_row = ncols / QK_K;
    const int ib0 = row*num_blocks_per_row;

    const block_q6_K * x = (const block_q6_K *)vx + ib0;

#if QK_K == 256

    const int tid = threadIdx.x/K_QUANTS_PER_ITERATION;  // 0...31 or 0...16
    const int ix  = threadIdx.x%K_QUANTS_PER_ITERATION;  // 0 or 0, 1

    const int step = 16/K_QUANTS_PER_ITERATION;          // 16 or 8

    const int im = tid/step;                             // 0 or 1. 0 computes 0..., 1 computes 128...
    const int in = tid - step*im;                        // 0...15 or 0...7

#if K_QUANTS_PER_ITERATION == 1
    const int l0 = K_QUANTS_PER_ITERATION*in;            // 0...15
    const int is = 0;
#else
    const int l0 = 4 * in;                               // 0, 4, 8, ..., 28
    const int is = in / 4;
#endif
    const int ql_offset = 64*im + l0;
    const int qh_offset = 32*im + l0;
    const int s_offset  =  8*im + is;
    const int y_offset = 128*im + l0;

    float tmp = 0; // partial sum for thread in warp

    for (int i = ix; i < num_blocks_per_row; i += K_QUANTS_PER_ITERATION) {

        const float   * y  = yy + i * QK_K + y_offset;
        const uint8_t * ql = x[i].ql + ql_offset;
        const uint8_t * qh = x[i].qh + qh_offset;
        const int8_t  * s  = x[i].scales + s_offset;

        const float d = x[i].d;

#if K_QUANTS_PER_ITERATION == 1
        float sum = y[ 0] * s[0] * d * ((int8_t)((ql[ 0] & 0xF) | ((qh[ 0] & 0x03) << 4)) - 32)
                  + y[16] * s[1] * d * ((int8_t)((ql[16] & 0xF) | ((qh[16] & 0x03) << 4)) - 32)
                  + y[32] * s[2] * d * ((int8_t)((ql[32] & 0xF) | ((qh[ 0] & 0x0c) << 2)) - 32)
                  + y[48] * s[3] * d * ((int8_t)((ql[48] & 0xF) | ((qh[16] & 0x0c) << 2)) - 32)
                  + y[64] * s[4] * d * ((int8_t)((ql[ 0]  >> 4) | ((qh[ 0] & 0x30) >> 0)) - 32)
                  + y[80] * s[5] * d * ((int8_t)((ql[16]  >> 4) | ((qh[16] & 0x30) >> 0)) - 32)
                  + y[96] * s[6] * d * ((int8_t)((ql[32]  >> 4) | ((qh[ 0] & 0xc0) >> 2)) - 32)
                  +y[112] * s[7] * d * ((int8_t)((ql[48]  >> 4) | ((qh[16] & 0xc0) >> 2)) - 32);
        tmp += sum;
#else
        float sum = 0;
        for (int l = 0; l < 4; ++l) {
            sum += y[l+ 0] * s[0] * d * ((int8_t)((ql[l+ 0] & 0xF) | (((qh[l] >> 0) & 3) << 4)) - 32)
                 + y[l+32] * s[2] * d * ((int8_t)((ql[l+32] & 0xF) | (((qh[l] >> 2) & 3) << 4)) - 32)
                 + y[l+64] * s[4] * d * ((int8_t)((ql[l+ 0]  >> 4) | (((qh[l] >> 4) & 3) << 4)) - 32)
                 + y[l+96] * s[6] * d * ((int8_t)((ql[l+32]  >> 4) | (((qh[l] >> 6) & 3) << 4)) - 32);
        }
        tmp += sum;
#endif

    }

#else

    const int tid = threadIdx.x/(2*K_QUANTS_PER_ITERATION);  // 0...7
    const int ix  = threadIdx.x%(2*K_QUANTS_PER_ITERATION);  // 0...3

    const int step = tid * K_QUANTS_PER_ITERATION;

    float tmp = 0; // partial sum for thread in warp

    for (int i = ix; i < num_blocks_per_row; i += 2*K_QUANTS_PER_ITERATION) {

        const float   * y  = yy + i * QK_K + step;
        const uint8_t * ql = x[i].ql + step;
        const uint8_t * qh = x[i].qh + step;
        const int8_t  * s  = x[i].scales;

        const float d = x[i+0].d;

        float sum = 0;
        for (int j = 0; j < K_QUANTS_PER_ITERATION; ++j) {
            sum += y[j+ 0] * s[0] * d * ((int8_t)((ql[j+ 0] & 0xF) | ((qh[j] & 0x03) << 4)) - 32)
                 + y[j+16] * s[1] * d * ((int8_t)((ql[j+16] & 0xF) | ((qh[j] & 0x0c) << 2)) - 32)
                 + y[j+32] * s[2] * d * ((int8_t)((ql[j+ 0] >>  4) | ((qh[j] & 0x30) >> 0)) - 32)
                 + y[j+48] * s[3] * d * ((int8_t)((ql[j+16] >>  4) | ((qh[j] & 0xc0) >> 2)) - 32);
        }
        tmp += sum;

    }

#endif

    // sum up partial sums and write back result
#pragma unroll
    for (int mask = 16; mask > 0; mask >>= 1) {
        tmp += __shfl_xor_sync(0xffffffff, tmp, mask, 32);
    }

    if (tid == 0) {
        dst[row] = tmp;
    }
}

static __device__ void convert_f16(const void * vx, const int ib, const int iqs, dfloat2 & v){
    const half * x = (const half *) vx;

    // automatic half -> float type cast if dfloat == float
    v.x = x[ib + iqs + 0];
    v.y = x[ib + iqs + 1];
}

static __global__ void quantize_q8_1(const float * __restrict__ x, void * __restrict__ vy, const int ndata, const int k) {
    const int i = blockDim.x*blockIdx.x + threadIdx.x;

    if (i >= k) {
        return;
    }

    block_q8_1 * y = (block_q8_1 *) vy;

    const int ib = i / QK8_1; // block index
    const int iqs = i % QK8_1; // quant index

    const float xi = i < ndata ? x[i] : 0.0f;
    float amax = fabsf(xi);
    float sum = xi;

#pragma unroll
    for (int mask = 16; mask > 0; mask >>= 1) {
        amax = fmaxf(amax, __shfl_xor_sync(0xffffffff, amax, mask, 32));
        sum += __shfl_xor_sync(0xffffffff, sum, mask, 32);
    }

    const float d = amax / 127;
    const int8_t q = amax == 0.0f ? 0 : roundf(xi / d);

    y[ib].qs[iqs] = q;

    if (iqs > 0) {
        return;
    }

    y[ib].d = d;
    y[ib].s = sum;
}

template <int qk, int qr, dequantize_kernel_t dequantize_kernel>
static __global__ void dequantize_block(const void * __restrict__ vx, float * __restrict__ y, const int k) {
    const int i = blockDim.x*blockIdx.x + 2*threadIdx.x;

    if (i >= k) {
        return;
    }

    const int ib = i/qk; // block index
    const int iqs = (i%qk)/qr; // quant index
    const int iybs = i - i%qk; // y block start index
    const int y_offset = qr == 1 ? 1 : qk/2;

    // dequantize
    dfloat2 v;
    dequantize_kernel(vx, ib, iqs, v);

    y[iybs + iqs + 0]        = v.x;
    y[iybs + iqs + y_offset] = v.y;
}

static __device__ __forceinline__ float vec_dot_q4_0_q8_1(
    const void * __restrict__ vbq, const block_q8_1 * __restrict__ bq8_1, const int iqs) {
#if __CUDA_ARCH__ >= MIN_CC_DP4A // lowest compute capability for integer intrinsics
    const block_q4_0 * bq4_0 = (const block_q4_0 *) vbq;

    int vi;
    memcpy(&vi,  &bq4_0->qs[sizeof(int) * (iqs + 0)], sizeof(int));
    const int ui0 = *((int *) &bq8_1->qs[sizeof(int) * (iqs + 0)]);
    const int ui1 = *((int *) &bq8_1->qs[sizeof(int) * (iqs + QI4_0)]);

    const float d = __half2float(bq4_0->d) * __half2float(bq8_1->d);

    // subtract 8 from each quantized value
    const int vi0 = __vsub4((vi >> 0) & 0x0F0F0F0F, 0x08080808);
    const int vi1 = __vsub4((vi >> 4) & 0x0F0F0F0F, 0x08080808);

    // SIMD dot product of quantized values
    int sumi = __dp4a(vi0, ui0, 0);
    sumi     = __dp4a(vi1, ui1, sumi);

    return sumi*d;
#else
    return 0.0f; // only to satisfy the compiler
#endif // __CUDA_ARCH__ >= MIN_CC_DP4A
}

static __device__ __forceinline__ float vec_dot_q4_1_q8_1(
    const void * __restrict__ vbq, const block_q8_1 * __restrict__ bq8_1, const int iqs) {
#if __CUDA_ARCH__ >= MIN_CC_DP4A // lowest compute capability for integer intrinsics
    const block_q4_1 * bq4_1 = (const block_q4_1 *) vbq;

    const int vi  = *((int *) &bq4_1->qs[sizeof(int) * (iqs + 0)]);
    const int ui0 = *((int *) &bq8_1->qs[sizeof(int) * (iqs + 0)]);
    const int ui1 = *((int *) &bq8_1->qs[sizeof(int) * (iqs + QI4_1)]);

    const float d = __half2float(bq4_1->d) * __half2float(bq8_1->d);
    const float m = bq4_1->m;
    const float s = bq8_1->s;

    const int vi0 = (vi >> 0) & 0x0F0F0F0F;
    const int vi1 = (vi >> 4) & 0x0F0F0F0F;

    // SIMD dot product of quantized values
    int sumi = __dp4a(vi0, ui0, 0);
    sumi     = __dp4a(vi1, ui1, sumi);

    return sumi*d + m*s / QI4_1; // scale sum by QI4_1 because there are QI4_1 threads working on this block
#else
    return 0.0f; // only to satisfy the compiler
#endif // __CUDA_ARCH__ >= MIN_CC_DP4A
}

static __device__ __forceinline__ float vec_dot_q5_0_q8_1(
    const void * __restrict__ vbq, const block_q8_1 * __restrict__ bq8_1, const int iqs) {
#if __CUDA_ARCH__ >= MIN_CC_DP4A // lowest compute capability for integer intrinsics
    const block_q5_0 * bq5_0 = (const block_q5_0 *) vbq;

    int qs;
    memcpy(&qs, &bq5_0->qs[sizeof(int) * (iqs + 0)], sizeof(int));
    const int qh0 = bq5_0->qh[iqs/2 + 0] >> 4*(iqs%2);
    const int qh1 = bq5_0->qh[iqs/2 + 2] >> 4*(iqs%2);
    const int ui0 = *((int *) &bq8_1->qs[sizeof(int) * (iqs + 0)]);
    const int ui1 = *((int *) &bq8_1->qs[sizeof(int) * (iqs + QI5_0)]);

    const float d = __half2float(bq5_0->d) * __half2float(bq8_1->d);

    int vi0 = (qs  >>  0) & 0x0F0F0F0F; // lower 4 qs bits, still need qh0 as 5th bits
    vi0    |= (qh0 <<  4) & 0x00000010; // 1 ->  5
    vi0    |= (qh0 << 11) & 0x00001000; // 2 -> 13
    vi0    |= (qh0 << 18) & 0x00100000; // 3 -> 21
    vi0    |= (qh0 << 25) & 0x10000000; // 4 -> 29
    vi0     = __vsub4(vi0,  0x10101010); // subtract 16 from quantized values
    int sumi = __dp4a(vi0, ui0, 0); // SIMD dot product of quantized values

    int vi1 = (qs  >>  4) & 0x0F0F0F0F; // upper 4 qs bits, still need qh1 as 5th bits
    vi1    |= (qh1 <<  4) & 0x00000010; // 1 ->  5
    vi1    |= (qh1 << 11) & 0x00001000; // 2 -> 13
    vi1    |= (qh1 << 18) & 0x00100000; // 3 -> 21
    vi1    |= (qh1 << 25) & 0x10000000; // 4 -> 29
    vi1     = __vsub4(vi1,  0x10101010); // subtract 16 from quantized values
    sumi = __dp4a(vi1, ui1, sumi); // SIMD dot product of quantized values

    return sumi*d;
#else
    return 0.0f; // only to satisfy the compiler
#endif // __CUDA_ARCH__ >= MIN_CC_DP4A
}

static __device__ __forceinline__ float vec_dot_q5_1_q8_1(
    const void * __restrict__ vbq, const block_q8_1 * __restrict__ bq8_1, const int iqs) {
#if __CUDA_ARCH__ >= MIN_CC_DP4A // lowest compute capability for integer intrinsics
    const block_q5_1 * bq5_1 = (const block_q5_1 *) vbq;

    const int qs  = *((int *) &bq5_1->qs[sizeof(int) * (iqs + 0)]);
    const int qh0 = bq5_1->qh[iqs/2 + 0] >> 4*(iqs%2);
    const int qh1 = bq5_1->qh[iqs/2 + 2] >> 4*(iqs%2);
    const int ui0 = *((int *) &bq8_1->qs[sizeof(int) * (iqs + 0)]);
    const int ui1 = *((int *) &bq8_1->qs[sizeof(int) * (iqs + QI5_1)]);

    const float d = __half2float(bq5_1->d) * __half2float(bq8_1->d);
    const float m = bq5_1->m;
    const float s = bq8_1->s;

    int vi0 = (qs  >>  0) & 0x0F0F0F0F; // lower 4 qs bits, still need qh0 as 5th bits
    vi0    |= (qh0 <<  4) & 0x00000010; // 1 ->  5
    vi0    |= (qh0 << 11) & 0x00001000; // 2 -> 13
    vi0    |= (qh0 << 18) & 0x00100000; // 3 -> 21
    vi0    |= (qh0 << 25) & 0x10000000; // 4 -> 29
    int sumi = __dp4a(vi0, ui0, 0); // SIMD dot product of quantized values

    int vi1 = (qs  >>  4) & 0x0F0F0F0F; // upper 4 qs bits, still need qh1 as 5th bits
    vi1    |= (qh1 <<  4) & 0x00000010; // 1 ->  5
    vi1    |= (qh1 << 11) & 0x00001000; // 2 -> 13
    vi1    |= (qh1 << 18) & 0x00100000; // 3 -> 21
    vi1    |= (qh1 << 25) & 0x10000000; // 4 -> 29
    sumi = __dp4a(vi1, ui1, sumi); // SIMD dot product of quantized values

    return sumi*d + m*s / QI5_1; // scale sum by QI5_1 because there are QI5_1 threads working on this block
#else
    return 0.0f; // only to satisfy the compiler
#endif // __CUDA_ARCH__ >= MIN_CC_DP4A
}

static __device__ __forceinline__ float vec_dot_q8_0_q8_1(
    const void * __restrict__ vbq, const block_q8_1 * __restrict__ bq8_1, const int iqs) {
#if __CUDA_ARCH__ >= MIN_CC_DP4A // lowest compute capability for integer intrinsics
    const block_q8_0 * bq8_0 = (const block_q8_0 *) vbq;

    int vi;
    memcpy(&vi,  &bq8_0->qs[sizeof(int) * (iqs + 0)], sizeof(int));
    const int ui = *((int *) &bq8_1->qs[sizeof(int) * (iqs + 0)]);

    const float d = __half2float(bq8_0->d) * __half2float(bq8_1->d);

    // SIMD dot product of quantized values
    int sumi = __dp4a(vi, ui, 0);

    return sumi*d;
#else
    return 0.0f; // only to satisfy the compiler
#endif // __CUDA_ARCH__ >= MIN_CC_DP4A
}

static __device__ __forceinline__ float vec_dot_q2_K_q8_1(
    const void * __restrict__ vbq, const block_q8_1 * __restrict__ bq8_1, const int iqs) {

#if __CUDA_ARCH__ >= MIN_CC_DP4A // lowest compute capability for integer intrinsics
    const block_q2_K * bq2_K = (const block_q2_K *) vbq;

    const int bq8_offset = QR2_K * (iqs / QI8_1);
    const int scale_offset = iqs - iqs % QI8_1 + (iqs % QI8_1) / (QI8_1/2);

    float sumf_d = 0.0f;
    float sumf_m = 0.0f;

    const float    d = bq2_K->d;
    const float dmin = bq2_K->dmin;

    const int v = *((int *) &bq2_K->qs[sizeof(int) * iqs]);

    for (int i = 0; i < QR2_K; ++i) {
        const int sc = bq2_K->scales[scale_offset + 2*i];

        const block_q8_1 * bq8i = bq8_1 + bq8_offset + i;
        const float d8i = bq8i->d;

        const int vi = (v >> (2*i)) & 0x03030303;
        const int ui = *((int*) &bq8i->qs[sizeof(int) * (iqs % QI8_1)]);

        sumf_d += d8i * (__dp4a(vi,         ui, 0) * (sc & 0xF)); // SIMD dot product
        sumf_m += d8i * (__dp4a(0x01010101, ui, 0) * (sc >>  4)); // multiply constant q2_K part with sum of q8_1 values
    }

    return d*sumf_d - dmin*sumf_m;
#else
    return 0.0f; // only to satisfy the compiler
#endif // __CUDA_ARCH__ >= MIN_CC_DP4A
}

static __device__ __forceinline__ float vec_dot_q3_K_q8_1(
    const void * __restrict__ vbq, const block_q8_1 * __restrict__ bq8_1, const int iqs) {

#if __CUDA_ARCH__ >= MIN_CC_DP4A // lowest compute capability for integer intrinsics
    const block_q3_K * bq3_K = (const block_q3_K *) vbq;

    const int bq8_offset = QR3_K * (iqs / (QI3_K/2));
    const int scale_offset = iqs - iqs % QI8_1 + (iqs % QI8_1) / (QI8_1/2);

    float sumf = 0.0f;

    const float d = bq3_K->d;

    int vl;
    memcpy(&vl, &bq3_K->qs[sizeof(int) * iqs], sizeof(int));

    int vh;
    memcpy(&vh, &bq3_K->hmask[sizeof(int) * (iqs % (QI3_K/2))], sizeof(int));
    vh = ~vh; // invert the mask so that a 0/1 results in 4/0 being subtracted
    vh >>= bq8_offset;

    for (int i = 0; i < QR3_K; ++i) {
        const int isc = scale_offset + 2*i;

        const int isc_low = isc % (QK_K/32);
        const int sc_shift_low = 4 * (isc / (QK_K/32));
        const int sc_low  = (bq3_K->scales[isc_low] >> sc_shift_low) & 0xF;

        const int isc_high = isc % (QK_K/64);
        const int sc_shift_high = 2 * (isc / (QK_K/64));
        const int sc_high = ((bq3_K->scales[(QK_K/32) + isc_high] >> sc_shift_high) & 3) << 4;

        const int sc = (sc_low | sc_high) - 32;

        const block_q8_1 * bq8i = bq8_1 + bq8_offset + i;
        const int ui = *((int*) &bq8i->qs[sizeof(int) * (iqs % QI8_1)]);
        const float d8i = bq8i->d;

        const int vil = (vl >> (2*i)) & 0x03030303;

        const int vih = ((vh >> i) << 2) & 0x04040404;

        const int vi = __vsubss4(vil, vih);

        sumf += d8i * (__dp4a(vi, ui, 0) * sc); // SIMD dot product
    }

    return d*sumf;
#else
    return 0.0f; // only to satisfy the compiler
#endif // __CUDA_ARCH__ >= MIN_CC_DP4A
}

static __device__ __forceinline__ float vec_dot_q4_K_q8_1(
    const void * __restrict__ vbq, const block_q8_1 * __restrict__ bq8_1, const int iqs) {

#if __CUDA_ARCH__ >= MIN_CC_DP4A // lowest compute capability for integer intrinsics
    const block_q4_K * bq4_K = (const block_q4_K *) vbq;

    const int bq8_offset = QR4_K * (iqs / QI8_1);

    float sumf_d = 0.0f;
    float sumf_m = 0.0f;

    const float    d = bq4_K->d;
    const float dmin = bq4_K->dmin;

    const int v = *((int *) &bq4_K->qs[sizeof(int) * iqs]);

    for (int i = 0; i < QR4_K; ++i) {
        const int isc = bq8_offset + i;

        uint8_t sc, m;
        get_scale_min_k4(isc, bq4_K->scales, sc, m);

        const block_q8_1 * bq8i = bq8_1 + bq8_offset + i;
        const int ui = *((int*) &bq8i->qs[sizeof(int) * (iqs % QI8_1)]);
        const float d8i = bq8i->d;

        const int vi = (v >> (4*i)) & 0x0F0F0F0F;

        sumf_d += d8i * (__dp4a(vi,         ui, 0) * sc); // SIMD dot product
        sumf_m += d8i * (__dp4a(0x01010101, ui, 0) * m);  // multiply constant part of q4_K with sum of q8_1 values
    }

    return d*sumf_d - dmin*sumf_m;
#else
    return 0.0f; // only to satisfy the compiler
#endif // __CUDA_ARCH__ >= MIN_CC_DP4A
}

static __device__ __forceinline__ float vec_dot_q5_K_q8_1(
    const void * __restrict__ vbq, const block_q8_1 * __restrict__ bq8_1, const int iqs) {

#if __CUDA_ARCH__ >= MIN_CC_DP4A // lowest compute capability for integer intrinsics
    const block_q5_K * bq5_K = (const block_q5_K *) vbq;

    const int bq8_offset = QR5_K * (iqs / QI8_1);

    float sumf_d = 0.0f;
    float sumf_m = 0.0f;

    const float    d = bq5_K->d;
    const float dmin = bq5_K->dmin;

    const int vl = *((int *) &bq5_K->qs[sizeof(int) * iqs]);

    const int vh = (*((int *) &bq5_K->qh[sizeof(int) * (iqs % (QI5_K/4))])) >> bq8_offset;

    for (int i = 0; i < QR5_K; ++i) {
        const int isc = bq8_offset + i;

        uint8_t sc, m;
        get_scale_min_k4(isc, bq5_K->scales, sc, m);

        const block_q8_1 * bq8i = bq8_1 + bq8_offset + i;
        const int ui = *((int*) &bq8i->qs[sizeof(int) * (iqs % QI8_1)]);
        const float d8i = bq8i->d;

        const int vil = (vl >> (4*i)) & 0x0F0F0F0F;

        const int vih = ((vh >> i) << 4) & 0x10101010;

        const int vi = vil | vih;

        sumf_d += d8i * (__dp4a(vi,         ui, 0) * sc); // SIMD dot product
        sumf_m += d8i * (__dp4a(0x01010101, ui, 0) * m);  // multiply constant part of q5_K with sum of q8_1 values
    }

    return d*sumf_d - dmin*sumf_m;
#else
    return 0.0f; // only to satisfy the compiler
#endif // __CUDA_ARCH__ >= MIN_CC_DP4A
}

static __device__ __forceinline__ float vec_dot_q6_K_q8_1(
    const void * __restrict__ vbq, const block_q8_1 * __restrict__ bq8_1, const int iqs) {

#if __CUDA_ARCH__ >= MIN_CC_DP4A // lowest compute capability for integer intrinsics
    const block_q6_K * bq6_K = (const block_q6_K *) vbq;

    const int bq8_offset = 2 * QR6_K * (iqs / (QI6_K/2)) + (iqs % (QI6_K/2)) / (QI6_K/4);
    const int scale_offset = (QI6_K/4) * (iqs / (QI6_K/2)) + (iqs % (QI6_K/2)) / (QI6_K/8);
    const int vh_shift = 2 * ((iqs % (QI6_K/2)) / (QI6_K/4));

    float sumf = 0.0f;

    const float d = bq6_K->d;

    int vl;
    memcpy(&vl, &bq6_K->ql[sizeof(int) * iqs], sizeof(int));

    int vh;
    memcpy(&vh, &bq6_K->qh[sizeof(int) * ((QI6_K/4) * (iqs / (QI6_K/2)) + iqs % (QI6_K/4))], sizeof(int));

    for (int i = 0; i < QR6_K; ++i) {
        const int sc = bq6_K->scales[scale_offset + 4*i];

        const block_q8_1 * bq8i = bq8_1 + bq8_offset + 2*i;
        const int ui = *((int*) &bq8i->qs[sizeof(int) * (iqs % (QI8_1))]);
        const float d8i = bq8i->d;

        const int vil = (vl >> (4*i)) & 0x0F0F0F0F;

        const int vih = ((vh >> (vh_shift + 4*i)) << 4) & 0x30303030;

        const int vi = __vsubss4((vil | vih), 0x20202020); // vi = (vil | vih) - 32

        sumf += d8i * (__dp4a(vi, ui, 0) * sc); // SIMD dot product
    }

    return d*sumf;
#else
    return 0.0f; // only to satisfy the compiler
#endif // __CUDA_ARCH__ >= MIN_CC_DP4A
}

template <int qk, int qi, typename block_q_t, vec_dot_q_cuda_t vec_dot_q_cuda>
static __global__ void mul_mat_vec_q(const void * __restrict__ vx, const void * __restrict__ vy, float * __restrict__ dst, const int ncols, const int nrows) {
    const int row = blockIdx.y*blockDim.y + threadIdx.y;

    if (row >= nrows) {
        return;
    }

    const int blocks_per_row = ncols / qk;
    const int blocks_per_warp = WARP_SIZE / qi;

// partial sum for each thread
    float tmp = 0.0f;

    const block_q_t  * x = (const block_q_t  *) vx;
    const block_q8_1 * y = (const block_q8_1 *) vy;

    for (int i = 0; i < blocks_per_row; i += blocks_per_warp) {
        const int ibx = row*blocks_per_row + i + threadIdx.x / qi; // x block index

        const int iby = (i + threadIdx.x / qi) * qk/QK8_1; // y block index that aligns with ibx

        const int iqs  = threadIdx.x % qi; // x block quant index when casting the quants to int

        tmp += vec_dot_q_cuda(&x[ibx], &y[iby], iqs);
    }

    // sum up partial sums and write back result
#pragma unroll
    for (int mask = 16; mask > 0; mask >>= 1) {
        tmp += __shfl_xor_sync(0xffffffff, tmp, mask, 32);
    }

    if (threadIdx.x == 0) {
        dst[row] = tmp;
    }
}

template <int qk, int qr, dequantize_kernel_t dequantize_kernel>
static __global__ void dequantize_mul_mat_vec(const void * __restrict__ vx, const dfloat * __restrict__ y, float * __restrict__ dst, const int ncols, const int nrows) {
    // qk = quantized weights per x block
    // qr = number of quantized weights per data value in x block
    const int row = blockIdx.y*blockDim.y + threadIdx.y;

    if (row >= nrows) {
        return;
    }

    const int tid = threadIdx.x;

    const int iter_stride = 2*GGML_CUDA_DMMV_X;
    const int vals_per_iter = iter_stride / WARP_SIZE; // num quantized vals per thread and i iter
    const int y_offset = qr == 1 ? 1 : qk/2;

// partial sum for each thread
#ifdef GGML_CUDA_DMMV_F16
    half2 tmp = {0.0f, 0.0f}; // two sums for f16 to take advantage of half2 intrinsics
#else
    float tmp = 0.0f;
#endif // GGML_CUDA_DMMV_F16

    for (int i = 0; i < ncols; i += iter_stride) {
        const int col = i + vals_per_iter*tid;
        const int ib = (row*ncols + col)/qk; // x block index
        const int iqs = (col%qk)/qr; // x quant index
        const int iybs = col - col%qk; // y block start index

// processing >2 values per i iter is faster for fast GPUs
#pragma unroll
        for (int j = 0; j < vals_per_iter; j += 2) {
            // process 2 vals per j iter

            // dequantize
            // for qr = 2 the iqs needs to increase by 1 per j iter because 2 weights per data val
            dfloat2 v;
            dequantize_kernel(vx, ib, iqs + j/qr, v);

            // matrix multiplication
            // for qr = 2 the y index needs to increase by 1 per j iter because of y_offset = qk/2
#ifdef GGML_CUDA_DMMV_F16
            tmp += __hmul2(v, {
                y[iybs + iqs + j/qr + 0],
                y[iybs + iqs + j/qr + y_offset]
            });
#else
            tmp += v.x * y[iybs + iqs + j/qr + 0];
            tmp += v.y * y[iybs + iqs + j/qr + y_offset];
#endif // GGML_CUDA_DMMV_F16
        }
    }

    // sum up partial sums and write back result
#pragma unroll
    for (int mask = 16; mask > 0; mask >>= 1) {
        tmp += __shfl_xor_sync(0xffffffff, tmp, mask, 32);
    }

    if (tid == 0) {
#ifdef GGML_CUDA_DMMV_F16
        dst[row] = tmp.x + tmp.y;
#else
        dst[row] = tmp;
#endif // GGML_CUDA_DMMV_F16
    }
}

static __global__ void mul_mat_p021_f16_f32(const void * __restrict__ vx, const float * __restrict__ y, float * __restrict__ dst, const int ncols_x, const int nrows_x, const int nchannels_x) {
    const half * x = (const half *) vx;

    const int row_x = blockDim.y*blockIdx.y + threadIdx.y;
    const int channel = blockDim.z*blockIdx.z + threadIdx.z;

    const int nrows_y = ncols_x;
    const int nrows_dst = nrows_x;
    const int row_dst = row_x;

    float tmp = 0.0f;

    for (int col_x0 = 0; col_x0 < ncols_x; col_x0 += blockDim.x) {
        const int col_x = col_x0 + threadIdx.x;

        if (col_x >= ncols_x) {
            break;
        }

        // x is transposed and permuted
        const int ix = row_x*nchannels_x*ncols_x + channel*ncols_x + col_x;
        const float xi = __half2float(x[ix]);

        const int row_y = col_x;


        // y is not transposed but permuted
        const int iy = channel*nrows_y + row_y;

        tmp += xi * y[iy];
    }

    // dst is not transposed and not permuted
    const int idst = channel*nrows_dst + row_dst;

    // sum up partial sums and write back result
#pragma unroll
    for (int mask = 16; mask > 0; mask >>= 1) {
        tmp += __shfl_xor_sync(0xffffffff, tmp, mask, 32);
    }

    if (threadIdx.x == 0) {
        dst[idst] = tmp;
    }
}

static __global__ void mul_mat_vec_nc_f16_f32( // nc == non-contiguous
    const void * __restrict__ vx, const float * __restrict__ y, float * __restrict__ dst, const int ncols_x, const int nrows_x,
    const int row_stride_x, const int channel_stride_x) {

    const half * x = (const half *) vx;

    const int row_x = blockDim.y*blockIdx.y + threadIdx.y;
    const int channel = blockDim.z*blockIdx.z + threadIdx.z;

    const int nrows_y = ncols_x;
    const int nrows_dst = nrows_x;
    const int row_dst = row_x;

    const int idst = channel*nrows_dst + row_dst;

    float tmp = 0.0f;

    for (int col_x0 = 0; col_x0 < ncols_x; col_x0 += blockDim.x) {
        const int col_x = col_x0 + threadIdx.x;

        if (col_x >= ncols_x) {
            break;
        }

        const int ix = channel*channel_stride_x + row_x*row_stride_x + col_x;
        const float xi = __half2float(x[ix]);

        const int row_y = col_x;

        const int iy = channel*nrows_y + row_y;

        tmp += xi * y[iy];
    }

    // sum up partial sums and write back result
#pragma unroll
    for (int mask = 16; mask > 0; mask >>= 1) {
        tmp += __shfl_xor_sync(0xffffffff, tmp, mask, 32);
    }

    if (threadIdx.x == 0) {
        dst[idst] = tmp;
    }
}

static __device__ void cpy_1_f32_f32(const char * cxi, char * cdsti) {
    const float * xi = (const float *) cxi;
    float * dsti = (float *) cdsti;

    *dsti = *xi;
}

static __device__ void cpy_1_f32_f16(const char * cxi, char * cdsti) {
    const float * xi = (const float *) cxi;
    half * dsti = (half *) cdsti;

    *dsti = __float2half(*xi);
}

template <cpy_kernel_t cpy_1>
static __global__ void cpy_f32_f16(const char * cx, char * cdst, const int ne,
                                   const int ne00, const int ne01, const int nb00, const int nb01, const int nb02,
                                   const int ne10, const int ne11, const int nb10, const int nb11, const int nb12) {
    const int i = blockDim.x*blockIdx.x + threadIdx.x;

    if (i >= ne) {
        return;
    }

    // determine indices i02/i12, i01/i11, i00/i10 as a function of index i of flattened tensor
    // then combine those indices with the corresponding byte offsets to get the total offsets
    const int i02 = i / (ne00*ne01);
    const int i01 = (i - i02*ne01*ne00) / ne00;
    const int i00 = i - i02*ne01*ne00 - i01*ne00;
    const int x_offset = i00*nb00 + i01*nb01 + i02*nb02;

    const int i12 = i / (ne10*ne11);
    const int i11 = (i - i12*ne10*ne11) / ne10;
    const int i10 = i - i12*ne10*ne11 - i11*ne10;
    const int dst_offset = i10*nb10 + i11*nb11 + i12*nb12;

    cpy_1(cx + x_offset, cdst + dst_offset);
}

// rope == RoPE == rotary positional embedding
static __global__ void rope_f32(const float * x, float * dst, const int ncols, const float p, const float theta_scale) {
    const int col = 2*(blockDim.x*blockIdx.x + threadIdx.x);

    if (col >= ncols) {
        return;
    }

    const int row = blockDim.y*blockIdx.y + threadIdx.y;
    const int i = row*ncols + col;

    const float theta = p*powf(theta_scale, col/2);
    const float sin_theta = sinf(theta);
    const float cos_theta = cosf(theta);

    const float x0 = x[i + 0];
    const float x1 = x[i + 1];

    dst[i + 0] = x0*cos_theta - x1*sin_theta;
    dst[i + 1] = x0*sin_theta + x1*cos_theta;
}

static __global__ void rope_glm_f32(const float * x, float * dst, const int ncols, const float p, const float block_p, const float theta_scale) {
    const int col = blockDim.x*blockIdx.x + threadIdx.x;
    const int half_n_dims = ncols/4;

    if (col >= half_n_dims) {
        return;
    }

    const int row = blockDim.y*blockIdx.y + threadIdx.y;
    const int i = row*ncols + col;

    const float col_theta_scale = powf(theta_scale, col);

    const float theta = p*col_theta_scale;
    const float sin_theta = sinf(theta);
    const float cos_theta = cosf(theta);

    const float x0 = x[i + 0];
    const float x1 = x[i + half_n_dims];

    dst[i + 0]           = x0*cos_theta - x1*sin_theta;
    dst[i + half_n_dims] = x0*sin_theta + x1*cos_theta;

    const float block_theta = block_p*col_theta_scale;
    const float sin_block_theta = sinf(block_theta);
    const float cos_block_theta = cosf(block_theta);

    const float x2 = x[i + half_n_dims * 2];
    const float x3 = x[i + half_n_dims * 3];

    dst[i + half_n_dims * 2] = x2*cos_block_theta - x3*sin_block_theta;
    dst[i + half_n_dims * 3] = x2*sin_block_theta + x3*cos_block_theta;
}

static __global__ void diag_mask_inf_f32(const float * x, float * dst, const int ncols, const int rows_per_channel, const int n_past) {
    const int col = blockDim.x*blockIdx.x + threadIdx.x;
    const int row = blockDim.y*blockIdx.y + threadIdx.y;

    if (col >= ncols) {
        return;
    }

    const int i = row*ncols + col;
    // dst[i] = col > n_past + row ? -INFINITY : x[i];
    dst[i] = x[i] - (col > n_past + row % rows_per_channel) * INT_MAX; // equivalent within rounding error but slightly faster on GPU
}

// the CUDA soft max implementation differs from the CPU implementation
// instead of doubles floats are used
// values are also not normalized to the maximum value by subtracting it in the exponential function
// theoretically these changes could cause problems with rounding error and arithmetic overflow but for LLaMa it seems to be fine
static __global__ void soft_max_f32(const float * x, float * dst, const int ncols) {
    const int row = blockDim.y*blockIdx.y + threadIdx.y;
    const int block_size = blockDim.x;
    const int tid = threadIdx.x;

    float tmp = 0.0;

    for (int block_start = 0; block_start < ncols; block_start += block_size) {
        const int col = block_start + tid;

        if (col >= ncols) {
            break;
        }

        const int i = row*ncols + col;
        const float val = expf(x[i]);
        tmp += val;
        dst[i] = val;
    }

    // sum up partial sums
#pragma unroll
    for (int mask = 16; mask > 0; mask >>= 1) {
        tmp += __shfl_xor_sync(0xffffffff, tmp, mask, 32);
    }

    for (int block_start = 0; block_start < ncols; block_start += block_size) {
        const int col = block_start + tid;

        if (col >= ncols) {
            break;
        }

        const int i = row*ncols + col;
        dst[i] /= tmp;
    }
}

static __global__ void scale_f32(const float * x, float * dst, const float scale, const int k) {
    const int i = blockDim.x*blockIdx.x + threadIdx.x;

    if (i >= k) {
        return;
    }

    dst[i] = scale * x[i];
}

static void add_f32_cuda(const float * x, const float * y, float * dst, const int kx, const int ky, cudaStream_t stream) {
    const int num_blocks = (kx + CUDA_ADD_BLOCK_SIZE - 1) / CUDA_ADD_BLOCK_SIZE;
    add_f32<<<num_blocks, CUDA_ADD_BLOCK_SIZE, 0, stream>>>(x, y, dst, kx, ky);
}

static void add_f16_f32_f16_cuda(const half * x, const float * y, half * dst, const int k, cudaStream_t stream) {
    const int num_blocks = (k + CUDA_ADD_BLOCK_SIZE - 1) / CUDA_ADD_BLOCK_SIZE;
    add_f16_f32_f16<<<num_blocks, CUDA_ADD_BLOCK_SIZE, 0, stream>>>(x, y, dst, k);
}

static void mul_f32_cuda(const float * x, const float * y, float * dst, const int kx, const int ky, cudaStream_t stream) {
    const int num_blocks = (kx + CUDA_MUL_BLOCK_SIZE - 1) / CUDA_MUL_BLOCK_SIZE;
    mul_f32<<<num_blocks, CUDA_MUL_BLOCK_SIZE, 0, stream>>>(x, y, dst, kx, ky);
}

static void gelu_f32_cuda(const float * x, float * dst, const int k, cudaStream_t stream) {
    const int num_blocks = (k + CUDA_GELU_BLOCK_SIZE - 1) / CUDA_GELU_BLOCK_SIZE;
    gelu_f32<<<num_blocks, CUDA_GELU_BLOCK_SIZE, 0, stream>>>(x, dst, k);
}

static void silu_f32_cuda(const float * x, float * dst, const int k, cudaStream_t stream) {
    const int num_blocks = (k + CUDA_SILU_BLOCK_SIZE - 1) / CUDA_SILU_BLOCK_SIZE;
    silu_f32<<<num_blocks, CUDA_SILU_BLOCK_SIZE, 0, stream>>>(x, dst, k);
}

static void norm_f32_cuda(const float * x, float * dst, const int ncols, const int nrows, cudaStream_t stream) {
    GGML_ASSERT(ncols % WARP_SIZE == 0);
    const dim3 block_dims(WARP_SIZE, 1, 1);
    norm_f32<<<nrows, block_dims, 0, stream>>>(x, dst, ncols);
}

static void rms_norm_f32_cuda(const float * x, float * dst, const int ncols, const int nrows, cudaStream_t stream) {
    GGML_ASSERT(ncols % WARP_SIZE == 0);
    const dim3 block_dims(WARP_SIZE, 1, 1);
    rms_norm_f32<<<nrows, block_dims, 0, stream>>>(x, dst, ncols);
}

static void quantize_row_q8_1_cuda(const float * x, void * vy, const int ndata, const int k, cudaStream_t stream) {
    const int num_blocks = (k + CUDA_QUANTIZE_BLOCK_SIZE - 1) / CUDA_QUANTIZE_BLOCK_SIZE;
    quantize_q8_1<<<num_blocks, CUDA_QUANTIZE_BLOCK_SIZE, 0, stream>>>(x, vy, ndata, k);
}

static void dequantize_row_q4_0_cuda(const void * vx, float * y, const int k, cudaStream_t stream) {
    const int num_blocks = (k + CUDA_DEQUANTIZE_BLOCK_SIZE - 1) / CUDA_DEQUANTIZE_BLOCK_SIZE;
    dequantize_block<QK4_0, QR4_0, dequantize_q4_0><<<num_blocks, CUDA_DEQUANTIZE_BLOCK_SIZE, 0, stream>>>(vx, y, k);
}

static void dequantize_row_q4_1_cuda(const void * vx, float * y, const int k, cudaStream_t stream) {
    const int num_blocks = (k + CUDA_DEQUANTIZE_BLOCK_SIZE - 1) / CUDA_DEQUANTIZE_BLOCK_SIZE;
    dequantize_block<QK4_1, QR4_1, dequantize_q4_1><<<num_blocks, CUDA_DEQUANTIZE_BLOCK_SIZE, 0, stream>>>(vx, y, k);
}

static void dequantize_row_q5_0_cuda(const void * vx, float * y, const int k, cudaStream_t stream) {
    const int num_blocks = (k + CUDA_DEQUANTIZE_BLOCK_SIZE - 1) / CUDA_DEQUANTIZE_BLOCK_SIZE;
    dequantize_block<QK5_0, QR5_0, dequantize_q5_0><<<num_blocks, CUDA_DEQUANTIZE_BLOCK_SIZE, 0, stream>>>(vx, y, k);
}

static void dequantize_row_q5_1_cuda(const void * vx, float * y, const int k, cudaStream_t stream) {
    const int num_blocks = (k + CUDA_DEQUANTIZE_BLOCK_SIZE - 1) / CUDA_DEQUANTIZE_BLOCK_SIZE;
    dequantize_block<QK5_1, QR5_1, dequantize_q5_1><<<num_blocks, CUDA_DEQUANTIZE_BLOCK_SIZE, 0, stream>>>(vx, y, k);
}

static void dequantize_row_q8_0_cuda(const void * vx, float * y, const int k, cudaStream_t stream) {
    const int num_blocks = (k + CUDA_DEQUANTIZE_BLOCK_SIZE - 1) / CUDA_DEQUANTIZE_BLOCK_SIZE;
    dequantize_block<QK8_0, QR8_0, dequantize_q8_0><<<num_blocks, CUDA_DEQUANTIZE_BLOCK_SIZE, 0, stream>>>(vx, y, k);
}

static void dequantize_row_q2_K_cuda(const void * vx, float * y, const int k, cudaStream_t stream) {
    const int nb = k / QK_K;
#if QK_K == 256
    dequantize_block_q2_K<<<nb, 64, 0, stream>>>(vx, y);
#else
    dequantize_block_q2_K<<<nb, 32, 0, stream>>>(vx, y);
#endif
}

static void dequantize_row_q3_K_cuda(const void * vx, float * y, const int k, cudaStream_t stream) {
    const int nb = k / QK_K;
#if QK_K == 256
    dequantize_block_q3_K<<<nb, 64, 0, stream>>>(vx, y);
#else
    dequantize_block_q3_K<<<nb, 32, 0, stream>>>(vx, y);
#endif
}

static void dequantize_row_q4_K_cuda(const void * vx, float * y, const int k, cudaStream_t stream) {
    const int nb = k / QK_K;
    dequantize_block_q4_K<<<nb, 32, 0, stream>>>(vx, y);
}

static void dequantize_row_q5_K_cuda(const void * vx, float * y, const int k, cudaStream_t stream) {
    const int nb = k / QK_K;
#if QK_K == 256
    dequantize_block_q5_K<<<nb, 64, 0, stream>>>(vx, y);
#else
    dequantize_block_q5_K<<<nb, 32, 0, stream>>>(vx, y);
#endif
}

static void dequantize_row_q6_K_cuda(const void * vx, float * y, const int k, cudaStream_t stream) {
    const int nb = k / QK_K;
#if QK_K == 256
    dequantize_block_q6_K<<<nb, 64, 0, stream>>>(vx, y);
#else
    dequantize_block_q6_K<<<nb, 32, 0, stream>>>(vx, y);
#endif
}

static void dequantize_mul_mat_vec_q4_0_cuda(const void * vx, const dfloat * y, float * dst, const int ncols, const int nrows, cudaStream_t stream) {
    GGML_ASSERT(ncols % GGML_CUDA_DMMV_X == 0);
    const int block_num_y = (nrows + GGML_CUDA_MMV_Y - 1) / GGML_CUDA_MMV_Y;
    const dim3 block_nums(1, block_num_y, 1);
    const dim3 block_dims(WARP_SIZE, GGML_CUDA_MMV_Y, 1);
    dequantize_mul_mat_vec<QK4_0, QR4_0, dequantize_q4_0>
        <<<block_nums, block_dims, 0, stream>>>(vx, y, dst, ncols, nrows);
}

static void dequantize_mul_mat_vec_q4_1_cuda(const void * vx, const dfloat * y, float * dst, const int ncols, const int nrows, cudaStream_t stream) {
    GGML_ASSERT(ncols % GGML_CUDA_DMMV_X == 0);
    const int block_num_y = (nrows + GGML_CUDA_MMV_Y - 1) / GGML_CUDA_MMV_Y;
    const dim3 block_nums(1, block_num_y, 1);
    const dim3 block_dims(WARP_SIZE, GGML_CUDA_MMV_Y, 1);
    dequantize_mul_mat_vec<QK4_1, QR4_1, dequantize_q4_1>
        <<<block_nums, block_dims, 0, stream>>>(vx, y, dst, ncols, nrows);
}

static void dequantize_mul_mat_vec_q5_0_cuda(const void * vx, const dfloat * y, float * dst, const int ncols, const int nrows, cudaStream_t stream) {
    GGML_ASSERT(ncols % GGML_CUDA_DMMV_X == 0);
    const int block_num_y = (nrows + GGML_CUDA_MMV_Y - 1) / GGML_CUDA_MMV_Y;
    const dim3 block_nums(1, block_num_y, 1);
    const dim3 block_dims(WARP_SIZE, GGML_CUDA_MMV_Y, 1);
    dequantize_mul_mat_vec<QK5_0, QR5_0, dequantize_q5_0>
        <<<block_nums, block_dims, 0, stream>>>(vx, y, dst, ncols, nrows);
}

static void dequantize_mul_mat_vec_q5_1_cuda(const void * vx, const dfloat * y, float * dst, const int ncols, const int nrows, cudaStream_t stream) {
    GGML_ASSERT(ncols % GGML_CUDA_DMMV_X == 0);
    const int block_num_y = (nrows + GGML_CUDA_MMV_Y - 1) / GGML_CUDA_MMV_Y;
    const dim3 block_nums(1, block_num_y, 1);
    const dim3 block_dims(WARP_SIZE, GGML_CUDA_MMV_Y, 1);
    dequantize_mul_mat_vec<QK5_1, QR5_1, dequantize_q5_1>
        <<<block_nums, block_dims, 0, stream>>>(vx, y, dst, ncols, nrows);
}

static void dequantize_mul_mat_vec_q8_0_cuda(const void * vx, const dfloat * y, float * dst, const int ncols, const int nrows, cudaStream_t stream) {
    GGML_ASSERT(ncols % GGML_CUDA_DMMV_X == 0);
    const int block_num_y = (nrows + GGML_CUDA_MMV_Y - 1) / GGML_CUDA_MMV_Y;
    const dim3 block_nums(1, block_num_y, 1);
    const dim3 block_dims(WARP_SIZE, GGML_CUDA_MMV_Y, 1);
    dequantize_mul_mat_vec<QK8_0, QR8_0, dequantize_q8_0>
        <<<block_nums, block_dims, 0, stream>>>(vx, y, dst, ncols, nrows);
}

static void dequantize_mul_mat_vec_q2_K_cuda(const void * vx, const float * y, float * dst, const int ncols, const int nrows, cudaStream_t stream) {
    GGML_ASSERT(ncols % QK_K == 0);
    const int ny = 2; // very slightly faster than 1 even when K_QUANTS_PER_ITERATION = 2
    const int block_num_y = (nrows + ny - 1) / ny;
    const dim3 block_nums(1, block_num_y, 1);
    const dim3 block_dims(32, ny, 1);
    dequantize_mul_mat_vec_q2_k<<<block_nums, block_dims, 0, stream>>>(vx, y, dst, ncols, nrows);
}

static void dequantize_mul_mat_vec_q3_K_cuda(const void * vx, const float * y, float * dst, const int ncols, const int nrows, cudaStream_t stream) {
    GGML_ASSERT(ncols % QK_K == 0);
    const int ny = 2 / K_QUANTS_PER_ITERATION;
    const int block_num_y = (nrows + ny - 1) / ny;
    const dim3 block_nums(1, block_num_y, 1);
    const dim3 block_dims(32, ny, 1);
    dequantize_mul_mat_vec_q3_k<<<block_nums, block_dims, 0, stream>>>(vx, y, dst, ncols, nrows);
}

static void dequantize_mul_mat_vec_q4_K_cuda(const void * vx, const float * y, float * dst, const int ncols, const int nrows, cudaStream_t stream) {
    GGML_ASSERT(ncols % QK_K == 0);
    const int ny = 2 / K_QUANTS_PER_ITERATION;
    const int block_num_y = (nrows + ny - 1) / ny;
    const dim3 block_nums(1, block_num_y, 1);
    const dim3 block_dims(32, ny, 1);
    dequantize_mul_mat_vec_q4_k<<<block_nums, block_dims, 0, stream>>>(vx, y, dst, ncols, nrows);
}

static void dequantize_mul_mat_vec_q5_K_cuda(const void * vx, const float * y, float * dst, const int ncols, const int nrows, cudaStream_t stream) {
    GGML_ASSERT(ncols % QK_K == 0);
    const dim3 block_dims(32, 1, 1);
    dequantize_mul_mat_vec_q5_k<<<nrows, block_dims, 0, stream>>>(vx, y, dst, ncols);
}

static void dequantize_mul_mat_vec_q6_K_cuda(const void * vx, const float * y, float * dst, const int ncols, const int nrows, cudaStream_t stream) {
    GGML_ASSERT(ncols % QK_K == 0);
    const int ny = 2 / K_QUANTS_PER_ITERATION;
    const int block_num_y = (nrows + ny - 1) / ny;
    const dim3 block_nums(1, block_num_y, 1);
    const dim3 block_dims(32, ny, 1);
    dequantize_mul_mat_vec_q6_k<<<block_nums, block_dims, 0, stream>>>(vx, y, dst, ncols, nrows);
}

static void mul_mat_vec_q4_0_q8_1_cuda(const void * vx, const void * vy, float * dst, const int ncols, const int nrows, cudaStream_t stream) {
    GGML_ASSERT(ncols % QK4_0 == 0);
    const int block_num_y = (nrows + GGML_CUDA_MMV_Y - 1) / GGML_CUDA_MMV_Y;
    const dim3 block_nums(1, block_num_y, 1);
    const dim3 block_dims(WARP_SIZE, GGML_CUDA_MMV_Y, 1);
    mul_mat_vec_q<QK4_0, QI4_0, block_q4_0, vec_dot_q4_0_q8_1>
        <<<block_nums, block_dims, 0, stream>>>(vx, vy, dst, ncols, nrows);
}

static void mul_mat_vec_q4_1_q8_1_cuda(const void * vx, const void * vy, float * dst, const int ncols, const int nrows, cudaStream_t stream) {
    GGML_ASSERT(ncols % QK4_1 == 0);
    const int block_num_y = (nrows + GGML_CUDA_MMV_Y - 1) / GGML_CUDA_MMV_Y;
    const dim3 block_nums(1, block_num_y, 1);
    const dim3 block_dims(WARP_SIZE, GGML_CUDA_MMV_Y, 1);
    mul_mat_vec_q<QK4_0, QI4_1, block_q4_1, vec_dot_q4_1_q8_1>
        <<<block_nums, block_dims, 0, stream>>>(vx, vy, dst, ncols, nrows);
}

static void mul_mat_vec_q5_0_q8_1_cuda(const void * vx, const void * vy, float * dst, const int ncols, const int nrows, cudaStream_t stream) {
    GGML_ASSERT(ncols % QK5_0 == 0);
    const int block_num_y = (nrows + GGML_CUDA_MMV_Y - 1) / GGML_CUDA_MMV_Y;
    const dim3 block_nums(1, block_num_y, 1);
    const dim3 block_dims(WARP_SIZE, GGML_CUDA_MMV_Y, 1);
    mul_mat_vec_q<QK5_0, QI5_0, block_q5_0, vec_dot_q5_0_q8_1>
        <<<block_nums, block_dims, 0, stream>>>(vx, vy, dst, ncols, nrows);
}

static void mul_mat_vec_q5_1_q8_1_cuda(const void * vx, const void * vy, float * dst, const int ncols, const int nrows, cudaStream_t stream) {
    GGML_ASSERT(ncols % QK5_1 == 0);
    const int block_num_y = (nrows + GGML_CUDA_MMV_Y - 1) / GGML_CUDA_MMV_Y;
    const dim3 block_nums(1, block_num_y, 1);
    const dim3 block_dims(WARP_SIZE, GGML_CUDA_MMV_Y, 1);
    mul_mat_vec_q<QK5_1, QI5_1, block_q5_1, vec_dot_q5_1_q8_1>
        <<<block_nums, block_dims, 0, stream>>>(vx, vy, dst, ncols, nrows);
}

static void mul_mat_vec_q8_0_q8_1_cuda(const void * vx, const void * vy, float * dst, const int ncols, const int nrows, cudaStream_t stream) {
    GGML_ASSERT(ncols % QK8_0 == 0);
    const int block_num_y = (nrows + GGML_CUDA_MMV_Y - 1) / GGML_CUDA_MMV_Y;
    const dim3 block_nums(1, block_num_y, 1);
    const dim3 block_dims(WARP_SIZE, GGML_CUDA_MMV_Y, 1);
    mul_mat_vec_q<QK8_0, QI8_0, block_q8_0, vec_dot_q8_0_q8_1>
        <<<block_nums, block_dims, 0, stream>>>(vx, vy, dst, ncols, nrows);
}

static void mul_mat_vec_q2_K_q8_1_cuda(const void * vx, const void * vy, float * dst, const int ncols, const int nrows, cudaStream_t stream) {
    GGML_ASSERT(ncols % QK_K == 0);
    const int block_num_y = (nrows + GGML_CUDA_MMV_Y - 1) / GGML_CUDA_MMV_Y;
    const dim3 block_nums(1, block_num_y, 1);
    const dim3 block_dims(WARP_SIZE, GGML_CUDA_MMV_Y, 1);
    mul_mat_vec_q<QK_K, QI2_K, block_q2_K, vec_dot_q2_K_q8_1>
        <<<block_nums, block_dims, 0, stream>>>(vx, vy, dst, ncols, nrows);
}

static void mul_mat_vec_q3_K_q8_1_cuda(const void * vx, const void * vy, float * dst, const int ncols, const int nrows, cudaStream_t stream) {
    GGML_ASSERT(ncols % QK_K == 0);
    const int block_num_y = (nrows + GGML_CUDA_MMV_Y - 1) / GGML_CUDA_MMV_Y;
    const dim3 block_nums(1, block_num_y, 1);
    const dim3 block_dims(WARP_SIZE, GGML_CUDA_MMV_Y, 1);
    mul_mat_vec_q<QK_K, QI3_K, block_q3_K, vec_dot_q3_K_q8_1>
        <<<block_nums, block_dims, 0, stream>>>(vx, vy, dst, ncols, nrows);
}

static void mul_mat_vec_q4_K_q8_1_cuda(const void * vx, const void * vy, float * dst, const int ncols, const int nrows, cudaStream_t stream) {
    GGML_ASSERT(ncols % QK_K == 0);
    const int block_num_y = (nrows + GGML_CUDA_MMV_Y - 1) / GGML_CUDA_MMV_Y;
    const dim3 block_nums(1, block_num_y, 1);
    const dim3 block_dims(WARP_SIZE, GGML_CUDA_MMV_Y, 1);
    mul_mat_vec_q<QK_K, QI4_K, block_q4_K, vec_dot_q4_K_q8_1>
        <<<block_nums, block_dims, 0, stream>>>(vx, vy, dst, ncols, nrows);
}

static void mul_mat_vec_q5_K_q8_1_cuda(const void * vx, const void * vy, float * dst, const int ncols, const int nrows, cudaStream_t stream) {
    GGML_ASSERT(ncols % QK_K == 0);
    const int block_num_y = (nrows + GGML_CUDA_MMV_Y - 1) / GGML_CUDA_MMV_Y;
    const dim3 block_nums(1, block_num_y, 1);
    const dim3 block_dims(WARP_SIZE, GGML_CUDA_MMV_Y, 1);
    mul_mat_vec_q<QK_K, QI5_K, block_q5_K, vec_dot_q5_K_q8_1>
        <<<block_nums, block_dims, 0, stream>>>(vx, vy, dst, ncols, nrows);
}

static void mul_mat_vec_q6_K_q8_1_cuda(const void * vx, const void * vy, float * dst, const int ncols, const int nrows, cudaStream_t stream) {
    GGML_ASSERT(ncols % QK_K == 0);
    const int block_num_y = (nrows + GGML_CUDA_MMV_Y - 1) / GGML_CUDA_MMV_Y;
    const dim3 block_nums(1, block_num_y, 1);
    const dim3 block_dims(WARP_SIZE, GGML_CUDA_MMV_Y, 1);
    mul_mat_vec_q<QK_K, QI6_K, block_q6_K, vec_dot_q6_K_q8_1>
        <<<block_nums, block_dims, 0, stream>>>(vx, vy, dst, ncols, nrows);
}

static void convert_fp16_to_fp32_cuda(const void * vx, float * y, const int k, cudaStream_t stream) {
    const int num_blocks = (k + CUDA_DEQUANTIZE_BLOCK_SIZE - 1) / CUDA_DEQUANTIZE_BLOCK_SIZE;
    dequantize_block<1, 1, convert_f16><<<num_blocks, CUDA_DEQUANTIZE_BLOCK_SIZE, 0, stream>>>(vx, y, k);
}

static void convert_mul_mat_vec_f16_cuda(const void * vx, const dfloat * y, float * dst, const int ncols, const int nrows, cudaStream_t stream) {
    GGML_ASSERT(ncols % GGML_CUDA_DMMV_X == 0);
    const int block_num_y = (nrows + GGML_CUDA_MMV_Y - 1) / GGML_CUDA_MMV_Y;
    const dim3 block_nums(1, block_num_y, 1);
    const dim3 block_dims(WARP_SIZE, GGML_CUDA_MMV_Y, 1);
    dequantize_mul_mat_vec<1, 1, convert_f16>
        <<<block_nums, block_dims, 0, stream>>>(vx, y, dst, ncols, nrows);
}

static to_fp32_cuda_t ggml_get_to_fp32_cuda(ggml_type type) {
    switch (type) {
        case GGML_TYPE_Q4_0:
            return dequantize_row_q4_0_cuda;
        case GGML_TYPE_Q4_1:
            return dequantize_row_q4_1_cuda;
        case GGML_TYPE_Q5_0:
            return dequantize_row_q5_0_cuda;
        case GGML_TYPE_Q5_1:
            return dequantize_row_q5_1_cuda;
        case GGML_TYPE_Q8_0:
            return dequantize_row_q8_0_cuda;
        case GGML_TYPE_Q2_K:
            return dequantize_row_q2_K_cuda;
        case GGML_TYPE_Q3_K:
            return dequantize_row_q3_K_cuda;
        case GGML_TYPE_Q4_K:
            return dequantize_row_q4_K_cuda;
        case GGML_TYPE_Q5_K:
            return dequantize_row_q5_K_cuda;
        case GGML_TYPE_Q6_K:
            return dequantize_row_q6_K_cuda;
        case GGML_TYPE_F16:
            return convert_fp16_to_fp32_cuda;
        default:
            return nullptr;
    }
}

static void ggml_mul_mat_p021_f16_f32_cuda(const void * vx, const float * y, float * dst, const int ncols_x, const int nrows_x, const int nchannels_x, cudaStream_t stream) {
    const dim3 block_nums(1, nrows_x, nchannels_x);
    const dim3 block_dims(WARP_SIZE, 1, 1);
    mul_mat_p021_f16_f32<<<block_nums, block_dims, 0, stream>>>(vx, y, dst, ncols_x, nrows_x, nchannels_x);
}

static void ggml_mul_mat_vec_nc_f16_f32_cuda(
    const void * vx, const float * y, float * dst, const int ncols_x, const int nrows_x, const int row_stride_x,
    const int nchannels_x, const int channel_stride_x, cudaStream_t stream) {

    const dim3 block_nums(1, nrows_x, nchannels_x);
    const dim3 block_dims(WARP_SIZE, 1, 1);
    mul_mat_vec_nc_f16_f32<<<block_nums, block_dims, 0, stream>>>
        (vx, y, dst, ncols_x, nrows_x, row_stride_x, channel_stride_x);
}

static void ggml_cpy_f32_f32_cuda(
    const char * cx, char * cdst, const int ne,
    const int ne00, const int ne01, const int nb00, const int nb01, const int nb02,
    const int ne10, const int ne11, const int nb10, const int nb11, const int nb12, cudaStream_t stream) {

    const int num_blocks = (ne + CUDA_CPY_BLOCK_SIZE - 1) / CUDA_CPY_BLOCK_SIZE;
    cpy_f32_f16<cpy_1_f32_f32><<<num_blocks, CUDA_CPY_BLOCK_SIZE, 0, stream>>>
        (cx, cdst, ne, ne00, ne01, nb00, nb01, nb02, ne10, ne11, nb10, nb11, nb12);
}

static void ggml_cpy_f32_f16_cuda(
    const char * cx, char * cdst, const int ne,
    const int ne00, const int ne01, const int nb00, const int nb01, const int nb02,
    const int ne10, const int ne11, const int nb10, const int nb11, const int nb12, cudaStream_t stream) {

    const int num_blocks = (ne + CUDA_CPY_BLOCK_SIZE - 1) / CUDA_CPY_BLOCK_SIZE;
    cpy_f32_f16<cpy_1_f32_f16><<<num_blocks, CUDA_CPY_BLOCK_SIZE, 0, stream>>>
        (cx, cdst, ne, ne00, ne01, nb00, nb01, nb02, ne10, ne11, nb10, nb11, nb12);
}

static void scale_f32_cuda(const float * x, float * dst, const float scale, const int k, cudaStream_t stream) {
    const int num_blocks = (k + CUDA_SCALE_BLOCK_SIZE - 1) / CUDA_SCALE_BLOCK_SIZE;
    scale_f32<<<num_blocks, CUDA_SCALE_BLOCK_SIZE, 0, stream>>>(x, dst, scale, k);
}

static void rope_f32_cuda(const float * x, float * dst, const int ncols, const int nrows, const float p, const float theta_scale, cudaStream_t stream) {
    GGML_ASSERT(nrows % 2 == 0);
    const dim3 block_dims(2*CUDA_ROPE_BLOCK_SIZE, 1, 1);
    const int num_blocks_x = (ncols + 2*CUDA_ROPE_BLOCK_SIZE - 1) / (2*CUDA_ROPE_BLOCK_SIZE);
    const dim3 block_nums(num_blocks_x, nrows, 1);
    rope_f32<<<block_nums, block_dims, 0, stream>>>(x, dst, ncols, p, theta_scale);
}

static void rope_glm_f32_cuda(const float * x, float * dst, const int ncols, const int nrows, const float p, const float block_p, const float theta_scale, cudaStream_t stream) {
    GGML_ASSERT(nrows % 4 == 0);
    const dim3 block_dims(4*CUDA_ROPE_BLOCK_SIZE, 1, 1);
    const int num_blocks_x = (ncols + 4*CUDA_ROPE_BLOCK_SIZE - 1) / (4*CUDA_ROPE_BLOCK_SIZE);
    const dim3 block_nums(num_blocks_x, nrows, 1);
    rope_glm_f32<<<block_nums, block_dims, 0, stream>>>(x, dst, ncols, p, block_p, theta_scale);
}

static void diag_mask_inf_f32_cuda(const float * x, float * dst, const int ncols_x, const int nrows_x, const int rows_per_channel, const int n_past, cudaStream_t stream) {
    const dim3 block_dims(CUDA_DIAG_MASK_INF_BLOCK_SIZE, 1, 1);
    const int block_num_x = (ncols_x + CUDA_DIAG_MASK_INF_BLOCK_SIZE - 1) / CUDA_DIAG_MASK_INF_BLOCK_SIZE;
    const dim3 block_nums(block_num_x, nrows_x, 1);
    diag_mask_inf_f32<<<block_nums, block_dims, 0, stream>>>(x, dst, ncols_x, rows_per_channel, n_past);
}

static void soft_max_f32_cuda(const float * x, float * dst, const int ncols_x, const int nrows_x, cudaStream_t stream) {
    const dim3 block_dims(WARP_SIZE, 1, 1);
    const dim3 block_nums(1, nrows_x, 1);
    soft_max_f32<<<block_nums, block_dims, 0, stream>>>(x, dst, ncols_x);
}

// buffer pool for cuda
#define MAX_CUDA_BUFFERS 256

struct scoped_spin_lock {
    std::atomic_flag& lock;
    scoped_spin_lock(std::atomic_flag& lock) : lock(lock) {
        while (lock.test_and_set(std::memory_order_acquire)) {
            ; // spin
        }
    }
    ~scoped_spin_lock() {
        lock.clear(std::memory_order_release);
    }
    scoped_spin_lock(const scoped_spin_lock&) = delete;
    scoped_spin_lock& operator=(const scoped_spin_lock&) = delete;
};

struct cuda_buffer {
    void * ptr = nullptr;
    size_t size = 0;
};

static cuda_buffer g_cuda_buffer_pool[GGML_CUDA_MAX_DEVICES][MAX_CUDA_BUFFERS];
static std::atomic_flag g_cuda_pool_lock = ATOMIC_FLAG_INIT;

static void * ggml_cuda_pool_malloc(size_t size, size_t * actual_size) {
    scoped_spin_lock lock(g_cuda_pool_lock);
    int id;
    CUDA_CHECK(cudaGetDevice(&id));

    for (int i = 0; i < MAX_CUDA_BUFFERS; ++i) {
        cuda_buffer& b = g_cuda_buffer_pool[id][i];
        if (b.size >= size && b.ptr != nullptr) {
            void * ptr = b.ptr;
            *actual_size = b.size;
            b.ptr = nullptr;
            b.size = 0;
            return ptr;
        }
    }
    void * ptr;
    CUDA_CHECK(cudaMalloc((void **) &ptr, size));
    *actual_size = size;
    return ptr;
}

static void ggml_cuda_pool_free(void * ptr, size_t size) {
    scoped_spin_lock lock(g_cuda_pool_lock);
    int id;
    CUDA_CHECK(cudaGetDevice(&id));

    for (int i = 0; i < MAX_CUDA_BUFFERS; ++i) {
        cuda_buffer& b = g_cuda_buffer_pool[id][i];
        if (b.ptr == nullptr) {
            b.ptr = ptr;
            b.size = size;
            return;
        }
    }
    fprintf(stderr, "WARNING: cuda buffer pool full, increase MAX_CUDA_BUFFERS\n");
    CUDA_CHECK(cudaFree(ptr));
}


static void * g_scratch_buffer = nullptr;
static size_t g_scratch_size = 1024*1024*1024; // 1 GB by default
static size_t g_scratch_offset = 0;

static int g_device_count = -1;
static int g_main_device = 0;
static int g_compute_capabilities[GGML_CUDA_MAX_DEVICES];
static float g_tensor_split[GGML_CUDA_MAX_DEVICES] = {0};

static cublasHandle_t g_cublas_handles[GGML_CUDA_MAX_DEVICES] = {nullptr};

static cudaStream_t g_cudaStreams_main[GGML_CUDA_MAX_DEVICES] = { nullptr };

void ggml_init_cublas() {
    static bool initialized = false;

    if (!initialized) {
        CUDA_CHECK(cudaGetDeviceCount(&g_device_count));
        GGML_ASSERT(g_device_count <= GGML_CUDA_MAX_DEVICES);
        int64_t total_vram = 0;
        fprintf(stderr, "%s: found %d CUDA devices:\n", __func__, g_device_count);
        for (int id = 0; id < g_device_count; ++id) {
            cudaDeviceProp prop;
            CUDA_CHECK(cudaGetDeviceProperties(&prop, id));
            fprintf(stderr, "  Device %d: %s, compute capability %d.%d\n", id, prop.name, prop.major, prop.minor);

            g_tensor_split[id] = total_vram;
            total_vram += prop.totalGlobalMem;

            g_compute_capabilities[id] = 100*prop.major + 10*prop.minor;
        }
        for (int id = 0; id < g_device_count; ++id) {
            g_tensor_split[id] /= total_vram;
        }

        for (int id = 0; id < g_device_count; ++id) {
            CUDA_CHECK(cudaSetDevice(id));

            // create main stream
            CUDA_CHECK(cudaStreamCreateWithFlags(&g_cudaStreams_main[id], cudaStreamNonBlocking));

            // create cublas handle
            CUBLAS_CHECK(cublasCreate(&g_cublas_handles[id]));
            CUBLAS_CHECK(cublasSetMathMode(g_cublas_handles[id], CUBLAS_TF32_TENSOR_OP_MATH));
        }

        // configure logging to stdout
        // CUBLAS_CHECK(cublasLoggerConfigure(1, 1, 0, nullptr));

        initialized = true;
    }
}

void ggml_cuda_set_tensor_split(const float * tensor_split) {
    bool all_zero = true;
    for (int i = 0; i < g_device_count; ++i) {
        if (tensor_split[i] != 0.0f) {
            all_zero = false;
            break;
        }
    }
    if (all_zero) {
        return;
    }
    float split_sum = 0.0f;
    for (int i = 0; i < g_device_count; ++i) {
        g_tensor_split[i] = split_sum;
        split_sum += tensor_split[i];
    }
    for (int i = 0; i < g_device_count; ++i) {
        g_tensor_split[i] /= split_sum;
    }
}

void * ggml_cuda_host_malloc(size_t size) {
    if (getenv("GGML_CUDA_NO_PINNED") != nullptr) {
        return nullptr;
    }

    void * ptr = nullptr;
    cudaError_t err = cudaMallocHost((void **) &ptr, size);
    if (err != cudaSuccess) {
        // The allocation error can be bypassed. A null ptr will assigned out of this function.
        // This can fixed the OOM error in WSL.
        cudaGetLastError();
        fprintf(stderr, "WARNING: failed to allocate %.2f MB of pinned memory: %s\n",
            size/1024.0/1024.0, cudaGetErrorString(err));
        return nullptr;
    }

    return ptr;
}

void ggml_cuda_host_free(void * ptr) {
    CUDA_CHECK(cudaFreeHost(ptr));
}

static cudaError_t ggml_cuda_cpy_tensor_2d(
    void * dst, const struct ggml_tensor * src, int64_t i3, int64_t i2, int64_t i1_low, int64_t i1_high, cudaStream_t stream) {

    cudaMemcpyKind kind;
    char * src_ptr;
    if (src->backend == GGML_BACKEND_CPU) {
        kind = cudaMemcpyHostToDevice;
        src_ptr = (char *) src->data;
    } else if (src->backend == GGML_BACKEND_GPU) {
        kind = cudaMemcpyDeviceToDevice;
        struct ggml_tensor_extra_gpu * extra = (ggml_tensor_extra_gpu *) src->extra;
        int id;
        CUDA_CHECK(cudaGetDevice(&id));
        src_ptr = (char *) extra->data_device[id];
    } else {
        GGML_ASSERT(false);
    }
    char * dst_ptr = (char *) dst;

    const int64_t ne0 = src->ne[0];
    const int64_t nb0 = src->nb[0];
    const int64_t nb1 = src->nb[1];
    const int64_t nb2 = src->nb[2];
    const int64_t nb3 = src->nb[3];
    const enum ggml_type type = src->type;
    const int64_t ts = ggml_type_size(type);
    const int64_t bs = ggml_blck_size(type);
    int64_t i1_diff = i1_high - i1_low;

    const char * x = src_ptr + i1_low*nb1 + i2*nb2 + i3*nb3;
    if (nb0 == ts && nb1 == ts*ne0/bs) {
        return cudaMemcpyAsync(dst_ptr, x, i1_diff*nb1, kind, stream);
    } else if (nb0 == ts) {
        return cudaMemcpy2DAsync(dst_ptr, ts*ne0/bs, x, nb1, ts*ne0/bs, i1_diff, kind, stream);
    } else {
        for (int64_t i1 = 0; i1 < i1_diff; i1++) {
            const void * rx = (const void *) ((const char *) x + i1*nb1);
            void * rd = (void *) (dst_ptr + i1*ts*ne0/bs);
            // pretend the row is a matrix with cols=1
            cudaError_t r = cudaMemcpy2DAsync(rd, ts/bs, rx, nb0, ts/bs, ne0, kind, stream);
            if (r != cudaSuccess) return r;
        }
        return cudaSuccess;
    }
}

inline void ggml_cuda_op_add(
    const ggml_tensor * src0, const ggml_tensor * src1, ggml_tensor * dst, char * src0_ddq_i,
    float * src0_ddf_i, float * src1_ddf_i, float * dst_ddf_i, int64_t i02, int64_t i01_low, int64_t i01_high, int i1,
    cudaStream_t & cudaStream_main){

    GGML_ASSERT(src0_ddq_i != nullptr || src0_ddf_i != nullptr);
    GGML_ASSERT(src1_ddf_i != nullptr);
    GGML_ASSERT(dst_ddf_i  != nullptr);

    const int64_t ne00 = src0->ne[0];
    const int64_t i01_diff = i01_high - i01_low;

<<<<<<< HEAD
    const int64_t ne10 = src1->ne[0];
    const int64_t ne11 = src1->ne[1];
=======
    // const int64_t ne10 = src1->ne[0];
>>>>>>> 4304bd3c

    // compute
    if (src0->type == GGML_TYPE_F32 && dst->type == GGML_TYPE_F32) {
        add_f32_cuda(src0_ddf_i, src1_ddf_i, dst_ddf_i, ne00*i01_diff, ne10*ne11, cudaStream_main);
    } else if (src0->type == GGML_TYPE_F16 && dst->type == GGML_TYPE_F16) {
        add_f16_f32_f16_cuda((half *) src0_ddq_i, src1_ddf_i, (half *) dst_ddf_i, ne00*i01_diff, cudaStream_main);
    } else {
        GGML_ASSERT(false);
    }

    (void) src1;
    (void) dst;
    (void) src0_ddq_i;
    (void) i02;
    (void) i1;
}

inline void ggml_cuda_op_mul(
    const ggml_tensor * src0, const ggml_tensor * src1, ggml_tensor * dst, char * src0_ddq_i,
    float * src0_ddf_i, float * src1_ddf_i, float * dst_ddf_i, int64_t i02, int64_t i01_low, int64_t i01_high, int i1,
    cudaStream_t & cudaStream_main){

    GGML_ASSERT(src0_ddf_i != nullptr);
    GGML_ASSERT(src1_ddf_i != nullptr);
    GGML_ASSERT(dst_ddf_i  != nullptr);

    const int64_t ne00 = src0->ne[0];
    const int64_t i01_diff = i01_high - i01_low;

    const int64_t ne10 = src1->ne[0];
    const int64_t ne11 = src1->ne[1];

    mul_f32_cuda(src0_ddf_i, src1_ddf_i, dst_ddf_i, ne00*i01_diff, ne10*ne11, cudaStream_main);

    (void) dst;
    (void) src0_ddq_i;
    (void) i02;
}

inline void ggml_cuda_op_gelu(
    const ggml_tensor * src0, const ggml_tensor * src1, ggml_tensor * dst, char * src0_ddq_i,
    float * src0_ddf_i, float * src1_ddf_i, float * dst_ddf_i, int64_t i02, int64_t i01_low, int64_t i01_high, int i1,
    cudaStream_t & cudaStream_main){

    GGML_ASSERT(src0_ddf_i != nullptr);
    GGML_ASSERT(dst_ddf_i != nullptr);

    const int64_t ne00 = src0->ne[0];
    const int64_t i01_diff = i01_high - i01_low;

    // compute
    gelu_f32_cuda(src0_ddf_i, dst_ddf_i, ne00*i01_diff, cudaStream_main);

    (void) src1;
    (void) dst;
    (void) src0_ddq_i;
    (void) src1_ddf_i;
    (void) i02;
    (void) i1;
}

inline void ggml_cuda_op_silu(
    const ggml_tensor * src0, const ggml_tensor * src1, ggml_tensor * dst, char * src0_ddq_i,
    float * src0_ddf_i, float * src1_ddf_i, float * dst_ddf_i, int64_t i02, int64_t i01_low, int64_t i01_high, int i1,
    cudaStream_t & cudaStream_main){

    GGML_ASSERT(src0_ddf_i != nullptr);
    GGML_ASSERT(dst_ddf_i != nullptr);

    const int64_t ne00 = src0->ne[0];
    const int64_t i01_diff = i01_high - i01_low;

    // compute
    silu_f32_cuda(src0_ddf_i, dst_ddf_i, ne00*i01_diff, cudaStream_main);

    (void) src1;
    (void) dst;
    (void) src0_ddq_i;
    (void) src1_ddf_i;
    (void) i02;
    (void) i1;
}

inline void ggml_cuda_op_norm(
    const ggml_tensor * src0, const ggml_tensor * src1, ggml_tensor * dst, char * src0_ddq_i,
    float * src0_ddf_i, float * src1_ddf_i, float * dst_ddf_i, int64_t i02, int64_t i01_low, int64_t i01_high, int i1,
    cudaStream_t & cudaStream_main){

    GGML_ASSERT(src0_ddf_i != nullptr);
    GGML_ASSERT(dst_ddf_i != nullptr);

    const int64_t ne00 = src0->ne[0];
    const int64_t i01_diff = i01_high - i01_low;

    // compute
    norm_f32_cuda(src0_ddf_i, dst_ddf_i, ne00, i01_diff, cudaStream_main);

    (void) src1;
    (void) dst;
    (void) src0_ddq_i;
    (void) src1_ddf_i;
    (void) i02;
    (void) i1;
}

inline void ggml_cuda_op_rms_norm(
    const ggml_tensor * src0, const ggml_tensor * src1, ggml_tensor * dst, char * src0_ddq_i,
    float * src0_ddf_i, float * src1_ddf_i, float * dst_ddf_i, int64_t i02, int64_t i01_low, int64_t i01_high, int i1,
    cudaStream_t & cudaStream_main){

    GGML_ASSERT(src0_ddf_i != nullptr);
    GGML_ASSERT(dst_ddf_i != nullptr);

    const int64_t ne00 = src0->ne[0];
    const int64_t i01_diff = i01_high - i01_low;

    // compute
    rms_norm_f32_cuda(src0_ddf_i, dst_ddf_i, ne00, i01_diff, cudaStream_main);

    (void) src1;
    (void) dst;
    (void) src0_ddq_i;
    (void) src1_ddf_i;
    (void) i02;
    (void) i1;
}

inline void ggml_cuda_op_mul_mat_vec(
    const ggml_tensor * src0, const ggml_tensor * src1, ggml_tensor * dst, char * src0_ddq_i,
    float * src0_ddf_i, float * src1_ddf_i, float * dst_ddf_i, int64_t i02, int64_t i01_low, int64_t i01_high, int i1,
    cudaStream_t & cudaStream_main){

    GGML_ASSERT(src0_ddq_i != nullptr);
    GGML_ASSERT(src1_ddf_i != nullptr);
    GGML_ASSERT(dst_ddf_i != nullptr);

    const int64_t ne00 = src0->ne[0];
    const int64_t nrows = i01_high - i01_low;

#ifdef GGML_CUDA_FORCE_DMMV
    const bool use_mul_mat_vec_q = false;
#else
    int id;
    CUDA_CHECK(cudaGetDevice(&id));

    bool mul_mat_vec_q_implemented =
        src0->type == GGML_TYPE_Q4_0 ||
        src0->type == GGML_TYPE_Q4_1 ||
        src0->type == GGML_TYPE_Q5_0 ||
        src0->type == GGML_TYPE_Q5_1 ||
        src0->type == GGML_TYPE_Q8_0;
#if QK_K == 256
    mul_mat_vec_q_implemented = mul_mat_vec_q_implemented ||
        src0->type == GGML_TYPE_Q2_K ||
        src0->type == GGML_TYPE_Q3_K ||
        src0->type == GGML_TYPE_Q4_K ||
        src0->type == GGML_TYPE_Q5_K ||
        src0->type == GGML_TYPE_Q6_K;
#endif // QK_K == 256

    const bool use_mul_mat_vec_q = g_compute_capabilities[id] >= MIN_CC_DP4A && mul_mat_vec_q_implemented;
#endif

    if (use_mul_mat_vec_q) {
        int64_t padded_row_size = ne00 + MATRIX_ROW_PADDING - 1;
        padded_row_size -= padded_row_size % MATRIX_ROW_PADDING;
        size_t as;
        void * src1_q8_1 = ggml_cuda_pool_malloc(padded_row_size*sizeof(block_q8_1)/QK8_1, &as);
        quantize_row_q8_1_cuda(src1_ddf_i, src1_q8_1, ne00, padded_row_size, cudaStream_main);

        switch (src0->type) {
            case GGML_TYPE_Q4_0:
                mul_mat_vec_q4_0_q8_1_cuda(src0_ddq_i, src1_q8_1, dst_ddf_i, ne00, nrows, cudaStream_main);
                break;
            case GGML_TYPE_Q4_1:
                mul_mat_vec_q4_1_q8_1_cuda(src0_ddq_i, src1_q8_1, dst_ddf_i, ne00, nrows, cudaStream_main);
                break;
            case GGML_TYPE_Q5_0:
                mul_mat_vec_q5_0_q8_1_cuda(src0_ddq_i, src1_q8_1, dst_ddf_i, ne00, nrows, cudaStream_main);
                break;
            case GGML_TYPE_Q5_1:
                mul_mat_vec_q5_1_q8_1_cuda(src0_ddq_i, src1_q8_1, dst_ddf_i, ne00, nrows, cudaStream_main);
                break;
            case GGML_TYPE_Q8_0:
                mul_mat_vec_q8_0_q8_1_cuda(src0_ddq_i, src1_q8_1, dst_ddf_i, ne00, nrows, cudaStream_main);
                break;
            case GGML_TYPE_Q2_K:
                mul_mat_vec_q2_K_q8_1_cuda(src0_ddq_i, src1_q8_1, dst_ddf_i, ne00, nrows, cudaStream_main);
                break;
            case GGML_TYPE_Q3_K:
                mul_mat_vec_q3_K_q8_1_cuda(src0_ddq_i, src1_q8_1, dst_ddf_i, ne00, nrows, cudaStream_main);
                break;
            case GGML_TYPE_Q4_K:
                mul_mat_vec_q4_K_q8_1_cuda(src0_ddq_i, src1_q8_1, dst_ddf_i, ne00, nrows, cudaStream_main);
                break;
            case GGML_TYPE_Q5_K:
                mul_mat_vec_q5_K_q8_1_cuda(src0_ddq_i, src1_q8_1, dst_ddf_i, ne00, nrows, cudaStream_main);
                break;
            case GGML_TYPE_Q6_K:
                mul_mat_vec_q6_K_q8_1_cuda(src0_ddq_i, src1_q8_1, dst_ddf_i, ne00, nrows, cudaStream_main);
                break;
            default:
                GGML_ASSERT(false);
                break;
        }

        ggml_cuda_pool_free(src1_q8_1, as);
    } else {
        // on some GPUs it is faster to convert src1 to half and to use half precision intrinsics
#ifdef GGML_CUDA_DMMV_F16
        size_t ash;
        dfloat * src1_dfloat = nullptr; // dfloat == half

        bool src1_convert_f16 = src0->type == GGML_TYPE_Q4_0 || src0->type == GGML_TYPE_Q4_1 ||
            src0->type == GGML_TYPE_Q5_0 || src0->type == GGML_TYPE_Q5_1 ||
            src0->type == GGML_TYPE_Q8_0 || src0->type == GGML_TYPE_F16;

        if (src1_convert_f16) {
            src1_dfloat = (half *) ggml_cuda_pool_malloc(ne00*sizeof(half), &ash);
            ggml_cpy_f32_f16_cuda((char *) src1_ddf_i, (char *) src1_dfloat, ne00,
                                    ne00, 1, sizeof(float), 0, 0,
                                    ne00, 1, sizeof(half),  0, 0, cudaStream_main);
        }
#else
        dfloat * src1_dfloat = src1_ddf_i; // dfloat == float, no conversion
#endif // GGML_CUDA_DMMV_F16

        switch (src0->type) {
            case GGML_TYPE_Q4_0:
                dequantize_mul_mat_vec_q4_0_cuda(src0_ddq_i, src1_dfloat, dst_ddf_i, ne00, nrows, cudaStream_main);
                break;
            case GGML_TYPE_Q4_1:
                dequantize_mul_mat_vec_q4_1_cuda(src0_ddq_i, src1_dfloat, dst_ddf_i, ne00, nrows, cudaStream_main);
                break;
            case GGML_TYPE_Q5_0:
                dequantize_mul_mat_vec_q5_0_cuda(src0_ddq_i, src1_dfloat, dst_ddf_i, ne00, nrows, cudaStream_main);
                break;
            case GGML_TYPE_Q5_1:
                dequantize_mul_mat_vec_q5_1_cuda(src0_ddq_i, src1_dfloat, dst_ddf_i, ne00, nrows, cudaStream_main);
                break;
            case GGML_TYPE_Q8_0:
                dequantize_mul_mat_vec_q8_0_cuda(src0_ddq_i, src1_dfloat, dst_ddf_i, ne00, nrows, cudaStream_main);
                break;
            case GGML_TYPE_Q2_K:
                dequantize_mul_mat_vec_q2_K_cuda(src0_ddq_i, src1_ddf_i, dst_ddf_i, ne00, nrows, cudaStream_main);
                break;
            case GGML_TYPE_Q3_K:
                dequantize_mul_mat_vec_q3_K_cuda(src0_ddq_i, src1_ddf_i, dst_ddf_i, ne00, nrows, cudaStream_main);
                break;
            case GGML_TYPE_Q4_K:
                dequantize_mul_mat_vec_q4_K_cuda(src0_ddq_i, src1_ddf_i, dst_ddf_i, ne00, nrows, cudaStream_main);
                break;
            case GGML_TYPE_Q5_K:
                dequantize_mul_mat_vec_q5_K_cuda(src0_ddq_i, src1_ddf_i, dst_ddf_i, ne00, nrows, cudaStream_main);
                break;
            case GGML_TYPE_Q6_K:
                dequantize_mul_mat_vec_q6_K_cuda(src0_ddq_i, src1_ddf_i, dst_ddf_i, ne00, nrows, cudaStream_main);
                break;
            case GGML_TYPE_F16:
                convert_mul_mat_vec_f16_cuda(src0_ddq_i, src1_dfloat, dst_ddf_i, ne00, nrows, cudaStream_main);
                break;
            default:
                GGML_ASSERT(false);
                break;
        }

#ifdef GGML_CUDA_DMMV_F16
        if (src1_convert_f16) {
            ggml_cuda_pool_free(src1_dfloat, ash);
        }
#endif // GGML_CUDA_DMMV_F16
    }

    (void) src1;
    (void) dst;
    (void) src0_ddf_i;
    (void) i02;
    (void) i1;
}

inline void ggml_cuda_op_mul_mat_cublas(
    const ggml_tensor * src0, const ggml_tensor * src1, ggml_tensor * dst, char * src0_ddq_i,
    float * src0_ddf_i, float * src1_ddf_i, float * dst_ddf_i, int64_t i02, int64_t i01_low, int64_t i01_high, int i1,
    cudaStream_t & cudaStream_main){

    GGML_ASSERT(src0_ddf_i != nullptr);
    GGML_ASSERT(src1_ddf_i != nullptr);
    GGML_ASSERT(dst_ddf_i != nullptr);

    const float alpha = 1.0f;
    const float beta = 0.0f;

    const int64_t ne00 = src0->ne[0];

    const int64_t ne10 = src1->ne[0];
    const int64_t ne11 = src1->ne[1];

    const int64_t ne0 = dst->ne[0];
    const int64_t i01_diff = i01_high - i01_low;

    int id;
    CUDA_CHECK(cudaGetDevice(&id));

    // the main device has a larger memory buffer to hold the results from all GPUs
    // ldc == nrows of the matrix that cuBLAS writes into
    int ldc = dst->backend == GGML_BACKEND_GPU && id == g_main_device ? ne0 : i01_diff;

    CUBLAS_CHECK(cublasSetStream(g_cublas_handles[id], cudaStream_main));
    CUBLAS_CHECK(
        cublasSgemm(g_cublas_handles[id], CUBLAS_OP_T, CUBLAS_OP_N,
                i01_diff, ne11, ne10,
                &alpha, src0_ddf_i, ne00,
                        src1_ddf_i, ne10,
                &beta,  dst_ddf_i,  ldc));

    (void) dst;
    (void) src0_ddq_i;
    (void) i02;
    (void) i1;
}

inline void ggml_cuda_op_rope(
    const ggml_tensor * src0, const ggml_tensor * src1, ggml_tensor * dst, char * src0_ddq_i,
    float * src0_ddf_i, float * src1_ddf_i, float * dst_ddf_i, int64_t i02, int64_t i01_low, int64_t i01_high, int i1,
    cudaStream_t & cudaStream_main){

    GGML_ASSERT(src0_ddf_i != nullptr);
    GGML_ASSERT(dst_ddf_i != nullptr);

    const int64_t ne00 = src0->ne[0];
    const int64_t i01_diff = i01_high - i01_low;

    const int n_past = ((int32_t *) src1->data)[0];
    const int n_dims = ((int32_t *) src1->data)[1];
    const int mode   = ((int32_t *) src1->data)[2];
    const int n_ctx  = ((int32_t *) src1->data)[3];

    const float theta_scale = powf(10000.0, -2.0f/n_dims);
    const float p = ((mode & 1) == 0 ? n_past + i02 : i02);

    bool is_glm = mode & 4;

    // compute
    if (is_glm) {
        const float id_p = min(p, n_ctx - 2.f);
        const float block_p = max(p - (n_ctx - 2.f), 0.f);
        rope_glm_f32_cuda(src0_ddf_i, dst_ddf_i, ne00, i01_diff, id_p, block_p, theta_scale, cudaStream_main);
    } else {
        rope_f32_cuda(src0_ddf_i, dst_ddf_i, ne00, i01_diff, p, theta_scale, cudaStream_main);
    }

    (void) dst;
    (void) src0_ddq_i;
    (void) src1_ddf_i;
    (void) i1;
}

inline void ggml_cuda_op_diag_mask_inf(
    const ggml_tensor * src0, const ggml_tensor * src1, ggml_tensor * dst, char * src0_ddq_i,
    float * src0_ddf_i, float * src1_ddf_i, float * dst_ddf_i, int64_t i02, int64_t i01_low, int64_t i01_high, int i1,
    cudaStream_t & cudaStream_main){

    GGML_ASSERT(src0_ddf_i != nullptr);
    GGML_ASSERT(dst_ddf_i != nullptr);

    const int64_t ne00 = src0->ne[0];
    const int64_t ne01 = src0->ne[1];
    const int64_t i01_diff = i01_high - i01_low;

    const int n_past = ((int32_t *) src1->data)[0];

    // compute
    diag_mask_inf_f32_cuda(src0_ddf_i, dst_ddf_i, ne00, i01_diff, ne01, n_past, cudaStream_main);

    (void) dst;
    (void) src0_ddq_i;
    (void) src1_ddf_i;
    (void) i02;
    (void) i1;
}

inline void ggml_cuda_op_soft_max(
    const ggml_tensor * src0, const ggml_tensor * src1, ggml_tensor * dst, char * src0_ddq_i,
    float * src0_ddf_i, float * src1_ddf_i, float * dst_ddf_i, int64_t i02, int64_t i01_low, int64_t i01_high, int i1,
    cudaStream_t & cudaStream_main){

    GGML_ASSERT(src0_ddf_i != nullptr);
    GGML_ASSERT(dst_ddf_i != nullptr);

    const int64_t ne00 = src0->ne[0];
    const int64_t i01_diff = i01_high - i01_low;

    // compute
    soft_max_f32_cuda(src0_ddf_i, dst_ddf_i, ne00, i01_diff, cudaStream_main);

    (void) src1;
    (void) dst;
    (void) src0_ddq_i;
    (void) src1_ddf_i;
    (void) i02;
    (void) i1;
}

inline void ggml_cuda_op_scale(
    const ggml_tensor * src0, const ggml_tensor * src1, ggml_tensor * dst, char * src0_ddq_i,
    float * src0_ddf_i, float * src1_ddf_i, float * dst_ddf_i, int64_t i02, int64_t i01_low, int64_t i01_high, int i1,
    cudaStream_t & cudaStream_main){

    GGML_ASSERT(src0_ddf_i != nullptr);
    GGML_ASSERT(dst_ddf_i != nullptr);

    const float scale = ((float *) src1->data)[0];

    const int64_t ne00 = src0->ne[0];
    const int64_t i01_diff = i01_high - i01_low;

    // compute
    scale_f32_cuda(src0_ddf_i, dst_ddf_i, scale, ne00*i01_diff, cudaStream_main);
    CUDA_CHECK(cudaGetLastError());

    (void) src1;
    (void) dst;
    (void) src0_ddq_i;
    (void) src1_ddf_i;
    (void) i02;
    (void) i1;
}

static void ggml_cuda_op(const ggml_tensor * src0, const ggml_tensor * src1, ggml_tensor * dst,
                         ggml_cuda_op_t op, bool src0_needs_f32, bool flatten_rows) {
    const int64_t ne00 = src0->ne[0];
    const int64_t ne01 = src0->ne[1];
    const int64_t ne02 = src0->ne[2];
    const int64_t ne03 = src0->ne[3];
    const int64_t nrows0 = ggml_nrows(src0);

    const bool use_src1 = src1 != nullptr;
    const int64_t ne10 = use_src1 ? src1->ne[0] : 1;
    const int64_t ne11 = use_src1 ? src1->ne[1] : 1;
    const int64_t ne12 = use_src1 ? src1->ne[2] : 1;
    const int64_t ne13 = use_src1 ? src1->ne[3] : 1;

    const int64_t ne0 = dst->ne[0];
    const int64_t ne1 = dst->ne[1];

    const int nb2  = dst->nb[2];
    const int nb3  = dst->nb[3];

    GGML_ASSERT(dst->backend != GGML_BACKEND_GPU_SPLIT);
    GGML_ASSERT(!use_src1 || src1->backend != GGML_BACKEND_GPU_SPLIT);

    // strides for iteration over dims 3 and 2
    const int64_t num_iters = flatten_rows ? 1 : ne02 * ne03;
    const int64_t stride_mod = flatten_rows ? ne02 * ne03 : 1;
    const int64_t src0_stride = ne00 * ne01 * stride_mod;
    const int64_t src1_stride = ne10 * ne11 * stride_mod;
    const int64_t dst_stride = ne0 * ne1 * stride_mod;

    const size_t src0_ts = ggml_type_size(src0->type);
    const size_t src0_bs = ggml_blck_size(src0->type);

    struct ggml_tensor_extra_gpu * src0_extra =            (ggml_tensor_extra_gpu *) src0->extra;
    struct ggml_tensor_extra_gpu * src1_extra = use_src1 ? (ggml_tensor_extra_gpu *) src1->extra : nullptr;
    struct ggml_tensor_extra_gpu * dst_extra  =            (ggml_tensor_extra_gpu *) dst->extra;

    const bool src0_on_device = src0->backend == GGML_BACKEND_GPU || src0->backend == GGML_BACKEND_GPU_SPLIT;
    const bool src0_is_contiguous = ggml_is_contiguous(src0);
    const bool src0_is_f32 = src0->type == GGML_TYPE_F32;

    const bool src1_is_contiguous = use_src1 && ggml_is_contiguous(src1);
    const bool src1_stays_on_host = use_src1 && (
        dst->op == GGML_OP_SCALE || dst->op == GGML_OP_DIAG_MASK_INF || dst->op == GGML_OP_ROPE);

    const bool split = src0->backend == GGML_BACKEND_GPU_SPLIT;

    const to_fp32_cuda_t to_fp32_cuda = ggml_get_to_fp32_cuda(src0->type);

    // dd = data device
    char  * src0_ddq[GGML_CUDA_MAX_DEVICES] = {nullptr}; // quantized
    float * src0_ddf[GGML_CUDA_MAX_DEVICES] = {nullptr}; // float
    float * src1_ddf[GGML_CUDA_MAX_DEVICES] = {nullptr};
    float *  dst_ddf[GGML_CUDA_MAX_DEVICES] = {nullptr};

    // asq = actual size quantized, asf = actual size float
    size_t src0_asq[GGML_CUDA_MAX_DEVICES] = {0};
    size_t src0_asf[GGML_CUDA_MAX_DEVICES] = {0};
    size_t src1_asf[GGML_CUDA_MAX_DEVICES] = {0};
    size_t  dst_asf[GGML_CUDA_MAX_DEVICES] = {0};

    // if multiple devices are used they need to wait for the main device
    // here an event is recorded that signifies that the main device has finished calculating the input data
    if (split && g_device_count > 1) {
        CUDA_CHECK(cudaSetDevice(g_main_device));
        CUDA_CHECK(cudaEventRecord(src0_extra->events[g_main_device], g_cudaStreams_main[g_main_device]));
    }

    for (int id = 0; id < g_device_count; ++id) {
        if (!split && id != g_main_device) {
            continue;
        }

        const bool src1_on_device = use_src1 && src1->backend == GGML_BACKEND_GPU && id == g_main_device;
        const bool dst_on_device = dst->backend == GGML_BACKEND_GPU && id == g_main_device;

        int64_t row_low, row_high;
        if (split) {
            row_low = id == 0 ? 0 : nrows0*g_tensor_split[id];
            row_high = id == g_device_count - 1 ? nrows0 : nrows0*g_tensor_split[id + 1];
        } else {
            row_low = 0;
            row_high = nrows0;
        }
        if (row_low == row_high) {
            continue;
        }

        int64_t row_diff = row_high - row_low;

        cudaSetDevice(id);
        cudaStream_t cudaStream_main = g_cudaStreams_main[id];

        // wait for main GPU data if necessary
        if (split && id != g_main_device) {
            CUDA_CHECK(cudaStreamWaitEvent(cudaStream_main, src0_extra->events[g_main_device]));
        }

        if (src0_on_device && src0_is_contiguous) {
            if (src0_is_f32) {
                src0_ddf[id] = (float *) src0_extra->data_device[id];
            } else {
                src0_ddq[id] = (char *) src0_extra->data_device[id];
            }
        } else {
            if (src0_is_f32) {
                src0_ddf[id] = (float *) ggml_cuda_pool_malloc(row_diff*ne00 * sizeof(float), &src0_asf[id]);
            } else {
                src0_ddq[id] = (char *) ggml_cuda_pool_malloc(row_diff*ne00 * src0_ts/src0_bs, &src0_asq[id]);
            }
        }

        if (src0_needs_f32 && !src0_is_f32) {
            src0_ddf[id] = (float *) ggml_cuda_pool_malloc(row_diff*ne00 * sizeof(float), &src0_asf[id]);
        }

        if (use_src1 && !src1_stays_on_host) {
            if (src1_on_device && src1_is_contiguous) {
                src1_ddf[id] = (float *) src1_extra->data_device[id];
            } else {
                src1_ddf[id] = (float *) ggml_cuda_pool_malloc(num_iters*src1_stride * sizeof(float), &src1_asf[id]);
            }
        }
        if (dst_on_device) {
            dst_ddf[id] = (float *) dst_extra->data_device[id];
        } else {
            size_t size_dst_ddf = split ? row_diff*ne1 * sizeof(float) : num_iters*dst_stride * sizeof(float);
            dst_ddf[id] = (float *) ggml_cuda_pool_malloc(size_dst_ddf, &dst_asf[id]);
        }

        const int64_t i03_max = flatten_rows ? 1 : ne03;
        const int64_t i02_max = flatten_rows ? 1 : ne02;
        const int64_t rows_per_iter = flatten_rows ? nrows0 : ne01;

        for (int64_t i03 = 0; i03 < i03_max; i03++) {
            const int64_t i13 = i03 % ne13;
            for (int64_t i02 = 0; i02 < i02_max; i02++) {
                const int64_t i12 = i02 % ne12;

                const int64_t i0 = i03*ne02 + i02;

                // i0 values that contain the lower/upper rows for a split tensor when using multiple GPUs
                const int64_t i0_offset_low = row_low/rows_per_iter;
                const int64_t i0_offset_high = row_high/rows_per_iter;

                int64_t i01_low = 0;
                int64_t i01_high = rows_per_iter;
                if (split) {
                    if (i0 < i0_offset_low || i0 > i0_offset_high) {
                        continue;
                    }
                    if (i0 == i0_offset_low) {
                        i01_low = row_low % rows_per_iter;
                    }
                    if (i0 == i0_offset_high) {
                        i01_high = row_high % rows_per_iter;
                    }
                }

                // There is possibly a bug in the Windows nvcc compiler regarding instruction reordering or optimizing out local variables.
                // Removing the first assert or changing the order of the arguments causes the second assert to fail.
                // Removing both asserts results in i01_high becoming 0 which in turn results in garbage output.
                // The root cause seems to be a problem with i0_offset_high becoming 0 when it should always be >0 (for single GPU).
                GGML_ASSERT(i01_low == 0 || g_device_count > 1);
                GGML_ASSERT(i01_high == rows_per_iter || g_device_count > 1);

                const int64_t i01_diff = i01_high - i01_low;
                if (i01_diff == 0) {
                    continue;
                }
                const int64_t i11 = i13*ne12 + i12;

                // for split tensors the data begins at i0 == i0_offset_low
                char  * src0_ddq_i = src0_ddq[id] + (i0 - i0_offset_low)*src0_stride*src0_ts/src0_bs;
                float * src0_ddf_i = src0_ddf[id] + (i0 - i0_offset_low)*src0_stride;
                float * src1_ddf_i = src1_ddf[id] + i11*src1_stride;
                float * dst_ddf_i  =  dst_ddf[id] + (i0 - i0_offset_low)*dst_stride;

                // for split tensors the data pointer needs to be rounded down
                // to the bin edge for i03, i02 bins beyond the first
                if (i0 - i0_offset_low > 0) {
                    GGML_ASSERT(!flatten_rows);
                    src0_ddq_i -= (row_low % ne01)*ne00 * src0_ts/src0_bs;
                    src0_ddf_i -= (row_low % ne01)*ne00;
                    dst_ddf_i  -= (row_low % ne0)*ne1;
                }

                // the main device memory buffer can be on VRAM scratch, with space for all partial results
                // in that case an offset on dst_ddf_i is needed
                if (dst->backend == GGML_BACKEND_GPU && id == g_main_device) {
                    dst_ddf_i += i01_low; // offset is 0 if no tensor split
                }

                // copy src0, src1 to device if necessary
                if (use_src1 && !src1_stays_on_host) {
                    if (src1->backend == GGML_BACKEND_CPU) {
                        GGML_ASSERT(!flatten_rows || nrows0 == ggml_nrows(src1));
                        int64_t nrows1 = flatten_rows ? nrows0 : ne11;
                        CUDA_CHECK(ggml_cuda_cpy_tensor_2d(src1_ddf_i, src1, i03, i02, 0, nrows1, cudaStream_main));
                    } else if (src1->backend == GGML_BACKEND_GPU && src1_is_contiguous) {
                        if (id != g_main_device) {
                            GGML_ASSERT(!flatten_rows);
                            float * src1_ddf_i_source = (float *) src1_extra->data_device[g_main_device];
                            src1_ddf_i_source += i11*src1_stride;
                            CUDA_CHECK(cudaMemcpyAsync(src1_ddf_i, src1_ddf_i_source, src1_stride*sizeof(float),
                                                    cudaMemcpyDeviceToDevice, cudaStream_main));
                        }
                    } else if (src1_on_device && !src1_is_contiguous) {
                        GGML_ASSERT(!split);
                        CUDA_CHECK(ggml_cuda_cpy_tensor_2d(src1_ddf_i, src1, i03, i02, 0, ne11, cudaStream_main));
                    } else {
                        GGML_ASSERT(false);
                    }
                }

                if (!src0_on_device || !src0_is_contiguous) {
                    if (src0_is_f32) {
                        CUDA_CHECK(ggml_cuda_cpy_tensor_2d(src0_ddf_i, src0, i03, i02, i01_low, i01_high, cudaStream_main));
                    } else {
                        CUDA_CHECK(ggml_cuda_cpy_tensor_2d(src0_ddq_i, src0, i03, i02, i01_low, i01_high, cudaStream_main));
                    }
                }

                // convert src0 to f32 if it is necessary for the ggml_cuda_op
                if (src0_needs_f32 && !src0_is_f32) {
                    to_fp32_cuda(src0_ddq_i, src0_ddf_i, i01_diff*ne00, cudaStream_main);
                    CUDA_CHECK(cudaGetLastError());
                }

                // do the computation
                op(src0, src1, dst, src0_ddq_i, src0_ddf_i, src1_ddf_i, dst_ddf_i, i02, i01_low, i01_high, i11, cudaStream_main);
                CUDA_CHECK(cudaGetLastError());

                // copy dst to host or other device if necessary
                if (!dst_on_device) {
                    void * dst_off_device;
                    cudaMemcpyKind kind;
                    if (dst->backend == GGML_BACKEND_CPU) {
                        dst_off_device = dst->data;
                        kind = cudaMemcpyDeviceToHost;
                    } else if (dst->backend == GGML_BACKEND_GPU) {
                        dst_off_device = dst_extra->data_device[g_main_device];
                        kind = cudaMemcpyDeviceToDevice;
                    } else {
                        GGML_ASSERT(false);
                    }
                    if (split) {
                        // src0 = weight matrix is saved as a transposed matrix for better memory layout.
                        // dst is NOT transposed.
                        // The outputs of cuBLAS matrix matrix multiplications can therefore NOT simply be concatenated for >1 GPU.
                        // Instead they need to be copied to the correct slice in ne0 = dst row index.
                        // If dst is a vector with ne0 == 1 then you don't have to do this but it still produces correct results.
                        for (int64_t j = 0; j < ne1; ++j) {
                            float * dhf_dst_i = (float *) ((char *) dst_off_device + (j*ne0 + i01_low)*sizeof(float) + i02*nb2 + i03*nb3);
                            CUDA_CHECK(cudaMemcpyAsync(dhf_dst_i, dst_ddf_i + j*i01_diff, i01_diff*sizeof(float), kind, cudaStream_main));
                        }
                    } else {
                        float * dhf_dst_i = (float *) ((char *) dst_off_device + i02*nb2 + i03*nb3);
                        CUDA_CHECK(cudaMemcpyAsync(dhf_dst_i, dst_ddf_i, dst_stride*sizeof(float), kind, cudaStream_main));
                    }
                }

                // signify to main device that other device is done
                if (split && g_device_count > 1 && id != g_main_device) {
                    CUDA_CHECK(cudaEventRecord(src0_extra->events[id], cudaStream_main));
                }
            }
        }
    }

    // wait until each device is finished, then free their buffers
    for (int id = 0; id < g_device_count; ++id) {
        if (src0_asq[id] == 0 && src0_asf[id] == 0 && src1_asf[id] == 0 && dst_asf[id] == 0) {
            continue;
        }

        CUDA_CHECK(cudaSetDevice(id));

        if (src0_asq[id] > 0) {
            ggml_cuda_pool_free(src0_ddq[id], src0_asq[id]);
        }
        if (src0_asf[id] > 0) {
            ggml_cuda_pool_free(src0_ddf[id], src0_asf[id]);
        }
        if (src1_asf[id] > 0) {
            ggml_cuda_pool_free(src1_ddf[id], src1_asf[id]);
        }
        if (dst_asf[id] > 0) {
            ggml_cuda_pool_free(dst_ddf[id], dst_asf[id]);
        }
    }

    // main device waits for all other devices to be finished
    if (split && g_device_count > 1) {
        CUDA_CHECK(cudaSetDevice(g_main_device));
        for (int id = 0; id < g_device_count; ++id) {
            if (id != g_main_device) {
                CUDA_CHECK(cudaStreamWaitEvent(g_cudaStreams_main[g_main_device], src0_extra->events[id]));
            }
        }
    }

    if (dst->backend == GGML_BACKEND_CPU) {
        CUDA_CHECK(cudaSetDevice(g_main_device));
        CUDA_CHECK(cudaDeviceSynchronize());
    }
}

void ggml_cuda_add(const ggml_tensor * src0, const ggml_tensor * src1, ggml_tensor * dst) {
    // ggml_cuda_add permits f16 dst even though this could in theory cause problems with the pointer arithmetic in ggml_cuda_op.
    // Due to flatten_rows == true this does in practice not make a difference however.
    // Better solution would be nice but right now that would require disproportionate changes.
    GGML_ASSERT(
        (src0->type == GGML_TYPE_F32 || src0->type == GGML_TYPE_F16) &&
        src1->type == GGML_TYPE_F32 &&
        (dst->type == GGML_TYPE_F32 || dst->type == GGML_TYPE_F16));
    ggml_cuda_op(src0, src1, dst, ggml_cuda_op_add, false, true);
}

void ggml_cuda_mul(const ggml_tensor * src0, const ggml_tensor * src1, ggml_tensor * dst) {
    GGML_ASSERT(src0->type == GGML_TYPE_F32 && src1->type == GGML_TYPE_F32 && dst->type == GGML_TYPE_F32);
    ggml_cuda_op(src0, src1, dst, ggml_cuda_op_mul, true, false); // TODO ggml_cuda_op needs modification for flatten
}

void ggml_cuda_gelu(const ggml_tensor * src0, const ggml_tensor * src1, ggml_tensor * dst) {
    GGML_ASSERT(src0->type == GGML_TYPE_F32 && dst->type == GGML_TYPE_F32);
    ggml_cuda_op(src0, src1, dst, ggml_cuda_op_gelu, true, true);
}

void ggml_cuda_silu(const ggml_tensor * src0, const ggml_tensor * src1, ggml_tensor * dst) {
    GGML_ASSERT(src0->type == GGML_TYPE_F32 && dst->type == GGML_TYPE_F32);
    ggml_cuda_op(src0, src1, dst, ggml_cuda_op_silu, true, true);
}

void ggml_cuda_norm(const ggml_tensor * src0, const ggml_tensor * src1, ggml_tensor * dst) {
    GGML_ASSERT(src0->type == GGML_TYPE_F32 && dst->type == GGML_TYPE_F32);
    ggml_cuda_op(src0, src1, dst, ggml_cuda_op_norm, true, true);
}

void ggml_cuda_rms_norm(const ggml_tensor * src0, const ggml_tensor * src1, ggml_tensor * dst) {
    GGML_ASSERT(src0->type == GGML_TYPE_F32 && dst->type == GGML_TYPE_F32);
    ggml_cuda_op(src0, src1, dst, ggml_cuda_op_rms_norm, true, true);
}

bool ggml_cuda_can_mul_mat(const struct ggml_tensor * src0, const struct ggml_tensor * src1, struct ggml_tensor * dst) {
    const int64_t ne10 = src1->ne[0];

    const int64_t ne0 = dst->ne[0];
    const int64_t ne1 = dst->ne[1];

    // TODO: find the optimal values for these
    if ((src0->type == GGML_TYPE_F32 || src0->type == GGML_TYPE_F16 || ggml_is_quantized(src0->type)) &&
        src1->type == GGML_TYPE_F32 &&
        dst->type == GGML_TYPE_F32 &&
        (ne0 >= 32 && ne1 >= 32 && ne10 >= 32)) {
        return true;
    }

    return false;
}

void ggml_cuda_mul_mat_vec_p021(const ggml_tensor * src0, const ggml_tensor * src1, ggml_tensor * dst){
    GGML_ASSERT(ggml_is_permuted(src0) && ggml_is_permuted(src1));
    GGML_ASSERT(src0->backend != GGML_BACKEND_GPU_SPLIT);
    GGML_ASSERT(src0->nb[0] <= src0->nb[1] && src0->nb[2] <= src0->nb[3]); // 0213 permutation
    GGML_ASSERT(src1->nb[0] <= src1->nb[1] && src1->nb[2] <= src1->nb[3]); // 0213 permutation
    GGML_ASSERT(src0->type == GGML_TYPE_F16);
    GGML_ASSERT(src1->type == GGML_TYPE_F32);

    const int64_t ne00 = src0->ne[0];
    const int64_t ne01 = src0->ne[1];
    const int64_t ne02 = src0->ne[2];

    CUDA_CHECK(cudaSetDevice(g_main_device));
    cudaStream_t cudaStream_main = g_cudaStreams_main[g_main_device];

    struct ggml_tensor_extra_gpu * src0_extra = (ggml_tensor_extra_gpu *) src0->extra;
    void * src0_ddq = src0_extra->data_device[g_main_device];

    struct ggml_tensor_extra_gpu * src1_extra = (ggml_tensor_extra_gpu *) src1->extra;
    float * src1_ddf = (float *) src1_extra->data_device[g_main_device];

    struct ggml_tensor_extra_gpu * dst_extra = (ggml_tensor_extra_gpu *) dst->extra;
    float * dst_ddf = (float *) dst_extra->data_device[g_main_device];

    ggml_mul_mat_p021_f16_f32_cuda(src0_ddq, src1_ddf, dst_ddf, ne00, ne01, ne02, cudaStream_main);
}

void ggml_cuda_mul_mat_vec_nc(const ggml_tensor * src0, const ggml_tensor * src1, ggml_tensor * dst){
    GGML_ASSERT(!ggml_is_contiguous(src0) && ggml_is_contiguous(src1));
    GGML_ASSERT(!ggml_is_permuted(src0));
    GGML_ASSERT(src0->backend != GGML_BACKEND_GPU_SPLIT);
    GGML_ASSERT(src0->type == GGML_TYPE_F16);
    GGML_ASSERT(src1->type == GGML_TYPE_F32);

    const int64_t ne00 = src0->ne[0];
    const int64_t ne01 = src0->ne[1];
    const int64_t ne02 = src0->ne[2];

    const int64_t nb01 = src0->nb[1];
    const int64_t nb02 = src0->nb[2];

    CUDA_CHECK(cudaSetDevice(g_main_device));
    cudaStream_t cudaStream_main = g_cudaStreams_main[g_main_device];

    struct ggml_tensor_extra_gpu * src0_extra = (ggml_tensor_extra_gpu *) src0->extra;
    void * src0_ddq = src0_extra->data_device[g_main_device];

    struct ggml_tensor_extra_gpu * src1_extra = (ggml_tensor_extra_gpu *) src1->extra;
    float * src1_ddf = (float *) src1_extra->data_device[g_main_device];

    struct ggml_tensor_extra_gpu * dst_extra = (ggml_tensor_extra_gpu *) dst->extra;
    float * dst_ddf = (float *) dst_extra->data_device[g_main_device];

    const int row_stride_x = nb01 / sizeof(half);
    const int channel_stride_x = nb02 / sizeof(half);

    ggml_mul_mat_vec_nc_f16_f32_cuda(src0_ddq, src1_ddf, dst_ddf, ne00, ne01, row_stride_x, ne02, channel_stride_x, cudaStream_main);
}

void ggml_cuda_mul_mat(const ggml_tensor * src0, const ggml_tensor * src1, ggml_tensor * dst) {
    bool all_on_device = (src0->backend == GGML_BACKEND_GPU || src0->backend == GGML_BACKEND_GPU_SPLIT) &&
        src1->backend == GGML_BACKEND_GPU && dst->backend == GGML_BACKEND_GPU;

    if (all_on_device && ggml_is_permuted(src0) && ggml_is_permuted(src1) && src1->ne[1] == 1) {
        ggml_cuda_mul_mat_vec_p021(src0, src1, dst);
    } else if (all_on_device && !ggml_is_contiguous(src0) && ggml_is_contiguous(src1) && src1->ne[1] == 1) {
        ggml_cuda_mul_mat_vec_nc(src0, src1, dst);
    }else if (src0->type == GGML_TYPE_F32) {
        ggml_cuda_op(src0, src1, dst, ggml_cuda_op_mul_mat_cublas, true, false);
    } else if (ggml_is_quantized(src0->type) || src0->type == GGML_TYPE_F16) {
        if (src1->ne[1] == 1 && src0->ne[0] % GGML_CUDA_DMMV_X == 0) {
            ggml_cuda_op(src0, src1, dst, ggml_cuda_op_mul_mat_vec, false, false);
        } else {
            ggml_cuda_op(src0, src1, dst, ggml_cuda_op_mul_mat_cublas, true, false);
        }
    } else {
        GGML_ASSERT(false);
    }
}

void ggml_cuda_scale(const ggml_tensor * src0, const ggml_tensor * src1, ggml_tensor * dst) {
    GGML_ASSERT(src0->type == GGML_TYPE_F32 && dst->type == GGML_TYPE_F32);
    ggml_cuda_op(src0, src1, dst, ggml_cuda_op_scale, true, true);
}

void ggml_cuda_cpy(const ggml_tensor * src0, const ggml_tensor * src1, ggml_tensor * dst) {
    const int64_t ne = ggml_nelements(src0);
    GGML_ASSERT(ne == ggml_nelements(src1));

    GGML_ASSERT(src0->backend == GGML_BACKEND_GPU);
    GGML_ASSERT(src1->backend == GGML_BACKEND_GPU);

    GGML_ASSERT(ggml_nbytes(src0) <= INT_MAX);
    GGML_ASSERT(ggml_nbytes(src1) <= INT_MAX);

    const int64_t ne00 = src0->ne[0];
    const int64_t ne01 = src0->ne[1];
    GGML_ASSERT(src0->ne[3] == 1);

    const int64_t nb00 = src0->nb[0];
    const int64_t nb01 = src0->nb[1];
    const int64_t nb02 = src0->nb[2];

    const int64_t ne10 = src1->ne[0];
    const int64_t ne11 = src1->ne[1];
    GGML_ASSERT(src1->ne[3] == 1);

    const int64_t nb10 = src1->nb[0];
    const int64_t nb11 = src1->nb[1];
    const int64_t nb12 = src1->nb[2];

    CUDA_CHECK(cudaSetDevice(g_main_device));
    cudaStream_t cudaStream_main = g_cudaStreams_main[g_main_device];

    const struct ggml_tensor_extra_gpu * src0_extra = (ggml_tensor_extra_gpu *) src0->extra;
    const struct ggml_tensor_extra_gpu * src1_extra = (ggml_tensor_extra_gpu *) src1->extra;

    char * src0_ddc = (char *) src0_extra->data_device[g_main_device];
    char * src1_ddc = (char *) src1_extra->data_device[g_main_device];

    if (src0->type == GGML_TYPE_F32 && src1->type == GGML_TYPE_F32) {
        ggml_cpy_f32_f32_cuda(src0_ddc, src1_ddc, ne, ne00, ne01, nb00, nb01, nb02,
                              ne10, ne11, nb10, nb11, nb12, cudaStream_main);
    } else if (src0->type == GGML_TYPE_F32 && src1->type == GGML_TYPE_F16) {
        ggml_cpy_f32_f16_cuda(src0_ddc, src1_ddc, ne, ne00, ne01, nb00, nb01, nb02,
                              ne10, ne11, nb10, nb11, nb12, cudaStream_main);
    } else {
        GGML_ASSERT(false);
    }

    (void) dst;
}

void ggml_cuda_diag_mask_inf(const ggml_tensor * src0, const ggml_tensor * src1, ggml_tensor * dst) {
    GGML_ASSERT(src0->type == GGML_TYPE_F32 && dst->type == GGML_TYPE_F32);
    ggml_cuda_op(src0, src1, dst, ggml_cuda_op_diag_mask_inf, true, true);
}

void ggml_cuda_soft_max(const ggml_tensor * src0, const ggml_tensor * src1, ggml_tensor * dst) {
    GGML_ASSERT(src0->type == GGML_TYPE_F32 && dst->type == GGML_TYPE_F32);
    ggml_cuda_op(src0, src1, dst, ggml_cuda_op_soft_max, true, true);
}

void ggml_cuda_rope(const ggml_tensor * src0, const ggml_tensor * src1, ggml_tensor * dst) {
    GGML_ASSERT(src0->type == GGML_TYPE_F32 && dst->type == GGML_TYPE_F32);
    ggml_cuda_op(src0, src1, dst, ggml_cuda_op_rope, true, false); // FIXME flatten changes results
}

void ggml_cuda_nop(const ggml_tensor * src0, const ggml_tensor * src1, ggml_tensor * dst) {
    (void) src0;
    (void) src1;
    (void) dst;
}

void ggml_cuda_transform_tensor(void * data, struct ggml_tensor * tensor) {
    int nrows = ggml_nrows(tensor);

    const int64_t ne0 = tensor->ne[0];

    const size_t nb1 = tensor->nb[1];

    ggml_backend backend = tensor->backend;
    struct ggml_tensor_extra_gpu * extra = new struct ggml_tensor_extra_gpu;
    memset(extra, 0, sizeof(*extra));

    for (int id = 0; id < g_device_count; ++id) {
        if (backend == GGML_BACKEND_GPU && id != g_main_device) {
            continue;
        }

        cudaSetDevice(id);

        int row_low, row_high;
        if (backend == GGML_BACKEND_GPU) {
            row_low = 0;
            row_high = nrows;
        } else if (backend == GGML_BACKEND_GPU_SPLIT) {
            row_low = id == 0 ? 0 : nrows*g_tensor_split[id];
            row_high = id == g_device_count - 1 ? nrows : nrows*g_tensor_split[id + 1];
        } else {
            GGML_ASSERT(false);
        }
        if (row_low == row_high) {
            continue;
        }

        int64_t nrows_split = row_high - row_low;

        const size_t offset_split = row_low*nb1;
        size_t size = ggml_nbytes_split(tensor, nrows_split);
        const size_t original_size = size;

        // pad last row to a multiple of 256 elements to avoid out-of-bounds memory accesses
        if (ne0 % MATRIX_ROW_PADDING != 0) {
            size += (MATRIX_ROW_PADDING - ne0 % MATRIX_ROW_PADDING)
                * ggml_type_size(tensor->type)/ggml_blck_size(tensor->type);
        }

        char * buf;
        CUDA_CHECK(cudaMalloc(&buf, size));
        char * buf_host = (char*)data + offset_split;

        // set padding to 0 to avoid possible NaN values
        if (size > original_size) {
            CUDA_CHECK(cudaMemset(buf + original_size, 0, size - original_size));
        }


        CUDA_CHECK(cudaMemcpy(buf, buf_host, size, cudaMemcpyHostToDevice));

        extra->data_device[id] = buf;

        if (backend == GGML_BACKEND_GPU_SPLIT) {
            CUDA_CHECK(cudaEventCreateWithFlags(&extra->events[id], cudaEventDisableTiming));
        }
    }

    tensor->extra = extra;
}

void ggml_cuda_free_data(struct ggml_tensor * tensor) {
    if (!tensor || (tensor->backend != GGML_BACKEND_GPU && tensor->backend != GGML_BACKEND_GPU_SPLIT) ) {
        return;
    }

    ggml_tensor_extra_gpu * extra = (ggml_tensor_extra_gpu *) tensor->extra;

    for (int id = 0; id < g_device_count; ++id) {
        if (extra->data_device[id] != nullptr) {
            CUDA_CHECK(cudaSetDevice(id));
            CUDA_CHECK(cudaFree(extra->data_device[id]));
        }

        if (extra->events[id] != nullptr) {
            CUDA_CHECK(cudaSetDevice(id));
            CUDA_CHECK(cudaEventDestroy(extra->events[id]));
        }
    }

    delete extra;
}

void ggml_cuda_assign_buffers_impl(struct ggml_tensor * tensor, bool scratch, bool force_inplace) {
    if (scratch && g_scratch_size == 0) {
        return;
    }

    // recursively assign CUDA buffers until a compute tensor is found
    if (tensor->src[0] != nullptr && tensor->src[0]->backend == GGML_BACKEND_CPU) {
        const ggml_op src0_op = tensor->src[0]->op;
        if (src0_op == GGML_OP_RESHAPE || src0_op == GGML_OP_TRANSPOSE || src0_op == GGML_OP_VIEW) {
            ggml_cuda_assign_buffers_impl(tensor->src[0], scratch, force_inplace);
        }
    }
    if (tensor->op == GGML_OP_CPY && tensor->src[1]->backend == GGML_BACKEND_CPU) {
        ggml_cuda_assign_buffers_impl(tensor->src[1], scratch, force_inplace);
    }

    tensor->backend = GGML_BACKEND_GPU;
    struct ggml_tensor_extra_gpu * extra = new ggml_tensor_extra_gpu;
    memset(extra, 0, sizeof(*extra));

    const bool inplace = (tensor->src[0] != nullptr && tensor->src[0]->data == tensor->data) ||
        tensor->op == GGML_OP_VIEW ||
        force_inplace;
    const size_t size = ggml_nbytes(tensor);

    CUDA_CHECK(cudaSetDevice(g_main_device));
    if (inplace && (tensor->src[0]->backend == GGML_BACKEND_GPU || tensor->src[0]->backend == GGML_BACKEND_GPU_SPLIT)) {
        struct ggml_tensor_extra_gpu * src0_extra = (ggml_tensor_extra_gpu * ) tensor->src[0]->extra;
        char * src0_ddc = (char *) src0_extra->data_device[g_main_device];
        size_t offset = 0;
        if (tensor->op == GGML_OP_VIEW) {
            memcpy(&offset, tensor->src[2]->data, sizeof(size_t));
        }
        extra->data_device[g_main_device] = src0_ddc + offset;
    } else if (tensor->op == GGML_OP_CPY) {
        struct ggml_tensor_extra_gpu * src1_extra = (ggml_tensor_extra_gpu * ) tensor->src[1]->extra;
        void * src1_ddv = src1_extra->data_device[g_main_device];
        extra->data_device[g_main_device] = src1_ddv;
    } else if (scratch) {
        GGML_ASSERT(size <= g_scratch_size);
        if (g_scratch_offset + size > g_scratch_size) {
            g_scratch_offset = 0;
        }

        char * data = (char *) g_scratch_buffer;
        if (data == nullptr) {
            CUDA_CHECK(cudaMalloc(&data, g_scratch_size));
            g_scratch_buffer = data;
        }
        extra->data_device[g_main_device] = data + g_scratch_offset;

        g_scratch_offset += size;

        GGML_ASSERT(g_scratch_offset <= g_scratch_size);
    } else { // allocate new buffers outside of scratch
        void * data;
        CUDA_CHECK(cudaMalloc(&data, size));
        CUDA_CHECK(cudaMemset(data, 0, size));
        extra->data_device[g_main_device] = data;
    }

    tensor->extra = extra;
}

void ggml_cuda_assign_buffers(struct ggml_tensor * tensor) {
    ggml_cuda_assign_buffers_impl(tensor, true, false);
}

void ggml_cuda_assign_buffers_no_scratch(struct ggml_tensor * tensor) {
    ggml_cuda_assign_buffers_impl(tensor, false, false);
}

void ggml_cuda_assign_buffers_force_inplace(struct ggml_tensor * tensor) {
    ggml_cuda_assign_buffers_impl(tensor, false, true);
}

void ggml_cuda_set_main_device(int main_device) {
    if (main_device >= g_device_count) {
        fprintf(stderr, "warning: cannot set main_device=%d because there are only %d devices. Using device %d instead.\n",
                main_device, g_device_count, g_main_device);
        return;
    }
    g_main_device = main_device;
    if (g_device_count > 1) {
        cudaDeviceProp prop;
        CUDA_CHECK(cudaGetDeviceProperties(&prop, g_main_device));
        fprintf(stderr, "%s: using device %d (%s) as main device\n", __func__, g_main_device, prop.name);
    }
}

void ggml_cuda_set_scratch_size(size_t scratch_size) {
    g_scratch_size = scratch_size;
}

void ggml_cuda_free_scratch() {
    if (g_scratch_buffer == nullptr) {
        return;
    }

    CUDA_CHECK(cudaFree(g_scratch_buffer));
    g_scratch_buffer = nullptr;
}

bool ggml_cuda_compute_forward(struct ggml_compute_params * params, struct ggml_tensor * tensor){
    ggml_cuda_func_t func;
    const bool any_on_device = tensor->backend == GGML_BACKEND_GPU
        || (tensor->src[0] != nullptr && (tensor->src[0]->backend == GGML_BACKEND_GPU || tensor->src[0]->backend == GGML_BACKEND_GPU_SPLIT))
        || (tensor->src[1] != nullptr && tensor->src[1]->backend == GGML_BACKEND_GPU);

    switch (tensor->op) {
        case GGML_OP_ADD:
            if (!any_on_device) {
                return false;
            }
            func = ggml_cuda_add;
            break;
        case GGML_OP_MUL:
            if (!any_on_device) {
                return false;
            }
            func = ggml_cuda_mul;
            break;
        case GGML_OP_GELU:
            if (!any_on_device) {
                return false;
            }
            func = ggml_cuda_gelu;
            break;
        case GGML_OP_SILU:
            if (!any_on_device) {
                return false;
            }
            func = ggml_cuda_silu;
            break;
        case GGML_OP_NORM:
            if (!any_on_device) {
                return false;
            }
            func = ggml_cuda_norm;
            break;
        case GGML_OP_RMS_NORM:
            if (!any_on_device) {
                return false;
            }
            func = ggml_cuda_rms_norm;
            break;
        case GGML_OP_MUL_MAT:
            if (!any_on_device && !ggml_cuda_can_mul_mat(tensor->src[0], tensor->src[1], tensor)) {
                return false;
            }
            func = ggml_cuda_mul_mat;
            break;
        case GGML_OP_SCALE:
            if (!any_on_device) {
                return false;
            }
            func = ggml_cuda_scale;
            break;
        case GGML_OP_CPY:
            if (!any_on_device) {
                return false;
            }
            func = ggml_cuda_cpy;
            break;
        case GGML_OP_RESHAPE:
        case GGML_OP_VIEW:
        case GGML_OP_PERMUTE:
        case GGML_OP_TRANSPOSE:
            if (!any_on_device) {
                return false;
            }
            func = ggml_cuda_nop;
            break;
        case GGML_OP_DIAG_MASK_INF:
            if (!any_on_device) {
                return false;
            }
            func = ggml_cuda_diag_mask_inf;
            break;
        case GGML_OP_SOFT_MAX:
            if (!any_on_device) {
                return false;
            }
            func = ggml_cuda_soft_max;
            break;
        case GGML_OP_ROPE:
            if (!any_on_device) {
                return false;
            }
            func = ggml_cuda_rope;
            break;
        default:
            return false;
    }

    if (params->ith != 0) {
        return true;
    }
    if (params->type == GGML_TASK_INIT || params->type == GGML_TASK_FINALIZE) {
        return true;
    }
    func(tensor->src[0], tensor->src[1], tensor);
    return true;
}<|MERGE_RESOLUTION|>--- conflicted
+++ resolved
@@ -2613,12 +2613,8 @@
     const int64_t ne00 = src0->ne[0];
     const int64_t i01_diff = i01_high - i01_low;
 
-<<<<<<< HEAD
     const int64_t ne10 = src1->ne[0];
     const int64_t ne11 = src1->ne[1];
-=======
-    // const int64_t ne10 = src1->ne[0];
->>>>>>> 4304bd3c
 
     // compute
     if (src0->type == GGML_TYPE_F32 && dst->type == GGML_TYPE_F32) {
