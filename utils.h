// Various helper functions and utilities

#pragma once

#include <string>
#include <map>
#include <vector>
#include <random>
#include <thread>

//
// CLI argument parsing
//

struct gpt_params {
    int32_t seed      = -1; // RNG seed
    int32_t n_threads = std::min(4, (int32_t) std::thread::hardware_concurrency());
    int32_t n_predict = 128; // new tokens to predict
    int32_t repeat_last_n = 64;  // last n tokens to penalize
    int32_t n_ctx = 512; //context size
    bool memory_f16 = false; // use f16 instead of f32 for memory kv

    // sampling parameters
    int32_t top_k = 40;
    float   top_p = 0.95f;
    float   temp  = 0.80f;
    float   repeat_penalty  = 1.30f;

    int32_t n_batch = 8; // batch size for prompt processing

    std::string model      = "models/lamma-7B/ggml-model.bin"; // model path
    std::string prompt     = "";

    bool random_prompt = false;

    bool use_color = false; // use color to distinguish generations and inputs

    bool interactive = false; // interactive mode
    bool interactive_start = false; // reverse prompt immediately
<<<<<<< HEAD
    std::string antiprompt = ""; // string upon seeing which more user input is prompted

    bool perplexity = false;
=======
    std::vector<std::string> antiprompt; // string upon seeing which more user input is prompted
    bool instruct    = false; // instruction mode (used for Alpaca models)
    bool ignore_eos = false; // do not stop generating after eos
>>>>>>> 4545539d
};

bool gpt_params_parse(int argc, char ** argv, gpt_params & params);

void gpt_print_usage(int argc, char ** argv, const gpt_params & params);

std::string gpt_random_prompt(std::mt19937 & rng);

//
// Vocab utils
//

struct gpt_vocab {
    using id    = int32_t;
    using token = std::string;

    std::map<token, id> token_to_id;
    std::map<id, token> id_to_token;
};

void replace(std::string & str, const std::string & needle, const std::string & replacement);

// poor-man's JSON parsing
std::map<std::string, int32_t> json_parse(const std::string & fname);

// split text into tokens
//
// ref: https://github.com/openai/gpt-2/blob/a74da5d99abaaba920de8131d64da2862a8f213b/src/encoder.py#L53
//
// Regex (Python):
// r"""'s|'t|'re|'ve|'m|'ll|'d| ?\p{L}+| ?\p{N}+| ?[^\s\p{L}\p{N}]+|\s+(?!\S)|\s+"""
//
// Regex (C++):
// R"('s|'t|'re|'ve|'m|'ll|'d| ?[[:alpha:]]+| ?[[:digit:]]+| ?[^\s[:alpha:][:digit:]]+|\s+(?!\S)|\s+)"
//
std::vector<gpt_vocab::id> gpt_tokenize(const gpt_vocab & vocab, const std::string & text);

// TODO: this is probably wrong, but I cannot figure out how this tokenizer works ..
// ref: https://github.com/google/sentencepiece
std::vector<gpt_vocab::id> llama_tokenize(const gpt_vocab & vocab, const std::string & text, bool bos);

// load the tokens from encoder.json
bool gpt_vocab_init(const std::string & fname, gpt_vocab & vocab);

// sample next token given probabilities for each embedding
//
//   - consider only the top K tokens
//   - from them, consider only the top tokens with cumulative probability > P
//
gpt_vocab::id llama_sample_top_p_top_k(
        const gpt_vocab & vocab,
        const float * logits,
        std::vector<gpt_vocab::id> & last_n_tokens,
        double repeat_penalty,
        int top_k,
        double top_p,
        double temp,
        std::mt19937 & rng);

// filer to top K tokens from list of logits
void sample_top_k(std::vector<std::pair<double, gpt_vocab::id>> & logits_id, int top_k);

//
// Quantization
//

size_t ggml_quantize_q4_0(float * src, void * dst, int n, int k, int qk, int64_t * hist);
size_t ggml_quantize_q4_1(float * src, void * dst, int n, int k, int qk, int64_t * hist);<|MERGE_RESOLUTION|>--- conflicted
+++ resolved
@@ -37,15 +37,10 @@
 
     bool interactive = false; // interactive mode
     bool interactive_start = false; // reverse prompt immediately
-<<<<<<< HEAD
-    std::string antiprompt = ""; // string upon seeing which more user input is prompted
-
-    bool perplexity = false;
-=======
     std::vector<std::string> antiprompt; // string upon seeing which more user input is prompted
     bool instruct    = false; // instruction mode (used for Alpaca models)
     bool ignore_eos = false; // do not stop generating after eos
->>>>>>> 4545539d
+    bool perplexity = false; // compute perplexity over the prompt
 };
 
 bool gpt_params_parse(int argc, char ** argv, gpt_params & params);
