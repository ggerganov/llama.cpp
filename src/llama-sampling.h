#pragma once

// TODO: rename llama-sampling.h/.cpp to llama-sampler.h/.cpp ?

#include "llama.h"

#include <vector>

struct llama_vocab;
struct llama_grammar;

// sampler chain

struct llama_sampler_chain {
    llama_sampler_chain_params params;

    std::vector<struct llama_sampler *> samplers;

    // timing

    mutable int64_t t_sample_us;

    mutable int32_t n_sample;
};

<<<<<<< HEAD
struct llama_sampler * llama_sampler_init_grammar_impl(
        const struct llama_vocab & vocab,
                      const char * grammar_str,
                      const char * grammar_root);

bool llama_sampler_is_grammar_empty_impl(struct llama_sampler * gsmpl);

struct llama_sampler * llama_sampler_init_infill_impl(
        const struct llama_vocab & vocab);

struct llama_sampler * llama_sampler_init_dry_impl(
        const struct llama_vocab &  vocab,
                         int32_t    context_size,
                           float    dry_multiplier,
                           float    dry_base,
                         int32_t    dry_allowed_length,
                         int32_t    dry_penalty_last_n,
                      const char ** seq_breakers,
                          size_t    num_breakers);

=======
>>>>>>> 4daae0bf
struct llama_sampler * llama_sampler_init_dry_testing(
                         int32_t   context_size,
                           float   dry_multiplier,
                           float   dry_base,
                         int32_t   dry_allowed_length,
                         int32_t   dry_penalty_last_n,
  const std::vector<std::vector<llama_token>>& seq_breakers);<|MERGE_RESOLUTION|>--- conflicted
+++ resolved
@@ -23,29 +23,6 @@
     mutable int32_t n_sample;
 };
 
-<<<<<<< HEAD
-struct llama_sampler * llama_sampler_init_grammar_impl(
-        const struct llama_vocab & vocab,
-                      const char * grammar_str,
-                      const char * grammar_root);
-
-bool llama_sampler_is_grammar_empty_impl(struct llama_sampler * gsmpl);
-
-struct llama_sampler * llama_sampler_init_infill_impl(
-        const struct llama_vocab & vocab);
-
-struct llama_sampler * llama_sampler_init_dry_impl(
-        const struct llama_vocab &  vocab,
-                         int32_t    context_size,
-                           float    dry_multiplier,
-                           float    dry_base,
-                         int32_t    dry_allowed_length,
-                         int32_t    dry_penalty_last_n,
-                      const char ** seq_breakers,
-                          size_t    num_breakers);
-
-=======
->>>>>>> 4daae0bf
 struct llama_sampler * llama_sampler_init_dry_testing(
                          int32_t   context_size,
                            float   dry_multiplier,
