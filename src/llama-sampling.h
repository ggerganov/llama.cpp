--- conflicted
+++ resolved
@@ -26,9 +26,7 @@
                       const char * grammar_str,
                       const char * grammar_root);
 
-<<<<<<< HEAD
 bool llama_sampler_is_grammar_empty_impl(struct llama_sampler * gsmpl);
-=======
+
 struct llama_sampler * llama_sampler_init_infill_impl(
-        const struct llama_vocab & vocab);
->>>>>>> 4ff7fe1f
+        const struct llama_vocab & vocab);