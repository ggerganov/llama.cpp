#include "llama-vocab.h"

#include "unicode.h"

#include <algorithm>
#include <cassert>
#include <cfloat>
#include <climits>
#include <cstdarg>
#include <cstring>
#include <forward_list>
#include <queue>
#include <sstream>

//
// helpers
//

LLAMA_ATTRIBUTE_FORMAT(1, 2)
static std::string format(const char * fmt, ...) {
    va_list ap;
    va_list ap2;
    va_start(ap, fmt);
    va_copy(ap2, ap);
    int size = vsnprintf(NULL, 0, fmt, ap);
    GGML_ASSERT(size >= 0 && size < INT_MAX); // NOLINT
    std::vector<char> buf(size + 1);
    int size2 = vsnprintf(buf.data(), size + 1, fmt, ap2);
    GGML_ASSERT(size2 == size);
    va_end(ap2);
    va_end(ap);
    return std::string(buf.data(), size);
}

struct naive_trie {
    naive_trie() : has_value(false), value(0) {
    }
    void insert(const char * key, size_t len, int32_t value = 0) {
        if (len == 0) {
            this->has_value = true;
            this->value = value;
            return;
        }
        char c = key[0];
        auto res = children.find(c);
        if (res != children.end()) {
            res->second.insert(key + 1, len - 1, value);
        } else {
            auto res = children.insert(std::make_pair(c, naive_trie()));
            res.first->second.insert(key + 1, len - 1, value);
        }
    }
    std::pair<const char *, size_t> get_longest_prefix(const char * key, size_t len, size_t offset = 0) const {
        if (len == 0 || offset == len) {
            return std::make_pair(key, offset);
        }
        char c = key[offset];
        auto res = children.find(c);
        if (res != children.end()) {
            return res->second.get_longest_prefix(key, len, offset + 1);
        }

        return std::make_pair(key, offset);
    }
    const struct naive_trie * traverse(const char c) const {
        auto res = children.find(c);
        if (res != children.end()) {
            return &res->second;
        }

        return NULL;
    }
    std::map<char, struct naive_trie> children;
    bool has_value;
    llama_token value;
};

//
// impl
//

struct llm_tokenizer {
   llm_tokenizer() {}
   virtual ~llm_tokenizer() = default;
};

llama_vocab::~llama_vocab() {
    delete tokenizer;
}

int llama_vocab::find_bpe_rank(const std::string & token_left, const std::string & token_right) const {
    GGML_ASSERT(token_left.find(' ')   == std::string::npos);
    GGML_ASSERT(token_left.find('\n')  == std::string::npos);
    GGML_ASSERT(token_right.find(' ')  == std::string::npos);
    GGML_ASSERT(token_right.find('\n') == std::string::npos);

    auto it = bpe_ranks.find(std::make_pair(token_left, token_right));
    if (it == bpe_ranks.end()) {
        return -1;
    }

    return it->second;
}

static enum llama_vocab_type llama_vocab_get_type(const llama_vocab & vocab) {
    return vocab.type;
}

static bool llama_is_normal_token(const llama_vocab & vocab, llama_token id) {
    GGML_ASSERT(vocab.type != LLAMA_VOCAB_TYPE_NONE);
    return vocab.id_to_token[id].attr & LLAMA_TOKEN_ATTR_NORMAL;
}

static bool llama_is_unknown_token(const llama_vocab & vocab, llama_token id) {
    GGML_ASSERT(vocab.type != LLAMA_VOCAB_TYPE_NONE);
    return vocab.id_to_token[id].attr & LLAMA_TOKEN_ATTR_UNKNOWN;
}

static bool llama_is_control_token(const llama_vocab & vocab, llama_token id) {
    GGML_ASSERT(vocab.type != LLAMA_VOCAB_TYPE_NONE);
    return vocab.id_to_token[id].attr & LLAMA_TOKEN_ATTR_CONTROL;
}

static bool llama_is_byte_token(const llama_vocab & vocab, llama_token id) {
    GGML_ASSERT(vocab.type != LLAMA_VOCAB_TYPE_NONE);
    return vocab.id_to_token[id].attr & LLAMA_TOKEN_ATTR_BYTE;
}

static bool llama_is_user_defined_token(const llama_vocab & vocab, llama_token id) {
    GGML_ASSERT(vocab.type != LLAMA_VOCAB_TYPE_NONE);
    return vocab.id_to_token[id].attr & LLAMA_TOKEN_ATTR_USER_DEFINED;
}

static bool llama_is_unused_token(const llama_vocab & vocab, llama_token id) {
    GGML_ASSERT(vocab.type != LLAMA_VOCAB_TYPE_NONE);
    return vocab.id_to_token[id].attr & LLAMA_TOKEN_ATTR_UNUSED;
}

static uint8_t llama_token_to_byte(const llama_vocab & vocab, llama_token id) {
    GGML_ASSERT(llama_vocab_get_type(vocab) != LLAMA_VOCAB_TYPE_NONE);
    GGML_ASSERT(llama_is_byte_token(vocab, id));
    const auto & token_data = vocab.id_to_token.at(id);
    switch (llama_vocab_get_type(vocab)) {
        case LLAMA_VOCAB_TYPE_SPM:
        case LLAMA_VOCAB_TYPE_UGM: {
            auto buf = token_data.text.substr(3, 2);
            return strtol(buf.c_str(), NULL, 16);
        }
        case LLAMA_VOCAB_TYPE_BPE: {
            GGML_ABORT("fatal error");
            //return unicode_utf8_to_byte(token_data.text); // TODO: why is this here after GGML_ASSERT?
        }
        case LLAMA_VOCAB_TYPE_WPM: {
            GGML_ABORT("fatal error");
        }
        default:
            GGML_ABORT("fatal error");
    }
}

static void llama_escape_whitespace(std::string & text) {
    replace_all(text, " ", "\xe2\x96\x81");
}

static void llama_unescape_whitespace(std::string & word) {
    replace_all(word, "\xe2\x96\x81", " ");
}

struct llm_symbol {
    using index = int;
    index prev;
    index next;
    const char * text;
    size_t n;
};

static_assert(std::is_trivially_copyable<llm_symbol>::value, "llm_symbol is not trivially copyable");

//
// SPM tokenizer
// original implementation:
// https://github.com/ggerganov/llama.cpp/commit/074bea2eb1f1349a0118239c4152914aecaa1be4
//

struct llm_bigram_spm {
    struct comparator {
        bool operator()(llm_bigram_spm & l, llm_bigram_spm & r) {
            return (l.score < r.score) || (l.score == r.score && l.left > r.left);
        }
    };
    using queue_storage = std::vector<llm_bigram_spm>;
    using queue = std::priority_queue<llm_bigram_spm, queue_storage, comparator>;
    llm_symbol::index left;
    llm_symbol::index right;
    float score;
    size_t size;
};

struct llm_tokenizer_spm : llm_tokenizer {
<<<<<<< HEAD
    llm_tokenizer_spm(const llama_vocab & vocab) : llm_tokenizer(vocab) {}
};

struct llm_tokenizer_spm_session {

    llm_tokenizer_spm_session(const llm_tokenizer & tokenizer) :
        spm_tokenizer(static_cast<const llm_tokenizer_spm &>(tokenizer)) {}
=======
    llm_tokenizer_spm(const llama_vocab & /*vocab*/) : llm_tokenizer() {}
};

struct llm_tokenizer_spm_session {
    llm_tokenizer_spm_session(const llama_vocab & vocab) : vocab(vocab),
        spm_tokenizer(static_cast<const llm_tokenizer_spm *>(vocab.tokenizer)) {}
>>>>>>> 6e873e56

    void tokenize(const std::string & text, std::vector<llama_vocab::id> & output) {

        // split string into utf8 chars
        int index = 0;
        size_t offs = 0;
        while (offs < text.size()) {
            llm_symbol sym;
            size_t len = unicode_len_utf8(text[offs]);
            sym.text = text.c_str() + offs;
            sym.n = std::min(len, text.size() - offs);
            offs += sym.n;
            sym.prev = index - 1;
            sym.next = offs == text.size() ? -1 : index + 1;
            index++;
            symbols.emplace_back(sym);
        }

        // seed the work queue with all possible 2-character tokens.
        for (size_t i = 1; i < symbols.size(); ++i) {
            try_add_bigram(i - 1, i);
        }

        // keep substituting the highest frequency pairs for as long as we can.
        while (!work_queue.empty()) {
            auto bigram = work_queue.top();
            work_queue.pop();

            auto & left_sym = symbols[bigram.left];
            auto & right_sym = symbols[bigram.right];

            // if one of the symbols already got merged, skip it.
            if (left_sym.n == 0 || right_sym.n == 0 ||
                left_sym.n + right_sym.n != bigram.size) {
                continue;
            }

            // merge the right sym into the left one
            left_sym.n += right_sym.n;
            right_sym.n = 0;

            //LLAMA_LOG_INFO("left = '%*s' size = %zu\n", (int) left_sym.n, left_sym.text, bigram.size);

            // remove the right sym from the chain
            left_sym.next = right_sym.next;
            if (right_sym.next >= 0) {
                symbols[right_sym.next].prev = bigram.left;
            }

            // find more substitutions
            try_add_bigram(left_sym.prev, bigram.left);
            try_add_bigram(bigram.left, left_sym.next);
        }

        for (int i = 0; i != -1; i = symbols[i].next) {
            auto & symbol = symbols[i];
            resegment(symbol, output);
        }
    }

private:
    void resegment(llm_symbol & symbol, std::vector<llama_vocab::id> & output) {
        const auto & vocab = spm_tokenizer.vocab;
        auto text = std::string(symbol.text, symbol.n);
        auto token = vocab.token_to_id.find(text);

        // Do we need to support is_unused?
        if (token != vocab.token_to_id.end()) {
            output.push_back((*token).second);
            return;
        }

        const auto p = rev_merge.find(text);

        if (p == rev_merge.end()) {
            // output any symbols that did not form tokens as bytes.
            output.reserve(output.size() + symbol.n);
            for (int j = 0; j < (int)symbol.n; ++j) {
                llama_vocab::id token_id = llama_byte_to_token_impl(vocab, symbol.text[j]);
                output.push_back(token_id);
            }
            return;
        }

        resegment(symbols[p->second.first], output);
        resegment(symbols[p->second.second], output);
    }

    void try_add_bigram(int left, int right) {
        if (left == -1 || right == -1) {
            return;
        }
<<<<<<< HEAD
        const auto & vocab = spm_tokenizer.vocab;
=======
>>>>>>> 6e873e56
        const std::string text = std::string(symbols[left].text, symbols[left].n + symbols[right].n);
        auto token = vocab.token_to_id.find(text);

        if (token == vocab.token_to_id.end()) {
            return;
        }

        if (static_cast<size_t>((*token).second) >= vocab.id_to_token.size()) {
            return;
        }

        const auto & tok_data = vocab.id_to_token[(*token).second];

        llm_bigram_spm bigram;
        bigram.left  = left;
        bigram.right = right;
        bigram.score = tok_data.score;
        bigram.size  = text.size();

        work_queue.push(bigram);

        // Do we need to support is_unused?
        rev_merge[text] = std::make_pair(left, right);
    }

<<<<<<< HEAD
    const llm_tokenizer_spm & spm_tokenizer;
=======
    const llama_vocab & vocab;
    const llm_tokenizer_spm * spm_tokenizer; // currently unused
>>>>>>> 6e873e56

    std::vector<llm_symbol> symbols;
    llm_bigram_spm::queue work_queue;
    std::map<std::string, std::pair<int, int>> rev_merge;
};

//
// BPE tokenizer
// adapted from https://github.com/cmp-nct/ggllm.cpp [MIT License]
// tried to simplify unicode stuff, so most likely does not work 100% correctly!
//

// TODO: there are a lot of common parts between spm and bpe tokenizers, should be refactored and reused

template<typename T, typename Container = std::vector<T>, typename Compare = std::less<typename Container::value_type>>
class llama_priority_queue : public std::priority_queue<T, Container, Compare> {
public:
    using std::priority_queue<T, Container, Compare>::priority_queue;

    T pop_move() {
        T item = std::move(this->c.front());
        std::pop_heap(this->c.begin(), this->c.end(), this->comp);
        this->c.pop_back();
        return item;
    }

    void pop() =  delete;
};

struct llm_bigram_bpe {
    struct comparator {
        bool operator()(const llm_bigram_bpe & l, const llm_bigram_bpe & r) const {
            return l.rank > r.rank || (l.rank == r.rank && l.left > r.left);
        }
    };

    using queue_storage = std::vector<llm_bigram_bpe>;
    using queue = llama_priority_queue<llm_bigram_bpe, queue_storage, comparator>;
    llm_symbol::index left;
    llm_symbol::index right;
    std::string text;
    int rank;
    size_t size;
};

struct llm_tokenizer_bpe : llm_tokenizer {
<<<<<<< HEAD
    llm_tokenizer_bpe(const llama_vocab & vocab) : llm_tokenizer(vocab) {
=======
    llm_tokenizer_bpe(const llama_vocab & vocab) : llm_tokenizer() {
>>>>>>> 6e873e56
        GGML_ASSERT(vocab.type == LLAMA_VOCAB_TYPE_BPE);
        switch (vocab.type_pre) {
            case LLAMA_VOCAB_PRE_TYPE_LLAMA3:
                regex_exprs = {
                    // original regex from tokenizer.json
                    //"(?i:'s|'t|'re|'ve|'m|'ll|'d)|[^\\r\\n\\p{L}\\p{N}]?\\p{L}+|\\p{N}{1,3}| ?[^\\s\\p{L}\\p{N}]+[\\r\\n]*|\\s*[\\r\\n]+|\\s+(?!\\S)|\\s+",

                    // adapted: https://github.com/ggerganov/llama.cpp/pull/6920#issuecomment-2080233989
                    "(?:'[sS]|'[tT]|'[rR][eE]|'[vV][eE]|'[mM]|'[lL][lL]|'[dD])|[^\\r\\n\\p{L}\\p{N}]?\\p{L}+|\\p{N}{1,3}| ?[^\\s\\p{L}\\p{N}]+[\\r\\n]*|\\s*[\\r\\n]+|\\s+(?!\\S)|\\s+",
                };
                break;
            case LLAMA_VOCAB_PRE_TYPE_DBRX:
            case LLAMA_VOCAB_PRE_TYPE_SMAUG:
                regex_exprs = {
                    // same as llama3
                    "(?:'[sS]|'[tT]|'[rR][eE]|'[vV][eE]|'[mM]|'[lL][lL]|'[dD])|[^\\r\\n\\p{L}\\p{N}]?\\p{L}+|\\p{N}{1,3}| ?[^\\s\\p{L}\\p{N}]+[\\r\\n]*|\\s*[\\r\\n]+|\\s+(?!\\S)|\\s+",
                };
                break;
            case LLAMA_VOCAB_PRE_TYPE_DEEPSEEK_LLM:
                regex_exprs = {
                    "[\r\n]",
                    "\\s?[A-Za-zµÀ-ÖØ-öø-ƺƼ-ƿǄ-ʓʕ-ʯͰ-ͳͶͷͻ-ͽͿΆΈ-ΊΌΎ-ΡΣ-ϵϷ-ҁҊ-ԯԱ-ՖႠ-ჅᎠ-Ᏽᏸ-ᏽᲐ-ᲺᲽ-Ჿᴀ-ᴫᵫ-ᵷᵹ-ᶚḀ-ἕἘ-Ἕἠ-ὅὈ-Ὅὐ-ὗὙὛὝὟ-ώᾀ-ᾴᾶ-ᾼιῂ-ῄῆ-ῌῐ-ΐῖ-Ίῠ-Ῥῲ-ῴῶ-ῼℂℇℊ-ℓℕℙ-ℝℤΩℨK-ℭℯ-ℴℹℼ-ℿⅅ-ⅉⅎↃↄⰀ-ⱻⱾ-ⳤⳫ-ⳮⳲⳳꙀ-ꙭꚀ-ꚛꜢ-ꝯꝱ-ꞇꞋ-ꞎꭰ-ꮿﬀ-ﬆﬓ-ﬗＡ-Ｚａ-ｚ𐐀-𐑏𐒰-𐓓𐓘-𐓻𐲀-𐲲𐳀-𐳲𑢠-𑣟𞤀-𞥃]+",
                    "\\s?[!-/:-~！-／：-～‘-‟　-。]+",
                    "\\s+$",
                    "[一-龥ࠀ-一가-퟿]+",
                    "\\p{N}+",
                };
                break;
            case LLAMA_VOCAB_PRE_TYPE_DEEPSEEK_CODER:
                regex_exprs = {
                    "[\r\n]",
                    "\\s?\\p{L}+",
                    "\\s?\\p{P}+",
                    "[一-龥ࠀ-一가-퟿]+",
                    "\\p{N}",
                };
                break;
            case LLAMA_VOCAB_PRE_TYPE_FALCON:
                regex_exprs = {
                    "[\\p{P}\\$\\+<=>\\^~\\|`]+",
                    "'s|'t|'re|'ve|'m|'ll|'d| ?\\p{L}+| ?\\p{N}+| ?[^\\s\\p{L}\\p{N}]+|\\s+(?!\\S)",
                    "[0-9][0-9][0-9]",
                };
                break;
            case LLAMA_VOCAB_PRE_TYPE_STARCODER:
            case LLAMA_VOCAB_PRE_TYPE_REFACT:
            case LLAMA_VOCAB_PRE_TYPE_COMMAND_R:
            case LLAMA_VOCAB_PRE_TYPE_SMOLLM:
            case LLAMA_VOCAB_PRE_TYPE_CODESHELL:
            case LLAMA_VOCAB_PRE_TYPE_EXAONE:
                regex_exprs = {
                    "\\p{N}",
                    "'s|'t|'re|'ve|'m|'ll|'d| ?\\p{L}+| ?\\p{N}+| ?[^\\s\\p{L}\\p{N}]+|\\s+(?!\\S)",
                };
                break;
            case LLAMA_VOCAB_PRE_TYPE_GPT2:
            case LLAMA_VOCAB_PRE_TYPE_MPT:
            case LLAMA_VOCAB_PRE_TYPE_OLMO:
            case LLAMA_VOCAB_PRE_TYPE_JAIS:
                regex_exprs = {
                    "'s|'t|'re|'ve|'m|'ll|'d| ?\\p{L}+| ?\\p{N}+| ?[^\\s\\p{L}\\p{N}]+|\\s+(?!\\S)",
                };
                break;
            case LLAMA_VOCAB_PRE_TYPE_STABLELM2:
            case LLAMA_VOCAB_PRE_TYPE_QWEN2:
                regex_exprs = {
                    // original regex from tokenizer.json
                    // "(?i:'s|'t|'re|'ve|'m|'ll|'d)|[^\\r\\n\\p{L}\\p{N}]?\\p{L}+|\\p{N}| ?[^\\s\\p{L}\\p{N}]+[\\r\\n]*|\\s*[\\r\\n]+|\\s+(?!\\S)|\\s+"
                    "(?:'[sS]|'[tT]|'[rR][eE]|'[vV][eE]|'[mM]|'[lL][lL]|'[dD])|[^\\r\\n\\p{L}\\p{N}]?\\p{L}+|\\p{N}| ?[^\\s\\p{L}\\p{N}]+[\\r\\n]*|\\s*[\\r\\n]+|\\s+(?!\\S)|\\s+",
                };
                break;
            case LLAMA_VOCAB_PRE_TYPE_PORO:
            case LLAMA_VOCAB_PRE_TYPE_BLOOM:
            case LLAMA_VOCAB_PRE_TYPE_GPT3_FINNISH:
                regex_exprs = {
                    " ?[^(\\s|.,!?…。，、।۔،)]+",
                };
                break;
            case LLAMA_VOCAB_PRE_TYPE_CHATGLM4:
                regex_exprs = {
                    "(?:'[sS]|'[tT]|'[rR][eE]|'[vV][eE]|'[mM]|'[lL][lL]|'[dD])|[^\\r\\n\\p{L}\\p{N}]?\\p{L}+|\\p{N}{1,3}| ?[^\\s\\p{L}\\p{N}]+[\\r\\n]*|\\s*[\\r\\n]+|\\s+(?!\\S)|\\s+",
                };
                break;
            case LLAMA_VOCAB_PRE_TYPE_VIKING:
                regex_exprs = {
                    " ?[^(\\s|.,!?…。，、।۔،)]+",
                    "\\p{N}",
                };
                break;
            case LLAMA_VOCAB_PRE_TYPE_TEKKEN:
                // original regex from tokenizer.json
                // "[^\\r\\n\\p{L}\\p{N}]?[\\p{Lu}\\p{Lt}\\p{Lm}\\p{Lo}\\p{M}]*[\\p{Ll}\\p{Lm}\\p{Lo}\\p{M}]+|[^\\r\\n\\p{L}\\p{N}]?[\\p{Lu}\\p{Lt}\\p{Lm}\\p{Lo}\\p{M}]+[\\p{Ll}\\p{Lm}\\p{Lo}\\p{M}]*|\\p{N}| ?[^\\s\\p{L}\\p{N}]+[\\r\\n/]*|\\s*[\\r\\n]+|\\s+(?!\\S)|\\s+"
                regex_exprs = {
                    "[^\\r\\n\\p{L}\\p{N}]?((?=[\\p{L}])([^a-z]))*((?=[\\p{L}])([^A-Z]))+|[^\\r\\n\\p{L}\\p{N}]?((?=[\\p{L}])([^a-z]))+((?=[\\p{L}])([^A-Z]))*|\\p{N}| ?[^\\s\\p{L}\\p{N}]+[\\r\\n/]*|\\s*[\\r\\n]+|\\s+(?!\\S)|\\s+",
                };
                break;
            default:
                // default regex for BPE tokenization pre-processing
                regex_exprs = {
                    "[\\p{P}\\$\\+<=>\\^~\\|]+",
                    "'s|'t|'re|'ve|'m|'ll|'d| ?\\p{L}+| ?\\p{N}+| ?[^\\s\\p{L}\\p{N}]+|\\s+(?!\\S)",
                    "\\p{N}+",
                    "[0-9][0-9][0-9]",
                };
                break;
        }
    }

    std::vector<std::string> regex_exprs;
};

struct llm_tokenizer_bpe_session {
<<<<<<< HEAD

    llm_tokenizer_bpe_session(const llm_tokenizer & tokenizer) :
        bpe_tokenizer(static_cast<const llm_tokenizer_bpe &>(tokenizer)) {}

    void append(const llama_vocab::id token_id, std::vector<llama_vocab::id> & output) const {
=======
    llm_tokenizer_bpe_session(const llama_vocab & vocab) : vocab(vocab),
        bpe_tokenizer(static_cast<const llm_tokenizer_bpe *>(vocab.tokenizer)) {}

    static void append(const llama_vocab::id token_id, std::vector<llama_vocab::id> & output)  {
>>>>>>> 6e873e56
        output.push_back(token_id);
    }

    bool append_bos(std::vector<llama_vocab::id> & output) const {
        const auto & vocab = bpe_tokenizer.vocab;
        if (vocab.tokenizer_add_bos) {
            GGML_ASSERT(vocab.special_bos_id != -1);
            output.push_back(vocab.special_bos_id);
            return true;
        }
        return false;
    }

    bool append_eos(std::vector<llama_vocab::id> & output) const {
        const auto & vocab = bpe_tokenizer.vocab;
        if (vocab.tokenizer_add_eos) {
            GGML_ASSERT(vocab.special_eos_id != -1);
            output.push_back(vocab.special_eos_id);
            return true;
        }
        return false;
    }

    void check_double_bos_eos(const std::vector<llama_vocab::id> & output) const {
        const auto & vocab = bpe_tokenizer.vocab;
        if (vocab.tokenizer_add_bos && output.size() >= 2 && output[1] == vocab.special_bos_id) {
            LLAMA_LOG_WARN(
                "%s: Added a BOS token to the prompt as specified by the model but the prompt "
                "also starts with a BOS token. So now the final prompt starts with 2 BOS tokens. "
                "Are you sure this is what you want?\n", __FUNCTION__);
        }
        if (vocab.tokenizer_add_eos && output.size() >= 2 && *(output.end()-2) == vocab.special_eos_id) {
            LLAMA_LOG_WARN(
                "%s: Added a EOS token to the prompt as specified by the model but the prompt "
                "also ends with a EOS token. So now the final prompt ends with 2 EOS tokens. "
                "Are you sure this is what you want?\n", __FUNCTION__);
        }
    }

    void tokenize(const std::string & text, std::vector<llama_vocab::id> & output) {
        int final_prev_index = -1;
<<<<<<< HEAD
        const auto word_collection = unicode_regex_split(text, bpe_tokenizer.regex_exprs);
        const auto & vocab = bpe_tokenizer.vocab;
=======
        const auto word_collection = unicode_regex_split(text, bpe_tokenizer->regex_exprs);
>>>>>>> 6e873e56

        symbols_final.clear();

        for (const auto & word : word_collection) {
            work_queue = llm_bigram_bpe::queue();
            symbols.clear();

            int index = 0;
            size_t offset = 0;

            if (vocab.tokenizer_ignore_merges && vocab.token_to_id.find(word) != vocab.token_to_id.end()) {
                symbols.emplace_back(llm_symbol{-1, -1, word.c_str(), word.size()});
                offset = word.size();
            }

            while (offset < word.size()) {
                llm_symbol sym;
                size_t char_len = std::min(word.size() - offset, (size_t) unicode_len_utf8(word[offset]));
                sym.text = word.c_str() + offset;
                sym.n = char_len;
                offset += sym.n;
                sym.prev = index - 1;
                sym.next = offset == word.size() ? -1 : index + 1;
                index++;
                symbols.emplace_back(sym);
            }
            for (size_t i = 1; i < symbols.size(); ++i) {
                add_new_bigram(i - 1, i);
            }

            // build token(s)
            while (!work_queue.empty()) {
                auto bigram = work_queue.pop_move();

                auto & left_symbol = symbols[bigram.left];
                auto & right_symbol = symbols[bigram.right];

                if (left_symbol.n == 0 || right_symbol.n == 0) {
                    continue;
                }
                std::string left_token = std::string(left_symbol.text, left_symbol.n);
                std::string right_token = std::string(right_symbol.text, right_symbol.n);
                if (left_token + right_token != bigram.text) {
                    continue;  // Skip this bigram if it's outdated
                }

                // merge the right sym into the left one
                left_symbol.n += right_symbol.n;
                right_symbol.n = 0;

                // remove the right sym from the chain
                left_symbol.next = right_symbol.next;
                if (right_symbol.next >= 0) {
                    symbols[right_symbol.next].prev = bigram.left;
                }

                add_new_bigram(left_symbol.prev, bigram.left);  // left side of current symbol
                add_new_bigram(bigram.left, left_symbol.next);  // right side of current symbol
            }

            // add the finished tokens to the final list keeping correct order for next and prev
            for (auto & sym : symbols) {
                if (sym.n > 0) {
                    sym.prev = final_prev_index;
                    sym.next = -1;
                    if (final_prev_index != -1) {
                        symbols_final[final_prev_index].next = symbols_final.size();
                    }
                    symbols_final.emplace_back(sym);
                    final_prev_index = symbols_final.size() - 1;
                }
            }
        }

        symbols = symbols_final;

        if (!symbols.empty()) {
            for (int i = 0; i != -1; i = symbols[i].next) {
                auto & symbol = symbols[i];
                if (symbol.n == 0) {
                    continue;
                }

                const std::string str = std::string(symbol.text, symbol.n);
                const auto token = vocab.token_to_id.find(str);

                if (token == vocab.token_to_id.end()) {
                    for (auto j = str.begin(); j != str.end(); ++j) {
                        std::string byte_str(1, *j);
                        auto token_multibyte = vocab.token_to_id.find(byte_str);
                        if (token_multibyte != vocab.token_to_id.end()) {
                            output.push_back(token_multibyte->second);
                        }
                    }
                } else {
                    output.push_back((*token).second);
                }
            }
        }
    }

private:
    void add_new_bigram(int left, int right) {
        if (left == -1 || right == -1) {
            return;
        }
<<<<<<< HEAD
        const auto & vocab = bpe_tokenizer.vocab;
=======
>>>>>>> 6e873e56
        std::string left_token  = std::string(symbols[left].text,  symbols[left].n);
        std::string right_token = std::string(symbols[right].text, symbols[right].n);

        int rank_found = -1;

        rank_found = vocab.find_bpe_rank(left_token, right_token);

        if (rank_found < 0) {
            return;
        }

        llm_bigram_bpe bigram;

        bigram.left  = left;
        bigram.right = right;
        bigram.text  = left_token + right_token;
        bigram.size  = left_token.size() + right_token.size();
        bigram.rank  = rank_found;

        work_queue.push(bigram);
    }

<<<<<<< HEAD
    const llm_tokenizer_bpe & bpe_tokenizer;
=======
    const llama_vocab & vocab;
    const llm_tokenizer_bpe * bpe_tokenizer;
>>>>>>> 6e873e56

    std::vector<llm_symbol> symbols;
    std::vector<llm_symbol> symbols_final;
    llm_bigram_bpe::queue work_queue;
};

//
// WPM tokenizer
//

struct llm_tokenizer_wpm : llm_tokenizer {
<<<<<<< HEAD
    llm_tokenizer_wpm(const llama_vocab & vocab) : llm_tokenizer(vocab) {}
};

struct llm_tokenizer_wpm_session {

    llm_tokenizer_wpm_session(const llm_tokenizer & tokenizer)
        : wpm_tokenizer(static_cast<const llm_tokenizer_wpm &>(tokenizer)) {}

    void tokenize(const std::string & text, std::vector<llama_vocab::id> & output) {
        const auto & vocab = wpm_tokenizer.vocab;
=======
    llm_tokenizer_wpm(const llama_vocab & /*vocab*/) : llm_tokenizer() {}
};

struct llm_tokenizer_wpm_session {
    llm_tokenizer_wpm_session(const llama_vocab & vocab) : vocab(vocab),
        wpm_tokenizer(static_cast<const llm_tokenizer_wpm *>(vocab.tokenizer)) {}

    void tokenize(const std::string & text, std::vector<llama_vocab::id> & output) {
>>>>>>> 6e873e56
        const auto & token_map = vocab.token_to_id;
        // normalize and split by whitespace
        std::vector<std::string> words = preprocess(text);
        // bos token prepended already

        // find the longest tokens that form the words
        for (const std::string & word : words) {
            // skip empty words
            if (word.size() == 0) {
                continue;
            }

            // prepend phantom space
            const std::string word1 = "\xe2\x96\x81" + word;
            const int n = word1.size();

            const size_t current_tokens = output.size();

            // we're at the start of a new word
            // move through character position in word
            for (int i = 0; i < n; ++i) {
                // loop through possible match length
                bool match = false;
                for (int j = std::min(n, i + vocab.max_token_len + 1); j > i; j--) {
                    auto it = token_map.find(word1.substr(i, j - i));
                    if (it != token_map.end()) {
                        output.push_back(it->second);
                        match = true;
                        i = j - 1;
                        break;
                    }
                }

                if (!match) { // discard all
                    output.resize(current_tokens);
                    break;  // and discard next tokens
                }
            }

            // we didn't find any matches for this word
            if (current_tokens == output.size()) {
                output.push_back(vocab.special_unk_id);
            }
        }
    }

    // TODO: reduce string copies by using cpts_offs array
    static std::vector<std::string> preprocess(const std::string & text)  {
        const std::vector<uint32_t> cpts_nfd = unicode_cpts_normalize_nfd(unicode_cpts_from_utf8(text));
        std::vector<std::string> words(1, "");

        for (const uint32_t cpt : cpts_nfd) {
            const auto flags = unicode_cpt_flags(cpt);

            if (flags.is_whitespace) {
                if (words.back().size()) {  // finish previous word if any
                    words.emplace_back();
                }
                continue;
            }

            assert (!flags.is_separator);
            if (cpt == 0 || cpt == 0xFFFD || flags.is_control) {
                continue;
            }

            const std::string s = unicode_cpt_to_utf8(unicode_tolower(cpt));
            if (flags.is_punctuation || ( cpt < 0x7F && flags.is_symbol ) || is_chinese_char(cpt)) {
                if (words.back().size()) {  // finish previous word if any
                    words.emplace_back();
                }
                words.back() = s;       // single char word
                words.emplace_back();   // start a new word
            } else {
                words.back() += s;  // append char to word
            }
        }

        if (!words.back().size()) {
            words.pop_back();
        }

        return words;
    }

    static bool is_chinese_char(uint32_t cpt) {
        return
            (cpt >= 0x04E00 && cpt <= 0x09FFF) ||
            (cpt >= 0x03400 && cpt <= 0x04DBF) ||
            (cpt >= 0x20000 && cpt <= 0x2A6DF) ||
            (cpt >= 0x2A700 && cpt <= 0x2B73F) ||
            (cpt >= 0x2B740 && cpt <= 0x2B81F) ||
            (cpt >= 0x2B920 && cpt <= 0x2CEAF) || // this should be 0x2B820 but in hf rust code it is 0x2B920
            (cpt >= 0x0F900 && cpt <= 0x0FAFF) ||
            (cpt >= 0x2F800 && cpt <= 0x2FA1F);
            //(cpt >= 0x3000  && cpt <= 0x303F)  ||
            //(cpt >= 0xFF00  && cpt <= 0xFFEF);
    }

private:
<<<<<<< HEAD
    const llm_tokenizer_wpm & wpm_tokenizer;
=======
    const llama_vocab & vocab;
    const llm_tokenizer_wpm * wpm_tokenizer;
>>>>>>> 6e873e56
};

//
// UGM tokenizer
//

struct llm_tokenizer_ugm : llm_tokenizer {
<<<<<<< HEAD
    llm_tokenizer_ugm(const llama_vocab & vocab) : llm_tokenizer(vocab) {
=======
    llm_tokenizer_ugm(const llama_vocab & vocab) : llm_tokenizer() {
>>>>>>> 6e873e56
        if (vocab.precompiled_charsmap.size() > 0) {
            size_t charsmap_offset = 0;

            // First four bytes of precompiled_charsmap contains length of binary
            // blob containing XOR-compressed compact double array (XCDA) entries
            uint32_t xcda_blob_size = *(const uint32_t *) &vocab.precompiled_charsmap[0];
            charsmap_offset += sizeof(xcda_blob_size);
            if (xcda_blob_size + charsmap_offset >= vocab.precompiled_charsmap.size()) {
                throw std::runtime_error("Index out of array bounds in precompiled charsmap!");
            }

            // Next xcda_blob_size bytes contain entries of XOR-compressed compact
            // double array (XCDA). Each entry is bit-packed into a 32-bit integer.
            xcda_array = (const uint32_t *) &vocab.precompiled_charsmap[charsmap_offset];
            xcda_array_size = xcda_blob_size / sizeof(uint32_t);
            charsmap_offset += xcda_blob_size;

            // Remaining bytes of precompiled charsmap contain null-terminated
            // replacement strings for prefixes matched by the XCDA.
            prefix_replacements = &vocab.precompiled_charsmap[charsmap_offset];
            prefix_replacements_size = vocab.precompiled_charsmap.size() - charsmap_offset;
        }

        for (unsigned int id = 0; id < vocab.id_to_token.size(); ++id) {
            const auto &token_data = vocab.id_to_token[id];

            if (llama_is_normal_token(vocab, id)) {
                min_score = std::min<float>(min_score, token_data.score);
                max_score = std::max<float>(max_score, token_data.score);
            }

            if (llama_is_normal_token(vocab, id) ||
                llama_is_user_defined_token(vocab, id) ||
                llama_is_unused_token(vocab, id)) {
                token_matcher.insert(token_data.text.data(), token_data.text.size(), id);
            }

            if (llama_is_user_defined_token(vocab, id)) {
                user_defined_token_matcher.insert(token_data.text.data(), token_data.text.size());
            }
        }

        unknown_token_score = min_score - unknown_token_score_penalty;
    }

    // escaped space symbol - U+2581 (Lower One Eighth Block)
    const std::string escaped_space = "\xE2\x96\x81";

    const char * prefix_replacements = NULL;
    size_t prefix_replacements_size = 0;

    const uint32_t * xcda_array = NULL;
    size_t xcda_array_size = 0;

    struct naive_trie user_defined_token_matcher;

    float min_score = FLT_MAX;
    float max_score = -FLT_MAX;

    float unknown_token_score_penalty = 10.0;
    float unknown_token_score;

    struct naive_trie token_matcher;
};

struct llm_tokenizer_ugm_session {
<<<<<<< HEAD

    llm_tokenizer_ugm_session(const llm_tokenizer & tokenizer)
        : ugm_tokenizer(static_cast<const llm_tokenizer_ugm &>(tokenizer)) {}
=======
    llm_tokenizer_ugm_session(const llama_vocab & vocab) : vocab(vocab),
        ugm_tokenizer(static_cast<const llm_tokenizer_ugm *>(vocab.tokenizer)) {}
>>>>>>> 6e873e56

    /* This implementation is based on SentencePiece optimized Viterbi algorithm for
     * unigram language models. The general idea is to:
     * - move along the input sequence in steps of one UTF code point,
     * - at each step find all possible tokenizations of the prefix by
     *   traversing the tokens trie,
     * - for each tokenization store the best one so far (by higher score)
     * - use the position in sequence after given token as an index to store
     *   results
     * - if there was no valid tokenization of the current UTF code point
     *   then use unknown token with additional score penalty
     * After processing the whole sequence we backtrack from the end to get
     * the best tokenization.
    */
    void tokenize(const std::string & text, std::vector<llama_vocab::id> & output) {
        // get current size of output (for reversal later)
        size_t output_size = output.size();
        const auto & vocab = ugm_tokenizer.vocab;

        // normalize the input first
        std::string normalized;
        normalize(text, &normalized);
        size_t input_len = normalized.size();
        if (input_len == 0) {
            return;
        }

        // initialize score_sum to -FLT_MAX so it will be always lower than sums of token scores
        std::vector<struct best_tokenization> tokenization_results(input_len + 1, {vocab.special_unk_id, 0, -FLT_MAX});
        // at the beginning tokenization score is zero
        tokenization_results[0] = { vocab.special_unk_id, 0, 0 };

        for (size_t input_offset = 0; input_offset < input_len;) {
            size_t prefix_offset = input_offset;
            // calculate how many code units are in the currently processed UTF code point
            size_t n_utf8_code_units = std::min<size_t>(unicode_len_utf8(normalized[input_offset]), input_len - input_offset);

            // traverse the token matcher trie to find a matching token
            bool single_codepoint_token_found = false;
            const struct best_tokenization & current_best = tokenization_results[input_offset];
<<<<<<< HEAD
            const struct naive_trie * node = ugm_tokenizer.token_matcher.traverse(normalized[prefix_offset++]);
=======
            const struct naive_trie * node = ugm_tokenizer->token_matcher.traverse(normalized[prefix_offset++]);
>>>>>>> 6e873e56

            while (prefix_offset <= input_len && node != NULL) {
                // check if we found valid token in prefix
                if (node->has_value) {
                    // check if it corresponds to the whole UTF code point
                    if (prefix_offset - input_offset == n_utf8_code_units) {
                        single_codepoint_token_found = true;
                    }
                    llama_token token_id = node->value;
                    const auto & token_data = vocab.id_to_token[token_id];

                    // we set the user-defined token scores to 0 to make them more likely to be selected
                    // (normal token scores are log probabilities, so they are negative)
                    // score type is double here to make tokenization results exactly
                    // the same as in the HF tokenizer using SentencePiece
                    const double token_score = llama_is_user_defined_token(vocab, token_id) ? 0.0 : token_data.score;
                    const double challenger_score = current_best.score_sum + token_score;
                    struct best_tokenization & current_champ = tokenization_results[prefix_offset];
                    if (challenger_score > current_champ.score_sum) {
                        struct best_tokenization challenger = { token_id, input_offset, (float) challenger_score };
                        current_champ = challenger;
                    }
                }
                node = node->traverse(normalized[prefix_offset++]);
            }

            // if we didn't find a valid token corresponding to the whole UTF code point
            // then use unknown token as the tokenization of this UTF code point
            if (!single_codepoint_token_found) {
<<<<<<< HEAD
                const double challenger_score = current_best.score_sum + ugm_tokenizer.unknown_token_score;
=======
                const double challenger_score = current_best.score_sum + ugm_tokenizer->unknown_token_score;
>>>>>>> 6e873e56
                prefix_offset = input_offset + n_utf8_code_units;
                struct best_tokenization & current_champ = tokenization_results[prefix_offset];
                if (challenger_score > current_champ.score_sum) {
                    struct best_tokenization challenger = { vocab.special_unk_id, input_offset, (float) challenger_score };
                    current_champ = challenger;
                }
            }

            // move to the next UTF code point
            input_offset += n_utf8_code_units;
        }

        // now backtrack from the end to gather token ids of the best tokenization
        // merge sequences of consecutive unknown tokens into single unknown tokens
        bool is_prev_unknown = false;
        for (struct best_tokenization & tokenization = tokenization_results[input_len]; ; tokenization = tokenization_results[tokenization.input_offset]) {
            bool is_unknown = tokenization.token_id == vocab.special_unk_id;
            if (!(is_prev_unknown && is_unknown)) {
                output.push_back(tokenization.token_id);
            }
            if (tokenization.input_offset == 0) {
                break;
            }
            is_prev_unknown = is_unknown;
        }

        // reverse the output since we added tokens starting from the end of the input
        std::reverse(output.begin() + output_size, output.end());
    }

private:

    // helper structure for returning normalization results
    struct normalization_result {
        const char * normalized;
        size_t normalized_len;
        size_t consumed_input;
    };

    void normalize(const std::string& input, std::string * normalized) {
        normalized->clear();
        normalized->reserve(input.size() * 3);
        const auto & vocab = ugm_tokenizer.vocab;

<<<<<<< HEAD
        const std::string space = vocab.tokenizer_escape_whitespaces ? ugm_tokenizer.escaped_space : " ";
=======
        const std::string space = vocab.tokenizer_escape_whitespaces ? ugm_tokenizer->escaped_space : " ";
>>>>>>> 6e873e56

        bool shall_prepend_space = !vocab.tokenizer_treat_whitespace_as_suffix && vocab.tokenizer_add_space_prefix;
        bool shall_append_space = vocab.tokenizer_treat_whitespace_as_suffix && vocab.tokenizer_add_space_prefix;
        bool shall_merge_spaces = vocab.tokenizer_remove_extra_whitespaces;

        bool is_space_prepended = false;
        bool processing_non_ws = false;

        size_t input_len = input.size();

        for (size_t input_offset = 0; input_offset < input_len; ) {
            auto norm_res = normalize_prefix(input, input_offset);
            for (size_t i = 0; i < norm_res.normalized_len; i++) {
                char c = norm_res.normalized[i];
                if (c != ' ') {
                    if (!processing_non_ws) {
                        processing_non_ws = true;
                        if ((shall_prepend_space && !is_space_prepended) || shall_merge_spaces) {
                            normalized->append(space);
                            is_space_prepended = true;
                        }
                    }
                    normalized->push_back(c);
                } else {
                    if (processing_non_ws) {
                        processing_non_ws = false;
                    }
                    if (!shall_merge_spaces) {
                        normalized->append(space);
                    }
                }
            }

            input_offset += norm_res.consumed_input;
        }

        if (shall_append_space) {
            normalized->append(space);
        }
    }

    /*
     * This structure is a view wrapper for XOR-compressed double array (XCDA)
     * See Shunsuke Kanda (2018). Space- and Time-Efficient String Dictionaries.
     * Each bit-packed entry contains:
     * - BASE array value in bits 10-30
     * - LCHECK array value in bits 0-7
     * - LEAF array value in bit 9
     * Entries containing indexes of replacement sequences have set bit 31
     */
    struct xcda_array_view {
    public:
        xcda_array_view(const uint32_t * xcda_array, size_t xcda_array_size) : xcda_array(xcda_array), xcda_array_size(xcda_array_size) {
        }
        uint32_t get_base(size_t index) {
            uint32_t packed_node = get_node(index);
            return (packed_node >> 10) << ((packed_node & (1U << 9)) >> 6);
        }
        uint32_t get_lcheck(size_t index) {
            uint32_t packed_node = get_node(index);
            return packed_node & ((1U << 31) | 0xff);
        }
        bool get_leaf(size_t index) {
            uint32_t packed_node = get_node(index);
            return (packed_node >> 8) & 1;
        }
        uint32_t get_value(size_t index) {
            uint32_t packed_node = get_node(index);
            return packed_node & ((1U << 31) - 1);
        }
    private:
        uint32_t get_node(size_t index) {
            if (index > xcda_array_size) {
                throw std::runtime_error("Index out of array bounds in XCDA array!");
            }
            return xcda_array[index];
        }
        const uint32_t * xcda_array;
        size_t xcda_array_size;
    };

    // this structure stores the best tokenization so far at input_offset
    struct best_tokenization {
        llama_token token_id;
        size_t input_offset;
        float score_sum;
    };

    struct normalization_result normalize_prefix(const std::string & input, size_t input_offset) {
        if (input_offset == input.size()) {
            return { &input[input_offset], 0, 0 };
        }

        // if input prefix matches some user-defined token return this token as normalization result
        auto user_defined_token_match =
<<<<<<< HEAD
           ugm_tokenizer.user_defined_token_matcher.get_longest_prefix(&input[input_offset], input.size() - input_offset);
=======
           ugm_tokenizer->user_defined_token_matcher.get_longest_prefix(&input[input_offset], input.size() - input_offset);
>>>>>>> 6e873e56
        if (user_defined_token_match.second > 0) {
            return { &input[input_offset], user_defined_token_match.second, user_defined_token_match.second };
        }

        size_t longest_prefix_length = 0;
        size_t longest_prefix_offset = 0;

<<<<<<< HEAD
        if (ugm_tokenizer.xcda_array_size > 0) {
            struct xcda_array_view xcda_view(ugm_tokenizer.xcda_array, ugm_tokenizer.xcda_array_size);
=======
        if (ugm_tokenizer->xcda_array_size > 0) {
            struct xcda_array_view xcda_view(ugm_tokenizer->xcda_array, ugm_tokenizer->xcda_array_size);
>>>>>>> 6e873e56

            // Find the longest normalized sequence matching the input prefix by walking
            // the XOR-compressed compact double array (XCDA) starting from the root node
            // We find the index of the next node by calculating BASE[s] ^ c where s is
            // the index of the previous node and c is a numerical character value
            uint32_t node_index = 0;
            // get BASE of the root node
            node_index = xcda_view.get_base(node_index);
            for (size_t prefix_offset = input_offset; prefix_offset < input.size(); prefix_offset++) {
                unsigned char c = input[prefix_offset];
                if (c == 0) {
                    break;
                }
                node_index ^= c;
                // if value of LCHECK is not c it means that this is not a child of
                // the previous node, so we stop matching
                if (xcda_view.get_lcheck(node_index) != c) {
                    break;
                }
                bool is_leaf = xcda_view.get_leaf(node_index);
                // get BASE of the current node
                node_index ^= xcda_view.get_base(node_index);
                // if LEAF of the current node is true, it means that its BASE points to the node
                // containing index of replacement sequence for currently matched input prefix
                if (is_leaf)
                {
                    longest_prefix_length = prefix_offset - input_offset + 1;
                    // get index of replacement sequence for currently matched input prefix
                    longest_prefix_offset = xcda_view.get_value(node_index);
                }
            }
        }

        if (longest_prefix_length > 0) {
            // we have a match, so return the replacement sequence
<<<<<<< HEAD
            if (longest_prefix_offset >= ugm_tokenizer.prefix_replacements_size) {
                throw std::runtime_error("Index out of array bounds in precompiled charsmap!");
            }
            const char * prefix_replacement = &(ugm_tokenizer.prefix_replacements)[longest_prefix_offset];
=======
            if (longest_prefix_offset >= ugm_tokenizer->prefix_replacements_size) {
                throw std::runtime_error("Index out of array bounds in precompiled charsmap!");
            }
            const char * prefix_replacement = &(ugm_tokenizer->prefix_replacements)[longest_prefix_offset];
>>>>>>> 6e873e56
            return { prefix_replacement, strlen(prefix_replacement), longest_prefix_length };
        }
<<<<<<< HEAD
    }

    const llm_tokenizer_ugm & ugm_tokenizer;
=======

        // check if the input prefix contains a valid sequence of UTF-8 code units
        try {
            // if yes, return this sequence unmodified
            size_t prefix_offset = input_offset;
            unicode_cpt_from_utf8(input, prefix_offset);
            return { &input[input_offset], prefix_offset - input_offset, prefix_offset - input_offset };
        } catch (std::invalid_argument & /*ex*/) {
            // if no, consume 1 byte and return U+FFFD - REPLACEMENT CHARACTER
            return { "\xEF\xBF\xBD", 3, 1 };
        }
    }

    const llama_vocab & vocab;
    const llm_tokenizer_ugm * ugm_tokenizer;
>>>>>>> 6e873e56
};

//
// RWKV tokenizer
//

static std::vector<uint8_t> llama_unescape_rwkv_token(const std::string & escaped) {
    std::vector<uint8_t> output;
    output.reserve(escaped.size());

    // Parser state
    bool escaping = false;
    uint8_t hex_remaining = 0;
    uint8_t hex_acc = 0;

    // Step through characters, performing parsing
    for (const char & c : escaped) {
        // If we're parsing a hex code, interpret the next character
        if (hex_remaining != 0) {
            uint8_t value = (c >= 'a') ? (c - 'a' + 10) : (c - '0');
            hex_acc = (hex_acc << 4) + value;

            hex_remaining -= 1;
            if (hex_remaining == 0) {
                output.push_back(hex_acc);
                hex_acc = 0;
            }

            continue;
        }

        // If we got an escape character, interpret it
        if (escaping) {
            if (c == 't') {
                output.push_back('\t');
            } else if (c == 'n') {
                output.push_back('\n');
            } else if (c == 'r') {
                output.push_back('\r');
            } else if (c == 'x') {
                hex_remaining = 2;
            } else {
                output.push_back(c);
            }

            escaping = false;
            continue;
        }

        if (c == '\\') {
            escaping = true;
            continue;
        }

        output.push_back(c);
    }

    return output;
}

struct llm_tokenizer_rwkv : llm_tokenizer {
<<<<<<< HEAD
    llm_tokenizer_rwkv(const llama_vocab & vocab) : llm_tokenizer(vocab) {
=======
    llm_tokenizer_rwkv(const llama_vocab & vocab) : llm_tokenizer() {
>>>>>>> 6e873e56
        // RWKV supports arbitrary byte tokens, but the vocab struct only supports string tokens.
        // For now, we decode the vocab here into the lookup we'll use for tokenization.

        // build trie
        for (unsigned int id = 0; id < vocab.id_to_token.size(); ++id) {
            const auto & token = vocab.id_to_token[id];
            const auto data = llama_unescape_rwkv_token(token.text);
            token_matcher.insert((const char *) data.data(), data.size(), id);
        }
    }

    struct naive_trie token_matcher;
};

struct llm_tokenizer_rwkv_session {
<<<<<<< HEAD

    llm_tokenizer_rwkv_session(const llm_tokenizer & tokenizer)
        : rwkv_tokenizer(static_cast<const llm_tokenizer_rwkv &>(tokenizer)) {}

    void tokenize(const std::string & text, std::vector<llama_vocab::id> & output) {
        uint32_t position = 0;
        const auto & vocab = rwkv_tokenizer.vocab;
=======
    llm_tokenizer_rwkv_session(const llama_vocab & vocab) : vocab(vocab),
        rwkv_tokenizer(static_cast<const llm_tokenizer_rwkv &>(*vocab.tokenizer)) {}

    void tokenize(const std::string & text, std::vector<llama_vocab::id> & output) {
        uint32_t position = 0;
>>>>>>> 6e873e56
        while (position < text.size()) {
            const struct naive_trie * node = rwkv_tokenizer.token_matcher.traverse(text[position]);
            if (node == NULL) {
                // no matching token found, add unknown token
                output.push_back(vocab.special_unk_id);
                position += 1;
                continue;
            }

            // traverse the trie to find the longest matching token
            uint32_t token_id = 0;
            uint32_t token_length = 0;
            while (node != NULL) {
                if (node->has_value) {
                    token_id = node->value;
                    token_length = position + 1;
                }
                node = node->traverse(text[++position]);
            }

            // add the longest matching token
            output.push_back(token_id);
            position = token_length;
        }
    }

private:
<<<<<<< HEAD
=======
    const llama_vocab & vocab;
>>>>>>> 6e873e56
    const llm_tokenizer_rwkv & rwkv_tokenizer;
};

void llama_vocab::init_tokenizer() {
    switch (type) {
        case LLAMA_VOCAB_TYPE_SPM:
            tokenizer = new llm_tokenizer_spm(*this);
            break;
        case LLAMA_VOCAB_TYPE_BPE:
            tokenizer = new llm_tokenizer_bpe(*this);
            break;
        case LLAMA_VOCAB_TYPE_WPM:
            tokenizer = new llm_tokenizer_wpm(*this);
            break;
        case LLAMA_VOCAB_TYPE_UGM:
            tokenizer = new llm_tokenizer_ugm(*this);
            break;
        case LLAMA_VOCAB_TYPE_RWKV:
            tokenizer = new llm_tokenizer_rwkv(*this);
            break;
        default:
            GGML_ABORT("unsupported vocab type");
    }
}

//
// (de-) tokenize
//

typedef enum FRAGMENT_BUFFER_VARIANT_TYPE {
    FRAGMENT_BUFFER_VARIANT_TYPE_TOKEN,
    FRAGMENT_BUFFER_VARIANT_TYPE_RAW_TEXT
} FRAGMENT_BUFFER_VARIANT_TYPE;

struct fragment_buffer_variant {
    fragment_buffer_variant(llama_vocab::id _token)
    :
        type(FRAGMENT_BUFFER_VARIANT_TYPE_TOKEN),
        token(_token),
        raw_text(_dummy),
        offset(0),
        length(0) {}

    fragment_buffer_variant(const std::string & _raw_text, int64_t _offset, int64_t _length)
    :
        type(FRAGMENT_BUFFER_VARIANT_TYPE_RAW_TEXT),
        token((llama_vocab::id) - 1),
        raw_text(_raw_text),
        offset(_offset),
        length(_length){
            GGML_ASSERT(_offset >= 0);
            GGML_ASSERT(_length >= 1);
            GGML_ASSERT(offset + length <= raw_text.length());
        }

    const FRAGMENT_BUFFER_VARIANT_TYPE type;
    const llama_vocab::id token;
    const std::string _dummy;
    const std::string & raw_text;
    const uint64_t offset;
    const uint64_t length;
};

// #define PRETOKENIZERDEBUG

static void tokenizer_st_partition(const llama_vocab & vocab, std::forward_list<fragment_buffer_variant> & buffer, bool parse_special) {
    // for each special token
    for (const llama_vocab::id special_id : vocab.cache_special_tokens) {
        const auto & data = vocab.id_to_token[special_id];
        const auto & special_token = data.text;

        if (!parse_special && (data.attr & (LLAMA_TOKEN_ATTR_CONTROL | LLAMA_TOKEN_ATTR_UNKNOWN))) {
            // Ignore control and unknown tokens when parse_special == false
            continue;
            // User-defined tokens are still pre-tokenized before everything else
            // ref: https://github.com/huggingface/tokenizers/blob/fdd26ba9a3f0c133427aab0423888cbde91362d7/tokenizers/src/tokenizer/mod.rs#L726
            // This is mostly relevant for neox-style tokenizers (mpt, olmo, stablelm, etc.)
        }

        // for each text fragment
        std::forward_list<fragment_buffer_variant>::iterator it = buffer.begin();
        while (it != buffer.end()) {
            auto & fragment = (*it);

            // if a fragment is text ( not yet processed )
            if (fragment.type == FRAGMENT_BUFFER_VARIANT_TYPE_RAW_TEXT) {
                const auto & raw_text = fragment.raw_text;

                auto raw_text_base_offset = fragment.offset;
                auto raw_text_base_length = fragment.length;

                // loop over the text
                while (true) {
                    // find the first occurrence of a given special token in this fragment
                    //  passing offset argument only limit the "search area" but match coordinates
                    //  are still relative to the source full raw_text
                    auto match = raw_text.find(special_token, raw_text_base_offset);

                    // no occurrences found, stop processing this fragment for a given special token
                    if (match == std::string::npos) break;

                    // check if match is within bounds of offset <-> length
                    if (match + special_token.length() > raw_text_base_offset + raw_text_base_length) break;

#ifdef PRETOKENIZERDEBUG
                    LLAMA_LOG_WARN("FF: (%ld %ld %ld) '%s'\n", raw_text->length(), raw_text_base_offset, raw_text_base_length, raw_text->substr(raw_text_base_offset, raw_text_base_length).c_str());
#endif
                    auto source = std::distance(buffer.begin(), it);

                    // if match is further than base offset
                    //  then we have some text to the left of it
                    if (match > raw_text_base_offset) {
                        // left
                        const int64_t left_reminder_offset = raw_text_base_offset + 0;
                        int64_t left_reminder_length = match - raw_text_base_offset;

                        if (data.attr & LLAMA_TOKEN_ATTR_LSTRIP) {
                            while (left_reminder_length > 0 && isspace(raw_text[left_reminder_offset + left_reminder_length - 1])) {
                                left_reminder_length--;
                            }
                        }

                        if (left_reminder_length > 0) {
                            buffer.emplace_after(it, raw_text, left_reminder_offset, left_reminder_length);
                            it++;
                        }

#ifdef PRETOKENIZERDEBUG
                        LLAMA_LOG_WARN("FL: (%ld %ld) '%s'\n", left_reminder_offset, left_reminder_length, raw_text->substr(left_reminder_offset, left_reminder_length).c_str());
#endif
                    }

                    // special token
                    buffer.emplace_after(it, special_id);
                    it++;

                    // right
                    if (match + special_token.length() < raw_text_base_offset + raw_text_base_length) {
                        int64_t right_reminder_offset = match + special_token.length();
                        int64_t right_reminder_length = raw_text_base_length - ((match - raw_text_base_offset) + special_token.length());

                        if (data.attr & LLAMA_TOKEN_ATTR_RSTRIP) {
                            while (right_reminder_length > 0 && isspace(raw_text[right_reminder_offset])) {
                                right_reminder_offset++;
                                right_reminder_length--;
                            }
                        }

                        if (right_reminder_length > 0) {
                            buffer.emplace_after(it, raw_text, right_reminder_offset, right_reminder_length);
                            it++;
                        }

#ifdef PRETOKENIZERDEBUG
                        LLAMA_LOG_WARN("FR: (%ld %ld) '%s'\n", right_reminder_offset, right_reminder_length, raw_text->substr(right_reminder_offset, right_reminder_length).c_str());
#endif

                        if (source == 0) {
                            buffer.erase_after(buffer.before_begin());
                        } else {
                            buffer.erase_after(std::next(buffer.begin(), (source-1)));
                        }

                        // repeat for the right side
                        raw_text_base_offset = right_reminder_offset;
                        raw_text_base_length = right_reminder_length;

#ifdef PRETOKENIZERDEBUG
                        LLAMA_LOG_WARN("RR: (%ld %ld) '%s'\n", raw_text_base_offset, raw_text_base_length, raw_text->substr(raw_text_base_offset, raw_text_base_length).c_str());
#endif
                    } else {
                        if (source == 0) {
                            buffer.erase_after(buffer.before_begin());
                        } else {
                            buffer.erase_after(std::next(buffer.begin(), (source-1)));
                        }
                        break;
                    }
                }
            }
            it++;
        }
    }
}

<<<<<<< HEAD
std::vector<llama_vocab::id> llama_tokenize_internal(const llm_tokenizer * tokenizer,
                                                     std::string raw_text, bool add_special, bool parse_special) {
=======
std::vector<llama_vocab::id> llama_tokenize_internal(
        const llama_vocab & vocab,
        std::string raw_text,
        bool add_special,
        bool parse_special) {
    GGML_ASSERT(vocab.tokenizer && "Tokenizer not initialized. Call llama_vocab::init_tokenizer() first.");

>>>>>>> 6e873e56
    std::vector<llama_vocab::id> output;
    std::forward_list<fragment_buffer_variant> fragment_buffer;
    const llama_vocab & vocab = tokenizer->vocab;

    if (!raw_text.empty()) {
        fragment_buffer.emplace_front(raw_text, 0, raw_text.length());
        tokenizer_st_partition(vocab, fragment_buffer, parse_special);
    }

    switch (vocab.type) {
        case LLAMA_VOCAB_TYPE_SPM:
            {
                // OG tokenizer behavior:
                //
                // tokenizer.encode('', add_special_tokens=True)  returns [1]
                // tokenizer.encode('', add_special_tokens=False) returns []

                bool is_prev_special = true;  // prefix with space if first token

                if (add_special && vocab.tokenizer_add_bos) {
                    GGML_ASSERT(vocab.special_bos_id != -1);
                    output.push_back(vocab.special_bos_id);
                    is_prev_special = true;
                }

                for (const auto & fragment : fragment_buffer) {
                    if (fragment.type == FRAGMENT_BUFFER_VARIANT_TYPE_RAW_TEXT) {
                        auto raw_text = fragment.raw_text.substr(fragment.offset, fragment.length);

                        // prefix with space if previous is special
                        if (vocab.tokenizer_add_space_prefix && is_prev_special) {
                            raw_text = " " + raw_text;
                        }

#ifdef PRETOKENIZERDEBUG
                        LLAMA_LOG_WARN("TT: (%ld %ld %ld) '%s'\n", raw_text.length(), fragment.offset, fragment.length, raw_text.c_str());
#endif
                        llama_escape_whitespace(raw_text);
<<<<<<< HEAD
                        llm_tokenizer_spm_session session(*tokenizer);
=======
                        llm_tokenizer_spm_session session(vocab);
>>>>>>> 6e873e56
                        session.tokenize(raw_text, output);
                        is_prev_special = false;
                    } else { // if (fragment.type == FRAGMENT_BUFFER_VARIANT_TYPE_TOKEN)
                        output.push_back(fragment.token);
                        is_prev_special = true;
                    }
                }

                if (add_special && vocab.tokenizer_add_bos && output.size() >= 2 && output[1] == vocab.special_bos_id) {
                    LLAMA_LOG_WARN(
                        "%s: Added a BOS token to the prompt as specified by the model but the prompt "
                        "also starts with a BOS token. So now the final prompt starts with 2 BOS tokens. "
                        "Are you sure this is what you want?\n", __FUNCTION__);
                }

                if (add_special && vocab.tokenizer_add_eos) {
                    GGML_ASSERT(vocab.special_eos_id != -1);
                    output.push_back(vocab.special_eos_id);
                }
            } break;
        case LLAMA_VOCAB_TYPE_BPE:
            {
<<<<<<< HEAD
                llm_tokenizer_bpe_session session(*tokenizer);
=======
                llm_tokenizer_bpe_session session(vocab);
>>>>>>> 6e873e56
                // it calls some other methods that are not exist in llm_tokenizer,
                // here just cast it to bpe tokenizer object
                if (add_special) {
                    session.append_bos(output);
                }
                for (const auto & fragment : fragment_buffer) {
                    if (fragment.type == FRAGMENT_BUFFER_VARIANT_TYPE_RAW_TEXT) {
                        auto raw_text = fragment.raw_text.substr(fragment.offset, fragment.length);

#ifdef PRETOKENIZERDEBUG
                        LLAMA_LOG_WARN("TT: (%ld %ld %ld) '%s'\n", raw_text.length(), fragment.offset, fragment.length, raw_text.c_str());
#endif
                        session.tokenize(raw_text, output);
                    } else { // if (fragment.type == FRAGMENT_BUFFER_VARIANT_TYPE_TOKEN)
                        session.append(fragment.token, output);
                    }
                }

                if (add_special) {
                    session.append_eos(output);
                    session.check_double_bos_eos(output);
                }
            } break;
        case LLAMA_VOCAB_TYPE_WPM:
            {
                if (add_special) {
                    GGML_ASSERT(vocab.special_cls_id != -1);
                    output.push_back(vocab.special_cls_id);
                }

<<<<<<< HEAD
                llm_tokenizer_wpm_session session(*tokenizer);
=======
                llm_tokenizer_wpm_session session(vocab);
>>>>>>> 6e873e56

                for (const auto & fragment : fragment_buffer) {
                    if (fragment.type == FRAGMENT_BUFFER_VARIANT_TYPE_RAW_TEXT) {
                        auto raw_text = fragment.raw_text.substr(fragment.offset, fragment.length);

#ifdef PRETOKENIZERDEBUG
                        LLAMA_LOG_WARN("TT: (%ld %ld %ld) '%s'\n", raw_text.length(), fragment.offset, fragment.length, raw_text.c_str());
#endif
                        session.tokenize(raw_text, output);
                    } else { // if (fragment.type == FRAGMENT_BUFFER_VARIANT_TYPE_TOKEN)
                        output.push_back(fragment.token);
                    }
                }

                if (add_special) {
                    GGML_ASSERT(vocab.special_sep_id != -1);
                    output.push_back(vocab.special_sep_id);
                }
            } break;
        case LLAMA_VOCAB_TYPE_UGM:
            {
                if (add_special && vocab.tokenizer_add_bos != 0) {
                    GGML_ASSERT(vocab.special_bos_id != -1);
                    output.push_back(vocab.special_bos_id);
                }
<<<<<<< HEAD
                llm_tokenizer_ugm_session session(*tokenizer);
=======
                llm_tokenizer_ugm_session session(vocab);
>>>>>>> 6e873e56

                for (const auto & fragment : fragment_buffer) {
                    if (fragment.type == FRAGMENT_BUFFER_VARIANT_TYPE_RAW_TEXT) {
                        auto raw_text = fragment.raw_text.substr(fragment.offset, fragment.length);
#ifdef PRETOKENIZERDEBUG
                        LLAMA_LOG_WARN("TT: (%ld %ld %ld) '%s'\n", raw_text.length(), fragment.offset, fragment.length, raw_text.c_str());
#endif
                        session.tokenize(raw_text, output);
                    } else { // if (fragment.type == FRAGMENT_BUFFER_VARIANT_TYPE_TOKEN)
                        output.push_back(fragment.token);
                    }
                }

                if (add_special && vocab.tokenizer_add_bos != 0 && output.size() >= 2 && output[1] == vocab.special_bos_id) {
                    LLAMA_LOG_WARN(
                        "%s: Added a BOS token to the prompt as specified by the model but the prompt "
                        "also starts with a BOS token. So now the final prompt starts with 2 BOS tokens. "
                        "Are you sure this is what you want?\n", __FUNCTION__);
                }

                if (add_special && vocab.tokenizer_add_eos == 1) {
                    GGML_ASSERT(vocab.special_eos_id != -1);
                    output.push_back(vocab.special_eos_id);
                }
            } break;
        case LLAMA_VOCAB_TYPE_RWKV:
            {
<<<<<<< HEAD
                llm_tokenizer_rwkv_session session(*tokenizer);
=======
                llm_tokenizer_rwkv_session session(vocab);
>>>>>>> 6e873e56
                for (const auto & fragment : fragment_buffer) {
                    if (fragment.type == FRAGMENT_BUFFER_VARIANT_TYPE_RAW_TEXT) {
                        auto raw_text = fragment.raw_text.substr(fragment.offset, fragment.length);

#ifdef PRETOKENIZERDEBUG
                        LLAMA_LOG_WARN("TT: (%ld %ld %ld) '%s'\n", raw_text.length(), fragment.offset, fragment.length, raw_text.c_str());
#endif

                        session.tokenize(raw_text, output);
                    } else { // if (fragment.type == FRAGMENT_BUFFER_VARIANT_TYPE_TOKEN)
                        output.push_back(fragment.token);
                    }
                }
            } break;
        case LLAMA_VOCAB_TYPE_NONE:
            GGML_ABORT("fatal error");
    }

    return output;
}

llm_tokenizer * llama_create_tokenizer(const llama_vocab & vocab) {
    llm_tokenizer * tokenizer;

    switch (vocab.type) {
        case LLAMA_VOCAB_TYPE_SPM:
            tokenizer = new llm_tokenizer_spm(vocab);
            break;
        case LLAMA_VOCAB_TYPE_BPE:
            tokenizer = new llm_tokenizer_bpe(vocab);
            break;
        case LLAMA_VOCAB_TYPE_WPM:
            tokenizer = new llm_tokenizer_wpm(vocab);
            break;
        case LLAMA_VOCAB_TYPE_UGM:
            tokenizer = new llm_tokenizer_ugm(vocab);
            break;
        case LLAMA_VOCAB_TYPE_RWKV:
            tokenizer = new llm_tokenizer_rwkv(vocab);
            break;
        default:
            GGML_ABORT("fatal error");
    }

    return tokenizer;
}

llama_token llama_byte_to_token_impl(const llama_vocab & vocab, uint8_t ch) {
    GGML_ASSERT(llama_vocab_get_type(vocab) != LLAMA_VOCAB_TYPE_NONE);
    static const char * hex = "0123456789ABCDEF";
    switch (llama_vocab_get_type(vocab)) {
        case LLAMA_VOCAB_TYPE_SPM:
        case LLAMA_VOCAB_TYPE_UGM: {
            const char buf[7] = { '<', '0', 'x', hex[ch >> 4], hex[ch & 15], '>', 0 };
            auto token = vocab.token_to_id.find(buf);
            if (token != vocab.token_to_id.end()) {
                return (*token).second;
            }
            // Try to fall back to just the byte as a string
            const char buf2[2] = { (char)ch, 0 };
            return vocab.token_to_id.at(buf2);
        }
        case LLAMA_VOCAB_TYPE_WPM:
        case LLAMA_VOCAB_TYPE_BPE: {
            return vocab.token_to_id.at(unicode_byte_to_utf8(ch));
        }
        default:
            GGML_ABORT("fatal error");
    }
}

const char * llama_token_get_text_impl(const struct llama_vocab & vocab, llama_token token) {
    GGML_ASSERT(vocab.type != LLAMA_VOCAB_TYPE_NONE);
    return vocab.id_to_token[token].text.c_str();
}

float llama_token_get_score_impl(const struct llama_vocab & vocab, llama_token token) {
    GGML_ASSERT(vocab.type != LLAMA_VOCAB_TYPE_NONE);
    return vocab.id_to_token[token].score;
}

llama_token_attr llama_token_get_attr_impl(const struct llama_vocab & vocab, llama_token token) {
    GGML_ASSERT(vocab.type != LLAMA_VOCAB_TYPE_NONE);
    return vocab.id_to_token[token].attr;
}

bool llama_token_is_eog_impl(const struct llama_vocab & vocab, llama_token token) {
    return token != -1 && (
        token == llama_token_eos_impl(vocab) ||
        token == llama_token_eot_impl(vocab) ||
        token == llama_token_eom_impl(vocab)
    );
}

bool llama_token_is_control_impl(const struct llama_vocab & vocab, llama_token token) {
    return llama_is_control_token(vocab, token);
}

llama_token llama_token_bos_impl(const struct llama_vocab & vocab) {
    return vocab.special_bos_id;
}

llama_token llama_token_eos_impl(const struct llama_vocab & vocab) {
    return vocab.special_eos_id;
}

llama_token llama_token_cls_impl(const struct llama_vocab & vocab) {
    return vocab.special_cls_id;
}

llama_token llama_token_sep_impl(const struct llama_vocab & vocab) {
    return vocab.special_sep_id;
}

llama_token llama_token_nl_impl(const struct llama_vocab & vocab) {
    return vocab.linefeed_id;
}

llama_token llama_token_pad_impl(const struct llama_vocab & vocab) {
    return vocab.special_pad_id;
}

bool llama_add_bos_token_impl(const struct llama_vocab & vocab) {
    return vocab.tokenizer_add_bos;
}

bool llama_add_eos_token_impl(const struct llama_vocab & vocab) {
    return vocab.tokenizer_add_eos;
}

llama_token llama_token_prefix_impl(const struct llama_vocab & vocab) {
    return vocab.special_prefix_id;
}

llama_token llama_token_middle_impl(const struct llama_vocab & vocab) {
    return vocab.special_middle_id;
}

llama_token llama_token_suffix_impl(const struct llama_vocab & vocab) {
    return vocab.special_suffix_id;
}

llama_token llama_token_eot_impl(const struct llama_vocab & vocab) {
    return vocab.special_eot_id;
}

llama_token llama_token_eom_impl(const struct llama_vocab & vocab) {
    return vocab.special_eom_id;
}

int32_t llama_tokenize_impl(
<<<<<<< HEAD
             const llm_tokenizer * tokenizer,
=======
        const struct llama_vocab & vocab,
>>>>>>> 6e873e56
                      const char * text,
                         int32_t   text_len,
                     llama_token * tokens,
                         int32_t   n_tokens_max,
                            bool   add_special,
                            bool   parse_special) {
<<<<<<< HEAD
    auto res = llama_tokenize_internal(tokenizer, std::string(text, text_len), add_special, parse_special);
=======
    auto res = llama_tokenize_internal(vocab, std::string(text, text_len), add_special, parse_special);
>>>>>>> 6e873e56
    if (n_tokens_max < (int) res.size()) {
        // LLAMA_LOG_ERROR("%s: too many tokens\n", __func__);
        return -((int) res.size());
    }

    for (size_t i = 0; i < res.size(); i++) {
        tokens[i] = res[i];
    }

    return res.size();
}

static std::string llama_decode_text(const std::string & text) {
    std::string decoded_text;

    const auto cpts = unicode_cpts_from_utf8(text);
    for (const auto cpt : cpts) {
        const auto utf8 = unicode_cpt_to_utf8(cpt);
        try {
            decoded_text += unicode_utf8_to_byte(utf8);
        } catch (const std::out_of_range & /*e*/) {
            decoded_text += "[UNK_BYTE_0x";
            for (const auto c : utf8) {
                decoded_text += format("%02x", (uint8_t) c);
            }
            decoded_text += text + "]";
        }
    }

    return decoded_text;
}

// does not write null-terminator to buf
int32_t llama_token_to_piece_impl(const struct llama_vocab & vocab, llama_token token, char * buf, int32_t length, int32_t lstrip, bool special) {
    // ref: https://github.com/ggerganov/llama.cpp/pull/7587#discussion_r1620983843
    static const int attr_special = LLAMA_TOKEN_ATTR_UNKNOWN | LLAMA_TOKEN_ATTR_CONTROL;
    const llama_token_attr attr = llama_token_get_attr_impl(vocab, token);
    if (!special && (attr & attr_special)) {
        return 0;
    }

    // copy piece chars to output text buffer
    // skip up to 'lstrip' leading spaces before copying
    auto _try_copy = [=] (const char * token, size_t size) -> int32_t {
        for (int32_t i = 0; i < lstrip && size && *token == ' '; ++i) {
            token++;
            size--;
        }
        if (length < (int32_t)size) {
            return -(int32_t) size;
        }
        memcpy(buf, token, size);
        return (int32_t) size;
    };

    // if we have a cache - use it
    {
        const auto & cache = vocab.cache_token_to_piece;

        if (!cache.empty()) {
            const auto & result = cache.at(token);
            return _try_copy(result.data(), result.size());
        }
    }

    if (0 <= token && token < (int32_t) vocab.id_to_token.size()) {
        const std::string & token_text = vocab.id_to_token[token].text;
        switch (llama_vocab_get_type(vocab)) {
            case LLAMA_VOCAB_TYPE_WPM:
            case LLAMA_VOCAB_TYPE_SPM:
            case LLAMA_VOCAB_TYPE_UGM: {
                // NOTE: we accept all unsupported token types,
                // suppressing them like CONTROL tokens.
                if (attr & (attr_special | LLAMA_TOKEN_ATTR_USER_DEFINED)) {
                    return _try_copy(token_text.data(), token_text.size());
                } else if (attr & LLAMA_TOKEN_ATTR_NORMAL) {
                    std::string result = token_text;
                    llama_unescape_whitespace(result);
                    return _try_copy(result.data(), result.size());
                } else if (attr & LLAMA_TOKEN_ATTR_BYTE) {
                    char byte = (char) llama_token_to_byte(vocab, token);
                    return _try_copy((char*) &byte, 1);
                }
                break;
            }
            case LLAMA_VOCAB_TYPE_BPE: {
                // NOTE: we accept all unsupported token types,
                // suppressing them like CONTROL tokens.
                if (attr & (attr_special | LLAMA_TOKEN_ATTR_USER_DEFINED)) {
                    return _try_copy(token_text.data(), token_text.size());
                } else if (attr & LLAMA_TOKEN_ATTR_NORMAL) {
                    std::string result = llama_decode_text(token_text);
                    return _try_copy(result.data(), result.size());
                }
                break;
            }
            case LLAMA_VOCAB_TYPE_RWKV: {
                std::vector<uint8_t> result = llama_unescape_rwkv_token(token_text);

                // If we don't have enough space, return an error
                if (result.size() > (size_t)length) {
                    return -(int)result.size();
                }

                memcpy(buf, result.data(), result.size());
                return (int)result.size();
            }
            default:
                GGML_ABORT("fatal error");
        }
    }

    return 0;
}

int32_t llama_detokenize_impl(
        const struct llama_vocab & vocab,
               const llama_token * tokens,
                         int32_t   n_tokens,
                            char * text,
                         int32_t   text_len_max,
                            bool   remove_special,
                            bool   unparse_special) {
    GGML_ASSERT(vocab.tokenizer && "Tokenizer not initialized. Call llama_vocab::init_tokenizer() first.");

    int32_t avail = text_len_max;
    int32_t total = 0;

    // remove the leading space
    bool remove_space = vocab.tokenizer_add_space_prefix;

    if (remove_special && vocab.tokenizer_add_bos) {
        if (n_tokens > 0 && tokens[0] == vocab.special_bos_id) {
            remove_space = false;
            n_tokens--;
            tokens++;
        }
    }

    if (remove_special && vocab.tokenizer_add_eos) {
        if (n_tokens > 0 && tokens[n_tokens-1] == vocab.special_eos_id) {
            n_tokens--;
        }
    }

    for (int32_t i = 0; i < n_tokens; ++i) {
        GGML_ASSERT(avail >= 0);
        int32_t n_chars = llama_token_to_piece_impl(vocab, tokens[i], text, avail, remove_space, unparse_special);
        remove_space = false;
        if (n_chars < 0) {
            avail = 0;
            total -= n_chars;
        } else if (n_chars > 0) {
            avail -= n_chars;
            text  += n_chars;
            total += n_chars;
        }
    }

    if (total > text_len_max) {
        return -total;
    }

    if (vocab.tokenizer_clean_spaces) {
        text -= total;  // restart text

        // first pass: characters ?!.,  //TODO: where do these characters come from?
        const int32_t total1 = total;
        total = total ? 1 : 0;
        for (int32_t i = 1; i < total1; ++i) {
            const char x = text[i];
            if (text[i - 1] == ' ') {
                if (x == '?' || x == '!' || x == '.' || x == ',') {  // " ?", " !", " .", " ,"
                    total--;  // remove space
                }
            }
            text[total++] = x;
        }

        // second pass: strip single apostrophe between spaces
        const int32_t total2 = total;
        total = total ? 1 : 0;
        for (int32_t i = 1; i < total2; ++i) {
            const char x = text[i];
            if (x == '\'' && i + 1 < total2 && text[i - 1] == ' ' && text[i + 1] == ' ') {  // " ' "
                total--;           // remove prev space
                text[++i] = '\0';  // remove next space
            }
            text[total++] = x;
        }

        // third pass: apostrophe contractions  //NOTE: this makes sense?
        const int32_t total3 = total;
        total = total ? 1 : 0;
        for (int32_t i = 1; i < total3; ++i) {
            const char x = text[i];
            if (text[i - 1] == ' ') {
                if (x == '\'' && i + 1 < total3) {
                    const char x1 = text[i + 1];
                    if (x1 == 't' || x1 == 'd') {  // " 't", " 'd"
                        //total--;  // remove space
                    } else if (x1 == 's' || x1 == 'm') {  // " 's", " 'm"
                        total--;  // remove space
                    } else if (i + 2 < total3) {
                        const char x2 = text[i + 2];
                        if ((x1 == 'l' && x2 == 'l')) {  // " 'll"
                            //total--;  // remove space
                        } else if ((x1 == 'r' && x2 == 'e') || (x1 == 'v' && x2 == 'e')) {  // " 're", " 've"
                            total--;  // remove space
                        } else {
                            //total--;  // remove space
                        }
                    } else {
                        //total--;  // remove space
                    }
                }
            }
            text[total++] = x;
        }
    }

    return total <= text_len_max ? total : -total;
}<|MERGE_RESOLUTION|>--- conflicted
+++ resolved
@@ -197,22 +197,12 @@
 };
 
 struct llm_tokenizer_spm : llm_tokenizer {
-<<<<<<< HEAD
-    llm_tokenizer_spm(const llama_vocab & vocab) : llm_tokenizer(vocab) {}
-};
-
-struct llm_tokenizer_spm_session {
-
-    llm_tokenizer_spm_session(const llm_tokenizer & tokenizer) :
-        spm_tokenizer(static_cast<const llm_tokenizer_spm &>(tokenizer)) {}
-=======
     llm_tokenizer_spm(const llama_vocab & /*vocab*/) : llm_tokenizer() {}
 };
 
 struct llm_tokenizer_spm_session {
     llm_tokenizer_spm_session(const llama_vocab & vocab) : vocab(vocab),
         spm_tokenizer(static_cast<const llm_tokenizer_spm *>(vocab.tokenizer)) {}
->>>>>>> 6e873e56
 
     void tokenize(const std::string & text, std::vector<llama_vocab::id> & output) {
 
@@ -275,7 +265,6 @@
 
 private:
     void resegment(llm_symbol & symbol, std::vector<llama_vocab::id> & output) {
-        const auto & vocab = spm_tokenizer.vocab;
         auto text = std::string(symbol.text, symbol.n);
         auto token = vocab.token_to_id.find(text);
 
@@ -305,10 +294,6 @@
         if (left == -1 || right == -1) {
             return;
         }
-<<<<<<< HEAD
-        const auto & vocab = spm_tokenizer.vocab;
-=======
->>>>>>> 6e873e56
         const std::string text = std::string(symbols[left].text, symbols[left].n + symbols[right].n);
         auto token = vocab.token_to_id.find(text);
 
@@ -334,12 +319,8 @@
         rev_merge[text] = std::make_pair(left, right);
     }
 
-<<<<<<< HEAD
-    const llm_tokenizer_spm & spm_tokenizer;
-=======
     const llama_vocab & vocab;
     const llm_tokenizer_spm * spm_tokenizer; // currently unused
->>>>>>> 6e873e56
 
     std::vector<llm_symbol> symbols;
     llm_bigram_spm::queue work_queue;
@@ -386,11 +367,7 @@
 };
 
 struct llm_tokenizer_bpe : llm_tokenizer {
-<<<<<<< HEAD
-    llm_tokenizer_bpe(const llama_vocab & vocab) : llm_tokenizer(vocab) {
-=======
     llm_tokenizer_bpe(const llama_vocab & vocab) : llm_tokenizer() {
->>>>>>> 6e873e56
         GGML_ASSERT(vocab.type == LLAMA_VOCAB_TYPE_BPE);
         switch (vocab.type_pre) {
             case LLAMA_VOCAB_PRE_TYPE_LLAMA3:
@@ -503,23 +480,14 @@
 };
 
 struct llm_tokenizer_bpe_session {
-<<<<<<< HEAD
-
-    llm_tokenizer_bpe_session(const llm_tokenizer & tokenizer) :
-        bpe_tokenizer(static_cast<const llm_tokenizer_bpe &>(tokenizer)) {}
-
-    void append(const llama_vocab::id token_id, std::vector<llama_vocab::id> & output) const {
-=======
     llm_tokenizer_bpe_session(const llama_vocab & vocab) : vocab(vocab),
         bpe_tokenizer(static_cast<const llm_tokenizer_bpe *>(vocab.tokenizer)) {}
 
     static void append(const llama_vocab::id token_id, std::vector<llama_vocab::id> & output)  {
->>>>>>> 6e873e56
         output.push_back(token_id);
     }
 
     bool append_bos(std::vector<llama_vocab::id> & output) const {
-        const auto & vocab = bpe_tokenizer.vocab;
         if (vocab.tokenizer_add_bos) {
             GGML_ASSERT(vocab.special_bos_id != -1);
             output.push_back(vocab.special_bos_id);
@@ -529,7 +497,6 @@
     }
 
     bool append_eos(std::vector<llama_vocab::id> & output) const {
-        const auto & vocab = bpe_tokenizer.vocab;
         if (vocab.tokenizer_add_eos) {
             GGML_ASSERT(vocab.special_eos_id != -1);
             output.push_back(vocab.special_eos_id);
@@ -539,7 +506,6 @@
     }
 
     void check_double_bos_eos(const std::vector<llama_vocab::id> & output) const {
-        const auto & vocab = bpe_tokenizer.vocab;
         if (vocab.tokenizer_add_bos && output.size() >= 2 && output[1] == vocab.special_bos_id) {
             LLAMA_LOG_WARN(
                 "%s: Added a BOS token to the prompt as specified by the model but the prompt "
@@ -556,12 +522,7 @@
 
     void tokenize(const std::string & text, std::vector<llama_vocab::id> & output) {
         int final_prev_index = -1;
-<<<<<<< HEAD
-        const auto word_collection = unicode_regex_split(text, bpe_tokenizer.regex_exprs);
-        const auto & vocab = bpe_tokenizer.vocab;
-=======
         const auto word_collection = unicode_regex_split(text, bpe_tokenizer->regex_exprs);
->>>>>>> 6e873e56
 
         symbols_final.clear();
 
@@ -668,10 +629,6 @@
         if (left == -1 || right == -1) {
             return;
         }
-<<<<<<< HEAD
-        const auto & vocab = bpe_tokenizer.vocab;
-=======
->>>>>>> 6e873e56
         std::string left_token  = std::string(symbols[left].text,  symbols[left].n);
         std::string right_token = std::string(symbols[right].text, symbols[right].n);
 
@@ -694,12 +651,8 @@
         work_queue.push(bigram);
     }
 
-<<<<<<< HEAD
-    const llm_tokenizer_bpe & bpe_tokenizer;
-=======
     const llama_vocab & vocab;
     const llm_tokenizer_bpe * bpe_tokenizer;
->>>>>>> 6e873e56
 
     std::vector<llm_symbol> symbols;
     std::vector<llm_symbol> symbols_final;
@@ -711,18 +664,6 @@
 //
 
 struct llm_tokenizer_wpm : llm_tokenizer {
-<<<<<<< HEAD
-    llm_tokenizer_wpm(const llama_vocab & vocab) : llm_tokenizer(vocab) {}
-};
-
-struct llm_tokenizer_wpm_session {
-
-    llm_tokenizer_wpm_session(const llm_tokenizer & tokenizer)
-        : wpm_tokenizer(static_cast<const llm_tokenizer_wpm &>(tokenizer)) {}
-
-    void tokenize(const std::string & text, std::vector<llama_vocab::id> & output) {
-        const auto & vocab = wpm_tokenizer.vocab;
-=======
     llm_tokenizer_wpm(const llama_vocab & /*vocab*/) : llm_tokenizer() {}
 };
 
@@ -731,7 +672,6 @@
         wpm_tokenizer(static_cast<const llm_tokenizer_wpm *>(vocab.tokenizer)) {}
 
     void tokenize(const std::string & text, std::vector<llama_vocab::id> & output) {
->>>>>>> 6e873e56
         const auto & token_map = vocab.token_to_id;
         // normalize and split by whitespace
         std::vector<std::string> words = preprocess(text);
@@ -832,12 +772,8 @@
     }
 
 private:
-<<<<<<< HEAD
-    const llm_tokenizer_wpm & wpm_tokenizer;
-=======
     const llama_vocab & vocab;
     const llm_tokenizer_wpm * wpm_tokenizer;
->>>>>>> 6e873e56
 };
 
 //
@@ -845,11 +781,7 @@
 //
 
 struct llm_tokenizer_ugm : llm_tokenizer {
-<<<<<<< HEAD
-    llm_tokenizer_ugm(const llama_vocab & vocab) : llm_tokenizer(vocab) {
-=======
     llm_tokenizer_ugm(const llama_vocab & vocab) : llm_tokenizer() {
->>>>>>> 6e873e56
         if (vocab.precompiled_charsmap.size() > 0) {
             size_t charsmap_offset = 0;
 
@@ -916,14 +848,8 @@
 };
 
 struct llm_tokenizer_ugm_session {
-<<<<<<< HEAD
-
-    llm_tokenizer_ugm_session(const llm_tokenizer & tokenizer)
-        : ugm_tokenizer(static_cast<const llm_tokenizer_ugm &>(tokenizer)) {}
-=======
     llm_tokenizer_ugm_session(const llama_vocab & vocab) : vocab(vocab),
         ugm_tokenizer(static_cast<const llm_tokenizer_ugm *>(vocab.tokenizer)) {}
->>>>>>> 6e873e56
 
     /* This implementation is based on SentencePiece optimized Viterbi algorithm for
      * unigram language models. The general idea is to:
@@ -941,7 +867,6 @@
     void tokenize(const std::string & text, std::vector<llama_vocab::id> & output) {
         // get current size of output (for reversal later)
         size_t output_size = output.size();
-        const auto & vocab = ugm_tokenizer.vocab;
 
         // normalize the input first
         std::string normalized;
@@ -964,11 +889,7 @@
             // traverse the token matcher trie to find a matching token
             bool single_codepoint_token_found = false;
             const struct best_tokenization & current_best = tokenization_results[input_offset];
-<<<<<<< HEAD
-            const struct naive_trie * node = ugm_tokenizer.token_matcher.traverse(normalized[prefix_offset++]);
-=======
             const struct naive_trie * node = ugm_tokenizer->token_matcher.traverse(normalized[prefix_offset++]);
->>>>>>> 6e873e56
 
             while (prefix_offset <= input_len && node != NULL) {
                 // check if we found valid token in prefix
@@ -998,11 +919,7 @@
             // if we didn't find a valid token corresponding to the whole UTF code point
             // then use unknown token as the tokenization of this UTF code point
             if (!single_codepoint_token_found) {
-<<<<<<< HEAD
-                const double challenger_score = current_best.score_sum + ugm_tokenizer.unknown_token_score;
-=======
                 const double challenger_score = current_best.score_sum + ugm_tokenizer->unknown_token_score;
->>>>>>> 6e873e56
                 prefix_offset = input_offset + n_utf8_code_units;
                 struct best_tokenization & current_champ = tokenization_results[prefix_offset];
                 if (challenger_score > current_champ.score_sum) {
@@ -1045,13 +962,8 @@
     void normalize(const std::string& input, std::string * normalized) {
         normalized->clear();
         normalized->reserve(input.size() * 3);
-        const auto & vocab = ugm_tokenizer.vocab;
-
-<<<<<<< HEAD
-        const std::string space = vocab.tokenizer_escape_whitespaces ? ugm_tokenizer.escaped_space : " ";
-=======
+
         const std::string space = vocab.tokenizer_escape_whitespaces ? ugm_tokenizer->escaped_space : " ";
->>>>>>> 6e873e56
 
         bool shall_prepend_space = !vocab.tokenizer_treat_whitespace_as_suffix && vocab.tokenizer_add_space_prefix;
         bool shall_append_space = vocab.tokenizer_treat_whitespace_as_suffix && vocab.tokenizer_add_space_prefix;
@@ -1147,11 +1059,7 @@
 
         // if input prefix matches some user-defined token return this token as normalization result
         auto user_defined_token_match =
-<<<<<<< HEAD
-           ugm_tokenizer.user_defined_token_matcher.get_longest_prefix(&input[input_offset], input.size() - input_offset);
-=======
            ugm_tokenizer->user_defined_token_matcher.get_longest_prefix(&input[input_offset], input.size() - input_offset);
->>>>>>> 6e873e56
         if (user_defined_token_match.second > 0) {
             return { &input[input_offset], user_defined_token_match.second, user_defined_token_match.second };
         }
@@ -1159,13 +1067,8 @@
         size_t longest_prefix_length = 0;
         size_t longest_prefix_offset = 0;
 
-<<<<<<< HEAD
-        if (ugm_tokenizer.xcda_array_size > 0) {
-            struct xcda_array_view xcda_view(ugm_tokenizer.xcda_array, ugm_tokenizer.xcda_array_size);
-=======
         if (ugm_tokenizer->xcda_array_size > 0) {
             struct xcda_array_view xcda_view(ugm_tokenizer->xcda_array, ugm_tokenizer->xcda_array_size);
->>>>>>> 6e873e56
 
             // Find the longest normalized sequence matching the input prefix by walking
             // the XOR-compressed compact double array (XCDA) starting from the root node
@@ -1201,24 +1104,12 @@
 
         if (longest_prefix_length > 0) {
             // we have a match, so return the replacement sequence
-<<<<<<< HEAD
-            if (longest_prefix_offset >= ugm_tokenizer.prefix_replacements_size) {
-                throw std::runtime_error("Index out of array bounds in precompiled charsmap!");
-            }
-            const char * prefix_replacement = &(ugm_tokenizer.prefix_replacements)[longest_prefix_offset];
-=======
             if (longest_prefix_offset >= ugm_tokenizer->prefix_replacements_size) {
                 throw std::runtime_error("Index out of array bounds in precompiled charsmap!");
             }
             const char * prefix_replacement = &(ugm_tokenizer->prefix_replacements)[longest_prefix_offset];
->>>>>>> 6e873e56
             return { prefix_replacement, strlen(prefix_replacement), longest_prefix_length };
         }
-<<<<<<< HEAD
-    }
-
-    const llm_tokenizer_ugm & ugm_tokenizer;
-=======
 
         // check if the input prefix contains a valid sequence of UTF-8 code units
         try {
@@ -1234,7 +1125,6 @@
 
     const llama_vocab & vocab;
     const llm_tokenizer_ugm * ugm_tokenizer;
->>>>>>> 6e873e56
 };
 
 //
@@ -1296,11 +1186,7 @@
 }
 
 struct llm_tokenizer_rwkv : llm_tokenizer {
-<<<<<<< HEAD
-    llm_tokenizer_rwkv(const llama_vocab & vocab) : llm_tokenizer(vocab) {
-=======
     llm_tokenizer_rwkv(const llama_vocab & vocab) : llm_tokenizer() {
->>>>>>> 6e873e56
         // RWKV supports arbitrary byte tokens, but the vocab struct only supports string tokens.
         // For now, we decode the vocab here into the lookup we'll use for tokenization.
 
@@ -1316,21 +1202,11 @@
 };
 
 struct llm_tokenizer_rwkv_session {
-<<<<<<< HEAD
-
-    llm_tokenizer_rwkv_session(const llm_tokenizer & tokenizer)
-        : rwkv_tokenizer(static_cast<const llm_tokenizer_rwkv &>(tokenizer)) {}
+    llm_tokenizer_rwkv_session(const llama_vocab & vocab) : vocab(vocab),
+        rwkv_tokenizer(static_cast<const llm_tokenizer_rwkv &>(*vocab.tokenizer)) {}
 
     void tokenize(const std::string & text, std::vector<llama_vocab::id> & output) {
         uint32_t position = 0;
-        const auto & vocab = rwkv_tokenizer.vocab;
-=======
-    llm_tokenizer_rwkv_session(const llama_vocab & vocab) : vocab(vocab),
-        rwkv_tokenizer(static_cast<const llm_tokenizer_rwkv &>(*vocab.tokenizer)) {}
-
-    void tokenize(const std::string & text, std::vector<llama_vocab::id> & output) {
-        uint32_t position = 0;
->>>>>>> 6e873e56
         while (position < text.size()) {
             const struct naive_trie * node = rwkv_tokenizer.token_matcher.traverse(text[position]);
             if (node == NULL) {
@@ -1358,10 +1234,7 @@
     }
 
 private:
-<<<<<<< HEAD
-=======
     const llama_vocab & vocab;
->>>>>>> 6e873e56
     const llm_tokenizer_rwkv & rwkv_tokenizer;
 };
 
@@ -1547,10 +1420,6 @@
     }
 }
 
-<<<<<<< HEAD
-std::vector<llama_vocab::id> llama_tokenize_internal(const llm_tokenizer * tokenizer,
-                                                     std::string raw_text, bool add_special, bool parse_special) {
-=======
 std::vector<llama_vocab::id> llama_tokenize_internal(
         const llama_vocab & vocab,
         std::string raw_text,
@@ -1558,10 +1427,8 @@
         bool parse_special) {
     GGML_ASSERT(vocab.tokenizer && "Tokenizer not initialized. Call llama_vocab::init_tokenizer() first.");
 
->>>>>>> 6e873e56
     std::vector<llama_vocab::id> output;
     std::forward_list<fragment_buffer_variant> fragment_buffer;
-    const llama_vocab & vocab = tokenizer->vocab;
 
     if (!raw_text.empty()) {
         fragment_buffer.emplace_front(raw_text, 0, raw_text.length());
@@ -1597,11 +1464,7 @@
                         LLAMA_LOG_WARN("TT: (%ld %ld %ld) '%s'\n", raw_text.length(), fragment.offset, fragment.length, raw_text.c_str());
 #endif
                         llama_escape_whitespace(raw_text);
-<<<<<<< HEAD
-                        llm_tokenizer_spm_session session(*tokenizer);
-=======
                         llm_tokenizer_spm_session session(vocab);
->>>>>>> 6e873e56
                         session.tokenize(raw_text, output);
                         is_prev_special = false;
                     } else { // if (fragment.type == FRAGMENT_BUFFER_VARIANT_TYPE_TOKEN)
@@ -1624,11 +1487,7 @@
             } break;
         case LLAMA_VOCAB_TYPE_BPE:
             {
-<<<<<<< HEAD
-                llm_tokenizer_bpe_session session(*tokenizer);
-=======
                 llm_tokenizer_bpe_session session(vocab);
->>>>>>> 6e873e56
                 // it calls some other methods that are not exist in llm_tokenizer,
                 // here just cast it to bpe tokenizer object
                 if (add_special) {
@@ -1659,11 +1518,7 @@
                     output.push_back(vocab.special_cls_id);
                 }
 
-<<<<<<< HEAD
-                llm_tokenizer_wpm_session session(*tokenizer);
-=======
                 llm_tokenizer_wpm_session session(vocab);
->>>>>>> 6e873e56
 
                 for (const auto & fragment : fragment_buffer) {
                     if (fragment.type == FRAGMENT_BUFFER_VARIANT_TYPE_RAW_TEXT) {
@@ -1689,11 +1544,7 @@
                     GGML_ASSERT(vocab.special_bos_id != -1);
                     output.push_back(vocab.special_bos_id);
                 }
-<<<<<<< HEAD
-                llm_tokenizer_ugm_session session(*tokenizer);
-=======
                 llm_tokenizer_ugm_session session(vocab);
->>>>>>> 6e873e56
 
                 for (const auto & fragment : fragment_buffer) {
                     if (fragment.type == FRAGMENT_BUFFER_VARIANT_TYPE_RAW_TEXT) {
@@ -1721,11 +1572,7 @@
             } break;
         case LLAMA_VOCAB_TYPE_RWKV:
             {
-<<<<<<< HEAD
-                llm_tokenizer_rwkv_session session(*tokenizer);
-=======
                 llm_tokenizer_rwkv_session session(vocab);
->>>>>>> 6e873e56
                 for (const auto & fragment : fragment_buffer) {
                     if (fragment.type == FRAGMENT_BUFFER_VARIANT_TYPE_RAW_TEXT) {
                         auto raw_text = fragment.raw_text.substr(fragment.offset, fragment.length);
@@ -1745,32 +1592,6 @@
     }
 
     return output;
-}
-
-llm_tokenizer * llama_create_tokenizer(const llama_vocab & vocab) {
-    llm_tokenizer * tokenizer;
-
-    switch (vocab.type) {
-        case LLAMA_VOCAB_TYPE_SPM:
-            tokenizer = new llm_tokenizer_spm(vocab);
-            break;
-        case LLAMA_VOCAB_TYPE_BPE:
-            tokenizer = new llm_tokenizer_bpe(vocab);
-            break;
-        case LLAMA_VOCAB_TYPE_WPM:
-            tokenizer = new llm_tokenizer_wpm(vocab);
-            break;
-        case LLAMA_VOCAB_TYPE_UGM:
-            tokenizer = new llm_tokenizer_ugm(vocab);
-            break;
-        case LLAMA_VOCAB_TYPE_RWKV:
-            tokenizer = new llm_tokenizer_rwkv(vocab);
-            break;
-        default:
-            GGML_ABORT("fatal error");
-    }
-
-    return tokenizer;
 }
 
 llama_token llama_byte_to_token_impl(const llama_vocab & vocab, uint8_t ch) {
@@ -1877,22 +1698,14 @@
 }
 
 int32_t llama_tokenize_impl(
-<<<<<<< HEAD
-             const llm_tokenizer * tokenizer,
-=======
         const struct llama_vocab & vocab,
->>>>>>> 6e873e56
                       const char * text,
                          int32_t   text_len,
                      llama_token * tokens,
                          int32_t   n_tokens_max,
                             bool   add_special,
                             bool   parse_special) {
-<<<<<<< HEAD
-    auto res = llama_tokenize_internal(tokenizer, std::string(text, text_len), add_special, parse_special);
-=======
     auto res = llama_tokenize_internal(vocab, std::string(text, text_len), add_special, parse_special);
->>>>>>> 6e873e56
     if (n_tokens_max < (int) res.size()) {
         // LLAMA_LOG_ERROR("%s: too many tokens\n", __func__);
         return -((int) res.size());
