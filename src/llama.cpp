--- conflicted
+++ resolved
@@ -8452,17 +8452,11 @@
     const auto & hparams = model.hparams;
     const auto & cparams = lctx.cparams;
 
-<<<<<<< HEAD
-    GGML_ASSERT((batch.token && !batch.embd && !batch.embd_tensor)
-            || (!batch.token &&  batch.embd && !batch.embd_tensor)
-            || (!batch.token && !batch.embd &&  batch.embd_tensor));
-=======
     const uint32_t n_tokens_all = batch.n_tokens;
     const  int64_t n_embd       = hparams.n_embd;
 
     // this indicates we are doing pooled embedding, so we ignore batch.logits and output all tokens
     const bool embd_pooled = cparams.embeddings && cparams.pooling_type != LLAMA_POOLING_TYPE_NONE;
->>>>>>> bfcce4d6
 
     GGML_ASSERT((!batch.token && batch.embd) || (batch.token && !batch.embd)); // NOLINT
     if (batch.token) {
