#include "llama-impl.h"

#include "llama-chat.h"
#include "llama-mmap.h"
#include "llama-context.h"
#include "llama-vocab.h"
#include "llama-model-loader.h"
#include "llama-model.h"

#include "ggml.h"
#include "ggml-alloc.h"
#include "ggml-backend.h"
#include "ggml-cpp.h"

#include <algorithm>
#include <array>
#include <cassert>
#include <cfloat>
#include <cmath>
#include <cstddef>
#include <cstdint>
#include <cstdio>
#include <cstring>
#include <ctime>
#include <functional>

#if defined(_MSC_VER)
#pragma warning(disable: 4244 4267) // possible loss of data
#endif

//
// llm_build
//

using llm_build_cb = std::function<void(struct ggml_tensor * cur, const char * name, int nl)>;

enum llm_ffn_op_type {
    LLM_FFN_SILU,
    LLM_FFN_GELU,
    LLM_FFN_RELU,
    LLM_FFN_RELU_SQR,
    LLM_FFN_SWIGLU,
};

enum llm_ffn_gate_type {
    LLM_FFN_SEQ,
    LLM_FFN_PAR, // ffn_gate is parallel to ffn_up
};

enum llm_norm_type {
    LLM_NORM,
    LLM_NORM_RMS,
    LLM_NORM_GROUP,
};

struct llm_build_context {
          llama_context      & lctx;
    const llama_model        & model;
    const llama_hparams      & hparams;
    const llama_cparams      & cparams;
    const llama_ubatch       & ubatch;
    const llama_adapter_cvec & cvec;
    const llama_loras        & loras;

    const int64_t n_embd;
    const int64_t n_layer;
    const int64_t n_rot;
    const int64_t n_ctx;       // user-specified context size (can be different from n_ctx_train)
    const int64_t n_head;
    const int64_t n_head_kv;
    const int64_t n_embd_head_k;
    const int64_t n_embd_k_gqa;
    const int64_t n_embd_head_v;
    const int64_t n_embd_v_gqa;
    const int64_t n_expert;
    const int64_t n_expert_used;

    const float freq_base;
    const float freq_scale;
    const float ext_factor;
    const float attn_factor;
    const float beta_fast;
    const float beta_slow;
    const float norm_eps;
    const float norm_rms_eps;

    const int32_t n_tokens;
    const int32_t n_outputs;
    const int32_t n_outputs_enc;
    const int32_t n_ctx_orig;

    const bool worst_case;
    const bool flash_attn;

    const enum llama_pooling_type pooling_type;
    const enum llama_rope_type    rope_type;

    const llm_build_cb & cb;

    std::vector<uint8_t> & buf_compute_meta;

    struct ggml_context * ctx0 = nullptr;

    // TODO: consider making the entire interface noexcept
    llm_build_context(
            llama_context & lctx,
       const llama_ubatch & ubatch,
       const llm_build_cb & cb,
                     bool   worst_case) :
        lctx             (lctx),
        model            (lctx.model),
        hparams          (model.hparams),
        cparams          (lctx.cparams),
        ubatch           (ubatch),
        cvec             (lctx.cvec),
        loras            (lctx.loras),
        n_embd           (hparams.n_embd),
        n_layer          (hparams.n_layer),
        n_rot            (hparams.n_rot),
        n_ctx            (cparams.n_ctx),
        n_head           (hparams.n_head()),
        n_head_kv        (hparams.n_head_kv()),
        n_embd_head_k    (hparams.n_embd_head_k),
        n_embd_k_gqa     (hparams.n_embd_k_gqa()),
        n_embd_head_v    (hparams.n_embd_head_v),
        n_embd_v_gqa     (hparams.n_embd_v_gqa()),
        n_expert         (hparams.n_expert),
        n_expert_used    (hparams.n_expert_used),
        freq_base        (cparams.rope_freq_base),
        freq_scale       (cparams.rope_freq_scale),
        ext_factor       (cparams.yarn_ext_factor),
        attn_factor      (cparams.yarn_attn_factor),
        beta_fast        (cparams.yarn_beta_fast),
        beta_slow        (cparams.yarn_beta_slow),
        norm_eps         (hparams.f_norm_eps),
        norm_rms_eps     (hparams.f_norm_rms_eps),
        n_tokens         (ubatch.n_tokens),
        n_outputs        (worst_case ? n_tokens : lctx.n_outputs),
        n_outputs_enc    (worst_case ? n_tokens : lctx.embd_enc.size() / hparams.n_embd),
        n_ctx_orig       (cparams.n_ctx_orig_yarn),
        worst_case       (worst_case),
        flash_attn       (cparams.flash_attn),
        pooling_type     (cparams.pooling_type),
        rope_type        (hparams.rope_type),
        cb               (cb),
        buf_compute_meta (lctx.buf_compute_meta) {
            // all initializations should be done in init()
        }

    void init() {
        struct ggml_init_params params = {
            /*.mem_size   =*/ buf_compute_meta.size(),
            /*.mem_buffer =*/ buf_compute_meta.data(),
            /*.no_alloc   =*/ true,
        };

        ctx0 = ggml_init(params);

        lctx.reset();
    }

    void free() {
        ggml_free(ctx0);
        ctx0 = nullptr;
    }

    struct ggml_tensor * build_inp_embd(struct ggml_tensor * tok_embd) {
        struct ggml_tensor * inpL;

        if (ubatch.token) {
            lctx.inp_tokens = ggml_new_tensor_1d(ctx0, GGML_TYPE_I32, ubatch.n_tokens);
            cb(lctx.inp_tokens, "inp_tokens", -1);
            ggml_set_input(lctx.inp_tokens);

            inpL = ggml_get_rows(ctx0, tok_embd, lctx.inp_tokens);

            // apply lora for embedding tokens if needed
            for (const auto & lora : loras) {
                struct llama_adapter_lora_weight * lw = lora.first->get_weight(tok_embd);
                if (lw == nullptr) {
                    continue;
                }

                const float adapter_scale = lora.second;
                const float scale = lw->get_scale(lora.first->alpha, adapter_scale);

                struct ggml_tensor * inpL_delta = ggml_scale(ctx0, ggml_mul_mat(
                            ctx0, lw->b, // non-transposed lora_b
                            ggml_get_rows(ctx0, lw->a, lctx.inp_tokens)
                            ), scale);

                inpL = ggml_add(ctx0, inpL, inpL_delta);
            }
        } else {
            lctx.inp_embd = ggml_new_tensor_2d(ctx0, GGML_TYPE_F32, n_embd, ubatch.n_tokens);
            inpL = lctx.inp_embd;
            ggml_set_input(lctx.inp_embd);
        }

        // For Granite architecture
        if (hparams.f_embedding_scale != 0.0f) {
            inpL = ggml_scale(ctx0, inpL, hparams.f_embedding_scale);
        }

        cb(inpL, "inp_embd", -1);

        return inpL;
    }

    // do mat_mul, while optionally apply lora
    struct ggml_tensor * build_lora_mm(
              struct ggml_tensor * w,
              struct ggml_tensor * cur) {
        struct ggml_tensor * res = ggml_mul_mat(ctx0, w, cur);

        for (const auto & lora : loras) {
            struct llama_adapter_lora_weight * lw = lora.first->get_weight(w);
            if (lw == nullptr) {
                continue;
            }

            const float adapter_scale = lora.second;
            const float scale = lw->get_scale(lora.first->alpha, adapter_scale);

            struct ggml_tensor * ab_cur = ggml_mul_mat(
                ctx0, lw->b,
                ggml_mul_mat(ctx0, lw->a, cur)
            );

            ab_cur = ggml_scale(ctx0, ab_cur, scale);
            res = ggml_add(ctx0, res, ab_cur);
        }

        return res;
    }

    // do mat_mul_id, while optionally apply lora
    struct ggml_tensor * build_lora_mm_id(
              struct ggml_tensor * w,   // struct ggml_tensor * as
              struct ggml_tensor * cur, // struct ggml_tensor * b
              struct ggml_tensor * ids) {
        struct ggml_tensor * res = ggml_mul_mat_id(ctx0, w, cur, ids);
        for (const auto & lora : loras) {
            struct llama_adapter_lora_weight * lw = lora.first->get_weight(w);
            if (lw == nullptr) {
                continue;
            }

            const float alpha = lora.first->alpha;
            const float rank  = (float) lw->b->ne[0];
            const float scale = alpha ? lora.second * alpha / rank : lora.second;

            struct ggml_tensor * ab_cur = ggml_mul_mat_id(
                ctx0, lw->b,
                ggml_mul_mat_id(ctx0, lw->a, cur, ids),
                ids
            );

            ab_cur = ggml_scale(ctx0, ab_cur, scale);
            res = ggml_add(ctx0, res, ab_cur);
        }

        return res;
    }

    struct ggml_tensor * build_norm(
             struct ggml_tensor * cur,
             struct ggml_tensor * mw,
             struct ggml_tensor * mb,
                  llm_norm_type   type,
                            int   il) {
        switch (type) {
            case LLM_NORM:       cur = ggml_norm      (ctx0, cur, hparams.f_norm_eps);     break;
            case LLM_NORM_RMS:   cur = ggml_rms_norm  (ctx0, cur, hparams.f_norm_rms_eps); break;
            case LLM_NORM_GROUP:
                {
                    cur = ggml_reshape_3d(ctx0, cur, cur->ne[0], 1, cur->ne[1]);
                    cur = ggml_group_norm(ctx0, cur, hparams.n_norm_groups, hparams.f_norm_group_eps);
                    cur = ggml_reshape_2d(ctx0, cur, cur->ne[0],    cur->ne[2]);
                } break;
        }

        if (mw || mb) {
            cb(cur, "norm", il);
        }

        if (mw) {
            cur = ggml_mul(ctx0, cur, mw);
            if (mb) {
                cb(cur, "norm_w", il);
            }
        }

        if (mb) {
            cur = ggml_add(ctx0, cur, mb);
        }

        return cur;
    }

    struct ggml_tensor * build_ffn(
             struct ggml_tensor * cur,
             struct ggml_tensor * up,
             struct ggml_tensor * up_b,
             struct ggml_tensor * up_s,
             struct ggml_tensor * gate,
             struct ggml_tensor * gate_b,
             struct ggml_tensor * gate_s,
             struct ggml_tensor * down,
             struct ggml_tensor * down_b,
             struct ggml_tensor * down_s,
             struct ggml_tensor * act_scales,
                llm_ffn_op_type   type_op,
              llm_ffn_gate_type   type_gate,
             const llm_build_cb & cb,
                            int   il) {
        struct ggml_tensor * tmp = up ? build_lora_mm(up, cur) : cur;
        cb(tmp, "ffn_up", il);

        if (up_b) {
            tmp = ggml_add(ctx0, tmp, up_b);
            cb(tmp, "ffn_up_b", il);
        }

        if (up_s) {
            tmp = ggml_mul(ctx0, tmp, up_s);
            cb(tmp, "ffn_up_s", il);
        }

        if (gate) {
            switch (type_gate) {
                case LLM_FFN_SEQ:
                    {
                        cur = build_lora_mm(gate, tmp);
                        cb(cur, "ffn_gate", il);
                    } break;
                case LLM_FFN_PAR:
                    {
                        cur = build_lora_mm(gate, cur);
                        cb(cur, "ffn_gate", il);
                    } break;
            }

            if (gate_b) {
                cur = ggml_add(ctx0, cur, gate_b);
                cb(cur, "ffn_gate_b", il);
            }

            if (gate_s) {
                cur = ggml_mul(ctx0, cur, gate_s);
                cb(cur, "ffn_gate_s", il);
            }

        } else {
            cur = tmp;
        }

        switch (type_op) {
            case LLM_FFN_SILU:
                {
                    cur = ggml_silu(ctx0, cur);
                    cb(cur, "ffn_silu", il);
                } break;
            case LLM_FFN_GELU:
                {
                    cur = ggml_gelu(ctx0, cur);
                    cb(cur, "ffn_gelu", il);
                    if (act_scales != NULL) {
                        cur = ggml_div(ctx0, cur, act_scales);
                        cb(cur, "ffn_act", il);
                    }
                } break;
            case LLM_FFN_RELU:
                {
                    cur = ggml_relu(ctx0, cur);
                    cb(cur, "ffn_relu", il);
                } break;
            case LLM_FFN_RELU_SQR:
                {
                    cur = ggml_relu(ctx0, cur);
                    cb(cur, "ffn_relu", il);

                    cur = ggml_sqr(ctx0, cur);
                    cb(cur, "ffn_sqr(relu)", il);
                } break;
            case LLM_FFN_SWIGLU:
                {
                    // Project to 4h. If using swiglu double the output width, see https://arxiv.org/pdf/2002.05202.pdf
                    int64_t split_point = cur->ne[0] / 2;
                    struct ggml_tensor * x0 = ggml_cont(ctx0, ggml_view_2d(ctx0, cur, split_point, cur->ne[1], cur->nb[1], 0));
                    struct ggml_tensor * x1 = ggml_cont(ctx0, ggml_view_2d(ctx0, cur, split_point, cur->ne[1], cur->nb[1], split_point * ggml_element_size(cur)));

                    x0 = ggml_silu(ctx0, x0);
                    cb(cur, "ffn_silu", il);

                    cur = ggml_mul(ctx0, x0, x1);
                    cb(cur, "ffn_mul", il);
                } break;
        }

        if (type_gate == LLM_FFN_PAR) {
            cur = ggml_mul(ctx0, cur, tmp);
            cb(cur, "ffn_gate_par", il);
        }

        if (down) {
            cur = build_lora_mm(down, cur);
        }

        if (down_b) {
            cb(cur, "ffn_down", il);
        }

        if (down_b) {
            cur = ggml_add(ctx0, cur, down_b);
        }

        if (down_s) {
            cur = ggml_mul(ctx0, cur, down_s);
            cb(cur, "ffn_down_s", il);
        }

        return cur;
    }

    struct ggml_tensor * build_moe_ffn(
             struct ggml_tensor * cur,
             struct ggml_tensor * gate_inp,
             struct ggml_tensor * up_exps,
             struct ggml_tensor * gate_exps,
             struct ggml_tensor * down_exps,
             struct ggml_tensor * exp_probs_b,
                        int64_t   n_expert,
                        int64_t   n_expert_used,
                llm_ffn_op_type   type_op,
                           bool   norm_w,
                           bool   scale_w,
                          float   w_scale,
  llama_expert_gating_func_type   gating_op,
             const llm_build_cb & cb,
                            int   il) {
        int64_t n_embd = cur->ne[0];
        int64_t n_tokens = cur->ne[1];

        ggml_tensor * logits = build_lora_mm(gate_inp, cur); // [n_expert, n_tokens]
        cb(logits, "ffn_moe_logits", il);

        ggml_tensor * probs = nullptr;
        switch (gating_op) {
            case LLAMA_EXPERT_GATING_FUNC_TYPE_SOFTMAX:
                {
                    probs = ggml_soft_max(ctx0, logits); // [n_expert, n_tokens]
                } break;
            case LLAMA_EXPERT_GATING_FUNC_TYPE_SIGMOID:
                {
                    probs = ggml_sigmoid(ctx0, logits); // [n_expert, n_tokens]
                } break;
            default:
                GGML_ABORT("fatal error");
        }
        cb(probs, "ffn_moe_probs", il);

        // add experts selection bias - introduced in DeepSeek V3
        // leave probs unbiased as it's later used to get expert weights
        ggml_tensor * selection_probs = probs;
        if (exp_probs_b != nullptr) {
            selection_probs = ggml_add(ctx0, probs, exp_probs_b);
            cb(selection_probs, "ffn_moe_probs_biased", il);
        }

        // select experts
        ggml_tensor * selected_experts = ggml_top_k(ctx0, selection_probs, n_expert_used); // [n_expert_used, n_tokens]
        cb(selected_experts->src[0], "ffn_moe_argsort", il);
        cb(selected_experts, "ffn_moe_topk", il);

        ggml_tensor * weights = ggml_get_rows(ctx0,
                ggml_reshape_3d(ctx0, probs, 1, n_expert, n_tokens), selected_experts); // [1, n_expert_used, n_tokens]
        cb(weights, "ffn_moe_weights", il);

        if (norm_w) {
            weights = ggml_reshape_2d(ctx0, weights, n_expert_used, n_tokens);

            ggml_tensor * weights_sum = ggml_sum_rows(ctx0, weights); // [1, n_tokens]
            cb(weights_sum, "ffn_moe_weights_sum", il);

            weights = ggml_div(ctx0, weights, weights_sum); // [n_expert_used, n_tokens]
            cb(weights, "ffn_moe_weights_norm", il);

            weights = ggml_reshape_3d(ctx0, weights, 1, n_expert_used, n_tokens);
        }
        if (scale_w) {
            weights = ggml_scale(ctx0, weights, w_scale);
            cb(weights, "ffn_moe_weights_scaled", il);
        }

        cur = ggml_reshape_3d(ctx0, cur, n_embd, 1, n_tokens);
        ggml_tensor * up = build_lora_mm_id(up_exps, cur, selected_experts); // [n_ff, n_expert_used, n_tokens]
        cb(up, "ffn_moe_up", il);

        ggml_tensor * gate = build_lora_mm_id(gate_exps, cur, selected_experts); // [n_ff, n_expert_used, n_tokens]
        cb(gate, "ffn_moe_gate", il);

        switch (type_op) {
            case LLM_FFN_SILU:
                {
                    gate = ggml_silu(ctx0, gate);
                    cb(gate, "ffn_moe_silu", il);
                } break;
            case LLM_FFN_GELU:
                {
                    gate = ggml_gelu(ctx0, gate);
                    cb(gate, "ffn_moe_gelu", il);
                } break;
            default:
                GGML_ABORT("fatal error");
        }

        ggml_tensor * par = ggml_mul(ctx0, up, gate); // [n_ff, n_expert_used, n_tokens]
        cb(par, "ffn_moe_gate_par", il);

        ggml_tensor * experts = build_lora_mm_id(down_exps, par, selected_experts); // [n_embd, n_expert_used, n_tokens]
        cb(experts, "ffn_moe_down", il);

        experts = ggml_mul(ctx0, experts, weights);

        // aggregate experts
        ggml_tensor * moe_out = nullptr;
        for (int i = 0; i < n_expert_used; ++i) {
            ggml_tensor * cur_expert = ggml_view_2d(ctx0, experts, n_embd, n_tokens,
                    experts->nb[2], i*experts->nb[1]);

            if (i == 0) {
                moe_out = cur_expert;
            } else {
                moe_out = ggml_add(ctx0, moe_out, cur_expert);
            }
        }

        if (n_expert_used == 1) {
            // avoid returning a non-contiguous tensor
            moe_out = ggml_cont(ctx0, moe_out);
        }

        return moe_out;
    }

    struct ggml_tensor * build_attn(
             struct ggml_cgraph * graph,
             struct ggml_tensor * wo,
             struct ggml_tensor * wo_b,
             struct ggml_tensor * k_cur,
             struct ggml_tensor * v_cur,
             struct ggml_tensor * q_cur,
                        int32_t   n_tokens,
                        float     kq_scale,
             const llm_build_cb & cb,
                        int       il) {
        // these nodes are added to the graph together so that they are not reordered
        // by doing so, the number of splits in the graph is reduced
        ggml_build_forward_expand(graph, q_cur);
        ggml_build_forward_expand(graph, k_cur);
        ggml_build_forward_expand(graph, v_cur);

        //build_kv_store(graph, k_cur, v_cur, il);
        lctx.build_attn_kv_store(ctx0, graph, k_cur, v_cur, n_tokens, il, worst_case);

        struct ggml_tensor * cur;

        //cur = build_kqv(graph, wo, wo_b, q_cur, kq_mask, kq_scale, il);
        cur = lctx.build_attn_qkv(ctx0, graph, wo, wo_b, q_cur, n_tokens, kq_scale, il, worst_case);
        cb(cur, "kqv_out", il);

        return cur;
    }

    //struct ggml_tensor * build_rwkv6_time_mix(
    //        const struct llama_layer * layer,
    //        struct ggml_tensor * cur,
    //        struct ggml_tensor * x_prev,
    //        struct ggml_tensor ** wkv_state,
    //        size_t wkv_head_size,
    //        size_t head_count_kv) {
    //    size_t n_embd       = cur->ne[0];
    //    size_t n_seq_tokens = cur->ne[1];
    //    size_t n_seqs       = cur->ne[2];

    //    size_t head_size  = wkv_head_size;
    //    size_t head_count = n_embd / head_size;

    //    size_t n_tokens = n_seqs * n_seq_tokens;

    //    bool is_qrwkv = layer->time_mix_first == nullptr;

    //    struct ggml_tensor * sx = ggml_sub(ctx0, x_prev, cur);

    //    sx  = ggml_reshape_2d(ctx0, sx,  n_embd, n_tokens);
    //    cur = ggml_reshape_2d(ctx0, cur, n_embd, n_tokens);

    //    struct ggml_tensor * xxx = ggml_add(ctx0, ggml_mul(ctx0, sx, layer->time_mix_lerp_x), cur);

    //    xxx = ggml_reshape_4d(
    //        ctx0,
    //        ggml_tanh(
    //            ctx0,
    //            ggml_mul_mat(ctx0, layer->time_mix_w1, xxx)
    //        ),
    //        layer->time_mix_w1->ne[1] / 5, 1, 5, n_tokens
    //    );

    //    xxx = ggml_cont(ctx0, ggml_permute(ctx0, xxx, 0, 1, 3, 2));

    //    xxx = ggml_mul_mat(
    //        ctx0,
    //        ggml_reshape_4d(
    //            ctx0,
    //            layer->time_mix_w2,
    //            layer->time_mix_w2->ne[0], layer->time_mix_w2->ne[1], 1, 5
    //        ),
    //        xxx
    //    );

    //    struct ggml_tensor *xw, *xk, *xv, *xr, *xg;
    //    if (layer->time_mix_lerp_fused) {
    //        // fusing these weights makes some performance improvement
    //        sx  = ggml_reshape_3d(ctx0, sx,  n_embd, 1, n_tokens);
    //        cur = ggml_reshape_3d(ctx0, cur, n_embd, 1, n_tokens);
    //        xxx = ggml_add(ctx0, ggml_mul(ctx0, ggml_add(ctx0, xxx, layer->time_mix_lerp_fused), sx), cur);
    //        xw = ggml_view_2d(ctx0, xxx, n_embd, n_tokens, xxx->nb[1], 0);
    //        xk = ggml_view_2d(ctx0, xxx, n_embd, n_tokens, xxx->nb[1], n_embd * n_tokens * sizeof(float));
    //        xv = ggml_view_2d(ctx0, xxx, n_embd, n_tokens, xxx->nb[1], n_embd * n_tokens * 2 * sizeof(float));
    //        xr = ggml_view_2d(ctx0, xxx, n_embd, n_tokens, xxx->nb[1], n_embd * n_tokens * 3 * sizeof(float));
    //        xg = ggml_view_2d(ctx0, xxx, n_embd, n_tokens, xxx->nb[1], n_embd * n_tokens * 4 * sizeof(float));
    //    } else {
    //        // for backward compatibility
    //        xw = ggml_view_2d(ctx0, xxx, n_embd, n_tokens, xxx->nb[1], 0);
    //        xk = ggml_view_2d(ctx0, xxx, n_embd, n_tokens, xxx->nb[1], n_embd * n_tokens * sizeof(float));
    //        xv = ggml_view_2d(ctx0, xxx, n_embd, n_tokens, xxx->nb[1], n_embd * n_tokens * 2 * sizeof(float));
    //        xr = ggml_view_2d(ctx0, xxx, n_embd, n_tokens, xxx->nb[1], n_embd * n_tokens * 3 * sizeof(float));
    //        xg = ggml_view_2d(ctx0, xxx, n_embd, n_tokens, xxx->nb[1], n_embd * n_tokens * 4 * sizeof(float));

    //        xw = ggml_add(ctx0, ggml_mul(ctx0, ggml_add(ctx0, xw, layer->time_mix_lerp_w), sx), cur);
    //        xk = ggml_add(ctx0, ggml_mul(ctx0, ggml_add(ctx0, xk, layer->time_mix_lerp_k), sx), cur);
    //        xv = ggml_add(ctx0, ggml_mul(ctx0, ggml_add(ctx0, xv, layer->time_mix_lerp_v), sx), cur);
    //        xr = ggml_add(ctx0, ggml_mul(ctx0, ggml_add(ctx0, xr, layer->time_mix_lerp_r), sx), cur);
    //        xg = ggml_add(ctx0, ggml_mul(ctx0, ggml_add(ctx0, xg, layer->time_mix_lerp_g), sx), cur);
    //    }

    //    struct ggml_tensor * r = build_lora_mm(layer->time_mix_receptance, xr);
    //    struct ggml_tensor * k = build_lora_mm(layer->time_mix_key,        xk);
    //    struct ggml_tensor * v = build_lora_mm(layer->time_mix_value,      xv);
    //    if (layer->time_mix_receptance_b) {
    //        r = ggml_add(ctx0, r, layer->time_mix_receptance_b);
    //    }
    //    if (layer->time_mix_key_b) {
    //        k = ggml_add(ctx0, k, layer->time_mix_key_b);
    //    }
    //    if (layer->time_mix_value_b) {
    //        v = ggml_add(ctx0, v, layer->time_mix_value_b);
    //    }

    //    struct ggml_tensor * g = build_lora_mm(layer->time_mix_gate, xg);
    //    if (is_qrwkv) {
    //        g = ggml_sigmoid(ctx0, g);
    //    } else {
    //        g = ggml_silu(ctx0, g);
    //    }

    //    if (head_count_kv != head_count) {
    //        GGML_ASSERT(head_count % head_count_kv == 0);
    //        k = ggml_reshape_4d(ctx0, k, head_size, 1, head_count_kv, n_tokens);
    //        v = ggml_reshape_4d(ctx0, v, head_size, 1, head_count_kv, n_tokens);
    //        struct ggml_tensor * tmp = ggml_new_tensor_4d(ctx0, GGML_TYPE_F32, head_size, head_count / head_count_kv, head_count_kv, n_tokens);
    //        k = ggml_repeat(ctx0, k, tmp);
    //        v = ggml_repeat(ctx0, v, tmp);
    //    }

    //    k = ggml_reshape_3d(ctx0, k, head_size, head_count, n_tokens);
    //    v = ggml_reshape_3d(ctx0, v, head_size, head_count, n_tokens);
    //    r = ggml_reshape_3d(ctx0, r, head_size, head_count, n_tokens);

    //    struct ggml_tensor * w = ggml_mul_mat(
    //        ctx0,
    //        layer->time_mix_decay_w2,
    //        ggml_tanh(
    //            ctx0,
    //            ggml_mul_mat(ctx0, layer->time_mix_decay_w1, xw)
    //        )
    //    );

    //    w = ggml_add(ctx0, w, layer->time_mix_decay);
    //    w = ggml_exp(ctx0, ggml_neg(ctx0, ggml_exp(ctx0, w)));
    //    w = ggml_reshape_3d(ctx0, w, head_size, head_count, n_tokens);

    //    if (is_qrwkv) {
    //        // k = k * (1 - w)
    //        k = ggml_sub(ctx0, k, ggml_mul(ctx0, k, w));
    //    }

    //    struct ggml_tensor * wkv_output;
    //    if (!layer->time_mix_first) {
    //        wkv_output = ggml_gated_linear_attn(ctx0, k, v, r, w, *wkv_state, pow(head_size, -0.5f));
    //    } else {
    //        wkv_output = ggml_rwkv_wkv6(ctx0, k, v, r, layer->time_mix_first, w, *wkv_state);
    //    }
    //    cur = ggml_view_1d(ctx0, wkv_output, n_embd * n_tokens, 0);
    //    *wkv_state = ggml_view_1d(ctx0, wkv_output, n_embd * head_size * n_seqs, n_embd * n_tokens * sizeof(float));

    //    if (!is_qrwkv) {
    //        // group norm with head_count groups
    //        cur = ggml_reshape_3d(ctx0, cur, n_embd / head_count, head_count, n_tokens);
    //        cur = ggml_norm(ctx0, cur, 64e-5f);

    //        // Convert back to regular vectors.
    //        cur = ggml_reshape_2d(ctx0, cur, n_embd, n_tokens);
    //        cur = ggml_add(ctx0, ggml_mul(ctx0, cur, layer->time_mix_ln), layer->time_mix_ln_b);
    //    } else {
    //        cur = ggml_reshape_2d(ctx0, cur, n_embd, n_tokens);
    //    }

    //    cur = ggml_mul(ctx0, cur, g);
    //    cur = build_lora_mm(layer->time_mix_output, cur);

    //    return ggml_reshape_3d(ctx0, cur, n_embd, n_seq_tokens, n_seqs);
    //}

    //struct ggml_tensor * build_rwkv6_channel_mix(
    //    const struct llama_layer * layer,
    //    struct ggml_tensor * cur,
    //    struct ggml_tensor * x_prev) {
    //    struct ggml_tensor * sx = ggml_sub(ctx0, x_prev, cur);
    //    struct ggml_tensor * xk = ggml_add(ctx0, ggml_mul(ctx0, sx, layer->channel_mix_lerp_k), cur);
    //    struct ggml_tensor * xr = ggml_add(ctx0, ggml_mul(ctx0, sx, layer->channel_mix_lerp_r), cur);

    //    struct ggml_tensor * r = ggml_sigmoid(ctx0, build_lora_mm(layer->channel_mix_receptance, xr));
    //    struct ggml_tensor * k = ggml_sqr(
    //            ctx0,
    //            ggml_relu(
    //                ctx0,
    //                build_lora_mm(layer->channel_mix_key, xk)
    //                )
    //            );

    //    return ggml_mul(ctx0, r, build_lora_mm(layer->channel_mix_value, k));
    //}

    struct ggml_cgraph * build_k_shift() {
        struct ggml_cgraph * gf = ggml_new_graph_custom(ctx0, model.max_nodes(), false);

        lctx.build_k_shift(ctx0, gf);

        return gf;
    }

    struct ggml_cgraph * build_defrag() {
        struct ggml_cgraph * gf = ggml_new_graph_custom(ctx0, model.max_nodes(), false);

        lctx.build_defrag(ctx0, gf);

        return gf;
    }

    struct ggml_tensor * build_inp_pos() {
        lctx.inp_pos = ggml_new_tensor_1d(ctx0, GGML_TYPE_I32, n_tokens);
        cb(lctx.inp_pos, "inp_pos", -1);
        ggml_set_input(lctx.inp_pos);
        return lctx.inp_pos;
    }

    struct ggml_tensor * build_inp_out_ids() {
        lctx.inp_out_ids = ggml_new_tensor_1d(ctx0, GGML_TYPE_I32, n_outputs);
        cb(lctx.inp_out_ids, "inp_out_ids", -1);
        ggml_set_input(lctx.inp_out_ids);
        return lctx.inp_out_ids;
    }

    struct ggml_tensor * build_inp_mean() {
        lctx.inp_mean = ggml_new_tensor_2d(ctx0, GGML_TYPE_F32, n_tokens, n_tokens);
        cb(lctx.inp_mean, "inp_mean", -1);
        ggml_set_input(lctx.inp_mean);
        return lctx.inp_mean;
    }

    struct ggml_tensor * build_inp_cls() {
        lctx.inp_cls = ggml_new_tensor_1d(ctx0, GGML_TYPE_I32, n_tokens);
        cb(lctx.inp_cls, "inp_cls", -1);
        ggml_set_input(lctx.inp_cls);
        return lctx.inp_cls;
    }

    struct ggml_cgraph * append_pooling(struct ggml_cgraph * gf) {
        // find result_norm tensor for input
        struct ggml_tensor * inp = nullptr;
        for (int i = ggml_graph_n_nodes(gf) - 1; i >= 0; --i) {
            inp = ggml_graph_node(gf, i);
            if (strcmp(inp->name, "result_norm") == 0 || strcmp(inp->name, "result_embd") == 0) {
                break;
            }

            inp = nullptr;
        }
        GGML_ASSERT(inp != nullptr && "missing result_norm/result_embd tensor");

        struct ggml_tensor * cur;

        switch (pooling_type) {
            case LLAMA_POOLING_TYPE_NONE:
                {
                    cur = inp;
                } break;
            case LLAMA_POOLING_TYPE_MEAN:
                {
                    struct ggml_tensor * inp_mean = build_inp_mean();
                    cur = ggml_mul_mat(ctx0, ggml_cont(ctx0, ggml_transpose(ctx0, inp)), inp_mean);
                } break;
            case LLAMA_POOLING_TYPE_CLS:
            case LLAMA_POOLING_TYPE_LAST:
                {
                    struct ggml_tensor * inp_cls = build_inp_cls();
                    cur = ggml_get_rows(ctx0, inp, inp_cls);
                } break;
            case LLAMA_POOLING_TYPE_RANK:
                {
                    struct ggml_tensor * inp_cls = build_inp_cls();
                    inp = ggml_get_rows(ctx0, inp, inp_cls);

                    // classification head
                    // https://github.com/huggingface/transformers/blob/5af7d41e49bbfc8319f462eb45253dcb3863dfb7/src/transformers/models/roberta/modeling_roberta.py#L1566
                    GGML_ASSERT(model.cls       != nullptr);
                    GGML_ASSERT(model.cls_b     != nullptr);

                    cur = ggml_add (ctx0, ggml_mul_mat(ctx0, model.cls, inp), model.cls_b);
                    cur = ggml_tanh(ctx0, cur);

                    // some models don't have `cls_out`, for example: https://huggingface.co/jinaai/jina-reranker-v1-tiny-en
                    // https://huggingface.co/jinaai/jina-reranker-v1-tiny-en/blob/cb5347e43979c3084a890e3f99491952603ae1b7/modeling_bert.py#L884-L896
                    if (model.cls_out) {
                        GGML_ASSERT(model.cls_out_b != nullptr);

                        cur = ggml_add (ctx0, ggml_mul_mat(ctx0, model.cls_out, cur), model.cls_out_b);
                    }
                } break;
            default:
                {
                    GGML_ABORT("unknown pooling type");
                }
        }

        cb(cur, "result_embd_pooled", -1);

        ggml_build_forward_expand(gf, cur);

        return gf;
    }

    //struct ggml_tensor * build_pos_bucket(bool causal) {
    //    if (causal) {
    //        lctx.inp_pos_bucket = ggml_new_tensor_2d(ctx0, GGML_TYPE_I32, n_kv,     n_tokens);
    //    } else {
    //        lctx.inp_pos_bucket = ggml_new_tensor_2d(ctx0, GGML_TYPE_I32, n_tokens, n_tokens);
    //    }

    //    ggml_set_input(lctx.inp_pos_bucket);
    //    cb(lctx.inp_pos_bucket, "pos_bucket", -1);

    //    return lctx.inp_pos_bucket;
    //}

    //struct ggml_tensor * build_pos_bias(struct ggml_tensor * pos_bucket, struct ggml_tensor * attn_rel_b) {
    //    struct ggml_tensor * pos_bucket_1d = ggml_view_1d(ctx0, pos_bucket, pos_bucket->ne[0] * pos_bucket->ne[1], 0);
    //    cb(pos_bucket_1d, "pos_bucket_1d", -1);

    //    struct ggml_tensor * pos_bias = ggml_get_rows(ctx0, attn_rel_b, pos_bucket_1d);
    //    cb(pos_bias, "pos_bias", -1);

    //    pos_bias = ggml_view_3d(ctx0, pos_bias, pos_bias->ne[0], lctx.inp_pos_bucket->ne[0], lctx.inp_pos_bucket->ne[1], ggml_element_size(pos_bias) * pos_bias->ne[0], ggml_element_size(pos_bias) * pos_bias->ne[0] * lctx.inp_pos_bucket->ne[0],  0);
    //    cb(pos_bias, "pos_bias", -1);

    //    pos_bias = ggml_permute(ctx0, pos_bias, 2, 0, 1, 3);
    //    cb(pos_bias, "pos_bias", -1);

    //    pos_bias = ggml_cont(ctx0, pos_bias);
    //    cb(pos_bias, "pos_bias", -1);

    //    return pos_bias;
    //}

    struct ggml_tensor * build_inp_embd_enc() {
        const int64_t n_embd = hparams.n_embd;
        lctx.inp_embd_enc = ggml_new_tensor_2d(ctx0, GGML_TYPE_F32, n_embd, n_outputs_enc);
        ggml_set_input(lctx.inp_embd_enc);
        cb(lctx.inp_embd_enc, "embd_enc", -1);
        return lctx.inp_embd_enc;
    }

    struct ggml_tensor * build_inp_KQ_mask_cross() {
        lctx.inp_KQ_mask_cross = ggml_new_tensor_2d(ctx0, GGML_TYPE_F32, n_outputs_enc, GGML_PAD(n_tokens, GGML_KQ_MASK_PAD));
        ggml_set_input(lctx.inp_KQ_mask_cross);
        cb(lctx.inp_KQ_mask_cross, "KQ_mask_cross", -1);
        return lctx.inp_KQ_mask_cross;
    }

    struct ggml_cgraph * build_llama() {
        struct ggml_cgraph * gf = ggml_new_graph_custom(ctx0, model.max_nodes(), false);

        // mutable variable, needed during the last layer of the computation to skip unused tokens
        int32_t n_tokens = this->n_tokens;

        const int64_t n_embd_head = hparams.n_embd_head_v;
        GGML_ASSERT(n_embd_head == hparams.n_embd_head_k);
        GGML_ASSERT(n_embd_head == hparams.n_rot);

        struct ggml_tensor * cur;
        struct ggml_tensor * inpL;

        inpL = build_inp_embd(model.tok_embd);

        // inp_pos - contains the positions
        struct ggml_tensor * inp_pos = build_inp_pos();

        lctx.build_attn_inp(ctx0, n_tokens, true, false, worst_case);

        const float kq_scale = hparams.f_attention_scale == 0.0f ? 1.0f/sqrtf(float(n_embd_head)) : hparams.f_attention_scale;
        for (int il = 0; il < n_layer; ++il) {
            struct ggml_tensor * inpSA = inpL;

            // norm
            cur = build_norm(inpL,
                    model.layers[il].attn_norm, NULL,
                    LLM_NORM_RMS, il);
            cb(cur, "attn_norm", il);

            // self-attention
            {
                // rope freq factors for llama3; may return nullptr for llama2 and other models
                struct ggml_tensor * rope_factors = lctx.get_rope_factors(il);

                // compute Q and K and RoPE them
                struct ggml_tensor * Qcur = build_lora_mm(model.layers[il].wq, cur);
                cb(Qcur, "Qcur", il);
                if (model.layers[il].bq) {
                    Qcur = ggml_add(ctx0, Qcur, model.layers[il].bq);
                    cb(Qcur, "Qcur", il);
                }

                struct ggml_tensor * Kcur = build_lora_mm(model.layers[il].wk, cur);
                cb(Kcur, "Kcur", il);
                if (model.layers[il].bk) {
                    Kcur = ggml_add(ctx0, Kcur, model.layers[il].bk);
                    cb(Kcur, "Kcur", il);
                }

                struct ggml_tensor * Vcur = build_lora_mm(model.layers[il].wv, cur);
                cb(Vcur, "Vcur", il);
                if (model.layers[il].bv) {
                    Vcur = ggml_add(ctx0, Vcur, model.layers[il].bv);
                    cb(Vcur, "Vcur", il);
                }

                Qcur = ggml_rope_ext(
                    ctx0, ggml_reshape_3d(ctx0, Qcur, n_embd_head, n_head, n_tokens), inp_pos, rope_factors,
                    n_rot, rope_type, n_ctx_orig, freq_base, freq_scale,
                    ext_factor, attn_factor, beta_fast, beta_slow
                );
                cb(Qcur, "Qcur", il);

                Kcur = ggml_rope_ext(
                    ctx0, ggml_reshape_3d(ctx0, Kcur, n_embd_head, n_head_kv, n_tokens), inp_pos, rope_factors,
                    n_rot, rope_type, n_ctx_orig, freq_base, freq_scale,
                    ext_factor, attn_factor, beta_fast, beta_slow
                );
                cb(Kcur, "Kcur", il);

                cur = build_attn(gf,
                        model.layers[il].wo, model.layers[il].bo,
                        Kcur, Vcur, Qcur, n_tokens, kq_scale, cb, il);
            }

            if (il == n_layer - 1) {
                // skip computing output for unused tokens
                struct ggml_tensor * inp_out_ids = build_inp_out_ids();
                n_tokens = n_outputs;
                cur   = ggml_get_rows(ctx0,   cur, inp_out_ids);
                inpSA = ggml_get_rows(ctx0, inpSA, inp_out_ids);
            }

            // For Granite architecture
            if (hparams.f_residual_scale) {
                cur = ggml_scale(ctx0, cur, hparams.f_residual_scale);
            }

            struct ggml_tensor * ffn_inp = ggml_add(ctx0, cur, inpSA);
            cb(ffn_inp, "ffn_inp", il);

            // feed-forward network
            if (model.layers[il].ffn_gate_inp == nullptr) {

                cur = build_norm(ffn_inp,
                        model.layers[il].ffn_norm, NULL,
                        LLM_NORM_RMS, il);
                cb(cur, "ffn_norm", il);

                cur = build_ffn(cur,
                        model.layers[il].ffn_up,   model.layers[il].ffn_up_b,   NULL,
                        model.layers[il].ffn_gate, model.layers[il].ffn_gate_b, NULL,
                        model.layers[il].ffn_down, model.layers[il].ffn_down_b, NULL,
                        NULL,
                        LLM_FFN_SILU, LLM_FFN_PAR, cb, il);
                cb(cur, "ffn_out", il);
            } else {
                // MoE branch
                cur = build_norm(ffn_inp,
                        model.layers[il].ffn_norm, NULL,
                        LLM_NORM_RMS, il);
                cb(cur, "ffn_norm", il);

                cur = build_moe_ffn(cur,
                        model.layers[il].ffn_gate_inp,
                        model.layers[il].ffn_up_exps,
                        model.layers[il].ffn_gate_exps,
                        model.layers[il].ffn_down_exps,
                        nullptr,
                        n_expert, n_expert_used,
                        LLM_FFN_SILU, true,
                        false, 0.0,
                        LLAMA_EXPERT_GATING_FUNC_TYPE_SOFTMAX,
                        cb, il);
                cb(cur, "ffn_moe_out", il);
            }

            // For Granite architecture
            if (hparams.f_residual_scale) {
                cur = ggml_scale(ctx0, cur, hparams.f_residual_scale);
            }

            cur = ggml_add(ctx0, cur, ffn_inp);
            cb(cur, "ffn_out", il);

            cur = cvec.apply_to(ctx0, cur, il);
            cb(cur, "l_out", il);

            // input for next layer
            inpL = cur;
        }

        cur = inpL;

        cur = build_norm(cur,
                model.output_norm, NULL,
                LLM_NORM_RMS, -1);
        cb(cur, "result_norm", -1);

        // lm_head
        cur = build_lora_mm(model.output, cur);

        // For Granite architecture
        if (hparams.f_logit_scale) {
            cur = ggml_scale(ctx0, cur, 1.0f / hparams.f_logit_scale);
        }

        cb(cur, "result_output", -1);

        ggml_build_forward_expand(gf, cur);

        return gf;
    }

    struct ggml_cgraph * build_deci() {
        struct ggml_cgraph * gf = ggml_new_graph_custom(ctx0, model.max_nodes(), false);

        // mutable variable, needed during the last layer of the computation to skip unused tokens
        int32_t n_tokens = this->n_tokens;

        const int64_t n_embd_head = hparams.n_embd_head_v;
        GGML_ASSERT(n_embd_head == hparams.n_embd_head_k);
        GGML_ASSERT(n_embd_head == hparams.n_rot);

        struct ggml_tensor * cur;
        struct ggml_tensor * inpL;

        inpL = build_inp_embd(model.tok_embd);

        // inp_pos - contains the positions
        struct ggml_tensor * inp_pos = build_inp_pos();

        lctx.build_attn_inp(ctx0, n_tokens, true, false, worst_case);

        const float kq_scale = hparams.f_attention_scale == 0.0f ? 1.0f/sqrtf(float(n_embd_head)) : hparams.f_attention_scale;
        for (int il = 0; il < n_layer; ++il) {
            struct ggml_tensor * inpSA = inpL;
            const int64_t n_head_kv = hparams.n_head_kv(il);
            const int64_t n_head    = hparams.n_head(il);

            if (n_head == 0) {
                // attention-free layer of Llama-3_1-Nemotron-51B
                cur = inpL;
            } else {
                // norm
                cur = build_norm(inpL,
                        model.layers[il].attn_norm, NULL,
                        LLM_NORM_RMS, il);
                cb(cur, "attn_norm", il);
            }

            if (n_head > 0 && n_head_kv == 0) {
                // "linear attention" of Llama-3_1-Nemotron-51B
                cur = build_lora_mm(model.layers[il].wo, cur);
                cb(cur, "wo", il);
            } else if (n_head > 0) {
                // self-attention
                // rope freq factors for llama3; may return nullptr for llama2 and other models
                struct ggml_tensor * rope_factors = lctx.get_rope_factors(il);

                // compute Q and K and RoPE them
                struct ggml_tensor * Qcur = build_lora_mm(model.layers[il].wq, cur);
                cb(Qcur, "Qcur", il);
                if (model.layers[il].bq) {
                    Qcur = ggml_add(ctx0, Qcur, model.layers[il].bq);
                    cb(Qcur, "Qcur", il);
                }

                struct ggml_tensor * Kcur = build_lora_mm(model.layers[il].wk, cur);
                cb(Kcur, "Kcur", il);
                if (model.layers[il].bk) {
                    Kcur = ggml_add(ctx0, Kcur, model.layers[il].bk);
                    cb(Kcur, "Kcur", il);
                }

                struct ggml_tensor * Vcur = build_lora_mm(model.layers[il].wv, cur);
                cb(Vcur, "Vcur", il);
                if (model.layers[il].bv) {
                    Vcur = ggml_add(ctx0, Vcur, model.layers[il].bv);
                    cb(Vcur, "Vcur", il);
                }

                Qcur = ggml_rope_ext(
                    ctx0, ggml_reshape_3d(ctx0, Qcur, n_embd_head, n_head, n_tokens), inp_pos, rope_factors,
                    n_rot, rope_type, n_ctx_orig, freq_base, freq_scale,
                    ext_factor, attn_factor, beta_fast, beta_slow
                );
                cb(Qcur, "Qcur", il);

                Kcur = ggml_rope_ext(
                    ctx0, ggml_reshape_3d(ctx0, Kcur, n_embd_head, n_head_kv, n_tokens), inp_pos, rope_factors,
                    n_rot, rope_type, n_ctx_orig, freq_base, freq_scale,
                    ext_factor, attn_factor, beta_fast, beta_slow
                );
                cb(Kcur, "Kcur", il);

                cur = build_attn(gf,
                        model.layers[il].wo, model.layers[il].bo,
                        Kcur, Vcur, Qcur, n_tokens, kq_scale, cb, il);
            }

            if (il == n_layer - 1) {
                // skip computing output for unused tokens
                struct ggml_tensor * inp_out_ids = build_inp_out_ids();
                n_tokens = n_outputs;
                cur   = ggml_get_rows(ctx0,   cur, inp_out_ids);
                inpSA = ggml_get_rows(ctx0, inpSA, inp_out_ids);
            }

            // For Granite architecture
            if (hparams.f_residual_scale) {
                cur = ggml_scale(ctx0, cur, hparams.f_residual_scale);
            }

            // modified to support attention-free layer of Llama-3_1-Nemotron-51B
            struct ggml_tensor * ffn_inp = cur;
            if (n_head > 0) {
                ffn_inp = ggml_add(ctx0, cur, inpSA);
                cb(ffn_inp, "ffn_inp", il);
            }

            // feed-forward network
            if (model.layers[il].ffn_gate_inp == nullptr) {
                cur = build_norm(ffn_inp,
                        model.layers[il].ffn_norm, NULL,
                        LLM_NORM_RMS, il);
                cb(cur, "ffn_norm", il);

                cur = build_ffn(cur,
                        model.layers[il].ffn_up,   model.layers[il].ffn_up_b,   NULL,
                        model.layers[il].ffn_gate, model.layers[il].ffn_gate_b, NULL,
                        model.layers[il].ffn_down, model.layers[il].ffn_down_b, NULL,
                        NULL,
                        LLM_FFN_SILU, LLM_FFN_PAR, cb, il);
                cb(cur, "ffn_out", il);
            }

            // For Granite architecture
            if (hparams.f_residual_scale) {
                cur = ggml_scale(ctx0, cur, hparams.f_residual_scale);
            }

            cur = ggml_add(ctx0, cur, ffn_inp);
            cb(cur, "ffn_out", il);

            cur = cvec.apply_to(ctx0, cur, il);
            cb(cur, "l_out", il);

            // input for next layer
            inpL = cur;
        }

        cur = inpL;

        cur = build_norm(cur,
                model.output_norm, NULL,
                LLM_NORM_RMS, -1);
        cb(cur, "result_norm", -1);

        // lm_head
        cur = build_lora_mm(model.output, cur);

        // For Granite architecture
        if (hparams.f_logit_scale) {
            cur = ggml_scale(ctx0, cur, 1.0f / hparams.f_logit_scale);
        }

        cb(cur, "result_output", -1);

        ggml_build_forward_expand(gf, cur);

        return gf;
    }

    struct ggml_cgraph * build_baichuan() {
        struct ggml_cgraph * gf = ggml_new_graph_custom(ctx0, model.max_nodes(), false);

        const int64_t n_embd_head = hparams.n_embd_head_v;
        GGML_ASSERT(n_embd_head == hparams.n_embd_head_k);
        GGML_ASSERT(n_embd_head == hparams.n_rot);

        struct ggml_tensor * cur;
        struct ggml_tensor * inpL;

        inpL = build_inp_embd(model.tok_embd);

        // inp_pos - contains the positions
        struct ggml_tensor * inp_pos = model.type == LLM_TYPE_7B ? build_inp_pos() : nullptr;

        lctx.build_attn_inp(ctx0, n_tokens, true, false, worst_case);

        for (int il = 0; il < n_layer; ++il) {
            struct ggml_tensor * inpSA = inpL;

            cur = build_norm(inpL,
                    model.layers[il].attn_norm, NULL,
                    LLM_NORM_RMS, il);
            cb(cur, "attn_norm", il);

            // self-attention
            {
                struct ggml_tensor * Qcur = build_lora_mm(model.layers[il].wq, cur);
                cb(Qcur, "Qcur", il);

                struct ggml_tensor * Kcur = build_lora_mm(model.layers[il].wk, cur);
                cb(Kcur, "Kcur", il);

                struct ggml_tensor * Vcur = build_lora_mm(model.layers[il].wv, cur);
                cb(Vcur, "Vcur", il);

                switch (model.type) {
                    case LLM_TYPE_7B:
                        Qcur = ggml_rope_ext(
                            ctx0, ggml_reshape_3d(ctx0, Qcur, n_embd_head, n_head, n_tokens), inp_pos, nullptr,
                            n_rot, rope_type, n_ctx_orig, freq_base, freq_scale,
                            ext_factor, attn_factor, beta_fast, beta_slow
                        );
                        Kcur = ggml_rope_ext(
                            ctx0, ggml_reshape_3d(ctx0, Kcur, n_embd_head, n_head_kv, n_tokens), inp_pos, nullptr,
                            n_rot, rope_type, n_ctx_orig, freq_base, freq_scale,
                            ext_factor, attn_factor, beta_fast, beta_slow
                        );
                        break;
                    case LLM_TYPE_13B:
                        Qcur = ggml_reshape_3d(ctx0, Qcur, n_embd/n_head, n_head, n_tokens);
                        Kcur = ggml_reshape_3d(ctx0, Kcur, n_embd/n_head, n_head, n_tokens);
                        break;
                    default:
                        GGML_ABORT("fatal error");
                }
                cb(Qcur, "Qcur", il);
                cb(Kcur, "Kcur", il);

                cur = build_attn(gf,
                        model.layers[il].wo, NULL,
                        Kcur, Vcur, Qcur, n_tokens, 1.0f/sqrtf(float(n_embd_head)), cb, il);
            }

            if (il == n_layer - 1) {
                // skip computing output for unused tokens
                struct ggml_tensor * inp_out_ids = build_inp_out_ids();
                cur   = ggml_get_rows(ctx0,   cur, inp_out_ids);
                inpSA = ggml_get_rows(ctx0, inpSA, inp_out_ids);
            }

            struct ggml_tensor * ffn_inp = ggml_add(ctx0, cur, inpSA);
            cb(ffn_inp, "ffn_inp", il);

            // feed-forward network
            {
                cur = build_norm(ffn_inp,
                        model.layers[il].ffn_norm, NULL,
                        LLM_NORM_RMS, il);
                cb(cur, "ffn_norm", il);

                cur = build_ffn(cur,
                        model.layers[il].ffn_up,   NULL, NULL,
                        model.layers[il].ffn_gate, NULL, NULL,
                        model.layers[il].ffn_down, NULL, NULL,
                        NULL,
                        LLM_FFN_SILU, LLM_FFN_PAR, cb, il);
                cb(cur, "ffn_out", il);
            }

            cur = ggml_add(ctx0, cur, ffn_inp);
            cur = cvec.apply_to(ctx0, cur, il);
            cb(cur, "l_out", il);

            // input for next layer
            inpL = cur;
        }

        cur = inpL;

        cur = build_norm(cur,
                model.output_norm, NULL,
                LLM_NORM_RMS, -1);
        cb(cur, "result_norm", -1);

        // lm_head
        cur = build_lora_mm(model.output, cur);
        cb(cur, "result_output", -1);

        ggml_build_forward_expand(gf, cur);

        return gf;
    }

    struct ggml_cgraph * build_xverse() {
        struct ggml_cgraph * gf = ggml_new_graph_custom(ctx0, model.max_nodes(), false);

        const int64_t n_embd_head = hparams.n_embd_head_v;
        GGML_ASSERT(n_embd_head == hparams.n_embd_head_k);
        GGML_ASSERT(n_embd_head == hparams.n_rot);

        struct ggml_tensor * cur;
        struct ggml_tensor * inpL;

        inpL = build_inp_embd(model.tok_embd);

        // inp_pos - contains the positions
        struct ggml_tensor * inp_pos = build_inp_pos();

        lctx.build_attn_inp(ctx0, n_tokens, true, false, worst_case);

        for (int il = 0; il < n_layer; ++il) {
            struct ggml_tensor * inpSA = inpL;

            cur = build_norm(inpL,
                    model.layers[il].attn_norm, NULL,
                    LLM_NORM_RMS, il);
            cb(cur, "attn_norm", il);

            // self-attention
            {
                struct ggml_tensor * Qcur = build_lora_mm(model.layers[il].wq, cur);
                cb(Qcur, "Qcur", il);

                struct ggml_tensor * Kcur = build_lora_mm(model.layers[il].wk, cur);
                cb(Kcur, "Kcur", il);

                struct ggml_tensor * Vcur = build_lora_mm(model.layers[il].wv, cur);
                cb(Vcur, "Vcur", il);

                Qcur = ggml_rope_ext(
                    ctx0, ggml_reshape_3d(ctx0, Qcur, n_embd_head, n_head, n_tokens), inp_pos, nullptr,
                    n_rot, rope_type, n_ctx_orig, freq_base, freq_scale,
                    ext_factor, attn_factor, beta_fast, beta_slow
                );
                cb(Qcur, "Qcur", il);

                Kcur = ggml_rope_ext(
                    ctx0, ggml_reshape_3d(ctx0, Kcur, n_embd_head, n_head_kv, n_tokens), inp_pos, nullptr,
                    n_rot, rope_type, n_ctx_orig, freq_base, freq_scale,
                    ext_factor, attn_factor, beta_fast, beta_slow
                );
                cb(Kcur, "Kcur", il);
                cur = build_attn(gf,
                        model.layers[il].wo, NULL,
                        Kcur, Vcur, Qcur, n_tokens, 1.0f/sqrtf(float(n_embd_head)), cb, il);
            }

            if (il == n_layer - 1) {
                // skip computing output for unused tokens
                struct ggml_tensor * inp_out_ids = build_inp_out_ids();
                cur   = ggml_get_rows(ctx0,   cur, inp_out_ids);
                inpSA = ggml_get_rows(ctx0, inpSA, inp_out_ids);
            }

            struct ggml_tensor * ffn_inp = ggml_add(ctx0, cur, inpSA);
            cb(ffn_inp, "ffn_inp", il);

            // feed-forward network
            {
                cur = build_norm(ffn_inp,
                        model.layers[il].ffn_norm, NULL,
                        LLM_NORM_RMS, il);
                cb(cur, "ffn_norm", il);

                cur = build_ffn(cur,
                        model.layers[il].ffn_up,   NULL, NULL,
                        model.layers[il].ffn_gate, NULL, NULL,
                        model.layers[il].ffn_down, NULL, NULL,
                        NULL,
                        LLM_FFN_SILU, LLM_FFN_PAR, cb, il);
                cb(cur, "ffn_out", il);
            }

            cur = ggml_add(ctx0, cur, ffn_inp);
            cur = cvec.apply_to(ctx0, cur, il);
            cb(cur, "l_out", il);

            // input for next layer
            inpL = cur;
        }

        cur = inpL;

        cur = build_norm(cur, model.output_norm, NULL, LLM_NORM_RMS, -1);
        cb(cur, "result_norm", -1);

        // lm_head
        cur = build_lora_mm(model.output, cur);
        cb(cur, "result_output", -1);

        ggml_build_forward_expand(gf, cur);

        return gf;
    }

    struct ggml_cgraph * build_falcon() {
        struct ggml_cgraph * gf = ggml_new_graph_custom(ctx0, model.max_nodes(), false);

        const int64_t n_embd_head = hparams.n_embd_head_v;
        const int64_t n_embd_gqa  = hparams.n_embd_v_gqa();
        GGML_ASSERT(n_embd_head == hparams.n_embd_head_k);
        GGML_ASSERT(n_embd_head == hparams.n_rot);

        struct ggml_tensor * cur;
        struct ggml_tensor * inpL;

        inpL = build_inp_embd(model.tok_embd);

        // inp_pos - contains the positions
        struct ggml_tensor * inp_pos = build_inp_pos();

        lctx.build_attn_inp(ctx0, n_tokens, true, false, worst_case);

        for (int il = 0; il < n_layer; ++il) {
            struct ggml_tensor * attn_norm;

            attn_norm = build_norm(inpL,
                    model.layers[il].attn_norm,
                    model.layers[il].attn_norm_b,
                    LLM_NORM, il);
            cb(attn_norm, "attn_norm", il);

            // self-attention
            {
                if (model.layers[il].attn_norm_2) {
                    // Falcon-40B
                    cur = build_norm(inpL,
                            model.layers[il].attn_norm_2,
                            model.layers[il].attn_norm_2_b,
                            LLM_NORM, il);
                    cb(cur, "attn_norm_2", il);
                } else {
                    cur = attn_norm;
                }

                cur = build_lora_mm(model.layers[il].wqkv, cur);
                cb(cur, "wqkv", il);

                struct ggml_tensor * Qcur = ggml_cont(ctx0, ggml_view_2d(ctx0, cur, n_embd,     n_tokens, cur->nb[1], 0*sizeof(float)*(n_embd)));
                struct ggml_tensor * Kcur = ggml_cont(ctx0, ggml_view_2d(ctx0, cur, n_embd_gqa, n_tokens, cur->nb[1], 1*sizeof(float)*(n_embd)));
                struct ggml_tensor * Vcur = ggml_cont(ctx0, ggml_view_2d(ctx0, cur, n_embd_gqa, n_tokens, cur->nb[1], 1*sizeof(float)*(n_embd + n_embd_gqa)));

                cb(Qcur, "Qcur", il);
                cb(Kcur, "Kcur", il);
                cb(Vcur, "Vcur", il);

                Qcur = ggml_reshape_3d(ctx0, Qcur, n_embd_head, n_head,    n_tokens);
                Kcur = ggml_reshape_3d(ctx0, Kcur, n_embd_head, n_head_kv, n_tokens);

                // using mode = 2 for neox mode
                Qcur = ggml_rope_ext(
                    ctx0, Qcur, inp_pos, nullptr, n_rot, rope_type, n_ctx_orig,
                    freq_base, freq_scale, ext_factor, attn_factor, beta_fast, beta_slow
                );
                cb(Qcur, "Qcur", il);

                Kcur = ggml_rope_ext(
                    ctx0, Kcur, inp_pos, nullptr, n_rot, rope_type, n_ctx_orig,
                    freq_base, freq_scale, ext_factor, attn_factor, beta_fast, beta_slow
                );
                cb(Kcur, "Kcur", il);

                cur = build_attn(gf,
                        model.layers[il].wo, NULL,
                        Kcur, Vcur, Qcur, n_tokens, 1.0f/sqrtf(float(n_embd_head)), cb, il);
            }

            if (il == n_layer - 1) {
                // skip computing output for unused tokens
                struct ggml_tensor * inp_out_ids = build_inp_out_ids();
                cur       = ggml_get_rows(ctx0,       cur, inp_out_ids);
                inpL      = ggml_get_rows(ctx0,      inpL, inp_out_ids);
                attn_norm = ggml_get_rows(ctx0, attn_norm, inp_out_ids);
            }

            struct ggml_tensor * ffn_inp = cur;

            // feed forward
            {
                cur = build_ffn(attn_norm, // !! use the attn norm, not the result
                        model.layers[il].ffn_up,   NULL, NULL,
                        NULL,                      NULL, NULL,
                        model.layers[il].ffn_down, NULL, NULL,
                        NULL,
                        LLM_FFN_GELU, LLM_FFN_SEQ, cb, il);
                cb(cur, "ffn_out", il);
            }

            cur = ggml_add(ctx0, cur, ffn_inp);
            cur = ggml_add(ctx0, cur, inpL);
            cur = cvec.apply_to(ctx0, cur, il);
            cb(cur, "l_out", il);

            // input for next layer
            inpL = cur;
        }

        cur = inpL;

        // norm
        cur = build_norm(cur,
                model.output_norm,
                model.output_norm_b,
                LLM_NORM, -1);
        cb(cur, "result_norm", -1);

        cur = build_lora_mm(model.output, cur);
        cb(cur, "result_output", -1);

        ggml_build_forward_expand(gf, cur);

        return gf;
    }

    struct ggml_cgraph * build_grok() {
        struct ggml_cgraph * gf = ggml_new_graph_custom(ctx0, model.max_nodes(), false);

        // mutable variable, needed during the last layer of the computation to skip unused tokens
        int32_t n_tokens = this->n_tokens;

        const int64_t n_embd_head = hparams.n_embd_head_v;
        GGML_ASSERT(n_embd_head == hparams.n_embd_head_k);
        GGML_ASSERT(n_embd_head == hparams.n_rot);

        struct ggml_tensor * cur;
        struct ggml_tensor * inpL;

        inpL = build_inp_embd(model.tok_embd);

        // multiply by embedding_multiplier_scale of 78.38367176906169
        inpL = ggml_scale(ctx0, inpL, 78.38367176906169f);

        // inp_pos - contains the positions
        struct ggml_tensor * inp_pos = build_inp_pos();

        lctx.build_attn_inp(ctx0, n_tokens, true, false, worst_case);

        for (int il = 0; il < n_layer; ++il) {
            struct ggml_tensor * inpSA = inpL;

            // norm
            cur = build_norm(inpL,
                    model.layers[il].attn_norm, NULL,
                    LLM_NORM_RMS, il);
            cb(cur, "attn_norm", il);


            // self-attention
            {
                // compute Q and K and RoPE them
                struct ggml_tensor * Qcur = build_lora_mm(model.layers[il].wq, cur);
                cb(Qcur, "Qcur", il);
                if (model.layers[il].bq) {
                    Qcur = ggml_add(ctx0, Qcur, model.layers[il].bq);
                    cb(Qcur, "Qcur", il);
                }

                struct ggml_tensor * Kcur = build_lora_mm(model.layers[il].wk, cur);
                cb(Kcur, "Kcur", il);
                if (model.layers[il].bk) {
                    Kcur = ggml_add(ctx0, Kcur, model.layers[il].bk);
                    cb(Kcur, "Kcur", il);
                }

                struct ggml_tensor * Vcur = build_lora_mm(model.layers[il].wv, cur);
                cb(Vcur, "Vcur", il);
                if (model.layers[il].bv) {
                    Vcur = ggml_add(ctx0, Vcur, model.layers[il].bv);
                    cb(Vcur, "Vcur", il);
                }

                Qcur = ggml_rope_ext(
                    ctx0, ggml_reshape_3d(ctx0, Qcur, n_embd_head, n_head, n_tokens), inp_pos, nullptr,
                    n_rot, rope_type, n_ctx_orig, freq_base, freq_scale,
                    ext_factor, attn_factor, beta_fast, beta_slow
                );
                cb(Qcur, "Qcur", il);

                Kcur = ggml_rope_ext(
                    ctx0, ggml_reshape_3d(ctx0, Kcur, n_embd_head, n_head_kv, n_tokens), inp_pos, nullptr,
                    n_rot, rope_type, n_ctx_orig, freq_base, freq_scale,
                    ext_factor, attn_factor, beta_fast, beta_slow
                );
                cb(Kcur, "Kcur", il);

                cur = build_attn(gf,
                        model.layers[il].wo, model.layers[il].bo,
                        Kcur, Vcur, Qcur, n_tokens, 1.0f, cb, il);
            }

            if (il == n_layer - 1) {
                // skip computing output for unused tokens
                struct ggml_tensor * inp_out_ids = build_inp_out_ids();
                n_tokens = n_outputs;
                cur   = ggml_get_rows(ctx0,   cur, inp_out_ids);
                inpSA = ggml_get_rows(ctx0, inpSA, inp_out_ids);
            }

            // Grok
            // if attn_out_norm is present then apply it before adding the input
            if (model.layers[il].attn_out_norm) {
                cur = build_norm(cur,
                        model.layers[il].attn_out_norm, NULL,
                        LLM_NORM_RMS, il);
                cb(cur, "attn_out_norm", il);
            }

            struct ggml_tensor * ffn_inp = ggml_add(ctx0, cur, inpSA);
            cb(ffn_inp, "ffn_inp", il);

            // feed-forward network
            // MoE branch
            cur = build_norm(ffn_inp,
                    model.layers[il].ffn_norm, NULL,
                    LLM_NORM_RMS, il);
            cb(cur, "ffn_norm", il);

            cur = build_moe_ffn(cur,
                    model.layers[il].ffn_gate_inp,
                    model.layers[il].ffn_up_exps,
                    model.layers[il].ffn_gate_exps,
                    model.layers[il].ffn_down_exps,
                    nullptr,
                    n_expert, n_expert_used,
                    LLM_FFN_GELU, true,
                    false, 0.0,
                    LLAMA_EXPERT_GATING_FUNC_TYPE_SOFTMAX,
                    cb, il);
            cb(cur, "ffn_moe_out", il);

            // Grok
            // if layer_out_norm is present then apply it before adding the input
            // Idea: maybe ffn_out_norm is a better name
            if (model.layers[il].layer_out_norm) {
                cur = build_norm(cur,
                        model.layers[il].layer_out_norm, NULL,
                        LLM_NORM_RMS, il);
                cb(cur, "layer_out_norm", il);
            }

            cur = ggml_add(ctx0, cur, ffn_inp);
            cb(cur, "ffn_out", il);

            cur = cvec.apply_to(ctx0, cur, il);
            cb(cur, "l_out", il);

            // input for next layer
            inpL = cur;
        }

        cur = inpL;

        cur = build_norm(cur,
                model.output_norm, NULL,
                LLM_NORM_RMS, -1);
        cb(cur, "result_norm", -1);

        // lm_head
        cur = build_lora_mm(model.output, cur);

        // Grok
        // multiply logits by output_multiplier_scale of 0.5773502691896257

        cur = ggml_scale(ctx0, cur, 0.5773502691896257f);

        cb(cur, "result_output", -1);

        ggml_build_forward_expand(gf, cur);

        return gf;
    }

    struct ggml_cgraph * build_dbrx() {
        struct ggml_cgraph * gf = ggml_new_graph_custom(ctx0, model.max_nodes(), false);

        // mutable variable, needed during the last layer of the computation to skip unused tokens
        int32_t n_tokens = this->n_tokens;

        const int64_t n_embd_head = hparams.n_embd_head_v;
        const int64_t n_embd_gqa  = hparams.n_embd_v_gqa();
        GGML_ASSERT(n_embd_head == hparams.n_embd_head_k);
        GGML_ASSERT(n_embd_head == hparams.n_rot);

        struct ggml_tensor * cur;
        struct ggml_tensor * inpL;

        inpL = build_inp_embd(model.tok_embd);

        // inp_pos - contains the positions
        struct ggml_tensor * inp_pos = build_inp_pos();

        lctx.build_attn_inp(ctx0, n_tokens, true, false, worst_case);

        for (int il = 0; il < n_layer; ++il) {
            struct ggml_tensor * inpSA = inpL;

            // norm
            cur = build_norm(inpL,
                    model.layers[il].attn_norm, NULL,
                    LLM_NORM, il);
            cb(cur, "attn_norm", il);

            // self-attention
            {
                struct ggml_tensor * Qcur = nullptr;
                struct ggml_tensor * Kcur = nullptr;
                struct ggml_tensor * Vcur = nullptr;

                cur = build_lora_mm(model.layers[il].wqkv, cur);
                cb(cur, "wqkv", il);

                cur = ggml_clamp(ctx0, cur, -hparams.f_clamp_kqv, hparams.f_clamp_kqv);
                cb(cur, "wqkv_clamped", il);

                Qcur = ggml_cont(ctx0, ggml_view_2d(ctx0, cur, n_embd,     n_tokens, cur->nb[1], 0*sizeof(float)*(n_embd)));
                Kcur = ggml_cont(ctx0, ggml_view_2d(ctx0, cur, n_embd_gqa, n_tokens, cur->nb[1], 1*sizeof(float)*(n_embd)));
                Vcur = ggml_cont(ctx0, ggml_view_2d(ctx0, cur, n_embd_gqa, n_tokens, cur->nb[1], 1*sizeof(float)*(n_embd + n_embd_gqa)));

                cb(Qcur, "Qcur", il);
                cb(Kcur, "Kcur", il);
                cb(Vcur, "Vcur", il);

                Qcur = ggml_rope_ext(
                    ctx0, ggml_reshape_3d(ctx0, Qcur, n_embd_head, n_head, n_tokens), inp_pos, nullptr,
                    n_rot, rope_type, n_ctx_orig, freq_base, freq_scale,
                    ext_factor, attn_factor, beta_fast, beta_slow
                );
                cb(Qcur, "Qcur", il);

                Kcur = ggml_rope_ext(
                    ctx0, ggml_reshape_3d(ctx0, Kcur, n_embd_head, n_head_kv, n_tokens), inp_pos, nullptr,
                    n_rot, rope_type, n_ctx_orig, freq_base, freq_scale,
                    ext_factor, attn_factor, beta_fast, beta_slow
                );
                cb(Kcur, "Kcur", il);

                cur = build_attn(gf,
                        model.layers[il].wo, NULL,
                        Kcur, Vcur, Qcur, n_tokens, 1.0f/sqrtf(float(n_embd_head)), cb, il);
            }

            if (il == n_layer - 1) {
                // skip computing output for unused tokens
                struct ggml_tensor * inp_out_ids = build_inp_out_ids();
                n_tokens = n_outputs;
                cur   = ggml_get_rows(ctx0,   cur, inp_out_ids);
                inpSA = ggml_get_rows(ctx0, inpSA, inp_out_ids);
            }

            struct ggml_tensor * ffn_inp = ggml_add(ctx0, cur, inpSA);
            cb(ffn_inp, "ffn_inp", il);

            // feed-forward network
            // MoE branch
            cur = build_norm(ffn_inp,
                    model.layers[il].attn_out_norm, NULL,
                    LLM_NORM, il);
            cb(cur, "attn_out_norm", il);

            cur = build_moe_ffn(cur,
                    model.layers[il].ffn_gate_inp,
                    model.layers[il].ffn_up_exps,
                    model.layers[il].ffn_gate_exps,
                    model.layers[il].ffn_down_exps,
                    nullptr,
                    n_expert, n_expert_used,
                    LLM_FFN_SILU, true,
                    false, 0.0,
                    LLAMA_EXPERT_GATING_FUNC_TYPE_SOFTMAX,
                    cb, il);
            cb(cur, "ffn_moe_out", il);

            cur = ggml_add(ctx0, cur, ffn_inp);
            cb(cur, "ffn_out", il);

            cur = cvec.apply_to(ctx0, cur, il);
            cb(cur, "l_out", il);

            // input for next layer
            inpL = cur;
        }

        cur = inpL;

        cur = build_norm(cur,
                model.output_norm, NULL,
                LLM_NORM, -1);
        cb(cur, "result_norm", -1);

        // lm_head
        cur = build_lora_mm(model.output, cur);

        cb(cur, "result_output", -1);

        ggml_build_forward_expand(gf, cur);

        return gf;
    }

    struct ggml_cgraph * build_starcoder() {
        struct ggml_cgraph * gf = ggml_new_graph_custom(ctx0, model.max_nodes(), false);

        const int64_t n_embd_head = hparams.n_embd_head_v;
        const int64_t n_embd_gqa  = hparams.n_embd_v_gqa();
        GGML_ASSERT(n_embd_head == hparams.n_embd_head_k);

        struct ggml_tensor * cur;
        struct ggml_tensor * inpL;

        inpL = build_inp_embd(model.tok_embd);

        // inp_pos - contains the positions
        struct ggml_tensor * inp_pos = build_inp_pos();

        lctx.build_attn_inp(ctx0, n_tokens, true, false, worst_case);

        struct ggml_tensor * pos = ggml_get_rows(ctx0, model.pos_embd, inp_pos);
        cb(pos, "pos_embd", -1);

        inpL = ggml_add(ctx0, inpL, pos);
        cb(inpL, "inpL", -1);

        for (int il = 0; il < n_layer; ++il) {
            cur = build_norm(inpL,
                    model.layers[il].attn_norm,
                    model.layers[il].attn_norm_b,
                    LLM_NORM, il);
            cb(cur, "attn_norm", il);

            // self-attention
            {
                cur = build_lora_mm(model.layers[il].wqkv, cur);
                cb(cur, "wqkv", il);

                cur = ggml_add(ctx0, cur, model.layers[il].bqkv);
                cb(cur, "bqkv", il);

                struct ggml_tensor * Qcur = ggml_cont(ctx0, ggml_view_2d(ctx0, cur, n_embd,     n_tokens, cur->nb[1], 0*sizeof(float)*(n_embd)));
                struct ggml_tensor * Kcur = ggml_cont(ctx0, ggml_view_2d(ctx0, cur, n_embd_gqa, n_tokens, cur->nb[1], 1*sizeof(float)*(n_embd)));
                struct ggml_tensor * Vcur = ggml_cont(ctx0, ggml_view_2d(ctx0, cur, n_embd_gqa, n_tokens, cur->nb[1], 1*sizeof(float)*(n_embd + n_embd_gqa)));

                cb(Qcur, "Qcur", il);
                cb(Kcur, "Kcur", il);
                cb(Vcur, "Vcur", il);

                Qcur = ggml_reshape_3d(ctx0, Qcur, n_embd_head, n_head, n_tokens);

                cur = build_attn(gf,
                        model.layers[il].wo, model.layers[il].bo,
                        Kcur, Vcur, Qcur, n_tokens, 1.0f/sqrtf(float(n_embd_head)), cb, il);
            }

            if (il == n_layer - 1) {
                // skip computing output for unused tokens
                struct ggml_tensor * inp_out_ids = build_inp_out_ids();
                cur  = ggml_get_rows(ctx0,  cur, inp_out_ids);
                inpL = ggml_get_rows(ctx0, inpL, inp_out_ids);
            }

            // add the input
            struct ggml_tensor * ffn_inp = ggml_add(ctx0, cur, inpL);
            cb(ffn_inp, "ffn_inp", il);

            // FF
            {
                cur = build_norm(ffn_inp,
                        model.layers[il].ffn_norm,
                        model.layers[il].ffn_norm_b,
                        LLM_NORM, il);
                cb(cur, "ffn_norm", il);

                cur = build_ffn(cur,
                        model.layers[il].ffn_up,   model.layers[il].ffn_up_b,   NULL,
                        NULL,                      NULL,                        NULL,
                        model.layers[il].ffn_down, model.layers[il].ffn_down_b, NULL,
                        NULL,
                        LLM_FFN_GELU, LLM_FFN_SEQ, cb, il);
                cb(cur, "ffn_out", il);
            }

            cur = ggml_add(ctx0, cur, ffn_inp);
            cur = cvec.apply_to(ctx0, cur, il);
            cb(cur, "l_out", il);

            // input for next layer
            inpL = cur;
        }

        cur = build_norm(inpL,
                model.output_norm,
                model.output_norm_b,
                LLM_NORM, -1);
        cb(cur, "result_norm", -1);

        cur = build_lora_mm(model.output, cur);
        cb(cur, "result_output", -1);

        ggml_build_forward_expand(gf, cur);

        return gf;
    }

    struct ggml_cgraph * build_refact() {
        struct ggml_cgraph * gf = ggml_new_graph_custom(ctx0, model.max_nodes(), false);

        const int64_t n_embd_head = hparams.n_embd_head_v;
        GGML_ASSERT(n_embd_head == hparams.n_embd_head_k);

        struct ggml_tensor * cur;
        struct ggml_tensor * inpL;

        inpL = build_inp_embd(model.tok_embd);

        lctx.build_attn_inp(ctx0, n_tokens, true, false, worst_case);

        for (int il = 0; il < n_layer; ++il) {
            struct ggml_tensor * inpSA = inpL;

            cur = build_norm(inpL,
                    model.layers[il].attn_norm, NULL,
                    LLM_NORM_RMS, il);
            cb(cur, "attn_norm", il);

            // self-attention
            {
                struct ggml_tensor * Qcur = build_lora_mm(model.layers[il].wq, cur);
                cb(Qcur, "Qcur", il);

                struct ggml_tensor * Kcur = build_lora_mm(model.layers[il].wk, cur);
                cb(Kcur, "Kcur", il);

                struct ggml_tensor * Vcur = build_lora_mm(model.layers[il].wv, cur);
                cb(Vcur, "Vcur", il);

                Kcur = ggml_reshape_3d(ctx0, Kcur, n_embd_head, n_head_kv, n_tokens);
                cb(Kcur, "Kcur", il);

                Qcur = ggml_reshape_3d(ctx0, Qcur, n_embd_head, n_head,    n_tokens);
                cb(Qcur, "Qcur", il);

                cur = build_attn(gf,
                        model.layers[il].wo, NULL,
                        Kcur, Vcur, Qcur, n_tokens, 1.0f/sqrtf(float(n_embd_head)), cb, il);
            }

            if (il == n_layer - 1) {
                // skip computing output for unused tokens
                struct ggml_tensor * inp_out_ids = build_inp_out_ids();
                cur   = ggml_get_rows(ctx0,   cur, inp_out_ids);
                inpSA = ggml_get_rows(ctx0, inpSA, inp_out_ids);
            }

            struct ggml_tensor * ffn_inp = ggml_add(ctx0, cur, inpSA);
            cb(ffn_inp, "ffn_inp", il);

            // feed-forward network
            {
                cur = build_norm(ffn_inp,
                        model.layers[il].ffn_norm, NULL,
                        LLM_NORM_RMS, il);
                cb(cur, "ffn_norm", il);

                cur = build_ffn(cur,
                        model.layers[il].ffn_up,   NULL, NULL,
                        model.layers[il].ffn_gate, NULL, NULL,
                        model.layers[il].ffn_down, NULL, NULL,
                        NULL,
                        LLM_FFN_SILU, LLM_FFN_PAR, cb, il);
                cb(cur, "ffn_out", il);
            }

            cur = ggml_add(ctx0, cur, ffn_inp);
            cur = cvec.apply_to(ctx0, cur, il);
            cb(cur, "l_out", il);

            // input for next layer
            inpL = cur;
        }

        cur = inpL;

        cur = build_norm(cur,
                model.output_norm, NULL,
                LLM_NORM_RMS, -1);
        cb(cur, "result_norm", -1);

        // lm_head
        cur = build_lora_mm(model.output, cur);
        cb(cur, "result_output", -1);

        ggml_build_forward_expand(gf, cur);

        return gf;
    }

    struct ggml_cgraph * build_bert() {
        struct ggml_cgraph * gf = ggml_new_graph_custom(ctx0, model.max_nodes(), false);

        const int64_t n_embd_head = hparams.n_embd_head_v;
        const int64_t n_embd_gqa  = hparams.n_embd_v_gqa();

        GGML_ASSERT(n_embd_head == hparams.n_embd_head_k);

        struct ggml_tensor * cur;
        struct ggml_tensor * inpL;
        struct ggml_tensor * inp_pos = nullptr;

        if (model.arch != LLM_ARCH_JINA_BERT_V2) {
            inp_pos = build_inp_pos();
        }

        // construct input embeddings (token, type, position)
        inpL = build_inp_embd(model.tok_embd);

        // token types are hardcoded to zero ("Sentence A")
        struct ggml_tensor * type_row0 = ggml_view_1d(ctx0, model.type_embd, n_embd, 0);
        inpL = ggml_add(ctx0, inpL, type_row0);
        if (model.arch == LLM_ARCH_BERT) {
            inpL = ggml_add(ctx0, ggml_get_rows(ctx0, model.pos_embd, inp_pos), inpL);
        }
        cb(inpL, "inp_embd", -1);

        // embed layer norm
        inpL = build_norm(inpL, model.tok_norm, model.tok_norm_b, LLM_NORM, -1);
        cb(inpL, "inp_norm", -1);

        lctx.build_attn_inp(ctx0, n_tokens, false, false, worst_case);

        // iterate layers
        for (int il = 0; il < n_layer; ++il) {
            struct ggml_tensor * cur = inpL;

            struct ggml_tensor * Qcur;
            struct ggml_tensor * Kcur;
            struct ggml_tensor * Vcur;

            // self-attention
            if (model.arch == LLM_ARCH_BERT || model.arch == LLM_ARCH_JINA_BERT_V2) {
                Qcur = ggml_add(ctx0, build_lora_mm(model.layers[il].wq, cur), model.layers[il].bq);
                cb(Qcur, "Qcur", il);

                if (model.layers[il].attn_q_norm) {
                    Qcur = build_norm(Qcur,
                            model.layers[il].attn_q_norm,
                            model.layers[il].attn_q_norm_b,
                            LLM_NORM, il);
                }

                Kcur = ggml_add(ctx0, build_lora_mm(model.layers[il].wk, cur), model.layers[il].bk);
                cb(Kcur, "Kcur", il);

                if (model.layers[il].attn_k_norm) {
                    Kcur = build_norm(Kcur,
                            model.layers[il].attn_k_norm,
                            model.layers[il].attn_k_norm_b,
                            LLM_NORM, il);
                }
                Vcur = ggml_add(ctx0, build_lora_mm(model.layers[il].wv, cur), model.layers[il].bv);
                cb(Vcur, "Vcur", il);

                Qcur = ggml_reshape_3d(ctx0, Qcur, n_embd_head, n_head,    n_tokens);
                Kcur = ggml_reshape_3d(ctx0, Kcur, n_embd_head, n_head_kv, n_tokens);
            } else {
                // compute Q and K and RoPE them
                cur = build_lora_mm(model.layers[il].wqkv, cur);
                cb(cur, "wqkv", il);

                Qcur = ggml_cont(ctx0, ggml_view_2d(ctx0, cur, n_embd,     n_tokens, cur->nb[1], 0*sizeof(float)*(n_embd)));
                Kcur = ggml_cont(ctx0, ggml_view_2d(ctx0, cur, n_embd_gqa, n_tokens, cur->nb[1], 1*sizeof(float)*(n_embd)));
                Vcur = ggml_cont(ctx0, ggml_view_2d(ctx0, cur, n_embd_gqa, n_tokens, cur->nb[1], 1*sizeof(float)*(n_embd + n_embd_gqa)));

                cb(Qcur, "Qcur", il);
                cb(Kcur, "Kcur", il);
                cb(Vcur, "Vcur", il);

                Qcur = ggml_rope_ext(
                    ctx0, ggml_reshape_3d(ctx0, Qcur, n_embd_head, n_head,    n_tokens), inp_pos, nullptr,
                    n_rot, rope_type, n_ctx_orig, freq_base, freq_scale,
                    ext_factor, attn_factor, beta_fast, beta_slow
                );
                cb(Qcur, "Qcur", il);

                Kcur = ggml_rope_ext(
                    ctx0, ggml_reshape_3d(ctx0, Kcur, n_embd_head, n_head_kv, n_tokens), inp_pos, nullptr,
                    n_rot, rope_type, n_ctx_orig, freq_base, freq_scale,
                    ext_factor, attn_factor, beta_fast, beta_slow
                );
                cb(Kcur, "Kcur", il);
            }

            struct ggml_tensor * q =                 ggml_permute(ctx0, Qcur, 0, 2, 1, 3);
            struct ggml_tensor * k = ggml_cont(ctx0, ggml_permute(ctx0, Kcur, 0, 2, 1, 3));

            struct ggml_tensor * kq = ggml_mul_mat(ctx0, k, q);
            cb(kq, "kq", il);

            //kq = ggml_soft_max_ext(ctx0, kq, KQ_mask, 1.0f/sqrtf(float(n_embd_head)), hparams.f_max_alibi_bias);
            kq = lctx.build_soft_max_ext(ctx0, kq, 1.0f/sqrtf(float(n_embd_head)));
            cb(kq, "kq_soft_max_ext", il);

            struct ggml_tensor * v = ggml_cont(ctx0, ggml_transpose(ctx0, ggml_reshape_2d(ctx0, Vcur, n_embd_gqa, n_tokens)));
            cb(v, "v", il);

            struct ggml_tensor * kqv = ggml_mul_mat(ctx0, ggml_reshape_3d(ctx0, v, n_tokens, n_embd_head, n_head_kv), kq);
            cb(kqv, "kqv", il);

            struct ggml_tensor * kqv_merged = ggml_permute(ctx0, kqv, 0, 2, 1, 3);
            cb(kqv_merged, "kqv_merged", il);

            cur = ggml_cont_2d(ctx0, kqv_merged, n_embd_gqa, n_tokens);
            cb(cur, "kqv_merged_cont", il);

            ggml_build_forward_expand(gf, cur);

            cur = build_lora_mm(model.layers[il].wo, cur);
            if (model.layers[il].bo) {
                cb(cur, "kqv_wo", il);
            }

            if (model.layers[il].bo) {
                cur = ggml_add(ctx0, cur, model.layers[il].bo);
            }
            cb(cur, "kqv_out", il);

            if (il == n_layer - 1 && pooling_type == LLAMA_POOLING_TYPE_NONE) {
                // skip computing output for unused tokens
                struct ggml_tensor * inp_out_ids = build_inp_out_ids();
                cur  = ggml_get_rows(ctx0,  cur, inp_out_ids);
                inpL = ggml_get_rows(ctx0, inpL, inp_out_ids);
            }

            // re-add the layer input
            cur = ggml_add(ctx0, cur, inpL);

            // attention layer norm
            cur = build_norm(cur, model.layers[il].attn_out_norm, model.layers[il].attn_out_norm_b, LLM_NORM, il);

            if (model.layers[il].attn_norm_2 != nullptr) {
                cur = ggml_add(ctx0, cur, inpL); // re-add the layer input
                cur = build_norm(cur, model.layers[il].attn_norm_2, model.layers[il].attn_norm_2_b, LLM_NORM, il);
            }

            struct ggml_tensor * ffn_inp = cur;
            cb(ffn_inp, "ffn_inp", il);

            // feed-forward network
            if (model.arch == LLM_ARCH_BERT) {
                cur = build_ffn(cur,
                        model.layers[il].ffn_up,   model.layers[il].ffn_up_b,   NULL,
                        NULL,                      NULL,                        NULL,
                        model.layers[il].ffn_down, model.layers[il].ffn_down_b, NULL,
                        NULL,
                        LLM_FFN_GELU, LLM_FFN_SEQ, cb, il);
            } else if (model.arch == LLM_ARCH_JINA_BERT_V2) {
                cur = build_ffn(cur,
                        model.layers[il].ffn_up,   NULL,                        NULL,
                        model.layers[il].ffn_gate, NULL,                        NULL,
                        model.layers[il].ffn_down, model.layers[il].ffn_down_b, NULL,
                        NULL,
                        LLM_FFN_GELU, LLM_FFN_PAR, cb, il);
            } else {
                cur = build_ffn(cur,
                        model.layers[il].ffn_up,   NULL, NULL,
                        model.layers[il].ffn_gate, NULL, NULL,
                        model.layers[il].ffn_down, NULL, NULL,
                        NULL,
                        LLM_FFN_SILU, LLM_FFN_PAR, cb, il);
            }
            cb(cur, "ffn_out", il);

            // attentions bypass the intermediate layer
            cur = ggml_add(ctx0, cur, ffn_inp);

            // output layer norm
            cur = build_norm(cur, model.layers[il].layer_out_norm, model.layers[il].layer_out_norm_b, LLM_NORM, il);

            // input for next layer
            inpL = cur;
        }

        cur = inpL;

        cb(cur, "result_embd", -1);

        ggml_build_forward_expand(gf, cur);

        return gf;
    }

    struct ggml_cgraph * build_bloom() {
        struct ggml_cgraph * gf = ggml_new_graph_custom(ctx0, model.max_nodes(), false);

        const int64_t n_embd_head = hparams.n_embd_head_v;
        const int64_t n_embd_gqa  = hparams.n_embd_v_gqa();
        GGML_ASSERT(n_embd_head == hparams.n_embd_head_k);

        struct ggml_tensor * cur;
        struct ggml_tensor * inpL;

        inpL = build_inp_embd(model.tok_embd);

        lctx.build_attn_inp(ctx0, n_tokens, true, false, worst_case);

        inpL = build_norm(inpL,
                model.tok_norm,
                model.tok_norm_b,
                LLM_NORM, -1);
        cb(inpL, "inp_norm", -1);

        for (int il = 0; il < n_layer; ++il) {
            cur = build_norm(inpL,
                    model.layers[il].attn_norm,
                    model.layers[il].attn_norm_b,
                    LLM_NORM, il);
            cb(cur, "attn_norm", il);

            // self-attention
            {
                cur = build_lora_mm(model.layers[il].wqkv, cur);
                cb(cur, "wqkv", il);

                cur = ggml_add(ctx0, cur, model.layers[il].bqkv);
                cb(cur, "bqkv", il);

                struct ggml_tensor * Qcur = ggml_cont(ctx0, ggml_view_2d(ctx0, cur, n_embd,     n_tokens, cur->nb[1], 0*sizeof(float)*(n_embd)));
                struct ggml_tensor * Kcur = ggml_cont(ctx0, ggml_view_2d(ctx0, cur, n_embd_gqa, n_tokens, cur->nb[1], 1*sizeof(float)*(n_embd)));
                struct ggml_tensor * Vcur = ggml_cont(ctx0, ggml_view_2d(ctx0, cur, n_embd_gqa, n_tokens, cur->nb[1], 1*sizeof(float)*(n_embd + n_embd_gqa)));

                cb(Qcur, "Qcur", il);
                cb(Kcur, "Kcur", il);
                cb(Vcur, "Vcur", il);

                Qcur = ggml_reshape_3d(ctx0, Qcur, n_embd_head, n_head, n_tokens);

                cur = build_attn(gf,
                        model.layers[il].wo, model.layers[il].bo,
                        Kcur, Vcur, Qcur, n_tokens, 1.0f/sqrtf(float(n_embd_head)), cb, il);
            }

            if (il == n_layer - 1) {
                // skip computing output for unused tokens
                struct ggml_tensor * inp_out_ids = build_inp_out_ids();
                cur  = ggml_get_rows(ctx0,  cur, inp_out_ids);
                inpL = ggml_get_rows(ctx0, inpL, inp_out_ids);
            }

            // Add the input
            struct ggml_tensor * ffn_inp = ggml_add(ctx0, cur, inpL);
            cb(ffn_inp, "ffn_inp", il);

            // FF
            {
                cur = build_norm(ffn_inp,
                        model.layers[il].ffn_norm,
                        model.layers[il].ffn_norm_b,
                        LLM_NORM, il);
                cb(cur, "ffn_norm", il);

                cur = build_ffn(cur,
                        model.layers[il].ffn_up,   model.layers[il].ffn_up_b,   NULL,
                        NULL,                      NULL,                        NULL,
                        model.layers[il].ffn_down, model.layers[il].ffn_down_b, NULL,
                        NULL,
                        LLM_FFN_GELU, LLM_FFN_SEQ, cb, il);
                cb(cur, "ffn_out", il);
            }

            cur = ggml_add(ctx0, cur, ffn_inp);
            cur = cvec.apply_to(ctx0, cur, il);
            cb(cur, "l_out", il);

            // input for next layer
            inpL = cur;
        }

        cur = build_norm(inpL,
                model.output_norm,
                model.output_norm_b,
                LLM_NORM, -1);
        cb(cur, "result_norm", -1);

        cur = build_lora_mm(model.output, cur);
        cb(cur, "result_output", -1);

        ggml_build_forward_expand(gf, cur);

        return gf;
    }

    struct ggml_cgraph * build_mpt() {
        struct ggml_cgraph * gf = ggml_new_graph_custom(ctx0, model.max_nodes(), false);

        const int64_t n_embd_head = hparams.n_embd_head_v;
        const int64_t n_embd_gqa  = hparams.n_embd_v_gqa();
        GGML_ASSERT(n_embd_head == hparams.n_embd_head_k);

        struct ggml_tensor * cur;
        struct ggml_tensor * pos;
        struct ggml_tensor * inpL;

        inpL = build_inp_embd(model.tok_embd);

        lctx.build_attn_inp(ctx0, n_tokens, true, false, worst_case);

        if (model.pos_embd) {
            // inp_pos - contains the positions
            struct ggml_tensor * inp_pos = build_inp_pos();
            pos = ggml_get_rows(ctx0, model.pos_embd, inp_pos);
            cb(pos, "pos_embd", -1);

            inpL = ggml_add(ctx0, inpL, pos);
            cb(inpL, "inpL", -1);
        }

        for (int il = 0; il < n_layer; ++il) {
            struct ggml_tensor * attn_norm;

            attn_norm = build_norm(inpL,
                    model.layers[il].attn_norm,
                    model.layers[il].attn_norm_b,
                    LLM_NORM, il);
            cb(attn_norm, "attn_norm", il);

            // self-attention
            {
                cur = attn_norm;

                cur = build_lora_mm(model.layers[il].wqkv, cur);
                cb(cur, "wqkv", il);

                if (model.layers[il].bqkv){
                    cur = ggml_add(ctx0, cur, model.layers[il].bqkv);
                    cb(cur, "bqkv", il);
                }

                if (hparams.f_clamp_kqv > 0.0f) {
                    cur = ggml_clamp(ctx0, cur, -hparams.f_clamp_kqv, hparams.f_clamp_kqv);
                    cb(cur, "wqkv_clamped", il);
                }

                struct ggml_tensor * Qcur = ggml_cont(ctx0, ggml_view_2d(ctx0, cur, n_embd,     n_tokens, cur->nb[1], 0*sizeof(float)*(n_embd)));
                struct ggml_tensor * Kcur = ggml_cont(ctx0, ggml_view_2d(ctx0, cur, n_embd_gqa, n_tokens, cur->nb[1], 1*sizeof(float)*(n_embd)));
                struct ggml_tensor * Vcur = ggml_cont(ctx0, ggml_view_2d(ctx0, cur, n_embd_gqa, n_tokens, cur->nb[1], 1*sizeof(float)*(n_embd + n_embd_gqa)));

                cb(Qcur, "Qcur", il);
                cb(Kcur, "Kcur", il);
                cb(Vcur, "Vcur", il);

                // Q/K Layernorm
                if (model.layers[il].attn_q_norm) {
                    Qcur = build_norm(Qcur,
                            model.layers[il].attn_q_norm,
                            model.layers[il].attn_q_norm_b,
                            LLM_NORM, il);
                    cb(Qcur, "Qcur", il);

                    Kcur = build_norm(Kcur,
                            model.layers[il].attn_k_norm,
                            model.layers[il].attn_k_norm_b,
                            LLM_NORM, il);
                    cb(Kcur, "Kcur", il);

                    Qcur = ggml_reshape_3d(ctx0, Qcur, n_embd_head, n_head,    n_tokens);
                    Kcur = ggml_reshape_3d(ctx0, Kcur, n_embd_head, n_head_kv, n_tokens);

                    cur = build_attn(gf,
                            model.layers[il].wo, model.layers[il].bo,
                            Kcur, Vcur, Qcur, n_tokens, 1.0f/sqrtf(float(n_embd_head)), cb, il);
                } else {
                    Qcur = ggml_reshape_3d(ctx0, Qcur, n_embd_head, n_head, n_tokens);

                    cur = build_attn(gf,
                            model.layers[il].wo, model.layers[il].bo,
                            Kcur, Vcur, Qcur, n_tokens, 1.0f/sqrtf(float(n_embd_head)), cb, il);
                }
            }

            if (il == n_layer - 1) {
                // skip computing output for unused tokens
                struct ggml_tensor * inp_out_ids = build_inp_out_ids();
                cur  = ggml_get_rows(ctx0,  cur, inp_out_ids);
                inpL = ggml_get_rows(ctx0, inpL, inp_out_ids);
            }

            // Add the input
            struct ggml_tensor * ffn_inp = ggml_add(ctx0, cur, inpL);
            cb(ffn_inp, "ffn_inp", il);

            // feed forward
            {
                cur = build_norm(ffn_inp,
                        model.layers[il].ffn_norm,
                        model.layers[il].ffn_norm_b,
                        LLM_NORM, il);
                cb(cur, "ffn_norm", il);
                cur = build_ffn(cur,
                        model.layers[il].ffn_up,   model.layers[il].ffn_up_b,   NULL,
                        NULL,                      NULL,                        NULL,
                        model.layers[il].ffn_down, model.layers[il].ffn_down_b, NULL,
                        model.layers[il].ffn_act,
                        LLM_FFN_GELU, LLM_FFN_SEQ, cb, il);
                cb(cur, "ffn_out", il);
            }

            cur = ggml_add(ctx0, cur, ffn_inp);
            cur = cvec.apply_to(ctx0, cur, il);
            cb(cur, "l_out", il);

            // input for next layer
            inpL = cur;
        }

        cur = inpL;

        cur = build_norm(cur,
                model.output_norm,
                model.output_norm_b,
                LLM_NORM, -1);
        cb(cur, "result_norm", -1);

        cur = build_lora_mm(model.output, cur);
        cb(cur, "result_output", -1);

        ggml_build_forward_expand(gf, cur);

        return gf;
    }

    struct ggml_cgraph * build_stablelm() {
        struct ggml_cgraph * gf = ggml_new_graph(ctx0);

        const int64_t n_embd_head = hparams.n_embd_head_v;
        GGML_ASSERT(n_embd_head == hparams.n_embd_head_k);

        struct ggml_tensor * cur;
        struct ggml_tensor * inpL;

        inpL = build_inp_embd(model.tok_embd);

        // inp_pos - contains the positions
        struct ggml_tensor * inp_pos = build_inp_pos();

        lctx.build_attn_inp(ctx0, n_tokens, true, false, worst_case);

        for (int il = 0; il < n_layer; ++il) {


            // norm
            cur = build_norm(inpL,
                    model.layers[il].attn_norm,
                    model.layers[il].attn_norm_b,
                    LLM_NORM, il);
            cb(cur, "attn_norm", il);

            struct ggml_tensor * inpSA = cur;

            // self-attention
            {
                // compute Q and K and RoPE them
                struct ggml_tensor * Qcur = build_lora_mm(model.layers[il].wq, cur);
                cb(Qcur, "Qcur", il);
                if (model.layers[il].bq) {
                    Qcur = ggml_add(ctx0, Qcur, model.layers[il].bq);
                    cb(Qcur, "Qcur", il);
                }

                struct ggml_tensor * Kcur = build_lora_mm(model.layers[il].wk, cur);
                cb(Kcur, "Kcur", il);
                if (model.layers[il].bk) {
                    Kcur = ggml_add(ctx0, Kcur, model.layers[il].bk);
                    cb(Kcur, "Kcur", il);
                }

                struct ggml_tensor * Vcur = build_lora_mm(model.layers[il].wv, cur);
                cb(Vcur, "Vcur", il);
                if (model.layers[il].bv) {
                    Vcur = ggml_add(ctx0, Vcur, model.layers[il].bv);
                    cb(Vcur, "Vcur", il);
                }

                Qcur = ggml_reshape_3d(ctx0, Qcur, n_embd_head, n_head,    n_tokens);
                cb(Qcur, "Qcur", il);
                Kcur = ggml_reshape_3d(ctx0, Kcur, n_embd_head, n_head_kv, n_tokens);
                cb(Kcur, "Kcur", il);

                if (model.layers[il].attn_q_norm) {
                    Qcur = build_norm(Qcur,
                            model.layers[il].attn_q_norm,
                            NULL,
                            LLM_NORM, il);
                    cb(Qcur, "Qcur", il);
                }
                if (model.layers[il].attn_k_norm) {
                    Kcur = build_norm(Kcur,
                            model.layers[il].attn_k_norm,
                            NULL,
                            LLM_NORM, il);
                    cb(Kcur, "Kcur", il);
                }


                Qcur = ggml_rope_ext(
                    ctx0, Qcur, inp_pos, nullptr,
                    n_rot, rope_type, n_ctx_orig, freq_base, freq_scale,
                    ext_factor, attn_factor, beta_fast, beta_slow
                );
                cb(Qcur, "Qcur", il);

                Kcur = ggml_rope_ext(
                    ctx0, Kcur, inp_pos, nullptr,
                    n_rot, rope_type, n_ctx_orig, freq_base, freq_scale,
                    ext_factor, attn_factor, beta_fast, beta_slow
                );
                cb(Kcur, "Kcur", il);

                cur = build_attn(gf,
                        model.layers[il].wo, NULL,
                        Kcur, Vcur, Qcur, n_tokens, 1.0f/sqrtf(float(n_embd_head)), cb, il);
            }

            if (il == n_layer - 1) {
                // skip computing output for unused tokens
                struct ggml_tensor * inp_out_ids = build_inp_out_ids();
                cur   = ggml_get_rows(ctx0,   cur, inp_out_ids);
                inpL  = ggml_get_rows(ctx0,  inpL, inp_out_ids);
                inpSA = ggml_get_rows(ctx0, inpSA, inp_out_ids);
            }

            struct ggml_tensor * ffn_inp = ggml_add(ctx0, cur, inpL);
            cb(ffn_inp, "ffn_inp", il);

            // feed-forward network
            {
                if (model.layers[il].ffn_norm) {
                    cur = build_norm(ffn_inp,
                            model.layers[il].ffn_norm,
                            model.layers[il].ffn_norm_b,
                            LLM_NORM, il);
                    cb(cur, "ffn_norm", il);
                } else {
                    // parallel residual
                    cur = inpSA;
                }
                cur = build_ffn(cur,
                        model.layers[il].ffn_up,   NULL, NULL,
                        model.layers[il].ffn_gate, NULL, NULL,
                        model.layers[il].ffn_down, NULL, NULL,
                        NULL,
                        LLM_FFN_SILU, LLM_FFN_PAR, cb, il);
                cb(cur, "ffn_out", il);
            }

            cur = ggml_add(ctx0, cur, ffn_inp);
            cur = cvec.apply_to(ctx0, cur, il);
            cb(cur, "l_out", il);

            // input for next layer
            inpL = cur;
        }

        cur = inpL;

        cur = build_norm(cur,
                model.output_norm,
                model.output_norm_b,
                LLM_NORM, -1);
        cb(cur, "result_norm", -1);

        // lm_head
        cur = build_lora_mm(model.output, cur);
        cb(cur, "result_output", -1);

        ggml_build_forward_expand(gf, cur);

        return gf;
    }

    struct ggml_cgraph * build_qwen() {
        struct ggml_cgraph * gf = ggml_new_graph_custom(ctx0, model.max_nodes(), false);

        const int64_t n_embd_head = hparams.n_embd_head_v;
        GGML_ASSERT(n_embd_head == hparams.n_embd_head_k);

        struct ggml_tensor * cur;
        struct ggml_tensor * inpL;

        inpL = build_inp_embd(model.tok_embd);

        // inp_pos - contains the positions
        struct ggml_tensor * inp_pos = build_inp_pos();

        lctx.build_attn_inp(ctx0, n_tokens, true, false, worst_case);

        for (int il = 0; il < n_layer; ++il) {
            struct ggml_tensor * inpSA = inpL;

            cur = build_norm(inpL,
                    model.layers[il].attn_norm, NULL,
                    LLM_NORM_RMS, il);
            cb(cur, "attn_norm", il);

            // self-attention
            {
                cur = build_lora_mm(model.layers[il].wqkv, cur);
                cb(cur, "wqkv", il);

                cur = ggml_add(ctx0, cur, model.layers[il].bqkv);
                cb(cur, "bqkv", il);

                struct ggml_tensor * Qcur = ggml_cont(ctx0, ggml_view_2d(ctx0, cur, n_embd, n_tokens, cur->nb[1], 0*sizeof(float)*(n_embd)));
                struct ggml_tensor * Kcur = ggml_cont(ctx0, ggml_view_2d(ctx0, cur, n_embd, n_tokens, cur->nb[1], 1*sizeof(float)*(n_embd)));
                struct ggml_tensor * Vcur = ggml_cont(ctx0, ggml_view_2d(ctx0, cur, n_embd, n_tokens, cur->nb[1], 2*sizeof(float)*(n_embd)));

                cb(Qcur, "Qcur", il);
                cb(Kcur, "Kcur", il);
                cb(Vcur, "Vcur", il);

                Qcur = ggml_reshape_3d(ctx0, Qcur, n_embd_head, n_head,    n_tokens);
                Kcur = ggml_reshape_3d(ctx0, Kcur, n_embd_head, n_head_kv, n_tokens);

                // using mode = 2 for neox mode
                Qcur = ggml_rope_ext(
                    ctx0, Qcur, inp_pos, nullptr, n_rot, rope_type, n_ctx_orig,
                    freq_base, freq_scale, ext_factor, attn_factor, beta_fast, beta_slow
                );
                cb(Qcur, "Qcur", il);

                Kcur = ggml_rope_ext(
                    ctx0, Kcur, inp_pos, nullptr, n_rot, rope_type, n_ctx_orig,
                    freq_base, freq_scale, ext_factor, attn_factor, beta_fast, beta_slow
                );
                cb(Kcur, "Kcur", il);

                cur = build_attn(gf,
                        model.layers[il].wo, NULL,
                        Kcur, Vcur, Qcur, n_tokens, 1.0f/sqrtf(float(n_embd_head)), cb, il);
            }

            if (il == n_layer - 1) {
                // skip computing output for unused tokens
                struct ggml_tensor * inp_out_ids = build_inp_out_ids();
                cur   = ggml_get_rows(ctx0,   cur, inp_out_ids);
                inpSA = ggml_get_rows(ctx0, inpSA, inp_out_ids);
            }

            struct ggml_tensor * ffn_inp = ggml_add(ctx0, cur, inpSA);
            cb(ffn_inp, "ffn_inp", il);

            // feed-forward forward
            {
                cur = build_norm(ffn_inp,
                        model.layers[il].ffn_norm, NULL,
                        LLM_NORM_RMS, il);
                cb(cur, "ffn_norm", il);

                cur = build_ffn(cur,
                        model.layers[il].ffn_up,   NULL, NULL,
                        model.layers[il].ffn_gate, NULL, NULL,
                        model.layers[il].ffn_down, NULL, NULL,
                        NULL,
                        LLM_FFN_SILU, LLM_FFN_PAR, cb, il);
                cb(cur, "ffn_out", il);
            }

            cur = ggml_add(ctx0, cur, ffn_inp);
            cur = cvec.apply_to(ctx0, cur, il);
            cb(cur, "l_out", il);

            // input for next layer
            inpL = cur;
        }

        cur = inpL;

        cur = build_norm(cur,
                model.output_norm, NULL,
                LLM_NORM_RMS, -1);
        cb(cur, "result_norm", -1);

        // lm_head
        cur = build_lora_mm(model.output, cur);
        cb(cur, "result_output", -1);

        ggml_build_forward_expand(gf, cur);

        return gf;
    }

    struct ggml_cgraph * build_qwen2() {
        struct ggml_cgraph * gf = ggml_new_graph_custom(ctx0, model.max_nodes(), false);

        const int64_t n_embd_head = hparams.n_embd_head_v;
        GGML_ASSERT(n_embd_head == hparams.n_embd_head_k);
        GGML_ASSERT(n_embd_head == hparams.n_rot);

        struct ggml_tensor * cur;
        struct ggml_tensor * inpL;

        inpL = build_inp_embd(model.tok_embd);

        // inp_pos - contains the positions
        struct ggml_tensor * inp_pos = build_inp_pos();

        lctx.build_attn_inp(ctx0, n_tokens, true, false, worst_case);

        for (int il = 0; il < n_layer; ++il) {
            struct ggml_tensor * inpSA = inpL;

            // norm
            cur = build_norm(inpL,
                    model.layers[il].attn_norm, NULL,
                    LLM_NORM_RMS, il);
            cb(cur, "attn_norm", il);

            // self-attention
            {
                // compute Q and K and RoPE them
                struct ggml_tensor * Qcur = build_lora_mm(model.layers[il].wq, cur);
                cb(Qcur, "Qcur", il);
                Qcur = ggml_add(ctx0, Qcur, model.layers[il].bq);
                cb(Qcur, "Qcur", il);

                struct ggml_tensor * Kcur = build_lora_mm(model.layers[il].wk, cur);
                cb(Kcur, "Kcur", il);
                Kcur = ggml_add(ctx0, Kcur, model.layers[il].bk);
                cb(Kcur, "Kcur", il);

                struct ggml_tensor * Vcur = build_lora_mm(model.layers[il].wv, cur);
                cb(Vcur, "Vcur", il);
                Vcur = ggml_add(ctx0, Vcur, model.layers[il].bv);
                cb(Vcur, "Vcur", il);

                Qcur = ggml_rope_ext(
                    ctx0, ggml_reshape_3d(ctx0, Qcur, n_embd_head, n_head,    n_tokens), inp_pos, nullptr,
                    n_rot, rope_type, n_ctx_orig, freq_base, freq_scale,
                    ext_factor, attn_factor, beta_fast, beta_slow
                );
                cb(Qcur, "Qcur", il);

                Kcur = ggml_rope_ext(
                    ctx0, ggml_reshape_3d(ctx0, Kcur, n_embd_head, n_head_kv, n_tokens), inp_pos, nullptr,
                    n_rot, rope_type, n_ctx_orig, freq_base, freq_scale,
                    ext_factor, attn_factor, beta_fast, beta_slow
                );
                cb(Kcur, "Kcur", il);

                cur = build_attn(gf,
                        model.layers[il].wo, model.layers[il].bo,
                        Kcur, Vcur, Qcur, n_tokens, 1.0f/sqrtf(float(n_embd_head)), cb, il);
            }

            if (il == n_layer - 1) {
                // skip computing output for unused tokens
                struct ggml_tensor * inp_out_ids = build_inp_out_ids();
                cur   = ggml_get_rows(ctx0,   cur, inp_out_ids);
                inpSA = ggml_get_rows(ctx0, inpSA, inp_out_ids);
            }

            struct ggml_tensor * ffn_inp = ggml_add(ctx0, cur, inpSA);
            cb(ffn_inp, "ffn_inp", il);

            // feed-forward network
            cur = build_norm(ffn_inp,
                    model.layers[il].ffn_norm, NULL,
                    LLM_NORM_RMS, il);
            cb(cur, "ffn_norm", il);

            cur = build_ffn(cur,
                    model.layers[il].ffn_up,   NULL, NULL,
                    model.layers[il].ffn_gate, NULL, NULL,
                    model.layers[il].ffn_down, NULL, NULL,
                    NULL,
                    LLM_FFN_SILU, LLM_FFN_PAR, cb, il);
            cb(cur, "ffn_out", il);

            cur = ggml_add(ctx0, cur, ffn_inp);
            cur = cvec.apply_to(ctx0, cur, il);
            cb(cur, "l_out", il);

            // input for next layer
            inpL = cur;
        }

        cur = inpL;

        cur = build_norm(cur,
                model.output_norm, NULL,
                LLM_NORM_RMS, -1);
        cb(cur, "result_norm", -1);

        // lm_head
        cur = build_lora_mm(model.output, cur);
        cb(cur, "result_output", -1);

        ggml_build_forward_expand(gf, cur);

        return gf;
    }

    struct ggml_cgraph * build_qwen2vl() {
        struct ggml_cgraph * gf = ggml_new_graph_custom(ctx0, model.max_nodes(), false);
        const int64_t n_embd_head = hparams.n_embd_head_v;
        GGML_ASSERT(n_embd_head == hparams.n_embd_head_k);
        GGML_ASSERT(n_embd_head == hparams.n_rot);

        struct ggml_tensor * cur;
        struct ggml_tensor * inpL;

        inpL = build_inp_embd(model.tok_embd);

        // inp_pos - contains the positions
        lctx.inp_pos = ggml_new_tensor_1d(ctx0, GGML_TYPE_I32, n_tokens * 4);
        cb(lctx.inp_pos, "inp_pos", -1);
        ggml_set_input(lctx.inp_pos);
        struct ggml_tensor * inp_pos = lctx.inp_pos;

        lctx.build_attn_inp(ctx0, n_tokens, true, false, worst_case);

        int sections[4];
        std::copy(std::begin(hparams.rope_sections), std::begin(hparams.rope_sections) + 4, sections);

        for (int il = 0; il < n_layer; ++il) {
            struct ggml_tensor * inpSA = inpL;

            // norm
            cur = build_norm(inpL,
                    model.layers[il].attn_norm, NULL,
                    LLM_NORM_RMS, il);
            cb(cur, "attn_norm", il);

            // self-attention
            {
                // compute Q and K and RoPE them
                struct ggml_tensor * Qcur = build_lora_mm(model.layers[il].wq, cur);
                cb(Qcur, "Qcur", il);
                Qcur = ggml_add(ctx0, Qcur, model.layers[il].bq);
                cb(Qcur, "Qcur", il);

                struct ggml_tensor * Kcur = build_lora_mm(model.layers[il].wk, cur);
                cb(Kcur, "Kcur", il);
                Kcur = ggml_add(ctx0, Kcur, model.layers[il].bk);
                cb(Kcur, "Kcur", il);

                struct ggml_tensor * Vcur = build_lora_mm(model.layers[il].wv, cur);
                cb(Vcur, "Vcur", il);
                Vcur = ggml_add(ctx0, Vcur, model.layers[il].bv);
                cb(Vcur, "Vcur", il);

                Qcur = ggml_rope_multi(
                    ctx0,
                    ggml_reshape_3d(ctx0, Qcur, n_embd_head, n_head, n_tokens), inp_pos, nullptr,
                    n_rot, sections, rope_type, n_ctx_orig, freq_base, freq_scale,
                    ext_factor, attn_factor, beta_fast, beta_slow
                );
                cb(Qcur, "Qcur", il);

                Kcur = ggml_rope_multi(
                    ctx0,
                    ggml_reshape_3d(ctx0, Kcur, n_embd_head, n_head_kv, n_tokens), inp_pos, nullptr,
                    n_rot, sections, rope_type, n_ctx_orig, freq_base, freq_scale,
                    ext_factor, attn_factor, beta_fast, beta_slow
                );
                cb(Kcur, "Kcur", il);

                cur = build_attn(gf,
                        model.layers[il].wo, model.layers[il].bo,
                        Kcur, Vcur, Qcur, n_tokens, 1.0f/sqrtf(float(n_embd_head)), cb, il);
            }

            if (il == n_layer - 1) {
                // skip computing output for unused tokens
                struct ggml_tensor * inp_out_ids = build_inp_out_ids();
                cur   = ggml_get_rows(ctx0,   cur, inp_out_ids);
                inpSA = ggml_get_rows(ctx0, inpSA, inp_out_ids);
            }

            struct ggml_tensor * ffn_inp = ggml_add(ctx0, cur, inpSA);
            cb(ffn_inp, "ffn_inp", il);

            // feed-forward network
            cur = build_norm(ffn_inp,
                    model.layers[il].ffn_norm, NULL,
                    LLM_NORM_RMS, il);
            cb(cur, "ffn_norm", il);

            cur = build_ffn(cur,
                    model.layers[il].ffn_up,   NULL, NULL,
                    model.layers[il].ffn_gate, NULL, NULL,
                    model.layers[il].ffn_down, NULL, NULL,
                    NULL,
                    LLM_FFN_SILU, LLM_FFN_PAR, cb, il);
            cb(cur, "ffn_out", il);

            cur = ggml_add(ctx0, cur, ffn_inp);
            cur = cvec.apply_to(ctx0, cur, il);
            cb(cur, "l_out", il);

            // input for next layer
            inpL = cur;
        }

        cur = inpL;

        cur = build_norm(cur,
                model.output_norm, NULL,
                LLM_NORM_RMS, -1);
        cb(cur, "result_norm", -1);

        // lm_head
        cur = build_lora_mm(model.output, cur);
        cb(cur, "result_output", -1);

        ggml_build_forward_expand(gf, cur);

        return gf;
    }

    struct ggml_cgraph * build_qwen2moe() {
        struct ggml_cgraph * gf = ggml_new_graph_custom(ctx0, model.max_nodes(), false);

        // mutable variable, needed during the last layer of the computation to skip unused tokens
        int32_t n_tokens = this->n_tokens;

        const int64_t n_embd_head = hparams.n_embd_head_v;
        GGML_ASSERT(n_embd_head == hparams.n_embd_head_k);
        GGML_ASSERT(n_embd_head == hparams.n_rot);

        struct ggml_tensor * cur;
        struct ggml_tensor * inpL;

        inpL = build_inp_embd(model.tok_embd);

        // inp_pos - contains the positions
        struct ggml_tensor * inp_pos = build_inp_pos();

        lctx.build_attn_inp(ctx0, n_tokens, true, false, worst_case);

        for (int il = 0; il < n_layer; ++il) {
            struct ggml_tensor * inpSA = inpL;

            // norm
            cur = build_norm(inpL,
                    model.layers[il].attn_norm, NULL,
                    LLM_NORM_RMS, il);
            cb(cur, "attn_norm", il);

            // self_attention
            {
                // compute Q and K and RoPE them
                struct ggml_tensor * Qcur = build_lora_mm(model.layers[il].wq, cur);
                cb(Qcur, "Qcur", il);
                Qcur = ggml_add(ctx0, Qcur, model.layers[il].bq);
                cb(Qcur, "Qcur", il);

                struct ggml_tensor * Kcur = build_lora_mm(model.layers[il].wk, cur);
                cb(Kcur, "Kcur", il);
                Kcur = ggml_add(ctx0, Kcur, model.layers[il].bk);
                cb(Kcur, "Kcur", il);

                struct ggml_tensor * Vcur = build_lora_mm(model.layers[il].wv, cur);
                cb(Vcur, "Vcur", il);
                Vcur = ggml_add(ctx0, Vcur, model.layers[il].bv);
                cb(Vcur, "Vcur", il);

                Qcur = ggml_rope_ext(
                    ctx0, ggml_reshape_3d(ctx0, Qcur, n_embd_head, n_head, n_tokens), inp_pos, nullptr,
                    n_rot, rope_type, n_ctx_orig, freq_base, freq_scale,
                    ext_factor, attn_factor, beta_fast, beta_slow
                );
                cb(Qcur, "Qcur", il);

                Kcur = ggml_rope_ext(
                    ctx0, ggml_reshape_3d(ctx0, Kcur, n_embd_head, n_head_kv, n_tokens), inp_pos, nullptr,
                    n_rot, rope_type, n_ctx_orig, freq_base, freq_scale,
                    ext_factor, attn_factor, beta_fast, beta_slow
                );
                cb(Kcur, "Kcur", il);

                cur = build_attn(gf,
                        model.layers[il].wo, model.layers[il].bo,
                        Kcur, Vcur, Qcur, n_tokens, 1.0f/sqrtf(float(n_embd_head)), cb, il);
            }

            if (il == n_layer - 1) {
                // skip computing output for unused tokens
                struct ggml_tensor * inp_out_ids = build_inp_out_ids();
                n_tokens = n_outputs;
                cur   = ggml_get_rows(ctx0,   cur, inp_out_ids);
                inpSA = ggml_get_rows(ctx0, inpSA, inp_out_ids);
            }

            struct ggml_tensor * ffn_inp = ggml_add(ctx0, cur, inpSA);
            cb(ffn_inp, "ffn_inp", il);

            // MoE branch
            cur = build_norm(ffn_inp,
                    model.layers[il].ffn_norm, NULL,
                    LLM_NORM_RMS, il);
            cb(cur, "ffn_norm", il);

            ggml_tensor * moe_out =
                    build_moe_ffn(cur,
                        model.layers[il].ffn_gate_inp,
                        model.layers[il].ffn_up_exps,
                        model.layers[il].ffn_gate_exps,
                        model.layers[il].ffn_down_exps,
                        nullptr,
                        n_expert, n_expert_used,
                        LLM_FFN_SILU, false,
                        false, 0.0,
                        LLAMA_EXPERT_GATING_FUNC_TYPE_SOFTMAX,
                        cb, il);
            cb(cur, "ffn_moe_out", il);

            // FFN shared expert
            {
                ggml_tensor * cur_gate_inp = build_lora_mm(model.layers[il].ffn_gate_inp_shexp, cur);
                cb(cur_gate_inp, "ffn_shexp_gate_inp", il);

                // sigmoid
                ggml_tensor * cur_gate = ggml_div(ctx0, ggml_silu(ctx0, cur_gate_inp), cur_gate_inp);
                cb(cur_gate, "ffn_shexp_gate", il);

                ggml_tensor * cur_ffn = build_ffn(cur,
                        model.layers[il].ffn_up_shexp,   NULL, NULL,
                        model.layers[il].ffn_gate_shexp, NULL, NULL,
                        model.layers[il].ffn_down_shexp, NULL, NULL,
                        NULL,
                        LLM_FFN_SILU, LLM_FFN_PAR, cb, il);
                cb(cur_ffn, "ffn_shexp", il);

                ggml_tensor * ffn_shexp_out = ggml_mul(ctx0, cur_ffn, cur_gate);
                cb(ffn_shexp_out, "ffn_shexp_out", il);

                moe_out = ggml_add(ctx0, moe_out, ffn_shexp_out);
                cb(moe_out, "ffn_out", il);

                cur = moe_out;
            }

            cur = ggml_add(ctx0, cur, ffn_inp);
            cur = cvec.apply_to(ctx0, cur, il);
            cb(cur, "l_out", il);

            // input for next layer
            inpL = cur;
        }

        cur = inpL;

        cur = build_norm(cur,
                model.output_norm, NULL,
                LLM_NORM_RMS, -1);
        cb(cur, "result_norm", -1);

        // lm_head
        cur = build_lora_mm(model.output, cur);
        cb(cur, "result_output", -1);

        ggml_build_forward_expand(gf, cur);

        return gf;
    }

    struct ggml_cgraph * build_phi2() {
        struct ggml_cgraph * gf = ggml_new_graph_custom(ctx0, model.max_nodes(), false);

        const int64_t n_embd_head = hparams.n_embd_head_v;
        const int64_t n_embd_gqa  = hparams.n_embd_v_gqa();
        GGML_ASSERT(n_embd_head == hparams.n_embd_head_k);

        struct ggml_tensor * cur;
        struct ggml_tensor * attn_norm_output;
        struct ggml_tensor * ffn_output;
        struct ggml_tensor * inpL;

        inpL = build_inp_embd(model.tok_embd);

        // inp_pos - contains the positions
        struct ggml_tensor * inp_pos = build_inp_pos();

        lctx.build_attn_inp(ctx0, n_tokens, true, false, worst_case);

        for (int il = 0; il < n_layer; ++il) {
            attn_norm_output = build_norm(inpL,
                    model.layers[il].attn_norm,
                    model.layers[il].attn_norm_b,
                    LLM_NORM, il);
            cb(attn_norm_output, "attn_norm", il);

            // self-attention
            {
                struct ggml_tensor * Qcur = nullptr;
                struct ggml_tensor * Kcur = nullptr;
                struct ggml_tensor * Vcur = nullptr;

                if (model.layers[il].wqkv) {
                    cur = build_lora_mm(model.layers[il].wqkv, attn_norm_output);
                    cb(cur, "wqkv", il);

                    cur = ggml_add(ctx0, cur, model.layers[il].bqkv);
                    cb(cur, "bqkv", il);

                    Qcur = ggml_cont(ctx0, ggml_view_2d(ctx0, cur, n_embd,     n_tokens, cur->nb[1], 0*sizeof(float)*(n_embd)));
                    Kcur = ggml_cont(ctx0, ggml_view_2d(ctx0, cur, n_embd_gqa, n_tokens, cur->nb[1], 1*sizeof(float)*(n_embd)));
                    Vcur = ggml_cont(ctx0, ggml_view_2d(ctx0, cur, n_embd_gqa, n_tokens, cur->nb[1], 1*sizeof(float)*(n_embd + n_embd_gqa)));
                } else {
                    Qcur = ggml_add(ctx0, build_lora_mm(model.layers[il].wq, attn_norm_output), model.layers[il].bq);
                    Kcur = ggml_add(ctx0, build_lora_mm(model.layers[il].wk, attn_norm_output), model.layers[il].bk);
                    Vcur = ggml_add(ctx0, build_lora_mm(model.layers[il].wv, attn_norm_output), model.layers[il].bv);
                }

                cb(Qcur, "Qcur", il);
                cb(Kcur, "Kcur", il);
                cb(Vcur, "Vcur", il);

                Qcur = ggml_reshape_3d(ctx0, Qcur, n_embd_head, n_head,    n_tokens);
                Kcur = ggml_reshape_3d(ctx0, Kcur, n_embd_head, n_head_kv, n_tokens);

                Qcur = ggml_rope_ext(
                    ctx0, Qcur, inp_pos, nullptr, n_rot, rope_type, n_ctx_orig,
                    freq_base, freq_scale, ext_factor, attn_factor, beta_fast, beta_slow
                );
                cb(Qcur, "Qcur", il);

                // with phi2, we scale the Q to avoid precision issues
                // ref: https://github.com/ml-explore/mlx-examples/blob/08e862336ade809bc37d1035f94b359e7d1a5152/phi2/phi2.py#L64-L66
                Qcur = ggml_scale(ctx0, Qcur, 1.0f/sqrtf(float(n_embd_head)));
                cb(Qcur, "Qcur", il);

                Kcur = ggml_rope_ext(
                    ctx0, Kcur, inp_pos, nullptr, n_rot, rope_type, n_ctx_orig,
                    freq_base, freq_scale, ext_factor, attn_factor, beta_fast, beta_slow
                );
                cb(Kcur, "Kcur", il);

                cur = build_attn(gf,
                        model.layers[il].wo, model.layers[il].bo,
                        Kcur, Vcur, Qcur, n_tokens, 1.0f, cb, il);
            }

            if (il == n_layer - 1) {
                // skip computing output for unused tokens
                struct ggml_tensor * inp_out_ids = build_inp_out_ids();
                cur              = ggml_get_rows(ctx0,              cur, inp_out_ids);
                inpL             = ggml_get_rows(ctx0,             inpL, inp_out_ids);
                attn_norm_output = ggml_get_rows(ctx0, attn_norm_output, inp_out_ids);
            }

            // FF
            {
                ffn_output = build_ffn(attn_norm_output,
                        model.layers[il].ffn_up,   model.layers[il].ffn_up_b,   NULL,
                        NULL,                      NULL,                        NULL,
                        model.layers[il].ffn_down, model.layers[il].ffn_down_b, NULL,
                        NULL,
                        LLM_FFN_GELU, LLM_FFN_SEQ, cb, il);
                cb(ffn_output, "ffn_out", il);
            }

            cur = ggml_add(ctx0, cur, ffn_output);
            cur = ggml_add(ctx0, cur, inpL);
            cur = cvec.apply_to(ctx0, cur, il);
            cb(cur, "l_out", il);

            // input for next layer
            inpL = cur;
        }

        cur = build_norm(inpL,
                model.output_norm,
                model.output_norm_b,
                LLM_NORM, -1);
        cb(cur, "result_norm", -1);

        cur = build_lora_mm(model.output, cur);
        cb(cur, "result_output_no_bias", -1);

        cur = ggml_add(ctx0, cur, model.output_b);
        cb(cur, "result_output", -1);
        ggml_build_forward_expand(gf, cur);
        return gf;
    }

    struct ggml_cgraph * build_phi3() {
        struct ggml_cgraph * gf = ggml_new_graph_custom(ctx0, model.max_nodes(), false);

        const int64_t n_embd_head = hparams.n_embd_head_v;
        const int64_t n_embd_gqa = hparams.n_embd_v_gqa();
        GGML_ASSERT(n_embd_head == hparams.n_embd_head_k);

        struct ggml_tensor * cur;
        struct ggml_tensor * inpL;

        inpL = build_inp_embd(model.tok_embd);

        // inp_pos - contains the positions
        struct ggml_tensor * inp_pos = build_inp_pos();

        // KQ_mask (mask for 1 head, it will be broadcasted to all heads)
        lctx.build_attn_inp(ctx0, n_tokens, true, true, worst_case);

        for (int il = 0; il < n_layer; ++il) {
            auto residual = inpL;

            // self-attention
            {
                // rope freq factors for 128k context
                struct ggml_tensor * rope_factors = lctx.get_rope_factors(il);

                struct ggml_tensor* attn_norm_output = build_norm(inpL,
                    model.layers[il].attn_norm,
                    model.layers[il].attn_norm_b,
                    LLM_NORM_RMS, il);
                cb(attn_norm_output, "attn_norm", il);

                struct ggml_tensor * Qcur = nullptr;
                struct ggml_tensor * Kcur = nullptr;
                struct ggml_tensor * Vcur = nullptr;

                if (model.layers[il].wqkv) {
                    cur = build_lora_mm(model.layers[il].wqkv, attn_norm_output);
                    cb(cur, "wqkv", il);

                    Qcur = ggml_cont(ctx0, ggml_view_2d(ctx0, cur, n_embd,     n_tokens, cur->nb[1], 0 * sizeof(float) * (n_embd)));
                    Kcur = ggml_cont(ctx0, ggml_view_2d(ctx0, cur, n_embd_gqa, n_tokens, cur->nb[1], 1 * sizeof(float) * (n_embd)));
                    Vcur = ggml_cont(ctx0, ggml_view_2d(ctx0, cur, n_embd_gqa, n_tokens, cur->nb[1], 1 * sizeof(float) * (n_embd + n_embd_gqa)));
                } else {
                    Qcur = ggml_add(ctx0, build_lora_mm(model.layers[il].wq, attn_norm_output), model.layers[il].bq);
                    Kcur = ggml_add(ctx0, build_lora_mm(model.layers[il].wk, attn_norm_output), model.layers[il].bk);
                    Vcur = ggml_add(ctx0, build_lora_mm(model.layers[il].wv, attn_norm_output), model.layers[il].bv);
                }

                cb(Qcur, "Qcur", il);
                cb(Kcur, "Kcur", il);
                cb(Vcur, "Vcur", il);

                Qcur = ggml_reshape_3d(ctx0, Qcur, n_embd_head, n_head,    n_tokens);
                Kcur = ggml_reshape_3d(ctx0, Kcur, n_embd_head, n_head_kv, n_tokens);

                Qcur = ggml_rope_ext(
                    ctx0, Qcur, inp_pos, rope_factors, n_rot, rope_type, n_ctx_orig,
                    freq_base, freq_scale, ext_factor, attn_factor, beta_fast, beta_slow
                );
                cb(Qcur, "Qcur", il);

                Qcur = ggml_scale(ctx0, Qcur, 1.0f / sqrtf(float(n_embd_head)));
                cb(Qcur, "Qcur", il);

                Kcur = ggml_rope_ext(
                    ctx0, Kcur, inp_pos, rope_factors, n_rot, rope_type, n_ctx_orig,
                    freq_base, freq_scale, ext_factor, attn_factor, beta_fast, beta_slow
                );
                cb(Kcur, "Kcur", il);

                cur = build_attn(gf,
                        model.layers[il].wo, model.layers[il].bo,
                        Kcur, Vcur, Qcur, n_tokens, 1.0f, cb, il);
            }

            if (il == n_layer - 1) {
                // skip computing output for unused tokens
                struct ggml_tensor* inp_out_ids = build_inp_out_ids();
                cur = ggml_get_rows(ctx0, cur, inp_out_ids);
                residual = ggml_get_rows(ctx0, residual, inp_out_ids);
            }

            cur = ggml_add(ctx0, cur, residual);
            residual = cur;

            cur = build_norm(cur,
                model.layers[il].ffn_norm, model.layers[il].ffn_norm_b,
                LLM_NORM_RMS, il);
            cb(cur, "ffn_norm", il);

            // feed-forward network
            if (model.layers[il].ffn_gate_inp == nullptr) {
                cur = build_ffn(cur,
                        model.layers[il].ffn_up,   NULL, NULL,
                        NULL,                      NULL, NULL,
                        model.layers[il].ffn_down, NULL, NULL,
                        NULL,
                        LLM_FFN_SWIGLU, LLM_FFN_SEQ, cb, il);
                cb(cur, "ffn_out", il);
            } else {
                // MoE branch
                cur = build_moe_ffn(cur,
                        model.layers[il].ffn_gate_inp,
                        model.layers[il].ffn_up_exps,
                        model.layers[il].ffn_gate_exps,
                        model.layers[il].ffn_down_exps,
                        nullptr,
                        n_expert, n_expert_used,
                        LLM_FFN_SILU, true,
                        false, 0.0,
                        LLAMA_EXPERT_GATING_FUNC_TYPE_SOFTMAX,
                        cb, il);
                cb(cur, "ffn_moe_out", il);
            }

            cur = ggml_add(ctx0, residual, cur);
            cur = cvec.apply_to(ctx0, cur, il);
            cb(cur, "l_out", il);

            // input for next layer
            inpL = cur;
        }

        cur = build_norm(inpL,
            model.output_norm,
            model.output_norm_b,
            LLM_NORM_RMS, -1);
        cb(cur, "result_norm", -1);

        cur = build_lora_mm(model.output, cur);

        if (model.output_b != nullptr) {
            cb(cur, "result_output_no_bias", -1);
            cur = ggml_add(ctx0, cur, model.output_b);
        }
        cb(cur, "result_output", -1);

        ggml_build_forward_expand(gf, cur);

        return gf;
    }


    struct ggml_cgraph * build_plamo() {
        struct ggml_cgraph * gf = ggml_new_graph(ctx0);

        const int64_t n_embd_head = hparams.n_embd_head_v;
        GGML_ASSERT(n_embd_head == hparams.n_embd_head_k);
        GGML_ASSERT(n_embd_head == hparams.n_rot);

        struct ggml_tensor * cur;
        struct ggml_tensor * inpL;

        inpL = build_inp_embd(model.tok_embd);

        // inp_pos - contains the positions
        struct ggml_tensor * inp_pos = build_inp_pos();

        lctx.build_attn_inp(ctx0, n_tokens, true, false, worst_case);

        for (int il = 0; il < n_layer; ++il) {

            // norm
            cur = build_norm(inpL,
                    model.layers[il].attn_norm, NULL,
                    LLM_NORM_RMS, il);
            cb(cur, "attn_norm", il);

            struct ggml_tensor * attention_norm = cur;

            // self-attention
            {
                // compute Q and K and RoPE them
                struct ggml_tensor * Qcur = build_lora_mm(model.layers[il].wq, cur);
                cb(Qcur, "Qcur", il);

                struct ggml_tensor * Kcur = build_lora_mm(model.layers[il].wk, cur);
                cb(Kcur, "Kcur", il);

                struct ggml_tensor * Vcur = build_lora_mm(model.layers[il].wv, cur);
                cb(Vcur, "Vcur", il);

                Qcur = ggml_rope_ext(
                        ctx0, ggml_reshape_3d(ctx0, Qcur, n_rot, n_head,    n_tokens), inp_pos, nullptr,
                        n_embd_head, rope_type, n_ctx_orig, freq_base, freq_scale,
                        ext_factor, attn_factor, beta_fast, beta_slow);
                cb(Qcur, "Qcur", il);

                Kcur = ggml_rope_ext(
                        ctx0, ggml_reshape_3d(ctx0, Kcur, n_rot, n_head_kv, n_tokens), inp_pos, nullptr,
                        n_embd_head, rope_type, n_ctx_orig, freq_base, freq_scale,
                        ext_factor, attn_factor, beta_fast, beta_slow);
                cb(Kcur, "Kcur", il);

                cur = build_attn(gf,
                        model.layers[il].wo, NULL,
                        Kcur, Vcur, Qcur, n_tokens, 1.0f/sqrtf(float(n_embd_head)), cb, il);
            }
            struct ggml_tensor * sa_out = cur;

            cur = attention_norm;

            if (il == n_layer - 1) {
                // skip computing output for unused tokens
                struct ggml_tensor * inp_out_ids = build_inp_out_ids();
                cur    = ggml_get_rows(ctx0,    cur, inp_out_ids);
                sa_out = ggml_get_rows(ctx0, sa_out, inp_out_ids);
                inpL   = ggml_get_rows(ctx0,   inpL, inp_out_ids);
            }

            // feed-forward network
            {
                cur = build_ffn(cur,
                        model.layers[il].ffn_up,   NULL, NULL,
                        model.layers[il].ffn_gate, NULL, NULL,
                        model.layers[il].ffn_down, NULL, NULL,
                        NULL,
                        LLM_FFN_SILU, LLM_FFN_PAR, cb, il);
                cb(cur, "ffn_out", il);
            }

            cur = ggml_add(ctx0, cur, sa_out);
            cur = ggml_add(ctx0, cur, inpL);
            cur = cvec.apply_to(ctx0, cur, il);
            cb(cur, "l_out", il);

            // input for next layer
            inpL = cur;
        }

        cur = inpL;

        cur = build_norm(cur,
                model.output_norm, NULL,
                LLM_NORM_RMS, -1);
        cb(cur, "result_norm", -1);

        // lm_head
        cur = build_lora_mm(model.output, cur);
        cb(cur, "result_output", -1);

        ggml_build_forward_expand(gf, cur);

        return gf;
    }

    struct ggml_cgraph * build_gpt2() {
        struct ggml_cgraph * gf = ggml_new_graph_custom(ctx0, model.max_nodes(), false);

        const int64_t n_embd_head = hparams.n_embd_head_v;
        const int64_t n_embd_gqa  = hparams.n_embd_v_gqa();
        GGML_ASSERT(n_embd_head == hparams.n_embd_head_k);

        struct ggml_tensor * cur;
        struct ggml_tensor * pos;
        struct ggml_tensor * inpL;

        inpL = build_inp_embd(model.tok_embd);

        // inp_pos - contains the positions
        struct ggml_tensor * inp_pos = build_inp_pos();

        lctx.build_attn_inp(ctx0, n_tokens, true, false, worst_case);

        pos = ggml_get_rows(ctx0, model.pos_embd, inp_pos);
        cb(pos, "pos_embd", -1);

        inpL = ggml_add(ctx0, inpL, pos);
        cb(inpL, "inpL", -1);

        for (int il = 0; il < n_layer; ++il) {
            cur = build_norm(inpL,
                    model.layers[il].attn_norm,
                    model.layers[il].attn_norm_b,
                    LLM_NORM, il);
            cb(cur, "attn_norm", il);

            // self-attention
            {
                cur = build_lora_mm(model.layers[il].wqkv, cur);
                cb(cur, "wqkv", il);

                cur = ggml_add(ctx0, cur, model.layers[il].bqkv);
                cb(cur, "bqkv", il);

                struct ggml_tensor * Qcur = ggml_cont(ctx0, ggml_view_2d(ctx0, cur, n_embd,     n_tokens, cur->nb[1], 0*sizeof(float)*(n_embd)));
                struct ggml_tensor * Kcur = ggml_cont(ctx0, ggml_view_2d(ctx0, cur, n_embd_gqa, n_tokens, cur->nb[1], 1*sizeof(float)*(n_embd)));
                struct ggml_tensor * Vcur = ggml_cont(ctx0, ggml_view_2d(ctx0, cur, n_embd_gqa, n_tokens, cur->nb[1], 1*sizeof(float)*(n_embd + n_embd_gqa)));

                cb(Qcur, "Qcur", il);
                cb(Kcur, "Kcur", il);
                cb(Vcur, "Vcur", il);

                Qcur = ggml_reshape_3d(ctx0, Qcur, n_embd_head, n_head, n_tokens);

                cur = build_attn(gf,
                        model.layers[il].wo, model.layers[il].bo,
                        Kcur, Vcur, Qcur, n_tokens, 1.0f/sqrtf(float(n_embd_head)), cb, il);
            }

            if (il == n_layer - 1) {
                // skip computing output for unused tokens
                struct ggml_tensor * inp_out_ids = build_inp_out_ids();
                cur  = ggml_get_rows(ctx0,  cur, inp_out_ids);
                inpL = ggml_get_rows(ctx0, inpL, inp_out_ids);
            }

            // add the input
            struct ggml_tensor * ffn_inp = ggml_add(ctx0, cur, inpL);
            cb(ffn_inp, "ffn_inp", il);

            // FF
            {
                cur = build_norm(ffn_inp,
                        model.layers[il].ffn_norm,
                        model.layers[il].ffn_norm_b,
                        LLM_NORM, il);
                cb(cur, "ffn_norm", il);

                cur = build_ffn(cur,
                        model.layers[il].ffn_up,   model.layers[il].ffn_up_b,   NULL,
                        NULL,                      NULL,                        NULL,
                        model.layers[il].ffn_down, model.layers[il].ffn_down_b, NULL,
                        NULL,
                        LLM_FFN_GELU, LLM_FFN_SEQ, cb, il);
                cb(cur, "ffn_out", il);
            }

            cur = ggml_add(ctx0, cur, ffn_inp);
            cur = cvec.apply_to(ctx0, cur, il);
            cb(cur, "l_out", il);

            // input for next layer
            inpL = cur;
        }

        cur = build_norm(inpL,
                model.output_norm,
                model.output_norm_b,
                LLM_NORM, -1);
        cb(cur, "result_norm", -1);

        cur = build_lora_mm(model.output, cur);
        cb(cur, "result_output", -1);

        ggml_build_forward_expand(gf, cur);

        return gf;
    }

    struct ggml_cgraph * build_codeshell() {
        struct ggml_cgraph * gf = ggml_new_graph_custom(ctx0, model.max_nodes(), false);

        const int64_t n_embd_head = hparams.n_embd_head_v;
        const int64_t n_embd_gqa  = hparams.n_embd_v_gqa();
        GGML_ASSERT(n_embd_head == hparams.n_embd_head_k);
        GGML_ASSERT(n_embd_head == hparams.n_rot);

        struct ggml_tensor * cur;
        struct ggml_tensor * inpL;

        inpL = build_inp_embd(model.tok_embd);

        // inp_pos - contains the positions
        struct ggml_tensor * inp_pos = build_inp_pos();

        lctx.build_attn_inp(ctx0, n_tokens, true, false, worst_case);

        for (int il = 0; il < n_layer; ++il) {
            cur = build_norm(inpL,
                    model.layers[il].attn_norm,
                    model.layers[il].attn_norm_b,
                    LLM_NORM, il);
            cb(cur, "attn_norm", il);

            // self-attention
            {
                cur = build_lora_mm(model.layers[il].wqkv, cur);
                cb(cur, "wqkv", il);

                cur = ggml_add(ctx0, cur, model.layers[il].bqkv);
                cb(cur, "bqkv", il);

                struct ggml_tensor * tmpq = ggml_cont(ctx0, ggml_view_2d(ctx0, cur, n_embd,     n_tokens, cur->nb[1], 0*sizeof(float)*(n_embd)));
                struct ggml_tensor * tmpk = ggml_cont(ctx0, ggml_view_2d(ctx0, cur, n_embd_gqa, n_tokens, cur->nb[1], 1*sizeof(float)*(n_embd)));
                struct ggml_tensor * Vcur = ggml_cont(ctx0, ggml_view_2d(ctx0, cur, n_embd_gqa, n_tokens, cur->nb[1], 1*sizeof(float)*(n_embd + n_embd_gqa)));

                cb(tmpq, "tmpq", il);
                cb(tmpk, "tmpk", il);
                cb(Vcur, "Vcur", il);

                struct ggml_tensor * Qcur = ggml_rope_ext(
                    ctx0, ggml_reshape_3d(ctx0, tmpq, n_embd_head, n_head,    n_tokens), inp_pos, nullptr,
                    n_rot, rope_type, n_ctx_orig, freq_base, freq_scale,
                    ext_factor, attn_factor, beta_fast, beta_slow
                );
                cb(Qcur, "Qcur", il);

                struct ggml_tensor * Kcur = ggml_rope_ext(
                    ctx0, ggml_reshape_3d(ctx0, tmpk, n_embd_head, n_head_kv, n_tokens), inp_pos, nullptr,
                    n_rot, rope_type, n_ctx_orig, freq_base, freq_scale,
                    ext_factor, attn_factor, beta_fast, beta_slow
                );
                cb(Kcur, "Kcur", il);

                cur = build_attn(gf,
                        model.layers[il].wo, model.layers[il].bo,
                        Kcur, Vcur, Qcur, n_tokens, 1.0f/sqrtf(float(n_embd_head)), cb, il);
            }

            if (il == n_layer - 1) {
                // skip computing output for unused tokens
                struct ggml_tensor * inp_out_ids = build_inp_out_ids();
                cur  = ggml_get_rows(ctx0,  cur, inp_out_ids);
                inpL = ggml_get_rows(ctx0, inpL, inp_out_ids);
            }

            // add the input
            struct ggml_tensor * ffn_inp = ggml_add(ctx0, cur, inpL);
            cb(ffn_inp, "ffn_inp", il);

            // FF
            {
                cur = build_norm(ffn_inp,
                        model.layers[il].ffn_norm,
                        model.layers[il].ffn_norm_b,
                        LLM_NORM, il);
                cb(cur, "ffn_norm", il);

                cur = build_ffn(cur,
                        model.layers[il].ffn_up,   model.layers[il].ffn_up_b,   NULL,
                        NULL,                      NULL,                        NULL,
                        model.layers[il].ffn_down, model.layers[il].ffn_down_b, NULL,
                        NULL,
                        LLM_FFN_GELU, LLM_FFN_SEQ, cb, il);
                cb(cur, "ffn_out", il);
            }

            cur = ggml_add(ctx0, cur, ffn_inp);
            cur = cvec.apply_to(ctx0, cur, il);
            cb(cur, "l_out", il);

            // input for next layer
            inpL = cur;
        }

        cur = build_norm(inpL,
                model.output_norm,
                model.output_norm_b,
                LLM_NORM, -1);
        cb(cur, "result_norm", -1);

        cur = build_lora_mm(model.output, cur);
        cb(cur, "result_output", -1);

        ggml_build_forward_expand(gf, cur);

        return gf;
    }

    struct ggml_cgraph * build_orion() {
        struct ggml_cgraph * gf = ggml_new_graph_custom(ctx0, model.max_nodes(), false);

        const int64_t n_embd_head = hparams.n_embd_head_v;
        GGML_ASSERT(n_embd_head == hparams.n_embd_head_k);
        GGML_ASSERT(n_embd_head == hparams.n_rot);

        struct ggml_tensor * cur;
        struct ggml_tensor * inpL;

        inpL = build_inp_embd(model.tok_embd);

        // inp_pos - contains the positions
        struct ggml_tensor * inp_pos = build_inp_pos();

        lctx.build_attn_inp(ctx0, n_tokens, true, false, worst_case);

        for (int il = 0; il < n_layer; ++il) {
            struct ggml_tensor * inpSA = inpL;

            // norm
            cur = build_norm(inpL,
                    model.layers[il].attn_norm, model.layers[il].attn_norm_b,
                    LLM_NORM, il);
            cb(cur, "attn_norm", il);

            // self-attention
            {
                // compute Q and K and RoPE them
                struct ggml_tensor * Qcur = build_lora_mm(model.layers[il].wq, cur);
                cb(Qcur, "Qcur", il);
                // if (model.layers[il].bq) {
                //     Qcur = ggml_add(ctx0, Qcur, model.layers[il].bq);
                //     cb(Qcur, "Qcur", il);
                // }

                struct ggml_tensor * Kcur = build_lora_mm(model.layers[il].wk, cur);
                cb(Kcur, "Kcur", il);
                // if (model.layers[il].bk) {
                //     Kcur = ggml_add(ctx0, Kcur, model.layers[il].bk);
                //     cb(Kcur, "Kcur", il);
                // }

                struct ggml_tensor * Vcur = build_lora_mm(model.layers[il].wv, cur);
                cb(Vcur, "Vcur", il);
                // if (model.layers[il].bv) {
                //     Vcur = ggml_add(ctx0, Vcur, model.layers[il].bv);
                //     cb(Vcur, "Vcur", il);
                // }

                Qcur = ggml_rope_ext(
                    ctx0, ggml_reshape_3d(ctx0, Qcur, n_embd_head, n_head,    n_tokens), inp_pos, nullptr,
                    n_rot, rope_type, n_ctx_orig, freq_base, freq_scale,
                    ext_factor, attn_factor, beta_fast, beta_slow
                );
                cb(Qcur, "Qcur", il);

                Kcur = ggml_rope_ext(
                    ctx0, ggml_reshape_3d(ctx0, Kcur, n_embd_head, n_head_kv, n_tokens), inp_pos, nullptr,
                    n_rot, rope_type, n_ctx_orig, freq_base, freq_scale,
                    ext_factor, attn_factor, beta_fast, beta_slow
                );
                cb(Kcur, "Kcur", il);

                cur = build_attn(gf,
                        model.layers[il].wo, NULL,
                        Kcur, Vcur, Qcur, n_tokens, 1.0f/sqrtf(float(n_embd_head)), cb, il);
            }

            if (il == n_layer - 1) {
                // skip computing output for unused tokens
                struct ggml_tensor * inp_out_ids = build_inp_out_ids();
                cur   = ggml_get_rows(ctx0,   cur, inp_out_ids);
                inpSA = ggml_get_rows(ctx0, inpSA, inp_out_ids);
            }

            struct ggml_tensor * ffn_inp = ggml_add(ctx0, cur, inpSA);
            cb(ffn_inp, "ffn_inp", il);

            // feed-forward network
            cur = build_norm(ffn_inp,
                    model.layers[il].ffn_norm, model.layers[il].ffn_norm_b,
                    LLM_NORM, il);
            cb(cur, "ffn_norm", il);

            cur = build_ffn(cur,
                    model.layers[il].ffn_up,   NULL, NULL,
                    model.layers[il].ffn_gate, NULL, NULL,
                    model.layers[il].ffn_down, NULL, NULL,
                    NULL,
                    LLM_FFN_SILU, LLM_FFN_PAR, cb, il);
            cb(cur, "ffn_out", il);

            cur = ggml_add(ctx0, cur, ffn_inp);
            cur = cvec.apply_to(ctx0, cur, il);
            cb(cur, "l_out", il);

            // input for next layer
            inpL = cur;
        }

        cur = inpL;

        cur = build_norm(cur,
                model.output_norm, model.output_norm_b,
                LLM_NORM, -1);
        cb(cur, "result_norm", -1);

        // lm_head
        cur = build_lora_mm(model.output, cur);
        cb(cur, "result_output", -1);

        ggml_build_forward_expand(gf, cur);

        return gf;
    }

    struct ggml_cgraph * build_internlm2() {
        struct ggml_cgraph * gf = ggml_new_graph_custom(ctx0, model.max_nodes(), false);

        const int64_t n_embd_head = hparams.n_embd_head_v;
        GGML_ASSERT(n_embd_head == hparams.n_embd_head_k);
        GGML_ASSERT(n_embd_head == hparams.n_rot);

        struct ggml_tensor * cur;
        struct ggml_tensor * inpL;

        inpL = build_inp_embd(model.tok_embd);

        // inp_pos - contains the positions
        struct ggml_tensor * inp_pos = build_inp_pos();

        lctx.build_attn_inp(ctx0, n_tokens, true, false, worst_case);

        for (int il = 0; il < n_layer; ++il) {
            struct ggml_tensor * inpSA = inpL;

            // norm
            cur = build_norm(inpL,
                    model.layers[il].attn_norm, NULL,
                    LLM_NORM_RMS, il);
            cb(cur, "attn_norm", il);

            // self-attention
            {
                // compute Q and K and RoPE them
                struct ggml_tensor * Qcur = build_lora_mm(model.layers[il].wq, cur);
                cb(Qcur, "Qcur", il);
                if (model.layers[il].bq) {
                    Qcur = ggml_add(ctx0, Qcur, model.layers[il].bq);
                    cb(Qcur, "Qcur", il);
                }

                struct ggml_tensor * Kcur = build_lora_mm(model.layers[il].wk, cur);
                cb(Kcur, "Kcur", il);
                if (model.layers[il].bk) {
                    Kcur = ggml_add(ctx0, Kcur, model.layers[il].bk);
                    cb(Kcur, "Kcur", il);
                }

                struct ggml_tensor * Vcur = build_lora_mm(model.layers[il].wv, cur);
                cb(Vcur, "Vcur", il);
                if (model.layers[il].bv) {
                    Vcur = ggml_add(ctx0, Vcur, model.layers[il].bv);
                    cb(Vcur, "Vcur", il);
                }

                Qcur = ggml_rope_ext(
                    ctx0, ggml_reshape_3d(ctx0, Qcur, n_embd_head, n_head,    n_tokens), inp_pos, nullptr,
                    n_rot, rope_type, n_ctx_orig, freq_base, freq_scale,
                    ext_factor, attn_factor, beta_fast, beta_slow
                );
                cb(Qcur, "Qcur", il);

                Kcur = ggml_rope_ext(
                    ctx0, ggml_reshape_3d(ctx0, Kcur, n_embd_head, n_head_kv, n_tokens), inp_pos, nullptr,
                    n_rot, rope_type, n_ctx_orig, freq_base, freq_scale,
                    ext_factor, attn_factor, beta_fast, beta_slow
                );
                cb(Kcur, "Kcur", il);

                cur = build_attn(gf,
                        model.layers[il].wo, model.layers[il].bo,
                        Kcur, Vcur, Qcur, n_tokens, 1.0f/sqrtf(float(n_embd_head)), cb, il);
            }

            if (il == n_layer - 1) {
                // skip computing output for unused tokens
                struct ggml_tensor * inp_out_ids = build_inp_out_ids();
                cur   = ggml_get_rows(ctx0,   cur, inp_out_ids);
                inpSA = ggml_get_rows(ctx0, inpSA, inp_out_ids);
            }

            struct ggml_tensor * ffn_inp = ggml_add(ctx0, cur, inpSA);
            cb(ffn_inp, "ffn_inp", il);

            // feed-forward network
            cur = build_norm(ffn_inp,
                    model.layers[il].ffn_norm, NULL,
                    LLM_NORM_RMS, il);
            cb(cur, "ffn_norm", il);

            cur = build_ffn(cur,
                    model.layers[il].ffn_up,   NULL, NULL,
                    model.layers[il].ffn_gate, NULL, NULL,
                    model.layers[il].ffn_down, NULL, NULL,
                    NULL,
                    LLM_FFN_SILU, LLM_FFN_PAR, cb, il);
            cb(cur, "ffn_out", il);

            cur = ggml_add(ctx0, cur, ffn_inp);
            cur = cvec.apply_to(ctx0, cur, il);
            cb(cur, "l_out", il);

            // input for next layer
            inpL = cur;
        }

        cur = inpL;

        cur = build_norm(cur,
                model.output_norm, NULL,
                LLM_NORM_RMS, -1);
        cb(cur, "result_norm", -1);

        // lm_head
        cur = build_lora_mm(model.output, cur);
        cb(cur, "result_output", -1);

        ggml_build_forward_expand(gf, cur);

        return gf;
    }

    struct ggml_cgraph * build_minicpm3() {
        struct ggml_cgraph * gf = ggml_new_graph_custom(ctx0, model.max_nodes(), false);

        //TODO: if the model varies, these parameters need to be read from the model
        const int64_t n_embd_base = 256;
        const float scale_embd  = 12.0f;
        const float scale_depth = 1.4f;
        const float kq_scale = 1.0f / sqrtf(float(hparams.n_embd_head_k));

        const uint32_t n_embd_head_qk_rope = hparams.n_rot;
        const uint32_t n_embd_head_qk_nope = hparams.n_embd_head_k - hparams.n_rot;
        const uint32_t kv_lora_rank = hparams.n_lora_kv;

        struct ggml_tensor * cur;
        struct ggml_tensor * inpL;

        inpL = build_inp_embd(model.tok_embd);

        // scale the input embeddings
        inpL = ggml_scale(ctx0, inpL, scale_embd);
        cb(inpL, "inp_scaled", -1);

        // inp_pos - contains the positions
        struct ggml_tensor * inp_pos = build_inp_pos();

        lctx.build_attn_inp(ctx0, n_tokens, true, false, worst_case);

        for (int il = 0; il < n_layer; ++il) {
            struct ggml_tensor * inpSA = inpL;

            struct ggml_tensor * rope_factors = lctx.get_rope_factors(il);
            // norm
            cur = build_norm(inpL,
                    model.layers[il].attn_norm, NULL,
                    LLM_NORM_RMS, il);
            cb(cur, "attn_norm", il);

            // self_attention
            {
                struct ggml_tensor * q = NULL;
                // {n_embd, q_lora_rank} * {n_embd, n_tokens} -> {q_lora_rank, n_tokens}
                q = ggml_mul_mat(ctx0, model.layers[il].wq_a, cur);
                cb(q, "q", il);

                q = build_norm(q,
                        model.layers[il].attn_q_a_norm, NULL,
                        LLM_NORM_RMS, il);
                cb(q, "q", il);

                // {q_lora_rank, n_head * hparams.n_embd_head_k} * {q_lora_rank, n_tokens} -> {n_head * hparams.n_embd_head_k, n_tokens}
                q = ggml_mul_mat(ctx0, model.layers[il].wq_b, q);
                cb(q, "q", il);

                // split into {n_head * n_embd_head_qk_nope, n_tokens}
                struct ggml_tensor * q_nope = ggml_view_3d(ctx0, q, n_embd_head_qk_nope, n_head, n_tokens,
                        ggml_row_size(q->type, hparams.n_embd_head_k),
                        ggml_row_size(q->type, hparams.n_embd_head_k * n_head),
                        0);
                cb(q_nope, "q_nope", il);

                // and {n_head * n_embd_head_qk_rope, n_tokens}
                struct ggml_tensor * q_pe = ggml_view_3d(ctx0, q, n_embd_head_qk_rope, n_head, n_tokens,
                        ggml_row_size(q->type, hparams.n_embd_head_k),
                        ggml_row_size(q->type, hparams.n_embd_head_k * n_head),
                        ggml_row_size(q->type, n_embd_head_qk_nope));
                cb(q_pe, "q_pe", il);

                // {n_embd, kv_lora_rank + n_embd_head_qk_rope} * {n_embd, n_tokens} -> {kv_lora_rank + n_embd_head_qk_rope, n_tokens}
                struct ggml_tensor * kv_pe_compresseed = ggml_mul_mat(ctx0, model.layers[il].wkv_a_mqa, cur);
                cb(kv_pe_compresseed, "kv_pe_compresseed", il);

                // split into {kv_lora_rank, n_tokens}
                struct ggml_tensor * kv_compressed = ggml_view_2d(ctx0, kv_pe_compresseed, kv_lora_rank, n_tokens,
                        kv_pe_compresseed->nb[1],
                        0);
                cb(kv_compressed, "kv_compressed", il);

                // and {n_embd_head_qk_rope, n_tokens}
                struct ggml_tensor * k_pe = ggml_view_3d(ctx0, kv_pe_compresseed, n_embd_head_qk_rope, 1, n_tokens,
                        kv_pe_compresseed->nb[1],
                        kv_pe_compresseed->nb[1],
                        ggml_row_size(kv_pe_compresseed->type, kv_lora_rank));
                cb(k_pe, "k_pe", il);

                kv_compressed = ggml_cont(ctx0, kv_compressed); // TODO: the CUDA backend does not support non-contiguous norm
                kv_compressed = build_norm(kv_compressed,
                        model.layers[il].attn_kv_a_norm, NULL,
                        LLM_NORM_RMS, il);
                cb(kv_compressed, "kv_compressed", il);

                // {kv_lora_rank, n_head * (n_embd_head_qk_nope + n_embd_head_v)} * {kv_lora_rank, n_tokens} -> {n_head * (n_embd_head_qk_nope + n_embd_head_v), n_tokens}
                struct ggml_tensor * kv = ggml_mul_mat(ctx0, model.layers[il].wkv_b, kv_compressed);
                cb(kv, "kv", il);

                // split into {n_head * n_embd_head_qk_nope, n_tokens}
                struct ggml_tensor * k_nope = ggml_view_3d(ctx0, kv, n_embd_head_qk_nope, n_head, n_tokens,
                        ggml_row_size(kv->type, n_embd_head_qk_nope + hparams.n_embd_head_v),
                        ggml_row_size(kv->type, n_head * (n_embd_head_qk_nope + hparams.n_embd_head_v)),
                        0);
                cb(k_nope, "k_nope", il);

                // and {n_head * n_embd_head_v, n_tokens}
                struct ggml_tensor * v_states = ggml_view_3d(ctx0, kv, hparams.n_embd_head_v, n_head, n_tokens,
                        ggml_row_size(kv->type, (n_embd_head_qk_nope + hparams.n_embd_head_v)),
                        ggml_row_size(kv->type, (n_embd_head_qk_nope + hparams.n_embd_head_v)*n_head),
                        ggml_row_size(kv->type, (n_embd_head_qk_nope)));
                cb(v_states, "v_states", il);

                v_states = ggml_cont(ctx0, v_states);
                cb(v_states, "v_states", il);

                v_states = ggml_view_2d(ctx0, v_states, hparams.n_embd_head_v * n_head, n_tokens,
                    ggml_row_size(kv->type, hparams.n_embd_head_v * n_head),
                    0);
                cb(v_states, "v_states", il);

                q_pe = ggml_cont(ctx0, q_pe); // TODO: the CUDA backend used to not support non-cont. RoPE, investigate removing this
                q_pe = ggml_rope_ext(
                    ctx0, q_pe, inp_pos, rope_factors,
                    n_rot, rope_type, n_ctx_orig, freq_base, freq_scale,
                    ext_factor, attn_factor, beta_fast, beta_slow
                );
                cb(q_pe, "q_pe", il);

                // shared RoPE key
                k_pe = ggml_cont(ctx0, k_pe); // TODO: the CUDA backend used to not support non-cont. RoPE, investigate removing this
                k_pe = ggml_rope_ext(
                    ctx0, k_pe, inp_pos, rope_factors,
                    n_rot, rope_type, n_ctx_orig, freq_base, freq_scale,
                    ext_factor, attn_factor, beta_fast, beta_slow
                );
                cb(k_pe, "k_pe", il);

                struct ggml_tensor * q_states = ggml_concat(ctx0, q_nope, q_pe, 0);
                cb(q_states, "q_states", il);

                struct ggml_tensor * k_states = ggml_concat(ctx0, k_nope, ggml_repeat(ctx0, k_pe, q_pe), 0);
                cb(k_states, "k_states", il);

                cur = build_attn(gf,
                        model.layers[il].wo, NULL,
                        k_states, v_states, q_states, n_tokens, kq_scale, cb, il);
            }

            if (il == n_layer - 1) {
                // skip computing output for unused tokens
                struct ggml_tensor * inp_out_ids = build_inp_out_ids();
                cur   = ggml_get_rows(ctx0,   cur, inp_out_ids);
                inpSA = ggml_get_rows(ctx0, inpSA, inp_out_ids);
            }

            // scale_res - scale the hidden states for residual connection
            const float scale_res = scale_depth/sqrtf(float(n_layer));
            cur = ggml_scale(ctx0, cur, scale_res);
            cb(cur, "hidden_scaled", il);

            struct ggml_tensor * ffn_inp = ggml_add(ctx0, cur, inpSA);
            cb(ffn_inp, "ffn_inp", il);

            // feed-forward network
            {
                cur = build_norm(ffn_inp,
                        model.layers[il].ffn_norm, NULL,
                        LLM_NORM_RMS, il);
                cb(cur, "ffn_norm", il);

                cur = build_ffn(cur,
                        model.layers[il].ffn_up,   NULL, NULL,
                        model.layers[il].ffn_gate, NULL, NULL,
                        model.layers[il].ffn_down, NULL, NULL,
                        NULL,
                        LLM_FFN_SILU, LLM_FFN_PAR, cb, il);
                cb(cur, "ffn_out", il);
            }

            // scale the hidden states for residual connection
            cur = ggml_scale(ctx0, cur, scale_res);
            cb(cur, "hidden_scaled_ffn", il);

            cur = ggml_add(ctx0, cur, ffn_inp);
            cur = cvec.apply_to(ctx0, cur, il);
            cb(cur, "l_out", il);

            // input for next layer
            inpL = cur;
        }

        cur = inpL;

        cur = build_norm(cur,
                model.output_norm, NULL,
                LLM_NORM_RMS, -1);
        cb(cur, "result_norm", -1);

        // lm_head scaling
        const float scale_lmhead = float(n_embd_base)/float(n_embd);
        cur = ggml_scale(ctx0, cur, scale_lmhead);
        cb(cur, "lmhead_scaling", -1);

        // lm_head
        cur = build_lora_mm(model.output, cur);
        cb(cur, "result_output", -1);

        ggml_build_forward_expand(gf, cur);

        return gf;
    }

    struct ggml_cgraph * build_gemma() {
        struct ggml_cgraph * gf = ggml_new_graph_custom(ctx0, model.max_nodes(), false);

        const int64_t n_embd_head_k = hparams.n_embd_head_k;

        struct ggml_tensor * cur;
        struct ggml_tensor * inpL;

        inpL = build_inp_embd(model.tok_embd);

        inpL = ggml_scale(ctx0, inpL, sqrtf(n_embd));
        cb(inpL, "inp_scaled", -1);

        // inp_pos - contains the positions
        struct ggml_tensor * inp_pos = build_inp_pos();

        lctx.build_attn_inp(ctx0, n_tokens, true, false, worst_case);

        for (int il = 0; il < n_layer; ++il) {
            // norm
            cur = build_norm(inpL,
                    model.layers[il].attn_norm, NULL,
                    LLM_NORM_RMS, il);
            cb(cur, "attn_norm", il);

            // self-attention
            {
                // compute Q and K and RoPE them
                struct ggml_tensor * Qcur = build_lora_mm(model.layers[il].wq, cur);
                cb(Qcur, "Qcur", il);

                struct ggml_tensor * Kcur = build_lora_mm(model.layers[il].wk, cur);
                cb(Kcur, "Kcur", il);

                struct ggml_tensor * Vcur = build_lora_mm(model.layers[il].wv, cur);
                cb(Vcur, "Vcur", il);

                Qcur = ggml_rope_ext(
                        ctx0, ggml_reshape_3d(ctx0, Qcur, n_embd_head_k, n_head,    n_tokens), inp_pos, nullptr,
                        n_rot, rope_type, n_ctx_orig, freq_base, freq_scale,
                        ext_factor, attn_factor, beta_fast, beta_slow);
                cb(Qcur, "Qcur", il);

                Qcur = ggml_scale(ctx0, Qcur, 1.0f / sqrtf(float(n_embd_head_k)));
                cb(Qcur, "Qcur_scaled", il);

                Kcur = ggml_rope_ext(
                        ctx0, ggml_reshape_3d(ctx0, Kcur, n_embd_head_k, n_head_kv, n_tokens), inp_pos, nullptr,
                        n_rot, rope_type, n_ctx_orig, freq_base, freq_scale,
                        ext_factor, attn_factor, beta_fast, beta_slow);
                cb(Kcur, "Kcur", il);

                cur = build_attn(gf,
                        model.layers[il].wo, NULL,
                        Kcur, Vcur, Qcur, n_tokens, 1.0f, cb, il);
            }

            if (il == n_layer - 1) {
                // skip computing output for unused tokens
                struct ggml_tensor * inp_out_ids = build_inp_out_ids();
                cur  = ggml_get_rows(ctx0,  cur, inp_out_ids);
                inpL = ggml_get_rows(ctx0, inpL, inp_out_ids);
            }

            struct ggml_tensor * sa_out = ggml_add(ctx0, cur, inpL);
            cb(sa_out, "sa_out", il);

            cur = build_norm(sa_out,
                    model.layers[il].ffn_norm, NULL,
                    LLM_NORM_RMS, il);
            cb(cur, "ffn_norm", il);

            // feed-forward network
            {
                cur = build_ffn(cur,
                        model.layers[il].ffn_up,   NULL, NULL,
                        model.layers[il].ffn_gate, NULL, NULL,
                        model.layers[il].ffn_down, NULL, NULL,
                        NULL,
                        LLM_FFN_GELU, LLM_FFN_PAR, cb, il);
                cb(cur, "ffn_out", il);
            }

            cur = ggml_add(ctx0, cur, sa_out);
            cur = cvec.apply_to(ctx0, cur, il);
            cb(cur, "l_out", il);

            // input for next layer
            inpL = cur;
        }

        cur = inpL;

        cur = build_norm(cur,
                model.output_norm, NULL,
                LLM_NORM_RMS, -1);
        cb(cur, "result_norm", -1);

        // lm_head
        cur = build_lora_mm(model.output, cur);
        cb(cur, "result_output", -1);

        ggml_build_forward_expand(gf, cur);

        return gf;
    }

    struct ggml_cgraph * build_gemma2() {
        struct ggml_cgraph * gf = ggml_new_graph_custom(ctx0, model.max_nodes(), false);

        const int64_t n_embd_head_k = hparams.n_embd_head_k;

        struct ggml_tensor * cur;
        struct ggml_tensor * inpL;

        inpL = build_inp_embd(model.tok_embd);

        inpL = ggml_scale(ctx0, inpL, sqrtf(n_embd));
        cb(inpL, "inp_scaled", -1);

        // inp_pos - contains the positions
        struct ggml_tensor * inp_pos = build_inp_pos();

        lctx.build_attn_inp(ctx0, n_tokens, true, true, worst_case);

        for (int il = 0; il < n_layer; ++il) {
            // norm
            cur = build_norm(inpL,
                    model.layers[il].attn_norm, NULL,
                    LLM_NORM_RMS, il);
            cb(cur, "attn_norm", il);

            // self-attention
            {
                // compute Q and K and RoPE them
                struct ggml_tensor * Qcur = build_lora_mm(model.layers[il].wq, cur);
                cb(Qcur, "Qcur", il);

                struct ggml_tensor * Kcur = build_lora_mm(model.layers[il].wk, cur);
                cb(Kcur, "Kcur", il);

                struct ggml_tensor * Vcur = build_lora_mm(model.layers[il].wv, cur);
                cb(Vcur, "Vcur", il);

                Qcur = ggml_rope_ext(
                        ctx0, ggml_reshape_3d(ctx0, Qcur, n_embd_head_k, n_head,    n_tokens), inp_pos, nullptr,
                        n_rot, rope_type, n_ctx_orig, freq_base, freq_scale,
                        ext_factor, attn_factor, beta_fast, beta_slow);
                cb(Qcur, "Qcur", il);

                // ref: https://github.com/google/gemma_pytorch/commit/03e657582d17cb5a8617ebf333c1c16f3694670e
                switch (model.type) {
                    case LLM_TYPE_2B:
                    case LLM_TYPE_9B:  Qcur = ggml_scale(ctx0, Qcur, 1.0f / sqrtf(float(n_embd_head_k)));   break;
                    case LLM_TYPE_27B: Qcur = ggml_scale(ctx0, Qcur, 1.0f / sqrtf(float(n_embd / n_head))); break;
                    default: GGML_ABORT("fatal error");
                };
                cb(Qcur, "Qcur_scaled", il);

                Kcur = ggml_rope_ext(
                        ctx0, ggml_reshape_3d(ctx0, Kcur, n_embd_head_k, n_head_kv, n_tokens), inp_pos, nullptr,
                        n_rot, rope_type, n_ctx_orig, freq_base, freq_scale,
                        ext_factor, attn_factor, beta_fast, beta_slow);
                cb(Kcur, "Kcur", il);

                cur = build_attn(gf,
                        model.layers[il].wo, NULL,
                        Kcur, Vcur, Qcur, n_tokens, 1.0f, cb, il);
            }

            cur = build_norm(cur,
                    model.layers[il].attn_post_norm, NULL,
                    LLM_NORM_RMS, il);
            cb(cur, "attn_post_norm", il);

            if (il == n_layer - 1) {
                // skip computing output for unused tokens
                struct ggml_tensor * inp_out_ids = build_inp_out_ids();
                cur  = ggml_get_rows(ctx0,  cur, inp_out_ids);
                inpL = ggml_get_rows(ctx0, inpL, inp_out_ids);
            }

            struct ggml_tensor * sa_out = ggml_add(ctx0, cur, inpL);
            cb(sa_out, "sa_out", il);

            cur = build_norm(sa_out,
                    model.layers[il].ffn_norm, NULL,
                    LLM_NORM_RMS, il);
            cb(cur, "ffn_norm", il);

            // feed-forward network
            {
                cur = build_ffn(cur,
                        model.layers[il].ffn_up,   NULL, NULL,
                        model.layers[il].ffn_gate, NULL, NULL,
                        model.layers[il].ffn_down, NULL, NULL,
                        NULL,
                        LLM_FFN_GELU, LLM_FFN_PAR, cb, il);
                cb(cur, "ffn_out", il);
            }

            cur = build_norm(cur,
                model.layers[il].ffn_post_norm, NULL,
                LLM_NORM_RMS, -1);
            cb(cur, "ffn_post_norm", -1);

            cur = ggml_add(ctx0, cur, sa_out);
            cur = cvec.apply_to(ctx0, cur, il);
            cb(cur, "l_out", il);

            // input for next layer
            inpL = cur;
        }

        cur = inpL;

        cur = build_norm(cur,
                model.output_norm, NULL,
                LLM_NORM_RMS, -1);
        cb(cur, "result_norm", -1);

        // lm_head
        cur = build_lora_mm(model.output, cur);

        // final logit soft-capping
        cur = ggml_scale(ctx0, cur, 1.0f / hparams.f_final_logit_softcapping);
        cur = ggml_tanh(ctx0, cur);
        cur = ggml_scale(ctx0, cur, hparams.f_final_logit_softcapping);

        cb(cur, "result_output", -1);

        ggml_build_forward_expand(gf, cur);

        return gf;
    }


    struct ggml_cgraph * build_starcoder2() {
        struct ggml_cgraph * gf = ggml_new_graph_custom(ctx0, model.max_nodes(), false);

        const int64_t n_embd_head = hparams.n_embd_head_v;
        GGML_ASSERT(n_embd_head == hparams.n_embd_head_k);
        GGML_ASSERT(n_embd_head == hparams.n_rot);

        struct ggml_tensor * cur;
        struct ggml_tensor * inpL;

        inpL = build_inp_embd(model.tok_embd);

        // inp_pos - contains the positions
        struct ggml_tensor * inp_pos = build_inp_pos();

        lctx.build_attn_inp(ctx0, n_tokens, true, false, worst_case);

        for (int il = 0; il < n_layer; ++il) {
            struct ggml_tensor * inpSA = inpL;

            // norm
            cur = build_norm(inpL,
                    model.layers[il].attn_norm, model.layers[il].attn_norm_b,
                    LLM_NORM, il);
            cb(cur, "attn_norm", il);

            // self-attention
            {
                // compute Q and K and RoPE them
                struct ggml_tensor * Qcur = build_lora_mm(model.layers[il].wq, cur);
                cb(Qcur, "Qcur", il);
                if (model.layers[il].bq) {
                    Qcur = ggml_add(ctx0, Qcur, model.layers[il].bq);
                    cb(Qcur, "Qcur", il);
                }

                struct ggml_tensor * Kcur = build_lora_mm(model.layers[il].wk, cur);
                cb(Kcur, "Kcur", il);
                if (model.layers[il].bk) {
                    Kcur = ggml_add(ctx0, Kcur, model.layers[il].bk);
                    cb(Kcur, "Kcur", il);
                }

                struct ggml_tensor * Vcur = build_lora_mm(model.layers[il].wv, cur);
                cb(Vcur, "Vcur", il);
                if (model.layers[il].bv) {
                    Vcur = ggml_add(ctx0, Vcur, model.layers[il].bv);
                    cb(Vcur, "Vcur", il);
                }

                Qcur = ggml_rope_ext(
                    ctx0, ggml_reshape_3d(ctx0, Qcur, n_embd_head, n_head, n_tokens), inp_pos, nullptr,
                    n_rot, rope_type, n_ctx_orig, freq_base, freq_scale,
                    ext_factor, attn_factor, beta_fast, beta_slow
                );
                cb(Qcur, "Qcur", il);

                Kcur = ggml_rope_ext(
                    ctx0, ggml_reshape_3d(ctx0, Kcur, n_embd_head, n_head_kv, n_tokens), inp_pos, nullptr,
                    n_rot, rope_type, n_ctx_orig, freq_base, freq_scale,
                    ext_factor, attn_factor, beta_fast, beta_slow
                );
                cb(Kcur, "Kcur", il);

                cur = build_attn(gf,
                        model.layers[il].wo, model.layers[il].bo,
                        Kcur, Vcur, Qcur, n_tokens, 1.0f/sqrtf(float(n_embd_head)), cb, il);
            }

            if (il == n_layer - 1) {
                // skip computing output for unused tokens
                struct ggml_tensor * inp_out_ids = build_inp_out_ids();
                cur   = ggml_get_rows(ctx0,   cur, inp_out_ids);
                inpSA = ggml_get_rows(ctx0, inpSA, inp_out_ids);
            }

            struct ggml_tensor * ffn_inp = ggml_add(ctx0, cur, inpSA);
            cb(ffn_inp, "ffn_inp", il);

            // feed-forward network

            cur = build_norm(ffn_inp,
                    model.layers[il].ffn_norm, model.layers[il].ffn_norm_b,
                    LLM_NORM, il);
            cb(cur, "ffn_norm", il);

            cur = build_ffn(cur,
                        model.layers[il].ffn_up,   model.layers[il].ffn_up_b,   NULL,
                        NULL,                      NULL,                        NULL,
                        model.layers[il].ffn_down, model.layers[il].ffn_down_b, NULL,
                        NULL,
                        LLM_FFN_GELU, LLM_FFN_SEQ, cb, il);
            cb(cur, "ffn_out", il);

            cur = ggml_add(ctx0, cur, ffn_inp);
            cur = cvec.apply_to(ctx0, cur, il);
            cb(cur, "l_out", il);

            // input for next layer
            inpL = cur;
        }

        cur = inpL;

        cur = build_norm(cur,
                model.output_norm, model.output_norm_b,
                LLM_NORM, -1);
        cb(cur, "result_norm", -1);

        // lm_head
        cur = build_lora_mm(model.output, cur);
        cb(cur, "result_output", -1);

        ggml_build_forward_expand(gf, cur);

        return gf;
    }

    struct ggml_cgraph * build_mamba() {
        struct ggml_cgraph * gf = ggml_new_graph_custom(ctx0, model.max_nodes(), false);

        struct ggml_tensor * cur;
        struct ggml_tensor * inpL;

        // {n_embd, n_tokens}
        inpL = build_inp_embd(model.tok_embd);

        struct ggml_tensor * state_copy = lctx.build_inp_s_copy(ctx0, worst_case);
        struct ggml_tensor * state_mask = lctx.build_inp_s_mask(ctx0, worst_case);

        for (int il = 0; il < n_layer; ++il) {
            // norm
            cur = build_norm(inpL,
                    model.layers[il].attn_norm, NULL,
                    LLM_NORM_RMS, il);
            cb(cur, "attn_norm", il);

            //cur = build_mamba_layer(gf, cur, state_copy, state_mask, il);
            cur = lctx.build_mamba_layer(ctx0, gf, cur, state_copy, state_mask, ubatch, il, worst_case);

            if (il == n_layer - 1) {
                // skip computing output for unused tokens
                struct ggml_tensor * inp_out_ids = build_inp_out_ids();
                cur  = ggml_get_rows(ctx0,  cur, inp_out_ids);
                inpL = ggml_get_rows(ctx0, inpL, inp_out_ids);
            }

            // residual
            cur = ggml_add(ctx0, cur, inpL);
            cur = lctx.cvec.apply_to(ctx0, cur, il);
            cb(cur, "l_out", il);

            // input for next layer
            inpL = cur;
        }

        // final rmsnorm
        cur = build_norm(inpL,
                model.output_norm, NULL,
                LLM_NORM_RMS, -1);
        cb(cur, "result_norm", -1);

        // lm_head
        cur = build_lora_mm(model.output, cur);
        cb(cur, "result_output", -1);

        ggml_build_forward_expand(gf, cur);

        return gf;
    }

    struct ggml_cgraph * build_command_r() {

        struct ggml_cgraph * gf = ggml_new_graph_custom(ctx0, model.max_nodes(), false);

        const int64_t n_embd_head = hparams.n_embd_head_v;
        GGML_ASSERT(n_embd_head == hparams.n_embd_head_k);
        const float f_logit_scale = hparams.f_logit_scale;

        struct ggml_tensor * cur;
        struct ggml_tensor * inpL;

        inpL = build_inp_embd(model.tok_embd);

        // inp_pos - contains the positions
        struct ggml_tensor * inp_pos = build_inp_pos();

        lctx.build_attn_inp(ctx0, n_tokens, true, false, worst_case);

        for (int il = 0; il < n_layer; ++il) {

            // norm
            cur = build_norm(inpL,
                    model.layers[il].attn_norm, NULL,
                    LLM_NORM, il);
            cb(cur, "attn_norm", il);
            struct ggml_tensor * ffn_inp = cur;

            // self-attention
            {
                // compute Q and K and RoPE them
                struct ggml_tensor * Qcur = build_lora_mm(model.layers[il].wq, cur);
                cb(Qcur, "Qcur", il);
                if (model.layers[il].bq) {
                    Qcur = ggml_add(ctx0, Qcur, model.layers[il].bq);
                    cb(Qcur, "Qcur", il);
                }

                struct ggml_tensor * Kcur = build_lora_mm(model.layers[il].wk, cur);
                cb(Kcur, "Kcur", il);
                if (model.layers[il].bk) {
                    Kcur = ggml_add(ctx0, Kcur, model.layers[il].bk);
                    cb(Kcur, "Kcur", il);
                }

                struct ggml_tensor * Vcur = build_lora_mm(model.layers[il].wv, cur);
                cb(Vcur, "Vcur", il);
                if (model.layers[il].bv) {
                    Vcur = ggml_add(ctx0, Vcur, model.layers[il].bv);
                    cb(Vcur, "Vcur", il);
                }

                if (model.layers[il].attn_q_norm) {
                    Qcur = ggml_view_3d(ctx0, Qcur, n_embd_head, n_head, n_tokens,
                                ggml_element_size(Qcur) * n_embd_head,
                                ggml_element_size(Qcur) * n_embd_head * n_head,
                                0);
                    cb(Qcur, "Qcur", il);
                    Kcur = ggml_view_3d(ctx0, Kcur, n_embd_head, n_head_kv, n_tokens,
                                ggml_element_size(Kcur) * n_embd_head,
                                ggml_element_size(Kcur) * n_embd_head * n_head_kv,
                                0);
                    cb(Kcur, "Kcur", il);

                    Qcur = build_norm(Qcur,
                                model.layers[il].attn_q_norm,
                                NULL,
                                LLM_NORM, il);
                    cb(Qcur, "Qcur", il);

                    Kcur = build_norm(Kcur,
                            model.layers[il].attn_k_norm,
                            NULL,
                            LLM_NORM, il);
                    cb(Kcur, "Kcur", il);
                }

                Qcur = ggml_rope_ext(
                    ctx0, ggml_reshape_3d(ctx0, Qcur, n_embd_head, n_head, n_tokens), inp_pos, nullptr,
                    n_rot, rope_type, n_ctx_orig, freq_base, freq_scale,
                    ext_factor, attn_factor, beta_fast, beta_slow
                );
                cb(Qcur, "Qcur", il);

                Kcur = ggml_rope_ext(
                    ctx0, ggml_reshape_3d(ctx0, Kcur, n_embd_head, n_head_kv, n_tokens), inp_pos, nullptr,
                    n_rot, rope_type, n_ctx_orig, freq_base, freq_scale,
                    ext_factor, attn_factor, beta_fast, beta_slow
                );
                cb(Kcur, "Kcur", il);

                cur = build_attn(gf,
                        model.layers[il].wo, model.layers[il].bo,
                        Kcur, Vcur, Qcur, n_tokens, 1.0f/sqrtf(float(n_embd_head)), cb, il);
            }

            if (il == n_layer - 1) {
                // skip computing output for unused tokens
                struct ggml_tensor * inp_out_ids = build_inp_out_ids();
                cur     = ggml_get_rows(ctx0,     cur, inp_out_ids);
                inpL    = ggml_get_rows(ctx0,    inpL, inp_out_ids);
                ffn_inp = ggml_get_rows(ctx0, ffn_inp, inp_out_ids);
            }

            struct ggml_tensor * attn_out = cur;

            // feed-forward network
            {
                cur = build_ffn(ffn_inp,
                        model.layers[il].ffn_up,   NULL, NULL,
                        model.layers[il].ffn_gate, NULL, NULL,
                        model.layers[il].ffn_down, NULL, NULL,
                        NULL,
                        LLM_FFN_SILU, LLM_FFN_PAR, cb, il);
                cb(cur, "ffn_out", il);
            }

            // add together residual + FFN + self-attention
            cur = ggml_add(ctx0, cur, inpL);
            cur = ggml_add(ctx0, cur, attn_out);
            cur = cvec.apply_to(ctx0, cur, il);
            cb(cur, "l_out", il);

            // input for next layer
            inpL = cur;
        }

        cur = inpL;

        cur = build_norm(cur,
                model.output_norm, NULL,
                LLM_NORM, -1);
        cb(cur, "result_norm", -1);

        // lm_head
        cur = build_lora_mm(model.output, cur);

        if (f_logit_scale) {
            cur = ggml_scale(ctx0, cur, f_logit_scale);
        }

        cb(cur, "result_output", -1);

        ggml_build_forward_expand(gf, cur);

        return gf;

    }

    struct ggml_cgraph * build_cohere2() {
        struct ggml_cgraph * gf = ggml_new_graph_custom(ctx0, model.max_nodes(), false);

        const int64_t n_embd_head = hparams.n_embd_head_v;
        GGML_ASSERT(n_embd_head == hparams.n_embd_head_k);
        const float f_logit_scale = hparams.f_logit_scale;

        struct ggml_tensor * cur;
        struct ggml_tensor * inpL;

        inpL = build_inp_embd(model.tok_embd);

        // inp_pos - contains the positions
        struct ggml_tensor * inp_pos = build_inp_pos();

        lctx.build_attn_inp(ctx0, n_tokens, true, true, worst_case);

        // sliding window switch pattern
        const int32_t sliding_window_pattern = 4;

        for (int il = 0; il < n_layer; ++il) {
            // three layers sliding window attention (window size 4096) and ROPE
            // fourth layer uses global attention without positional embeddings
            const bool is_sliding = il % sliding_window_pattern < (sliding_window_pattern - 1);

            // norm
            cur = build_norm(inpL, model.layers[il].attn_norm, NULL, LLM_NORM, il);
            cb(cur, "attn_norm", il);
            struct ggml_tensor * ffn_inp = cur;

            // self-attention
            {
                // rope freq factors for 128k context
                struct ggml_tensor * rope_factors = lctx.get_rope_factors(il);

                // compute Q and K and RoPE them
                struct ggml_tensor * Qcur = build_lora_mm(model.layers[il].wq, cur);
                cb(Qcur, "Qcur", il);
                if (model.layers[il].bq) {
                    Qcur = ggml_add(ctx0, Qcur, model.layers[il].bq);
                    cb(Qcur, "Qcur", il);
                }

                struct ggml_tensor * Kcur = build_lora_mm(model.layers[il].wk, cur);
                cb(Kcur, "Kcur", il);
                if (model.layers[il].bk) {
                    Kcur = ggml_add(ctx0, Kcur, model.layers[il].bk);
                    cb(Kcur, "Kcur", il);
                }

                struct ggml_tensor * Vcur = build_lora_mm(model.layers[il].wv, cur);
                cb(Vcur, "Vcur", il);
                if (model.layers[il].bv) {
                    Vcur = ggml_add(ctx0, Vcur, model.layers[il].bv);
                    cb(Vcur, "Vcur", il);
                }

                if (is_sliding) {
                    Qcur = ggml_rope_ext(ctx0, ggml_reshape_3d(ctx0, Qcur, n_embd_head, n_head, n_tokens), inp_pos, rope_factors,
                                        n_rot, rope_type, n_ctx_orig, freq_base, freq_scale, ext_factor, attn_factor,
                                        beta_fast, beta_slow);
                    cb(Qcur, "Qcur", il);

                    Kcur = ggml_rope_ext(ctx0, ggml_reshape_3d(ctx0, Kcur, n_embd_head, n_head_kv, n_tokens), inp_pos,
                                        rope_factors, n_rot, rope_type, n_ctx_orig, freq_base, freq_scale, ext_factor,
                                        attn_factor, beta_fast, beta_slow);
                    cb(Kcur, "Kcur", il);
                } else {
                    // For non-sliding layers, just reshape without applying RoPE
                    Qcur = ggml_reshape_3d(ctx0, Qcur, n_embd_head, n_head, n_tokens);
                    cb(Qcur, "Qcur", il);

                    Kcur = ggml_reshape_3d(ctx0, Kcur, n_embd_head, n_head_kv, n_tokens);
                    cb(Kcur, "Kcur", il);
                }

                cur = build_attn(gf, model.layers[il].wo, model.layers[il].bo, Kcur, Vcur, Qcur,
                                   n_tokens, 1.0f / sqrtf(float(n_embd_head)), cb, il);
            }

            if (il == n_layer - 1) {
                // skip computing output for unused tokens
                struct ggml_tensor * inp_out_ids = build_inp_out_ids();
                cur                              = ggml_get_rows(ctx0, cur, inp_out_ids);
                inpL                             = ggml_get_rows(ctx0, inpL, inp_out_ids);
                ffn_inp                          = ggml_get_rows(ctx0, ffn_inp, inp_out_ids);
            }

            struct ggml_tensor * attn_out = cur;

            // feed-forward network
            {
                cur = build_ffn(ffn_inp, model.layers[il].ffn_up, NULL, NULL, model.layers[il].ffn_gate,
                                    NULL, NULL, model.layers[il].ffn_down, NULL, NULL, NULL, LLM_FFN_SILU, LLM_FFN_PAR,
                                    cb, il);
                cb(cur, "ffn_out", il);
            }

            // add together residual + FFN + self-attention
            cur = ggml_add(ctx0, cur, inpL);
            cur = ggml_add(ctx0, cur, attn_out);
            cur = cvec.apply_to(ctx0, cur, il);
            cb(cur, "l_out", il);

            // input for next layer
            inpL = cur;
        }

        cur = inpL;

        cur = build_norm(cur, model.output_norm, NULL, LLM_NORM, -1);
        cb(cur, "result_norm", -1);

        // lm_head
        cur = build_lora_mm(model.output, cur);

        if (f_logit_scale) {
            cur = ggml_scale(ctx0, cur, f_logit_scale);
        }

        cb(cur, "result_output", -1);

        ggml_build_forward_expand(gf, cur);

        return gf;
    }

    // ref: https://allenai.org/olmo
    // based on the original build_llama() function, changes:
    //   * non-parametric layer norm
    //   * clamp qkv
    //   * removed bias
    //   * removed MoE
    struct ggml_cgraph * build_olmo() {
        struct ggml_cgraph * gf = ggml_new_graph_custom(ctx0, model.max_nodes(), false);

        // mutable variable, needed during the last layer of the computation to skip unused tokens
        int32_t n_tokens = this->n_tokens;

        const int64_t n_embd_head = hparams.n_embd_head_v;
        GGML_ASSERT(n_embd_head == hparams.n_embd_head_k);
        GGML_ASSERT(n_embd_head == hparams.n_rot);

        struct ggml_tensor * cur;
        struct ggml_tensor * inpL;

        inpL = build_inp_embd(model.tok_embd);

        // inp_pos - contains the positions
        struct ggml_tensor * inp_pos = build_inp_pos();

        lctx.build_attn_inp(ctx0, n_tokens, true, false, worst_case);

        for (int il = 0; il < n_layer; ++il) {
            struct ggml_tensor * inpSA = inpL;

            // norm
            cur = build_norm(inpL,
                    NULL, NULL,
                    LLM_NORM, il);
            cb(cur, "attn_norm", il);

            // self-attention
            {
                // compute Q and K and RoPE them
                struct ggml_tensor * Qcur = build_lora_mm(model.layers[il].wq, cur);
                cb(Qcur, "Qcur", il);
                if (hparams.f_clamp_kqv > 0.0f) {
                    Qcur = ggml_clamp(ctx0, Qcur, -hparams.f_clamp_kqv, hparams.f_clamp_kqv);
                    cb(Qcur, "Qcur", il);
                }

                struct ggml_tensor * Kcur = build_lora_mm(model.layers[il].wk, cur);
                cb(Kcur, "Kcur", il);
                if (hparams.f_clamp_kqv > 0.0f) {
                    Kcur = ggml_clamp(ctx0, Kcur, -hparams.f_clamp_kqv, hparams.f_clamp_kqv);
                    cb(Kcur, "Kcur", il);
                }

                struct ggml_tensor * Vcur = build_lora_mm(model.layers[il].wv, cur);
                cb(Vcur, "Vcur", il);
                if (hparams.f_clamp_kqv > 0.0f) {
                    Vcur = ggml_clamp(ctx0, Vcur, -hparams.f_clamp_kqv, hparams.f_clamp_kqv);
                    cb(Vcur, "Vcur", il);
                }

                Qcur = ggml_rope_ext(
                    ctx0, ggml_reshape_3d(ctx0, Qcur, n_embd_head, n_head, n_tokens), inp_pos, nullptr,
                    n_rot, rope_type, n_ctx_orig, freq_base, freq_scale,
                    ext_factor, attn_factor, beta_fast, beta_slow
                );
                cb(Qcur, "Qcur", il);

                Kcur = ggml_rope_ext(
                    ctx0, ggml_reshape_3d(ctx0, Kcur, n_embd_head, n_head_kv, n_tokens), inp_pos, nullptr,
                    n_rot, rope_type, n_ctx_orig, freq_base, freq_scale,
                    ext_factor, attn_factor, beta_fast, beta_slow
                );
                cb(Kcur, "Kcur", il);

                cur = build_attn(gf,
                        model.layers[il].wo, nullptr,
                        Kcur, Vcur, Qcur, n_tokens, 1.0f/sqrtf(float(n_embd_head)), cb, il);
            }

            if (il == n_layer - 1) {
                // skip computing output for unused tokens
                struct ggml_tensor * inp_out_ids = build_inp_out_ids();
                n_tokens = n_outputs;
                cur   = ggml_get_rows(ctx0,   cur, inp_out_ids);
                inpSA = ggml_get_rows(ctx0, inpSA, inp_out_ids);
            }

            struct ggml_tensor * ffn_inp = ggml_add(ctx0, cur, inpSA);
            cb(ffn_inp, "ffn_inp", il);

            // feed-forward network
            cur = build_norm(ffn_inp,
                    NULL, NULL,
                    LLM_NORM, il);
            cb(cur, "ffn_norm", il);

            cur = build_ffn(cur,
                    model.layers[il].ffn_up,   NULL, NULL,
                    model.layers[il].ffn_gate, NULL, NULL,
                    model.layers[il].ffn_down, NULL, NULL,
                    NULL,
                    LLM_FFN_SILU, LLM_FFN_PAR, cb, il);
            cb(cur, "ffn_out", il);

            cur = ggml_add(ctx0, cur, ffn_inp);
            cb(cur, "ffn_out", il);

            cur = cvec.apply_to(ctx0, cur, il);
            cb(cur, "l_out", il);

            // input for next layer
            inpL = cur;
        }

        cur = inpL;

        cur = build_norm(cur,
                NULL, NULL,
                LLM_NORM, -1);
        cb(cur, "result_norm", -1);

        // lm_head
        cur = build_lora_mm(model.output, cur);
        cb(cur, "result_output", -1);

        ggml_build_forward_expand(gf, cur);

        return gf;
    }

    struct ggml_cgraph * build_olmo2() {
        struct ggml_cgraph * gf = ggml_new_graph_custom(ctx0, model.max_nodes(), false);

        // mutable variable, needed during the last layer of the computation to skip unused tokens
        int32_t n_tokens = this->n_tokens;

        const int64_t n_embd_head = hparams.n_embd_head_v;
        GGML_ASSERT(n_embd_head == hparams.n_embd_head_k);
        GGML_ASSERT(n_embd_head == hparams.n_rot);

        struct ggml_tensor * cur;
        struct ggml_tensor * inpL;

        inpL = build_inp_embd(model.tok_embd);

        // inp_pos - contains the positions
        struct ggml_tensor * inp_pos = build_inp_pos();

        lctx.build_attn_inp(ctx0, n_tokens, true, false, worst_case);

        for (int il = 0; il < n_layer; ++il) {
            struct ggml_tensor * inpSA = inpL;

            cur = inpL;

            // self_attention
            {
                // compute Q and K and RoPE them
                struct ggml_tensor * Qcur = build_lora_mm(model.layers[il].wq, cur);
                cb(Qcur, "Qcur", il);

                struct ggml_tensor * Kcur = build_lora_mm(model.layers[il].wk, cur);
                cb(Kcur, "Kcur", il);

                struct ggml_tensor * Vcur = build_lora_mm(model.layers[il].wv, cur);
                cb(Vcur, "Vcur", il);

                Qcur = build_norm(Qcur, model.layers[il].attn_q_norm, NULL,
                        LLM_NORM_RMS, il);
                cb(Qcur, "Qcur_normed", il);

                Kcur = build_norm(Kcur, model.layers[il].attn_k_norm, NULL,
                        LLM_NORM_RMS, il);
                cb(Kcur, "Kcur_normed", il);

                Qcur = ggml_reshape_3d(ctx0, Qcur, n_embd_head, n_head, n_tokens);
                Kcur = ggml_reshape_3d(ctx0, Kcur, n_embd_head, n_head_kv, n_tokens);

                Qcur = ggml_rope_ext(
                    ctx0, Qcur, inp_pos, nullptr,
                    n_rot, rope_type, n_ctx_orig, freq_base, freq_scale,
                    ext_factor, attn_factor, beta_fast, beta_slow
                );
                cb(Qcur, "Qcur_rope", il);

                Kcur = ggml_rope_ext(
                    ctx0, Kcur, inp_pos, nullptr,
                    n_rot, rope_type, n_ctx_orig, freq_base, freq_scale,
                    ext_factor, attn_factor, beta_fast, beta_slow
                );
                cb(Kcur, "Kcur_rope", il);

                cur = build_attn(gf,
                        model.layers[il].wo, NULL,
                        Kcur, Vcur, Qcur, n_tokens, 1.0f/sqrtf(float(n_embd_head)), cb, il);
            }

            cur = build_norm(cur,
                    model.layers[il].attn_post_norm, NULL,
                    LLM_NORM_RMS, il);
            cb(cur, "attn_post_norm", il);

            if (il == n_layer - 1) {
                // skip computing output for unused tokens
                struct ggml_tensor * inp_out_ids = build_inp_out_ids();
                n_tokens = n_outputs;
                cur   = ggml_get_rows(ctx0,   cur, inp_out_ids);
                inpSA = ggml_get_rows(ctx0, inpSA, inp_out_ids);
            }

            struct ggml_tensor * ffn_inp = ggml_add(ctx0, cur, inpSA);
            cb(ffn_inp, "ffn_inp", il);

            // feed-forward network
            cur = build_ffn(ffn_inp,
                    model.layers[il].ffn_up,   NULL, NULL,
                    model.layers[il].ffn_gate, NULL, NULL,
                    model.layers[il].ffn_down, NULL, NULL,
                    NULL,
                    LLM_FFN_SILU, LLM_FFN_PAR, cb, il);
            cb(cur, "ffn_out", il);

            cur = build_norm(cur,
                model.layers[il].ffn_post_norm, NULL,
                LLM_NORM_RMS, -1);
            cb(cur, "ffn_post_norm", -1);

            cur = ggml_add(ctx0, cur, ffn_inp);
            cb(cur, "ffn_out", il);

            cur = cvec.apply_to(ctx0, cur, il);
            cb(cur, "l_out", il);

            // input for next layer
            inpL = cur;
        }

        cur = inpL;

        cur = build_norm(cur,
                model.output_norm, NULL,
                LLM_NORM_RMS, -1);
        cb(cur, "result_norm", -1);

        // lm_head
        cur = build_lora_mm(model.output, cur);
        cb(cur, "result_output", -1);

        ggml_build_forward_expand(gf, cur);

        return gf;
    }

    // based on the build_qwen2moe() function, changes:
    //   * removed shared experts
    //   * removed bias
    //   * added q, k norm
    struct ggml_cgraph * build_olmoe() {
        struct ggml_cgraph * gf = ggml_new_graph_custom(ctx0, model.max_nodes(), false);

        // mutable variable, needed during the last layer of the computation to skip unused tokens
        int32_t n_tokens = this->n_tokens;

        const int64_t n_embd_head = hparams.n_embd_head_v;
        GGML_ASSERT(n_embd_head == hparams.n_embd_head_k);
        GGML_ASSERT(n_embd_head == hparams.n_rot);

        struct ggml_tensor * cur;
        struct ggml_tensor * inpL;

        inpL = build_inp_embd(model.tok_embd);

        // inp_pos - contains the positions
        struct ggml_tensor * inp_pos = build_inp_pos();

        lctx.build_attn_inp(ctx0, n_tokens, true, false, worst_case);

        for (int il = 0; il < n_layer; ++il) {
            struct ggml_tensor * inpSA = inpL;

            // norm
            cur = build_norm(inpL,
                    model.layers[il].attn_norm, NULL,
                    LLM_NORM_RMS, il);
            cb(cur, "attn_norm", il);

            // self_attention
            {
                // compute Q and K and RoPE them
                struct ggml_tensor * Qcur = build_lora_mm(model.layers[il].wq, cur);
                cb(Qcur, "Qcur", il);

                struct ggml_tensor * Kcur = build_lora_mm(model.layers[il].wk, cur);
                cb(Kcur, "Kcur", il);

                struct ggml_tensor * Vcur = build_lora_mm(model.layers[il].wv, cur);
                cb(Vcur, "Vcur", il);

                Qcur = build_norm(Qcur, model.layers[il].attn_q_norm, NULL,
                        LLM_NORM_RMS, il);
                cb(Qcur, "Qcur_normed", il);

                Kcur = build_norm(Kcur, model.layers[il].attn_k_norm, NULL,
                        LLM_NORM_RMS, il);
                cb(Kcur, "Kcur_normed", il);

                Qcur = ggml_reshape_3d(ctx0, Qcur, n_embd_head, n_head, n_tokens);
                Kcur = ggml_reshape_3d(ctx0, Kcur, n_embd_head, n_head_kv, n_tokens);

                Qcur = ggml_rope_ext(
                    ctx0, Qcur, inp_pos, nullptr,
                    n_rot, rope_type, n_ctx_orig, freq_base, freq_scale,
                    ext_factor, attn_factor, beta_fast, beta_slow
                );
                cb(Qcur, "Qcur_rope", il);

                Kcur = ggml_rope_ext(
                    ctx0, Kcur, inp_pos, nullptr,
                    n_rot, rope_type, n_ctx_orig, freq_base, freq_scale,
                    ext_factor, attn_factor, beta_fast, beta_slow
                );
                cb(Kcur, "Kcur_rope", il);

                cur = build_attn(gf,
                        model.layers[il].wo, NULL,
                        Kcur, Vcur, Qcur, n_tokens, 1.0f/sqrtf(float(n_embd_head)), cb, il);
            }

            if (il == n_layer - 1) {
                // skip computing output for unused tokens
                struct ggml_tensor * inp_out_ids = build_inp_out_ids();
                n_tokens = n_outputs;
                cur   = ggml_get_rows(ctx0,   cur, inp_out_ids);
                inpSA = ggml_get_rows(ctx0, inpSA, inp_out_ids);
            }

            struct ggml_tensor * ffn_inp = ggml_add(ctx0, cur, inpSA);
            cb(ffn_inp, "ffn_inp", il);

            // MoE branch
            cur = build_norm(ffn_inp,
                    model.layers[il].ffn_norm, NULL,
                    LLM_NORM_RMS, il);
            cb(cur, "ffn_norm", il);

            cur = build_moe_ffn(cur,
                    model.layers[il].ffn_gate_inp,
                    model.layers[il].ffn_up_exps,
                    model.layers[il].ffn_gate_exps,
                    model.layers[il].ffn_down_exps,
                    nullptr,
                    n_expert, n_expert_used,
                    LLM_FFN_SILU, false,
                    false, 0.0,
                    LLAMA_EXPERT_GATING_FUNC_TYPE_SOFTMAX,
                    cb, il);
            cb(cur, "ffn_moe_out", il);

            cur = ggml_add(ctx0, cur, ffn_inp);
            cur = cvec.apply_to(ctx0, cur, il);
            cb(cur, "l_out", il);

            // input for next layer
            inpL = cur;
        }

        cur = inpL;

        cur = build_norm(cur,
                model.output_norm, NULL,
                LLM_NORM_RMS, -1);
        cb(cur, "result_norm", -1);

        // lm_head
        cur = build_lora_mm(model.output, cur);
        cb(cur, "result_output", -1);

        ggml_build_forward_expand(gf, cur);

        return gf;
    }

    struct ggml_cgraph * build_openelm() {
        struct ggml_cgraph * gf = ggml_new_graph_custom(ctx0, model.max_nodes(), false);

        const int64_t n_embd_head = hparams.n_embd_head_v;
        GGML_ASSERT(n_embd_head == hparams.n_embd_head_k);

        struct ggml_tensor * cur;
        struct ggml_tensor * inpL;
        inpL = build_inp_embd(model.tok_embd);

        // inp_pos - contains the positions
        struct ggml_tensor * inp_pos = build_inp_pos();

        lctx.build_attn_inp(ctx0, n_tokens, true, false, worst_case);

        for (int il = 0; il < n_layer; ++il) {
            const int64_t n_head    = hparams.n_head(il);
            const int64_t n_head_kv = hparams.n_head_kv(il);
            const int64_t n_head_qkv = 2*n_head_kv + n_head;

            cur = inpL;
            struct ggml_tensor * residual = cur;

            // norm
            cur = build_norm(inpL,
                    model.layers[il].attn_norm, NULL,
                    LLM_NORM_RMS, il);
            cb(cur, "attn_norm", il);

            // self-attention
            {
                cur = build_lora_mm(model.layers[il].wqkv, cur);
                cb(cur, "wqkv", il);

                cur = ggml_reshape_3d(ctx0, cur, n_embd_head_k, n_head_qkv, n_tokens);

                struct ggml_tensor * Qcur = ggml_cont(ctx0, ggml_view_3d(ctx0, cur, n_embd_head, n_head, n_tokens, cur->nb[1], cur->nb[2], 0));
                cb(Qcur, "Qcur", il);

                struct ggml_tensor * Kcur = ggml_cont(ctx0, ggml_view_3d(ctx0, cur, n_embd_head, n_head_kv, n_tokens, cur->nb[1], cur->nb[2], cur->nb[1]*n_head));
                cb(Kcur, "Kcur", il);

                struct ggml_tensor * Vcur = ggml_cont(ctx0, ggml_view_3d(ctx0, cur, n_embd_head, n_head_kv, n_tokens, cur->nb[1], cur->nb[2], cur->nb[1]*(n_head+n_head_kv)));
                cb(Vcur, "Vcur", il);

                Qcur = build_norm(Qcur,
                        model.layers[il].attn_q_norm, NULL,
                        LLM_NORM_RMS, il);
                cb(Qcur, "Qcur", il);

                Kcur = build_norm(Kcur,
                        model.layers[il].attn_k_norm, NULL,
                        LLM_NORM_RMS, il);
                cb(Kcur, "Kcur", il);

                Qcur = ggml_rope_ext(
                    ctx0, Qcur, inp_pos, NULL, n_rot, rope_type, n_ctx_orig,
                    freq_base, freq_scale, ext_factor, attn_factor, beta_fast, beta_slow
                );
                cb(Qcur, "Qcur", il);

                Kcur = ggml_rope_ext(
                    ctx0, Kcur, inp_pos, NULL, n_rot, rope_type, n_ctx_orig,
                    freq_base, freq_scale, ext_factor, attn_factor, beta_fast, beta_slow
                );
                cb(Kcur, "Kcur", il);

                Vcur = ggml_reshape_2d(ctx0, Vcur, n_embd_head * n_head_kv, n_tokens);
                cb(Qcur, "Vcur", il);

                cur = build_attn(gf,
                        model.layers[il].wo, NULL,
                        Kcur, Vcur, Qcur, n_tokens, 1.0f/sqrtf(float(n_embd_head)), cb, il);
            }

            if (il == n_layer - 1) {
                // skip computing output for unused tokens
                struct ggml_tensor * inp_out_ids = build_inp_out_ids();
                residual = ggml_get_rows(ctx0, residual, inp_out_ids);
                cur = ggml_get_rows(ctx0, cur, inp_out_ids);
            }

            struct ggml_tensor * ffn_inp = ggml_add(ctx0, residual, cur);
            cb(ffn_inp, "ffn_inp", il);

            // feed-forward network
            {
                cur = build_norm(ffn_inp,
                        model.layers[il].ffn_norm, NULL,
                        LLM_NORM_RMS, il);
                cb(cur, "ffn_norm", il);

                cur = build_ffn(cur,
                        model.layers[il].ffn_up,   NULL, NULL,
                        model.layers[il].ffn_gate, NULL, NULL,
                        model.layers[il].ffn_down, NULL, NULL,
                        NULL,
                        LLM_FFN_SILU, LLM_FFN_PAR, cb, il);
                cb(cur, "ffn_out", il);
            }

            cur = ggml_add(ctx0, cur, ffn_inp);
            cur = cvec.apply_to(ctx0, cur, il);
            cb(cur, "l_out", il);

            inpL = cur;
        }

        cur = inpL;

        // norm
        cur = build_norm(cur,
                model.output_norm, NULL,
                LLM_NORM_RMS, -1);
        cb(cur, "result_norm", -1);

        cur = build_lora_mm(model.output, cur);
        cb(cur, "result_output", -1);

        ggml_build_forward_expand(gf, cur);

        return gf;
    }

    struct ggml_cgraph * build_gptneox() {
        struct ggml_cgraph * gf = ggml_new_graph_custom(ctx0, model.max_nodes(), false);

        const int64_t n_embd_head = hparams.n_embd_head_v;
        const int64_t n_embd_gqa  = hparams.n_embd_v_gqa();
        GGML_ASSERT(n_embd_head == hparams.n_embd_head_k);

        struct ggml_tensor * cur;
        struct ggml_tensor * inpL;

        inpL = build_inp_embd(model.tok_embd);

        // inp_pos - contains the positions
        struct ggml_tensor * inp_pos = build_inp_pos();

        lctx.build_attn_inp(ctx0, n_tokens, true, false, worst_case);

        for (int il = 0; il < n_layer; ++il) {
            cur = build_norm(inpL,
                    model.layers[il].attn_norm,
                    model.layers[il].attn_norm_b,
                    LLM_NORM, il);
            cb(cur, "attn_norm", il);

            // self-attention
            {
                cur = build_lora_mm(model.layers[il].wqkv, cur);
                cb(cur, "wqkv", il);

                cur = ggml_add(ctx0, cur, model.layers[il].bqkv);
                cb(cur, "bqkv", il);

                struct ggml_tensor * Qcur = ggml_cont(ctx0, ggml_view_2d(ctx0, cur, n_embd,     n_tokens, cur->nb[1], 0*sizeof(float)*(n_embd)));
                struct ggml_tensor * Kcur = ggml_cont(ctx0, ggml_view_2d(ctx0, cur, n_embd_gqa, n_tokens, cur->nb[1], 1*sizeof(float)*(n_embd)));
                struct ggml_tensor * Vcur = ggml_cont(ctx0, ggml_view_2d(ctx0, cur, n_embd_gqa, n_tokens, cur->nb[1], 1*sizeof(float)*(n_embd + n_embd_gqa)));

                cb(Qcur, "Qcur", il);
                cb(Kcur, "Kcur", il);
                cb(Vcur, "Vcur", il);

                Qcur = ggml_rope_ext(
                    ctx0, ggml_reshape_3d(ctx0, Qcur, n_embd_head, n_head, n_tokens), inp_pos, nullptr,
                    n_rot, rope_type, n_ctx_orig, freq_base, freq_scale,
                    ext_factor, attn_factor, beta_fast, beta_slow
                );
                cb(Qcur, "Qcur", il);

                Kcur = ggml_rope_ext(
                    ctx0, ggml_reshape_3d(ctx0, Kcur, n_embd_head, n_head_kv, n_tokens), inp_pos, nullptr,
                    n_rot, rope_type, n_ctx_orig, freq_base, freq_scale,
                    ext_factor, attn_factor, beta_fast, beta_slow
                );
                cb(Kcur, "Kcur", il);

                cur = build_attn(gf,
                        model.layers[il].wo, model.layers[il].bo,
                        Kcur, Vcur, Qcur, n_tokens, 1.0f/sqrtf(float(n_embd_head)), cb, il);
            }

            if (il == n_layer - 1) {
                // skip computing output for unused tokens
                struct ggml_tensor * inp_out_ids = build_inp_out_ids();
                cur  = ggml_get_rows(ctx0,  cur, inp_out_ids);
                inpL = ggml_get_rows(ctx0, inpL, inp_out_ids);
            }

            // ffn
            if (hparams.use_par_res) {
                // attention and ffn are computed in parallel
                // x = x + attn(ln1(x)) + ffn(ln2(x))

                struct ggml_tensor * attn_out = cur;

                cur = build_norm(inpL,
                        model.layers[il].ffn_norm,
                        model.layers[il].ffn_norm_b,
                        LLM_NORM, il);
                cb(cur, "ffn_norm", il);

                cur = build_ffn(cur,
                        model.layers[il].ffn_up,   model.layers[il].ffn_up_b,   NULL,
                        NULL,                      NULL,                        NULL,
                        model.layers[il].ffn_down, model.layers[il].ffn_down_b, NULL,
                        NULL,
                        LLM_FFN_GELU, LLM_FFN_SEQ, cb, il);
                cb(cur, "ffn_out", il);

                cur = ggml_add(ctx0, cur, inpL);
                cb(cur, "ffn_out", il);

                cur = ggml_add(ctx0, cur, attn_out);
                cur = cvec.apply_to(ctx0, cur, il);
                cb(cur, "l_out", il);

                // input for next layer
                inpL = cur;
            } else {
                // attention and ffn are computed sequentially
                // x = x + attn(ln1(x))
                // x = x + ffn(ln2(x))

                struct ggml_tensor * ffn_inp = ggml_add(ctx0, cur, inpL);
                cb(ffn_inp, "ffn_inp", il);

                cur = build_norm(ffn_inp,
                        model.layers[il].ffn_norm,
                        model.layers[il].ffn_norm_b,
                        LLM_NORM, il);
                cb(cur, "ffn_norm", il);

                cur = build_ffn(cur,
                        model.layers[il].ffn_up,   model.layers[il].ffn_up_b,   NULL,
                        NULL,                      NULL,                        NULL,
                        model.layers[il].ffn_down, model.layers[il].ffn_down_b, NULL,
                        NULL,
                        LLM_FFN_GELU, LLM_FFN_SEQ, cb, il);
                cb(cur, "ffn_out", il);

                cur = ggml_add(ctx0, cur, ffn_inp);
                cur = cvec.apply_to(ctx0, cur, il);
                cb(cur, "l_out", il);

                // input for next layer
                inpL = cur;
            }
        }

        cur = build_norm(inpL,
                model.output_norm,
                model.output_norm_b,
                LLM_NORM, -1);
        cb(cur, "result_norm", -1);

        cur = build_lora_mm(model.output, cur);
        cb(cur, "result_output", -1);

        ggml_build_forward_expand(gf, cur);

        return gf;
    }

    struct ggml_cgraph * build_arctic() {
        struct ggml_cgraph * gf = ggml_new_graph_custom(ctx0, model.max_nodes(), false);

        // mutable variable, needed during the last layer of the computation to skip unused tokens
        int32_t n_tokens = this->n_tokens;

        const int64_t n_embd_head = hparams.n_embd_head_v;
        GGML_ASSERT(n_embd_head == hparams.n_embd_head_k);
        GGML_ASSERT(n_embd_head == hparams.n_rot);

        struct ggml_tensor * cur;
        struct ggml_tensor * inpL;

        inpL = build_inp_embd(model.tok_embd);

        // inp_pos - contains the positions
        struct ggml_tensor * inp_pos = build_inp_pos();

        lctx.build_attn_inp(ctx0, n_tokens, true, false, worst_case);

        for (int il = 0; il < n_layer; ++il) {
            struct ggml_tensor * inpSA = inpL;

            // norm
            cur = build_norm(inpL,
                    model.layers[il].attn_norm, NULL,
                    LLM_NORM_RMS, il);
            cb(cur, "attn_norm", il);

            // self-attention
            {
                // compute Q and K and RoPE them
                struct ggml_tensor * Qcur = build_lora_mm(model.layers[il].wq, cur);
                cb(Qcur, "Qcur", il);

                struct ggml_tensor * Kcur = build_lora_mm(model.layers[il].wk, cur);
                cb(Kcur, "Kcur", il);

                struct ggml_tensor * Vcur = build_lora_mm(model.layers[il].wv, cur);
                cb(Vcur, "Vcur", il);

                Qcur = ggml_rope_ext(
                    ctx0, ggml_reshape_3d(ctx0, Qcur, n_embd_head, n_head, n_tokens), inp_pos, nullptr,
                    n_rot, rope_type, n_ctx_orig, freq_base, freq_scale,
                    ext_factor, attn_factor, beta_fast, beta_slow
                );
                cb(Qcur, "Qcur", il);

                Kcur = ggml_rope_ext(
                    ctx0, ggml_reshape_3d(ctx0, Kcur, n_embd_head, n_head_kv, n_tokens), inp_pos, nullptr,
                    n_rot, rope_type, n_ctx_orig, freq_base, freq_scale,
                    ext_factor, attn_factor, beta_fast, beta_slow
                );
                cb(Kcur, "Kcur", il);

                cur = build_attn(gf,
                        model.layers[il].wo, NULL,
                        Kcur, Vcur, Qcur, n_tokens, 1.0f/sqrtf(float(n_embd_head)), cb, il);
            }

            if (il == n_layer - 1) {
                // skip computing output for unused tokens
                struct ggml_tensor * inp_out_ids = build_inp_out_ids();
                n_tokens = n_outputs;
                cur   = ggml_get_rows(ctx0,   cur, inp_out_ids);
                inpSA = ggml_get_rows(ctx0, inpSA, inp_out_ids);
            }

            struct ggml_tensor * ffn_inp = ggml_add(ctx0, cur, inpSA);
            cb(ffn_inp, "ffn_inp", il);

            // feed-forward network
            cur = build_norm(ffn_inp,
                    model.layers[il].ffn_norm, NULL,
                    LLM_NORM_RMS, il);
            cb(cur, "ffn_norm", il);

            cur = build_ffn(cur,
                    model.layers[il].ffn_up,   NULL, NULL,
                    model.layers[il].ffn_gate, NULL, NULL,
                    model.layers[il].ffn_down, NULL, NULL,
                    NULL,
                    LLM_FFN_SILU, LLM_FFN_PAR, cb, il);
            cb(cur, "ffn_out", il);

            struct ggml_tensor * ffn_out = ggml_add(ctx0, cur, ffn_inp);
            cb(ffn_out, "ffn_out", il);

            // MoE
            cur = build_norm(inpSA,
                    model.layers[il].ffn_norm_exps, NULL,
                    LLM_NORM_RMS, il);
            cb(cur, "ffn_norm_exps", il);

            cur = build_moe_ffn(cur,
                    model.layers[il].ffn_gate_inp,
                    model.layers[il].ffn_up_exps,
                    model.layers[il].ffn_gate_exps,
                    model.layers[il].ffn_down_exps,
                    nullptr,
                    n_expert, n_expert_used,
                    LLM_FFN_SILU, true,
                    false, 0.0,
                    LLAMA_EXPERT_GATING_FUNC_TYPE_SOFTMAX,
                    cb, il);
            cb(cur, "ffn_moe_out", il);

            cur = ggml_add(ctx0, cur, ffn_out);
            cb(cur, "ffn_out", il);

            cur = cvec.apply_to(ctx0, cur, il);
            cb(cur, "l_out", il);

            // input for next layer
            inpL = cur;
        }

        cur = inpL;

        cur = build_norm(cur,
                model.output_norm, NULL,
                LLM_NORM_RMS, -1);
        cb(cur, "result_norm", -1);

        // lm_head
        cur = build_lora_mm(model.output, cur);
        cb(cur, "result_output", -1);

        ggml_build_forward_expand(gf, cur);

        return gf;
    }

    struct ggml_cgraph * build_deepseek() {
        struct ggml_cgraph * gf = ggml_new_graph_custom(ctx0, model.max_nodes(), false);

        // mutable variable, needed during the last layer of the computation to skip unused tokens
        int32_t n_tokens = this->n_tokens;

        const int64_t n_embd_head = hparams.n_embd_head_v;
        GGML_ASSERT(n_embd_head == hparams.n_embd_head_k);
        GGML_ASSERT(n_embd_head == hparams.n_rot);

        struct ggml_tensor * cur;
        struct ggml_tensor * inpL;

        inpL = build_inp_embd(model.tok_embd);

        // inp_pos - contains the positions
        struct ggml_tensor * inp_pos = build_inp_pos();

        lctx.build_attn_inp(ctx0, n_tokens, true, false, worst_case);

        const float kq_scale = hparams.f_attention_scale == 0.0f ? 1.0f/sqrtf(float(n_embd_head)) : hparams.f_attention_scale;

        for (int il = 0; il < n_layer; ++il) {
            struct ggml_tensor * inpSA = inpL;

            // norm
            cur = build_norm(inpL,
                    model.layers[il].attn_norm, NULL,
                    LLM_NORM_RMS, il);
            cb(cur, "attn_norm", il);

            // self-attention
            {
                // rope freq factors for llama3; may return nullptr for llama2 and other models
                struct ggml_tensor * rope_factors = lctx.get_rope_factors(il);

                // compute Q and K and RoPE them
                struct ggml_tensor * Qcur = build_lora_mm(model.layers[il].wq, cur);
                cb(Qcur, "Qcur", il);
                if (model.layers[il].bq) {
                    Qcur = ggml_add(ctx0, Qcur, model.layers[il].bq);
                    cb(Qcur, "Qcur", il);
                }

                struct ggml_tensor * Kcur = build_lora_mm(model.layers[il].wk, cur);
                cb(Kcur, "Kcur", il);
                if (model.layers[il].bk) {
                    Kcur = ggml_add(ctx0, Kcur, model.layers[il].bk);
                    cb(Kcur, "Kcur", il);
                }

                struct ggml_tensor * Vcur = build_lora_mm(model.layers[il].wv, cur);
                cb(Vcur, "Vcur", il);
                if (model.layers[il].bv) {
                    Vcur = ggml_add(ctx0, Vcur, model.layers[il].bv);
                    cb(Vcur, "Vcur", il);
                }

                Qcur = ggml_rope_ext(
                    ctx0, ggml_reshape_3d(ctx0, Qcur, n_embd_head, n_head, n_tokens), inp_pos, rope_factors,
                    n_rot, rope_type, n_ctx_orig, freq_base, freq_scale,
                    ext_factor, attn_factor, beta_fast, beta_slow
                );
                cb(Qcur, "Qcur", il);

                Kcur = ggml_rope_ext(
                    ctx0, ggml_reshape_3d(ctx0, Kcur, n_embd_head, n_head_kv, n_tokens), inp_pos, rope_factors,
                    n_rot, rope_type, n_ctx_orig, freq_base, freq_scale,
                    ext_factor, attn_factor, beta_fast, beta_slow
                );
                cb(Kcur, "Kcur", il);

                cur = build_attn(gf,
                        model.layers[il].wo, model.layers[il].bo,
                        Kcur, Vcur, Qcur, n_tokens, kq_scale, cb, il);
            }

            if (il == n_layer - 1) {
                // skip computing output for unused tokens
                struct ggml_tensor * inp_out_ids = build_inp_out_ids();
                n_tokens = n_outputs;
                cur   = ggml_get_rows(ctx0,   cur, inp_out_ids);
                inpSA = ggml_get_rows(ctx0, inpSA, inp_out_ids);
            }


            struct ggml_tensor * ffn_inp = ggml_add(ctx0, cur, inpSA);
            cb(ffn_inp, "ffn_inp", il);

            cur = build_norm(ffn_inp,
                    model.layers[il].ffn_norm, NULL,
                    LLM_NORM_RMS, il);
            cb(cur, "ffn_norm", il);

            if ((uint32_t) il < hparams.n_layer_dense_lead) {
                cur = build_ffn(cur,
                        model.layers[il].ffn_up,   NULL, NULL,
                        model.layers[il].ffn_gate, NULL, NULL,
                        model.layers[il].ffn_down, NULL, NULL,
                        NULL,
                        LLM_FFN_SILU, LLM_FFN_PAR, cb, il);
                cb(cur, "ffn_out", il);
            } else {
                // MoE branch
                ggml_tensor * moe_out =
                        build_moe_ffn(cur,
                            model.layers[il].ffn_gate_inp,
                            model.layers[il].ffn_up_exps,
                            model.layers[il].ffn_gate_exps,
                            model.layers[il].ffn_down_exps,
                            nullptr,
                            n_expert, n_expert_used,
                            LLM_FFN_SILU, false,
                            false, hparams.expert_weights_scale,
                            LLAMA_EXPERT_GATING_FUNC_TYPE_SOFTMAX,
                            cb, il);
                cb(moe_out, "ffn_moe_out", il);

                // FFN shared expert
                {
                    ggml_tensor * ffn_shexp = build_ffn(cur,
                            model.layers[il].ffn_up_shexp,   NULL, NULL,
                            model.layers[il].ffn_gate_shexp, NULL, NULL,
                            model.layers[il].ffn_down_shexp, NULL, NULL,
                            NULL,
                            LLM_FFN_SILU, LLM_FFN_PAR, cb, il);
                    cb(ffn_shexp, "ffn_shexp", il);

                    cur = ggml_add(ctx0, moe_out, ffn_shexp);
                    cb(cur, "ffn_out", il);
                }
            }

            cur = ggml_add(ctx0, cur, ffn_inp);
            cur = cvec.apply_to(ctx0, cur, il);
            cb(cur, "l_out", il);

            // input for next layer
            inpL = cur;
        }

        cur = inpL;

        cur = build_norm(cur,
                model.output_norm, NULL,
                LLM_NORM_RMS, -1);
        cb(cur, "result_norm", -1);

        // lm_head
        cur = build_lora_mm(model.output, cur);

        cb(cur, "result_output", -1);

        ggml_build_forward_expand(gf, cur);

        return gf;
    }

    struct ggml_cgraph * build_deepseek2() {
        struct ggml_cgraph * gf = ggml_new_graph_custom(ctx0, model.max_nodes(), false);

        // mutable variable, needed during the last layer of the computation to skip unused tokens
        int32_t n_tokens = this->n_tokens;

        bool is_lite = (hparams.n_layer == 27);

        // We have to pre-scale kq_scale and attn_factor to make the YaRN RoPE work correctly.
        // See https://github.com/ggerganov/llama.cpp/discussions/7416 for detailed explanation.
        const float mscale = attn_factor * (1.0f + hparams.rope_yarn_log_mul * logf(1.0f / freq_scale));
        const float kq_scale = 1.0f*mscale*mscale/sqrtf(float(hparams.n_embd_head_k));
        const float attn_factor_scaled = 1.0f / (1.0f + 0.1f * logf(1.0f / freq_scale));

        const uint32_t n_embd_head_qk_rope = hparams.n_rot;
        const uint32_t n_embd_head_qk_nope = hparams.n_embd_head_k - hparams.n_rot;
        const uint32_t kv_lora_rank = hparams.n_lora_kv;

        struct ggml_tensor * cur;
        struct ggml_tensor * inpL;

        // {n_embd, n_tokens}
        inpL = build_inp_embd(model.tok_embd);

        // inp_pos - contains the positions
        struct ggml_tensor * inp_pos = build_inp_pos();

        lctx.build_attn_inp(ctx0, n_tokens, true, false, worst_case);

        for (int il = 0; il < n_layer; ++il) {
            struct ggml_tensor * inpSA = inpL;

            // norm
            cur = build_norm(inpL,
                    model.layers[il].attn_norm, NULL,
                    LLM_NORM_RMS, il);
            cb(cur, "attn_norm", il);

            // self_attention
            {
                struct ggml_tensor * q = NULL;
                if (!is_lite) {
                    // {n_embd, q_lora_rank} * {n_embd, n_tokens} -> {q_lora_rank, n_tokens}
                    q = ggml_mul_mat(ctx0, model.layers[il].wq_a, cur);
                    cb(q, "q", il);

                    q = build_norm(q,
                            model.layers[il].attn_q_a_norm, NULL,
                            LLM_NORM_RMS, il);
                    cb(q, "q", il);

                    // {q_lora_rank, n_head * hparams.n_embd_head_k} * {q_lora_rank, n_tokens} -> {n_head * hparams.n_embd_head_k, n_tokens}
                    q = ggml_mul_mat(ctx0, model.layers[il].wq_b, q);
                    cb(q, "q", il);
                } else {
                    q = ggml_mul_mat(ctx0, model.layers[il].wq, cur);
                    cb(q, "q", il);
                }

                // split into {n_head * n_embd_head_qk_nope, n_tokens}
                struct ggml_tensor * q_nope = ggml_view_3d(ctx0, q, n_embd_head_qk_nope, n_head, n_tokens,
                        ggml_row_size(q->type, hparams.n_embd_head_k),
                        ggml_row_size(q->type, hparams.n_embd_head_k * n_head),
                        0);
                cb(q_nope, "q_nope", il);

                // and {n_head * n_embd_head_qk_rope, n_tokens}
                struct ggml_tensor * q_pe = ggml_view_3d(ctx0, q, n_embd_head_qk_rope, n_head, n_tokens,
                        ggml_row_size(q->type, hparams.n_embd_head_k),
                        ggml_row_size(q->type, hparams.n_embd_head_k * n_head),
                        ggml_row_size(q->type, n_embd_head_qk_nope));
                cb(q_pe, "q_pe", il);

                // {n_embd, kv_lora_rank + n_embd_head_qk_rope} * {n_embd, n_tokens} -> {kv_lora_rank + n_embd_head_qk_rope, n_tokens}
                struct ggml_tensor * kv_pe_compresseed = ggml_mul_mat(ctx0, model.layers[il].wkv_a_mqa, cur);
                cb(kv_pe_compresseed, "kv_pe_compresseed", il);

                // split into {kv_lora_rank, n_tokens}
                struct ggml_tensor * kv_compressed = ggml_view_2d(ctx0, kv_pe_compresseed, kv_lora_rank, n_tokens,
                        kv_pe_compresseed->nb[1],
                        0);
                cb(kv_compressed, "kv_compressed", il);

                // and {n_embd_head_qk_rope, n_tokens}
                struct ggml_tensor * k_pe = ggml_view_3d(ctx0, kv_pe_compresseed, n_embd_head_qk_rope, 1, n_tokens,
                        kv_pe_compresseed->nb[1],
                        kv_pe_compresseed->nb[1],
                        ggml_row_size(kv_pe_compresseed->type, kv_lora_rank));
                cb(k_pe, "k_pe", il);

                kv_compressed = ggml_cont(ctx0, kv_compressed); // TODO: the CUDA backend does not support non-contiguous norm
                kv_compressed = build_norm(kv_compressed,
                        model.layers[il].attn_kv_a_norm, NULL,
                        LLM_NORM_RMS, il);
                cb(kv_compressed, "kv_compressed", il);

                // {kv_lora_rank, n_head * (n_embd_head_qk_nope + n_embd_head_v)} * {kv_lora_rank, n_tokens} -> {n_head * (n_embd_head_qk_nope + n_embd_head_v), n_tokens}
                struct ggml_tensor * kv = ggml_mul_mat(ctx0, model.layers[il].wkv_b, kv_compressed);
                cb(kv, "kv", il);

                // split into {n_head * n_embd_head_qk_nope, n_tokens}
                struct ggml_tensor * k_nope = ggml_view_3d(ctx0, kv, n_embd_head_qk_nope, n_head, n_tokens,
                        ggml_row_size(kv->type, n_embd_head_qk_nope + hparams.n_embd_head_v),
                        ggml_row_size(kv->type, n_head * (n_embd_head_qk_nope + hparams.n_embd_head_v)),
                        0);
                cb(k_nope, "k_nope", il);

                // and {n_head * n_embd_head_v, n_tokens}
                struct ggml_tensor * v_states = ggml_view_3d(ctx0, kv, hparams.n_embd_head_v, n_head, n_tokens,
                        ggml_row_size(kv->type, (n_embd_head_qk_nope + hparams.n_embd_head_v)),
                        ggml_row_size(kv->type, (n_embd_head_qk_nope + hparams.n_embd_head_v)*n_head),
                        ggml_row_size(kv->type, (n_embd_head_qk_nope)));
                cb(v_states, "v_states", il);

                v_states = ggml_cont(ctx0, v_states);
                cb(v_states, "v_states", il);

                v_states = ggml_view_2d(ctx0, v_states, hparams.n_embd_head_v * n_head, n_tokens,
                    ggml_row_size(kv->type, hparams.n_embd_head_v * n_head),
                    0);
                cb(v_states, "v_states", il);

                q_pe = ggml_cont(ctx0, q_pe); // TODO: the CUDA backend used to not support non-cont. RoPE, investigate removing this
                q_pe = ggml_rope_ext(
                    ctx0, q_pe, inp_pos, nullptr,
                    n_rot, rope_type, n_ctx_orig, freq_base, freq_scale,
                    ext_factor, attn_factor_scaled, beta_fast, beta_slow
                );
                cb(q_pe, "q_pe", il);

                // shared RoPE key
                k_pe = ggml_cont(ctx0, k_pe); // TODO: the CUDA backend used to not support non-cont. RoPE, investigate removing this
                k_pe = ggml_rope_ext(
                    ctx0, k_pe, inp_pos, nullptr,
                    n_rot, rope_type, n_ctx_orig, freq_base, freq_scale,
                    ext_factor, attn_factor_scaled, beta_fast, beta_slow
                );
                cb(k_pe, "k_pe", il);

                struct ggml_tensor * q_states = ggml_concat(ctx0, q_nope, q_pe, 0);
                cb(q_states, "q_states", il);

                struct ggml_tensor * k_states = ggml_concat(ctx0, k_nope, ggml_repeat(ctx0, k_pe, q_pe), 0);
                cb(k_states, "k_states", il);

                cur = build_attn(gf,
                        model.layers[il].wo, NULL,
                        k_states, v_states, q_states, n_tokens, kq_scale, cb, il);
            }

            if (il == n_layer - 1) {
                // skip computing output for unused tokens
                struct ggml_tensor * inp_out_ids = build_inp_out_ids();
                n_tokens = n_outputs;
                cur   = ggml_get_rows(ctx0,   cur, inp_out_ids);
                inpSA = ggml_get_rows(ctx0, inpSA, inp_out_ids);
            }

            struct ggml_tensor * ffn_inp = ggml_add(ctx0, cur, inpSA);
            cb(ffn_inp, "ffn_inp", il);

            cur = build_norm(ffn_inp,
                    model.layers[il].ffn_norm, NULL,
                    LLM_NORM_RMS, il);
            cb(cur, "ffn_norm", il);

            if ((uint32_t) il < hparams.n_layer_dense_lead) {
                cur = build_ffn(cur,
                        model.layers[il].ffn_up,   NULL, NULL,
                        model.layers[il].ffn_gate, NULL, NULL,
                        model.layers[il].ffn_down, NULL, NULL,
                        NULL,
                        LLM_FFN_SILU, LLM_FFN_PAR, cb, il);
                cb(cur, "ffn_out", il);
            } else {
                // MoE branch
                ggml_tensor * moe_out =
                        build_moe_ffn(cur,
                            model.layers[il].ffn_gate_inp,
                            model.layers[il].ffn_up_exps,
                            model.layers[il].ffn_gate_exps,
                            model.layers[il].ffn_down_exps,
                            model.layers[il].ffn_exp_probs_b,
                            n_expert, n_expert_used,
                            LLM_FFN_SILU, hparams.expert_weights_norm,
                            true, hparams.expert_weights_scale,
                            (enum llama_expert_gating_func_type) hparams.expert_gating_func,
                            cb, il);
                cb(moe_out, "ffn_moe_out", il);

                // FFN shared expert
                {
                    ggml_tensor * ffn_shexp = build_ffn(cur,
                            model.layers[il].ffn_up_shexp,   NULL, NULL,
                            model.layers[il].ffn_gate_shexp, NULL, NULL,
                            model.layers[il].ffn_down_shexp, NULL, NULL,
                            NULL,
                            LLM_FFN_SILU, LLM_FFN_PAR, cb, il);
                    cb(ffn_shexp, "ffn_shexp", il);

                    cur = ggml_add(ctx0, moe_out, ffn_shexp);
                    cb(cur, "ffn_out", il);
                }
            }

            cur = ggml_add(ctx0, cur, ffn_inp);
            cur = cvec.apply_to(ctx0, cur, il);
            cb(cur, "l_out", il);

            // input for next layer
            inpL = cur;
        }

        cur = inpL;

        cur = build_norm(cur,
                model.output_norm, NULL,
                LLM_NORM_RMS, -1);
        cb(cur, "result_norm", -1);

        // lm_head
        cur = ggml_mul_mat(ctx0, model.output, cur);
        cb(cur, "result_output", -1);

        ggml_build_forward_expand(gf, cur);

        return gf;
    }

    struct ggml_cgraph * build_bitnet() {
        struct ggml_cgraph * gf = ggml_new_graph_custom(ctx0, model.max_nodes(), false);

        const int64_t n_embd_head = hparams.n_embd_head_v;
        GGML_ASSERT(n_embd_head == hparams.n_embd_head_k);

        struct ggml_tensor * cur;
        struct ggml_tensor * inpL;

        inpL = build_inp_embd(model.tok_embd);

        // inp_pos - contains the positions
        struct ggml_tensor * inp_pos = build_inp_pos();

        lctx.build_attn_inp(ctx0, n_tokens, true, false, worst_case);

        for (int il = 0; il < n_layer; ++il) {
            struct ggml_tensor * inpSA = inpL;

            cur = build_norm(inpL,
                    model.layers[il].attn_norm, NULL,
                    LLM_NORM_RMS, il);
            cb(cur, "attn_norm", il);

            // self-attention
            {
                // compute Q and K and RoPE them
                struct ggml_tensor * Qcur = build_lora_mm(model.layers[il].wq, cur);
                if (model.layers[il].wq_scale) {
                    Qcur = ggml_mul(ctx0, Qcur, model.layers[il].wq_scale);
                }
                cb(Qcur, "Qcur", il);
                if (model.layers[il].bq) {
                    Qcur = ggml_add(ctx0, Qcur, model.layers[il].bq);
                    cb(Qcur, "Qcur", il);
                }

                // B1.K
                struct ggml_tensor * Kcur = build_lora_mm(model.layers[il].wk, cur);
                if (model.layers[il].wk_scale) {
                    Kcur = ggml_mul(ctx0, Kcur, model.layers[il].wk_scale);
                }
                cb(Kcur, "Kcur", il);
                if (model.layers[il].bk) {
                    Kcur = ggml_add(ctx0, Kcur, model.layers[il].bk);
                    cb(Kcur, "Kcur", il);
                }

                // B1.V
                struct ggml_tensor * Vcur = build_lora_mm(model.layers[il].wv, cur);
                if (model.layers[il].wv_scale) {
                    Vcur = ggml_mul(ctx0, Vcur, model.layers[il].wv_scale);
                }
                cb(Vcur, "Vcur", il);
                if (model.layers[il].bv) {
                    Vcur = ggml_add(ctx0, Vcur, model.layers[il].bv);
                    cb(Vcur, "Vcur", il);
                }

                Qcur = ggml_rope_ext(
                    ctx0, ggml_reshape_3d(ctx0, Qcur, n_embd_head, n_head, n_tokens), inp_pos, nullptr,
                    n_rot, rope_type, n_ctx_orig, freq_base, freq_scale,
                    ext_factor, attn_factor, beta_fast, beta_slow
                );
                cb(Qcur, "Qcur", il);

                Kcur = ggml_rope_ext(
                    ctx0, ggml_reshape_3d(ctx0, Kcur, n_embd_head, n_head_kv, n_tokens), inp_pos, nullptr,
                    n_rot, rope_type, n_ctx_orig, freq_base, freq_scale,
                    ext_factor, attn_factor, beta_fast, beta_slow
                );
                cb(Kcur, "Kcur", il);

                cur = build_attn(gf,
                        NULL, NULL,
                        Kcur, Vcur, Qcur, n_tokens, 1.0f/sqrtf(float(n_embd_head)), cb, il);

                cur = build_norm(cur,
                        model.layers[il].attn_sub_norm, NULL,
                        LLM_NORM_RMS, il);
                cb(cur, "attn_sub_norm", il);

                cur = build_lora_mm(model.layers[il].wo, cur);
                if (model.layers[il].wo_scale) {
                    cur = ggml_mul(ctx0, cur, model.layers[il].wo_scale);
                }
                if (model.layers[il].bo) {
                    cur = ggml_add(ctx0, cur, model.layers[il].bo);
                }
                cb(cur, "attn_o_out", il);
            }

            if (il == n_layer - 1) {
                // skip computing output for unused tokens
                struct ggml_tensor * inp_out_ids = build_inp_out_ids();
                cur   = ggml_get_rows(ctx0,   cur, inp_out_ids);
                inpSA = ggml_get_rows(ctx0, inpSA, inp_out_ids);
            }

            struct ggml_tensor * ffn_inp = ggml_add(ctx0, cur, inpSA);
            cb(ffn_inp, "ffn_inp", il);

            // feed-forward forward
            cur = build_norm(ffn_inp,
                    model.layers[il].ffn_norm, NULL,
                    LLM_NORM_RMS, il);
            cb(cur, "ffn_norm", il);

            cur = build_ffn(cur,
                    model.layers[il].ffn_up,   NULL, model.layers[il].ffn_up_scale,
                    model.layers[il].ffn_gate, NULL, model.layers[il].ffn_gate_scale,
                    NULL,                      NULL, NULL,
                    NULL,
                    LLM_FFN_SILU, LLM_FFN_PAR, cb, il);
            cb(cur, "ffn_sub_out", il);

            cur = build_norm(cur,
                    model.layers[il].ffn_sub_norm, NULL,
                    LLM_NORM_RMS, il);
            cb(cur, "ffn_sub_norm", il);

            cur = build_lora_mm(model.layers[il].ffn_down, cur);
            if (model.layers[il].ffn_down_scale) {
                cur = ggml_mul(ctx0, cur, model.layers[il].ffn_down_scale);
            }
            cb(cur, "ffn_down", il);

            cur = ggml_add(ctx0, cur, ffn_inp);
            cb(cur, "l_out", il);

            // input for next layer
            inpL = cur;
        }

        cur = inpL;

        cur = build_norm(cur,
                model.output_norm, NULL,
                LLM_NORM_RMS, -1);
        cb(cur, "result_norm", -1);

        // lm_head
        // FIXME: do not use model.tok_embd directly, duplicate as model.output
        cur = build_lora_mm(model.tok_embd, cur);
        cb(cur, "result_output", -1);

        ggml_build_forward_expand(gf, cur);
        return gf;
    }

    //struct ggml_cgraph * build_t5_enc() {
    //    struct ggml_cgraph * gf = ggml_new_graph_custom(ctx0, model.max_nodes(), false);

    //    // mutable variable, needed during the last layer of the computation to skip unused tokens
    //    int32_t n_tokens = this->n_tokens;

    //    const int64_t n_embd_head = hparams.n_embd_head_v;
    //    const int64_t n_embd_gqa  = hparams.n_embd_v_gqa();
    //    GGML_ASSERT(n_embd_head == hparams.n_embd_head_k);

    //    struct ggml_tensor * cur;
    //    struct ggml_tensor * inpL;

    //    inpL = build_inp_embd(model.tok_embd);

    //    GGML_ASSERT(lctx.is_encoding);
    //    struct ggml_tensor * pos_bucket_enc = build_pos_bucket(false);

    //    // KQ_mask (mask for 1 head, it will be broadcasted to all heads)
    //    struct ggml_tensor * KQ_mask_enc = build_inp_KQ_mask(false);

    //    for (int il = 0; il < n_layer; ++il) {
    //        struct ggml_tensor * inpSA = inpL;

    //        // norm
    //        cur = build_norm(inpL,
    //                model.layers[il].attn_norm_enc, NULL,
    //                LLM_NORM_RMS, il);
    //        cb(cur, "attn_norm", il);

    //        // self-attention
    //        {
    //            struct ggml_tensor * Qcur = build_lora_mm(model.layers[il].wq_enc, cur);
    //            cb(Qcur, "Qcur", il);

    //            struct ggml_tensor * Kcur = build_lora_mm(model.layers[il].wk_enc, cur);
    //            cb(Kcur, "Kcur", il);

    //            struct ggml_tensor * Vcur = build_lora_mm(model.layers[il].wv_enc, cur);
    //            cb(Vcur, "Vcur", il);

    //            Qcur = ggml_reshape_3d(ctx0, Qcur, n_embd_head, n_head, n_tokens);
    //            Kcur = ggml_reshape_3d(ctx0, Kcur, n_embd_head, n_head_kv, n_tokens);

    //            struct ggml_tensor * q =                 ggml_permute(ctx0, Qcur, 0, 2, 1, 3);
    //            struct ggml_tensor * k = ggml_cont(ctx0, ggml_permute(ctx0, Kcur, 0, 2, 1, 3));

    //            struct ggml_tensor * kq = ggml_mul_mat(ctx0, k, q);
    //            cb(kq, "kq", il);

    //            struct ggml_tensor * attn_rel_b = model.layers[il].attn_rel_b_enc ? model.layers[il].attn_rel_b_enc : model.layers[0].attn_rel_b_enc;
    //            struct ggml_tensor * pos_bias = build_pos_bias(pos_bucket_enc, attn_rel_b);
    //            struct ggml_tensor * kq_b = ggml_add(ctx0, kq, pos_bias);
    //            cb(kq_b, "kq_b", il);

    //            kq = ggml_soft_max_ext(ctx0, kq_b, KQ_mask_enc, 1.0f, hparams.f_max_alibi_bias);
    //            cb(kq, "kq_soft_max_ext", il);

    //            struct ggml_tensor * v = ggml_cont(ctx0, ggml_transpose(ctx0, ggml_reshape_2d(ctx0, Vcur, n_embd_gqa, n_tokens)));
    //            cb(v, "v", il);

    //            struct ggml_tensor * kqv = ggml_mul_mat(ctx0, ggml_reshape_3d(ctx0, v, n_tokens, n_embd_head, n_head_kv), kq);
    //            cb(kqv, "kqv", il);

    //            struct ggml_tensor * kqv_merged = ggml_permute(ctx0, kqv, 0, 2, 1, 3);
    //            cb(kqv_merged, "kqv_merged", il);

    //            cur = ggml_cont_2d(ctx0, kqv_merged, n_embd_gqa, n_tokens);
    //            cb(cur, "kqv_merged_cont", il);

    //            ggml_build_forward_expand(gf, cur);

    //            cur = build_lora_mm(model.layers[il].wo_enc, cur);
    //            cb(cur, "kqv_out", il);
    //        }

    //        if (il == n_layer - 1) {
    //            // skip computing output for unused tokens
    //            struct ggml_tensor * inp_out_ids = build_inp_out_ids();
    //            n_tokens = n_outputs;
    //            cur   = ggml_get_rows(ctx0,   cur, inp_out_ids);
    //            inpSA = ggml_get_rows(ctx0, inpSA, inp_out_ids);
    //        }

    //        struct ggml_tensor * ffn_inp = ggml_add(ctx0, cur, inpSA);
    //        cb(ffn_inp, "ffn_inp", il);

    //        // feed-forward network
    //        {
    //            cur = build_norm(ffn_inp,
    //                    model.layers[il].ffn_norm_enc, NULL,
    //                    LLM_NORM_RMS, il);
    //            cb(cur, "ffn_norm", il);

    //            // T5 uses relu, flan-T5 uses gelu-gated
    //            cur = build_ffn(cur,
    //                    model.layers[il].ffn_up_enc,   NULL, NULL,
    //                    model.layers[il].ffn_gate_enc, NULL, NULL,
    //                    model.layers[il].ffn_down_enc, NULL, NULL,
    //                    NULL,
    //                    model.layers[il].ffn_gate_enc ? LLM_FFN_GELU : LLM_FFN_RELU,
    //                    model.layers[il].ffn_gate_enc ? LLM_FFN_PAR  : LLM_FFN_SEQ,
    //                    cb, il);
    //            cb(cur, "ffn_out", il);
    //        }

    //        cur = ggml_add(ctx0, cur, ffn_inp);
    //        cb(cur, "ffn_out", il);

    //        ggml_tensor * layer_dir = cvec.tensor_for(il);
    //        if (layer_dir != nullptr) {
    //            cur = ggml_add(ctx0, cur, layer_dir);
    //        }
    //        cb(cur, "l_out", il);

    //        // input for next layer
    //        inpL = cur;
    //    }

    //    cur = inpL;
    //    cb(cur, "result_embd", -1);

    //    cur = build_norm(cur,
    //            model.output_norm_enc, NULL,
    //            LLM_NORM_RMS, -1);
    //    cb(cur, "result_norm", -1);

    //    ggml_build_forward_expand(gf, cur);

    //    return gf;
    //}

    //struct ggml_cgraph * build_t5_dec() {
    //    struct ggml_cgraph * gf = ggml_new_graph_custom(ctx0, model.max_nodes(), false);

    //    // mutable variable, needed during the last layer of the computation to skip unused tokens
    //    int32_t n_tokens = this->n_tokens;

    //    const int64_t n_embd_head = hparams.n_embd_head_v;
    //    const int64_t n_embd_gqa  = hparams.n_embd_v_gqa();
    //    GGML_ASSERT(n_embd_head == hparams.n_embd_head_k);

    //    struct ggml_tensor * cur;
    //    struct ggml_tensor * inpL;

    //    inpL = build_inp_embd(model.tok_embd);

    //    GGML_ASSERT(!lctx.is_encoding);
    //    GGML_ASSERT(n_outputs_enc > 0 && "call llama_encode() first");

    //    struct ggml_tensor * embd_enc       = build_inp_embd_enc();
    //    struct ggml_tensor * pos_bucket_dec = build_pos_bucket(true);

    //    struct ggml_tensor * KQ_mask_dec   = build_inp_KQ_mask();
    //    struct ggml_tensor * KQ_mask_cross = build_inp_KQ_mask_cross();

    //    for (int il = 0; il < n_layer; ++il) {
    //        struct ggml_tensor * inpSA = inpL;

    //        // norm
    //        cur = build_norm(inpL,
    //                model.layers[il].attn_norm, NULL,
    //                LLM_NORM_RMS, il);
    //        cb(cur, "attn_norm", il);

    //        // self-attention
    //        {
    //            struct ggml_tensor * Qcur = build_lora_mm(model.layers[il].wq, cur);
    //            cb(Qcur, "Qcur", il);

    //            struct ggml_tensor * Kcur = build_lora_mm(model.layers[il].wk, cur);
    //            cb(Kcur, "Kcur", il);

    //            struct ggml_tensor * Vcur = build_lora_mm(model.layers[il].wv, cur);
    //            cb(Vcur, "Vcur", il);

    //            build_kv_store(gf, Kcur, Vcur, il);

    //            struct ggml_tensor * k =
    //                ggml_view_3d(ctx0, kv_self.k_l[il],
    //                        n_embd_head_k, n_kv, n_head_kv,
    //                        ggml_row_size(kv_self.k_l[il]->type, n_embd_k_gqa),
    //                        ggml_row_size(kv_self.k_l[il]->type, n_embd_head_k),
    //                        0);
    //            cb(k, "k", il);

    //            struct ggml_tensor * v =
    //                ggml_view_3d(ctx0, kv_self.v_l[il],
    //                        n_kv, n_embd_head_v, n_head_kv,
    //                        ggml_element_size(kv_self.v_l[il])*n_ctx,
    //                        ggml_element_size(kv_self.v_l[il])*n_ctx*n_embd_head_v,
    //                        0);
    //            cb(v, "v", il);

    //            Qcur = ggml_reshape_3d(ctx0, Qcur, n_embd_head, n_head, n_tokens);

    //            struct ggml_tensor * q = ggml_permute(ctx0, Qcur, 0, 2, 1, 3);

    //            struct ggml_tensor * kq = ggml_mul_mat(ctx0, k, q);
    //            cb(kq, "kq", il);

    //            struct ggml_tensor * attn_rel_b = model.layers[il].attn_rel_b ? model.layers[il].attn_rel_b : model.layers[0].attn_rel_b;
    //            struct ggml_tensor * pos_bias = build_pos_bias(pos_bucket_dec, attn_rel_b);
    //            struct ggml_tensor * kq_b = ggml_add(ctx0, kq, pos_bias);
    //            cb(kq_b, "kq_b", il);

    //            kq = ggml_soft_max_ext(ctx0, kq_b, KQ_mask_dec, 1.0f, hparams.f_max_alibi_bias);
    //            cb(kq, "kq_soft_max_ext", il);

    //            struct ggml_tensor * kqv = ggml_mul_mat(ctx0, v, kq);
    //            cb(kqv, "kqv", il);

    //            struct ggml_tensor * kqv_merged = ggml_permute(ctx0, kqv, 0, 2, 1, 3);
    //            cb(kqv_merged, "kqv_merged", il);

    //            cur = ggml_cont_2d(ctx0, kqv_merged, n_embd_gqa, n_tokens);
    //            cb(cur, "kqv_merged_cont", il);

    //            ggml_build_forward_expand(gf, cur);

    //            cur = build_lora_mm(model.layers[il].wo, cur);
    //            cb(cur, "kqv_out", il);
    //        }

    //        cur = ggml_add(ctx0, cur, inpSA);
    //        cb(cur, "cross_inp", il);

    //        struct ggml_tensor * inpCA = cur;

    //        // norm
    //        cur = build_norm(cur,
    //                model.layers[il].attn_norm_cross, NULL,
    //                LLM_NORM_RMS, il);
    //        cb(cur, "attn_norm_cross", il);

    //        // cross-attention
    //        {
    //            struct ggml_tensor * Qcur = build_lora_mm(model.layers[il].wq_cross, cur);
    //            cb(Qcur, "Qcur", il);

    //            struct ggml_tensor * Kcur = build_lora_mm(model.layers[il].wk_cross, embd_enc);
    //            cb(Kcur, "Kcur", il);

    //            struct ggml_tensor * Vcur = build_lora_mm(model.layers[il].wv_cross, embd_enc);
    //            cb(Vcur, "Vcur", il);

    //            Qcur = ggml_reshape_3d(ctx0, Qcur, n_embd_head, n_head,    n_tokens);
    //            Kcur = ggml_reshape_3d(ctx0, Kcur, n_embd_head, n_head_kv, n_outputs_enc);

    //            struct ggml_tensor * q =                 ggml_permute(ctx0, Qcur, 0, 2, 1, 3);
    //            struct ggml_tensor * k = ggml_cont(ctx0, ggml_permute(ctx0, Kcur, 0, 2, 1, 3));

    //            struct ggml_tensor * kq = ggml_mul_mat(ctx0, k, q);
    //            cb(kq, "kq", il);

    //            kq = ggml_soft_max_ext(ctx0, kq, KQ_mask_cross, 1.0f, hparams.f_max_alibi_bias);
    //            cb(kq, "kq_soft_max_ext", il);

    //            struct ggml_tensor * v = ggml_cont(ctx0, ggml_transpose(ctx0, ggml_reshape_2d(ctx0, Vcur, n_embd_gqa, n_outputs_enc)));
    //            cb(v, "v", il);

    //            struct ggml_tensor * kqv = ggml_mul_mat(ctx0, ggml_reshape_3d(ctx0, v, n_outputs_enc, n_embd_head, n_head_kv), kq);
    //            cb(kqv, "kqv", il);

    //            struct ggml_tensor * kqv_merged = ggml_permute(ctx0, kqv, 0, 2, 1, 3);
    //            cb(kqv_merged, "kqv_merged", il);

    //            cur = ggml_cont_2d(ctx0, kqv_merged, n_embd_gqa, n_tokens);
    //            cb(cur, "kqv_merged_cont", il);

    //            ggml_build_forward_expand(gf, cur);

    //            cur = build_lora_mm(model.layers[il].wo_cross, cur);
    //            cb(cur, "kqv_out", il);
    //        }

    //        if (il == n_layer - 1) {
    //            // skip computing output for unused tokens
    //            struct ggml_tensor * inp_out_ids = build_inp_out_ids();
    //            n_tokens = n_outputs;
    //            cur   = ggml_get_rows(ctx0,   cur, inp_out_ids);
    //            inpSA = ggml_get_rows(ctx0, inpSA, inp_out_ids);
    //            inpCA = ggml_get_rows(ctx0, inpCA, inp_out_ids);
    //        }

    //        struct ggml_tensor * ffn_inp = ggml_add(ctx0, cur, inpCA);
    //        cb(ffn_inp, "ffn_inp", il);

    //        // feed-forward network
    //        {
    //            cur = build_norm(ffn_inp,
    //                    model.layers[il].ffn_norm, NULL,
    //                    LLM_NORM_RMS, il);
    //            cb(cur, "ffn_norm", il);

    //            // T5 uses relu, flan-T5 uses gelu-gated
    //            cur = build_ffn(cur,
    //                    model.layers[il].ffn_up,   NULL, NULL,
    //                    model.layers[il].ffn_gate, NULL, NULL,
    //                    model.layers[il].ffn_down, NULL, NULL,
    //                    NULL,
    //                    model.layers[il].ffn_gate_enc ? LLM_FFN_GELU : LLM_FFN_RELU,
    //                    model.layers[il].ffn_gate_enc ? LLM_FFN_PAR : LLM_FFN_SEQ,
    //                    cb, il);
    //            cb(cur, "ffn_out", il);
    //        }

    //        cur = ggml_add(ctx0, cur, ffn_inp);
    //        cb(cur, "ffn_out", il);

    //        ggml_tensor * layer_dir = lctx.cvec.tensor_for(il);
    //        if (layer_dir != nullptr) {
    //            cur = ggml_add(ctx0, cur, layer_dir);
    //        }
    //        cb(cur, "l_out", il);

    //        // input for next layer
    //        inpL = cur;
    //    }

    //    cur = inpL;
    //    cb(cur, "result_embd", -1);

    //    cur = build_norm(cur,
    //            model.output_norm, NULL,
    //            LLM_NORM_RMS, -1);
    //    cb(cur, "result_norm", -1);

    //    // lm_head
    //    cur = build_lora_mm(model.output, cur);
    //    cb(cur, "result_output", -1);

    //    ggml_build_forward_expand(gf, cur);

    //    return gf;
    //}

    struct ggml_cgraph * build_jais() {
        struct ggml_cgraph * gf = ggml_new_graph_custom(ctx0, model.max_nodes(), false);

        const int64_t n_embd_head = hparams.n_embd_head_v;
        const int64_t n_embd_gqa  = hparams.n_embd_v_gqa();
        GGML_ASSERT(n_embd_head == hparams.n_embd_head_k);

        struct ggml_tensor * cur;
        struct ggml_tensor * inpL;

        inpL = build_inp_embd(model.tok_embd);

        lctx.build_attn_inp(ctx0, n_tokens, true, false, worst_case);

        for (int il = 0; il < n_layer; ++il) {
            cur = build_norm(inpL,
                    model.layers[il].attn_norm,
                    model.layers[il].attn_norm_b,
                    LLM_NORM, il);
            cb(cur, "attn_norm", il);

            // self-attention
            {
                cur = build_lora_mm(model.layers[il].wqkv, cur);
                cb(cur, "wqkv", il);

                cur = ggml_add(ctx0, cur, model.layers[il].bqkv);
                cb(cur, "bqkv", il);

                struct ggml_tensor * Qcur = ggml_cont(ctx0, ggml_view_2d(ctx0, cur, n_embd,     n_tokens, cur->nb[1], 0*cur->nb[0]*(n_embd)));
                struct ggml_tensor * Kcur = ggml_cont(ctx0, ggml_view_2d(ctx0, cur, n_embd_gqa, n_tokens, cur->nb[1], 1*cur->nb[0]*(n_embd)));
                struct ggml_tensor * Vcur = ggml_cont(ctx0, ggml_view_2d(ctx0, cur, n_embd_gqa, n_tokens, cur->nb[1], 1*cur->nb[0]*(n_embd + n_embd_gqa)));

                cb(Qcur, "Qcur", il);
                cb(Kcur, "Kcur", il);
                cb(Vcur, "Vcur", il);

                Qcur = ggml_reshape_3d(ctx0, Qcur, n_embd_head, n_head, n_tokens);

                cur = build_attn(gf,
                        model.layers[il].wo, model.layers[il].bo,
                        Kcur, Vcur, Qcur, n_tokens, 1.0f/float(n_embd_head), cb, il);
            }

            if (il == n_layer - 1) {
                // skip computing output for unused tokens
                struct ggml_tensor * inp_out_ids = build_inp_out_ids();
                cur  = ggml_get_rows(ctx0,  cur, inp_out_ids);
                inpL = ggml_get_rows(ctx0, inpL, inp_out_ids);
            }

            // add the input
            struct ggml_tensor * ffn_inp = ggml_add(ctx0, cur, inpL);
            cb(ffn_inp, "ffn_inp", il);

            // FF
            {
                cur = build_norm(ffn_inp,
                        model.layers[il].ffn_norm,
                        model.layers[il].ffn_norm_b,
                        LLM_NORM, il);
                cb(cur, "ffn_norm", il);

                cur = build_ffn(cur,
                        model.layers[il].ffn_up,   model.layers[il].ffn_up_b,   NULL,
                        model.layers[il].ffn_gate, model.layers[il].ffn_gate_b, NULL,
                        model.layers[il].ffn_down, model.layers[il].ffn_down_b, NULL,
                        NULL,
                        LLM_FFN_SILU, LLM_FFN_PAR, cb, il);
                cb(cur, "ffn_out", il);
            }

            inpL = ggml_add(ctx0, cur, ffn_inp);
            cb(inpL, "l_out", il);
        }

        cur = build_norm(inpL,
                model.output_norm,
                model.output_norm_b,
                LLM_NORM, -1);
        cb(cur, "result_norm", -1);

        cur = build_lora_mm(model.output, cur);

        cb(cur, "result_output", -1);

        ggml_build_forward_expand(gf, cur);

        return gf;
    }

    struct ggml_cgraph * build_chatglm() {
        struct ggml_cgraph * gf = ggml_new_graph_custom(ctx0, model.max_nodes(), false);

        const int64_t n_embd_head = hparams.n_embd_head_v;
        const int64_t n_embd_gqa  = hparams.n_embd_v_gqa();
        GGML_ASSERT(n_embd_head == hparams.n_embd_head_k);

        struct ggml_tensor * cur;
        struct ggml_tensor * inpL;

        inpL = build_inp_embd(model.tok_embd);

        // inp_pos - contains the positions
        struct ggml_tensor * inp_pos = build_inp_pos();

        lctx.build_attn_inp(ctx0, n_tokens, true, false, worst_case);

        for (int il = 0; il < n_layer; ++il) {
            struct ggml_tensor * inpSA = inpL;

            cur = build_norm(inpL,
                    model.layers[il].attn_norm,
                    NULL,
                    LLM_NORM_RMS, il);
            cb(cur, "attn_norm", il);

            // self-attention
            {
                struct ggml_tensor * Qcur = nullptr;
                struct ggml_tensor * Kcur = nullptr;
                struct ggml_tensor * Vcur = nullptr;

                cur = build_lora_mm(model.layers[il].wqkv, cur);
                cb(cur, "wqkv", il);

                cur = ggml_add(ctx0, cur, model.layers[il].bqkv);
                cb(cur, "bqkv", il);

                Qcur = ggml_cont(ctx0, ggml_view_2d(ctx0, cur, n_embd,     n_tokens, cur->nb[1], 0*sizeof(float)*(n_embd)));
                Kcur = ggml_cont(ctx0, ggml_view_2d(ctx0, cur, n_embd_gqa, n_tokens, cur->nb[1], 1*sizeof(float)*(n_embd)));
                Vcur = ggml_cont(ctx0, ggml_view_2d(ctx0, cur, n_embd_gqa, n_tokens, cur->nb[1], 1*sizeof(float)*(n_embd + n_embd_gqa)));

                cb(Qcur, "Qcur", il);
                cb(Kcur, "Kcur", il);
                cb(Vcur, "Vcur", il);
                //printf("freq_base: %f freq_scale: %f ext_factor: %f attn_factor: %f\n", freq_base, freq_scale, ext_factor, attn_factor);
                Qcur = ggml_rope_ext(
                    ctx0, ggml_reshape_3d(ctx0, Qcur, n_embd_head, n_head, n_tokens), inp_pos, nullptr,
                    n_rot, rope_type, n_ctx_orig, freq_base, freq_scale,
                    ext_factor, attn_factor, beta_fast, beta_slow
                );
                cb(Qcur, "Qcur_rope", il);

                Kcur = ggml_rope_ext(
                    ctx0, ggml_reshape_3d(ctx0, Kcur, n_embd_head, n_head_kv, n_tokens), inp_pos, nullptr,
                    n_rot, rope_type, n_ctx_orig, freq_base, freq_scale,
                    ext_factor, attn_factor, beta_fast, beta_slow
                );
                cb(Kcur, "Kcur_rope", il);

                cur = build_attn(gf,
                        model.layers[il].wo, NULL,
                        Kcur, Vcur, Qcur, n_tokens, 1.0f/sqrtf(float(n_embd_head)), cb, il);

            }

            if (il == n_layer - 1) {
                // skip computing output for unused tokens
                struct ggml_tensor * inp_out_ids = build_inp_out_ids();
                cur   = ggml_get_rows(ctx0,   cur, inp_out_ids);
                inpSA = ggml_get_rows(ctx0, inpSA, inp_out_ids);
            }

            // Add the input
            struct ggml_tensor * ffn_inp = ggml_add(ctx0, cur, inpSA);
            cb(ffn_inp, "ffn_inp", il);

            // FF
            {
                cur = build_norm(ffn_inp,
                        model.layers[il].ffn_norm,
                        NULL,
                        LLM_NORM_RMS, il);
                cb(cur, "ffn_norm", il);

                cur = build_ffn(cur,
                        model.layers[il].ffn_up,   NULL, NULL,
                        NULL,                      NULL, NULL,
                        model.layers[il].ffn_down, NULL, NULL,
                        NULL,
                        LLM_FFN_SWIGLU, LLM_FFN_SEQ, cb, il);
                cb(cur, "ffn_out", il);

            }

            inpL = ggml_add(ctx0, cur, ffn_inp);
            cb(inpL, "l_out", il);
        }

        cur = build_norm(inpL,
                model.output_norm,
                NULL,
                LLM_NORM_RMS, -1);
        cb(cur, "result_norm", -1);

        cur = build_lora_mm(model.output, cur);
        cb(cur, "result_output", -1);

        ggml_build_forward_expand(gf, cur);

        return gf;
    }

    struct ggml_cgraph * build_nemotron() {
        struct ggml_cgraph * gf = ggml_new_graph_custom(ctx0, model.max_nodes(), false);

        const int64_t n_embd_head = hparams.n_embd_head_v;
        GGML_ASSERT(n_embd_head == hparams.n_embd_head_k);
        //GGML_ASSERT(n_embd_head == hparams.n_rot);

        struct ggml_tensor * cur;
        struct ggml_tensor * inpL;

        inpL = build_inp_embd(model.tok_embd);

        // inp_pos - contains the positions
        struct ggml_tensor * inp_pos = build_inp_pos();

        lctx.build_attn_inp(ctx0, n_tokens, true, false, worst_case);

        for (int il = 0; il < n_layer; ++il) {
            struct ggml_tensor * inpSA = inpL;

            // norm
            cur = build_norm(inpL,
                    model.layers[il].attn_norm,
                    model.layers[il].attn_norm_b,
                    LLM_NORM, il);
            cb(cur, "attn_norm", il);

            // self-attention
            {
                // compute Q and K and RoPE them
                struct ggml_tensor * Qcur = build_lora_mm(model.layers[il].wq, cur);
                cb(Qcur, "Qcur", il);
                if (model.layers[il].bq) {
                    Qcur = ggml_add(ctx0, Qcur, model.layers[il].bq);
                    cb(Qcur, "Qcur", il);
                }

                struct ggml_tensor * Kcur = build_lora_mm(model.layers[il].wk, cur);
                cb(Kcur, "Kcur", il);
                if (model.layers[il].bk) {
                    Kcur = ggml_add(ctx0, Kcur, model.layers[il].bk);
                    cb(Kcur, "Kcur", il);
                }

                struct ggml_tensor * Vcur = build_lora_mm(model.layers[il].wv, cur);
                cb(Vcur, "Vcur", il);
                if (model.layers[il].bv) {
                    Vcur = ggml_add(ctx0, Vcur, model.layers[il].bv);
                    cb(Vcur, "Vcur", il);
                }

                Qcur = ggml_rope_ext(
                    ctx0, ggml_reshape_3d(ctx0, Qcur, n_embd_head, n_head, n_tokens), inp_pos, nullptr,
                    n_rot, rope_type, n_ctx_orig, freq_base, freq_scale,
                    ext_factor, attn_factor, beta_fast, beta_slow
                );
                cb(Qcur, "Qcur", il);

                Kcur = ggml_rope_ext(
                    ctx0, ggml_reshape_3d(ctx0, Kcur, n_embd_head, n_head_kv, n_tokens), inp_pos, nullptr,
                    n_rot, rope_type, n_ctx_orig, freq_base, freq_scale,
                    ext_factor, attn_factor, beta_fast, beta_slow
                );
                cb(Kcur, "Kcur", il);

                cur = build_attn(gf,
                        model.layers[il].wo, model.layers[il].bo,
                        Kcur, Vcur, Qcur, n_tokens, 1.0f/sqrtf(float(n_embd_head)), cb, il);
            }

            if (il == n_layer - 1) {
                // skip computing output for unused tokens
                struct ggml_tensor * inp_out_ids = build_inp_out_ids();
                cur   = ggml_get_rows(ctx0,   cur, inp_out_ids);
                inpSA = ggml_get_rows(ctx0, inpSA, inp_out_ids);
            }

            struct ggml_tensor * ffn_inp = ggml_add(ctx0, cur, inpSA);
            cb(ffn_inp, "ffn_inp", il);

            // feed-forward network
            cur = build_norm(ffn_inp,
                    model.layers[il].ffn_norm,
                    model.layers[il].ffn_norm_b,
                    LLM_NORM, il);
            cb(cur, "ffn_norm", il);

            cur = build_ffn(cur,
                    model.layers[il].ffn_up,   model.layers[il].ffn_up_b,   NULL,
                    NULL,                      NULL,                        NULL,
                    model.layers[il].ffn_down, model.layers[il].ffn_down_b, NULL,
                    NULL,
                    LLM_FFN_RELU_SQR, LLM_FFN_SEQ, cb, il);

            cur = ggml_add(ctx0, cur, ffn_inp);
            cb(cur, "ffn_out", il);

            cur = lctx.cvec.apply_to(ctx0, cur, il);
            cb(cur, "l_out", il);

            // input for next layer
            inpL = cur;
        }

        cur = inpL;

        cur = build_norm(cur,
                model.output_norm, model.output_norm_b,
                LLM_NORM, -1);
        cb(cur, "result_norm", -1);

        // lm_head
        cur = build_lora_mm(model.output, cur);
        cb(cur, "result_output", -1);

        ggml_build_forward_expand(gf, cur);

        return gf;
    }

    struct ggml_cgraph * build_exaone() {
        struct ggml_cgraph * gf = ggml_new_graph_custom(ctx0, model.max_nodes(), false);

        // mutable variable, needed during the last layer of the computation to skip unused tokens
        int32_t n_tokens = this->n_tokens;

        const int64_t n_embd_head = hparams.n_embd_head_v;
        GGML_ASSERT(n_embd_head == hparams.n_embd_head_k);
        GGML_ASSERT(n_embd_head == hparams.n_rot);

        struct ggml_tensor * cur;
        struct ggml_tensor * inpL;

        inpL = build_inp_embd(model.tok_embd);

        // inp_pos - contains the positions
        struct ggml_tensor * inp_pos = build_inp_pos();

        lctx.build_attn_inp(ctx0, n_tokens, true, false, worst_case);

        for (int il = 0; il < n_layer; ++il) {
            struct ggml_tensor * inpSA = inpL;

            // norm
            cur = build_norm(inpL,
                    model.layers[il].attn_norm, NULL,
                    LLM_NORM_RMS, il);
            cb(cur, "attn_norm", il);

            // self-attention
            {
                // rope freq factors for llama3; may return nullptr for llama2 and other models
                struct ggml_tensor * rope_factors = lctx.get_rope_factors(il);

                // compute Q and K and RoPE them
                struct ggml_tensor * Qcur = build_lora_mm(model.layers[il].wq, cur);
                cb(Qcur, "Qcur", il);
                if (model.layers[il].bq) {
                    Qcur = ggml_add(ctx0, Qcur, model.layers[il].bq);
                    cb(Qcur, "Qcur", il);
                }

                struct ggml_tensor * Kcur = build_lora_mm(model.layers[il].wk, cur);
                cb(Kcur, "Kcur", il);
                if (model.layers[il].bk) {
                    Kcur = ggml_add(ctx0, Kcur, model.layers[il].bk);
                    cb(Kcur, "Kcur", il);
                }

                struct ggml_tensor * Vcur = build_lora_mm(model.layers[il].wv, cur);
                cb(Vcur, "Vcur", il);
                if (model.layers[il].bv) {
                    Vcur = ggml_add(ctx0, Vcur, model.layers[il].bv);
                    cb(Vcur, "Vcur", il);
                }

                Qcur = ggml_rope_ext(
                    ctx0, ggml_reshape_3d(ctx0, Qcur, n_embd_head, n_head, n_tokens), inp_pos, rope_factors,
                    n_rot, rope_type, n_ctx_orig, freq_base, freq_scale,
                    ext_factor, attn_factor, beta_fast, beta_slow
                );
                cb(Qcur, "Qcur", il);

                Kcur = ggml_rope_ext(
                    ctx0, ggml_reshape_3d(ctx0, Kcur, n_embd_head, n_head_kv, n_tokens), inp_pos, rope_factors,
                    n_rot, rope_type, n_ctx_orig, freq_base, freq_scale,
                    ext_factor, attn_factor, beta_fast, beta_slow
                );
                cb(Kcur, "Kcur", il);

                cur = build_attn(gf,
                        model.layers[il].wo, model.layers[il].bo,
                        Kcur, Vcur, Qcur, n_tokens, 1.0f/sqrtf(float(n_embd_head)), cb, il);
            }

            if (il == n_layer - 1) {
                // skip computing output for unused tokens
                struct ggml_tensor * inp_out_ids = build_inp_out_ids();
                n_tokens = n_outputs;
                cur   = ggml_get_rows(ctx0,   cur, inp_out_ids);
                inpSA = ggml_get_rows(ctx0, inpSA, inp_out_ids);
            }

            struct ggml_tensor * ffn_inp = ggml_add(ctx0, cur, inpSA);
            cb(ffn_inp, "ffn_inp", il);

            // feed-forward network
            cur = build_norm(ffn_inp,
                    model.layers[il].ffn_norm, NULL,
                    LLM_NORM_RMS, il);
            cb(cur, "ffn_norm", il);

            cur = build_ffn(cur,
                    model.layers[il].ffn_up,   NULL, NULL,
                    model.layers[il].ffn_gate, NULL, NULL,
                    model.layers[il].ffn_down, NULL, NULL,
                    NULL,
                    LLM_FFN_SILU, LLM_FFN_PAR, cb, il);
            cb(cur, "ffn_out", il);

            cur = ggml_add(ctx0, cur, ffn_inp);
            cb(cur, "ffn_out", il);

            cur = lctx.cvec.apply_to(ctx0, cur, il);
            cb(cur, "l_out", il);

            // input for next layer
            inpL = cur;
        }

        cur = inpL;

        cur = build_norm(cur,
                model.output_norm, NULL,
                LLM_NORM_RMS, -1);
        cb(cur, "result_norm", -1);

        // lm_head
        cur = build_lora_mm(model.output, cur);
        cb(cur, "result_output", -1);

        ggml_build_forward_expand(gf, cur);

        return gf;
    }

    //ggml_cgraph * build_rwkv6() {
    //    struct ggml_cgraph * gf = ggml_new_graph_custom(ctx0, model.max_nodes(), false);

    //    // Token shift state dimensions should be 2 * n_emb
    //    GGML_ASSERT(n_embd == hparams.n_embd_k_s() / 2);

    //    const int64_t n_seqs = ubatch.n_seqs;
    //    const int64_t n_seq_tokens = ubatch.n_seq_tokens;
    //    const int64_t n_tokens = ubatch.n_tokens;
    //    GGML_ASSERT(n_seqs != 0);
    //    GGML_ASSERT(ubatch.equal_seqs);
    //    GGML_ASSERT(n_tokens == n_seq_tokens * n_seqs);

    //    struct ggml_tensor * cur;
    //    struct ggml_tensor * inpL;
    //    struct ggml_tensor * state_copy = build_inp_s_copy();
    //    struct ggml_tensor * state_mask = build_inp_s_mask();

    //    inpL = build_inp_embd(model.tok_embd);
    //    inpL = build_norm(inpL, model.tok_norm, model.tok_norm_b, LLM_NORM, -1);

    //    for (int il = 0; il < n_layer; ++il) {
    //        const llama_layer * layer = &model.layers[il];

    //        // (ab)using the KV cache to store the states
    //        struct ggml_tensor * token_shift = build_copy_mask_state(
    //                gf, kv_self.k_l[il], state_copy, state_mask,
    //                hparams.n_embd_k_s(), n_seqs);

    //        struct ggml_tensor * wkv_states = build_copy_mask_state(
    //                gf, kv_self.v_l[il], state_copy, state_mask,
    //                hparams.n_embd_v_s(), n_seqs);

    //        cur = ggml_reshape_3d(ctx0, inpL, n_embd, n_seq_tokens, n_seqs);
    //        token_shift = ggml_reshape_3d(ctx0, token_shift, n_embd, 2, n_seqs);

    //        struct ggml_tensor * att_shift = ggml_view_3d(ctx0, token_shift, n_embd, 1, n_seqs, token_shift->nb[1], token_shift->nb[2], 0);
    //        struct ggml_tensor * ffn_shift = ggml_view_3d(ctx0, token_shift, n_embd, 1, n_seqs, token_shift->nb[1], token_shift->nb[2], n_embd * ggml_element_size(token_shift));

    //        struct ggml_tensor * x_norm_att = build_norm(cur, layer->attn_norm, layer->attn_norm_b, LLM_NORM, il);
    //        struct ggml_tensor * x_prev = ggml_concat(
    //            ctx0,
    //            att_shift,
    //            ggml_view_3d(ctx0, x_norm_att, n_embd, n_seq_tokens - 1, n_seqs, x_norm_att->nb[1], x_norm_att->nb[2], 0),
    //            1
    //        );

    //        cur = ggml_add(ctx0, cur, build_rwkv6_time_mix(layer, x_norm_att, x_prev, &wkv_states, hparams.wkv_head_size, n_embd / hparams.wkv_head_size));
    //        ggml_build_forward_expand(gf, cur);
    //        ggml_build_forward_expand(
    //            gf,
    //            ggml_cpy(
    //                ctx0,
    //                wkv_states,
    //                ggml_view_1d(
    //                    ctx0,
    //                    kv_self.v_l[il],
    //                    hparams.n_embd_v_s() * n_seqs,
    //                    hparams.n_embd_v_s() * kv_head * ggml_element_size(kv_self.v_l[il])
    //                )
    //            )
    //        );

    //        struct ggml_tensor * x_norm_ffn = build_norm(cur, layer->attn_norm_2, layer->attn_norm_2_b, LLM_NORM, il);
    //        x_prev = ggml_concat(
    //            ctx0,
    //            ffn_shift,
    //            ggml_view_3d(ctx0, x_norm_ffn, n_embd, n_seq_tokens - 1, n_seqs, x_norm_ffn->nb[1], x_norm_ffn->nb[2], 0),
    //            1
    //        );
    //        cur = ggml_add(ctx0, cur, build_rwkv6_channel_mix(layer, x_norm_ffn, x_prev));
    //        ggml_build_forward_expand(gf, cur);

    //        struct ggml_tensor * last_norm_att = ggml_view_3d(ctx0, x_norm_att, n_embd, 1, n_seqs, x_norm_att->nb[1], x_norm_att->nb[2], (n_seq_tokens-1)*n_embd*ggml_element_size(x_norm_att));
    //        struct ggml_tensor * last_norm_ffn = ggml_view_3d(ctx0, x_norm_ffn, n_embd, 1, n_seqs, x_norm_ffn->nb[1], x_norm_ffn->nb[2], (n_seq_tokens-1)*n_embd*ggml_element_size(x_norm_ffn));

    //        token_shift = ggml_concat(ctx0, last_norm_att, last_norm_ffn, 1);

    //        ggml_build_forward_expand(
    //            gf,
    //            ggml_cpy(
    //                ctx0,
    //                ggml_view_1d(ctx0, token_shift, n_embd * n_seqs * 2, 0),
    //                ggml_view_1d(ctx0, kv_self.k_l[il], hparams.n_embd_k_s() * n_seqs, hparams.n_embd_k_s() * kv_head * ggml_element_size(kv_self.k_l[il]))
    //            )
    //        );

    //        if (hparams.rescale_every_n_layers != 0 && (il + 1) % hparams.rescale_every_n_layers == 0) {
    //            cur = ggml_scale(ctx0, cur, 0.5F);
    //        }

    //        cur = lctx.cvec.apply_to(ctx0, cur, il);
    //        cb(cur, "l_out", il);

    //        // input for next layer
    //        inpL = cur;
    //    }

    //    cur = inpL;
    //    struct ggml_tensor * inp_out_ids = build_inp_out_ids();
    //    cur = ggml_reshape_2d(ctx0, cur, n_embd, n_tokens);
    //    cur = ggml_get_rows(ctx0, cur, inp_out_ids);

    //    cur = build_norm(cur, model.output_norm, model.output_norm_b, LLM_NORM, -1);
    //    cb(cur, "result_norm", -1);

    //    cur = build_lora_mm(model.output, cur);
    //    cb(cur, "result_output", -1);

    //    ggml_build_forward_expand(gf, cur);

    //    return gf;
    //}

    // ref: https://huggingface.co/recursal/QRWKV6-32B-Instruct-Preview-v0.1/blob/main/modeling_rwkv6qwen2.py
    //ggml_cgraph * build_rwkv6qwen2() {
    //    struct ggml_cgraph * gf = ggml_new_graph_custom(ctx0, model.max_nodes(), false);

    //    GGML_ASSERT(n_embd == hparams.n_embd_k_s());

    //    const int64_t n_seqs = ubatch.n_seqs;
    //    const int64_t n_seq_tokens = ubatch.n_seq_tokens;
    //    const int64_t n_tokens = ubatch.n_tokens;
    //    GGML_ASSERT(n_seqs != 0);
    //    GGML_ASSERT(ubatch.equal_seqs);
    //    GGML_ASSERT(n_tokens == n_seq_tokens * n_seqs);

    //    struct ggml_tensor * cur;
    //    struct ggml_tensor * inpL;
    //    struct ggml_tensor * state_copy = build_inp_s_copy();
    //    struct ggml_tensor * state_mask = build_inp_s_mask();

    //    inpL = build_inp_embd(model.tok_embd);

    //    for (int il = 0; il < n_layer; ++il) {
    //        const llama_layer * layer = &model.layers[il];

    //        // (ab)using the KV cache to store the states
    //        struct ggml_tensor * token_shift = build_copy_mask_state(
    //                gf, kv_self.k_l[il], state_copy, state_mask,
    //                hparams.n_embd_k_s(), n_seqs);

    //        struct ggml_tensor * wkv_states = build_copy_mask_state(
    //                gf, kv_self.v_l[il], state_copy, state_mask,
    //                hparams.n_embd_v_s(), n_seqs);

    //        cur = ggml_reshape_3d(ctx0, inpL, n_embd, n_seq_tokens, n_seqs);
    //        token_shift = ggml_reshape_3d(ctx0, token_shift, n_embd, 1, n_seqs);

    //        struct ggml_tensor * x_norm_att = build_norm(cur, layer->attn_norm, layer->attn_norm_b, LLM_NORM_RMS, il);
    //        struct ggml_tensor * x_prev = ggml_concat(
    //            ctx0,
    //            token_shift,
    //            ggml_view_3d(ctx0, x_norm_att, n_embd, n_seq_tokens - 1, n_seqs, x_norm_att->nb[1], x_norm_att->nb[2], 0),
    //            1
    //        );

    //        ggml_build_forward_expand(
    //            gf,
    //            ggml_cpy(
    //                ctx0,
    //                wkv_states,
    //                ggml_view_1d(
    //                    ctx0,
    //                    kv_self.v_l[il],
    //                    hparams.n_embd_v_s() * n_seqs,
    //                    hparams.n_embd_v_s() * kv_head * ggml_element_size(kv_self.v_l[il])
    //                )
    //            )
    //        );

    //        struct ggml_tensor * ffn_inp = ggml_add(ctx0, cur, build_rwkv6_time_mix(layer, x_norm_att, x_prev, &wkv_states, hparams.wkv_head_size, hparams.n_head_kv()));
    //        ggml_build_forward_expand(gf, ffn_inp);
    //        ggml_build_forward_expand(
    //            gf,
    //            ggml_cpy(
    //                ctx0,
    //                wkv_states,
    //                ggml_view_1d(
    //                    ctx0,
    //                    kv_self.v_l[il],
    //                    hparams.n_embd_v_s() * n_seqs,
    //                    hparams.n_embd_v_s() * kv_head * ggml_element_size(kv_self.v_l[il])
    //                )
    //            )
    //        );

    //        cb(ffn_inp, "ffn_inp", il);

    //        // feed-forward network
    //        cur = build_norm(ffn_inp,
    //                model.layers[il].ffn_norm, NULL,
    //                LLM_NORM_RMS, il);
    //        cb(cur, "ffn_norm", il);

    //        cur = build_ffn(cur,
    //                model.layers[il].ffn_up,   NULL, NULL,
    //                model.layers[il].ffn_gate, NULL, NULL,
    //                model.layers[il].ffn_down, NULL, NULL,
    //                NULL,
    //                LLM_FFN_SILU, LLM_FFN_PAR, cb, il);
    //        cb(cur, "ffn_out", il);

    //        cur = ggml_add(ctx0, cur, ffn_inp);
    //        cur = lctx.cvec.apply_to(ctx0, cur, il);
    //        cb(cur, "l_out", il);

    //        // input for next layer
    //        inpL = cur;
    //    }

    //    cur = inpL;
    //    struct ggml_tensor * inp_out_ids = build_inp_out_ids();
    //    cur = ggml_reshape_2d(ctx0, cur, n_embd, n_tokens);
    //    cur = ggml_get_rows(ctx0, cur, inp_out_ids);

    //    cur = build_norm(cur, model.output_norm, model.output_norm_b, LLM_NORM_RMS, -1);
    //    cb(cur, "result_norm", -1);

    //    cur = build_lora_mm(model.output, cur);
    //    cb(cur, "result_output", -1);

    //    ggml_build_forward_expand(gf, cur);

    //    return gf;
    //}

    // ref: https://github.com/facebookresearch/chameleon
    // based on the original build_llama() function, changes:
    //   * qk-norm
    //   * swin-norm
    //   * removed bias
    //   * removed MoE
    struct ggml_cgraph * build_chameleon() {
        struct ggml_cgraph * gf = ggml_new_graph_custom(ctx0, model.max_nodes(), false);

        // mutable variable, needed during the last layer of the computation to skip unused tokens
        int32_t n_tokens = this->n_tokens;

        const int64_t n_embd_head = hparams.n_embd_head_v;
        GGML_ASSERT(n_embd_head == hparams.n_embd_head_k);
        GGML_ASSERT(n_embd_head == hparams.n_rot);

        struct ggml_tensor * cur;
        struct ggml_tensor * inpL;

        inpL = build_inp_embd(model.tok_embd);

        // inp_pos - contains the positions
        struct ggml_tensor * inp_pos = build_inp_pos();

        lctx.build_attn_inp(ctx0, n_tokens, true, false, worst_case);

        for (int il = 0; il < n_layer; ++il) {
            struct ggml_tensor * inpSA = inpL;

            // norm
            if (hparams.swin_norm) {
                cur = inpL;
            } else {
                cur = build_norm(inpL,
                    model.layers[il].attn_norm, NULL,
                    LLM_NORM_RMS, il);
                cb(cur, "attn_norm", il);
            }

            // self-attention
            {
                // compute Q and K and RoPE them
                struct ggml_tensor * Qcur = build_lora_mm(model.layers[il].wq, cur);
                cb(Qcur, "Qcur", il);

                struct ggml_tensor * Kcur = build_lora_mm(model.layers[il].wk, cur);
                cb(Kcur, "Kcur", il);

                struct ggml_tensor * Vcur = build_lora_mm(model.layers[il].wv, cur);
                cb(Vcur, "Vcur", il);

                if (model.layers[il].attn_q_norm) {
                    Qcur = ggml_view_3d(ctx0, Qcur, n_embd_head, n_head, n_tokens,
                                ggml_element_size(Qcur) * n_embd_head,
                                ggml_element_size(Qcur) * n_embd_head * n_head,
                                0);
                    cb(Qcur, "Qcur", il);

                    Qcur = build_norm(Qcur,
                                model.layers[il].attn_q_norm,
                                model.layers[il].attn_q_norm_b,
                                LLM_NORM, il);
                    cb(Qcur, "Qcur", il);
                }

                if (model.layers[il].attn_k_norm) {
                    Kcur = ggml_view_3d(ctx0, Kcur, n_embd_head, n_head_kv, n_tokens,
                                ggml_element_size(Kcur) * n_embd_head,
                                ggml_element_size(Kcur) * n_embd_head * n_head_kv,
                                0);
                    cb(Kcur, "Kcur", il);

                    Kcur = build_norm(Kcur,
                               model.layers[il].attn_k_norm,
                               model.layers[il].attn_k_norm_b,
                               LLM_NORM, il);
                    cb(Kcur, "Kcur", il);
                }

                Qcur = ggml_rope_ext(
                    ctx0, ggml_reshape_3d(ctx0, Qcur, n_embd_head, n_head, n_tokens), inp_pos, nullptr,
                    n_rot, rope_type, n_ctx_orig, freq_base, freq_scale,
                    ext_factor, attn_factor, beta_fast, beta_slow
                );
                cb(Qcur, "Qcur", il);

                Kcur = ggml_rope_ext(
                    ctx0, ggml_reshape_3d(ctx0, Kcur, n_embd_head, n_head_kv, n_tokens), inp_pos, nullptr,
                    n_rot, rope_type, n_ctx_orig, freq_base, freq_scale,
                    ext_factor, attn_factor, beta_fast, beta_slow
                );
                cb(Kcur, "Kcur", il);

                cur = build_attn(gf,
                        model.layers[il].wo, nullptr,
                        Kcur, Vcur, Qcur, n_tokens, 1.0f/sqrtf(float(n_embd_head)), cb, il);

                if (hparams.swin_norm) {
                    cur = build_norm(cur,
                        model.layers[il].attn_norm, NULL,
                        LLM_NORM_RMS, il);
                }
            }

            if (il == n_layer - 1) {
                // skip computing output for unused tokens
                struct ggml_tensor * inp_out_ids = build_inp_out_ids();
                n_tokens = n_outputs;
                cur   = ggml_get_rows(ctx0,   cur, inp_out_ids);
                inpSA = ggml_get_rows(ctx0, inpSA, inp_out_ids);
            }

            struct ggml_tensor * ffn_inp = ggml_add(ctx0, cur, inpSA);
            cb(ffn_inp, "ffn_inp", il);

            // feed-forward network
            if (!hparams.swin_norm) {
                cur = build_norm(ffn_inp,
                        model.layers[il].ffn_norm, NULL,
                        LLM_NORM_RMS, il);
                cb(cur, "ffn_norm", il);
            }

            cur = build_ffn(cur,
                    model.layers[il].ffn_up,   NULL, NULL,
                    model.layers[il].ffn_gate, NULL, NULL,
                    model.layers[il].ffn_down, NULL, NULL,
                    NULL,
                    LLM_FFN_SILU, LLM_FFN_PAR, cb, il);
            cb(cur, "ffn_out", il);

            if (hparams.swin_norm) {
                cur = build_norm(cur,
                        model.layers[il].ffn_norm, NULL,
                        LLM_NORM_RMS, il);
                cb(cur, "ffn_norm", il);
            }

            cur = ggml_add(ctx0, cur, ffn_inp);
            cb(cur, "ffn_out", il);

            cur = lctx.cvec.apply_to(ctx0, cur, il);
            cb(cur, "l_out", il);

            // input for next layer
            inpL = cur;
        }

        cur = inpL;

        cur = build_norm(cur,
                model.output_norm, NULL,
                LLM_NORM_RMS, -1);
        cb(cur, "result_norm", -1);

        // lm_head
        cur = build_lora_mm(model.output, cur);
        cb(cur, "result_output_with_img_logits", -1);

        // TODO: this suppresses the output of image tokens, which is required to enable text-only outputs.
        // Needs to be removed once image outputs are supported.
        int img_token_end_idx = 8196;
        int img_token_start_idx = 4;
        int num_img_tokens = img_token_end_idx - img_token_start_idx;
        // creates 1d tensor of size num_img_tokens and values -FLT_MAX,
        // which ensures that text token values are always at least larger than image token values
        struct ggml_tensor * img_logits = ggml_new_tensor_1d(ctx0, GGML_TYPE_F32, num_img_tokens);
        img_logits = ggml_clamp(ctx0, img_logits, -FLT_MAX, -FLT_MAX);
        cb(img_logits, "img_logits", -1);
        cur = ggml_set_1d(ctx0, cur, img_logits, ggml_element_size(cur) * img_token_start_idx);
        cb(cur, "result_output", -1);

        ggml_build_forward_expand(gf, cur);

        return gf;
    }

    struct ggml_cgraph * build_wavtokenizer_dec() {
        struct ggml_cgraph * gf = ggml_new_graph_custom(ctx0, model.max_nodes(), false);

        struct ggml_tensor * cur;
        struct ggml_tensor * inpL;

        inpL = build_inp_embd(model.tok_embd);

        cur = ggml_cont(ctx0, ggml_transpose(ctx0, inpL));

        cur = ggml_conv_1d_ph(ctx0, model.conv1d, cur, 1, 1);
        cur = ggml_add(ctx0, cur, model.conv1d_b);

        // posnet
        for (uint32_t il = 0; il < hparams.posnet.n_layer; ++il) {
            const auto & layer = model.layers[il].posnet;

            inpL = cur;

            switch (il) {
                case 0:
                case 1:
                case 3:
                case 4:
                    {
                        cur = build_norm(cur,
                                layer.norm1,
                                layer.norm1_b,
                                LLM_NORM_GROUP, 0);

                        cur = ggml_mul(ctx0, ggml_sigmoid(ctx0, cur), cur);

                        cur = ggml_conv_1d_ph(ctx0, layer.conv1, cur, 1, 1);
                        cur = ggml_add(ctx0, cur, layer.conv1_b);

                        cur = build_norm(cur,
                                layer.norm2,
                                layer.norm2_b,
                                LLM_NORM_GROUP, 0);

                        cur = ggml_mul(ctx0, ggml_sigmoid(ctx0, cur), cur);

                        cur = ggml_conv_1d_ph(ctx0, layer.conv2, cur, 1, 1);
                        cur = ggml_add(ctx0, cur, layer.conv2_b);

                        cur = ggml_add(ctx0, cur, inpL);
                    } break;
                case 2:
                    {
                        cur = build_norm(cur,
                                layer.attn_norm,
                                layer.attn_norm_b,
                                LLM_NORM_GROUP, 0);

                        struct ggml_tensor * q;
                        struct ggml_tensor * k;
                        struct ggml_tensor * v;

                        q = ggml_conv_1d_ph(ctx0, layer.attn_q, cur, 1, 1);
                        k = ggml_conv_1d_ph(ctx0, layer.attn_k, cur, 1, 1);
                        v = ggml_conv_1d_ph(ctx0, layer.attn_v, cur, 1, 1);

                        q = ggml_add(ctx0, q, layer.attn_q_b);
                        k = ggml_add(ctx0, k, layer.attn_k_b);
                        v = ggml_add(ctx0, v, layer.attn_v_b);

                        q = ggml_cont(ctx0, ggml_transpose(ctx0, q));
                        k = ggml_cont(ctx0, ggml_transpose(ctx0, k));

                        struct ggml_tensor * kq = ggml_mul_mat(ctx0, k, q);

                        kq = ggml_soft_max_ext(ctx0, kq, nullptr, 1.0f/sqrtf(float(hparams.posnet.n_embd)), 0.0f);

                        cur = ggml_mul_mat(ctx0, kq, v);

                        cur = ggml_conv_1d_ph(ctx0, layer.attn_o, cur, 1, 1);
                        cur = ggml_add(ctx0, cur, layer.attn_o_b);

                        cur = ggml_add(ctx0, cur, inpL);
                    } break;
                case 5:
                    {
                        cur = build_norm(cur,
                                layer.norm,
                                layer.norm_b,
                                LLM_NORM_GROUP, 0);
                    } break;
                default: GGML_ABORT("unknown posnet layer");
            };
        }

        cur = ggml_cont(ctx0, ggml_transpose(ctx0, cur));

        cur = build_norm(cur,
                model.tok_norm,
                model.tok_norm_b,
                LLM_NORM, -1);

        cur = ggml_cont(ctx0, ggml_transpose(ctx0, cur));

        inpL = cur;

        // convnext
        for (uint32_t il = 0; il < hparams.convnext.n_layer; ++il) {
            const auto & layer = model.layers[il].convnext;

            cur = inpL;

            cur = ggml_conv_1d_dw_ph(ctx0, layer.dw, cur, 1, 1);
            cur = ggml_add(ctx0, cur, layer.dw_b);

            cur = ggml_cont(ctx0, ggml_transpose(ctx0, cur));

            cur = build_norm(cur,
                    layer.norm,
                    layer.norm_b,
                    LLM_NORM, -1);

            cur = build_ffn(cur,
                    layer.pw1, layer.pw1_b, NULL,
                    NULL,      NULL,        NULL,
                    layer.pw2, layer.pw2_b, NULL,
                    NULL,
                    LLM_FFN_GELU, LLM_FFN_SEQ, cb, il);

            cur = ggml_mul(ctx0, cur, layer.gamma);

            cur = ggml_cont(ctx0, ggml_transpose(ctx0, cur));

            inpL = ggml_add(ctx0, cur, inpL);
        }

        cur = inpL;

        cur = ggml_cont(ctx0, ggml_transpose(ctx0, cur));

        cur = build_norm(cur,
                model.output_norm,
                model.output_norm_b,
                LLM_NORM, -1);

        // lm_head
        cur = build_lora_mm(model.output, cur);

        cur = ggml_add(ctx0, cur, model.output_b);
        cb(cur, "result_embd", -1);

        ggml_build_forward_expand(gf, cur);

        return gf;
    }
};

static struct ggml_cgraph * llama_build_graph(
         llama_context & lctx,
    const llama_ubatch & ubatch,
                  bool   worst_case) {
    const auto & model = lctx.model;

    // this callback allows us to apply custom logic to each tensor (e.g. ggml-alloc, offloading, etc.)
    llm_build_cb cb = [&](struct ggml_tensor * cur, const char * name, int il) {
        if (il >= 0) {
            ggml_format_name(cur, "%s-%d", name, il);
        } else {
            ggml_set_name(cur, name);
        }

        if (!lctx.cparams.offload_kqv) {
            if (strcmp(name, "kqv_merged_cont") == 0) {
                // all nodes between the KV store and the attention output are run on the CPU
                ggml_backend_sched_set_tensor_backend(lctx.sched.get(), cur, lctx.backend_cpu);
            }
        }

        // norm may be automatically assigned to the backend of the previous layer, increasing data transfer between backends
        // FIXME: fix in ggml_backend_sched
        const bool full_offload = lctx.model.params.n_gpu_layers > (int) lctx.model.hparams.n_layer;
        if (ubatch.n_tokens < 32 || full_offload) {
            if (il != -1 && strcmp(name, "norm") == 0) {
                const auto & dev_layer = lctx.model.dev_layer(il);
                for (auto & backend : lctx.backends) {
                    if (ggml_backend_get_device(backend.get()) == dev_layer) {
                        if (ggml_backend_supports_op(backend.get(), cur)) {
                            ggml_backend_sched_set_tensor_backend(lctx.sched.get(), cur, backend.get());
                        }
                    }
                }
            }
        }
    };

    struct ggml_cgraph * result = NULL;

    struct llm_build_context llm(lctx, ubatch, cb, worst_case);

    llm.init();

    switch (model.arch) {
        case LLM_ARCH_LLAMA:
        case LLM_ARCH_MINICPM:
        case LLM_ARCH_GRANITE:
        case LLM_ARCH_GRANITE_MOE:
            {
                result = llm.build_llama();
            } break;
        case LLM_ARCH_DECI:
            {
                result = llm.build_deci();
            } break;
        case LLM_ARCH_BAICHUAN:
            {
                result = llm.build_baichuan();
            } break;
        case LLM_ARCH_FALCON:
            {
                result = llm.build_falcon();
            } break;
        case LLM_ARCH_GROK:
            {
                result = llm.build_grok();
            } break;
        case LLM_ARCH_STARCODER:
            {
                result = llm.build_starcoder();
            } break;
        case LLM_ARCH_REFACT:
            {
                result = llm.build_refact();
            } break;
        case LLM_ARCH_BERT:
        case LLM_ARCH_JINA_BERT_V2:
        case LLM_ARCH_NOMIC_BERT:
            {
                result = llm.build_bert();
            } break;
        case LLM_ARCH_BLOOM:
            {
                result = llm.build_bloom();
            } break;
        case LLM_ARCH_MPT:
            {
                result = llm.build_mpt();
            } break;
         case LLM_ARCH_STABLELM:
            {
                result = llm.build_stablelm();
            } break;
        case LLM_ARCH_QWEN:
            {
                result = llm.build_qwen();
            } break;
        case LLM_ARCH_QWEN2:
            {
                result = llm.build_qwen2();
            } break;
        case LLM_ARCH_QWEN2VL:
            {
                lctx.n_pos_per_token = 4;
                result = llm.build_qwen2vl();
            } break;
        case LLM_ARCH_QWEN2MOE:
            {
                result = llm.build_qwen2moe();
            } break;
        case LLM_ARCH_PHI2:
            {
                result = llm.build_phi2();
            } break;
        case LLM_ARCH_PHI3:
        case LLM_ARCH_PHIMOE:
            {
                result = llm.build_phi3();
            } break;
        case LLM_ARCH_PLAMO:
            {
                result = llm.build_plamo();
            } break;
        case LLM_ARCH_GPT2:
            {
                result = llm.build_gpt2();
            } break;
        case LLM_ARCH_CODESHELL:
            {
                result = llm.build_codeshell();
            } break;
        case LLM_ARCH_ORION:
            {
                result = llm.build_orion();
            } break;
        case LLM_ARCH_INTERNLM2:
            {
                result = llm.build_internlm2();
            } break;
        case LLM_ARCH_MINICPM3:
            {
                result = llm.build_minicpm3();
            } break;
        case LLM_ARCH_GEMMA:
            {
                result = llm.build_gemma();
            } break;
        case LLM_ARCH_GEMMA2:
            {
                result = llm.build_gemma2();
            } break;
        case LLM_ARCH_STARCODER2:
            {
                result = llm.build_starcoder2();
            } break;
        case LLM_ARCH_MAMBA:
            {
                result = llm.build_mamba();
            } break;
        case LLM_ARCH_XVERSE:
            {
                result = llm.build_xverse();
            } break;
        case LLM_ARCH_COMMAND_R:
            {
                result = llm.build_command_r();
            } break;
        case LLM_ARCH_COHERE2:
            {
                result = llm.build_cohere2();
            } break;
        case LLM_ARCH_DBRX:
            {
                result = llm.build_dbrx();
            } break;
        case LLM_ARCH_OLMO:
            {
                result = llm.build_olmo();
            } break;
        case LLM_ARCH_OLMO2:
            {
                result = llm.build_olmo2();
            } break;
        case LLM_ARCH_OLMOE:
            {
                result = llm.build_olmoe();
            } break;
        case LLM_ARCH_OPENELM:
            {
                result = llm.build_openelm();
            } break;
        case LLM_ARCH_GPTNEOX:
            {
                result = llm.build_gptneox();
            } break;
        case LLM_ARCH_ARCTIC:
            {
                result = llm.build_arctic();
            } break;
        case LLM_ARCH_DEEPSEEK:
            {
                result = llm.build_deepseek();
            } break;
        case LLM_ARCH_DEEPSEEK2:
            {
                result = llm.build_deepseek2();
            } break;
        case LLM_ARCH_CHATGLM:
            {
                result = llm.build_chatglm();
            } break;
        case LLM_ARCH_BITNET:
            {
                result = llm.build_bitnet();
            } break;
        //case LLM_ARCH_T5:
        //    {
        //        if (lctx.is_encoding) {
        //            result = llm.build_t5_enc();
        //        } else {
        //            result = llm.build_t5_dec();
        //        }
        //    } break;
        //case LLM_ARCH_T5ENCODER:
        //    {
        //        result = llm.build_t5_enc();
        //    } break;
        case LLM_ARCH_JAIS:
            {
                result = llm.build_jais();
            } break;
        case LLM_ARCH_NEMOTRON:
            {
                result = llm.build_nemotron();
            } break;
        case LLM_ARCH_EXAONE:
            {
                result = llm.build_exaone();
            } break;
        //case LLM_ARCH_RWKV6:
        //    {
        //        result = llm.build_rwkv6();
        //    } break;
        //case LLM_ARCH_RWKV6QWEN2:
        //    {
        //        result = llm.build_rwkv6qwen2();
        //    } break;
        case LLM_ARCH_CHAMELEON:
            {
                result = llm.build_chameleon();
            } break;
        case LLM_ARCH_WAVTOKENIZER_DEC:
            {
                result = llm.build_wavtokenizer_dec();
            } break;
        default:
            GGML_ABORT("fatal error");
    }

    // add on pooling layer
    if (lctx.cparams.embeddings) {
        result = llm.append_pooling(result);
    }

    llm.free();

    return result;
}

<<<<<<< HEAD
// decode a batch of tokens by evaluating the transformer
// in case of unsuccessful decoding (error or warning),
// the kv_cache state will be returned to its original state
// (for non-recurrent models) or cleaned (for recurrent models)
//
//   - lctx:      llama context
//   - batch:     batch to evaluate
//
// return 0 on success
// return positive int on warning
// return negative int on error
//
static int llama_decode_impl(
         llama_context & lctx,
           llama_batch   inp_batch) {

    lctx.is_encoding = false;

    if (inp_batch.n_tokens == 0) {
        LLAMA_LOG_ERROR("%s: n_tokens == 0\n", __func__);
        return -1;
    }

    // temporary allocate memory for the input batch if needed
    // TODO: this is incorrect for multiple sequences because pos_max() is the maximum across all sequences
    llama_batch_allocr batch_allocr(inp_batch, inp_batch.pos ? -1 : lctx.pos_max() + 1);

    const llama_batch & batch = batch_allocr.batch;

    const uint32_t n_tokens_all = batch.n_tokens;

=======
// returns the result of ggml_backend_sched_graph_compute_async execution
static enum ggml_status llama_graph_compute(
          llama_context & lctx,
            ggml_cgraph * gf,
                    int   n_threads,
        ggml_threadpool * threadpool) {
    if (lctx.backend_cpu != nullptr) {
        auto * reg = ggml_backend_dev_backend_reg(ggml_backend_get_device(lctx.backend_cpu));
        auto * set_threadpool_fn = (decltype(ggml_backend_cpu_set_threadpool) *) ggml_backend_reg_get_proc_address(reg, "ggml_backend_cpu_set_threadpool");
        set_threadpool_fn(lctx.backend_cpu, threadpool);
    }

    // set the number of threads for all the backends
    for (const auto & set_n_threads_fn : lctx.set_n_threads_fns) {
        set_n_threads_fn.second(set_n_threads_fn.first, n_threads);
    }

    auto status = ggml_backend_sched_graph_compute_async(lctx.sched.get(), gf);
    if (status != GGML_STATUS_SUCCESS) {
        LLAMA_LOG_ERROR("%s: ggml_backend_sched_graph_compute_async failed with error %d\n", __func__, status);
    }

    // fprintf(stderr, "splits: %d\n", ggml_backend_sched_get_n_splits(lctx.sched));

    return status;
}

static int llama_prepare_sbatch(
        llama_context     & lctx,
        const llama_batch & batch,
        uint32_t          & n_outputs) {
>>>>>>> df984e01
    const auto & model   = lctx.model;
    const auto & hparams = model.hparams;
    const auto & cparams = lctx.cparams;

    const uint32_t n_tokens_all = batch.n_tokens;
    const  int64_t n_embd       = hparams.n_embd;

    // this indicates we are doing pooled embedding, so we ignore batch.logits and output all tokens
    const bool embd_pooled = cparams.embeddings && cparams.pooling_type != LLAMA_POOLING_TYPE_NONE;

    GGML_ASSERT((!batch.token && batch.embd) || (batch.token && !batch.embd)); // NOLINT
    if (batch.token) {
        for (uint32_t i = 0; i < n_tokens_all; ++i) {
            if (batch.token[i] < 0 || uint32_t(batch.token[i]) >= model.vocab.n_tokens()) {
                LLAMA_LOG_ERROR("%s: invalid token[%d] = %d\n", __func__, i, batch.token[i]);
                return -1;
            }
        }
    }
    GGML_ASSERT(n_tokens_all <= cparams.n_batch);
    GGML_ASSERT((cparams.causal_attn || cparams.n_ubatch >= n_tokens_all) && "non-causal attention requires n_ubatch >= n_tokens");

    lctx.n_queued_tokens += n_tokens_all;
<<<<<<< HEAD

    const int64_t n_embd  = hparams.n_embd;
    const int64_t n_vocab = vocab.n_tokens();

    uint32_t n_outputs = 0;
    uint32_t n_outputs_prev = 0;

    // this indicates we are doing pooled embedding, so we ignore batch.logits and output all tokens
    const bool embd_pooled = cparams.embeddings && cparams.pooling_type != LLAMA_POOLING_TYPE_NONE;

=======
>>>>>>> df984e01
    lctx.embd_seq.clear();

    // count outputs
    if (batch.logits && !embd_pooled) {
        for (uint32_t i = 0; i < n_tokens_all; ++i) {
            n_outputs += batch.logits[i] != 0;
        }
    } else if (lctx.logits_all || embd_pooled) {
        n_outputs = n_tokens_all;
    } else {
        // keep last output only
        n_outputs = 1;
    }

<<<<<<< HEAD
=======
    lctx.sbatch.from_batch(batch, n_embd,
        /* simple_split */ !lctx.kv_self.recurrent,
        /* logits_all   */ n_outputs == n_tokens_all);

>>>>>>> df984e01
    // reserve output buffer
    if (llama_output_reserve(lctx, n_outputs) < n_outputs) {
        LLAMA_LOG_ERROR("%s: could not reserve space for batch with %u outputs\n", __func__, n_outputs);
        return -2;
    };

<<<<<<< HEAD
    const bool logits_all = n_outputs == n_tokens_all;

    //auto & kv_self = lctx.kv_self;
    //llama_kv_slot_restorer kv_slot_restorer(kv_self);

    //lctx.sbatch.from_batch(batch, n_embd,
    //    /* simple_split */ !kv_self.recurrent,
    //    /* logits_all   */ logits_all);

    auto batch_manager = lctx.prepare_batch(batch, logits_all);

    while (lctx.sbatch.n_tokens > 0) {
        llama_ubatch ubatch = batch_manager->next();

        const uint32_t n_tokens = ubatch.n_tokens;
=======
    return 0;
}

static int llama_prepare_ubatch(
        llama_context          & lctx,
        llama_kv_slot_restorer & kv_slot_restorer,
        llama_ubatch           & ubatch,
        const uint32_t           n_outputs,
        const uint32_t           n_tokens_all) {
    GGML_ASSERT(lctx.sbatch.n_tokens > 0);

    auto       & kv_self = lctx.kv_self;
    const auto & cparams = lctx.cparams;
    const auto & hparams = lctx.model.hparams;

    // this indicates we are doing pooled embedding, so we ignore batch.logits and output all tokens
    const bool embd_pooled = cparams.embeddings && cparams.pooling_type != LLAMA_POOLING_TYPE_NONE;

    if (lctx.kv_self.recurrent) {
        if (embd_pooled) {
            // Pooled embeddings cannot be split across ubatches (yet)
            ubatch = lctx.sbatch.split_seq(cparams.n_ubatch);
        } else {
            // recurrent model architectures are easier to implement
            // with equal-length sequences
            ubatch = lctx.sbatch.split_equal(cparams.n_ubatch);
        }
    } else {
        ubatch = lctx.sbatch.split_simple(cparams.n_ubatch);
    }
>>>>>>> df984e01

    // count the outputs in this u_batch
    {
        int32_t n_outputs_new = 0;

        if (n_outputs == n_tokens_all) {
            n_outputs_new = ubatch.n_tokens;
        } else {
            GGML_ASSERT(ubatch.output);
            for (uint32_t i = 0; i < ubatch.n_tokens; i++) {
                n_outputs_new += int32_t(ubatch.output[i] != 0);
            }
        }

        // needs to happen before the graph is built
        lctx.n_outputs = n_outputs_new;
    }

    // non-causal masks do not use the KV cache
    if (hparams.causal_attn) {
        llama_kv_cache_update(&lctx);

        // if we have enough unused cells before the current head ->
        //   better to start searching from the beginning of the cache, hoping to fill it
        if (kv_self.head > kv_self.used + 2*ubatch.n_tokens) {
            kv_self.head = 0;
        }

<<<<<<< HEAD
        if (!batch_manager->prepare()) {
            LLAMA_LOG_ERROR("%s: failed to prepare ubatch\n", __func__);
            batch_manager->restore();
            return -3;
        }

        // reserve a worst case graph if needed
        // TODO: extract to a function
        if (lctx.need_reserve) {
            const auto & cparams = lctx.cparams;
            const auto & model   = lctx.model;

            // build worst-case graph
            uint32_t n_seqs = 1; // TODO: worst-case number of sequences
            uint32_t n_tokens = std::min(cparams.n_ctx, cparams.n_ubatch);

            llama_token token = model.vocab.token_bos(); // not actually used by llama_build_graph, but required to choose between token and embedding inputs graph
            llama_ubatch ubatch = { true, n_tokens, n_tokens / n_seqs, n_seqs, &token, nullptr, nullptr, nullptr, nullptr, nullptr};

            ggml_cgraph * gf = llama_build_graph(lctx, ubatch, true);

            // initialize scheduler with the worst-case graph
            ggml_backend_sched_reset(lctx.sched.get());
            if (!ggml_backend_sched_reserve(lctx.sched.get(), gf)) {
                LLAMA_LOG_ERROR("%s: failed to allocate compute buffers\n", __func__);
            }

            lctx.need_reserve = false;
        }

=======
        const auto slot = llama_kv_cache_find_slot(kv_self, ubatch);
        if (!slot) {
            return 1;
        }
        kv_slot_restorer.save(slot);

        if (!kv_self.recurrent) {
            // a heuristic, to avoid attending the full cache if it is not yet utilized
            // after enough generations, the benefit from this heuristic disappears
            // if we start defragmenting the cache, the benefit from this will be more important
            const uint32_t pad = llama_kv_cache_get_padding(cparams);
            kv_self.n = std::min(kv_self.size, std::max(pad, GGML_PAD(llama_kv_cache_cell_max(kv_self), pad)));
            //kv_self.n = llama_kv_cache_cell_max(kv_self);
        }
    }

    return 0;
}

// decode a batch of tokens by evaluating the transformer
// in case of unsuccessful decoding (error or warning),
// the kv_cache state will be returned to its original state
// (for non-recurrent models) or cleaned (for recurrent models)
//
//   - lctx:      llama context
//   - inp_batch: batch to evaluate
//
// return 0 on success
// return positive int on warning
// return negative int on error
//
static int llama_decode_impl(
         llama_context & lctx,
           llama_batch   inp_batch) {

    lctx.is_encoding = false;

    if (inp_batch.n_tokens == 0) {
        LLAMA_LOG_ERROR("%s: n_tokens == 0\n", __func__);
        return -1;
    }

    // temporarily allocate memory for the input batch if needed
    llama_batch_allocr batch_allocr(inp_batch, inp_batch.pos ? -1 : lctx.kv_self.max_pos() + 1);
    const llama_batch & batch = batch_allocr.batch;

    const auto & model   = lctx.model;
    const auto & vocab   = model.vocab;
    const auto & hparams = model.hparams;
    const auto & cparams = lctx.cparams;

    if (lctx.t_compute_start_us == 0) {
        lctx.t_compute_start_us = ggml_time_us();
    }
    auto & kv_self = lctx.kv_self;
    llama_kv_slot_restorer kv_slot_restorer(kv_self);

    const int64_t n_embd  = hparams.n_embd;
    const int64_t n_vocab = vocab.n_tokens();

    uint32_t n_outputs = 0;
    uint32_t n_outputs_prev = 0;

    {
        const int ret = llama_prepare_sbatch(lctx, batch, n_outputs);
        if (ret != 0) {
            return ret;
        }
    }

    while (lctx.sbatch.n_tokens > 0) {
        llama_ubatch ubatch;
        {
            const int ret = llama_prepare_ubatch(lctx, kv_slot_restorer, ubatch, n_outputs, batch.n_tokens);
            if (ret != 0) {
                return ret;
            }
        }

        const int         n_threads  = ubatch.n_tokens == 1 ? cparams.n_threads : cparams.n_threads_batch;
        ggml_threadpool_t threadpool = ubatch.n_tokens == 1 ? lctx.threadpool   : lctx.threadpool_batch;

        GGML_ASSERT(n_threads > 0);

        //printf("kv_self.n = %5d, kv_self.used = %5d, kv_self.head = %5d\n", kv_self.n, kv_self.used, kv_self.head);

>>>>>>> df984e01
        ggml_backend_sched_reset(lctx.sched.get());
        ggml_backend_sched_set_eval_callback(lctx.sched.get(), lctx.cparams.cb_eval, lctx.cparams.cb_eval_user_data);

        ggml_cgraph * gf = llama_build_graph(lctx, ubatch, false);

        // LLAMA_LOG_INFO("graph build time: %.3f ms (%d nodes, %d leafs)\n", (ggml_time_us() - t_start_us)/1000.0, gf->n_nodes, gf->n_leafs);

        ggml_backend_sched_alloc_graph(lctx.sched.get(), gf);

        lctx.set_inputs(ubatch);

        // the output is always the last tensor in the graph
        struct ggml_tensor * res  = ggml_graph_node(gf, -1);
        struct ggml_tensor * embd = ggml_graph_node(gf, -2);

        if (lctx.n_outputs == 0) {
            // no output
            res  = nullptr;
            embd = nullptr;
        } else if (cparams.embeddings) {
            res  = nullptr; // do not extract logits for embedding case
            embd = nullptr;
            for (int i = ggml_graph_n_nodes(gf) - 1; i >= 0; --i) {
                if (strcmp(ggml_graph_node(gf, i)->name, "result_embd_pooled") == 0) {
                    embd = ggml_graph_node(gf, i);
                    break;
                }
            }
            GGML_ASSERT(embd != nullptr && "missing embeddings tensor");
        } else {
            embd = nullptr; // do not extract embeddings when not needed
            GGML_ASSERT(strcmp(res->name, "result_output") == 0 && "missing result_output tensor");
        }

        const auto compute_status = lctx.compute_graph(gf, n_tokens > 1);
        if (compute_status != GGML_STATUS_SUCCESS) {
            batch_manager->restore();
            switch (compute_status) {
                case GGML_STATUS_ABORTED:
                    return 2;
                case GGML_STATUS_ALLOC_FAILED:
                    return -2;
                case GGML_STATUS_FAILED:
                default:
                    return -3;
            }
        }

<<<<<<< HEAD
        batch_manager->update();
=======
        // update the kv ring buffer
        {
            kv_self.head += ubatch.n_tokens;

            // Ensure kv cache head points to a valid index.
            if (kv_self.head >= kv_self.size) {
                kv_self.head = 0;
            }
        }
>>>>>>> df984e01

        // plot the computation graph in dot format (for debugging purposes)
        //if (n_past%100 == 0) {
        //    ggml_graph_dump_dot(gf, NULL, "llama.dot");
        //}

        // extract logits
        if (res) {
            ggml_backend_t backend_res = ggml_backend_sched_get_tensor_backend(lctx.sched.get(), res);
            GGML_ASSERT(backend_res != nullptr);
            GGML_ASSERT(lctx.logits != nullptr);

            float * logits_out = lctx.logits + n_outputs_prev*n_vocab;
            const int32_t n_outputs_new = lctx.n_outputs;

            if (n_outputs_new) {
                GGML_ASSERT( n_outputs_prev + n_outputs_new <= n_outputs);
                GGML_ASSERT((n_outputs_prev + n_outputs_new)*n_vocab <= (int64_t) lctx.logits_size);
                ggml_backend_tensor_get_async(backend_res, res, logits_out, 0, n_outputs_new*n_vocab*sizeof(float));
            }
        }

        // extract embeddings
        if (embd) {
            ggml_backend_t backend_embd = ggml_backend_sched_get_tensor_backend(lctx.sched.get(), embd);
            GGML_ASSERT(backend_embd != nullptr);

            switch (cparams.pooling_type) {
                case LLAMA_POOLING_TYPE_NONE:
                    {
                        // extract token embeddings
                        GGML_ASSERT(lctx.embd != nullptr);
                        float * embd_out = lctx.embd + n_outputs_prev*n_embd;
                        const int32_t n_outputs_new = lctx.n_outputs;

                        if (n_outputs_new) {
                            GGML_ASSERT( n_outputs_prev + n_outputs_new <= n_outputs);
                            GGML_ASSERT((n_outputs_prev + n_outputs_new)*n_embd <= (int64_t) lctx.embd_size);
                            ggml_backend_tensor_get_async(backend_embd, embd, embd_out, 0, n_outputs_new*n_embd*sizeof(float));
                        }
                    } break;
                case LLAMA_POOLING_TYPE_MEAN:
                case LLAMA_POOLING_TYPE_CLS:
                case LLAMA_POOLING_TYPE_LAST:
                    {
                        // extract sequence embeddings (cleared before processing each batch)
                        auto & embd_seq_out = lctx.embd_seq;

                        for (uint32_t s = 0; s < ubatch.n_seqs; ++s) {
                            const llama_seq_id seq_id = ubatch.seq_id[s][0];
                            if (embd_seq_out.find(seq_id) != embd_seq_out.end()) {
                                continue;
                            }
                            embd_seq_out[seq_id].resize(n_embd);
                            ggml_backend_tensor_get_async(backend_embd, embd, embd_seq_out[seq_id].data(), (n_embd*seq_id)*sizeof(float), n_embd*sizeof(float));
                        }
                    } break;
                case LLAMA_POOLING_TYPE_RANK:
                    {
                        // extract the rerank score - a single float per sequence
                        auto & embd_seq_out = lctx.embd_seq;

                        for (uint32_t s = 0; s < ubatch.n_seqs; ++s) {
                            const llama_seq_id seq_id = ubatch.seq_id[s][0];
                            if (embd_seq_out.find(seq_id) != embd_seq_out.end()) {
                                continue;
                            }
                            embd_seq_out[seq_id].resize(1);
                            ggml_backend_tensor_get_async(backend_embd, embd, embd_seq_out[seq_id].data(), (seq_id)*sizeof(float), sizeof(float));
                        }
                    } break;
                case LLAMA_POOLING_TYPE_UNSPECIFIED:
                    {
                        GGML_ABORT("unknown pooling type");
                    }
            }
        }

        n_outputs_prev += lctx.n_outputs;
    }

    // set output mappings
    {
        bool sorted_output = true;

        GGML_ASSERT(lctx.sbatch.out_ids.size() == n_outputs);

        for (size_t i = 0; i < n_outputs; ++i) {
            size_t out_id = lctx.sbatch.out_ids[i];
            lctx.output_ids[out_id] = i;
            if (out_id != i) {
                sorted_output = false;
            }
        }

        if (sorted_output) {
            lctx.sbatch.out_ids.clear();
        }
    }

    // set to total number of outputs in the batch, for use in llama_get_logits_ith
    lctx.n_outputs = n_outputs;

    // wait for the computation to finish (automatically done when obtaining the model output)
    //llama_synchronize(&lctx);

    batch_manager->finalize();

    // Reset state for the next token before backend sync, to allow the CPU activities in the reset to
    // overlap with device computation.
    ggml_backend_sched_reset(lctx.sched.get());

    return 0;
}

// encode a batch of tokens by evaluating the encoder part of the transformer
//
//   - lctx:      llama context
//   - batch:     batch to evaluate
//
// return 0 on success
// return positive int on warning
// return negative int on error
//
static int llama_encode_impl(
         llama_context & lctx,
           llama_batch   inp_batch) {

    lctx.is_encoding = true;

    if (inp_batch.n_tokens == 0) {
        LLAMA_LOG_ERROR("%s: n_tokens == 0\n", __func__);
        return -1;
    }

    // temporary allocate memory for the input batch if needed
    // TODO: this is incorrect for multiple sequences because pos_max() is the maximum across all sequences
    llama_batch_allocr batch_allocr(inp_batch, inp_batch.pos ? -1 : lctx.pos_max() + 1);

    const llama_batch & batch = batch_allocr.batch;
    const uint32_t n_tokens = batch.n_tokens;

    const auto & model   = lctx.model;
    const auto & hparams = model.hparams;
    const auto & cparams = lctx.cparams;

    GGML_ASSERT((!batch.token && batch.embd) || (batch.token && !batch.embd)); // NOLINT

    if (batch.token) {
        for (uint32_t i = 0; i < n_tokens; ++i) {
            if (batch.token[i] < 0 || (uint32_t) batch.token[i] >= model.vocab.n_tokens()) {
                LLAMA_LOG_ERROR("%s: invalid token[%d] = %d\n", __func__, i, batch.token[i]);
                return -1;
            }
        }
    }

    // micro-batching is not possible for non-causal encoding, so we process the batch in a single shot
    GGML_ASSERT(cparams.n_ubatch >= n_tokens && "encoder requires n_ubatch >= n_tokens");

    if (lctx.t_compute_start_us == 0) {
        lctx.t_compute_start_us = ggml_time_us();
    }

    lctx.n_queued_tokens += n_tokens;

    const int64_t n_embd = hparams.n_embd;

    lctx.sbatch.from_batch(batch, n_embd, /* simple_split */ true, /* logits_all */ true);

    const llama_ubatch ubatch = lctx.sbatch.split_simple(n_tokens);

    // reserve output buffer
    if (llama_output_reserve(lctx, n_tokens) < n_tokens) {
        LLAMA_LOG_ERROR("%s: could not reserve space for batch with %u outputs\n", __func__, n_tokens);
        return -2;
    };

    for (uint32_t i = 0; i < n_tokens; ++i) {
        lctx.output_ids[i] = i;
    }

    lctx.inp_embd_enc = NULL;
    lctx.n_outputs = n_tokens;

    //batch_manager->prepare(ubatch);

    // reserve a worst case graph if needed
    // TODO: extract to a function
    if (lctx.need_reserve) {
        // TODO: extract to a function
        const auto & cparams = lctx.cparams;
        const auto & model   = lctx.model;

        // build worst-case graph
        uint32_t n_seqs = 1; // TODO: worst-case number of sequences
        uint32_t n_tokens = std::min(cparams.n_ctx, cparams.n_ubatch);

        llama_token token = model.vocab.token_bos(); // not actually used by llama_build_graph, but required to choose between token and embedding inputs graph
        llama_ubatch ubatch = { true, n_tokens, n_tokens / n_seqs, n_seqs, &token, nullptr, nullptr, nullptr, nullptr, nullptr};

        ggml_cgraph * gf = llama_build_graph(lctx, ubatch, true);

        // initialize scheduler with the worst-case graph
        ggml_backend_sched_reset(lctx.sched.get());
        if (!ggml_backend_sched_reserve(lctx.sched.get(), gf)) {
            LLAMA_LOG_ERROR("%s: failed to allocate compute buffers\n", __func__);
        }

        lctx.need_reserve = false;
    }

    ggml_backend_sched_reset(lctx.sched.get());
    ggml_backend_sched_set_eval_callback(lctx.sched.get(), lctx.cparams.cb_eval, lctx.cparams.cb_eval_user_data);

    ggml_cgraph * gf = llama_build_graph(lctx, ubatch, false);

    ggml_backend_sched_alloc_graph(lctx.sched.get(), gf);

    lctx.set_inputs(ubatch);

    // the output embeddings after the final encoder normalization
    struct ggml_tensor * embd = nullptr;

    // there are two cases here
    if (llama_model_has_decoder(&lctx.model)) {
        // first case is an encoder-decoder T5 model where embeddings are passed to decoder
        embd = ggml_graph_node(gf, -1);
        GGML_ASSERT(strcmp(embd->name, "result_norm") == 0 && "missing result_output tensor");
    } else {
        // second case is an encoder-only T5 model
        if (cparams.embeddings) {
            // only output embeddings if required
            embd = ggml_graph_node(gf, -1);
            if (strcmp(embd->name, "result_embd_pooled") != 0) {
                embd = ggml_graph_node(gf, -2);
            }
            GGML_ASSERT(strcmp(embd->name, "result_embd_pooled") == 0 && "missing embeddings tensor");
        }
    }

    const auto compute_status = lctx.compute_graph(gf, n_tokens > 1);
    switch (compute_status) {
        case GGML_STATUS_SUCCESS:
            break;
        case GGML_STATUS_ABORTED:
            return 2;
        case GGML_STATUS_ALLOC_FAILED:
            return -2;
        case GGML_STATUS_FAILED:
        default:
            return -3;
    }

    // extract embeddings
    if (embd) {
        ggml_backend_t backend_embd = ggml_backend_sched_get_tensor_backend(lctx.sched.get(), embd);
        GGML_ASSERT(backend_embd != nullptr);

        if (llama_model_has_decoder(&lctx.model)) {
            lctx.embd_enc.resize(n_tokens*n_embd);
            float * embd_out = lctx.embd_enc.data();

            ggml_backend_tensor_get_async(backend_embd, embd, embd_out, 0, n_tokens*n_embd*sizeof(float));
            GGML_ASSERT(!ubatch.equal_seqs); // TODO: handle equal splits

            // remember the sequence ids used during the encoding - needed for cross attention later
            lctx.seq_ids_enc.resize(n_tokens);
            for (uint32_t i = 0; i < n_tokens; i++) {
                for (int s = 0; s < ubatch.n_seq_id[i]; s++) {
                    llama_seq_id seq_id = ubatch.seq_id[i][s];
                    lctx.seq_ids_enc[i].insert(seq_id);
                }
            }
        } else {
            GGML_ASSERT(lctx.embd != nullptr);

            switch (cparams.pooling_type) {
                case LLAMA_POOLING_TYPE_NONE:
                    {
                        // extract token embeddings
                        GGML_ASSERT(lctx.embd != nullptr);
                        float * embd_out = lctx.embd;

                        GGML_ASSERT(n_tokens*n_embd <= (int64_t) lctx.embd_size);
                        ggml_backend_tensor_get_async(backend_embd, embd, embd_out, 0, n_tokens*n_embd*sizeof(float));
                    } break;
                case LLAMA_POOLING_TYPE_MEAN:
                case LLAMA_POOLING_TYPE_CLS:
                case LLAMA_POOLING_TYPE_LAST:
                    {
                        // extract sequence embeddings
                        auto & embd_seq_out = lctx.embd_seq;
                        embd_seq_out.clear();

                        GGML_ASSERT(!ubatch.equal_seqs); // TODO: handle equal splits

                        for (uint32_t i = 0; i < n_tokens; i++) {
                            const llama_seq_id seq_id = ubatch.seq_id[i][0];
                            if (embd_seq_out.find(seq_id) != embd_seq_out.end()) {
                                continue;
                            }
                            embd_seq_out[seq_id].resize(n_embd);
                            ggml_backend_tensor_get_async(backend_embd, embd, embd_seq_out[seq_id].data(), (n_embd*seq_id)*sizeof(float), n_embd*sizeof(float));
                        }
                    } break;
                case LLAMA_POOLING_TYPE_RANK:
                    {
                        // TODO: this likely should be the same logic as in llama_decoder_internal, but better to
                        //       wait for an encoder model that requires this pooling type in order to test it
                        //       https://github.com/ggerganov/llama.cpp/pull/9510
                        GGML_ABORT("RANK pooling not implemented yet");
                    }
                case LLAMA_POOLING_TYPE_UNSPECIFIED:
                    {
                        GGML_ABORT("unknown pooling type");
                    }
            }
        }
    }

    // Reset state for the next token before backend sync, to allow the CPU activities in the reset to
    // overlap with device computation.
    ggml_backend_sched_reset(lctx.sched.get());

    return 0;
}

//
// interface implementation
//

struct llama_context_params llama_context_default_params() {
    struct llama_context_params result = {
        /*.n_ctx                       =*/ 512,
        /*.n_batch                     =*/ 2048,
        /*.n_ubatch                    =*/ 512,
        /*.n_seq_max                   =*/ 1,
        /*.n_threads                   =*/ GGML_DEFAULT_N_THREADS, // TODO: better default
        /*.n_threads_batch             =*/ GGML_DEFAULT_N_THREADS,
        /*.rope_scaling_type           =*/ LLAMA_ROPE_SCALING_TYPE_UNSPECIFIED,
        /*.pooling_type                =*/ LLAMA_POOLING_TYPE_UNSPECIFIED,
        /*.attention_type              =*/ LLAMA_ATTENTION_TYPE_UNSPECIFIED,
        /*.rope_freq_base              =*/ 0.0f,
        /*.rope_freq_scale             =*/ 0.0f,
        /*.yarn_ext_factor             =*/ -1.0f,
        /*.yarn_attn_factor            =*/ 1.0f,
        /*.yarn_beta_fast              =*/ 32.0f,
        /*.yarn_beta_slow              =*/ 1.0f,
        /*.yarn_orig_ctx               =*/ 0,
        /*.defrag_thold                =*/ -1.0f,
        /*.cb_eval                     =*/ nullptr,
        /*.cb_eval_user_data           =*/ nullptr,
        /*.type_k                      =*/ GGML_TYPE_F16,
        /*.type_v                      =*/ GGML_TYPE_F16,
        /*.logits_all                  =*/ false,
        /*.embeddings                  =*/ false,
        /*.offload_kqv                 =*/ true,
        /*.flash_attn                  =*/ false,
        /*.no_perf                     =*/ true,
        /*.abort_callback              =*/ nullptr,
        /*.abort_callback_data         =*/ nullptr,
    };

    return result;
}

struct llama_sampler_chain_params llama_sampler_chain_default_params() {
    struct llama_sampler_chain_params result = {
        /*.no_perf                     =*/ true,
    };

    return result;
}

size_t llama_max_devices(void) {
    return 16;
}

bool llama_supports_mmap(void) {
    return llama_mmap::SUPPORTED;
}

bool llama_supports_mlock(void) {
    return llama_mlock::SUPPORTED;
}

bool llama_supports_gpu_offload(void) {
    return ggml_backend_dev_by_type(GGML_BACKEND_DEVICE_TYPE_GPU) != nullptr ||
           llama_supports_rpc();
}

bool llama_supports_rpc(void) {
    return ggml_backend_reg_by_name("RPC") != nullptr;
}

void llama_backend_init(void) {
    ggml_time_init();

    // needed to initialize f16 tables
    {
        struct ggml_init_params params = { 0, NULL, false };
        struct ggml_context * ctx = ggml_init(params);
        ggml_free(ctx);
    }
}

void llama_numa_init(enum ggml_numa_strategy numa) {
    if (numa != GGML_NUMA_STRATEGY_DISABLED) {
        auto * dev = ggml_backend_dev_by_type(GGML_BACKEND_DEVICE_TYPE_CPU);
        GGML_ASSERT(dev && "CPU backend is not loaded");
        auto * reg = ggml_backend_dev_backend_reg(dev);
        auto * numa_init_fn = (decltype(ggml_numa_init) *) ggml_backend_reg_get_proc_address(reg, "ggml_backend_cpu_numa_init");
        numa_init_fn(numa);
    }
}

void llama_backend_free(void) {
    ggml_quantize_free();
}

int64_t llama_time_us(void) {
    return ggml_time_us();
}

// Returns 0 on success, -1 on error, and -2 on cancellation via llama_progress_callback
static int llama_model_load(const std::string & fname, std::vector<std::string> & splits, llama_model & model, llama_model_params & params) {
    // loading time will be recalculated after the first eval, so
    // we take page faults deferred by mmap() into consideration
    model.t_load_us = 0;
    time_meas tm(model.t_load_us);

    model.t_start_us = tm.t_start_us;

    try {
        llama_model_loader ml(fname, splits, params.use_mmap, params.check_tensors, params.kv_overrides);

        ml.print_info();

        model.hparams.vocab_only = params.vocab_only;

        try {
            model.load_arch(ml);
        } catch(const std::exception & e) {
            throw std::runtime_error("error loading model architecture: " + std::string(e.what()));
        }
        try {
            model.load_hparams(ml);
        } catch(const std::exception & e) {
            throw std::runtime_error("error loading model hyperparameters: " + std::string(e.what()));
        }
        try {
            model.load_vocab(ml);
        } catch(const std::exception & e) {
            throw std::runtime_error("error loading model vocabulary: " + std::string(e.what()));
        }

        model.load_stats(ml);
        model.print_info();

        if (params.vocab_only) {
            LLAMA_LOG_INFO("%s: vocab only - skipping tensors\n", __func__);
            return 0;
        }

        if (!model.load_tensors(ml)) {
            return -2;
        }
    } catch (const std::exception & err) {
        LLAMA_LOG_ERROR("%s: error loading model: %s\n", __func__, err.what());
        return -1;
    }

    return 0;
}

static struct llama_model * llama_model_load_from_file_impl(
        const std::string & path_model,
        std::vector<std::string> & splits,
        struct llama_model_params params) {
    ggml_time_init();

    llama_model * model = new llama_model(params);

    unsigned cur_percentage = 0;
    if (params.progress_callback == NULL) {
        params.progress_callback_user_data = &cur_percentage;
        params.progress_callback = [](float progress, void * ctx) {
            unsigned * cur_percentage_p = (unsigned *) ctx;
            unsigned percentage = (unsigned) (100 * progress);
            while (percentage > *cur_percentage_p) {
                *cur_percentage_p = percentage;
                LLAMA_LOG_CONT(".");
                if (percentage >= 100) {
                    LLAMA_LOG_CONT("\n");
                }
            }
            return true;
        };
    }

    // create list of devices to use with this model
    if (params.devices) {
        for (ggml_backend_dev_t * dev = params.devices; *dev; ++dev) {
            model->devices.push_back(*dev);
        }
    } else {
        std::vector<ggml_backend_dev_t> rpc_servers;
        // use all available devices
        for (size_t i = 0; i < ggml_backend_dev_count(); ++i) {
            ggml_backend_dev_t dev = ggml_backend_dev_get(i);
            switch (ggml_backend_dev_type(dev)) {
                case GGML_BACKEND_DEVICE_TYPE_CPU:
                case GGML_BACKEND_DEVICE_TYPE_ACCEL:
                    // skip CPU backends since they are handled separately
                    break;

                case GGML_BACKEND_DEVICE_TYPE_GPU:
                    ggml_backend_reg_t reg = ggml_backend_dev_backend_reg(dev);
                    if (ggml_backend_reg_name(reg) == std::string("RPC")) {
                        rpc_servers.push_back(dev);
                    } else {
                        model->devices.push_back(dev);
                    }
                    break;
            }
        }
        // add RPC servers at the front of the list
        if (!rpc_servers.empty()) {
            model->devices.insert(model->devices.begin(), rpc_servers.begin(), rpc_servers.end());
        }
    }

    // if using single GPU mode, remove all except the main GPU
    if (params.split_mode == LLAMA_SPLIT_MODE_NONE) {
        if (params.main_gpu < 0 || params.main_gpu >= (int)model->devices.size()) {
            LLAMA_LOG_ERROR("%s: invalid value for main_gpu: %d (available devices: %d)\n", __func__, params.main_gpu, (int)model->devices.size());
            llama_model_free(model);
            return nullptr;
        }
        ggml_backend_dev_t main_gpu = model->devices[params.main_gpu];
        model->devices.clear();
        model->devices.push_back(main_gpu);
    }

    for (auto * dev : model->devices) {
        size_t free, total; // NOLINT
        ggml_backend_dev_memory(dev, &free, &total);
        LLAMA_LOG_INFO("%s: using device %s (%s) - %zu MiB free\n", __func__, ggml_backend_dev_name(dev), ggml_backend_dev_description(dev), free/1024/1024);
    }

    const int status = llama_model_load(path_model, splits, *model, params);
    GGML_ASSERT(status <= 0);
    if (status < 0) {
        if (status == -1) {
            LLAMA_LOG_ERROR("%s: failed to load model\n", __func__);
        } else if (status == -2) {
            LLAMA_LOG_INFO("%s: cancelled model load\n", __func__);
        }

        llama_model_free(model);
        return nullptr;
    }

    return model;
}

// deprecated
struct llama_model * llama_load_model_from_file(
        const char * path_model,
        struct llama_model_params params) {
    return llama_model_load_from_file(path_model, params);
}

struct llama_model * llama_model_load_from_file(
        const char * path_model,
        struct llama_model_params params) {
    std::vector<std::string> splits = {};
    return llama_model_load_from_file_impl(path_model, splits, params);
}

struct llama_model * llama_model_load_from_splits(
        const char ** paths,
        size_t n_paths,
        struct llama_model_params params) {
    std::vector<std::string> splits;
    if (n_paths == 0) {
        LLAMA_LOG_ERROR("%s: list of splits is empty\n", __func__);
        return nullptr;
    }
    for (size_t i = 0; i < n_paths; ++i) {
        splits.push_back(paths[i]);
    }
    return llama_model_load_from_file_impl(splits.front(), splits, params);
}

struct llama_context * llama_init_from_model(
                 struct llama_model * model,
        struct llama_context_params   params) {

    if (!model) {
        LLAMA_LOG_ERROR("%s: model cannot be NULL\n", __func__);
        return nullptr;
    }

    if (params.n_batch == 0 && params.n_ubatch == 0) {
        LLAMA_LOG_ERROR("%s: n_batch and n_ubatch cannot both be zero\n", __func__);
        return nullptr;
    }

    if (params.n_ctx == 0 && model->hparams.n_ctx_train == 0) {
        LLAMA_LOG_ERROR("%s: n_ctx and model->hparams.n_ctx_train cannot both be zero\n", __func__);
        return nullptr;
    }

    if (params.flash_attn && model->arch == LLM_ARCH_GROK) {
        LLAMA_LOG_WARN("%s: flash_attn is not compatible with Grok - forcing off\n", __func__);
        params.flash_attn = false;
    }

    if (params.flash_attn && model->hparams.n_embd_head_k != model->hparams.n_embd_head_v) {
        LLAMA_LOG_WARN("%s: flash_attn requires n_embd_head_k == n_embd_head_v - forcing off\n", __func__);
        params.flash_attn = false;
    }

    if (ggml_is_quantized(params.type_v) && !params.flash_attn) {
        LLAMA_LOG_ERROR("%s: V cache quantization requires flash_attn\n", __func__);
        return nullptr;
    }

    llama_context * ctx = nullptr;

    try {
        // TODO: add logic which llama_context implementation to construct
        ctx = new llama_context(*model, params,
                [](llama_context & lctx, const llama_ubatch & ubatch) {
                    return llama_build_graph(lctx, ubatch, true);
                });
    } catch (const std::exception & e) {
        LLAMA_LOG_ERROR("%s: failed to initialize context: %s\n", __func__, e.what());
        return nullptr;
    }

    return ctx;
}

// deprecated
struct llama_context * llama_new_context_with_model(
                 struct llama_model * model,
        struct llama_context_params   params) {
    return llama_init_from_model(model, params);
}

///

int32_t llama_encode(
        struct llama_context * ctx,
          struct llama_batch   batch) {
    const int ret = llama_encode_impl(*ctx, batch);
    if (ret != 0) {
        LLAMA_LOG_ERROR("%s: failed to encode, ret = %d\n", __func__, ret);
    }

    return ret;
}

int32_t llama_decode(
        struct llama_context * ctx,
          struct llama_batch   batch) {
    const int ret = llama_decode_impl(*ctx, batch);
    if (ret != 0) {
        LLAMA_LOG_ERROR("%s: failed to decode, ret = %d\n", __func__, ret);
    }

    return ret;
}

//
// chat templates
//

int32_t llama_chat_apply_template(
                              const char * tmpl,
         const struct llama_chat_message * chat,
                                  size_t   n_msg,
                                    bool   add_ass,
                                    char * buf,
                                 int32_t   length) {
    const std::string curr_tmpl(tmpl == nullptr ? "chatml" : tmpl);

    // format the chat to string
    std::vector<const llama_chat_message *> chat_vec;
    chat_vec.resize(n_msg);
    for (size_t i = 0; i < n_msg; i++) {
        chat_vec[i] = &chat[i];
    }

    std::string formatted_chat;
    llm_chat_template detected_tmpl = llm_chat_detect_template(curr_tmpl);
    if (detected_tmpl == LLM_CHAT_TEMPLATE_UNKNOWN) {
        return -1;
    }
    int32_t res = llm_chat_apply_template(detected_tmpl, chat_vec, formatted_chat, add_ass);
    if (res < 0) {
        return res;
    }
    if (buf && length > 0) {
        strncpy(buf, formatted_chat.c_str(), length);
    }
    return res;
}

//
// model split
//

int llama_split_path(char * split_path, size_t maxlen, const char * path_prefix, int split_no, int split_count) {
    static const char * const SPLIT_PATH_FORMAT = "%s-%05d-of-%05d.gguf";
    if (snprintf(split_path, maxlen, SPLIT_PATH_FORMAT, path_prefix, split_no + 1, split_count)) {
        return strlen(split_path);
    }
    return 0;
}

int llama_split_prefix(char * split_prefix, size_t maxlen, const char * split_path, int split_no, int split_count) {
    std::string str_split_path(split_path);
    char postfix[32];
    snprintf(postfix, 32, "-%05d-of-%05d.gguf", split_no + 1, split_count);
    std::string str_postfix(postfix);

    // check if split_prefix ends with postfix
    int size_prefix = str_split_path.size() - str_postfix.size();
    if (size_prefix > 0 && str_split_path.find(str_postfix, size_prefix) != std::string::npos) {
        snprintf(split_prefix, std::min((size_t) size_prefix + 1, maxlen), "%s", split_path);
        return size_prefix;
    }

    return 0;
}

const char * llama_print_system_info(void) {
    static std::string s;
    s.clear(); // Clear the string, since it's static, otherwise it will accumulate data from previous calls.


    for (size_t i = 0; i < ggml_backend_reg_count(); i++) {
        auto * reg = ggml_backend_reg_get(i);
        auto * get_features_fn = (ggml_backend_get_features_t) ggml_backend_reg_get_proc_address(reg, "ggml_backend_get_features");
        if (get_features_fn) {
            ggml_backend_feature * features = get_features_fn(reg);
            s += ggml_backend_reg_name(reg);
            s += " : ";
            for (; features->name; features++) {
                s += features->name;
                s += " = ";
                s += features->value;
                s += " | ";
            }
        }
    }

    return s.c_str();
}

//
// perf
//

struct llama_perf_context_data llama_perf_context(const struct llama_context * ctx) {
    struct llama_perf_context_data data = {};

    if (ctx == nullptr) {
        return data;
    }

    data.t_start_ms  = 1e-3 * ctx->t_start_us;
    data.t_load_ms   = 1e-3 * ctx->t_load_us;
    data.t_p_eval_ms = 1e-3 * ctx->t_p_eval_us;
    data.t_eval_ms   = 1e-3 * ctx->t_eval_us;
    data.n_p_eval    = std::max(1, ctx->n_p_eval);
    data.n_eval      = std::max(1, ctx->n_eval);

    return data;
}

void llama_perf_context_print(const struct llama_context * ctx) {
    const auto data = llama_perf_context(ctx);

    const double t_end_ms = 1e-3 * ggml_time_us();

    LLAMA_LOG_INFO("%s:        load time = %10.2f ms\n", __func__, data.t_load_ms);
    LLAMA_LOG_INFO("%s: prompt eval time = %10.2f ms / %5d tokens (%8.2f ms per token, %8.2f tokens per second)\n",
            __func__, data.t_p_eval_ms, data.n_p_eval, data.t_p_eval_ms / data.n_p_eval, 1e3 / data.t_p_eval_ms * data.n_p_eval);
    LLAMA_LOG_INFO("%s:        eval time = %10.2f ms / %5d runs   (%8.2f ms per token, %8.2f tokens per second)\n",
            __func__, data.t_eval_ms, data.n_eval, data.t_eval_ms / data.n_eval, 1e3 / data.t_eval_ms * data.n_eval);
    LLAMA_LOG_INFO("%s:       total time = %10.2f ms / %5d tokens\n", __func__, (t_end_ms - data.t_start_ms), (data.n_p_eval + data.n_eval));
}

void llama_perf_context_reset(struct llama_context * ctx) {
    ctx->t_start_us  = ggml_time_us();
    ctx->t_eval_us   = ctx->n_eval = 0;
    ctx->t_p_eval_us = ctx->n_p_eval = 0;
}<|MERGE_RESOLUTION|>--- conflicted
+++ resolved
@@ -23,6 +23,7 @@
 #include <cstring>
 #include <ctime>
 #include <functional>
+#include <cinttypes>
 
 #if defined(_MSC_VER)
 #pragma warning(disable: 4244 4267) // possible loss of data
@@ -7745,261 +7746,6 @@
     return result;
 }
 
-<<<<<<< HEAD
-// decode a batch of tokens by evaluating the transformer
-// in case of unsuccessful decoding (error or warning),
-// the kv_cache state will be returned to its original state
-// (for non-recurrent models) or cleaned (for recurrent models)
-//
-//   - lctx:      llama context
-//   - batch:     batch to evaluate
-//
-// return 0 on success
-// return positive int on warning
-// return negative int on error
-//
-static int llama_decode_impl(
-         llama_context & lctx,
-           llama_batch   inp_batch) {
-
-    lctx.is_encoding = false;
-
-    if (inp_batch.n_tokens == 0) {
-        LLAMA_LOG_ERROR("%s: n_tokens == 0\n", __func__);
-        return -1;
-    }
-
-    // temporary allocate memory for the input batch if needed
-    // TODO: this is incorrect for multiple sequences because pos_max() is the maximum across all sequences
-    llama_batch_allocr batch_allocr(inp_batch, inp_batch.pos ? -1 : lctx.pos_max() + 1);
-
-    const llama_batch & batch = batch_allocr.batch;
-
-    const uint32_t n_tokens_all = batch.n_tokens;
-
-=======
-// returns the result of ggml_backend_sched_graph_compute_async execution
-static enum ggml_status llama_graph_compute(
-          llama_context & lctx,
-            ggml_cgraph * gf,
-                    int   n_threads,
-        ggml_threadpool * threadpool) {
-    if (lctx.backend_cpu != nullptr) {
-        auto * reg = ggml_backend_dev_backend_reg(ggml_backend_get_device(lctx.backend_cpu));
-        auto * set_threadpool_fn = (decltype(ggml_backend_cpu_set_threadpool) *) ggml_backend_reg_get_proc_address(reg, "ggml_backend_cpu_set_threadpool");
-        set_threadpool_fn(lctx.backend_cpu, threadpool);
-    }
-
-    // set the number of threads for all the backends
-    for (const auto & set_n_threads_fn : lctx.set_n_threads_fns) {
-        set_n_threads_fn.second(set_n_threads_fn.first, n_threads);
-    }
-
-    auto status = ggml_backend_sched_graph_compute_async(lctx.sched.get(), gf);
-    if (status != GGML_STATUS_SUCCESS) {
-        LLAMA_LOG_ERROR("%s: ggml_backend_sched_graph_compute_async failed with error %d\n", __func__, status);
-    }
-
-    // fprintf(stderr, "splits: %d\n", ggml_backend_sched_get_n_splits(lctx.sched));
-
-    return status;
-}
-
-static int llama_prepare_sbatch(
-        llama_context     & lctx,
-        const llama_batch & batch,
-        uint32_t          & n_outputs) {
->>>>>>> df984e01
-    const auto & model   = lctx.model;
-    const auto & hparams = model.hparams;
-    const auto & cparams = lctx.cparams;
-
-    const uint32_t n_tokens_all = batch.n_tokens;
-    const  int64_t n_embd       = hparams.n_embd;
-
-    // this indicates we are doing pooled embedding, so we ignore batch.logits and output all tokens
-    const bool embd_pooled = cparams.embeddings && cparams.pooling_type != LLAMA_POOLING_TYPE_NONE;
-
-    GGML_ASSERT((!batch.token && batch.embd) || (batch.token && !batch.embd)); // NOLINT
-    if (batch.token) {
-        for (uint32_t i = 0; i < n_tokens_all; ++i) {
-            if (batch.token[i] < 0 || uint32_t(batch.token[i]) >= model.vocab.n_tokens()) {
-                LLAMA_LOG_ERROR("%s: invalid token[%d] = %d\n", __func__, i, batch.token[i]);
-                return -1;
-            }
-        }
-    }
-    GGML_ASSERT(n_tokens_all <= cparams.n_batch);
-    GGML_ASSERT((cparams.causal_attn || cparams.n_ubatch >= n_tokens_all) && "non-causal attention requires n_ubatch >= n_tokens");
-
-    lctx.n_queued_tokens += n_tokens_all;
-<<<<<<< HEAD
-
-    const int64_t n_embd  = hparams.n_embd;
-    const int64_t n_vocab = vocab.n_tokens();
-
-    uint32_t n_outputs = 0;
-    uint32_t n_outputs_prev = 0;
-
-    // this indicates we are doing pooled embedding, so we ignore batch.logits and output all tokens
-    const bool embd_pooled = cparams.embeddings && cparams.pooling_type != LLAMA_POOLING_TYPE_NONE;
-
-=======
->>>>>>> df984e01
-    lctx.embd_seq.clear();
-
-    // count outputs
-    if (batch.logits && !embd_pooled) {
-        for (uint32_t i = 0; i < n_tokens_all; ++i) {
-            n_outputs += batch.logits[i] != 0;
-        }
-    } else if (lctx.logits_all || embd_pooled) {
-        n_outputs = n_tokens_all;
-    } else {
-        // keep last output only
-        n_outputs = 1;
-    }
-
-<<<<<<< HEAD
-=======
-    lctx.sbatch.from_batch(batch, n_embd,
-        /* simple_split */ !lctx.kv_self.recurrent,
-        /* logits_all   */ n_outputs == n_tokens_all);
-
->>>>>>> df984e01
-    // reserve output buffer
-    if (llama_output_reserve(lctx, n_outputs) < n_outputs) {
-        LLAMA_LOG_ERROR("%s: could not reserve space for batch with %u outputs\n", __func__, n_outputs);
-        return -2;
-    };
-
-<<<<<<< HEAD
-    const bool logits_all = n_outputs == n_tokens_all;
-
-    //auto & kv_self = lctx.kv_self;
-    //llama_kv_slot_restorer kv_slot_restorer(kv_self);
-
-    //lctx.sbatch.from_batch(batch, n_embd,
-    //    /* simple_split */ !kv_self.recurrent,
-    //    /* logits_all   */ logits_all);
-
-    auto batch_manager = lctx.prepare_batch(batch, logits_all);
-
-    while (lctx.sbatch.n_tokens > 0) {
-        llama_ubatch ubatch = batch_manager->next();
-
-        const uint32_t n_tokens = ubatch.n_tokens;
-=======
-    return 0;
-}
-
-static int llama_prepare_ubatch(
-        llama_context          & lctx,
-        llama_kv_slot_restorer & kv_slot_restorer,
-        llama_ubatch           & ubatch,
-        const uint32_t           n_outputs,
-        const uint32_t           n_tokens_all) {
-    GGML_ASSERT(lctx.sbatch.n_tokens > 0);
-
-    auto       & kv_self = lctx.kv_self;
-    const auto & cparams = lctx.cparams;
-    const auto & hparams = lctx.model.hparams;
-
-    // this indicates we are doing pooled embedding, so we ignore batch.logits and output all tokens
-    const bool embd_pooled = cparams.embeddings && cparams.pooling_type != LLAMA_POOLING_TYPE_NONE;
-
-    if (lctx.kv_self.recurrent) {
-        if (embd_pooled) {
-            // Pooled embeddings cannot be split across ubatches (yet)
-            ubatch = lctx.sbatch.split_seq(cparams.n_ubatch);
-        } else {
-            // recurrent model architectures are easier to implement
-            // with equal-length sequences
-            ubatch = lctx.sbatch.split_equal(cparams.n_ubatch);
-        }
-    } else {
-        ubatch = lctx.sbatch.split_simple(cparams.n_ubatch);
-    }
->>>>>>> df984e01
-
-    // count the outputs in this u_batch
-    {
-        int32_t n_outputs_new = 0;
-
-        if (n_outputs == n_tokens_all) {
-            n_outputs_new = ubatch.n_tokens;
-        } else {
-            GGML_ASSERT(ubatch.output);
-            for (uint32_t i = 0; i < ubatch.n_tokens; i++) {
-                n_outputs_new += int32_t(ubatch.output[i] != 0);
-            }
-        }
-
-        // needs to happen before the graph is built
-        lctx.n_outputs = n_outputs_new;
-    }
-
-    // non-causal masks do not use the KV cache
-    if (hparams.causal_attn) {
-        llama_kv_cache_update(&lctx);
-
-        // if we have enough unused cells before the current head ->
-        //   better to start searching from the beginning of the cache, hoping to fill it
-        if (kv_self.head > kv_self.used + 2*ubatch.n_tokens) {
-            kv_self.head = 0;
-        }
-
-<<<<<<< HEAD
-        if (!batch_manager->prepare()) {
-            LLAMA_LOG_ERROR("%s: failed to prepare ubatch\n", __func__);
-            batch_manager->restore();
-            return -3;
-        }
-
-        // reserve a worst case graph if needed
-        // TODO: extract to a function
-        if (lctx.need_reserve) {
-            const auto & cparams = lctx.cparams;
-            const auto & model   = lctx.model;
-
-            // build worst-case graph
-            uint32_t n_seqs = 1; // TODO: worst-case number of sequences
-            uint32_t n_tokens = std::min(cparams.n_ctx, cparams.n_ubatch);
-
-            llama_token token = model.vocab.token_bos(); // not actually used by llama_build_graph, but required to choose between token and embedding inputs graph
-            llama_ubatch ubatch = { true, n_tokens, n_tokens / n_seqs, n_seqs, &token, nullptr, nullptr, nullptr, nullptr, nullptr};
-
-            ggml_cgraph * gf = llama_build_graph(lctx, ubatch, true);
-
-            // initialize scheduler with the worst-case graph
-            ggml_backend_sched_reset(lctx.sched.get());
-            if (!ggml_backend_sched_reserve(lctx.sched.get(), gf)) {
-                LLAMA_LOG_ERROR("%s: failed to allocate compute buffers\n", __func__);
-            }
-
-            lctx.need_reserve = false;
-        }
-
-=======
-        const auto slot = llama_kv_cache_find_slot(kv_self, ubatch);
-        if (!slot) {
-            return 1;
-        }
-        kv_slot_restorer.save(slot);
-
-        if (!kv_self.recurrent) {
-            // a heuristic, to avoid attending the full cache if it is not yet utilized
-            // after enough generations, the benefit from this heuristic disappears
-            // if we start defragmenting the cache, the benefit from this will be more important
-            const uint32_t pad = llama_kv_cache_get_padding(cparams);
-            kv_self.n = std::min(kv_self.size, std::max(pad, GGML_PAD(llama_kv_cache_cell_max(kv_self), pad)));
-            //kv_self.n = llama_kv_cache_cell_max(kv_self);
-        }
-    }
-
-    return 0;
-}
-
 // decode a batch of tokens by evaluating the transformer
 // in case of unsuccessful decoding (error or warning),
 // the kv_cache state will be returned to its original state
@@ -8023,51 +7769,67 @@
         return -1;
     }
 
-    // temporarily allocate memory for the input batch if needed
-    llama_batch_allocr batch_allocr(inp_batch, inp_batch.pos ? -1 : lctx.kv_self.max_pos() + 1);
+    // temporary allocate memory for the input batch if needed
+    // TODO: this is incorrect for multiple sequences because pos_max() is the maximum across all sequences
+    llama_batch_allocr batch_allocr(inp_batch, inp_batch.pos ? -1 : lctx.pos_max() + 1);
+
     const llama_batch & batch = batch_allocr.batch;
 
     const auto & model   = lctx.model;
     const auto & vocab   = model.vocab;
-    const auto & hparams = model.hparams;
     const auto & cparams = lctx.cparams;
-
-    if (lctx.t_compute_start_us == 0) {
-        lctx.t_compute_start_us = ggml_time_us();
-    }
-    auto & kv_self = lctx.kv_self;
-    llama_kv_slot_restorer kv_slot_restorer(kv_self);
-
+    const auto & hparams = lctx.model.hparams;
+
+    const int32_t n_vocab = vocab.n_tokens();
     const int64_t n_embd  = hparams.n_embd;
-    const int64_t n_vocab = vocab.n_tokens();
-
-    uint32_t n_outputs = 0;
-    uint32_t n_outputs_prev = 0;
-
-    {
-        const int ret = llama_prepare_sbatch(lctx, batch, n_outputs);
-        if (ret != 0) {
-            return ret;
-        }
-    }
+
+    // TODO: try catch
+    auto bman = lctx.prepare_batch(batch);
+
+    const auto n_outputs_all = bman->n_outputs_all;
+
+    // reserve output buffer
+    // TODO: move to batch manager?
+    if (llama_output_reserve(lctx, bman->n_outputs_all) < (size_t) n_outputs_all) {
+        LLAMA_LOG_ERROR("%s: could not reserve space for batch with %" PRId64 " outputs\n", __func__, n_outputs_all);
+        return -2;
+    };
+
+    int64_t n_outputs_prev = 0;
 
     while (lctx.sbatch.n_tokens > 0) {
-        llama_ubatch ubatch;
-        {
-            const int ret = llama_prepare_ubatch(lctx, kv_slot_restorer, ubatch, n_outputs, batch.n_tokens);
-            if (ret != 0) {
-                return ret;
-            }
-        }
-
-        const int         n_threads  = ubatch.n_tokens == 1 ? cparams.n_threads : cparams.n_threads_batch;
-        ggml_threadpool_t threadpool = ubatch.n_tokens == 1 ? lctx.threadpool   : lctx.threadpool_batch;
-
-        GGML_ASSERT(n_threads > 0);
-
-        //printf("kv_self.n = %5d, kv_self.used = %5d, kv_self.head = %5d\n", kv_self.n, kv_self.used, kv_self.head);
-
->>>>>>> df984e01
+        llama_ubatch ubatch = bman->next();
+
+        if (!bman->prepare()) {
+            LLAMA_LOG_ERROR("%s: failed to prepare ubatch\n", __func__);
+            bman->restore();
+            return -3;
+        }
+
+        // reserve a worst case graph if needed
+        // TODO: extract to a function
+        if (lctx.need_reserve) {
+            const auto & cparams = lctx.cparams;
+            const auto & model   = lctx.model;
+
+            // build worst-case graph
+            uint32_t n_seqs = 1; // TODO: worst-case number of sequences
+            uint32_t n_tokens = std::min(cparams.n_ctx, cparams.n_ubatch);
+
+            llama_token token = model.vocab.token_bos(); // not actually used by llama_build_graph, but required to choose between token and embedding inputs graph
+            llama_ubatch ubatch = { true, n_tokens, n_tokens / n_seqs, n_seqs, &token, nullptr, nullptr, nullptr, nullptr, nullptr};
+
+            ggml_cgraph * gf = llama_build_graph(lctx, ubatch, true);
+
+            // initialize scheduler with the worst-case graph
+            ggml_backend_sched_reset(lctx.sched.get());
+            if (!ggml_backend_sched_reserve(lctx.sched.get(), gf)) {
+                LLAMA_LOG_ERROR("%s: failed to allocate compute buffers\n", __func__);
+            }
+
+            lctx.need_reserve = false;
+        }
+
         ggml_backend_sched_reset(lctx.sched.get());
         ggml_backend_sched_set_eval_callback(lctx.sched.get(), lctx.cparams.cb_eval, lctx.cparams.cb_eval_user_data);
 
@@ -8102,9 +7864,9 @@
             GGML_ASSERT(strcmp(res->name, "result_output") == 0 && "missing result_output tensor");
         }
 
-        const auto compute_status = lctx.compute_graph(gf, n_tokens > 1);
+        const auto compute_status = lctx.compute_graph(gf, ubatch.n_tokens > 1);
         if (compute_status != GGML_STATUS_SUCCESS) {
-            batch_manager->restore();
+            bman->restore();
             switch (compute_status) {
                 case GGML_STATUS_ABORTED:
                     return 2;
@@ -8116,19 +7878,7 @@
             }
         }
 
-<<<<<<< HEAD
-        batch_manager->update();
-=======
-        // update the kv ring buffer
-        {
-            kv_self.head += ubatch.n_tokens;
-
-            // Ensure kv cache head points to a valid index.
-            if (kv_self.head >= kv_self.size) {
-                kv_self.head = 0;
-            }
-        }
->>>>>>> df984e01
+        bman->update();
 
         // plot the computation graph in dot format (for debugging purposes)
         //if (n_past%100 == 0) {
@@ -8145,7 +7895,7 @@
             const int32_t n_outputs_new = lctx.n_outputs;
 
             if (n_outputs_new) {
-                GGML_ASSERT( n_outputs_prev + n_outputs_new <= n_outputs);
+                GGML_ASSERT( n_outputs_prev + n_outputs_new <= n_outputs_all);
                 GGML_ASSERT((n_outputs_prev + n_outputs_new)*n_vocab <= (int64_t) lctx.logits_size);
                 ggml_backend_tensor_get_async(backend_res, res, logits_out, 0, n_outputs_new*n_vocab*sizeof(float));
             }
@@ -8165,7 +7915,7 @@
                         const int32_t n_outputs_new = lctx.n_outputs;
 
                         if (n_outputs_new) {
-                            GGML_ASSERT( n_outputs_prev + n_outputs_new <= n_outputs);
+                            GGML_ASSERT( n_outputs_prev + n_outputs_new <= n_outputs_all);
                             GGML_ASSERT((n_outputs_prev + n_outputs_new)*n_embd <= (int64_t) lctx.embd_size);
                             ggml_backend_tensor_get_async(backend_embd, embd, embd_out, 0, n_outputs_new*n_embd*sizeof(float));
                         }
@@ -8214,9 +7964,9 @@
     {
         bool sorted_output = true;
 
-        GGML_ASSERT(lctx.sbatch.out_ids.size() == n_outputs);
-
-        for (size_t i = 0; i < n_outputs; ++i) {
+        GGML_ASSERT(lctx.sbatch.out_ids.size() == (size_t) n_outputs_all);
+
+        for (size_t i = 0; i < (size_t) n_outputs_all; ++i) {
             size_t out_id = lctx.sbatch.out_ids[i];
             lctx.output_ids[out_id] = i;
             if (out_id != i) {
@@ -8230,12 +7980,12 @@
     }
 
     // set to total number of outputs in the batch, for use in llama_get_logits_ith
-    lctx.n_outputs = n_outputs;
+    lctx.n_outputs = n_outputs_all;
 
     // wait for the computation to finish (automatically done when obtaining the model output)
     //llama_synchronize(&lctx);
 
-    batch_manager->finalize();
+    bman->finalize();
 
     // Reset state for the next token before backend sync, to allow the CPU activities in the reset to
     // overlap with device computation.
