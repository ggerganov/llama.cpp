#include "llama-sampling.h"

#include "llama-impl.h"
#include "llama-vocab.h"
#include "llama-grammar.h"

#include <algorithm>
#include <cassert>
#include <cfloat>
#include <chrono>
#include <cmath>
#include <cstdlib>
#include <cstring>
#include <ctime>
#include <numeric>
#include <random>
#include <unordered_map>
#include <stdexcept>

// the ring buffer works similarly to std::deque, but with a fixed capacity
template<typename T>
struct ring_buffer {
    ring_buffer(size_t cap) : capacity(cap), data(cap) {}

    T & front() {
        if (sz == 0) {
            throw std::runtime_error("ring buffer is empty");
        }
        return data[first];
    }

    const T & front() const {
        if (sz == 0) {
            throw std::runtime_error("ring buffer is empty");
        }
        return data[first];
    }

    T & back() {
        if (sz == 0) {
            throw std::runtime_error("ring buffer is empty");
        }
        return data[pos];
    }

    const T & back() const {
        if (sz == 0) {
            throw std::runtime_error("ring buffer is empty");
        }
        return data[pos];
    }

    void push_back(const T & value) {
        if (capacity == 0) {
            throw std::runtime_error("ring buffer: capacity is zero");
        }

        if (sz == capacity) {
            // advance the start when buffer is full
            first = (first + 1) % capacity;
        } else {
            sz++;
        }
        data[pos] = value;
        pos = (pos + 1) % capacity;
    }

    T pop_front() {
        if (sz == 0) {
            throw std::runtime_error("ring buffer is empty");
        }
        T value = data[first];
        first = (first + 1) % capacity;
        sz--;
        return value;
    }

    //T & operator[](size_t i) {
    //    if (i >= sz) {
    //        throw std::runtime_error("ring buffer: index out of bounds");
    //    }
    //    return data[(first + i) % capacity];
    //}

    //const T & at(size_t i) const {
    //    if (i >= sz) {
    //        throw std::runtime_error("ring buffer: index out of bounds");
    //    }
    //    return data[(first + i) % capacity];
    //}

    const T & rat(size_t i) const {
        if (i >= sz) {
            throw std::runtime_error("ring buffer: index out of bounds");
        }
        return data[(first + sz - i - 1) % capacity];
    }

    std::vector<T> to_vector() const {
        std::vector<T> result;
        result.reserve(sz);
        for (size_t i = 0; i < sz; i++) {
            result.push_back(data[(first + i) % capacity]);
        }
        return result;
    }

    void clear() {
        // here only reset the status of the buffer
        sz = 0;
        first = 0;
        pos = 0;
    }

    bool empty() const {
        return sz == 0;
    }

    size_t size() const {
        return sz;
    }

    size_t capacity = 0;
    size_t sz = 0;
    size_t first = 0;
    size_t pos = 0;

    std::vector<T> data;
};

static int llama_sample_dist(llama_token_data_array * cur_p, std::mt19937 & rng) {
    // iterator for the probabilities
#ifdef __GNUC__
    #pragma GCC diagnostic push
    #pragma GCC diagnostic ignored "-Wunused-local-typedefs"
#endif

    struct probs_iterator {
        typedef std::input_iterator_tag iterator_category;
        typedef float value_type;
        typedef float * pointer;
        typedef float & reference;
        typedef ptrdiff_t difference_type;

        const llama_token_data * data;

        bool operator==(const probs_iterator & other) const { return data == other.data; }
        bool operator!=(const probs_iterator & other) const { return data != other.data; }
        const float & operator*() const { return data->p; }
        probs_iterator & operator++() { ++data; return *this; }
        probs_iterator operator++(int) { probs_iterator tmp = *this; ++data; return tmp; }
    };

#ifdef __GNUC__
    #pragma GCC diagnostic pop
#endif

    std::discrete_distribution<int> dist(probs_iterator{cur_p->data}, probs_iterator{cur_p->data + cur_p->size});

    return dist(rng);
}

/*
static void llama_log_softmax(float * array, size_t size) {
    float max_l = *std::max_element(array, array + size);
    float sum = 0.f;
    for (size_t i = 0; i < size; ++i) {
        float p = expf(array[i] - max_l);
        sum += p;
        array[i] = p;
    }

    for (size_t i = 0; i < size; ++i) {
        array[i] = logf(array[i] / sum);
    }
}
*/

static void llama_sampler_temp_impl(llama_token_data_array * cur_p, float temp) {
    if (temp <= 0.0f) {
        // find the token with the highest logit and set the rest to -inf
        size_t max_i = 0;
        float  max_l = cur_p->data[0].logit;

        for (size_t i = 1; i < cur_p->size; ++i) {
            if (cur_p->data[i    ].logit > max_l) {
                cur_p->data[max_i].logit = -INFINITY;
                max_i = i;
                max_l = cur_p->data[i].logit;
            } else {
                cur_p->data[i].logit = -INFINITY;
            }
        }

        return;
    }

    for (size_t i = 0; i < cur_p->size; ++i) {
        cur_p->data[i].logit /= temp;
    }
}

static void llama_sampler_softmax_impl(llama_token_data_array * cur_p) {
    GGML_ASSERT(cur_p->size > 0);

    // Sort the logits in descending order
    if (!cur_p->sorted) {
        std::sort(cur_p->data, cur_p->data + cur_p->size, [](const llama_token_data & a, const llama_token_data & b) {
            return a.logit > b.logit;
        });
        cur_p->sorted = true;
    }

    float max_l = cur_p->data[0].logit;
    float cum_sum = 0.0f;

    for (size_t i = 0; i < cur_p->size; ++i) {
        float p = expf(cur_p->data[i].logit - max_l);
        cur_p->data[i].p = p;
        cum_sum += p;
    }

    for (size_t i = 0; i < cur_p->size; ++i) {
        cur_p->data[i].p /= cum_sum;
    }
}

static void llama_sampler_top_k_impl(llama_token_data_array * cur_p, int32_t k) {
    // TODO: move bucket sort to separate function so that top_p/typical/softmax first is equally fast
    // if (k >= (int32_t)cur_p->size) {
    //     return;
    // }

    if (k <= 0) {
        k = cur_p->size;
    }

    k = std::min(k, (int) cur_p->size);

    // Sort scores in descending order
    if (!cur_p->sorted) {
        auto comp = [](const llama_token_data & a, const llama_token_data & b) {
            return a.logit > b.logit;
        };
        if (k <= 128) {
            std::partial_sort(cur_p->data, cur_p->data + k, cur_p->data + cur_p->size, comp);
        } else {
            constexpr int   nbuckets     = 128;
            constexpr float bucket_low   = -10.0f;
            constexpr float bucket_high  =  10.0f;
            constexpr float bucket_scale = nbuckets/(bucket_high - bucket_low);
            constexpr float bucket_inter = -bucket_low * bucket_scale;

            std::vector<int> bucket_idx(cur_p->size);
            std::vector<int> histo(nbuckets, 0);

            for (int i = 0; i < (int)cur_p->size; ++i) {
                const float val = cur_p->data[i].logit;
                int ib = int(bucket_scale * val + bucket_inter); //nbuckets * (val - bucket_low) / (bucket_high - bucket_low);
                ib = std::max(0, std::min(nbuckets - 1, ib));
                bucket_idx[i] = ib;
                ++histo[ib];
            }
            int nhave = 0;
            int ib = nbuckets - 1;
            for ( ; ib >= 0; --ib) {
                nhave += histo[ib];
                if (nhave >= k) {
                    break;
                }
            }
            std::vector<llama_token_data> tmp_tokens(nhave);
            auto * ptr = tmp_tokens.data();
            std::vector<llama_token_data*> bucket_ptrs;
            bucket_ptrs.reserve(nbuckets - ib);
            for (int j = nbuckets - 1; j >= ib; --j) {
                bucket_ptrs.push_back(ptr);
                ptr += histo[j];
            }
            for (int i = 0; i < (int)cur_p->size; ++i) {
                int j = bucket_idx[i];
                if (j >= ib) {
                    *bucket_ptrs[nbuckets - 1 - j]++ = cur_p->data[i];
                }
            }

            ptr = tmp_tokens.data();
            int ndone = 0;
            for (int j = nbuckets - 1; j > ib; --j) {
                std::sort(ptr, ptr + histo[j], comp);
                ptr += histo[j];
                ndone += histo[j];
            }
            std::partial_sort(ptr, ptr + k - ndone, ptr + histo[ib], comp);

            std::memcpy(cur_p->data, tmp_tokens.data(), k*sizeof(llama_token_data));

        }
        cur_p->sorted = true;
    }
    cur_p->size = k;
}

static uint32_t get_rng_seed(uint32_t seed) {
    if (seed == LLAMA_DEFAULT_SEED) {
        // use system clock if std::random_device is not a true RNG
        static bool is_rd_prng = std::random_device().entropy() == 0;
        if (is_rd_prng) {
            return (uint32_t) std::chrono::system_clock::now().time_since_epoch().count();
        }
        std::random_device rd;
        return rd();
    }
    return seed;
}

// llama_sampler API

const char * llama_sampler_name(const struct llama_sampler * smpl) {
    if (!smpl->iface) {
        return "(null)";
    }

    return smpl->iface->name(smpl);
}

void llama_sampler_accept(struct llama_sampler * smpl, llama_token token) {
    if (smpl->iface->accept) {
        smpl->iface->accept(smpl, token);
    }
}

void llama_sampler_accept_str(struct llama_sampler * smpl, const char * piece) {
    if (smpl->iface->accept_str) {
        smpl->iface->accept_str(smpl, piece);
    }
}

void llama_sampler_apply(struct llama_sampler * smpl, struct llama_token_data_array * cur_p) {
    GGML_ASSERT(smpl->iface->apply);
    smpl->iface->apply(smpl, cur_p);
}

void llama_sampler_reset(struct llama_sampler * smpl) {
    if (smpl->iface->reset) {
        smpl->iface->reset(smpl);
    }
}

struct llama_sampler * llama_sampler_clone(const struct llama_sampler * smpl) {
    if (smpl->iface->clone) {
        return smpl->iface->clone(smpl);
    }

    if (smpl->ctx == nullptr) {
        return new llama_sampler {
            /* .iface = */ smpl->iface,
            /* .ctx   = */ nullptr,
        };
    }

    GGML_ABORT("the sampler does not support cloning");
}

void llama_sampler_free(struct llama_sampler * smpl) {
    if (smpl == nullptr) {
        return;
    }

    if (smpl->iface->free) {
        smpl->iface->free(smpl);
    }

    delete smpl;
}

llama_token llama_sampler_sample(struct llama_sampler * smpl, struct llama_context * ctx, int32_t idx) {
    const auto * logits = llama_get_logits_ith(ctx, idx);

    const llama_model * model = llama_get_model(ctx);
    const llama_vocab * vocab = llama_model_get_vocab(model);

    const int n_vocab = llama_vocab_n_tokens(vocab);

    // TODO: do not allocate each time
    std::vector<llama_token_data> cur;
    cur.reserve(n_vocab);
    for (llama_token token_id = 0; token_id < n_vocab; token_id++) {
        cur.emplace_back(llama_token_data{token_id, logits[token_id], 0.0f});
    }

    llama_token_data_array cur_p = {
        /* .data       = */ cur.data(),
        /* .size       = */ cur.size(),
        /* .selected   = */ -1,
        /* .sorted     = */ false,
    };

    llama_sampler_apply(smpl, &cur_p);

    GGML_ASSERT(cur_p.selected >= 0 && cur_p.selected < (int32_t) cur_p.size);

    auto token = cur_p.data[cur_p.selected].id;

    llama_sampler_accept(smpl, token);

    return token;
}

// sampler chain

static const char * llama_sampler_chain_name(const struct llama_sampler * /*smpl*/) {
    return "chain";
}

static void llama_sampler_chain_accept(struct llama_sampler * smpl, llama_token token) {
    auto * chain = (llama_sampler_chain *) smpl->ctx;

    time_meas tm(chain->t_sample_us, chain->params.no_perf);

    for (auto * smpl : chain->samplers) {
        llama_sampler_accept(smpl, token);
    }

    chain->n_sample++;
}

static void llama_sampler_chain_apply(struct llama_sampler * smpl, llama_token_data_array * cur_p) {
    auto * chain = (llama_sampler_chain *) smpl->ctx;

    time_meas tm(chain->t_sample_us, chain->params.no_perf);

    for (auto * smpl : chain->samplers) {
        llama_sampler_apply(smpl, cur_p);
    }
}

static void llama_sampler_chain_reset(struct llama_sampler * smpl) {
    auto * chain = (llama_sampler_chain *) smpl->ctx;

    for (auto * smpl : chain->samplers) {
        llama_sampler_reset(smpl);
    }

    chain->t_sample_us = 0;
    chain->n_sample    = 0;
}

static struct llama_sampler * llama_sampler_chain_clone(const struct llama_sampler * smpl) {
    const auto * chain_src = (const llama_sampler_chain *) smpl->ctx;

    auto * result = llama_sampler_chain_init(chain_src->params);

    for (auto * smpl : chain_src->samplers) {
        llama_sampler_chain_add(result, llama_sampler_clone(smpl));
    }

    return result;
}

static void llama_sampler_chain_free(struct llama_sampler * smpl) {
    auto * chain = (llama_sampler_chain *) smpl->ctx;

    for (auto * smpl : chain->samplers) {
        llama_sampler_free(smpl);
    }

    delete chain;
}

static struct llama_sampler_i llama_sampler_chain_i = {
    /* .name   = */ llama_sampler_chain_name,
    /* .accept = */ llama_sampler_chain_accept,
    /* .accept_str = */ nullptr,
    /* .apply  = */ llama_sampler_chain_apply,
    /* .reset  = */ llama_sampler_chain_reset,
    /* .clone  = */ llama_sampler_chain_clone,
    /* .free   = */ llama_sampler_chain_free,
};

struct llama_sampler * llama_sampler_chain_init(struct llama_sampler_chain_params params) {
    return new llama_sampler {
        /* .iface = */ &llama_sampler_chain_i,
        /* .ctx   = */ new llama_sampler_chain {
            /* .params      = */ params,
            /* .samplers    = */ {},
            /* .t_sample_us = */ 0,
            /* .n_sample    = */ 0,
        },
    };
}

void llama_sampler_chain_add(struct llama_sampler * chain, struct llama_sampler * smpl) {
    auto * p = (llama_sampler_chain *) chain->ctx;
    p->samplers.push_back(smpl);
}

struct llama_sampler * llama_sampler_chain_get(const struct llama_sampler * chain, int32_t i) {
    const auto * p = (const llama_sampler_chain *) chain->ctx;

    if (i < 0 || (size_t) i >= p->samplers.size()) {
        return nullptr;
    }

    return p->samplers[i];
}

struct llama_sampler * llama_sampler_chain_remove(struct llama_sampler * chain, int32_t i) {
    auto * p = (llama_sampler_chain *) chain->ctx;

    if (i < 0 || (size_t) i >= p->samplers.size()) {
        return nullptr;
    }

    auto * result = p->samplers[i];
    p->samplers.erase(p->samplers.begin() + i);

    return result;
}

int llama_sampler_chain_n(const struct llama_sampler * chain) {
    const auto * p = (const llama_sampler_chain *) chain->ctx;

    return p->samplers.size();
}

//
// samplers
//

// greedy

static const char * llama_sampler_greedy_name(const struct llama_sampler * /*smpl*/) {
    return "greedy";
}

static void llama_sampler_greedy_apply(struct llama_sampler * /*smpl*/, llama_token_data_array * cur_p) {
    cur_p->selected = 0;
    for (size_t i = 1; i < cur_p->size; ++i) {
        if (cur_p->data[i].logit > cur_p->data[cur_p->selected].logit) {
            cur_p->selected = i;
        }
    }
}

static struct llama_sampler_i llama_sampler_greedy_i = {
    /* .name   = */ llama_sampler_greedy_name,
    /* .accept = */ nullptr,
    /* .accept_str = */ nullptr,
    /* .apply  = */ llama_sampler_greedy_apply,
    /* .reset  = */ nullptr,
    /* .clone  = */ nullptr,
    /* .free   = */ nullptr,
};

struct llama_sampler * llama_sampler_init_greedy() {
    return new llama_sampler {
        /* .iface = */ &llama_sampler_greedy_i,
        /* .ctx   = */ nullptr,
    };
}

// dist

struct llama_sampler_dist {
    const uint32_t seed;
          uint32_t seed_cur;

    std::mt19937 rng;
};

static const char * llama_sampler_dist_name(const struct llama_sampler * /*smpl*/) {
    return "dist";
}

static void llama_sampler_dist_apply(struct llama_sampler * smpl, llama_token_data_array * cur_p) {
    auto * ctx = (llama_sampler_dist *) smpl->ctx;

    llama_sampler_softmax_impl(cur_p);

    cur_p->selected = llama_sample_dist(cur_p, ctx->rng);
}

static struct llama_sampler * llama_sampler_dist_clone(const struct llama_sampler * smpl) {
    const auto * ctx = (const llama_sampler_dist *) smpl->ctx;
    auto * result = llama_sampler_init_dist(ctx->seed);

    // copy the state
    {
        auto * result_ctx = (llama_sampler_dist *) result->ctx;

        result_ctx->rng = ctx->rng;
    }

    return result;
}

static void llama_sampler_dist_reset(struct llama_sampler * smpl) {
    auto * ctx = (llama_sampler_dist *) smpl->ctx;
    ctx->seed_cur = get_rng_seed(ctx->seed);
    ctx->rng.seed(ctx->seed_cur);
}

static void llama_sampler_dist_free(struct llama_sampler * smpl) {
    delete (llama_sampler_dist *) smpl->ctx;
}

static struct llama_sampler_i llama_sampler_dist_i = {
    /* .name   = */ llama_sampler_dist_name,
    /* .accept = */ nullptr,
    /* .accept_str = */ nullptr,
    /* .apply  = */ llama_sampler_dist_apply,
    /* .reset  = */ llama_sampler_dist_reset,
    /* .clone  = */ llama_sampler_dist_clone,
    /* .free   = */ llama_sampler_dist_free,
};

struct llama_sampler * llama_sampler_init_dist(uint32_t seed) {
    auto seed_cur = get_rng_seed(seed);
    return new llama_sampler {
        /* .iface = */ &llama_sampler_dist_i,
        /* .ctx   = */ new llama_sampler_dist {
            /* .seed     = */ seed,
            /* .seed_cur = */ seed_cur,
            /* .rng      = */ std::mt19937(seed_cur),
        },
    };
}

// softmax

static const char * llama_sampler_softmax_name(const struct llama_sampler * /*smpl*/) {
    return "softmax";
}

static void llama_sampler_softmax_apply(struct llama_sampler * /*smpl*/, llama_token_data_array * cur_p) {
    llama_sampler_softmax_impl(cur_p);
}

static struct llama_sampler_i llama_sampler_softmax_i = {
    /* .name   = */ llama_sampler_softmax_name,
    /* .accept = */ nullptr,
    /* .accept_str = */ nullptr,
    /* .apply  = */ llama_sampler_softmax_apply,
    /* .reset  = */ nullptr,
    /* .clone  = */ nullptr,
    /* .free   = */ nullptr,
};

struct llama_sampler * llama_sampler_init_softmax() {
    return new llama_sampler {
        /* .iface = */ &llama_sampler_softmax_i,
        /* .ctx   = */ nullptr,
    };
}

// top-k

struct llama_sampler_top_k {
    const int32_t k;
};

static const char * llama_sampler_top_k_name(const struct llama_sampler * /*smpl*/) {
    return "top-k";
}

static void llama_sampler_top_k_apply(struct llama_sampler * smpl, llama_token_data_array * cur_p) {
    const auto * ctx = (llama_sampler_top_k *) smpl->ctx;
    llama_sampler_top_k_impl(cur_p, ctx->k);
}

static struct llama_sampler * llama_sampler_top_k_clone(const struct llama_sampler * smpl) {
    const auto * ctx = (const llama_sampler_top_k *) smpl->ctx;
    return llama_sampler_init_top_k(ctx->k);
}

static void llama_sampler_top_k_free(struct llama_sampler * smpl) {
    delete (llama_sampler_top_k *) smpl->ctx;
}

static struct llama_sampler_i llama_sampler_top_k_i = {
    /* .name   = */ llama_sampler_top_k_name,
    /* .accept = */ nullptr,
    /* .accept_str = */ nullptr,
    /* .apply  = */ llama_sampler_top_k_apply,
    /* .reset  = */ nullptr,
    /* .clone  = */ llama_sampler_top_k_clone,
    /* .free   = */ llama_sampler_top_k_free,
};

struct llama_sampler * llama_sampler_init_top_k(int32_t k) {
    return new llama_sampler {
        /* .iface = */ &llama_sampler_top_k_i,
        /* .ctx   = */ new llama_sampler_top_k {
            /* .k = */ k,
        },
    };
}

// top-p

struct llama_sampler_top_p {
    const float  p;
    const size_t min_keep;
};

static const char * llama_sampler_top_p_name(const struct llama_sampler * /*smpl*/) {
    return "top-p";
}

static void llama_sampler_top_p_apply(struct llama_sampler * smpl, llama_token_data_array * cur_p) {
    const auto * ctx = (llama_sampler_top_p *) smpl->ctx;

    if (ctx->p >= 1.0f) {
        return;
    }

    llama_sampler_softmax_impl(cur_p);

    // Compute the cumulative probabilities
    float cum_sum = 0.0f;
    size_t last_idx = cur_p->size;

    for (size_t i = 0; i < cur_p->size; ++i) {
        cum_sum += cur_p->data[i].p;

        // Check if the running sum is at least p or if we have kept at least min_keep tokens
        // we set the last index to i+1 to indicate that the current iterate should be included in the set
        if (cum_sum >= ctx->p && i + 1 >= ctx->min_keep) {
            last_idx = i + 1;
            break;
        }
    }

    // Resize the output vector to keep only the top-p tokens
    cur_p->size = last_idx;
}

static struct llama_sampler * llama_sampler_top_p_clone(const struct llama_sampler * smpl) {
    const auto * ctx = (const llama_sampler_top_p *) smpl->ctx;
    return llama_sampler_init_top_p(ctx->p, ctx->min_keep);
}

static void llama_sampler_top_p_free(struct llama_sampler * smpl) {
    delete (llama_sampler_top_p *) smpl->ctx;
}

static struct llama_sampler_i llama_sampler_top_p_i = {
    /* .name   = */ llama_sampler_top_p_name,
    /* .accept = */ nullptr,
    /* .accept_str = */ nullptr,
    /* .apply  = */ llama_sampler_top_p_apply,
    /* .reset  = */ nullptr,
    /* .clone  = */ llama_sampler_top_p_clone,
    /* .free   = */ llama_sampler_top_p_free,
};

struct llama_sampler * llama_sampler_init_top_p(float p, size_t min_keep) {
    return new llama_sampler {
        /* .iface = */ &llama_sampler_top_p_i,
        /* .ctx   = */ new llama_sampler_top_p {
            /* .p        = */ p,
            /* .min_keep = */ min_keep,
        },
    };
}

// min-p

struct llama_sampler_min_p {
    const float  p;
    const size_t min_keep;
};

static const char * llama_sampler_min_p_name(const struct llama_sampler * /*smpl*/) {
    return "min-p";
}

static void llama_sampler_min_p_apply(struct llama_sampler * smpl, llama_token_data_array * cur_p) {
    const auto * ctx = (llama_sampler_min_p *) smpl->ctx;

    if (ctx->p <= 0.0f || !cur_p->size) {
        return;
    }

    bool min_p_applied = false;

    // if the cur_p aren't sorted, try the unsorted implementation first
    if (!cur_p->sorted) {
        std::vector<llama_token_data> filtered_tokens;

        float max_logit = -FLT_MAX;
        for (size_t i = 0; i < cur_p->size; ++i) {
            max_logit = std::max(max_logit, cur_p->data[i].logit);
        }
        const float min_logit = max_logit + logf(ctx->p); // min logit for p_i >= p * p_max

        for (size_t i = 0; i < cur_p->size; ++i) {
            if (cur_p->data[i].logit >= min_logit) {
                filtered_tokens.push_back(cur_p->data[i]);
            }
        }

        // if we have enough values the operation was a success
        if (filtered_tokens.size() >= ctx->min_keep) {
            memcpy(cur_p->data, filtered_tokens.data(), filtered_tokens.size()*sizeof(llama_token_data));
            cur_p->size = filtered_tokens.size();
            min_p_applied = true;
        }
    }

    // if the cur_p are sorted or the unsorted implementation failed, use this implementation
    if (!min_p_applied) {
        // Sort the logits in descending order
        if (!cur_p->sorted) {
            std::sort(cur_p->data, cur_p->data + cur_p->size, [](const llama_token_data & a, const llama_token_data & b) {
                return a.logit > b.logit;
            });
            cur_p->sorted = true;
        }

        const float min_logit = cur_p->data[0].logit + logf(ctx->p); // min logit for p_i >= p * p_max
        size_t i = 1; // first token always matches

        for (; i < cur_p->size; ++i) {
            if (cur_p->data[i].logit < min_logit && i >= ctx->min_keep) {
                break; // prob too small
            }
        }

        // Resize the output vector to keep only the matching tokens
        cur_p->size = i;
    }
}

static struct llama_sampler * llama_sampler_min_p_clone(const struct llama_sampler * smpl) {
    const auto * ctx = (const llama_sampler_min_p *) smpl->ctx;
    return llama_sampler_init_min_p(ctx->p, ctx->min_keep);
}

static void llama_sampler_min_p_free(struct llama_sampler * smpl) {
    delete (llama_sampler_min_p *) smpl->ctx;
}

static struct llama_sampler_i llama_sampler_min_p_i = {
    /* .name   = */ llama_sampler_min_p_name,
    /* .accept = */ nullptr,
    /* .accept_str = */ nullptr,
    /* .apply  = */ llama_sampler_min_p_apply,
    /* .reset  = */ nullptr,
    /* .clone  = */ llama_sampler_min_p_clone,
    /* .free   = */ llama_sampler_min_p_free,
};

struct llama_sampler * llama_sampler_init_min_p(float p, size_t min_keep) {
    return new llama_sampler {
        /* .iface = */ &llama_sampler_min_p_i,
        /* .ctx   = */ new llama_sampler_min_p {
            /* .p        = */ p,
            /* .min_keep = */ min_keep,
        },
    };
}

// typical

struct llama_sampler_typical {
    const float  p;
    const size_t min_keep;
};

static const char * llama_sampler_typical_name(const struct llama_sampler * /*smpl*/) {
    return "typical";
}

static void llama_sampler_typical_apply(struct llama_sampler * smpl, llama_token_data_array * cur_p) {
    const auto * ctx = (llama_sampler_typical *) smpl->ctx;

    // Reference implementation:
    // https://github.com/huggingface/transformers/compare/main...cimeister:typical-sampling:typical-pr
    if (ctx->p >= 1.0f) {
        return;
    }

    // Compute the softmax of logits and calculate entropy
    llama_sampler_softmax_impl(cur_p);

    float entropy = 0.0f;
    for (size_t i = 0; i < cur_p->size; ++i) {
        entropy += -cur_p->data[i].p * logf(cur_p->data[i].p);
    }

    // Compute the absolute difference between negative log probability and entropy for each candidate
    std::vector<float> shifted_scores;
    for (size_t i = 0; i < cur_p->size; ++i) {
        float shifted_score = fabsf(-logf(cur_p->data[i].p) - entropy);
        shifted_scores.push_back(shifted_score);
    }

    // Sort tokens based on the shifted_scores and their corresponding indices
    std::vector<size_t> indices(cur_p->size);
    std::iota(indices.begin(), indices.end(), 0);

    std::sort(indices.begin(), indices.end(), [&](size_t a, size_t b) {
        return shifted_scores[a] < shifted_scores[b];
    });

    // Compute the cumulative probabilities
    float cum_sum = 0.0f;
    size_t last_idx = indices.size();

    for (size_t i = 0; i < indices.size(); ++i) {
        size_t idx = indices[i];
        cum_sum += cur_p->data[idx].p;

        // Check if the running sum is greater than typical or if we have kept at least min_keep tokens
        if (cum_sum > ctx->p && i >= ctx->min_keep - 1) {
            last_idx = i + 1;
            break;
        }
    }

    // Resize the output vector to keep only the locally typical tokens
    std::vector<llama_token_data> cur_p_new;
    for (size_t i = 0; i < last_idx; ++i) {
        size_t idx = indices[i];
        cur_p_new.push_back(cur_p->data[idx]);
    }

    // Replace the data in cur_p with the cur_p_new data
    std::copy(cur_p_new.begin(), cur_p_new.end(), cur_p->data);
    cur_p->size = cur_p_new.size();
    cur_p->sorted = false;
}

static struct llama_sampler * llama_sampler_typical_clone(const struct llama_sampler * smpl) {
    const auto * ctx = (const llama_sampler_typical *) smpl->ctx;
    return llama_sampler_init_typical(ctx->p, ctx->min_keep);
}

static void llama_sampler_typical_free(struct llama_sampler * smpl) {
    delete (llama_sampler_typical *) smpl->ctx;
}

static struct llama_sampler_i llama_sampler_typical_i = {
    /* .name   = */ llama_sampler_typical_name,
    /* .accept = */ nullptr,
    /* .accept_str = */ nullptr,
    /* .apply  = */ llama_sampler_typical_apply,
    /* .reset  = */ nullptr,
    /* .clone  = */ llama_sampler_typical_clone,
    /* .free   = */ llama_sampler_typical_free,
};

struct llama_sampler * llama_sampler_init_typical(float p, size_t min_keep) {
    return new llama_sampler {
        /* .iface = */ &llama_sampler_typical_i,
        /* .ctx   = */ new llama_sampler_typical {
            /* .p        = */ p,
            /* .min_keep = */ min_keep,
        },
    };
}

// temp

struct llama_sampler_temp {
    const float temp;
};

static const char * llama_sampler_temp_name(const struct llama_sampler * /*smpl*/) {
    return "temp";
}

static void llama_sampler_temp_apply(struct llama_sampler * smpl, llama_token_data_array * cur_p) {
    const auto * ctx = (llama_sampler_temp *) smpl->ctx;

    llama_sampler_temp_impl(cur_p, ctx->temp);
}

static struct llama_sampler * llama_sampler_temp_clone(const struct llama_sampler * smpl) {
    const auto * ctx = (const llama_sampler_temp *) smpl->ctx;
    return llama_sampler_init_temp(ctx->temp);
}

static void llama_sampler_temp_free(struct llama_sampler * smpl) {
    delete (llama_sampler_temp *) smpl->ctx;
}

static struct llama_sampler_i llama_sampler_temp_i = {
    /* .name   = */ llama_sampler_temp_name,
    /* .accept = */ nullptr,
    /* .accept_str = */ nullptr,
    /* .apply  = */ llama_sampler_temp_apply,
    /* .reset  = */ nullptr,
    /* .clone  = */ llama_sampler_temp_clone,
    /* .free   = */ llama_sampler_temp_free,
};

struct llama_sampler * llama_sampler_init_temp(float temp) {
    return new llama_sampler {
        /* .iface = */ &llama_sampler_temp_i,
        /* .ctx   = */ new llama_sampler_temp {
            /*.temp = */ temp,
        },
    };
}

// temp-ext

struct llama_sampler_temp_ext {
    const float temp;
    const float delta;
    const float exponent;
};

static const char * llama_sampler_temp_ext_name(const struct llama_sampler * /*smpl*/) {
    return "temp-ext";
}

static void llama_sampler_temp_ext_apply(struct llama_sampler * smpl, llama_token_data_array * cur_p) {
    const auto * ctx = (llama_sampler_temp_ext *) smpl->ctx;
    if (ctx->delta > 0) {
        const float min_temp = std::max(0.0f, ctx->temp - ctx->delta);
        const float max_temp = ctx->temp + ctx->delta;

        float exponent_val = ctx->exponent;

        // no need to do anything if there is only one (or zero) candidates
        if (cur_p->size <= 1) {
            return;
        }

        // Calculate maximum possible entropy
        float max_entropy = -logf(1.0f / cur_p->size);

        llama_sampler_softmax_impl(cur_p);

        // Calculate entropy of the softmax probabilities
        float entropy = 0.0f;
        for (size_t i = 0; i < cur_p->size; ++i) {
            float prob = cur_p->data[i].p;
            if (prob > 0.0f) { // Ensure no log(0)
                entropy -= prob * logf(prob);
            }
        }

        // Normalize the entropy (max_entropy cannot be 0 here because we checked cur_p->size != 1 above)
        float normalized_entropy = entropy / max_entropy;

        // Map the normalized entropy to the desired temperature range using the power function
        float dyn_temp = min_temp + (max_temp - min_temp) * powf(normalized_entropy, exponent_val);

    #ifdef DEBUG
        LLAMA_LOG_INFO("Your text maxtemp value is: %f\n", max_temp);
        LLAMA_LOG_INFO("Entropy: %f\n", entropy);
        LLAMA_LOG_INFO("Max Possible Entropy: %f\n", max_entropy);
        LLAMA_LOG_INFO("Normalized Entropy: %f\n", normalized_entropy);
        LLAMA_LOG_INFO("Exponent: %f\n", exponent_val);
        LLAMA_LOG_INFO("Dynamic Temperature (dyn_temp): %f\n", dyn_temp);
    #endif

        // Apply the dynamically calculated temperature scaling
        llama_sampler_temp_impl(cur_p, dyn_temp);

        // Re-compute softmax probabilities after scaling logits with dynamic temperature
        const double max_l_double = cur_p->data[0].logit;

        double cum_sum_double = 0.0;
        for (size_t i = 0; i < cur_p->size; ++i) {
            double p = exp(cur_p->data[i].logit - max_l_double);
            cur_p->data[i].p = p; // Store the scaled probability
            cum_sum_double += p;
        }

        for (size_t i = 0; i < cur_p->size; ++i) {
            cur_p->data[i].p /= cum_sum_double; // Re-normalize the probabilities
        }

    #ifdef DEBUG
        // Print the updated top 25 probabilities after temperature scaling
        LLAMA_LOG_INFO("\nUpdated Top 25 Probabilities After Dynamic Temperature Scaling (in percentages):\n");
        for (size_t i = 0; i < 25 && i < cur_p->size; ++i) {
            LLAMA_LOG_INFO("Token %zu: %f%%\n", i + 1, cur_p->data[i].p * 100.0f);
        }
    #endif
    } else {
        llama_sampler_temp_impl(cur_p, ctx->temp);
    }
}

static struct llama_sampler * llama_sampler_temp_ext_clone(const struct llama_sampler * smpl) {
    const auto * ctx = (const llama_sampler_temp_ext *) smpl->ctx;
    return llama_sampler_init_temp_ext(ctx->temp, ctx->delta, ctx->exponent);
}

static void llama_sampler_temp_ext_free(struct llama_sampler * smpl) {
    delete (llama_sampler_temp_ext *) smpl->ctx;
}

static struct llama_sampler_i llama_sampler_temp_ext_i = {
    /* .name   = */ llama_sampler_temp_ext_name,
    /* .accept = */ nullptr,
    /* .accept_str = */ nullptr,
    /* .apply  = */ llama_sampler_temp_ext_apply,
    /* .reset  = */ nullptr,
    /* .clone  = */ llama_sampler_temp_ext_clone,
    /* .free   = */ llama_sampler_temp_ext_free,
};

struct llama_sampler * llama_sampler_init_temp_ext(float temp, float delta, float exponent) {
    return new llama_sampler {
        /* .iface = */ &llama_sampler_temp_ext_i,
        /* .ctx   = */ new llama_sampler_temp_ext {
            /* .temp     = */ temp,
            /* .delta    = */ delta,
            /* .exponent = */ exponent,
        },
    };
}

// xtc

struct llama_sampler_xtc {
    const float    probability;
    const float    threshold;
    const size_t   min_keep;

    const uint32_t seed;
    uint32_t       seed_cur;

    std::mt19937   rng;
};

static const char * llama_sampler_xtc_name(const struct llama_sampler * /*smpl*/) {
    return "xtc";
}

static void llama_sample_xtc_apply(struct llama_sampler * smpl, llama_token_data_array * cur_p) {
    auto * ctx = (llama_sampler_xtc *) smpl->ctx;

    if (ctx->probability <= 0.0f
        || ctx->threshold > 0.5f
        || cur_p->size < 2) {
        return;
    }

    std::uniform_real_distribution<float> distribution(0.0f, 1.0f);
    float chance = distribution(ctx->rng);
    if (chance > ctx->probability) return;

    // in case it's not sorted/recalculated yet
    llama_sampler_softmax_impl(cur_p);

    int pos_last = 0;

    for (size_t i = 0; i < cur_p->size; ++i) {
        if (cur_p->data[i].p >= ctx->threshold) {
            pos_last = i;
        } else break;
    }

    if (cur_p->size - pos_last >= ctx->min_keep && pos_last > 0) {
        cur_p->data += pos_last;
        cur_p->size -= pos_last;
    }
}

static struct llama_sampler * llama_sampler_xtc_clone(const struct llama_sampler * smpl) {
    const auto * ctx = (const llama_sampler_xtc *) smpl->ctx;
    auto * result = llama_sampler_init_xtc(ctx->probability, ctx->threshold, ctx->min_keep, ctx->seed);

    // copy the state
    {
        auto * result_ctx = (llama_sampler_xtc *) result->ctx;

        result_ctx->rng = ctx->rng;
    }

    return result;
}

static void llama_sampler_xtc_free(struct llama_sampler * smpl) {
    delete (llama_sampler_xtc *) smpl->ctx;
}

static void llama_sampler_xtc_reset(struct llama_sampler * smpl) {
    auto * ctx = (llama_sampler_xtc *) smpl->ctx;
    ctx->seed_cur = get_rng_seed(ctx->seed);
    ctx->rng.seed(ctx->seed_cur);
}

static struct llama_sampler_i llama_sampler_xtc_i = {
    /* .name   = */ llama_sampler_xtc_name,
    /* .accept = */ nullptr,
    /* .accept_str = */ nullptr,
    /* .apply  = */ llama_sample_xtc_apply,
    /* .reset  = */ llama_sampler_xtc_reset,
    /* .clone  = */ llama_sampler_xtc_clone,
    /* .free   = */ llama_sampler_xtc_free,
};

struct llama_sampler * llama_sampler_init_xtc(float p, float t, size_t min_keep, uint32_t seed) {
    auto seed_cur = get_rng_seed(seed);
    return new llama_sampler {
        /* .iface = */ &llama_sampler_xtc_i,
        /* .ctx   = */ new llama_sampler_xtc {
            /* .probability   = */ p,
            /* .threshold     = */ t,
            /* .min_keep      = */ min_keep,
            /* .seed          = */ seed,
            /* .seed_cur      = */ seed_cur,
            /* .rng           = */ std::mt19937(seed_cur),
        },
    };
}

// mirostat

struct llama_sampler_mirostat {
    const int32_t n_vocab;

    const uint32_t seed;
          uint32_t seed_cur;

    const float tau;
    const float eta;

    const int32_t m;

    float mu;

    std::mt19937 rng;
};

static const char * llama_sampler_mirostat_name(const struct llama_sampler * /*smpl*/) {
    return "mirostat";
}

static void llama_sampler_mirostat_apply(struct llama_sampler * smpl, llama_token_data_array * cur_p) {
    auto * ctx = (llama_sampler_mirostat *) smpl->ctx;

    llama_sampler_softmax_impl(cur_p);

    // Estimate s_hat using the most probable m tokens
    float s_hat = 0.0;
    float sum_ti_bi = 0.0;
    float sum_ti_sq = 0.0;
    for (size_t i = 0; i < size_t(ctx->m - 1) && i < cur_p->size - 1; ++i) {
        float t_i = logf(float(i + 2) / float(i + 1));
        float b_i = logf(cur_p->data[i].p / cur_p->data[i + 1].p);
        sum_ti_bi += t_i * b_i;
        sum_ti_sq += t_i * t_i;
    }
    s_hat = sum_ti_bi / sum_ti_sq;

    // Compute k from the estimated s_hat and target surprise value
    float epsilon_hat = s_hat - 1;
    float k = powf((epsilon_hat * powf(2, ctx->mu)) / (1 - powf(ctx->n_vocab, -epsilon_hat)), 1 / s_hat);

    llama_sampler_top_k_impl(cur_p, std::max(int(k), 1));
    llama_sampler_softmax_impl(cur_p);

    const int idx = llama_sample_dist(cur_p, ctx->rng);

    cur_p->selected = idx;

    float observed_surprise = -log2f(cur_p->data[idx].p);
    float e = observed_surprise - ctx->tau;

    // Update mu using the learning rate and error
    ctx->mu = ctx->mu - ctx->eta * e;
}

static struct llama_sampler * llama_sampler_mirostat_clone(const struct llama_sampler * smpl) {
    const auto * ctx = (const llama_sampler_mirostat *) smpl->ctx;
    auto * result = llama_sampler_init_mirostat(ctx->n_vocab, ctx->seed, ctx->tau, ctx->eta, ctx->m);

    // copy the state
    {
        auto * result_ctx = (llama_sampler_mirostat *) smpl->ctx;

        result_ctx->mu  = ctx->mu;
        result_ctx->rng = ctx->rng;
    }

    return result;
}

static void llama_sampler_mirostat_reset(struct llama_sampler * smpl) {
    auto * ctx = (llama_sampler_mirostat *) smpl->ctx;
    ctx->mu = 2.0f*ctx->tau;
    ctx->seed_cur = get_rng_seed(ctx->seed);
    ctx->rng.seed(ctx->seed_cur);
}

static void llama_sampler_mirostat_free(struct llama_sampler * smpl) {
    delete (llama_sampler_mirostat *) smpl->ctx;
}

static struct llama_sampler_i llama_sampler_mirostat_i = {
    /* .name   = */ llama_sampler_mirostat_name,
    /* .accept = */ nullptr,
    /* .accept_str = */ nullptr,
    /* .apply  = */ llama_sampler_mirostat_apply,
    /* .reset  = */ llama_sampler_mirostat_reset,
    /* .clone  = */ llama_sampler_mirostat_clone,
    /* .free   = */ llama_sampler_mirostat_free,
};

struct llama_sampler * llama_sampler_init_mirostat(int32_t n_vocab, uint32_t seed, float tau, float eta, int32_t m) {
    auto seed_cur = get_rng_seed(seed);
    return new llama_sampler {
        /* .iface = */ &llama_sampler_mirostat_i,
        /* .ctx   = */ new llama_sampler_mirostat {
            /* .n_vocab  = */ n_vocab,
            /* .seed     = */ seed,
            /* .seed_cur = */ seed_cur,
            /* .tau      = */ tau,
            /* .eta      = */ eta,
            /* .m        = */ m,
            /* .mu       = */ 2.0f*tau,
            /* .rng      = */ std::mt19937(seed_cur),
        },
    };
}

// mirostat v2

struct llama_sampler_mirostat_v2 {
    const uint32_t seed;
          uint32_t seed_cur;

    const float tau;
    const float eta;

    float mu;

    std::mt19937 rng;
};

static const char * llama_sampler_mirostat_v2_name(const struct llama_sampler * /*smpl*/) {
    return "mirostat-v2";
}

static void llama_sampler_mirostat_v2_apply(struct llama_sampler * smpl, llama_token_data_array * cur_p) {
    auto * ctx = (llama_sampler_mirostat_v2 *) smpl->ctx;

    llama_sampler_softmax_impl(cur_p);

    // Truncate the words with surprise values greater than mu
    cur_p->size = std::distance(cur_p->data, std::find_if(cur_p->data, cur_p->data + cur_p->size, [&](const llama_token_data & candidate) {
        return -log2f(candidate.p) > ctx->mu;
    }));

    if (cur_p->size == 0) {
        cur_p->size = 1;
    }

    // Normalize the probabilities of the remaining words
    llama_sampler_softmax_impl(cur_p);

    const int idx = llama_sample_dist(cur_p, ctx->rng);

    cur_p->selected = idx;

    float observed_surprise = -log2f(cur_p->data[idx].p);
    float e = observed_surprise - ctx->tau;

    // Update mu using the learning rate and error
    ctx->mu = ctx->mu - ctx->eta * e;
}

static void llama_sampler_mirostat_v2_reset(struct llama_sampler * smpl) {
    auto * ctx = (llama_sampler_mirostat_v2 *) smpl->ctx;
    ctx->mu = 2.0f*ctx->tau;
    ctx->seed_cur = get_rng_seed(ctx->seed);
    ctx->rng.seed(ctx->seed_cur);
}

static struct llama_sampler * llama_sampler_mirostat_v2_clone(const struct llama_sampler * smpl) {
    const auto * ctx = (const llama_sampler_mirostat_v2 *) smpl->ctx;

    auto * result = llama_sampler_init_mirostat_v2(ctx->seed, ctx->tau, ctx->eta);

    // copy the state
    {
        auto * result_ctx = (llama_sampler_mirostat_v2 *) result->ctx;

        result_ctx->mu  = ctx->mu;
        result_ctx->rng = ctx->rng;
    }

    return result;
}

static void llama_sampler_mirostat_v2_free(struct llama_sampler * smpl) {
    delete (llama_sampler_mirostat_v2 *) smpl->ctx;
}

static struct llama_sampler_i llama_sampler_mirostat_v2_i = {
    /* .name   = */ llama_sampler_mirostat_v2_name,
    /* .accept = */ nullptr,
    /* .accept_str = */ nullptr,
    /* .apply  = */ llama_sampler_mirostat_v2_apply,
    /* .reset  = */ llama_sampler_mirostat_v2_reset,
    /* .clone  = */ llama_sampler_mirostat_v2_clone,
    /* .free   = */ llama_sampler_mirostat_v2_free,
};

struct llama_sampler * llama_sampler_init_mirostat_v2(uint32_t seed, float tau, float eta) {
    auto seed_cur = get_rng_seed(seed);
    return new llama_sampler {
        /* .iface = */ &llama_sampler_mirostat_v2_i,
        /* .ctx   = */ new llama_sampler_mirostat_v2 {
            /* .seed     = */ seed,
            /* .seed_cur = */ seed_cur,
            /* .tau      = */ tau,
            /* .eta      = */ eta,
            /* .mu       = */ 2.0f*tau,
            /* .rng      = */ std::mt19937(seed_cur),
        },
    };
}

// grammar

struct llama_sampler_grammar {
    const struct llama_vocab * vocab;

    std::string grammar_str;
    std::string grammar_root;

    struct llama_grammar * grammar;
};

static const char * llama_sampler_grammar_name(const struct llama_sampler * /*smpl*/) {
    return "grammar";
}

static void llama_sampler_grammar_accept_impl(struct llama_sampler * smpl, llama_token token) {
    auto * ctx = (llama_sampler_grammar *) smpl->ctx;
    if (ctx->grammar) {
        llama_grammar_accept_impl(*ctx->grammar, token);
    }
}

static void llama_sampler_grammar_accept_str(struct llama_sampler * smpl, const char * piece) {
    auto * ctx = (llama_sampler_grammar *) smpl->ctx;
    if (ctx->grammar) {
        llama_grammar_accept_str(*ctx->grammar, piece);
    }
}

static void llama_sampler_grammar_apply(struct llama_sampler * smpl, llama_token_data_array * cur_p) {
    auto * ctx = (llama_sampler_grammar *) smpl->ctx;
    if (ctx->grammar) {
        llama_grammar_apply_impl(*ctx->grammar, cur_p);
    }
}

static void llama_sampler_grammar_reset(struct llama_sampler * smpl) {
    auto * ctx = (llama_sampler_grammar *) smpl->ctx;
    if (!ctx->grammar) {
        return;
    }

    auto * grammar_new = llama_grammar_init_impl(ctx->grammar->vocab, ctx->grammar_str.c_str(), ctx->grammar_root.c_str());

    llama_grammar_free_impl(ctx->grammar);
    ctx->grammar = grammar_new;
}

static struct llama_sampler * llama_sampler_grammar_clone(const struct llama_sampler * smpl) {
    const auto * ctx = (const llama_sampler_grammar *) smpl->ctx;

    auto * result = llama_sampler_init_grammar(ctx->vocab, nullptr, nullptr);

    // copy the state
    {
        auto * result_ctx = (llama_sampler_grammar *) result->ctx;

        if (ctx->grammar) {
            result_ctx->grammar_str  = ctx->grammar_str;
            result_ctx->grammar_root = ctx->grammar_root;

            result_ctx->grammar = llama_grammar_clone_impl(*ctx->grammar);
        }
    }

    return result;
}

static void llama_sampler_grammar_free(struct llama_sampler * smpl) {
    const auto * ctx = (llama_sampler_grammar *) smpl->ctx;

    if (ctx->grammar) {
        llama_grammar_free_impl(ctx->grammar);
    }

    delete ctx;
}

static struct llama_sampler_i llama_sampler_grammar_i = {
    /* .name   = */ llama_sampler_grammar_name,
    /* .accept = */ llama_sampler_grammar_accept_impl,
    /* .accept_str = */ llama_sampler_grammar_accept_str,
    /* .apply  = */ llama_sampler_grammar_apply,
    /* .reset  = */ llama_sampler_grammar_reset,
    /* .clone  = */ llama_sampler_grammar_clone,
    /* .free   = */ llama_sampler_grammar_free,
};

<<<<<<< HEAD
bool llama_sampler_is_grammar_empty_impl(struct llama_sampler * gsmpl) {
    struct llama_sampler_grammar * ctx = (struct llama_sampler_grammar *) gsmpl->ctx;
    return ctx->grammar == nullptr;
}

struct llama_sampler * llama_sampler_init_grammar_impl(const struct llama_vocab & vocab, const char * grammar_str, const char * grammar_root) {
=======
struct llama_sampler * llama_sampler_init_grammar(const struct llama_vocab * vocab, const char * grammar_str, const char * grammar_root) {
>>>>>>> 4daae0bf
    auto * ctx = new llama_sampler_grammar;

    if (grammar_str != nullptr && grammar_str[0] != '\0') {
        *ctx = {
            /* .vocab        = */ vocab,
            /* .grammar_str  = */ grammar_str,
            /* .grammar_root = */ grammar_root,
            /* .grammar      = */ llama_grammar_init_impl(vocab, grammar_str, grammar_root),
        };
    } else {
        *ctx = {
            /* .vocab        = */ vocab,
            /* .grammar_str  = */ {},
            /* .grammar_root = */ {},
            /* .grammar      = */ nullptr,
        };
    }

    return new llama_sampler {
        /* .iface = */ &llama_sampler_grammar_i,
        /* .ctx   = */ ctx,
    };
}

// penalties

struct llama_sampler_penalties {
    const int32_t penalty_last_n;
    const float   penalty_repeat;
    const float   penalty_freq;
    const float   penalty_present;

    ring_buffer<llama_token> prev;

    // a frequency map to count token occurrences
    std::unordered_map<llama_token, int> token_count;
};

static const char * llama_sampler_penalties_name(const struct llama_sampler * /*smpl*/) {
    return "penalties";
}

static void llama_sampler_penalties_accept(struct llama_sampler * smpl, llama_token token) {
    auto * ctx = (llama_sampler_penalties *) smpl->ctx;
    if (ctx->penalty_last_n == 0) {
        return;
    }

    ctx->token_count[token]++;

    // if the ring buffer is full, remove the oldest token
    if (ctx->prev.size() >= (size_t) ctx->penalty_last_n) {
        const auto old = ctx->prev.front();

        ctx->token_count[old]--;
        if (ctx->token_count[old] == 0) {
            ctx->token_count.erase(old);
        }
    }

    ctx->prev.push_back(token);

#if 0
    // sanity check
    std::unordered_map<llama_token, int> tmp;
    for (int i = 0; i < std::min<int>(ctx->penalty_last_n, ctx->prev.size()); ++i) {
        tmp[ctx->prev.rat(i)]++;
    }

    assert(ctx->token_count == tmp);
#endif
}

static void llama_sampler_penalties_apply(struct llama_sampler * smpl, llama_token_data_array * cur_p) {
    auto * ctx = (llama_sampler_penalties *) smpl->ctx;

    if ((ctx->penalty_last_n == 0) ||
        (ctx->penalty_repeat == 1.0f && ctx->penalty_freq == 0.0f && ctx->penalty_present == 0.0f)) {
        return;
    }

    // Apply frequency and presence penalties to the cur_p
    for (size_t i = 0; i < cur_p->size; ++i) {
        const auto token_iter = ctx->token_count.find(cur_p->data[i].id);
        if (token_iter == ctx->token_count.end()) {
            continue;
        }

        const int count = token_iter->second;

        assert(count > 0 && count <= ctx->penalty_last_n);

        // The academic publication that described this technique actually just only divided, but that would cause tokens with negative logits to become more likely, which is obviously wrong.
        // This is common fix for this problem, which is to multiply by the penalty instead of dividing.
        if (cur_p->data[i].logit <= 0) {
            cur_p->data[i].logit *= ctx->penalty_repeat;
        } else {
            cur_p->data[i].logit /= ctx->penalty_repeat;
        }

        cur_p->data[i].logit -= float(count) * ctx->penalty_freq + float(count > 0) * ctx->penalty_present;
    }

    cur_p->sorted = false;
}

static void llama_sampler_penalties_reset(struct llama_sampler * smpl) {
    auto * ctx = (llama_sampler_penalties *) smpl->ctx;
    ctx->prev.clear();
    ctx->token_count.clear();
}

static struct llama_sampler * llama_sampler_penalties_clone(const struct llama_sampler * smpl) {
    const auto * ctx = (const llama_sampler_penalties *) smpl->ctx;
    auto * result = llama_sampler_init_penalties(
            ctx->penalty_last_n,
            ctx->penalty_repeat,
            ctx->penalty_freq,
            ctx->penalty_present);

    // copy the state
    {
        auto * result_ctx = (llama_sampler_penalties *) result->ctx;

        result_ctx->prev = ctx->prev;
    }

    return result;
}

static void llama_sampler_penalties_free(struct llama_sampler * smpl) {
    delete (llama_sampler_penalties *) smpl->ctx;
}

static struct llama_sampler_i llama_sampler_penalties_i = {
    /* .name   = */ llama_sampler_penalties_name,
    /* .accept = */ llama_sampler_penalties_accept,
    /* .accept_str = */ nullptr,
    /* .apply  = */ llama_sampler_penalties_apply,
    /* .reset  = */ llama_sampler_penalties_reset,
    /* .clone  = */ llama_sampler_penalties_clone,
    /* .free   = */ llama_sampler_penalties_free,
};

struct llama_sampler * llama_sampler_init_penalties(
        int32_t penalty_last_n,
        float penalty_repeat,
        float penalty_freq,
        float penalty_present) {
    penalty_last_n = std::max(penalty_last_n, 0);

    return new llama_sampler {
        /* .iface = */ &llama_sampler_penalties_i,
        /* .ctx   = */ new llama_sampler_penalties {
            /* .penalty_last_n  = */ penalty_last_n,
            /* .penalty_repeat  = */ penalty_repeat,
            /* .penalty_freq    = */ penalty_freq,
            /* .penalty_present = */ penalty_present,
            /* .prev            = */ ring_buffer<llama_token>(penalty_last_n),
            /* .token_count     = */ {},
        },
    };
}

// DRY

struct llama_sampler_dry {
    int32_t total_context_size;

    const float   dry_multiplier;
    const float   dry_base;
    const int32_t dry_allowed_length;
    const int32_t dry_penalty_last_n;

    std::unordered_multimap<llama_token, std::vector<llama_token>> dry_processed_breakers;
    std::vector<int> dry_repeat_count;
    std::unordered_map<llama_token, int> dry_max_token_repeat;
    ring_buffer<llama_token> last_tokens;
};

// Ported from Koboldcpp, original PR: https://github.com/LostRuins/koboldcpp/pull/982 (Original author: pi6am)
static void get_overlapping_token_sequences(const llama_vocab & vocab, const std::string& str, std::unordered_multimap<llama_token, std::vector<llama_token>>& token_sequences, int max_tail_len = -1) {
    for (llama_token token_id = 0; token_id < (llama_token) vocab.n_tokens(); token_id++) {
        std::string word = vocab.detokenize({token_id}, true);
        if (word.find(str) != std::string::npos) {
            token_sequences.emplace(token_id, std::vector<llama_token>());
        } else {
            size_t word_len = word.size();
            size_t str_len = str.size();
            size_t pos = -1;
            while ((pos = word.find(str[0], pos + 1)) != std::string::npos) {
                bool match = true;
                size_t i;
                for (i = 1; i < str_len && i + pos < word_len; ++i) {
                    if (word[pos + i] != str[i]) {
                        match = false;
                        break;
                    }
                }
                if (match) {
                    std::vector<llama_token> tokenization = vocab.tokenize(str.substr(i), false, false);
                    if (max_tail_len >= 0 && tokenization.size() > (size_t)max_tail_len) {
                        tokenization.resize(max_tail_len);
                    }

                    // Ensure we don't already have a duplicate matching tokenization
                    auto its = token_sequences.equal_range(token_id);
                    bool found = false;
                    for (auto it = its.first; it != its.second; ++it) {
                        if (tokenization == it->second) {
                            found = true;
                            break;
                        }
                    }
                    if (!found) {
                        token_sequences.emplace(token_id, tokenization);
                    }
                }
            }
        }
    }
}

static const char * llama_sampler_dry_name(const struct llama_sampler * /*smpl*/) {
    return "dry";
}

static void llama_sampler_dry_accept(struct llama_sampler * smpl, llama_token token) {
    auto * ctx = (llama_sampler_dry *) smpl->ctx;
    if (ctx->dry_multiplier == 0.0f || ctx->dry_base < 1.0f || ctx->dry_penalty_last_n == 0) {
        return;
    }

    ctx->last_tokens.push_back(token);
}

// Ported from Koboldcpp, original PR: https://github.com/LostRuins/koboldcpp/pull/982 (Original author: pi6am)
static void llama_sampler_dry_apply(struct llama_sampler * smpl, llama_token_data_array * cur_p) {
    auto * ctx = (llama_sampler_dry *) smpl->ctx;

    if (ctx->dry_multiplier == 0.0f || ctx->dry_base < 1.0f || ctx->dry_penalty_last_n == 0) {
        return;
    }

    int32_t effective_dry_penalty_last_n = (ctx->dry_penalty_last_n == -1) ? ctx->total_context_size : std::max(ctx->dry_penalty_last_n, 0);
    int last_n_repeat = std::min(std::min((int)ctx->last_tokens.size(), effective_dry_penalty_last_n), ctx->total_context_size);

    if (last_n_repeat <= ctx->dry_allowed_length) {
        return;
    }

    ctx->dry_repeat_count.assign(last_n_repeat, 0);
    ctx->dry_max_token_repeat.clear();

    // Step 1: Look for restart sequences to limit the maximum repetition length.
    // Work backwards through the context looking for any token that begins a restart sequence.
    //
    // The collection `restart_sequences` is a mapping from a "head" token to all "tail"
    // sequences that together comprise a restart sequence. This allows us to quickly check
    // whether each token is the head of a complete sequence. Most restart sequences are actually
    // a single token, and for these the "tail" is an empty vector.
    //
    // If the token is a "head", test all restart sequences that begin with this token
    // (there will often only be one sequence for each token, but if sequences like 'aaaq1' and
    // 'aaa1' are used as restart strings, both could start with 'aaa' when tokenized). The
    // longest matching sequence (if any) is used to limit the maximum repetition length.
    //
    // Note that in the case case of a short sequence contained in a longer one, this might fail to
    // find the smallest value for `rep_limit`. For example, if 'amniotic' and 'ni' are both used as
    // restart sequences, 'ni' will be found first, and since it's shorter it will fail to suppress
    // 'otic'. This is a minor issue since fully contained restart sequences are likely to be rare.
    //
    // This is theoretically worst-case O(N^2) for arbitrary restart sequences, which is why we
    // have already clamped the maximum tail sequence length when generating `restart_sequences`.
    // With clamping, this scan is O(N) in the context length.

    int rep_limit = last_n_repeat;
    for (int i = 0; i < last_n_repeat; ++i) {
        llama_token token = ctx->last_tokens.rat(i);
        auto its = ctx->dry_processed_breakers.equal_range(token);
        if (its.first == ctx->dry_processed_breakers.end()) {
            continue;
        }
        int longest_match = -1;
        for (auto it = its.first; it != its.second; ++it) {
            // Note that (*it) does not contain the head character, so seq_len will be
            // the restart sequence length minus 1.
            // In the common case of a single-token restart sequence, (*it) will be empty
            // and we will trivially match.
            int seq_len = (int)it->second.size();
            if (seq_len > longest_match && seq_len <= (int)i) {
                bool match = true;
                for (int offset = 0; offset < seq_len; ++offset) {
                    // The -1 when indexing `last_tokens` is because we already matched the head.
                    if (it->second[offset] != ctx->last_tokens.rat(i - offset - 1)) {
                        match = false;
                        break;
                    }
                }
                if (match) {
                    longest_match = seq_len;
                }
            }
        }
        if (longest_match >= 0) {
            // We found a restart sequence starting `i` tokens from the end and continuing for
            // `longest_match` tokens.
            rep_limit = i - longest_match;
            break;
        }
    }
    if (rep_limit < ctx->dry_allowed_length) {
        return;
    }

    // Step 2: Iterate in reverse over the last N tokens of the context, using the "Z-algorithm" (in
    // the reverse direction) to efficiently compute the positions and lengths of suffixes appearing
    // elsewhere in the context. We limit the suffix length to `rep_limit` to respect restart sequences.
    //
    // This algorithm is not currently documented on Wikipedia, but there is a clear description here:
    // https://ivanyu.me/blog/2014/10/15/z-algorithm/
    //
    // The code below is adapted from the public domain implementation by the same author here:
    // https://github.com/ivanyu/string-algorithms/blob/master/z_algorithm.py
    //
    // Example:
    // Last N tokens: a b c c b c y a b c
    // Repeat counts: 0 0 3 1 0 2 0 0 0 0
    //                    ^
    //   This `3` means that the last three tokens of the context (a b c) also appear here.
    //
    // This step is worst case O(N) since the Z-algorithm is linear, despite the appearance of nested
    // for/while loops. This can be seen by observing that the `lt` and `rt` bounds are set after each
    // repeated suffix is detected (i.e. after each while loop when n > 0). These bound variables
    // ensure that the inner while loops only examine each token in the context once as the outer
    // for loop iterates over the context.

    {
        const int last = last_n_repeat - 1;
        int rt = 0, lt = 0;

        for (int k = 1; k < last_n_repeat; ++k) {
            if (k > rt) {
                // If k is outside the current Z-box, do naive computation.
                int n = 0;
                while (n + k < last_n_repeat && ctx->last_tokens.rat(n) == ctx->last_tokens.rat(n+k)) {
                    ++n;
                }
                ctx->dry_repeat_count[last - k] = std::min(n, rep_limit);
                if (n > 0) {
                    lt = k;
                    rt = k + n - 1;
                }
            } else {
                // If k is inside the current Z-box, consider two cases.

                int p = k - lt; // Pair index.
                int right_part_len = rt - k + 1;

                if (ctx->dry_repeat_count[last - p] < right_part_len) {
                    int n = std::min(ctx->dry_repeat_count[last - p], rep_limit);
                    ctx->dry_repeat_count[last - k] = n;
                } else {
                    int i = rt + 1;
                    while (i < last_n_repeat && ctx->last_tokens.rat(i) == ctx->last_tokens.rat(i - k)) {
                        i += 1;
                    }

                    int n = std::min(i - k, rep_limit);
                    ctx->dry_repeat_count[last - k] = n;
                    lt = k;
                    rt = i - 1;
                }
            }
        }
    }

    // Step 3: Iterate over dry_repeat_count and last_tokens, examining the maximum repeat length
    // that would be generated by emitting each new token that would extend a sequence.
    //
    // Following the same example as above:
    // Last N tokens: a b c c b c y a b c
    // Repeat counts: 0 0 3 1 0 2 0 0 0 0
    //
    // For each non-zero, look ahead one token. This token, if emitted, would extend the repetition.
    // c: 3 -> 4 (from `a b c` to `a b c c`)
    // b: 1 -> 2 (from `c` to `c b`)
    // y: 2 -> 3 (from `b c` to `b c y`)

    for (int i = 0; i < last_n_repeat - 1; ++i) {
        int repeat_len = ctx->dry_repeat_count[i];
        if (repeat_len >= ctx->dry_allowed_length) {
            // This token ends a repeat, so the next token would continue one.
            // By convention, the value of `repeat_len` only includes the tokens currently
            // in the context, not the new token that would be added.
            llama_token token = ctx->last_tokens.rat(last_n_repeat - 2 - i);
            // Track the maximum sequence ending in this token.
            const auto& it = ctx->dry_max_token_repeat.find(token);
            if (it == ctx->dry_max_token_repeat.end() || it->second < repeat_len) {
                ctx->dry_max_token_repeat[token] = repeat_len;
            }
        }
    }

    // Step 4: Apply logit penalties based on the maximum repeat length for relevant tokens.

    // Prevent floating point overflow in `pow(penalty_base, exponent)` by clamping to `max_exponent`.
    // Compute it from `penalty_base` and the approximate log of `std::numeric_limits<float>::max()`
    const float FLOAT_MAX_LOG = 88.7228391f;
    int max_exponent = 0;
    if (ctx->dry_base > 1.000001f) {
        max_exponent = FLOAT_MAX_LOG / std::log(ctx->dry_base);
    }

    for (size_t i = 0; i < cur_p->size; ++i) {
        const auto& af_kvp = ctx->dry_max_token_repeat.find(cur_p->data[i].id);
        if (af_kvp != ctx->dry_max_token_repeat.end()) {
            // Check all sequence breakers starting with this token
            auto range = ctx->dry_processed_breakers.equal_range(cur_p->data[i].id);
            bool is_single_token_breaker = false;

            for (auto it = range.first; it != range.second; ++it) {
                if (it->second.empty()) {
                    is_single_token_breaker = true;
                    break;
                }
            }

            // Apply penalty only if it's not a single-token sequence breaker
            if (!is_single_token_breaker) {
                int repeat_exp = af_kvp->second - ctx->dry_allowed_length;
                if (max_exponent > 0 && repeat_exp > max_exponent) {
                    repeat_exp = max_exponent;
                }
                float penalty = ctx->dry_multiplier * std::pow(ctx->dry_base, repeat_exp);
                cur_p->data[i].logit -= penalty;
            }
        }
    }

    cur_p->sorted = false;
}

static void llama_sampler_dry_reset(struct llama_sampler * smpl) {
    auto * ctx = (llama_sampler_dry *) smpl->ctx;
    ctx->last_tokens.clear();
    ctx->dry_repeat_count.clear();
    ctx->dry_max_token_repeat.clear();
}

static struct llama_sampler * llama_sampler_dry_clone(const struct llama_sampler * smpl) {
    const auto * ctx = (llama_sampler_dry *) smpl->ctx;

    llama_vocab dummy_vocab;

    // dummy vocab is passed because it is only needed for raw sequence breaker processing, which we have already done and will simply be copying
    auto * result = llama_sampler_init_dry(&dummy_vocab, ctx->total_context_size, ctx->dry_multiplier, ctx->dry_base, ctx->dry_allowed_length, ctx->dry_penalty_last_n, NULL, 0);

    // Copy the state, including the processed breakers
    {
        auto * result_ctx = (llama_sampler_dry *) result->ctx;
        result_ctx->dry_processed_breakers = ctx->dry_processed_breakers;
        result_ctx->dry_repeat_count = ctx->dry_repeat_count;
        result_ctx->dry_max_token_repeat = ctx->dry_max_token_repeat;
        result_ctx->last_tokens = ctx->last_tokens;
    }

    return result;
}

static void llama_sampler_dry_free(struct llama_sampler * smpl) {
    delete (llama_sampler_dry *) smpl->ctx;
}

static struct llama_sampler_i llama_sampler_dry_i = {
    /* .name   = */ llama_sampler_dry_name,
    /* .accept = */ llama_sampler_dry_accept,
    /* .accept_str = */ nullptr,
    /* .apply  = */ llama_sampler_dry_apply,
    /* .reset  = */ llama_sampler_dry_reset,
    /* .clone  = */ llama_sampler_dry_clone,
    /* .free   = */ llama_sampler_dry_free,
};

struct llama_sampler * llama_sampler_init_dry(const struct llama_vocab * vocab, int32_t context_size, float dry_multiplier, float dry_base, int32_t dry_allowed_length, int32_t dry_penalty_last_n, const char** seq_breakers, size_t num_breakers) {
    int32_t effective_dry_penalty_last_n = (dry_penalty_last_n == -1) ? context_size : std::max(dry_penalty_last_n, 0);
    std::unordered_multimap<llama_token, std::vector<llama_token>> processed_breakers;
    const int MAX_CHAR_LEN = 40;
    const int MAX_SEQ_LEN = 20;

    const bool dry_enabled = (dry_multiplier != 0.0f && dry_base >= 1.0f && dry_penalty_last_n != 0);

    if (dry_enabled && seq_breakers != nullptr && num_breakers > 0) {
        // Process sequence breakers
        for (size_t i = 0; i < num_breakers; ++i) {
            if (seq_breakers[i] == nullptr || std::strlen(seq_breakers[i]) == 0) {
                LLAMA_LOG_WARN("skipping null or empty DRY sequence breaker at index %zu\n", i);
                continue;
            }

            std::string sequence_break(seq_breakers[i]);
            if (sequence_break.empty()) {
                LLAMA_LOG_WARN("skipping empty DRY sequence breaker\n");
                continue;
            }

            if (sequence_break.size() > MAX_CHAR_LEN) {
                LLAMA_LOG_WARN("truncating DRY sequence breaker to %d characters\n", MAX_CHAR_LEN);
                sequence_break.resize(MAX_CHAR_LEN);
            }

            get_overlapping_token_sequences(*vocab, sequence_break, processed_breakers, MAX_SEQ_LEN);
        }
    }

    return new llama_sampler {
        /* .iface = */ &llama_sampler_dry_i,
        /* .ctx   = */ new llama_sampler_dry {
            /* .total_context_size     = */ context_size,
            /* .dry_multiplier         = */ dry_multiplier,
            /* .dry_base               = */ dry_base,
            /* .dry_allowed_length     = */ dry_allowed_length,
            /* .dry_penalty_last_n     = */ dry_penalty_last_n,
            /* .dry_processed_breakers = */ std::move(processed_breakers),
            /* .dry_repeat_count       = */ dry_enabled ? std::vector<int>(effective_dry_penalty_last_n, 0) : std::vector<int>{},
            /* .dry_max_token_repeat   = */ {},
            /* .last_tokens            = */ dry_enabled ? ring_buffer<llama_token>(effective_dry_penalty_last_n) : ring_buffer<llama_token>(0),
        },
    };
}

// wrapper for test-sampling.cpp
struct llama_sampler * llama_sampler_init_dry_testing(int32_t context_size, float dry_multiplier, float dry_base, int32_t dry_allowed_length, int32_t dry_penalty_last_n, const std::vector<std::vector<llama_token>>& seq_breakers) {
    llama_vocab dummy_vocab;
    auto * result = llama_sampler_init_dry(&dummy_vocab, context_size, dry_multiplier, dry_base, dry_allowed_length, dry_penalty_last_n, NULL, 0);
    auto * ctx = (llama_sampler_dry *) result->ctx;

    // Process the token-based sequence breakers
    ctx->dry_processed_breakers.clear();
    if (seq_breakers.empty()) {
        LLAMA_LOG_WARN("empty DRY sequence breakers list in llama_sampler_init_dry_testing\n");
    } else {
        for (const auto& breaker : seq_breakers) {
            if (breaker.empty()) {
                LLAMA_LOG_WARN("skipping DRY empty sequence breaker\n");
                continue;
            }
            llama_token head_token = breaker[0];
            std::vector<llama_token> tail_tokens(breaker.begin() + 1, breaker.end());
            ctx->dry_processed_breakers.emplace(head_token, std::move(tail_tokens));
        }

        if (ctx->dry_processed_breakers.empty()) {
            LLAMA_LOG_WARN("no valid DRY sequence breakers processed in llama_sampler_init_dry_testing\n");
        }
    }

    return result;
}

// logit-bias

struct llama_sampler_logit_bias {
    const int32_t n_vocab;

    const std::vector<llama_logit_bias> logit_bias;

    std::vector<llama_logit_bias> to_search;
};

static const char * llama_sampler_logit_bias_name(const struct llama_sampler * /*smpl*/) {
    return "logit-bias";
}

static void llama_sampler_logit_bias_apply(struct llama_sampler * smpl, llama_token_data_array * cur_p) {
    auto * ctx = (llama_sampler_logit_bias *) smpl->ctx;

    if (ctx->logit_bias.empty()) {
        return;
    }

    ctx->to_search.clear();

    // update the candidates that have not been shuffled in the vocabulary (i.e. idx == id)
    for (const auto & lb : ctx->logit_bias) {
        if (lb.token >= 0 && cur_p->size > (size_t) lb.token && cur_p->data[lb.token].id == lb.token) {
            cur_p->data[lb.token].logit += lb.bias;
        } else {
            ctx->to_search.push_back(lb);
        }
    }

    if (ctx->to_search.empty()) {
        return;
    }

    // search for the remaining candidates that were not found in the previous step
    for (size_t i = 0; i < cur_p->size; ++i) {
        for (const auto & lb : ctx->to_search) {
            if (cur_p->data[i].id == lb.token) {
                cur_p->data[i].logit += lb.bias;
                break;
            }
        }
    }
}

static struct llama_sampler * llama_sampler_logit_bias_clone(const struct llama_sampler * smpl) {
    const auto * ctx = (const llama_sampler_logit_bias *) smpl->ctx;
    return llama_sampler_init_logit_bias(ctx->n_vocab, ctx->logit_bias.size(), ctx->logit_bias.data());
}

static void llama_sampler_logit_bias_free(struct llama_sampler * smpl) {
    delete (llama_sampler_logit_bias *) smpl->ctx;
}

static struct llama_sampler_i llama_sampler_logit_bias_i = {
    /* .name   = */ llama_sampler_logit_bias_name,
    /* .accept = */ nullptr,
    /* .accept_str = */ nullptr,
    /* .apply  = */ llama_sampler_logit_bias_apply,
    /* .reset  = */ nullptr,
    /* .clone  = */ llama_sampler_logit_bias_clone,
    /* .free   = */ llama_sampler_logit_bias_free,
};

struct llama_sampler * llama_sampler_init_logit_bias(
                         int32_t   n_vocab,
                         int32_t   n_logit_bias,
          const llama_logit_bias * logit_bias) {
    return new llama_sampler {
        /* .iface = */ &llama_sampler_logit_bias_i,
        /* .ctx   = */ new llama_sampler_logit_bias {
            /* .n_vocab    = */ n_vocab,
            /* .logit_bias = */ std::vector<llama_logit_bias>(logit_bias, logit_bias + n_logit_bias),
            /* .to_search  = */ {},
        },
    };
}

// infill

//#define GGML_DEBUG_SAMPLER_INFILL

struct llama_sampler_infill {
    const struct llama_vocab * vocab;

    std::vector<char> buf0;
    std::vector<char> buf1;
};

static const char * llama_sampler_infill_name(const struct llama_sampler * /*smpl*/) {
    return "infill";
}

static void llama_sampler_infill_apply(struct llama_sampler * smpl, llama_token_data_array * cur_p) {
    auto * ctx = (llama_sampler_infill *) smpl->ctx;

    llama_sampler_softmax_impl(cur_p);

#if defined(GGML_DEBUG_SAMPLER_INFILL)
#define LOG_DBG_CUR LLAMA_LOG_DEBUG
#else
#define LOG_DBG_CUR(...)
#endif

    for (size_t i = 0; i < cur_p->size; ++i) {
        LOG_DBG_CUR("%s: cur_p[%3zu] = { id: %6d, p: %.6f, logit: %6.3f }\n", __func__, i, cur_p->data[i].id, cur_p->data[i].p, cur_p->data[i].logit);
    }

    float p_txt_sum = 0.0f;
    float p_eog_sum = 0.0f;

    for (size_t i = 0; i < cur_p->size; ++i) {
        if (ctx->vocab->is_eog(cur_p->data[i].id)) {
            p_eog_sum += cur_p->data[i].p;
        } else {
            p_txt_sum += cur_p->data[i].p;
        }
    }

    const float rat = p_eog_sum == 0.0 ? INFINITY : p_txt_sum / p_eog_sum; GGML_UNUSED(rat);

    LOG_DBG_CUR("%s: p_txt_sum = %.2f, p_eog_sum = %.2f, rat = %.2f, n = %zu\n", __func__, p_txt_sum, p_eog_sum, rat, cur_p->size);

    if (3*p_eog_sum*cur_p->size > p_txt_sum) {
        LOG_DBG_CUR("%s: the ratio p_txt/p_eog = %.2f is too low -> sampling EOG\n", __func__, p_txt_sum/p_eog_sum);

        // keep just the EOG tokens
        const auto size_org = cur_p->size;

        cur_p->size = 0;

        float p_sum = 0.0f;

        for (size_t i = 0; i < size_org; ++i) {
            if (ctx->vocab->is_eog(cur_p->data[i].id)) {
                p_sum += cur_p->data[i].p;

                cur_p->data[cur_p->size++] = cur_p->data[i];
            }
        }

        // normalize probs
        for (size_t i = 0; i < cur_p->size; ++i) {
            cur_p->data[i].p /= p_sum;
        }

        return;
    }

    size_t n_combined = 0; GGML_UNUSED(n_combined);

    // combine tokens with common prefix
    for (size_t i0 = 0; i0 < cur_p->size; ++i0) {
        for (size_t i1 = 0; i1 < cur_p->size; ++i1) {
            if (cur_p->data[i0].logit == -INFINITY) {
                break;
            }

            if (i0 == i1 || cur_p->data[i1].logit == -INFINITY) {
                continue;
            }

            int len0 = ctx->vocab->token_to_piece(cur_p->data[i0].id, ctx->buf0.data(), ctx->buf0.size(), 0, false);
            if (len0 < 0) {
                ctx->buf0.resize(len0);
                len0 = ctx->vocab->token_to_piece(cur_p->data[i0].id, ctx->buf0.data(), ctx->buf0.size(), 0, false);
                assert(len0 > 0);
            }

            int len1 = ctx->vocab->token_to_piece(cur_p->data[i1].id, ctx->buf1.data(), ctx->buf1.size(), 0, false);
            if (len1 < 0) {
                ctx->buf1.resize(len1);
                len1 = ctx->vocab->token_to_piece(cur_p->data[i1].id, ctx->buf1.data(), ctx->buf1.size(), 0, false);
                assert(len1 > 0);
            }

            // token i0 is a prefix of token i1
            if (len0 > 0 && len0 <= len1 && memcmp(ctx->buf0.data(), ctx->buf1.data(), len0) == 0) {
                int dst = i0;
                int src = i1;

                // merge into the token with higher probability
                if (cur_p->data[i1].p > cur_p->data[i0].p) {
                    std::swap(dst, src);
                }

                cur_p->data[dst].p += cur_p->data[src].p;
                cur_p->data[src].logit = -INFINITY;
                cur_p->data[src].p     = 0.0f;

                n_combined++;
            }
        }
    }

    size_t n_non_eog = 0;

    size_t size_org = cur_p->size;

    float p_sum = 0.0f;
    float thold = 0.2f;

    cur_p->size = 0;

    LOG_DBG_CUR("%s: n_combined = %zu, applying thold = %.3f\n", __func__, n_combined, thold);

    for (size_t i = 0; i < size_org; ++i) {
        const bool is_eog = ctx->vocab->is_eog(cur_p->data[i].id);

        if (cur_p->data[i].p < thold && !is_eog) {
            continue;
        }

        if (!is_eog) {
            ++n_non_eog;
        }

        p_sum += cur_p->data[i].p;

        // keep this token
        cur_p->data[cur_p->size++] = cur_p->data[i];
    }

    LOG_DBG_CUR("%s: n_non_eog = %zu\n", __func__, n_non_eog);

    // if no non-EOG tokens are left -> reduce cur_p to single EOT token
    if (n_non_eog == 0) {
        cur_p->size = 1;
        cur_p->data[0].id = ctx->vocab->token_eot();
        cur_p->data[0].logit = 1.0f;

        return;
    }

    // normalize probs
    for (size_t i = 0; i < cur_p->size; ++i) {
        cur_p->data[i].p /= p_sum;

        LOG_DBG_CUR("%s: cur_p[%3zu] = { id: %6d, p: %.6f, logit: %6.3f }\n", __func__, i, cur_p->data[i].id, cur_p->data[i].p, cur_p->data[i].logit);
    }

    size_org = cur_p->size;
    p_sum = 0.0f;
    thold = 1.0/(n_non_eog + 1);

    cur_p->size = 0;

    LOG_DBG_CUR("%s: applying thold = %.3f\n", __func__, thold);

    for (size_t i = 0; i < size_org; ++i) {
        const bool is_eog = ctx->vocab->is_eog(cur_p->data[i].id);

        if (cur_p->data[i].p < thold && !is_eog) {
            continue;
        }

        p_sum += cur_p->data[i].p;

        cur_p->data[cur_p->size++] = cur_p->data[i];
    }

    // normalize probs
    for (size_t i = 0; i < cur_p->size; ++i) {
        cur_p->data[i].p /= p_sum;

        LOG_DBG_CUR("%s: cur_p[%3zu] = { id: %6d, p: %.6f, logit: %6.3f }\n", __func__, i, cur_p->data[i].id, cur_p->data[i].p, cur_p->data[i].logit);
    }

#undef LOG_DBG_CUR
}

static struct llama_sampler * llama_sampler_infill_clone(const struct llama_sampler * smpl) {
    const auto * ctx = (const llama_sampler_infill *) smpl->ctx;
    return llama_sampler_init_infill(ctx->vocab);
}

static void llama_sampler_infill_free(struct llama_sampler * smpl) {
    delete (llama_sampler_infill *) smpl->ctx;
}

static struct llama_sampler_i llama_sampler_infill_i = {
    /* .name   = */ llama_sampler_infill_name,
    /* .accept = */ nullptr,
    /* .accept_str = */ nullptr,
    /* .apply  = */ llama_sampler_infill_apply,
    /* .reset  = */ nullptr,
    /* .clone  = */ llama_sampler_infill_clone,
    /* .free   = */ llama_sampler_infill_free,
};

struct llama_sampler * llama_sampler_init_infill(const struct llama_vocab * vocab) {
    return new llama_sampler {
        /* .iface = */ &llama_sampler_infill_i,
        /* .ctx   = */ new llama_sampler_infill {
            /* .vocab = */ vocab,
            /* .buf0  = */ std::vector<char>(512),
            /* .buf1  = */ std::vector<char>(512),
        },
    };
}

// utils

uint32_t llama_sampler_get_seed(const struct llama_sampler * smpl) {
    if (smpl->iface == &llama_sampler_dist_i) {
        return ((const llama_sampler_dist *) smpl->ctx)->seed_cur;
    }

    if (smpl->iface == &llama_sampler_mirostat_i) {
        return ((const llama_sampler_mirostat *) smpl->ctx)->seed_cur;
    }

    if (smpl->iface == &llama_sampler_mirostat_v2_i) {
        return ((const llama_sampler_mirostat_v2 *) smpl->ctx)->seed_cur;
    }

    if (smpl->iface == &llama_sampler_chain_i) {
        const auto * ctx = (const llama_sampler_chain *) smpl->ctx;
        for (auto it = ctx->samplers.rbegin(); it != ctx->samplers.rend(); ++it) {
            const uint32_t seed = llama_sampler_get_seed(*it);
            if (seed != LLAMA_DEFAULT_SEED) {
                return seed;
            }
        }
    }

    return LLAMA_DEFAULT_SEED;
}

// perf

struct llama_perf_sampler_data llama_perf_sampler(const struct llama_sampler * chain) {
    struct llama_perf_sampler_data data = {};

    if (chain == nullptr || chain->iface != &llama_sampler_chain_i) {
        GGML_ABORT("%s: invalid sampler passed - requires a sampler created with llama_sampler_chain_init()\n", __func__);
    }

    const auto * ctx = (const struct llama_sampler_chain *) chain->ctx;

    data.t_sample_ms = 1e-3 * ctx->t_sample_us;
    data.n_sample    = std::max(0, ctx->n_sample);

    return data;
}

void llama_perf_sampler_print(const struct llama_sampler * chain) {
    const auto data = llama_perf_sampler(chain);

    LLAMA_LOG_INFO("%s:    sampling time = %10.2f ms / %5d runs   (%8.2f ms per token, %8.2f tokens per second)\n",
            __func__, data.t_sample_ms, data.n_sample, data.t_sample_ms / data.n_sample, 1e3 / data.t_sample_ms * data.n_sample);
}

void llama_perf_sampler_reset(struct llama_sampler * chain) {
    if (chain == nullptr || chain->iface != &llama_sampler_chain_i) {
        GGML_ABORT("%s: invalid sampler passed - requires a sampler created with llama_sampler_chain_init()\n", __func__);
    }

    auto * ctx = (struct llama_sampler_chain *) chain->ctx;

    ctx->t_sample_us = ctx->n_sample = 0;
}<|MERGE_RESOLUTION|>--- conflicted
+++ resolved
@@ -1511,16 +1511,12 @@
     /* .free   = */ llama_sampler_grammar_free,
 };
 
-<<<<<<< HEAD
-bool llama_sampler_is_grammar_empty_impl(struct llama_sampler * gsmpl) {
+bool llama_sampler_is_grammar_empty(struct llama_sampler * gsmpl) {
     struct llama_sampler_grammar * ctx = (struct llama_sampler_grammar *) gsmpl->ctx;
     return ctx->grammar == nullptr;
 }
 
-struct llama_sampler * llama_sampler_init_grammar_impl(const struct llama_vocab & vocab, const char * grammar_str, const char * grammar_root) {
-=======
 struct llama_sampler * llama_sampler_init_grammar(const struct llama_vocab * vocab, const char * grammar_str, const char * grammar_root) {
->>>>>>> 4daae0bf
     auto * ctx = new llama_sampler_grammar;
 
     if (grammar_str != nullptr && grammar_str[0] != '\0') {
@@ -2412,6 +2408,11 @@
     return LLAMA_DEFAULT_SEED;
 }
 
+bool llama_sampler_is_grammar_empty(struct llama_sampler * smpl) {
+    struct llama_sampler_grammar * ctx = (struct llama_sampler_grammar *) smpl->ctx;
+    return ctx->grammar == nullptr;
+}
+
 // perf
 
 struct llama_perf_sampler_data llama_perf_sampler(const struct llama_sampler * chain) {
