name: CI

on:
  workflow_dispatch: # allows manual triggering
    inputs:
      create_release:
        description: 'Create new release'
        required: true
        type: boolean
  push:
    branches:
      - master
    paths: ['.github/workflows/build.yml', '**/CMakeLists.txt', '**/Makefile', '**/*.h', '**/*.hpp', '**/*.c', '**/*.cpp', '**/*.cu', '**/*.cuh', '**/*.swift', '**/*.m', '**/*.metal']
  pull_request:
    types: [opened, synchronize, reopened]
    paths: ['.github/workflows/build.yml', '**/CMakeLists.txt', '**/Makefile', '**/*.h', '**/*.hpp', '**/*.c', '**/*.cpp', '**/*.cu', '**/*.cuh', '**/*.swift', '**/*.m', '**/*.metal']

concurrency:
  group: ${{ github.workflow }}-${{ github.head_ref && github.ref || github.run_id }}
  cancel-in-progress: true

# Fine-grant permission
# https://docs.github.com/en/actions/security-for-github-actions/security-guides/automatic-token-authentication#modifying-the-permissions-for-the-github_token
permissions:
  contents: write # for creating release

env:
  BRANCH_NAME: ${{ github.head_ref || github.ref_name }}
  GGML_NLOOP: 3
  GGML_N_THREADS: 1
  LLAMA_LOG_COLORS: 1
  LLAMA_LOG_PREFIX: 1
  LLAMA_LOG_TIMESTAMPS: 1

jobs:
  macOS-latest-cmake-arm64:
    runs-on: macos-14

    steps:
      - name: Clone
        id: checkout
        uses: actions/checkout@v4
        with:
          fetch-depth: 0

      - name: Dependencies
        id: depends
        continue-on-error: true
        run: |
          brew update

      - name: Build
        id: cmake_build
        run: |
          sysctl -a
          mkdir build
          cd build
          cmake .. \
            -DCMAKE_BUILD_RPATH="@loader_path" \
            -DLLAMA_FATAL_WARNINGS=ON \
            -DLLAMA_CURL=ON \
            -DGGML_METAL_USE_BF16=ON \
            -DGGML_METAL_EMBED_LIBRARY=ON \
            -DGGML_RPC=ON
          cmake --build . --config Release -j $(sysctl -n hw.logicalcpu)

      - name: Test
        id: cmake_test
        run: |
          cd build
          ctest -L 'main|curl' --verbose --timeout 900

      - name: Determine tag name
        id: tag
        shell: bash
        run: |
          BUILD_NUMBER="$(git rev-list --count HEAD)"
          SHORT_HASH="$(git rev-parse --short=7 HEAD)"
          if [[ "${{ env.BRANCH_NAME }}" == "master" ]]; then
            echo "name=b${BUILD_NUMBER}" >> $GITHUB_OUTPUT
          else
            SAFE_NAME=$(echo "${{ env.BRANCH_NAME }}" | tr '/' '-')
            echo "name=${SAFE_NAME}-b${BUILD_NUMBER}-${SHORT_HASH}" >> $GITHUB_OUTPUT
          fi

      - name: Pack artifacts
        id: pack_artifacts
        if: ${{ ( github.event_name == 'push' && github.ref == 'refs/heads/master' ) || github.event.inputs.create_release == 'true' }}
        run: |
          cp LICENSE ./build/bin/
          cp examples/run/linenoise.cpp/LICENSE ./build/bin/LICENSE.linenoise.cpp
          zip -r llama-${{ steps.tag.outputs.name }}-bin-macos-arm64.zip ./build/bin/*

      - name: Upload artifacts
        if: ${{ ( github.event_name == 'push' && github.ref == 'refs/heads/master' ) || github.event.inputs.create_release == 'true' }}
        uses: actions/upload-artifact@v4
        with:
          path: llama-${{ steps.tag.outputs.name }}-bin-macos-arm64.zip
          name: llama-bin-macos-arm64.zip

  macOS-latest-cmake-x64:
    runs-on: macos-13

    steps:
      - name: Clone
        id: checkout
        uses: actions/checkout@v4
        with:
          fetch-depth: 0

      - name: Dependencies
        id: depends
        continue-on-error: true
        run: |
          brew update

      - name: Build
        id: cmake_build
        run: |
          sysctl -a
          # Metal is disabled due to intermittent failures with Github runners not having a GPU:
          # https://github.com/ggerganov/llama.cpp/actions/runs/8635935781/job/23674807267#step:5:2313
          cmake -B build \
            -DCMAKE_BUILD_RPATH="@loader_path" \
            -DLLAMA_FATAL_WARNINGS=ON \
            -DLLAMA_CURL=ON \
            -DGGML_METAL=OFF \
            -DGGML_RPC=ON
          cmake --build build --config Release -j $(sysctl -n hw.logicalcpu)

      - name: Test
        id: cmake_test
        run: |
          cd build
          ctest -L main --verbose --timeout 900

      - name: Determine tag name
        id: tag
        shell: bash
        run: |
          BUILD_NUMBER="$(git rev-list --count HEAD)"
          SHORT_HASH="$(git rev-parse --short=7 HEAD)"
          if [[ "${{ env.BRANCH_NAME }}" == "master" ]]; then
            echo "name=b${BUILD_NUMBER}" >> $GITHUB_OUTPUT
          else
            SAFE_NAME=$(echo "${{ env.BRANCH_NAME }}" | tr '/' '-')
            echo "name=${SAFE_NAME}-b${BUILD_NUMBER}-${SHORT_HASH}" >> $GITHUB_OUTPUT
          fi

      - name: Pack artifacts
        id: pack_artifacts
        if: ${{ ( github.event_name == 'push' && github.ref == 'refs/heads/master' ) || github.event.inputs.create_release == 'true' }}
        run: |
          cp LICENSE ./build/bin/
          cp examples/run/linenoise.cpp/LICENSE ./build/bin/LICENSE.linenoise.cpp
          zip -r llama-${{ steps.tag.outputs.name }}-bin-macos-x64.zip ./build/bin/*

      - name: Upload artifacts
        if: ${{ ( github.event_name == 'push' && github.ref == 'refs/heads/master' ) || github.event.inputs.create_release == 'true' }}
        uses: actions/upload-artifact@v4
        with:
          path: llama-${{ steps.tag.outputs.name }}-bin-macos-x64.zip
          name: llama-bin-macos-x64.zip

  ubuntu-cpu-cmake:
    runs-on: ubuntu-22.04

    steps:
      - name: Clone
        id: checkout
        uses: actions/checkout@v4
        with:
          fetch-depth: 0

      - name: Dependencies
        id: depends
        run: |
          sudo apt-get update
          sudo apt-get install build-essential libcurl4-openssl-dev

      - name: Build
        id: cmake_build
        run: |
          mkdir build
          cd build
          cmake .. \
            -DLLAMA_FATAL_WARNINGS=ON \
            -DLLAMA_CURL=ON \
            -DGGML_RPC=ON
          cmake --build . --config Release -j $(nproc)

      - name: Test
        id: cmake_test
        run: |
          cd build
          ctest -L 'main|curl' --verbose --timeout 900

      - name: Test llama2c conversion
        id: llama2c_test
        run: |
          cd build
          echo "Fetch tokenizer"
          wget https://huggingface.co/karpathy/tinyllamas/resolve/main/stories260K/tok512.bin
          echo "Fetch llama2c model"
          wget https://huggingface.co/karpathy/tinyllamas/resolve/main/stories260K/stories260K.bin
          ./bin/llama-convert-llama2c-to-ggml --copy-vocab-from-model ./tok512.bin --llama2c-model stories260K.bin --llama2c-output-model stories260K.gguf
          ./bin/llama-cli -m stories260K.gguf -p "One day, Lily met a Shoggoth" -n 500 -c 256

      - name: Determine tag name
        id: tag
        shell: bash
        run: |
          BUILD_NUMBER="$(git rev-list --count HEAD)"
          SHORT_HASH="$(git rev-parse --short=7 HEAD)"
          if [[ "${{ env.BRANCH_NAME }}" == "master" ]]; then
            echo "name=b${BUILD_NUMBER}" >> $GITHUB_OUTPUT
          else
            SAFE_NAME=$(echo "${{ env.BRANCH_NAME }}" | tr '/' '-')
            echo "name=${SAFE_NAME}-b${BUILD_NUMBER}-${SHORT_HASH}" >> $GITHUB_OUTPUT
          fi

      - name: Pack artifacts
        id: pack_artifacts
        if: ${{ ( github.event_name == 'push' && github.ref == 'refs/heads/master' ) || github.event.inputs.create_release == 'true' }}
        run: |
          cp LICENSE ./build/bin/
          cp examples/run/linenoise.cpp/LICENSE ./build/bin/LICENSE.linenoise.cpp
          zip -r llama-${{ steps.tag.outputs.name }}-bin-ubuntu-x64.zip ./build/bin/*

      - name: Upload artifacts
        if: ${{ ( github.event_name == 'push' && github.ref == 'refs/heads/master' ) || github.event.inputs.create_release == 'true' }}
        uses: actions/upload-artifact@v4
        with:
          path: llama-${{ steps.tag.outputs.name }}-bin-ubuntu-x64.zip
          name: llama-bin-ubuntu-x64.zip

  ubuntu-latest-cmake-sanitizer:
    runs-on: ubuntu-latest

    continue-on-error: true

    strategy:
      matrix:
        sanitizer: [ADDRESS, THREAD, UNDEFINED]
        build_type: [Debug]

    steps:
      - name: Clone
        id: checkout
        uses: actions/checkout@v4

      - name: Dependencies
        id: depends
        run: |
          sudo apt-get update
          sudo apt-get install build-essential

      - name: Build
        id: cmake_build
        if: ${{ matrix.sanitizer != 'THREAD' }}
        run: |
          mkdir build
          cd build
          cmake .. \
            -DLLAMA_FATAL_WARNINGS=ON \
            -DLLAMA_SANITIZE_${{ matrix.sanitizer }}=ON \
            -DCMAKE_BUILD_TYPE=${{ matrix.build_type }}
          cmake --build . --config ${{ matrix.build_type }} -j $(nproc)

      - name: Build (no OpenMP)
        id: cmake_build_no_openmp
        if: ${{ matrix.sanitizer == 'THREAD' }}
        run: |
          mkdir build
          cd build
          cmake .. \
            -DLLAMA_FATAL_WARNINGS=ON \
            -DLLAMA_SANITIZE_${{ matrix.sanitizer }}=ON \
            -DCMAKE_BUILD_TYPE=${{ matrix.build_type }} \
            -DGGML_OPENMP=OFF
          cmake --build . --config ${{ matrix.build_type }} -j $(nproc)

      - name: Test
        id: cmake_test
        run: |
          cd build
          ctest -L main --verbose --timeout 900

  ubuntu-latest-cmake-rpc:
    runs-on: ubuntu-latest

    continue-on-error: true

    steps:
      - name: Clone
        id: checkout
        uses: actions/checkout@v4

      - name: Dependencies
        id: depends
        run: |
          sudo apt-get update
          sudo apt-get install build-essential

      - name: Build
        id: cmake_build
        run: |
          mkdir build
          cd build
          cmake .. \
            -DGGML_RPC=ON
          cmake --build . --config Release -j $(nproc)

      - name: Test
        id: cmake_test
        run: |
          cd build
          ctest -L main --verbose

  ubuntu-22-cmake-vulkan:
    runs-on: ubuntu-22.04

    steps:
      - name: Clone
        id: checkout
        uses: actions/checkout@v4

      - name: Dependencies
        id: depends
        run: |
          wget -qO - https://packages.lunarg.com/lunarg-signing-key-pub.asc | sudo apt-key add -
          sudo wget -qO /etc/apt/sources.list.d/lunarg-vulkan-jammy.list https://packages.lunarg.com/vulkan/lunarg-vulkan-jammy.list
          sudo apt-get update -y
          sudo apt-get install -y build-essential mesa-vulkan-drivers vulkan-sdk

      - name: Build
        id: cmake_build
        run: |
          mkdir build
          cd build
          cmake .. \
            -DGGML_VULKAN=ON
          cmake --build . --config Release -j $(nproc)

      - name: Test
        id: cmake_test
        run: |
          cd build
          # This is using llvmpipe and runs slower than other backends
          ctest -L main --verbose --timeout 1800

  ubuntu-22-cmake-hip:
    runs-on: ubuntu-22.04
    container: rocm/dev-ubuntu-22.04:6.0.2

    steps:
      - name: Clone
        id: checkout
        uses: actions/checkout@v4

      - name: Dependencies
        id: depends
        run: |
          sudo apt-get update
          sudo apt-get install -y build-essential git cmake rocblas-dev hipblas-dev

      - name: Build with native CMake HIP support
        id: cmake_build
        run: |
          cmake -B build -S . \
            -DCMAKE_HIP_COMPILER="$(hipconfig -l)/clang" \
            -DGGML_HIP=ON
          cmake --build build --config Release -j $(nproc)

      - name: Build with legacy HIP support
        id: cmake_build_legacy_hip
        run: |
          cmake -B build2 -S . \
            -DCMAKE_C_COMPILER=hipcc \
            -DCMAKE_CXX_COMPILER=hipcc \
            -DGGML_HIP=ON
          cmake --build build2 --config Release -j $(nproc)

  ubuntu-22-cmake-musa:
    runs-on: ubuntu-22.04
    container: mthreads/musa:rc3.1.0-devel-ubuntu22.04

    steps:
      - name: Clone
        id: checkout
        uses: actions/checkout@v4

      - name: Dependencies
        id: depends
        run: |
          apt-get update
          apt-get install -y build-essential git cmake libcurl4-openssl-dev

      - name: Build with native CMake MUSA support
        id: cmake_build
        run: |
          cmake -B build -S . \
            -DGGML_MUSA=ON
          cmake --build build --config Release -j $(nproc)

  ubuntu-22-cmake-sycl:
    runs-on: ubuntu-22.04

    continue-on-error: true

    steps:
      - uses: actions/checkout@v4

      - name: add oneAPI to apt
        shell: bash
        run: |
          cd /tmp
          wget https://apt.repos.intel.com/intel-gpg-keys/GPG-PUB-KEY-INTEL-SW-PRODUCTS.PUB
          sudo apt-key add GPG-PUB-KEY-INTEL-SW-PRODUCTS.PUB
          rm GPG-PUB-KEY-INTEL-SW-PRODUCTS.PUB
          sudo add-apt-repository "deb https://apt.repos.intel.com/oneapi all main"

      - name: install oneAPI dpcpp compiler
        shell: bash
        run: |
          sudo apt update
          sudo apt install intel-oneapi-compiler-dpcpp-cpp

      - name: install oneAPI MKL library
        shell: bash
        run: |
          sudo apt install intel-oneapi-mkl-devel

      - name: Clone
        id: checkout
        uses: actions/checkout@v4

      - name: Build
        id: cmake_build
        run: |
          source /opt/intel/oneapi/setvars.sh
          mkdir build
          cd build
          cmake .. \
            -DGGML_SYCL=ON \
            -DCMAKE_C_COMPILER=icx \
            -DCMAKE_CXX_COMPILER=icpx
          cmake --build . --config Release -j $(nproc)

  ubuntu-22-cmake-sycl-fp16:
    runs-on: ubuntu-22.04

    continue-on-error: true

    steps:
      - uses: actions/checkout@v4

      - name: add oneAPI to apt
        shell: bash
        run: |
          cd /tmp
          wget https://apt.repos.intel.com/intel-gpg-keys/GPG-PUB-KEY-INTEL-SW-PRODUCTS.PUB
          sudo apt-key add GPG-PUB-KEY-INTEL-SW-PRODUCTS.PUB
          rm GPG-PUB-KEY-INTEL-SW-PRODUCTS.PUB
          sudo add-apt-repository "deb https://apt.repos.intel.com/oneapi all main"

      - name: install oneAPI dpcpp compiler
        shell: bash
        run: |
          sudo apt update
          sudo apt install intel-oneapi-compiler-dpcpp-cpp

      - name: install oneAPI MKL library
        shell: bash
        run: |
          sudo apt install intel-oneapi-mkl-devel

      - name: Clone
        id: checkout
        uses: actions/checkout@v4

      - name: Build
        id: cmake_build
        run: |
          source /opt/intel/oneapi/setvars.sh
          mkdir build
          cd build
          cmake .. \
            -DGGML_SYCL=ON \
            -DCMAKE_C_COMPILER=icx \
            -DCMAKE_CXX_COMPILER=icpx \
            -DGGML_SYCL_F16=ON
          cmake --build . --config Release -j $(nproc)

  macOS-latest-cmake-ios:
    runs-on: macos-latest

    steps:
      - name: Clone
        id: checkout
        uses: actions/checkout@v4

      - name: Dependencies
        id: depends
        continue-on-error: true
        run: |
          brew update

      - name: Build
        id: cmake_build
        run: |
          sysctl -a
          mkdir build
          cd build
          cmake -G Xcode .. \
            -DGGML_METAL_USE_BF16=ON \
            -DGGML_METAL_EMBED_LIBRARY=ON \
            -DLLAMA_BUILD_EXAMPLES=OFF \
            -DLLAMA_BUILD_TESTS=OFF \
            -DLLAMA_BUILD_SERVER=OFF \
            -DCMAKE_SYSTEM_NAME=iOS \
            -DCMAKE_OSX_DEPLOYMENT_TARGET=14.0 \
            -DCMAKE_XCODE_ATTRIBUTE_DEVELOPMENT_TEAM=ggml
          cmake --build . --config Release -j $(sysctl -n hw.logicalcpu) -- CODE_SIGNING_ALLOWED=NO

  macOS-latest-cmake-tvos:
    runs-on: macos-latest

    steps:
      - name: Clone
        id: checkout
        uses: actions/checkout@v4

      - name: Dependencies
        id: depends
        continue-on-error: true
        run: |
          brew update

      - name: Build
        id: cmake_build
        run: |
          sysctl -a
          mkdir build
          cd build
          cmake -G Xcode .. \
            -DGGML_METAL_USE_BF16=ON \
            -DGGML_METAL_EMBED_LIBRARY=ON \
            -DLLAMA_BUILD_EXAMPLES=OFF \
            -DLLAMA_BUILD_TESTS=OFF \
            -DLLAMA_BUILD_SERVER=OFF \
            -DCMAKE_SYSTEM_NAME=tvOS \
            -DCMAKE_OSX_DEPLOYMENT_TARGET=14.0 \
            -DCMAKE_XCODE_ATTRIBUTE_DEVELOPMENT_TEAM=ggml
          cmake --build . --config Release -j $(sysctl -n hw.logicalcpu) -- CODE_SIGNING_ALLOWED=NO

  macOS-latest-swift:
    runs-on: macos-latest

    strategy:
      matrix:
        destination: ['generic/platform=macOS', 'generic/platform=iOS', 'generic/platform=tvOS']

    steps:
      - name: Clone
        id: checkout
        uses: actions/checkout@v4

      - name: Dependencies
        id: depends
        continue-on-error: true
        run: |
          brew update

      - name: Build llama.cpp with CMake
        id: cmake_build
        run: |
          sysctl -a
          mkdir build
          cd build
          cmake -G Xcode .. \
            -DGGML_METAL_USE_BF16=ON \
            -DGGML_METAL_EMBED_LIBRARY=ON \
            -DLLAMA_BUILD_EXAMPLES=OFF \
            -DLLAMA_BUILD_TESTS=OFF \
            -DLLAMA_BUILD_SERVER=OFF \
            -DCMAKE_OSX_ARCHITECTURES="arm64;x86_64"
          cmake --build . --config Release -j $(sysctl -n hw.logicalcpu)
          sudo cmake --install . --config Release

      - name: xcodebuild for swift package
        id: xcodebuild
        run: |
          xcodebuild -scheme llama-Package -destination "${{ matrix.destination }}"

  windows-msys2:
    runs-on: windows-latest

    strategy:
      fail-fast: false
      matrix:
        include:
          - { sys: UCRT64,  env: ucrt-x86_64,  build: Release }
          - { sys: CLANG64, env: clang-x86_64, build: Release }

    steps:
      - name: Clone
        uses: actions/checkout@v4

      - name: Setup ${{ matrix.sys }}
        uses: msys2/setup-msys2@v2
        with:
          update: true
          msystem: ${{matrix.sys}}
          install: >-
            base-devel
            git
            mingw-w64-${{matrix.env}}-toolchain
            mingw-w64-${{matrix.env}}-cmake
            mingw-w64-${{matrix.env}}-openblas

      - name: Build using CMake
        shell: msys2 {0}
        run: |
            cmake -B build
            cmake --build build --config ${{ matrix.build }} -j $(nproc)

      - name: Clean after building using CMake
        shell: msys2 {0}
        run: |
            rm -rf build

      - name: Build using CMake w/ OpenBLAS
        shell: msys2 {0}
        run: |
            cmake -B build -DGGML_BLAS=ON -DGGML_BLAS_VENDOR=OpenBLAS
            cmake --build build --config ${{ matrix.build }} -j $(nproc)

  windows-latest-cmake:
    runs-on: windows-latest

    env:
      OPENBLAS_VERSION: 0.3.23
      SDE_VERSION: 9.33.0-2024-01-07
      VULKAN_VERSION: 1.3.261.1

    strategy:
      matrix:
        include:
          - build: 'noavx-x64'
            defines: '-DGGML_NATIVE=OFF -DLLAMA_BUILD_SERVER=ON -DGGML_RPC=ON -DGGML_AVX=OFF -DGGML_AVX2=OFF -DGGML_FMA=OFF'
          - build: 'avx2-x64'
            defines: '-DGGML_NATIVE=OFF -DLLAMA_BUILD_SERVER=ON -DGGML_RPC=ON'
          - build: 'avx-x64'
            defines: '-DGGML_NATIVE=OFF -DLLAMA_BUILD_SERVER=ON -DGGML_RPC=ON -DGGML_AVX2=OFF'
          - build: 'avx512-x64'
            defines: '-DGGML_NATIVE=OFF -DLLAMA_BUILD_SERVER=ON -DGGML_RPC=ON -DGGML_AVX512=ON'
          - build: 'openblas-x64'
            defines: '-DGGML_NATIVE=OFF -DLLAMA_BUILD_SERVER=ON -DGGML_RPC=ON -DGGML_BLAS=ON -DGGML_BLAS_VENDOR=OpenBLAS -DBLAS_INCLUDE_DIRS="$env:RUNNER_TEMP/openblas/include" -DBLAS_LIBRARIES="$env:RUNNER_TEMP/openblas/lib/openblas.lib"'
          - build: 'kompute-x64'
            defines: '-DGGML_NATIVE=OFF -DLLAMA_BUILD_SERVER=ON -DGGML_RPC=ON -DGGML_KOMPUTE=ON -DKOMPUTE_OPT_DISABLE_VULKAN_VERSION_CHECK=ON'
          - build: 'vulkan-x64'
            defines: '-DGGML_NATIVE=OFF -DLLAMA_BUILD_SERVER=ON -DGGML_RPC=ON -DGGML_VULKAN=ON'
          - build: 'llvm-arm64'
            defines: '-G "Ninja Multi-Config" -D CMAKE_TOOLCHAIN_FILE=cmake/arm64-windows-llvm.cmake -DGGML_NATIVE=OFF -DLLAMA_BUILD_SERVER=ON'
          - build: 'msvc-arm64'
            defines: '-G "Ninja Multi-Config" -D CMAKE_TOOLCHAIN_FILE=cmake/arm64-windows-msvc.cmake -DGGML_NATIVE=OFF -DLLAMA_BUILD_SERVER=ON'
          - build: 'llvm-arm64-opencl-adreno'
            defines: '-G "Ninja Multi-Config" -D CMAKE_TOOLCHAIN_FILE=cmake/arm64-windows-llvm.cmake -DCMAKE_PREFIX_PATH="$env:RUNNER_TEMP/opencl-arm64-release" -DGGML_OPENCL=ON -DGGML_OPENCL_USE_ADRENO_KERNELS=ON'

    steps:
      - name: Clone
        id: checkout
        uses: actions/checkout@v4
        with:
          fetch-depth: 0

      - name: Clone Kompute submodule
        id: clone_kompute
        if: ${{ matrix.build == 'kompute-x64' }}
        run: |
          git submodule update --init ggml/src/ggml-kompute/kompute

      - name: Download OpenBLAS
        id: get_openblas
        if: ${{ matrix.build == 'openblas-x64' }}
        run: |
          curl.exe -o $env:RUNNER_TEMP/openblas.zip -L "https://github.com/xianyi/OpenBLAS/releases/download/v${env:OPENBLAS_VERSION}/OpenBLAS-${env:OPENBLAS_VERSION}-x64.zip"
          curl.exe -o $env:RUNNER_TEMP/OpenBLAS.LICENSE.txt -L "https://github.com/xianyi/OpenBLAS/raw/v${env:OPENBLAS_VERSION}/LICENSE"
          mkdir $env:RUNNER_TEMP/openblas
          tar.exe -xvf $env:RUNNER_TEMP/openblas.zip -C $env:RUNNER_TEMP/openblas
          $vcdir = $(vswhere -latest -products * -requires Microsoft.VisualStudio.Component.VC.Tools.x86.x64 -property installationPath)
          $msvc = $(join-path $vcdir $('VC\Tools\MSVC\'+$(gc -raw $(join-path $vcdir 'VC\Auxiliary\Build\Microsoft.VCToolsVersion.default.txt')).Trim()))
          $lib =  $(join-path $msvc 'bin\Hostx64\x64\lib.exe')
          & $lib /machine:x64 "/def:${env:RUNNER_TEMP}/openblas/lib/libopenblas.def" "/out:${env:RUNNER_TEMP}/openblas/lib/openblas.lib" /name:openblas.dll

      - name: Install Vulkan SDK
        id: get_vulkan
        if: ${{ matrix.build == 'kompute-x64' || matrix.build == 'vulkan-x64' }}
        run: |
          curl.exe -o $env:RUNNER_TEMP/VulkanSDK-Installer.exe -L "https://sdk.lunarg.com/sdk/download/${env:VULKAN_VERSION}/windows/VulkanSDK-${env:VULKAN_VERSION}-Installer.exe"
          & "$env:RUNNER_TEMP\VulkanSDK-Installer.exe" --accept-licenses --default-answer --confirm-command install
          Add-Content $env:GITHUB_ENV "VULKAN_SDK=C:\VulkanSDK\${env:VULKAN_VERSION}"
          Add-Content $env:GITHUB_PATH "C:\VulkanSDK\${env:VULKAN_VERSION}\bin"

      - name: Install Ninja
        id: install_ninja
        run: |
          choco install ninja

      - name: Install OpenCL Headers and Libs
        id: install_opencl
        if: ${{ matrix.build == 'llvm-arm64-opencl-adreno' }}
        run: |
          git clone https://github.com/KhronosGroup/OpenCL-Headers
          cd OpenCL-Headers
          mkdir build && cd build
          cmake .. `
            -DBUILD_TESTING=OFF `
            -DOPENCL_HEADERS_BUILD_TESTING=OFF `
            -DOPENCL_HEADERS_BUILD_CXX_TESTS=OFF `
            -DCMAKE_INSTALL_PREFIX="$env:RUNNER_TEMP/opencl-arm64-release"
          cmake --build . --target install
          git clone https://github.com/KhronosGroup/OpenCL-ICD-Loader
          cd OpenCL-ICD-Loader
          mkdir build-arm64-release && cd build-arm64-release
          cmake .. `
            -A arm64 `
            -DCMAKE_PREFIX_PATH="$env:RUNNER_TEMP/opencl-arm64-release" `
            -DCMAKE_INSTALL_PREFIX="$env:RUNNER_TEMP/opencl-arm64-release"
          cmake --build . --target install --config release

      - name: Build
        id: cmake_build
        run: |
          cmake -S . -B build ${{ matrix.defines }}
          cmake --build build --config Release -j ${env:NUMBER_OF_PROCESSORS}

      - name: Add libopenblas.dll
        id: add_libopenblas_dll
        if: ${{ matrix.build == 'openblas-x64' }}
        run: |
          cp $env:RUNNER_TEMP/openblas/bin/libopenblas.dll ./build/bin/Release/openblas.dll
          cp $env:RUNNER_TEMP/OpenBLAS.LICENSE.txt ./build/bin/Release/OpenBLAS-${env:OPENBLAS_VERSION}.txt

      - name: Check AVX512F support
        id: check_avx512f
        if: ${{ matrix.build == 'avx512-x64' }}
        continue-on-error: true
        run: |
          cd build
          $vcdir = $(vswhere -latest -products * -requires Microsoft.VisualStudio.Component.VC.Tools.x86.x64 -property installationPath)
          $msvc = $(join-path $vcdir $('VC\Tools\MSVC\'+$(gc -raw $(join-path $vcdir 'VC\Auxiliary\Build\Microsoft.VCToolsVersion.default.txt')).Trim()))
          $cl =  $(join-path $msvc 'bin\Hostx64\x64\cl.exe')
          echo 'int main(void){unsigned int a[4];__cpuid(a,7);return !(a[1]&65536);}' >> avx512f.c
          & $cl /O2 /GS- /kernel avx512f.c /link /nodefaultlib /entry:main
          .\avx512f.exe && echo "AVX512F: YES" && ( echo HAS_AVX512F=1 >> $env:GITHUB_ENV ) || echo "AVX512F: NO"

      - name: Test
        id: cmake_test
        # not all machines have native AVX-512
        if: ${{ matrix.build != 'msvc-arm64' && matrix.build != 'llvm-arm64' && matrix.build != 'llvm-arm64-opencl-adreno' && matrix.build != 'kompute-x64' && matrix.build != 'vulkan-x64' && (matrix.build != 'avx512-x64' || env.HAS_AVX512F == '1') }}
        run: |
          cd build
          ctest -L main -C Release --verbose --timeout 900

      - name: Test (Intel SDE)
        id: cmake_test_sde
        if: ${{ matrix.build == 'avx512-x64' && env.HAS_AVX512F == '0' }} # use Intel SDE for AVX-512 emulation
        run: |
          curl.exe -o $env:RUNNER_TEMP/sde.tar.xz -L "https://downloadmirror.intel.com/813591/sde-external-${env:SDE_VERSION}-win.tar.xz"
          # for some weird reason windows tar doesn't like sde tar.xz
          7z x "-o${env:RUNNER_TEMP}" $env:RUNNER_TEMP/sde.tar.xz
          7z x "-o${env:RUNNER_TEMP}" $env:RUNNER_TEMP/sde.tar
          $sde = $(join-path $env:RUNNER_TEMP sde-external-${env:SDE_VERSION}-win/sde.exe)
          cd build
          $env:LLAMA_SKIP_TESTS_SLOW_ON_EMULATOR = 1
          & $sde -future -- ctest -L main -C Release --verbose --timeout 900

      - name: Determine tag name
        id: tag
        shell: bash
        run: |
          BUILD_NUMBER="$(git rev-list --count HEAD)"
          SHORT_HASH="$(git rev-parse --short=7 HEAD)"
          if [[ "${{ env.BRANCH_NAME }}" == "master" ]]; then
            echo "name=b${BUILD_NUMBER}" >> $GITHUB_OUTPUT
          else
            SAFE_NAME=$(echo "${{ env.BRANCH_NAME }}" | tr '/' '-')
            echo "name=${SAFE_NAME}-b${BUILD_NUMBER}-${SHORT_HASH}" >> $GITHUB_OUTPUT
          fi

      - name: Pack artifacts
        id: pack_artifacts
        if: ${{ ( github.event_name == 'push' && github.ref == 'refs/heads/master' ) || github.event.inputs.create_release == 'true' }}
        run: |
          Copy-Item LICENSE .\build\bin\Release\llama.cpp.txt
          Copy-Item .\examples\run\linenoise.cpp\LICENSE .\build\bin\Release\linenoise.cpp.txt
          7z a llama-${{ steps.tag.outputs.name }}-bin-win-${{ matrix.build }}.zip .\build\bin\Release\*

      - name: Upload artifacts
        if: ${{ ( github.event_name == 'push' && github.ref == 'refs/heads/master' ) || github.event.inputs.create_release == 'true' }}
        uses: actions/upload-artifact@v4
        with:
          path: llama-${{ steps.tag.outputs.name }}-bin-win-${{ matrix.build }}.zip
          name: llama-bin-win-${{ matrix.build }}.zip

  ubuntu-latest-cmake-cuda:
    runs-on: ubuntu-latest

    strategy:
      matrix:
        cuda:
          # Colab and lightning.ai currently use CUDA 12.2 (test w/ `nvidia-smi | grep "CUDA Version: "`)
          # Capabilities of GPUs are listed on https://developer.nvidia.com/cuda-gpus, can test w/ `nvidia-smi --query-gpu=compute_cap --format=csv`
          # See available containers at https://hub.docker.com/r/nvidia/cuda/tags
          - version: 12.2
            container: nvidia/cuda:12.2.2-devel-ubuntu22.04
            cap: 7.5
            arch: 75-real
            example: 'T4'
            package: true
          - version: 12.2
            container: nvidia/cuda:12.2.2-devel-ubuntu22.04
            cap: 8.0
            arch: 80-real
            example: 'A100'
            package: true
          - version: 12.2
            container: nvidia/cuda:12.2.2-devel-ubuntu22.04
            cap: 8.6
            arch: 86-real
            example: 'A10'
            package: true
          - version: 12.2
            container: nvidia/cuda:12.2.2-devel-ubuntu22.04
            cap: 8.9
            arch: 89-real
            example: 'L4, L40S'
          - version: 12.2
            container: nvidia/cuda:12.2.2-devel-ubuntu22.04
            cap: 9.0
            arch: 90-real
            example: 'H100'
            package: true
          # Build only, don't package.
          - version: 12.6
            container: nvidia/cuda:12.6.2-devel-ubuntu22.04
            cap: 8.9
            arch: 89-real
            package: false

    container: ${{ matrix.cuda.container }}

    name: ubuntu-22-cuda (${{ matrix.cuda.version }} cap ${{ matrix.cuda.cap }}, e.g. ${{ matrix.cuda.example }})

    steps:
        - name: Clone
          id: checkout
          uses: actions/checkout@v4
          with:
            fetch-depth: 0

        - name: Dependencies
          id: depends
          env:
            DEBIAN_FRONTEND: noninteractive
          run: |
            apt-get update
            apt install -y cmake build-essential ninja-build libcurl4-openssl-dev libgomp1 git

        - name: Build with CMake
          run: |
            cmake -S . -B build -G Ninja \
              -DCMAKE_BUILD_TYPE=Release \
<<<<<<< HEAD
              -DGGML_NATIVE=OFF \
              -DGGML_CUDA=ON \
              -DCMAKE_CUDA_ARCHITECTURES=${{ matrix.cuda.arch }} \
              -DCMAKE_EXE_LINKER_FLAGS=-Wl,--allow-shlib-undefined \
              -DLLAMA_CURL=ON \
              -DLLAMA_FATAL_WARNINGS=ON
=======
              -DCMAKE_CUDA_ARCHITECTURES=89-real \
              -DCMAKE_EXE_LINKER_FLAGS=-Wl,--allow-shlib-undefined \
              -DLLAMA_FATAL_WARNINGS=ON \
              -DGGML_NATIVE=OFF \
              -DGGML_CUDA=ON
>>>>>>> 3d804dec
            cmake --build build

        - name: Determine tag name
          if: ${{ matrix.cuda.package }}
          id: tag
          shell: bash
          run: |
            BUILD_NUMBER="$(git rev-list --count HEAD)"
            SHORT_HASH="$(git rev-parse --short=7 HEAD)"
            if [[ "${{ env.BRANCH_NAME }}" == "master" ]]; then
              echo "name=b${BUILD_NUMBER}" >> $GITHUB_OUTPUT
            else
              SAFE_NAME=$(echo "${{ env.BRANCH_NAME }}" | tr '/' '-')
              echo "name=${SAFE_NAME}-b${BUILD_NUMBER}-${SHORT_HASH}" >> $GITHUB_OUTPUT
            fi
            echo "cuda_name=cu${{ matrix.cuda.short_version }}-cap${{ matrix.cuda.cap }}" >> $GITHUB_OUTPUT

        - name: Pack artifacts
          id: pack_artifacts
          # if: ${{ matrix.cuda.package && (( github.event_name == 'push' && github.ref == 'refs/heads/master' ) || github.event.inputs.create_release == 'true') }}
          run: |
            cp LICENSE ./build/bin/
            zip -r llama-${{ steps.tag.outputs.name }}-bin-ubuntu-cuda-${{ steps.tag.outputs.cuda_name }}-x64.zip ./build/bin/*

        - name: Upload artifacts
          # if: ${{ matrix.cuda.package && (( github.event_name == 'push' && github.ref == 'refs/heads/master' ) || github.event.inputs.create_release == 'true') }}
          uses: actions/upload-artifact@v4
          with:
            path: llama-${{ steps.tag.outputs.name }}-bin-ubuntu-cuda-${{ steps.tag.outputs.cuda_name }}-x64.zip
            name: llama-bin-ubuntu-cuda-${{ steps.tag.outputs.cuda_name }}-x64.zip

  windows-2019-cmake-cuda:
    runs-on: windows-2019

    strategy:
      matrix:
        cuda: ['12.4', '11.7']
        build: ['cuda']

    steps:
      - name: Clone
        id: checkout
        uses: actions/checkout@v4
        with:
            fetch-depth: 0

      - name: Install Cuda Toolkit 11.7
        if: ${{ matrix.cuda == '11.7' }}
        run: |
          mkdir -p "C:\Program Files\NVIDIA GPU Computing Toolkit\CUDA\v11.7"
          choco install unzip -y
          curl -O "https://developer.download.nvidia.com/compute/cuda/redist/cuda_cudart/windows-x86_64/cuda_cudart-windows-x86_64-11.7.99-archive.zip"
          curl -O "https://developer.download.nvidia.com/compute/cuda/redist/cuda_nvcc/windows-x86_64/cuda_nvcc-windows-x86_64-11.7.99-archive.zip"
          curl -O "https://developer.download.nvidia.com/compute/cuda/redist/cuda_nvrtc/windows-x86_64/cuda_nvrtc-windows-x86_64-11.7.99-archive.zip"
          curl -O "https://developer.download.nvidia.com/compute/cuda/redist/libcublas/windows-x86_64/libcublas-windows-x86_64-11.7.4.6-archive.zip"
          curl -O "https://developer.download.nvidia.com/compute/cuda/redist/cuda_nvtx/windows-x86_64/cuda_nvtx-windows-x86_64-11.7.91-archive.zip"
          curl -O "https://developer.download.nvidia.com/compute/cuda/redist/visual_studio_integration/windows-x86_64/visual_studio_integration-windows-x86_64-11.7.91-archive.zip"
          curl -O "https://developer.download.nvidia.com/compute/cuda/redist/cuda_nvprof/windows-x86_64/cuda_nvprof-windows-x86_64-11.7.101-archive.zip"
          curl -O "https://developer.download.nvidia.com/compute/cuda/redist/cuda_cccl/windows-x86_64/cuda_cccl-windows-x86_64-11.7.91-archive.zip"
          unzip '*.zip' -d "C:\Program Files\NVIDIA GPU Computing Toolkit\CUDA\v11.7"
          xcopy "C:\Program Files\NVIDIA GPU Computing Toolkit\CUDA\v11.7\cuda_cudart-windows-x86_64-11.7.99-archive\*" "C:\Program Files\NVIDIA GPU Computing Toolkit\CUDA\v11.7" /E /I /H /Y
          xcopy "C:\Program Files\NVIDIA GPU Computing Toolkit\CUDA\v11.7\cuda_nvcc-windows-x86_64-11.7.99-archive\*" "C:\Program Files\NVIDIA GPU Computing Toolkit\CUDA\v11.7" /E /I /H /Y
          xcopy "C:\Program Files\NVIDIA GPU Computing Toolkit\CUDA\v11.7\cuda_nvrtc-windows-x86_64-11.7.99-archive\*" "C:\Program Files\NVIDIA GPU Computing Toolkit\CUDA\v11.7" /E /I /H /Y
          xcopy "C:\Program Files\NVIDIA GPU Computing Toolkit\CUDA\v11.7\libcublas-windows-x86_64-11.7.4.6-archive\*" "C:\Program Files\NVIDIA GPU Computing Toolkit\CUDA\v11.7" /E /I /H /Y
          xcopy "C:\Program Files\NVIDIA GPU Computing Toolkit\CUDA\v11.7\cuda_nvtx-windows-x86_64-11.7.91-archive\*" "C:\Program Files\NVIDIA GPU Computing Toolkit\CUDA\v11.7" /E /I /H /Y
          xcopy "C:\Program Files\NVIDIA GPU Computing Toolkit\CUDA\v11.7\visual_studio_integration-windows-x86_64-11.7.91-archive\*" "C:\Program Files\NVIDIA GPU Computing Toolkit\CUDA\v11.7" /E /I /H /Y
          xcopy "C:\Program Files\NVIDIA GPU Computing Toolkit\CUDA\v11.7\cuda_nvprof-windows-x86_64-11.7.101-archive\*" "C:\Program Files\NVIDIA GPU Computing Toolkit\CUDA\v11.7" /E /I /H /Y
          xcopy "C:\Program Files\NVIDIA GPU Computing Toolkit\CUDA\v11.7\cuda_cccl-windows-x86_64-11.7.91-archive\*" "C:\Program Files\NVIDIA GPU Computing Toolkit\CUDA\v11.7" /E /I /H /Y
          echo "C:\Program Files\NVIDIA GPU Computing Toolkit\CUDA\v11.7\bin" | Out-File -FilePath $env:GITHUB_PATH -Encoding utf8 -Append
          echo "C:\Program Files\NVIDIA GPU Computing Toolkit\CUDA\v11.7\libnvvp" | Out-File -FilePath $env:GITHUB_PATH -Encoding utf8 -Append
          echo "CUDA_PATH=C:\Program Files\NVIDIA GPU Computing Toolkit\CUDA\v11.7" | Out-File -FilePath $env:GITHUB_ENV -Append -Encoding utf8
          echo "CUDA_PATH_V11_7=C:\Program Files\NVIDIA GPU Computing Toolkit\CUDA\v11.7" | Out-File -FilePath $env:GITHUB_ENV -Append -Encoding utf8

      - name: Install Cuda Toolkit 12.4
        if: ${{ matrix.cuda == '12.4' }}
        run: |
          mkdir -p "C:\Program Files\NVIDIA GPU Computing Toolkit\CUDA\v12.4"
          choco install unzip -y
          curl -O "https://developer.download.nvidia.com/compute/cuda/redist/cuda_cudart/windows-x86_64/cuda_cudart-windows-x86_64-12.4.127-archive.zip"
          curl -O "https://developer.download.nvidia.com/compute/cuda/redist/cuda_nvcc/windows-x86_64/cuda_nvcc-windows-x86_64-12.4.131-archive.zip"
          curl -O "https://developer.download.nvidia.com/compute/cuda/redist/cuda_nvrtc/windows-x86_64/cuda_nvrtc-windows-x86_64-12.4.127-archive.zip"
          curl -O "https://developer.download.nvidia.com/compute/cuda/redist/libcublas/windows-x86_64/libcublas-windows-x86_64-12.4.5.8-archive.zip"
          curl -O "https://developer.download.nvidia.com/compute/cuda/redist/cuda_nvtx/windows-x86_64/cuda_nvtx-windows-x86_64-12.4.127-archive.zip"
          curl -O "https://developer.download.nvidia.com/compute/cuda/redist/cuda_profiler_api/windows-x86_64/cuda_profiler_api-windows-x86_64-12.4.127-archive.zip"
          curl -O "https://developer.download.nvidia.com/compute/cuda/redist/visual_studio_integration/windows-x86_64/visual_studio_integration-windows-x86_64-12.4.127-archive.zip"
          curl -O "https://developer.download.nvidia.com/compute/cuda/redist/cuda_nvprof/windows-x86_64/cuda_nvprof-windows-x86_64-12.4.127-archive.zip"
          curl -O "https://developer.download.nvidia.com/compute/cuda/redist/cuda_cccl/windows-x86_64/cuda_cccl-windows-x86_64-12.4.127-archive.zip"
          unzip '*.zip' -d "C:\Program Files\NVIDIA GPU Computing Toolkit\CUDA\v12.4"
          xcopy "C:\Program Files\NVIDIA GPU Computing Toolkit\CUDA\v12.4\cuda_cudart-windows-x86_64-12.4.127-archive\*" "C:\Program Files\NVIDIA GPU Computing Toolkit\CUDA\v12.4" /E /I /H /Y
          xcopy "C:\Program Files\NVIDIA GPU Computing Toolkit\CUDA\v12.4\cuda_nvcc-windows-x86_64-12.4.131-archive\*" "C:\Program Files\NVIDIA GPU Computing Toolkit\CUDA\v12.4" /E /I /H /Y
          xcopy "C:\Program Files\NVIDIA GPU Computing Toolkit\CUDA\v12.4\cuda_nvrtc-windows-x86_64-12.4.127-archive\*" "C:\Program Files\NVIDIA GPU Computing Toolkit\CUDA\v12.4" /E /I /H /Y
          xcopy "C:\Program Files\NVIDIA GPU Computing Toolkit\CUDA\v12.4\libcublas-windows-x86_64-12.4.5.8-archive\*" "C:\Program Files\NVIDIA GPU Computing Toolkit\CUDA\v12.4" /E /I /H /Y
          xcopy "C:\Program Files\NVIDIA GPU Computing Toolkit\CUDA\v12.4\cuda_nvtx-windows-x86_64-12.4.127-archive\*" "C:\Program Files\NVIDIA GPU Computing Toolkit\CUDA\v12.4" /E /I /H /Y
          xcopy "C:\Program Files\NVIDIA GPU Computing Toolkit\CUDA\v12.4\cuda_profiler_api-windows-x86_64-12.4.127-archive\*" "C:\Program Files\NVIDIA GPU Computing Toolkit\CUDA\v12.4" /E /I /H /Y
          xcopy "C:\Program Files\NVIDIA GPU Computing Toolkit\CUDA\v12.4\visual_studio_integration-windows-x86_64-12.4.127-archive\*" "C:\Program Files\NVIDIA GPU Computing Toolkit\CUDA\v12.4" /E /I /H /Y
          xcopy "C:\Program Files\NVIDIA GPU Computing Toolkit\CUDA\v12.4\cuda_nvprof-windows-x86_64-12.4.127-archive\*" "C:\Program Files\NVIDIA GPU Computing Toolkit\CUDA\v12.4" /E /I /H /Y
          xcopy "C:\Program Files\NVIDIA GPU Computing Toolkit\CUDA\v12.4\cuda_cccl-windows-x86_64-12.4.127-archive\*" "C:\Program Files\NVIDIA GPU Computing Toolkit\CUDA\v12.4" /E /I /H /Y
          echo "C:\Program Files\NVIDIA GPU Computing Toolkit\CUDA\v12.4\bin" | Out-File -FilePath $env:GITHUB_PATH -Encoding utf8 -Append
          echo "C:\Program Files\NVIDIA GPU Computing Toolkit\CUDA\v12.4\libnvvp" | Out-File -FilePath $env:GITHUB_PATH -Encoding utf8 -Append
          echo "CUDA_PATH=C:\Program Files\NVIDIA GPU Computing Toolkit\CUDA\v12.4" | Out-File -FilePath $env:GITHUB_ENV -Append -Encoding utf8
          echo "CUDA_PATH_V12_4=C:\Program Files\NVIDIA GPU Computing Toolkit\CUDA\v12.4" | Out-File -FilePath $env:GITHUB_ENV -Append -Encoding utf8

      - name: Install ccache
        uses: hendrikmuhs/ccache-action@v1.2
        with:
          key: ${{ github.job }}-${{ matrix.cuda }}-${{ matrix.build }}

      - name: Install Ninja
        id: install_ninja
        run: |
          choco install ninja

      - name: Build
        id: cmake_build
        shell: cmd
        run: |
          call "C:\Program Files (x86)\Microsoft Visual Studio\2019\Enterprise\VC\Auxiliary\Build\vcvars64.bat"
          cmake -S . -B build -G "Ninja Multi-Config" ^
            -DLLAMA_BUILD_SERVER=ON ^
            -DGGML_NATIVE=OFF ^
            -DGGML_CUDA=ON ^
            -DGGML_RPC=ON
          set /A NINJA_JOBS=%NUMBER_OF_PROCESSORS%-1
          cmake --build build --config Release -j %NINJA_JOBS% -t ggml
          cmake --build build --config Release

      - name: Determine tag name
        id: tag
        shell: bash
        run: |
          BUILD_NUMBER="$(git rev-list --count HEAD)"
          SHORT_HASH="$(git rev-parse --short=7 HEAD)"
          if [[ "${{ env.BRANCH_NAME }}" == "master" ]]; then
            echo "name=b${BUILD_NUMBER}" >> $GITHUB_OUTPUT
          else
            SAFE_NAME=$(echo "${{ env.BRANCH_NAME }}" | tr '/' '-')
            echo "name=${SAFE_NAME}-b${BUILD_NUMBER}-${SHORT_HASH}" >> $GITHUB_OUTPUT
          fi

      - name: Pack artifacts
        id: pack_artifacts
        if: ${{ ( github.event_name == 'push' && github.ref == 'refs/heads/master' ) || github.event.inputs.create_release == 'true' }}
        run: |
          7z a llama-${{ steps.tag.outputs.name }}-bin-win-${{ matrix.build }}-cu${{ matrix.cuda }}-x64.zip .\build\bin\Release\*

      - name: Upload artifacts
        if: ${{ ( github.event_name == 'push' && github.ref == 'refs/heads/master' ) || github.event.inputs.create_release == 'true' }}
        uses: actions/upload-artifact@v4
        with:
          path: llama-${{ steps.tag.outputs.name }}-bin-win-${{ matrix.build }}-cu${{ matrix.cuda }}-x64.zip
          name: llama-bin-win-cu${{ matrix.cuda }}-x64.zip

      - name: Copy and pack Cuda runtime
        if: ${{ github.event_name == 'push' && github.ref == 'refs/heads/master' }}
        run: |
          echo "Cuda install location: ${{ env.CUDA_PATH }}"
          $dst='.\build\bin\cudart\'
          robocopy "${{env.CUDA_PATH}}\bin" $dst cudart64_*.dll cublas64_*.dll cublasLt64_*.dll
          robocopy "${{env.CUDA_PATH}}\lib" $dst cudart64_*.dll cublas64_*.dll cublasLt64_*.dll
          7z a cudart-llama-bin-win-cu${{ matrix.cuda }}-x64.zip $dst\*

      - name: Upload Cuda runtime
        if: ${{ ( github.event_name == 'push' && github.ref == 'refs/heads/master' ) || github.event.inputs.create_release == 'true' }}
        uses: actions/upload-artifact@v4
        with:
          path: cudart-llama-bin-win-cu${{ matrix.cuda }}-x64.zip
          name: cudart-llama-bin-win-cu${{ matrix.cuda }}-x64.zip

  windows-latest-cmake-sycl:
    runs-on: windows-latest

    defaults:
      run:
        shell: bash

    env:
      WINDOWS_BASEKIT_URL: https://registrationcenter-download.intel.com/akdlm/IRC_NAS/b380d914-366b-4b77-a74a-05e3c38b3514/intel-oneapi-base-toolkit-2025.0.0.882_offline.exe
      WINDOWS_DPCPP_MKL: intel.oneapi.win.cpp-dpcpp-common:intel.oneapi.win.mkl.devel:intel.oneapi.win.dnnl:intel.oneapi.win.tbb.devel
      ONEAPI_ROOT: "C:/Program Files (x86)/Intel/oneAPI"
    steps:
      - name: Clone
        id: checkout
        uses: actions/checkout@v4
        with:
          fetch-depth: 0

      - name: Install
        run:  |
          scripts/install-oneapi.bat $WINDOWS_BASEKIT_URL $WINDOWS_DPCPP_MKL

      - name: Build
        id: cmake_build
        run:  examples/sycl/win-build-sycl.bat

      - name: Determine tag name
        id: tag
        shell: bash
        run: |
          BUILD_NUMBER="$(git rev-list --count HEAD)"
          SHORT_HASH="$(git rev-parse --short=7 HEAD)"
          if [[ "${{ env.BRANCH_NAME }}" == "master" ]]; then
            echo "name=b${BUILD_NUMBER}" >> $GITHUB_OUTPUT
          else
            SAFE_NAME=$(echo "${{ env.BRANCH_NAME }}" | tr '/' '-')
            echo "name=${SAFE_NAME}-b${BUILD_NUMBER}-${SHORT_HASH}" >> $GITHUB_OUTPUT
          fi

      - name: Build the release package
        id: pack_artifacts
        if: ${{ ( github.event_name == 'push' && github.ref == 'refs/heads/master' ) || github.event.inputs.create_release == 'true' }}
        run: |
          echo "cp oneAPI running time dll files in ${{ env.ONEAPI_ROOT }} to ./build/bin"

          cp "${{ env.ONEAPI_ROOT }}/mkl/latest/bin/mkl_sycl_blas.5.dll" ./build/bin
          cp "${{ env.ONEAPI_ROOT }}/mkl/latest/bin/mkl_core.2.dll" ./build/bin
          cp "${{ env.ONEAPI_ROOT }}/mkl/latest/bin/mkl_tbb_thread.2.dll" ./build/bin

          cp "${{ env.ONEAPI_ROOT }}/compiler/latest/bin/ur_adapter_level_zero.dll" ./build/bin
          cp "${{ env.ONEAPI_ROOT }}/compiler/latest/bin/ur_adapter_opencl.dll" ./build/bin
          cp "${{ env.ONEAPI_ROOT }}/compiler/latest/bin/ur_loader.dll" ./build/bin
          cp "${{ env.ONEAPI_ROOT }}/compiler/latest/bin/ur_win_proxy_loader.dll" ./build/bin

          cp "${{ env.ONEAPI_ROOT }}/compiler/latest/bin/sycl8.dll" ./build/bin
          cp "${{ env.ONEAPI_ROOT }}/compiler/latest/bin/svml_dispmd.dll" ./build/bin
          cp "${{ env.ONEAPI_ROOT }}/compiler/latest/bin/libmmd.dll" ./build/bin
          cp "${{ env.ONEAPI_ROOT }}/compiler/latest/bin/libiomp5md.dll" ./build/bin

          cp "${{ env.ONEAPI_ROOT }}/dnnl/latest/bin/dnnl.dll" ./build/bin
          cp "${{ env.ONEAPI_ROOT }}/tbb/latest/bin/tbb12.dll" ./build/bin

          echo "cp oneAPI running time dll files to ./build/bin done"
          7z a llama-${{ steps.tag.outputs.name }}-bin-win-sycl-x64.zip ./build/bin/*

      - name: Upload the release package
        if: ${{ ( github.event_name == 'push' && github.ref == 'refs/heads/master' ) || github.event.inputs.create_release == 'true' }}
        uses: actions/upload-artifact@v4
        with:
          path: llama-${{ steps.tag.outputs.name }}-bin-win-sycl-x64.zip
          name: llama-bin-win-sycl-x64.zip

  windows-latest-cmake-hip:
    if: ${{ github.event.inputs.create_release != 'true' }}
    runs-on: windows-latest

    steps:
      - name: Clone
        id: checkout
        uses: actions/checkout@v4

      - name: Install
        id: depends
        run: |
          $ErrorActionPreference = "Stop"
          write-host "Downloading AMD HIP SDK Installer"
          Invoke-WebRequest -Uri "https://download.amd.com/developer/eula/rocm-hub/AMD-Software-PRO-Edition-24.Q3-WinSvr2022-For-HIP.exe" -OutFile "${env:RUNNER_TEMP}\rocm-install.exe"
          write-host "Installing AMD HIP SDK"
          Start-Process "${env:RUNNER_TEMP}\rocm-install.exe" -ArgumentList '-install' -NoNewWindow -Wait
          write-host "Completed AMD HIP SDK installation"

      - name: Verify ROCm
        id: verify
        run: |
          & 'C:\Program Files\AMD\ROCm\*\bin\clang.exe' --version

      - name: Install ccache
        uses: hendrikmuhs/ccache-action@v1.2
        with:
          key: ${{ github.job }}

      - name: Build
        id: cmake_build
        run: |
          $env:HIP_PATH=$(Resolve-Path 'C:\Program Files\AMD\ROCm\*\bin\clang.exe' | split-path | split-path)
          $env:CMAKE_PREFIX_PATH="${env:HIP_PATH}"
          cmake -G "Unix Makefiles" -B build -S . `
            -DCMAKE_C_COMPILER="${env:HIP_PATH}\bin\clang.exe" `
            -DCMAKE_CXX_COMPILER="${env:HIP_PATH}\bin\clang++.exe" `
            -DCMAKE_BUILD_TYPE=Release `
            -DGGML_HIP=ON `
            -DGGML_RPC=ON
          cmake --build build -j ${env:NUMBER_OF_PROCESSORS}

  windows-latest-cmake-hip-release:
    if: ${{ ( github.event_name == 'push' && github.ref == 'refs/heads/master' ) || github.event.inputs.create_release == 'true' }}
    runs-on: windows-latest

    strategy:
      matrix:
        gpu_target: [gfx1100, gfx1101, gfx1030]

    steps:
      - name: Clone
        id: checkout
        uses: actions/checkout@v4
        with:
            fetch-depth: 0

      - name: Install
        id: depends
        run: |
          $ErrorActionPreference = "Stop"
          write-host "Downloading AMD HIP SDK Installer"
          Invoke-WebRequest -Uri "https://download.amd.com/developer/eula/rocm-hub/AMD-Software-PRO-Edition-24.Q3-WinSvr2022-For-HIP.exe" -OutFile "${env:RUNNER_TEMP}\rocm-install.exe"
          write-host "Installing AMD HIP SDK"
          Start-Process "${env:RUNNER_TEMP}\rocm-install.exe" -ArgumentList '-install' -NoNewWindow -Wait
          write-host "Completed AMD HIP SDK installation"

      - name: Verify ROCm
        id: verify
        run: |
          & 'C:\Program Files\AMD\ROCm\*\bin\clang.exe' --version

      - name: Build
        id: cmake_build
        run: |
          $env:HIP_PATH=$(Resolve-Path 'C:\Program Files\AMD\ROCm\*\bin\clang.exe' | split-path | split-path)
          $env:CMAKE_PREFIX_PATH="${env:HIP_PATH}"
          cmake -G "Unix Makefiles" -B build -S . `
            -DCMAKE_C_COMPILER="${env:HIP_PATH}\bin\clang.exe" `
            -DCMAKE_CXX_COMPILER="${env:HIP_PATH}\bin\clang++.exe" `
            -DCMAKE_BUILD_TYPE=Release `
            -DAMDGPU_TARGETS=${{ matrix.gpu_target }} `
            -DGGML_HIP=ON `
            -DGGML_RPC=ON
          cmake --build build -j ${env:NUMBER_OF_PROCESSORS}
          md "build\bin\rocblas\library\"
          cp "${env:HIP_PATH}\bin\hipblas.dll" "build\bin\"
          cp "${env:HIP_PATH}\bin\rocblas.dll" "build\bin\"
          cp "${env:HIP_PATH}\bin\rocblas\library\*" "build\bin\rocblas\library\"

      - name: Determine tag name
        id: tag
        shell: bash
        run: |
          BUILD_NUMBER="$(git rev-list --count HEAD)"
          SHORT_HASH="$(git rev-parse --short=7 HEAD)"
          if [[ "${{ env.BRANCH_NAME }}" == "master" ]]; then
            echo "name=b${BUILD_NUMBER}" >> $GITHUB_OUTPUT
          else
            SAFE_NAME=$(echo "${{ env.BRANCH_NAME }}" | tr '/' '-')
            echo "name=${SAFE_NAME}-b${BUILD_NUMBER}-${SHORT_HASH}" >> $GITHUB_OUTPUT
          fi

      - name: Pack artifacts
        id: pack_artifacts
        run: |
          7z a llama-${{ steps.tag.outputs.name }}-bin-win-hip-x64-${{ matrix.gpu_target }}.zip .\build\bin\*

      - name: Upload artifacts
        uses: actions/upload-artifact@v4
        with:
          path: llama-${{ steps.tag.outputs.name }}-bin-win-hip-x64-${{ matrix.gpu_target }}.zip
          name: llama-bin-win-hip-x64-${{ matrix.gpu_target }}.zip

  ios-xcode-build:
    runs-on: macos-latest

    steps:
      - name: Checkout code
        uses: actions/checkout@v4

      - name: Build
        id: cmake_build
        run: |
          sysctl -a
          mkdir build
          cd build
          cmake -G Xcode .. \
            -DGGML_METAL_USE_BF16=ON \
            -DGGML_METAL_EMBED_LIBRARY=ON \
            -DLLAMA_BUILD_EXAMPLES=OFF \
            -DLLAMA_BUILD_TESTS=OFF \
            -DLLAMA_BUILD_SERVER=OFF \
            -DCMAKE_SYSTEM_NAME=iOS \
            -DCMAKE_OSX_DEPLOYMENT_TARGET=14.0 \
            -DCMAKE_XCODE_ATTRIBUTE_DEVELOPMENT_TEAM=ggml
          cmake --build . --config Release -j $(sysctl -n hw.logicalcpu) -- CODE_SIGNING_ALLOWED=NO
          sudo cmake --install . --config Release

      - name: xcodebuild for swift package
        id: xcodebuild
        run: |
          xcodebuild -scheme llama-Package -destination 'generic/platform=iOS'

      - name: Build Xcode project
        run: xcodebuild -project examples/llama.swiftui/llama.swiftui.xcodeproj -scheme llama.swiftui -sdk iphoneos CODE_SIGNING_REQUIRED=NO CODE_SIGN_IDENTITY= -destination 'generic/platform=iOS' build

  android-build:
    runs-on: ubuntu-latest

    steps:
      - name: Clone
        uses: actions/checkout@v4

      - name: Set up JDK
        uses: actions/setup-java@v3
        with:
          java-version: 17
          distribution: zulu

      - name: Setup Android SDK
        uses: android-actions/setup-android@v3
        with:
          log-accepted-android-sdk-licenses: false

      - name: Build
        run: |
          cd examples/llama.android

          ./gradlew build --no-daemon

  release:
    if: ${{ ( github.event_name == 'push' && github.ref == 'refs/heads/master' ) || github.event.inputs.create_release == 'true' }}

    runs-on: ubuntu-latest

    needs:
<<<<<<< HEAD
      - ubuntu-latest-cmake
      - ubuntu-latest-cmake-cuda
      - macOS-latest-cmake
=======
      - ubuntu-cpu-cmake
>>>>>>> 3d804dec
      - windows-latest-cmake
      - windows-2019-cmake-cuda
      - windows-latest-cmake-hip-release
      - macOS-latest-cmake-arm64
      - macOS-latest-cmake-x64

    steps:
      - name: Clone
        id: checkout
        uses: actions/checkout@v4
        with:
          fetch-depth: 0

      - name: Determine tag name
        id: tag
        shell: bash
        run: |
          BUILD_NUMBER="$(git rev-list --count HEAD)"
          SHORT_HASH="$(git rev-parse --short=7 HEAD)"
          if [[ "${{ env.BRANCH_NAME }}" == "master" ]]; then
            echo "name=b${BUILD_NUMBER}" >> $GITHUB_OUTPUT
          else
            SAFE_NAME=$(echo "${{ env.BRANCH_NAME }}" | tr '/' '-')
            echo "name=${SAFE_NAME}-b${BUILD_NUMBER}-${SHORT_HASH}" >> $GITHUB_OUTPUT
          fi

      - name: Download artifacts
        id: download-artifact
        uses: actions/download-artifact@v4
        with:
          path: ./artifact

      - name: Move artifacts
        id: move_artifacts
        run: mkdir -p ./artifact/release && mv ./artifact/*/*.zip ./artifact/release

      - name: Create release
        id: create_release
        uses: ggml-org/action-create-release@v1
        env:
          GITHUB_TOKEN: ${{ secrets.GITHUB_TOKEN }}
        with:
          tag_name: ${{ steps.tag.outputs.name }}

      - name: Upload release
        id: upload_release
        uses: actions/github-script@v3
        with:
          github-token: ${{secrets.GITHUB_TOKEN}}
          script: |
            const path = require('path');
            const fs = require('fs');
            const release_id = '${{ steps.create_release.outputs.id }}';
            for (let file of await fs.readdirSync('./artifact/release')) {
              if (path.extname(file) === '.zip') {
                console.log('uploadReleaseAsset', file);
                await github.repos.uploadReleaseAsset({
                  owner: context.repo.owner,
                  repo: context.repo.repo,
                  release_id: release_id,
                  name: file,
                  data: await fs.readFileSync(`./artifact/release/${file}`)
                });
              }
            }

#  ubuntu-latest-gcc:
#    runs-on: ubuntu-latest
#
#    strategy:
#      matrix:
#        build: [Debug, Release]
#
#    steps:
#      - name: Clone
#        uses: actions/checkout@v4
#
#      - name: Dependencies
#        run: |
#          sudo apt-get update
#          sudo apt-get install build-essential
#          sudo apt-get install cmake
#
#      - name: Configure
#        run: cmake . -DCMAKE_BUILD_TYPE=${{ matrix.build }}
#
#      - name: Build
#        run: |
#          make
#
#  ubuntu-latest-clang:
#    runs-on: ubuntu-latest
#
#    strategy:
#      matrix:
#        build: [Debug, Release]
#
#    steps:
#      - name: Clone
#        uses: actions/checkout@v4
#
#      - name: Dependencies
#        run: |
#          sudo apt-get update
#          sudo apt-get install build-essential
#          sudo apt-get install cmake
#
#      - name: Configure
#        run: cmake . -DCMAKE_BUILD_TYPE=${{ matrix.build }} -DCMAKE_CXX_COMPILER=clang++ -DCMAKE_C_COMPILER=clang
#
#      - name: Build
#        run: |
#          make
#
#  ubuntu-latest-gcc-sanitized:
#    runs-on: ubuntu-latest
#
#    strategy:
#      matrix:
#        sanitizer: [ADDRESS, THREAD, UNDEFINED]
#
#    steps:
#      - name: Clone
#        uses: actions/checkout@v4
#
#      - name: Dependencies
#        run: |
#          sudo apt-get update
#          sudo apt-get install build-essential
#          sudo apt-get install cmake
#
#      - name: Configure
#        run: cmake . -DCMAKE_BUILD_TYPE=Debug -DLLAMA_SANITIZE_${{ matrix.sanitizer }}=ON
#
#      - name: Build
#        run: |
#          make
#
#  windows:
#    runs-on: windows-latest
#
#    strategy:
#      matrix:
#        build: [Release]
#        arch: [Win32, x64]
#        include:
#          - arch: Win32
#            s2arc: x86
#          - arch: x64
#            s2arc: x64
#
#    steps:
#      - name: Clone
#        uses: actions/checkout@v4
#
#      - name: Add msbuild to PATH
#        uses: microsoft/setup-msbuild@v1
#
#      - name: Configure
#        run: >
#          cmake -S . -B ./build -A ${{ matrix.arch }}
#          -DCMAKE_BUILD_TYPE=${{ matrix.build }}
#
#      - name: Build
#        run: |
#          cd ./build
#          msbuild ALL_BUILD.vcxproj -t:build -p:configuration=${{ matrix.build }} -p:platform=${{ matrix.arch }}
#
#      - name: Upload binaries
#        uses: actions/upload-artifact@v4
#        with:
#          name: llama-bin-${{ matrix.arch }}
#          path: build/bin/${{ matrix.build }}
#
#  windows-blas:
#    runs-on: windows-latest
#
#    strategy:
#      matrix:
#        build: [Release]
#        arch: [Win32, x64]
#        blas: [ON]
#        include:
#          - arch: Win32
#            obzip: https://github.com/xianyi/OpenBLAS/releases/download/v0.3.21/OpenBLAS-0.3.21-x86.zip
#            s2arc: x86
#          - arch: x64
#            obzip: https://github.com/xianyi/OpenBLAS/releases/download/v0.3.21/OpenBLAS-0.3.21-x64.zip
#            s2arc: x64
#
#    steps:
#      - name: Clone
#        uses: actions/checkout@v4
#
#      - name: Add msbuild to PATH
#        uses: microsoft/setup-msbuild@v1
#
#      - name: Fetch OpenBLAS
#        if: matrix.blas == 'ON'
#        run: |
#          C:/msys64/usr/bin/wget.exe -qO blas.zip ${{ matrix.obzip }}
#          7z x blas.zip -oblas -y
#          copy blas/include/cblas.h .
#          copy blas/include/openblas_config.h .
#          echo "blasdir=$env:GITHUB_WORKSPACE/blas" >> $env:GITHUB_ENV
#
#      - name: Configure
#        run: >
#          cmake -S . -B ./build -A ${{ matrix.arch }}
#          -DCMAKE_BUILD_TYPE=${{ matrix.build }}
#          -DLLAMA_SUPPORT_OPENBLAS=${{ matrix.blas }}
#          -DCMAKE_LIBRARY_PATH="$env:blasdir/lib"
#
#      - name: Build
#        run: |
#          cd ./build
#          msbuild ALL_BUILD.vcxproj -t:build -p:configuration=${{ matrix.build }} -p:platform=${{ matrix.arch }}
#
#      - name: Copy libopenblas.dll
#        if: matrix.blas == 'ON'
#        run: copy "$env:blasdir/bin/libopenblas.dll" build/bin/${{ matrix.build }}
#
#      - name: Upload binaries
#        if: matrix.blas == 'ON'
#        uses: actions/upload-artifact@v4
#        with:
#          name: llama-blas-bin-${{ matrix.arch }}
#          path: build/bin/${{ matrix.build }}
#
#  emscripten:
#    runs-on: ubuntu-latest
#
#    strategy:
#      matrix:
#        build: [Release]
#
#    steps:
#      - name: Clone
#        uses: actions/checkout@v4
#
#      - name: Dependencies
#        run: |
#          wget -q https://github.com/emscripten-core/emsdk/archive/master.tar.gz
#          tar -xvf master.tar.gz
#          emsdk-master/emsdk update
#          emsdk-master/emsdk install latest
#          emsdk-master/emsdk activate latest
#
#      - name: Configure
#        run: echo "tmp"
#
#      - name: Build
#        run: |
#          pushd emsdk-master
#          source ./emsdk_env.sh
#          popd
#          emcmake cmake . -DCMAKE_BUILD_TYPE=${{ matrix.build }}
#          make

  openEuler-latest-cmake-cann:
    if: ${{ github.event_name != 'pull_request' || contains(github.event.pull_request.labels.*.name, 'Ascend NPU') }}
    defaults:
      run:
       shell: bash -el {0}
    runs-on: ubuntu-24.04-arm
    strategy:
      matrix:
        cann:
          - '8.0.rc3.beta1-910b-openeuler22.03-py3.10'
        device:
          - 'ascend910b3'
        build:
          - 'Release'
    container: ascendai/cann:${{ matrix.cann }}
    steps:
      - name: Checkout
        uses: actions/checkout@v4

      - name: Dependencies
        run: |
          yum update -y
          yum install -y git gcc gcc-c++ make cmake

      - name: Build
        run: |
          export LD_LIBRARY_PATH=${ASCEND_TOOLKIT_HOME}/lib64:${ASCEND_TOOLKIT_HOME}/$(uname -m)-linux/devlib/:${LD_LIBRARY_PATH}

          cmake -S . -B build \
              -DCMAKE_BUILD_TYPE=${{ matrix.build }} \
              -DGGML_CANN=on \
              -DSOC_TYPE=${{ matrix.device }}
          cmake --build build -j $(nproc)<|MERGE_RESOLUTION|>--- conflicted
+++ resolved
@@ -805,7 +805,7 @@
           path: llama-${{ steps.tag.outputs.name }}-bin-win-${{ matrix.build }}.zip
           name: llama-bin-win-${{ matrix.build }}.zip
 
-  ubuntu-latest-cmake-cuda:
+  ubuntu-cpu-cmake-cuda:
     runs-on: ubuntu-latest
 
     strategy:
@@ -873,20 +873,11 @@
           run: |
             cmake -S . -B build -G Ninja \
               -DCMAKE_BUILD_TYPE=Release \
-<<<<<<< HEAD
-              -DGGML_NATIVE=OFF \
-              -DGGML_CUDA=ON \
               -DCMAKE_CUDA_ARCHITECTURES=${{ matrix.cuda.arch }} \
-              -DCMAKE_EXE_LINKER_FLAGS=-Wl,--allow-shlib-undefined \
-              -DLLAMA_CURL=ON \
-              -DLLAMA_FATAL_WARNINGS=ON
-=======
-              -DCMAKE_CUDA_ARCHITECTURES=89-real \
               -DCMAKE_EXE_LINKER_FLAGS=-Wl,--allow-shlib-undefined \
               -DLLAMA_FATAL_WARNINGS=ON \
               -DGGML_NATIVE=OFF \
               -DGGML_CUDA=ON
->>>>>>> 3d804dec
             cmake --build build
 
         - name: Determine tag name
@@ -1304,13 +1295,8 @@
     runs-on: ubuntu-latest
 
     needs:
-<<<<<<< HEAD
-      - ubuntu-latest-cmake
-      - ubuntu-latest-cmake-cuda
-      - macOS-latest-cmake
-=======
       - ubuntu-cpu-cmake
->>>>>>> 3d804dec
+      - ubuntu-cpu-cmake-cuda
       - windows-latest-cmake
       - windows-2019-cmake-cuda
       - windows-latest-cmake-hip-release
