name: CI

on:
  workflow_dispatch: # allows manual triggering
    inputs:
      create_release:
        description: 'Create new release'
        required: true
        type: boolean
  push:
    branches:
      - master
    paths: ['.github/workflows/**', '**/CMakeLists.txt', '**/Makefile', '**/*.h', '**/*.hpp', '**/*.c', '**/*.cpp', '**/*.cu', '**/*.swift', '**/*.m']
  pull_request:
    types: [opened, synchronize, reopened]
    paths: ['**/CMakeLists.txt', '**/Makefile', '**/*.h', '**/*.hpp', '**/*.c', '**/*.cpp', '**/*.cu', '**/*.swift', '**/*.m']

env:
  BRANCH_NAME: ${{ github.head_ref || github.ref_name }}
  GGML_NLOOP: 3
  GGML_N_THREADS: 1

jobs:
  ubuntu-focal-make:
    runs-on: ubuntu-20.04

    steps:
      - name: Clone
        id: checkout
        uses: actions/checkout@v3

      - name: Dependencies
        id: depends
        run: |
          sudo apt-get update
          sudo apt-get install build-essential gcc-8

      - name: Build
        id: make_build
        env:
            LLAMA_FATAL_WARNINGS: 1
        run: |
          CC=gcc-8 make -j $(nproc)

      - name: Test
        id: make_test
        run: |
          CC=gcc-8 make tests -j $(nproc)
          make test -j $(nproc)

  ubuntu-latest-cmake:
    runs-on: ubuntu-latest

    steps:
      - name: Clone
        id: checkout
        uses: actions/checkout@v3

      - name: Dependencies
        id: depends
        run: |
          sudo apt-get update
          sudo apt-get install build-essential

      - name: Build
        id: cmake_build
        run: |
          mkdir build
          cd build
          cmake .. -DLLAMA_FATAL_WARNINGS=ON
          cmake --build . --config Release -j $(nproc)

      - name: Test
        id: cmake_test
        run: |
          cd build
          ctest -L main --verbose --timeout 900

  ubuntu-latest-cmake-sanitizer:
    runs-on: ubuntu-latest

    continue-on-error: true

    strategy:
      matrix:
        sanitizer: [ADDRESS, THREAD, UNDEFINED]
        build_type: [Debug, Release]

    steps:
      - name: Clone
        id: checkout
        uses: actions/checkout@v3

      - name: Dependencies
        id: depends
        run: |
          sudo apt-get update
          sudo apt-get install build-essential

      - name: Build
        id: cmake_build
        run: |
          mkdir build
          cd build
          cmake .. -DLLAMA_FATAL_WARNINGS=ON -DLLAMA_SANITIZE_${{ matrix.sanitizer }}=ON -DCMAKE_BUILD_TYPE=${{ matrix.build_type }}
          cmake --build . --config ${{ matrix.build_type }} -j $(nproc)

      - name: Test
        id: cmake_test
        run: |
          cd build
          ctest -L main --verbose --timeout 900

  ubuntu-latest-cmake-mpi:
    runs-on: ubuntu-latest

    continue-on-error: true

    strategy:
      matrix:
        mpi_library: [mpich, libopenmpi-dev]

    steps:
      - name: Clone
        id: checkout
        uses: actions/checkout@v3

      - name: Dependencies
        id: depends
        run: |
          sudo apt-get update
          sudo apt-get install build-essential ${{ matrix.mpi_library }}

      - name: Build
        id: cmake_build
        run: |
          mkdir build
          cd build
          cmake -DLLAMA_FATAL_WARNINGS=ON -DLLAMA_MPI=ON ..
          cmake --build . --config Release -j $(nproc)

      - name: Test
        id: cmake_test
        run: |
          cd build
          ctest -L main --verbose

  ubuntu-22-cmake-sycl:
    runs-on: ubuntu-22.04

    continue-on-error: true

    steps:
      - uses: actions/checkout@v2

      - name: add oneAPI to apt
        shell: bash
        run: |
          cd /tmp
          wget https://apt.repos.intel.com/intel-gpg-keys/GPG-PUB-KEY-INTEL-SW-PRODUCTS.PUB
          sudo apt-key add GPG-PUB-KEY-INTEL-SW-PRODUCTS.PUB
          rm GPG-PUB-KEY-INTEL-SW-PRODUCTS.PUB
          sudo add-apt-repository "deb https://apt.repos.intel.com/oneapi all main"

      - name: install oneAPI dpcpp compiler
        shell: bash
        run: |
          sudo apt update
          sudo apt install intel-oneapi-compiler-dpcpp-cpp

      - name: install oneAPI MKL library
        shell: bash
        run: |
          sudo apt install intel-oneapi-mkl-devel

      - name: Clone
        id: checkout
        uses: actions/checkout@v3

      - name: Build
        id: cmake_build
        run: |
          source /opt/intel/oneapi/setvars.sh
          mkdir build
          cd build
          cmake -DLLAMA_SYCL=ON -DCMAKE_C_COMPILER=icx -DCMAKE_CXX_COMPILER=icpx ..
          cmake --build . --config Release -j $(nproc)

  ubuntu-22-cmake-sycl-fp16:
    runs-on: ubuntu-22.04

    continue-on-error: true

    steps:
      - uses: actions/checkout@v2

      - name: add oneAPI to apt
        shell: bash
        run: |
          cd /tmp
          wget https://apt.repos.intel.com/intel-gpg-keys/GPG-PUB-KEY-INTEL-SW-PRODUCTS.PUB
          sudo apt-key add GPG-PUB-KEY-INTEL-SW-PRODUCTS.PUB
          rm GPG-PUB-KEY-INTEL-SW-PRODUCTS.PUB
          sudo add-apt-repository "deb https://apt.repos.intel.com/oneapi all main"

      - name: install oneAPI dpcpp compiler
        shell: bash
        run: |
          sudo apt update
          sudo apt install intel-oneapi-compiler-dpcpp-cpp

      - name: install oneAPI MKL library
        shell: bash
        run: |
          sudo apt install intel-oneapi-mkl-devel

      - name: Clone
        id: checkout
        uses: actions/checkout@v3

      - name: Build
        id: cmake_build
        run: |
          source /opt/intel/oneapi/setvars.sh
          mkdir build
          cd build
          cmake -DLLAMA_SYCL=ON -DCMAKE_C_COMPILER=icx -DCMAKE_CXX_COMPILER=icpx -DLLAMA_SYCL_F16=ON ..
          cmake --build . --config Release -j $(nproc)

  # TODO: build with LLAMA_NO_METAL because test-backend-ops fail on "Apple Paravirtual device" and I don't know
  #       how to debug it.
  #       ref: https://github.com/ggerganov/llama.cpp/actions/runs/7131777249/job/19420981052#step:5:1124
  macOS-latest-make:
    runs-on: macos-latest

    steps:
      - name: Clone
        id: checkout
        uses: actions/checkout@v3

      - name: Dependencies
        id: depends
        continue-on-error: true
        run: |
          brew update

      - name: Build
        id: make_build
        env:
            LLAMA_FATAL_WARNINGS: 1
        run: |
          LLAMA_NO_METAL=1 make -j $(sysctl -n hw.logicalcpu)

      - name: Test
        id: make_test
        run: |
          LLAMA_NO_METAL=1 make tests -j $(sysctl -n hw.logicalcpu)
          LLAMA_NO_METAL=1 make test  -j $(sysctl -n hw.logicalcpu)

  # TODO: build with LLAMA_METAL=OFF because test-backend-ops fail on "Apple Paravirtual device" and I don't know
  #       how to debug it.
  #       ref: https://github.com/ggerganov/llama.cpp/actions/runs/7132125951/job/19422043567?pr=4359#step:5:6584
  #       would be great if we fix these
  macOS-latest-cmake:
    runs-on: macos-latest

    steps:
      - name: Clone
        id: checkout
        uses: actions/checkout@v3

      - name: Dependencies
        id: depends
        continue-on-error: true
        run: |
          brew update

      - name: Build
        id: cmake_build
        run: |
          sysctl -a
          mkdir build
          cd build
<<<<<<< HEAD
          cmake .. -DLLAMA_FATAL_WARNINGS=ON
=======
          cmake -DLLAMA_METAL=OFF ..
>>>>>>> 5f5808ca
          cmake --build . --config Release -j $(sysctl -n hw.logicalcpu)

      - name: Test
        id: cmake_test
        run: |
          cd build
          ctest -L main --verbose --timeout 900

  macOS-latest-cmake-ios:
    runs-on: macos-latest

    steps:
      - name: Clone
        id: checkout
        uses: actions/checkout@v1

      - name: Dependencies
        id: depends
        continue-on-error: true
        run: |
          brew update

      - name: Build
        id: cmake_build
        run: |
          sysctl -a
          mkdir build
          cd build
          cmake -G Xcode .. \
            -DLLAMA_FATAL_WARNINGS=ON \
            -DLLAMA_BUILD_EXAMPLES=OFF \
            -DLLAMA_BUILD_TESTS=OFF \
            -DLLAMA_BUILD_SERVER=OFF \
            -DCMAKE_SYSTEM_NAME=iOS \
            -DCMAKE_OSX_DEPLOYMENT_TARGET=14.0
          cmake --build . --config Release -j $(sysctl -n hw.logicalcpu)

  macOS-latest-cmake-tvos:
    runs-on: macos-latest

    steps:
      - name: Clone
        id: checkout
        uses: actions/checkout@v1

      - name: Dependencies
        id: depends
        continue-on-error: true
        run: |
          brew update

      - name: Build
        id: cmake_build
        run: |
          sysctl -a
          mkdir build
          cd build
          cmake -G Xcode .. \
            -DLLAMA_FATAL_WARNINGS=ON \
            -DLLAMA_BUILD_EXAMPLES=OFF \
            -DLLAMA_BUILD_TESTS=OFF \
            -DLLAMA_BUILD_SERVER=OFF \
            -DCMAKE_SYSTEM_NAME=tvOS \
            -DCMAKE_OSX_DEPLOYMENT_TARGET=14.0
          cmake --build . --config Release -j $(sysctl -n hw.logicalcpu)

  macOS-latest-swift:
    runs-on: macos-latest

    strategy:
      matrix:
        destination: ['generic/platform=macOS', 'generic/platform=iOS', 'generic/platform=tvOS']

    steps:
      - name: Clone
        id: checkout
        uses: actions/checkout@v1

      - name: Dependencies
        id: depends
        continue-on-error: true
        run: |
          brew update

      - name: xcodebuild for swift package
        id: xcodebuild
        run: |
          xcodebuild -scheme llama -destination "${{ matrix.destination }}"

      - name: Build Swift Example
        id: make_build_swift_example
        run: |
            make swift

  windows-latest-cmake:
    runs-on: windows-latest

    env:
      OPENBLAS_VERSION: 0.3.23
      OPENCL_VERSION: 2023.04.17
      CLBLAST_VERSION: 1.6.0
      SDE_VERSION: 9.33.0-2024-01-07
      VULKAN_VERSION: 1.3.261.1

    strategy:
      matrix:
        include:
          - build: 'noavx'
            defines: '-DLLAMA_NATIVE=OFF -DLLAMA_BUILD_SERVER=ON -DLLAMA_AVX=OFF -DLLAMA_AVX2=OFF -DLLAMA_FMA=OFF -DBUILD_SHARED_LIBS=ON'
          - build: 'avx2'
            defines: '-DLLAMA_NATIVE=OFF -DLLAMA_BUILD_SERVER=ON -DBUILD_SHARED_LIBS=ON'
          - build: 'avx'
            defines: '-DLLAMA_NATIVE=OFF -DLLAMA_BUILD_SERVER=ON -DLLAMA_AVX2=OFF -DBUILD_SHARED_LIBS=ON'
          - build: 'avx512'
            defines: '-DLLAMA_NATIVE=OFF -DLLAMA_BUILD_SERVER=ON -DLLAMA_AVX512=ON -DBUILD_SHARED_LIBS=ON'
          - build: 'clblast'
            defines: '-DLLAMA_NATIVE=OFF -DLLAMA_BUILD_SERVER=ON -DLLAMA_CLBLAST=ON -DBUILD_SHARED_LIBS=ON -DCMAKE_PREFIX_PATH="$env:RUNNER_TEMP/clblast"'
          - build: 'openblas'
            defines: '-DLLAMA_NATIVE=OFF -DLLAMA_BUILD_SERVER=ON -DLLAMA_BLAS=ON -DBUILD_SHARED_LIBS=ON -DLLAMA_BLAS_VENDOR=OpenBLAS -DBLAS_INCLUDE_DIRS="$env:RUNNER_TEMP/openblas/include" -DBLAS_LIBRARIES="$env:RUNNER_TEMP/openblas/lib/openblas.lib"'
          - build: 'kompute'
            defines: '-DLLAMA_NATIVE=OFF -DLLAMA_BUILD_SERVER=ON -DLLAMA_KOMPUTE=ON -DKOMPUTE_OPT_DISABLE_VULKAN_VERSION_CHECK=ON -DBUILD_SHARED_LIBS=ON'
          - build: 'vulkan'
            defines: '-DLLAMA_NATIVE=OFF -DLLAMA_BUILD_SERVER=ON -DLLAMA_VULKAN=ON -DBUILD_SHARED_LIBS=ON'

    steps:
      - name: Clone
        id: checkout
        uses: actions/checkout@v3
        with:
          fetch-depth: 0

      - name: Clone Kompute submodule
        id: clone_kompute
        if: ${{ matrix.build == 'kompute' }}
        run: |
          git submodule update --init kompute

      - name: Download OpenCL SDK
        id: get_opencl
        if: ${{ matrix.build == 'clblast' }}
        run: |
          curl.exe -o $env:RUNNER_TEMP/opencl.zip -L "https://github.com/KhronosGroup/OpenCL-SDK/releases/download/v${env:OPENCL_VERSION}/OpenCL-SDK-v${env:OPENCL_VERSION}-Win-x64.zip"
          mkdir $env:RUNNER_TEMP/opencl
          tar.exe -xvf $env:RUNNER_TEMP/opencl.zip --strip-components=1 -C $env:RUNNER_TEMP/opencl

      - name: Download CLBlast
        id: get_clblast
        if: ${{ matrix.build == 'clblast' }}
        run: |
          curl.exe -o $env:RUNNER_TEMP/clblast.7z -L "https://github.com/CNugteren/CLBlast/releases/download/${env:CLBLAST_VERSION}/CLBlast-${env:CLBLAST_VERSION}-windows-x64.7z"
          curl.exe -o $env:RUNNER_TEMP/CLBlast.LICENSE.txt -L "https://github.com/CNugteren/CLBlast/raw/${env:CLBLAST_VERSION}/LICENSE"
          7z x "-o${env:RUNNER_TEMP}" $env:RUNNER_TEMP/clblast.7z
          rename-item $env:RUNNER_TEMP/CLBlast-${env:CLBLAST_VERSION}-windows-x64 clblast
          foreach ($f in (gci -Recurse -Path "$env:RUNNER_TEMP/clblast" -Filter '*.cmake')) {
            $txt = Get-Content -Path $f -Raw
            $txt.Replace('C:/vcpkg/packages/opencl_x64-windows/', "$($env:RUNNER_TEMP.Replace('\','/'))/opencl/") | Set-Content -Path $f -Encoding UTF8
          }

      - name: Download OpenBLAS
        id: get_openblas
        if: ${{ matrix.build == 'openblas' }}
        run: |
          curl.exe -o $env:RUNNER_TEMP/openblas.zip -L "https://github.com/xianyi/OpenBLAS/releases/download/v${env:OPENBLAS_VERSION}/OpenBLAS-${env:OPENBLAS_VERSION}-x64.zip"
          curl.exe -o $env:RUNNER_TEMP/OpenBLAS.LICENSE.txt -L "https://github.com/xianyi/OpenBLAS/raw/v${env:OPENBLAS_VERSION}/LICENSE"
          mkdir $env:RUNNER_TEMP/openblas
          tar.exe -xvf $env:RUNNER_TEMP/openblas.zip -C $env:RUNNER_TEMP/openblas
          $vcdir = $(vswhere -latest -products * -requires Microsoft.VisualStudio.Component.VC.Tools.x86.x64 -property installationPath)
          $msvc = $(join-path $vcdir $('VC\Tools\MSVC\'+$(gc -raw $(join-path $vcdir 'VC\Auxiliary\Build\Microsoft.VCToolsVersion.default.txt')).Trim()))
          $lib =  $(join-path $msvc 'bin\Hostx64\x64\lib.exe')
          & $lib /machine:x64 "/def:${env:RUNNER_TEMP}/openblas/lib/libopenblas.def" "/out:${env:RUNNER_TEMP}/openblas/lib/openblas.lib" /name:openblas.dll

      - name: Install Vulkan SDK
        id: get_vulkan
        if: ${{ matrix.build == 'kompute' || matrix.build == 'vulkan' }}
        run: |
          curl.exe -o $env:RUNNER_TEMP/VulkanSDK-Installer.exe -L "https://sdk.lunarg.com/sdk/download/${env:VULKAN_VERSION}/windows/VulkanSDK-${env:VULKAN_VERSION}-Installer.exe"
          & "$env:RUNNER_TEMP\VulkanSDK-Installer.exe" --accept-licenses --default-answer --confirm-command install
          Add-Content $env:GITHUB_ENV "VULKAN_SDK=C:\VulkanSDK\${env:VULKAN_VERSION}"
          Add-Content $env:GITHUB_PATH "C:\VulkanSDK\${env:VULKAN_VERSION}\bin"

      - name: Build
        id: cmake_build
        run: |
          mkdir build
          cd build
          cmake .. -DLLAMA_FATAL_WARNINGS=ON ${{ matrix.defines }}
          cmake --build . --config Release -j ${env:NUMBER_OF_PROCESSORS}

      - name: Add clblast.dll
        id: add_clblast_dll
        if: ${{ matrix.build == 'clblast' }}
        run: |
          cp $env:RUNNER_TEMP/clblast/lib/clblast.dll ./build/bin/Release
          cp $env:RUNNER_TEMP/CLBlast.LICENSE.txt ./build/bin/Release/CLBlast-${env:CLBLAST_VERSION}.txt

      - name: Add libopenblas.dll
        id: add_libopenblas_dll
        if: ${{ matrix.build == 'openblas' }}
        run: |
          cp $env:RUNNER_TEMP/openblas/bin/libopenblas.dll ./build/bin/Release/openblas.dll
          cp $env:RUNNER_TEMP/OpenBLAS.LICENSE.txt ./build/bin/Release/OpenBLAS-${env:OPENBLAS_VERSION}.txt

      - name: Check AVX512F support
        id: check_avx512f
        if: ${{ matrix.build == 'avx512' }}
        continue-on-error: true
        run: |
          cd build
          $vcdir = $(vswhere -latest -products * -requires Microsoft.VisualStudio.Component.VC.Tools.x86.x64 -property installationPath)
          $msvc = $(join-path $vcdir $('VC\Tools\MSVC\'+$(gc -raw $(join-path $vcdir 'VC\Auxiliary\Build\Microsoft.VCToolsVersion.default.txt')).Trim()))
          $cl =  $(join-path $msvc 'bin\Hostx64\x64\cl.exe')
          echo 'int main(void){unsigned int a[4];__cpuid(a,7);return !(a[1]&65536);}' >> avx512f.c
          & $cl /O2 /GS- /kernel avx512f.c /link /nodefaultlib /entry:main
          .\avx512f.exe && echo "AVX512F: YES" && ( echo HAS_AVX512F=1 >> $env:GITHUB_ENV ) || echo "AVX512F: NO"

      - name: Test
        id: cmake_test
        # not all machines have native AVX-512
        if: ${{ matrix.build != 'clblast' && matrix.build != 'kompute' && matrix.build != 'vulkan' && (matrix.build != 'avx512' || env.HAS_AVX512F == '1') }}
        run: |
          cd build
          ctest -L main -C Release --verbose --timeout 900

      - name: Test (Intel SDE)
        id: cmake_test_sde
        if: ${{ matrix.build == 'avx512' && env.HAS_AVX512F == '0' }} # use Intel SDE for AVX-512 emulation
        run: |
          curl.exe -o $env:RUNNER_TEMP/sde.tar.xz -L "https://downloadmirror.intel.com/813591/sde-external-${env:SDE_VERSION}-win.tar.xz"
          # for some weird reason windows tar doesn't like sde tar.xz
          7z x "-o${env:RUNNER_TEMP}" $env:RUNNER_TEMP/sde.tar.xz
          7z x "-o${env:RUNNER_TEMP}" $env:RUNNER_TEMP/sde.tar
          $sde = $(join-path $env:RUNNER_TEMP sde-external-${env:SDE_VERSION}-win/sde.exe)
          cd build
          & $sde -future -- ctest -L main -C Release --verbose --timeout 900

      - name: Determine tag name
        id: tag
        shell: bash
        run: |
          BUILD_NUMBER="$(git rev-list --count HEAD)"
          SHORT_HASH="$(git rev-parse --short=7 HEAD)"
          if [[ "${{ env.BRANCH_NAME }}" == "master" ]]; then
            echo "name=b${BUILD_NUMBER}" >> $GITHUB_OUTPUT
          else
            SAFE_NAME=$(echo "${{ env.BRANCH_NAME }}" | tr '/' '-')
            echo "name=${SAFE_NAME}-b${BUILD_NUMBER}-${SHORT_HASH}" >> $GITHUB_OUTPUT
          fi

      - name: Pack artifacts
        id: pack_artifacts
        if: ${{ ( github.event_name == 'push' && github.ref == 'refs/heads/master' ) || github.event.inputs.create_release == 'true' }}
        run: |
          Copy-Item LICENSE .\build\bin\Release\llama.cpp.txt
          7z a llama-${{ steps.tag.outputs.name }}-bin-win-${{ matrix.build }}-x64.zip .\build\bin\Release\*

      - name: Upload artifacts
        if: ${{ ( github.event_name == 'push' && github.ref == 'refs/heads/master' ) || github.event.inputs.create_release == 'true' }}
        uses: actions/upload-artifact@v3
        with:
          path: |
            llama-${{ steps.tag.outputs.name }}-bin-win-${{ matrix.build }}-x64.zip

  windows-latest-cmake-cublas:
    runs-on: windows-latest

    strategy:
      matrix:
        cuda: ['12.2.0', '11.7.1']
        build: ['cublas']

    steps:
      - name: Clone
        id: checkout
        uses: actions/checkout@v3
        with:
          fetch-depth: 0

      - uses: Jimver/cuda-toolkit@v0.2.11
        id: cuda-toolkit
        with:
          cuda: ${{ matrix.cuda }}
          method: 'network'
          sub-packages: '["nvcc", "cudart", "cublas", "cublas_dev", "thrust", "visual_studio_integration"]'

      - name: Build
        id: cmake_build
        run: |
          mkdir build
          cd build
          cmake .. -DLLAMA_FATAL_WARNINGS=ON -DLLAMA_NATIVE=OFF -DLLAMA_BUILD_SERVER=ON -DLLAMA_CUBLAS=ON -DBUILD_SHARED_LIBS=ON
          cmake --build . --config Release -j ${env:NUMBER_OF_PROCESSORS}

      - name: Determine tag name
        id: tag
        shell: bash
        run: |
          BUILD_NUMBER="$(git rev-list --count HEAD)"
          SHORT_HASH="$(git rev-parse --short=7 HEAD)"
          if [[ "${{ env.BRANCH_NAME }}" == "master" ]]; then
            echo "name=b${BUILD_NUMBER}" >> $GITHUB_OUTPUT
          else
            SAFE_NAME=$(echo "${{ env.BRANCH_NAME }}" | tr '/' '-')
            echo "name=${SAFE_NAME}-b${BUILD_NUMBER}-${SHORT_HASH}" >> $GITHUB_OUTPUT
          fi

      - name: Pack artifacts
        id: pack_artifacts
        if: ${{ ( github.event_name == 'push' && github.ref == 'refs/heads/master' ) || github.event.inputs.create_release == 'true' }}
        run: |
          7z a llama-${{ steps.tag.outputs.name }}-bin-win-${{ matrix.build }}-cu${{ matrix.cuda }}-x64.zip .\build\bin\Release\*

      - name: Upload artifacts
        if: ${{ ( github.event_name == 'push' && github.ref == 'refs/heads/master' ) || github.event.inputs.create_release == 'true' }}
        uses: actions/upload-artifact@v3
        with:
          path: |
            llama-${{ steps.tag.outputs.name }}-bin-win-${{ matrix.build }}-cu${{ matrix.cuda }}-x64.zip

      - name: Copy and pack Cuda runtime
        run: |
          echo "Cuda install location: ${{steps.cuda-toolkit.outputs.CUDA_PATH}}"
          $dst='.\build\bin\cudart\'
          robocopy "${{steps.cuda-toolkit.outputs.CUDA_PATH}}\bin" $dst cudart64_*.dll cublas64_*.dll cublasLt64_*.dll
          7z a cudart-llama-bin-win-cu${{ matrix.cuda }}-x64.zip $dst\*

      - name: Upload Cuda runtime
        if: ${{ ( github.event_name == 'push' && github.ref == 'refs/heads/master' ) || github.event.inputs.create_release == 'true' }}
        uses: actions/upload-artifact@v3
        with:
          path: |
            cudart-llama-bin-win-cu${{ matrix.cuda }}-x64.zip

  windows-latest-cmake-sycl:
    runs-on: windows-latest
    defaults:
      run:
        shell: bash

    env:
      WINDOWS_BASEKIT_URL: https://registrationcenter-download.intel.com/akdlm/IRC_NAS/62641e01-1e8d-4ace-91d6-ae03f7f8a71f/w_BaseKit_p_2024.0.0.49563_offline.exe
      WINDOWS_DPCPP_MKL: intel.oneapi.win.cpp-dpcpp-common:intel.oneapi.win.mkl.devel


    steps:
      - name: Clone
        id: checkout
        uses: actions/checkout@v3
        with:
          fetch-depth: 0

      - name: Install
        run:  scripts/install-oneapi.bat $WINDOWS_BASEKIT_URL $WINDOWS_DPCPP_MKL

      - name: Build
        id: cmake_build
        run:  examples/sycl/win-build-sycl.bat

  ios-xcode-build:
    runs-on: macos-latest

    steps:
      - name: Checkout code
        uses: actions/checkout@v3

      - name: Build Xcode project
        run: xcodebuild -project examples/llama.swiftui/llama.swiftui.xcodeproj -scheme llama.swiftui -sdk iphoneos CODE_SIGNING_REQUIRED=NO CODE_SIGN_IDENTITY= -destination 'generic/platform=iOS' build

  android-build:
    runs-on: ubuntu-latest

    steps:
      - name: Clone
        uses: actions/checkout@v3

      - name: Set up JDK
        uses: actions/setup-java@v3
        with:
          java-version: 17
          distribution: zulu

      - name: Setup Android SDK
        uses: android-actions/setup-android@v3
        with:
          log-accepted-android-sdk-licenses: false

      - name: Build
        run: |
          cd examples/llama.android

          # Skip armeabi-v7a for now (https://github.com/llvm/llvm-project/issues/65820).
          ./gradlew build --no-daemon -Pskip-armeabi-v7a

#  freeBSD-latest:
#    runs-on: macos-12
#    steps:
#    - name: Clone
#      uses: actions/checkout@v3
#
#    - name: Build
#      uses: cross-platform-actions/action@v0.19.0
#      with:
#        operating_system: freebsd
#        version: '13.2'
#        hypervisor: 'qemu'
#        run: |
#            sudo pkg update
#            sudo pkg install -y gmake automake autoconf pkgconf llvm15 clinfo clover opencl clblast openblas
#            gmake CC=/usr/local/bin/clang15 CXX=/usr/local/bin/clang++15 -j `sysctl -n hw.ncpu`

  release:
    if: ${{ ( github.event_name == 'push' && github.ref == 'refs/heads/master' ) || github.event.inputs.create_release == 'true' }}

    runs-on: ubuntu-latest

    needs:
      - ubuntu-focal-make
      - ubuntu-latest-cmake
      - macOS-latest-make
      - macOS-latest-cmake
      - windows-latest-cmake
      - windows-latest-cmake-cublas

    steps:
      - name: Clone
        id: checkout
        uses: actions/checkout@v3
        with:
          fetch-depth: 0

      - name: Determine tag name
        id: tag
        shell: bash
        run: |
          BUILD_NUMBER="$(git rev-list --count HEAD)"
          SHORT_HASH="$(git rev-parse --short=7 HEAD)"
          if [[ "${{ env.BRANCH_NAME }}" == "master" ]]; then
            echo "name=b${BUILD_NUMBER}" >> $GITHUB_OUTPUT
          else
            SAFE_NAME=$(echo "${{ env.BRANCH_NAME }}" | tr '/' '-')
            echo "name=${SAFE_NAME}-b${BUILD_NUMBER}-${SHORT_HASH}" >> $GITHUB_OUTPUT
          fi

      - name: Download artifacts
        id: download-artifact
        uses: actions/download-artifact@v3

      - name: Create release
        id: create_release
        uses: anzz1/action-create-release@v1
        env:
          GITHUB_TOKEN: ${{ secrets.GITHUB_TOKEN }}
        with:
          tag_name: ${{ steps.tag.outputs.name }}

      - name: Upload release
        id: upload_release
        uses: actions/github-script@v3
        with:
          github-token: ${{secrets.GITHUB_TOKEN}}
          script: |
            const path = require('path');
            const fs = require('fs');
            const release_id = '${{ steps.create_release.outputs.id }}';
            for (let file of await fs.readdirSync('./artifact')) {
              if (path.extname(file) === '.zip') {
                console.log('uploadReleaseAsset', file);
                await github.repos.uploadReleaseAsset({
                  owner: context.repo.owner,
                  repo: context.repo.repo,
                  release_id: release_id,
                  name: file,
                  data: await fs.readFileSync(`./artifact/${file}`)
                });
              }
            }

#  ubuntu-latest-gcc:
#    runs-on: ubuntu-latest
#
#    strategy:
#      matrix:
#        build: [Debug, Release]
#
#    steps:
#      - name: Clone
#        uses: actions/checkout@v3
#
#      - name: Dependencies
#        run: |
#          sudo apt-get update
#          sudo apt-get install build-essential
#          sudo apt-get install cmake
#
#      - name: Configure
#        run: cmake . -DCMAKE_BUILD_TYPE=${{ matrix.build }}
#
#      - name: Build
#        run: |
#          make
#
#  ubuntu-latest-clang:
#    runs-on: ubuntu-latest
#
#    strategy:
#      matrix:
#        build: [Debug, Release]
#
#    steps:
#      - name: Clone
#        uses: actions/checkout@v3
#
#      - name: Dependencies
#        run: |
#          sudo apt-get update
#          sudo apt-get install build-essential
#          sudo apt-get install cmake
#
#      - name: Configure
#        run: cmake . -DCMAKE_BUILD_TYPE=${{ matrix.build }} -DCMAKE_CXX_COMPILER=clang++ -DCMAKE_C_COMPILER=clang
#
#      - name: Build
#        run: |
#          make
#
#  ubuntu-latest-gcc-sanitized:
#    runs-on: ubuntu-latest
#
#    strategy:
#      matrix:
#        sanitizer: [ADDRESS, THREAD, UNDEFINED]
#
#    steps:
#      - name: Clone
#        uses: actions/checkout@v3
#
#      - name: Dependencies
#        run: |
#          sudo apt-get update
#          sudo apt-get install build-essential
#          sudo apt-get install cmake
#
#      - name: Configure
#        run: cmake . -DCMAKE_BUILD_TYPE=Debug -DLLAMA_SANITIZE_${{ matrix.sanitizer }}=ON
#
#      - name: Build
#        run: |
#          make
#
#  windows:
#    runs-on: windows-latest
#
#    strategy:
#      matrix:
#        build: [Release]
#        arch: [Win32, x64]
#        include:
#          - arch: Win32
#            s2arc: x86
#          - arch: x64
#            s2arc: x64
#
#    steps:
#      - name: Clone
#        uses: actions/checkout@v3
#
#      - name: Add msbuild to PATH
#        uses: microsoft/setup-msbuild@v1
#
#      - name: Configure
#        run: >
#          cmake -S . -B ./build -A ${{ matrix.arch }}
#          -DCMAKE_BUILD_TYPE=${{ matrix.build }}
#
#      - name: Build
#        run: |
#          cd ./build
#          msbuild ALL_BUILD.vcxproj -t:build -p:configuration=${{ matrix.build }} -p:platform=${{ matrix.arch }}
#
#      - name: Upload binaries
#        uses: actions/upload-artifact@v1
#        with:
#          name: llama-bin-${{ matrix.arch }}
#          path: build/bin/${{ matrix.build }}
#
#  windows-blas:
#    runs-on: windows-latest
#
#    strategy:
#      matrix:
#        build: [Release]
#        arch: [Win32, x64]
#        blas: [ON]
#        include:
#          - arch: Win32
#            obzip: https://github.com/xianyi/OpenBLAS/releases/download/v0.3.21/OpenBLAS-0.3.21-x86.zip
#            s2arc: x86
#          - arch: x64
#            obzip: https://github.com/xianyi/OpenBLAS/releases/download/v0.3.21/OpenBLAS-0.3.21-x64.zip
#            s2arc: x64
#
#    steps:
#      - name: Clone
#        uses: actions/checkout@v3
#
#      - name: Add msbuild to PATH
#        uses: microsoft/setup-msbuild@v1
#
#      - name: Fetch OpenBLAS
#        if: matrix.blas == 'ON'
#        run: |
#          C:/msys64/usr/bin/wget.exe -qO blas.zip ${{ matrix.obzip }}
#          7z x blas.zip -oblas -y
#          copy blas/include/cblas.h .
#          copy blas/include/openblas_config.h .
#          echo "blasdir=$env:GITHUB_WORKSPACE/blas" >> $env:GITHUB_ENV
#
#      - name: Configure
#        run: >
#          cmake -S . -B ./build -A ${{ matrix.arch }}
#          -DCMAKE_BUILD_TYPE=${{ matrix.build }}
#          -DLLAMA_SUPPORT_OPENBLAS=${{ matrix.blas }}
#          -DCMAKE_LIBRARY_PATH="$env:blasdir/lib"
#
#      - name: Build
#        run: |
#          cd ./build
#          msbuild ALL_BUILD.vcxproj -t:build -p:configuration=${{ matrix.build }} -p:platform=${{ matrix.arch }}
#
#      - name: Copy libopenblas.dll
#        if: matrix.blas == 'ON'
#        run: copy "$env:blasdir/bin/libopenblas.dll" build/bin/${{ matrix.build }}
#
#      - name: Upload binaries
#        if: matrix.blas == 'ON'
#        uses: actions/upload-artifact@v1
#        with:
#          name: llama-blas-bin-${{ matrix.arch }}
#          path: build/bin/${{ matrix.build }}
#
#  emscripten:
#    runs-on: ubuntu-latest
#
#    strategy:
#      matrix:
#        build: [Release]
#
#    steps:
#      - name: Clone
#        uses: actions/checkout@v3
#
#      - name: Dependencies
#        run: |
#          wget -q https://github.com/emscripten-core/emsdk/archive/master.tar.gz
#          tar -xvf master.tar.gz
#          emsdk-master/emsdk update
#          emsdk-master/emsdk install latest
#          emsdk-master/emsdk activate latest
#
#      - name: Configure
#        run: echo "tmp"
#
#      - name: Build
#        run: |
#          pushd emsdk-master
#          source ./emsdk_env.sh
#          popd
#          emcmake cmake . -DCMAKE_BUILD_TYPE=${{ matrix.build }}
#          make<|MERGE_RESOLUTION|>--- conflicted
+++ resolved
@@ -281,11 +281,7 @@
           sysctl -a
           mkdir build
           cd build
-<<<<<<< HEAD
-          cmake .. -DLLAMA_FATAL_WARNINGS=ON
-=======
-          cmake -DLLAMA_METAL=OFF ..
->>>>>>> 5f5808ca
+          cmake -DLLAMA_FATAL_WARNINGS=ON -DLLAMA_METAL=OFF ..
           cmake --build . --config Release -j $(sysctl -n hw.logicalcpu)
 
       - name: Test
