# A hacky little script from Concedo that exposes llama.cpp function bindings
# allowing it to be used via a simulated kobold api endpoint
# generation delay scales linearly with original prompt length.

import ctypes
import os
import argparse
import json, http.server, threading, socket, sys, time

stop_token_max = 10

class load_model_inputs(ctypes.Structure):
    _fields_ = [("threads", ctypes.c_int),
                ("max_context_length", ctypes.c_int),
                ("batch_size", ctypes.c_int),
                ("f16_kv", ctypes.c_bool),
                ("executable_path", ctypes.c_char_p),
                ("model_filename", ctypes.c_char_p),
                ("lora_filename", ctypes.c_char_p),
                ("use_mmap", ctypes.c_bool),
                ("use_smartcontext", ctypes.c_bool),
                ("unban_tokens", ctypes.c_bool),
                ("clblast_info", ctypes.c_int),
                ("blasbatchsize", ctypes.c_int),
                ("debugmode", ctypes.c_bool)]

class generation_inputs(ctypes.Structure):
    _fields_ = [("seed", ctypes.c_int),
                ("prompt", ctypes.c_char_p),
                ("max_context_length", ctypes.c_int),
                ("max_length", ctypes.c_int),
                ("temperature", ctypes.c_float),
                ("top_k", ctypes.c_int),
                ("top_p", ctypes.c_float),
                ("typical_p", ctypes.c_float),
                ("tfs", ctypes.c_float),
                ("rep_pen", ctypes.c_float),
                ("rep_pen_range", ctypes.c_int),
                ("stop_sequence", ctypes.c_char_p * stop_token_max)]

class generation_outputs(ctypes.Structure):
    _fields_ = [("status", ctypes.c_int),
                ("text", ctypes.c_char * 16384)]

handle = None

def getdirpath():
    return os.path.dirname(os.path.realpath(__file__))
def file_exists(filename):
    return os.path.exists(os.path.join(getdirpath(), filename))

def pick_existant_file(ntoption,nonntoption):
    ntexist = file_exists(ntoption)
    nonntexist = file_exists(nonntoption)
    if os.name == 'nt':
        if nonntexist and not ntexist:
            return nonntoption
        return ntoption
    else:
        if ntexist and not nonntexist:
            return ntoption
        return nonntoption

lib_default = pick_existant_file("koboldcpp.dll","koboldcpp.so")
lib_noavx2 = pick_existant_file("koboldcpp_noavx2.dll","koboldcpp_noavx2.so")
lib_openblas = pick_existant_file("koboldcpp_openblas.dll","koboldcpp_openblas.so")
lib_openblas_noavx2 = pick_existant_file("koboldcpp_openblas_noavx2.dll","koboldcpp_openblas_noavx2.so")
lib_clblast = pick_existant_file("koboldcpp_clblast.dll","koboldcpp_clblast.so")


def init_library():
    global handle
    global lib_default,lib_noavx2,lib_openblas,lib_openblas_noavx2,lib_clblast

    libname = ""
    use_blas = False # if true, uses OpenBLAS for acceleration. libopenblas.dll must exist in the same dir.
    use_clblast = False #uses CLBlast instead
    use_noavx2 = False #uses openblas with no avx2 instructions

    if args.noavx2:
        use_noavx2 = True
        if not file_exists(lib_openblas_noavx2) or (os.name=='nt' and not file_exists("libopenblas.dll")):
            print("Warning: OpenBLAS library file not found. Non-BLAS library will be used.")
        elif args.noblas:
            print("Attempting to use non-avx2 compatibility library without OpenBLAS.")
        else:
            use_blas = True
            print("Attempting to use non-avx2 compatibility library with OpenBLAS. A compatible libopenblas will be required.")
    elif args.useclblast:
        if not file_exists(lib_clblast) or (os.name=='nt' and not file_exists("clblast.dll")):
            print("Warning: CLBlast library file not found. Non-BLAS library will be used.")
        else:
            print("Attempting to use CLBlast library for faster prompt ingestion. A compatible clblast will be required.")
            use_clblast = True
    else:
        if not file_exists(lib_openblas) or (os.name=='nt' and not file_exists("libopenblas.dll")):
            print("Warning: OpenBLAS library file not found. Non-BLAS library will be used.")
        elif args.noblas:
            print("Attempting to library without OpenBLAS.")
        else:
            use_blas = True
            print("Attempting to use OpenBLAS library for faster prompt ingestion. A compatible libopenblas will be required.")

    if use_noavx2:
        if use_blas:
            libname = lib_openblas_noavx2
        else:
            libname = lib_noavx2
    else:
        if use_clblast:
            libname = lib_clblast
        elif use_blas:
            libname = lib_openblas
        else:
            libname = lib_default

    print("Initializing dynamic library: " + libname)
    dir_path = getdirpath()

    #OpenBLAS should provide about a 2x speedup on prompt ingestion if compatible.
    handle = ctypes.CDLL(os.path.join(dir_path, libname))

    handle.load_model.argtypes = [load_model_inputs]
    handle.load_model.restype = ctypes.c_bool
    handle.generate.argtypes = [generation_inputs, ctypes.c_wchar_p] #apparently needed for osx to work. i duno why they need to interpret it that way but whatever
    handle.generate.restype = generation_outputs

def load_model(model_filename):
    inputs = load_model_inputs()
    inputs.model_filename = model_filename.encode("UTF-8")
    inputs.lora_filename = args.lora.encode("UTF-8")
    inputs.batch_size = 8
    inputs.max_context_length = maxctx #initial value to use for ctx, can be overwritten
    inputs.threads = args.threads
    inputs.f16_kv = True
    inputs.use_mmap = (not args.nommap)
    inputs.use_mlock = args.mlock
    if args.lora and args.lora!="":
        inputs.use_mmap = False
    inputs.use_smartcontext = args.smartcontext
    inputs.unban_tokens = args.unbantokens
    inputs.blasbatchsize = args.blasbatchsize
    clblastids = 0
    if args.useclblast:
        clblastids = 100 + int(args.useclblast[0])*10 + int(args.useclblast[1])
    inputs.clblast_info = clblastids
    inputs.executable_path = (getdirpath()+"/").encode("UTF-8")
    inputs.debugmode = args.debugmode
    ret = handle.load_model(inputs)
    return ret

def generate(prompt,max_length=20, max_context_length=512,temperature=0.8,top_k=100,top_p=0.85, typical_p=1.0, tfs=1.0 ,rep_pen=1.1,rep_pen_range=128,seed=-1,stop_sequence=[]):
    inputs = generation_inputs()
    outputs = ctypes.create_unicode_buffer(ctypes.sizeof(generation_outputs))
    inputs.prompt = prompt.encode("UTF-8")
    inputs.max_context_length = max_context_length   # this will resize the context buffer if changed
    inputs.max_length = max_length
    inputs.temperature = temperature
    inputs.top_k = top_k
    inputs.top_p = top_p
    inputs.typical_p = typical_p
    inputs.tfs = tfs
    inputs.rep_pen = rep_pen
    inputs.rep_pen_range = rep_pen_range
    inputs.seed = seed    
    for n in range(0,stop_token_max):
        if not stop_sequence or n >= len(stop_sequence):
            inputs.stop_sequence[n] = "".encode("UTF-8")
        else:
            inputs.stop_sequence[n] = stop_sequence[n].encode("UTF-8")
    ret = handle.generate(inputs,outputs)
    if(ret.status==1):
        return ret.text.decode("UTF-8","ignore")
    return ""

#################################################################
### A hacky simple HTTP server simulating a kobold api by Concedo
### we are intentionally NOT using flask, because we want MINIMAL dependencies
#################################################################
friendlymodelname = "concedo/koboldcpp"  # local kobold api apparently needs a hardcoded known HF model name
maxctx = 2048
maxlen = 128
modelbusy = False
defaultport = 5001
KcppVersion = "1.18"

class ServerRequestHandler(http.server.SimpleHTTPRequestHandler):
    sys_version = ""
    server_version = "ConcedoLlamaForKoboldServer"

    def __init__(self, addr, port, embedded_kailite):
        self.addr = addr
        self.port = port
        self.embedded_kailite = embedded_kailite

    def __call__(self, *args, **kwargs):
        super().__init__(*args, **kwargs)

    def do_GET(self):
        global maxctx, maxlen, friendlymodelname, KcppVersion
        self.path = self.path.rstrip('/')
        response_body = None

        if self.path in ["", "/?"] or self.path.startswith(('/?','?')): #it's possible for the root url to have ?params without /
            if args.stream and not "streaming=1" in self.path:
                self.path = self.path.replace("streaming=0","")
                if self.path.startswith(('/?','?')):
                    self.path += "&streaming=1"
                else:
                    self.path = self.path + "?streaming=1"
                self.send_response(302)
                self.send_header("Location", self.path)
                self.end_headers()
                print("Force redirect to streaming mode, as --stream is set.")
                return None

            if self.embedded_kailite is None:
                response_body = (f"Embedded Kobold Lite is not found.<br>You will have to connect via the main KoboldAI client, or <a href='https://lite.koboldai.net?local=1&port={self.port}'>use this URL</a> to connect.").encode()
            else:
                response_body = self.embedded_kailite

        elif self.path.endswith(('/api/v1/model', '/api/latest/model')):
            response_body = (json.dumps({'result': friendlymodelname }).encode())

        elif self.path.endswith(('/api/v1/config/max_length', '/api/latest/config/max_length')):
            response_body = (json.dumps({"value": maxlen}).encode())

        elif self.path.endswith(('/api/v1/config/max_context_length', '/api/latest/config/max_context_length')):
            response_body = (json.dumps({"value": maxctx}).encode())

        elif self.path.endswith(('/api/v1/config/soft_prompt', '/api/latest/config/soft_prompt')):
            response_body = (json.dumps({"value":""}).encode())

        elif self.path.endswith(('/api/v1/config/soft_prompts_list', '/api/latest/config/soft_prompts_list')):
            response_body = (json.dumps({"values": []}).encode())

        elif self.path.endswith(('/api/v1/info/version', '/api/latest/info/version')):
            response_body = (json.dumps({"result":"1.2.2"}).encode())

        elif self.path.endswith(('/api/extra/version')):
            response_body = (json.dumps({"result":"KoboldCpp","version":KcppVersion}).encode())

        if response_body is None:
            self.send_response(404)
            self.end_headers()
            rp = 'Error: HTTP Server is running, but this endpoint does not exist. Please check the URL.'
            self.wfile.write(rp.encode())
        else:
            self.send_response(200)
            self.send_header('Content-Length', str(len(response_body)))
            self.end_headers()
            self.wfile.write(response_body)
        return

    def do_POST(self):
        global modelbusy
        content_length = int(self.headers['Content-Length'])
        body = self.rfile.read(content_length)
        basic_api_flag = False
        kai_api_flag = False
        self.path = self.path.rstrip('/')

        if modelbusy:
            self.send_response(503)
            self.end_headers()
            self.wfile.write(json.dumps({"detail": {
                    "msg": "Server is busy; please try again later.",
                    "type": "service_unavailable",
                }}).encode())
            return

        if self.path.endswith('/request'):
            basic_api_flag = True

        if self.path.endswith(('/api/v1/generate', '/api/latest/generate')):
            kai_api_flag = True

        if basic_api_flag or kai_api_flag:
            genparams = None
            try:
                genparams = json.loads(body)
            except ValueError as e:
                self.send_response(503)
                self.end_headers()
                return
            print("\nInput: " + json.dumps(genparams))

            modelbusy = True
            if kai_api_flag:
                fullprompt = genparams.get('prompt', "")
            else:
                fullprompt = genparams.get('text', "")
            newprompt = fullprompt

            recvtxt = ""
            res = {}
            if kai_api_flag:
                recvtxt = generate(
                    prompt=newprompt,
                    max_context_length=genparams.get('max_context_length', maxctx),
                    max_length=genparams.get('max_length', 50),
                    temperature=genparams.get('temperature', 0.8),
                    top_k=genparams.get('top_k', 200),
                    top_p=genparams.get('top_p', 0.85),
                    typical_p=genparams.get('typical', 1.0),
                    tfs=genparams.get('tfs', 1.0),
                    rep_pen=genparams.get('rep_pen', 1.1),
                    rep_pen_range=genparams.get('rep_pen_range', 128),
                    seed=-1,
                    stop_sequence=genparams.get('stop_sequence', [])
                    )
                print("\nOutput: " + recvtxt)
                res = {"results": [{"text": recvtxt}]}
            else:
                recvtxt = generate(
                    prompt=newprompt,
                    max_length=genparams.get('max', 50),
                    temperature=genparams.get('temperature', 0.8),
                    top_k=genparams.get('top_k', 200),
                    top_p=genparams.get('top_p', 0.85),
                    typical_p=genparams.get('typical', 1.0),
                    tfs=genparams.get('tfs', 1.0),
                    rep_pen=genparams.get('rep_pen', 1.1),
                    rep_pen_range=genparams.get('rep_pen_range', 128),
                    seed=-1,
                    stop_sequence=genparams.get('stop_sequence', [])
                    )
                print("\nOutput: " + recvtxt)
                res = {"data": {"seqs":[recvtxt]}}

            try:
                self.send_response(200)
                self.end_headers()
                self.wfile.write(json.dumps(res).encode())
            except:
                print("Generate: The response could not be sent, maybe connection was terminated?")
            modelbusy = False
            return
        self.send_response(404)
        self.end_headers()

    def do_OPTIONS(self):
        self.send_response(200)
        self.end_headers()

    def do_HEAD(self):
        self.send_response(200)
        self.end_headers()

    def end_headers(self):
        self.send_header('Access-Control-Allow-Origin', '*')
        self.send_header('Access-Control-Allow-Methods', '*')
        self.send_header('Access-Control-Allow-Headers', '*')
        if "/api" in self.path:
            self.send_header('Content-type', 'application/json')
        else:
            self.send_header('Content-type', 'text/html')

        return super(ServerRequestHandler, self).end_headers()


def RunServerMultiThreaded(addr, port, embedded_kailite = None):
    sock = socket.socket(socket.AF_INET, socket.SOCK_STREAM)
    sock.setsockopt(socket.SOL_SOCKET, socket.SO_REUSEADDR, 1)
    sock.bind((addr, port))
    sock.listen(5)

    class Thread(threading.Thread):
        def __init__(self, i):
            threading.Thread.__init__(self)
            self.i = i
            self.daemon = True
            self.start()

        def run(self):
            handler = ServerRequestHandler(addr, port, embedded_kailite)
            with http.server.HTTPServer((addr, port), handler, False) as self.httpd:
                try:
                    self.httpd.socket = sock
                    self.httpd.server_bind = self.server_close = lambda self: None
                    self.httpd.serve_forever()
                except (KeyboardInterrupt,SystemExit):
                    self.httpd.server_close()
                    sys.exit(0)
                finally:
                    self.httpd.server_close()
                    sys.exit(0)
        def stop(self):
            self.httpd.server_close()

    numThreads = 6
    threadArr = []
    for i in range(numThreads):
        threadArr.append(Thread(i))
    while 1:
        try:
            time.sleep(10)
        except KeyboardInterrupt:
            for i in range(numThreads):
                threadArr[i].stop()
            sys.exit(0)


def show_gui():
    import tkinter as tk
    from tkinter.filedialog import askopenfilename

    if len(sys.argv) == 1:
        #no args passed at all. Show nooby gui
        root = tk.Tk()
        launchclicked = False

        def guilaunch():
            nonlocal launchclicked
            launchclicked = True
            root.destroy()
            pass

        # Adjust size
        root.geometry("460x320")
        root.title("KoboldCpp v"+KcppVersion)
        tk.Label(root, text = "KoboldCpp Easy Launcher",
                font = ("Arial", 12)).pack(pady=4)
        tk.Label(root, text = "(Note: KoboldCpp only works with GGML model formats!)",
                font = ("Arial", 9)).pack()


        opts = ["Use OpenBLAS","Use CLBLast GPU #1","Use CLBLast GPU #2","Use CLBLast GPU #3","Use No BLAS","Use OpenBLAS (Old Devices)","Use No BLAS (Old Devices)"]
        runchoice = tk.StringVar()
        runchoice.set("Use OpenBLAS")
        tk.OptionMenu( root , runchoice , *opts ).pack()

        stream = tk.IntVar()
        smartcontext = tk.IntVar()
        launchbrowser = tk.IntVar(value=1)
        unbantokens = tk.IntVar()
        tk.Checkbutton(root, text='Streaming Mode',variable=stream, onvalue=1, offvalue=0).pack()
        tk.Checkbutton(root, text='Use SmartContext',variable=smartcontext, onvalue=1, offvalue=0).pack()
        tk.Checkbutton(root, text='Unban Tokens',variable=unbantokens, onvalue=1, offvalue=0).pack()
        tk.Checkbutton(root, text='Launch Browser',variable=launchbrowser, onvalue=1, offvalue=0).pack()

        # Create button, it will change label text
        tk.Button( root , text = "Launch", font = ("Impact", 18), bg='#54FA9B', command = guilaunch ).pack(pady=10)
        tk.Label(root, text = "(Please use the Command Line for more advanced options)",
                font = ("Arial", 9)).pack()

        root.mainloop()

        if launchclicked==False:
            print("Exiting by user request.")
            time.sleep(2)
            sys.exit()

        #load all the vars
        args.stream = (stream.get()==1)
        args.smartcontext = (smartcontext.get()==1)
        args.launch = (launchbrowser.get()==1)
        args.unbantokens = (unbantokens.get()==1)
        selchoice = runchoice.get()

        if selchoice==opts[1]:
            args.useclblast = [0,0]
        if selchoice==opts[2]:
            args.useclblast = [1,0]
        if selchoice==opts[3]:
            args.useclblast = [0,1]
        if selchoice==opts[4]:
            args.noblas = True
        if selchoice==opts[5]:
            args.nonoavx2 = True
        if selchoice==opts[6]:
            args.nonoavx2 = True
            args.noblas = True

        root = tk.Tk()
        root.attributes("-alpha", 0)
        args.model_param = askopenfilename(title="Select ggml model .bin files")
        root.destroy()
        if not args.model_param:
            print("\nNo ggml model file was selected. Exiting.")
            time.sleep(2)
            sys.exit(2)

    else:
        root = tk.Tk() #we dont want the useless window to be visible, but we want it in taskbar
        root.attributes("-alpha", 0)
        args.model_param = askopenfilename(title="Select ggml model .bin files")
        root.destroy()
        if not args.model_param:
            print("\nNo ggml model file was selected. Exiting.")
            time.sleep(2)
            sys.exit(2)

def main(args):

    embedded_kailite = None
    if not args.model_param:
        args.model_param = args.model
    if not args.model_param:
        #give them a chance to pick a file
        print("For command line arguments, please refer to --help")
        print("Otherwise, please manually select ggml file:")
        try:
            show_gui()
        except Exception as ex:
            print("File selection GUI unsupported. Please check command line: script.py --help")
            print("Reason for no GUI: " + str(ex))
            time.sleep(2)
            sys.exit(2)

<<<<<<< HEAD
    if args.highpriority:
        print("Setting process to Higher Priority - Use Caution")
        try:
            import psutil
            os_used = sys.platform
            process = psutil.Process(os.getpid())  # Set high priority for the python script for the CPU
            if os_used == "win32":  # Windows (either 32-bit or 64-bit)
                process.nice(psutil.REALTIME_PRIORITY_CLASS)
                print("High Priority for Windows Set")
            elif os_used == "linux":  # linux
                process.nice(psutil.IOPRIO_HIGH)
                print("High Priority for Linux Set")
            else:  # MAC OS X or other
                process.nice(20)
                print("High Priority for Other OS Set (nice=20)")
        except Exception as ex:
             print("Error, Could not change process priority: " + str(ex))

    init_library() # Note: if blas does not exist and is enabled, program will crash. 
=======
    init_library() # Note: if blas does not exist and is enabled, program will crash.
>>>>>>> 069b3d4c
    print("==========")
    time.sleep(1)
    if not os.path.exists(args.model_param):
        print(f"Cannot find model file: {args.model_param}")
        time.sleep(2)
        sys.exit(2)

    if args.lora and args.lora!="":
        if not os.path.exists(args.lora):
            print(f"Cannot find lora file: {args.lora}")
            time.sleep(2)
            sys.exit(2)
        else:
            args.lora = os.path.abspath(args.lora)

    if args.psutil_set_threads:
        import psutil
        args.threads = psutil.cpu_count(logical=False)
        print("Overriding thread count, using " + str(args.threads) + " threads instead.")

    modelname = os.path.abspath(args.model_param)
    print(f"Loading model: {modelname} \n[Threads: {args.threads}, SmartContext: {args.smartcontext}]")
    loadok = load_model(modelname)
    print("Load Model OK: " + str(loadok))

    if not loadok:
        print("Could not load model: " + modelname)
        time.sleep(2)
        sys.exit(3)
    try:
        basepath = os.path.abspath(os.path.dirname(__file__))
        with open(os.path.join(basepath, "klite.embd"), mode='rb') as f:
            embedded_kailite = f.read()
            print("Embedded Kobold Lite loaded.")
    except:
        print("Could not find Kobold Lite. Embedded Kobold Lite will not be available.")

    if args.port_param!=defaultport:
        args.port = args.port_param
    print(f"Starting Kobold HTTP Server on port {args.port}")
    epurl = ""
    if args.host=="":
        epurl = f"http://localhost:{args.port}"
    else:
        epurl = f"http://{args.host}:{args.port}"

    if args.launch:
        try:
            import webbrowser as wb
            wb.open(epurl)
        except:
            print("--launch was set, but could not launch web browser automatically.")
    print(f"Please connect to custom endpoint at {epurl}")
    RunServerMultiThreaded(args.host, args.port, embedded_kailite)

if __name__ == '__main__':
    print("Welcome to KoboldCpp - Version " + KcppVersion) # just update version manually
    parser = argparse.ArgumentParser(description='Kobold llama.cpp server')
    modelgroup = parser.add_mutually_exclusive_group() #we want to be backwards compatible with the unnamed positional args
    modelgroup.add_argument("--model", help="Model file to load", nargs="?")
    modelgroup.add_argument("model_param", help="Model file to load (positional)", nargs="?")
    portgroup = parser.add_mutually_exclusive_group() #we want to be backwards compatible with the unnamed positional args
    portgroup.add_argument("--port", help="Port to listen on", default=defaultport, type=int, action='store')
    portgroup.add_argument("port_param", help="Port to listen on (positional)", default=defaultport, nargs="?", type=int, action='store')
    parser.add_argument("--host", help="Host IP to listen on. If empty, all routable interfaces are accepted.", default="")
    parser.add_argument("--launch", help="Launches a web browser when load is completed.", action='store_true')
    parser.add_argument("--lora", help="LLAMA models only, applies a lora file on top of model. Experimental.", default="")

    #os.environ["OMP_NUM_THREADS"] = '12'
    # psutil.cpu_count(logical=False)
    physical_core_limit = 1
    if os.cpu_count()!=None and os.cpu_count()>1:
        physical_core_limit = int(os.cpu_count()/2)
    default_threads = (physical_core_limit if physical_core_limit<=3 else max(3,physical_core_limit-1))
    parser.add_argument("--threads", help="Use a custom number of threads if specified. Otherwise, uses an amount based on CPU cores", type=int, default=default_threads)
    parser.add_argument("--psutil_set_threads", help="Experimental flag. If set, uses psutils to determine thread count based on physical cores.", action='store_true')
    parser.add_argument("--highpriority", help="Experimental flag. If set, increases the process CPU priority, potentially speeding up generation. Use caution.", action='store_true')
    parser.add_argument("--blasbatchsize", help="Sets the batch size used in BLAS processing (default 512)", type=int,choices=[32,64,128,256,512,1024], default=512)
    parser.add_argument("--stream", help="Uses pseudo streaming when generating tokens. Only for the Kobold Lite UI.", action='store_true')
    parser.add_argument("--smartcontext", help="Reserving a portion of context to try processing less frequently.", action='store_true')
    parser.add_argument("--unbantokens", help="Normally, KoboldAI prevents certain tokens such as EOS and Square Brackets. This flag unbans them.", action='store_true')
    parser.add_argument("--nommap", help="If set, do not use mmap to load newer models", action='store_true')
    parser.add_argument("--mlock", help="Force system to keep model in RAM rather than swapping or compressing", action='store_true')
    parser.add_argument("--noavx2", help="Do not use AVX2 instructions, a slower compatibility mode for older devices. Does not work with --clblast.", action='store_true')
    parser.add_argument("--debugmode", help="Shows additional debug info in the terminal.", action='store_true')
    parser.add_argument("--skiplauncher", help="Doesn't display or use the new GUI launcher.", action='store_true')
    compatgroup = parser.add_mutually_exclusive_group()
    compatgroup.add_argument("--noblas", help="Do not use OpenBLAS for accelerated prompt ingestion", action='store_true')
    compatgroup.add_argument("--useclblast", help="Use CLBlast instead of OpenBLAS for prompt ingestion. Must specify exactly 2 arguments, platform ID and device ID (e.g. --useclblast 1 0).", type=int, choices=range(0,9), nargs=2)
    args = parser.parse_args()
    main(args)<|MERGE_RESOLUTION|>--- conflicted
+++ resolved
@@ -18,6 +18,7 @@
                 ("model_filename", ctypes.c_char_p),
                 ("lora_filename", ctypes.c_char_p),
                 ("use_mmap", ctypes.c_bool),
+                ("use_mlock", ctypes.c_bool),
                 ("use_smartcontext", ctypes.c_bool),
                 ("unban_tokens", ctypes.c_bool),
                 ("clblast_info", ctypes.c_int),
@@ -134,7 +135,7 @@
     inputs.threads = args.threads
     inputs.f16_kv = True
     inputs.use_mmap = (not args.nommap)
-    inputs.use_mlock = args.mlock
+    inputs.use_mlock = args.usemlock
     if args.lora and args.lora!="":
         inputs.use_mmap = False
     inputs.use_smartcontext = args.smartcontext
@@ -508,7 +509,6 @@
             time.sleep(2)
             sys.exit(2)
 
-<<<<<<< HEAD
     if args.highpriority:
         print("Setting process to Higher Priority - Use Caution")
         try:
@@ -527,10 +527,7 @@
         except Exception as ex:
              print("Error, Could not change process priority: " + str(ex))
 
-    init_library() # Note: if blas does not exist and is enabled, program will crash. 
-=======
     init_library() # Note: if blas does not exist and is enabled, program will crash.
->>>>>>> 069b3d4c
     print("==========")
     time.sleep(1)
     if not os.path.exists(args.model_param):
@@ -613,7 +610,7 @@
     parser.add_argument("--smartcontext", help="Reserving a portion of context to try processing less frequently.", action='store_true')
     parser.add_argument("--unbantokens", help="Normally, KoboldAI prevents certain tokens such as EOS and Square Brackets. This flag unbans them.", action='store_true')
     parser.add_argument("--nommap", help="If set, do not use mmap to load newer models", action='store_true')
-    parser.add_argument("--mlock", help="Force system to keep model in RAM rather than swapping or compressing", action='store_true')
+    parser.add_argument("--usemlock", help="For Apple Systems. Force system to keep model in RAM rather than swapping or compressing", action='store_true')
     parser.add_argument("--noavx2", help="Do not use AVX2 instructions, a slower compatibility mode for older devices. Does not work with --clblast.", action='store_true')
     parser.add_argument("--debugmode", help="Shows additional debug info in the terminal.", action='store_true')
     parser.add_argument("--skiplauncher", help="Doesn't display or use the new GUI launcher.", action='store_true')
