#include "llama.h"

#include "ggml.h"

#include <cinttypes>
#include <fstream>
#include <random>
#include <map>
#include <unordered_map>
#include <queue>
#include <regex>
#include <cassert>
#include <cstring>

#define LLAMA_USE_SCRATCH
#define LLAMA_MAX_SCRATCH_BUFFERS 16

#define LLAMA_ASSERT(x) \
    do { \
        if (!(x)) { \
            fprintf(stderr, "LLAMA_ASSERT: %s:%d: %s\n", __FILE__, __LINE__, #x); \
            abort(); \
        } \
    } while (0)


// determine number of model parts based on the dimension
static const std::unordered_map<int, int> LLAMA_N_PARTS = {
    { 4096, 1 },
    { 5120, 2 },
    { 6656, 4 },
    { 8192, 8 },
};

// available llama models
enum e_model {
    MODEL_UNKNOWN,
    MODEL_7B,
    MODEL_13B,
    MODEL_30B,
    MODEL_65B,
};

static const size_t MB = 1024*1024;

// computed for n_ctx == 2048
// TODO: dynamically determine these sizes
//       needs modifications in ggml

static const std::map<e_model, size_t> MEM_REQ_SCRATCH0 = {
    { MODEL_7B,    512ull*MB },
    { MODEL_13B,   512ull*MB },
    { MODEL_30B,   512ull*MB },
    { MODEL_65B,   512ull*MB },
};

static const std::map<e_model, size_t> MEM_REQ_SCRATCH1 = {
    { MODEL_7B,    512ull*MB },
    { MODEL_13B,   512ull*MB },
    { MODEL_30B,   512ull*MB },
    { MODEL_65B,   512ull*MB },
};

// 2*n_embd*n_ctx*n_layer*sizeof(float16)
static const std::map<e_model, size_t> MEM_REQ_KV_SELF = {
    { MODEL_7B,   1026ull*MB },
    { MODEL_13B,  1608ull*MB },
    { MODEL_30B,  3124ull*MB },
    { MODEL_65B,  5120ull*MB },
};

// this is mostly needed for temporary mul_mat buffers to dequantize the data
// not actually needed if BLAS is disabled
static const std::map<e_model, size_t> MEM_REQ_EVAL = {
    { MODEL_7B,   768ull*MB },
    { MODEL_13B, 1024ull*MB },
    { MODEL_30B, 1280ull*MB },
    { MODEL_65B, 1536ull*MB },
};

// default hparams (LLaMA 7B)
struct llama_hparams {
    int32_t n_vocab = 32000;
    int32_t n_ctx   = 512;   // this is provided as user input?
    int32_t n_embd  = 4096;
    int32_t n_mult  = 256;
    int32_t n_head  = 32;
    int32_t n_layer = 32;
    int32_t n_rot   = 64;
    int32_t f16     = 1;
};

struct llama_layer {
    // normalization
    struct ggml_tensor * attention_norm;

    // attention
    struct ggml_tensor * wq;
    struct ggml_tensor * wk;
    struct ggml_tensor * wv;
    struct ggml_tensor * wo;

    // normalization
    struct ggml_tensor * ffn_norm;

    // ff
    struct ggml_tensor * w1;
    struct ggml_tensor * w2;
    struct ggml_tensor * w3;
};

struct llama_kv_cache {
    struct ggml_tensor * k;
    struct ggml_tensor * v;

    struct ggml_context * ctx;

    std::vector<uint8_t> buf;

    int n; // number of tokens currently in the cache
};

struct llama_model {
    e_model type = MODEL_UNKNOWN;

    llama_hparams hparams;

    struct ggml_tensor * tok_embeddings;

    struct ggml_tensor * norm;
    struct ggml_tensor * output;

    std::vector<llama_layer> layers;

    // context
    struct ggml_context * ctx;

    // key + value cache for the self attention
    // TODO: move to llama_state
    struct llama_kv_cache kv_self;

    // the model memory buffer
    std::vector<uint8_t> buf;

    // tensors
    int n_loaded;
    std::unordered_map<std::string, struct ggml_tensor *> tensors;
};

struct llama_vocab {
    using id    = int32_t;
    using token = std::string;

    struct token_score {
        token tok;
        float score;
    };

    std::unordered_map<token, id> token_to_id;
    std::vector<token_score> id_to_token;
};

struct llama_context {
    std::mt19937 rng;

    int64_t t_load_us = 0;
    int64_t t_start_us = 0;

    int64_t t_sample_us = 0;
    int64_t t_eval_us   = 0;
    int64_t t_p_eval_us = 0;

    int32_t n_sample = 0; // number of tokens sampled
    int32_t n_eval   = 0; // number of eval calls
    int32_t n_p_eval = 0; // number of tokens in eval calls for the prompt (with batch size > 1)

    llama_model model;
    llama_vocab vocab;

    size_t mem_per_token = 0;

    // decode output (2-dimensional array: [n_tokens][n_vocab])
    std::vector<float> logits;
    bool logits_all = false;
<<<<<<< HEAD
=======

    // input embedding (1-dimensional array: [n_embd])
    std::vector<float> embedding;

    // memory buffers used to evaluate the model
    // TODO: move in llama_state
    std::vector<uint8_t> buf_compute;
    std::vector<uint8_t> buf_scratch[LLAMA_MAX_SCRATCH_BUFFERS];

    int    buf_last = 0;
    size_t buf_max_size[LLAMA_MAX_SCRATCH_BUFFERS] = { 0 };

    void use_buf(struct ggml_context * ctx, int i) {
#if defined(LLAMA_USE_SCRATCH)
        size_t last_size = 0;

        if (i == -1) {
            last_size = ggml_set_scratch(ctx, { 0, 0, nullptr, });
        } else {
            auto & buf = buf_scratch[i];
            last_size = ggml_set_scratch(ctx, { 0, buf.size(), buf.data(), });
        }

        if (buf_last >= 0) {
            buf_max_size[buf_last] = std::max(buf_max_size[buf_last], last_size);
        }

        buf_last = i;
#else
        (void) i;
        (void) ctx;
#endif
    }

    size_t get_buf_max_mem(int i) const {
#if defined(LLAMA_USE_SCRATCH)
        return buf_max_size[i];
#else
        (void) i;
        return 0;
#endif
    }
>>>>>>> c2b25b69
};

//
// kv cache
//

static bool kv_cache_init(
        const struct llama_hparams & hparams,
             struct llama_kv_cache & cache,
                         ggml_type   wtype,
                               int   n_ctx) {
    const int n_embd  = hparams.n_embd;
    const int n_layer = hparams.n_layer;

    const int n_mem      = n_layer*n_ctx;
    const int n_elements = n_embd*n_mem;

    cache.buf.resize(2u*n_elements*ggml_type_size(wtype) + 2u*MB);

    struct ggml_init_params params;
    params.mem_size   = cache.buf.size();
    params.mem_buffer = cache.buf.data();

    cache.ctx = ggml_init(params);

    if (!cache.ctx) {
        fprintf(stderr, "%s: failed to allocate memory for kv cache\n", __func__);
        return false;
    }

    cache.k = ggml_new_tensor_1d(cache.ctx, wtype, n_elements);
    cache.v = ggml_new_tensor_1d(cache.ctx, wtype, n_elements);

    return true;
}

static void kv_cache_free(struct llama_kv_cache & cache) {
    if (cache.ctx) {
        ggml_free(cache.ctx);
        cache.ctx = nullptr;
    }
}

struct llama_context_params llama_context_default_params() {
    struct llama_context_params result = {
        /*.n_ctx                       =*/ 512,
        /*.n_parts                     =*/ -1,
        /*.seed                        =*/ 0,
        /*.f16_kv                      =*/ false,
        /*.logits_all                  =*/ false,
        /*.vocab_only                  =*/ false,
        /*.use_mlock                   =*/ false,
        /*.embedding                   =*/ false,
        /*.progress_callback           =*/ nullptr,
        /*.progress_callback_user_data =*/ nullptr,
    };

    return result;
}

//
// model loading
//

static bool llama_model_load(
        const std::string & fname,
        llama_context & lctx,
        int n_ctx,
        int n_parts,
        ggml_type memory_type,
        bool vocab_only,
        llama_progress_callback progress_callback,
        void *progress_callback_user_data) {
    fprintf(stderr, "%s: loading model from '%s' - please wait ...\n", __func__, fname.c_str());

    const int64_t t_start_us = ggml_time_us();

    lctx.t_start_us = t_start_us;

    std::vector<char> f_buf(1024*1024);

    auto & model = lctx.model;
    auto & vocab = lctx.vocab;

    auto fin = std::ifstream(fname, std::ios::binary);
    fin.rdbuf()->pubsetbuf(f_buf.data(), f_buf.size());
    if (!fin) {
        fprintf(stderr, "%s: failed to open '%s'\n", __func__, fname.c_str());
        return false;
    }

    // verify magic
    {
        uint32_t magic;
        fin.read((char *) &magic, sizeof(magic));
        if (magic == LLAMA_FILE_MAGIC_UNVERSIONED) {
            fprintf(stderr, "%s: invalid model file '%s' (too old, regenerate your model files!)\n",
                    __func__, fname.c_str());
            return false;
        }
        if (magic != LLAMA_FILE_MAGIC) {
            fprintf(stderr, "%s: invalid model file '%s' (bad magic)\n", __func__, fname.c_str());
            return false;
        }

        uint32_t format_version;
        fin.read((char *) &format_version, sizeof(format_version));

        if (format_version != LLAMA_FILE_VERSION) {
            fprintf(stderr, "%s: invalid model file '%s' (unsupported format version %" PRIu32 ", expected %d)\n",
                    __func__, fname.c_str(), format_version, LLAMA_FILE_VERSION);
            return false;
        }
    }

    int n_ff = 0;

    // load hparams
    {
        auto & hparams = model.hparams;

        fin.read((char *) &hparams.n_vocab, sizeof(hparams.n_vocab));
        //fin.read((char *) &hparams.n_ctx,   sizeof(hparams.n_ctx));
        fin.read((char *) &hparams.n_embd,  sizeof(hparams.n_embd));
        fin.read((char *) &hparams.n_mult,  sizeof(hparams.n_mult));
        fin.read((char *) &hparams.n_head,  sizeof(hparams.n_head));
        fin.read((char *) &hparams.n_layer, sizeof(hparams.n_layer));
        fin.read((char *) &hparams.n_rot,   sizeof(hparams.n_rot));
        fin.read((char *) &hparams.f16,     sizeof(hparams.f16));

        hparams.n_ctx = n_ctx;

        n_ff = ((2*(4*hparams.n_embd)/3 + hparams.n_mult - 1)/hparams.n_mult)*hparams.n_mult;

        if (n_parts < 1) {
            n_parts = LLAMA_N_PARTS.at(hparams.n_embd);
        }

        // temp warning to tell the user to use "--n_parts"
        if (hparams.f16 == 4 && n_parts != 1) {
            fprintf(stderr, "%s: GPTQ model detected - are you sure n_parts should be %d? we normally expect it to be 1\n", __func__, n_parts);
            fprintf(stderr, "%s: use '--n_parts 1' if necessary\n", __func__);
        }

        if (hparams.n_layer == 32) {
            model.type = e_model::MODEL_7B;
        }

        if (hparams.n_layer == 40) {
            model.type = e_model::MODEL_13B;
        }

        if (hparams.n_layer == 60) {
            model.type = e_model::MODEL_30B;
        }

        if (hparams.n_layer == 80) {
            model.type = e_model::MODEL_65B;
        }

        fprintf(stderr, "%s: n_vocab = %d\n", __func__, hparams.n_vocab);
        fprintf(stderr, "%s: n_ctx   = %d\n", __func__, hparams.n_ctx);
        fprintf(stderr, "%s: n_embd  = %d\n", __func__, hparams.n_embd);
        fprintf(stderr, "%s: n_mult  = %d\n", __func__, hparams.n_mult);
        fprintf(stderr, "%s: n_head  = %d\n", __func__, hparams.n_head);
        fprintf(stderr, "%s: n_layer = %d\n", __func__, hparams.n_layer);
        fprintf(stderr, "%s: n_rot   = %d\n", __func__, hparams.n_rot);
        fprintf(stderr, "%s: f16     = %d\n", __func__, hparams.f16);
        fprintf(stderr, "%s: n_ff    = %d\n", __func__, n_ff);
        fprintf(stderr, "%s: n_parts = %d\n", __func__, n_parts);
        fprintf(stderr, "%s: type    = %d\n", __func__, model.type);
    }

    // load vocab
    {
        std::string word;
        vocab.id_to_token.resize(model.hparams.n_vocab);
        std::vector<char> tmp(64);

        for (int i = 0; i < model.hparams.n_vocab; i++) {
            uint32_t len;
            fin.read((char *) &len, sizeof(len));

            word.resize(len);
            if (len > 0) {
                tmp.resize(len);
                fin.read(tmp.data(), len);
                word.assign(tmp.data(), len);
            } else {
                word.clear();
            }

            float score;
            fin.read((char *) &score, sizeof(score));

            vocab.token_to_id[word] = i;

            auto &tok_score = vocab.id_to_token[i];
            tok_score.tok = word;
            tok_score.score = score;
        }
    }

    if (vocab_only) {
        return true;
    }

    // for the big tensors, we have the option to store the data in 16-bit floats or quantized
    // in order to save memory and also to speed up the computation
    // wtype is for per-layer weights, while vtype is for other weights
    ggml_type wtype, vtype;
    switch (model.hparams.f16) {
        case 0: wtype = vtype = GGML_TYPE_F32;  break;
        case 1: wtype = vtype = GGML_TYPE_F16;  break;
        case 2: wtype = vtype = GGML_TYPE_Q4_0; break;
        case 3: wtype = vtype = GGML_TYPE_Q4_1; break;
        case 4: wtype = GGML_TYPE_Q4_1; vtype = GGML_TYPE_F16; break;
        default:
                {
                    fprintf(stderr, "%s: invalid model file '%s' (bad f16 value %d)\n",
                            __func__, fname.c_str(), model.hparams.f16);
                    return false;
                }
    }

    auto & ctx = model.ctx;

    size_t ctx_size = 0;

    {
        const auto & hparams = model.hparams;

        const int n_embd  = hparams.n_embd;
        const int n_layer = hparams.n_layer;
        const int n_ctx   = hparams.n_ctx;
        const int n_vocab = hparams.n_vocab;

        ctx_size += n_embd*n_vocab*ggml_type_sizef(vtype); // tok_embeddings

        ctx_size += n_embd*ggml_type_sizef(GGML_TYPE_F32); // norm

        ctx_size += n_embd*n_vocab*ggml_type_sizef(vtype); // output

        ctx_size += n_layer*(n_embd*ggml_type_sizef(GGML_TYPE_F32)); // attention_norm

        ctx_size += n_layer*(n_embd*n_embd*ggml_type_sizef(wtype)); // wq
        ctx_size += n_layer*(n_embd*n_embd*ggml_type_sizef(wtype)); // wk
        ctx_size += n_layer*(n_embd*n_embd*ggml_type_sizef(wtype)); // wv
        ctx_size += n_layer*(n_embd*n_embd*ggml_type_sizef(wtype)); // wo

        ctx_size += n_layer*(n_embd*ggml_type_sizef(GGML_TYPE_F32)); // ffn_norm

        ctx_size += n_layer*(n_ff*n_embd*ggml_type_sizef(wtype)); // w1
        ctx_size += n_layer*(n_ff*n_embd*ggml_type_sizef(wtype)); // w2
        ctx_size += n_layer*(n_ff*n_embd*ggml_type_sizef(wtype)); // w3

        ctx_size += n_ctx*n_layer*n_embd*ggml_type_sizef(memory_type); // memory_k
        ctx_size += n_ctx*n_layer*n_embd*ggml_type_sizef(memory_type); // memory_v

        ctx_size += (5 + 10*n_layer)*256; // object overhead

        fprintf(stderr, "%s: ggml ctx size = %6.2f MB\n", __func__, ctx_size/(1024.0*1024.0));
    }

    // print memory requirements
    {
        const size_t scale = memory_type == GGML_TYPE_F32 ? 2 : 1;

        // this is the total memory required to run the inference
        const size_t mem_required =
            ctx_size +
            MEM_REQ_SCRATCH0.at(model.type) +
            MEM_REQ_SCRATCH1.at(model.type) +
            MEM_REQ_EVAL.at    (model.type);

        // this is the memory required by one llama_state
        const size_t mem_required_state =
            scale*MEM_REQ_KV_SELF.at(model.type);

        fprintf(stderr, "%s: mem required  = %7.2f MB (+ %7.2f MB per state)\n", __func__,
                mem_required / 1024.0 / 1024.0, mem_required_state / 1024.0 / 1024.0);
    }

    // create the ggml context
    {
        lctx.model.buf.resize(ctx_size);

        struct ggml_init_params params = {
            /*.mem_size   =*/ lctx.model.buf.size(),
            /*.mem_buffer =*/ lctx.model.buf.data(),
        };

        model.ctx = ggml_init(params);
        if (!model.ctx) {
            fprintf(stderr, "%s: ggml_init() failed\n", __func__);
            return false;
        }
    }

    // prepare memory for the weights
    {
        const auto & hparams = model.hparams;

        const int n_embd  = hparams.n_embd;
        const int n_layer = hparams.n_layer;
        const int n_vocab = hparams.n_vocab;

        model.layers.resize(n_layer);

        model.tok_embeddings = ggml_new_tensor_2d(ctx, vtype, n_embd, n_vocab);

        model.norm   = ggml_new_tensor_1d(ctx, GGML_TYPE_F32, n_embd);
        model.output = ggml_new_tensor_2d(ctx, vtype,         n_embd, n_vocab);

        // map by name
        model.tensors["tok_embeddings.weight"] = model.tok_embeddings;

        model.tensors["norm.weight"]   = model.norm;
        model.tensors["output.weight"] = model.output;

        for (int i = 0; i < n_layer; ++i) {
            auto & layer = model.layers[i];

            layer.attention_norm = ggml_new_tensor_1d(ctx, GGML_TYPE_F32, n_embd);

            layer.wq = ggml_new_tensor_2d(ctx, wtype, n_embd, n_embd);
            layer.wk = ggml_new_tensor_2d(ctx, wtype, n_embd, n_embd);
            layer.wv = ggml_new_tensor_2d(ctx, wtype, n_embd, n_embd);
            layer.wo = ggml_new_tensor_2d(ctx, wtype, n_embd, n_embd);

            layer.ffn_norm = ggml_new_tensor_1d(ctx, GGML_TYPE_F32, n_embd);

            layer.w1 = ggml_new_tensor_2d(ctx, wtype, n_embd,   n_ff);
            layer.w2 = ggml_new_tensor_2d(ctx, wtype,   n_ff, n_embd);
            layer.w3 = ggml_new_tensor_2d(ctx, wtype, n_embd,   n_ff);

            // map by name
            model.tensors["layers." + std::to_string(i) + ".attention_norm.weight"] = layer.attention_norm;

            model.tensors["layers." + std::to_string(i) + ".attention.wq.weight"] = layer.wq;
            model.tensors["layers." + std::to_string(i) + ".attention.wk.weight"] = layer.wk;
            model.tensors["layers." + std::to_string(i) + ".attention.wv.weight"] = layer.wv;
            model.tensors["layers." + std::to_string(i) + ".attention.wo.weight"] = layer.wo;

            model.tensors["layers." + std::to_string(i) + ".ffn_norm.weight"] = layer.ffn_norm;

            model.tensors["layers." + std::to_string(i) + ".feed_forward.w1.weight"] = layer.w1;
            model.tensors["layers." + std::to_string(i) + ".feed_forward.w2.weight"] = layer.w2;
            model.tensors["layers." + std::to_string(i) + ".feed_forward.w3.weight"] = layer.w3;
        }
    }

    const size_t file_offset = fin.tellg();

    fin.close();

    std::vector<uint8_t> tmp;

    if (progress_callback) {
        progress_callback(0.0, progress_callback_user_data);
    }

    for (int i = 0; i < n_parts; ++i) {
        const int part_id = i;
        //const int part_id = n_parts - i - 1;

        std::string fname_part = fname;
        if (i > 0) {
            fname_part += "." + std::to_string(i);
        }

        fprintf(stderr, "%s: loading model part %d/%d from '%s'\n", __func__, i+1, n_parts, fname_part.c_str());

        fin = std::ifstream(fname_part, std::ios::binary);
        fin.rdbuf()->pubsetbuf(f_buf.data(), f_buf.size());

        fin.seekg(0, fin.end);
        const size_t file_size = fin.tellg();

        fin.seekg(file_offset);

        // load weights
        {
            size_t total_size = 0;

            model.n_loaded = 0;

            fprintf(stderr, "%s: ", __func__);

            while (true) {
                int32_t n_dims;
                int32_t length;
                int32_t ftype;

                fin.read(reinterpret_cast<char *>(&n_dims), sizeof(n_dims));
                fin.read(reinterpret_cast<char *>(&length), sizeof(length));
                fin.read(reinterpret_cast<char *>(&ftype),  sizeof(ftype));

                if (fin.eof()) {
                    break;
                }

                int32_t nelements = 1;
                int32_t ne[2] = { 1, 1 };
                for (int i = 0; i < n_dims; ++i) {
                    fin.read(reinterpret_cast<char *>(&ne[i]), sizeof(ne[i]));
                    nelements *= ne[i];
                }

                std::string name(length, 0);
                fin.read(&name[0], length);

                if (model.tensors.find(name.data()) == model.tensors.end()) {
                    fprintf(stderr, "%s: unknown tensor '%s' in model file\n", __func__, name.data());
                    return false;
                }

                // split_type = 0: split by columns
                // split_type = 1: split by rows
                int split_type = 0;

                // split_type = 0:
                // regex:
                //   - tok_embeddings.*
                //   - layers.*.attention.wo.weight
                //   - layers.*.feed_forward.w2.weight

                // split_type = 1:
                // regex:
                //   - output.*
                //   - layers.*.attention.wq.weight
                //   - layers.*.attention.wk.weight
                //   - layers.*.attention.wv.weight
                //   - layers.*.feed_forward.w1.weight
                //   - layers.*.feed_forward.w3.weight
                if (name.find("tok_embeddings") != std::string::npos) {
                    split_type = 0;
                } else if (name.find("layers") != std::string::npos) {
                    if (name.find("attention.wo.weight") != std::string::npos) {
                        split_type = 0;
                    } else if (name.find("feed_forward.w2.weight") != std::string::npos) {
                        split_type = 0;
                    } else {
                        split_type = 1;
                    }
                } else if (name.find("output") != std::string::npos) {
                    split_type = 1;
                }

                auto tensor = model.tensors[name.data()];

                if (n_dims == 1) {
                    if (ggml_nelements(tensor) != nelements) {
                        fprintf(stderr, "%s: tensor '%s' has wrong size in model file\n", __func__, name.data());
                        return false;
                    }
                } else {
                    if (ggml_nelements(tensor)/n_parts != nelements) {
                        fprintf(stderr, "%s: tensor '%s' has wrong size in model file\n", __func__, name.data());
                        return false;
                    }
                }

                if (n_dims == 1) {
                    if (tensor->ne[0] != ne[0] || tensor->ne[1] != ne[1]) {
                        fprintf(stderr, "%s: tensor '%s' has wrong shape in model file: got [%d, %d], expected [%d, %d]\n",
                                __func__, name.data(), tensor->ne[0], tensor->ne[1], ne[0], ne[1]);
                        return false;
                    }
                } else {
                    if (split_type == 0) {
                        if (tensor->ne[0]/n_parts != ne[0] || tensor->ne[1] != ne[1]) {
                            fprintf(stderr, "%s: tensor '%s' has wrong shape in model file: got [%d, %d], expected [%d, %d]\n",
                                    __func__, name.data(), tensor->ne[0]/n_parts, tensor->ne[1], ne[0], ne[1]);
                            return false;
                        }
                    } else {
                        if (tensor->ne[0] != ne[0] || tensor->ne[1]/n_parts != ne[1]) {
                            fprintf(stderr, "%s: tensor '%s' has wrong shape in model file: got [%d, %d], expected [%d, %d]\n",
                                    __func__, name.data(), tensor->ne[0], tensor->ne[1]/n_parts, ne[0], ne[1]);
                            return false;
                        }
                    }
                }

                if (0) {
                    static const char * ftype_str[] = { "f32", "f16", "q4_0", "q4_1", };
                    fprintf(stderr, "%24s - [%5d, %5d], type = %6s, split = %d\n", name.data(), ne[0], ne[1], ftype_str[ftype], split_type);
                }

                size_t bpe = 0;

                switch (ftype) {
                    case 0: bpe = ggml_type_size(GGML_TYPE_F32);  break;
                    case 1: bpe = ggml_type_size(GGML_TYPE_F16);  break;
                    case 2: bpe = ggml_type_size(GGML_TYPE_Q4_0); assert(ne[0] % 64 == 0); break;
                    case 3: bpe = ggml_type_size(GGML_TYPE_Q4_1); assert(ne[0] % 64 == 0); break;
                    default:
                            {
                                fprintf(stderr, "%s: unknown ftype %d in model file\n", __func__, ftype);
                                return false;
                            }
                };

                if (n_dims == 1 || n_parts == 1) {
                    if ((nelements*bpe)/ggml_blck_size(tensor->type) != ggml_nbytes(tensor)) {
                        fprintf(stderr, "%s: tensor '%s' has wrong size in model file: got %zu, expected %zu\n",
                                __func__, name.data(), ggml_nbytes(tensor), nelements*bpe);
                        return false;
                    }

                    if (part_id == 0) {
                        fin.read(reinterpret_cast<char *>(tensor->data), ggml_nbytes(tensor));
                    } else {
                        fin.seekg(ggml_nbytes(tensor), std::ios::cur);
                    }

                    total_size += ggml_nbytes(tensor);
                } else {
                    if ((nelements*bpe)/ggml_blck_size(tensor->type) != ggml_nbytes(tensor)/n_parts) {
                        fprintf(stderr, "%s: tensor '%s' has wrong size in model file: got %zu, expected %zu\n",
                                __func__, name.data(), ggml_nbytes(tensor)/n_parts, nelements*bpe);
                        return false;
                    }

                    if (split_type == 0) {
                        const int np0 = ne[0];

                        const size_t row_size = (tensor->ne[0]/ggml_blck_size(tensor->type))*ggml_type_size(tensor->type);
                        assert(row_size == tensor->nb[1]);

                        for (int i1 = 0; i1 < ne[1]; ++i1) {
                            const size_t offset_row = i1*row_size;
                            const size_t offset = offset_row + ((part_id*np0)/ggml_blck_size(tensor->type))*ggml_type_size(tensor->type);
                            fin.read(reinterpret_cast<char *>(tensor->data) + offset, row_size/n_parts);
                        }
                    } else {
                        const int np1 = ne[1];

                        const size_t row_size = (tensor->ne[0]/ggml_blck_size(tensor->type))*ggml_type_size(tensor->type);

                        for (int i1 = 0; i1 < ne[1]; ++i1) {
                            const size_t offset_row = (i1 + part_id*np1)*row_size;
                            fin.read(reinterpret_cast<char *>(tensor->data) + offset_row, row_size);
                        }
                    }

                    total_size += ggml_nbytes(tensor)/n_parts;
                }

                //fprintf(stderr, "%42s - [%5d, %5d], type = %6s, %6.2f MB\n", name.data(), ne[0], ne[1], ftype == 0 ? "float" : "f16", ggml_nbytes(tensor)/1024.0/1024.0);
                model.n_loaded++;

                // progress
                if (progress_callback) {
                    double current_file_progress = double(size_t(fin.tellg()) - file_offset) / double(file_size - file_offset);
                    double current_progress = (double(i) + current_file_progress) / double(n_parts);
                    progress_callback(current_progress, progress_callback_user_data);
                }
                if (model.n_loaded % 8 == 0) {
                    fprintf(stderr, ".");
                    fflush(stderr);
                }
            }

            fprintf(stderr, " done\n");

            fprintf(stderr, "%s: model size = %8.2f MB / num tensors = %d\n", __func__, total_size/1024.0/1024.0, model.n_loaded);
            if (model.n_loaded == 0) {
                fprintf(stderr, "%s: WARN no tensors loaded from model file - assuming empty model for testing\n", __func__);
            } else if (model.n_loaded != (int) model.tensors.size()) {
                fprintf(stderr, "%s: ERROR not all tensors loaded from model file - expected %zu, got %d\n", __func__, model.tensors.size(), model.n_loaded);
                return false;
            }
        }

        fin.close();
    }

    lctx.t_load_us = ggml_time_us() - t_start_us;

    if (progress_callback) {
        progress_callback(1.0, progress_callback_user_data);
    }

    return true;
}

// evaluate the transformer
//
//   - lctx:      llama context
//   - tokens:    new batch of tokens to process
//   - n_past:    the context size so far
//   - n_threads: number of threads to use
//
static bool llama_eval_internal(
        llama_context & lctx,
    const llama_token * tokens,
            const int   n_tokens,
            const int   n_past,
            const int   n_threads) {
    const int64_t t_start_us = ggml_time_us();

    const int N = n_tokens;

    const auto & model   = lctx.model;
    const auto & hparams = model.hparams;

    auto & kv_self = model.kv_self;

    LLAMA_ASSERT(!!kv_self.ctx);

    const int n_embd  = hparams.n_embd;
    const int n_layer = hparams.n_layer;
    const int n_ctx   = hparams.n_ctx;
    const int n_head  = hparams.n_head;
    const int n_vocab = hparams.n_vocab;
    const int n_rot   = hparams.n_embd/hparams.n_head;

    auto & mem_per_token = lctx.mem_per_token;
<<<<<<< HEAD

    // TODO: fix this hardcoded size
    static size_t buf_size = 512u*1024*1024;
    static void * buf = malloc(buf_size);

    if (mem_per_token > 0 && mem_per_token*N > buf_size) {
        const size_t buf_size_new = 1.3*(mem_per_token*N); // add 30% to account for ggml object overhead
        //fprintf(stderr, "\n%s: reallocating buffer from %zu to %zu bytes\n", __func__, buf_size, buf_size_new);

        // reallocate
        buf_size = buf_size_new;
        buf = realloc(buf, buf_size);
        if (buf == nullptr) {
            fprintf(stderr, "%s: failed to allocate %zu bytes\n", __func__, buf_size);
            return false;
        }
    }

    struct ggml_init_params params = {
        /*.mem_size   =*/ buf_size,
        /*.mem_buffer =*/ buf,
=======
    auto & buf_compute   = lctx.buf_compute;

    struct ggml_init_params params = {
        /*.mem_size   =*/ buf_compute.size(),
        /*.mem_buffer =*/ buf_compute.data(),
>>>>>>> c2b25b69
    };

    struct ggml_context * ctx0 = ggml_init(params);

    // for big prompts, if BLAS is enabled, it is better to use only one thread
    // otherwise, the threads are spin-lock waiting for the BLAS calls and are degrading the performance
    ggml_cgraph gf = {};
    gf.n_threads = N > 255 && ggml_cpu_has_blas() ? 1 : n_threads;

    struct ggml_tensor * embd = ggml_new_tensor_1d(ctx0, GGML_TYPE_I32, N);
    memcpy(embd->data, tokens, N*ggml_element_size(embd));

    struct ggml_tensor * inpL = ggml_get_rows(ctx0, model.tok_embeddings, embd);

    for (int il = 0; il < n_layer; ++il) {
        struct ggml_tensor * inpSA = inpL;

        struct ggml_tensor * cur;

        lctx.use_buf(ctx0, 0);

        // norm
        {
            cur = ggml_rms_norm(ctx0, inpL);

            // cur = attention_norm*cur
            cur = ggml_mul(ctx0,
                        ggml_repeat(ctx0, model.layers[il].attention_norm, cur),
                        cur);
        }

        // self-attention
        {
            struct ggml_tensor * Qcur = ggml_mul_mat(ctx0, model.layers[il].wq, cur);
            struct ggml_tensor * Kcur = ggml_mul_mat(ctx0, model.layers[il].wk, cur);
            struct ggml_tensor * Vcur = ggml_mul_mat(ctx0, model.layers[il].wv, cur);

            // store key and value to memory
            if (N >= 1) {
                struct ggml_tensor * k = ggml_view_1d(ctx0, kv_self.k, N*n_embd, (ggml_element_size(kv_self.k)*n_embd)*(il*n_ctx + n_past));
                struct ggml_tensor * v = ggml_view_1d(ctx0, kv_self.v, N*n_embd, (ggml_element_size(kv_self.v)*n_embd)*(il*n_ctx + n_past));

                ggml_build_forward_expand(&gf, ggml_cpy(ctx0, Kcur, k));
                ggml_build_forward_expand(&gf, ggml_cpy(ctx0, Vcur, v));
            }

            // Q = Qcur.contiguous().view(n_embd/n_head, n_head, N).permute(0, 2, 1, 3)
            struct ggml_tensor * Q =
                ggml_permute(ctx0,
                        ggml_rope(ctx0,
                            ggml_cpy(ctx0,
                                Qcur,
                                ggml_new_tensor_3d(ctx0, GGML_TYPE_F32, n_embd/n_head, n_head, N)),
                            n_past, n_rot, 0),
                        0, 2, 1, 3);

            // K = Kmem.view(n_embd/n_head, n_head, n_past + N).permute(0, 2, 1, 3)
            struct ggml_tensor * K =
                ggml_permute(ctx0,
                        ggml_rope(ctx0,
                            ggml_reshape_3d(ctx0,
                                ggml_view_1d(ctx0, kv_self.k, (n_past + N)*n_embd, il*n_ctx*ggml_element_size(kv_self.k)*n_embd),
                                n_embd/n_head, n_head, n_past + N),
                            n_past, n_rot, 1),
                        0, 2, 1, 3);

            // K * Q
            struct ggml_tensor * KQ = ggml_mul_mat(ctx0, K, Q);

            // KQ_scaled = KQ / sqrt(n_embd/n_head)
            struct ggml_tensor * KQ_scaled =
                ggml_scale(ctx0,
                        KQ,
                        ggml_new_f32(ctx0, 1.0f/sqrt(float(n_embd)/n_head)));

            // KQ_masked = mask_past(KQ_scaled)
            struct ggml_tensor * KQ_masked = ggml_diag_mask_inf(ctx0, KQ_scaled, n_past);

            // KQ = soft_max(KQ_masked)
            struct ggml_tensor * KQ_soft_max = ggml_soft_max(ctx0, KQ_masked);

            // V_trans = Vmem.view(n_embd/n_head, n_head, n_past + N).permute(1, 2, 0, 3).contiguous()
            struct ggml_tensor * V_trans =
                ggml_cpy(ctx0,
                    ggml_permute(ctx0,
                            ggml_reshape_3d(ctx0,
                                ggml_view_1d(ctx0, kv_self.v, (n_past + N)*n_embd, il*n_ctx*ggml_element_size(kv_self.v)*n_embd),
                                n_embd/n_head, n_head, n_past + N),
                            1, 2, 0, 3),
                    ggml_new_tensor_3d(ctx0, kv_self.v->type, n_past + N, n_embd/n_head, n_head));

            // KQV = transpose(V) * KQ_soft_max
            struct ggml_tensor * KQV = ggml_mul_mat(ctx0, V_trans, KQ_soft_max);

            // KQV_merged = KQV.permute(0, 2, 1, 3)
            struct ggml_tensor * KQV_merged = ggml_permute(ctx0, KQV, 0, 2, 1, 3);

            // cur = KQV_merged.contiguous().view(n_embd, N)
            cur = ggml_cpy(ctx0,
                    KQV_merged,
                    ggml_new_tensor_2d(ctx0, GGML_TYPE_F32, n_embd, N));

            // projection (no bias)
            cur = ggml_mul_mat(ctx0,
                    model.layers[il].wo,
                    cur);
        }

        lctx.use_buf(ctx0, 1);

        struct ggml_tensor * inpFF = ggml_add(ctx0, cur, inpSA);

        // feed-forward network
        {
            // norm
            {
                cur = ggml_rms_norm(ctx0, inpFF);

                // cur = ffn_norm*cur
                cur = ggml_mul(ctx0,
                        ggml_repeat(ctx0, model.layers[il].ffn_norm, cur),
                        cur);
            }

            struct ggml_tensor * tmp = ggml_mul_mat(ctx0,
                    model.layers[il].w3,
                    cur);

            cur = ggml_mul_mat(ctx0,
                    model.layers[il].w1,
                    cur);

            // SILU activation
            cur = ggml_silu(ctx0, cur);

            cur = ggml_mul(ctx0, cur, tmp);

            cur = ggml_mul_mat(ctx0,
                    model.layers[il].w2,
                    cur);
        }

        cur = ggml_add(ctx0, cur, inpFF);

        // input for next layer
        inpL = cur;
    }

    lctx.use_buf(ctx0, 0);

    // used at the end to optionally extract the embeddings
    struct ggml_tensor * embeddings = NULL;

    // norm
    {

        inpL = ggml_rms_norm(ctx0, inpL);

        // inpL = norm*inpL
        inpL = ggml_mul(ctx0,
                    ggml_repeat(ctx0, model.norm, inpL),
                    inpL);

        embeddings = inpL;
    }

    // lm_head
    inpL = ggml_mul_mat(ctx0, model.output, inpL);

    lctx.use_buf(ctx0, -1);

    // logits -> probs
    //inpL = ggml_soft_max(ctx0, inpL);

    // run the computation
    ggml_build_forward_expand(&gf, inpL);
    ggml_graph_compute       (ctx0, &gf);

    //if (n_past%100 == 0) {
    //    ggml_graph_print   (&gf);
    //    ggml_graph_dump_dot(&gf, NULL, "gpt-2.dot");
    //}

    //embd_w.resize(n_vocab*N);
    //memcpy(embd_w.data(), ggml_get_data(inpL), sizeof(float)*n_vocab*N);

    // extract logits
    {
        auto & logits_out = lctx.logits;

        if (lctx.logits_all) {
            logits_out.resize(n_vocab * N);
            memcpy(logits_out.data(), (float *) ggml_get_data(inpL), sizeof(float)*n_vocab*N);
        } else {
            // return result for just the last token
            logits_out.resize(n_vocab);
            memcpy(logits_out.data(), (float *) ggml_get_data(inpL) + (n_vocab*(N-1)), sizeof(float)*n_vocab);
        }
    }

    // extract embeddings
    if (lctx.embedding.size()) {
        auto & embedding_out = lctx.embedding;

        embedding_out.resize(n_embd);
        memcpy(embedding_out.data(), (float *) ggml_get_data(embeddings) + (n_embd*(N - 1)), sizeof(float)*n_embd);
    }

    if (mem_per_token == 0) {
        mem_per_token = ggml_used_mem(ctx0)/N;
    }
<<<<<<< HEAD
    //fprintf(stderr, "used_mem = %zu\n", ggml_used_mem(ctx0));
=======

#if 0
    printf("\n%s: used_mem = %.3f MB, scratch -- %.3f MB %.3f MB\n", __func__,
            ggml_used_mem(ctx0)/1024.0/1024.0,
            lctx.get_buf_max_mem(0)/1024.0/1024.0,
            lctx.get_buf_max_mem(1)/1024.0/1024.0);
#endif
>>>>>>> c2b25b69

    ggml_free(ctx0);

    // measure the performance only for the single-token evals
    if (N == 1) {
        lctx.t_eval_us += ggml_time_us() - t_start_us;
        lctx.n_eval++;
    }
    else if (N > 1) {
        lctx.t_p_eval_us += ggml_time_us() - t_start_us;
        lctx.n_p_eval += N;
    }

    return true;
}

//
// tokenizer
//

static size_t utf8_len(char src) {
    const size_t lookup[] = { 1, 1, 1, 1, 1, 1, 1, 1, 1, 1, 1, 1, 2, 2, 3, 4 };
    uint8_t highbits = static_cast<uint8_t>(src) >> 4;
    return lookup[highbits];
}

struct llama_sp_symbol {
    using index = int;
    index prev;
    index next;
    const char * text;
    size_t n;
};

struct llama_sp_bigram {
    struct comparator {
        bool operator()(llama_sp_bigram & l, llama_sp_bigram & r) {
            return (l.score < r.score) || (l.score == r.score && l.left > r.left);
        }
    };
    using queue_storage = std::vector<llama_sp_bigram>;
    using queue = std::priority_queue<llama_sp_bigram, queue_storage, comparator>;
    llama_sp_symbol::index left;
    llama_sp_symbol::index right;
    float score;
    size_t size;
};

// original implementation:
// https://github.com/ggerganov/llama.cpp/commit/074bea2eb1f1349a0118239c4152914aecaa1be4
struct llama_tokenizer {
    llama_tokenizer(const llama_vocab & vocab): vocab_(vocab) {}

    void tokenize(const std::string & text, std::vector<llama_vocab::id> & output) {
        // split string into utf8 chars
        int index = 0;
        size_t offs = 0;
        while (offs < text.size()) {
            llama_sp_symbol sym;
            size_t char_len = std::min(text.size() - offs, utf8_len(text[offs]));
            sym.text = text.c_str() + offs;
            sym.n = char_len;
            offs += char_len;
            sym.prev = index - 1;
            sym.next = offs == text.size() ? -1 : index + 1;
            index++;
            symbols_.emplace_back(std::move(sym));
        }

        // seed the work queue with all possible 2-character tokens.
        for (size_t i = 1; i < symbols_.size(); ++i) {
            try_add_bigram(i - 1, i);
        }

        // keep substituting the highest frequency pairs for as long as we can.
        while (!work_queue_.empty()) {
            auto bigram = work_queue_.top();
            work_queue_.pop();

            auto & left_sym = symbols_[bigram.left];
            auto & right_sym = symbols_[bigram.right];

            // if one of the symbols already got merged, skip it.
            if (left_sym.n == 0 || right_sym.n == 0 ||
                left_sym.n + right_sym.n != bigram.size) {
                continue;
            }

            // merge the right sym into the left one
            left_sym.n += right_sym.n;
            right_sym.n = 0;

            //printf("left = '%*s' size = %zu\n", (int) left_sym.n, left_sym.text, bigram.size);

            // remove the right sym from the chain
            left_sym.next = right_sym.next;
            if (right_sym.next >= 0) {
                symbols_[right_sym.next].prev = bigram.left;
            }

            // find more substitutions
            try_add_bigram(left_sym.prev, bigram.left);
            try_add_bigram(bigram.left, left_sym.next);
        }

        for (int i = 0; i != -1; i = symbols_[i].next) {
            auto & symbol = symbols_[i];
            auto token = vocab_.token_to_id.find(std::string(symbol.text, symbol.n));

            if (token == vocab_.token_to_id.end()) {
                // output any symbols that did not form tokens as bytes.
                for (int j = 0; j < (int) symbol.n; ++j) {
                    llama_vocab::id token_id = static_cast<uint8_t>(symbol.text[j]) + 3;
                    output.push_back(token_id);
                }
            } else {
                output.push_back((*token).second);
            }
        }
    }

private:
    void try_add_bigram(int left, int right) {
        if (left == -1 || right == -1) {
            return;
        }

        const std::string text = std::string(symbols_[left].text, symbols_[left].n + symbols_[right].n);
        auto token = vocab_.token_to_id.find(text);

        if (token == vocab_.token_to_id.end()) {
            return;
        }

        if (static_cast<size_t>((*token).second) >= vocab_.id_to_token.size()) {
            return;
        }

        const auto &tok_score = vocab_.id_to_token[(*token).second];

        llama_sp_bigram bigram;
        bigram.left = left;
        bigram.right = right;
        bigram.score = tok_score.score;
        bigram.size = text.size();
        work_queue_.push(bigram);
    }

    const llama_vocab & vocab_;
    std::vector<llama_sp_symbol> symbols_;
    llama_sp_bigram::queue work_queue_;
};

static std::vector<llama_vocab::id> llama_tokenize(const llama_vocab & vocab, const std::string & text, bool bos) {
    llama_tokenizer tokenizer(vocab);
    std::vector<llama_vocab::id> output;

    if (text.size() == 0) {
        return output;
    }

    if (bos) {
        output.push_back(1);
    }

    tokenizer.tokenize(text, output);
    return output;
}

//
// sampling
//

static void sample_top_k(std::vector<std::pair<double, llama_vocab::id>> & logits_id, int top_k) {
    // find the top k tokens
    std::partial_sort(
            logits_id.begin(),
            logits_id.begin() + top_k, logits_id.end(),
            [](const std::pair<double, llama_vocab::id> & a, const std::pair<double, llama_vocab::id> & b) {
        return a.first > b.first;
    });

    logits_id.resize(top_k);
}

static llama_vocab::id llama_sample_top_p_top_k(
        llama_context & lctx,
        const std::vector<llama_vocab::id> & last_n_tokens,
        int top_k,
        double top_p,
        double temp,
        double repeat_penalty) {
    auto & rng = lctx.rng;

    const int n_logits = lctx.model.hparams.n_vocab;

    const auto & logits = lctx.logits;
    const auto * plogits = logits.data() + logits.size() - n_logits;

    std::vector<std::pair<double, llama_vocab::id>> logits_id;
    logits_id.reserve(n_logits);

    {
        const double scale = 1.0/temp;
        for (int i = 0; i < n_logits; ++i) {
            // repetition penalty from ctrl paper (https://arxiv.org/abs/1909.05858)
            // credit https://github.com/facebookresearch/llama/compare/main...shawwn:llama:main
            if (std::find(last_n_tokens.begin(), last_n_tokens.end(), i) != last_n_tokens.end()) {
                // if score < 0 then repetition penalty has to multiplied to reduce the previous token probability
                if (plogits[i] < 0.0) {
                    logits_id.push_back(std::make_pair(plogits[i]*scale*repeat_penalty, i));
                } else {
                    logits_id.push_back(std::make_pair(plogits[i]*scale/repeat_penalty, i));
                }
            } else {
                logits_id.push_back(std::make_pair(plogits[i]*scale, i));
            }
        }
    }

    sample_top_k(logits_id, top_k);

    double maxl = -std::numeric_limits<double>::infinity();
    for (const auto & kv : logits_id) {
        maxl = std::max(maxl, kv.first);
    }

    // compute probs for the top k tokens
    std::vector<double> probs;
    probs.reserve(logits_id.size());

    double sum = 0.0;
    for (const auto & kv : logits_id) {
        double p = exp(kv.first - maxl);
        probs.push_back(p);
        sum += p;
    }

    // normalize the probs
    for (auto & p : probs) {
        p /= sum;
    }

    if (top_p < 1.0f) {
        double cumsum = 0.0f;
        for (int i = 0; i < (int) probs.size(); i++) {
            cumsum += probs[i];
            if (cumsum >= top_p) {
                probs.resize(i + 1);
                logits_id.resize(i + 1);
                break;
            }
        }

        cumsum = 1.0/cumsum;
        for (int i = 0; i < (int) probs.size(); i++) {
            probs[i] *= cumsum;
        }
    }

    //printf("\n");
    //for (int i = 0; i < (int) 10; i++) {
    //    printf("%d: '%s' %f\n", i, vocab.id_to_token.at(logits_id[i].second).c_str(), probs[i]);
    //}
    //printf("\n\n");
    //exit(0);

    std::discrete_distribution<> dist(probs.begin(), probs.end());
    int idx = dist(rng);

    return logits_id[idx].second;
}

//
// quantization
//

// TODO: reuse code from the llama_model_load() somehow
bool llama_model_quantize_internal(const std::string & fname_inp, const std::string & fname_out, int itype, int qk) {
    ggml_type type = GGML_TYPE_Q4_1;

    switch (itype) {
        case 2: type = GGML_TYPE_Q4_0; break;
        case 3: type = GGML_TYPE_Q4_1; break;
        default: fprintf(stderr, "%s: invalid quantization type %d\n", __func__, itype); return 1;
    };

    if (type != GGML_TYPE_Q4_0 && type != GGML_TYPE_Q4_1) {
        fprintf(stderr, "%s: invalid quantization type %d\n", __func__, type);
        return false;
    }

    llama_vocab vocab;

    printf("%s: loading model from '%s'\n", __func__, fname_inp.c_str());

    auto finp = std::ifstream(fname_inp, std::ios::binary);
    if (!finp) {
        fprintf(stderr, "%s: failed to open '%s' for reading\n", __func__, fname_inp.c_str());
        return false;
    }

    auto fout = std::ofstream(fname_out, std::ios::binary);
    if (!fout) {
        fprintf(stderr, "%s: failed to open '%s' for writing\n", __func__, fname_out.c_str());
        return false;
    }

    // verify magic
    {
        uint32_t magic;
        finp.read((char *) &magic, sizeof(magic));
        if (magic == LLAMA_FILE_MAGIC_UNVERSIONED) {
            fprintf(stderr, "%s: invalid model file '%s' (too old, regenerate your model files!)\n",
                    __func__, fname_inp.c_str());
            return false;
        }
        if (magic != LLAMA_FILE_MAGIC) {
            fprintf(stderr, "%s: invalid model file '%s' (bad magic)\n", __func__, fname_inp.c_str());
            return false;
        }

        fout.write((char *) &magic, sizeof(magic));

        uint32_t format_version;
        finp.read((char *) &format_version, sizeof(format_version));

        if (format_version != LLAMA_FILE_VERSION) {
            fprintf(stderr, "%s: invalid model file '%s' (unsupported format version %" PRIu32 ", expected %d)\n",
                    __func__, fname_inp.c_str(), format_version, LLAMA_FILE_VERSION);
            return false;
        }

        fout.write((char *) &format_version, sizeof(format_version));
    }

    llama_hparams hparams;

    // load hparams
    {
        finp.read((char *) &hparams.n_vocab, sizeof(hparams.n_vocab));
        //finp.read((char *) &hparams.n_ctx,   sizeof(hparams.n_ctx));
        finp.read((char *) &hparams.n_embd,  sizeof(hparams.n_embd));
        finp.read((char *) &hparams.n_mult,  sizeof(hparams.n_mult));
        finp.read((char *) &hparams.n_head,  sizeof(hparams.n_head));
        finp.read((char *) &hparams.n_layer, sizeof(hparams.n_layer));
        finp.read((char *) &hparams.n_rot,   sizeof(hparams.n_rot));
        finp.read((char *) &hparams.f16,     sizeof(hparams.f16));

        printf("%s: n_vocab = %d\n", __func__, hparams.n_vocab);
        printf("%s: n_ctx   = %d\n", __func__, hparams.n_ctx);
        printf("%s: n_embd  = %d\n", __func__, hparams.n_embd);
        printf("%s: n_mult  = %d\n", __func__, hparams.n_mult);
        printf("%s: n_head  = %d\n", __func__, hparams.n_head);
        printf("%s: n_layer = %d\n", __func__, hparams.n_layer);
        printf("%s: f16     = %d\n", __func__, hparams.f16);

        fout.write((char *) &hparams.n_vocab, sizeof(hparams.n_vocab));
        //fout.write((char *) &hparams.n_ctx,   sizeof(hparams.n_ctx));
        fout.write((char *) &hparams.n_embd,  sizeof(hparams.n_embd));
        fout.write((char *) &hparams.n_mult,  sizeof(hparams.n_mult));
        fout.write((char *) &hparams.n_head,  sizeof(hparams.n_head));
        fout.write((char *) &hparams.n_layer, sizeof(hparams.n_layer));
        fout.write((char *) &hparams.n_rot,   sizeof(hparams.n_rot));
        fout.write((char *) &itype,           sizeof(hparams.f16));
    }

    // load vocab
    {
        const int32_t n_vocab = hparams.n_vocab;

        if (n_vocab != hparams.n_vocab) {
            fprintf(stderr, "%s: invalid model file '%s' (bad vocab size %d != %d)\n",
                    __func__, fname_inp.c_str(), n_vocab, hparams.n_vocab);
            return false;
        }

        std::string word;
        vocab.id_to_token.resize(n_vocab);
        for (int i = 0; i < n_vocab; i++) {
            uint32_t len;
            finp.read ((char *) &len, sizeof(len));
            fout.write((char *) &len, sizeof(len));

            word.resize(len);
            finp.read ((char *) word.data(), len);
            fout.write((char *) word.data(), len);

            float score;
            finp.read ((char *) &score, sizeof(score));
            fout.write((char *) &score, sizeof(score));

            vocab.token_to_id[word] = i;

            auto &tok_score = vocab.id_to_token[i];
            tok_score.tok = word;
            tok_score.score = score;
        }
    }

    // load weights
    {
        size_t total_size_org = 0;
        size_t total_size_new = 0;

        std::vector<float> work;

        std::vector<uint8_t>     data_u8;
        std::vector<ggml_fp16_t> data_f16;
        std::vector<float>       data_f32;

        std::vector<int64_t> hist_all(1 << 4, 0);

        while (true) {
            int32_t n_dims;
            int32_t length;
            int32_t ftype;

            finp.read(reinterpret_cast<char *>(&n_dims), sizeof(n_dims));
            finp.read(reinterpret_cast<char *>(&length), sizeof(length));
            finp.read(reinterpret_cast<char *>(&ftype),  sizeof(ftype));

            if (finp.eof()) {
                break;
            }

            int32_t nelements = 1;
            int32_t ne[2] = { 1, 1 };
            for (int i = 0; i < n_dims; ++i) {
                finp.read (reinterpret_cast<char *>(&ne[i]), sizeof(ne[i]));
                nelements *= ne[i];
            }

            std::string name(length, 0);
            finp.read (&name[0], length);

            {
                static const char * ftype_str[] = { "f32", "f16", "q4_0", "q4_1", };
                printf("%48s - [%5d, %5d], type = %6s ", name.data(), ne[0], ne[1], ftype_str[ftype]);
            }

            // regexes of tensor names to be quantized
            const std::vector<std::string> k_names = {
                ".*weight",
            };

            bool quantize = false;
            for (const auto & s : k_names) {
                if (std::regex_match(name, std::regex(s))) {
                    quantize = true;
                    break;
                }
            }

            // quantize only 2D tensors
            quantize &= (n_dims == 2);

            if (quantize) {
                if (ftype != 0 && ftype != 1) {
                    fprintf(stderr, "%s: unsupported ftype %d for integer quantization\n", __func__, ftype);
                    return false;
                }

                if (ftype == 1) {
                    data_f16.resize(nelements);
                    finp.read(reinterpret_cast<char *>(data_f16.data()), nelements * sizeof(ggml_fp16_t));
                    data_f32.resize(nelements);
                    for (int i = 0; i < nelements; ++i) {
                        data_f32[i] = ggml_fp16_to_fp32(data_f16[i]);
                    }
                } else {
                    data_f32.resize(nelements);
                    finp.read(reinterpret_cast<char *>(data_f32.data()), nelements * sizeof(float));
                }

                ftype = itype;
            } else {
                const int bpe = (ftype == 0) ? sizeof(float) : sizeof(uint16_t);

                data_u8.resize(nelements*bpe);
                finp.read(reinterpret_cast<char *>(data_u8.data()), nelements * bpe);
            }

            fout.write(reinterpret_cast<char *>(&n_dims), sizeof(n_dims));
            fout.write(reinterpret_cast<char *>(&length), sizeof(length));
            fout.write(reinterpret_cast<char *>(&ftype),  sizeof(ftype));
            for (int i = 0; i < n_dims; ++i) {
                fout.write(reinterpret_cast<char *>(&ne[i]), sizeof(ne[i]));
            }
            fout.write(&name[0], length);

            if (quantize) {
                printf("quantizing .. ");
                work.resize(nelements); // for quantization

                size_t cur_size = 0;
                std::vector<int64_t> hist_cur(1 << 4, 0);

                switch (type) {
                    case GGML_TYPE_Q4_0:
                        {
                            cur_size = ggml_quantize_q4_0(data_f32.data(), work.data(), nelements, ne[0], qk, hist_cur.data());
                        } break;
                    case GGML_TYPE_Q4_1:
                        {
                            cur_size = ggml_quantize_q4_1(data_f32.data(), work.data(), nelements, ne[0], qk, hist_cur.data());
                        } break;
                    default:
                        {
                            fprintf(stderr, "%s: unsupported quantization type %d\n", __func__, type);
                            return false;
                        }
                }

                fout.write(reinterpret_cast<char *>(work.data()), cur_size);
                total_size_new += cur_size;

                printf("size = %8.2f MB -> %8.2f MB | hist: ", nelements * sizeof(float)/1024.0/1024.0, cur_size/1024.0/1024.0);
                for (int i = 0; i < (int) hist_cur.size(); ++i) {
                    hist_all[i] += hist_cur[i];
                }

                for (int i = 0; i < (int) hist_cur.size(); ++i) {
                    printf("%5.3f ", hist_cur[i] / (float)nelements);
                }
                printf("\n");
            } else {
                printf("size = %8.3f MB\n", data_u8.size()/1024.0/1024.0);
                fout.write(reinterpret_cast<char *>(data_u8.data()), data_u8.size());
                total_size_new += data_u8.size();
            }

            total_size_org += nelements * sizeof(float);
        }

        printf("%s: model size  = %8.2f MB\n", __func__, total_size_org/1024.0/1024.0);
        printf("%s: quant size  = %8.2f MB\n", __func__, total_size_new/1024.0/1024.0);

        {
            int64_t sum_all = 0;
            for (int i = 0; i < (int) hist_all.size(); ++i) {
                sum_all += hist_all[i];
            }

            printf("%s: hist: ", __func__);
            for (int i = 0; i < (int) hist_all.size(); ++i) {
                printf("%5.3f ", hist_all[i] / (float)sum_all);
            }
            printf("\n");
        }
    }

    finp.close();
    fout.close();

    return true;
}

//
// interface implementation
//

struct llama_context * llama_init_from_file(
                             const char * path_model,
            struct llama_context_params   params) {
    ggml_time_init();

    llama_context * ctx = new llama_context;

    if (params.seed <= 0) {
        params.seed = time(NULL);
    }

    ctx->rng = std::mt19937(params.seed);
    ctx->logits_all = params.logits_all;

    ggml_type memory_type = params.f16_kv ? GGML_TYPE_F16 : GGML_TYPE_F32;

    if (!llama_model_load(path_model, *ctx, params.n_ctx, params.n_parts, memory_type,
                          params.vocab_only, params.progress_callback,
                          params.progress_callback_user_data)) {
        fprintf(stderr, "%s: failed to load model\n", __func__);
        llama_free(ctx);
        return nullptr;
    }

<<<<<<< HEAD
=======
    if (params.use_mlock) {
        char *err;
        if (!ggml_mlock(ctx->model.ctx, &err)) {
            fprintf(stderr, "%s\n", err);
            free(err);
            llama_free(ctx);
            return nullptr;
        }
    }

    // reserve memory for context buffers
    {
        if (!kv_cache_init(ctx->model.hparams, ctx->model.kv_self, memory_type, ctx->model.hparams.n_ctx)) {
            fprintf(stderr, "%s: kv_cache_init() failed for self-attention cache\n", __func__);
            llama_free(ctx);
            return nullptr;
        }

        {
            const size_t memory_size = ggml_nbytes(ctx->model.kv_self.k) + ggml_nbytes(ctx->model.kv_self.v);
            fprintf(stderr, "%s: kv self size  = %7.2f MB\n", __func__, memory_size / 1024.0 / 1024.0);
        }

        const auto & hparams = ctx->model.hparams;

        // resized during inference
        if (params.logits_all) {
            ctx->logits.reserve(hparams.n_ctx*hparams.n_vocab);
        } else {
            ctx->logits.reserve(hparams.n_ctx);
        }

        if (params.embedding){
            ctx->embedding.resize(hparams.n_embd);
        }

        ctx->buf_compute.resize(MEM_REQ_EVAL.at(ctx->model.type));

        ctx->buf_scratch[0].resize(MEM_REQ_SCRATCH0.at(ctx->model.type));
        ctx->buf_scratch[1].resize(MEM_REQ_SCRATCH1.at(ctx->model.type));
    }

>>>>>>> c2b25b69
    return ctx;
}

void llama_free(struct llama_context * ctx) {
    kv_cache_free(ctx->model.kv_self);

    if (ctx->model.ctx) {
        ggml_free(ctx->model.ctx);
    }

    delete ctx;
}

int llama_model_quantize(
        const char * fname_inp,
        const char * fname_out,
               int   itype,
               int   qk) {
    if (!llama_model_quantize_internal(fname_inp, fname_out, itype, qk)) {
        fprintf(stderr, "%s: failed to quantize\n", __func__);
        return 1;
    }

    return 0;
}

int llama_eval(
        struct llama_context * ctx,
           const llama_token * tokens,
                         int   n_tokens,
                         int   n_past,
                         int   n_threads) {
    if (!llama_eval_internal(*ctx, tokens, n_tokens, n_past, n_threads)) {
        fprintf(stderr, "%s: failed to eval\n", __func__);
        return 1;
    }

    return 0;
}

int llama_tokenize(
        struct llama_context * ctx,
                  const char * text,
                 llama_token * tokens,
                         int   n_max_tokens,
                        bool   add_bos) {
    auto res = llama_tokenize(ctx->vocab, text, add_bos);

    if (n_max_tokens < (int) res.size()) {
        fprintf(stderr, "%s: too many tokens\n", __func__);
        return -((int) res.size());
    }

    for (size_t i = 0; i < res.size(); i++) {
        tokens[i] = res[i];
    }

    return res.size();
}

int llama_n_vocab(struct llama_context * ctx) {
    return ctx->vocab.id_to_token.size();
}

int llama_n_ctx(struct llama_context * ctx) {
    return ctx->model.hparams.n_ctx;
}

int llama_n_embd(struct llama_context * ctx) {
    return ctx->model.hparams.n_embd;
}

float * llama_get_logits(struct llama_context * ctx) {
    return ctx->logits.data();
}

float * llama_get_embeddings(struct llama_context * ctx) {
    return ctx->embedding.data();
}

const char * llama_token_to_str(struct llama_context * ctx, llama_token token) {
    if (token >= llama_n_vocab(ctx)) {
        return nullptr;
    }

    return ctx->vocab.id_to_token[token].tok.c_str();
}

llama_token llama_token_bos() {
    return 1;
}

llama_token llama_token_eos() {
    return 2;
}

llama_token llama_sample_top_p_top_k(
          llama_context * ctx,
      const llama_token * last_n_tokens_data,
                    int   last_n_tokens_size,
                    int   top_k,
                 double   top_p,
                 double   temp,
                 double   repeat_penalty) {
    const int64_t t_start_sample_us = ggml_time_us();

    llama_token result = 0;

    // TODO: avoid this ...
    const auto last_n_tokens = std::vector<llama_token>(last_n_tokens_data, last_n_tokens_data + last_n_tokens_size);

    result = llama_sample_top_p_top_k(
            *ctx,
            last_n_tokens,
            top_k,
            top_p,
            temp,
            repeat_penalty);

    ctx->t_sample_us += ggml_time_us() - t_start_sample_us;
    ctx->n_sample++;

    return result;
}


void llama_print_timings(struct llama_context * ctx) {
    const int64_t t_end_us = ggml_time_us();

    const int32_t n_sample = std::max(1, ctx->n_sample);
    const int32_t n_eval   = std::max(1, ctx->n_eval);
    const int32_t n_p_eval = std::max(1, ctx->n_p_eval);

    fprintf(stderr, "\n");
    fprintf(stderr, "%s:        load time = %8.2f ms\n", __func__, ctx->t_load_us / 1000.0f);
    fprintf(stderr, "%s:      sample time = %8.2f ms / %5d runs   (%8.2f ms per run)\n",   __func__, 1e-3f * ctx->t_sample_us, n_sample, 1e-3f * ctx->t_sample_us / n_sample);
    fprintf(stderr, "%s: prompt eval time = %8.2f ms / %5d tokens (%8.2f ms per token)\n", __func__, 1e-3f * ctx->t_p_eval_us, n_p_eval, 1e-3f * ctx->t_p_eval_us / n_p_eval);
    fprintf(stderr, "%s:        eval time = %8.2f ms / %5d runs   (%8.2f ms per run)\n",   __func__, 1e-3f * ctx->t_eval_us,   n_eval,   1e-3f * ctx->t_eval_us   / n_eval);
    fprintf(stderr, "%s:       total time = %8.2f ms\n", __func__, (t_end_us - ctx->t_start_us)/1000.0f);
}

void llama_reset_timings(struct llama_context * ctx) {
    ctx->t_start_us = ggml_time_us();

    ctx->t_sample_us = ctx->n_sample = 0;
    ctx->t_eval_us   = ctx->n_eval   = 0;
    ctx->t_p_eval_us = ctx->n_p_eval = 0;
}

const char * llama_print_system_info(void) {
    static std::string s;

    s  = "";
    s += "AVX = "       + std::to_string(ggml_cpu_has_avx())       + " | ";
    s += "AVX2 = "      + std::to_string(ggml_cpu_has_avx2())      + " | ";
    s += "AVX512 = "    + std::to_string(ggml_cpu_has_avx512())    + " | ";
    s += "FMA = "       + std::to_string(ggml_cpu_has_fma())       + " | ";
    s += "NEON = "      + std::to_string(ggml_cpu_has_neon())      + " | ";
    s += "ARM_FMA = "   + std::to_string(ggml_cpu_has_arm_fma())   + " | ";
    s += "F16C = "      + std::to_string(ggml_cpu_has_f16c())      + " | ";
    s += "FP16_VA = "   + std::to_string(ggml_cpu_has_fp16_va())   + " | ";
    s += "WASM_SIMD = " + std::to_string(ggml_cpu_has_wasm_simd()) + " | ";
    s += "BLAS = "      + std::to_string(ggml_cpu_has_blas())      + " | ";
    s += "SSE3 = "      + std::to_string(ggml_cpu_has_sse3())      + " | ";
    s += "VSX = "       + std::to_string(ggml_cpu_has_vsx())       + " | ";

    return s.c_str();
}<|MERGE_RESOLUTION|>--- conflicted
+++ resolved
@@ -182,8 +182,6 @@
     // decode output (2-dimensional array: [n_tokens][n_vocab])
     std::vector<float> logits;
     bool logits_all = false;
-<<<<<<< HEAD
-=======
 
     // input embedding (1-dimensional array: [n_embd])
     std::vector<float> embedding;
@@ -226,7 +224,6 @@
         return 0;
 #endif
     }
->>>>>>> c2b25b69
 };
 
 //
@@ -847,35 +844,11 @@
     const int n_rot   = hparams.n_embd/hparams.n_head;
 
     auto & mem_per_token = lctx.mem_per_token;
-<<<<<<< HEAD
-
-    // TODO: fix this hardcoded size
-    static size_t buf_size = 512u*1024*1024;
-    static void * buf = malloc(buf_size);
-
-    if (mem_per_token > 0 && mem_per_token*N > buf_size) {
-        const size_t buf_size_new = 1.3*(mem_per_token*N); // add 30% to account for ggml object overhead
-        //fprintf(stderr, "\n%s: reallocating buffer from %zu to %zu bytes\n", __func__, buf_size, buf_size_new);
-
-        // reallocate
-        buf_size = buf_size_new;
-        buf = realloc(buf, buf_size);
-        if (buf == nullptr) {
-            fprintf(stderr, "%s: failed to allocate %zu bytes\n", __func__, buf_size);
-            return false;
-        }
-    }
-
-    struct ggml_init_params params = {
-        /*.mem_size   =*/ buf_size,
-        /*.mem_buffer =*/ buf,
-=======
     auto & buf_compute   = lctx.buf_compute;
 
     struct ggml_init_params params = {
         /*.mem_size   =*/ buf_compute.size(),
         /*.mem_buffer =*/ buf_compute.data(),
->>>>>>> c2b25b69
     };
 
     struct ggml_context * ctx0 = ggml_init(params);
@@ -1087,9 +1060,6 @@
     if (mem_per_token == 0) {
         mem_per_token = ggml_used_mem(ctx0)/N;
     }
-<<<<<<< HEAD
-    //fprintf(stderr, "used_mem = %zu\n", ggml_used_mem(ctx0));
-=======
 
 #if 0
     printf("\n%s: used_mem = %.3f MB, scratch -- %.3f MB %.3f MB\n", __func__,
@@ -1097,7 +1067,6 @@
             lctx.get_buf_max_mem(0)/1024.0/1024.0,
             lctx.get_buf_max_mem(1)/1024.0/1024.0);
 #endif
->>>>>>> c2b25b69
 
     ggml_free(ctx0);
 
@@ -1684,8 +1653,6 @@
         return nullptr;
     }
 
-<<<<<<< HEAD
-=======
     if (params.use_mlock) {
         char *err;
         if (!ggml_mlock(ctx->model.ctx, &err)) {
@@ -1728,7 +1695,6 @@
         ctx->buf_scratch[1].resize(MEM_REQ_SCRATCH1.at(ctx->model.type));
     }
 
->>>>>>> c2b25b69
     return ctx;
 }
 
