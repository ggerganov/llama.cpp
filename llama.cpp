--- conflicted
+++ resolved
@@ -1077,21 +1077,6 @@
     //const uint32_t n_ff = 28672;
 
     {
-<<<<<<< HEAD
-        LLAMA_LOG_INFO("%s: format     = %s",   __func__, llama_file_version_name(file_version));
-        LLAMA_LOG_INFO("%s: n_vocab    = %u",   __func__, hparams.n_vocab);
-        LLAMA_LOG_INFO("%s: n_ctx      = %u",   __func__, hparams.n_ctx);
-        LLAMA_LOG_INFO("%s: n_embd     = %u",   __func__, hparams.n_embd);
-        LLAMA_LOG_INFO("%s: n_mult     = %u",   __func__, hparams.n_mult);
-        LLAMA_LOG_INFO("%s: n_head     = %u",   __func__, hparams.n_head);
-        LLAMA_LOG_INFO("%s: n_layer    = %u",   __func__, hparams.n_layer);
-        LLAMA_LOG_INFO("%s: n_rot      = %u",   __func__, hparams.n_rot);
-        LLAMA_LOG_INFO("%s: freq_base  = %.1f", __func__, hparams.rope_freq_base);
-        LLAMA_LOG_INFO("%s: freq_scale = %g",   __func__, hparams.rope_freq_scale);
-        LLAMA_LOG_INFO("%s: ftype      = %u (%s)", __func__, hparams.ftype, llama_ftype_name(hparams.ftype));
-        LLAMA_LOG_INFO("%s: n_ff       = %u",   __func__, n_ff);
-        LLAMA_LOG_INFO("%s: model size = %s",   __func__, llama_model_type_name(model.type));
-=======
         fprintf(stderr, "%s: format     = %s\n",   __func__, llama_file_version_name(file_version));
         fprintf(stderr, "%s: n_vocab    = %u\n",   __func__, hparams.n_vocab);
         fprintf(stderr, "%s: n_ctx      = %u\n",   __func__, hparams.n_ctx);
@@ -1107,7 +1092,6 @@
         fprintf(stderr, "%s: freq_scale = %g\n",   __func__, hparams.rope_freq_scale);
         fprintf(stderr, "%s: ftype      = %u (%s)\n", __func__, hparams.ftype, llama_ftype_name(hparams.ftype));
         fprintf(stderr, "%s: model size = %s\n",   __func__, llama_model_type_name(model.type));
->>>>>>> 70d26ac3
     }
 
     if (file_version < LLAMA_FILE_VERSION_GGJT_V2) {
@@ -1303,26 +1287,16 @@
             if (low_vram) {
                 LLAMA_LOG_INFO("%s: cannot offload v cache to GPU due to low VRAM option", __func__);
             } else {
-<<<<<<< HEAD
                 LLAMA_LOG_INFO("%s: offloading v cache to GPU", __func__);
-                vram_kv_cache += MEM_REQ_KV_SELF().at(model.type) / 2;
-=======
-                fprintf(stderr, "%s: offloading v cache to GPU\n", __func__);
                 vram_kv_cache += hparams.kv_size() / 2;
->>>>>>> 70d26ac3
             }
         }
         if (n_gpu_layers > (int) hparams.n_layer + 2) {
             if (low_vram) {
                 LLAMA_LOG_WARN("%s: cannot offload k cache to GPU due to low VRAM option", __func__);
             } else {
-<<<<<<< HEAD
                 LLAMA_LOG_INFO("%s: offloading k cache to GPU", __func__);
-                vram_kv_cache += MEM_REQ_KV_SELF().at(model.type) / 2;
-=======
-                fprintf(stderr, "%s: offloading k cache to GPU\n", __func__);
                 vram_kv_cache += hparams.kv_size() / 2;
->>>>>>> 70d26ac3
             }
         }
 #elif defined(GGML_USE_CLBLAST)
@@ -2624,19 +2598,6 @@
         } else {
             new_type = quantized_type;
 #ifdef GGML_USE_K_QUANTS
-<<<<<<< HEAD
-            bool convert_incompatible_tensor = false;
-            if (quantized_type == GGML_TYPE_Q2_K || quantized_type == GGML_TYPE_Q3_K || quantized_type == GGML_TYPE_Q4_K ||
-                quantized_type == GGML_TYPE_Q5_K || quantized_type == GGML_TYPE_Q6_K) {
-                int nx = tensor.ne.at(0);
-                int ny = tensor.ne.at(1);
-                if (nx % QK_K != 0 || ny % QK_K != 0) {
-                    LLAMA_LOG_INFO("\n\nTensor sizes %d x %d are not divisible by %d, required for k-quants.",nx,ny,QK_K);
-                    convert_incompatible_tensor = true;
-                }
-            }
-=======
->>>>>>> 70d26ac3
             if (tensor.name == "output.weight") {
                 int nx = tensor.ne.at(0);
                 int ny = tensor.ne.at(1);
@@ -2903,11 +2864,7 @@
 
         const size_t max_size = ggml_get_max_tensor_size(ctx->model.ctx);
 
-<<<<<<< HEAD
-        LLAMA_LOG_INFO("%s: max tensor size = %8.2f MB\n", __func__, max_size/1024.0/1024.0);
-=======
         fprintf(stderr, "%s: max tensor size = %8.2f MB\n", __func__, max_size/1024.0/1024.0);
->>>>>>> 70d26ac3
 
 #define LLAMA_METAL_CHECK_BUF(result)                                          \
     if (!(result)) {                                                           \
