--- conflicted
+++ resolved
@@ -630,13 +630,6 @@
                 }
             }
         }
-<<<<<<< HEAD
-        #else
-        (void)prefetch;
-        #pragma message("warning: You are building for pre-Windows 8; prefetch not supported")
-        #endif // _WIN32_WINNT >= _WIN32_WINNT_WIN8
-=======
->>>>>>> e8422de3
     }
 
     ~llama_mmap() {
