--- conflicted
+++ resolved
@@ -8007,11 +8007,7 @@
                 if (dest_t->type != GGML_TYPE_F16) {
                     printf("\nError: the simultaneous use of LoRAs and GPU acceleration is only supported for f16 models\n");
                     throw std::runtime_error(format(
-<<<<<<< HEAD
-                        "%s: error: lora failed", __func__));
-=======
                         "%s: error: the simultaneous use of LoRAs and GPU acceleration is only supported for f16 models. dest_t->type: %d", __func__, dest_t->type));
->>>>>>> c43c2da8
                 }
 #if defined(GGML_USE_CUBLAS)
                 offload_func = ggml_cuda_assign_buffers;
