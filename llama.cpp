#define LLAMA_API_INTERNAL
#include "llama.h"

#include "ggml.h"

#include "ggml-alloc.h"

#ifdef GGML_USE_CUBLAS
#  include "ggml-cuda.h"
#elif defined(GGML_USE_CLBLAST)
#  include "ggml-opencl.h"
#endif

#ifdef GGML_USE_METAL
#  include "ggml-metal.h"
#endif
#ifdef GGML_USE_MPI
#  include "ggml-mpi.h"
#endif
#ifdef GGML_USE_K_QUANTS
#  ifndef QK_K
#    ifdef GGML_QKK_64
#      define QK_K 64
#    else
#      define QK_K 256
#    endif
#  endif
#endif

#ifdef __has_include
    #if __has_include(<unistd.h>)
        #include <unistd.h>
        #if defined(_POSIX_MAPPED_FILES)
            #include <sys/mman.h>
        #endif
        #if defined(_POSIX_MEMLOCK_RANGE)
            #include <sys/resource.h>
        #endif
    #endif
#endif

#if defined(_WIN32)
    #define WIN32_LEAN_AND_MEAN
    #ifndef NOMINMAX
        #define NOMINMAX
    #endif
    #include <windows.h>
    #include <io.h>
    #include <stdio.h> // for _fseeki64
#endif

#include <algorithm>
#include <array>
#include <cassert>
#include <cinttypes>
#include <climits>
#include <cstdarg>
#include <cstddef>
#include <cstdint>
#include <cstdio>
#include <cstring>
#include <ctime>
#include <fstream>
#include <initializer_list>
#include <map>
#include <memory>
#include <mutex>
#include <numeric>
#include <queue>
#include <random>
#include <regex>
#include <sstream>
#include <thread>
#include <unordered_map>

#if defined(_MSC_VER)
#pragma warning(disable: 4244 4267) // possible loss of data
#endif

#ifdef __GNUC__
#ifdef __MINGW32__
#define LLAMA_ATTRIBUTE_FORMAT(...) __attribute__((format(gnu_printf, __VA_ARGS__)))
#else
#define LLAMA_ATTRIBUTE_FORMAT(...) __attribute__((format(printf, __VA_ARGS__)))
#endif
#else
#define LLAMA_ATTRIBUTE_FORMAT(...)
#endif

//
// logging
//

LLAMA_ATTRIBUTE_FORMAT(2, 3)
static void llama_log_internal        (llama_log_level level, const char* format, ...);
static void llama_log_callback_default(llama_log_level level, const char * text, void * user_data);

#define LLAMA_LOG_INFO(...)  llama_log_internal(LLAMA_LOG_LEVEL_INFO , __VA_ARGS__)
#define LLAMA_LOG_WARN(...)  llama_log_internal(LLAMA_LOG_LEVEL_WARN , __VA_ARGS__)
#define LLAMA_LOG_ERROR(...) llama_log_internal(LLAMA_LOG_LEVEL_ERROR, __VA_ARGS__)

//
// helpers
//

static size_t utf8_len(char src) {
    const size_t lookup[] = { 1, 1, 1, 1, 1, 1, 1, 1, 1, 1, 1, 1, 2, 2, 3, 4 };
    uint8_t highbits = static_cast<uint8_t>(src) >> 4;
    return lookup[highbits];
}

static void replace_all(std::string & s, const std::string & search, const std::string & replace) {
    std::string result;
    for (size_t pos = 0; ; pos += search.length()) {
        auto new_pos = s.find(search, pos);
        if (new_pos == std::string::npos) {
            result += s.substr(pos, s.size() - pos);
            break;
        }
        result += s.substr(pos, new_pos - pos) + replace;
        pos = new_pos;
    }
    s = std::move(result);
}
#ifdef GGML_USE_CPU_HBM
#include <hbwmalloc.h>
#endif

static void zeros(std::ofstream & file, size_t n) {
    char zero = 0;
    for (size_t i = 0; i < n; ++i) {
        file.write(&zero, 1);
    }
}

LLAMA_ATTRIBUTE_FORMAT(1, 2)
static std::string format(const char * fmt, ...) {
    va_list ap;
    va_list ap2;
    va_start(ap, fmt);
    va_copy(ap2, ap);
    int size = vsnprintf(NULL, 0, fmt, ap);
    GGML_ASSERT(size >= 0 && size < INT_MAX); // NOLINT
    std::vector<char> buf(size + 1);
    int size2 = vsnprintf(buf.data(), size + 1, fmt, ap2);
    GGML_ASSERT(size2 == size);
    va_end(ap2);
    va_end(ap);
    return std::string(buf.data(), size);
}

//
// gguf constants (sync with gguf.py)
//

enum llm_arch {
    LLM_ARCH_LLAMA,
    LLM_ARCH_FALCON,
    LLM_ARCH_BAICHUAN,
    LLM_ARCH_GPT2,
    LLM_ARCH_GPTJ,
    LLM_ARCH_GPTNEOX,
    LLM_ARCH_MPT,
    LLM_ARCH_STARCODER,
    LLM_ARCH_UNKNOWN,
};

static std::map<llm_arch, std::string> LLM_ARCH_NAMES = {
    { LLM_ARCH_LLAMA,           "llama"   },
    { LLM_ARCH_FALCON,          "falcon"  },
    { LLM_ARCH_GPT2,            "gpt2"    },
    { LLM_ARCH_GPTJ,            "gptj"    },
    { LLM_ARCH_GPTNEOX,         "gptneox" },
    { LLM_ARCH_MPT,             "mpt"     },
    { LLM_ARCH_BAICHUAN,        "baichuan" },
    { LLM_ARCH_STARCODER,       "starcoder" },
};

enum llm_kv {
    LLM_KV_GENERAL_ARCHITECTURE,
    LLM_KV_GENERAL_QUANTIZATION_VERSION,
    LLM_KV_GENERAL_ALIGNMENT,
    LLM_KV_GENERAL_NAME,
    LLM_KV_GENERAL_AUTHOR,
    LLM_KV_GENERAL_URL,
    LLM_KV_GENERAL_DESCRIPTION,
    LLM_KV_GENERAL_LICENSE,
    LLM_KV_GENERAL_SOURCE_URL,
    LLM_KV_GENERAL_SOURCE_HF_REPO,

    LLM_KV_CONTEXT_LENGTH,
    LLM_KV_EMBEDDING_LENGTH,
    LLM_KV_BLOCK_COUNT,
    LLM_KV_FEED_FORWARD_LENGTH,
    LLM_KV_USE_PARALLEL_RESIDUAL,
    LLM_KV_TENSOR_DATA_LAYOUT,

    LLM_KV_ATTENTION_HEAD_COUNT,
    LLM_KV_ATTENTION_HEAD_COUNT_KV,
    LLM_KV_ATTENTION_MAX_ALIBI_BIAS,
    LLM_KV_ATTENTION_CLAMP_KQV,
    LLM_KV_ATTENTION_LAYERNORM_EPS,
    LLM_KV_ATTENTION_LAYERNORM_RMS_EPS,

    LLM_KV_ROPE_DIMENSION_COUNT,
    LLM_KV_ROPE_FREQ_BASE,
    LLM_KV_ROPE_SCALE_LINEAR,

    LLM_KV_TOKENIZER_MODEL,
    LLM_KV_TOKENIZER_LIST,
    LLM_KV_TOKENIZER_TOKEN_TYPE,
    LLM_KV_TOKENIZER_SCORES,
    LLM_KV_TOKENIZER_MERGES,
    LLM_KV_TOKENIZER_BOS_ID,
    LLM_KV_TOKENIZER_EOS_ID,
    LLM_KV_TOKENIZER_UNK_ID,
    LLM_KV_TOKENIZER_SEP_ID,
    LLM_KV_TOKENIZER_PAD_ID,
    LLM_KV_TOKENIZER_HF_JSON,
    LLM_KV_TOKENIZER_RWKV,
};

static std::map<llm_kv, std::string> LLM_KV_NAMES = {
    { LLM_KV_GENERAL_ARCHITECTURE,          "general.architecture"         },
    { LLM_KV_GENERAL_QUANTIZATION_VERSION,  "general.quantization_version" },
    { LLM_KV_GENERAL_ALIGNMENT,             "general.alignment"            },
    { LLM_KV_GENERAL_NAME,                  "general.name"                 },
    { LLM_KV_GENERAL_AUTHOR,                "general.author"               },
    { LLM_KV_GENERAL_URL,                   "general.url"                  },
    { LLM_KV_GENERAL_DESCRIPTION,           "general.description"          },
    { LLM_KV_GENERAL_LICENSE,               "general.license"              },
    { LLM_KV_GENERAL_SOURCE_URL,            "general.source_url"           },
    { LLM_KV_GENERAL_SOURCE_HF_REPO,        "general.source_hf_repo"       },

    { LLM_KV_CONTEXT_LENGTH,                "%s.context_length"        },
    { LLM_KV_EMBEDDING_LENGTH,              "%s.embedding_length"      },
    { LLM_KV_BLOCK_COUNT,                   "%s.block_count"           },
    { LLM_KV_FEED_FORWARD_LENGTH,           "%s.feed_forward_length"   },
    { LLM_KV_USE_PARALLEL_RESIDUAL,         "%s.use_parallel_residual" },
    { LLM_KV_TENSOR_DATA_LAYOUT,            "%s.tensor_data_layout"    },

    { LLM_KV_ATTENTION_HEAD_COUNT,          "%s.attention.head_count"             },
    { LLM_KV_ATTENTION_HEAD_COUNT_KV,       "%s.attention.head_count_kv"          },
    { LLM_KV_ATTENTION_MAX_ALIBI_BIAS,      "%s.attention.max_alibi_bias"         },
    { LLM_KV_ATTENTION_CLAMP_KQV,           "%s.attention.clamp_kqv"              },
    { LLM_KV_ATTENTION_LAYERNORM_EPS,       "%s.attention.layer_norm_epsilon"     },
    { LLM_KV_ATTENTION_LAYERNORM_RMS_EPS,   "%s.attention.layer_norm_rms_epsilon" },

    { LLM_KV_ROPE_DIMENSION_COUNT,          "%s.rope.dimension_count" },
    { LLM_KV_ROPE_FREQ_BASE,                "%s.rope.freq_base"       },
    { LLM_KV_ROPE_SCALE_LINEAR,             "%s.rope.scale_linear"    },

    { LLM_KV_TOKENIZER_MODEL,               "tokenizer.ggml.model"              },
    { LLM_KV_TOKENIZER_LIST,                "tokenizer.ggml.tokens"             },
    { LLM_KV_TOKENIZER_TOKEN_TYPE,          "tokenizer.ggml.token_type"         },
    { LLM_KV_TOKENIZER_SCORES,              "tokenizer.ggml.scores"             },
    { LLM_KV_TOKENIZER_MERGES,              "tokenizer.ggml.merges"             },
    { LLM_KV_TOKENIZER_BOS_ID,              "tokenizer.ggml.bos_token_id"       },
    { LLM_KV_TOKENIZER_EOS_ID,              "tokenizer.ggml.eos_token_id"       },
    { LLM_KV_TOKENIZER_UNK_ID,              "tokenizer.ggml.unknown_token_id"   },
    { LLM_KV_TOKENIZER_SEP_ID,              "tokenizer.ggml.seperator_token_id" },
    { LLM_KV_TOKENIZER_PAD_ID,              "tokenizer.ggml.padding_token_id"   },
    { LLM_KV_TOKENIZER_HF_JSON,             "tokenizer.huggingface.json"        },
    { LLM_KV_TOKENIZER_RWKV,                "tokenizer.rwkv.world"              },
};

struct LLM_KV {
    LLM_KV(llm_arch arch) : arch(arch) {}

    llm_arch arch;

    std::string operator()(llm_kv kv) const {
        return ::format(LLM_KV_NAMES[kv].c_str(), LLM_ARCH_NAMES[arch].c_str());
    }
};

enum llm_tensor {
    LLM_TENSOR_TOKEN_EMBD,
    LLM_TENSOR_POS_EMBD,
    LLM_TENSOR_OUTPUT,
    LLM_TENSOR_OUTPUT_NORM,
    LLM_TENSOR_ROPE_FREQS,
    LLM_TENSOR_ATTN_Q,
    LLM_TENSOR_ATTN_K,
    LLM_TENSOR_ATTN_V,
    LLM_TENSOR_ATTN_QKV,
    LLM_TENSOR_ATTN_OUT,
    LLM_TENSOR_ATTN_NORM,
    LLM_TENSOR_ATTN_NORM_2,
    LLM_TENSOR_ATTN_ROT_EMBD,
    LLM_TENSOR_FFN_GATE,
    LLM_TENSOR_FFN_DOWN,
    LLM_TENSOR_FFN_UP,
    LLM_TENSOR_FFN_NORM,
};

static std::map<llm_arch, std::map<llm_tensor, std::string>> LLM_TENSOR_NAMES = {
    {
        LLM_ARCH_LLAMA,
        {
            { LLM_TENSOR_TOKEN_EMBD,      "token_embd" },
            { LLM_TENSOR_OUTPUT_NORM,     "output_norm" },
            { LLM_TENSOR_OUTPUT,          "output" },
            { LLM_TENSOR_ROPE_FREQS,      "rope_freqs" },
            { LLM_TENSOR_ATTN_NORM,       "blk.%d.attn_norm" },
            { LLM_TENSOR_ATTN_Q,          "blk.%d.attn_q" },
            { LLM_TENSOR_ATTN_K,          "blk.%d.attn_k" },
            { LLM_TENSOR_ATTN_V,          "blk.%d.attn_v" },
            { LLM_TENSOR_ATTN_OUT,        "blk.%d.attn_output" },
            { LLM_TENSOR_ATTN_ROT_EMBD,   "blk.%d.attn_rot_embd" },
            { LLM_TENSOR_FFN_NORM,        "blk.%d.ffn_norm" },
            { LLM_TENSOR_FFN_GATE,        "blk.%d.ffn_gate" },
            { LLM_TENSOR_FFN_DOWN,        "blk.%d.ffn_down" },
            { LLM_TENSOR_FFN_UP,          "blk.%d.ffn_up" },
        },
    },
    {
        LLM_ARCH_BAICHUAN,
        {
            { LLM_TENSOR_TOKEN_EMBD,      "token_embd" },
            { LLM_TENSOR_OUTPUT_NORM,     "output_norm" },
            { LLM_TENSOR_OUTPUT,          "output" },
            { LLM_TENSOR_ROPE_FREQS,      "rope_freqs" },
            { LLM_TENSOR_ATTN_NORM,       "blk.%d.attn_norm" },
            { LLM_TENSOR_ATTN_Q,          "blk.%d.attn_q" },
            { LLM_TENSOR_ATTN_K,          "blk.%d.attn_k" },
            { LLM_TENSOR_ATTN_V,          "blk.%d.attn_v" },
            { LLM_TENSOR_ATTN_OUT,        "blk.%d.attn_output" },
            { LLM_TENSOR_ATTN_ROT_EMBD,   "blk.%d.attn_rot_embd" },
            { LLM_TENSOR_FFN_NORM,        "blk.%d.ffn_norm" },
            { LLM_TENSOR_FFN_GATE,        "blk.%d.ffn_gate" },
            { LLM_TENSOR_FFN_DOWN,        "blk.%d.ffn_down" },
            { LLM_TENSOR_FFN_UP,          "blk.%d.ffn_up" },
        },
    },
    {
        LLM_ARCH_FALCON,
        {
            { LLM_TENSOR_TOKEN_EMBD,      "token_embd" },
            { LLM_TENSOR_OUTPUT_NORM,     "output_norm" },
            { LLM_TENSOR_OUTPUT,          "output" },
            { LLM_TENSOR_ATTN_NORM,       "blk.%d.attn_norm" },
            { LLM_TENSOR_ATTN_NORM_2,     "blk.%d.attn_norm_2" },
            { LLM_TENSOR_ATTN_QKV,        "blk.%d.attn_qkv" },
            { LLM_TENSOR_ATTN_OUT,        "blk.%d.attn_output" },
            { LLM_TENSOR_FFN_DOWN,        "blk.%d.ffn_down" },
            { LLM_TENSOR_FFN_UP,          "blk.%d.ffn_up" },
        },
    },
    {
        LLM_ARCH_GPT2,
        {
            { LLM_TENSOR_TOKEN_EMBD,      "token_embd" },
        },
    },
    {
        LLM_ARCH_GPTJ,
        {
            { LLM_TENSOR_TOKEN_EMBD,      "token_embd" },
        },
    },
    {
        LLM_ARCH_GPTNEOX,
        {
            { LLM_TENSOR_TOKEN_EMBD,      "token_embd" },
            { LLM_TENSOR_OUTPUT_NORM,     "output_norm" },
            { LLM_TENSOR_OUTPUT,          "output" },
            { LLM_TENSOR_ATTN_NORM,       "blk.%d.attn_norm" },
            { LLM_TENSOR_ATTN_QKV,        "blk.%d.attn_qkv" },
            { LLM_TENSOR_ATTN_OUT,        "blk.%d.attn_output" },
            { LLM_TENSOR_FFN_NORM,        "blk.%d.ffn_norm" },
            { LLM_TENSOR_FFN_DOWN,        "blk.%d.ffn_down" },
            { LLM_TENSOR_FFN_UP,          "blk.%d.ffn_up" },
        },
    },
    {
        LLM_ARCH_MPT,
        {
            { LLM_TENSOR_TOKEN_EMBD,      "token_embd" },
        },
    },
    {
        LLM_ARCH_STARCODER,
        {
            { LLM_TENSOR_TOKEN_EMBD,      "token_embd" },
            { LLM_TENSOR_POS_EMBD,        "position_embd" },
            { LLM_TENSOR_OUTPUT_NORM,     "output_norm" },
            { LLM_TENSOR_OUTPUT,          "output" },
            { LLM_TENSOR_ATTN_NORM,       "blk.%d.attn_norm" },
            { LLM_TENSOR_ATTN_QKV,        "blk.%d.attn_qkv" },
            { LLM_TENSOR_ATTN_OUT,        "blk.%d.attn_output" },
            { LLM_TENSOR_FFN_NORM,        "blk.%d.ffn_norm" },
            { LLM_TENSOR_FFN_UP,          "blk.%d.ffn_up" },
            { LLM_TENSOR_FFN_DOWN,        "blk.%d.ffn_down" },
        },
    },
    {
        LLM_ARCH_UNKNOWN,
        {
            { LLM_TENSOR_TOKEN_EMBD,      "token_embd" },
        },
    },
};

static llm_arch llm_arch_from_string(const std::string & name) {
    for (const auto & kv : LLM_ARCH_NAMES) { // NOLINT
        if (kv.second == name) {
            return kv.first;
        }
    }

    return LLM_ARCH_UNKNOWN;
}

// helper to handle gguf constants
// usage:
//
//   const auto tn = LLM_TN(LLM_ARCH_LLAMA);
//
//   std::string name = tn(LLM_TENSOR_OUTPUT);                     -> "output"
//   std::string name = tn(LLM_TENSOR_TOKEN_EMBD, "bias");         -> "token_embd.bias"
//   std::string name = tn(LLM_TENSOR_ATTN_NORM, "weight", 3);     -> "blk.3.attn_norm.weight"
//
struct LLM_TN {
    LLM_TN(llm_arch arch) : arch(arch) {}

    llm_arch arch;

    std::string operator()(llm_tensor tensor) const {
        return LLM_TENSOR_NAMES[arch].at(tensor);
    }

    std::string operator()(llm_tensor tensor, const std::string & suffix) const {
        return LLM_TENSOR_NAMES[arch].at(tensor) + "." + suffix;
    }

    std::string operator()(llm_tensor tensor, int bid) const {
        return ::format(LLM_TENSOR_NAMES[arch].at(tensor).c_str(), bid);
    }

    std::string operator()(llm_tensor tensor, const std::string & suffix, int bid) const {
        return ::format(LLM_TENSOR_NAMES[arch].at(tensor).c_str(), bid) + "." + suffix;
    }
};

//
// gguf helpers
//

#define GGUF_GET_KEY(ctx, dst, func, type, req, key) \
{ \
    const std::string skey(key); \
    const int kid = gguf_find_key(ctx, skey.c_str()); \
    if (kid >= 0) { \
        enum gguf_type ktype = gguf_get_kv_type(ctx, kid); \
        if (ktype != (type)) { \
            throw std::runtime_error(format("key %s has wrong type: %s", skey.c_str(), gguf_type_name(ktype))); \
        } \
        (dst) = func(ctx, kid); \
    } else if (req) { \
        throw std::runtime_error(format("key not found in model: %s", skey.c_str())); \
    } \
}

//
// ggml helpers
//

static void ggml_graph_compute_helper(std::vector<uint8_t> & buf, ggml_cgraph * graph, int n_threads) {
    struct ggml_cplan plan = ggml_graph_plan(graph, n_threads);

    if (plan.work_size > 0) {
        buf.resize(plan.work_size);
        plan.work_data = buf.data();
    }

    ggml_graph_compute(graph, &plan);
}

//
// llama helpers
//

#ifdef GGML_USE_CUBLAS
#   define llama_host_malloc(n)  ggml_cuda_host_malloc(n)
#   define llama_host_free(data) ggml_cuda_host_free(data)
#elif GGML_USE_METAL
#   define llama_host_malloc(n)  ggml_metal_host_malloc(n)
#   define llama_host_free(data) ggml_metal_host_free(data)
#elif GGML_USE_CPU_HBM
#   define llama_host_malloc(n)  hbw_malloc(n)
#   define llama_host_free(data) if (data != NULL) hbw_free(data)
#else
#   define llama_host_malloc(n)  malloc(n)
#   define llama_host_free(data) free(data)
#endif

#if defined(_WIN32)
static std::string llama_format_win_err(DWORD err) {
    LPSTR buf;
    size_t size = FormatMessageA(FORMAT_MESSAGE_ALLOCATE_BUFFER | FORMAT_MESSAGE_FROM_SYSTEM | FORMAT_MESSAGE_IGNORE_INSERTS,
                                 NULL, err, MAKELANGID(LANG_NEUTRAL, SUBLANG_DEFAULT), (LPSTR)&buf, 0, NULL);
    if (!size) {
        return "FormatMessageA failed";
    }
    std::string ret(buf, size);
    LocalFree(buf);
    return ret;
}
#endif

struct llama_buffer {
    void * data = NULL;
    size_t size = 0;

    // fallback to malloc / free
    // useful in cases where CUDA can try to allocate PINNED memory
    bool fallback = false;

    void resize(size_t n) {
        llama_host_free(data);

        data = llama_host_malloc(n);
        if (!data) {
            fallback = true;
            data = malloc(n);
        } else {
            fallback = false;
        }

        GGML_ASSERT(data);
        size = n;
    }

    ~llama_buffer() {
        if (data) {
            if (fallback) { // NOLINT
                free(data);
            } else {
                llama_host_free(data);
            }
        }

        data = NULL;
    }
};

struct llama_file {
    // use FILE * so we don't have to re-open the file to mmap
    FILE * fp;
    size_t size;

    llama_file(const char * fname, const char * mode) {
        fp = std::fopen(fname, mode);
        if (fp == NULL) {
            throw std::runtime_error(format("failed to open %s: %s", fname, strerror(errno)));
        }
        seek(0, SEEK_END);
        size = tell();
        seek(0, SEEK_SET);
    }

    size_t tell() const {
#ifdef _WIN32
        __int64 ret = _ftelli64(fp);
#else
        long ret = std::ftell(fp);
#endif
        GGML_ASSERT(ret != -1); // this really shouldn't fail
        return (size_t) ret;
    }

    void seek(size_t offset, int whence) const {
#ifdef _WIN32
        int ret = _fseeki64(fp, (__int64) offset, whence);
#else
        int ret = std::fseek(fp, (long) offset, whence);
#endif
        GGML_ASSERT(ret == 0); // same
    }

    void read_raw(void * ptr, size_t len) const {
        if (len == 0) {
            return;
        }
        errno = 0;
        std::size_t ret = std::fread(ptr, len, 1, fp);
        if (ferror(fp)) {
            throw std::runtime_error(format("read error: %s", strerror(errno)));
        }
        if (ret != 1) {
            throw std::runtime_error(std::string("unexpectedly reached end of file"));
        }
    }

    uint32_t read_u32() const {
        uint32_t ret;
        read_raw(&ret, sizeof(ret));
        return ret;
    }

    void write_raw(const void * ptr, size_t len) const {
        if (len == 0) {
            return;
        }
        errno = 0;
        size_t ret = std::fwrite(ptr, len, 1, fp);
        if (ret != 1) {
            throw std::runtime_error(format("write error: %s", strerror(errno)));
        }
    }

    void write_u32(std::uint32_t val) const {
        write_raw(&val, sizeof(val));
    }

    ~llama_file() {
        if (fp) {
            std::fclose(fp);
        }
    }
};

struct llama_mmap {
    void * addr;
    size_t size;

    llama_mmap(const llama_mmap &) = delete;

#ifdef _POSIX_MAPPED_FILES
    static constexpr bool SUPPORTED = true;

    llama_mmap(struct llama_file * file, size_t prefetch = (size_t) -1 /* -1 = max value */, bool numa = false) {
        size = file->size;
        int fd = fileno(file->fp);
        int flags = MAP_SHARED;
        // prefetch/readahead impairs performance on NUMA systems
        if (numa) { prefetch = 0; }
#ifdef __linux__
        if (prefetch) { flags |= MAP_POPULATE; }
#endif
        addr = mmap(NULL, file->size, PROT_READ, flags, fd, 0);
        if (addr == MAP_FAILED) {
            throw std::runtime_error(format("mmap failed: %s", strerror(errno)));
        }

        if (prefetch > 0) {
            // Advise the kernel to preload the mapped memory
            if (posix_madvise(addr, std::min(file->size, prefetch), POSIX_MADV_WILLNEED)) {
                fprintf(stderr, "warning: posix_madvise(.., POSIX_MADV_WILLNEED) failed: %s\n",
                        strerror(errno));
            }
        }
        if (numa) {
            // advise the kernel not to use readahead
            // (because the next page might not belong on the same node)
            if (posix_madvise(addr, file->size, POSIX_MADV_RANDOM)) {
                fprintf(stderr, "warning: posix_madvise(.., POSIX_MADV_RANDOM) failed: %s\n",
                        strerror(errno));
            }
        }
    }

    ~llama_mmap() {
        munmap(addr, size);
    }
#elif defined(_WIN32)
    static constexpr bool SUPPORTED = true;

    llama_mmap(struct llama_file * file, bool prefetch = true, bool numa = false) {
        (void) numa;

        size = file->size;

        HANDLE hFile = (HANDLE) _get_osfhandle(_fileno(file->fp));

        HANDLE hMapping = CreateFileMappingA(hFile, NULL, PAGE_READONLY, 0, 0, NULL);
        DWORD error = GetLastError();

        if (hMapping == NULL) {
            throw std::runtime_error(format("CreateFileMappingA failed: %s", llama_format_win_err(error).c_str()));
        }

        addr = MapViewOfFile(hMapping, FILE_MAP_READ, 0, 0, 0);
        error = GetLastError();
        CloseHandle(hMapping);

        if (addr == NULL) {
            throw std::runtime_error(format("MapViewOfFile failed: %s", llama_format_win_err(error).c_str()));
        }

        if (prefetch) {
            // PrefetchVirtualMemory is only present on Windows 8 and above, so we dynamically load it
            BOOL (WINAPI *pPrefetchVirtualMemory) (HANDLE, ULONG_PTR, PWIN32_MEMORY_RANGE_ENTRY, ULONG);
            HMODULE hKernel32 = GetModuleHandleW(L"kernel32.dll");

            // may fail on pre-Windows 8 systems
            pPrefetchVirtualMemory = reinterpret_cast<decltype(pPrefetchVirtualMemory)> (GetProcAddress(hKernel32, "PrefetchVirtualMemory"));

            if (pPrefetchVirtualMemory) {
                // advise the kernel to preload the mapped memory
                WIN32_MEMORY_RANGE_ENTRY range;
                range.VirtualAddress = addr;
                range.NumberOfBytes = (SIZE_T)size;
                if (!pPrefetchVirtualMemory(GetCurrentProcess(), 1, &range, 0)) {
                    fprintf(stderr, "warning: PrefetchVirtualMemory failed: %s\n",
                            llama_format_win_err(GetLastError()).c_str());
                }
            }
        }
    }

    ~llama_mmap() {
        if (!UnmapViewOfFile(addr)) {
            fprintf(stderr, "warning: UnmapViewOfFile failed: %s\n",
                    llama_format_win_err(GetLastError()).c_str());
        }
    }
#else
    static constexpr bool SUPPORTED = false;

    llama_mmap(struct llama_file * file, bool prefetch = true, bool numa = false) {
        (void) file;
        (void) prefetch;
        (void) numa;

        throw std::runtime_error(std::string("mmap not supported"));
    }
#endif
};

// Represents some region of memory being locked using mlock or VirtualLock;
// will automatically unlock on destruction.
struct llama_mlock {
    void * addr = NULL;
    size_t size = 0;

    bool failed_already = false;

    llama_mlock() {}
    llama_mlock(const llama_mlock &) = delete;

    ~llama_mlock() {
        if (size) {
            raw_unlock(addr, size);
        }
    }

    void init(void * ptr) {
        GGML_ASSERT(addr == NULL && size == 0); // NOLINT
        addr = ptr;
    }

    void grow_to(size_t target_size) {
        GGML_ASSERT(addr);
        if (failed_already) {
            return;
        }
        size_t granularity = lock_granularity();
        target_size = (target_size + granularity - 1) & ~(granularity - 1);
        if (target_size > size) {
            if (raw_lock((uint8_t *) addr + size, target_size - size)) {
                size = target_size;
            } else {
                failed_already = true;
            }
        }
    }

#ifdef _POSIX_MEMLOCK_RANGE
    static constexpr bool SUPPORTED = true;

    static size_t lock_granularity() {
        return (size_t) sysconf(_SC_PAGESIZE);
    }

    #ifdef __APPLE__
        #define MLOCK_SUGGESTION \
            "Try increasing the sysctl values 'vm.user_wire_limit' and 'vm.global_user_wire_limit' and/or " \
            "decreasing 'vm.global_no_user_wire_amount'.  Also try increasing RLIMIT_MLOCK (ulimit -l).\n"
    #else
        #define MLOCK_SUGGESTION \
            "Try increasing RLIMIT_MLOCK ('ulimit -l' as root).\n"
    #endif

    bool raw_lock(const void * addr, size_t size) const {
        if (!mlock(addr, size)) {
            return true;
        }

        char* errmsg = std::strerror(errno);
        bool suggest = (errno == ENOMEM);

        // Check if the resource limit is fine after all
        struct rlimit lock_limit;
        if (suggest && getrlimit(RLIMIT_MEMLOCK, &lock_limit)) {
            suggest = false;
        }
        if (suggest && (lock_limit.rlim_max > lock_limit.rlim_cur + size)) {
            suggest = false;
        }

        fprintf(stderr, "warning: failed to mlock %zu-byte buffer (after previously locking %zu bytes): %s\n%s",
                size, this->size, errmsg, suggest ? MLOCK_SUGGESTION : "");
        return false;
    }

    #undef MLOCK_SUGGESTION

    static void raw_unlock(void * addr, size_t size) {
        if (munlock(addr, size)) {
            fprintf(stderr, "warning: failed to munlock buffer: %s\n", std::strerror(errno));
        }
    }
#elif defined(_WIN32)
    static constexpr bool SUPPORTED = true;

    static size_t lock_granularity() {
        SYSTEM_INFO si;
        GetSystemInfo(&si);
        return (size_t) si.dwPageSize;
    }

    bool raw_lock(void * ptr, size_t len) const {
        for (int tries = 1; ; tries++) {
            if (VirtualLock(ptr, len)) {
                return true;
            }
            if (tries == 2) {
                fprintf(stderr, "warning: failed to VirtualLock %zu-byte buffer (after previously locking %zu bytes): %s\n",
                    len, size, llama_format_win_err(GetLastError()).c_str());
                return false;
            }

            // It failed but this was only the first try; increase the working
            // set size and try again.
            SIZE_T min_ws_size, max_ws_size;
            if (!GetProcessWorkingSetSize(GetCurrentProcess(), &min_ws_size, &max_ws_size)) {
                fprintf(stderr, "warning: GetProcessWorkingSetSize failed: %s\n",
                        llama_format_win_err(GetLastError()).c_str());
                return false;
            }
            // Per MSDN: "The maximum number of pages that a process can lock
            // is equal to the number of pages in its minimum working set minus
            // a small overhead."
            // Hopefully a megabyte is enough overhead:
            size_t increment = len + 1048576;
            // The minimum must be <= the maximum, so we need to increase both:
            min_ws_size += increment;
            max_ws_size += increment;
            if (!SetProcessWorkingSetSize(GetCurrentProcess(), min_ws_size, max_ws_size)) {
                fprintf(stderr, "warning: SetProcessWorkingSetSize failed: %s\n",
                        llama_format_win_err(GetLastError()).c_str());
                return false;
            }
        }
    }

    static void raw_unlock(void * ptr, size_t len) {
        if (!VirtualUnlock(ptr, len)) {
            fprintf(stderr, "warning: failed to VirtualUnlock buffer: %s\n",
                    llama_format_win_err(GetLastError()).c_str());
        }
    }
#else
    static constexpr bool SUPPORTED = false;

    static size_t lock_granularity() {
        return (size_t) 65536;
    }

    bool raw_lock(const void * addr, size_t len) const {
        fprintf(stderr, "warning: mlock not supported on this system\n");
        return false;
    }

    static void raw_unlock(const void * addr, size_t len) {}
#endif
};

typedef void (*offload_func_t)(struct ggml_tensor * tensor);

static void llama_nop(struct ggml_tensor * tensor) { // don't offload by default
    (void) tensor;
}

static std::string llama_token_to_str(const struct llama_context * ctx, llama_token token) {
    std::vector<char> result(8, 0);
    const int n_tokens = llama_token_to_piece(ctx, token, result.data(), result.size());
    if (n_tokens < 0) {
        result.resize(-n_tokens);
        int check = llama_token_to_piece(ctx, token, result.data(), result.size());
        GGML_ASSERT(check == -n_tokens);
    } else {
        result.resize(n_tokens);
    }

    return std::string(result.data(), result.size());
}

//
// globals
//

struct llama_state {
    // We save the log callback globally
    llama_log_callback log_callback = llama_log_callback_default;
    void * log_callback_user_data = nullptr;
};

static llama_state g_state;

// available llama models
enum e_model {
    MODEL_UNKNOWN,
    MODEL_1B,
    MODEL_3B,
    MODEL_7B,
    MODEL_13B,
    MODEL_15B,
    MODEL_30B,
    MODEL_34B,
    MODEL_40B,
    MODEL_65B,
    MODEL_70B,
};

static const size_t kB = 1024;
static const size_t MB = kB*kB;

// default hparams (LLaMA 7B)
struct llama_hparams {
    uint32_t n_vocab     = 32000;
    uint32_t n_ctx_train = 2048;  // the context size used during training
    uint32_t n_ctx       = 512;   // the context size used during inference
    uint32_t n_embd      = 4096;
    uint32_t n_head      = 32;
    uint32_t n_head_kv   = 32;
    uint32_t n_layer     = 32;
    uint32_t n_rot       = 64;
    uint32_t n_ff        = 11008;

    float f_norm_eps     = 1e-5;
    float f_norm_rms_eps = 1e-5;

    float rope_freq_base  = 10000.0f;
    float rope_freq_scale = 1.0f;

    bool operator!=(const llama_hparams & other) const {
        return static_cast<bool>(memcmp(this, &other, sizeof(llama_hparams))); // NOLINT
    }

    uint32_t n_gqa() const {
        return n_head/n_head_kv;
    }

    uint32_t n_embd_head() const {
        return n_embd/n_head;
    }

    uint32_t n_embd_gqa() const {
        return n_embd/n_gqa();
    }

    size_t kv_size() const {
        size_t result = 2ull;
        result *= (size_t) n_embd_gqa();
        result *= (size_t) n_ctx;
        result *= (size_t) n_layer;
        result *= sizeof(ggml_fp16_t);
        return result;
    }
};

struct llama_layer {
    // normalization
    struct ggml_tensor * attn_norm;
    struct ggml_tensor * attn_norm_b;
    struct ggml_tensor * attn_norm_2;
    struct ggml_tensor * attn_norm_2_b;

    // attention
    struct ggml_tensor * wq;
    struct ggml_tensor * wk;
    struct ggml_tensor * wv;
    struct ggml_tensor * wo;
    struct ggml_tensor * wqkv;

    // attention bias
    struct ggml_tensor * bo;
    struct ggml_tensor * bqkv;

    // normalization
    struct ggml_tensor * ffn_norm;
    struct ggml_tensor * ffn_norm_b;

    // ff
    struct ggml_tensor * w1; // ffn_gate
    struct ggml_tensor * w2; // ffn_down
    struct ggml_tensor * w3; // ffn_up

    // ff bias
    struct ggml_tensor * b2; // ffn_down
    struct ggml_tensor * b3; // ffn_up
};

struct llama_kv_cache {
    struct ggml_tensor * k = NULL;
    struct ggml_tensor * v = NULL;

    struct ggml_context * ctx = NULL;

    llama_buffer buf;

    int n; // number of tokens currently in the cache

    ~llama_kv_cache() {
        if (ctx) {
            ggml_free(ctx);
        }

#ifdef GGML_USE_CUBLAS
        ggml_cuda_free_data(k);
        ggml_cuda_free_data(v);
#endif // GGML_USE_CUBLAS
    }
};

struct llama_vocab {
    using id    = int32_t;
    using token = std::string;
    using ttype = llama_token_type;

    struct token_data {
        token text;
        float score;
        ttype type;
    };

    enum llama_vocab_type type = LLAMA_VOCAB_TYPE_SPM;

    std::unordered_map<token, id> token_to_id;
    std::vector<token_data>       id_to_token;

    std::map<std::pair<std::string, std::string>, int> bpe_ranks;

    // default LLaMA special tokens
    id special_bos_id = 1;
    id special_eos_id = 2;
    id special_unk_id = 0;
    id special_sep_id = -1;
    id special_pad_id = -1;

    id linefeed_id = 13;

    int find_bpe_rank(std::string token_left, std::string token_right) const {
        replace_all(token_left,  " ",  "\u0120");
        replace_all(token_left,  "\n", "\u010A");
        replace_all(token_right, " ",  "\u0120");
        replace_all(token_right, "\n", "\u010A");

        auto it = bpe_ranks.find(std::make_pair(token_left, token_right));
        if (it == bpe_ranks.end()) {
            return -1;
        }

        return it->second;
    }
};

struct llama_model {
    e_model     type  = MODEL_UNKNOWN;
    llm_arch    arch  = LLM_ARCH_UNKNOWN;
    llama_ftype ftype = LLAMA_FTYPE_ALL_F32;

    std::string name = "n/a";

    llama_hparams hparams;
    llama_vocab   vocab;

    struct ggml_tensor * tok_embeddings;
    struct ggml_tensor * pos_embeddings;

    struct ggml_tensor * output_norm;
    struct ggml_tensor * output_norm_b;
    struct ggml_tensor * output;

    std::vector<llama_layer> layers;

    int n_gpu_layers;

    // context
    struct ggml_context * ctx = NULL;

    // the model memory buffer
    llama_buffer buf;

    // model memory mapped file
    std::unique_ptr<llama_mmap> mapping;

    // objects representing data potentially being locked in memory
    llama_mlock mlock_buf;
    llama_mlock mlock_mmap;

    // for quantize-stats only
    std::vector<std::pair<std::string, struct ggml_tensor *>> tensors_by_name;

    int64_t t_load_us = 0;
    int64_t t_start_us = 0;

    ~llama_model() {
        if (ctx) {
            ggml_free(ctx);
        }

#ifdef GGML_USE_CUBLAS
        for (size_t i = 0; i < tensors_by_name.size(); ++i) {
            ggml_cuda_free_data(tensors_by_name[i].second);
        }
        ggml_cuda_free_scratch();
#elif defined(GGML_USE_CLBLAST)
        for (size_t i = 0; i < tensors_by_name.size(); ++i) {
            ggml_cl_free_data(tensors_by_name[i].second);
        }
#endif
    }
};

struct llama_context {
    llama_context(const llama_model & model) : model(model), t_load_us(model.t_load_us), t_start_us(model.t_start_us) {}
    ~llama_context() {
        if (model_owner) {
            delete &model;
        }
#ifdef GGML_USE_METAL
        if (ctx_metal) {
            ggml_metal_free(ctx_metal);
        }
#endif
        if (alloc) {
            ggml_allocr_free(alloc);
        }
    }

    std::mt19937 rng;

    bool has_evaluated_once = false;

    int64_t t_sample_us = 0;
    int64_t t_eval_us   = 0;
    int64_t t_p_eval_us = 0;

    int32_t n_sample = 0; // number of tokens sampled
    int32_t n_eval   = 0; // number of eval calls
    int32_t n_p_eval = 0; // number of tokens in eval calls for the prompt (with batch size > 1)

    const llama_model & model;

    bool model_owner = false;

    int64_t t_load_us;
    int64_t t_start_us;

    // key + value cache for the self attention
    struct llama_kv_cache kv_self;

    // decode output (2-dimensional array: [n_tokens][n_vocab])
    std::vector<float> logits;
    bool logits_all = false;

    // input embedding (1-dimensional array: [n_embd])
    std::vector<float> embedding;

    // reusable buffer for `struct ggml_graph_plan.work_data`
    std::vector<uint8_t> work_buffer;

    // memory buffers used to evaluate the model
    llama_buffer buf_compute;

    llama_buffer buf_alloc;
    ggml_allocr * alloc = NULL;

#ifdef GGML_USE_METAL
    ggml_metal_context * ctx_metal = NULL;
#endif

#ifdef GGML_USE_MPI
    ggml_mpi_context * ctx_mpi = NULL;
#endif
};

//
// kv cache helpers
//

static bool llama_kv_cache_init(
        const struct llama_hparams & hparams,
             struct llama_kv_cache & cache,
                         ggml_type   wtype,
                               int   n_ctx,
                               int   n_gpu_layers) {
    const int n_embd  = hparams.n_embd_gqa();
    const int n_layer = hparams.n_layer;

    const int64_t n_mem      = n_layer*n_ctx;
    const int64_t n_elements = n_embd*n_mem;

    cache.buf.resize(2u*n_elements*ggml_type_size(wtype) + 2u*MB);
    cache.n = 0;

    struct ggml_init_params params;
    params.mem_size   = cache.buf.size;
    params.mem_buffer = cache.buf.data;
    params.no_alloc   = false;

    cache.ctx = ggml_init(params);

    if (!cache.ctx) {
        LLAMA_LOG_ERROR("%s: failed to allocate memory for kv cache\n", __func__);
        return false;
    }

    cache.k = ggml_new_tensor_1d(cache.ctx, wtype, n_elements);
    cache.v = ggml_new_tensor_1d(cache.ctx, wtype, n_elements);
    ggml_set_name(cache.k, "cache_k");
    ggml_set_name(cache.v, "cache_v");

    (void) n_gpu_layers;
#ifdef GGML_USE_CUBLAS
    if (n_gpu_layers > n_layer + 1) {
        ggml_cuda_assign_buffers_no_scratch(cache.v);
    }
    if (n_gpu_layers > n_layer + 2) {
        ggml_cuda_assign_buffers_no_scratch(cache.k);
    }
#endif // GGML_USE_CUBLAS

    return true;
}

//
// model loading and saving
//

enum llama_fver {
    GGUF_FILE_VERSION_V1 = 1,
    GGUF_FILE_VERSION_V2 = 2,
};

static const char * llama_file_version_name(llama_fver version) {
    switch (version) {
        case GGUF_FILE_VERSION_V1: return "GGUF V1 (support until nov 2023)";
        case GGUF_FILE_VERSION_V2: return "GGUF V2 (latest)";
    }

    return "unknown";
}

static std::string llama_format_tensor_shape(const std::vector<int64_t> & ne) {
    char buf[256];
    snprintf(buf, sizeof(buf), "%5" PRId64, ne.at(0));
    for (size_t i = 1; i < ne.size(); i++) {
        snprintf(buf + strlen(buf), sizeof(buf) - strlen(buf), ", %5" PRId64, ne.at(i));
    }
    return buf;
}

static std::string llama_format_tensor_shape(const struct ggml_tensor * t) {
    char buf[256];
    snprintf(buf, sizeof(buf), "%5" PRId64, t->ne[0]);
    for (int i = 1; i < GGML_MAX_DIMS; i++) {
        snprintf(buf + strlen(buf), sizeof(buf) - strlen(buf), ", %5" PRId64, t->ne[i]);
    }
    return buf;
}

struct llama_model_loader {
    int n_kv      = 0;
    int n_tensors = 0;
    int n_created = 0;

    int64_t n_elements = 0;

    bool use_mmap = false;

    llama_file  file;
    llama_ftype ftype;
    llama_fver  fver;

    std::unique_ptr<llama_mmap> mapping;

    struct gguf_context * ctx_gguf = NULL;
    struct ggml_context * ctx_meta = NULL;

    llama_model_loader(const std::string & fname, bool use_mmap) : file(fname.c_str(), "rb") {
        struct gguf_init_params params = {
            /*.no_alloc = */ true,
            /*.ctx      = */ &ctx_meta,
        };

        ctx_gguf = gguf_init_from_file(fname.c_str(), params);
        if (!ctx_gguf) {
            throw std::runtime_error(format("%s: failed to load model from %s\n", __func__, fname.c_str()));
        }

        n_kv      = gguf_get_n_kv(ctx_gguf);
        n_tensors = gguf_get_n_tensors(ctx_gguf);

        fver = (enum llama_fver ) gguf_get_version(ctx_gguf);

        for (int i = 0; i < n_tensors; i++) {
            const char * name = gguf_get_tensor_name(ctx_gguf, i);
            struct ggml_tensor * t = ggml_get_tensor(ctx_meta, name);
            n_elements += ggml_nelements(t);
        }

        LLAMA_LOG_INFO("%s: loaded meta data with %d key-value pairs and %d tensors from %s (version %s)\n",
                __func__, n_kv, n_tensors, fname.c_str(), llama_file_version_name(fver));

        // determine file type based on the number of tensors for each quantization and print meta data
        // TODO: make optional
        {
            std::map<enum ggml_type, uint32_t> n_type;

            uint32_t n_type_max = 0;
            enum ggml_type type_max = GGML_TYPE_F32;

            for (int i = 0; i < n_tensors; i++) {
                const char * name = gguf_get_tensor_name(ctx_gguf, i);
                struct ggml_tensor * meta = ggml_get_tensor(ctx_meta, name);

                n_type[meta->type]++;

                if (n_type_max < n_type[meta->type]) {
                    n_type_max = n_type[meta->type];
                    type_max   = meta->type;
                }

                LLAMA_LOG_INFO("%s: - tensor %4d: %32s %-8s [ %s ]\n", __func__, i, name, ggml_type_name(meta->type), llama_format_tensor_shape(meta).c_str());
            }

            switch (type_max) {
                case GGML_TYPE_F32:  ftype = LLAMA_FTYPE_ALL_F32;       break;
                case GGML_TYPE_F16:  ftype = LLAMA_FTYPE_MOSTLY_F16;    break;
                case GGML_TYPE_Q4_0: ftype = LLAMA_FTYPE_MOSTLY_Q4_0;   break;
                case GGML_TYPE_Q4_1: ftype = LLAMA_FTYPE_MOSTLY_Q4_1;   break;
                case GGML_TYPE_Q5_0: ftype = LLAMA_FTYPE_MOSTLY_Q5_0;   break;
                case GGML_TYPE_Q5_1: ftype = LLAMA_FTYPE_MOSTLY_Q5_1;   break;
                case GGML_TYPE_Q8_0: ftype = LLAMA_FTYPE_MOSTLY_Q8_0;   break;
                case GGML_TYPE_Q2_K: ftype = LLAMA_FTYPE_MOSTLY_Q2_K;   break;
                case GGML_TYPE_Q3_K: ftype = LLAMA_FTYPE_MOSTLY_Q3_K_M; break;
                case GGML_TYPE_Q4_K: ftype = LLAMA_FTYPE_MOSTLY_Q4_K_M; break;
                case GGML_TYPE_Q5_K: ftype = LLAMA_FTYPE_MOSTLY_Q5_K_M; break;
                case GGML_TYPE_Q6_K: ftype = LLAMA_FTYPE_MOSTLY_Q6_K;   break;
                default:
                     {
                         LLAMA_LOG_WARN("%s: unknown type %s\n", __func__, ggml_type_name(type_max));
                         ftype = LLAMA_FTYPE_ALL_F32;
                     } break;
            }

            // this is a way to mark that we have "guessed" the file type
            ftype = (llama_ftype) (ftype | LLAMA_FTYPE_GUESSED);

            {
                const int kid = gguf_find_key(ctx_gguf, "general.file_type");
                if (kid >= 0) {
                    ftype = (llama_ftype) gguf_get_val_u32(ctx_gguf, kid);
                }
            }

            for (int i = 0; i < n_kv; i++) {
                const char * name         = gguf_get_key(ctx_gguf, i);
                const enum gguf_type type = gguf_get_kv_type(ctx_gguf, i);

                LLAMA_LOG_INFO("%s: - kv %3d: %42s %-8s\n", __func__, i, name, gguf_type_name(type));
            }

            // print type counts
            for (auto & kv : n_type) {
                if (kv.second == 0) {
                    continue;
                }

                LLAMA_LOG_INFO("%s: - type %4s: %4d tensors\n", __func__, ggml_type_name(kv.first), kv.second);
            }
        }

        if (!llama_mmap::SUPPORTED) {
            LLAMA_LOG_WARN("%s: mmap is not supported on this platform\n", __func__);
            use_mmap = false;
        }

        this->use_mmap = use_mmap;
    }

    ~llama_model_loader() {
        if (ctx_gguf) {
            gguf_free(ctx_gguf);
        }
        if (ctx_meta) {
            ggml_free(ctx_meta);
        }
    }

    std::string get_arch_name() const {
        const auto kv = LLM_KV(LLM_ARCH_UNKNOWN);

        std::string arch_name;
        GGUF_GET_KEY(ctx_gguf, arch_name, gguf_get_val_str, GGUF_TYPE_STRING, false, kv(LLM_KV_GENERAL_ARCHITECTURE));

        return arch_name;
    }

    enum llm_arch get_arch() const {
        const std::string arch_name = get_arch_name();

        return llm_arch_from_string(arch_name);
    }

    const char * get_tensor_name(int i) const {
        return gguf_get_tensor_name(ctx_gguf, i);
    }

    struct ggml_tensor * get_tensor_meta(int i) const {
        return ggml_get_tensor(ctx_meta, get_tensor_name(i));
    }

    void calc_sizes(size_t & ctx_size_p, size_t & mmapped_size_p) const {
        ctx_size_p     = 0;
        mmapped_size_p = 0;

        for (int i = 0; i < n_tensors; i++) {
            struct ggml_tensor * meta = get_tensor_meta(i);
            ctx_size_p += sizeof(struct ggml_tensor) + GGML_OBJECT_SIZE;
            (use_mmap ? mmapped_size_p : ctx_size_p) += ggml_nbytes_pad(meta);
        }
    }

    struct ggml_tensor * create_tensor_for(struct ggml_context * ctx, struct ggml_tensor * meta, ggml_backend backend) {
        if (backend != GGML_BACKEND_CPU) {
            ggml_set_no_alloc(ctx, true);
        }

        struct ggml_tensor * tensor = ggml_dup_tensor(ctx, meta);
        tensor->backend = backend; // TODO: ggml_set_backend
        ggml_set_name(tensor, ggml_get_name(meta));

        if (backend != GGML_BACKEND_CPU) {
            ggml_set_no_alloc(ctx, use_mmap);
        }

        n_created++;

        return tensor;
    }

    struct ggml_tensor * create_tensor(struct ggml_context * ctx, const std::string & name, const std::vector<int64_t> & ne, ggml_backend backend) {
        struct ggml_tensor * cur = ggml_get_tensor(ctx_meta, name.c_str());

        if (cur == NULL) {
            throw std::runtime_error(format("%s: tensor '%s' not found", __func__, name.c_str()));
        }

        {
            bool is_ok = true;
            for (size_t i = 0; i < ne.size(); ++i) {
                if (ne[i] != cur->ne[i]) {
                    is_ok = false;
                    break;
                }
            }
            if (!is_ok) {
                throw std::runtime_error(
                        format("%s: tensor '%s' has wrong shape; expected %s, got %s",
                            __func__, name.c_str(),
                            llama_format_tensor_shape(ne).c_str(),
                            llama_format_tensor_shape(cur).c_str()));
            }
        }

        return create_tensor_for(ctx, cur, backend);
    }

    void done_getting_tensors() const {
        if (n_created != n_tensors) {
            throw std::runtime_error(format("%s: wrong number of tensors; expected %d, got %d", __func__, n_tensors, n_created));
        }
    }

    size_t file_offset(const char * name) const {
        const int idx = gguf_find_tensor(ctx_gguf, name);

        if (idx < 0) {
            throw std::runtime_error(format("%s: tensor '%s' not found in the file", __func__, name));
        }

        return gguf_get_data_offset(ctx_gguf) + gguf_get_tensor_offset(ctx_gguf, idx);
    }

    void load_data_for(struct ggml_tensor * cur) const {
        const size_t offs = file_offset(ggml_get_name(cur));

        if (use_mmap) {
            cur->data = (uint8_t *) mapping->addr + offs;
        } else {
            file.seek(offs, SEEK_SET);
            file.read_raw(cur->data, ggml_nbytes(cur));
        }
    }

    void load_all_data(struct ggml_context * ctx, llama_progress_callback progress_callback, void * progress_callback_user_data, llama_mlock * lmlock) {
        size_t size_data = 0;
        size_t size_lock = 0;
        size_t size_pref = 0; // prefetch

        for (int i = 0; i < gguf_get_n_tensors(ctx_gguf); i++) {
            struct ggml_tensor * cur = ggml_get_tensor(ctx, gguf_get_tensor_name(ctx_gguf, i));
            size_data += ggml_nbytes(cur);
            if (cur->backend == GGML_BACKEND_CPU) {
                size_pref += ggml_nbytes(cur);
            }
        }

        if (use_mmap) {
            mapping.reset(new llama_mmap(&file, size_pref, ggml_is_numa()));
            if (lmlock) {
                lmlock->init(mapping->addr);
            }
        }

        size_t done_size = 0;
        for (int i = 0; i < gguf_get_n_tensors(ctx_gguf); i++) {
            struct ggml_tensor * cur = ggml_get_tensor(ctx, gguf_get_tensor_name(ctx_gguf, i));
            GGML_ASSERT(cur); // unused tensors should have been caught by load_data already

            if (progress_callback) {
                progress_callback((float) done_size / size_data, progress_callback_user_data);
            }

            // allocate temp buffer if not using mmap
            if (!use_mmap && cur->data == NULL) {
                GGML_ASSERT(cur->backend != GGML_BACKEND_CPU);
                #ifdef GGML_USE_CPU_HBM
                cur->data = (uint8_t*)hbw_malloc(ggml_nbytes(cur));
                #else
                cur->data = (uint8_t*)malloc(ggml_nbytes(cur));
                #endif
            }

            load_data_for(cur);

            switch (cur->backend) {
                case GGML_BACKEND_CPU:
                    if (use_mmap && lmlock) {
                        size_lock += ggml_nbytes(cur);
                        lmlock->grow_to(size_lock);
                    }
                    break;
#if defined(GGML_USE_CUBLAS)
                case GGML_BACKEND_GPU:
                case GGML_BACKEND_GPU_SPLIT:
                    // old code:
                    //ggml_cuda_transform_tensor(lt.data, lt.ggml_tensor);

                    // TODO: test if this works !!
                    ggml_cuda_transform_tensor(cur->data, cur);
                    if (!use_mmap) {
                        free(cur->data);
                    }
                    break;
#elif defined(GGML_USE_CLBLAST)
                case GGML_BACKEND_GPU:
                    ggml_cl_transform_tensor(cur->data, cur);
                    if (!use_mmap) {
                        free(cur->data);
                    }
                    break;
#endif
                default:
                    continue;
            }

            done_size += ggml_nbytes(cur);
        }
    }
};

//
// load LLaMA models
//

static std::string llama_model_ftype_name(enum llama_ftype ftype) {
    if (ftype & LLAMA_FTYPE_GUESSED) {
        return llama_model_ftype_name((enum llama_ftype) (ftype & ~LLAMA_FTYPE_GUESSED)) + " (guessed)";
    }

    switch (ftype) {
        case LLAMA_FTYPE_ALL_F32:     return "all F32";
        case LLAMA_FTYPE_MOSTLY_F16:  return "mostly F16";
        case LLAMA_FTYPE_MOSTLY_Q4_0: return "mostly Q4_0";
        case LLAMA_FTYPE_MOSTLY_Q4_1: return "mostly Q4_1";
        case LLAMA_FTYPE_MOSTLY_Q4_1_SOME_F16:
                                      return "mostly Q4_1, some F16";
        case LLAMA_FTYPE_MOSTLY_Q5_0: return "mostly Q5_0";
        case LLAMA_FTYPE_MOSTLY_Q5_1: return "mostly Q5_1";
        case LLAMA_FTYPE_MOSTLY_Q8_0: return "mostly Q8_0";

        // K-quants
        case LLAMA_FTYPE_MOSTLY_Q2_K:   return "mostly Q2_K";
        case LLAMA_FTYPE_MOSTLY_Q3_K_S: return "mostly Q3_K - Small";
        case LLAMA_FTYPE_MOSTLY_Q3_K_M: return "mostly Q3_K - Medium";
        case LLAMA_FTYPE_MOSTLY_Q3_K_L: return "mostly Q3_K - Large";
        case LLAMA_FTYPE_MOSTLY_Q4_K_S: return "mostly Q4_K - Small";
        case LLAMA_FTYPE_MOSTLY_Q4_K_M: return "mostly Q4_K - Medium";
        case LLAMA_FTYPE_MOSTLY_Q5_K_S: return "mostly Q5_K - Small";
        case LLAMA_FTYPE_MOSTLY_Q5_K_M: return "mostly Q5_K - Medium";
        case LLAMA_FTYPE_MOSTLY_Q6_K:   return "mostly Q6_K";

        default: return "unknown, may not work";
    }
}

static const char * llama_model_type_name(e_model type) {
    switch (type) {
        case MODEL_1B:  return "1B";
        case MODEL_3B:  return "3B";
        case MODEL_7B:  return "7B";
        case MODEL_13B: return "13B";
        case MODEL_15B: return "15B";
        case MODEL_30B: return "30B";
        case MODEL_34B: return "34B";
        case MODEL_40B: return "40B";
        case MODEL_65B: return "65B";
        case MODEL_70B: return "70B";
        default:        return "?B";
    }
}

static void llm_load_arch(llama_model_loader & ml, llama_model & model) {
    model.arch = ml.get_arch();
    if (model.arch == LLM_ARCH_UNKNOWN) {
        throw std::runtime_error("unknown model architecture: '" + ml.get_arch_name() + "'");
    }
}

static void llm_load_hparams(
        llama_model_loader & ml,
        llama_model & model,
        int n_ctx,
        float rope_freq_base,
        float rope_freq_scale) {
    struct gguf_context * ctx = ml.ctx_gguf;

    const auto kv = LLM_KV(model.arch);

    auto & hparams = model.hparams;

    // get general kv
    GGUF_GET_KEY(ctx, model.name, gguf_get_val_str, GGUF_TYPE_STRING, false, kv(LLM_KV_GENERAL_NAME));

    // get hparams kv
    GGUF_GET_KEY(ctx, hparams.n_vocab,        gguf_get_arr_n,   GGUF_TYPE_ARRAY,   true, kv(LLM_KV_TOKENIZER_LIST));
    GGUF_GET_KEY(ctx, hparams.n_ctx_train,    gguf_get_val_u32, GGUF_TYPE_UINT32,  true, kv(LLM_KV_CONTEXT_LENGTH));
    GGUF_GET_KEY(ctx, hparams.n_embd,         gguf_get_val_u32, GGUF_TYPE_UINT32,  true, kv(LLM_KV_EMBEDDING_LENGTH));
    GGUF_GET_KEY(ctx, hparams.n_ff,           gguf_get_val_u32, GGUF_TYPE_UINT32,  true, kv(LLM_KV_FEED_FORWARD_LENGTH));
    GGUF_GET_KEY(ctx, hparams.n_head,         gguf_get_val_u32, GGUF_TYPE_UINT32,  true, kv(LLM_KV_ATTENTION_HEAD_COUNT));
    GGUF_GET_KEY(ctx, hparams.n_layer,        gguf_get_val_u32, GGUF_TYPE_UINT32,  true, kv(LLM_KV_BLOCK_COUNT));

    // n_head_kv is optional, default to n_head
    hparams.n_head_kv = hparams.n_head;
    GGUF_GET_KEY(ctx, hparams.n_head_kv, gguf_get_val_u32, GGUF_TYPE_UINT32, false, kv(LLM_KV_ATTENTION_HEAD_COUNT_KV));

    // TODO: manually setting rope freq base and scale should override this
    // FIXME: partial fix when the param specified is not the default value, but
    //        will not work for overriding the model value to the params default

    llama_context_params defaults = llama_context_default_params();

    // rope_freq_base
    {
        float ropebase = 10000.0f;
        GGUF_GET_KEY(ctx, ropebase, gguf_get_val_f32, GGUF_TYPE_FLOAT32, false, kv(LLM_KV_ROPE_FREQ_BASE));
        if (ropebase != 10000.0f && rope_freq_base == defaults.rope_freq_base) {
            rope_freq_base = ropebase;
        }
    }

    // rope_freq_scale (inverse of the kv) is optional
    {
        float ropescale = 1.0f;
        GGUF_GET_KEY(ctx, ropescale, gguf_get_val_f32, GGUF_TYPE_FLOAT32, false, kv(LLM_KV_ROPE_SCALE_LINEAR));
        if (ropescale != 1.0f && rope_freq_scale == defaults.rope_freq_scale) {
            rope_freq_scale = 1.0f/ropescale;
        }
    }

    // sanity check for n_rot (optional)
    {
        hparams.n_rot = hparams.n_embd / hparams.n_head;

        GGUF_GET_KEY(ctx, hparams.n_rot, gguf_get_val_u32, GGUF_TYPE_UINT32, false, kv(LLM_KV_ROPE_DIMENSION_COUNT));

        if (model.arch == LLM_ARCH_LLAMA || model.arch == LLM_ARCH_FALCON) {
            if (hparams.n_rot != hparams.n_embd / hparams.n_head) {
                throw std::runtime_error(format("invalid n_rot: %u, expected %u", hparams.n_rot, hparams.n_embd / hparams.n_head));
            }
        }
        // gpt-neox n_rot = rotary_pct * (n_embd / n_head)
        // gpt-j n_rot = rotary_dim
    }

    // arch-specific KVs
    switch (model.arch) {
        case LLM_ARCH_LLAMA:
            {
                GGUF_GET_KEY(ctx, hparams.f_norm_rms_eps, gguf_get_val_f32, GGUF_TYPE_FLOAT32, true, kv(LLM_KV_ATTENTION_LAYERNORM_RMS_EPS));

                switch (hparams.n_layer) {
                    case 26: model.type = e_model::MODEL_3B; break;
                    case 32: model.type = e_model::MODEL_7B; break;
                    case 40: model.type = e_model::MODEL_13B; break;
                    case 48: model.type = e_model::MODEL_34B; break;
                    case 60: model.type = e_model::MODEL_30B; break;
                    case 80: model.type = hparams.n_head == hparams.n_head_kv ? e_model::MODEL_65B : e_model::MODEL_70B; break;
                    default: model.type = e_model::MODEL_UNKNOWN;
                }
            } break;
        case LLM_ARCH_FALCON:
            {
                GGUF_GET_KEY(ctx, hparams.f_norm_eps, gguf_get_val_f32, GGUF_TYPE_FLOAT32, true, kv(LLM_KV_ATTENTION_LAYERNORM_EPS));

                switch (hparams.n_layer) {
                    case 32: model.type = e_model::MODEL_7B; break;
                    case 60: model.type = e_model::MODEL_40B; break;
                    default: model.type = e_model::MODEL_UNKNOWN;
                }
            } break;
        case LLM_ARCH_BAICHUAN:
            {
                GGUF_GET_KEY(ctx, hparams.f_norm_rms_eps, gguf_get_val_f32, GGUF_TYPE_FLOAT32, true, kv(LLM_KV_ATTENTION_LAYERNORM_RMS_EPS));
                switch (hparams.n_layer) {
                    case 32: model.type = e_model::MODEL_7B; break;
                    case 40: model.type = e_model::MODEL_13B; break;
                    default: model.type = e_model::MODEL_UNKNOWN;
                }
            } break;
        case LLM_ARCH_STARCODER:
            {
                GGUF_GET_KEY(ctx, hparams.f_norm_eps, gguf_get_val_f32, GGUF_TYPE_FLOAT32, true, kv(LLM_KV_ATTENTION_LAYERNORM_EPS));
                switch (hparams.n_layer) {
                    case 24: model.type = e_model::MODEL_1B; break;
                    case 36: model.type = e_model::MODEL_3B; break;
                    case 42: model.type = e_model::MODEL_7B; break;
                    case 40: model.type = e_model::MODEL_15B; break;
                    default: model.type = e_model::MODEL_UNKNOWN;
                }
            } break;
        default: (void)0;
    };

    model.ftype = ml.ftype;

    hparams.n_ctx           = n_ctx;
    hparams.rope_freq_base  = rope_freq_base;
    hparams.rope_freq_scale = rope_freq_scale;
}

// TODO: This should probably be in llama.h
static std::vector<llama_vocab::id> llama_tokenize_internal(const llama_vocab & vocab, std::string raw_text, bool bos);
static llama_token llama_byte_to_token(const llama_vocab & vocab, uint8_t ch);

static void llm_load_vocab(
        llama_model_loader & ml,
        llama_model & model) {
    auto & vocab = model.vocab;

    struct gguf_context * ctx = ml.ctx_gguf;

    const auto kv = LLM_KV(model.arch);

    const int token_idx = gguf_find_key(ctx, kv(LLM_KV_TOKENIZER_LIST).c_str());
    if (token_idx == -1) {
        throw std::runtime_error("cannot find tokenizer vocab in model file\n");
    }

    const int score_idx = gguf_find_key(ctx, kv(LLM_KV_TOKENIZER_SCORES).c_str());
    if (score_idx == -1) {
        throw std::runtime_error("cannot find tokenizer scores in model file\n");
    }

    const float * scores = (const float * ) gguf_get_arr_data(ctx, score_idx);

    const int toktype_idx = gguf_find_key(ctx, kv(LLM_KV_TOKENIZER_TOKEN_TYPE).c_str());
    if (toktype_idx == -1) {
        throw std::runtime_error("cannot find token type list in GGUF file\n");
    }

    const int * toktypes = (const int * ) gguf_get_arr_data(ctx, toktype_idx);

    // determine vocab type
    {
        std::string tokenizer_name;

        GGUF_GET_KEY(ctx, tokenizer_name, gguf_get_val_str, GGUF_TYPE_STRING, true, kv(LLM_KV_TOKENIZER_MODEL));

        if (tokenizer_name == "llama") {
            vocab.type = LLAMA_VOCAB_TYPE_SPM;

            // default special tokens
            vocab.special_bos_id = 1;
            vocab.special_eos_id = 2;
            vocab.special_unk_id = 0;
            vocab.special_sep_id = -1;
            vocab.special_pad_id = -1;
        } else if (tokenizer_name == "gpt2") {
            vocab.type = LLAMA_VOCAB_TYPE_BPE;

            // read bpe merges and populate bpe ranks
            const int merges_keyidx = gguf_find_key(ctx, kv(LLM_KV_TOKENIZER_MERGES).c_str());
            if (merges_keyidx == -1) {
                throw std::runtime_error("cannot find tokenizer merges in model file\n");
            }

            const int n_merges = gguf_get_arr_n(ctx, merges_keyidx);

            for (int i = 0; i < n_merges; i++) {
                const std::string word = gguf_get_arr_str(ctx, merges_keyidx, i);

                std::string first;
                std::string second;

                const size_t pos = word.find(' ', 1);

                if (pos != std::string::npos) {
                    first  = word.substr(0, pos);
                    second = word.substr(pos + 1);
                }

                vocab.bpe_ranks.emplace(std::make_pair(first, second), i);
            }

            // default special tokens
            vocab.special_bos_id = 11;
            vocab.special_eos_id = 11;
            vocab.special_unk_id = -1;
            vocab.special_sep_id = -1;
            vocab.special_pad_id = -1;
        } else {
            LLAMA_LOG_WARN("%s: unknown tokenizer: '%s'", __func__, tokenizer_name.c_str());
            LLAMA_LOG_WARN("%s: using default tokenizer: 'llama'", __func__);

            vocab.type = LLAMA_VOCAB_TYPE_SPM;
        }
    }

    const uint32_t n_vocab = gguf_get_arr_n(ctx, token_idx);

    vocab.id_to_token.resize(n_vocab);

    for (uint32_t i = 0; i < n_vocab; i++) {
        std::string word = gguf_get_arr_str(ctx, token_idx, i);

        vocab.token_to_id[word] = i;

        auto & token_data = vocab.id_to_token[i];
        token_data.text  = std::move(word);
        token_data.score = scores[i];
        token_data.type  = (llama_token_type) toktypes[i];
    }

    // determine the newline token: LLaMA "<0x0A>" == 10 == '\n', Falcon 193 == '\n'
    if (vocab.type == LLAMA_VOCAB_TYPE_SPM) {
        vocab.linefeed_id = llama_byte_to_token(vocab, '\n');
    } else {
        vocab.linefeed_id = llama_tokenize_internal(vocab, "\n", false)[0];
    }

    // special tokens
    GGUF_GET_KEY(ctx, vocab.special_bos_id, gguf_get_val_u32, GGUF_TYPE_UINT32, false, kv(LLM_KV_TOKENIZER_BOS_ID));
    GGUF_GET_KEY(ctx, vocab.special_eos_id, gguf_get_val_u32, GGUF_TYPE_UINT32, false, kv(LLM_KV_TOKENIZER_EOS_ID));
    GGUF_GET_KEY(ctx, vocab.special_unk_id, gguf_get_val_u32, GGUF_TYPE_UINT32, false, kv(LLM_KV_TOKENIZER_UNK_ID));
    GGUF_GET_KEY(ctx, vocab.special_sep_id, gguf_get_val_u32, GGUF_TYPE_UINT32, false, kv(LLM_KV_TOKENIZER_SEP_ID));
    GGUF_GET_KEY(ctx, vocab.special_pad_id, gguf_get_val_u32, GGUF_TYPE_UINT32, false, kv(LLM_KV_TOKENIZER_PAD_ID));
}

static void llm_load_print_meta(llama_model_loader & ml, llama_model & model) {
    const auto & hparams = model.hparams;
    const auto & vocab   = model.vocab;

    // hparams
    LLAMA_LOG_INFO("%s: format         = %s\n",     __func__, llama_file_version_name(ml.fver));
    LLAMA_LOG_INFO("%s: arch           = %s\n",     __func__, LLM_ARCH_NAMES.at(model.arch).c_str());
    LLAMA_LOG_INFO("%s: vocab type     = %s\n",     __func__, vocab.type == LLAMA_VOCAB_TYPE_SPM ? "SPM" : "BPE"); // TODO: fix
    LLAMA_LOG_INFO("%s: n_vocab        = %u\n",     __func__, hparams.n_vocab);
    LLAMA_LOG_INFO("%s: n_merges       = %u\n",     __func__, (int) vocab.bpe_ranks.size());
    LLAMA_LOG_INFO("%s: n_ctx_train    = %u\n",     __func__, hparams.n_ctx_train);
    LLAMA_LOG_INFO("%s: n_ctx          = %u\n",     __func__, hparams.n_ctx);
    LLAMA_LOG_INFO("%s: n_embd         = %u\n",     __func__, hparams.n_embd);
    LLAMA_LOG_INFO("%s: n_head         = %u\n",     __func__, hparams.n_head);
    LLAMA_LOG_INFO("%s: n_head_kv      = %u\n",     __func__, hparams.n_head_kv);
    LLAMA_LOG_INFO("%s: n_layer        = %u\n",     __func__, hparams.n_layer);
    LLAMA_LOG_INFO("%s: n_rot          = %u\n",     __func__, hparams.n_rot); // a.k.a. n_embd_head, n_head_dim
    LLAMA_LOG_INFO("%s: n_gqa          = %u\n",     __func__, hparams.n_gqa());
    LLAMA_LOG_INFO("%s: f_norm_eps     = %.1e\n",   __func__, hparams.f_norm_eps);
    LLAMA_LOG_INFO("%s: f_norm_rms_eps = %.1e\n",   __func__, hparams.f_norm_rms_eps);
    LLAMA_LOG_INFO("%s: n_ff           = %u\n",     __func__, hparams.n_ff);
    LLAMA_LOG_INFO("%s: freq_base      = %.1f\n",   __func__, hparams.rope_freq_base);
    LLAMA_LOG_INFO("%s: freq_scale     = %g\n",     __func__, hparams.rope_freq_scale);
    LLAMA_LOG_INFO("%s: model type     = %s\n",     __func__, llama_model_type_name(model.type));
    LLAMA_LOG_INFO("%s: model ftype    = %s\n",     __func__, llama_model_ftype_name(model.ftype).c_str());
    LLAMA_LOG_INFO("%s: model size     = %.2f B\n", __func__, ml.n_elements*1e-9);

    // general kv
    LLAMA_LOG_INFO("%s: general.name   = %s\n",    __func__, model.name.c_str());

    // special tokens
    if (vocab.special_bos_id != -1) { LLAMA_LOG_INFO( "%s: BOS token = %d '%s'\n", __func__, vocab.special_bos_id, vocab.id_to_token[vocab.special_bos_id].text.c_str() ); }
    if (vocab.special_eos_id != -1) { LLAMA_LOG_INFO( "%s: EOS token = %d '%s'\n", __func__, vocab.special_eos_id, vocab.id_to_token[vocab.special_eos_id].text.c_str() ); }
    if (vocab.special_unk_id != -1) { LLAMA_LOG_INFO( "%s: UNK token = %d '%s'\n", __func__, vocab.special_unk_id, vocab.id_to_token[vocab.special_unk_id].text.c_str() ); }
    if (vocab.special_sep_id != -1) { LLAMA_LOG_INFO( "%s: SEP token = %d '%s'\n", __func__, vocab.special_sep_id, vocab.id_to_token[vocab.special_sep_id].text.c_str() ); }
    if (vocab.special_pad_id != -1) { LLAMA_LOG_INFO( "%s: PAD token = %d '%s'\n", __func__, vocab.special_pad_id, vocab.id_to_token[vocab.special_pad_id].text.c_str() ); }
    if (vocab.linefeed_id    != -1) { LLAMA_LOG_INFO( "%s: LF token  = %d '%s'\n", __func__, vocab.linefeed_id,    vocab.id_to_token[vocab.linefeed_id].text.c_str() );    }
}

static void llm_load_tensors(
        llama_model_loader & ml,
        llama_model & model,
        int n_batch,
        int n_gpu_layers,
        int main_gpu,
        const float * tensor_split,
        const bool mul_mat_q,
        bool low_vram,
        ggml_type memory_type,
        bool use_mlock,
        llama_progress_callback progress_callback,
        void * progress_callback_user_data) {
    model.t_start_us = ggml_time_us();

    auto & ctx     = model.ctx;
    auto & hparams = model.hparams;

    model.n_gpu_layers = n_gpu_layers;

    size_t ctx_size;
    size_t mmapped_size;

    ml.calc_sizes(ctx_size, mmapped_size);

    LLAMA_LOG_INFO("%s: ggml ctx size = %7.2f MB\n", __func__, ctx_size/1024.0/1024.0);

    // create the ggml context
    {
        model.buf.resize(ctx_size);
        if (use_mlock) {
            model.mlock_buf.init   (model.buf.data);
            model.mlock_buf.grow_to(model.buf.size);
        }

        struct ggml_init_params params = {
            /*.mem_size   =*/ model.buf.size,
            /*.mem_buffer =*/ model.buf.data,
            /*.no_alloc   =*/ ml.use_mmap,
        };

        model.ctx = ggml_init(params);
        if (!model.ctx) {
            throw std::runtime_error(format("ggml_init() failed"));
        }
    }

    (void) main_gpu;
    (void) mul_mat_q;
#if defined(GGML_USE_CUBLAS)
    LLAMA_LOG_INFO("%s: using " GGML_CUDA_NAME " for GPU acceleration\n", __func__);
    ggml_cuda_set_main_device(main_gpu);
    ggml_cuda_set_mul_mat_q(mul_mat_q);
#define LLAMA_BACKEND_OFFLOAD       GGML_BACKEND_GPU
#define LLAMA_BACKEND_OFFLOAD_SPLIT GGML_BACKEND_GPU_SPLIT
#elif defined(GGML_USE_CLBLAST)
    LLAMA_LOG_INFO("%s: using OpenCL for GPU acceleration\n", __func__);
#define LLAMA_BACKEND_OFFLOAD       GGML_BACKEND_GPU
#define LLAMA_BACKEND_OFFLOAD_SPLIT GGML_BACKEND_GPU
#else
#define LLAMA_BACKEND_OFFLOAD       GGML_BACKEND_CPU
#define LLAMA_BACKEND_OFFLOAD_SPLIT GGML_BACKEND_CPU
#endif

    // prepare memory for the weights
    size_t vram_weights = 0;
    {
        const int64_t n_embd     = hparams.n_embd;
        const int64_t n_embd_gqa = hparams.n_embd_gqa();
        const int64_t n_layer    = hparams.n_layer;
        const int64_t n_vocab    = hparams.n_vocab;

        const auto tn = LLM_TN(model.arch);
        switch (model.arch) {
            case LLM_ARCH_LLAMA:
                {
                    model.tok_embeddings = ml.create_tensor(ctx, tn(LLM_TENSOR_TOKEN_EMBD, "weight"), {n_embd, n_vocab}, GGML_BACKEND_CPU);

                    // output
                    {
                        ggml_backend backend_norm;
                        ggml_backend backend_output;

                        if (n_gpu_layers > int(n_layer)) {
                            // norm is not performance relevant on its own but keeping it in VRAM reduces data copying
                            // on Windows however this is detrimental unless everything is on the GPU
#ifndef _WIN32
                            backend_norm = low_vram ? GGML_BACKEND_CPU : LLAMA_BACKEND_OFFLOAD;
#else
                            backend_norm = low_vram || n_gpu_layers <= (int) n_layer + 2 ? GGML_BACKEND_CPU : LLAMA_BACKEND_OFFLOAD;
#endif // _WIN32

                            backend_output = LLAMA_BACKEND_OFFLOAD_SPLIT;
                        } else {
                            backend_norm   = GGML_BACKEND_CPU;
                            backend_output = GGML_BACKEND_CPU;
                        }

                        model.output_norm = ml.create_tensor(ctx, tn(LLM_TENSOR_OUTPUT_NORM, "weight"), {n_embd},          backend_norm);
                        model.output      = ml.create_tensor(ctx, tn(LLM_TENSOR_OUTPUT,      "weight"), {n_embd, n_vocab}, backend_output);

                        if (backend_norm == GGML_BACKEND_GPU) {
                            vram_weights += ggml_nbytes(model.output_norm);
                        }
                        if (backend_output == GGML_BACKEND_GPU_SPLIT) {
                            vram_weights += ggml_nbytes(model.output);
                        }
                    }

                    const uint32_t n_ff = hparams.n_ff;

                    const int i_gpu_start = n_layer - n_gpu_layers;

                    model.layers.resize(n_layer);

                    for (uint32_t i = 0; i < n_layer; ++i) {
                        const ggml_backend backend = int(i) < i_gpu_start ? GGML_BACKEND_CPU : LLAMA_BACKEND_OFFLOAD; // NOLINT
                        const ggml_backend backend_split = int(i) < i_gpu_start ? GGML_BACKEND_CPU : LLAMA_BACKEND_OFFLOAD_SPLIT; // NOLINT

                        auto & layer = model.layers[i];

                        layer.attn_norm = ml.create_tensor(ctx, tn(LLM_TENSOR_ATTN_NORM, "weight", i), {n_embd}, backend);

                        layer.wq = ml.create_tensor(ctx, tn(LLM_TENSOR_ATTN_Q,   "weight", i), {n_embd, n_embd},     backend_split);
                        layer.wk = ml.create_tensor(ctx, tn(LLM_TENSOR_ATTN_K,   "weight", i), {n_embd, n_embd_gqa}, backend_split);
                        layer.wv = ml.create_tensor(ctx, tn(LLM_TENSOR_ATTN_V,   "weight", i), {n_embd, n_embd_gqa}, backend_split);
                        layer.wo = ml.create_tensor(ctx, tn(LLM_TENSOR_ATTN_OUT, "weight", i), {n_embd, n_embd},     backend_split);

                        layer.ffn_norm = ml.create_tensor(ctx, tn(LLM_TENSOR_FFN_NORM, "weight", i), {n_embd}, backend);

                        layer.w1 = ml.create_tensor(ctx, tn(LLM_TENSOR_FFN_GATE, "weight", i), {n_embd,   n_ff}, backend_split);
                        layer.w2 = ml.create_tensor(ctx, tn(LLM_TENSOR_FFN_DOWN, "weight", i), {  n_ff, n_embd}, backend_split);
                        layer.w3 = ml.create_tensor(ctx, tn(LLM_TENSOR_FFN_UP,   "weight", i), {n_embd,   n_ff}, backend_split);

                        if (backend == GGML_BACKEND_GPU) {
                            vram_weights +=
                                ggml_nbytes(layer.attn_norm) + ggml_nbytes(layer.wq) + ggml_nbytes(layer.wk)       +
                                ggml_nbytes(layer.wv)        + ggml_nbytes(layer.wo) + ggml_nbytes(layer.ffn_norm) +
                                ggml_nbytes(layer.w1)        + ggml_nbytes(layer.w2) + ggml_nbytes(layer.w3);
                        }
                    }
                } break;
            case LLM_ARCH_BAICHUAN:
                {
                    model.tok_embeddings = ml.create_tensor(ctx, tn(LLM_TENSOR_TOKEN_EMBD, "weight"), {n_embd, n_vocab}, GGML_BACKEND_CPU);
                    {
                        ggml_backend backend_norm;
                        ggml_backend backend_output;

                        if (n_gpu_layers > int(n_layer)) {
                            // norm is not performance relevant on its own but keeping it in VRAM reduces data copying
                            // on Windows however this is detrimental unless everything is on the GPU
#ifndef _WIN32
                            backend_norm = low_vram ? GGML_BACKEND_CPU : LLAMA_BACKEND_OFFLOAD;
#else
                            backend_norm = low_vram || n_gpu_layers <= (int) n_layer + 2 ? GGML_BACKEND_CPU : LLAMA_BACKEND_OFFLOAD;
#endif // _WIN32

                            backend_output = LLAMA_BACKEND_OFFLOAD_SPLIT;
                        } else {
                            backend_norm   = GGML_BACKEND_CPU;
                            backend_output = GGML_BACKEND_CPU;
                        }

                        model.output_norm = ml.create_tensor(ctx, tn(LLM_TENSOR_OUTPUT_NORM, "weight"), {n_embd},          backend_norm);
                        model.output      = ml.create_tensor(ctx, tn(LLM_TENSOR_OUTPUT,      "weight"), {n_embd, n_vocab}, backend_output);

                        if (backend_norm == GGML_BACKEND_GPU) {
                            vram_weights += ggml_nbytes(model.output_norm);
                        }
                        if (backend_output == GGML_BACKEND_GPU_SPLIT) {
                            vram_weights += ggml_nbytes(model.output);
                        }
                    }

                    const uint32_t n_ff = hparams.n_ff;

                    const int i_gpu_start = n_layer - n_gpu_layers;

                    model.layers.resize(n_layer);

                    for (uint32_t i = 0; i < n_layer; ++i) {
                        const ggml_backend backend = int(i) < i_gpu_start ? GGML_BACKEND_CPU : LLAMA_BACKEND_OFFLOAD; // NOLINT
                        const ggml_backend backend_split = int(i) < i_gpu_start ? GGML_BACKEND_CPU : LLAMA_BACKEND_OFFLOAD_SPLIT; // NOLINT

                        auto & layer = model.layers[i];

                        layer.attn_norm = ml.create_tensor(ctx, tn(LLM_TENSOR_ATTN_NORM, "weight", i), {n_embd}, backend);

                        layer.wq = ml.create_tensor(ctx, tn(LLM_TENSOR_ATTN_Q,   "weight", i), {n_embd, n_embd},     backend_split);
                        layer.wk = ml.create_tensor(ctx, tn(LLM_TENSOR_ATTN_K,   "weight", i), {n_embd, n_embd_gqa}, backend_split);
                        layer.wv = ml.create_tensor(ctx, tn(LLM_TENSOR_ATTN_V,   "weight", i), {n_embd, n_embd_gqa}, backend_split);
                        layer.wo = ml.create_tensor(ctx, tn(LLM_TENSOR_ATTN_OUT, "weight", i), {n_embd, n_embd},     backend_split);

                        layer.ffn_norm = ml.create_tensor(ctx, tn(LLM_TENSOR_FFN_NORM, "weight", i), {n_embd}, backend);

                        layer.w1 = ml.create_tensor(ctx, tn(LLM_TENSOR_FFN_GATE, "weight", i), {n_embd,   n_ff}, backend_split);
                        layer.w2 = ml.create_tensor(ctx, tn(LLM_TENSOR_FFN_DOWN, "weight", i), {  n_ff, n_embd}, backend_split);
                        layer.w3 = ml.create_tensor(ctx, tn(LLM_TENSOR_FFN_UP,   "weight", i), {n_embd,   n_ff}, backend_split);

                        if (backend == GGML_BACKEND_GPU) {
                            vram_weights +=
                                ggml_nbytes(layer.attn_norm) + ggml_nbytes(layer.wq) + ggml_nbytes(layer.wk)       +
                                ggml_nbytes(layer.wv)        + ggml_nbytes(layer.wo) + ggml_nbytes(layer.ffn_norm) +
                                ggml_nbytes(layer.w1)        + ggml_nbytes(layer.w2) + ggml_nbytes(layer.w3);
                        }
                    }
                } break;
            case LLM_ARCH_FALCON:
                {
                    // TODO: CPU-only for now

                    model.tok_embeddings = ml.create_tensor(ctx, tn(LLM_TENSOR_TOKEN_EMBD, "weight"), {n_embd, n_vocab}, GGML_BACKEND_CPU);

                    // output
                    {
                        ggml_backend backend_norm;
                        ggml_backend backend_output;

                        if (n_gpu_layers > int(n_layer)) {
                            // norm is not performance relevant on its own but keeping it in VRAM reduces data copying
                            // on Windows however this is detrimental unless everything is on the GPU
#ifndef _WIN32
                            backend_norm = low_vram ? GGML_BACKEND_CPU : LLAMA_BACKEND_OFFLOAD;
#else
                            backend_norm = low_vram || n_gpu_layers <= (int) n_layer + 2 ? GGML_BACKEND_CPU : LLAMA_BACKEND_OFFLOAD;
#endif // _WIN32

                            backend_output = LLAMA_BACKEND_OFFLOAD_SPLIT;
                        } else {
                            backend_norm   = GGML_BACKEND_CPU;
                            backend_output = GGML_BACKEND_CPU;
                        }

                        model.output_norm   = ml.create_tensor(ctx, tn(LLM_TENSOR_OUTPUT_NORM, "weight"), {n_embd},          backend_norm);
                        model.output_norm_b = ml.create_tensor(ctx, tn(LLM_TENSOR_OUTPUT_NORM, "bias"),   {n_embd},          backend_norm);
                        model.output        = ml.create_tensor(ctx, tn(LLM_TENSOR_OUTPUT,      "weight"), {n_embd, n_vocab}, backend_output);

                        if (backend_norm == GGML_BACKEND_GPU) {
                            vram_weights += ggml_nbytes(model.output_norm);
                            vram_weights += ggml_nbytes(model.output_norm_b);
                        }
                        if (backend_output == GGML_BACKEND_GPU_SPLIT) {
                            vram_weights += ggml_nbytes(model.output);
                        }
                    }

                    const uint32_t n_ff = hparams.n_ff;

                    const int i_gpu_start = n_layer - n_gpu_layers;

                    model.layers.resize(n_layer);

                    for (uint32_t i = 0; i < n_layer; ++i) {
                        const ggml_backend backend       = int(i) < i_gpu_start ? GGML_BACKEND_CPU : LLAMA_BACKEND_OFFLOAD; // NOLINT
                        const ggml_backend backend_split = int(i) < i_gpu_start ? GGML_BACKEND_CPU : LLAMA_BACKEND_OFFLOAD_SPLIT; // NOLINT

                        auto & layer = model.layers[i];

                        layer.attn_norm   = ml.create_tensor(ctx, tn(LLM_TENSOR_ATTN_NORM,   "weight", i), {n_embd}, backend);
                        layer.attn_norm_b = ml.create_tensor(ctx, tn(LLM_TENSOR_ATTN_NORM,   "bias", i),   {n_embd}, backend);

                        if (gguf_find_tensor(ml.ctx_gguf, tn(LLM_TENSOR_ATTN_NORM_2, "weight", i).c_str()) >= 0) {
                            layer.attn_norm_2   = ml.create_tensor(ctx, tn(LLM_TENSOR_ATTN_NORM_2, "weight", i), {n_embd}, backend);
                            layer.attn_norm_2_b = ml.create_tensor(ctx, tn(LLM_TENSOR_ATTN_NORM_2, "bias", i),   {n_embd}, backend);

                            if (backend == GGML_BACKEND_GPU) {
                                vram_weights += ggml_nbytes(layer.attn_norm_2);
                                vram_weights += ggml_nbytes(layer.attn_norm_2_b);
                            }
                        }

                        layer.wqkv = ml.create_tensor(ctx, tn(LLM_TENSOR_ATTN_QKV, "weight", i), {n_embd, n_embd + 2*n_embd_gqa}, backend_split);
                        layer.wo   = ml.create_tensor(ctx, tn(LLM_TENSOR_ATTN_OUT, "weight", i), {n_embd, n_embd},                backend_split);

                        layer.w2 = ml.create_tensor(ctx, tn(LLM_TENSOR_FFN_DOWN, "weight", i), {  n_ff, n_embd}, backend_split);
                        layer.w3 = ml.create_tensor(ctx, tn(LLM_TENSOR_FFN_UP,   "weight", i), {n_embd,   n_ff}, backend_split);

                        if (backend == GGML_BACKEND_GPU) {
                            vram_weights +=
                                ggml_nbytes(layer.attn_norm) + ggml_nbytes(layer.attn_norm_b) +
                                ggml_nbytes(layer.wqkv)      + ggml_nbytes(layer.wo)          +
                                ggml_nbytes(layer.w2)        + ggml_nbytes(layer.w3);
                        }
                    }
                } break;
            case LLM_ARCH_STARCODER:
                {
                    model.tok_embeddings = ml.create_tensor(ctx, tn(LLM_TENSOR_TOKEN_EMBD, "weight"), {n_embd, n_vocab}, GGML_BACKEND_CPU);
                    model.pos_embeddings = ml.create_tensor(ctx, tn(LLM_TENSOR_POS_EMBD, "weight"), {n_embd, hparams.n_ctx_train}, GGML_BACKEND_CPU);

                    // output
                    {
                        ggml_backend backend_norm;
                        ggml_backend backend_output;

                        if (n_gpu_layers > int(n_layer)) {
                            // norm is not performance relevant on its own but keeping it in VRAM reduces data copying
                            // on Windows however this is detrimental unless everything is on the GPU
#ifndef _WIN32
                            backend_norm = low_vram ? GGML_BACKEND_CPU : LLAMA_BACKEND_OFFLOAD;
#else
                            backend_norm = low_vram || n_gpu_layers <= (int) n_layer + 2 ? GGML_BACKEND_CPU : LLAMA_BACKEND_OFFLOAD;
#endif // _WIN32

                            backend_output = LLAMA_BACKEND_OFFLOAD_SPLIT;
                        } else {
                            backend_norm   = GGML_BACKEND_CPU;
                            backend_output = GGML_BACKEND_CPU;
                        }

                        model.output_norm   = ml.create_tensor(ctx, tn(LLM_TENSOR_OUTPUT_NORM, "weight"), {n_embd},          backend_norm);
                        model.output_norm_b = ml.create_tensor(ctx, tn(LLM_TENSOR_OUTPUT_NORM, "bias"),   {n_embd},          backend_norm);
                        model.output        = ml.create_tensor(ctx, tn(LLM_TENSOR_OUTPUT,      "weight"), {n_embd, n_vocab}, backend_output);

                        if (backend_norm == GGML_BACKEND_GPU) {
                            vram_weights += ggml_nbytes(model.output_norm);
                            vram_weights += ggml_nbytes(model.output_norm_b);
                        }
                        if (backend_output == GGML_BACKEND_GPU_SPLIT) {
                            vram_weights += ggml_nbytes(model.output);
                        }
                    }

                    const uint32_t n_ff = hparams.n_ff;

                    const int i_gpu_start = n_layer - n_gpu_layers;

                    model.layers.resize(n_layer);

                    for (uint32_t i = 0; i < n_layer; ++i) {
                        const ggml_backend backend       = int(i) < i_gpu_start ? GGML_BACKEND_CPU : LLAMA_BACKEND_OFFLOAD; // NOLINT
                        const ggml_backend backend_split = int(i) < i_gpu_start ? GGML_BACKEND_CPU : LLAMA_BACKEND_OFFLOAD_SPLIT; // NOLINT

                        auto & layer = model.layers[i];

                        layer.attn_norm   = ml.create_tensor(ctx, tn(LLM_TENSOR_ATTN_NORM,   "weight", i), {n_embd}, backend);
                        layer.attn_norm_b = ml.create_tensor(ctx, tn(LLM_TENSOR_ATTN_NORM,   "bias", i),   {n_embd}, backend);

                        layer.wqkv = ml.create_tensor(ctx, tn(LLM_TENSOR_ATTN_QKV, "weight", i), {n_embd, n_embd + 2*n_embd_gqa}, backend_split);
                        layer.bqkv = ml.create_tensor(ctx, tn(LLM_TENSOR_ATTN_QKV, "bias", i),   {n_embd + 2*n_embd_gqa},         backend_split);

                        layer.wo   = ml.create_tensor(ctx, tn(LLM_TENSOR_ATTN_OUT, "weight", i), {n_embd, n_embd},   backend_split);
                        layer.bo   = ml.create_tensor(ctx, tn(LLM_TENSOR_ATTN_OUT, "bias", i),   {n_embd},           backend_split);

                        layer.ffn_norm   = ml.create_tensor(ctx, tn(LLM_TENSOR_FFN_NORM, "weight", i), {n_embd}, backend);
                        layer.ffn_norm_b = ml.create_tensor(ctx, tn(LLM_TENSOR_FFN_NORM, "bias", i),   {n_embd}, backend);

                        layer.w2 = ml.create_tensor(ctx, tn(LLM_TENSOR_FFN_DOWN, "weight", i), {n_ff, n_embd}, backend_split);
                        layer.b2 = ml.create_tensor(ctx, tn(LLM_TENSOR_FFN_DOWN, "bias", i),   {n_embd},       backend_split);

                        layer.w3 = ml.create_tensor(ctx, tn(LLM_TENSOR_FFN_UP,   "weight", i), {n_embd,   n_ff}, backend_split);
                        layer.b3 = ml.create_tensor(ctx, tn(LLM_TENSOR_FFN_UP,   "bias", i),   {n_ff},           backend_split);

                        if (backend == GGML_BACKEND_GPU) {
                            vram_weights +=
                                ggml_nbytes(layer.attn_norm) + ggml_nbytes(layer.attn_norm_b) +
                                ggml_nbytes(layer.wqkv)      + ggml_nbytes(layer.bqkv)        +
                                ggml_nbytes(layer.wo)        + ggml_nbytes(layer.bo)          +
                                ggml_nbytes(layer.ffn_norm)  + ggml_nbytes(layer.ffn_norm_b)  +
                                ggml_nbytes(layer.w2)        + ggml_nbytes(layer.b2)          +
                                ggml_nbytes(layer.w3)        + ggml_nbytes(layer.b3);
                        }
                    }
                } break;
            default:
                throw std::runtime_error("unknown architecture");
        };
    }

    ml.done_getting_tensors();

    // print memory requirements
    {
        const size_t scale = memory_type == GGML_TYPE_F32 ? 2 : 1;

        // this is the total memory required to run the inference
        size_t mem_required =
            ctx_size +
            mmapped_size - vram_weights; // weights in VRAM not in memory

        // this is the memory required by one llama_state
        const size_t mem_required_state = scale*hparams.kv_size();

        LLAMA_LOG_INFO("%s: mem required  = %7.2f MB (+ %7.2f MB per state)\n", __func__,
                mem_required / 1024.0 / 1024.0, mem_required_state / 1024.0 / 1024.0);

        (void) n_batch;

#if defined(GGML_USE_CUBLAS) || defined(GGML_USE_CLBLAST)
        const int n_gpu = std::min(n_gpu_layers, int(hparams.n_layer));

        LLAMA_LOG_INFO("%s: offloading %d repeating layers to GPU\n", __func__, n_gpu);
        if (n_gpu_layers > (int) hparams.n_layer) {
            LLAMA_LOG_INFO("%s: offloading non-repeating layers to GPU\n", __func__);
        }
        size_t vram_kv_cache = 0;

#ifdef GGML_USE_CUBLAS
        const int max_backend_supported_layers = hparams.n_layer + 3;
        const int max_offloadable_layers = low_vram ? hparams.n_layer + 1 : hparams.n_layer + 3;
        if (n_gpu_layers > (int) hparams.n_layer + 1) {
            if (low_vram) {
                LLAMA_LOG_INFO("%s: cannot offload v cache to GPU due to low VRAM option\n", __func__);
            } else {
                LLAMA_LOG_INFO("%s: offloading v cache to GPU\n", __func__);
                vram_kv_cache += hparams.kv_size() / 2;
            }
        }
        if (n_gpu_layers > (int) hparams.n_layer + 2) {
            if (low_vram) {
                LLAMA_LOG_WARN("%s: cannot offload k cache to GPU due to low VRAM option\n", __func__);
            } else {
                LLAMA_LOG_INFO("%s: offloading k cache to GPU\n", __func__);
                vram_kv_cache += hparams.kv_size() / 2;
            }
        }
#elif defined(GGML_USE_CLBLAST)
        const int max_backend_supported_layers = hparams.n_layer + 1;
        const int max_offloadable_layers = hparams.n_layer + 1;
#endif // GGML_USE_CUBLAS

        LLAMA_LOG_INFO("%s: offloaded %d/%d layers to GPU\n",
                __func__, std::min(n_gpu_layers, max_offloadable_layers), max_backend_supported_layers);
        LLAMA_LOG_INFO("%s: VRAM used: %zu MB\n",
                __func__, (vram_weights + vram_kv_cache + MB - 1) / MB); // round up
#else
        (void) n_gpu_layers;
#endif // defined(GGML_USE_CUBLAS) || defined(GGML_USE_CLBLAST)
    }

    // populate `tensors_by_name`
    for (int i = 0; i < ml.n_tensors; ++i) {
        struct ggml_tensor * cur = ggml_get_tensor(ctx, ml.get_tensor_name(i));
        model.tensors_by_name.emplace_back(ggml_get_name(cur), cur);
    }

    (void) tensor_split;
#if defined(GGML_USE_CUBLAS)
    {
        ggml_cuda_set_tensor_split(tensor_split);
    }
#endif

    ml.load_all_data(ctx, progress_callback, progress_callback_user_data, use_mlock ? &model.mlock_mmap : NULL);

    if (progress_callback) {
        progress_callback(1.0f, progress_callback_user_data);
    }

    model.mapping = std::move(ml.mapping);

    // loading time will be recalculate after the first eval, so
    // we take page faults deferred by mmap() into consideration
    model.t_load_us = ggml_time_us() - model.t_start_us;
}

static bool llama_model_load(
        const std::string & fname,
        llama_model & model,
        int n_ctx,
        int n_batch,
        int n_gpu_layers,
        int main_gpu,
        const float * tensor_split,
        const bool mul_mat_q,
        float rope_freq_base,
        float rope_freq_scale,
        bool low_vram,
        ggml_type memory_type,
        bool use_mmap,
        bool use_mlock,
        bool vocab_only,
        llama_progress_callback progress_callback,
        void *progress_callback_user_data) {
    try {
        std::unique_ptr<llama_model_loader> ml(new llama_model_loader(fname, use_mmap));

        llm_load_arch   (*ml, model);
        llm_load_hparams(*ml, model, n_ctx, rope_freq_base, rope_freq_scale);
        llm_load_vocab  (*ml, model);

        llm_load_print_meta(*ml, model);

        if (model.hparams.n_vocab != model.vocab.id_to_token.size()) {
            throw std::runtime_error("vocab size mismatch");
        }

        if (vocab_only) {
            LLAMA_LOG_INFO("%s: vocab only - skipping tensors\n", __func__);
            return true;
        }

        llm_load_tensors(
                *ml, model, n_batch, n_gpu_layers,
                main_gpu, tensor_split, mul_mat_q, low_vram, memory_type,
                use_mlock, progress_callback, progress_callback_user_data);
    } catch (const std::exception & err) {
        LLAMA_LOG_ERROR("error loading model: %s\n", err.what());
        return false;
    }

    return true;
}

static struct ggml_cgraph * llm_build_llama(
         llama_context & lctx,
     const llama_token * tokens,
           const float * embd,
                   int   n_tokens,
                   int   n_past) {

    GGML_ASSERT((!tokens && embd) || (tokens && !embd)); // NOLINT

    const int N = n_tokens;

    const auto & model   = lctx.model;
    const auto & hparams = model.hparams;

    const auto & kv_self = lctx.kv_self;

    GGML_ASSERT(!!kv_self.ctx);

    const int64_t n_embd      = hparams.n_embd;
    const int64_t n_layer     = hparams.n_layer;
    const int64_t n_ctx       = hparams.n_ctx;
    const int64_t n_head      = hparams.n_head;
    const int64_t n_head_kv   = hparams.n_head_kv;
    const int64_t n_embd_head = hparams.n_embd_head();
    const int64_t n_embd_gqa  = hparams.n_embd_gqa();

    GGML_ASSERT(n_embd_head == hparams.n_rot);

    const float freq_base    = hparams.rope_freq_base;
    const float freq_scale   = hparams.rope_freq_scale;
    const float norm_rms_eps = hparams.f_norm_rms_eps;

    const int n_gpu_layers = model.n_gpu_layers;

    auto & buf_compute = lctx.buf_compute;

    struct ggml_init_params params = {
        /*.mem_size   =*/ buf_compute.size,
        /*.mem_buffer =*/ buf_compute.data,
        /*.no_alloc   =*/ false,
    };

    params.no_alloc = true;

    struct ggml_context * ctx0 = ggml_init(params);

    ggml_cgraph * gf = ggml_new_graph(ctx0);

    struct ggml_tensor * cur;
    struct ggml_tensor * inpL;

    if (tokens) {
        struct ggml_tensor * inp_tokens = ggml_new_tensor_1d(ctx0, GGML_TYPE_I32, N);

        ggml_allocr_alloc(lctx.alloc, inp_tokens);
        if (!ggml_allocr_is_measure(lctx.alloc)) {
            memcpy(inp_tokens->data, tokens, N*ggml_element_size(inp_tokens));
        }
        ggml_set_name(inp_tokens, "inp_tokens");

        inpL = ggml_get_rows(ctx0, model.tok_embeddings, inp_tokens);
    } else {
#ifdef GGML_USE_MPI
        GGML_ASSERT(false && "not implemented");
#endif

        inpL = ggml_new_tensor_2d(ctx0, GGML_TYPE_F32, n_embd, N);

        ggml_allocr_alloc(lctx.alloc, inpL);
        if (!ggml_allocr_is_measure(lctx.alloc)) {
            memcpy(inpL->data, embd, N * n_embd * ggml_element_size(inpL));
        }
    }

    const int i_gpu_start = n_layer - n_gpu_layers;
    (void) i_gpu_start;

    // offload functions set the tensor output backend to GPU
    // tensors are GPU-accelerated if any input or the output has been offloaded
    //
    // with the low VRAM option VRAM scratch is disabled in llama_load_model_internal
    // in that case ggml_cuda_assign_buffers has no effect
    offload_func_t offload_func_nr = llama_nop; // nr = non-repeating
    offload_func_t offload_func_kq = llama_nop;
    offload_func_t offload_func_v  = llama_nop;

#ifdef GGML_USE_CUBLAS
    if (n_gpu_layers > n_layer) {
        offload_func_nr = ggml_cuda_assign_buffers_no_alloc;
    }
    if (n_gpu_layers > n_layer + 1) {
        offload_func_v  = ggml_cuda_assign_buffers_no_alloc;
    }
    if (n_gpu_layers > n_layer + 2) {
        offload_func_kq = ggml_cuda_assign_buffers_no_alloc;
    }
#endif // GGML_USE_CUBLAS

    struct ggml_tensor * KQ_scale = ggml_new_tensor_1d(ctx0, GGML_TYPE_F32, 1);
    ggml_allocr_alloc(lctx.alloc, KQ_scale);
    if (!ggml_allocr_is_measure(lctx.alloc)) {
        ggml_set_f32(KQ_scale, 1.0f/sqrtf(float(n_embd)/n_head));
    }
    ggml_set_name(KQ_scale, "1/sqrt(n_embd_head)");

    for (int il = 0; il < n_layer; ++il) {
        ggml_format_name(inpL, "layer_inp_%d", il);

        offload_func_t offload_func = llama_nop;

#ifdef GGML_USE_CUBLAS
        if (il >= i_gpu_start) {
            offload_func = ggml_cuda_assign_buffers_no_alloc;
        }
#endif // GGML_USE_CUBLAS

        struct ggml_tensor * inpSA = inpL;

        // norm
        {
            cur = ggml_rms_norm(ctx0, inpL, norm_rms_eps);
            offload_func(cur);
            ggml_set_name(cur, "rms_norm_0");

            // cur = cur*attn_norm(broadcasted)
            cur = ggml_mul(ctx0, cur, model.layers[il].attn_norm);
            offload_func(cur);
            ggml_set_name(cur, "attention_norm_0");
        }

        // self-attention
        {
            // compute Q and K and RoPE them
            struct ggml_tensor * tmpk = ggml_mul_mat(ctx0, model.layers[il].wk, cur);
            offload_func_kq(tmpk);
            ggml_set_name(tmpk, "tmpk");

            struct ggml_tensor * tmpq = ggml_mul_mat(ctx0, model.layers[il].wq, cur);
            offload_func_kq(tmpq);
            ggml_set_name(tmpq, "tmpq");

            struct ggml_tensor * Kcur = ggml_rope_custom_inplace(ctx0, ggml_reshape_3d(ctx0, tmpk, n_embd_head, n_head_kv, N), n_past, n_embd_head, 0, 0, freq_base, freq_scale);
            offload_func_kq(Kcur);
            ggml_set_name(Kcur, "Kcur");

            struct ggml_tensor * Qcur = ggml_rope_custom_inplace(ctx0, ggml_reshape_3d(ctx0, tmpq, n_embd_head, n_head, N),    n_past, n_embd_head, 0, 0, freq_base, freq_scale);
            offload_func_kq(Qcur);
            ggml_set_name(Qcur, "Qcur");

            // store key and value to memory
            {
                // compute the transposed [N, n_embd] V matrix

                struct ggml_tensor * tmpv = ggml_mul_mat(ctx0, model.layers[il].wv, cur);
                offload_func_v(tmpv);
                ggml_set_name(tmpv, "tmpv");

                struct ggml_tensor * Vcur = ggml_transpose(ctx0, ggml_reshape_2d(ctx0, tmpv, n_embd_gqa, N));
                offload_func_v(Vcur);
                ggml_set_name(Vcur, "Vcur");

                struct ggml_tensor * k = ggml_view_1d(ctx0, kv_self.k, N*n_embd_gqa, (ggml_element_size(kv_self.k)*n_embd_gqa)*(il*n_ctx + n_past));
                offload_func_kq(k);
                ggml_set_name(k, "k");

                struct ggml_tensor * v = ggml_view_2d(ctx0, kv_self.v, N, n_embd_gqa,
                        (   n_ctx)*ggml_element_size(kv_self.v),
                        (il*n_ctx)*ggml_element_size(kv_self.v)*n_embd_gqa + n_past*ggml_element_size(kv_self.v));
                offload_func_v(v);
                ggml_set_name(v, "v");

                // important: storing RoPE-ed version of K in the KV cache!
                ggml_build_forward_expand(gf, ggml_cpy(ctx0, Kcur, k));
                ggml_build_forward_expand(gf, ggml_cpy(ctx0, Vcur, v));
            }

            struct ggml_tensor * Q = ggml_permute(ctx0, Qcur, 0, 2, 1, 3);
            offload_func_kq(Q);
            ggml_set_name(Q, "Q");

            struct ggml_tensor * K =
                ggml_view_3d(ctx0, kv_self.k,
                        n_embd_head, n_past + N, n_head_kv,
                        ggml_element_size(kv_self.k)*n_embd_gqa,
                        ggml_element_size(kv_self.k)*n_embd_head,
                        ggml_element_size(kv_self.k)*n_embd_gqa*n_ctx*il);
            offload_func_kq(K);
            ggml_set_name(K, "K");

            // K * Q
            struct ggml_tensor * KQ = ggml_mul_mat(ctx0, K, Q);
            offload_func_kq(KQ);
            ggml_set_name(KQ, "KQ");

            // KQ_scaled = KQ / sqrt(n_embd_head)
            // KQ_scaled shape [n_past + N, N, n_head, 1]
            struct ggml_tensor * KQ_scaled = ggml_scale_inplace(ctx0, KQ, KQ_scale);
            offload_func_kq(KQ_scaled);
            ggml_set_name(KQ_scaled, "KQ_scaled");

            // KQ_masked = mask_past(KQ_scaled)
            struct ggml_tensor * KQ_masked = ggml_diag_mask_inf_inplace(ctx0, KQ_scaled, n_past);
            offload_func_kq(KQ_masked);
            ggml_set_name(KQ_masked, "KQ_masked");

            // KQ = soft_max(KQ_masked)
            struct ggml_tensor * KQ_soft_max = ggml_soft_max_inplace(ctx0, KQ_masked);
            offload_func_v(KQ_soft_max);
            ggml_set_name(KQ_soft_max, "KQ_soft_max");

            // split cached V into n_head heads
            struct ggml_tensor * V =
                ggml_view_3d(ctx0, kv_self.v,
                        n_past + N, n_embd_head, n_head_kv,
                        ggml_element_size(kv_self.v)*n_ctx,
                        ggml_element_size(kv_self.v)*n_ctx*n_embd_head,
                        ggml_element_size(kv_self.v)*n_ctx*n_embd_gqa*il);
            offload_func_v(V);
            ggml_set_name(V, "V");

#if 1
            struct ggml_tensor * KQV = ggml_mul_mat(ctx0, V, KQ_soft_max);
            offload_func_v(KQV);
            ggml_set_name(KQV, "KQV");
#else
            // make V contiguous in memory to speed up the matmul, however we waste time on the copy
            // on M1 this is faster for the perplexity computation, but ~5% slower for the single-token generation
            // is there a better way?
            struct ggml_tensor * V_cont = ggml_cpy(ctx0, V, ggml_new_tensor_3d(ctx0, kv_self.v->type, n_past + N, n_embd_head, n_head));
            struct ggml_tensor * KQV = ggml_mul_mat(ctx0, V_cont, KQ_soft_max);
#endif

            // KQV_merged = KQV.permute(0, 2, 1, 3)
            struct ggml_tensor * KQV_merged = ggml_permute(ctx0, KQV, 0, 2, 1, 3);
            offload_func_v(KQV_merged);
            ggml_set_name(KQV_merged, "KQV_merged");

            // cur = KQV_merged.contiguous().view(n_embd, N)
            cur = ggml_cpy(ctx0,
                    KQV_merged,
                    ggml_new_tensor_2d(ctx0, GGML_TYPE_F32, n_embd, N));
            offload_func_v(cur);
            ggml_set_name(cur, "KQV_merged_contiguous");

            // projection (no bias)
            cur = ggml_mul_mat(ctx0,
                    model.layers[il].wo,
                    cur);
            offload_func(cur);
            ggml_set_name(cur, "result_wo");
        }

        struct ggml_tensor * inpFF = ggml_add(ctx0, cur, inpSA);
        offload_func(inpFF);
        ggml_set_name(inpFF, "inpFF");

        // feed-forward network
        {
            // norm
            {
                cur = ggml_rms_norm(ctx0, inpFF, norm_rms_eps);
                offload_func(cur);
                ggml_set_name(cur, "rms_norm_1");

                // cur = cur*ffn_norm(broadcasted)
                cur = ggml_mul(ctx0, cur, model.layers[il].ffn_norm);
                offload_func(cur);
                ggml_set_name(cur, "ffn_norm");
            }

            struct ggml_tensor * tmp = ggml_mul_mat(ctx0,
                    model.layers[il].w3,
                    cur);
            offload_func(tmp);
            ggml_set_name(tmp, "result_w3");

            cur = ggml_mul_mat(ctx0,
                    model.layers[il].w1,
                    cur);
            offload_func(cur);
            ggml_set_name(cur, "result_w1");

            // SILU activation
            cur = ggml_silu(ctx0, cur);
            offload_func(cur);
            ggml_set_name(cur, "silu");

            cur = ggml_mul(ctx0, cur, tmp);
            offload_func(cur);
            ggml_set_name(cur, "silu_x_result_w3");

            cur = ggml_mul_mat(ctx0,
                    model.layers[il].w2,
                    cur);
            offload_func(cur);
            ggml_set_name(cur, "result_w2");
        }

        cur = ggml_add(ctx0, cur, inpFF);
        offload_func(cur);
        ggml_set_name(cur, "inpFF_+_result_w2");

        // input for next layer
        inpL = cur;
    }

    cur = inpL;

    // norm
    {
        cur = ggml_rms_norm(ctx0, cur, norm_rms_eps);
        offload_func_nr(cur);
        ggml_set_name(cur, "rms_norm_2");

        // cur = cur*norm(broadcasted)
        cur = ggml_mul(ctx0, cur, model.output_norm);
        // offload_func_nr(cur); // TODO CPU + GPU mirrored backend
        ggml_set_name(cur, "result_norm");
    }

    // lm_head
    cur = ggml_mul_mat(ctx0, model.output, cur);
    ggml_set_name(cur, "result_output");

    ggml_build_forward_expand(gf, cur);

    ggml_free(ctx0);

    return gf;
}


static struct ggml_cgraph * llm_build_baichaun(
         llama_context & lctx,
     const llama_token * tokens,
           const float * embd,
                   int   n_tokens,
                   int   n_past) {

    GGML_ASSERT((!tokens && embd) || (tokens && !embd)); // NOLINT

    const int N = n_tokens;

    const auto & model   = lctx.model;
    const auto & hparams = model.hparams;

    const auto & kv_self = lctx.kv_self;

    GGML_ASSERT(!!kv_self.ctx);

    const int64_t n_embd      = hparams.n_embd;
    const int64_t n_layer     = hparams.n_layer;
    const int64_t n_ctx       = hparams.n_ctx;
    const int64_t n_head      = hparams.n_head;
    const int64_t n_head_kv   = hparams.n_head_kv;
    const int64_t n_embd_head = hparams.n_embd_head();
    const int64_t n_embd_gqa  = hparams.n_embd_gqa();

    GGML_ASSERT(n_embd_head == hparams.n_rot);

    const float freq_base    = hparams.rope_freq_base;
    const float freq_scale   = hparams.rope_freq_scale;
    const float norm_rms_eps = hparams.f_norm_rms_eps;

    const int n_gpu_layers = model.n_gpu_layers;

    auto & buf_compute = lctx.buf_compute;

    struct ggml_init_params params = {
        /*.mem_size   =*/ buf_compute.size,
        /*.mem_buffer =*/ buf_compute.data,
        /*.no_alloc   =*/ false,
    };

    params.no_alloc = true;

    struct ggml_context * ctx0 = ggml_init(params);

    ggml_cgraph * gf = ggml_new_graph(ctx0);

    struct ggml_tensor * cur;
    struct ggml_tensor * inpL;

    if (tokens) {
        struct ggml_tensor * inp_tokens = ggml_new_tensor_1d(ctx0, GGML_TYPE_I32, N);

        ggml_allocr_alloc(lctx.alloc, inp_tokens);
        if (!ggml_allocr_is_measure(lctx.alloc)) {
            memcpy(inp_tokens->data, tokens, N*ggml_element_size(inp_tokens));
        }
        ggml_set_name(inp_tokens, "inp_tokens");

        inpL = ggml_get_rows(ctx0, model.tok_embeddings, inp_tokens);
    } else {
#ifdef GGML_USE_MPI
        GGML_ASSERT(false && "not implemented");
#endif

        inpL = ggml_new_tensor_2d(ctx0, GGML_TYPE_F32, n_embd, N);

        ggml_allocr_alloc(lctx.alloc, inpL);
        if (!ggml_allocr_is_measure(lctx.alloc)) {
            memcpy(inpL->data, embd, N * n_embd * ggml_element_size(inpL));
        }
    }

    const int i_gpu_start = n_layer - n_gpu_layers;
    (void) i_gpu_start;

    // offload functions set the tensor output backend to GPU
    // tensors are GPU-accelerated if any input or the output has been offloaded
    //
    // with the low VRAM option VRAM scratch is disabled in llama_load_model_internal
    // in that case ggml_cuda_assign_buffers has no effect
    offload_func_t offload_func_nr = llama_nop; // nr = non-repeating
    offload_func_t offload_func_kq = llama_nop;
    offload_func_t offload_func_v  = llama_nop;

#ifdef GGML_USE_CUBLAS
    if (n_gpu_layers > n_layer) {
        offload_func_nr = ggml_cuda_assign_buffers_no_alloc;
    }
    if (n_gpu_layers > n_layer + 1) {
        offload_func_v  = ggml_cuda_assign_buffers_no_alloc;
    }
    if (n_gpu_layers > n_layer + 2) {
        offload_func_kq = ggml_cuda_assign_buffers_no_alloc;
    }
#endif // GGML_USE_CUBLAS

    struct ggml_tensor * KQ_scale = ggml_new_tensor_1d(ctx0, GGML_TYPE_F32, 1);
    ggml_allocr_alloc(lctx.alloc, KQ_scale);
    if (!ggml_allocr_is_measure(lctx.alloc)) {
        ggml_set_f32(KQ_scale, 1.0f/sqrtf(float(n_embd)/n_head));
    }
    ggml_set_name(KQ_scale, "1/sqrt(n_embd_head)");

    for (int il = 0; il < n_layer; ++il) {
        ggml_format_name(inpL, "layer_inp_%d", il);

        offload_func_t offload_func = llama_nop;

#ifdef GGML_USE_CUBLAS
        if (il >= i_gpu_start) {
            offload_func = ggml_cuda_assign_buffers_no_alloc;
        }
#endif // GGML_USE_CUBLAS

        struct ggml_tensor * inpSA = inpL;

        // norm
        {
            cur = ggml_rms_norm(ctx0, inpL, norm_rms_eps);
            offload_func(cur);
            ggml_set_name(cur, "rms_norm_0");

            // cur = cur*attn_norm(broadcasted)
            cur = ggml_mul(ctx0, cur, model.layers[il].attn_norm);
            offload_func(cur);
            ggml_set_name(cur, "attention_norm_0");
        }

        // self-attention
        {
            // compute Q and K and RoPE them
            struct ggml_tensor * tmpk = ggml_mul_mat(ctx0, model.layers[il].wk, cur);
            offload_func_kq(tmpk);
            ggml_set_name(tmpk, "tmpk");

            struct ggml_tensor * tmpq = ggml_mul_mat(ctx0, model.layers[il].wq, cur);
            offload_func_kq(tmpq);
            ggml_set_name(tmpq, "tmpq");

            struct ggml_tensor * Kcur;
            struct ggml_tensor * Qcur;
            switch (model.type) {
                case MODEL_7B:
                    Kcur = ggml_rope_custom_inplace(ctx0, ggml_reshape_3d(ctx0, tmpk, n_embd_head, n_head_kv, N), n_past, n_embd_head, 0, 0, freq_base, freq_scale);
                    Qcur = ggml_rope_custom_inplace(ctx0, ggml_reshape_3d(ctx0, tmpq, n_embd_head, n_head, N),    n_past, n_embd_head, 0, 0, freq_base, freq_scale);
                    break;
                case MODEL_13B:
                    Kcur  = ggml_reshape_3d(ctx0, tmpk, n_embd/n_head, n_head, N);
                    Qcur = ggml_reshape_3d(ctx0, tmpq, n_embd/n_head, n_head, N);
                    break;
                default:
                    GGML_ASSERT(false);
            }

            offload_func_kq(Kcur);
            ggml_set_name(Kcur, "Kcur");

            offload_func_kq(Qcur);
            ggml_set_name(Qcur, "Qcur");

            // store key and value to memory
            {
                // compute the transposed [N, n_embd] V matrix

                struct ggml_tensor * tmpv = ggml_mul_mat(ctx0, model.layers[il].wv, cur);
                offload_func_v(tmpv);
                ggml_set_name(tmpv, "tmpv");

                struct ggml_tensor * Vcur = ggml_transpose(ctx0, ggml_reshape_2d(ctx0, tmpv, n_embd_gqa, N));
                offload_func_v(Vcur);
                ggml_set_name(Vcur, "Vcur");

                struct ggml_tensor * k = ggml_view_1d(ctx0, kv_self.k, N*n_embd_gqa, (ggml_element_size(kv_self.k)*n_embd_gqa)*(il*n_ctx + n_past));
                offload_func_kq(k);
                ggml_set_name(k, "k");

                struct ggml_tensor * v = ggml_view_2d(ctx0, kv_self.v, N, n_embd_gqa,
                        (   n_ctx)*ggml_element_size(kv_self.v),
                        (il*n_ctx)*ggml_element_size(kv_self.v)*n_embd_gqa + n_past*ggml_element_size(kv_self.v));
                offload_func_v(v);
                ggml_set_name(v, "v");

                // important: storing RoPE-ed version of K in the KV cache!
                ggml_build_forward_expand(gf, ggml_cpy(ctx0, Kcur, k));
                ggml_build_forward_expand(gf, ggml_cpy(ctx0, Vcur, v));
            }

            struct ggml_tensor * Q = ggml_permute(ctx0, Qcur, 0, 2, 1, 3);
            offload_func_kq(Q);
            ggml_set_name(Q, "Q");

            struct ggml_tensor * K =
                ggml_view_3d(ctx0, kv_self.k,
                        n_embd_head, n_past + N, n_head_kv,
                        ggml_element_size(kv_self.k)*n_embd_gqa,
                        ggml_element_size(kv_self.k)*n_embd_head,
                        ggml_element_size(kv_self.k)*n_embd_gqa*n_ctx*il);
            offload_func_kq(K);
            ggml_set_name(K, "K");

            // K * Q
            struct ggml_tensor * KQ = ggml_mul_mat(ctx0, K, Q);
            offload_func_kq(KQ);
            ggml_set_name(KQ, "KQ");

            // KQ_scaled = KQ / sqrt(n_embd_head)
            // KQ_scaled shape [n_past + N, N, n_head, 1]
            struct ggml_tensor * KQ_scaled = ggml_scale_inplace(ctx0, KQ, KQ_scale);
            offload_func_kq(KQ_scaled);
            ggml_set_name(KQ_scaled, "KQ_scaled");

            struct ggml_tensor * KQ_masked;
            struct ggml_tensor * KQ_scaled_alibi;

            switch (model.type) {
                case MODEL_7B:
                    KQ_masked = ggml_diag_mask_inf_inplace(ctx0, KQ_scaled, n_past);
                    break;
                case MODEL_13B:
                    KQ_scaled_alibi =ggml_alibi(ctx0, KQ_scaled, n_past, n_head, 8);
                    ggml_set_name(KQ_scaled_alibi, "KQ_scaled_alibi");
                    KQ_masked = ggml_diag_mask_inf(ctx0, KQ_scaled_alibi, n_past);
                    break;
                default:
                    GGML_ASSERT(false);
            }
            // KQ_masked = mask_past(KQ_scaled)
            // struct ggml_tensor * KQ_masked = ggml_diag_mask_inf_inplace(ctx0, KQ_scaled, n_past);
            // struct ggml_tensor * KQ_masked = ggml_diag_mask_inf(ctx0, KQ_scaled_alibi, n_past);
            // offload_func_kq(KQ_masked);
            // ggml_set_name(KQ_masked, "KQ_masked");

            // KQ = soft_max(KQ_masked)
            struct ggml_tensor * KQ_soft_max = ggml_soft_max_inplace(ctx0, KQ_masked);
            offload_func_v(KQ_soft_max);
            ggml_set_name(KQ_soft_max, "KQ_soft_max");

            // split cached V into n_head heads
            struct ggml_tensor * V =
                ggml_view_3d(ctx0, kv_self.v,
                        n_past + N, n_embd_head, n_head_kv,
                        ggml_element_size(kv_self.v)*n_ctx,
                        ggml_element_size(kv_self.v)*n_ctx*n_embd_head,
                        ggml_element_size(kv_self.v)*n_ctx*n_embd_gqa*il);
            offload_func_v(V);
            ggml_set_name(V, "V");

#if 1
            struct ggml_tensor * KQV = ggml_mul_mat(ctx0, V, KQ_soft_max);
            offload_func_v(KQV);
            ggml_set_name(KQV, "KQV");
#else
            // make V contiguous in memory to speed up the matmul, however we waste time on the copy
            // on M1 this is faster for the perplexity computation, but ~5% slower for the single-token generation
            // is there a better way?
            struct ggml_tensor * V_cont = ggml_cpy(ctx0, V, ggml_new_tensor_3d(ctx0, kv_self.v->type, n_past + N, n_embd_head, n_head));
            struct ggml_tensor * KQV = ggml_mul_mat(ctx0, V_cont, KQ_soft_max);
#endif

            // KQV_merged = KQV.permute(0, 2, 1, 3)
            struct ggml_tensor * KQV_merged = ggml_permute(ctx0, KQV, 0, 2, 1, 3);
            offload_func_v(KQV_merged);
            ggml_set_name(KQV_merged, "KQV_merged");

            // cur = KQV_merged.contiguous().view(n_embd, N)
            cur = ggml_cpy(ctx0,
                    KQV_merged,
                    ggml_new_tensor_2d(ctx0, GGML_TYPE_F32, n_embd, N));
            offload_func_v(cur);
            ggml_set_name(cur, "KQV_merged_contiguous");

            // projection (no bias)
            cur = ggml_mul_mat(ctx0,
                    model.layers[il].wo,
                    cur);
            offload_func(cur);
            ggml_set_name(cur, "result_wo");
        }

        struct ggml_tensor * inpFF = ggml_add(ctx0, cur, inpSA);
        offload_func(inpFF);
        ggml_set_name(inpFF, "inpFF");

        // feed-forward network
        {
            // norm
            {
                cur = ggml_rms_norm(ctx0, inpFF, norm_rms_eps);
                offload_func(cur);
                ggml_set_name(cur, "rms_norm_1");

                // cur = cur*ffn_norm(broadcasted)
                cur = ggml_mul(ctx0, cur, model.layers[il].ffn_norm);
                offload_func(cur);
                ggml_set_name(cur, "ffn_norm");
            }

            struct ggml_tensor * tmp = ggml_mul_mat(ctx0,
                    model.layers[il].w3,
                    cur);
            offload_func(tmp);
            ggml_set_name(tmp, "result_w3");

            cur = ggml_mul_mat(ctx0,
                    model.layers[il].w1,
                    cur);
            offload_func(cur);
            ggml_set_name(cur, "result_w1");

            // SILU activation
            cur = ggml_silu(ctx0, cur);
            offload_func(cur);
            ggml_set_name(cur, "silu");

            cur = ggml_mul(ctx0, cur, tmp);
            offload_func(cur);
            ggml_set_name(cur, "silu_x_result_w3");

            cur = ggml_mul_mat(ctx0,
                    model.layers[il].w2,
                    cur);
            offload_func(cur);
            ggml_set_name(cur, "result_w2");
        }

        cur = ggml_add(ctx0, cur, inpFF);
        offload_func(cur);
        ggml_set_name(cur, "inpFF_+_result_w2");

        // input for next layer
        inpL = cur;
    }

    cur = inpL;

    // norm
    {
        cur = ggml_rms_norm(ctx0, cur, norm_rms_eps);
        offload_func_nr(cur);
        ggml_set_name(cur, "rms_norm_2");

        // cur = cur*norm(broadcasted)
        cur = ggml_mul(ctx0, cur, model.output_norm);
        // offload_func_nr(cur); // TODO CPU + GPU mirrored backend
        ggml_set_name(cur, "result_norm");
    }

    // lm_head
    cur = ggml_mul_mat(ctx0, model.output, cur);
    ggml_set_name(cur, "result_output");

    ggml_build_forward_expand(gf, cur);

    ggml_free(ctx0);

    return gf;
}

static struct ggml_cgraph * llm_build_falcon(
         llama_context & lctx,
     const llama_token * tokens,
           const float * embd,
                   int   n_tokens,
                   int   n_past) {

    GGML_ASSERT((!tokens && embd) || (tokens && !embd)); // NOLINT

    const int N = n_tokens;

    const auto & model   = lctx.model;
    const auto & hparams = model.hparams;

    const auto & kv_self = lctx.kv_self;

    GGML_ASSERT(!!kv_self.ctx);

    const int64_t n_embd      = hparams.n_embd;
    const int64_t n_layer     = hparams.n_layer;
    const int64_t n_ctx       = hparams.n_ctx;
    const int64_t n_head      = hparams.n_head;
    const int64_t n_head_kv   = hparams.n_head_kv;
    const int64_t n_embd_head = hparams.n_embd_head();
    const int64_t n_embd_gqa  = hparams.n_embd_gqa();

    GGML_ASSERT(n_embd_head == hparams.n_rot);

    const float freq_base  = hparams.rope_freq_base;
    const float freq_scale = hparams.rope_freq_scale;
    const float norm_eps   = hparams.f_norm_eps;

    const int n_gpu_layers = model.n_gpu_layers;

    auto & buf_compute = lctx.buf_compute;

    struct ggml_init_params params = {
        /*.mem_size   =*/ buf_compute.size,
        /*.mem_buffer =*/ buf_compute.data,
        /*.no_alloc   =*/ false,
    };

    params.no_alloc = true;

    struct ggml_context * ctx0 = ggml_init(params);

    ggml_cgraph * gf = ggml_new_graph(ctx0);

    struct ggml_tensor * cur;
    struct ggml_tensor * inpL;

    if (tokens) {
        struct ggml_tensor * inp_tokens = ggml_new_tensor_1d(ctx0, GGML_TYPE_I32, N);

        ggml_allocr_alloc(lctx.alloc, inp_tokens);
        if (!ggml_allocr_is_measure(lctx.alloc)) {
            memcpy(inp_tokens->data, tokens, N*ggml_element_size(inp_tokens));
        }
        ggml_set_name(inp_tokens, "inp_tokens");

        inpL = ggml_get_rows(ctx0, model.tok_embeddings, inp_tokens);
    } else {
#ifdef GGML_USE_MPI
        GGML_ASSERT(false && "not implemented");
#endif

        inpL = ggml_new_tensor_2d(ctx0, GGML_TYPE_F32, n_embd, N);

        ggml_allocr_alloc(lctx.alloc, inpL);
        if (!ggml_allocr_is_measure(lctx.alloc)) {
            memcpy(inpL->data, embd, N * n_embd * ggml_element_size(inpL));
        }
    }

    const int i_gpu_start = n_layer - n_gpu_layers;
    (void) i_gpu_start;

    // offload functions set the tensor output backend to GPU
    // tensors are GPU-accelerated if any input or the output has been offloaded
    //
    // with the low VRAM option VRAM scratch is disabled in llama_load_model_internal
    // in that case ggml_cuda_assign_buffers has no effect
    offload_func_t offload_func_nr = llama_nop; // nr = non-repeating
    offload_func_t offload_func_kq = llama_nop;
    offload_func_t offload_func_v  = llama_nop;

#ifdef GGML_USE_CUBLAS
    if (n_gpu_layers > n_layer) {
        offload_func_nr = ggml_cuda_assign_buffers_no_alloc;
    }
    if (n_gpu_layers > n_layer + 1) {
        offload_func_v  = ggml_cuda_assign_buffers_no_alloc;
    }
    if (n_gpu_layers > n_layer + 2) {
        offload_func_kq = ggml_cuda_assign_buffers_no_alloc;
    }
#endif // GGML_USE_CUBLAS

    struct ggml_tensor * KQ_scale = ggml_new_tensor_1d(ctx0, GGML_TYPE_F32, 1);
    ggml_allocr_alloc(lctx.alloc, KQ_scale);
    if (!ggml_allocr_is_measure(lctx.alloc)) {
        ggml_set_f32(KQ_scale, 1.0f/sqrtf(float(n_embd)/n_head));
    }
    ggml_set_name(KQ_scale, "1/sqrt(n_embd_head)");

    for (int il = 0; il < n_layer; ++il) {
        struct ggml_tensor * attn_norm;

        offload_func_t offload_func = llama_nop;

#ifdef GGML_USE_CUBLAS
        if (il >= i_gpu_start) {
            offload_func = ggml_cuda_assign_buffers_no_alloc;
        }
#endif // GGML_USE_CUBLAS

        // self-attention
        // TODO: refactor into common function (shared with LLaMA)
        {
            attn_norm = ggml_norm(ctx0, inpL, norm_eps);
            offload_func(attn_norm);

            attn_norm = ggml_add(ctx0,
                    ggml_mul(ctx0, attn_norm, model.layers[il].attn_norm),
                    model.layers[il].attn_norm_b);
            offload_func(attn_norm->src[0]);
            offload_func(attn_norm);

            if (model.layers[il].attn_norm_2) { // Falcon-40B
                cur = ggml_norm(ctx0, inpL, norm_eps);
                offload_func(cur);

                cur = ggml_add(ctx0,
                        ggml_mul(ctx0, cur, model.layers[il].attn_norm_2),
                        model.layers[il].attn_norm_2_b);
                offload_func(cur->src[0]);
                offload_func(cur);
            } else { // Falcon 7B
                cur = attn_norm;
            }

            // compute QKV

            cur = ggml_mul_mat(ctx0, model.layers[il].wqkv, cur);
            offload_func_kq(cur);

            // Note that the strides for Kcur, Vcur are set up so that the
            // resulting views are misaligned with the tensor's storage
            // (by applying the K/V offset we shift the tensor's original
            // view to stick out behind the viewed QKV tensor's allocated
            // memory, so to say). This is ok because no actual accesses
            // happen to that out-of-range memory, but it can require some
            // trickery when trying to accurately dump these views for
            // debugging.

            const size_t wsize = ggml_type_size(cur->type);

            // TODO: these 2 ggml_conts are technically not needed, but we add them until CUDA support for
            //       non-contiguous views is added for the rope operator
            struct ggml_tensor * tmpq = ggml_cont(ctx0, ggml_view_3d(
                ctx0, cur, n_embd_head, n_head, N,
                wsize * n_embd_head,
                wsize * n_embd_head * (n_head + 2 * n_head_kv),
                0));
            offload_func_kq(tmpq);

            struct ggml_tensor * tmpk = ggml_cont(ctx0, ggml_view_3d(
                ctx0, cur, n_embd_head, n_head_kv, N,
                wsize * n_embd_head,
                wsize * n_embd_head * (n_head + 2 * n_head_kv),
                wsize * n_embd_head *  n_head));
            offload_func_kq(tmpk);

            struct ggml_tensor * tmpv = ggml_view_3d(
                ctx0, cur, n_embd_head, n_head_kv, N,
                wsize * n_embd_head,
                wsize * n_embd_head * (n_head + 2 * n_head_kv),
                wsize * n_embd_head * (n_head +     n_head_kv));
            offload_func_v(tmpv);

            // using mode = 2 for neox mode
            struct ggml_tensor * Qcur = ggml_rope_custom_inplace(ctx0, tmpq, n_past, n_embd_head, 2, 0, freq_base, freq_scale);
            offload_func_kq(Qcur);
            struct ggml_tensor * Kcur = ggml_rope_custom_inplace(ctx0, tmpk, n_past, n_embd_head, 2, 0, freq_base, freq_scale);
            offload_func_kq(Kcur);

            {
                struct ggml_tensor * Vcur = ggml_transpose(ctx0, ggml_reshape_2d(ctx0, ggml_cont(ctx0, tmpv), n_embd_gqa, N));
                offload_func_v(Vcur);
                offload_func_v(Vcur->src[0]->src[0]);
                ggml_set_name(Vcur, "Vcur");

                struct ggml_tensor * k = ggml_view_1d(ctx0, kv_self.k, N*n_embd_gqa, (ggml_element_size(kv_self.k)*n_embd_gqa)*(il*n_ctx + n_past));
                offload_func_kq(k);
                ggml_set_name(k, "k");

                struct ggml_tensor * v = ggml_view_2d(ctx0, kv_self.v, N, n_embd_gqa,
                        (   n_ctx)*ggml_element_size(kv_self.v),
                        (il*n_ctx)*ggml_element_size(kv_self.v)*n_embd_gqa + n_past*ggml_element_size(kv_self.v));
                offload_func_v(v);

                ggml_build_forward_expand(gf, ggml_cpy(ctx0, Kcur, k));
                ggml_build_forward_expand(gf, ggml_cpy(ctx0, Vcur, v));
            }

            struct ggml_tensor * Q = ggml_permute(ctx0, Qcur, 0, 2, 1, 3);
            offload_func_kq(Q);
            ggml_set_name(Q, "Q");

            struct ggml_tensor * K =
                ggml_view_3d(ctx0, kv_self.k,
                        n_embd_head, n_past + N, n_head_kv,
                        ggml_element_size(kv_self.k)*n_embd_gqa,
                        ggml_element_size(kv_self.k)*n_embd_head,
                        ggml_element_size(kv_self.k)*n_embd_gqa*n_ctx*il);
            offload_func_kq(K);
            ggml_set_name(K, "K");

            struct ggml_tensor * KQ = ggml_mul_mat(ctx0, K, Q);
            offload_func_kq(KQ);
            ggml_set_name(KQ, "KQ");

            struct ggml_tensor * KQ_scaled = ggml_scale_inplace(ctx0, KQ, KQ_scale);
            offload_func_kq(KQ_scaled);
            ggml_set_name(KQ_scaled, "KQ_scaled");

            struct ggml_tensor * KQ_masked = ggml_diag_mask_inf_inplace(ctx0, KQ_scaled, n_past);
            offload_func_kq(KQ_masked);
            ggml_set_name(KQ_masked, "KQ_masked");

            struct ggml_tensor * KQ_soft_max = ggml_soft_max_inplace(ctx0, KQ_masked);
            offload_func_v(KQ_soft_max);
            ggml_set_name(KQ_soft_max, "KQ_soft_max");

            struct ggml_tensor * V =
                ggml_view_3d(ctx0, kv_self.v,
                        n_past + N, n_embd_head, n_head_kv,
                        ggml_element_size(kv_self.v)*n_ctx,
                        ggml_element_size(kv_self.v)*n_ctx*n_embd_head,
                        ggml_element_size(kv_self.v)*n_ctx*n_embd_gqa*il);
            offload_func_v(V);
            ggml_set_name(V, "V");

            struct ggml_tensor * KQV = ggml_mul_mat(ctx0, V, KQ_soft_max);
            offload_func_v(KQV);
            ggml_set_name(KQV, "KQV");

            struct ggml_tensor * KQV_merged = ggml_permute(ctx0, KQV, 0, 2, 1, 3);
            offload_func_v(KQV_merged);
            ggml_set_name(KQV_merged, "KQV_merged");

            cur = ggml_cpy(ctx0, KQV_merged, ggml_new_tensor_2d(ctx0, GGML_TYPE_F32, n_embd, N));
            offload_func_v(cur);
            ggml_set_name(cur, "KQV_merged_contiguous");

            cur = ggml_mul_mat(ctx0, model.layers[il].wo, cur);
            offload_func(cur);
            ggml_set_name(cur, "result_wo");
        }

        struct ggml_tensor * attn_out = cur;

        // feed forward
        {
            struct ggml_tensor * inpFF = attn_norm;

            cur = ggml_mul_mat(ctx0, model.layers[il].w3, inpFF);
            offload_func(cur);

            cur = ggml_gelu(ctx0, cur);
            offload_func(cur);
            cur = ggml_mul_mat(ctx0, model.layers[il].w2, cur);
            offload_func(cur);
        }

        cur = ggml_add(ctx0, cur, attn_out);
        offload_func(cur);
        cur = ggml_add(ctx0, cur, inpL);
        offload_func(cur);

        // input for next layer
        inpL = cur;
    }

    cur = inpL;

    // norm
    {
        cur = ggml_norm(ctx0, cur, norm_eps);
        offload_func_nr(cur);

        cur = ggml_add(ctx0,
                ggml_mul(ctx0, cur, model.output_norm),
                model.output_norm_b);
        ggml_set_name(cur, "result_norm");
    }

    cur = ggml_mul_mat(ctx0, model.output, cur);
    ggml_set_name(cur, "result_output");

    ggml_build_forward_expand(gf, cur);

    ggml_free(ctx0);

    return gf;
}

static struct ggml_cgraph * llm_build_starcoder(
         llama_context & lctx,
     const llama_token * tokens,
           const float * embd,
                   int   n_tokens,
                   int   n_past) {

    GGML_ASSERT((!tokens && embd) || (tokens && !embd)); // NOLINT

    const int N = n_tokens;

    const auto & model   = lctx.model;
    const auto & hparams = model.hparams;

    const auto & kv_self = lctx.kv_self;

    GGML_ASSERT(!!kv_self.ctx);

    const int64_t n_embd      = hparams.n_embd;
    const int64_t n_layer     = hparams.n_layer;
    const int64_t n_ctx       = hparams.n_ctx;
    const int64_t n_head      = hparams.n_head;
    const int64_t n_head_kv   = hparams.n_head_kv;
    const int64_t n_embd_head = hparams.n_embd_head();
    const int64_t n_embd_gqa  = hparams.n_embd_gqa();

    GGML_ASSERT(n_embd_head == hparams.n_rot);

    const float norm_eps   = hparams.f_norm_eps;

    auto & buf_compute = lctx.buf_compute;

    struct ggml_init_params params = {
        /*.mem_size   =*/ buf_compute.size,
        /*.mem_buffer =*/ buf_compute.data,
        /*.no_alloc   =*/ false,
    };

    params.no_alloc = true;

    struct ggml_context * ctx0 = ggml_init(params);

    ggml_cgraph * gf = ggml_new_graph(ctx0);

    struct ggml_tensor * cur;
    struct ggml_tensor * token;
    struct ggml_tensor * position;
    struct ggml_tensor * inpL;

    if (tokens) {
        struct ggml_tensor * inp_tokens = ggml_new_tensor_1d(ctx0, GGML_TYPE_I32, N);

        ggml_allocr_alloc(lctx.alloc, inp_tokens);
        if (!ggml_allocr_is_measure(lctx.alloc)) {
            memcpy(inp_tokens->data, tokens, N*ggml_element_size(inp_tokens));
        }
        ggml_set_name(inp_tokens, "inp_tokens");

        token = ggml_get_rows(ctx0, model.tok_embeddings, inp_tokens);
    } else {
#ifdef GGML_USE_MPI
        GGML_ASSERT(false && "not implemented");
#endif

        token = ggml_new_tensor_2d(ctx0, GGML_TYPE_F32, n_embd, N);

        ggml_allocr_alloc(lctx.alloc, token);
        if (!ggml_allocr_is_measure(lctx.alloc)) {
            memcpy(token->data, embd, N * n_embd * ggml_element_size(inpL));
        }
    }

    {
        // Compute position embeddings.
        struct ggml_tensor * inp_positions = ggml_new_tensor_1d(ctx0, GGML_TYPE_I32, N);
        ggml_allocr_alloc(lctx.alloc, inp_positions);
        if (!ggml_allocr_is_measure(lctx.alloc)) {
            for (int i = 0; i < N; ++i) {
                ((int32_t *) inp_positions->data)[i] = n_past + i;
            }
        }
        ggml_set_name(inp_positions, "inp_positions");

        position = ggml_get_rows(ctx0, model.pos_embeddings, inp_positions);
    }

    struct ggml_tensor * KQ_scale = ggml_new_tensor_1d(ctx0, GGML_TYPE_F32, 1);
    ggml_allocr_alloc(lctx.alloc, KQ_scale);
    if (!ggml_allocr_is_measure(lctx.alloc)) {
        ggml_set_f32(KQ_scale, 1.0f/sqrtf(float(n_embd)/n_head));
    }
    ggml_set_name(KQ_scale, "1/sqrt(n_embd_head)");

    inpL = ggml_add(ctx0, token, position);
    ggml_set_name(inpL, "inpL");

    for (int il = 0; il < n_layer; ++il) {
        {
            // Norm
            cur = ggml_norm(ctx0, inpL, norm_eps);
            cur = ggml_add(ctx0, ggml_mul(ctx0, cur, model.layers[il].attn_norm), model.layers[il].attn_norm_b);
        }

        {
            // Self Attention
            cur = ggml_add(ctx0, ggml_mul_mat(ctx0, model.layers[il].wqkv, cur), model.layers[il].bqkv);

            struct ggml_tensor * tmpq = ggml_view_2d(ctx0, cur, n_embd, N, cur->nb[1], 0*sizeof(float)*n_embd);
            struct ggml_tensor * tmpk = ggml_view_2d(ctx0, cur, n_embd_gqa, N, cur->nb[1], sizeof(float)*n_embd);
            struct ggml_tensor * tmpv = ggml_view_2d(ctx0, cur, n_embd_gqa, N, cur->nb[1], sizeof(float)*(n_embd + n_embd_gqa));

            struct ggml_tensor * Qcur = tmpq;
            struct ggml_tensor * Kcur = tmpk;

            {
                struct ggml_tensor * Vcur = ggml_transpose(ctx0, ggml_reshape_2d(ctx0, ggml_cont(ctx0, tmpv), n_embd_gqa, N));
                ggml_set_name(Vcur, "Vcur");

                struct ggml_tensor * k = ggml_view_1d(ctx0, kv_self.k, N*n_embd_gqa, (ggml_element_size(kv_self.k)*n_embd_gqa)*(il*n_ctx + n_past));
                ggml_set_name(k, "k");

                struct ggml_tensor * v = ggml_view_2d(ctx0, kv_self.v, N, n_embd_gqa,
                        (   n_ctx)*ggml_element_size(kv_self.v),
                        (il*n_ctx)*ggml_element_size(kv_self.v)*n_embd_gqa + n_past*ggml_element_size(kv_self.v));

                ggml_build_forward_expand(gf, ggml_cpy(ctx0, Kcur, k));
                ggml_build_forward_expand(gf, ggml_cpy(ctx0, Vcur, v));
            }

            struct ggml_tensor * Q =
                ggml_permute(ctx0,
                        ggml_cpy(ctx0,
                            Qcur,
                            ggml_new_tensor_3d(ctx0, GGML_TYPE_F32, n_embd_head, n_head, N)),
                        0, 2, 1, 3);
            ggml_set_name(Q, "Q");

            struct ggml_tensor * K =
                ggml_view_3d(ctx0, kv_self.k,
                        n_embd_head, n_past + N, n_head_kv,
                        ggml_element_size(kv_self.k)*n_embd_gqa,
                        ggml_element_size(kv_self.k)*n_embd_head,
                        ggml_element_size(kv_self.k)*n_embd_gqa*n_ctx*il);
            ggml_set_name(K, "K");

            // K * Q
            struct ggml_tensor * KQ = ggml_mul_mat(ctx0, K, Q);
            ggml_set_name(KQ, "KQ");

            // KQ_scaled = KQ / sqrt(n_embd_head)
            // KQ_scaled shape [n_past + N, N, n_head, 1]
            struct ggml_tensor * KQ_scaled = ggml_scale_inplace(ctx0, KQ, KQ_scale);
            ggml_set_name(KQ_scaled, "KQ_scaled");

            // KQ_masked = mask_past(KQ_scaled)
            struct ggml_tensor * KQ_masked = ggml_diag_mask_inf_inplace(ctx0, KQ_scaled, n_past);
            ggml_set_name(KQ_masked, "KQ_masked");

            // KQ = soft_max(KQ_masked)
            struct ggml_tensor * KQ_soft_max = ggml_soft_max_inplace(ctx0, KQ_masked);
            ggml_set_name(KQ_soft_max, "KQ_soft_max");

            // split cached V into n_head heads
            struct ggml_tensor * V =
                ggml_view_3d(ctx0, kv_self.v,
                        n_past + N, n_embd_head, n_head_kv,
                        ggml_element_size(kv_self.v)*n_ctx,
                        ggml_element_size(kv_self.v)*n_ctx*n_embd_head,
                        ggml_element_size(kv_self.v)*n_ctx*n_embd_gqa*il);
            ggml_set_name(V, "V");

            struct ggml_tensor * KQV = ggml_mul_mat(ctx0, V, KQ_soft_max);
            ggml_set_name(KQV, "KQV");

            // KQV_merged = KQV.permute(0, 2, 1, 3)
            struct ggml_tensor * KQV_merged = ggml_permute(ctx0, KQV, 0, 2, 1, 3);
            ggml_set_name(KQV_merged, "KQV_merged");

            // cur = KQV_merged.contiguous().view(n_embd, N)
            cur = ggml_cpy(ctx0,
                    KQV_merged,
                    ggml_new_tensor_2d(ctx0, GGML_TYPE_F32, n_embd, N));
            ggml_set_name(cur, "KQV_merged_contiguous");
        }

        // Projection
        cur = ggml_add(ctx0, ggml_mul_mat(ctx0, model.layers[il].wo, cur), model.layers[il].bo);

        // Add the input
        cur = ggml_add(ctx0, cur, inpL);

        struct ggml_tensor * inpFF = cur;

        // FF
        {
            // Norm
            {
                cur = ggml_norm(ctx0, inpFF, norm_eps);
                cur = ggml_add(ctx0, ggml_mul(ctx0, cur, model.layers[il].ffn_norm), model.layers[il].ffn_norm_b);
            }

            cur = ggml_add(ctx0, ggml_mul_mat(ctx0, model.layers[il].w3, cur), model.layers[il].b3);

            // GELU activation
            cur = ggml_gelu(ctx0, cur);

            // Projection
            cur = ggml_add(ctx0, ggml_mul_mat(ctx0, model.layers[il].w2, cur), model.layers[il].b2);
        }

        inpL = ggml_add(ctx0, cur, inpFF);
    }

    // Output Norm
    {
        cur = ggml_norm(ctx0, inpL, norm_eps);
        cur = ggml_add(ctx0, ggml_mul(ctx0, cur, model.output_norm), model.output_norm_b);
    }
    ggml_set_name(cur, "result_norm");

    cur = ggml_mul_mat(ctx0, model.output, cur);
    ggml_set_name(cur, "result_output");

    ggml_build_forward_expand(gf, cur);
    ggml_free(ctx0);

    return gf;
}

static struct ggml_cgraph * llama_build_graph(
         llama_context & lctx,
     const llama_token * tokens,
           const float * embd,
                   int   n_tokens,
                   int   n_past) {
    const auto & model = lctx.model;

    struct ggml_cgraph * result = NULL;

    switch (model.arch) {
        case LLM_ARCH_LLAMA:
            {
                result = llm_build_llama(lctx, tokens, embd, n_tokens, n_past);
            } break;
        case LLM_ARCH_BAICHUAN:
            {
                result = llm_build_baichaun(lctx, tokens, embd, n_tokens, n_past);
            } break;
        case LLM_ARCH_FALCON:
            {
                result = llm_build_falcon(lctx, tokens, embd, n_tokens, n_past);
            } break;
        case LLM_ARCH_STARCODER:
            {
                result = llm_build_starcoder(lctx, tokens, embd, n_tokens, n_past);
            } break;
        default:
            GGML_ASSERT(false);
    };

    return result;
}

// evaluate the transformer
//
//   - lctx:      llama context
//   - tokens:    new batch of tokens to process
//   - embd       embeddings input
//   - n_tokens   number of tokens
//   - n_past:    the context size so far
//   - n_threads: number of threads to use
//
static bool llama_eval_internal(
         llama_context & lctx,
     const llama_token * tokens,
           const float * embd,
                   int   n_tokens,
                   int   n_past,
                   int   n_threads,
            const char * cgraph_fname) {

    GGML_ASSERT((!tokens && embd) || (tokens && !embd)); // NOLINT

    GGML_ASSERT(n_tokens > 0);
    GGML_ASSERT(n_past >= 0);
    // TODO: keep the values of n_batch and n_ctx
    // GGML_ASSERT(n_tokens <= n_batch);
    // GGML_ASSERT(n_past + n_tokens <= n_ctx);

    const int64_t t_start_us = ggml_time_us();

#ifdef GGML_USE_MPI
    ggml_mpi_eval_init(lctx.ctx_mpi, &n_tokens, &n_past, &n_threads);
#endif

    GGML_ASSERT(n_threads > 0);

    const int N = n_tokens;

    const auto & model   = lctx.model;
    const auto & hparams = model.hparams;

    const auto & kv_self = lctx.kv_self;

    GGML_ASSERT(!!kv_self.ctx);

    const int64_t n_embd  = hparams.n_embd;
    const int64_t n_vocab = hparams.n_vocab;

    ggml_allocr_reset(lctx.alloc);

    ggml_cgraph * gf = llama_build_graph(lctx, tokens, embd, n_tokens, n_past);

    ggml_allocr_alloc_graph(lctx.alloc, gf);

#ifdef GGML_USE_CUBLAS
    for (int i = 0; i < gf->n_leafs; i++) {
        ggml_tensor * node = gf->leafs[i];
        if (node->backend == GGML_BACKEND_GPU && node->extra == NULL) {
            ggml_cuda_assign_scratch_offset(node, (char*)node->data - (char *) lctx.buf_alloc.data);
        }
    }

    for (int i = 0; i < gf->n_nodes; i++) {
        ggml_tensor * node = gf->nodes[i];
        if (node->backend == GGML_BACKEND_GPU && node->extra == NULL) {
            ggml_cuda_assign_scratch_offset(node, (char*)node->data - (char *) lctx.buf_alloc.data);
        }
    }
#endif

    // LLAMA_LOG_INFO("graph build time: %.3f ms (%d nodes, %d leafs)\n", (ggml_time_us() - t_start_us)/1000.0, gf->n_nodes, gf->n_leafs);

    // for big prompts, if BLAS is enabled, it is better to use only one thread
    // otherwise, the threads are spin-lock waiting for the BLAS calls and are degrading the performance
    // TODO: this is mostly important for Apple Silicon where CBLAS is still performing very well
    //       we still need some threads to process all non-mul_mat ops, but not too much to avoid interfering
    //       with the BLAS calls. need a better solution
    if (N >= 32 && ggml_cpu_has_blas() && !ggml_cpu_has_gpublas()) {
        n_threads = std::min(4, n_threads);
    }

    struct ggml_tensor * res        = gf->nodes[gf->n_nodes - 1];
    struct ggml_tensor * embeddings = gf->nodes[gf->n_nodes - 2];

    GGML_ASSERT(strcmp(res->name,        "result_output") == 0);
    GGML_ASSERT(strcmp(embeddings->name, "result_norm")   == 0);

#if GGML_USE_MPI
    const int64_t n_layer = hparams.n_layer;
    ggml_mpi_graph_compute_pre(lctx.ctx_mpi, gf, n_layer);
#endif

#ifdef GGML_USE_METAL
    if (lctx.ctx_metal) {
        ggml_metal_set_n_cb     (lctx.ctx_metal, n_threads);
        ggml_metal_graph_compute(lctx.ctx_metal, gf);
    } else {
        ggml_graph_compute_helper(lctx.work_buffer, gf, n_threads);
    }
#else
    ggml_graph_compute_helper(lctx.work_buffer, gf, n_threads);
#endif

#if GGML_USE_MPI
    ggml_mpi_graph_compute_post(lctx.ctx_mpi, gf, n_layer);
#endif

    // update kv token count
    lctx.kv_self.n = n_past + N;

    if (cgraph_fname) {
        ggml_graph_export(gf, cgraph_fname);
    }

#ifdef GGML_PERF
    // print timing information per ggml operation (for debugging purposes)
    // requires GGML_PERF to be defined
    ggml_graph_print(gf);
#endif

    // plot the computation graph in dot format (for debugging purposes)
    //if (n_past%100 == 0) {
    //    ggml_graph_dump_dot(gf, NULL, "llama.dot");
    //}

    // extract logits
    {
        auto & logits_out = lctx.logits;

        if (lctx.logits_all) {
            logits_out.resize(n_vocab * N);
            memcpy(logits_out.data(), (float *) ggml_get_data(res), sizeof(float)*n_vocab*N);
        } else {
            // return result for just the last token
            logits_out.resize(n_vocab);
            memcpy(logits_out.data(), (float *) ggml_get_data(res) + (n_vocab*(N-1)), sizeof(float)*n_vocab);
        }
    }

    // extract embeddings
    if (!lctx.embedding.empty()) {
        auto & embedding_out = lctx.embedding;

        embedding_out.resize(n_embd);
        memcpy(embedding_out.data(), (float *) ggml_get_data(embeddings) + (n_embd*(N - 1)), sizeof(float)*n_embd);
    }

    // measure the performance only for the single-token evals
    if (N == 1) {
        lctx.t_eval_us += ggml_time_us() - t_start_us;
        lctx.n_eval++;
    }
    else if (N > 1) {
        lctx.t_p_eval_us += ggml_time_us() - t_start_us;
        lctx.n_p_eval += N;
    }

    return true;
}

//
// tokenizer
//

static enum llama_vocab_type llama_vocab_get_type(const llama_vocab & vocab) {
    return vocab.type;
}

static bool llama_is_normal_token(const llama_vocab & vocab, llama_token id) {
    return vocab.id_to_token[id].type == LLAMA_TOKEN_TYPE_NORMAL;
}

static bool llama_is_unknown_token(const llama_vocab & vocab, llama_token id) {
    return vocab.id_to_token[id].type == LLAMA_TOKEN_TYPE_UNKNOWN;
}

static bool llama_is_control_token(const llama_vocab & vocab, llama_token id) {
    return vocab.id_to_token[id].type == LLAMA_TOKEN_TYPE_CONTROL;
}

static bool llama_is_byte_token(const llama_vocab & vocab, llama_token id) {
    return vocab.id_to_token[id].type == LLAMA_TOKEN_TYPE_BYTE;
}

static uint8_t llama_token_to_byte(const llama_vocab & vocab, llama_token id) {
    GGML_ASSERT(llama_is_byte_token(vocab, id));
    const auto& token_data = vocab.id_to_token.at(id);
    auto buf = token_data.text.substr(3, 2);
    return strtol(buf.c_str(), NULL, 16);
}

static llama_token llama_byte_to_token(const llama_vocab & vocab, uint8_t ch) {
    char buf[7];
    int result = snprintf(buf, sizeof(buf), "<0x%02X>", ch);
    GGML_ASSERT(0 <= result && result < 7);
    return vocab.token_to_id.at(buf);
}

static void llama_escape_whitespace(std::string & text) {
    replace_all(text, " ", "\xe2\x96\x81");
}

static void llama_unescape_whitespace(std::string & word) {
    replace_all(word, "\xe2\x96\x81", " ");
}

struct llm_symbol {
    using index = int;
    index prev;
    index next;
    const char * text;
    size_t n;
};

static_assert(std::is_trivially_copyable<llm_symbol>::value, "llm_symbol is not trivially copyable");

// SPM tokenizer
// original implementation:
// https://github.com/ggerganov/llama.cpp/commit/074bea2eb1f1349a0118239c4152914aecaa1be4

struct llm_bigram_spm {
    struct comparator {
        bool operator()(llm_bigram_spm & l, llm_bigram_spm & r) {
            return (l.score < r.score) || (l.score == r.score && l.left > r.left);
        }
    };
    using queue_storage = std::vector<llm_bigram_spm>;
    using queue = std::priority_queue<llm_bigram_spm, queue_storage, comparator>;
    llm_symbol::index left;
    llm_symbol::index right;
    float score;
    size_t size;
};

struct llm_tokenizer_spm {
    llm_tokenizer_spm(const llama_vocab & vocab): vocab(vocab) {}

    void tokenize(const std::string & text, std::vector<llama_vocab::id> & output) {
        // split string into utf8 chars
        int index = 0;
        size_t offs = 0;
        while (offs < text.size()) {
            llm_symbol sym;
            size_t len = utf8_len(text[offs]);
            sym.text = text.c_str() + offs;
            sym.n = std::min(len, text.size() - offs);
            offs += sym.n;
            sym.prev = index - 1;
            sym.next = offs == text.size() ? -1 : index + 1;
            index++;
            symbols.emplace_back(sym);
        }

        // seed the work queue with all possible 2-character tokens.
        for (size_t i = 1; i < symbols.size(); ++i) {
            try_add_bigram(i - 1, i);
        }

        // keep substituting the highest frequency pairs for as long as we can.
        while (!work_queue.empty()) {
            auto bigram = work_queue.top();
            work_queue.pop();

            auto & left_sym = symbols[bigram.left];
            auto & right_sym = symbols[bigram.right];

            // if one of the symbols already got merged, skip it.
            if (left_sym.n == 0 || right_sym.n == 0 ||
                left_sym.n + right_sym.n != bigram.size) {
                continue;
            }

            // merge the right sym into the left one
            left_sym.n += right_sym.n;
            right_sym.n = 0;

            //LLAMA_LOG_INFO("left = '%*s' size = %zu\n", (int) left_sym.n, left_sym.text, bigram.size);

            // remove the right sym from the chain
            left_sym.next = right_sym.next;
            if (right_sym.next >= 0) {
                symbols[right_sym.next].prev = bigram.left;
            }

            // find more substitutions
            try_add_bigram(left_sym.prev, bigram.left);
            try_add_bigram(bigram.left, left_sym.next);
        }

        for (int i = 0; i != -1; i = symbols[i].next) {
            auto & symbol = symbols[i];
            resegment(symbol, output);
        }
    }

private:
    void resegment(llm_symbol & symbol, std::vector<llama_vocab::id> & output) {
        auto text = std::string(symbol.text, symbol.n);
        auto token = vocab.token_to_id.find(text);

        // Do we need to support is_unused?
        if (token != vocab.token_to_id.end()) {
            output.push_back((*token).second);
            return;
        }

        const auto p = rev_merge.find(text);

        if (p == rev_merge.end()) {
            // output any symbols that did not form tokens as bytes.
            for (int j = 0; j < (int)symbol.n; ++j) {
                llama_vocab::id token_id = llama_byte_to_token(vocab, symbol.text[j]);
                output.push_back(token_id);
            }
            return;
        }

        resegment(symbols[p->second.first],  output);
        resegment(symbols[p->second.second], output);
    }

    void try_add_bigram(int left, int right) {
        if (left == -1 || right == -1) {
            return;
        }

        const std::string text = std::string(symbols[left].text, symbols[left].n + symbols[right].n);
        auto token = vocab.token_to_id.find(text);

        if (token == vocab.token_to_id.end()) {
            return;
        }

        if (static_cast<size_t>((*token).second) >= vocab.id_to_token.size()) {
            return;
        }

        const auto & tok_data = vocab.id_to_token[(*token).second];

        llm_bigram_spm bigram;
        bigram.left  = left;
        bigram.right = right;
        bigram.score = tok_data.score;
        bigram.size  = text.size();

        work_queue.push(bigram);

        // Do we need to support is_unused?
        rev_merge[text] = std::make_pair(left, right);
    }

    const llama_vocab & vocab;

    std::vector<llm_symbol> symbols;
    llm_bigram_spm::queue work_queue;

    std::map<std::string, std::pair<int, int>> rev_merge;
};

// BPE tokenizer
// adapted from https://github.com/cmp-nct/ggllm.cpp [MIT License]
// tried to simplify unicode stuff, so most likely does not work 100% correctly!

// TODO: there are a lot of common parts between spm and bpe tokenizers, should be refactored and reused

struct llm_bigram_bpe {
    struct comparator {
        bool operator()(const llm_bigram_bpe & l, const llm_bigram_bpe & r) const {
            return l.rank > r.rank || (l.rank == r.rank && l.left > r.left);
        }
    };

    using queue_storage = std::vector<llm_bigram_bpe>;
    using queue = std::priority_queue<llm_bigram_bpe, queue_storage, comparator>;
    llm_symbol::index left;
    llm_symbol::index right;
    std::string text;
    int rank;
    size_t size;
};

struct llm_tokenizer_bpe {
    llm_tokenizer_bpe(const llama_vocab & vocab): vocab(vocab) {}

    void tokenize(const std::string & text, std::vector<llama_vocab::id> & output) {
        int final_prev_index = -1;
        auto word_collection = bpe_gpt2_preprocess(text);

        symbols_final.clear();

        for (auto & word : word_collection) {
            work_queue = llm_bigram_bpe::queue();
            symbols.clear();

            int index = 0;
            size_t offset = 0;

            while (offset < word.size()) {
                llm_symbol sym;
                size_t char_len = std::min(word.size() - offset, (size_t) ::utf8_len(word[offset]));
                sym.text = word.c_str() + offset;
                sym.n = 1;
                sym.n = char_len;
                offset += sym.n;
                sym.prev = index - 1;
                sym.next = offset == word.size() ? -1 : index + 1;
                index++;
                symbols.emplace_back(sym);
            }
            for (size_t i = 1; i < symbols.size(); ++i) {
                add_new_bigram(i - 1, i);
            }

            // build token(s)
            while (!work_queue.empty()) {
                auto bigram = work_queue.top();
                work_queue.pop();

                auto & left_symbol = symbols[bigram.left];
                auto & right_symbol = symbols[bigram.right];

                if (left_symbol.n == 0 || right_symbol.n == 0) {
                    continue;
                }
                std::string left_token = std::string(left_symbol.text, left_symbol.n);
                std::string right_token = std::string(right_symbol.text, right_symbol.n);
                if (left_token + right_token != bigram.text) {
                    continue;  // Skip this bigram if it's outdated
                }

                // merge the right sym into the left one
                left_symbol.n += right_symbol.n;
                right_symbol.n = 0;

                // remove the right sym from the chain
                left_symbol.next = right_symbol.next;
                if (right_symbol.next >= 0) {
                    symbols[right_symbol.next].prev = bigram.left;
                }

                add_new_bigram(left_symbol.prev, bigram.left);  // left side of current symbol
                add_new_bigram(bigram.left, left_symbol.next);  // right side of current symbol
            }

            // add the fnished tokens to the final list keeping correct order for next and prev
            for (auto & sym : symbols) {
                if (sym.n > 0) {
                    sym.prev = final_prev_index;
                    sym.next = -1;
                    if (final_prev_index != -1) {
                        symbols_final[final_prev_index].next = symbols_final.size();
                    }
                    symbols_final.emplace_back(sym);
                    final_prev_index = symbols_final.size() - 1;
                }
            }
        }

        symbols = symbols_final;

        if (!symbols.empty()) {
            for (int i = 0; i != -1; i = symbols[i].next) {
                auto & symbol = symbols[i];
                if (symbol.n == 0) {
                    continue;
                }

                const std::string str = std::string(symbol.text, symbol.n);
                const auto token = vocab.token_to_id.find(str);

                if (token == vocab.token_to_id.end()) {
                    for (auto j = str.begin(); j != str.end(); ++j) {
                        std::string byte_str(1, *j);
                        auto token_multibyte = vocab.token_to_id.find(byte_str);
                        if (token_multibyte == vocab.token_to_id.end()) {
                            try {
                                llama_token token_byte = llama_byte_to_token(vocab, *j);
                                output.push_back(token_byte);
                            } catch (const std::out_of_range & err) {
                                fprintf(stderr,"ERROR: byte not found in vocab: '%s'\n", byte_str.c_str());
                            }
                        } else {
                            output.push_back((*token_multibyte).second);
                        }
                    }
                } else {
                    output.push_back((*token).second);
                }
            }
        }
    }

private:
    void add_new_bigram(int left, int right) {
        if (left == -1 || right == -1) {
            return;
        }

        std::string left_token  = std::string(symbols[left].text,  symbols[left].n);
        std::string right_token = std::string(symbols[right].text, symbols[right].n);

        int rank_found = -1;

        rank_found = vocab.find_bpe_rank(left_token, right_token);

        if (rank_found < 0) {
            return;
        }

        llm_bigram_bpe bigram;

        bigram.left  = left;
        bigram.right = right;
        bigram.text  = left_token + right_token;
        bigram.size  = left_token.size() + right_token.size();
        bigram.rank  = rank_found;

        work_queue.push(bigram);
    }

    // probably not 100% correct
    static std::vector<std::string> bpe_gpt2_preprocess(const std::string & text) {
        std::vector<std::string> words;

        // ref: https://github.com/openai/gpt-2/blob/a74da5d99abaaba920de8131d64da2862a8f213b/src/encoder.py#L53
        const std::string pattern = R"('s|'t|'re|'ve|'m|'ll|'d| ?[[:alpha:]]+| ?[[:digit:]]+| ?[^\s[:alpha:][:digit:]]+|\s+(?!\S)|\s+)";
        const std::regex re(pattern);

        auto words_begin = std::sregex_iterator(text.begin(), text.end(), re);
        auto words_end = std::sregex_iterator();
        auto n_words = std::distance(words_begin, words_end);
        words.reserve(n_words);
        for (auto it = words_begin; it != words_end; ++it) {
            words.push_back(it->str());
        }
        return words;

    }

    const llama_vocab & vocab;

    std::vector<llm_symbol> symbols;
    std::vector<llm_symbol> symbols_final;

    llm_bigram_bpe::queue work_queue;
};

static std::vector<llama_vocab::id> llama_tokenize_internal(const llama_vocab & vocab, std::string raw_text, bool bos) {
    std::vector<llama_vocab::id> output;

    // OG tokenizer behavior:
    //
    // tokenizer.encode('', add_bos=True)  returns [1]
    // tokenizer.encode('', add_bos=False) returns []

    if (bos && vocab.special_bos_id != -1) {
        output.push_back(vocab.special_bos_id);
    }

    if (raw_text.empty()) {
        return output;
    }

    switch (vocab.type) {
        case LLAMA_VOCAB_TYPE_SPM:
            {
                // without adding this leading whitespace, we do not get the same results as the original tokenizer
                raw_text = " " + raw_text;

                llm_tokenizer_spm tokenizer(vocab);
                llama_escape_whitespace(raw_text);
                tokenizer.tokenize(raw_text, output);
            } break;
        case LLAMA_VOCAB_TYPE_BPE:
            {
                llm_tokenizer_bpe tokenizer(vocab);
                tokenizer.tokenize(raw_text, output);
            } break;
    };

    return output;
}

//
// grammar - internal
//

struct llama_partial_utf8 {
    uint32_t value;    // bit value so far (unshifted)
    int      n_remain; // num bytes remaining; -1 indicates invalid sequence
};

struct llama_grammar {
    const std::vector<std::vector<llama_grammar_element>>   rules;
    std::vector<std::vector<const llama_grammar_element *>> stacks;

    // buffer for partially generated UTF-8 sequence from accepted tokens
    llama_partial_utf8                                      partial_utf8;
};

struct llama_grammar_candidate {
    size_t               index;
    const uint32_t     * code_points;
    llama_partial_utf8   partial_utf8;
};

// Decodes a UTF-8 string which may end in an incomplete sequence. Adds a terminating 0 for use as
// pointer. If an invalid sequence is encountered, returns `llama_partial_utf8.n_remain == -1`.
static std::pair<std::vector<uint32_t>, llama_partial_utf8> decode_utf8(
        const char         * src,
        llama_partial_utf8   partial_start) {
    static const int      lookup[] = { 1, 1, 1, 1, 1, 1, 1, 1, 0, 0, 0, 0, 2, 2, 3, 4 };
    const char          * pos      = src;
    std::vector<uint32_t> code_points;
    uint32_t              value    = partial_start.value;
    int                   n_remain = partial_start.n_remain;

    // continue previous decode, if applicable
    while (*pos != 0 && n_remain > 0) {
        uint8_t next_byte = static_cast<uint8_t>(*pos);
        if ((next_byte >> 6) != 2) {
            // invalid sequence, abort
            code_points.push_back(0);
            return std::make_pair(std::move(code_points), llama_partial_utf8{ 0, -1 });
        }
        value = (value << 6) + (next_byte & 0x3F);
        ++pos;
        --n_remain;
    }

    if (partial_start.n_remain > 0 && n_remain == 0) {
        code_points.push_back(value);
    }

    // decode any subsequent utf-8 sequences, which may end in an incomplete one
    while (*pos != 0) {
        uint8_t  first_byte = static_cast<uint8_t>(*pos);
        uint8_t  highbits   = first_byte >> 4;
                 n_remain   = lookup[highbits] - 1;

        if (n_remain < 0) {
            // invalid sequence, abort
            code_points.clear();
            code_points.push_back(0);
            return std::make_pair(std::move(code_points), llama_partial_utf8{ 0, n_remain });
        }

        uint8_t  mask       = (1 << (7 - n_remain)) - 1;
                 value      = first_byte & mask;
        ++pos;
        while (*pos != 0 && n_remain > 0) {
            value = (value << 6) + (static_cast<uint8_t>(*pos) & 0x3F);
            ++pos;
            --n_remain;
        }
        if (n_remain == 0) {
            code_points.push_back(value);
        }
    }
    code_points.push_back(0);

    return std::make_pair(std::move(code_points), llama_partial_utf8{ value, n_remain });
}

// returns true iff pos points to the end of one of the definitions of a rule
static bool llama_grammar_is_end_of_sequence(const llama_grammar_element * pos) {
    switch (pos->type) {
        case LLAMA_GRETYPE_END: return true;  // NOLINT
        case LLAMA_GRETYPE_ALT: return true;  // NOLINT
        default:                return false;
    }
}

// returns true iff chr satisfies the char range at pos (regular or inverse range)
// asserts that pos is pointing to a char range element
static std::pair<bool, const llama_grammar_element *> llama_grammar_match_char(
        const llama_grammar_element * pos,
        const uint32_t                chr) {

    bool found            = false;
    bool is_positive_char = pos->type == LLAMA_GRETYPE_CHAR;

    GGML_ASSERT(is_positive_char || pos->type == LLAMA_GRETYPE_CHAR_NOT); // NOLINT

    do {
        if (pos[1].type == LLAMA_GRETYPE_CHAR_RNG_UPPER) {
            // inclusive range, e.g. [a-z]
            found = found || (pos->value <= chr && chr <= pos[1].value);
            pos += 2;
        } else {
            // exact char match, e.g. [a] or "a"
            found = found || pos->value == chr;
            pos += 1;
        }
    } while (pos->type == LLAMA_GRETYPE_CHAR_ALT);

    return std::make_pair(found == is_positive_char, pos);
}

// returns true iff some continuation of the given partial UTF-8 sequence could satisfy the char
// range at pos (regular or inverse range)
// asserts that pos is pointing to a char range element
static bool llama_grammar_match_partial_char(
        const llama_grammar_element * pos,
        const llama_partial_utf8      partial_utf8) {

    bool is_positive_char = pos->type == LLAMA_GRETYPE_CHAR;
    GGML_ASSERT(is_positive_char || pos->type == LLAMA_GRETYPE_CHAR_NOT);

    uint32_t partial_value = partial_utf8.value;
    int      n_remain      = partial_utf8.n_remain;

    // invalid sequence or 7-bit char split across 2 bytes (overlong)
    if (n_remain < 0 || (n_remain == 1 && partial_value < 2)) {
        return false;
    }

    // range of possible code points this partial UTF-8 sequence could complete to
    uint32_t low  = partial_value << (n_remain * 6);
    uint32_t high = low | ((1 << (n_remain * 6)) - 1);

    if (low == 0) {
        if (n_remain == 2) {
            low = 1 << 11;
        } else if (n_remain == 3) {
            low = 1 << 16;
        }
    }

    do {
        if (pos[1].type == LLAMA_GRETYPE_CHAR_RNG_UPPER) {
            // inclusive range, e.g. [a-z]
            if (pos->value <= high && low <= pos[1].value) {
                return is_positive_char;
            }
            pos += 2;
        } else {
            // exact char match, e.g. [a] or "a"
            if (low <= pos->value && pos->value <= high) {
                return is_positive_char;
            }
            pos += 1;
        }
    } while (pos->type == LLAMA_GRETYPE_CHAR_ALT);

    return !is_positive_char;
}


// transforms a grammar pushdown stack into N possible stacks, all ending
// at a character range (terminal element)
static void llama_grammar_advance_stack(
        const std::vector<std::vector<llama_grammar_element>>   & rules,
        const std::vector<const llama_grammar_element *>        & stack,
        std::vector<std::vector<const llama_grammar_element *>> & new_stacks) {

    if (stack.empty()) {
        new_stacks.emplace_back(stack);
        return;
    }

    const llama_grammar_element * pos = stack.back();

    switch (pos->type) {
        case LLAMA_GRETYPE_RULE_REF: {
            const size_t                  rule_id = static_cast<size_t>(pos->value);
            const llama_grammar_element * subpos  = rules[rule_id].data();
            do {
                // init new stack without the top (pos)
                std::vector<const llama_grammar_element *> new_stack(stack.begin(), stack.end() - 1);
                if (!llama_grammar_is_end_of_sequence(pos + 1)) {
                    // if this rule ref is followed by another element, add that to stack
                    new_stack.push_back(pos + 1);
                }
                if (!llama_grammar_is_end_of_sequence(subpos)) {
                    // if alternate is nonempty, add to stack
                    new_stack.push_back(subpos);
                }
                llama_grammar_advance_stack(rules, new_stack, new_stacks);
                while (!llama_grammar_is_end_of_sequence(subpos)) {
                    // scan to end of alternate def
                    subpos++;
                }
                if (subpos->type == LLAMA_GRETYPE_ALT) {
                    // there's another alternate def of this rule to process
                    subpos++;
                } else {
                    break;
                }
            } while (true);
            break;
        }
        case LLAMA_GRETYPE_CHAR:
        case LLAMA_GRETYPE_CHAR_NOT:
            new_stacks.emplace_back(stack);
            break;
        default:
            // end of alternate (LLAMA_GRETYPE_END, LLAMA_GRETYPE_ALT) or middle of char range
            // (LLAMA_GRETYPE_CHAR_ALT, LLAMA_GRETYPE_CHAR_RNG_UPPER); stack should never be left on
            // those
            GGML_ASSERT(false);
    }
}

// takes a set of possible pushdown stacks on a grammar, which are required to
// be positioned at a character range (see `llama_grammar_advance_stack`), and
// produces the N possible stacks if the given char is accepted at those
// positions
static std::vector<std::vector<const llama_grammar_element *>> llama_grammar_accept(
        const std::vector<std::vector<llama_grammar_element>>         & rules,
        const std::vector<std::vector<const llama_grammar_element *>> & stacks,
        const uint32_t                                                  chr) {

    std::vector<std::vector<const llama_grammar_element *>> new_stacks;

    for (const auto & stack : stacks) {
        if (stack.empty()) {
            continue;
        }

        auto match = llama_grammar_match_char(stack.back(), chr);
        if (match.first) {
            const llama_grammar_element * pos = match.second;

            // update top of stack to next element, if any
            std::vector<const llama_grammar_element *> new_stack(stack.begin(), stack.end() - 1);
            if (!llama_grammar_is_end_of_sequence(pos)) {
                new_stack.push_back(pos);
            }
            llama_grammar_advance_stack(rules, new_stack, new_stacks);
        }
    }

    return new_stacks;
}

static std::vector<llama_grammar_candidate> llama_grammar_reject_candidates(
        const std::vector<std::vector<llama_grammar_element>>         & rules,
        const std::vector<std::vector<const llama_grammar_element *>> & stacks,
        const std::vector<llama_grammar_candidate>                    & candidates);

static std::vector<llama_grammar_candidate> llama_grammar_reject_candidates_for_stack(
        const std::vector<std::vector<llama_grammar_element>> & rules,
        const std::vector<const llama_grammar_element *>      & stack,
        const std::vector<llama_grammar_candidate>            & candidates) {

    std::vector<llama_grammar_candidate> rejects;

    if (stack.empty()) {
        for (auto tok : candidates) {
            if (*tok.code_points != 0 || tok.partial_utf8.n_remain != 0) {
                rejects.push_back(tok);
            }
        }
        return rejects;
    }

    const llama_grammar_element * stack_pos = stack.back();

    std::vector<llama_grammar_candidate> next_candidates;
    for (auto tok : candidates) {
        if (*tok.code_points == 0) {
            // reached end of full codepoints in token, reject iff it ended in a partial sequence
            // that cannot satisfy this position in grammar
            if (tok.partial_utf8.n_remain != 0 &&
                    !llama_grammar_match_partial_char(stack_pos, tok.partial_utf8)) {
                rejects.push_back(tok);
            }
        } else if (llama_grammar_match_char(stack_pos, *tok.code_points).first) {
            next_candidates.push_back({ tok.index, tok.code_points + 1, tok.partial_utf8 });
        } else {
            rejects.push_back(tok);
        }
    }

    const auto * stack_pos_after = llama_grammar_match_char(stack_pos, 0).second;

    // update top of stack to next element, if any
    std::vector<const llama_grammar_element *> stack_after(stack.begin(), stack.end() - 1);
    if (!llama_grammar_is_end_of_sequence(stack_pos_after)) {
        stack_after.push_back(stack_pos_after);
    }
    std::vector<std::vector<const llama_grammar_element *>> next_stacks;
    llama_grammar_advance_stack(rules, stack_after, next_stacks);

    auto next_rejects = llama_grammar_reject_candidates(rules, next_stacks, next_candidates);
    for (auto tok : next_rejects) {
        rejects.push_back({ tok.index, tok.code_points - 1, tok.partial_utf8 });
    }

    return rejects;
}

static std::vector<llama_grammar_candidate> llama_grammar_reject_candidates(
        const std::vector<std::vector<llama_grammar_element>>         & rules,
        const std::vector<std::vector<const llama_grammar_element *>> & stacks,
        const std::vector<llama_grammar_candidate>                    & candidates) {
    GGML_ASSERT(!stacks.empty()); // REVIEW

    if (candidates.empty()) {
        return std::vector<llama_grammar_candidate>();
    }

    auto rejects = llama_grammar_reject_candidates_for_stack(rules, stacks.front(), candidates);

    for (size_t i = 1, size = stacks.size(); i < size; ++i) {
        rejects = llama_grammar_reject_candidates_for_stack(rules, stacks[i], rejects);
    }
    return rejects;
}

//
// grammar - external
//

struct llama_grammar * llama_grammar_init(
            const llama_grammar_element ** rules,
                                 size_t    n_rules,
                                 size_t    start_rule_index) {
    const llama_grammar_element * pos;

    // copy rule definitions into vectors
    std::vector<std::vector<llama_grammar_element>> vec_rules(n_rules);
    for (size_t i = 0; i < n_rules; i++) {
        for (pos = rules[i]; pos->type != LLAMA_GRETYPE_END; pos++) {
            vec_rules[i].push_back(*pos);
        }
        vec_rules[i].push_back({LLAMA_GRETYPE_END, 0});
    }

    // loop over alternates of start rule to build initial stacks
    std::vector<std::vector<const llama_grammar_element *>> stacks;
    pos = rules[start_rule_index];
    do {
        std::vector<const llama_grammar_element *> stack;
        if (!llama_grammar_is_end_of_sequence(pos)) {
            // if alternate is nonempty, add to stack
            stack.push_back(pos);
        }
        llama_grammar_advance_stack(vec_rules, stack, stacks);
        while (!llama_grammar_is_end_of_sequence(pos)) {
            // scan to end of alternate def
            pos++;
        }
        if (pos->type == LLAMA_GRETYPE_ALT) {
            // there's another alternate def of this rule to process
            pos++;
        } else {
            break;
        }
    } while (true);

    return new llama_grammar{ std::move(vec_rules), std::move(stacks), {} };
}

void llama_grammar_free(struct llama_grammar * grammar) {
    delete grammar;
}

struct llama_grammar * llama_grammar_copy(const struct llama_grammar * grammar) {
    llama_grammar * result = new llama_grammar{ grammar->rules, grammar->stacks, grammar->partial_utf8 };

    // redirect elements in stacks to point to new rules
    for (size_t is = 0; is < result->stacks.size(); is++) {
        for (size_t ie = 0; ie < result->stacks[is].size(); ie++) {
            for (size_t ir0 = 0; ir0 < grammar->rules.size(); ir0++) {
                for (size_t ir1 = 0; ir1 < grammar->rules[ir0].size(); ir1++) {
                    if (grammar->stacks[is][ie] == &grammar->rules[ir0][ir1]) {
                         result->stacks[is][ie]  =  &result->rules[ir0][ir1];
                    }
                }
            }
        }
    }

    return result;
}

//
// sampling
//

void llama_sample_softmax(struct llama_context * ctx, llama_token_data_array * candidates) {
    GGML_ASSERT(candidates->size > 0);

    const int64_t t_start_sample_us = ggml_time_us();

    // Sort the logits in descending order
    if (!candidates->sorted) {
        std::sort(candidates->data, candidates->data + candidates->size, [](const llama_token_data & a, const llama_token_data & b) {
            return a.logit > b.logit;
        });
        candidates->sorted = true;
    }

    float max_l = candidates->data[0].logit;
    float cum_sum = 0.0f;
    for (size_t i = 0; i < candidates->size; ++i) {
        float p = expf(candidates->data[i].logit - max_l);
        candidates->data[i].p = p;
        cum_sum += p;
    }
    for (size_t i = 0; i < candidates->size; ++i) {
        candidates->data[i].p /= cum_sum;
    }

    if (ctx) {
        ctx->t_sample_us += ggml_time_us() - t_start_sample_us;
    }
}

void llama_sample_top_k(struct llama_context * ctx, llama_token_data_array * candidates, int k, size_t min_keep) {
    const int64_t t_start_sample_us = ggml_time_us();

    k = std::max(k, (int) min_keep);
    k = std::min(k, (int) candidates->size);

    // Sort scores in descending order
    if (!candidates->sorted) {
        auto comp = [](const llama_token_data & a, const llama_token_data & b) {
            return a.logit > b.logit;
        };
        if (k == (int) candidates->size) {
            std::sort(candidates->data, candidates->data + candidates->size, comp);
        } else {
            std::partial_sort(candidates->data, candidates->data + k, candidates->data + candidates->size, comp);
        }
        candidates->sorted = true;
    }
    candidates->size = k;

    if (ctx) {
        ctx->t_sample_us += ggml_time_us() - t_start_sample_us;
    }
}

void llama_sample_top_p(struct llama_context * ctx, llama_token_data_array * candidates, float p, size_t min_keep) {
    if (p >= 1.0f) {
        return;
    }

    llama_sample_softmax(ctx, candidates);

    const int64_t t_start_sample_us = ggml_time_us();

    // Compute the cumulative probabilities
    float cum_sum = 0.0f;
    size_t last_idx = candidates->size;

    for (size_t i = 0; i < candidates->size; ++i) {
        cum_sum += candidates->data[i].p;

        // Check if the running sum is at least p or if we have kept at least min_keep tokens
        // we set the last index to i+1 to indicate that the current iterate should be included in the set
        if (cum_sum >= p && i + 1 >= min_keep) {
            last_idx = i + 1;
            break;
        }
    }

    // Resize the output vector to keep only the top-p tokens
    candidates->size = last_idx;

    if (ctx) {
        ctx->t_sample_us += ggml_time_us() - t_start_sample_us;
    }
}

void llama_sample_tail_free(struct llama_context * ctx, llama_token_data_array * candidates, float z, size_t min_keep) {
    if (z >= 1.0f || candidates->size <= 2) {
        return;
    }

    llama_sample_softmax(nullptr, candidates);
    const int64_t t_start_sample_us = ggml_time_us();

    // Compute the first and second derivatives
    std::vector<float> first_derivatives(candidates->size - 1);
    std::vector<float> second_derivatives(candidates->size - 2);

    for (size_t i = 0; i < first_derivatives.size(); ++i) {
        first_derivatives[i] = candidates->data[i].p - candidates->data[i + 1].p;
    }
    for (size_t i = 0; i < second_derivatives.size(); ++i) {
        second_derivatives[i] = first_derivatives[i] - first_derivatives[i + 1];
    }

    // Calculate absolute value of second derivatives
    for (size_t i = 0; i < second_derivatives.size(); ++i) {
        second_derivatives[i] = std::abs(second_derivatives[i]);
    }

    // Normalize the second derivatives
    {
        const float second_derivatives_sum = std::accumulate(second_derivatives.begin(), second_derivatives.end(), 0.0f);

        if (second_derivatives_sum > 1e-6f) {
            for (float & value : second_derivatives) {
                value /= second_derivatives_sum;
            }
        } else {
            for (float & value : second_derivatives) {
                value = 1.0f / second_derivatives.size();
            }
        }
    }

    float cum_sum = 0.0f;
    size_t last_idx = candidates->size;
    for (size_t i = 0; i < second_derivatives.size(); ++i) {
        cum_sum += second_derivatives[i];

        // Check if the running sum is greater than z or if we have kept at least min_keep tokens
        if (cum_sum > z && i >= min_keep) {
            last_idx = i;
            break;
        }
    }

    // Resize the output vector to keep only the tokens above the tail location
    candidates->size = last_idx;

    if (ctx) {
        ctx->t_sample_us += ggml_time_us() - t_start_sample_us;
    }
}

void llama_sample_typical(struct llama_context * ctx, llama_token_data_array * candidates, float p, size_t min_keep) {
    // Reference implementation:
    // https://github.com/huggingface/transformers/compare/main...cimeister:typical-sampling:typical-pr
    if (p >= 1.0f) {
        return;
    }

    // Compute the softmax of logits and calculate entropy
    llama_sample_softmax(nullptr, candidates);

    const int64_t t_start_sample_us = ggml_time_us();

    float entropy = 0.0f;
    for (size_t i = 0; i < candidates->size; ++i) {
        entropy += -candidates->data[i].p * logf(candidates->data[i].p);
    }

    // Compute the absolute difference between negative log probability and entropy for each candidate
    std::vector<float> shifted_scores;
    for (size_t i = 0; i < candidates->size; ++i) {
        float shifted_score = fabsf(-logf(candidates->data[i].p) - entropy);
        shifted_scores.push_back(shifted_score);
    }

    // Sort tokens based on the shifted_scores and their corresponding indices
    std::vector<size_t> indices(candidates->size);
    std::iota(indices.begin(), indices.end(), 0);

    std::sort(indices.begin(), indices.end(), [&](size_t a, size_t b) {
        return shifted_scores[a] < shifted_scores[b];
    });

    // Compute the cumulative probabilities
    float cum_sum = 0.0f;
    size_t last_idx = indices.size();

    for (size_t i = 0; i < indices.size(); ++i) {
        size_t idx = indices[i];
        cum_sum += candidates->data[idx].p;

        // Check if the running sum is greater than typical or if we have kept at least min_keep tokens
        if (cum_sum > p && i >= min_keep - 1) {
            last_idx = i + 1;
            break;
        }
    }

    // Resize the output vector to keep only the locally typical tokens
    std::vector<llama_token_data> new_candidates;
    for (size_t i = 0; i < last_idx; ++i) {
        size_t idx = indices[i];
        new_candidates.push_back(candidates->data[idx]);
    }

    // Replace the data in candidates with the new_candidates data
    std::copy(new_candidates.begin(), new_candidates.end(), candidates->data);
    candidates->size = new_candidates.size();

    if (ctx) {
        ctx->t_sample_us += ggml_time_us() - t_start_sample_us;
    }
}

void llama_sample_temperature(struct llama_context * ctx, llama_token_data_array * candidates_p, float temp) {
    const int64_t t_start_sample_us = ggml_time_us();

    for (size_t i = 0; i < candidates_p->size; ++i) {
        candidates_p->data[i].logit /= temp;
    }

    if (ctx) {
        ctx->t_sample_us += ggml_time_us() - t_start_sample_us;
    }
}

void llama_sample_repetition_penalty(struct llama_context * ctx, llama_token_data_array * candidates, const llama_token * last_tokens, size_t last_tokens_size, float penalty) {
    if (last_tokens_size == 0 || penalty == 1.0f) {
        return;
    }

    const int64_t t_start_sample_us = ggml_time_us();

    for (size_t i = 0; i < candidates->size; ++i) {
        const auto * token_iter = std::find(last_tokens, last_tokens + last_tokens_size, candidates->data[i].id);
        if (token_iter == last_tokens + last_tokens_size) {
            continue;
        }

        // The academic publication that described this technique actually just only divided, but that would cause tokens with negative logits to become more likely, which is obviously wrong.
        // This is common fix for this problem, which is to multiply by the penalty instead of dividing.
        if (candidates->data[i].logit <= 0) {
            candidates->data[i].logit *= penalty;
        } else {
            candidates->data[i].logit /= penalty;
        }
    }

    candidates->sorted = false;

    if (ctx) {
        ctx->t_sample_us += ggml_time_us() - t_start_sample_us;
    }
}

void llama_sample_frequency_and_presence_penalties(struct llama_context * ctx, llama_token_data_array * candidates, const llama_token * last_tokens_p, size_t last_tokens_size, float alpha_frequency, float alpha_presence) {
    if (last_tokens_size == 0 || (alpha_frequency == 0.0f && alpha_presence == 0.0f)) {
        return;
    }

    const int64_t t_start_sample_us = ggml_time_us();

    // Create a frequency map to count occurrences of each token in last_tokens
    std::unordered_map<llama_token, int> token_count;
    for (size_t i = 0; i < last_tokens_size; ++i) {
        token_count[last_tokens_p[i]]++;
    }

    // Apply frequency and presence penalties to the candidates
    for (size_t i = 0; i < candidates->size; ++i) {
        auto token_iter = token_count.find(candidates->data[i].id);
        if (token_iter == token_count.end()) {
            continue;
        }

        int count = token_iter->second;
        candidates->data[i].logit -= float(count) * alpha_frequency + float(count > 0) * alpha_presence;
    }

    candidates->sorted = false;

    if (ctx) {
        ctx->t_sample_us += ggml_time_us() - t_start_sample_us;
    }
}

void llama_sample_grammar(struct llama_context * ctx, llama_token_data_array * candidates, const struct llama_grammar * grammar) {
    GGML_ASSERT(ctx);
    const int64_t t_start_sample_us = ggml_time_us();

    bool allow_eos = false;
    for (const auto & stack : grammar->stacks) {
        if (stack.empty()) {
            allow_eos = true;
            break;
        }
    }

    const llama_token eos = llama_token_eos(ctx);

    std::vector<std::pair<std::vector<uint32_t>, llama_partial_utf8>> candidates_decoded;
    std::vector<llama_grammar_candidate>                              candidates_grammar;

    for (size_t i = 0; i < candidates->size; ++i) {
        const llama_token id    = candidates->data[i].id;
        const std::string piece = llama_token_to_str(ctx, id);
        if (id == eos) {
            if (!allow_eos) {
                candidates->data[i].logit = -INFINITY;
            }
        } else if (piece.empty() || piece[0] == 0) {
            candidates->data[i].logit = -INFINITY;
        } else {
            candidates_decoded.push_back(decode_utf8(piece.c_str(), grammar->partial_utf8));
            candidates_grammar.push_back({ i, candidates_decoded.back().first.data(), candidates_decoded.back().second });
        }
    }

    const auto rejects = llama_grammar_reject_candidates(grammar->rules, grammar->stacks, candidates_grammar);
    for (const auto & reject : rejects) {
        candidates->data[reject.index].logit = -INFINITY;
    }

    ctx->t_sample_us += ggml_time_us() - t_start_sample_us;
}

static void llama_log_softmax(float * array, size_t size) {
    float max_l = *std::max_element(array, array + size);
    float sum = 0.f;
    for (size_t i = 0; i < size; ++i) {
        float p = expf(array[i] - max_l);
        sum += p;
        array[i] = p;
    }

    for (size_t i = 0; i < size; ++i) {
        array[i] = logf(array[i] / sum);
    }
}

void llama_sample_classifier_free_guidance(
          struct llama_context * ctx,
        llama_token_data_array * candidates,
          struct llama_context * guidance_ctx,
                         float   scale) {
    int64_t t_start_sample_us = ggml_time_us();

    GGML_ASSERT(ctx);

    auto n_vocab = llama_n_vocab(ctx);

    GGML_ASSERT(n_vocab == (int)candidates->size);
    GGML_ASSERT(!candidates->sorted);

    std::vector<float> logits_base;
    logits_base.reserve(candidates->size);
    for (size_t i = 0; i < candidates->size; ++i) {
        logits_base.push_back(candidates->data[i].logit);
    }
    llama_log_softmax(logits_base.data(), candidates->size);

    float* logits_guidance = llama_get_logits(guidance_ctx);
    llama_log_softmax(logits_guidance, n_vocab);

    for (int i = 0; i < n_vocab; ++i) {
        float logit_guidance = logits_guidance[i];
        float logit_base = logits_base[i];
        candidates->data[i].logit = scale * (logit_base - logit_guidance) + logit_guidance;
    }

    if (ctx) {
        ctx->t_sample_us += ggml_time_us() - t_start_sample_us;
    }
}

llama_token llama_sample_token_mirostat(struct llama_context * ctx, llama_token_data_array * candidates, float tau, float eta, int m, float * mu) {
    GGML_ASSERT(ctx);

    auto N = float(llama_n_vocab(ctx));
    int64_t t_start_sample_us;
    t_start_sample_us = ggml_time_us();

    llama_sample_softmax(nullptr, candidates);

    // Estimate s_hat using the most probable m tokens
    float s_hat = 0.0;
    float sum_ti_bi = 0.0;
    float sum_ti_sq = 0.0;
    for (size_t i = 0; i < size_t(m - 1) && i < candidates->size - 1; ++i) {
        float t_i = logf(float(i + 2) / float(i + 1));
        float b_i = logf(candidates->data[i].p / candidates->data[i + 1].p);
        sum_ti_bi += t_i * b_i;
        sum_ti_sq += t_i * t_i;
    }
    s_hat = sum_ti_bi / sum_ti_sq;

    // Compute k from the estimated s_hat and target surprise value
    float epsilon_hat = s_hat - 1;
    float k = powf((epsilon_hat * powf(2, *mu)) / (1 - powf(N, -epsilon_hat)), 1 / s_hat);

    // Sample the next word X using top-k sampling
    llama_sample_top_k(nullptr, candidates, int(k), 1);
    if (ctx) {
        ctx->t_sample_us += ggml_time_us() - t_start_sample_us;
    }
    llama_token X = llama_sample_token(ctx, candidates);
    t_start_sample_us = ggml_time_us();

    // Compute error as the difference between observed surprise and target surprise value
    size_t X_idx = std::distance(candidates->data, std::find_if(candidates->data, candidates->data + candidates->size, [&](const llama_token_data & candidate) {
        return candidate.id == X;
    }));
    float observed_surprise = -log2f(candidates->data[X_idx].p);
    float e = observed_surprise - tau;

    // Update mu using the learning rate and error
    *mu = *mu - eta * e;

    if (ctx) {
        ctx->t_sample_us += ggml_time_us() - t_start_sample_us;
    }
    return X;
}

llama_token llama_sample_token_mirostat_v2(struct llama_context * ctx, llama_token_data_array * candidates, float tau, float eta, float * mu) {
    int64_t t_start_sample_us;
    t_start_sample_us = ggml_time_us();

    llama_sample_softmax(ctx, candidates);

    // Truncate the words with surprise values greater than mu
    candidates->size = std::distance(candidates->data, std::find_if(candidates->data, candidates->data + candidates->size, [&](const llama_token_data & candidate) {
        return -log2f(candidate.p) > *mu;
    }));

    if (candidates->size == 0) {
        candidates->size = 1;
    }

    if (ctx) {
        ctx->t_sample_us += ggml_time_us() - t_start_sample_us;
    }

    // Normalize the probabilities of the remaining words
    llama_sample_softmax(ctx, candidates);

    // Sample the next word X from the remaining words
    llama_token X = llama_sample_token(ctx, candidates);
    t_start_sample_us = ggml_time_us();

    // Compute error as the difference between observed surprise and target surprise value
    size_t X_idx = std::distance(candidates->data, std::find_if(candidates->data, candidates->data + candidates->size, [&](const llama_token_data & candidate) {
        return candidate.id == X;
    }));
    float observed_surprise = -log2f(candidates->data[X_idx].p);
    float e = observed_surprise - tau;

    // Update mu using the learning rate and error
    *mu = *mu - eta * e;

    if (ctx) {
        ctx->t_sample_us += ggml_time_us() - t_start_sample_us;
    }
    return X;
}

llama_token llama_sample_token_greedy(struct llama_context * ctx, llama_token_data_array * candidates) {
    const int64_t t_start_sample_us = ggml_time_us();

    // Find max element
    auto * max_iter = std::max_element(candidates->data, candidates->data + candidates->size, [](const llama_token_data & a, const llama_token_data & b) {
        return a.logit < b.logit;
    });

    llama_token result = max_iter->id;
    if (ctx) {
        ctx->t_sample_us += ggml_time_us() - t_start_sample_us;
        ctx->n_sample++;
    }
    return result;
}

llama_token llama_sample_token(struct llama_context * ctx, llama_token_data_array * candidates) {
    GGML_ASSERT(ctx);

    const int64_t t_start_sample_us = ggml_time_us();
    llama_sample_softmax(nullptr, candidates);

    std::vector<float> probs;
    probs.reserve(candidates->size);
    for (size_t i = 0; i < candidates->size; ++i) {
        probs.push_back(candidates->data[i].p);
    }

    std::discrete_distribution<> dist(probs.begin(), probs.end());
    auto & rng = ctx->rng;
    int idx = dist(rng);

    llama_token result = candidates->data[idx].id;

    ctx->t_sample_us += ggml_time_us() - t_start_sample_us;
    ctx->n_sample++;
    return result;
}

void llama_grammar_accept_token(struct llama_context * ctx, struct llama_grammar * grammar, llama_token token) {
    const int64_t t_start_sample_us = ggml_time_us();

    if (token == llama_token_eos(ctx)) {
        for (const auto & stack : grammar->stacks) {
            if (stack.empty()) {
                return;
            }
        }
        GGML_ASSERT(false);
    }

    const std::string piece = llama_token_to_str(ctx, token);

    // Note terminating 0 in decoded string
    const auto   decoded     = decode_utf8(piece.c_str(), grammar->partial_utf8);
    const auto & code_points = decoded.first;
    for (auto it = code_points.begin(), end = code_points.end() - 1; it != end; ++it) {
        grammar->stacks = llama_grammar_accept(grammar->rules, grammar->stacks, *it);
    }
    grammar->partial_utf8 = decoded.second;
    GGML_ASSERT(!grammar->stacks.empty());

    ctx->t_sample_us += ggml_time_us() - t_start_sample_us;
}

//
// Beam search
//

struct llama_beam {
    std::vector<llama_token> tokens;
    float p;  // Cumulative beam probability (renormalized relative to all beams)
    bool eob; // Initialize end-of-beam to false. Callback sets this to true.
    // Sort beams by probability. In case of ties, prefer beams at eob.
    bool operator<(const llama_beam & rhs) const {
        return std::make_pair(p, eob) < std::make_pair(rhs.p, rhs.eob);
    }
    // Shift off first n tokens and discard them.
    void shift_tokens(const size_t n) {
        if (n) {
            std::copy(tokens.begin() + n, tokens.end(), tokens.begin());
            tokens.resize(tokens.size() - n);
        }
    }
    llama_beam_view view() const { return {tokens.data(), tokens.size(), p, eob}; }
};

// A struct for calculating logit-related info.
struct llama_logit_info {
    const float * const logits;
    const int n_vocab;
    const float max_l;
    const float normalizer;
    struct sum_exp {
        float max_l;
        float operator()(float sum, float l) const { return sum + std::exp(l - max_l); }
    };
    llama_logit_info(llama_context * ctx)
      : logits(llama_get_logits(ctx))
      , n_vocab(llama_n_vocab(ctx))
      , max_l(*std::max_element(logits, logits + n_vocab))
      , normalizer(1.0f / std::accumulate(logits, logits + n_vocab, 0.0f, sum_exp{max_l}))
      { }
    llama_token_data get_token_data(const llama_token token_id) const {
        constexpr auto p = std::numeric_limits<float>::quiet_NaN();  // never used
        return {token_id, logits[token_id], p};
    }
    // Return top k token_data by logit.
    std::vector<llama_token_data> top_k(size_t k) {
        std::vector<llama_token_data> min_heap;  // min-heap by logit
        const llama_token k_min = std::min(static_cast<llama_token>(k), n_vocab);
        min_heap.reserve(k_min);
        for (llama_token token_id = 0 ; token_id < k_min ; ++token_id) {
            min_heap.push_back(get_token_data(token_id));
        }
        auto comp = [](const llama_token_data & a, const llama_token_data & b) { return a.logit > b.logit; };
        std::make_heap(min_heap.begin(), min_heap.end(), comp);
        for (llama_token token_id = k_min ; token_id < n_vocab ; ++token_id) {
            if (min_heap.front().logit < logits[token_id]) {
                std::pop_heap(min_heap.begin(), min_heap.end(), comp);
                min_heap.back().id = token_id;
                min_heap.back().logit = logits[token_id];
                std::push_heap(min_heap.begin(), min_heap.end(), comp);
            }
        }
        return min_heap;
    }
    float probability_from_logit(float logit) const {
        return normalizer * std::exp(logit - max_l);
    }
};

struct llama_beam_search_data {
    llama_context * ctx;
    size_t n_beams;
    int n_past;
    int n_predict;
    int n_threads;
    std::vector<llama_beam> beams;
    std::vector<llama_beam> next_beams;

    // Re-calculated on each loop iteration
    size_t common_prefix_length;

    // Used to communicate to/from callback on beams state.
    std::vector<llama_beam_view> beam_views;

    llama_beam_search_data(llama_context * ctx, size_t n_beams, int n_past, int n_predict, int n_threads)
      : ctx(ctx)
      , n_beams(n_beams)
      , n_past(n_past)
      , n_predict(n_predict)
      , n_threads(n_threads)
      , beam_views(n_beams) {
        beams.reserve(n_beams);
        next_beams.reserve(n_beams);
    }

    // Collapse beams to a single beam given by index.
    void collapse_beams(const size_t beam_idx) {
        if (0u < beam_idx) {
            std::swap(beams[0], beams[beam_idx]);
        }
        beams.resize(1);
    }

    // Min-heaps are used to efficiently collect the top-k elements (k=n_beams).
    // The repetative patterns below reflect the 2 stages of heaps:
    //  * Gather elements until the vector is full, then call std::make_heap() on it.
    //  * If the heap is full and a new element is found that should be included, pop the
    //    least element to the back(), replace it with the new, then push it into the heap.
    void fill_next_beams_by_top_probabilities(llama_beam & beam) {
        // Min-heaps use a greater-than comparator.
        const auto comp = [](const llama_beam & a, const llama_beam & b) { return a.p > b.p; };
        if (beam.eob) {
            // beam is at end-of-sentence, so just copy it to next_beams if its probability is high enough.
            if (next_beams.size() < n_beams) {
                next_beams.push_back(std::move(beam));
                if (next_beams.size() == n_beams) {
                    std::make_heap(next_beams.begin(), next_beams.end(), comp);
                }
            } else if (next_beams.front().p < beam.p) {
                std::pop_heap(next_beams.begin(), next_beams.end(), comp);
                next_beams.back() = std::move(beam);
                std::push_heap(next_beams.begin(), next_beams.end(), comp);
            }
        } else {
            // beam is not at end-of-sentence, so branch with next top_k tokens.
            if (!beam.tokens.empty()) {
                llama_eval(ctx, beam.tokens.data(), beam.tokens.size(), n_past, n_threads);
            }
            llama_logit_info logit_info(ctx);
            std::vector<llama_token_data> next_tokens = logit_info.top_k(n_beams);
            size_t i=0;
            if (next_beams.size() < n_beams) {
                for (; next_beams.size() < n_beams ; ++i) {
                    llama_beam next_beam = beam;
                    next_beam.tokens.push_back(next_tokens[i].id);
                    next_beam.p *= logit_info.probability_from_logit(next_tokens[i].logit);
                    next_beams.push_back(std::move(next_beam));
                }
                std::make_heap(next_beams.begin(), next_beams.end(), comp);
            } else {
                for (; next_beams.front().p == 0.0f ; ++i) {
                    std::pop_heap(next_beams.begin(), next_beams.end(), comp);
                    next_beams.back() = beam;
                    next_beams.back().tokens.push_back(next_tokens[i].id);
                    next_beams.back().p *= logit_info.probability_from_logit(next_tokens[i].logit);
                    std::push_heap(next_beams.begin(), next_beams.end(), comp);
                }
            }
            for (; i < n_beams ; ++i) {
                const float next_p = beam.p * logit_info.probability_from_logit(next_tokens[i].logit);
                if (next_beams.front().p < next_p) {
                    std::pop_heap(next_beams.begin(), next_beams.end(), comp);
                    next_beams.back() = beam;
                    next_beams.back().tokens.push_back(next_tokens[i].id);
                    next_beams.back().p = next_p;
                    std::push_heap(next_beams.begin(), next_beams.end(), comp);
                }
            }
        }
    }

    // Find common_prefix_length based on beams.
    // Requires beams is not empty.
    size_t find_common_prefix_length() {
        size_t common_prefix_length = beams[0].tokens.size();
        for (size_t i = 1 ; i < beams.size() ; ++i) {
            common_prefix_length = std::min(common_prefix_length, beams[i].tokens.size());
            for (size_t j = 0 ; j < common_prefix_length ; ++j) {
                if (beams[0].tokens[j] != beams[i].tokens[j]) {
                    common_prefix_length = j;
                    break;
                }
            }
        }
        return common_prefix_length;
    }

    // Construct beams_state to send back to caller via the callback function.
    // Side effect: set common_prefix_length = find_common_prefix_length();
    llama_beams_state get_beams_state(const bool last_call) {
        for (size_t i = 0 ; i < beams.size() ; ++i) {
            beam_views[i] = beams[i].view();
        }
        common_prefix_length = find_common_prefix_length();
        return {beam_views.data(), beams.size(), common_prefix_length, last_call};
    }

    // Loop:
    //  * while i < n_predict, AND
    //  * any of the beams have not yet reached end-of-beam (eob), AND
    //  * the highest probability beam(s) (plural in case of ties) are not at end-of-sentence
    //    (since all other beam probabilities can only decrease)
    void loop(const llama_beam_search_callback_fn_t callback, void * const callback_data) {
        beams.push_back({{}, 1.0f, false});  // Start with one empty beam w/ probability = 1.0 and !eob.
        const auto not_eob = [](const llama_beam & beam) { return !beam.eob; };
        for (int i = 0 ; i < n_predict && std::any_of(beams.begin(),beams.end(),not_eob) &&
                       !beams[top_beam_index()].eob ; ++i) {
            callback(callback_data, get_beams_state(false));  // Sets common_prefix_length
            update_beams_from_beam_views();   // Update values (p,eob) that callback may have changed.
            if (common_prefix_length) {
                llama_eval(ctx, beams[0].tokens.data(), common_prefix_length, n_past, n_threads);
                n_past += common_prefix_length;
            }
            // Zero-out next_beam probabilities to place them last in following min-heap.
            std::for_each(next_beams.begin(), next_beams.end(), [](llama_beam & beam) { beam.p = 0.0f; });
            for (llama_beam & beam : beams) {
                beam.shift_tokens(common_prefix_length);
                fill_next_beams_by_top_probabilities(beam);
            }
            // next_beams become the beams of next/final iteration. Swap them to re-use memory.
            beams.swap(next_beams);
            renormalize_beam_probabilities(beams);
        }
        collapse_beams(top_beam_index());
        callback(callback_data, get_beams_state(true));
    }

    // As beams grow, the cumulative probabilities decrease.
    // Renormalize them to avoid floating point underflow.
    static void renormalize_beam_probabilities(std::vector<llama_beam> & beams) {
        const auto sum_p = [](float sum, llama_beam & beam) { return sum + beam.p; };
        const float inv_sum = 1.0f / std::accumulate(beams.begin(), beams.end(), 0.0f, sum_p);
        std::for_each(beams.begin(), beams.end(), [=](llama_beam & beam) { beam.p *= inv_sum; });
    }

    // Assumes beams is non-empty.  Uses llama_beam::operator<() for ordering.
    size_t top_beam_index() {
        return std::max_element(beams.begin(), beams.end()) - beams.begin();
    }

    // Copy (p,eob) for each beam which may have been changed by the callback.
    void update_beams_from_beam_views() {
        for (size_t i = 0 ; i < beams.size() ; ++i) {
            beams[i].p = beam_views[i].p;
            beams[i].eob = beam_views[i].eob;
        }
    }
};

void llama_beam_search(llama_context * ctx,
                       llama_beam_search_callback_fn_t callback, void * callback_data,
                       size_t n_beams, int n_past, int n_predict, int n_threads) {
    assert(ctx);
    const int64_t t_start_sample_us = ggml_time_us();

    llama_beam_search_data beam_search_data(ctx, n_beams, n_past, n_predict, n_threads);

    beam_search_data.loop(callback, callback_data);

    ctx->t_sample_us += ggml_time_us() - t_start_sample_us;
    ctx->n_sample++;
}

//
// quantization
//

template <typename T>
struct no_init {
    T value;
    no_init() { /* do nothing */ }
};

static void llama_convert_tensor_internal(
    struct ggml_tensor * tensor, std::vector<no_init<float>> & output, std::vector<std::thread> & workers,
    const size_t nelements, const int nthread
) {
    if (output.size() < nelements) {
        output.resize(nelements);
    }
    float * f32_output = (float *) output.data();

    ggml_type_traits_t qtype;
    if (ggml_is_quantized(tensor->type)) {
        qtype = ggml_internal_get_type_traits(tensor->type);
        if (qtype.to_float == NULL) {
            throw std::runtime_error(format("type %s unsupported for integer quantization: no dequantization available", ggml_type_name(tensor->type)));
        }
    } else if (tensor->type != GGML_TYPE_F16) {
        throw std::runtime_error(format("cannot dequantize/convert tensor type %s", ggml_type_name(tensor->type)));
    }

    if (nthread < 2) {
        if (tensor->type == GGML_TYPE_F16) {
            ggml_fp16_to_fp32_row((ggml_fp16_t *)tensor->data, f32_output, nelements);
        } else if (ggml_is_quantized(tensor->type)) {
            qtype.to_float(tensor->data, f32_output, nelements);
        } else {
            GGML_ASSERT(false); // unreachable
        }
        return;
    }

    auto block_size = tensor->type == GGML_TYPE_F16 ? 1 : (size_t)ggml_blck_size(tensor->type);
    auto block_size_bytes = ggml_type_size(tensor->type);

    GGML_ASSERT(nelements % block_size == 0);
    auto nblocks = nelements / block_size;
    auto blocks_per_thread = nblocks / nthread;
    auto spare_blocks = nblocks - (blocks_per_thread * nthread); // if blocks aren't divisible by thread count

    for (auto tnum = 0, in_buff_offs = 0, out_buff_offs = 0; tnum < nthread; tnum++) {
        auto thr_blocks = blocks_per_thread + (tnum == nthread - 1 ? spare_blocks : 0); // num blocks for this thread
        auto thr_elems = thr_blocks * block_size; // number of elements for this thread
        auto thr_block_bytes = thr_blocks * block_size_bytes; // number of input bytes for this thread

        auto compute = [qtype] (ggml_type typ, uint8_t * inbuf, float * outbuf, int nels) {
            if (typ == GGML_TYPE_F16) {
                ggml_fp16_to_fp32_row((ggml_fp16_t *)inbuf, outbuf, nels);
            } else {
                qtype.to_float(inbuf, outbuf, nels);
            }
        };
        workers.emplace_back(compute, tensor->type, (uint8_t *) tensor->data + in_buff_offs, f32_output + out_buff_offs, thr_elems);
        in_buff_offs += thr_block_bytes;
        out_buff_offs += thr_elems;
    }
    for (auto & w : workers) { w.join(); }
    workers.clear();
}

#ifdef GGML_USE_K_QUANTS
static ggml_type get_k_quant_type(
    ggml_type new_type, const ggml_tensor * tensor, const llama_model & model, llama_ftype ftype, int * i_attention_wv,
    int n_attention_wv, int * i_feed_forward_w2, int n_feed_forward_w2
) {
    const std::string name = ggml_get_name(tensor);
    // TODO: avoid hardcoded tensor names - use the TN_* constants
    const auto tn = LLM_TN(model.arch);

    auto use_more_bits = [](int i_layer, int num_layers) -> bool {
        return i_layer < num_layers/8 || i_layer >= 7*num_layers/8 || (i_layer - num_layers/8)%3 == 2;
    };

    if (name == tn(LLM_TENSOR_OUTPUT, "weight")) {
        int nx = tensor->ne[0];
        if (model.arch == LLM_ARCH_FALCON || nx % QK_K != 0) {
            new_type = GGML_TYPE_Q8_0;
        }
        else if (new_type != GGML_TYPE_Q8_0) {
            new_type = GGML_TYPE_Q6_K;
        }
    } else if (name.find("attn_v.weight") != std::string::npos) {
        if      (ftype == LLAMA_FTYPE_MOSTLY_Q2_K) new_type = GGML_TYPE_Q3_K;
        else if (ftype == LLAMA_FTYPE_MOSTLY_Q3_K_M) {
            new_type = *i_attention_wv < 2 ? GGML_TYPE_Q5_K : GGML_TYPE_Q4_K;
        }
        else if (ftype == LLAMA_FTYPE_MOSTLY_Q3_K_L) new_type = GGML_TYPE_Q5_K;
        else if ((ftype == LLAMA_FTYPE_MOSTLY_Q4_K_M || ftype == LLAMA_FTYPE_MOSTLY_Q5_K_M) &&
                use_more_bits(*i_attention_wv, n_attention_wv)) new_type = GGML_TYPE_Q6_K;
        else if (ftype == LLAMA_FTYPE_MOSTLY_Q4_K_S && *i_attention_wv < 4) new_type = GGML_TYPE_Q5_K;
        else if (QK_K == 64 && (ftype == LLAMA_FTYPE_MOSTLY_Q4_K_S || ftype == LLAMA_FTYPE_MOSTLY_Q3_K_S) &&
                (*i_attention_wv < n_attention_wv/8 || *i_attention_wv >= 7*n_attention_wv/8)) new_type = GGML_TYPE_Q6_K;
        if (model.type == MODEL_70B) {
            // In the 70B model we have 8 heads sharing the same attn_v weights. As a result, the attn_v.weight tensor is
            // 8x smaller compared to attn_q.weight. Hence, we can get a nice boost in quantization accuracy with
            // nearly negligible increase in model size by quantizing this tensor with more bits:
            if (new_type == GGML_TYPE_Q3_K || new_type == GGML_TYPE_Q4_K) new_type = GGML_TYPE_Q5_K;
        }
        ++*i_attention_wv;
    } else if (name.find("ffn_down.weight") != std::string::npos) {
        if      (ftype == LLAMA_FTYPE_MOSTLY_Q2_K) new_type = GGML_TYPE_Q3_K;
        else if (ftype == LLAMA_FTYPE_MOSTLY_Q3_K_M) {
            new_type = *i_feed_forward_w2 < 2 ? GGML_TYPE_Q5_K
                     : model.arch != LLM_ARCH_FALCON || use_more_bits(*i_feed_forward_w2, n_feed_forward_w2) ? GGML_TYPE_Q4_K
                     : GGML_TYPE_Q3_K;
        }
        else if (ftype == LLAMA_FTYPE_MOSTLY_Q3_K_L) {
            new_type = model.arch == LLM_ARCH_FALCON ? GGML_TYPE_Q4_K : GGML_TYPE_Q5_K;
        }
        else if (ftype == LLAMA_FTYPE_MOSTLY_Q4_K_M) {
            if (model.arch == LLM_ARCH_FALCON) {
                new_type = *i_feed_forward_w2 < 2 ? GGML_TYPE_Q6_K :
                           use_more_bits(*i_feed_forward_w2, n_feed_forward_w2) ? GGML_TYPE_Q5_K : GGML_TYPE_Q4_K;
            } else {
                if (use_more_bits(*i_feed_forward_w2, n_feed_forward_w2)) new_type = GGML_TYPE_Q6_K;
            }
        }
        else if (ftype == LLAMA_FTYPE_MOSTLY_Q5_K_M && use_more_bits(*i_feed_forward_w2, n_feed_forward_w2)) new_type = GGML_TYPE_Q6_K;
        else if (ftype == LLAMA_FTYPE_MOSTLY_Q4_K_S && model.arch != LLM_ARCH_FALCON && *i_feed_forward_w2 < 4) {
            new_type = GGML_TYPE_Q5_K;
        }
        ++*i_feed_forward_w2;
    } else if (name.find("attn_output.weight") != std::string::npos) {
        if (model.arch != LLM_ARCH_FALCON) {
            if      (ftype == LLAMA_FTYPE_MOSTLY_Q2_K  ) new_type = GGML_TYPE_Q3_K;
            else if (ftype == LLAMA_FTYPE_MOSTLY_Q3_K_M) new_type = GGML_TYPE_Q4_K;
            else if (ftype == LLAMA_FTYPE_MOSTLY_Q3_K_L) new_type = GGML_TYPE_Q5_K;
        } else {
            if (ftype == LLAMA_FTYPE_MOSTLY_Q3_K_L) new_type = GGML_TYPE_Q4_K;
        }
    }
    else if (name.find("attn_qkv.weight") != std::string::npos) {
        if (ftype == LLAMA_FTYPE_MOSTLY_Q3_K_M || ftype == LLAMA_FTYPE_MOSTLY_Q3_K_L) new_type = GGML_TYPE_Q4_K;
        else if (ftype == LLAMA_FTYPE_MOSTLY_Q4_K_M) new_type = GGML_TYPE_Q5_K;
        else if (ftype == LLAMA_FTYPE_MOSTLY_Q5_K_M) new_type = GGML_TYPE_Q6_K;
    }
    else if (name.find("ffn_gate.weight") != std::string::npos || name.find("ffn_up.weight") != std::string::npos) {
        if (ftype == LLAMA_FTYPE_MOSTLY_Q2_K) new_type = GGML_TYPE_Q3_K;
    }
    // This can be used to reduce the size of the Q5_K_S model.
    // The associated PPL increase is fully in line with the size reduction
    //else {
    //    if (ftype == LLAMA_FTYPE_MOSTLY_Q5_K_S) new_type = GGML_TYPE_Q4_K;
    //}
    bool convert_incompatible_tensor = false;
    if (new_type == GGML_TYPE_Q2_K || new_type == GGML_TYPE_Q3_K || new_type == GGML_TYPE_Q4_K ||
        new_type == GGML_TYPE_Q5_K || new_type == GGML_TYPE_Q6_K) {
        int nx = tensor->ne[0];
        int ny = tensor->ne[1];
        if (nx % QK_K != 0) {
            LLAMA_LOG_WARN("\n\n%s : tensor cols %d x %d are not divisible by %d, required for k-quants\n", __func__, nx, ny, QK_K);
            convert_incompatible_tensor = true;
        }
    }
    if (convert_incompatible_tensor) {
        if (name == tn(LLM_TENSOR_OUTPUT, "weight")) {
            new_type = GGML_TYPE_F16; //fall back to F16 instead of just failing.
            LLAMA_LOG_WARN("F16 will be used for this tensor instead.\n");
        } else if (name == tn(LLM_TENSOR_TOKEN_EMBD, "weight")) {
            new_type = GGML_TYPE_Q4_0; //fall back to Q4_0 instead of just failing.
            LLAMA_LOG_WARN("Q4_0 will be used for this tensor instead.\n");
        } else {
            throw std::runtime_error("Unsupported tensor size encountered\n");
        }
    }

    return new_type;
}
#endif

static void llama_model_quantize_internal(const std::string & fname_inp, const std::string & fname_out, const llama_model_quantize_params * params) {
    ggml_type quantized_type;
    llama_ftype ftype = params->ftype;

    switch (params->ftype) {
        case LLAMA_FTYPE_MOSTLY_Q4_0: quantized_type = GGML_TYPE_Q4_0; break;
        case LLAMA_FTYPE_MOSTLY_Q4_1: quantized_type = GGML_TYPE_Q4_1; break;
        case LLAMA_FTYPE_MOSTLY_Q5_0: quantized_type = GGML_TYPE_Q5_0; break;
        case LLAMA_FTYPE_MOSTLY_Q5_1: quantized_type = GGML_TYPE_Q5_1; break;
        case LLAMA_FTYPE_MOSTLY_Q8_0: quantized_type = GGML_TYPE_Q8_0; break;
        case LLAMA_FTYPE_MOSTLY_F16:  quantized_type = GGML_TYPE_F16;  break;
        case LLAMA_FTYPE_ALL_F32:     quantized_type = GGML_TYPE_F32;  break;

#ifdef GGML_USE_K_QUANTS
        // K-quants
        case LLAMA_FTYPE_MOSTLY_Q2_K:   quantized_type = GGML_TYPE_Q2_K; break;
        case LLAMA_FTYPE_MOSTLY_Q3_K_S:
        case LLAMA_FTYPE_MOSTLY_Q3_K_M:
        case LLAMA_FTYPE_MOSTLY_Q3_K_L: quantized_type = GGML_TYPE_Q3_K; break;
        case LLAMA_FTYPE_MOSTLY_Q4_K_S:
        case LLAMA_FTYPE_MOSTLY_Q4_K_M: quantized_type = GGML_TYPE_Q4_K; break;
        case LLAMA_FTYPE_MOSTLY_Q5_K_S:
        case LLAMA_FTYPE_MOSTLY_Q5_K_M: quantized_type = GGML_TYPE_Q5_K; break;
        case LLAMA_FTYPE_MOSTLY_Q6_K:   quantized_type = GGML_TYPE_Q6_K; break;
#endif
        default: throw std::runtime_error(format("invalid output file type %d\n", ftype));
    }

    int nthread = params->nthread;

    if (nthread <= 0) {
        nthread = std::thread::hardware_concurrency();
    }

    std::unique_ptr<llama_model_loader> ml(new llama_model_loader(fname_inp, /*use_mmap*/ false));

    llama_model model;
    llm_load_arch(*ml, model);
    llm_load_hparams(*ml, model, 0, 0, 0);

    if (params->only_copy) {
        ftype = model.ftype;
    }

    const size_t align = GGUF_DEFAULT_ALIGNMENT;
    struct gguf_context * ctx_out = gguf_init_empty();

    // copy the KV pairs from the input file
    gguf_set_kv     (ctx_out, ml->ctx_gguf);
    gguf_set_val_u32(ctx_out, "general.quantization_version", GGML_QNT_VERSION);
    gguf_set_val_u32(ctx_out, "general.file_type", ftype);

#ifdef GGML_USE_K_QUANTS
    int n_attention_wv    = 0;
    int n_feed_forward_w2 = 0;

    for (int i = 0; i < ml->n_tensors; ++i) {
        struct ggml_tensor * meta = ml->get_tensor_meta(i);

        const std::string name = ggml_get_name(meta);

        // TODO: avoid hardcoded tensor names - use the TN_* constants
        if (name.find("attn_v.weight") != std::string::npos) {
            ++n_attention_wv;
        }
        else if (name.find("ffn_down.weight") != std::string::npos) {
            ++n_feed_forward_w2;
        }
    }
    if (n_attention_wv != n_feed_forward_w2 || (uint32_t)n_attention_wv != model.hparams.n_layer) {
        LLAMA_LOG_WARN("%s ============ Strange model: n_attention_wv = %d, n_feed_forward_w2 = %d, hparams.n_layer = %d\n",
                __func__, n_attention_wv, n_feed_forward_w2, model.hparams.n_layer);
    }

    int i_attention_wv = 0;
    int i_feed_forward_w2 = 0;
#endif

    size_t total_size_org = 0;
    size_t total_size_new = 0;
    std::vector<int64_t> hist_all(1 << 4, 0);

    std::vector<std::thread> workers;
    workers.reserve(nthread);
    std::mutex mutex;

    int idx = 0;

    std::vector<no_init<uint8_t>> read_data;
    std::vector<no_init<uint8_t>> work;
    std::vector<no_init<float>> f32_conv_buf;

    // populate the original tensors so we get an initial meta data
    for (int i = 0; i < ml->n_tensors; ++i) {
        struct ggml_tensor * meta = ml->get_tensor_meta(i);
        gguf_add_tensor(ctx_out, meta);
    }

    std::ofstream fout(fname_out, std::ios::binary);

    const size_t meta_size = gguf_get_meta_size(ctx_out);

    LLAMA_LOG_INFO("%s: meta size = %zu bytes\n", __func__, meta_size);

    // placeholder for the meta data
    ::zeros(fout, meta_size);

    for (int i = 0; i < ml->n_tensors; ++i) {
        struct ggml_tensor * tensor = ml->get_tensor_meta(i);

        const std::string name = ggml_get_name(tensor);

        if (read_data.size() < ggml_nbytes(tensor)) {
            read_data.resize(ggml_nbytes(tensor));
        }
        tensor->data = read_data.data();
        ml->load_data_for(tensor);

        LLAMA_LOG_INFO("[%4d/%4d] %36s - [%s], type = %6s, ",
               ++idx, ml->n_tensors,
               ggml_get_name(tensor),
               llama_format_tensor_shape(tensor).c_str(),
               ggml_type_name(tensor->type));

        // This used to be a regex, but <regex> has an extreme cost to compile times.
        bool quantize = name.rfind("weight") == name.size() - 6; // ends with 'weight'?

        // quantize only 2D tensors
        quantize &= (tensor->n_dims == 2);
        quantize &= params->quantize_output_tensor || name != "output.weight";
        quantize &= !params->only_copy;

        enum ggml_type new_type;
        void * new_data;
        size_t new_size;

        if (quantize) {
            new_type = quantized_type;
#ifdef GGML_USE_K_QUANTS
            new_type = get_k_quant_type(
                new_type, tensor, model, ftype, &i_attention_wv, n_attention_wv, &i_feed_forward_w2, n_feed_forward_w2
            );
#endif
            // If we've decided to quantize to the same type the tensor is already
            // in then there's nothing to do.
            quantize = tensor->type != new_type;
        }
        if (!quantize) {
            new_type = tensor->type;
            new_data = tensor->data;
            new_size = ggml_nbytes(tensor);
            LLAMA_LOG_INFO("size = %8.3f MB\n", ggml_nbytes(tensor)/1024.0/1024.0);
        } else {
            const size_t nelements = ggml_nelements(tensor);

            float * f32_data;

            if (tensor->type == GGML_TYPE_F32) {
                f32_data = (float *) tensor->data;
            } else if (ggml_is_quantized(tensor->type) && !params->allow_requantize) {
                throw std::runtime_error(format("requantizing from type %s is disabled", ggml_type_name(tensor->type)));
            } else {
                llama_convert_tensor_internal(tensor, f32_conv_buf, workers, nelements, nthread);
                f32_data = (float *) f32_conv_buf.data();
            }

            LLAMA_LOG_INFO("quantizing to %s .. ", ggml_type_name(new_type));
            fflush(stdout);

            if (work.size() < nelements * 4) {
                work.resize(nelements * 4); // upper bound on size
            }
            new_data = work.data();
            std::array<int64_t, 1 << 4> hist_cur = {};

            static const int chunk_size = 32 * 512;
            const int nchunk = (nelements + chunk_size - 1)/chunk_size;
            const int nthread_use = nthread > 1 ? std::max(1, std::min(nthread, nchunk)) : 1;
            if (nthread_use < 2) {
                new_size = ggml_quantize_chunk(new_type, f32_data, new_data, 0, nelements, hist_cur.data());
            } else {
                size_t counter = 0;
                new_size = 0;
                auto compute = [&mutex, &counter, &hist_cur, &new_size, new_type, f32_data, new_data, nelements]() {
                    std::array<int64_t, 1 << 4> local_hist = {};
                    size_t local_size = 0;
                    while (true) {
                        std::unique_lock<std::mutex> lock(mutex);
                        size_t first = counter; counter += chunk_size;
                        if (first >= nelements) {
                            if (local_size > 0) {
                                for (int j=0; j<int(local_hist.size()); ++j) {
                                    hist_cur[j] += local_hist[j];
                                }
                                new_size += local_size;
                            }
                            break;
                        }
                        lock.unlock();
                        size_t last = std::min(nelements, first + chunk_size);
                        local_size += ggml_quantize_chunk(new_type, f32_data, new_data, first, last - first, local_hist.data());
                    }
                };
                for (int it = 0; it < nthread_use - 1; ++it) {
                    workers.emplace_back(compute);
                }
                compute();
                for (auto & w : workers) { w.join(); }
                workers.clear();
            }

            LLAMA_LOG_INFO("size = %8.2f MB -> %8.2f MB | hist: ", ggml_nbytes(tensor)/1024.0/1024.0, new_size/1024.0/1024.0);
            int64_t tot_count = 0;
            for (size_t i = 0; i < hist_cur.size(); i++) {
                hist_all[i] += hist_cur[i];
                tot_count += hist_cur[i];
            }

            if (tot_count > 0) {
                for (size_t i = 0; i < hist_cur.size(); i++) {
                    LLAMA_LOG_INFO("%5.3f ", hist_cur[i] / float(nelements));
                }
            }
            LLAMA_LOG_INFO("\n");
        }
        total_size_org += ggml_nbytes(tensor);
        total_size_new += new_size;

        // update the gguf meta data as we go
        gguf_set_tensor_type(ctx_out, name.c_str(), new_type);
        gguf_set_tensor_data(ctx_out, name.c_str(), new_data, new_size);

        // write tensor data + padding
        fout.write((const char *) new_data, new_size);
        zeros(fout, GGML_PAD(new_size, align) - new_size);
    }

    // go back to beginning of file and write the updated meta data
    {
        fout.seekp(0);
        std::vector<uint8_t> data(gguf_get_meta_size(ctx_out));
        gguf_get_meta_data(ctx_out, data.data());
        fout.write((const char *) data.data(), data.size());
    }

    fout.close();

    gguf_free(ctx_out);

    LLAMA_LOG_INFO("%s: model size  = %8.2f MB\n", __func__, total_size_org/1024.0/1024.0);
    LLAMA_LOG_INFO("%s: quant size  = %8.2f MB\n", __func__, total_size_new/1024.0/1024.0);

    // print histogram for all tensors
    {
        int64_t sum_all = 0;
        for (size_t i = 0; i < hist_all.size(); i++) {
            sum_all += hist_all[i];
        }

        if (sum_all > 0) {
            LLAMA_LOG_INFO("%s: hist: ", __func__);
            for (size_t i = 0; i < hist_all.size(); i++) {
                LLAMA_LOG_INFO("%5.3f ", hist_all[i] / float(sum_all));
            }
            LLAMA_LOG_INFO("\n");
        }
    }
}

// TODO: after the GGUF PR, this likely won't work and needs to be updated
<<<<<<< HEAD
int llama_apply_lora_from_file_internal(const struct llama_model & model, const char * path_lora, float scale, const char * path_base_model, int n_threads) {
=======
static int llama_apply_lora_from_file_internal(
    const struct llama_model & model, const char * path_lora, const char * path_base_model, int n_threads
) {
>>>>>>> b541b4f0
    LLAMA_LOG_INFO("%s: applying lora adapter from '%s' - please wait ...\n", __func__, path_lora);

    const int64_t t_start_lora_us = ggml_time_us();

    auto fin = std::ifstream(path_lora, std::ios::binary);
    if (!fin) {
        LLAMA_LOG_ERROR("%s: failed to open '%s'\n", __func__, path_lora);
        return 1;
    }

    // verify magic and version
    {
        uint32_t magic;
        fin.read((char *) &magic, sizeof(magic));
        uint32_t format_version;
        fin.read((char *) &format_version, sizeof(format_version));

        if (format_version != 1) {
            LLAMA_LOG_ERROR("%s: unsupported file version\n", __func__ );
            return 1;
        }
    }

    int32_t lora_r;
    int32_t lora_alpha;
    fin.read((char *) &lora_r, sizeof(lora_r));
    fin.read((char *) &lora_alpha, sizeof(lora_alpha));
    float scaling = scale * (float)lora_alpha / (float)lora_r;

    LLAMA_LOG_INFO("%s: r = %d, alpha = %d, scaling = %.2f\n", __func__, lora_r, lora_alpha, scaling);

    // create a temporary ggml context to store the lora tensors
    // todo: calculate size from biggest possible tensor
    std::vector<uint8_t> lora_buf(1024ull * 1024ull * 1024ull);
    struct ggml_init_params params;
    params.mem_size   = lora_buf.size();
    params.mem_buffer = lora_buf.data();
    params.no_alloc   = false;

    ggml_context * lora_ctx = ggml_init(params);
    std::unordered_map<std::string, struct ggml_tensor *> lora_tensors;

    // create a name -> tensor map of the model to accelerate lookups
    std::unordered_map<std::string, struct ggml_tensor*> model_tensors;
    for (const auto & kv : model.tensors_by_name) {
        model_tensors.insert(kv);
    }

    // load base model
    std::unique_ptr<llama_model_loader> ml;
    ggml_context * base_ctx = NULL;
    std::vector<uint8_t> base_buf;
    if (path_base_model) {
        LLAMA_LOG_INFO("%s: loading base model from '%s'\n", __func__, path_base_model);
        ml.reset(new llama_model_loader(path_base_model, /*use_mmap*/ true));

        size_t ctx_size;
        size_t mmapped_size;
        ml->calc_sizes(ctx_size, mmapped_size);
        base_buf.resize(ctx_size);

        ggml_init_params base_params;
        base_params.mem_size   = base_buf.size();
        base_params.mem_buffer = base_buf.data();
        base_params.no_alloc   = ml->use_mmap;

        base_ctx = ggml_init(base_params);

        // maybe this should in llama_model_loader
        if (ml->use_mmap) {
            ml->mapping.reset(new llama_mmap(&ml->file, /* prefetch */ 0, ggml_is_numa()));
        }
    }

    // read tensors and apply
    bool warned = false;
    int n_tensors = 0;

    std::vector<uint8_t> work_buffer;

    while (true) {
        int32_t n_dims;
        int32_t length;
        int32_t ftype;

        fin.read(reinterpret_cast<char *>(&n_dims), sizeof(n_dims));
        fin.read(reinterpret_cast<char *>(&length), sizeof(length));
        fin.read(reinterpret_cast<char *>(&ftype),  sizeof(ftype));
        if (fin.eof()) {
            break;
        }

        int32_t ne[2] = { 1, 1 };
        for (int i = 0; i < n_dims; ++i) {
            fin.read(reinterpret_cast<char *>(&ne[i]), sizeof(ne[i]));
        }

        std::string name;
        {
            char buf[1024];
            fin.read(buf, length);
            name = std::string(buf, length);
        }

        // check for lora suffix and get the type of tensor
        const std::string lora_suffix = ".lora";
        size_t pos = name.rfind(lora_suffix);
        if (pos == std::string::npos) {
            LLAMA_LOG_ERROR("%s: error: '%s' is not a lora tensor\n", __func__, name.c_str());
            return 1;
        }

        std::string lora_type = name.substr(pos + lora_suffix.length());
        std::string base_name = name;
        base_name.erase(pos);
        // LLAMA_LOG_INFO("%s: %s => %s (lora type %s) \n", __func__, name.c_str(),base_name.c_str(), lora_type.c_str());

        if (model_tensors.find(base_name) == model_tensors.end()) {
            LLAMA_LOG_ERROR("%s: unknown tensor '%s' in lora adapter\n", __func__, name.data());
            return 1;
        }

        // create ggml tensor
        ggml_type wtype;
        switch (ftype) {
            case 0: wtype = GGML_TYPE_F32;  break;
            case 1: wtype = GGML_TYPE_F16;  break;
            default:
                    {
                        LLAMA_LOG_ERROR("%s: invalid tensor data type '%d'\n",
                                __func__, ftype);
                        return false;
                    }
        }
        ggml_tensor * lora_tensor;
        if (n_dims == 2) {
            lora_tensor = ggml_new_tensor_2d(lora_ctx, wtype, ne[0], ne[1]);
        }
        else {
            LLAMA_LOG_ERROR("%s: unsupported tensor dimension %d\n", __func__, n_dims);
            return 1;
        }
        ggml_set_name(lora_tensor, "lora_tensor");

        // load tensor data
        size_t offset = fin.tellg();
        size_t tensor_data_size = ggml_nbytes(lora_tensor);
        offset = (offset + 31) & -32;
        fin.seekg(offset);
        fin.read((char*)lora_tensor->data, tensor_data_size);

        lora_tensors[name] = lora_tensor;

        // check if we have both A and B tensors and apply
        if (lora_tensors.find(base_name + ".loraA") != lora_tensors.end() &&
            lora_tensors.find(base_name + ".loraB") != lora_tensors.end()) {

            ggml_tensor * dest_t = model_tensors[base_name];

            offload_func_t offload_func = llama_nop;
            offload_func_t offload_func_force_inplace = llama_nop;

#ifdef GGML_USE_CUBLAS
            if (dest_t->backend == GGML_BACKEND_GPU || dest_t->backend == GGML_BACKEND_GPU_SPLIT) {
                if (dest_t->type != GGML_TYPE_F16) {
                    throw std::runtime_error(format(
                        "%s: error: the simultaneous use of LoRAs and GPU acceleration is only supported for f16 models", __func__));
                }
                offload_func = ggml_cuda_assign_buffers;
                offload_func_force_inplace = ggml_cuda_assign_buffers_force_inplace;
            }
#endif // GGML_USE_CUBLAS

            ggml_tensor * base_t;
            if (ml) {
                struct gguf_context * ctx_gguf = ml->ctx_gguf;

                // load from base model
                if (gguf_find_tensor(ctx_gguf, base_name.c_str()) < 0) {
                    // TODO: throw
                    LLAMA_LOG_ERROR("%s: error: tensor '%s' not found in base model\n", __func__, base_name.c_str());
                    return 1;
                }

                // TODO: not tested!! maybe not working!
                base_t = ml->create_tensor(base_ctx, base_name, { (uint32_t)dest_t->ne[0], (uint32_t)dest_t->ne[1] }, GGML_BACKEND_CPU);
                ml->load_data_for(base_t);
            } else {
                base_t = dest_t;
            }

            if (ggml_is_quantized(base_t->type)) {
                if (!warned) {
                    LLAMA_LOG_WARN("%s: warning: using a lora adapter with a quantized model may result in poor quality, "
                                   "use a f16 or f32 base model with --lora-base\n", __func__);
                    warned = true;
                }
            }

            ggml_tensor * loraA = lora_tensors[base_name + ".loraA"];
            GGML_ASSERT(loraA->type == GGML_TYPE_F32);
            ggml_set_name(loraA, "loraA");

            ggml_tensor * loraB = lora_tensors[base_name + ".loraB"];
            GGML_ASSERT(loraB->type == GGML_TYPE_F32);
            ggml_set_name(loraB, "loraB");

            if (base_t->ne[0] != loraA->ne[1] || base_t->ne[1] != loraB->ne[1]) {
                LLAMA_LOG_ERROR("%s: incompatible tensor dimensions (%" PRId64 " and %" PRId64 ");"
                                " are you sure that this adapter is for this model?\n", __func__, base_t->ne[0], loraA->ne[1]);
                return 1;
            }

            // w = w + BA*s
            ggml_tensor * BA = ggml_mul_mat(lora_ctx, loraA, loraB);
            offload_func(BA);
            ggml_set_name(BA, "BA");

            if (scaling != 1.0f) {
                ggml_tensor * scale_tensor = ggml_new_f32(lora_ctx, scaling);
                ggml_set_name(scale_tensor, "scale_tensor");

                BA = ggml_scale_inplace(lora_ctx, BA, scale_tensor);
                offload_func(BA);
                ggml_set_name(BA, "BA_scaled");
            }

            ggml_tensor * r;
            if (base_t == dest_t) {
                r = ggml_add_inplace(lora_ctx, dest_t, BA);
                offload_func_force_inplace(r);
                ggml_set_name(r, "r_add_inplace");
            }
            else {
                r = ggml_add(lora_ctx, base_t, BA);
                offload_func(r);
                ggml_set_name(r, "r_add");

                r = ggml_cpy(lora_ctx, r, dest_t);
                offload_func(r);
                ggml_set_name(r, "r_cpy");
            }

            struct ggml_cgraph * gf = ggml_new_graph(lora_ctx);
            ggml_build_forward_expand(gf, r);

            ggml_graph_compute_helper(work_buffer, gf, n_threads);

            // we won't need these tensors again, reset the context to save memory
            ggml_free(lora_ctx);
            lora_ctx = ggml_init(params);
            lora_tensors.clear();

            n_tensors++;
            if (n_tensors % 4 == 0) {
                LLAMA_LOG_INFO(".");
            }
        }
    }

    // TODO: this should be in a destructor, it will leak on failure
    ggml_free(lora_ctx);
    if (base_ctx) {
        ggml_free(base_ctx);
    }

    const int64_t t_lora_us = ggml_time_us() - t_start_lora_us;
    LLAMA_LOG_INFO(" done (%.2f ms)\n", t_lora_us / 1000.0);

    return 0;
}

//
// interface implementation
//

struct llama_context_params llama_context_default_params() {
    struct llama_context_params result = {
        /*.seed                        =*/ LLAMA_DEFAULT_SEED,
        /*.n_ctx                       =*/ 512,
        /*.n_batch                     =*/ 512,
        /*.n_gpu_layers                =*/ 0,
        /*.main_gpu                    =*/ 0,
        /*.tensor_split                =*/ nullptr,
        /*.rope_freq_base              =*/ 10000.0f,
        /*.rope_freq_scale             =*/ 1.0f,
        /*.progress_callback           =*/ nullptr,
        /*.progress_callback_user_data =*/ nullptr,
        /*.low_vram                    =*/ false,
        /*.mul_mat_q                   =*/ true,
        /*.f16_kv                      =*/ true,
        /*.logits_all                  =*/ false,
        /*.vocab_only                  =*/ false,
        /*.use_mmap                    =*/ true,
        /*.use_mlock                   =*/ false,
        /*.embedding                   =*/ false,
    };

#ifdef GGML_USE_METAL
    result.n_gpu_layers = 1;
#endif

    return result;
}

struct llama_model_quantize_params llama_model_quantize_default_params() {
    struct llama_model_quantize_params result = {
        /*.nthread                     =*/ 0,
        /*.ftype                       =*/ LLAMA_FTYPE_MOSTLY_Q5_1,
        /*.allow_requantize            =*/ false,
        /*.quantize_output_tensor      =*/ true,
        /*.only_copy                   =*/ false,
    };

    return result;
}

int llama_max_devices(void) {
    return LLAMA_MAX_DEVICES;
}

bool llama_mmap_supported(void) {
    return llama_mmap::SUPPORTED;
}

bool llama_mlock_supported(void) {
    return llama_mlock::SUPPORTED;
}

void llama_backend_init(bool numa) {
    ggml_time_init();

    // needed to initialize f16 tables
    {
        struct ggml_init_params params = { 0, NULL, false };
        struct ggml_context * ctx = ggml_init(params);
        ggml_free(ctx);
    }

    if (numa) {
        ggml_numa_init();
    }

#ifdef GGML_USE_MPI
    ggml_mpi_backend_init();
#endif
}

void llama_backend_free(void) {
#ifdef GGML_USE_MPI
    ggml_mpi_backend_free();
#endif
}

int64_t llama_time_us(void) {
    return ggml_time_us();
}

struct llama_model * llama_load_model_from_file(
                             const char * path_model,
            struct llama_context_params   params) {
    ggml_time_init();

    llama_model * model = new llama_model;

    ggml_type memory_type = params.f16_kv ? GGML_TYPE_F16 : GGML_TYPE_F32;

    unsigned cur_percentage = 0;
    if (params.progress_callback == NULL) {
        params.progress_callback_user_data = &cur_percentage;
        params.progress_callback = [](float progress, void * ctx) {
            unsigned * cur_percentage_p = (unsigned *) ctx;
            unsigned percentage = (unsigned) (100 * progress);
            while (percentage > *cur_percentage_p) {
                *cur_percentage_p = percentage;
                LLAMA_LOG_INFO(".");
                if (percentage >= 100) {
                    LLAMA_LOG_INFO("\n");
                }
            }
        };
    }

    if (!llama_model_load(path_model, *model, params.n_ctx, params.n_batch, params.n_gpu_layers,
                params.main_gpu, params.tensor_split, params.mul_mat_q, params.rope_freq_base, params.rope_freq_scale,
                params.low_vram, memory_type, params.use_mmap, params.use_mlock, params.vocab_only,
                params.progress_callback, params.progress_callback_user_data)) {
        LLAMA_LOG_ERROR("%s: failed to load model\n", __func__);
        delete model;
        return nullptr;
    }

    return model;
}

void llama_free_model(struct llama_model * model) {
    delete model;
}

struct llama_context * llama_new_context_with_model(
                 struct llama_model * model,
        struct llama_context_params   params) {

    if (!model) {
        return nullptr;
    }

    llama_context * ctx = new llama_context(*model);

    if (params.seed == LLAMA_DEFAULT_SEED) {
        params.seed = time(NULL);
    }

    ctx->rng = std::mt19937(params.seed);
    ctx->logits_all = params.logits_all;

    ggml_type memory_type = params.f16_kv ? GGML_TYPE_F16 : GGML_TYPE_F32;

    // reserve memory for context buffers
    if (!params.vocab_only) {
        if (!llama_kv_cache_init(ctx->model.hparams, ctx->kv_self, memory_type, ctx->model.hparams.n_ctx, params.n_gpu_layers)) {
            LLAMA_LOG_ERROR("%s: llama_kv_cache_init() failed for self-attention cache\n", __func__);
            llama_free(ctx);
            return nullptr;
        }

        {
            const size_t memory_size = ggml_nbytes(ctx->kv_self.k) + ggml_nbytes(ctx->kv_self.v);
            LLAMA_LOG_INFO("%s: kv self size  = %7.2f MB\n", __func__, memory_size / 1024.0 / 1024.0);
        }

        const auto & hparams = ctx->model.hparams;

        // resized during inference
        if (params.logits_all) {
            ctx->logits.reserve(hparams.n_ctx*hparams.n_vocab);
        } else {
            ctx->logits.reserve(hparams.n_vocab);
        }

        if (params.embedding){
            ctx->embedding.resize(hparams.n_embd);
        }

        {
            static const size_t tensor_alignment = 32;
            // the compute buffer is used to store the tensor and graph structs, while the allocator buffer is used for the tensor data
            ctx->buf_compute.resize(ggml_tensor_overhead()*GGML_MAX_NODES + ggml_graph_overhead());

            // create measure allocator
            ctx->alloc = ggml_allocr_new_measure(tensor_alignment);

            // build worst-case graph
            int n_tokens = std::min((int)hparams.n_ctx, params.n_batch);
            int n_past = hparams.n_ctx - n_tokens;
            llama_token token = llama_token_bos(ctx); // not actually used by llama_build_graph, but required to choose between token and embedding inputs graph
            ggml_cgraph * gf = llama_build_graph(*ctx, &token, NULL, n_tokens, n_past);
#ifdef GGML_USE_METAL
            if (params.n_gpu_layers > 0) {
                ctx->ctx_metal = ggml_metal_init(1);
                if (!ctx->ctx_metal) {
                    LLAMA_LOG_ERROR("%s: ggml_metal_init() failed\n", __func__);
                    llama_free(ctx);
                    return NULL;
                }
                ggml_metal_graph_find_concurrency(ctx->ctx_metal, gf, false);
                ggml_allocr_set_parse_seq(ctx->alloc, ggml_metal_get_concur_list(ctx->ctx_metal), ggml_metal_if_optimized(ctx->ctx_metal));
            }
#endif
            // measure memory requirements for the graph
            size_t alloc_size = ggml_allocr_alloc_graph(ctx->alloc, gf) + tensor_alignment;

            LLAMA_LOG_INFO("%s: compute buffer total size = %7.2f MB\n", __func__, (ctx->buf_compute.size + alloc_size) / 1024.0 / 1024.0);

            // recreate allocator with exact memory requirements
            ggml_allocr_free(ctx->alloc);

            ctx->buf_alloc.resize(alloc_size);
            ctx->alloc = ggml_allocr_new(ctx->buf_alloc.data, ctx->buf_alloc.size, tensor_alignment);
#ifdef GGML_USE_METAL
            if (ctx->ctx_metal) {
                ggml_allocr_set_parse_seq(ctx->alloc, ggml_metal_get_concur_list(ctx->ctx_metal), ggml_metal_if_optimized(ctx->ctx_metal));
            }
#endif
#ifdef GGML_USE_CUBLAS
            if (params.low_vram) {
                LLAMA_LOG_INFO("%s: not allocating a VRAM scratch buffer due to low VRAM option\n", __func__);
                ggml_cuda_set_scratch_size(0); // disable scratch
            } else {
                ggml_cuda_set_scratch_size(alloc_size);
                LLAMA_LOG_INFO("%s: VRAM scratch buffer: %.2f MB\n", __func__, alloc_size / 1024.0 / 1024.0);
            }
#endif
        }

#ifdef GGML_USE_METAL
        if (params.n_gpu_layers > 0) {
            // this allocates all Metal resources and memory buffers

            void * data_ptr  = NULL;
            size_t data_size = 0;

            if (params.use_mmap) {
                data_ptr  = ctx->model.mapping->addr;
                data_size = ctx->model.mapping->size;
            } else {
                data_ptr  = ggml_get_mem_buffer(ctx->model.ctx);
                data_size = ggml_get_mem_size  (ctx->model.ctx);
            }

            const size_t max_size = ggml_get_max_tensor_size(ctx->model.ctx);

            LLAMA_LOG_INFO("%s: max tensor size = %8.2f MB\n", __func__, max_size/1024.0/1024.0);

#define LLAMA_METAL_CHECK_BUF(result)                            \
            if (!(result)) {                                             \
                LLAMA_LOG_ERROR("%s: failed to add buffer\n", __func__); \
                llama_free(ctx);                                         \
                return NULL;                                             \
            }

            LLAMA_METAL_CHECK_BUF(ggml_metal_add_buffer(ctx->ctx_metal, "data", data_ptr, data_size, max_size));

            LLAMA_METAL_CHECK_BUF(ggml_metal_add_buffer(ctx->ctx_metal, "eval", ctx->buf_compute.data, ctx->buf_compute.size, 0));
            LLAMA_METAL_CHECK_BUF(ggml_metal_add_buffer(ctx->ctx_metal, "kv",   ctx->kv_self.buf.data, ctx->kv_self.buf.size, 0));

            LLAMA_METAL_CHECK_BUF(ggml_metal_add_buffer(ctx->ctx_metal, "alloc", ctx->buf_alloc.data, ctx->buf_alloc.size, 0));
#undef LLAMA_METAL_CHECK_BUF
        }
#endif
    }

#ifdef GGML_USE_MPI
    ctx->ctx_mpi = ggml_mpi_init();

    if (ggml_mpi_rank(ctx->ctx_mpi) > 0) {
        // Enter a blocking eval loop with dummy input, letting rank=0 drive the process
        const std::vector<llama_token> tmp(ctx->model.hparams.n_ctx, llama_token_bos(ctx));
        while (!llama_eval(ctx, tmp.data(), tmp.size(), 0, 0)) {};
        llama_backend_free();
        exit(1);
    }
#endif

    return ctx;
}

static struct llama_context * llama_init_from_file(
                             const char * path_model,
            struct llama_context_params   params) {
    struct llama_model * model = llama_load_model_from_file(path_model, params);
    if (!model) {
        return nullptr;
    }

    struct llama_context * ctx = llama_new_context_with_model(model, params);
    ctx->model_owner = true;

    return ctx;
}

void llama_free(struct llama_context * ctx) {
    delete ctx;
}

int llama_n_vocab(const struct llama_context * ctx) {
    return llama_model_n_vocab(&ctx->model);
}

int llama_n_ctx(const struct llama_context * ctx) {
    return llama_model_n_ctx(&ctx->model);
}

int llama_n_ctx_train(const struct llama_context * ctx) {
    return llama_model_n_ctx_train(&ctx->model);
}

int llama_n_embd(const struct llama_context * ctx) {
    return llama_model_n_embd(&ctx->model);
}

int llama_n_ff(const struct llama_context * ctx) {
    return ctx->model.hparams.n_ff;
}

int llama_n_head(const struct llama_context * ctx) {
    return ctx->model.hparams.n_head;
}

int llama_n_head_kv(const struct llama_context * ctx) {
    return ctx->model.hparams.n_head_kv;
}

int llama_n_rot(const struct llama_context * ctx) {
    return ctx->model.hparams.n_rot;
}

int llama_n_layer(const struct llama_context * ctx) {
    return ctx->model.hparams.n_layer;
}

enum llama_vocab_type llama_vocab_type(const struct llama_context * ctx) {
    return ctx->model.vocab.type;
}

int llama_model_n_vocab(const struct llama_model * model) {
    return model->vocab.id_to_token.size();
}

int llama_model_n_ctx(const struct llama_model * model) {
    return model->hparams.n_ctx;
}

int llama_model_n_ctx_train(const struct llama_model * model) {
    return model->hparams.n_ctx_train;
}

int llama_model_n_embd(const struct llama_model * model) {
    return model->hparams.n_embd;
}

int llama_model_n_ff(const struct llama_model * model) {
    return model->hparams.n_ff;
}

int llama_model_n_head(const struct llama_model * model) {
    return model->hparams.n_head;
}

int llama_model_n_head_kv(const struct llama_model * model) {
    return model->hparams.n_head_kv;
}

int llama_model_n_rot(const struct llama_model * model) {
    return model->hparams.n_rot;
}

int llama_model_n_layer(const struct llama_model * model) {
    return model->hparams.n_layer;
}

int llama_model_desc(const struct llama_model * model, char * buf, size_t buf_size) {
    return snprintf(buf, buf_size, "%s %s %s",
            model->name.c_str(),
            llama_model_type_name(model->type),
            llama_model_ftype_name(model->ftype).c_str());
}

uint64_t llama_model_size(const struct llama_model * model) {
    uint64_t size = 0;
    for (const auto & it : model->tensors_by_name) {
        size += ggml_nbytes(it.second);
    }
    return size;
}

uint64_t llama_model_n_params(const struct llama_model * model) {
    uint64_t nparams = 0;
    for (const auto & it : model->tensors_by_name) {
        nparams += ggml_nelements(it.second);
    }
    return nparams;
}

struct ggml_tensor * llama_get_model_tensor(struct llama_model * model, const char * name) {
    return ggml_get_tensor(model->ctx, name);
}

int llama_model_quantize(
        const char * fname_inp,
        const char * fname_out,
        const llama_model_quantize_params * params) {
    try {
        llama_model_quantize_internal(fname_inp, fname_out, params);
        return 0;
    } catch (const std::exception & err) {
        LLAMA_LOG_ERROR("%s: failed to quantize: %s\n", __func__, err.what());
        return 1;
    }
}

int llama_apply_lora_from_file(struct llama_context * ctx, const char * path_lora, float scale, const char * path_base_model, int n_threads) {
    try {
        return llama_apply_lora_from_file_internal(ctx->model, path_lora, scale, path_base_model, n_threads);
    } catch (const std::exception & err) {
        LLAMA_LOG_ERROR("%s: failed to apply lora adapter: %s\n", __func__, err.what());
        return 1;
    }
}

int llama_model_apply_lora_from_file(const struct llama_model * model, const char * path_lora, float scale, const char * path_base_model, int n_threads) {
    try {
        return llama_apply_lora_from_file_internal(*model, path_lora, scale, path_base_model, n_threads);
    } catch (const std::exception & err) {
        LLAMA_LOG_ERROR("%s: failed to apply lora adapter: %s\n", __func__, err.what());
        return 1;
    }
}

int llama_get_kv_cache_token_count(const struct llama_context * ctx) {
    return ctx->kv_self.n;
}

#define LLAMA_MAX_RNG_STATE (64*1024)

void llama_set_rng_seed(struct llama_context * ctx, uint32_t seed) {
    if (seed == LLAMA_DEFAULT_SEED) {
        seed = time(NULL);
    }
    ctx->rng.seed(seed);
}

// Returns the *maximum* size of the state
size_t llama_get_state_size(const struct llama_context * ctx) {
    // we don't know size of rng until we actually serialize it. so reserve more than enough memory for its serialized state.
    // for reference, std::mt19937(1337) serializes to 6701 bytes.
    const size_t s_rng_size        = sizeof(size_t);
    const size_t s_rng             = LLAMA_MAX_RNG_STATE;
    const size_t s_logits_capacity = sizeof(size_t);
    const size_t s_logits_size     = sizeof(size_t);
    const size_t s_logits          = ctx->logits.capacity() * sizeof(float);
    const size_t s_embedding_size  = sizeof(size_t);
    const size_t s_embedding       = ctx->embedding.size() * sizeof(float);
    const size_t s_kv_size         = sizeof(size_t);
    const size_t s_kv_ntok         = sizeof(int);
    const size_t s_kv              = ctx->kv_self.buf.size;

    const size_t s_total = (
        + s_rng_size
        + s_rng
        + s_logits_capacity
        + s_logits_size
        + s_logits
        + s_embedding_size
        + s_embedding
        + s_kv_size
        + s_kv_ntok
        + s_kv
    );

    return s_total;
}

// llama_context_data
struct llama_data_context {
    virtual void write(const void * src, size_t size) = 0;
    virtual size_t get_size_written() = 0;
    virtual ~llama_data_context() = default;
};

struct llama_data_buffer_context : llama_data_context {
    uint8_t * ptr;
    size_t size_written = 0;

    llama_data_buffer_context(uint8_t * p) : ptr(p) {}

    void write(const void * src, size_t size) override {
        memcpy(ptr, src, size);
        ptr += size;
        size_written += size;
    }

    size_t get_size_written() override {
        return size_written;
    }
};

struct llama_data_file_context : llama_data_context {
    llama_file * file;
    size_t size_written = 0;

    llama_data_file_context(llama_file * f) : file(f) {}

    void write(const void * src, size_t size) override {
        file->write_raw(src, size);
        size_written += size;
    }

    size_t get_size_written() override {
        return size_written;
    }
};

/** copy state data into either a buffer or file depending on the passed in context
 *
 * file context:
 * llama_file file("/path", "wb");
 * llama_data_file_context data_ctx(&file);
 * llama_copy_state_data(ctx, &data_ctx);
 *
 * buffer context:
 * std::vector<uint8_t> buf(max_size, 0);
 * llama_data_buffer_context data_ctx(&buf.data());
 * llama_copy_state_data(ctx, &data_ctx);
 *
*/
static void llama_copy_state_data_internal(struct llama_context * ctx, llama_data_context * data_ctx) {
    // copy rng
    {
        std::stringstream rng_ss;
        rng_ss << ctx->rng;

        const size_t rng_size = rng_ss.str().size();
        char rng_buf[LLAMA_MAX_RNG_STATE];

        memset(&rng_buf[0], 0, LLAMA_MAX_RNG_STATE);
        memcpy(&rng_buf[0], rng_ss.str().data(), rng_ss.str().size());

        data_ctx->write(&rng_size,   sizeof(rng_size));
        data_ctx->write(&rng_buf[0], LLAMA_MAX_RNG_STATE);
    }

    // copy logits
    {
        const size_t logits_cap  = ctx->logits.capacity();
        const size_t logits_size = ctx->logits.size();

        data_ctx->write(&logits_cap,  sizeof(logits_cap));
        data_ctx->write(&logits_size, sizeof(logits_size));

        if (logits_size) {
            data_ctx->write(ctx->logits.data(), logits_size * sizeof(float));
        }

        // If there is a gap between the size and the capacity, write padding
        size_t padding_size = (logits_cap - logits_size) * sizeof(float);
        if (padding_size > 0) {
            std::vector<uint8_t> padding(padding_size, 0); // Create a buffer filled with zeros
            data_ctx->write(padding.data(), padding_size);
        }
    }

    // copy embeddings
    {
        const size_t embedding_size = ctx->embedding.size();

        data_ctx->write(&embedding_size, sizeof(embedding_size));

        if (embedding_size) {
            data_ctx->write(ctx->embedding.data(), embedding_size * sizeof(float));
        }
    }

    // copy kv cache
    {
        const auto & kv_self = ctx->kv_self;
        const auto & hparams = ctx->model.hparams;
        const int    n_layer = hparams.n_layer;
        const int    n_embd  = hparams.n_embd_gqa();
        const int    n_ctx   = hparams.n_ctx;

        const size_t kv_size = kv_self.buf.size;
        const int    kv_ntok = llama_get_kv_cache_token_count(ctx);

        data_ctx->write(&kv_size, sizeof(kv_size));
        data_ctx->write(&kv_ntok, sizeof(kv_ntok));

        if (kv_size) {
            const size_t elt_size = ggml_element_size(kv_self.k);

            ggml_context * cpy_ctx = ggml_init({ 4096, NULL, /* no_alloc */ true });
            ggml_cgraph gf{};

            ggml_tensor * kout3d = ggml_new_tensor_3d(cpy_ctx, kv_self.k->type, n_embd, kv_ntok, n_layer);
            std::vector<uint8_t> kout3d_data(ggml_nbytes(kout3d), 0);
            kout3d->data = kout3d_data.data();

            ggml_tensor * vout3d = ggml_new_tensor_3d(cpy_ctx, kv_self.v->type, kv_ntok, n_embd, n_layer);
            std::vector<uint8_t> vout3d_data(ggml_nbytes(vout3d), 0);
            vout3d->data = vout3d_data.data();

            ggml_tensor * k3d = ggml_view_3d(cpy_ctx, kv_self.k,
                n_embd, kv_ntok, n_layer,
                elt_size*n_embd, elt_size*n_embd*n_ctx, 0);

            ggml_tensor * v3d = ggml_view_3d(cpy_ctx, kv_self.v,
                kv_ntok, n_embd, n_layer,
                elt_size*n_ctx, elt_size*n_ctx*n_embd, 0);

            ggml_build_forward_expand(&gf, ggml_cpy(cpy_ctx, k3d, kout3d));
            ggml_build_forward_expand(&gf, ggml_cpy(cpy_ctx, v3d, vout3d));
            ggml_graph_compute_helper(ctx->work_buffer, &gf, /*n_threads*/ 1);

            ggml_free(cpy_ctx);

            // our data is now in the kout3d_data and vout3d_data buffers
            // write them to file
            data_ctx->write(kout3d_data.data(), kout3d_data.size());
            data_ctx->write(vout3d_data.data(), vout3d_data.size());
        }
    }
}

size_t llama_copy_state_data(struct llama_context * ctx, uint8_t * dst) {
    llama_data_buffer_context data_ctx(dst);
    llama_copy_state_data_internal(ctx, &data_ctx);

    return data_ctx.get_size_written();
}

// Sets the state reading from the specified source address
size_t llama_set_state_data(struct llama_context * ctx, uint8_t * src) {
    uint8_t * inp = src;

    // set rng
    {
        size_t rng_size;
        char   rng_buf[LLAMA_MAX_RNG_STATE];

        memcpy(&rng_size,   inp, sizeof(rng_size));    inp += sizeof(rng_size);
        memcpy(&rng_buf[0], inp, LLAMA_MAX_RNG_STATE); inp += LLAMA_MAX_RNG_STATE;

        std::stringstream rng_ss;
        rng_ss.str(std::string(&rng_buf[0], rng_size));
        rng_ss >> ctx->rng;

        GGML_ASSERT(!rng_ss.fail());
    }

    // set logits
    {
        size_t logits_cap;
        size_t logits_size;

        memcpy(&logits_cap,  inp, sizeof(logits_cap));  inp += sizeof(logits_cap);
        memcpy(&logits_size, inp, sizeof(logits_size)); inp += sizeof(logits_size);

        GGML_ASSERT(ctx->logits.capacity() == logits_cap);

        if (logits_size) {
            ctx->logits.resize(logits_size);
            memcpy(ctx->logits.data(), inp, logits_size * sizeof(float));
        }

        inp += logits_cap * sizeof(float);
    }

    // set embeddings
    {
        size_t embedding_size;

        memcpy(&embedding_size, inp, sizeof(embedding_size)); inp += sizeof(embedding_size);

        GGML_ASSERT(ctx->embedding.capacity() == embedding_size);

        if (embedding_size) {
            memcpy(ctx->embedding.data(), inp, embedding_size * sizeof(float));
            inp += embedding_size * sizeof(float);
        }
    }

    // set kv cache
    {
        const auto & kv_self = ctx->kv_self;
        const auto & hparams = ctx->model.hparams;
        const int    n_layer = hparams.n_layer;
        const int    n_embd  = hparams.n_embd_gqa();
        const int    n_ctx   = hparams.n_ctx;

        size_t kv_size;
        int kv_ntok;

        memcpy(&kv_size, inp, sizeof(kv_size)); inp += sizeof(kv_size);
        memcpy(&kv_ntok, inp, sizeof(kv_ntok)); inp += sizeof(kv_ntok);

        if (kv_size) {
            GGML_ASSERT(kv_self.buf.size == kv_size);

            const size_t elt_size = ggml_element_size(kv_self.k);

            ggml_context * cpy_ctx = ggml_init({ 4096, NULL, /* no_alloc */ true });
            ggml_cgraph gf{};

            ggml_tensor * kin3d = ggml_new_tensor_3d(cpy_ctx, kv_self.k->type, n_embd, kv_ntok, n_layer);
            kin3d->data = (void *) inp;
            inp += ggml_nbytes(kin3d);

            ggml_tensor * vin3d = ggml_new_tensor_3d(cpy_ctx, kv_self.v->type, kv_ntok, n_embd, n_layer);
            vin3d->data = (void *) inp;
            inp += ggml_nbytes(vin3d);

            ggml_tensor * k3d = ggml_view_3d(cpy_ctx, kv_self.k,
                n_embd, kv_ntok, n_layer,
                elt_size*n_embd, elt_size*n_embd*n_ctx, 0);

            ggml_tensor * v3d = ggml_view_3d(cpy_ctx, kv_self.v,
                kv_ntok, n_embd, n_layer,
                elt_size*n_ctx, elt_size*n_ctx*n_embd, 0);

            ggml_build_forward_expand(&gf, ggml_cpy(cpy_ctx, kin3d, k3d));
            ggml_build_forward_expand(&gf, ggml_cpy(cpy_ctx, vin3d, v3d));
            ggml_graph_compute_helper(ctx->work_buffer, &gf, /*n_threads*/ 1);

            ggml_free(cpy_ctx);
        }

        ctx->kv_self.n = kv_ntok;
    }

    const size_t nread    = inp - src;
    const size_t max_size = llama_get_state_size(ctx);

    GGML_ASSERT(nread <= max_size);

    return nread;
}

static bool llama_load_session_file_internal(struct llama_context * ctx, const char * path_session, llama_token * tokens_out, size_t n_token_capacity, size_t * n_token_count_out) {
    llama_file file(path_session, "rb");

    // sanity checks
    {
        const uint32_t magic   = file.read_u32();
        const uint32_t version = file.read_u32();

        if (magic != LLAMA_SESSION_MAGIC || version != LLAMA_SESSION_VERSION) {
            LLAMA_LOG_ERROR("%s : unknown (magic, version) for session file: %08x, %08x\n", __func__, magic, version);
            return false;
        }

        llama_hparams session_hparams;
        file.read_raw(&session_hparams, sizeof(llama_hparams));

        if (session_hparams != ctx->model.hparams) {
            LLAMA_LOG_INFO("%s : model hparams didn't match from session file!\n", __func__);
            return false;
        }
    }

    // load the prompt
    {
        const uint32_t n_token_count = file.read_u32();

        if (n_token_count > n_token_capacity) {
            LLAMA_LOG_ERROR("%s : token count in session file exceeded capacity! %u > %zu\n", __func__, n_token_count, n_token_capacity);
            return false;
        }

        file.read_raw(tokens_out, sizeof(llama_token) * n_token_count);
        *n_token_count_out = n_token_count;
    }

    // restore the context state
    {
        const size_t n_state_size_cur = file.size - file.tell();
        const size_t n_state_size_max = llama_get_state_size(ctx);

        if (n_state_size_cur > n_state_size_max) {
            LLAMA_LOG_ERROR("%s : the state size in session file is too big! max %zu, got %zu\n", __func__, n_state_size_max, n_state_size_cur);
            return false;
        }

        std::vector<uint8_t> state_data(n_state_size_max);
        file.read_raw(state_data.data(), n_state_size_cur);

        llama_set_state_data(ctx, state_data.data());
    }

    return true;
}

bool llama_load_session_file(struct llama_context * ctx, const char * path_session, llama_token * tokens_out, size_t n_token_capacity, size_t * n_token_count_out) {
    try {
        return llama_load_session_file_internal(ctx, path_session, tokens_out, n_token_capacity, n_token_count_out);
    } catch (const std::exception & err) {
        LLAMA_LOG_ERROR("error loading session file: %s\n", err.what());
        return false;
    }
}

bool llama_save_session_file(struct llama_context * ctx, const char * path_session, const llama_token * tokens, size_t n_token_count) {
    llama_file file(path_session, "wb");

    file.write_u32(LLAMA_SESSION_MAGIC);
    file.write_u32(LLAMA_SESSION_VERSION);

    file.write_raw(&ctx->model.hparams, sizeof(llama_hparams));

    // save the prompt
    file.write_u32((uint32_t) n_token_count);
    file.write_raw(tokens, sizeof(llama_token) * n_token_count);

    // save the context state using stream saving
    llama_data_file_context data_ctx(&file);
    llama_copy_state_data_internal(ctx, &data_ctx);

    return true;
}

int llama_eval(
        struct llama_context * ctx,
           const llama_token * tokens,
                         int   n_tokens,
                         int   n_past,
                         int   n_threads) {
    if (!llama_eval_internal(*ctx, tokens, nullptr, n_tokens, n_past, n_threads, nullptr)) {
        LLAMA_LOG_ERROR("%s: failed to eval\n", __func__);
        return 1;
    }

    // get a more accurate load time, upon first eval
    // TODO: fix this
    if (!ctx->has_evaluated_once) {
        ctx->t_load_us = ggml_time_us() - ctx->t_start_us;
        ctx->has_evaluated_once = true;
    }

    return 0;
}

int llama_eval_embd(
            struct llama_context * ctx,
                     const float * embd,
                             int   n_tokens,
                             int   n_past,
                             int   n_threads) {
    if (!llama_eval_internal(*ctx, nullptr, embd, n_tokens, n_past, n_threads, nullptr)) {
        LLAMA_LOG_ERROR("%s: failed to eval\n", __func__);
        return 1;
    }

    // get a more accurate load time, upon first eval
    // TODO: fix this
    if (!ctx->has_evaluated_once) {
        ctx->t_load_us = ggml_time_us() - ctx->t_start_us;
        ctx->has_evaluated_once = true;
    }

    return 0;
}

int llama_eval_export(struct llama_context * ctx, const char * fname) {
    const int n_batch = 1;
    const int n_ctx   = 512 - n_batch;

    const std::vector<llama_token> tmp(n_batch, llama_token_bos(ctx));

    if (!llama_eval_internal(*ctx, tmp.data(), nullptr, tmp.size(), n_ctx, 1, fname)) {
        LLAMA_LOG_ERROR("%s: failed to eval\n", __func__);
        return 1;
    }

    return 0;
}

float * llama_get_logits(struct llama_context * ctx) {
    return ctx->logits.data();
}

float * llama_get_embeddings(struct llama_context * ctx) {
    return ctx->embedding.data();
}

const char * llama_token_get_text(const struct llama_context * ctx, llama_token token) {
    return ctx->model.vocab.id_to_token[token].text.c_str();
}

float llama_token_get_score(const struct llama_context * ctx, llama_token token) {
    return ctx->model.vocab.id_to_token[token].score;
}

llama_token_type llama_token_get_type(const struct llama_context * ctx, llama_token token) {
    return ctx->model.vocab.id_to_token[token].type;
}

llama_token llama_token_bos(const struct llama_context * ctx) {
    return ctx->model.vocab.special_bos_id;
}

llama_token llama_token_eos(const struct llama_context * ctx) {
    return ctx->model.vocab.special_eos_id;
}

llama_token llama_token_nl(const struct llama_context * ctx) {
    return ctx->model.vocab.linefeed_id;
}

int llama_tokenize(
        struct llama_context * ctx,
                  const char * text,
                         int   text_len,
                 llama_token * tokens,
                         int   n_max_tokens,
                        bool   add_bos) {
    return llama_tokenize_with_model(&ctx->model, text, text_len, tokens, n_max_tokens, add_bos);
}

int llama_tokenize_with_model(
    const struct llama_model * model,
                  const char * text,
                         int   text_len,
                 llama_token * tokens,
                         int   n_max_tokens,
                        bool   add_bos) {
    auto res = llama_tokenize_internal(model->vocab, std::string(text, text_len), add_bos);

    if (n_max_tokens < (int) res.size()) {
        // LLAMA_LOG_ERROR("%s: too many tokens\n", __func__);
        return -((int) res.size());
    }

    for (size_t i = 0; i < res.size(); i++) {
        tokens[i] = res[i];
    }

    return res.size();
}

int llama_token_to_piece(const struct llama_context * ctx, llama_token token, char * buf, int length) {
    return llama_token_to_piece_with_model(&ctx->model, token, buf, length);
}

// does not write null-terminator to buf
int llama_token_to_piece_with_model(const struct llama_model * model, llama_token token, char * buf, int length) {
    if (0 <= token && token < llama_model_n_vocab(model)) {
        if (llama_is_normal_token(model->vocab, token)) {
            std::string result = model->vocab.id_to_token[token].text;
            if (llama_vocab_get_type(model->vocab) == LLAMA_VOCAB_TYPE_SPM) {
                llama_unescape_whitespace(result);
            }
            if (length < (int) result.length()) {
                return -result.length();
            }
            memcpy(buf, result.c_str(), result.length());
            return result.length();
        } else if (llama_is_unknown_token(model->vocab, token)) { // NOLINT
            if (length < 3) {
                return -3;
            }
            buf[0] = '\xe2';
            buf[1] = '\x96';
            buf[2] = '\x85';
            return 3;
        } else if (llama_is_control_token(model->vocab, token)) {
            ;
        } else if (llama_is_byte_token(model->vocab, token)) {
            if (length < 1) {
                return -1;
            }
            buf[0] = llama_token_to_byte(model->vocab, token);
            return 1;
        }
    }
    return 0;
}

struct llama_timings llama_get_timings(struct llama_context * ctx) {
    struct llama_timings result = {
        /*.t_start_ms  =*/ 1e-3 * ctx->t_start_us,
        /*.t_end_ms    =*/ 1.00 * ggml_time_ms(),
        /*.t_load_ms   =*/ 1e-3 * ctx->t_load_us,
        /*.t_sample_ms =*/ 1e-3 * ctx->t_sample_us,
        /*.t_p_eval_ms =*/ 1e-3 * ctx->t_p_eval_us,
        /*.t_eval_ms   =*/ 1e-3 * ctx->t_eval_us,

        /*.n_sample =*/ std::max(1, ctx->n_sample),
        /*.n_p_eval =*/ std::max(1, ctx->n_p_eval),
        /*.n_eval   =*/ std::max(1, ctx->n_eval),
    };

    return result;
}

void llama_print_timings(struct llama_context * ctx) {
    const llama_timings timings = llama_get_timings(ctx);

    LLAMA_LOG_INFO("\n");
    LLAMA_LOG_INFO("%s:        load time = %8.2f ms\n", __func__, timings.t_load_ms);
    LLAMA_LOG_INFO("%s:      sample time = %8.2f ms / %5d runs   (%8.2f ms per token, %8.2f tokens per second)\n",
            __func__, timings.t_sample_ms, timings.n_sample, timings.t_sample_ms / timings.n_sample, 1e3 / timings.t_sample_ms * timings.n_sample);
    LLAMA_LOG_INFO("%s: prompt eval time = %8.2f ms / %5d tokens (%8.2f ms per token, %8.2f tokens per second)\n",
            __func__, timings.t_p_eval_ms, timings.n_p_eval, timings.t_p_eval_ms / timings.n_p_eval, 1e3 / timings.t_p_eval_ms * timings.n_p_eval);
    LLAMA_LOG_INFO("%s:        eval time = %8.2f ms / %5d runs   (%8.2f ms per token, %8.2f tokens per second)\n",
            __func__, timings.t_eval_ms, timings.n_eval, timings.t_eval_ms / timings.n_eval, 1e3 / timings.t_eval_ms * timings.n_eval);
    LLAMA_LOG_INFO("%s:       total time = %8.2f ms\n", __func__, (timings.t_end_ms - timings.t_start_ms));
}

void llama_reset_timings(struct llama_context * ctx) {
    ctx->t_start_us = ggml_time_us();
    ctx->t_sample_us = ctx->n_sample = 0;
    ctx->t_eval_us   = ctx->n_eval   = 0;
    ctx->t_p_eval_us = ctx->n_p_eval = 0;
}

const char * llama_print_system_info(void) {
    static std::string s;

    s  = "";
    s += "AVX = "         + std::to_string(ggml_cpu_has_avx())         + " | ";
    s += "AVX2 = "        + std::to_string(ggml_cpu_has_avx2())        + " | ";
    s += "AVX512 = "      + std::to_string(ggml_cpu_has_avx512())      + " | ";
    s += "AVX512_VBMI = " + std::to_string(ggml_cpu_has_avx512_vbmi()) + " | ";
    s += "AVX512_VNNI = " + std::to_string(ggml_cpu_has_avx512_vnni()) + " | ";
    s += "FMA = "         + std::to_string(ggml_cpu_has_fma())         + " | ";
    s += "NEON = "        + std::to_string(ggml_cpu_has_neon())        + " | ";
    s += "ARM_FMA = "     + std::to_string(ggml_cpu_has_arm_fma())     + " | ";
    s += "F16C = "        + std::to_string(ggml_cpu_has_f16c())        + " | ";
    s += "FP16_VA = "     + std::to_string(ggml_cpu_has_fp16_va())     + " | ";
    s += "WASM_SIMD = "   + std::to_string(ggml_cpu_has_wasm_simd())   + " | ";
    s += "BLAS = "        + std::to_string(ggml_cpu_has_blas())        + " | ";
    s += "SSE3 = "        + std::to_string(ggml_cpu_has_sse3())        + " | ";
    s += "SSSE3 = "       + std::to_string(ggml_cpu_has_ssse3())       + " | ";
    s += "VSX = "         + std::to_string(ggml_cpu_has_vsx())         + " | ";

    return s.c_str();
}

void llama_dump_timing_info_yaml(FILE * stream, const llama_context * ctx) {
    fprintf(stream, "\n");
    fprintf(stream, "###########\n");
    fprintf(stream, "# Timings #\n");
    fprintf(stream, "###########\n");
    fprintf(stream, "\n");

    fprintf(stream, "mst_eval: %.2f  # ms / token during generation\n",
            1.0e-3 * ctx->t_eval_us / ctx->n_eval);
    fprintf(stream, "mst_p_eval: %.2f  # ms / token during prompt processing\n",
            1.0e-3 * ctx->t_p_eval_us / ctx->n_p_eval);
    fprintf(stream, "mst_sample: %.2f  # ms / token during sampling\n",
            1.0e-3 * ctx->t_sample_us / ctx->n_sample);
    fprintf(stream, "n_eval: %d  # number of tokens generated (excluding the first one)\n", ctx->n_eval);
    fprintf(stream, "n_p_eval: %d  # number of tokens processed in batches at the beginning\n", ctx->n_p_eval);
    fprintf(stream, "n_sample: %d  # number of sampled tokens\n", ctx->n_sample);
    fprintf(stream, "t_eval_us: %" PRId64 "  # total microseconds spent generating tokens\n", ctx->t_eval_us);
    fprintf(stream, "t_load_us: %" PRId64 "  # total microseconds spent loading the model\n", ctx->t_load_us);
    fprintf(stream, "t_p_eval_us: %" PRId64 "  # total microseconds spent prompt processing\n", ctx->t_p_eval_us);
    fprintf(stream, "t_sample_us: %" PRId64 "  # total microseconds spent sampling\n", ctx->t_sample_us);
    fprintf(stream, "ts_eval: %.2f  # tokens / second during generation\n",
            1.0e6 * ctx->n_eval / ctx->t_eval_us);
    fprintf(stream, "ts_p_eval: %.2f  # tokens / second during prompt processing\n",
            1.0e6 * ctx->n_p_eval / ctx->t_p_eval_us);
    fprintf(stream, "ts_sample: %.2f  # tokens / second during sampling\n",
            1.0e6 * ctx->n_sample / ctx->t_sample_us);
}

// For internal test use
const std::vector<std::pair<std::string, struct ggml_tensor *>> & llama_internal_get_tensor_map(
    struct llama_context * ctx
) {
    return ctx->model.tensors_by_name;
}

void llama_log_set(llama_log_callback log_callback, void * user_data) {
    g_state.log_callback = log_callback ? log_callback : llama_log_callback_default;
    g_state.log_callback_user_data = user_data;
}

static void llama_log_internal_v(llama_log_level level, const char * format, va_list args) {
    va_list args_copy;
    va_copy(args_copy, args);
    char buffer[128];
    int len = vsnprintf(buffer, 128, format, args);
    if (len < 128) {
        g_state.log_callback(level, buffer, g_state.log_callback_user_data);
    } else {
        char* buffer2 = new char[len+1];
        vsnprintf(buffer2, len+1, format, args_copy);
        buffer2[len] = 0;
        g_state.log_callback(level, buffer2, g_state.log_callback_user_data);
        delete[] buffer2;
    }
    va_end(args_copy);
}

static void llama_log_internal(llama_log_level level, const char * format, ...) {
    va_list args;
    va_start(args, format);
    llama_log_internal_v(level, format, args);
    va_end(args);
}

static void llama_log_callback_default(llama_log_level level, const char * text, void * user_data) {
    (void) level;
    (void) user_data;
    fputs(text, stderr);
    fflush(stderr);
}<|MERGE_RESOLUTION|>--- conflicted
+++ resolved
@@ -5894,13 +5894,9 @@
 }
 
 // TODO: after the GGUF PR, this likely won't work and needs to be updated
-<<<<<<< HEAD
-int llama_apply_lora_from_file_internal(const struct llama_model & model, const char * path_lora, float scale, const char * path_base_model, int n_threads) {
-=======
 static int llama_apply_lora_from_file_internal(
-    const struct llama_model & model, const char * path_lora, const char * path_base_model, int n_threads
+    const struct llama_model & model, const char * path_lora, float scale, const char * path_base_model, int n_threads
 ) {
->>>>>>> b541b4f0
     LLAMA_LOG_INFO("%s: applying lora adapter from '%s' - please wait ...\n", __func__, path_lora);
 
     const int64_t t_start_lora_us = ggml_time_us();
