--- conflicted
+++ resolved
@@ -11070,16 +11070,12 @@
 }
 
 // does not write null-terminator to buf
-<<<<<<< HEAD
-int llama_token_to_piece(const struct llama_model * model, llama_token token, char * buf, int length) {
+int32_t llama_token_to_piece(const struct llama_model * model, llama_token token, char * buf, int32_t length) {
     if(OldBPETokenizerMode)
     {
         return llama_token_to_piece_old(model, token, buf, length);
     }
 
-=======
-int32_t llama_token_to_piece(const struct llama_model * model, llama_token token, char * buf, int32_t length) {
->>>>>>> f3f62f0d
     if (0 <= token && token < llama_n_vocab(model)) {
         switch (llama_vocab_get_type(model->vocab)) {
         case LLAMA_VOCAB_TYPE_SPM: {
