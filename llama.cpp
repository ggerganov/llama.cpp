#define LLAMA_API_INTERNAL
#include "llama.h"

#include "ggml.h"

#include "ggml-alloc.h"

#ifdef GGML_USE_CUBLAS
#  include "ggml-cuda.h"
#elif defined(GGML_USE_CLBLAST)
#  include "ggml-opencl.h"
#endif

#ifdef GGML_USE_METAL
#  include "ggml-metal.h"
#endif
#ifdef GGML_USE_MPI
#  include "ggml-mpi.h"
#endif
#ifdef GGML_USE_K_QUANTS
#  ifndef QK_K
#    ifdef GGML_QKK_64
#      define QK_K 64
#    else
#      define QK_K 256
#    endif
#  endif
#endif

#ifdef __has_include
    #if __has_include(<unistd.h>)
        #include <unistd.h>
        #if defined(_POSIX_MAPPED_FILES)
            #include <sys/mman.h>
        #endif
        #if defined(_POSIX_MEMLOCK_RANGE)
            #include <sys/resource.h>
        #endif
    #endif
#endif

#if defined(_WIN32)
    #define WIN32_LEAN_AND_MEAN
    #ifndef NOMINMAX
        #define NOMINMAX
    #endif
    #include <windows.h>
    #include <io.h>
    #include <stdio.h> // for _fseeki64
#endif

#include <algorithm>
#include <array>
#include <cassert>
#include <cinttypes>
#include <climits>
#include <cstdarg>
#include <cstddef>
#include <cstdint>
#include <cstdio>
#include <cstring>
#include <ctime>
#include <fstream>
#include <initializer_list>
#include <map>
#include <memory>
#include <mutex>
#include <numeric>
#include <queue>
#include <random>
#include <regex>
#include <sstream>
#include <thread>
#include <unordered_map>
#include <set>

#if defined(_MSC_VER)
#pragma warning(disable: 4244 4267) // possible loss of data
#endif

#ifdef __GNUC__
#ifdef __MINGW32__
#define LLAMA_ATTRIBUTE_FORMAT(...) __attribute__((format(gnu_printf, __VA_ARGS__)))
#else
#define LLAMA_ATTRIBUTE_FORMAT(...) __attribute__((format(printf, __VA_ARGS__)))
#endif
#else
#define LLAMA_ATTRIBUTE_FORMAT(...)
#endif

//
// logging
//

LLAMA_ATTRIBUTE_FORMAT(2, 3)
static void llama_log_internal        (ggml_log_level level, const char* format, ...);
static void llama_log_callback_default(ggml_log_level level, const char * text, void * user_data);

#define LLAMA_LOG_INFO(...)  llama_log_internal(GGML_LOG_LEVEL_INFO , __VA_ARGS__)
#define LLAMA_LOG_WARN(...)  llama_log_internal(GGML_LOG_LEVEL_WARN , __VA_ARGS__)
#define LLAMA_LOG_ERROR(...) llama_log_internal(GGML_LOG_LEVEL_ERROR, __VA_ARGS__)

//
// helpers
//

static size_t utf8_len(char src) {
    const size_t lookup[] = { 1, 1, 1, 1, 1, 1, 1, 1, 1, 1, 1, 1, 2, 2, 3, 4 };
    uint8_t highbits = static_cast<uint8_t>(src) >> 4;
    return lookup[highbits];
}

static void replace_all(std::string & s, const std::string & search, const std::string & replace) {
    std::string result;
    for (size_t pos = 0; ; pos += search.length()) {
        auto new_pos = s.find(search, pos);
        if (new_pos == std::string::npos) {
            result += s.substr(pos, s.size() - pos);
            break;
        }
        result += s.substr(pos, new_pos - pos) + replace;
        pos = new_pos;
    }
    s = std::move(result);
}
#ifdef GGML_USE_CPU_HBM
#include <hbwmalloc.h>
#endif

static void zeros(std::ofstream & file, size_t n) {
    char zero = 0;
    for (size_t i = 0; i < n; ++i) {
        file.write(&zero, 1);
    }
}

LLAMA_ATTRIBUTE_FORMAT(1, 2)
static std::string format(const char * fmt, ...) {
    va_list ap;
    va_list ap2;
    va_start(ap, fmt);
    va_copy(ap2, ap);
    int size = vsnprintf(NULL, 0, fmt, ap);
    GGML_ASSERT(size >= 0 && size < INT_MAX); // NOLINT
    std::vector<char> buf(size + 1);
    int size2 = vsnprintf(buf.data(), size + 1, fmt, ap2);
    GGML_ASSERT(size2 == size);
    va_end(ap2);
    va_end(ap);
    return std::string(buf.data(), size);
}

//
// gguf constants (sync with gguf.py)
//

enum llm_arch {
    LLM_ARCH_LLAMA,
    LLM_ARCH_FALCON,
    LLM_ARCH_BAICHUAN,
    LLM_ARCH_GPT2,
    LLM_ARCH_GPTJ,
    LLM_ARCH_GPTNEOX,
    LLM_ARCH_MPT,
    LLM_ARCH_STARCODER,
    LLM_ARCH_UNKNOWN,
};

static std::map<llm_arch, std::string> LLM_ARCH_NAMES = {
    { LLM_ARCH_LLAMA,           "llama"     },
    { LLM_ARCH_FALCON,          "falcon"    },
    { LLM_ARCH_GPT2,            "gpt2"      },
    { LLM_ARCH_GPTJ,            "gptj"      },
    { LLM_ARCH_GPTNEOX,         "gptneox"   },
    { LLM_ARCH_MPT,             "mpt"       },
    { LLM_ARCH_BAICHUAN,        "baichuan"  },
    { LLM_ARCH_STARCODER,       "starcoder" },
};

enum llm_kv {
    LLM_KV_GENERAL_ARCHITECTURE,
    LLM_KV_GENERAL_QUANTIZATION_VERSION,
    LLM_KV_GENERAL_ALIGNMENT,
    LLM_KV_GENERAL_NAME,
    LLM_KV_GENERAL_AUTHOR,
    LLM_KV_GENERAL_URL,
    LLM_KV_GENERAL_DESCRIPTION,
    LLM_KV_GENERAL_LICENSE,
    LLM_KV_GENERAL_SOURCE_URL,
    LLM_KV_GENERAL_SOURCE_HF_REPO,

    LLM_KV_CONTEXT_LENGTH,
    LLM_KV_EMBEDDING_LENGTH,
    LLM_KV_BLOCK_COUNT,
    LLM_KV_FEED_FORWARD_LENGTH,
    LLM_KV_USE_PARALLEL_RESIDUAL,
    LLM_KV_TENSOR_DATA_LAYOUT,

    LLM_KV_ATTENTION_HEAD_COUNT,
    LLM_KV_ATTENTION_HEAD_COUNT_KV,
    LLM_KV_ATTENTION_MAX_ALIBI_BIAS,
    LLM_KV_ATTENTION_CLAMP_KQV,
    LLM_KV_ATTENTION_LAYERNORM_EPS,
    LLM_KV_ATTENTION_LAYERNORM_RMS_EPS,

    LLM_KV_ROPE_DIMENSION_COUNT,
    LLM_KV_ROPE_FREQ_BASE,
    LLM_KV_ROPE_SCALE_LINEAR,

    LLM_KV_TOKENIZER_MODEL,
    LLM_KV_TOKENIZER_LIST,
    LLM_KV_TOKENIZER_TOKEN_TYPE,
    LLM_KV_TOKENIZER_SCORES,
    LLM_KV_TOKENIZER_MERGES,
    LLM_KV_TOKENIZER_BOS_ID,
    LLM_KV_TOKENIZER_EOS_ID,
    LLM_KV_TOKENIZER_UNK_ID,
    LLM_KV_TOKENIZER_SEP_ID,
    LLM_KV_TOKENIZER_PAD_ID,
    LLM_KV_TOKENIZER_HF_JSON,
    LLM_KV_TOKENIZER_RWKV,
};

static std::map<llm_kv, std::string> LLM_KV_NAMES = {
    { LLM_KV_GENERAL_ARCHITECTURE,          "general.architecture"                  },
    { LLM_KV_GENERAL_QUANTIZATION_VERSION,  "general.quantization_version"          },
    { LLM_KV_GENERAL_ALIGNMENT,             "general.alignment"                     },
    { LLM_KV_GENERAL_NAME,                  "general.name"                          },
    { LLM_KV_GENERAL_AUTHOR,                "general.author"                        },
    { LLM_KV_GENERAL_URL,                   "general.url"                           },
    { LLM_KV_GENERAL_DESCRIPTION,           "general.description"                   },
    { LLM_KV_GENERAL_LICENSE,               "general.license"                       },
    { LLM_KV_GENERAL_SOURCE_URL,            "general.source.url"                    },
    { LLM_KV_GENERAL_SOURCE_HF_REPO,        "general.source.huggingface.repository" },

    { LLM_KV_CONTEXT_LENGTH,                "%s.context_length"        },
    { LLM_KV_EMBEDDING_LENGTH,              "%s.embedding_length"      },
    { LLM_KV_BLOCK_COUNT,                   "%s.block_count"           },
    { LLM_KV_FEED_FORWARD_LENGTH,           "%s.feed_forward_length"   },
    { LLM_KV_USE_PARALLEL_RESIDUAL,         "%s.use_parallel_residual" },
    { LLM_KV_TENSOR_DATA_LAYOUT,            "%s.tensor_data_layout"    },

    { LLM_KV_ATTENTION_HEAD_COUNT,          "%s.attention.head_count"             },
    { LLM_KV_ATTENTION_HEAD_COUNT_KV,       "%s.attention.head_count_kv"          },
    { LLM_KV_ATTENTION_MAX_ALIBI_BIAS,      "%s.attention.max_alibi_bias"         },
    { LLM_KV_ATTENTION_CLAMP_KQV,           "%s.attention.clamp_kqv"              },
    { LLM_KV_ATTENTION_LAYERNORM_EPS,       "%s.attention.layer_norm_epsilon"     },
    { LLM_KV_ATTENTION_LAYERNORM_RMS_EPS,   "%s.attention.layer_norm_rms_epsilon" },

    { LLM_KV_ROPE_DIMENSION_COUNT,          "%s.rope.dimension_count" },
    { LLM_KV_ROPE_FREQ_BASE,                "%s.rope.freq_base"       },
    { LLM_KV_ROPE_SCALE_LINEAR,             "%s.rope.scale_linear"    },

    { LLM_KV_TOKENIZER_MODEL,               "tokenizer.ggml.model"              },
    { LLM_KV_TOKENIZER_LIST,                "tokenizer.ggml.tokens"             },
    { LLM_KV_TOKENIZER_TOKEN_TYPE,          "tokenizer.ggml.token_type"         },
    { LLM_KV_TOKENIZER_SCORES,              "tokenizer.ggml.scores"             },
    { LLM_KV_TOKENIZER_MERGES,              "tokenizer.ggml.merges"             },
    { LLM_KV_TOKENIZER_BOS_ID,              "tokenizer.ggml.bos_token_id"       },
    { LLM_KV_TOKENIZER_EOS_ID,              "tokenizer.ggml.eos_token_id"       },
    { LLM_KV_TOKENIZER_UNK_ID,              "tokenizer.ggml.unknown_token_id"   },
    { LLM_KV_TOKENIZER_SEP_ID,              "tokenizer.ggml.seperator_token_id" },
    { LLM_KV_TOKENIZER_PAD_ID,              "tokenizer.ggml.padding_token_id"   },
    { LLM_KV_TOKENIZER_HF_JSON,             "tokenizer.huggingface.json"        },
    { LLM_KV_TOKENIZER_RWKV,                "tokenizer.rwkv.world"              },
};

struct LLM_KV {
    LLM_KV(llm_arch arch) : arch(arch) {}

    llm_arch arch;

    std::string operator()(llm_kv kv) const {
        return ::format(LLM_KV_NAMES[kv].c_str(), LLM_ARCH_NAMES[arch].c_str());
    }
};

enum llm_tensor {
    LLM_TENSOR_TOKEN_EMBD,
    LLM_TENSOR_POS_EMBD,
    LLM_TENSOR_OUTPUT,
    LLM_TENSOR_OUTPUT_NORM,
    LLM_TENSOR_ROPE_FREQS,
    LLM_TENSOR_ATTN_Q,
    LLM_TENSOR_ATTN_K,
    LLM_TENSOR_ATTN_V,
    LLM_TENSOR_ATTN_QKV,
    LLM_TENSOR_ATTN_OUT,
    LLM_TENSOR_ATTN_NORM,
    LLM_TENSOR_ATTN_NORM_2,
    LLM_TENSOR_ATTN_ROT_EMBD,
    LLM_TENSOR_FFN_GATE,
    LLM_TENSOR_FFN_DOWN,
    LLM_TENSOR_FFN_UP,
    LLM_TENSOR_FFN_NORM,
};

static std::map<llm_arch, std::map<llm_tensor, std::string>> LLM_TENSOR_NAMES = {
    {
        LLM_ARCH_LLAMA,
        {
            { LLM_TENSOR_TOKEN_EMBD,      "token_embd" },
            { LLM_TENSOR_OUTPUT_NORM,     "output_norm" },
            { LLM_TENSOR_OUTPUT,          "output" },
            { LLM_TENSOR_ROPE_FREQS,      "rope_freqs" },
            { LLM_TENSOR_ATTN_NORM,       "blk.%d.attn_norm" },
            { LLM_TENSOR_ATTN_Q,          "blk.%d.attn_q" },
            { LLM_TENSOR_ATTN_K,          "blk.%d.attn_k" },
            { LLM_TENSOR_ATTN_V,          "blk.%d.attn_v" },
            { LLM_TENSOR_ATTN_OUT,        "blk.%d.attn_output" },
            { LLM_TENSOR_ATTN_ROT_EMBD,   "blk.%d.attn_rot_embd" },
            { LLM_TENSOR_FFN_NORM,        "blk.%d.ffn_norm" },
            { LLM_TENSOR_FFN_GATE,        "blk.%d.ffn_gate" },
            { LLM_TENSOR_FFN_DOWN,        "blk.%d.ffn_down" },
            { LLM_TENSOR_FFN_UP,          "blk.%d.ffn_up" },
        },
    },
    {
        LLM_ARCH_BAICHUAN,
        {
            { LLM_TENSOR_TOKEN_EMBD,      "token_embd" },
            { LLM_TENSOR_OUTPUT_NORM,     "output_norm" },
            { LLM_TENSOR_OUTPUT,          "output" },
            { LLM_TENSOR_ROPE_FREQS,      "rope_freqs" },
            { LLM_TENSOR_ATTN_NORM,       "blk.%d.attn_norm" },
            { LLM_TENSOR_ATTN_Q,          "blk.%d.attn_q" },
            { LLM_TENSOR_ATTN_K,          "blk.%d.attn_k" },
            { LLM_TENSOR_ATTN_V,          "blk.%d.attn_v" },
            { LLM_TENSOR_ATTN_OUT,        "blk.%d.attn_output" },
            { LLM_TENSOR_ATTN_ROT_EMBD,   "blk.%d.attn_rot_embd" },
            { LLM_TENSOR_FFN_NORM,        "blk.%d.ffn_norm" },
            { LLM_TENSOR_FFN_GATE,        "blk.%d.ffn_gate" },
            { LLM_TENSOR_FFN_DOWN,        "blk.%d.ffn_down" },
            { LLM_TENSOR_FFN_UP,          "blk.%d.ffn_up" },
        },
    },
    {
        LLM_ARCH_FALCON,
        {
            { LLM_TENSOR_TOKEN_EMBD,      "token_embd" },
            { LLM_TENSOR_OUTPUT_NORM,     "output_norm" },
            { LLM_TENSOR_OUTPUT,          "output" },
            { LLM_TENSOR_ATTN_NORM,       "blk.%d.attn_norm" },
            { LLM_TENSOR_ATTN_NORM_2,     "blk.%d.attn_norm_2" },
            { LLM_TENSOR_ATTN_QKV,        "blk.%d.attn_qkv" },
            { LLM_TENSOR_ATTN_OUT,        "blk.%d.attn_output" },
            { LLM_TENSOR_FFN_DOWN,        "blk.%d.ffn_down" },
            { LLM_TENSOR_FFN_UP,          "blk.%d.ffn_up" },
        },
    },
    {
        LLM_ARCH_GPT2,
        {
            { LLM_TENSOR_TOKEN_EMBD,      "token_embd" },
        },
    },
    {
        LLM_ARCH_GPTJ,
        {
            { LLM_TENSOR_TOKEN_EMBD,      "token_embd" },
        },
    },
    {
        LLM_ARCH_GPTNEOX,
        {
            { LLM_TENSOR_TOKEN_EMBD,      "token_embd" },
            { LLM_TENSOR_OUTPUT_NORM,     "output_norm" },
            { LLM_TENSOR_OUTPUT,          "output" },
            { LLM_TENSOR_ATTN_NORM,       "blk.%d.attn_norm" },
            { LLM_TENSOR_ATTN_QKV,        "blk.%d.attn_qkv" },
            { LLM_TENSOR_ATTN_OUT,        "blk.%d.attn_output" },
            { LLM_TENSOR_FFN_NORM,        "blk.%d.ffn_norm" },
            { LLM_TENSOR_FFN_DOWN,        "blk.%d.ffn_down" },
            { LLM_TENSOR_FFN_UP,          "blk.%d.ffn_up" },
        },
    },
    {
        LLM_ARCH_MPT,
        {
            { LLM_TENSOR_TOKEN_EMBD,      "token_embd" },
        },
    },
    {
        LLM_ARCH_STARCODER,
        {
            { LLM_TENSOR_TOKEN_EMBD,      "token_embd" },
            { LLM_TENSOR_POS_EMBD,        "position_embd" },
            { LLM_TENSOR_OUTPUT_NORM,     "output_norm" },
            { LLM_TENSOR_OUTPUT,          "output" },
            { LLM_TENSOR_ATTN_NORM,       "blk.%d.attn_norm" },
            { LLM_TENSOR_ATTN_QKV,        "blk.%d.attn_qkv" },
            { LLM_TENSOR_ATTN_OUT,        "blk.%d.attn_output" },
            { LLM_TENSOR_FFN_NORM,        "blk.%d.ffn_norm" },
            { LLM_TENSOR_FFN_UP,          "blk.%d.ffn_up" },
            { LLM_TENSOR_FFN_DOWN,        "blk.%d.ffn_down" },
        },
    },
    {
        LLM_ARCH_UNKNOWN,
        {
            { LLM_TENSOR_TOKEN_EMBD,      "token_embd" },
        },
    },
};

static llm_arch llm_arch_from_string(const std::string & name) {
    for (const auto & kv : LLM_ARCH_NAMES) { // NOLINT
        if (kv.second == name) {
            return kv.first;
        }
    }

    return LLM_ARCH_UNKNOWN;
}

// helper to handle gguf constants
// usage:
//
//   const auto tn = LLM_TN(LLM_ARCH_LLAMA);
//
//   std::string name = tn(LLM_TENSOR_OUTPUT);                     -> "output"
//   std::string name = tn(LLM_TENSOR_TOKEN_EMBD, "bias");         -> "token_embd.bias"
//   std::string name = tn(LLM_TENSOR_ATTN_NORM, "weight", 3);     -> "blk.3.attn_norm.weight"
//
struct LLM_TN {
    LLM_TN(llm_arch arch) : arch(arch) {}

    llm_arch arch;

    std::string operator()(llm_tensor tensor) const {
        return LLM_TENSOR_NAMES[arch].at(tensor);
    }

    std::string operator()(llm_tensor tensor, const std::string & suffix) const {
        return LLM_TENSOR_NAMES[arch].at(tensor) + "." + suffix;
    }

    std::string operator()(llm_tensor tensor, int bid) const {
        return ::format(LLM_TENSOR_NAMES[arch].at(tensor).c_str(), bid);
    }

    std::string operator()(llm_tensor tensor, const std::string & suffix, int bid) const {
        return ::format(LLM_TENSOR_NAMES[arch].at(tensor).c_str(), bid) + "." + suffix;
    }
};

//
// gguf helpers
//

#define GGUF_GET_KEY(ctx, dst, func, type, req, key) \
do { \
    const std::string skey(key); \
    const int kid = gguf_find_key(ctx, skey.c_str()); \
    if (kid >= 0) { \
        enum gguf_type ktype = gguf_get_kv_type(ctx, kid); \
        if (ktype != (type)) { \
            throw std::runtime_error(format("key %s has wrong type: %s", skey.c_str(), gguf_type_name(ktype))); \
        } \
        (dst) = func(ctx, kid); \
    } else if (req) { \
        throw std::runtime_error(format("key not found in model: %s", skey.c_str())); \
    } \
} while (0)

//
// ggml helpers
//

static void ggml_graph_compute_helper(std::vector<uint8_t> & buf, ggml_cgraph * graph, int n_threads) {
    struct ggml_cplan plan = ggml_graph_plan(graph, n_threads);

    if (plan.work_size > 0) {
        buf.resize(plan.work_size);
        plan.work_data = buf.data();
    }

    ggml_graph_compute(graph, &plan);
}

//
// llama helpers
//

#ifdef GGML_USE_CUBLAS
#   define llama_host_malloc(n)  ggml_cuda_host_malloc(n)
#   define llama_host_free(data) ggml_cuda_host_free(data)
#elif GGML_USE_METAL
#   define llama_host_malloc(n)  ggml_metal_host_malloc(n)
#   define llama_host_free(data) ggml_metal_host_free(data)
#elif GGML_USE_CPU_HBM
#   define llama_host_malloc(n)  hbw_malloc(n)
#   define llama_host_free(data) if (data != NULL) hbw_free(data)
#else
#   define llama_host_malloc(n)  malloc(n)
#   define llama_host_free(data) free(data)
#endif

#if defined(_WIN32)
static std::string llama_format_win_err(DWORD err) {
    LPSTR buf;
    size_t size = FormatMessageA(FORMAT_MESSAGE_ALLOCATE_BUFFER | FORMAT_MESSAGE_FROM_SYSTEM | FORMAT_MESSAGE_IGNORE_INSERTS,
                                 NULL, err, MAKELANGID(LANG_NEUTRAL, SUBLANG_DEFAULT), (LPSTR)&buf, 0, NULL);
    if (!size) {
        return "FormatMessageA failed";
    }
    std::string ret(buf, size);
    LocalFree(buf);
    return ret;
}
#endif

struct llama_buffer {
    void * data = NULL;
    size_t size = 0;

    // fallback to malloc / free
    // useful in cases where CUDA can try to allocate PINNED memory
    bool fallback = false;

    void resize(size_t n) {
        llama_host_free(data);

        data = llama_host_malloc(n);
        if (!data) {
            fallback = true;
            data = malloc(n);
        } else {
            fallback = false;
        }

        GGML_ASSERT(data);
        size = n;
    }

    ~llama_buffer() {
        if (data) {
            if (fallback) { // NOLINT
                free(data);
            } else {
                llama_host_free(data);
            }
        }

        data = NULL;
    }
};

struct llama_file {
    // use FILE * so we don't have to re-open the file to mmap
    FILE * fp;
    size_t size;

    llama_file(const char * fname, const char * mode) {
        fp = std::fopen(fname, mode);
        if (fp == NULL) {
            throw std::runtime_error(format("failed to open %s: %s", fname, strerror(errno)));
        }
        seek(0, SEEK_END);
        size = tell();
        seek(0, SEEK_SET);
    }

    size_t tell() const {
#ifdef _WIN32
        __int64 ret = _ftelli64(fp);
#else
        long ret = std::ftell(fp);
#endif
        GGML_ASSERT(ret != -1); // this really shouldn't fail
        return (size_t) ret;
    }

    void seek(size_t offset, int whence) const {
#ifdef _WIN32
        int ret = _fseeki64(fp, (__int64) offset, whence);
#else
        int ret = std::fseek(fp, (long) offset, whence);
#endif
        GGML_ASSERT(ret == 0); // same
    }

    void read_raw(void * ptr, size_t len) const {
        if (len == 0) {
            return;
        }
        errno = 0;
        std::size_t ret = std::fread(ptr, len, 1, fp);
        if (ferror(fp)) {
            throw std::runtime_error(format("read error: %s", strerror(errno)));
        }
        if (ret != 1) {
            throw std::runtime_error(std::string("unexpectedly reached end of file"));
        }
    }

    uint32_t read_u32() const {
        uint32_t ret;
        read_raw(&ret, sizeof(ret));
        return ret;
    }

    void write_raw(const void * ptr, size_t len) const {
        if (len == 0) {
            return;
        }
        errno = 0;
        size_t ret = std::fwrite(ptr, len, 1, fp);
        if (ret != 1) {
            throw std::runtime_error(format("write error: %s", strerror(errno)));
        }
    }

    void write_u32(std::uint32_t val) const {
        write_raw(&val, sizeof(val));
    }

    ~llama_file() {
        if (fp) {
            std::fclose(fp);
        }
    }
};

struct llama_mmap {
    void * addr;
    size_t size;

    llama_mmap(const llama_mmap &) = delete;

#ifdef _POSIX_MAPPED_FILES
    static constexpr bool SUPPORTED = true;

    llama_mmap(struct llama_file * file, size_t prefetch = (size_t) -1 /* -1 = max value */, bool numa = false) {
        size = file->size;
        int fd = fileno(file->fp);
        int flags = MAP_SHARED;
        // prefetch/readahead impairs performance on NUMA systems
        if (numa) { prefetch = 0; }
#ifdef __linux__
        if (prefetch) { flags |= MAP_POPULATE; }
#endif
        addr = mmap(NULL, file->size, PROT_READ, flags, fd, 0);
        if (addr == MAP_FAILED) {
            throw std::runtime_error(format("mmap failed: %s", strerror(errno)));
        }

        if (prefetch > 0) {
            // Advise the kernel to preload the mapped memory
            if (posix_madvise(addr, std::min(file->size, prefetch), POSIX_MADV_WILLNEED)) {
                fprintf(stderr, "warning: posix_madvise(.., POSIX_MADV_WILLNEED) failed: %s\n",
                        strerror(errno));
            }
        }
        if (numa) {
            // advise the kernel not to use readahead
            // (because the next page might not belong on the same node)
            if (posix_madvise(addr, file->size, POSIX_MADV_RANDOM)) {
                fprintf(stderr, "warning: posix_madvise(.., POSIX_MADV_RANDOM) failed: %s\n",
                        strerror(errno));
            }
        }
    }

    ~llama_mmap() {
        munmap(addr, size);
    }
#elif defined(_WIN32)
    static constexpr bool SUPPORTED = true;

    llama_mmap(struct llama_file * file, bool prefetch = true, bool numa = false) {
        (void) numa;

        size = file->size;

        HANDLE hFile = (HANDLE) _get_osfhandle(_fileno(file->fp));

        HANDLE hMapping = CreateFileMappingA(hFile, NULL, PAGE_READONLY, 0, 0, NULL);
        DWORD error = GetLastError();

        if (hMapping == NULL) {
            throw std::runtime_error(format("CreateFileMappingA failed: %s", llama_format_win_err(error).c_str()));
        }

        addr = MapViewOfFile(hMapping, FILE_MAP_READ, 0, 0, 0);
        error = GetLastError();
        CloseHandle(hMapping);

        if (addr == NULL) {
            throw std::runtime_error(format("MapViewOfFile failed: %s", llama_format_win_err(error).c_str()));
        }

        if (prefetch) {
            // PrefetchVirtualMemory is only present on Windows 8 and above, so we dynamically load it
            BOOL (WINAPI *pPrefetchVirtualMemory) (HANDLE, ULONG_PTR, PWIN32_MEMORY_RANGE_ENTRY, ULONG);
            HMODULE hKernel32 = GetModuleHandleW(L"kernel32.dll");

            // may fail on pre-Windows 8 systems
            pPrefetchVirtualMemory = reinterpret_cast<decltype(pPrefetchVirtualMemory)> (GetProcAddress(hKernel32, "PrefetchVirtualMemory"));

            if (pPrefetchVirtualMemory) {
                // advise the kernel to preload the mapped memory
                WIN32_MEMORY_RANGE_ENTRY range;
                range.VirtualAddress = addr;
                range.NumberOfBytes = (SIZE_T)size;
                if (!pPrefetchVirtualMemory(GetCurrentProcess(), 1, &range, 0)) {
                    fprintf(stderr, "warning: PrefetchVirtualMemory failed: %s\n",
                            llama_format_win_err(GetLastError()).c_str());
                }
            }
        }
    }

    ~llama_mmap() {
        if (!UnmapViewOfFile(addr)) {
            fprintf(stderr, "warning: UnmapViewOfFile failed: %s\n",
                    llama_format_win_err(GetLastError()).c_str());
        }
    }
#else
    static constexpr bool SUPPORTED = false;

    llama_mmap(struct llama_file * file, bool prefetch = true, bool numa = false) {
        (void) file;
        (void) prefetch;
        (void) numa;

        throw std::runtime_error(std::string("mmap not supported"));
    }
#endif
};

// Represents some region of memory being locked using mlock or VirtualLock;
// will automatically unlock on destruction.
struct llama_mlock {
    void * addr = NULL;
    size_t size = 0;

    bool failed_already = false;

    llama_mlock() {}
    llama_mlock(const llama_mlock &) = delete;

    ~llama_mlock() {
        if (size) {
            raw_unlock(addr, size);
        }
    }

    void init(void * ptr) {
        GGML_ASSERT(addr == NULL && size == 0); // NOLINT
        addr = ptr;
    }

    void grow_to(size_t target_size) {
        GGML_ASSERT(addr);
        if (failed_already) {
            return;
        }
        size_t granularity = lock_granularity();
        target_size = (target_size + granularity - 1) & ~(granularity - 1);
        if (target_size > size) {
            if (raw_lock((uint8_t *) addr + size, target_size - size)) {
                size = target_size;
            } else {
                failed_already = true;
            }
        }
    }

#ifdef _POSIX_MEMLOCK_RANGE
    static constexpr bool SUPPORTED = true;

    static size_t lock_granularity() {
        return (size_t) sysconf(_SC_PAGESIZE);
    }

    #ifdef __APPLE__
        #define MLOCK_SUGGESTION \
            "Try increasing the sysctl values 'vm.user_wire_limit' and 'vm.global_user_wire_limit' and/or " \
            "decreasing 'vm.global_no_user_wire_amount'.  Also try increasing RLIMIT_MLOCK (ulimit -l).\n"
    #else
        #define MLOCK_SUGGESTION \
            "Try increasing RLIMIT_MLOCK ('ulimit -l' as root).\n"
    #endif

    bool raw_lock(const void * addr, size_t size) const {
        if (!mlock(addr, size)) {
            return true;
        }

        char* errmsg = std::strerror(errno);
        bool suggest = (errno == ENOMEM);

        // Check if the resource limit is fine after all
        struct rlimit lock_limit;
        if (suggest && getrlimit(RLIMIT_MEMLOCK, &lock_limit)) {
            suggest = false;
        }
        if (suggest && (lock_limit.rlim_max > lock_limit.rlim_cur + size)) {
            suggest = false;
        }

        fprintf(stderr, "warning: failed to mlock %zu-byte buffer (after previously locking %zu bytes): %s\n%s",
                size, this->size, errmsg, suggest ? MLOCK_SUGGESTION : "");
        return false;
    }

    #undef MLOCK_SUGGESTION

    static void raw_unlock(void * addr, size_t size) {
        if (munlock(addr, size)) {
            fprintf(stderr, "warning: failed to munlock buffer: %s\n", std::strerror(errno));
        }
    }
#elif defined(_WIN32)
    static constexpr bool SUPPORTED = true;

    static size_t lock_granularity() {
        SYSTEM_INFO si;
        GetSystemInfo(&si);
        return (size_t) si.dwPageSize;
    }

    bool raw_lock(void * ptr, size_t len) const {
        for (int tries = 1; ; tries++) {
            if (VirtualLock(ptr, len)) {
                return true;
            }
            if (tries == 2) {
                fprintf(stderr, "warning: failed to VirtualLock %zu-byte buffer (after previously locking %zu bytes): %s\n",
                    len, size, llama_format_win_err(GetLastError()).c_str());
                return false;
            }

            // It failed but this was only the first try; increase the working
            // set size and try again.
            SIZE_T min_ws_size, max_ws_size;
            if (!GetProcessWorkingSetSize(GetCurrentProcess(), &min_ws_size, &max_ws_size)) {
                fprintf(stderr, "warning: GetProcessWorkingSetSize failed: %s\n",
                        llama_format_win_err(GetLastError()).c_str());
                return false;
            }
            // Per MSDN: "The maximum number of pages that a process can lock
            // is equal to the number of pages in its minimum working set minus
            // a small overhead."
            // Hopefully a megabyte is enough overhead:
            size_t increment = len + 1048576;
            // The minimum must be <= the maximum, so we need to increase both:
            min_ws_size += increment;
            max_ws_size += increment;
            if (!SetProcessWorkingSetSize(GetCurrentProcess(), min_ws_size, max_ws_size)) {
                fprintf(stderr, "warning: SetProcessWorkingSetSize failed: %s\n",
                        llama_format_win_err(GetLastError()).c_str());
                return false;
            }
        }
    }

    static void raw_unlock(void * ptr, size_t len) {
        if (!VirtualUnlock(ptr, len)) {
            fprintf(stderr, "warning: failed to VirtualUnlock buffer: %s\n",
                    llama_format_win_err(GetLastError()).c_str());
        }
    }
#else
    static constexpr bool SUPPORTED = false;

    static size_t lock_granularity() {
        return (size_t) 65536;
    }

    bool raw_lock(const void * addr, size_t len) const {
        fprintf(stderr, "warning: mlock not supported on this system\n");
        return false;
    }

    static void raw_unlock(const void * addr, size_t len) {}
#endif
};

typedef void (*offload_func_t)(struct ggml_tensor * tensor);

static void llama_nop(struct ggml_tensor * tensor) { // don't offload by default
    (void) tensor;
}

static std::string llama_token_to_str(const struct llama_context * ctx, llama_token token) {
    std::vector<char> result(8, 0);
    const int n_tokens = llama_token_to_piece(llama_get_model(ctx), token, result.data(), result.size());
    if (n_tokens < 0) {
        result.resize(-n_tokens);
        int check = llama_token_to_piece(llama_get_model(ctx), token, result.data(), result.size());
        GGML_ASSERT(check == -n_tokens);
    } else {
        result.resize(n_tokens);
    }

    return std::string(result.data(), result.size());
}

//
// globals
//

struct llama_state {
    // We save the log callback globally
    ggml_log_callback log_callback = llama_log_callback_default;
    void * log_callback_user_data = nullptr;
};

static llama_state g_state;

// available llama models
enum e_model {
    MODEL_UNKNOWN,
    MODEL_1B,
    MODEL_3B,
    MODEL_7B,
    MODEL_13B,
    MODEL_15B,
    MODEL_30B,
    MODEL_34B,
    MODEL_40B,
    MODEL_65B,
    MODEL_70B,
};

static const size_t kB = 1024;
static const size_t MB = kB*kB;
static const size_t GB = kB*kB*kB;

struct llama_hparams {
    bool     vocab_only;
    uint32_t n_vocab;
    uint32_t n_ctx_train; // context size the model was trained on
    uint32_t n_embd;
    uint32_t n_head;
    uint32_t n_head_kv;
    uint32_t n_layer;
    uint32_t n_rot;
    uint32_t n_ff;

    float f_norm_eps;
    float f_norm_rms_eps;

    float rope_freq_base_train;
    float rope_freq_scale_train;

    bool operator!=(const llama_hparams & other) const {
        return static_cast<bool>(memcmp(this, &other, sizeof(llama_hparams))); // NOLINT
    }

    uint32_t n_gqa() const {
        return n_head/n_head_kv;
    }

    uint32_t n_embd_head() const {
        return n_embd/n_head;
    }

    uint32_t n_embd_gqa() const {
        return n_embd/n_gqa();
    }
};

struct llama_cparams {
    uint32_t n_ctx;       // context size used during inference
    uint32_t n_batch;
    uint32_t n_threads;       // number of threads to use for generation
    uint32_t n_threads_batch; // number of threads to use for batch processing

    float rope_freq_base;
    float rope_freq_scale;

    bool mul_mat_q;
};

struct llama_layer {
    // normalization
    struct ggml_tensor * attn_norm;
    struct ggml_tensor * attn_norm_b;
    struct ggml_tensor * attn_norm_2;
    struct ggml_tensor * attn_norm_2_b;

    // attention
    struct ggml_tensor * wq;
    struct ggml_tensor * wk;
    struct ggml_tensor * wv;
    struct ggml_tensor * wo;
    struct ggml_tensor * wqkv;

    // attention bias
    struct ggml_tensor * bo;
    struct ggml_tensor * bqkv;

    // normalization
    struct ggml_tensor * ffn_norm;
    struct ggml_tensor * ffn_norm_b;

    // ff
    struct ggml_tensor * w1; // ffn_gate
    struct ggml_tensor * w2; // ffn_down
    struct ggml_tensor * w3; // ffn_up

    // ff bias
    struct ggml_tensor * b2; // ffn_down
    struct ggml_tensor * b3; // ffn_up
};

struct llama_kv_cell {
    llama_pos pos   = -1;
    llama_pos delta = 0;

    std::set<llama_seq_id> seq_id;

    bool has_seq_id(const llama_seq_id & id) const {
        return seq_id.find(id) != seq_id.end();
    }
};

// ring-buffer of cached KV data
struct llama_kv_cache {
    bool has_shift = false;

    uint32_t head = 0;
    uint32_t size = 0;

    // computed before each graph build
    uint32_t n = 0;

    std::vector<llama_kv_cell> cells;

    struct ggml_tensor * k = NULL;
    struct ggml_tensor * v = NULL;

    struct ggml_context * ctx = NULL;

    llama_buffer buf;

    ~llama_kv_cache() {
        if (ctx) {
            ggml_free(ctx);
        }

#ifdef GGML_USE_CUBLAS
        ggml_cuda_free_data(k);
        ggml_cuda_free_data(v);
#endif // GGML_USE_CUBLAS
    }
};

struct llama_vocab {
    using id    = int32_t;
    using token = std::string;
    using ttype = llama_token_type;

    struct token_data {
        token text;
        float score;
        ttype type;
    };

    enum llama_vocab_type type = LLAMA_VOCAB_TYPE_SPM;

    std::unordered_map<token, id> token_to_id;
    std::vector<token_data>       id_to_token;

    std::map<std::pair<std::string, std::string>, int> bpe_ranks;

    // default LLaMA special tokens
    id special_bos_id = 1;
    id special_eos_id = 2;
    id special_unk_id = 0;
    id special_sep_id = -1;
    id special_pad_id = -1;

    id linefeed_id = 13;

    int find_bpe_rank(std::string token_left, std::string token_right) const {
        replace_all(token_left,  " ",  "\u0120");
        replace_all(token_left,  "\n", "\u010A");
        replace_all(token_right, " ",  "\u0120");
        replace_all(token_right, "\n", "\u010A");

        auto it = bpe_ranks.find(std::make_pair(token_left, token_right));
        if (it == bpe_ranks.end()) {
            return -1;
        }

        return it->second;
    }
};

struct llama_model {
    e_model     type  = MODEL_UNKNOWN;
    llm_arch    arch  = LLM_ARCH_UNKNOWN;
    llama_ftype ftype = LLAMA_FTYPE_ALL_F32;

    std::string name = "n/a";

    llama_hparams hparams = {};
    llama_vocab   vocab;

    struct ggml_tensor * tok_embeddings;
    struct ggml_tensor * pos_embeddings;

    struct ggml_tensor * output_norm;
    struct ggml_tensor * output_norm_b;
    struct ggml_tensor * output;

    std::vector<llama_layer> layers;

    int n_gpu_layers;

    // context
    struct ggml_context * ctx = NULL;

    // the model memory buffer
    llama_buffer buf;

    // model memory mapped file
    std::unique_ptr<llama_mmap> mapping;

    // objects representing data potentially being locked in memory
    llama_mlock mlock_buf;
    llama_mlock mlock_mmap;

    // for quantize-stats only
    std::vector<std::pair<std::string, struct ggml_tensor *>> tensors_by_name;

    int64_t t_load_us = 0;
    int64_t t_start_us = 0;

    ~llama_model() {
        if (ctx) {
            ggml_free(ctx);
        }

#ifdef GGML_USE_CUBLAS
        for (size_t i = 0; i < tensors_by_name.size(); ++i) {
            ggml_cuda_free_data(tensors_by_name[i].second);
        }
        ggml_cuda_free_scratch();
#elif defined(GGML_USE_CLBLAST)
        for (size_t i = 0; i < tensors_by_name.size(); ++i) {
            ggml_cl_free_data(tensors_by_name[i].second);
        }
#endif
    }
};

struct llama_context {
    llama_context(const llama_model & model) : model(model), t_start_us(model.t_start_us), t_load_us(model.t_load_us) {}
    ~llama_context() {
#ifdef GGML_USE_METAL
        if (ctx_metal) {
            ggml_metal_free(ctx_metal);
        }
#endif
        if (alloc) {
            ggml_allocr_free(alloc);
        }
    }

    llama_cparams cparams;

    const llama_model & model;

    // key + value cache for the self attention
    struct llama_kv_cache kv_self;

    std::mt19937 rng;

    bool has_evaluated_once = false;

    int64_t t_start_us;
    int64_t t_load_us;
    int64_t t_sample_us = 0;
    int64_t t_p_eval_us = 0;
    int64_t t_eval_us   = 0;

    int32_t n_sample = 0; // number of tokens sampled
    int32_t n_p_eval = 0; // number of tokens in eval calls for the prompt (with batch size > 1)
    int32_t n_eval   = 0; // number of eval calls

    // decode output (2-dimensional array: [n_tokens][n_vocab])
    std::vector<float> logits;
    bool logits_all = false;

    // input embedding (1-dimensional array: [n_embd])
    std::vector<float> embedding;

    // reusable buffer for `struct ggml_graph_plan.work_data`
    std::vector<uint8_t> work_buffer;

    // memory buffers used to evaluate the model
    llama_buffer buf_compute;

    llama_buffer buf_alloc;
    ggml_allocr * alloc = NULL;

#ifdef GGML_USE_METAL
    ggml_metal_context * ctx_metal = NULL;
#endif

#ifdef GGML_USE_MPI
    ggml_mpi_context * ctx_mpi = NULL;
#endif
};

//
// kv cache helpers
//

static bool llama_kv_cache_init(
        const struct llama_hparams & hparams,
             struct llama_kv_cache & cache,
                         ggml_type   wtype,
                          uint32_t   n_ctx,
                               int   n_gpu_layers) {
    const uint32_t n_embd  = hparams.n_embd_gqa();
    const uint32_t n_layer = hparams.n_layer;

    const int64_t n_mem      = n_layer*n_ctx;
    const int64_t n_elements = n_embd*n_mem;

    cache.has_shift = false;

    cache.head = 0;
    cache.size = n_ctx;

    cache.cells.clear();
    cache.cells.resize(n_ctx);

    cache.buf.resize(2u*n_elements*ggml_type_size(wtype) + 2u*MB);

    struct ggml_init_params params;
    params.mem_size   = cache.buf.size;
    params.mem_buffer = cache.buf.data;
    params.no_alloc   = false;

    cache.ctx = ggml_init(params);

    if (!cache.ctx) {
        LLAMA_LOG_ERROR("%s: failed to allocate memory for kv cache\n", __func__);
        return false;
    }

    cache.k = ggml_new_tensor_1d(cache.ctx, wtype, n_elements);
    cache.v = ggml_new_tensor_1d(cache.ctx, wtype, n_elements);
    ggml_set_name(cache.k, "cache_k");
    ggml_set_name(cache.v, "cache_v");

    (void) n_gpu_layers;
#ifdef GGML_USE_CUBLAS
    size_t vram_kv_cache = 0;

    if (n_gpu_layers > (int)n_layer + 1) {
        ggml_cuda_assign_buffers_no_scratch(cache.v);
        LLAMA_LOG_INFO("%s: offloading v cache to GPU\n", __func__);
        vram_kv_cache += ggml_nbytes(cache.v);
    }
    if (n_gpu_layers > (int)n_layer + 2) {
        ggml_cuda_assign_buffers_no_scratch(cache.k);
        LLAMA_LOG_INFO("%s: offloading k cache to GPU\n", __func__);
        vram_kv_cache += ggml_nbytes(cache.k);
    }
    if (vram_kv_cache > 0) {
        LLAMA_LOG_INFO("%s: VRAM kv self = %.2f MB\n", __func__, vram_kv_cache / 1024.0 / 1024.0);
    }
#endif // GGML_USE_CUBLAS

    return true;
}

// find an empty slot of size "n_tokens" in the cache
// updates the cache head
static bool llama_kv_cache_find_slot(
             struct llama_kv_cache & cache,
          const struct llama_batch & batch) {
    const uint32_t n_ctx    = cache.size;
    const uint32_t n_tokens = batch.n_tokens;

    if (n_tokens > n_ctx) {
        LLAMA_LOG_ERROR("%s: n_tokens=%d > n_ctx=%d\n", __func__, n_tokens, n_ctx);
        return false;
    }

    uint32_t n_tested = 0;

    while (true) {
        if (cache.head + n_tokens > n_ctx) {
            cache.head = 0;
            n_tested   += n_ctx - cache.head;
            continue;
        }

        bool found = true;
        for (uint32_t i = 0; i < n_tokens; i++) {
            if (cache.cells[cache.head + i].pos >= 0) {
                found = false;
                cache.head += i + 1;
                n_tested   += i + 1;
                break;
            }
        }

        if (found) {
            break;
        }

        if (n_tested >= n_ctx) {
            //LLAMA_LOG_ERROR("%s: failed to find a slot for %d tokens\n", __func__, n_tokens);
            return false;
        }
    }

    for (uint32_t i = 0; i < n_tokens; i++) {
        cache.cells[cache.head + i].pos = batch.pos[i];
        cache.cells[cache.head + i].seq_id.insert(batch.seq_id[i]);
    }

    return true;
}

// find how many cells are currently in use
static int32_t llama_kv_cache_cell_max(const struct llama_kv_cache & cache) {
    for (uint32_t i = cache.size - 1; i > 0; --i) {
        if (cache.cells[i].pos >= 0 && !cache.cells[i].seq_id.empty()) {
            return i + 1;
        }
    }

    return 0;
}

static void llama_kv_cache_tokens_rm(struct llama_kv_cache & cache, int32_t c0, int32_t c1) {
    if (c0 < 0) c0 = 0;
    if (c1 < 0) c1 = cache.size;

    for (int32_t i = c0; i < c1; ++i) {
        cache.cells[i].pos = -1;
        cache.cells[i].seq_id.clear();
    }
}

static void llama_kv_cache_seq_rm(
             struct llama_kv_cache & cache,
                      llama_seq_id   seq_id,
                         llama_pos   p0,
                         llama_pos   p1) {
    for (uint32_t i = 0; i < cache.size; ++i) {
        if (cache.cells[i].has_seq_id(seq_id) && cache.cells[i].pos >= p0 && cache.cells[i].pos < p1) {
            cache.cells[i].seq_id.erase(seq_id);
            if (cache.cells[i].seq_id.empty()) {
                cache.cells[i].pos = -1;
            }
        }
    }
}

static void llama_kv_cache_seq_cp(
             struct llama_kv_cache & cache,
                      llama_seq_id   seq_id_src,
                      llama_seq_id   seq_id_dst,
                         llama_pos   p0,
                         llama_pos   p1) {
    for (uint32_t i = 0; i < cache.size; ++i) {
        if (cache.cells[i].has_seq_id(seq_id_src) && cache.cells[i].pos >= p0 && cache.cells[i].pos < p1) {
            cache.cells[i].seq_id.insert(seq_id_dst);
        }
    }
}

static void llama_kv_cache_seq_keep(struct llama_kv_cache & cache, llama_seq_id seq_id) {
    for (uint32_t i = 0; i < cache.size; ++i) {
        if (!cache.cells[i].has_seq_id(seq_id)) {
            cache.cells[i].pos = -1;
            cache.cells[i].seq_id.clear();
        }
    }
}

static void llama_kv_cache_seq_shift(
             struct llama_kv_cache & cache,
                      llama_seq_id   seq_id,
                         llama_pos   p0,
                         llama_pos   p1,
                         llama_pos   delta) {
    for (uint32_t i = 0; i < cache.size; ++i) {
        if (cache.cells[i].has_seq_id(seq_id) && cache.cells[i].pos >= p0 && cache.cells[i].pos < p1) {
            cache.cells[i].pos += delta;
            if (cache.cells[i].pos < 0) {
                cache.cells[i].pos = -1;
                cache.cells[i].seq_id.clear();
            } else {
                cache.has_shift = true;
                cache.cells[i].delta = delta;
            }
        }
    }
}

//
// model loading and saving
//

enum llama_fver {
    GGUF_FILE_VERSION_V1 = 1,
    GGUF_FILE_VERSION_V2 = 2,
};

static const char * llama_file_version_name(llama_fver version) {
    switch (version) {
        case GGUF_FILE_VERSION_V1: return "GGUF V1 (support until nov 2023)";
        case GGUF_FILE_VERSION_V2: return "GGUF V2 (latest)";
    }

    return "unknown";
}

static std::string llama_format_tensor_shape(const std::vector<int64_t> & ne) {
    char buf[256];
    snprintf(buf, sizeof(buf), "%5" PRId64, ne.at(0));
    for (size_t i = 1; i < ne.size(); i++) {
        snprintf(buf + strlen(buf), sizeof(buf) - strlen(buf), ", %5" PRId64, ne.at(i));
    }
    return buf;
}

static std::string llama_format_tensor_shape(const struct ggml_tensor * t) {
    char buf[256];
    snprintf(buf, sizeof(buf), "%5" PRId64, t->ne[0]);
    for (int i = 1; i < GGML_MAX_DIMS; i++) {
        snprintf(buf + strlen(buf), sizeof(buf) - strlen(buf), ", %5" PRId64, t->ne[i]);
    }
    return buf;
}

struct llama_model_loader {
    int n_kv      = 0;
    int n_tensors = 0;
    int n_created = 0;

    int64_t n_elements = 0;
    size_t  n_bytes    = 0;

    bool use_mmap = false;

    llama_file  file;
    llama_ftype ftype;
    llama_fver  fver;

    std::unique_ptr<llama_mmap> mapping;

    struct gguf_context * ctx_gguf = NULL;
    struct ggml_context * ctx_meta = NULL;

    llama_model_loader(const std::string & fname, bool use_mmap) : file(fname.c_str(), "rb") {
        struct gguf_init_params params = {
            /*.no_alloc = */ true,
            /*.ctx      = */ &ctx_meta,
        };

        ctx_gguf = gguf_init_from_file(fname.c_str(), params);
        if (!ctx_gguf) {
            throw std::runtime_error(format("%s: failed to load model from %s\n", __func__, fname.c_str()));
        }

        n_kv      = gguf_get_n_kv(ctx_gguf);
        n_tensors = gguf_get_n_tensors(ctx_gguf);

        fver = (enum llama_fver ) gguf_get_version(ctx_gguf);

        for (int i = 0; i < n_tensors; i++) {
            const char * name = gguf_get_tensor_name(ctx_gguf, i);
            struct ggml_tensor * t = ggml_get_tensor(ctx_meta, name);
            n_elements += ggml_nelements(t);
            n_bytes    += ggml_nbytes(t);
        }

        LLAMA_LOG_INFO("%s: loaded meta data with %d key-value pairs and %d tensors from %s (version %s)\n",
                __func__, n_kv, n_tensors, fname.c_str(), llama_file_version_name(fver));

        // determine file type based on the number of tensors for each quantization and print meta data
        // TODO: make optional
        {
            std::map<enum ggml_type, uint32_t> n_type;

            uint32_t n_type_max = 0;
            enum ggml_type type_max = GGML_TYPE_F32;

            for (int i = 0; i < n_tensors; i++) {
                const char * name = gguf_get_tensor_name(ctx_gguf, i);
                struct ggml_tensor * meta = ggml_get_tensor(ctx_meta, name);

                n_type[meta->type]++;

                if (n_type_max < n_type[meta->type]) {
                    n_type_max = n_type[meta->type];
                    type_max   = meta->type;
                }

                LLAMA_LOG_INFO("%s: - tensor %4d: %32s %-8s [ %s ]\n", __func__, i, name, ggml_type_name(meta->type), llama_format_tensor_shape(meta).c_str());
            }

            switch (type_max) {
                case GGML_TYPE_F32:  ftype = LLAMA_FTYPE_ALL_F32;       break;
                case GGML_TYPE_F16:  ftype = LLAMA_FTYPE_MOSTLY_F16;    break;
                case GGML_TYPE_Q4_0: ftype = LLAMA_FTYPE_MOSTLY_Q4_0;   break;
                case GGML_TYPE_Q4_1: ftype = LLAMA_FTYPE_MOSTLY_Q4_1;   break;
                case GGML_TYPE_Q5_0: ftype = LLAMA_FTYPE_MOSTLY_Q5_0;   break;
                case GGML_TYPE_Q5_1: ftype = LLAMA_FTYPE_MOSTLY_Q5_1;   break;
                case GGML_TYPE_Q8_0: ftype = LLAMA_FTYPE_MOSTLY_Q8_0;   break;
                case GGML_TYPE_Q2_K: ftype = LLAMA_FTYPE_MOSTLY_Q2_K;   break;
                case GGML_TYPE_Q3_K: ftype = LLAMA_FTYPE_MOSTLY_Q3_K_M; break;
                case GGML_TYPE_Q4_K: ftype = LLAMA_FTYPE_MOSTLY_Q4_K_M; break;
                case GGML_TYPE_Q5_K: ftype = LLAMA_FTYPE_MOSTLY_Q5_K_M; break;
                case GGML_TYPE_Q6_K: ftype = LLAMA_FTYPE_MOSTLY_Q6_K;   break;
                default:
                     {
                         LLAMA_LOG_WARN("%s: unknown type %s\n", __func__, ggml_type_name(type_max));
                         ftype = LLAMA_FTYPE_ALL_F32;
                     } break;
            }

            // this is a way to mark that we have "guessed" the file type
            ftype = (llama_ftype) (ftype | LLAMA_FTYPE_GUESSED);

            {
                const int kid = gguf_find_key(ctx_gguf, "general.file_type");
                if (kid >= 0) {
                    ftype = (llama_ftype) gguf_get_val_u32(ctx_gguf, kid);
                }
            }

            for (int i = 0; i < n_kv; i++) {
                const char * name         = gguf_get_key(ctx_gguf, i);
                const enum gguf_type type = gguf_get_kv_type(ctx_gguf, i);

                LLAMA_LOG_INFO("%s: - kv %3d: %42s %-8s\n", __func__, i, name, gguf_type_name(type));
            }

            // print type counts
            for (auto & kv : n_type) {
                if (kv.second == 0) {
                    continue;
                }

                LLAMA_LOG_INFO("%s: - type %4s: %4d tensors\n", __func__, ggml_type_name(kv.first), kv.second);
            }
        }

        if (!llama_mmap::SUPPORTED) {
            LLAMA_LOG_WARN("%s: mmap is not supported on this platform\n", __func__);
            use_mmap = false;
        }

        this->use_mmap = use_mmap;
    }

    ~llama_model_loader() {
        if (ctx_gguf) {
            gguf_free(ctx_gguf);
        }
        if (ctx_meta) {
            ggml_free(ctx_meta);
        }
    }

    std::string get_arch_name() const {
        const auto kv = LLM_KV(LLM_ARCH_UNKNOWN);

        std::string arch_name;
        GGUF_GET_KEY(ctx_gguf, arch_name, gguf_get_val_str, GGUF_TYPE_STRING, false, kv(LLM_KV_GENERAL_ARCHITECTURE));

        return arch_name;
    }

    enum llm_arch get_arch() const {
        const std::string arch_name = get_arch_name();

        return llm_arch_from_string(arch_name);
    }

    const char * get_tensor_name(int i) const {
        return gguf_get_tensor_name(ctx_gguf, i);
    }

    struct ggml_tensor * get_tensor_meta(int i) const {
        return ggml_get_tensor(ctx_meta, get_tensor_name(i));
    }

    void calc_sizes(size_t & ctx_size_p, size_t & mmapped_size_p) const {
        ctx_size_p     = 0;
        mmapped_size_p = 0;

        for (int i = 0; i < n_tensors; i++) {
            struct ggml_tensor * meta = get_tensor_meta(i);
            ctx_size_p += sizeof(struct ggml_tensor) + GGML_OBJECT_SIZE;
            (use_mmap ? mmapped_size_p : ctx_size_p) += ggml_nbytes_pad(meta);
        }
    }

    struct ggml_tensor * create_tensor_for(struct ggml_context * ctx, struct ggml_tensor * meta, ggml_backend backend) {
        if (backend != GGML_BACKEND_CPU) {
            ggml_set_no_alloc(ctx, true);
        }

        struct ggml_tensor * tensor = ggml_dup_tensor(ctx, meta);
        tensor->backend = backend; // TODO: ggml_set_backend
        ggml_set_name(tensor, ggml_get_name(meta));

        if (backend != GGML_BACKEND_CPU) {
            ggml_set_no_alloc(ctx, use_mmap);
        }

        n_created++;

        return tensor;
    }

    struct ggml_tensor * create_tensor(struct ggml_context * ctx, const std::string & name, const std::vector<int64_t> & ne, ggml_backend backend) {
        struct ggml_tensor * cur = ggml_get_tensor(ctx_meta, name.c_str());

        if (cur == NULL) {
            throw std::runtime_error(format("%s: tensor '%s' not found", __func__, name.c_str()));
        }

        {
            bool is_ok = true;
            for (size_t i = 0; i < ne.size(); ++i) {
                if (ne[i] != cur->ne[i]) {
                    is_ok = false;
                    break;
                }
            }
            if (!is_ok) {
                throw std::runtime_error(
                        format("%s: tensor '%s' has wrong shape; expected %s, got %s",
                            __func__, name.c_str(),
                            llama_format_tensor_shape(ne).c_str(),
                            llama_format_tensor_shape(cur).c_str()));
            }
        }

        return create_tensor_for(ctx, cur, backend);
    }

    void done_getting_tensors() const {
        if (n_created != n_tensors) {
            throw std::runtime_error(format("%s: wrong number of tensors; expected %d, got %d", __func__, n_tensors, n_created));
        }
    }

    size_t file_offset(const char * name) const {
        const int idx = gguf_find_tensor(ctx_gguf, name);

        if (idx < 0) {
            throw std::runtime_error(format("%s: tensor '%s' not found in the file", __func__, name));
        }

        return gguf_get_data_offset(ctx_gguf) + gguf_get_tensor_offset(ctx_gguf, idx);
    }

    void load_data_for(struct ggml_tensor * cur) const {
        const size_t offs = file_offset(ggml_get_name(cur));

        if (use_mmap) {
            cur->data = (uint8_t *) mapping->addr + offs;
        } else {
            file.seek(offs, SEEK_SET);
            file.read_raw(cur->data, ggml_nbytes(cur));
        }
    }

    void load_all_data(struct ggml_context * ctx, llama_progress_callback progress_callback, void * progress_callback_user_data, llama_mlock * lmlock) {
        size_t size_data = 0;
        size_t size_lock = 0;
        size_t size_pref = 0; // prefetch

        for (int i = 0; i < gguf_get_n_tensors(ctx_gguf); i++) {
            struct ggml_tensor * cur = ggml_get_tensor(ctx, gguf_get_tensor_name(ctx_gguf, i));
            size_data += ggml_nbytes(cur);
            if (cur->backend == GGML_BACKEND_CPU) {
                size_pref += ggml_nbytes(cur);
            }
        }

        if (use_mmap) {
            mapping.reset(new llama_mmap(&file, size_pref, ggml_is_numa()));
            if (lmlock) {
                lmlock->init(mapping->addr);
            }
        }

        size_t done_size = 0;
        for (int i = 0; i < gguf_get_n_tensors(ctx_gguf); i++) {
            struct ggml_tensor * cur = ggml_get_tensor(ctx, gguf_get_tensor_name(ctx_gguf, i));
            GGML_ASSERT(cur); // unused tensors should have been caught by load_data already

            if (progress_callback) {
                progress_callback((float) done_size / size_data, progress_callback_user_data);
            }

            // allocate temp buffer if not using mmap
            if (!use_mmap && cur->data == NULL) {
                GGML_ASSERT(cur->backend != GGML_BACKEND_CPU);
                #ifdef GGML_USE_CPU_HBM
                cur->data = (uint8_t*)hbw_malloc(ggml_nbytes(cur));
                #else
                cur->data = (uint8_t*)malloc(ggml_nbytes(cur));
                #endif
            }

            load_data_for(cur);

            switch (cur->backend) {
                case GGML_BACKEND_CPU:
                    if (use_mmap && lmlock) {
                        size_lock += ggml_nbytes(cur);
                        lmlock->grow_to(size_lock);
                    }
                    break;
#ifdef GGML_USE_CUBLAS
                case GGML_BACKEND_GPU:
                case GGML_BACKEND_GPU_SPLIT:
                    // old code:
                    //ggml_cuda_transform_tensor(lt.data, lt.ggml_tensor);

                    // TODO: test if this works !!
                    ggml_cuda_transform_tensor(cur->data, cur);
                    if (!use_mmap) {
                        free(cur->data);
                    }
                    break;
#elif defined(GGML_USE_CLBLAST)
                case GGML_BACKEND_GPU:
                    ggml_cl_transform_tensor(cur->data, cur);
                    if (!use_mmap) {
                        free(cur->data);
                    }
                    break;
#endif
                default:
                    continue;
            }

            done_size += ggml_nbytes(cur);
        }
    }
};

//
// load LLaMA models
//

static std::string llama_model_arch_name(llm_arch arch) {
    auto it = LLM_ARCH_NAMES.find(arch);
    if (it == LLM_ARCH_NAMES.end()) {
        return "unknown";
    }
    return it->second;
}

static std::string llama_model_ftype_name(llama_ftype ftype) {
    if (ftype & LLAMA_FTYPE_GUESSED) {
        return llama_model_ftype_name((enum llama_ftype) (ftype & ~LLAMA_FTYPE_GUESSED)) + " (guessed)";
    }

    switch (ftype) {
        case LLAMA_FTYPE_ALL_F32:     return "all F32";
        case LLAMA_FTYPE_MOSTLY_F16:  return "mostly F16";
        case LLAMA_FTYPE_MOSTLY_Q4_0: return "mostly Q4_0";
        case LLAMA_FTYPE_MOSTLY_Q4_1: return "mostly Q4_1";
        case LLAMA_FTYPE_MOSTLY_Q4_1_SOME_F16:
                                      return "mostly Q4_1, some F16";
        case LLAMA_FTYPE_MOSTLY_Q5_0: return "mostly Q5_0";
        case LLAMA_FTYPE_MOSTLY_Q5_1: return "mostly Q5_1";
        case LLAMA_FTYPE_MOSTLY_Q8_0: return "mostly Q8_0";

        // K-quants
        case LLAMA_FTYPE_MOSTLY_Q2_K:   return "mostly Q2_K";
        case LLAMA_FTYPE_MOSTLY_Q3_K_S: return "mostly Q3_K - Small";
        case LLAMA_FTYPE_MOSTLY_Q3_K_M: return "mostly Q3_K - Medium";
        case LLAMA_FTYPE_MOSTLY_Q3_K_L: return "mostly Q3_K - Large";
        case LLAMA_FTYPE_MOSTLY_Q4_K_S: return "mostly Q4_K - Small";
        case LLAMA_FTYPE_MOSTLY_Q4_K_M: return "mostly Q4_K - Medium";
        case LLAMA_FTYPE_MOSTLY_Q5_K_S: return "mostly Q5_K - Small";
        case LLAMA_FTYPE_MOSTLY_Q5_K_M: return "mostly Q5_K - Medium";
        case LLAMA_FTYPE_MOSTLY_Q6_K:   return "mostly Q6_K";

        default: return "unknown, may not work";
    }
}

static const char * llama_model_type_name(e_model type) {
    switch (type) {
        case MODEL_1B:  return "1B";
        case MODEL_3B:  return "3B";
        case MODEL_7B:  return "7B";
        case MODEL_13B: return "13B";
        case MODEL_15B: return "15B";
        case MODEL_30B: return "30B";
        case MODEL_34B: return "34B";
        case MODEL_40B: return "40B";
        case MODEL_65B: return "65B";
        case MODEL_70B: return "70B";
        default:        return "?B";
    }
}

static void llm_load_arch(llama_model_loader & ml, llama_model & model) {
    model.arch = ml.get_arch();
    if (model.arch == LLM_ARCH_UNKNOWN) {
        throw std::runtime_error("unknown model architecture: '" + ml.get_arch_name() + "'");
    }
}

static void llm_load_hparams(
        llama_model_loader & ml,
        llama_model & model) {
    struct gguf_context * ctx = ml.ctx_gguf;

    const auto kv = LLM_KV(model.arch);

    auto & hparams = model.hparams;

    // get general kv
    GGUF_GET_KEY(ctx, model.name, gguf_get_val_str, GGUF_TYPE_STRING, false, kv(LLM_KV_GENERAL_NAME));

    // get hparams kv
    GGUF_GET_KEY(ctx, hparams.n_vocab,        gguf_get_arr_n,   GGUF_TYPE_ARRAY,  true, kv(LLM_KV_TOKENIZER_LIST));
    GGUF_GET_KEY(ctx, hparams.n_ctx_train,    gguf_get_val_u32, GGUF_TYPE_UINT32, true, kv(LLM_KV_CONTEXT_LENGTH));
    GGUF_GET_KEY(ctx, hparams.n_embd,         gguf_get_val_u32, GGUF_TYPE_UINT32, true, kv(LLM_KV_EMBEDDING_LENGTH));
    GGUF_GET_KEY(ctx, hparams.n_ff,           gguf_get_val_u32, GGUF_TYPE_UINT32, true, kv(LLM_KV_FEED_FORWARD_LENGTH));
    GGUF_GET_KEY(ctx, hparams.n_head,         gguf_get_val_u32, GGUF_TYPE_UINT32, true, kv(LLM_KV_ATTENTION_HEAD_COUNT));
    GGUF_GET_KEY(ctx, hparams.n_layer,        gguf_get_val_u32, GGUF_TYPE_UINT32, true, kv(LLM_KV_BLOCK_COUNT));

    // n_head_kv is optional, default to n_head
    hparams.n_head_kv = hparams.n_head;
    GGUF_GET_KEY(ctx, hparams.n_head_kv, gguf_get_val_u32, GGUF_TYPE_UINT32, false, kv(LLM_KV_ATTENTION_HEAD_COUNT_KV));

    // rope_freq_base (optional)
    hparams.rope_freq_base_train = 10000.0f;
    GGUF_GET_KEY(ctx, hparams.rope_freq_base_train, gguf_get_val_f32, GGUF_TYPE_FLOAT32, false, kv(LLM_KV_ROPE_FREQ_BASE));

    // rope_freq_scale (inverse of the kv) is optional
    float ropescale = 1.0f;
    GGUF_GET_KEY(ctx, ropescale, gguf_get_val_f32, GGUF_TYPE_FLOAT32, false, kv(LLM_KV_ROPE_SCALE_LINEAR));
    hparams.rope_freq_scale_train = 1.0f/ropescale;

    // sanity check for n_rot (optional)
    {
        hparams.n_rot = hparams.n_embd / hparams.n_head;

        GGUF_GET_KEY(ctx, hparams.n_rot, gguf_get_val_u32, GGUF_TYPE_UINT32, false, kv(LLM_KV_ROPE_DIMENSION_COUNT));

        if (model.arch == LLM_ARCH_LLAMA || model.arch == LLM_ARCH_FALCON) {
            if (hparams.n_rot != hparams.n_embd / hparams.n_head) {
                throw std::runtime_error(format("invalid n_rot: %u, expected %u", hparams.n_rot, hparams.n_embd / hparams.n_head));
            }
        }
        // gpt-neox n_rot = rotary_pct * (n_embd / n_head)
        // gpt-j n_rot = rotary_dim
    }

    // arch-specific KVs
    switch (model.arch) {
        case LLM_ARCH_LLAMA:
            {
                GGUF_GET_KEY(ctx, hparams.f_norm_rms_eps, gguf_get_val_f32, GGUF_TYPE_FLOAT32, true, kv(LLM_KV_ATTENTION_LAYERNORM_RMS_EPS));

                switch (hparams.n_layer) {
                    case 26: model.type = e_model::MODEL_3B; break;
                    case 32: model.type = e_model::MODEL_7B; break;
                    case 40: model.type = e_model::MODEL_13B; break;
                    case 48: model.type = e_model::MODEL_34B; break;
                    case 60: model.type = e_model::MODEL_30B; break;
                    case 80: model.type = hparams.n_head == hparams.n_head_kv ? e_model::MODEL_65B : e_model::MODEL_70B; break;
                    default: model.type = e_model::MODEL_UNKNOWN;
                }
            } break;
        case LLM_ARCH_FALCON:
            {
                GGUF_GET_KEY(ctx, hparams.f_norm_eps, gguf_get_val_f32, GGUF_TYPE_FLOAT32, true, kv(LLM_KV_ATTENTION_LAYERNORM_EPS));

                switch (hparams.n_layer) {
                    case 32: model.type = e_model::MODEL_7B; break;
                    case 60: model.type = e_model::MODEL_40B; break;
                    default: model.type = e_model::MODEL_UNKNOWN;
                }
            } break;
        case LLM_ARCH_BAICHUAN:
            {
                GGUF_GET_KEY(ctx, hparams.f_norm_rms_eps, gguf_get_val_f32, GGUF_TYPE_FLOAT32, true, kv(LLM_KV_ATTENTION_LAYERNORM_RMS_EPS));
                switch (hparams.n_layer) {
                    case 32: model.type = e_model::MODEL_7B; break;
                    case 40: model.type = e_model::MODEL_13B; break;
                    default: model.type = e_model::MODEL_UNKNOWN;
                }
            } break;
        case LLM_ARCH_STARCODER:
            {
                GGUF_GET_KEY(ctx, hparams.f_norm_eps, gguf_get_val_f32, GGUF_TYPE_FLOAT32, true, kv(LLM_KV_ATTENTION_LAYERNORM_EPS));
                switch (hparams.n_layer) {
                    case 24: model.type = e_model::MODEL_1B; break;
                    case 36: model.type = e_model::MODEL_3B; break;
                    case 42: model.type = e_model::MODEL_7B; break;
                    case 40: model.type = e_model::MODEL_15B; break;
                    default: model.type = e_model::MODEL_UNKNOWN;
                }
            } break;
        default: (void)0;
    }

    model.ftype = ml.ftype;
}

// TODO: This should probably be in llama.h
static std::vector<llama_vocab::id> llama_tokenize_internal(const llama_vocab & vocab, std::string raw_text, bool bos);
static llama_token llama_byte_to_token(const llama_vocab & vocab, uint8_t ch);

static void llm_load_vocab(
        llama_model_loader & ml,
        llama_model & model) {
    auto & vocab = model.vocab;

    struct gguf_context * ctx = ml.ctx_gguf;

    const auto kv = LLM_KV(model.arch);

    const int token_idx = gguf_find_key(ctx, kv(LLM_KV_TOKENIZER_LIST).c_str());
    if (token_idx == -1) {
        throw std::runtime_error("cannot find tokenizer vocab in model file\n");
    }

    const float * scores = nullptr;
    const int score_idx = gguf_find_key(ctx, kv(LLM_KV_TOKENIZER_SCORES).c_str());
    if (score_idx != -1) {
        scores = (const float * ) gguf_get_arr_data(ctx, score_idx);
    }

    const int * toktypes = nullptr;
    const int toktype_idx = gguf_find_key(ctx, kv(LLM_KV_TOKENIZER_TOKEN_TYPE).c_str());
    if (toktype_idx != -1) {
        toktypes = (const int * ) gguf_get_arr_data(ctx, toktype_idx);
    }

    // determine vocab type
    {
        std::string tokenizer_name;

        GGUF_GET_KEY(ctx, tokenizer_name, gguf_get_val_str, GGUF_TYPE_STRING, true, kv(LLM_KV_TOKENIZER_MODEL));

        if (tokenizer_name == "llama") {
            vocab.type = LLAMA_VOCAB_TYPE_SPM;

            // default special tokens
            vocab.special_bos_id = 1;
            vocab.special_eos_id = 2;
            vocab.special_unk_id = 0;
            vocab.special_sep_id = -1;
            vocab.special_pad_id = -1;
        } else if (tokenizer_name == "gpt2") {
            vocab.type = LLAMA_VOCAB_TYPE_BPE;

            // read bpe merges and populate bpe ranks
            const int merges_keyidx = gguf_find_key(ctx, kv(LLM_KV_TOKENIZER_MERGES).c_str());
            if (merges_keyidx == -1) {
                throw std::runtime_error("cannot find tokenizer merges in model file\n");
            }

            const int n_merges = gguf_get_arr_n(ctx, merges_keyidx);

            for (int i = 0; i < n_merges; i++) {
                const std::string word = gguf_get_arr_str(ctx, merges_keyidx, i);

                std::string first;
                std::string second;

                const size_t pos = word.find(' ', 1);

                if (pos != std::string::npos) {
                    first  = word.substr(0, pos);
                    second = word.substr(pos + 1);
                }

                vocab.bpe_ranks.emplace(std::make_pair(first, second), i);
            }

            // default special tokens
            vocab.special_bos_id = 11;
            vocab.special_eos_id = 11;
            vocab.special_unk_id = -1;
            vocab.special_sep_id = -1;
            vocab.special_pad_id = -1;
        } else {
            LLAMA_LOG_WARN("%s: unknown tokenizer: '%s'", __func__, tokenizer_name.c_str());
            LLAMA_LOG_WARN("%s: using default tokenizer: 'llama'", __func__);

            vocab.type = LLAMA_VOCAB_TYPE_SPM;
        }
    }

    const uint32_t n_vocab = gguf_get_arr_n(ctx, token_idx);

    vocab.id_to_token.resize(n_vocab);

    for (uint32_t i = 0; i < n_vocab; i++) {
        std::string word = gguf_get_arr_str(ctx, token_idx, i);

        vocab.token_to_id[word] = i;

        auto & token_data = vocab.id_to_token[i];
        token_data.text  = std::move(word);
        token_data.score = scores ? scores[i] : 0.0f;
        token_data.type  = toktypes ? (llama_token_type) toktypes[i] : LLAMA_TOKEN_TYPE_NORMAL;
    }

    // determine the newline token: LLaMA "<0x0A>" == 10 == '\n', Falcon 193 == '\n'
    if (vocab.type == LLAMA_VOCAB_TYPE_SPM) {
        vocab.linefeed_id = llama_byte_to_token(vocab, '\n');
    } else {
        vocab.linefeed_id = llama_tokenize_internal(vocab, "\n", false)[0];
    }

    // special tokens
    GGUF_GET_KEY(ctx, vocab.special_bos_id, gguf_get_val_u32, GGUF_TYPE_UINT32, false, kv(LLM_KV_TOKENIZER_BOS_ID));
    GGUF_GET_KEY(ctx, vocab.special_eos_id, gguf_get_val_u32, GGUF_TYPE_UINT32, false, kv(LLM_KV_TOKENIZER_EOS_ID));
    GGUF_GET_KEY(ctx, vocab.special_unk_id, gguf_get_val_u32, GGUF_TYPE_UINT32, false, kv(LLM_KV_TOKENIZER_UNK_ID));
    GGUF_GET_KEY(ctx, vocab.special_sep_id, gguf_get_val_u32, GGUF_TYPE_UINT32, false, kv(LLM_KV_TOKENIZER_SEP_ID));
    GGUF_GET_KEY(ctx, vocab.special_pad_id, gguf_get_val_u32, GGUF_TYPE_UINT32, false, kv(LLM_KV_TOKENIZER_PAD_ID));
}

static void llm_load_print_meta(llama_model_loader & ml, llama_model & model) {
    const auto & hparams = model.hparams;
    const auto & vocab   = model.vocab;

    // hparams
    LLAMA_LOG_INFO("%s: format           = %s\n",     __func__, llama_file_version_name(ml.fver));
    LLAMA_LOG_INFO("%s: arch             = %s\n",     __func__, LLM_ARCH_NAMES.at(model.arch).c_str());
    LLAMA_LOG_INFO("%s: vocab type       = %s\n",     __func__, vocab.type == LLAMA_VOCAB_TYPE_SPM ? "SPM" : "BPE"); // TODO: fix
    LLAMA_LOG_INFO("%s: n_vocab          = %u\n",     __func__, hparams.n_vocab);
    LLAMA_LOG_INFO("%s: n_merges         = %u\n",     __func__, (int) vocab.bpe_ranks.size());
    LLAMA_LOG_INFO("%s: n_ctx_train      = %u\n",     __func__, hparams.n_ctx_train);
    LLAMA_LOG_INFO("%s: n_embd           = %u\n",     __func__, hparams.n_embd);
    LLAMA_LOG_INFO("%s: n_head           = %u\n",     __func__, hparams.n_head);
    LLAMA_LOG_INFO("%s: n_head_kv        = %u\n",     __func__, hparams.n_head_kv);
    LLAMA_LOG_INFO("%s: n_layer          = %u\n",     __func__, hparams.n_layer);
    LLAMA_LOG_INFO("%s: n_rot            = %u\n",     __func__, hparams.n_rot); // a.k.a. n_embd_head, n_head_dim
    LLAMA_LOG_INFO("%s: n_gqa            = %u\n",     __func__, hparams.n_gqa());
    LLAMA_LOG_INFO("%s: f_norm_eps       = %.1e\n",   __func__, hparams.f_norm_eps);
    LLAMA_LOG_INFO("%s: f_norm_rms_eps   = %.1e\n",   __func__, hparams.f_norm_rms_eps);
    LLAMA_LOG_INFO("%s: n_ff             = %u\n",     __func__, hparams.n_ff);
    LLAMA_LOG_INFO("%s: freq_base_train  = %.1f\n",   __func__, hparams.rope_freq_base_train);
    LLAMA_LOG_INFO("%s: freq_scale_train = %g\n",     __func__, hparams.rope_freq_scale_train);
    LLAMA_LOG_INFO("%s: model type       = %s\n",     __func__, llama_model_type_name(model.type));
    LLAMA_LOG_INFO("%s: model ftype      = %s\n",     __func__, llama_model_ftype_name(model.ftype).c_str());
    LLAMA_LOG_INFO("%s: model params     = %.2f B\n", __func__, ml.n_elements*1e-9);
    if (ml.n_bytes < GB) {
        LLAMA_LOG_INFO("%s: model size       = %.2f MiB (%.2f BPW) \n", __func__, ml.n_bytes/1024.0/1024.0, ml.n_bytes*8.0/ml.n_elements);
    } else {
        LLAMA_LOG_INFO("%s: model size       = %.2f GiB (%.2f BPW) \n", __func__, ml.n_bytes/1024.0/1024.0/1024.0, ml.n_bytes*8.0/ml.n_elements);
    }

    // general kv
    LLAMA_LOG_INFO("%s: general.name   = %s\n",    __func__, model.name.c_str());

    // special tokens
    if (vocab.special_bos_id != -1) { LLAMA_LOG_INFO( "%s: BOS token = %d '%s'\n", __func__, vocab.special_bos_id, vocab.id_to_token[vocab.special_bos_id].text.c_str() ); }
    if (vocab.special_eos_id != -1) { LLAMA_LOG_INFO( "%s: EOS token = %d '%s'\n", __func__, vocab.special_eos_id, vocab.id_to_token[vocab.special_eos_id].text.c_str() ); }
    if (vocab.special_unk_id != -1) { LLAMA_LOG_INFO( "%s: UNK token = %d '%s'\n", __func__, vocab.special_unk_id, vocab.id_to_token[vocab.special_unk_id].text.c_str() ); }
    if (vocab.special_sep_id != -1) { LLAMA_LOG_INFO( "%s: SEP token = %d '%s'\n", __func__, vocab.special_sep_id, vocab.id_to_token[vocab.special_sep_id].text.c_str() ); }
    if (vocab.special_pad_id != -1) { LLAMA_LOG_INFO( "%s: PAD token = %d '%s'\n", __func__, vocab.special_pad_id, vocab.id_to_token[vocab.special_pad_id].text.c_str() ); }
    if (vocab.linefeed_id    != -1) { LLAMA_LOG_INFO( "%s: LF token  = %d '%s'\n", __func__, vocab.linefeed_id,    vocab.id_to_token[vocab.linefeed_id].text.c_str() );    }
}

static void llm_load_tensors(
        llama_model_loader & ml,
        llama_model & model,
        int n_gpu_layers,
        int main_gpu,
        const float * tensor_split,
        bool use_mlock,
        llama_progress_callback progress_callback,
        void * progress_callback_user_data) {
    model.t_start_us = ggml_time_us();

    auto & ctx     = model.ctx;
    auto & hparams = model.hparams;

    model.n_gpu_layers = n_gpu_layers;

    size_t ctx_size;
    size_t mmapped_size;

    ml.calc_sizes(ctx_size, mmapped_size);

    LLAMA_LOG_INFO("%s: ggml ctx size = %7.2f MB\n", __func__, ctx_size/1024.0/1024.0);

    // create the ggml context
    {
        model.buf.resize(ctx_size);
        if (use_mlock) {
            model.mlock_buf.init   (model.buf.data);
            model.mlock_buf.grow_to(model.buf.size);
        }

        struct ggml_init_params params = {
            /*.mem_size   =*/ model.buf.size,
            /*.mem_buffer =*/ model.buf.data,
            /*.no_alloc   =*/ ml.use_mmap,
        };

        model.ctx = ggml_init(params);
        if (!model.ctx) {
            throw std::runtime_error(format("ggml_init() failed"));
        }
    }

    (void) main_gpu;
#ifdef GGML_USE_CUBLAS
    LLAMA_LOG_INFO("%s: using " GGML_CUDA_NAME " for GPU acceleration\n", __func__);
    ggml_cuda_set_main_device(main_gpu);
#define LLAMA_BACKEND_OFFLOAD       GGML_BACKEND_GPU
#define LLAMA_BACKEND_OFFLOAD_SPLIT GGML_BACKEND_GPU_SPLIT
#elif defined(GGML_USE_CLBLAST)
    LLAMA_LOG_INFO("%s: using OpenCL for GPU acceleration\n", __func__);
#define LLAMA_BACKEND_OFFLOAD       GGML_BACKEND_GPU
#define LLAMA_BACKEND_OFFLOAD_SPLIT GGML_BACKEND_GPU
#else
#define LLAMA_BACKEND_OFFLOAD       GGML_BACKEND_CPU
#define LLAMA_BACKEND_OFFLOAD_SPLIT GGML_BACKEND_CPU
#endif

    // prepare memory for the weights
    size_t vram_weights = 0;
    {
        const int64_t n_embd     = hparams.n_embd;
        const int64_t n_embd_gqa = hparams.n_embd_gqa();
        const int64_t n_layer    = hparams.n_layer;
        const int64_t n_vocab    = hparams.n_vocab;

        const auto tn = LLM_TN(model.arch);
        switch (model.arch) {
            case LLM_ARCH_LLAMA:
                {
                    model.tok_embeddings = ml.create_tensor(ctx, tn(LLM_TENSOR_TOKEN_EMBD, "weight"), {n_embd, n_vocab}, GGML_BACKEND_CPU);

                    // output
                    {
                        ggml_backend backend_norm;
                        ggml_backend backend_output;

                        if (n_gpu_layers > int(n_layer)) {
                            // norm is not performance relevant on its own but keeping it in VRAM reduces data copying
                            // on Windows however this is detrimental unless everything is on the GPU
#ifndef _WIN32
                            backend_norm = LLAMA_BACKEND_OFFLOAD;
#else
                            backend_norm = n_gpu_layers <= (int) n_layer + 2 ? GGML_BACKEND_CPU : LLAMA_BACKEND_OFFLOAD;
#endif // _WIN32

                            backend_output = LLAMA_BACKEND_OFFLOAD_SPLIT;
                        } else {
                            backend_norm   = GGML_BACKEND_CPU;
                            backend_output = GGML_BACKEND_CPU;
                        }

                        model.output_norm = ml.create_tensor(ctx, tn(LLM_TENSOR_OUTPUT_NORM, "weight"), {n_embd},          backend_norm);
                        model.output      = ml.create_tensor(ctx, tn(LLM_TENSOR_OUTPUT,      "weight"), {n_embd, n_vocab}, backend_output);

                        if (backend_norm == GGML_BACKEND_GPU) {
                            vram_weights += ggml_nbytes(model.output_norm);
                        }
                        if (backend_output == GGML_BACKEND_GPU_SPLIT) {
                            vram_weights += ggml_nbytes(model.output);
                        }
                    }

                    const uint32_t n_ff = hparams.n_ff;

                    const int i_gpu_start = n_layer - n_gpu_layers;

                    model.layers.resize(n_layer);

                    for (uint32_t i = 0; i < n_layer; ++i) {
                        const ggml_backend backend = int(i) < i_gpu_start ? GGML_BACKEND_CPU : LLAMA_BACKEND_OFFLOAD; // NOLINT
                        const ggml_backend backend_split = int(i) < i_gpu_start ? GGML_BACKEND_CPU : LLAMA_BACKEND_OFFLOAD_SPLIT; // NOLINT

                        auto & layer = model.layers[i];

                        layer.attn_norm = ml.create_tensor(ctx, tn(LLM_TENSOR_ATTN_NORM, "weight", i), {n_embd}, backend);

                        layer.wq = ml.create_tensor(ctx, tn(LLM_TENSOR_ATTN_Q,   "weight", i), {n_embd, n_embd},     backend_split);
                        layer.wk = ml.create_tensor(ctx, tn(LLM_TENSOR_ATTN_K,   "weight", i), {n_embd, n_embd_gqa}, backend_split);
                        layer.wv = ml.create_tensor(ctx, tn(LLM_TENSOR_ATTN_V,   "weight", i), {n_embd, n_embd_gqa}, backend_split);
                        layer.wo = ml.create_tensor(ctx, tn(LLM_TENSOR_ATTN_OUT, "weight", i), {n_embd, n_embd},     backend_split);

                        layer.ffn_norm = ml.create_tensor(ctx, tn(LLM_TENSOR_FFN_NORM, "weight", i), {n_embd}, backend);

                        layer.w1 = ml.create_tensor(ctx, tn(LLM_TENSOR_FFN_GATE, "weight", i), {n_embd,   n_ff}, backend_split);
                        layer.w2 = ml.create_tensor(ctx, tn(LLM_TENSOR_FFN_DOWN, "weight", i), {  n_ff, n_embd}, backend_split);
                        layer.w3 = ml.create_tensor(ctx, tn(LLM_TENSOR_FFN_UP,   "weight", i), {n_embd,   n_ff}, backend_split);

                        if (backend == GGML_BACKEND_GPU) {
                            vram_weights +=
                                ggml_nbytes(layer.attn_norm) + ggml_nbytes(layer.wq) + ggml_nbytes(layer.wk)       +
                                ggml_nbytes(layer.wv)        + ggml_nbytes(layer.wo) + ggml_nbytes(layer.ffn_norm) +
                                ggml_nbytes(layer.w1)        + ggml_nbytes(layer.w2) + ggml_nbytes(layer.w3);
                        }
                    }
                } break;
            case LLM_ARCH_BAICHUAN:
                {
                    model.tok_embeddings = ml.create_tensor(ctx, tn(LLM_TENSOR_TOKEN_EMBD, "weight"), {n_embd, n_vocab}, GGML_BACKEND_CPU);
                    {
                        ggml_backend backend_norm;
                        ggml_backend backend_output;

                        if (n_gpu_layers > int(n_layer)) {
                            // norm is not performance relevant on its own but keeping it in VRAM reduces data copying
                            // on Windows however this is detrimental unless everything is on the GPU
#ifndef _WIN32
                            backend_norm = LLAMA_BACKEND_OFFLOAD;
#else
                            backend_norm = n_gpu_layers <= (int) n_layer + 2 ? GGML_BACKEND_CPU : LLAMA_BACKEND_OFFLOAD;
#endif // _WIN32

                            backend_output = LLAMA_BACKEND_OFFLOAD_SPLIT;
                        } else {
                            backend_norm   = GGML_BACKEND_CPU;
                            backend_output = GGML_BACKEND_CPU;
                        }

                        model.output_norm = ml.create_tensor(ctx, tn(LLM_TENSOR_OUTPUT_NORM, "weight"), {n_embd},          backend_norm);
                        model.output      = ml.create_tensor(ctx, tn(LLM_TENSOR_OUTPUT,      "weight"), {n_embd, n_vocab}, backend_output);

                        if (backend_norm == GGML_BACKEND_GPU) {
                            vram_weights += ggml_nbytes(model.output_norm);
                        }
                        if (backend_output == GGML_BACKEND_GPU_SPLIT) {
                            vram_weights += ggml_nbytes(model.output);
                        }
                    }

                    const uint32_t n_ff = hparams.n_ff;

                    const int i_gpu_start = n_layer - n_gpu_layers;

                    model.layers.resize(n_layer);

                    for (uint32_t i = 0; i < n_layer; ++i) {
                        const ggml_backend backend = int(i) < i_gpu_start ? GGML_BACKEND_CPU : LLAMA_BACKEND_OFFLOAD; // NOLINT
                        const ggml_backend backend_split = int(i) < i_gpu_start ? GGML_BACKEND_CPU : LLAMA_BACKEND_OFFLOAD_SPLIT; // NOLINT

                        auto & layer = model.layers[i];

                        layer.attn_norm = ml.create_tensor(ctx, tn(LLM_TENSOR_ATTN_NORM, "weight", i), {n_embd}, backend);

                        layer.wq = ml.create_tensor(ctx, tn(LLM_TENSOR_ATTN_Q,   "weight", i), {n_embd, n_embd},     backend_split);
                        layer.wk = ml.create_tensor(ctx, tn(LLM_TENSOR_ATTN_K,   "weight", i), {n_embd, n_embd_gqa}, backend_split);
                        layer.wv = ml.create_tensor(ctx, tn(LLM_TENSOR_ATTN_V,   "weight", i), {n_embd, n_embd_gqa}, backend_split);
                        layer.wo = ml.create_tensor(ctx, tn(LLM_TENSOR_ATTN_OUT, "weight", i), {n_embd, n_embd},     backend_split);

                        layer.ffn_norm = ml.create_tensor(ctx, tn(LLM_TENSOR_FFN_NORM, "weight", i), {n_embd}, backend);

                        layer.w1 = ml.create_tensor(ctx, tn(LLM_TENSOR_FFN_GATE, "weight", i), {n_embd,   n_ff}, backend_split);
                        layer.w2 = ml.create_tensor(ctx, tn(LLM_TENSOR_FFN_DOWN, "weight", i), {  n_ff, n_embd}, backend_split);
                        layer.w3 = ml.create_tensor(ctx, tn(LLM_TENSOR_FFN_UP,   "weight", i), {n_embd,   n_ff}, backend_split);

                        if (backend == GGML_BACKEND_GPU) {
                            vram_weights +=
                                ggml_nbytes(layer.attn_norm) + ggml_nbytes(layer.wq) + ggml_nbytes(layer.wk)       +
                                ggml_nbytes(layer.wv)        + ggml_nbytes(layer.wo) + ggml_nbytes(layer.ffn_norm) +
                                ggml_nbytes(layer.w1)        + ggml_nbytes(layer.w2) + ggml_nbytes(layer.w3);
                        }
                    }
                } break;
            case LLM_ARCH_FALCON:
                {
                    // TODO: CPU-only for now

                    model.tok_embeddings = ml.create_tensor(ctx, tn(LLM_TENSOR_TOKEN_EMBD, "weight"), {n_embd, n_vocab}, GGML_BACKEND_CPU);

                    // output
                    {
                        ggml_backend backend_norm;
                        ggml_backend backend_output;

                        if (n_gpu_layers > int(n_layer)) {
                            // norm is not performance relevant on its own but keeping it in VRAM reduces data copying
                            // on Windows however this is detrimental unless everything is on the GPU
#ifndef _WIN32
                            backend_norm = LLAMA_BACKEND_OFFLOAD;
#else
                            backend_norm = n_gpu_layers <= (int) n_layer + 2 ? GGML_BACKEND_CPU : LLAMA_BACKEND_OFFLOAD;
#endif // _WIN32

                            backend_output = LLAMA_BACKEND_OFFLOAD_SPLIT;
                        } else {
                            backend_norm   = GGML_BACKEND_CPU;
                            backend_output = GGML_BACKEND_CPU;
                        }

                        model.output_norm   = ml.create_tensor(ctx, tn(LLM_TENSOR_OUTPUT_NORM, "weight"), {n_embd},          backend_norm);
                        model.output_norm_b = ml.create_tensor(ctx, tn(LLM_TENSOR_OUTPUT_NORM, "bias"),   {n_embd},          backend_norm);
                        model.output        = ml.create_tensor(ctx, tn(LLM_TENSOR_OUTPUT,      "weight"), {n_embd, n_vocab}, backend_output);

                        if (backend_norm == GGML_BACKEND_GPU) {
                            vram_weights += ggml_nbytes(model.output_norm);
                            vram_weights += ggml_nbytes(model.output_norm_b);
                        }
                        if (backend_output == GGML_BACKEND_GPU_SPLIT) {
                            vram_weights += ggml_nbytes(model.output);
                        }
                    }

                    const uint32_t n_ff = hparams.n_ff;

                    const int i_gpu_start = n_layer - n_gpu_layers;

                    model.layers.resize(n_layer);

                    for (uint32_t i = 0; i < n_layer; ++i) {
                        const ggml_backend backend       = int(i) < i_gpu_start ? GGML_BACKEND_CPU : LLAMA_BACKEND_OFFLOAD; // NOLINT
                        const ggml_backend backend_split = int(i) < i_gpu_start ? GGML_BACKEND_CPU : LLAMA_BACKEND_OFFLOAD_SPLIT; // NOLINT

                        auto & layer = model.layers[i];

                        layer.attn_norm   = ml.create_tensor(ctx, tn(LLM_TENSOR_ATTN_NORM,   "weight", i), {n_embd}, backend);
                        layer.attn_norm_b = ml.create_tensor(ctx, tn(LLM_TENSOR_ATTN_NORM,   "bias", i),   {n_embd}, backend);

                        if (gguf_find_tensor(ml.ctx_gguf, tn(LLM_TENSOR_ATTN_NORM_2, "weight", i).c_str()) >= 0) {
                            layer.attn_norm_2   = ml.create_tensor(ctx, tn(LLM_TENSOR_ATTN_NORM_2, "weight", i), {n_embd}, backend);
                            layer.attn_norm_2_b = ml.create_tensor(ctx, tn(LLM_TENSOR_ATTN_NORM_2, "bias", i),   {n_embd}, backend);

                            if (backend == GGML_BACKEND_GPU) {
                                vram_weights += ggml_nbytes(layer.attn_norm_2);
                                vram_weights += ggml_nbytes(layer.attn_norm_2_b);
                            }
                        }

                        layer.wqkv = ml.create_tensor(ctx, tn(LLM_TENSOR_ATTN_QKV, "weight", i), {n_embd, n_embd + 2*n_embd_gqa}, backend_split);
                        layer.wo   = ml.create_tensor(ctx, tn(LLM_TENSOR_ATTN_OUT, "weight", i), {n_embd, n_embd},                backend_split);

                        layer.w2 = ml.create_tensor(ctx, tn(LLM_TENSOR_FFN_DOWN, "weight", i), {  n_ff, n_embd}, backend_split);
                        layer.w3 = ml.create_tensor(ctx, tn(LLM_TENSOR_FFN_UP,   "weight", i), {n_embd,   n_ff}, backend_split);

                        if (backend == GGML_BACKEND_GPU) {
                            vram_weights +=
                                ggml_nbytes(layer.attn_norm) + ggml_nbytes(layer.attn_norm_b) +
                                ggml_nbytes(layer.wqkv)      + ggml_nbytes(layer.wo)          +
                                ggml_nbytes(layer.w2)        + ggml_nbytes(layer.w3);
                        }
                    }
                } break;
            case LLM_ARCH_STARCODER:
                {
                    model.tok_embeddings = ml.create_tensor(ctx, tn(LLM_TENSOR_TOKEN_EMBD, "weight"), {n_embd, n_vocab}, GGML_BACKEND_CPU);
                    model.pos_embeddings = ml.create_tensor(ctx, tn(LLM_TENSOR_POS_EMBD, "weight"), {n_embd, hparams.n_ctx_train}, GGML_BACKEND_CPU);

                    // output
                    {
                        ggml_backend backend_norm;
                        ggml_backend backend_output;

                        if (n_gpu_layers > int(n_layer)) {
                            // norm is not performance relevant on its own but keeping it in VRAM reduces data copying
                            // on Windows however this is detrimental unless everything is on the GPU
#ifndef _WIN32
                            backend_norm = LLAMA_BACKEND_OFFLOAD;
#else
                            backend_norm = n_gpu_layers <= (int) n_layer + 2 ? GGML_BACKEND_CPU : LLAMA_BACKEND_OFFLOAD;
#endif // _WIN32

                            backend_output = LLAMA_BACKEND_OFFLOAD_SPLIT;
                        } else {
                            backend_norm   = GGML_BACKEND_CPU;
                            backend_output = GGML_BACKEND_CPU;
                        }

                        model.output_norm   = ml.create_tensor(ctx, tn(LLM_TENSOR_OUTPUT_NORM, "weight"), {n_embd},          backend_norm);
                        model.output_norm_b = ml.create_tensor(ctx, tn(LLM_TENSOR_OUTPUT_NORM, "bias"),   {n_embd},          backend_norm);
                        model.output        = ml.create_tensor(ctx, tn(LLM_TENSOR_OUTPUT,      "weight"), {n_embd, n_vocab}, backend_output);

                        if (backend_norm == GGML_BACKEND_GPU) {
                            vram_weights += ggml_nbytes(model.output_norm);
                            vram_weights += ggml_nbytes(model.output_norm_b);
                        }
                        if (backend_output == GGML_BACKEND_GPU_SPLIT) {
                            vram_weights += ggml_nbytes(model.output);
                        }
                    }

                    const uint32_t n_ff = hparams.n_ff;

                    const int i_gpu_start = n_layer - n_gpu_layers;

                    model.layers.resize(n_layer);

                    for (uint32_t i = 0; i < n_layer; ++i) {
                        const ggml_backend backend       = int(i) < i_gpu_start ? GGML_BACKEND_CPU : LLAMA_BACKEND_OFFLOAD; // NOLINT
                        const ggml_backend backend_split = int(i) < i_gpu_start ? GGML_BACKEND_CPU : LLAMA_BACKEND_OFFLOAD_SPLIT; // NOLINT

                        auto & layer = model.layers[i];

                        layer.attn_norm   = ml.create_tensor(ctx, tn(LLM_TENSOR_ATTN_NORM,   "weight", i), {n_embd}, backend);
                        layer.attn_norm_b = ml.create_tensor(ctx, tn(LLM_TENSOR_ATTN_NORM,   "bias", i),   {n_embd}, backend);

                        layer.wqkv = ml.create_tensor(ctx, tn(LLM_TENSOR_ATTN_QKV, "weight", i), {n_embd, n_embd + 2*n_embd_gqa}, backend_split);
                        layer.bqkv = ml.create_tensor(ctx, tn(LLM_TENSOR_ATTN_QKV, "bias", i),   {n_embd + 2*n_embd_gqa},         backend_split);

                        layer.wo   = ml.create_tensor(ctx, tn(LLM_TENSOR_ATTN_OUT, "weight", i), {n_embd, n_embd},   backend_split);
                        layer.bo   = ml.create_tensor(ctx, tn(LLM_TENSOR_ATTN_OUT, "bias", i),   {n_embd},           backend_split);

                        layer.ffn_norm   = ml.create_tensor(ctx, tn(LLM_TENSOR_FFN_NORM, "weight", i), {n_embd}, backend);
                        layer.ffn_norm_b = ml.create_tensor(ctx, tn(LLM_TENSOR_FFN_NORM, "bias", i),   {n_embd}, backend);

                        layer.w2 = ml.create_tensor(ctx, tn(LLM_TENSOR_FFN_DOWN, "weight", i), {n_ff, n_embd}, backend_split);
                        layer.b2 = ml.create_tensor(ctx, tn(LLM_TENSOR_FFN_DOWN, "bias", i),   {n_embd},       backend_split);

                        layer.w3 = ml.create_tensor(ctx, tn(LLM_TENSOR_FFN_UP,   "weight", i), {n_embd,   n_ff}, backend_split);
                        layer.b3 = ml.create_tensor(ctx, tn(LLM_TENSOR_FFN_UP,   "bias", i),   {n_ff},           backend_split);

                        if (backend == GGML_BACKEND_GPU) {
                            vram_weights +=
                                ggml_nbytes(layer.attn_norm) + ggml_nbytes(layer.attn_norm_b) +
                                ggml_nbytes(layer.wqkv)      + ggml_nbytes(layer.bqkv)        +
                                ggml_nbytes(layer.wo)        + ggml_nbytes(layer.bo)          +
                                ggml_nbytes(layer.ffn_norm)  + ggml_nbytes(layer.ffn_norm_b)  +
                                ggml_nbytes(layer.w2)        + ggml_nbytes(layer.b2)          +
                                ggml_nbytes(layer.w3)        + ggml_nbytes(layer.b3);
                        }
                    }
                } break;
            default:
                throw std::runtime_error("unknown architecture");
        }
    }

    ml.done_getting_tensors();

    // print memory requirements
    {
        // this is the total memory required to run the inference
        size_t mem_required =
            ctx_size +
            mmapped_size - vram_weights; // weights in VRAM not in memory

        LLAMA_LOG_INFO("%s: mem required  = %7.2f MB\n", __func__, mem_required / 1024.0 / 1024.0);

#if defined(GGML_USE_CUBLAS) || defined(GGML_USE_CLBLAST)
        const int n_gpu = std::min(n_gpu_layers, int(hparams.n_layer));

        LLAMA_LOG_INFO("%s: offloading %d repeating layers to GPU\n", __func__, n_gpu);
        if (n_gpu_layers > (int) hparams.n_layer) {
            LLAMA_LOG_INFO("%s: offloading non-repeating layers to GPU\n", __func__);
        }

#ifdef GGML_USE_CUBLAS
        const int max_backend_supported_layers = hparams.n_layer + 3;
        const int max_offloadable_layers = hparams.n_layer + 3;
#elif defined(GGML_USE_CLBLAST)
        const int max_backend_supported_layers = hparams.n_layer + 1;
        const int max_offloadable_layers = hparams.n_layer + 1;
#endif // GGML_USE_CUBLAS

        LLAMA_LOG_INFO("%s: offloaded %d/%d layers to GPU\n", __func__, std::min(n_gpu_layers, max_offloadable_layers), max_backend_supported_layers);
        LLAMA_LOG_INFO("%s: VRAM used: %.2f MB\n", __func__, vram_weights / 1024.0 / 1024.0);
#else
        (void) n_gpu_layers;
#endif // defined(GGML_USE_CUBLAS) || defined(GGML_USE_CLBLAST)
    }

    // populate `tensors_by_name`
    for (int i = 0; i < ml.n_tensors; ++i) {
        struct ggml_tensor * cur = ggml_get_tensor(ctx, ml.get_tensor_name(i));
        model.tensors_by_name.emplace_back(ggml_get_name(cur), cur);
    }

    (void) tensor_split;
#ifdef GGML_USE_CUBLAS
    {
        ggml_cuda_set_tensor_split(tensor_split);
    }
#endif

    ml.load_all_data(ctx, progress_callback, progress_callback_user_data, use_mlock ? &model.mlock_mmap : NULL);

    if (progress_callback) {
        progress_callback(1.0f, progress_callback_user_data);
    }

    model.mapping = std::move(ml.mapping);

    // loading time will be recalculate after the first eval, so
    // we take page faults deferred by mmap() into consideration
    model.t_load_us = ggml_time_us() - model.t_start_us;
}

static bool llama_model_load(
        const std::string & fname,
        llama_model & model,
        int n_gpu_layers,
        int main_gpu,
        const float * tensor_split,
        bool use_mmap,
        bool use_mlock,
        bool vocab_only,
        llama_progress_callback progress_callback,
        void *progress_callback_user_data) {
    try {
        llama_model_loader ml(fname, use_mmap);

        model.hparams.vocab_only = vocab_only;

        llm_load_arch   (ml, model);
        llm_load_hparams(ml, model);
        llm_load_vocab  (ml, model);

        llm_load_print_meta(ml, model);

        if (model.hparams.n_vocab != model.vocab.id_to_token.size()) {
            throw std::runtime_error("vocab size mismatch");
        }

        if (vocab_only) {
            LLAMA_LOG_INFO("%s: vocab only - skipping tensors\n", __func__);
            return true;
        }

        llm_load_tensors(
                ml, model, n_gpu_layers,
                main_gpu, tensor_split,
                use_mlock, progress_callback, progress_callback_user_data);
    } catch (const std::exception & err) {
        LLAMA_LOG_ERROR("error loading model: %s\n", err.what());
        return false;
    }

    return true;
}

static struct ggml_cgraph * llm_build_llama(
         llama_context & lctx,
     const llama_batch & batch) {
    const auto & model   = lctx.model;
    const auto & hparams = model.hparams;
    const auto & cparams = lctx.cparams;

    const auto & kv_self = lctx.kv_self;

    GGML_ASSERT(!!kv_self.ctx);

    const int64_t n_embd      = hparams.n_embd;
    const int64_t n_layer     = hparams.n_layer;
    const int64_t n_ctx       = cparams.n_ctx;
    const int64_t n_head      = hparams.n_head;
    const int64_t n_head_kv   = hparams.n_head_kv;
    const int64_t n_embd_head = hparams.n_embd_head();
    const int64_t n_embd_gqa  = hparams.n_embd_gqa();

    GGML_ASSERT(n_embd_head == hparams.n_rot);

    const float freq_base    = cparams.rope_freq_base;
    const float freq_scale   = cparams.rope_freq_scale;
    const float norm_rms_eps = hparams.f_norm_rms_eps;

    const int n_gpu_layers = model.n_gpu_layers;

    const int32_t n_tokens = batch.n_tokens;
    const int32_t n_kv     = ggml_allocr_is_measure(lctx.alloc) ? n_ctx            : kv_self.n;
    const int32_t kv_head  = ggml_allocr_is_measure(lctx.alloc) ? n_ctx - n_tokens : kv_self.head;

    const bool do_rope_shift = ggml_allocr_is_measure(lctx.alloc) || kv_self.has_shift;

    //printf("n_kv = %d\n", n_kv);

    auto & buf_compute = lctx.buf_compute;

    struct ggml_init_params params = {
        /*.mem_size   =*/ buf_compute.size,
        /*.mem_buffer =*/ buf_compute.data,
        /*.no_alloc   =*/ false,
    };

    params.no_alloc = true;

    struct ggml_context * ctx0 = ggml_init(params);

    ggml_cgraph * gf = ggml_new_graph(ctx0);

    struct ggml_tensor * cur;
    struct ggml_tensor * inpL;

    if (batch.token) {
        struct ggml_tensor * inp_tokens = ggml_new_tensor_1d(ctx0, GGML_TYPE_I32, n_tokens);

        ggml_allocr_alloc(lctx.alloc, inp_tokens);
        if (!ggml_allocr_is_measure(lctx.alloc)) {
            memcpy(inp_tokens->data, batch.token, n_tokens*ggml_element_size(inp_tokens));
        }
        ggml_set_name(inp_tokens, "inp_tokens");

        inpL = ggml_get_rows(ctx0, model.tok_embeddings, inp_tokens);
    } else {
#ifdef GGML_USE_MPI
        GGML_ASSERT(false && "not implemented");
#endif

        inpL = ggml_new_tensor_2d(ctx0, GGML_TYPE_F32, n_embd, n_tokens);

        ggml_allocr_alloc(lctx.alloc, inpL);
        if (!ggml_allocr_is_measure(lctx.alloc)) {
            memcpy(inpL->data, batch.embd, n_tokens * n_embd * ggml_element_size(inpL));
        }
    }

    const int i_gpu_start = n_layer - n_gpu_layers;
    (void) i_gpu_start;

    // offload functions set the tensor output backend to GPU
    // tensors are GPU-accelerated if any input or the output has been offloaded
    offload_func_t offload_func_nr = llama_nop; // nr = non-repeating
    offload_func_t offload_func_kq = llama_nop;
    offload_func_t offload_func_v  = llama_nop;

#ifdef GGML_USE_CUBLAS
    if (n_gpu_layers > n_layer) {
        offload_func_nr = ggml_cuda_assign_buffers_no_alloc;
    }
    if (n_gpu_layers > n_layer + 1) {
        offload_func_v  = ggml_cuda_assign_buffers_no_alloc;
    }
    if (n_gpu_layers > n_layer + 2) {
        offload_func_kq = ggml_cuda_assign_buffers_no_alloc;
    }
#endif // GGML_USE_CUBLAS

    // KQ_scale
    struct ggml_tensor * KQ_scale = ggml_new_tensor_1d(ctx0, GGML_TYPE_F32, 1);
    ggml_set_name(KQ_scale, "1/sqrt(n_embd_head)");
    ggml_allocr_alloc(lctx.alloc, KQ_scale);
    if (!ggml_allocr_is_measure(lctx.alloc)) {
        ggml_set_f32(KQ_scale, 1.0f/sqrtf(float(n_embd_head)));
    }

    // KQ_mask (mask for 1 head, it will be broadcasted to all heads)
    struct ggml_tensor * KQ_mask = ggml_new_tensor_3d(ctx0, GGML_TYPE_F32, n_kv, n_tokens, 1);
    offload_func_kq(KQ_mask);
    ggml_set_name(KQ_mask, "KQ_mask");
    ggml_allocr_alloc(lctx.alloc, KQ_mask);
    if (!ggml_allocr_is_measure(lctx.alloc)) {
        float * data = (float *) KQ_mask->data;
        memset(data, 0, ggml_nbytes(KQ_mask));

        for (int h = 0; h < 1; ++h) {
            for (int j = 0; j < n_tokens; ++j) {
                const llama_pos    pos    = batch.pos[j];
                const llama_seq_id seq_id = batch.seq_id[j];

                for (int i = 0; i < n_kv; ++i) {
                    if (!kv_self.cells[i].has_seq_id(seq_id) || kv_self.cells[i].pos > pos) {
                        data[h*(n_kv*n_tokens) + j*n_kv + i] = -INFINITY;
                    }
                }
            }
        }
    }

    // KQ_pos - contains the positions
    struct ggml_tensor * KQ_pos = ggml_new_tensor_1d(ctx0, GGML_TYPE_I32, n_tokens);
    offload_func_kq(KQ_pos);
    ggml_set_name(KQ_pos, "KQ_pos");
    ggml_allocr_alloc(lctx.alloc, KQ_pos);
    if (!ggml_allocr_is_measure(lctx.alloc)) {
        int * data = (int *) KQ_pos->data;
        for (int i = 0; i < n_tokens; ++i) {
            data[i] = batch.pos[i];
        }
    }

    // shift the entire K-cache if needed
    if (do_rope_shift) {
        struct ggml_tensor * K_shift = ggml_new_tensor_1d(ctx0, GGML_TYPE_I32, n_ctx);
        offload_func_kq(K_shift);
        ggml_set_name(K_shift, "K_shift");
        ggml_allocr_alloc(lctx.alloc, K_shift);
        if (!ggml_allocr_is_measure(lctx.alloc)) {
            int * data = (int *) K_shift->data;
            for (int i = 0; i < n_ctx; ++i) {
                data[i] = kv_self.cells[i].delta;
            }
        }

        for (int il = 0; il < n_layer; ++il) {
            struct ggml_tensor * tmp =
                    ggml_rope_custom_inplace(ctx0,
                        ggml_view_3d(ctx0, kv_self.k,
                            n_embd_head, n_head_kv, n_ctx,
                            ggml_element_size(kv_self.k)*n_embd_head,
                            ggml_element_size(kv_self.k)*n_embd_gqa,
                            ggml_element_size(kv_self.k)*n_embd_gqa*n_ctx*il),
                        K_shift, n_embd_head, 0, 0, freq_base, freq_scale);
            offload_func_kq(tmp);
            ggml_build_forward_expand(gf, tmp);
        }
    }

    for (int il = 0; il < n_layer; ++il) {
        ggml_format_name(inpL, "layer_inp_%d", il);

        offload_func_t offload_func = llama_nop;

#ifdef GGML_USE_CUBLAS
        if (il >= i_gpu_start) {
            offload_func = ggml_cuda_assign_buffers_no_alloc;
        }
#endif // GGML_USE_CUBLAS

        struct ggml_tensor * inpSA = inpL;

        // norm
        {
            cur = ggml_rms_norm(ctx0, inpL, norm_rms_eps);
            offload_func(cur);
            ggml_set_name(cur, "rms_norm_0");

            // cur = cur*attn_norm(broadcasted)
            cur = ggml_mul(ctx0, cur, model.layers[il].attn_norm);
            offload_func(cur);
            ggml_set_name(cur, "attention_norm_0");
        }

        // self-attention
        {
            // compute Q and K and RoPE them
            struct ggml_tensor * tmpk = ggml_mul_mat(ctx0, model.layers[il].wk, cur);
            offload_func_kq(tmpk);
            ggml_set_name(tmpk, "tmpk");

            struct ggml_tensor * tmpq = ggml_mul_mat(ctx0, model.layers[il].wq, cur);
            offload_func_kq(tmpq);
            ggml_set_name(tmpq, "tmpq");

            struct ggml_tensor * Kcur = ggml_rope_custom(ctx0, ggml_reshape_3d(ctx0, tmpk, n_embd_head, n_head_kv, n_tokens), KQ_pos, n_embd_head, 0, 0, freq_base, freq_scale);
            offload_func_kq(Kcur);
            ggml_set_name(Kcur, "Kcur");

            struct ggml_tensor * Qcur = ggml_rope_custom(ctx0, ggml_reshape_3d(ctx0, tmpq, n_embd_head, n_head,    n_tokens), KQ_pos, n_embd_head, 0, 0, freq_base, freq_scale);
            offload_func_kq(Qcur);
            ggml_set_name(Qcur, "Qcur");

            // store key and value to memory
            {
                // compute the transposed [n_tokens, n_embd] V matrix

                struct ggml_tensor * tmpv = ggml_mul_mat(ctx0, model.layers[il].wv, cur);
                offload_func_v(tmpv);
                ggml_set_name(tmpv, "tmpv");

                struct ggml_tensor * Vcur = ggml_transpose(ctx0, ggml_reshape_2d(ctx0, tmpv, n_embd_gqa, n_tokens));
                offload_func_v(Vcur);
                ggml_set_name(Vcur, "Vcur");

                struct ggml_tensor * k = ggml_view_1d(ctx0, kv_self.k, n_tokens*n_embd_gqa, (ggml_element_size(kv_self.k)*n_embd_gqa)*(il*n_ctx + kv_head));
                offload_func_kq(k);
                ggml_set_name(k, "k");

                struct ggml_tensor * v = ggml_view_2d(ctx0, kv_self.v, n_tokens, n_embd_gqa,
                        (   n_ctx)*ggml_element_size(kv_self.v),
                        (il*n_ctx)*ggml_element_size(kv_self.v)*n_embd_gqa + kv_head*ggml_element_size(kv_self.v));
                offload_func_v(v);
                ggml_set_name(v, "v");

                // important: storing RoPE-ed version of K in the KV cache!
                ggml_build_forward_expand(gf, ggml_cpy(ctx0, Kcur, k));
                ggml_build_forward_expand(gf, ggml_cpy(ctx0, Vcur, v));
            }

            struct ggml_tensor * Q = ggml_permute(ctx0, Qcur, 0, 2, 1, 3);
            offload_func_kq(Q);
            ggml_set_name(Q, "Q");

            struct ggml_tensor * K =
                ggml_view_3d(ctx0, kv_self.k,
                        n_embd_head, n_kv, n_head_kv,
                        ggml_element_size(kv_self.k)*n_embd_gqa,
                        ggml_element_size(kv_self.k)*n_embd_head,
                        ggml_element_size(kv_self.k)*n_embd_gqa*n_ctx*il);
            offload_func_kq(K);
            ggml_set_name(K, "K");

            // K * Q
            struct ggml_tensor * KQ = ggml_mul_mat(ctx0, K, Q);
            offload_func_kq(KQ);
            ggml_set_name(KQ, "KQ");

            // KQ_scaled = KQ / sqrt(n_embd_head)
            // KQ_scaled shape [n_kv, n_tokens, n_head, 1]
            struct ggml_tensor * KQ_scaled = ggml_scale(ctx0, KQ, KQ_scale);
            offload_func_kq(KQ_scaled);
            ggml_set_name(KQ_scaled, "KQ_scaled");

            // KQ_masked = mask_past(KQ_scaled)
            struct ggml_tensor * KQ_masked = ggml_add(ctx0, KQ_scaled, KQ_mask);
            offload_func_kq(KQ_masked);
            ggml_set_name(KQ_masked, "KQ_masked");

            // KQ = soft_max(KQ_masked)
            struct ggml_tensor * KQ_soft_max = ggml_soft_max(ctx0, KQ_masked);
            offload_func_v(KQ_soft_max);
            ggml_set_name(KQ_soft_max, "KQ_soft_max");

            // split cached V into n_head heads
            struct ggml_tensor * V =
                ggml_view_3d(ctx0, kv_self.v,
                        n_kv, n_embd_head, n_head_kv,
                        ggml_element_size(kv_self.v)*n_ctx,
                        ggml_element_size(kv_self.v)*n_ctx*n_embd_head,
                        ggml_element_size(kv_self.v)*n_ctx*n_embd_gqa*il);
            offload_func_v(V);
            ggml_set_name(V, "V");

#if 1
            struct ggml_tensor * KQV = ggml_mul_mat(ctx0, V, KQ_soft_max);
            offload_func_v(KQV);
            ggml_set_name(KQV, "KQV");
#else
            // make V contiguous in memory to speed up the matmul, however we waste time on the copy
            // on M1 this is faster for the perplexity computation, but ~5% slower for the single-token generation
            // is there a better way?
            struct ggml_tensor * V_cont = ggml_cpy(ctx0, V, ggml_new_tensor_3d(ctx0, kv_self.v->type, n_ctx, n_embd_head, n_head));
            struct ggml_tensor * KQV = ggml_mul_mat(ctx0, V_cont, KQ_soft_max);
#endif

            // KQV_merged = KQV.permute(0, 2, 1, 3)
            struct ggml_tensor * KQV_merged = ggml_permute(ctx0, KQV, 0, 2, 1, 3);
            offload_func_v(KQV_merged);
            ggml_set_name(KQV_merged, "KQV_merged");

            // cur = KQV_merged.contiguous().view(n_embd, n_tokens)
            cur = ggml_cont_2d(ctx0, KQV_merged, n_embd, n_tokens);
            offload_func_v(cur);
            ggml_set_name(cur, "KQV_merged_contiguous");

            // projection (no bias)
            cur = ggml_mul_mat(ctx0,
                    model.layers[il].wo,
                    cur);
            offload_func(cur);
            ggml_set_name(cur, "result_wo");
        }

        struct ggml_tensor * inpFF = ggml_add(ctx0, cur, inpSA);
        offload_func(inpFF);
        ggml_set_name(inpFF, "inpFF");

        // feed-forward network
        {
            // norm
            {
                cur = ggml_rms_norm(ctx0, inpFF, norm_rms_eps);
                offload_func(cur);
                ggml_set_name(cur, "rms_norm_1");

                // cur = cur*ffn_norm(broadcasted)
                cur = ggml_mul(ctx0, cur, model.layers[il].ffn_norm);
                offload_func(cur);
                ggml_set_name(cur, "ffn_norm");
            }

            struct ggml_tensor * tmp = ggml_mul_mat(ctx0,
                    model.layers[il].w3,
                    cur);
            offload_func(tmp);
            ggml_set_name(tmp, "result_w3");

            cur = ggml_mul_mat(ctx0,
                    model.layers[il].w1,
                    cur);
            offload_func(cur);
            ggml_set_name(cur, "result_w1");

            // SILU activation
            cur = ggml_silu(ctx0, cur);
            offload_func(cur);
            ggml_set_name(cur, "silu");

            cur = ggml_mul(ctx0, cur, tmp);
            offload_func(cur);
            ggml_set_name(cur, "silu_x_result_w3");

            cur = ggml_mul_mat(ctx0,
                    model.layers[il].w2,
                    cur);
            offload_func(cur);
            ggml_set_name(cur, "result_w2");
        }

        cur = ggml_add(ctx0, cur, inpFF);
        offload_func(cur);
        ggml_set_name(cur, "inpFF_+_result_w2");

        // input for next layer
        inpL = cur;
    }

    cur = inpL;

    // norm
    {
        cur = ggml_rms_norm(ctx0, cur, norm_rms_eps);
        offload_func_nr(cur);
        ggml_set_name(cur, "rms_norm_2");

        // cur = cur*norm(broadcasted)
        cur = ggml_mul(ctx0, cur, model.output_norm);
        // offload_func_nr(cur); // TODO CPU + GPU mirrored backend
        ggml_set_name(cur, "result_norm");
    }

    // lm_head
    cur = ggml_mul_mat(ctx0, model.output, cur);
    ggml_set_name(cur, "result_output");

    ggml_build_forward_expand(gf, cur);

    ggml_free(ctx0);

    return gf;
}

static struct ggml_cgraph * llm_build_baichaun(
         llama_context & lctx,
     const llama_batch & batch) {
    const auto & model   = lctx.model;
    const auto & hparams = model.hparams;
    const auto & cparams = lctx.cparams;

    const auto & kv_self = lctx.kv_self;

    GGML_ASSERT(!!kv_self.ctx);

    const int64_t n_embd      = hparams.n_embd;
    const int64_t n_layer     = hparams.n_layer;
    const int64_t n_ctx       = cparams.n_ctx;
    const int64_t n_head      = hparams.n_head;
    const int64_t n_head_kv   = hparams.n_head_kv;
    const int64_t n_embd_head = hparams.n_embd_head();
    const int64_t n_embd_gqa  = hparams.n_embd_gqa();

    GGML_ASSERT(n_embd_head == hparams.n_rot);

    const float freq_base    = cparams.rope_freq_base;
    const float freq_scale   = cparams.rope_freq_scale;
    const float norm_rms_eps = hparams.f_norm_rms_eps;

    const int n_gpu_layers = model.n_gpu_layers;

    const int32_t n_tokens = batch.n_tokens;
    const int32_t n_kv     = ggml_allocr_is_measure(lctx.alloc) ? n_ctx            : kv_self.n;
    const int32_t kv_head  = ggml_allocr_is_measure(lctx.alloc) ? n_ctx - n_tokens : kv_self.head;

    const bool do_rope_shift = ggml_allocr_is_measure(lctx.alloc) || kv_self.has_shift;

    auto & buf_compute = lctx.buf_compute;

    struct ggml_init_params params = {
        /*.mem_size   =*/ buf_compute.size,
        /*.mem_buffer =*/ buf_compute.data,
        /*.no_alloc   =*/ false,
    };

    params.no_alloc = true;

    struct ggml_context * ctx0 = ggml_init(params);

    ggml_cgraph * gf = ggml_new_graph(ctx0);

    struct ggml_tensor * cur;
    struct ggml_tensor * inpL;

    if (batch.token) {
        struct ggml_tensor * inp_tokens = ggml_new_tensor_1d(ctx0, GGML_TYPE_I32, n_tokens);

        ggml_allocr_alloc(lctx.alloc, inp_tokens);
        if (!ggml_allocr_is_measure(lctx.alloc)) {
            memcpy(inp_tokens->data, batch.token, n_tokens*ggml_element_size(inp_tokens));
        }
        ggml_set_name(inp_tokens, "inp_tokens");

        inpL = ggml_get_rows(ctx0, model.tok_embeddings, inp_tokens);
    } else {
#ifdef GGML_USE_MPI
        GGML_ASSERT(false && "not implemented");
#endif

        inpL = ggml_new_tensor_2d(ctx0, GGML_TYPE_F32, n_embd, n_tokens);

        ggml_allocr_alloc(lctx.alloc, inpL);
        if (!ggml_allocr_is_measure(lctx.alloc)) {
            memcpy(inpL->data, batch.embd, n_tokens * n_embd * ggml_element_size(inpL));
        }
    }

    const int i_gpu_start = n_layer - n_gpu_layers;
    (void) i_gpu_start;

    // offload functions set the tensor output backend to GPU
    // tensors are GPU-accelerated if any input or the output has been offloaded
    offload_func_t offload_func_nr = llama_nop; // nr = non-repeating
    offload_func_t offload_func_kq = llama_nop;
    offload_func_t offload_func_v  = llama_nop;

#ifdef GGML_USE_CUBLAS
    if (n_gpu_layers > n_layer) {
        offload_func_nr = ggml_cuda_assign_buffers_no_alloc;
    }
    if (n_gpu_layers > n_layer + 1) {
        offload_func_v  = ggml_cuda_assign_buffers_no_alloc;
    }
    if (n_gpu_layers > n_layer + 2) {
        offload_func_kq = ggml_cuda_assign_buffers_no_alloc;
    }
#endif // GGML_USE_CUBLAS

    // KQ_scale
    struct ggml_tensor * KQ_scale = ggml_new_tensor_1d(ctx0, GGML_TYPE_F32, 1);
    ggml_set_name(KQ_scale, "1/sqrt(n_embd_head)");
    ggml_allocr_alloc(lctx.alloc, KQ_scale);
    if (!ggml_allocr_is_measure(lctx.alloc)) {
        ggml_set_f32(KQ_scale, 1.0f/sqrtf(float(n_embd)/n_head));
    }

    // KQ_mask (mask for 1 head, it will be broadcasted to all heads)
    struct ggml_tensor * KQ_mask = ggml_new_tensor_3d(ctx0, GGML_TYPE_F32, n_kv, n_tokens, 1);
    offload_func_kq(KQ_mask);
    ggml_set_name(KQ_mask, "KQ_mask");
    ggml_allocr_alloc(lctx.alloc, KQ_mask);
    if (!ggml_allocr_is_measure(lctx.alloc)) {
        float * data = (float *) KQ_mask->data;
        memset(data, 0, ggml_nbytes(KQ_mask));

        for (int h = 0; h < 1; ++h) {
            for (int j = 0; j < n_tokens; ++j) {
                const llama_pos    pos    = batch.pos[j];
                const llama_seq_id seq_id = batch.seq_id[j];

                for (int i = 0; i < n_kv; ++i) {
                    if (!kv_self.cells[i].has_seq_id(seq_id) || kv_self.cells[i].pos > pos) {
                        data[h*(n_kv*n_tokens) + j*n_kv + i] = -INFINITY;
                    }
                }
            }
        }
    }

    // KQ_pos - contains the positions
    struct ggml_tensor * KQ_pos = ggml_new_tensor_1d(ctx0, GGML_TYPE_I32, n_tokens);
    offload_func_kq(KQ_pos);
    ggml_set_name(KQ_pos, "KQ_pos");
    ggml_allocr_alloc(lctx.alloc, KQ_pos);
    if (!ggml_allocr_is_measure(lctx.alloc)) {
        int * data = (int *) KQ_pos->data;
        for (int i = 0; i < n_tokens; ++i) {
            data[i] = batch.pos[i];
        }
    }

    // shift the entire K-cache if needed
    if (do_rope_shift) {
        struct ggml_tensor * K_shift = ggml_new_tensor_1d(ctx0, GGML_TYPE_I32, n_ctx);
        offload_func_kq(K_shift);
        ggml_set_name(K_shift, "K_shift");
        ggml_allocr_alloc(lctx.alloc, K_shift);
        if (!ggml_allocr_is_measure(lctx.alloc)) {
            int * data = (int *) K_shift->data;
            for (int i = 0; i < n_ctx; ++i) {
                data[i] = kv_self.cells[i].delta;
            }
        }

        for (int il = 0; il < n_layer; ++il) {
            struct ggml_tensor * tmp =
                    ggml_rope_custom_inplace(ctx0,
                        ggml_view_3d(ctx0, kv_self.k,
                            n_embd_head, n_head_kv, n_ctx,
                            ggml_element_size(kv_self.k)*n_embd_head,
                            ggml_element_size(kv_self.k)*n_embd_gqa,
                            ggml_element_size(kv_self.k)*n_embd_gqa*n_ctx*il),
                        K_shift, n_embd_head, 0, 0, freq_base, freq_scale);
            offload_func_kq(tmp);
            ggml_build_forward_expand(gf, tmp);
        }
    }

    for (int il = 0; il < n_layer; ++il) {
        ggml_format_name(inpL, "layer_inp_%d", il);

        offload_func_t offload_func = llama_nop;

#ifdef GGML_USE_CUBLAS
        if (il >= i_gpu_start) {
            offload_func = ggml_cuda_assign_buffers_no_alloc;
        }
#endif // GGML_USE_CUBLAS

        struct ggml_tensor * inpSA = inpL;

        // norm
        {
            cur = ggml_rms_norm(ctx0, inpL, norm_rms_eps);
            offload_func(cur);
            ggml_set_name(cur, "rms_norm_0");

            // cur = cur*attn_norm(broadcasted)
            cur = ggml_mul(ctx0, cur, model.layers[il].attn_norm);
            offload_func(cur);
            ggml_set_name(cur, "attention_norm_0");
        }

        // self-attention
        {
            // compute Q and K and RoPE them
            struct ggml_tensor * tmpk = ggml_mul_mat(ctx0, model.layers[il].wk, cur);
            offload_func_kq(tmpk);
            ggml_set_name(tmpk, "tmpk");

            struct ggml_tensor * tmpq = ggml_mul_mat(ctx0, model.layers[il].wq, cur);
            offload_func_kq(tmpq);
            ggml_set_name(tmpq, "tmpq");

            struct ggml_tensor * Kcur;
            struct ggml_tensor * Qcur;
            switch (model.type) {
                case MODEL_7B:
                    Kcur = ggml_rope_custom(ctx0, ggml_reshape_3d(ctx0, tmpk, n_embd_head, n_head_kv, n_tokens), KQ_pos, n_embd_head, 0, 0, freq_base, freq_scale);
                    Qcur = ggml_rope_custom(ctx0, ggml_reshape_3d(ctx0, tmpq, n_embd_head, n_head, n_tokens),    KQ_pos, n_embd_head, 0, 0, freq_base, freq_scale);
                    break;
                case MODEL_13B:
                    Kcur = ggml_reshape_3d(ctx0, tmpk, n_embd/n_head, n_head, n_tokens);
                    Qcur = ggml_reshape_3d(ctx0, tmpq, n_embd/n_head, n_head, n_tokens);
                    break;
                default:
                    GGML_ASSERT(false);
            }

            offload_func_kq(Kcur);
            ggml_set_name(Kcur, "Kcur");

            offload_func_kq(Qcur);
            ggml_set_name(Qcur, "Qcur");

            // store key and value to memory
            {
                // compute the transposed [n_tokens, n_embd] V matrix

                struct ggml_tensor * tmpv = ggml_mul_mat(ctx0, model.layers[il].wv, cur);
                offload_func_v(tmpv);
                ggml_set_name(tmpv, "tmpv");

                struct ggml_tensor * Vcur = ggml_transpose(ctx0, ggml_reshape_2d(ctx0, tmpv, n_embd_gqa, n_tokens));
                offload_func_v(Vcur);
                ggml_set_name(Vcur, "Vcur");

                struct ggml_tensor * k = ggml_view_1d(ctx0, kv_self.k, n_tokens*n_embd_gqa, (ggml_element_size(kv_self.k)*n_embd_gqa)*(il*n_ctx + kv_head));
                offload_func_kq(k);
                ggml_set_name(k, "k");

                struct ggml_tensor * v = ggml_view_2d(ctx0, kv_self.v, n_tokens, n_embd_gqa,
                        (   n_ctx)*ggml_element_size(kv_self.v),
                        (il*n_ctx)*ggml_element_size(kv_self.v)*n_embd_gqa + kv_head*ggml_element_size(kv_self.v));
                offload_func_v(v);
                ggml_set_name(v, "v");

                // important: storing RoPE-ed version of K in the KV cache!
                ggml_build_forward_expand(gf, ggml_cpy(ctx0, Kcur, k));
                ggml_build_forward_expand(gf, ggml_cpy(ctx0, Vcur, v));
            }

            struct ggml_tensor * Q = ggml_permute(ctx0, Qcur, 0, 2, 1, 3);
            offload_func_kq(Q);
            ggml_set_name(Q, "Q");

            struct ggml_tensor * K =
                ggml_view_3d(ctx0, kv_self.k,
                        n_embd_head, n_kv, n_head_kv,
                        ggml_element_size(kv_self.k)*n_embd_gqa,
                        ggml_element_size(kv_self.k)*n_embd_head,
                        ggml_element_size(kv_self.k)*n_embd_gqa*n_ctx*il);
            offload_func_kq(K);
            ggml_set_name(K, "K");

            // K * Q
            struct ggml_tensor * KQ = ggml_mul_mat(ctx0, K, Q);
            offload_func_kq(KQ);
            ggml_set_name(KQ, "KQ");

            // KQ_scaled = KQ / sqrt(n_embd_head)
            // KQ_scaled shape [n_past + n_tokens, n_tokens, n_head, 1]
            struct ggml_tensor * KQ_scaled = ggml_scale(ctx0, KQ, KQ_scale);
            offload_func_kq(KQ_scaled);
            ggml_set_name(KQ_scaled, "KQ_scaled");

            struct ggml_tensor * KQ_masked;
            struct ggml_tensor * KQ_scaled_alibi;

            switch (model.type) {
                case MODEL_7B:
                    KQ_masked = ggml_add(ctx0, KQ_scaled, KQ_mask);
                    break;
                case MODEL_13B:
                    // TODO: replace with ggml_add()
                    KQ_scaled_alibi = ggml_alibi(ctx0, KQ_scaled, /*n_past*/ 0, n_head, 8);
                    ggml_set_name(KQ_scaled_alibi, "KQ_scaled_alibi");
                    KQ_masked = ggml_add(ctx0, KQ_scaled_alibi, KQ_mask);
                    break;
                default:
                    GGML_ASSERT(false);
            }

            // KQ = soft_max(KQ_masked)
            struct ggml_tensor * KQ_soft_max = ggml_soft_max(ctx0, KQ_masked);
            offload_func_v(KQ_soft_max);
            ggml_set_name(KQ_soft_max, "KQ_soft_max");

            // split cached V into n_head heads
            struct ggml_tensor * V =
                ggml_view_3d(ctx0, kv_self.v,
                        n_kv, n_embd_head, n_head_kv,
                        ggml_element_size(kv_self.v)*n_ctx,
                        ggml_element_size(kv_self.v)*n_ctx*n_embd_head,
                        ggml_element_size(kv_self.v)*n_ctx*n_embd_gqa*il);
            offload_func_v(V);
            ggml_set_name(V, "V");

            struct ggml_tensor * KQV = ggml_mul_mat(ctx0, V, KQ_soft_max);
            offload_func_v(KQV);
            ggml_set_name(KQV, "KQV");

            // KQV_merged = KQV.permute(0, 2, 1, 3)
            struct ggml_tensor * KQV_merged = ggml_permute(ctx0, KQV, 0, 2, 1, 3);
            offload_func_v(KQV_merged);
            ggml_set_name(KQV_merged, "KQV_merged");

            // cur = KQV_merged.contiguous().view(n_embd, n_tokens)
            cur = ggml_cont_2d(ctx0, KQV_merged, n_embd, n_tokens);
            offload_func_v(cur);
            ggml_set_name(cur, "KQV_merged_contiguous");

            // projection (no bias)
            cur = ggml_mul_mat(ctx0,
                    model.layers[il].wo,
                    cur);
            offload_func(cur);
            ggml_set_name(cur, "result_wo");
        }

        struct ggml_tensor * inpFF = ggml_add(ctx0, cur, inpSA);
        offload_func(inpFF);
        ggml_set_name(inpFF, "inpFF");

        // feed-forward network
        {
            // norm
            {
                cur = ggml_rms_norm(ctx0, inpFF, norm_rms_eps);
                offload_func(cur);
                ggml_set_name(cur, "rms_norm_1");

                // cur = cur*ffn_norm(broadcasted)
                cur = ggml_mul(ctx0, cur, model.layers[il].ffn_norm);
                offload_func(cur);
                ggml_set_name(cur, "ffn_norm");
            }

            struct ggml_tensor * tmp = ggml_mul_mat(ctx0,
                    model.layers[il].w3,
                    cur);
            offload_func(tmp);
            ggml_set_name(tmp, "result_w3");

            cur = ggml_mul_mat(ctx0,
                    model.layers[il].w1,
                    cur);
            offload_func(cur);
            ggml_set_name(cur, "result_w1");

            // SILU activation
            cur = ggml_silu(ctx0, cur);
            offload_func(cur);
            ggml_set_name(cur, "silu");

            cur = ggml_mul(ctx0, cur, tmp);
            offload_func(cur);
            ggml_set_name(cur, "silu_x_result_w3");

            cur = ggml_mul_mat(ctx0,
                    model.layers[il].w2,
                    cur);
            offload_func(cur);
            ggml_set_name(cur, "result_w2");
        }

        cur = ggml_add(ctx0, cur, inpFF);
        offload_func(cur);
        ggml_set_name(cur, "inpFF_+_result_w2");

        // input for next layer
        inpL = cur;
    }

    cur = inpL;

    // norm
    {
        cur = ggml_rms_norm(ctx0, cur, norm_rms_eps);
        offload_func_nr(cur);
        ggml_set_name(cur, "rms_norm_2");

        // cur = cur*norm(broadcasted)
        cur = ggml_mul(ctx0, cur, model.output_norm);
        // offload_func_nr(cur); // TODO CPU + GPU mirrored backend
        ggml_set_name(cur, "result_norm");
    }

    // lm_head
    cur = ggml_mul_mat(ctx0, model.output, cur);
    ggml_set_name(cur, "result_output");

    ggml_build_forward_expand(gf, cur);

    ggml_free(ctx0);

    return gf;
}

static struct ggml_cgraph * llm_build_falcon(
         llama_context & lctx,
     const llama_batch & batch) {
    const auto & model   = lctx.model;
    const auto & hparams = model.hparams;
    const auto & cparams = lctx.cparams;

    const auto & kv_self = lctx.kv_self;

    GGML_ASSERT(!!kv_self.ctx);

    const int64_t n_embd      = hparams.n_embd;
    const int64_t n_layer     = hparams.n_layer;
    const int64_t n_ctx       = cparams.n_ctx;
    const int64_t n_head      = hparams.n_head;
    const int64_t n_head_kv   = hparams.n_head_kv;
    const int64_t n_embd_head = hparams.n_embd_head();
    const int64_t n_embd_gqa  = hparams.n_embd_gqa();

    GGML_ASSERT(n_embd_head == hparams.n_rot);

    const float freq_base  = cparams.rope_freq_base;
    const float freq_scale = cparams.rope_freq_scale;
    const float norm_eps   = hparams.f_norm_eps;

    const int n_gpu_layers = model.n_gpu_layers;

    const int32_t n_tokens = batch.n_tokens;
    const int32_t n_kv     = ggml_allocr_is_measure(lctx.alloc) ? n_ctx            : kv_self.n;
    const int32_t kv_head  = ggml_allocr_is_measure(lctx.alloc) ? n_ctx - n_tokens : kv_self.head;

    const bool do_rope_shift = ggml_allocr_is_measure(lctx.alloc) || kv_self.has_shift;

    //printf("kv_head = %d, n_kv = %d, n_tokens = %d, n_ctx = %d, is_measure = %d, has_shift = %d\n",
    //        kv_head, n_kv, n_tokens, n_ctx, ggml_allocr_is_measure(lctx.alloc), kv_self.has_shift);

    auto & buf_compute = lctx.buf_compute;

    struct ggml_init_params params = {
        /*.mem_size   =*/ buf_compute.size,
        /*.mem_buffer =*/ buf_compute.data,
        /*.no_alloc   =*/ false,
    };

    params.no_alloc = true;

    struct ggml_context * ctx0 = ggml_init(params);

    ggml_cgraph * gf = ggml_new_graph(ctx0);

    struct ggml_tensor * cur;
    struct ggml_tensor * inpL;

    if (batch.token) {
        struct ggml_tensor * inp_tokens = ggml_new_tensor_1d(ctx0, GGML_TYPE_I32, n_tokens);

        ggml_allocr_alloc(lctx.alloc, inp_tokens);
        if (!ggml_allocr_is_measure(lctx.alloc)) {
            memcpy(inp_tokens->data, batch.token, n_tokens*ggml_element_size(inp_tokens));
        }
        ggml_set_name(inp_tokens, "inp_tokens");

        inpL = ggml_get_rows(ctx0, model.tok_embeddings, inp_tokens);
    } else {
#ifdef GGML_USE_MPI
        GGML_ASSERT(false && "not implemented");
#endif

        inpL = ggml_new_tensor_2d(ctx0, GGML_TYPE_F32, n_embd, n_tokens);

        ggml_allocr_alloc(lctx.alloc, inpL);
        if (!ggml_allocr_is_measure(lctx.alloc)) {
            memcpy(inpL->data, batch.embd, n_tokens * n_embd * ggml_element_size(inpL));
        }
    }

    const int i_gpu_start = n_layer - n_gpu_layers;
    (void) i_gpu_start;

    // offload functions set the tensor output backend to GPU
    // tensors are GPU-accelerated if any input or the output has been offloaded
    offload_func_t offload_func_nr = llama_nop; // nr = non-repeating
    offload_func_t offload_func_kq = llama_nop;
    offload_func_t offload_func_v  = llama_nop;

#ifdef GGML_USE_CUBLAS
    if (n_gpu_layers > n_layer) {
        offload_func_nr = ggml_cuda_assign_buffers_no_alloc;
    }
    if (n_gpu_layers > n_layer + 1) {
        offload_func_v  = ggml_cuda_assign_buffers_no_alloc;
    }
    if (n_gpu_layers > n_layer + 2) {
        offload_func_kq = ggml_cuda_assign_buffers_no_alloc;
    }
#endif // GGML_USE_CUBLAS

    // KQ_scale
    struct ggml_tensor * KQ_scale = ggml_new_tensor_1d(ctx0, GGML_TYPE_F32, 1);
    ggml_set_name(KQ_scale, "1/sqrt(n_embd_head)");
    ggml_allocr_alloc(lctx.alloc, KQ_scale);
    if (!ggml_allocr_is_measure(lctx.alloc)) {
        ggml_set_f32(KQ_scale, 1.0f/sqrtf(float(n_embd)/n_head));
    }

    // KQ_mask (mask for 1 head, it will be broadcasted to all heads)
    struct ggml_tensor * KQ_mask = ggml_new_tensor_3d(ctx0, GGML_TYPE_F32, n_kv, n_tokens, 1);
    offload_func_kq(KQ_mask);
    ggml_set_name(KQ_mask, "KQ_mask");
    ggml_allocr_alloc(lctx.alloc, KQ_mask);
    if (!ggml_allocr_is_measure(lctx.alloc)) {
        float * data = (float *) KQ_mask->data;
        memset(data, 0, ggml_nbytes(KQ_mask));

        for (int h = 0; h < 1; ++h) {
            for (int j = 0; j < n_tokens; ++j) {
                const llama_pos    pos    = batch.pos[j];
                const llama_seq_id seq_id = batch.seq_id[j];

                for (int i = 0; i < n_kv; ++i) {
                    if (!kv_self.cells[i].has_seq_id(seq_id) || kv_self.cells[i].pos > pos) {
                        data[h*(n_kv*n_tokens) + j*n_kv + i] = -INFINITY;
                    }
                }
            }
        }
    }

    // KQ_pos - contains the positions
    struct ggml_tensor * KQ_pos = ggml_new_tensor_1d(ctx0, GGML_TYPE_I32, n_tokens);
    offload_func_kq(KQ_pos);
    ggml_set_name(KQ_pos, "KQ_pos");
    ggml_allocr_alloc(lctx.alloc, KQ_pos);
    if (!ggml_allocr_is_measure(lctx.alloc)) {
        int * data = (int *) KQ_pos->data;
        for (int i = 0; i < n_tokens; ++i) {
            data[i] = batch.pos[i];
        }
    }

    // shift the entire K-cache if needed
    if (do_rope_shift) {
        struct ggml_tensor * K_shift = ggml_new_tensor_1d(ctx0, GGML_TYPE_I32, n_ctx);
        offload_func_kq(K_shift);
        ggml_set_name(K_shift, "K_shift");
        ggml_allocr_alloc(lctx.alloc, K_shift);
        if (!ggml_allocr_is_measure(lctx.alloc)) {
            int * data = (int *) K_shift->data;
            for (int i = 0; i < n_ctx; ++i) {
                data[i] = kv_self.cells[i].delta;
            }
        }

        for (int il = 0; il < n_layer; ++il) {
            struct ggml_tensor * tmp =
                    ggml_rope_custom_inplace(ctx0,
                        ggml_view_3d(ctx0, kv_self.k,
                            n_embd_head, n_head_kv, n_ctx,
                            ggml_element_size(kv_self.k)*n_embd_head,
                            ggml_element_size(kv_self.k)*n_embd_gqa,
                            ggml_element_size(kv_self.k)*n_embd_gqa*n_ctx*il),
                        K_shift, n_embd_head, 2, 0, freq_base, freq_scale);
            offload_func_kq(tmp);
            ggml_build_forward_expand(gf, tmp);
        }
    }

    for (int il = 0; il < n_layer; ++il) {
        struct ggml_tensor * attn_norm;

        offload_func_t offload_func = llama_nop;

#ifdef GGML_USE_CUBLAS
        if (il >= i_gpu_start) {
            offload_func = ggml_cuda_assign_buffers_no_alloc;
        }
#endif // GGML_USE_CUBLAS

        // self-attention
        // TODO: refactor into common function (shared with LLaMA)
        {
            attn_norm = ggml_norm(ctx0, inpL, norm_eps);
            offload_func(attn_norm);

            attn_norm = ggml_add(ctx0,
                    ggml_mul(ctx0, attn_norm, model.layers[il].attn_norm),
                    model.layers[il].attn_norm_b);
            offload_func(attn_norm->src[0]);
            offload_func(attn_norm);

            if (model.layers[il].attn_norm_2) { // Falcon-40B
                cur = ggml_norm(ctx0, inpL, norm_eps);
                offload_func(cur);

                cur = ggml_add(ctx0,
                        ggml_mul(ctx0, cur, model.layers[il].attn_norm_2),
                        model.layers[il].attn_norm_2_b);
                offload_func(cur->src[0]);
                offload_func(cur);
            } else { // Falcon 7B
                cur = attn_norm;
            }

            // compute QKV

            cur = ggml_mul_mat(ctx0, model.layers[il].wqkv, cur);
            offload_func_kq(cur);

            // Note that the strides for Kcur, Vcur are set up so that the
            // resulting views are misaligned with the tensor's storage
            // (by applying the K/V offset we shift the tensor's original
            // view to stick out behind the viewed QKV tensor's allocated
            // memory, so to say). This is ok because no actual accesses
            // happen to that out-of-range memory, but it can require some
            // trickery when trying to accurately dump these views for
            // debugging.

            const size_t wsize = ggml_type_size(cur->type);

            // TODO: these 2 ggml_conts are technically not needed, but we add them until CUDA support for
            //       non-contiguous views is added for the rope operator
            struct ggml_tensor * tmpq = ggml_cont(ctx0, ggml_view_3d(
                ctx0, cur, n_embd_head, n_head, n_tokens,
                wsize * n_embd_head,
                wsize * n_embd_head * (n_head + 2 * n_head_kv),
                0));
            offload_func_kq(tmpq);

            struct ggml_tensor * tmpk = ggml_cont(ctx0, ggml_view_3d(
                ctx0, cur, n_embd_head, n_head_kv, n_tokens,
                wsize * n_embd_head,
                wsize * n_embd_head * (n_head + 2 * n_head_kv),
                wsize * n_embd_head *  n_head));
            offload_func_kq(tmpk);

            struct ggml_tensor * tmpv = ggml_view_3d(
                ctx0, cur, n_embd_head, n_head_kv, n_tokens,
                wsize * n_embd_head,
                wsize * n_embd_head * (n_head + 2 * n_head_kv),
                wsize * n_embd_head * (n_head +     n_head_kv));
            offload_func_v(tmpv);

            // using mode = 2 for neox mode
            struct ggml_tensor * Qcur = ggml_rope_custom(ctx0, tmpq, KQ_pos, n_embd_head, 2, 0, freq_base, freq_scale);
            offload_func_kq(Qcur);
            struct ggml_tensor * Kcur = ggml_rope_custom(ctx0, tmpk, KQ_pos, n_embd_head, 2, 0, freq_base, freq_scale);
            offload_func_kq(Kcur);

            {
                struct ggml_tensor * Vcur = ggml_transpose(ctx0, ggml_reshape_2d(ctx0, ggml_cont(ctx0, tmpv), n_embd_gqa, n_tokens));
                offload_func_v(Vcur);
                offload_func_v(Vcur->src[0]->src[0]);
                ggml_set_name(Vcur, "Vcur");

                struct ggml_tensor * k = ggml_view_1d(ctx0, kv_self.k, n_tokens*n_embd_gqa, (ggml_element_size(kv_self.k)*n_embd_gqa)*(il*n_ctx + kv_head));
                offload_func_kq(k);
                ggml_set_name(k, "k");

                struct ggml_tensor * v = ggml_view_2d(ctx0, kv_self.v, n_tokens, n_embd_gqa,
                        (   n_ctx)*ggml_element_size(kv_self.v),
                        (il*n_ctx)*ggml_element_size(kv_self.v)*n_embd_gqa + kv_head*ggml_element_size(kv_self.v));
                offload_func_v(v);

                ggml_build_forward_expand(gf, ggml_cpy(ctx0, Kcur, k));
                ggml_build_forward_expand(gf, ggml_cpy(ctx0, Vcur, v));
            }

            struct ggml_tensor * Q = ggml_permute(ctx0, Qcur, 0, 2, 1, 3);
            offload_func_kq(Q);
            ggml_set_name(Q, "Q");

            struct ggml_tensor * K =
                ggml_view_3d(ctx0, kv_self.k,
                        n_embd_head, n_kv, n_head_kv,
                        ggml_element_size(kv_self.k)*n_embd_gqa,
                        ggml_element_size(kv_self.k)*n_embd_head,
                        ggml_element_size(kv_self.k)*n_embd_gqa*n_ctx*il);
            offload_func_kq(K);
            ggml_set_name(K, "K");

            struct ggml_tensor * KQ = ggml_mul_mat(ctx0, K, Q);
            offload_func_kq(KQ);
            ggml_set_name(KQ, "KQ");

            struct ggml_tensor * KQ_scaled = ggml_scale(ctx0, KQ, KQ_scale);
            offload_func_kq(KQ_scaled);
            ggml_set_name(KQ_scaled, "KQ_scaled");

            struct ggml_tensor * KQ_masked = ggml_add(ctx0, KQ_scaled, KQ_mask);
            offload_func_kq(KQ_masked);
            ggml_set_name(KQ_masked, "KQ_masked");

            struct ggml_tensor * KQ_soft_max = ggml_soft_max(ctx0, KQ_masked);
            offload_func_v(KQ_soft_max);
            ggml_set_name(KQ_soft_max, "KQ_soft_max");

            struct ggml_tensor * V =
                ggml_view_3d(ctx0, kv_self.v,
                        n_kv, n_embd_head, n_head_kv,
                        ggml_element_size(kv_self.v)*n_ctx,
                        ggml_element_size(kv_self.v)*n_ctx*n_embd_head,
                        ggml_element_size(kv_self.v)*n_ctx*n_embd_gqa*il);
            offload_func_v(V);
            ggml_set_name(V, "V");

            struct ggml_tensor * KQV = ggml_mul_mat(ctx0, V, KQ_soft_max);
            offload_func_v(KQV);
            ggml_set_name(KQV, "KQV");

            struct ggml_tensor * KQV_merged = ggml_permute(ctx0, KQV, 0, 2, 1, 3);
            offload_func_v(KQV_merged);
            ggml_set_name(KQV_merged, "KQV_merged");

            cur = ggml_cont_2d(ctx0, KQV_merged, n_embd, n_tokens);
            offload_func_v(cur);
            ggml_set_name(cur, "KQV_merged_contiguous");

            cur = ggml_mul_mat(ctx0, model.layers[il].wo, cur);
            offload_func(cur);
            ggml_set_name(cur, "result_wo");
        }

        struct ggml_tensor * attn_out = cur;

        // feed forward
        {
            struct ggml_tensor * inpFF = attn_norm;

            cur = ggml_mul_mat(ctx0, model.layers[il].w3, inpFF);
            offload_func(cur);

            cur = ggml_gelu(ctx0, cur);
            offload_func(cur);
            cur = ggml_mul_mat(ctx0, model.layers[il].w2, cur);
            offload_func(cur);
        }

        cur = ggml_add(ctx0, cur, attn_out);
        offload_func(cur);
        cur = ggml_add(ctx0, cur, inpL);
        offload_func(cur);

        // input for next layer
        inpL = cur;
    }

    cur = inpL;

    // norm
    {
        cur = ggml_norm(ctx0, cur, norm_eps);
        offload_func_nr(cur);

        cur = ggml_add(ctx0,
                ggml_mul(ctx0, cur, model.output_norm),
                model.output_norm_b);
        ggml_set_name(cur, "result_norm");
    }

    cur = ggml_mul_mat(ctx0, model.output, cur);
    ggml_set_name(cur, "result_output");

    ggml_build_forward_expand(gf, cur);

    ggml_free(ctx0);

    return gf;
}

static struct ggml_cgraph * llm_build_starcoder(
         llama_context & lctx,
     const llama_batch & batch) {
    const auto & model   = lctx.model;
    const auto & hparams = model.hparams;
    const auto & cparams = lctx.cparams;

    const auto & kv_self = lctx.kv_self;

    GGML_ASSERT(!!kv_self.ctx);

    const int64_t n_embd      = hparams.n_embd;
    const int64_t n_layer     = hparams.n_layer;
    const int64_t n_ctx       = cparams.n_ctx;
    const int64_t n_head      = hparams.n_head;
    const int64_t n_head_kv   = hparams.n_head_kv;
    const int64_t n_embd_head = hparams.n_embd_head();
    const int64_t n_embd_gqa  = hparams.n_embd_gqa();

    GGML_ASSERT(n_embd_head == hparams.n_rot);

    const float norm_eps = hparams.f_norm_eps;

    const int32_t n_tokens = batch.n_tokens;
    const int32_t n_kv     = ggml_allocr_is_measure(lctx.alloc) ? n_ctx            : kv_self.n;
    const int32_t kv_head  = ggml_allocr_is_measure(lctx.alloc) ? n_ctx - n_tokens : kv_self.head;

    auto & buf_compute = lctx.buf_compute;

    struct ggml_init_params params = {
        /*.mem_size   =*/ buf_compute.size,
        /*.mem_buffer =*/ buf_compute.data,
        /*.no_alloc   =*/ false,
    };

    params.no_alloc = true;

    struct ggml_context * ctx0 = ggml_init(params);

    ggml_cgraph * gf = ggml_new_graph(ctx0);

    struct ggml_tensor * cur;
    struct ggml_tensor * token;
    struct ggml_tensor * position;
    struct ggml_tensor * inpL;

    if (batch.token) {
        struct ggml_tensor * inp_tokens = ggml_new_tensor_1d(ctx0, GGML_TYPE_I32, n_tokens);

        ggml_allocr_alloc(lctx.alloc, inp_tokens);
        if (!ggml_allocr_is_measure(lctx.alloc)) {
            memcpy(inp_tokens->data, batch.token, n_tokens*ggml_element_size(inp_tokens));
        }
        ggml_set_name(inp_tokens, "inp_tokens");

        token = ggml_get_rows(ctx0, model.tok_embeddings, inp_tokens);
    } else {
#ifdef GGML_USE_MPI
        GGML_ASSERT(false && "not implemented");
#endif

        token = ggml_new_tensor_2d(ctx0, GGML_TYPE_F32, n_embd, n_tokens);

        ggml_allocr_alloc(lctx.alloc, token);
        if (!ggml_allocr_is_measure(lctx.alloc)) {
            memcpy(token->data, batch.embd, n_tokens * n_embd * ggml_element_size(token));
        }
    }

    {
        // Compute position embeddings.
        struct ggml_tensor * inp_positions = ggml_new_tensor_1d(ctx0, GGML_TYPE_I32, n_tokens);
        ggml_allocr_alloc(lctx.alloc, inp_positions);
        if (!ggml_allocr_is_measure(lctx.alloc)) {
            for (int i = 0; i < n_tokens; ++i) {
                ((int32_t *) inp_positions->data)[i] = batch.pos[i];
            }
        }
        ggml_set_name(inp_positions, "inp_positions");

        position = ggml_get_rows(ctx0, model.pos_embeddings, inp_positions);
    }

    // KQ_scale
    struct ggml_tensor * KQ_scale = ggml_new_tensor_1d(ctx0, GGML_TYPE_F32, 1);
    ggml_set_name(KQ_scale, "1/sqrt(n_embd_head)");
    ggml_allocr_alloc(lctx.alloc, KQ_scale);
    if (!ggml_allocr_is_measure(lctx.alloc)) {
        ggml_set_f32(KQ_scale, 1.0f/sqrtf(float(n_embd)/n_head));
    }

    // KQ_mask (mask for 1 head, it will be broadcasted to all heads)
    struct ggml_tensor * KQ_mask = ggml_new_tensor_3d(ctx0, GGML_TYPE_F32, n_kv, n_tokens, 1);
    ggml_set_name(KQ_mask, "KQ_mask");
    ggml_allocr_alloc(lctx.alloc, KQ_mask);
    if (!ggml_allocr_is_measure(lctx.alloc)) {
        float * data = (float *) KQ_mask->data;
        memset(data, 0, ggml_nbytes(KQ_mask));

        for (int h = 0; h < 1; ++h) {
            for (int j = 0; j < n_tokens; ++j) {
                const llama_pos    pos    = batch.pos[j];
                const llama_seq_id seq_id = batch.seq_id[j];

                for (int i = 0; i < n_kv; ++i) {
                    if (!kv_self.cells[i].has_seq_id(seq_id) || kv_self.cells[i].pos > pos) {
                        data[h*(n_kv*n_tokens) + j*n_kv + i] = -INFINITY;
                    }
                }
            }
        }
    }

    inpL = ggml_add(ctx0, token, position);
    ggml_set_name(inpL, "inpL");

    for (int il = 0; il < n_layer; ++il) {
        {
            // Norm
            cur = ggml_norm(ctx0, inpL, norm_eps);
            cur = ggml_add(ctx0, ggml_mul(ctx0, cur, model.layers[il].attn_norm), model.layers[il].attn_norm_b);
        }

        {
            // Self Attention
            cur = ggml_add(ctx0, ggml_mul_mat(ctx0, model.layers[il].wqkv, cur), model.layers[il].bqkv);

            struct ggml_tensor * tmpq = ggml_view_2d(ctx0, cur, n_embd, n_tokens, cur->nb[1], 0*sizeof(float)*n_embd);
            struct ggml_tensor * tmpk = ggml_view_2d(ctx0, cur, n_embd_gqa, n_tokens, cur->nb[1], sizeof(float)*n_embd);
            struct ggml_tensor * tmpv = ggml_view_2d(ctx0, cur, n_embd_gqa, n_tokens, cur->nb[1], sizeof(float)*(n_embd + n_embd_gqa));

            struct ggml_tensor * Qcur = tmpq;
            struct ggml_tensor * Kcur = tmpk;

            {
                struct ggml_tensor * Vcur = ggml_transpose(ctx0, ggml_reshape_2d(ctx0, ggml_cont(ctx0, tmpv), n_embd_gqa, n_tokens));
                ggml_set_name(Vcur, "Vcur");

                struct ggml_tensor * k = ggml_view_1d(ctx0, kv_self.k, n_tokens*n_embd_gqa, (ggml_element_size(kv_self.k)*n_embd_gqa)*(il*n_ctx + kv_head));
                ggml_set_name(k, "k");

                struct ggml_tensor * v = ggml_view_2d(ctx0, kv_self.v, n_tokens, n_embd_gqa,
                        (   n_ctx)*ggml_element_size(kv_self.v),
                        (il*n_ctx)*ggml_element_size(kv_self.v)*n_embd_gqa + kv_head*ggml_element_size(kv_self.v));

                ggml_build_forward_expand(gf, ggml_cpy(ctx0, Kcur, k));
                ggml_build_forward_expand(gf, ggml_cpy(ctx0, Vcur, v));
            }

            struct ggml_tensor * Q =
                ggml_permute(ctx0,
                        ggml_cpy(ctx0,
                            Qcur,
                            ggml_new_tensor_3d(ctx0, GGML_TYPE_F32, n_embd_head, n_head, n_tokens)),
                        0, 2, 1, 3);
            ggml_set_name(Q, "Q");

            struct ggml_tensor * K =
                ggml_view_3d(ctx0, kv_self.k,
                        n_embd_head, n_kv, n_head_kv,
                        ggml_element_size(kv_self.k)*n_embd_gqa,
                        ggml_element_size(kv_self.k)*n_embd_head,
                        ggml_element_size(kv_self.k)*n_embd_gqa*n_ctx*il);
            ggml_set_name(K, "K");

            // K * Q
            struct ggml_tensor * KQ = ggml_mul_mat(ctx0, K, Q);
            ggml_set_name(KQ, "KQ");

            // KQ_scaled = KQ / sqrt(n_embd_head)
            // KQ_scaled shape [n_past + n_tokens, n_tokens, n_head, 1]
            struct ggml_tensor * KQ_scaled = ggml_scale_inplace(ctx0, KQ, KQ_scale);
            ggml_set_name(KQ_scaled, "KQ_scaled");

            // KQ_masked = mask_past(KQ_scaled)
            struct ggml_tensor * KQ_masked = ggml_add(ctx0, KQ_scaled, KQ_mask);
            ggml_set_name(KQ_masked, "KQ_masked");

            // KQ = soft_max(KQ_masked)
            struct ggml_tensor * KQ_soft_max = ggml_soft_max_inplace(ctx0, KQ_masked);
            ggml_set_name(KQ_soft_max, "KQ_soft_max");

            // split cached V into n_head heads
            struct ggml_tensor * V =
                ggml_view_3d(ctx0, kv_self.v,
                        n_kv, n_embd_head, n_head_kv,
                        ggml_element_size(kv_self.v)*n_ctx,
                        ggml_element_size(kv_self.v)*n_ctx*n_embd_head,
                        ggml_element_size(kv_self.v)*n_ctx*n_embd_gqa*il);
            ggml_set_name(V, "V");

            struct ggml_tensor * KQV = ggml_mul_mat(ctx0, V, KQ_soft_max);
            ggml_set_name(KQV, "KQV");

            // KQV_merged = KQV.permute(0, 2, 1, 3)
            struct ggml_tensor * KQV_merged = ggml_permute(ctx0, KQV, 0, 2, 1, 3);
            ggml_set_name(KQV_merged, "KQV_merged");

            // cur = KQV_merged.contiguous().view(n_embd, n_tokens)
            cur = ggml_cont_2d(ctx0, KQV_merged, n_embd, n_tokens);
            ggml_set_name(cur, "KQV_merged_contiguous");
        }

        // Projection
        cur = ggml_add(ctx0, ggml_mul_mat(ctx0, model.layers[il].wo, cur), model.layers[il].bo);

        // Add the input
        cur = ggml_add(ctx0, cur, inpL);

        struct ggml_tensor * inpFF = cur;

        // FF
        {
            // Norm
            {
                cur = ggml_norm(ctx0, inpFF, norm_eps);
                cur = ggml_add(ctx0, ggml_mul(ctx0, cur, model.layers[il].ffn_norm), model.layers[il].ffn_norm_b);
            }

            cur = ggml_add(ctx0, ggml_mul_mat(ctx0, model.layers[il].w3, cur), model.layers[il].b3);

            // GELU activation
            cur = ggml_gelu(ctx0, cur);

            // Projection
            cur = ggml_add(ctx0, ggml_mul_mat(ctx0, model.layers[il].w2, cur), model.layers[il].b2);
        }

        inpL = ggml_add(ctx0, cur, inpFF);
    }

    // Output Norm
    {
        cur = ggml_norm(ctx0, inpL, norm_eps);
        cur = ggml_add(ctx0, ggml_mul(ctx0, cur, model.output_norm), model.output_norm_b);
    }
    ggml_set_name(cur, "result_norm");

    cur = ggml_mul_mat(ctx0, model.output, cur);
    ggml_set_name(cur, "result_output");

    ggml_build_forward_expand(gf, cur);
    ggml_free(ctx0);

    return gf;
}

static struct ggml_cgraph * llama_build_graph(
         llama_context & lctx,
     const llama_batch & batch) {
    const auto & model = lctx.model;

    struct ggml_cgraph * result = NULL;

    switch (model.arch) {
        case LLM_ARCH_LLAMA:
            {
                result = llm_build_llama(lctx, batch);
            } break;
        case LLM_ARCH_BAICHUAN:
            {
                result = llm_build_baichaun(lctx, batch);
            } break;
        case LLM_ARCH_FALCON:
            {
                result = llm_build_falcon(lctx, batch);
            } break;
        case LLM_ARCH_STARCODER:
            {
                result = llm_build_starcoder(lctx, batch);
            } break;
        default:
            GGML_ASSERT(false);
    }

    return result;
}

// decode a batch of tokens by evaluating the transformer
//
//   - lctx:      llama context
//   - batch:     batch to evaluate
//   - n_threads: number of threads to use
//
// return 0 on success
// return positive int on warning
// return negative int on error
//
static int llama_decode_internal(
         llama_context & lctx,
           llama_batch   batch) {
    const uint32_t n_tokens = batch.n_tokens;

    if (n_tokens == 0) {
        LLAMA_LOG_ERROR("%s: n_tokens == 0", __func__);
        return -1;
    }

    const auto & model   = lctx.model;
    const auto & hparams = model.hparams;
    const auto & cparams = lctx.cparams;

    const auto n_batch = cparams.n_batch;

    GGML_ASSERT(n_tokens <= n_batch);

    int n_threads = n_tokens == 1 ? cparams.n_threads : cparams.n_threads_batch;
    GGML_ASSERT((!batch.token && batch.embd) || (batch.token && !batch.embd)); // NOLINT

    const int64_t t_start_us = ggml_time_us();

#ifdef GGML_USE_MPI
    // TODO: needs fix after #3228
    GGML_ASSERT(false && "not implemented");
    //ggml_mpi_eval_init(lctx.ctx_mpi, &n_tokens, &n_past, &n_threads);
#endif

    GGML_ASSERT(n_threads > 0);

    auto & kv_self = lctx.kv_self;

    GGML_ASSERT(!!kv_self.ctx);

    const int64_t n_embd  = hparams.n_embd;
    const int64_t n_vocab = hparams.n_vocab;

    // helpers for smoother batch API transistion
    // after deprecating the llama_eval calls, these will be removed
    std::vector<llama_pos>    pos;
    std::vector<llama_seq_id> seq_id;

    if (batch.pos == nullptr) {
        pos.resize(n_tokens);
        for (uint32_t i = 0; i < n_tokens; i++) {
            pos[i] = batch.all_pos_0 + i*batch.all_pos_1;
        }

        batch.pos = pos.data();
    }

    if (batch.seq_id == nullptr) {
        seq_id.resize(n_tokens);
        for (uint32_t i = 0; i < n_tokens; i++) {
            seq_id[i] = batch.all_seq_id;
        }

        batch.seq_id = seq_id.data();
    }

    // we always start to search for a free slot from the start of the cache
    // TODO: better strategies can be implemented
    kv_self.head = 0;

    if (!llama_kv_cache_find_slot(kv_self, batch)) {
        return 1;
    }

    // a heuristic, to avoid attending the full cache if it is not yet utilized
    // after enough generations, the benefit from this heuristic disappears
    // if we start defragmenting the cache, the benefit from this will be more important
    //kv_self.n = std::max(32, GGML_PAD(llama_kv_cache_cell_max(kv_self), 32));   // TODO: this might be better for CUDA?
    kv_self.n = std::min((int32_t) cparams.n_ctx, std::max(32, llama_kv_cache_cell_max(kv_self)));

    //printf("kv_self.n = %d\n", kv_self.n);

    ggml_allocr_reset(lctx.alloc);

    ggml_cgraph * gf = llama_build_graph(lctx, batch);

    ggml_allocr_alloc_graph(lctx.alloc, gf);

#ifdef GGML_USE_CUBLAS
    for (int i = 0; i < gf->n_leafs; i++) {
        ggml_tensor * node = gf->leafs[i];
        if (node->backend == GGML_BACKEND_GPU && node->extra == NULL) {
            ggml_cuda_assign_scratch_offset(node, (char*)node->data - (char *) lctx.buf_alloc.data);
            ggml_cuda_copy_to_device(node);
        }
    }

    for (int i = 0; i < gf->n_nodes; i++) {
        ggml_tensor * node = gf->nodes[i];
        if (node->backend == GGML_BACKEND_GPU && node->extra == NULL) {
            ggml_cuda_assign_scratch_offset(node, (char*)node->data - (char *) lctx.buf_alloc.data);
        }
    }

    ggml_cuda_set_mul_mat_q(cparams.mul_mat_q);
#endif

    // LLAMA_LOG_INFO("graph build time: %.3f ms (%d nodes, %d leafs)\n", (ggml_time_us() - t_start_us)/1000.0, gf->n_nodes, gf->n_leafs);

    // for big prompts, if BLAS is enabled, it is better to use only one thread
    // otherwise, the threads are spin-lock waiting for the BLAS calls and are degrading the performance
    // TODO: this is mostly important for Apple Silicon where CBLAS is still performing very well
    //       we still need some threads to process all non-mul_mat ops, but not too much to avoid interfering
    //       with the BLAS calls. need a better solution
    if (n_tokens >= 32 && ggml_cpu_has_blas() && !ggml_cpu_has_gpublas()) {
        n_threads = std::min(4, n_threads);
    }

    // If all tensors can be run on the GPU then using more than 1 thread is detrimental.
    const bool full_offload_supported = model.arch == LLM_ARCH_LLAMA ||
        model.arch == LLM_ARCH_BAICHUAN ||
        model.arch == LLM_ARCH_FALCON;
    const bool fully_offloaded = model.n_gpu_layers >= (int) hparams.n_layer + 3;
    if (ggml_cpu_has_cublas() && full_offload_supported && fully_offloaded) {
        n_threads = 1;
    }

    struct ggml_tensor * res        = gf->nodes[gf->n_nodes - 1];
    struct ggml_tensor * embeddings = gf->nodes[gf->n_nodes - 2];

    GGML_ASSERT(strcmp(res->name,        "result_output") == 0);
    GGML_ASSERT(strcmp(embeddings->name, "result_norm")   == 0);

#if GGML_USE_MPI
    const int64_t n_layer = hparams.n_layer;
    ggml_mpi_graph_compute_pre(lctx.ctx_mpi, gf, n_layer);
#endif

#ifdef GGML_USE_METAL
    if (lctx.ctx_metal) {
        ggml_metal_set_n_cb     (lctx.ctx_metal, n_threads);
        ggml_metal_graph_compute(lctx.ctx_metal, gf);
    } else {
        ggml_graph_compute_helper(lctx.work_buffer, gf, n_threads);
    }
#else
    ggml_graph_compute_helper(lctx.work_buffer, gf, n_threads);
#endif

#if GGML_USE_MPI
    ggml_mpi_graph_compute_post(lctx.ctx_mpi, gf, n_layer);
#endif

    // update the kv ring buffer
    lctx.kv_self.head      += n_tokens;
    lctx.kv_self.has_shift  = false;

#ifdef GGML_PERF
    // print timing information per ggml operation (for debugging purposes)
    // requires GGML_PERF to be defined
    ggml_graph_print(gf);
#endif

    // plot the computation graph in dot format (for debugging purposes)
    //if (n_past%100 == 0) {
    //    ggml_graph_dump_dot(gf, NULL, "llama.dot");
    //}

    // extract logits
    {
        auto & logits_out = lctx.logits;

        if (batch.logits) {
            logits_out.resize(n_vocab * n_tokens);
            for (uint32_t i = 0; i < n_tokens; i++) {
                if (batch.logits[i] == 0) {
                    continue;
                }
                memcpy(logits_out.data() + (n_vocab*i), (float *) ggml_get_data(res) + (n_vocab*i), sizeof(float)*n_vocab);
            }
        } else if (lctx.logits_all) {
            logits_out.resize(n_vocab * n_tokens);
            memcpy(logits_out.data(), (float *) ggml_get_data(res), sizeof(float)*n_vocab*n_tokens);
        } else {
            logits_out.resize(n_vocab);
            memcpy(logits_out.data(), (float *) ggml_get_data(res) + (n_vocab*(n_tokens - 1)), sizeof(float)*n_vocab);
        }
    }

    // extract embeddings
    if (!lctx.embedding.empty()) {
        auto & embedding_out = lctx.embedding;

        embedding_out.resize(n_embd);
        memcpy(embedding_out.data(), (float *) ggml_get_data(embeddings) + (n_embd*(n_tokens - 1)), sizeof(float)*n_embd);
    }

    // measure the performance only for the single-token evals
    if (n_tokens == 1) {
        lctx.t_eval_us += ggml_time_us() - t_start_us;
        lctx.n_eval++;
    }
    else if (n_tokens > 1) {
        lctx.t_p_eval_us += ggml_time_us() - t_start_us;
        lctx.n_p_eval += n_tokens;
    }

    // get a more accurate load time, upon first eval
    // TODO: fix this
    if (!lctx.has_evaluated_once) {
        lctx.t_load_us = ggml_time_us() - lctx.t_start_us;
        lctx.has_evaluated_once = true;
    }

    return 0;
}

//
// tokenizer
//

static enum llama_vocab_type llama_vocab_get_type(const llama_vocab & vocab) {
    return vocab.type;
}

static bool llama_is_normal_token(const llama_vocab & vocab, llama_token id) {
    return vocab.id_to_token[id].type == LLAMA_TOKEN_TYPE_NORMAL;
}

static bool llama_is_unknown_token(const llama_vocab & vocab, llama_token id) {
    return vocab.id_to_token[id].type == LLAMA_TOKEN_TYPE_UNKNOWN;
}

static bool llama_is_control_token(const llama_vocab & vocab, llama_token id) {
    return vocab.id_to_token[id].type == LLAMA_TOKEN_TYPE_CONTROL;
}

static bool llama_is_byte_token(const llama_vocab & vocab, llama_token id) {
    return vocab.id_to_token[id].type == LLAMA_TOKEN_TYPE_BYTE;
}

static uint8_t llama_token_to_byte(const llama_vocab & vocab, llama_token id) {
    GGML_ASSERT(llama_is_byte_token(vocab, id));
    const auto& token_data = vocab.id_to_token.at(id);
    auto buf = token_data.text.substr(3, 2);
    return strtol(buf.c_str(), NULL, 16);
}

static llama_token llama_byte_to_token(const llama_vocab & vocab, uint8_t ch) {
    char buf[7];
    int result = snprintf(buf, sizeof(buf), "<0x%02X>", ch);
    GGML_ASSERT(0 <= result && result < 7);
    return vocab.token_to_id.at(buf);
}

static void llama_escape_whitespace(std::string & text) {
    replace_all(text, " ", "\xe2\x96\x81");
}

static void llama_unescape_whitespace(std::string & word) {
    replace_all(word, "\xe2\x96\x81", " ");
}

struct llm_symbol {
    using index = int;
    index prev;
    index next;
    const char * text;
    size_t n;
};

static_assert(std::is_trivially_copyable<llm_symbol>::value, "llm_symbol is not trivially copyable");

// SPM tokenizer
// original implementation:
// https://github.com/ggerganov/llama.cpp/commit/074bea2eb1f1349a0118239c4152914aecaa1be4

struct llm_bigram_spm {
    struct comparator {
        bool operator()(llm_bigram_spm & l, llm_bigram_spm & r) {
            return (l.score < r.score) || (l.score == r.score && l.left > r.left);
        }
    };
    using queue_storage = std::vector<llm_bigram_spm>;
    using queue = std::priority_queue<llm_bigram_spm, queue_storage, comparator>;
    llm_symbol::index left;
    llm_symbol::index right;
    float score;
    size_t size;
};

struct llm_tokenizer_spm {
    llm_tokenizer_spm(const llama_vocab & vocab): vocab(vocab) {}

    void tokenize(const std::string & text, std::vector<llama_vocab::id> & output) {
        // split string into utf8 chars
        int index = 0;
        size_t offs = 0;
        while (offs < text.size()) {
            llm_symbol sym;
            size_t len = utf8_len(text[offs]);
            sym.text = text.c_str() + offs;
            sym.n = std::min(len, text.size() - offs);
            offs += sym.n;
            sym.prev = index - 1;
            sym.next = offs == text.size() ? -1 : index + 1;
            index++;
            symbols.emplace_back(sym);
        }

        // seed the work queue with all possible 2-character tokens.
        for (size_t i = 1; i < symbols.size(); ++i) {
            try_add_bigram(i - 1, i);
        }

        // keep substituting the highest frequency pairs for as long as we can.
        while (!work_queue.empty()) {
            auto bigram = work_queue.top();
            work_queue.pop();

            auto & left_sym = symbols[bigram.left];
            auto & right_sym = symbols[bigram.right];

            // if one of the symbols already got merged, skip it.
            if (left_sym.n == 0 || right_sym.n == 0 ||
                left_sym.n + right_sym.n != bigram.size) {
                continue;
            }

            // merge the right sym into the left one
            left_sym.n += right_sym.n;
            right_sym.n = 0;

            //LLAMA_LOG_INFO("left = '%*s' size = %zu\n", (int) left_sym.n, left_sym.text, bigram.size);

            // remove the right sym from the chain
            left_sym.next = right_sym.next;
            if (right_sym.next >= 0) {
                symbols[right_sym.next].prev = bigram.left;
            }

            // find more substitutions
            try_add_bigram(left_sym.prev, bigram.left);
            try_add_bigram(bigram.left, left_sym.next);
        }

        for (int i = 0; i != -1; i = symbols[i].next) {
            auto & symbol = symbols[i];
            resegment(symbol, output);
        }
    }

private:
    void resegment(llm_symbol & symbol, std::vector<llama_vocab::id> & output) {
        auto text = std::string(symbol.text, symbol.n);
        auto token = vocab.token_to_id.find(text);

        // Do we need to support is_unused?
        if (token != vocab.token_to_id.end()) {
            output.push_back((*token).second);
            return;
        }

        const auto p = rev_merge.find(text);

        if (p == rev_merge.end()) {
            // output any symbols that did not form tokens as bytes.
            for (int j = 0; j < (int)symbol.n; ++j) {
                llama_vocab::id token_id = llama_byte_to_token(vocab, symbol.text[j]);
                output.push_back(token_id);
            }
            return;
        }

        resegment(symbols[p->second.first],  output);
        resegment(symbols[p->second.second], output);
    }

    void try_add_bigram(int left, int right) {
        if (left == -1 || right == -1) {
            return;
        }

        const std::string text = std::string(symbols[left].text, symbols[left].n + symbols[right].n);
        auto token = vocab.token_to_id.find(text);

        if (token == vocab.token_to_id.end()) {
            return;
        }

        if (static_cast<size_t>((*token).second) >= vocab.id_to_token.size()) {
            return;
        }

        const auto & tok_data = vocab.id_to_token[(*token).second];

        llm_bigram_spm bigram;
        bigram.left  = left;
        bigram.right = right;
        bigram.score = tok_data.score;
        bigram.size  = text.size();

        work_queue.push(bigram);

        // Do we need to support is_unused?
        rev_merge[text] = std::make_pair(left, right);
    }

    const llama_vocab & vocab;

    std::vector<llm_symbol> symbols;
    llm_bigram_spm::queue work_queue;

    std::map<std::string, std::pair<int, int>> rev_merge;
};

// BPE tokenizer
// adapted from https://github.com/cmp-nct/ggllm.cpp [MIT License]
// tried to simplify unicode stuff, so most likely does not work 100% correctly!

// TODO: there are a lot of common parts between spm and bpe tokenizers, should be refactored and reused

struct llm_bigram_bpe {
    struct comparator {
        bool operator()(const llm_bigram_bpe & l, const llm_bigram_bpe & r) const {
            return l.rank > r.rank || (l.rank == r.rank && l.left > r.left);
        }
    };

    using queue_storage = std::vector<llm_bigram_bpe>;
    using queue = std::priority_queue<llm_bigram_bpe, queue_storage, comparator>;
    llm_symbol::index left;
    llm_symbol::index right;
    std::string text;
    int rank;
    size_t size;
};

struct llm_tokenizer_bpe {
    llm_tokenizer_bpe(const llama_vocab & vocab): vocab(vocab) {}

    void tokenize(const std::string & text, std::vector<llama_vocab::id> & output) {
        int final_prev_index = -1;
        auto word_collection = bpe_gpt2_preprocess(text);

        symbols_final.clear();

        for (auto & word : word_collection) {
            work_queue = llm_bigram_bpe::queue();
            symbols.clear();

            int index = 0;
            size_t offset = 0;

            while (offset < word.size()) {
                llm_symbol sym;
                size_t char_len = std::min(word.size() - offset, (size_t) ::utf8_len(word[offset]));
                sym.text = word.c_str() + offset;
                sym.n = 1;
                sym.n = char_len;
                offset += sym.n;
                sym.prev = index - 1;
                sym.next = offset == word.size() ? -1 : index + 1;
                index++;
                symbols.emplace_back(sym);
            }
            for (size_t i = 1; i < symbols.size(); ++i) {
                add_new_bigram(i - 1, i);
            }

            // build token(s)
            while (!work_queue.empty()) {
                auto bigram = work_queue.top();
                work_queue.pop();

                auto & left_symbol = symbols[bigram.left];
                auto & right_symbol = symbols[bigram.right];

                if (left_symbol.n == 0 || right_symbol.n == 0) {
                    continue;
                }
                std::string left_token = std::string(left_symbol.text, left_symbol.n);
                std::string right_token = std::string(right_symbol.text, right_symbol.n);
                if (left_token + right_token != bigram.text) {
                    continue;  // Skip this bigram if it's outdated
                }

                // merge the right sym into the left one
                left_symbol.n += right_symbol.n;
                right_symbol.n = 0;

                // remove the right sym from the chain
                left_symbol.next = right_symbol.next;
                if (right_symbol.next >= 0) {
                    symbols[right_symbol.next].prev = bigram.left;
                }

                add_new_bigram(left_symbol.prev, bigram.left);  // left side of current symbol
                add_new_bigram(bigram.left, left_symbol.next);  // right side of current symbol
            }

            // add the fnished tokens to the final list keeping correct order for next and prev
            for (auto & sym : symbols) {
                if (sym.n > 0) {
                    sym.prev = final_prev_index;
                    sym.next = -1;
                    if (final_prev_index != -1) {
                        symbols_final[final_prev_index].next = symbols_final.size();
                    }
                    symbols_final.emplace_back(sym);
                    final_prev_index = symbols_final.size() - 1;
                }
            }
        }

        symbols = symbols_final;

        if (!symbols.empty()) {
            for (int i = 0; i != -1; i = symbols[i].next) {
                auto & symbol = symbols[i];
                if (symbol.n == 0) {
                    continue;
                }

                const std::string str = std::string(symbol.text, symbol.n);
                const auto token = vocab.token_to_id.find(str);

                if (token == vocab.token_to_id.end()) {
                    for (auto j = str.begin(); j != str.end(); ++j) {
                        std::string byte_str(1, *j);
                        auto token_multibyte = vocab.token_to_id.find(byte_str);
                        if (token_multibyte == vocab.token_to_id.end()) {
                            try {
                                llama_token token_byte = llama_byte_to_token(vocab, *j);
                                output.push_back(token_byte);
                            } catch (const std::out_of_range & err) {
                                fprintf(stderr,"ERROR: byte not found in vocab: '%s'\n", byte_str.c_str());
                            }
                        } else {
                            output.push_back((*token_multibyte).second);
                        }
                    }
                } else {
                    output.push_back((*token).second);
                }
            }
        }
    }

private:
    void add_new_bigram(int left, int right) {
        if (left == -1 || right == -1) {
            return;
        }

        std::string left_token  = std::string(symbols[left].text,  symbols[left].n);
        std::string right_token = std::string(symbols[right].text, symbols[right].n);

        int rank_found = -1;

        rank_found = vocab.find_bpe_rank(left_token, right_token);

        if (rank_found < 0) {
            return;
        }

        llm_bigram_bpe bigram;

        bigram.left  = left;
        bigram.right = right;
        bigram.text  = left_token + right_token;
        bigram.size  = left_token.size() + right_token.size();
        bigram.rank  = rank_found;

        work_queue.push(bigram);
    }

    // probably not 100% correct
    static std::vector<std::string> bpe_gpt2_preprocess(const std::string & text) {
        std::vector<std::string> words;

        // ref: https://github.com/openai/gpt-2/blob/a74da5d99abaaba920de8131d64da2862a8f213b/src/encoder.py#L53
        const std::string pattern = R"('s|'t|'re|'ve|'m|'ll|'d| ?[[:alpha:]]+| ?[[:digit:]]+| ?[^\s[:alpha:][:digit:]]+|\s+(?!\S)|\s+)";
        const std::regex re(pattern);

        auto words_begin = std::sregex_iterator(text.begin(), text.end(), re);
        auto words_end = std::sregex_iterator();
        auto n_words = std::distance(words_begin, words_end);
        words.reserve(n_words);
        for (auto it = words_begin; it != words_end; ++it) {
            words.push_back(it->str());
        }
        return words;

    }

    const llama_vocab & vocab;

    std::vector<llm_symbol> symbols;
    std::vector<llm_symbol> symbols_final;

    llm_bigram_bpe::queue work_queue;
};

static std::vector<llama_vocab::id> llama_tokenize_internal(const llama_vocab & vocab, std::string raw_text, bool bos) {
    std::vector<llama_vocab::id> output;

    // OG tokenizer behavior:
    //
    // tokenizer.encode('', add_bos=True)  returns [1]
    // tokenizer.encode('', add_bos=False) returns []

    if (bos && vocab.special_bos_id != -1) {
        output.push_back(vocab.special_bos_id);
    }

    if (raw_text.empty()) {
        return output;
    }

    switch (vocab.type) {
        case LLAMA_VOCAB_TYPE_SPM:
            {
                // without adding this leading whitespace, we do not get the same results as the original tokenizer
                raw_text = " " + raw_text;

                llm_tokenizer_spm tokenizer(vocab);
                llama_escape_whitespace(raw_text);
                tokenizer.tokenize(raw_text, output);
            } break;
        case LLAMA_VOCAB_TYPE_BPE:
            {
                llm_tokenizer_bpe tokenizer(vocab);
                tokenizer.tokenize(raw_text, output);
            } break;
    }

    return output;
}

//
// grammar - internal
//

struct llama_partial_utf8 {
    uint32_t value;    // bit value so far (unshifted)
    int      n_remain; // num bytes remaining; -1 indicates invalid sequence
};

struct llama_grammar {
    const std::vector<std::vector<llama_grammar_element>>   rules;
    std::vector<std::vector<const llama_grammar_element *>> stacks;

    // buffer for partially generated UTF-8 sequence from accepted tokens
    llama_partial_utf8                                      partial_utf8;
};

struct llama_grammar_candidate {
    size_t               index;
    const uint32_t     * code_points;
    llama_partial_utf8   partial_utf8;
};

// Decodes a UTF-8 string which may end in an incomplete sequence. Adds a terminating 0 for use as
// pointer. If an invalid sequence is encountered, returns `llama_partial_utf8.n_remain == -1`.
static std::pair<std::vector<uint32_t>, llama_partial_utf8> decode_utf8(
        const char         * src,
        llama_partial_utf8   partial_start) {
    static const int      lookup[] = { 1, 1, 1, 1, 1, 1, 1, 1, 0, 0, 0, 0, 2, 2, 3, 4 };
    const char          * pos      = src;
    std::vector<uint32_t> code_points;
    uint32_t              value    = partial_start.value;
    int                   n_remain = partial_start.n_remain;

    // continue previous decode, if applicable
    while (*pos != 0 && n_remain > 0) {
        uint8_t next_byte = static_cast<uint8_t>(*pos);
        if ((next_byte >> 6) != 2) {
            // invalid sequence, abort
            code_points.push_back(0);
            return std::make_pair(std::move(code_points), llama_partial_utf8{ 0, -1 });
        }
        value = (value << 6) + (next_byte & 0x3F);
        ++pos;
        --n_remain;
    }

    if (partial_start.n_remain > 0 && n_remain == 0) {
        code_points.push_back(value);
    }

    // decode any subsequent utf-8 sequences, which may end in an incomplete one
    while (*pos != 0) {
        uint8_t  first_byte = static_cast<uint8_t>(*pos);
        uint8_t  highbits   = first_byte >> 4;
                 n_remain   = lookup[highbits] - 1;

        if (n_remain < 0) {
            // invalid sequence, abort
            code_points.clear();
            code_points.push_back(0);
            return std::make_pair(std::move(code_points), llama_partial_utf8{ 0, n_remain });
        }

        uint8_t  mask       = (1 << (7 - n_remain)) - 1;
                 value      = first_byte & mask;
        ++pos;
        while (*pos != 0 && n_remain > 0) {
            value = (value << 6) + (static_cast<uint8_t>(*pos) & 0x3F);
            ++pos;
            --n_remain;
        }
        if (n_remain == 0) {
            code_points.push_back(value);
        }
    }
    code_points.push_back(0);

    return std::make_pair(std::move(code_points), llama_partial_utf8{ value, n_remain });
}

// returns true iff pos points to the end of one of the definitions of a rule
static bool llama_grammar_is_end_of_sequence(const llama_grammar_element * pos) {
    switch (pos->type) {
        case LLAMA_GRETYPE_END: return true;  // NOLINT
        case LLAMA_GRETYPE_ALT: return true;  // NOLINT
        default:                return false;
    }
}

// returns true iff chr satisfies the char range at pos (regular or inverse range)
// asserts that pos is pointing to a char range element
static std::pair<bool, const llama_grammar_element *> llama_grammar_match_char(
        const llama_grammar_element * pos,
        const uint32_t                chr) {

    bool found            = false;
    bool is_positive_char = pos->type == LLAMA_GRETYPE_CHAR;

    GGML_ASSERT(is_positive_char || pos->type == LLAMA_GRETYPE_CHAR_NOT); // NOLINT

    do {
        if (pos[1].type == LLAMA_GRETYPE_CHAR_RNG_UPPER) {
            // inclusive range, e.g. [a-z]
            found = found || (pos->value <= chr && chr <= pos[1].value);
            pos += 2;
        } else {
            // exact char match, e.g. [a] or "a"
            found = found || pos->value == chr;
            pos += 1;
        }
    } while (pos->type == LLAMA_GRETYPE_CHAR_ALT);

    return std::make_pair(found == is_positive_char, pos);
}

// returns true iff some continuation of the given partial UTF-8 sequence could satisfy the char
// range at pos (regular or inverse range)
// asserts that pos is pointing to a char range element
static bool llama_grammar_match_partial_char(
        const llama_grammar_element * pos,
        const llama_partial_utf8      partial_utf8) {

    bool is_positive_char = pos->type == LLAMA_GRETYPE_CHAR;
    GGML_ASSERT(is_positive_char || pos->type == LLAMA_GRETYPE_CHAR_NOT);

    uint32_t partial_value = partial_utf8.value;
    int      n_remain      = partial_utf8.n_remain;

    // invalid sequence or 7-bit char split across 2 bytes (overlong)
    if (n_remain < 0 || (n_remain == 1 && partial_value < 2)) {
        return false;
    }

    // range of possible code points this partial UTF-8 sequence could complete to
    uint32_t low  = partial_value << (n_remain * 6);
    uint32_t high = low | ((1 << (n_remain * 6)) - 1);

    if (low == 0) {
        if (n_remain == 2) {
            low = 1 << 11;
        } else if (n_remain == 3) {
            low = 1 << 16;
        }
    }

    do {
        if (pos[1].type == LLAMA_GRETYPE_CHAR_RNG_UPPER) {
            // inclusive range, e.g. [a-z]
            if (pos->value <= high && low <= pos[1].value) {
                return is_positive_char;
            }
            pos += 2;
        } else {
            // exact char match, e.g. [a] or "a"
            if (low <= pos->value && pos->value <= high) {
                return is_positive_char;
            }
            pos += 1;
        }
    } while (pos->type == LLAMA_GRETYPE_CHAR_ALT);

    return !is_positive_char;
}


// transforms a grammar pushdown stack into N possible stacks, all ending
// at a character range (terminal element)
static void llama_grammar_advance_stack(
        const std::vector<std::vector<llama_grammar_element>>   & rules,
        const std::vector<const llama_grammar_element *>        & stack,
        std::vector<std::vector<const llama_grammar_element *>> & new_stacks) {

    if (stack.empty()) {
        new_stacks.emplace_back(stack);
        return;
    }

    const llama_grammar_element * pos = stack.back();

    switch (pos->type) {
        case LLAMA_GRETYPE_RULE_REF: {
            const size_t                  rule_id = static_cast<size_t>(pos->value);
            const llama_grammar_element * subpos  = rules[rule_id].data();
            do {
                // init new stack without the top (pos)
                std::vector<const llama_grammar_element *> new_stack(stack.begin(), stack.end() - 1);
                if (!llama_grammar_is_end_of_sequence(pos + 1)) {
                    // if this rule ref is followed by another element, add that to stack
                    new_stack.push_back(pos + 1);
                }
                if (!llama_grammar_is_end_of_sequence(subpos)) {
                    // if alternate is nonempty, add to stack
                    new_stack.push_back(subpos);
                }
                llama_grammar_advance_stack(rules, new_stack, new_stacks);
                while (!llama_grammar_is_end_of_sequence(subpos)) {
                    // scan to end of alternate def
                    subpos++;
                }
                if (subpos->type == LLAMA_GRETYPE_ALT) {
                    // there's another alternate def of this rule to process
                    subpos++;
                } else {
                    break;
                }
            } while (true);
            break;
        }
        case LLAMA_GRETYPE_CHAR:
        case LLAMA_GRETYPE_CHAR_NOT:
            new_stacks.emplace_back(stack);
            break;
        default:
            // end of alternate (LLAMA_GRETYPE_END, LLAMA_GRETYPE_ALT) or middle of char range
            // (LLAMA_GRETYPE_CHAR_ALT, LLAMA_GRETYPE_CHAR_RNG_UPPER); stack should never be left on
            // those
            GGML_ASSERT(false);
    }
}

// takes a set of possible pushdown stacks on a grammar, which are required to
// be positioned at a character range (see `llama_grammar_advance_stack`), and
// produces the N possible stacks if the given char is accepted at those
// positions
static std::vector<std::vector<const llama_grammar_element *>> llama_grammar_accept(
        const std::vector<std::vector<llama_grammar_element>>         & rules,
        const std::vector<std::vector<const llama_grammar_element *>> & stacks,
        const uint32_t                                                  chr) {

    std::vector<std::vector<const llama_grammar_element *>> new_stacks;

    for (const auto & stack : stacks) {
        if (stack.empty()) {
            continue;
        }

        auto match = llama_grammar_match_char(stack.back(), chr);
        if (match.first) {
            const llama_grammar_element * pos = match.second;

            // update top of stack to next element, if any
            std::vector<const llama_grammar_element *> new_stack(stack.begin(), stack.end() - 1);
            if (!llama_grammar_is_end_of_sequence(pos)) {
                new_stack.push_back(pos);
            }
            llama_grammar_advance_stack(rules, new_stack, new_stacks);
        }
    }

    return new_stacks;
}

static std::vector<llama_grammar_candidate> llama_grammar_reject_candidates(
        const std::vector<std::vector<llama_grammar_element>>         & rules,
        const std::vector<std::vector<const llama_grammar_element *>> & stacks,
        const std::vector<llama_grammar_candidate>                    & candidates);

static std::vector<llama_grammar_candidate> llama_grammar_reject_candidates_for_stack(
        const std::vector<std::vector<llama_grammar_element>> & rules,
        const std::vector<const llama_grammar_element *>      & stack,
        const std::vector<llama_grammar_candidate>            & candidates) {

    std::vector<llama_grammar_candidate> rejects;

    if (stack.empty()) {
        for (auto tok : candidates) {
            if (*tok.code_points != 0 || tok.partial_utf8.n_remain != 0) {
                rejects.push_back(tok);
            }
        }
        return rejects;
    }

    const llama_grammar_element * stack_pos = stack.back();

    std::vector<llama_grammar_candidate> next_candidates;
    for (auto tok : candidates) {
        if (*tok.code_points == 0) {
            // reached end of full codepoints in token, reject iff it ended in a partial sequence
            // that cannot satisfy this position in grammar
            if (tok.partial_utf8.n_remain != 0 &&
                    !llama_grammar_match_partial_char(stack_pos, tok.partial_utf8)) {
                rejects.push_back(tok);
            }
        } else if (llama_grammar_match_char(stack_pos, *tok.code_points).first) {
            next_candidates.push_back({ tok.index, tok.code_points + 1, tok.partial_utf8 });
        } else {
            rejects.push_back(tok);
        }
    }

    const auto * stack_pos_after = llama_grammar_match_char(stack_pos, 0).second;

    // update top of stack to next element, if any
    std::vector<const llama_grammar_element *> stack_after(stack.begin(), stack.end() - 1);
    if (!llama_grammar_is_end_of_sequence(stack_pos_after)) {
        stack_after.push_back(stack_pos_after);
    }
    std::vector<std::vector<const llama_grammar_element *>> next_stacks;
    llama_grammar_advance_stack(rules, stack_after, next_stacks);

    auto next_rejects = llama_grammar_reject_candidates(rules, next_stacks, next_candidates);
    for (auto tok : next_rejects) {
        rejects.push_back({ tok.index, tok.code_points - 1, tok.partial_utf8 });
    }

    return rejects;
}

static std::vector<llama_grammar_candidate> llama_grammar_reject_candidates(
        const std::vector<std::vector<llama_grammar_element>>         & rules,
        const std::vector<std::vector<const llama_grammar_element *>> & stacks,
        const std::vector<llama_grammar_candidate>                    & candidates) {
    GGML_ASSERT(!stacks.empty()); // REVIEW

    if (candidates.empty()) {
        return std::vector<llama_grammar_candidate>();
    }

    auto rejects = llama_grammar_reject_candidates_for_stack(rules, stacks.front(), candidates);

    for (size_t i = 1, size = stacks.size(); i < size; ++i) {
        rejects = llama_grammar_reject_candidates_for_stack(rules, stacks[i], rejects);
    }
    return rejects;
}

//
// grammar - external
//

struct llama_grammar * llama_grammar_init(
            const llama_grammar_element ** rules,
                                 size_t    n_rules,
                                 size_t    start_rule_index) {
    const llama_grammar_element * pos;

    // copy rule definitions into vectors
    std::vector<std::vector<llama_grammar_element>> vec_rules(n_rules);
    for (size_t i = 0; i < n_rules; i++) {
        for (pos = rules[i]; pos->type != LLAMA_GRETYPE_END; pos++) {
            vec_rules[i].push_back(*pos);
        }
        vec_rules[i].push_back({LLAMA_GRETYPE_END, 0});
    }

    // loop over alternates of start rule to build initial stacks
    std::vector<std::vector<const llama_grammar_element *>> stacks;
    pos = rules[start_rule_index];
    do {
        std::vector<const llama_grammar_element *> stack;
        if (!llama_grammar_is_end_of_sequence(pos)) {
            // if alternate is nonempty, add to stack
            stack.push_back(pos);
        }
        llama_grammar_advance_stack(vec_rules, stack, stacks);
        while (!llama_grammar_is_end_of_sequence(pos)) {
            // scan to end of alternate def
            pos++;
        }
        if (pos->type == LLAMA_GRETYPE_ALT) {
            // there's another alternate def of this rule to process
            pos++;
        } else {
            break;
        }
    } while (true);

    return new llama_grammar{ std::move(vec_rules), std::move(stacks), {} };
}

void llama_grammar_free(struct llama_grammar * grammar) {
    delete grammar;
}

struct llama_grammar * llama_grammar_copy(const struct llama_grammar * grammar) {
    llama_grammar * result = new llama_grammar{ grammar->rules, grammar->stacks, grammar->partial_utf8 };

    // redirect elements in stacks to point to new rules
    for (size_t is = 0; is < result->stacks.size(); is++) {
        for (size_t ie = 0; ie < result->stacks[is].size(); ie++) {
            for (size_t ir0 = 0; ir0 < grammar->rules.size(); ir0++) {
                for (size_t ir1 = 0; ir1 < grammar->rules[ir0].size(); ir1++) {
                    if (grammar->stacks[is][ie] == &grammar->rules[ir0][ir1]) {
                         result->stacks[is][ie]  =  &result->rules[ir0][ir1];
                    }
                }
            }
        }
    }

    return result;
}

//
// sampling
//

void llama_set_rng_seed(struct llama_context * ctx, uint32_t seed) {
    if (seed == LLAMA_DEFAULT_SEED) {
        seed = time(NULL);
    }
    ctx->rng.seed(seed);
}

void llama_sample_softmax(struct llama_context * ctx, llama_token_data_array * candidates) {
    GGML_ASSERT(candidates->size > 0);

    const int64_t t_start_sample_us = ggml_time_us();

    // Sort the logits in descending order
    if (!candidates->sorted) {
        std::sort(candidates->data, candidates->data + candidates->size, [](const llama_token_data & a, const llama_token_data & b) {
            return a.logit > b.logit;
        });
        candidates->sorted = true;
    }

    float max_l = candidates->data[0].logit;
    float cum_sum = 0.0f;
    for (size_t i = 0; i < candidates->size; ++i) {
        float p = expf(candidates->data[i].logit - max_l);
        candidates->data[i].p = p;
        cum_sum += p;
    }
    for (size_t i = 0; i < candidates->size; ++i) {
        candidates->data[i].p /= cum_sum;
    }

    if (ctx) {
        ctx->t_sample_us += ggml_time_us() - t_start_sample_us;
    }
}

void llama_sample_top_k(struct llama_context * ctx, llama_token_data_array * candidates, int k, size_t min_keep) {
    const int64_t t_start_sample_us = ggml_time_us();

    k = std::max(k, (int) min_keep);
    k = std::min(k, (int) candidates->size);

    // Sort scores in descending order
    if (!candidates->sorted) {
        auto comp = [](const llama_token_data & a, const llama_token_data & b) {
            return a.logit > b.logit;
        };
        if (k == (int) candidates->size) {
            std::sort(candidates->data, candidates->data + candidates->size, comp);
        } else {
            std::partial_sort(candidates->data, candidates->data + k, candidates->data + candidates->size, comp);
        }
        candidates->sorted = true;
    }
    candidates->size = k;

    if (ctx) {
        ctx->t_sample_us += ggml_time_us() - t_start_sample_us;
    }
}

void llama_sample_top_p(struct llama_context * ctx, llama_token_data_array * candidates, float p, size_t min_keep) {
    if (p >= 1.0f) {
        return;
    }

    llama_sample_softmax(ctx, candidates);

    const int64_t t_start_sample_us = ggml_time_us();

    // Compute the cumulative probabilities
    float cum_sum = 0.0f;
    size_t last_idx = candidates->size;

    for (size_t i = 0; i < candidates->size; ++i) {
        cum_sum += candidates->data[i].p;

        // Check if the running sum is at least p or if we have kept at least min_keep tokens
        // we set the last index to i+1 to indicate that the current iterate should be included in the set
        if (cum_sum >= p && i + 1 >= min_keep) {
            last_idx = i + 1;
            break;
        }
    }

    // Resize the output vector to keep only the top-p tokens
    candidates->size = last_idx;

    if (ctx) {
        ctx->t_sample_us += ggml_time_us() - t_start_sample_us;
    }
}

void llama_sample_tail_free(struct llama_context * ctx, llama_token_data_array * candidates, float z, size_t min_keep) {
    if (z >= 1.0f || candidates->size <= 2) {
        return;
    }

    llama_sample_softmax(nullptr, candidates);
    const int64_t t_start_sample_us = ggml_time_us();

    // Compute the first and second derivatives
    std::vector<float> first_derivatives(candidates->size - 1);
    std::vector<float> second_derivatives(candidates->size - 2);

    for (size_t i = 0; i < first_derivatives.size(); ++i) {
        first_derivatives[i] = candidates->data[i].p - candidates->data[i + 1].p;
    }
    for (size_t i = 0; i < second_derivatives.size(); ++i) {
        second_derivatives[i] = first_derivatives[i] - first_derivatives[i + 1];
    }

    // Calculate absolute value of second derivatives
    for (size_t i = 0; i < second_derivatives.size(); ++i) {
        second_derivatives[i] = std::abs(second_derivatives[i]);
    }

    // Normalize the second derivatives
    {
        const float second_derivatives_sum = std::accumulate(second_derivatives.begin(), second_derivatives.end(), 0.0f);

        if (second_derivatives_sum > 1e-6f) {
            for (float & value : second_derivatives) {
                value /= second_derivatives_sum;
            }
        } else {
            for (float & value : second_derivatives) {
                value = 1.0f / second_derivatives.size();
            }
        }
    }

    float cum_sum = 0.0f;
    size_t last_idx = candidates->size;
    for (size_t i = 0; i < second_derivatives.size(); ++i) {
        cum_sum += second_derivatives[i];

        // Check if the running sum is greater than z or if we have kept at least min_keep tokens
        if (cum_sum > z && i >= min_keep) {
            last_idx = i;
            break;
        }
    }

    // Resize the output vector to keep only the tokens above the tail location
    candidates->size = last_idx;

    if (ctx) {
        ctx->t_sample_us += ggml_time_us() - t_start_sample_us;
    }
}

void llama_sample_typical(struct llama_context * ctx, llama_token_data_array * candidates, float p, size_t min_keep) {
    // Reference implementation:
    // https://github.com/huggingface/transformers/compare/main...cimeister:typical-sampling:typical-pr
    if (p >= 1.0f) {
        return;
    }

    // Compute the softmax of logits and calculate entropy
    llama_sample_softmax(nullptr, candidates);

    const int64_t t_start_sample_us = ggml_time_us();

    float entropy = 0.0f;
    for (size_t i = 0; i < candidates->size; ++i) {
        entropy += -candidates->data[i].p * logf(candidates->data[i].p);
    }

    // Compute the absolute difference between negative log probability and entropy for each candidate
    std::vector<float> shifted_scores;
    for (size_t i = 0; i < candidates->size; ++i) {
        float shifted_score = fabsf(-logf(candidates->data[i].p) - entropy);
        shifted_scores.push_back(shifted_score);
    }

    // Sort tokens based on the shifted_scores and their corresponding indices
    std::vector<size_t> indices(candidates->size);
    std::iota(indices.begin(), indices.end(), 0);

    std::sort(indices.begin(), indices.end(), [&](size_t a, size_t b) {
        return shifted_scores[a] < shifted_scores[b];
    });

    // Compute the cumulative probabilities
    float cum_sum = 0.0f;
    size_t last_idx = indices.size();

    for (size_t i = 0; i < indices.size(); ++i) {
        size_t idx = indices[i];
        cum_sum += candidates->data[idx].p;

        // Check if the running sum is greater than typical or if we have kept at least min_keep tokens
        if (cum_sum > p && i >= min_keep - 1) {
            last_idx = i + 1;
            break;
        }
    }

    // Resize the output vector to keep only the locally typical tokens
    std::vector<llama_token_data> new_candidates;
    for (size_t i = 0; i < last_idx; ++i) {
        size_t idx = indices[i];
        new_candidates.push_back(candidates->data[idx]);
    }

    // Replace the data in candidates with the new_candidates data
    std::copy(new_candidates.begin(), new_candidates.end(), candidates->data);
    candidates->size = new_candidates.size();

    if (ctx) {
        ctx->t_sample_us += ggml_time_us() - t_start_sample_us;
    }
}

void llama_sample_temp(struct llama_context * ctx, llama_token_data_array * candidates_p, float temp) {
    const int64_t t_start_sample_us = ggml_time_us();

    for (size_t i = 0; i < candidates_p->size; ++i) {
        candidates_p->data[i].logit /= temp;
    }

    if (ctx) {
        ctx->t_sample_us += ggml_time_us() - t_start_sample_us;
    }
}

void llama_sample_temperature(struct llama_context * ctx, llama_token_data_array * candidates_p, float temp) {
    llama_sample_temp(ctx, candidates_p, temp);
}

void llama_sample_repetition_penalty(struct llama_context * ctx, llama_token_data_array * candidates, const llama_token * last_tokens, size_t last_tokens_size, float penalty) {
    if (last_tokens_size == 0 || penalty == 1.0f) {
        return;
    }

    const int64_t t_start_sample_us = ggml_time_us();

    for (size_t i = 0; i < candidates->size; ++i) {
        const auto * token_iter = std::find(last_tokens, last_tokens + last_tokens_size, candidates->data[i].id);
        if (token_iter == last_tokens + last_tokens_size) {
            continue;
        }

        // The academic publication that described this technique actually just only divided, but that would cause tokens with negative logits to become more likely, which is obviously wrong.
        // This is common fix for this problem, which is to multiply by the penalty instead of dividing.
        if (candidates->data[i].logit <= 0) {
            candidates->data[i].logit *= penalty;
        } else {
            candidates->data[i].logit /= penalty;
        }
    }

    candidates->sorted = false;

    if (ctx) {
        ctx->t_sample_us += ggml_time_us() - t_start_sample_us;
    }
}

void llama_sample_frequency_and_presence_penalties(struct llama_context * ctx, llama_token_data_array * candidates, const llama_token * last_tokens_p, size_t last_tokens_size, float alpha_frequency, float alpha_presence) {
    if (last_tokens_size == 0 || (alpha_frequency == 0.0f && alpha_presence == 0.0f)) {
        return;
    }

    const int64_t t_start_sample_us = ggml_time_us();

    // Create a frequency map to count occurrences of each token in last_tokens
    std::unordered_map<llama_token, int> token_count;
    for (size_t i = 0; i < last_tokens_size; ++i) {
        token_count[last_tokens_p[i]]++;
    }

    // Apply frequency and presence penalties to the candidates
    for (size_t i = 0; i < candidates->size; ++i) {
        auto token_iter = token_count.find(candidates->data[i].id);
        if (token_iter == token_count.end()) {
            continue;
        }

        int count = token_iter->second;
        candidates->data[i].logit -= float(count) * alpha_frequency + float(count > 0) * alpha_presence;
    }

    candidates->sorted = false;

    if (ctx) {
        ctx->t_sample_us += ggml_time_us() - t_start_sample_us;
    }
}

void llama_sample_grammar(struct llama_context * ctx, llama_token_data_array * candidates, const struct llama_grammar * grammar) {
    GGML_ASSERT(ctx);
    const int64_t t_start_sample_us = ggml_time_us();

    bool allow_eos = false;
    for (const auto & stack : grammar->stacks) {
        if (stack.empty()) {
            allow_eos = true;
            break;
        }
    }

    const llama_token eos = llama_token_eos(ctx);

    std::vector<std::pair<std::vector<uint32_t>, llama_partial_utf8>> candidates_decoded;
    std::vector<llama_grammar_candidate>                              candidates_grammar;

    for (size_t i = 0; i < candidates->size; ++i) {
        const llama_token id    = candidates->data[i].id;
        const std::string piece = llama_token_to_str(ctx, id);
        if (id == eos) {
            if (!allow_eos) {
                candidates->data[i].logit = -INFINITY;
            }
        } else if (piece.empty() || piece[0] == 0) {
            candidates->data[i].logit = -INFINITY;
        } else {
            candidates_decoded.push_back(decode_utf8(piece.c_str(), grammar->partial_utf8));
            candidates_grammar.push_back({ i, candidates_decoded.back().first.data(), candidates_decoded.back().second });
        }
    }

    const auto rejects = llama_grammar_reject_candidates(grammar->rules, grammar->stacks, candidates_grammar);
    for (const auto & reject : rejects) {
        candidates->data[reject.index].logit = -INFINITY;
    }

    ctx->t_sample_us += ggml_time_us() - t_start_sample_us;
}

static void llama_log_softmax(float * array, size_t size) {
    float max_l = *std::max_element(array, array + size);
    float sum = 0.f;
    for (size_t i = 0; i < size; ++i) {
        float p = expf(array[i] - max_l);
        sum += p;
        array[i] = p;
    }

    for (size_t i = 0; i < size; ++i) {
        array[i] = logf(array[i] / sum);
    }
}

void llama_sample_classifier_free_guidance(
          struct llama_context * ctx,
        llama_token_data_array * candidates,
          struct llama_context * guidance_ctx,
                         float   scale) {
    int64_t t_start_sample_us = ggml_time_us();

    GGML_ASSERT(ctx);

    auto n_vocab = llama_n_vocab(llama_get_model(ctx));

    GGML_ASSERT(n_vocab == (int)candidates->size);
    GGML_ASSERT(!candidates->sorted);

    std::vector<float> logits_base;
    logits_base.reserve(candidates->size);
    for (size_t i = 0; i < candidates->size; ++i) {
        logits_base.push_back(candidates->data[i].logit);
    }
    llama_log_softmax(logits_base.data(), candidates->size);

    float* logits_guidance = llama_get_logits(guidance_ctx);
    llama_log_softmax(logits_guidance, n_vocab);

    for (int i = 0; i < n_vocab; ++i) {
        float logit_guidance = logits_guidance[i];
        float logit_base = logits_base[i];
        candidates->data[i].logit = scale * (logit_base - logit_guidance) + logit_guidance;
    }

    if (ctx) {
        ctx->t_sample_us += ggml_time_us() - t_start_sample_us;
    }
}

llama_token llama_sample_token_mirostat(struct llama_context * ctx, llama_token_data_array * candidates, float tau, float eta, int m, float * mu) {
    GGML_ASSERT(ctx);

    auto N = float(llama_n_vocab(llama_get_model(ctx)));
    int64_t t_start_sample_us;
    t_start_sample_us = ggml_time_us();

    llama_sample_softmax(nullptr, candidates);

    // Estimate s_hat using the most probable m tokens
    float s_hat = 0.0;
    float sum_ti_bi = 0.0;
    float sum_ti_sq = 0.0;
    for (size_t i = 0; i < size_t(m - 1) && i < candidates->size - 1; ++i) {
        float t_i = logf(float(i + 2) / float(i + 1));
        float b_i = logf(candidates->data[i].p / candidates->data[i + 1].p);
        sum_ti_bi += t_i * b_i;
        sum_ti_sq += t_i * t_i;
    }
    s_hat = sum_ti_bi / sum_ti_sq;

    // Compute k from the estimated s_hat and target surprise value
    float epsilon_hat = s_hat - 1;
    float k = powf((epsilon_hat * powf(2, *mu)) / (1 - powf(N, -epsilon_hat)), 1 / s_hat);

    // Sample the next word X using top-k sampling
    llama_sample_top_k(nullptr, candidates, int(k), 1);
    if (ctx) {
        ctx->t_sample_us += ggml_time_us() - t_start_sample_us;
    }
    llama_token X = llama_sample_token(ctx, candidates);
    t_start_sample_us = ggml_time_us();

    // Compute error as the difference between observed surprise and target surprise value
    size_t X_idx = std::distance(candidates->data, std::find_if(candidates->data, candidates->data + candidates->size, [&](const llama_token_data & candidate) {
        return candidate.id == X;
    }));
    float observed_surprise = -log2f(candidates->data[X_idx].p);
    float e = observed_surprise - tau;

    // Update mu using the learning rate and error
    *mu = *mu - eta * e;

    if (ctx) {
        ctx->t_sample_us += ggml_time_us() - t_start_sample_us;
    }
    return X;
}

llama_token llama_sample_token_mirostat_v2(struct llama_context * ctx, llama_token_data_array * candidates, float tau, float eta, float * mu) {
    int64_t t_start_sample_us;
    t_start_sample_us = ggml_time_us();

    llama_sample_softmax(ctx, candidates);

    // Truncate the words with surprise values greater than mu
    candidates->size = std::distance(candidates->data, std::find_if(candidates->data, candidates->data + candidates->size, [&](const llama_token_data & candidate) {
        return -log2f(candidate.p) > *mu;
    }));

    if (candidates->size == 0) {
        candidates->size = 1;
    }

    if (ctx) {
        ctx->t_sample_us += ggml_time_us() - t_start_sample_us;
    }

    // Normalize the probabilities of the remaining words
    llama_sample_softmax(ctx, candidates);

    // Sample the next word X from the remaining words
    llama_token X = llama_sample_token(ctx, candidates);
    t_start_sample_us = ggml_time_us();

    // Compute error as the difference between observed surprise and target surprise value
    size_t X_idx = std::distance(candidates->data, std::find_if(candidates->data, candidates->data + candidates->size, [&](const llama_token_data & candidate) {
        return candidate.id == X;
    }));
    float observed_surprise = -log2f(candidates->data[X_idx].p);
    float e = observed_surprise - tau;

    // Update mu using the learning rate and error
    *mu = *mu - eta * e;

    if (ctx) {
        ctx->t_sample_us += ggml_time_us() - t_start_sample_us;
    }
    return X;
}

llama_token llama_sample_token_greedy(struct llama_context * ctx, llama_token_data_array * candidates) {
    const int64_t t_start_sample_us = ggml_time_us();

    // Find max element
    auto * max_iter = std::max_element(candidates->data, candidates->data + candidates->size, [](const llama_token_data & a, const llama_token_data & b) {
        return a.logit < b.logit;
    });

    llama_token result = max_iter->id;
    if (ctx) {
        ctx->t_sample_us += ggml_time_us() - t_start_sample_us;
        ctx->n_sample++;
    }
    return result;
}

llama_token llama_sample_token(struct llama_context * ctx, llama_token_data_array * candidates) {
    GGML_ASSERT(ctx);

    const int64_t t_start_sample_us = ggml_time_us();
    llama_sample_softmax(nullptr, candidates);

    std::vector<float> probs;
    probs.reserve(candidates->size);
    for (size_t i = 0; i < candidates->size; ++i) {
        probs.push_back(candidates->data[i].p);
    }

    std::discrete_distribution<> dist(probs.begin(), probs.end());
    auto & rng = ctx->rng;
    int idx = dist(rng);

    llama_token result = candidates->data[idx].id;

    ctx->t_sample_us += ggml_time_us() - t_start_sample_us;
    ctx->n_sample++;
    return result;
}

void llama_grammar_accept_token(struct llama_context * ctx, struct llama_grammar * grammar, llama_token token) {
    const int64_t t_start_sample_us = ggml_time_us();

    if (token == llama_token_eos(ctx)) {
        for (const auto & stack : grammar->stacks) {
            if (stack.empty()) {
                return;
            }
        }
        GGML_ASSERT(false);
    }

    const std::string piece = llama_token_to_str(ctx, token);

    // Note terminating 0 in decoded string
    const auto   decoded     = decode_utf8(piece.c_str(), grammar->partial_utf8);
    const auto & code_points = decoded.first;
    for (auto it = code_points.begin(), end = code_points.end() - 1; it != end; ++it) {
        grammar->stacks = llama_grammar_accept(grammar->rules, grammar->stacks, *it);
    }
    grammar->partial_utf8 = decoded.second;
    GGML_ASSERT(!grammar->stacks.empty());

    ctx->t_sample_us += ggml_time_us() - t_start_sample_us;
}

//
// Beam search
//

struct llama_beam {
    std::vector<llama_token> tokens;
    float p;  // Cumulative beam probability (renormalized relative to all beams)
    bool eob; // Initialize end-of-beam to false. Callback sets this to true.
    // Sort beams by probability. In case of ties, prefer beams at eob.
    bool operator<(const llama_beam & rhs) const {
        return std::make_pair(p, eob) < std::make_pair(rhs.p, rhs.eob);
    }
    // Shift off first n tokens and discard them.
    void shift_tokens(const size_t n) {
        if (n) {
            std::copy(tokens.begin() + n, tokens.end(), tokens.begin());
            tokens.resize(tokens.size() - n);
        }
    }
    llama_beam_view view() const { return {tokens.data(), tokens.size(), p, eob}; }
};

// A struct for calculating logit-related info.
struct llama_logit_info {
    const float * const logits;
    const int n_vocab;
    const float max_l;
    const float normalizer;
    struct sum_exp {
        float max_l;
        float operator()(float sum, float l) const { return sum + std::exp(l - max_l); }
    };
    llama_logit_info(llama_context * ctx)
      : logits(llama_get_logits(ctx))
      , n_vocab(llama_n_vocab(llama_get_model(ctx)))
      , max_l(*std::max_element(logits, logits + n_vocab))
      , normalizer(1.0f / std::accumulate(logits, logits + n_vocab, 0.0f, sum_exp{max_l}))
      { }
    llama_token_data get_token_data(const llama_token token_id) const {
        constexpr auto p = std::numeric_limits<float>::quiet_NaN();  // never used
        return {token_id, logits[token_id], p};
    }
    // Return top k token_data by logit.
    std::vector<llama_token_data> top_k(size_t k) {
        std::vector<llama_token_data> min_heap;  // min-heap by logit
        const llama_token k_min = std::min(static_cast<llama_token>(k), n_vocab);
        min_heap.reserve(k_min);
        for (llama_token token_id = 0 ; token_id < k_min ; ++token_id) {
            min_heap.push_back(get_token_data(token_id));
        }
        auto comp = [](const llama_token_data & a, const llama_token_data & b) { return a.logit > b.logit; };
        std::make_heap(min_heap.begin(), min_heap.end(), comp);
        for (llama_token token_id = k_min ; token_id < n_vocab ; ++token_id) {
            if (min_heap.front().logit < logits[token_id]) {
                std::pop_heap(min_heap.begin(), min_heap.end(), comp);
                min_heap.back().id = token_id;
                min_heap.back().logit = logits[token_id];
                std::push_heap(min_heap.begin(), min_heap.end(), comp);
            }
        }
        return min_heap;
    }
    float probability_from_logit(float logit) const {
        return normalizer * std::exp(logit - max_l);
    }
};

struct llama_beam_search_data {
    llama_context * ctx;
    size_t n_beams;
    int n_past;
    int n_predict;
    std::vector<llama_beam> beams;
    std::vector<llama_beam> next_beams;

    // Re-calculated on each loop iteration
    size_t common_prefix_length;

    // Used to communicate to/from callback on beams state.
    std::vector<llama_beam_view> beam_views;

    llama_beam_search_data(llama_context * ctx, size_t n_beams, int n_past, int n_predict)
      : ctx(ctx)
      , n_beams(n_beams)
      , n_past(n_past)
      , n_predict(n_predict)
      , beam_views(n_beams) {
        beams.reserve(n_beams);
        next_beams.reserve(n_beams);
    }

    // Collapse beams to a single beam given by index.
    void collapse_beams(const size_t beam_idx) {
        if (0u < beam_idx) {
            std::swap(beams[0], beams[beam_idx]);
        }
        beams.resize(1);
    }

    // Min-heaps are used to efficiently collect the top-k elements (k=n_beams).
    // The repetative patterns below reflect the 2 stages of heaps:
    //  * Gather elements until the vector is full, then call std::make_heap() on it.
    //  * If the heap is full and a new element is found that should be included, pop the
    //    least element to the back(), replace it with the new, then push it into the heap.
    void fill_next_beams_by_top_probabilities(llama_beam & beam) {
        // Min-heaps use a greater-than comparator.
        const auto comp = [](const llama_beam & a, const llama_beam & b) { return a.p > b.p; };
        if (beam.eob) {
            // beam is at end-of-sentence, so just copy it to next_beams if its probability is high enough.
            if (next_beams.size() < n_beams) {
                next_beams.push_back(std::move(beam));
                if (next_beams.size() == n_beams) {
                    std::make_heap(next_beams.begin(), next_beams.end(), comp);
                }
            } else if (next_beams.front().p < beam.p) {
                std::pop_heap(next_beams.begin(), next_beams.end(), comp);
                next_beams.back() = std::move(beam);
                std::push_heap(next_beams.begin(), next_beams.end(), comp);
            }
        } else {
            // beam is not at end-of-sentence, so branch with next top_k tokens.
            if (!beam.tokens.empty()) {
                llama_decode(ctx, llama_batch_get_one(beam.tokens.data(), beam.tokens.size(), n_past, 0));
            }
            llama_logit_info logit_info(ctx);
            std::vector<llama_token_data> next_tokens = logit_info.top_k(n_beams);
            size_t i=0;
            if (next_beams.size() < n_beams) {
                for (; next_beams.size() < n_beams ; ++i) {
                    llama_beam next_beam = beam;
                    next_beam.tokens.push_back(next_tokens[i].id);
                    next_beam.p *= logit_info.probability_from_logit(next_tokens[i].logit);
                    next_beams.push_back(std::move(next_beam));
                }
                std::make_heap(next_beams.begin(), next_beams.end(), comp);
            } else {
                for (; next_beams.front().p == 0.0f ; ++i) {
                    std::pop_heap(next_beams.begin(), next_beams.end(), comp);
                    next_beams.back() = beam;
                    next_beams.back().tokens.push_back(next_tokens[i].id);
                    next_beams.back().p *= logit_info.probability_from_logit(next_tokens[i].logit);
                    std::push_heap(next_beams.begin(), next_beams.end(), comp);
                }
            }
            for (; i < n_beams ; ++i) {
                const float next_p = beam.p * logit_info.probability_from_logit(next_tokens[i].logit);
                if (next_beams.front().p < next_p) {
                    std::pop_heap(next_beams.begin(), next_beams.end(), comp);
                    next_beams.back() = beam;
                    next_beams.back().tokens.push_back(next_tokens[i].id);
                    next_beams.back().p = next_p;
                    std::push_heap(next_beams.begin(), next_beams.end(), comp);
                }
            }
        }
    }

    // Find common_prefix_length based on beams.
    // Requires beams is not empty.
    size_t find_common_prefix_length() {
        size_t common_prefix_length = beams[0].tokens.size();
        for (size_t i = 1 ; i < beams.size() ; ++i) {
            common_prefix_length = std::min(common_prefix_length, beams[i].tokens.size());
            for (size_t j = 0 ; j < common_prefix_length ; ++j) {
                if (beams[0].tokens[j] != beams[i].tokens[j]) {
                    common_prefix_length = j;
                    break;
                }
            }
        }
        return common_prefix_length;
    }

    // Construct beams_state to send back to caller via the callback function.
    // Side effect: set common_prefix_length = find_common_prefix_length();
    llama_beams_state get_beams_state(const bool last_call) {
        for (size_t i = 0 ; i < beams.size() ; ++i) {
            beam_views[i] = beams[i].view();
        }
        common_prefix_length = find_common_prefix_length();
        return {beam_views.data(), beams.size(), common_prefix_length, last_call};
    }

    // Loop:
    //  * while i < n_predict, AND
    //  * any of the beams have not yet reached end-of-beam (eob), AND
    //  * the highest probability beam(s) (plural in case of ties) are not at end-of-sentence
    //    (since all other beam probabilities can only decrease)
    void loop(const llama_beam_search_callback_fn_t callback, void * const callback_data) {
        beams.push_back({{}, 1.0f, false});  // Start with one empty beam w/ probability = 1.0 and !eob.
        const auto not_eob = [](const llama_beam & beam) { return !beam.eob; };
        for (int i = 0 ; i < n_predict && std::any_of(beams.begin(),beams.end(),not_eob) &&
                       !beams[top_beam_index()].eob ; ++i) {
            callback(callback_data, get_beams_state(false));  // Sets common_prefix_length
            update_beams_from_beam_views();   // Update values (p,eob) that callback may have changed.
            if (common_prefix_length) {
                llama_decode(ctx, llama_batch_get_one(beams[0].tokens.data(), common_prefix_length, n_past, 0));
                n_past += common_prefix_length;
            }
            // Zero-out next_beam probabilities to place them last in following min-heap.
            std::for_each(next_beams.begin(), next_beams.end(), [](llama_beam & beam) { beam.p = 0.0f; });
            for (llama_beam & beam : beams) {
                beam.shift_tokens(common_prefix_length);
                fill_next_beams_by_top_probabilities(beam);
            }
            // next_beams become the beams of next/final iteration. Swap them to re-use memory.
            beams.swap(next_beams);
            renormalize_beam_probabilities(beams);
        }
        collapse_beams(top_beam_index());
        callback(callback_data, get_beams_state(true));
    }

    // As beams grow, the cumulative probabilities decrease.
    // Renormalize them to avoid floating point underflow.
    static void renormalize_beam_probabilities(std::vector<llama_beam> & beams) {
        const auto sum_p = [](float sum, llama_beam & beam) { return sum + beam.p; };
        const float inv_sum = 1.0f / std::accumulate(beams.begin(), beams.end(), 0.0f, sum_p);
        std::for_each(beams.begin(), beams.end(), [=](llama_beam & beam) { beam.p *= inv_sum; });
    }

    // Assumes beams is non-empty.  Uses llama_beam::operator<() for ordering.
    size_t top_beam_index() {
        return std::max_element(beams.begin(), beams.end()) - beams.begin();
    }

    // Copy (p,eob) for each beam which may have been changed by the callback.
    void update_beams_from_beam_views() {
        for (size_t i = 0 ; i < beams.size() ; ++i) {
            beams[i].p = beam_views[i].p;
            beams[i].eob = beam_views[i].eob;
        }
    }
};

void llama_beam_search(llama_context * ctx,
                       llama_beam_search_callback_fn_t callback, void * callback_data,
                       size_t n_beams, int n_past, int n_predict) {
    assert(ctx);
    const int64_t t_start_sample_us = ggml_time_us();

    llama_beam_search_data beam_search_data(ctx, n_beams, n_past, n_predict);

    beam_search_data.loop(callback, callback_data);

    ctx->t_sample_us += ggml_time_us() - t_start_sample_us;
    ctx->n_sample++;
}

//
// quantization
//

template <typename T>
struct no_init {
    T value;
    no_init() { /* do nothing */ }
};

static void llama_convert_tensor_internal(
    struct ggml_tensor * tensor, std::vector<no_init<float>> & output, std::vector<std::thread> & workers,
    const size_t nelements, const int nthread
) {
    if (output.size() < nelements) {
        output.resize(nelements);
    }
    float * f32_output = (float *) output.data();

    ggml_type_traits_t qtype;
    if (ggml_is_quantized(tensor->type)) {
        qtype = ggml_internal_get_type_traits(tensor->type);
        if (qtype.to_float == NULL) {
            throw std::runtime_error(format("type %s unsupported for integer quantization: no dequantization available", ggml_type_name(tensor->type)));
        }
    } else if (tensor->type != GGML_TYPE_F16) {
        throw std::runtime_error(format("cannot dequantize/convert tensor type %s", ggml_type_name(tensor->type)));
    }

    if (nthread < 2) {
        if (tensor->type == GGML_TYPE_F16) {
            ggml_fp16_to_fp32_row((ggml_fp16_t *)tensor->data, f32_output, nelements);
        } else if (ggml_is_quantized(tensor->type)) {
            qtype.to_float(tensor->data, f32_output, nelements);
        } else {
            GGML_ASSERT(false); // unreachable
        }
        return;
    }

    auto block_size = tensor->type == GGML_TYPE_F16 ? 1 : (size_t)ggml_blck_size(tensor->type);
    auto block_size_bytes = ggml_type_size(tensor->type);

    GGML_ASSERT(nelements % block_size == 0);
    auto nblocks = nelements / block_size;
    auto blocks_per_thread = nblocks / nthread;
    auto spare_blocks = nblocks - (blocks_per_thread * nthread); // if blocks aren't divisible by thread count

    for (auto tnum = 0, in_buff_offs = 0, out_buff_offs = 0; tnum < nthread; tnum++) {
        auto thr_blocks = blocks_per_thread + (tnum == nthread - 1 ? spare_blocks : 0); // num blocks for this thread
        auto thr_elems = thr_blocks * block_size; // number of elements for this thread
        auto thr_block_bytes = thr_blocks * block_size_bytes; // number of input bytes for this thread

        auto compute = [qtype] (ggml_type typ, uint8_t * inbuf, float * outbuf, int nels) {
            if (typ == GGML_TYPE_F16) {
                ggml_fp16_to_fp32_row((ggml_fp16_t *)inbuf, outbuf, nels);
            } else {
                qtype.to_float(inbuf, outbuf, nels);
            }
        };
        workers.emplace_back(compute, tensor->type, (uint8_t *) tensor->data + in_buff_offs, f32_output + out_buff_offs, thr_elems);
        in_buff_offs += thr_block_bytes;
        out_buff_offs += thr_elems;
    }
    for (auto & w : workers) { w.join(); }
    workers.clear();
}

#ifdef GGML_USE_K_QUANTS
static ggml_type get_k_quant_type(
    ggml_type new_type, const ggml_tensor * tensor, const llama_model & model, llama_ftype ftype, int * i_attention_wv,
    int n_attention_wv, int * i_feed_forward_w2, int n_feed_forward_w2
) {
    const std::string name = ggml_get_name(tensor);
    // TODO: avoid hardcoded tensor names - use the TN_* constants
    const auto tn = LLM_TN(model.arch);

    auto use_more_bits = [](int i_layer, int num_layers) -> bool {
        return i_layer < num_layers/8 || i_layer >= 7*num_layers/8 || (i_layer - num_layers/8)%3 == 2;
    };

    if (name == tn(LLM_TENSOR_OUTPUT, "weight")) {
        int nx = tensor->ne[0];
        if (model.arch == LLM_ARCH_FALCON || nx % QK_K != 0) {
            new_type = GGML_TYPE_Q8_0;
        }
        else if (new_type != GGML_TYPE_Q8_0) {
            new_type = GGML_TYPE_Q6_K;
        }
    } else if (name.find("attn_v.weight") != std::string::npos) {
        if      (ftype == LLAMA_FTYPE_MOSTLY_Q2_K) new_type = GGML_TYPE_Q3_K;
        else if (ftype == LLAMA_FTYPE_MOSTLY_Q3_K_M) {
            new_type = *i_attention_wv < 2 ? GGML_TYPE_Q5_K : GGML_TYPE_Q4_K;
        }
        else if (ftype == LLAMA_FTYPE_MOSTLY_Q3_K_L) new_type = GGML_TYPE_Q5_K;
        else if ((ftype == LLAMA_FTYPE_MOSTLY_Q4_K_M || ftype == LLAMA_FTYPE_MOSTLY_Q5_K_M) &&
                use_more_bits(*i_attention_wv, n_attention_wv)) new_type = GGML_TYPE_Q6_K;
        else if (ftype == LLAMA_FTYPE_MOSTLY_Q4_K_S && *i_attention_wv < 4) new_type = GGML_TYPE_Q5_K;
        else if (QK_K == 64 && (ftype == LLAMA_FTYPE_MOSTLY_Q4_K_S || ftype == LLAMA_FTYPE_MOSTLY_Q3_K_S) &&
                (*i_attention_wv < n_attention_wv/8 || *i_attention_wv >= 7*n_attention_wv/8)) new_type = GGML_TYPE_Q6_K;
        if (model.type == MODEL_70B) {
            // In the 70B model we have 8 heads sharing the same attn_v weights. As a result, the attn_v.weight tensor is
            // 8x smaller compared to attn_q.weight. Hence, we can get a nice boost in quantization accuracy with
            // nearly negligible increase in model size by quantizing this tensor with more bits:
            if (new_type == GGML_TYPE_Q3_K || new_type == GGML_TYPE_Q4_K) new_type = GGML_TYPE_Q5_K;
        }
        ++*i_attention_wv;
    } else if (name.find("ffn_down.weight") != std::string::npos) {
        if      (ftype == LLAMA_FTYPE_MOSTLY_Q2_K) new_type = GGML_TYPE_Q3_K;
        else if (ftype == LLAMA_FTYPE_MOSTLY_Q3_K_M) {
            new_type = *i_feed_forward_w2 < 2 ? GGML_TYPE_Q5_K
                     : model.arch != LLM_ARCH_FALCON || use_more_bits(*i_feed_forward_w2, n_feed_forward_w2) ? GGML_TYPE_Q4_K
                     : GGML_TYPE_Q3_K;
        }
        else if (ftype == LLAMA_FTYPE_MOSTLY_Q3_K_L) {
            new_type = model.arch == LLM_ARCH_FALCON ? GGML_TYPE_Q4_K : GGML_TYPE_Q5_K;
        }
        else if (ftype == LLAMA_FTYPE_MOSTLY_Q4_K_M) {
            if (model.arch == LLM_ARCH_FALCON) {
                new_type = *i_feed_forward_w2 < 2 ? GGML_TYPE_Q6_K :
                           use_more_bits(*i_feed_forward_w2, n_feed_forward_w2) ? GGML_TYPE_Q5_K : GGML_TYPE_Q4_K;
            } else {
                if (use_more_bits(*i_feed_forward_w2, n_feed_forward_w2)) new_type = GGML_TYPE_Q6_K;
            }
        }
        else if (ftype == LLAMA_FTYPE_MOSTLY_Q5_K_M && use_more_bits(*i_feed_forward_w2, n_feed_forward_w2)) new_type = GGML_TYPE_Q6_K;
        else if (ftype == LLAMA_FTYPE_MOSTLY_Q4_K_S && model.arch != LLM_ARCH_FALCON && *i_feed_forward_w2 < 4) {
            new_type = GGML_TYPE_Q5_K;
        }
        ++*i_feed_forward_w2;
    } else if (name.find("attn_output.weight") != std::string::npos) {
        if (model.arch != LLM_ARCH_FALCON) {
            if      (ftype == LLAMA_FTYPE_MOSTLY_Q2_K  ) new_type = GGML_TYPE_Q3_K;
            else if (ftype == LLAMA_FTYPE_MOSTLY_Q3_K_M) new_type = GGML_TYPE_Q4_K;
            else if (ftype == LLAMA_FTYPE_MOSTLY_Q3_K_L) new_type = GGML_TYPE_Q5_K;
        } else {
            if (ftype == LLAMA_FTYPE_MOSTLY_Q3_K_L) new_type = GGML_TYPE_Q4_K;
        }
    }
    else if (name.find("attn_qkv.weight") != std::string::npos) {
        if (ftype == LLAMA_FTYPE_MOSTLY_Q3_K_M || ftype == LLAMA_FTYPE_MOSTLY_Q3_K_L) new_type = GGML_TYPE_Q4_K;
        else if (ftype == LLAMA_FTYPE_MOSTLY_Q4_K_M) new_type = GGML_TYPE_Q5_K;
        else if (ftype == LLAMA_FTYPE_MOSTLY_Q5_K_M) new_type = GGML_TYPE_Q6_K;
    }
    else if (name.find("ffn_gate.weight") != std::string::npos || name.find("ffn_up.weight") != std::string::npos) {
        if (ftype == LLAMA_FTYPE_MOSTLY_Q2_K) new_type = GGML_TYPE_Q3_K;
    }
    // This can be used to reduce the size of the Q5_K_S model.
    // The associated PPL increase is fully in line with the size reduction
    //else {
    //    if (ftype == LLAMA_FTYPE_MOSTLY_Q5_K_S) new_type = GGML_TYPE_Q4_K;
    //}
    bool convert_incompatible_tensor = false;
    if (new_type == GGML_TYPE_Q2_K || new_type == GGML_TYPE_Q3_K || new_type == GGML_TYPE_Q4_K ||
        new_type == GGML_TYPE_Q5_K || new_type == GGML_TYPE_Q6_K) {
        int nx = tensor->ne[0];
        int ny = tensor->ne[1];
        if (nx % QK_K != 0) {
            LLAMA_LOG_WARN("\n\n%s : tensor cols %d x %d are not divisible by %d, required for k-quants\n", __func__, nx, ny, QK_K);
            convert_incompatible_tensor = true;
        }
    }
    if (convert_incompatible_tensor) {
        if (name == tn(LLM_TENSOR_OUTPUT, "weight")) {
            new_type = GGML_TYPE_F16; //fall back to F16 instead of just failing.
            LLAMA_LOG_WARN("F16 will be used for this tensor instead.\n");
        } else if (name == tn(LLM_TENSOR_TOKEN_EMBD, "weight")) {
            new_type = GGML_TYPE_Q4_0; //fall back to Q4_0 instead of just failing.
            LLAMA_LOG_WARN("Q4_0 will be used for this tensor instead.\n");
        } else {
            throw std::runtime_error("Unsupported tensor size encountered\n");
        }
    }

    return new_type;
}
#endif

static void llama_model_quantize_internal(const std::string & fname_inp, const std::string & fname_out, const llama_model_quantize_params * params) {
    ggml_type quantized_type;
    llama_ftype ftype = params->ftype;

    switch (params->ftype) {
        case LLAMA_FTYPE_MOSTLY_Q4_0: quantized_type = GGML_TYPE_Q4_0; break;
        case LLAMA_FTYPE_MOSTLY_Q4_1: quantized_type = GGML_TYPE_Q4_1; break;
        case LLAMA_FTYPE_MOSTLY_Q5_0: quantized_type = GGML_TYPE_Q5_0; break;
        case LLAMA_FTYPE_MOSTLY_Q5_1: quantized_type = GGML_TYPE_Q5_1; break;
        case LLAMA_FTYPE_MOSTLY_Q8_0: quantized_type = GGML_TYPE_Q8_0; break;
        case LLAMA_FTYPE_MOSTLY_F16:  quantized_type = GGML_TYPE_F16;  break;
        case LLAMA_FTYPE_ALL_F32:     quantized_type = GGML_TYPE_F32;  break;

#ifdef GGML_USE_K_QUANTS
        // K-quants
        case LLAMA_FTYPE_MOSTLY_Q2_K:   quantized_type = GGML_TYPE_Q2_K; break;
        case LLAMA_FTYPE_MOSTLY_Q3_K_S:
        case LLAMA_FTYPE_MOSTLY_Q3_K_M:
        case LLAMA_FTYPE_MOSTLY_Q3_K_L: quantized_type = GGML_TYPE_Q3_K; break;
        case LLAMA_FTYPE_MOSTLY_Q4_K_S:
        case LLAMA_FTYPE_MOSTLY_Q4_K_M: quantized_type = GGML_TYPE_Q4_K; break;
        case LLAMA_FTYPE_MOSTLY_Q5_K_S:
        case LLAMA_FTYPE_MOSTLY_Q5_K_M: quantized_type = GGML_TYPE_Q5_K; break;
        case LLAMA_FTYPE_MOSTLY_Q6_K:   quantized_type = GGML_TYPE_Q6_K; break;
#endif
        default: throw std::runtime_error(format("invalid output file type %d\n", ftype));
    }

    int nthread = params->nthread;

    if (nthread <= 0) {
        nthread = std::thread::hardware_concurrency();
    }

    llama_model_loader ml(fname_inp, /*use_mmap*/ false);

    llama_model model;
    llm_load_arch(ml, model);
    llm_load_hparams(ml, model);

    if (params->only_copy) {
        ftype = model.ftype;
    }

    const size_t align = GGUF_DEFAULT_ALIGNMENT;
    struct gguf_context * ctx_out = gguf_init_empty();

    // copy the KV pairs from the input file
    gguf_set_kv     (ctx_out, ml.ctx_gguf);
    gguf_set_val_u32(ctx_out, "general.quantization_version", GGML_QNT_VERSION);
    gguf_set_val_u32(ctx_out, "general.file_type", ftype);

#ifdef GGML_USE_K_QUANTS
    int n_attention_wv    = 0;
    int n_feed_forward_w2 = 0;

    for (int i = 0; i < ml.n_tensors; ++i) {
        struct ggml_tensor * meta = ml.get_tensor_meta(i);

        const std::string name = ggml_get_name(meta);

        // TODO: avoid hardcoded tensor names - use the TN_* constants
        if (name.find("attn_v.weight") != std::string::npos) {
            ++n_attention_wv;
        }
        else if (name.find("ffn_down.weight") != std::string::npos) {
            ++n_feed_forward_w2;
        }
    }
    if (n_attention_wv != n_feed_forward_w2 || (uint32_t)n_attention_wv != model.hparams.n_layer) {
        LLAMA_LOG_WARN("%s ============ Strange model: n_attention_wv = %d, n_feed_forward_w2 = %d, hparams.n_layer = %d\n",
                __func__, n_attention_wv, n_feed_forward_w2, model.hparams.n_layer);
    }

    int i_attention_wv = 0;
    int i_feed_forward_w2 = 0;
#endif

    size_t total_size_org = 0;
    size_t total_size_new = 0;
    std::vector<int64_t> hist_all(1 << 4, 0);

    std::vector<std::thread> workers;
    workers.reserve(nthread);
    std::mutex mutex;

    int idx = 0;

    std::vector<no_init<uint8_t>> read_data;
    std::vector<no_init<uint8_t>> work;
    std::vector<no_init<float>> f32_conv_buf;

    // populate the original tensors so we get an initial meta data
    for (int i = 0; i < ml.n_tensors; ++i) {
        struct ggml_tensor * meta = ml.get_tensor_meta(i);
        gguf_add_tensor(ctx_out, meta);
    }

    std::ofstream fout(fname_out, std::ios::binary);

    const size_t meta_size = gguf_get_meta_size(ctx_out);

    LLAMA_LOG_INFO("%s: meta size = %zu bytes\n", __func__, meta_size);

    // placeholder for the meta data
    ::zeros(fout, meta_size);

    for (int i = 0; i < ml.n_tensors; ++i) {
        struct ggml_tensor * tensor = ml.get_tensor_meta(i);

        const std::string name = ggml_get_name(tensor);

        if (read_data.size() < ggml_nbytes(tensor)) {
            read_data.resize(ggml_nbytes(tensor));
        }
        tensor->data = read_data.data();
        ml.load_data_for(tensor);

        LLAMA_LOG_INFO("[%4d/%4d] %36s - [%s], type = %6s, ",
               ++idx, ml.n_tensors,
               ggml_get_name(tensor),
               llama_format_tensor_shape(tensor).c_str(),
               ggml_type_name(tensor->type));

        // This used to be a regex, but <regex> has an extreme cost to compile times.
        bool quantize = name.rfind("weight") == name.size() - 6; // ends with 'weight'?

        // quantize only 2D tensors
        quantize &= (tensor->n_dims == 2);
        quantize &= params->quantize_output_tensor || name != "output.weight";
        quantize &= !params->only_copy;

        enum ggml_type new_type;
        void * new_data;
        size_t new_size;

        if (quantize) {
            new_type = quantized_type;
#ifdef GGML_USE_K_QUANTS
            new_type = get_k_quant_type(
                new_type, tensor, model, ftype, &i_attention_wv, n_attention_wv, &i_feed_forward_w2, n_feed_forward_w2
            );
#endif
            // If we've decided to quantize to the same type the tensor is already
            // in then there's nothing to do.
            quantize = tensor->type != new_type;
        }
        if (!quantize) {
            new_type = tensor->type;
            new_data = tensor->data;
            new_size = ggml_nbytes(tensor);
            LLAMA_LOG_INFO("size = %8.3f MB\n", ggml_nbytes(tensor)/1024.0/1024.0);
        } else {
            const size_t nelements = ggml_nelements(tensor);

            float * f32_data;

            if (tensor->type == GGML_TYPE_F32) {
                f32_data = (float *) tensor->data;
            } else if (ggml_is_quantized(tensor->type) && !params->allow_requantize) {
                throw std::runtime_error(format("requantizing from type %s is disabled", ggml_type_name(tensor->type)));
            } else {
                llama_convert_tensor_internal(tensor, f32_conv_buf, workers, nelements, nthread);
                f32_data = (float *) f32_conv_buf.data();
            }

            LLAMA_LOG_INFO("quantizing to %s .. ", ggml_type_name(new_type));
            fflush(stdout);

            if (work.size() < nelements * 4) {
                work.resize(nelements * 4); // upper bound on size
            }
            new_data = work.data();
            std::array<int64_t, 1 << 4> hist_cur = {};

            static const int chunk_size = 32 * 512;
            const int nchunk = (nelements + chunk_size - 1)/chunk_size;
            const int nthread_use = nthread > 1 ? std::max(1, std::min(nthread, nchunk)) : 1;
            if (nthread_use < 2) {
                new_size = ggml_quantize_chunk(new_type, f32_data, new_data, 0, nelements, hist_cur.data());
            } else {
                size_t counter = 0;
                new_size = 0;
                auto compute = [&mutex, &counter, &hist_cur, &new_size, new_type, f32_data, new_data, nelements]() {
                    std::array<int64_t, 1 << 4> local_hist = {};
                    size_t local_size = 0;
                    while (true) {
                        std::unique_lock<std::mutex> lock(mutex);
                        size_t first = counter; counter += chunk_size;
                        if (first >= nelements) {
                            if (local_size > 0) {
                                for (int j=0; j<int(local_hist.size()); ++j) {
                                    hist_cur[j] += local_hist[j];
                                }
                                new_size += local_size;
                            }
                            break;
                        }
                        lock.unlock();
                        size_t last = std::min(nelements, first + chunk_size);
                        local_size += ggml_quantize_chunk(new_type, f32_data, new_data, first, last - first, local_hist.data());
                    }
                };
                for (int it = 0; it < nthread_use - 1; ++it) {
                    workers.emplace_back(compute);
                }
                compute();
                for (auto & w : workers) { w.join(); }
                workers.clear();
            }

            LLAMA_LOG_INFO("size = %8.2f MB -> %8.2f MB | hist: ", ggml_nbytes(tensor)/1024.0/1024.0, new_size/1024.0/1024.0);
            int64_t tot_count = 0;
            for (size_t i = 0; i < hist_cur.size(); i++) {
                hist_all[i] += hist_cur[i];
                tot_count += hist_cur[i];
            }

            if (tot_count > 0) {
                for (size_t i = 0; i < hist_cur.size(); i++) {
                    LLAMA_LOG_INFO("%5.3f ", hist_cur[i] / float(nelements));
                }
            }
            LLAMA_LOG_INFO("\n");
        }
        total_size_org += ggml_nbytes(tensor);
        total_size_new += new_size;

        // update the gguf meta data as we go
        gguf_set_tensor_type(ctx_out, name.c_str(), new_type);
        gguf_set_tensor_data(ctx_out, name.c_str(), new_data, new_size);

        // write tensor data + padding
        fout.write((const char *) new_data, new_size);
        zeros(fout, GGML_PAD(new_size, align) - new_size);
    }

    // go back to beginning of file and write the updated meta data
    {
        fout.seekp(0);
        std::vector<uint8_t> data(gguf_get_meta_size(ctx_out));
        gguf_get_meta_data(ctx_out, data.data());
        fout.write((const char *) data.data(), data.size());
    }

    fout.close();

    gguf_free(ctx_out);

    LLAMA_LOG_INFO("%s: model size  = %8.2f MB\n", __func__, total_size_org/1024.0/1024.0);
    LLAMA_LOG_INFO("%s: quant size  = %8.2f MB\n", __func__, total_size_new/1024.0/1024.0);

    // print histogram for all tensors
    {
        int64_t sum_all = 0;
        for (size_t i = 0; i < hist_all.size(); i++) {
            sum_all += hist_all[i];
        }

        if (sum_all > 0) {
            LLAMA_LOG_INFO("%s: hist: ", __func__);
            for (size_t i = 0; i < hist_all.size(); i++) {
                LLAMA_LOG_INFO("%5.3f ", hist_all[i] / float(sum_all));
            }
            LLAMA_LOG_INFO("\n");
        }
    }
}

static int llama_apply_lora_from_file_internal(
    const struct llama_model & model, const char * path_lora, float scale, const char * path_base_model, int n_threads
) {
    LLAMA_LOG_INFO("%s: applying lora adapter from '%s' - please wait ...\n", __func__, path_lora);

    const int64_t t_start_lora_us = ggml_time_us();

    llama_file fin(path_lora, "rb");

    // verify magic and version
    {
        uint32_t magic = fin.read_u32();
        if (magic != LLAMA_FILE_MAGIC_GGLA) {
            LLAMA_LOG_ERROR("%s: bad file magic\n", __func__);
            return 1;
        }

        uint32_t format_version = fin.read_u32();
        if (format_version != 1) {
            LLAMA_LOG_ERROR("%s: unsupported file version\n", __func__ );
            return 1;
        }
    }

<<<<<<< HEAD
    int32_t lora_r = fin.read_u32();
    int32_t lora_alpha = fin.read_u32();
    float scaling = (float)lora_alpha / (float)lora_r;
=======
    int32_t lora_r;
    int32_t lora_alpha;
    fin.read((char *) &lora_r, sizeof(lora_r));
    fin.read((char *) &lora_alpha, sizeof(lora_alpha));
    float scaling = scale * (float)lora_alpha / (float)lora_r;
>>>>>>> c71bf2c4

    LLAMA_LOG_INFO("%s: r = %d, alpha = %d, scaling = %.2f\n", __func__, lora_r, lora_alpha, scaling);

    // create a name -> tensor map of the model to accelerate lookups
    // find the max tensor size to estimate the required temporary buffer size
    size_t max_tensor_size = 0;
    std::unordered_map<std::string, struct ggml_tensor*> model_tensors;
    for (const auto & kv : model.tensors_by_name) {
        model_tensors.insert(kv);
        // skip input and output layers as they are not often finetuned and can be very large
        if (kv.first.find("token_embd") != std::string::npos ||
            kv.first.find("output") != std::string::npos) {
            continue;
        }
        size_t f32_size = ggml_nelements(kv.second) * sizeof(float);
        max_tensor_size = std::max(max_tensor_size, f32_size);
    }

    // create a temporary ggml context to store the lora tensors
    // TODO: use ggml-alloc
    size_t lora_ctx_size = max_tensor_size * 3;
    LLAMA_LOG_INFO("%s: allocating %.f MB for lora temporary buffer\n", __func__, lora_ctx_size / 1024.0 / 1024.0);
    std::vector<uint8_t> lora_buf(lora_ctx_size);

    struct ggml_init_params params;
    params.mem_size   = lora_buf.size();
    params.mem_buffer = lora_buf.data();
    params.no_alloc   = false;

    using unique_context = std::unique_ptr<ggml_context, decltype(&ggml_free)>;

    unique_context lora_ctx(nullptr, ggml_free);
    lora_ctx.reset(ggml_init(params));
    std::unordered_map<std::string, struct ggml_tensor *> lora_tensors;

    // load base model
    std::unique_ptr<llama_model_loader> ml;

    unique_context base_ctx(nullptr, ggml_free);
    std::vector<uint8_t> base_buf;
    if (path_base_model) {
        LLAMA_LOG_INFO("%s: loading base model from '%s'\n", __func__, path_base_model);
        ml.reset(new llama_model_loader(path_base_model, /*use_mmap*/ true));

        size_t ctx_size;
        size_t mmapped_size;
        ml->calc_sizes(ctx_size, mmapped_size);

        base_buf.resize(ctx_size);

        ggml_init_params base_params;
        base_params.mem_size   = base_buf.size();
        base_params.mem_buffer = base_buf.data();
        base_params.no_alloc   = ml->use_mmap;

        base_ctx.reset(ggml_init(base_params));

        // maybe this should be in llama_model_loader
        if (ml->use_mmap) {
            ml->mapping.reset(new llama_mmap(&ml->file, /* prefetch */ 0, ggml_is_numa()));
        }
    }

    // read tensors and apply
    bool warned = false;
    int n_tensors = 0;

    std::vector<uint8_t> work_buffer;

    while (true) {
        if (fin.tell() == fin.size) {
            // eof
            break;
        }

        int32_t n_dims;
        int32_t name_len;
        int32_t ftype;

        fin.read_raw(&n_dims, sizeof(n_dims));
        fin.read_raw(&name_len, sizeof(name_len));
        fin.read_raw(&ftype,  sizeof(ftype));

        if (n_dims != 2) {
            LLAMA_LOG_ERROR("%s: unsupported tensor dimension %d\n", __func__, n_dims);
            return 1;
        }

        int32_t ne[2] = { 1, 1 };
        for (int i = 0; i < n_dims; ++i) {
            fin.read_raw(&ne[i], sizeof(ne[i]));
        }

        std::string name;
        {
            GGML_ASSERT(name_len <= 1024);
            char buf[1024];
            fin.read_raw(buf, name_len);
            name = std::string(buf, name_len);
        }

        // check for lora suffix and get the type of tensor
        const std::string lora_suffix = ".lora";
        size_t pos = name.rfind(lora_suffix);
        if (pos == std::string::npos) {
            LLAMA_LOG_ERROR("%s: error: '%s' is not a lora tensor\n", __func__, name.c_str());
            return 1;
        }

        std::string lora_type = name.substr(pos + lora_suffix.length());
        std::string base_name = name;
        base_name.erase(pos);
        // LLAMA_LOG_INFO("%s: %s => %s (lora type %s) \n", __func__, name.c_str(), base_name.c_str(), lora_type.c_str());

        if (model_tensors.find(base_name) == model_tensors.end()) {
            LLAMA_LOG_ERROR("%s: unknown tensor '%s' in lora adapter\n", __func__, name.data());
            return 1;
        }

        // create ggml tensor
        ggml_type wtype;
        switch (ftype) {
            case 0: wtype = GGML_TYPE_F32;  break;
            case 1: wtype = GGML_TYPE_F16;  break;
            default:
                    {
                        LLAMA_LOG_ERROR("%s: invalid tensor data type '%d'\n",
                                __func__, ftype);
                        return false;
                    }
        }
        ggml_tensor * lora_tensor = ggml_new_tensor_2d(lora_ctx.get(), wtype, ne[0], ne[1]);
        ggml_set_name(lora_tensor, name.c_str());

        // load tensor data
        size_t offset = fin.tell();
        size_t tensor_data_size = ggml_nbytes(lora_tensor);
        offset = (offset + 31) & -32;
        fin.seek(offset, SEEK_SET);
        fin.read_raw(lora_tensor->data, tensor_data_size);

        lora_tensors[name] = lora_tensor;

        // check if we have both A and B tensors and apply
        if (lora_tensors.find(base_name + ".loraA") != lora_tensors.end() &&
            lora_tensors.find(base_name + ".loraB") != lora_tensors.end()) {

            ggml_tensor * dest_t = model_tensors[base_name];

            offload_func_t offload_func = llama_nop;
            offload_func_t offload_func_force_inplace = llama_nop;

#ifdef GGML_USE_CUBLAS
            if (dest_t->backend == GGML_BACKEND_GPU || dest_t->backend == GGML_BACKEND_GPU_SPLIT) {
                if (dest_t->type != GGML_TYPE_F16) {
                    throw std::runtime_error(format(
                        "%s: error: the simultaneous use of LoRAs and GPU acceleration is only supported for f16 models", __func__));
                }
                offload_func = ggml_cuda_assign_buffers;
                offload_func_force_inplace = ggml_cuda_assign_buffers_force_inplace;
            }
#endif // GGML_USE_CUBLAS

            ggml_tensor * base_t;
            if (ml) {
                struct gguf_context * ctx_gguf = ml->ctx_gguf;

                // load from base model
                if (gguf_find_tensor(ctx_gguf, base_name.c_str()) < 0) {
                    LLAMA_LOG_ERROR("%s: error: tensor '%s' not found in base model\n", __func__, base_name.c_str());
                    return 1;
                }

                base_t = ml->create_tensor(base_ctx.get(), base_name, { dest_t->ne[0], dest_t->ne[1] }, GGML_BACKEND_CPU);
                ml->load_data_for(base_t);
            } else {
                base_t = dest_t;
            }

            if (ggml_is_quantized(base_t->type)) {
                if (!warned) {
                    LLAMA_LOG_WARN("%s: warning: using a lora adapter with a quantized model may result in poor quality, "
                                   "use a f16 or f32 base model with --lora-base\n", __func__);
                    warned = true;
                }
            }

            ggml_tensor * loraA = lora_tensors[base_name + ".loraA"];
            GGML_ASSERT(loraA->type == GGML_TYPE_F32);
            ggml_set_name(loraA, "loraA");

            ggml_tensor * loraB = lora_tensors[base_name + ".loraB"];
            GGML_ASSERT(loraB->type == GGML_TYPE_F32);
            ggml_set_name(loraB, "loraB");

            if (base_t->ne[0] != loraA->ne[1] || base_t->ne[1] != loraB->ne[1]) {
                LLAMA_LOG_ERROR("%s: incompatible tensor dimensions (%" PRId64 " and %" PRId64 ");"
                                " are you sure that this adapter is for this model?\n", __func__, base_t->ne[0], loraA->ne[1]);
                return 1;
            }

            // w = w + BA*s
            ggml_tensor * BA = ggml_mul_mat(lora_ctx.get(), loraA, loraB);
            offload_func(BA);
            ggml_set_name(BA, "BA");

            if (scaling != 1.0f) {
                ggml_tensor * scale_tensor = ggml_new_f32(lora_ctx.get(), scaling);
                ggml_set_name(scale_tensor, "scale_tensor");

                BA = ggml_scale_inplace(lora_ctx.get(), BA, scale_tensor);
                offload_func(BA);
                ggml_set_name(BA, "BA_scaled");
            }

            ggml_tensor * r;
            if (base_t == dest_t) {
                r = ggml_add_inplace(lora_ctx.get(), dest_t, BA);
                offload_func_force_inplace(r);
                ggml_set_name(r, "r_add_inplace");
            }
            else {
                r = ggml_add(lora_ctx.get(), base_t, BA);
                offload_func(r);
                ggml_set_name(r, "r_add");

                r = ggml_cpy(lora_ctx.get(), r, dest_t);
                offload_func(r);
                ggml_set_name(r, "r_cpy");
            }

            struct ggml_cgraph * gf = ggml_new_graph(lora_ctx);
            ggml_build_forward_expand(gf, r);

            ggml_graph_compute_helper(work_buffer, gf, n_threads);

            // the tensors in the adapter must be sorted such that loraA and loraB of the same tensor are next to each other
            GGML_ASSERT(lora_tensors.size() == 2);

            // we won't need these tensors again, reset the context to save memory
            lora_ctx.reset(ggml_init(params));
            lora_tensors.clear();

            n_tensors++;
            if (n_tensors % 4 == 0) {
                LLAMA_LOG_INFO(".");
            }
        }
    }

    const int64_t t_lora_us = ggml_time_us() - t_start_lora_us;
    LLAMA_LOG_INFO(" done (%.2f ms)\n", t_lora_us / 1000.0);

    return 0;
}

//
// interface implementation
//
struct llama_model_params llama_model_default_params() {
    struct llama_model_params result = {
        /*.n_gpu_layers                =*/ 0,
        /*.main_gpu                    =*/ 0,
        /*.tensor_split                =*/ nullptr,
        /*.progress_callback           =*/ nullptr,
        /*.progress_callback_user_data =*/ nullptr,
        /*.vocab_only                  =*/ false,
        /*.use_mmap                    =*/ true,
        /*.use_mlock                   =*/ false,
    };

#ifdef GGML_USE_METAL
    result.n_gpu_layers = 1;
#endif

    return result;
}

struct llama_context_params llama_context_default_params() {
    struct llama_context_params result = {
        /*.seed                        =*/ LLAMA_DEFAULT_SEED,
        /*.n_ctx                       =*/ 512,
        /*.n_batch                     =*/ 512,
        /*.n_threads                   =*/ GGML_DEFAULT_N_THREADS, // TODO: better default
        /*.n_threads_batch             =*/ GGML_DEFAULT_N_THREADS,
        /*.rope_freq_base              =*/ 0.0f,
        /*.rope_freq_scale             =*/ 0.0f,
        /*.mul_mat_q                   =*/ true,
        /*.f16_kv                      =*/ true,
        /*.logits_all                  =*/ false,
        /*.embedding                   =*/ false,
    };

    return result;
}

struct llama_model_quantize_params llama_model_quantize_default_params() {
    struct llama_model_quantize_params result = {
        /*.nthread                     =*/ 0,
        /*.ftype                       =*/ LLAMA_FTYPE_MOSTLY_Q5_1,
        /*.allow_requantize            =*/ false,
        /*.quantize_output_tensor      =*/ true,
        /*.only_copy                   =*/ false,
    };

    return result;
}

int llama_max_devices(void) {
    return LLAMA_MAX_DEVICES;
}

bool llama_mmap_supported(void) {
    return llama_mmap::SUPPORTED;
}

bool llama_mlock_supported(void) {
    return llama_mlock::SUPPORTED;
}

void llama_backend_init(bool numa) {
    ggml_time_init();

    // needed to initialize f16 tables
    {
        struct ggml_init_params params = { 0, NULL, false };
        struct ggml_context * ctx = ggml_init(params);
        ggml_free(ctx);
    }

    if (numa) {
        ggml_numa_init();
    }

#ifdef GGML_USE_MPI
    ggml_mpi_backend_init();
#endif
}

void llama_backend_free(void) {
#ifdef GGML_USE_MPI
    ggml_mpi_backend_free();
#endif
}

int64_t llama_time_us(void) {
    return ggml_time_us();
}

struct llama_model * llama_load_model_from_file(
                             const char * path_model,
              struct llama_model_params   params) {
    ggml_time_init();

    llama_model * model = new llama_model;

    unsigned cur_percentage = 0;
    if (params.progress_callback == NULL) {
        params.progress_callback_user_data = &cur_percentage;
        params.progress_callback = [](float progress, void * ctx) {
            unsigned * cur_percentage_p = (unsigned *) ctx;
            unsigned percentage = (unsigned) (100 * progress);
            while (percentage > *cur_percentage_p) {
                *cur_percentage_p = percentage;
                LLAMA_LOG_INFO(".");
                if (percentage >= 100) {
                    LLAMA_LOG_INFO("\n");
                }
            }
        };
    }

    if (!llama_model_load(path_model, *model, params.n_gpu_layers,
                params.main_gpu, params.tensor_split,
                params.use_mmap, params.use_mlock, params.vocab_only,
                params.progress_callback, params.progress_callback_user_data)) {
        LLAMA_LOG_ERROR("%s: failed to load model\n", __func__);
        delete model;
        return nullptr;
    }

    return model;
}

void llama_free_model(struct llama_model * model) {
    delete model;
}

struct llama_context * llama_new_context_with_model(
                 struct llama_model * model,
        struct llama_context_params   params) {

    if (!model) {
        return nullptr;
    }

    llama_context * ctx = new llama_context(*model);

    const auto & hparams = model->hparams;
    auto       & cparams = ctx->cparams;

    cparams.n_batch         = params.n_batch;
    cparams.n_ctx           = params.n_ctx == 0           ? hparams.n_ctx_train           : params.n_ctx;
    cparams.rope_freq_base  = params.rope_freq_base == 0  ? hparams.rope_freq_base_train  : params.rope_freq_base;
    cparams.rope_freq_scale = params.rope_freq_scale == 0 ? hparams.rope_freq_scale_train : params.rope_freq_scale;
    cparams.n_threads       = params.n_threads;
    cparams.n_threads_batch = params.n_threads_batch;
    cparams.mul_mat_q       = params.mul_mat_q;

    if (params.seed == LLAMA_DEFAULT_SEED) {
        params.seed = time(NULL);
    }

    LLAMA_LOG_INFO("%s: n_ctx      = %u\n",     __func__, cparams.n_ctx);
    LLAMA_LOG_INFO("%s: freq_base  = %.1f\n",   __func__, cparams.rope_freq_base);
    LLAMA_LOG_INFO("%s: freq_scale = %g\n",     __func__, cparams.rope_freq_scale);

    ctx->rng = std::mt19937(params.seed);
    ctx->logits_all = params.logits_all;

    ggml_type memory_type = params.f16_kv ? GGML_TYPE_F16 : GGML_TYPE_F32;

    // reserve memory for context buffers
    if (!hparams.vocab_only) {
        if (!llama_kv_cache_init(ctx->model.hparams, ctx->kv_self, memory_type, cparams.n_ctx, model->n_gpu_layers)) {
            LLAMA_LOG_ERROR("%s: llama_kv_cache_init() failed for self-attention cache\n", __func__);
            llama_free(ctx);
            return nullptr;
        }

        {
            const size_t memory_size = ggml_nbytes(ctx->kv_self.k) + ggml_nbytes(ctx->kv_self.v);
            LLAMA_LOG_INFO("%s: kv self size  = %7.2f MB\n", __func__, memory_size / 1024.0 / 1024.0);
        }

        // resized during inference
        if (params.logits_all) {
            ctx->logits.reserve(cparams.n_ctx*hparams.n_vocab);
        } else {
            ctx->logits.reserve(hparams.n_vocab);
        }

        if (params.embedding){
            ctx->embedding.resize(hparams.n_embd);
        }

        {
            static const size_t tensor_alignment = 32;
            // the compute buffer is used to store the tensor and graph structs, while the allocator buffer is used for the tensor data
            ctx->buf_compute.resize(ggml_tensor_overhead()*GGML_MAX_NODES + ggml_graph_overhead());

            // create measure allocator
            ctx->alloc = ggml_allocr_new_measure(tensor_alignment);

            // build worst-case graph
            int n_tokens = (int)std::min(cparams.n_ctx, cparams.n_batch);
            int n_past = cparams.n_ctx - n_tokens;
            llama_token token = llama_token_bos(ctx); // not actually used by llama_build_graph, but required to choose between token and embedding inputs graph
            ggml_cgraph * gf = llama_build_graph(*ctx, llama_batch_get_one(&token, n_tokens, n_past, 0));

#ifdef GGML_USE_METAL
            if (model->n_gpu_layers > 0) {
                ctx->ctx_metal = ggml_metal_init(1);
                if (!ctx->ctx_metal) {
                    LLAMA_LOG_ERROR("%s: ggml_metal_init() failed\n", __func__);
                    llama_free(ctx);
                    return NULL;
                }
                ggml_metal_log_set_callback(llama_log_callback_default, NULL);
                //ggml_metal_graph_find_concurrency(ctx->ctx_metal, gf, false);
                //ggml_allocr_set_parse_seq(ctx->alloc, ggml_metal_get_concur_list(ctx->ctx_metal), ggml_metal_if_optimized(ctx->ctx_metal));
            }
#endif
            // measure memory requirements for the graph
            size_t alloc_size = ggml_allocr_alloc_graph(ctx->alloc, gf) + tensor_alignment;

            LLAMA_LOG_INFO("%s: compute buffer total size = %.2f MB\n", __func__, (ctx->buf_compute.size + alloc_size) / 1024.0 / 1024.0);

            // recreate allocator with exact memory requirements
            ggml_allocr_free(ctx->alloc);

            ctx->buf_alloc.resize(alloc_size);
            ctx->alloc = ggml_allocr_new(ctx->buf_alloc.data, ctx->buf_alloc.size, tensor_alignment);
#ifdef GGML_USE_METAL
            if (ctx->ctx_metal) {
                //ggml_allocr_set_parse_seq(ctx->alloc, ggml_metal_get_concur_list(ctx->ctx_metal), ggml_metal_if_optimized(ctx->ctx_metal));
            }
#endif
#ifdef GGML_USE_CUBLAS
            ggml_cuda_set_scratch_size(alloc_size);
            LLAMA_LOG_INFO("%s: VRAM scratch buffer: %.2f MB\n", __func__, alloc_size / 1024.0 / 1024.0);

            // calculate total VRAM usage
            auto add_tensor = [](const ggml_tensor * t, size_t & size) {
                if (t->backend == GGML_BACKEND_GPU || t->backend == GGML_BACKEND_GPU_SPLIT) {
                    size += ggml_nbytes(t);
                }
            };
            size_t model_vram_size = 0;
            for (const auto & kv : model->tensors_by_name) {
                add_tensor(kv.second, model_vram_size);
            }

            size_t kv_vram_size = 0;
            add_tensor(ctx->kv_self.k, kv_vram_size);
            add_tensor(ctx->kv_self.v, kv_vram_size);

            size_t ctx_vram_size = alloc_size + kv_vram_size;
            size_t total_vram_size = model_vram_size + ctx_vram_size;

            LLAMA_LOG_INFO("%s: total VRAM used: %.2f MB (model: %.2f MB, context: %.2f MB)\n", __func__,
                    total_vram_size / 1024.0 / 1024.0,
                    model_vram_size / 1024.0 / 1024.0,
                    ctx_vram_size / 1024.0 / 1024.0);
#endif
        }

#ifdef GGML_USE_METAL
        if (model->n_gpu_layers > 0) {
            // this allocates all Metal resources and memory buffers

            void * data_ptr  = NULL;
            size_t data_size = 0;

            if (ctx->model.mapping) {
                data_ptr  = ctx->model.mapping->addr;
                data_size = ctx->model.mapping->size;
            } else {
                data_ptr  = ggml_get_mem_buffer(ctx->model.ctx);
                data_size = ggml_get_mem_size  (ctx->model.ctx);
            }

            const size_t max_size = ggml_get_max_tensor_size(ctx->model.ctx);

            LLAMA_LOG_INFO("%s: max tensor size = %8.2f MB\n", __func__, max_size/1024.0/1024.0);

#define LLAMA_METAL_CHECK_BUF(result)                            \
            if (!(result)) {                                             \
                LLAMA_LOG_ERROR("%s: failed to add buffer\n", __func__); \
                llama_free(ctx);                                         \
                return NULL;                                             \
            }

            LLAMA_METAL_CHECK_BUF(ggml_metal_add_buffer(ctx->ctx_metal, "data",  data_ptr, data_size, max_size));
            LLAMA_METAL_CHECK_BUF(ggml_metal_add_buffer(ctx->ctx_metal, "kv",    ctx->kv_self.buf.data, ctx->kv_self.buf.size, 0));
            LLAMA_METAL_CHECK_BUF(ggml_metal_add_buffer(ctx->ctx_metal, "alloc", ctx->buf_alloc.data, ctx->buf_alloc.size, 0));
#undef LLAMA_METAL_CHECK_BUF
        }
#endif
    }

#ifdef GGML_USE_MPI
    ctx->ctx_mpi = ggml_mpi_init();

    if (ggml_mpi_rank(ctx->ctx_mpi) > 0) {
        // Enter a blocking eval loop with dummy input, letting rank=0 drive the process
        // TODO: needs fix after #3228
        GGML_ASSERT(false && "not implemented");
        //const std::vector<llama_token> tmp(ctx->model.hparams.n_ctx, llama_token_bos(ctx));
        //while (!llama_eval(ctx, tmp.data(), tmp.size(), 0, 0)) {};
        llama_backend_free();
        exit(1);
    }
#endif

    return ctx;
}

void llama_free(struct llama_context * ctx) {
    delete ctx;
}

const llama_model * llama_get_model(const struct llama_context * ctx) {
    return &ctx->model;
}

int llama_n_ctx(const struct llama_context * ctx) {
    return ctx->cparams.n_ctx;
}

enum llama_vocab_type llama_vocab_type(const struct llama_model * model) {
    return model->vocab.type;
}

int llama_n_vocab(const struct llama_model * model) {
    return model->vocab.id_to_token.size();
}

int llama_n_ctx_train(const struct llama_model * model) {
    return model->hparams.n_ctx_train;
}

int llama_n_embd(const struct llama_model * model) {
    return model->hparams.n_embd;
}

int llama_model_desc(const struct llama_model * model, char * buf, size_t buf_size) {
    return snprintf(buf, buf_size, "%s %s %s",
            llama_model_arch_name(model->arch).c_str(),
            llama_model_type_name(model->type),
            llama_model_ftype_name(model->ftype).c_str());
}

uint64_t llama_model_size(const struct llama_model * model) {
    uint64_t size = 0;
    for (const auto & it : model->tensors_by_name) {
        size += ggml_nbytes(it.second);
    }
    return size;
}

uint64_t llama_model_n_params(const struct llama_model * model) {
    uint64_t nparams = 0;
    for (const auto & it : model->tensors_by_name) {
        nparams += ggml_nelements(it.second);
    }
    return nparams;
}

struct ggml_tensor * llama_get_model_tensor(struct llama_model * model, const char * name) {
    return ggml_get_tensor(model->ctx, name);
}

int llama_model_quantize(
        const char * fname_inp,
        const char * fname_out,
        const llama_model_quantize_params * params) {
    try {
        llama_model_quantize_internal(fname_inp, fname_out, params);
        return 0;
    } catch (const std::exception & err) {
        LLAMA_LOG_ERROR("%s: failed to quantize: %s\n", __func__, err.what());
        return 1;
    }
}

int llama_apply_lora_from_file(struct llama_context * ctx, const char * path_lora, float scale, const char * path_base_model, int n_threads) {
    try {
        return llama_apply_lora_from_file_internal(ctx->model, path_lora, scale, path_base_model, n_threads);
    } catch (const std::exception & err) {
        LLAMA_LOG_ERROR("%s: failed to apply lora adapter: %s\n", __func__, err.what());
        return 1;
    }
}

int llama_model_apply_lora_from_file(const struct llama_model * model, const char * path_lora, float scale, const char * path_base_model, int n_threads) {
    try {
        return llama_apply_lora_from_file_internal(*model, path_lora, scale, path_base_model, n_threads);
    } catch (const std::exception & err) {
        LLAMA_LOG_ERROR("%s: failed to apply lora adapter: %s\n", __func__, err.what());
        return 1;
    }
}

int llama_get_kv_cache_token_count(const struct llama_context * ctx) {
    return ctx->kv_self.head;
}

void llama_kv_cache_tokens_rm(struct llama_context * ctx, int32_t c0, int32_t c1) {
    llama_kv_cache_tokens_rm(ctx->kv_self, c0, c1);
}

void llama_kv_cache_seq_rm(struct llama_context * ctx, llama_seq_id seq_id, llama_pos p0, llama_pos p1) {
    llama_kv_cache_seq_rm(ctx->kv_self, seq_id, p0, p1);
}

void llama_kv_cache_seq_cp(struct llama_context * ctx, llama_seq_id seq_id_src, llama_seq_id seq_id_dst, llama_pos p0, llama_pos p1) {
    llama_kv_cache_seq_cp(ctx->kv_self, seq_id_src, seq_id_dst, p0, p1);
}

void llama_kv_cache_seq_keep(struct llama_context * ctx, llama_seq_id seq_id) {
    llama_kv_cache_seq_keep(ctx->kv_self, seq_id);
}

void llama_kv_cache_seq_shift(struct llama_context * ctx, llama_seq_id seq_id, llama_pos p0, llama_pos p1, llama_pos delta) {
    llama_kv_cache_seq_shift(ctx->kv_self, seq_id, p0, p1, delta);
}

// Returns the *maximum* size of the state
size_t llama_get_state_size(const struct llama_context * ctx) {
    // we don't know size of rng until we actually serialize it. so reserve more than enough memory for its serialized state.
    // for reference, std::mt19937(1337) serializes to 6701 bytes.
    const size_t s_rng_size        = sizeof(size_t);
    const size_t s_rng             = LLAMA_MAX_RNG_STATE;
    const size_t s_logits_capacity = sizeof(size_t);
    const size_t s_logits_size     = sizeof(size_t);
    const size_t s_logits          = ctx->logits.capacity() * sizeof(float);
    const size_t s_embedding_size  = sizeof(size_t);
    const size_t s_embedding       = ctx->embedding.size() * sizeof(float);
    const size_t s_kv_size         = sizeof(size_t);
    const size_t s_kv_ntok         = sizeof(int);
    const size_t s_kv              = ctx->kv_self.buf.size;

    const size_t s_total = (
        + s_rng_size
        + s_rng
        + s_logits_capacity
        + s_logits_size
        + s_logits
        + s_embedding_size
        + s_embedding
        + s_kv_size
        + s_kv_ntok
        + s_kv
    );

    return s_total;
}

// llama_context_data
struct llama_data_context {
    virtual void write(const void * src, size_t size) = 0;
    virtual size_t get_size_written() = 0;
    virtual ~llama_data_context() = default;
};

struct llama_data_buffer_context : llama_data_context {
    uint8_t * ptr;
    size_t size_written = 0;

    llama_data_buffer_context(uint8_t * p) : ptr(p) {}

    void write(const void * src, size_t size) override {
        memcpy(ptr, src, size);
        ptr += size;
        size_written += size;
    }

    size_t get_size_written() override {
        return size_written;
    }
};

struct llama_data_file_context : llama_data_context {
    llama_file * file;
    size_t size_written = 0;

    llama_data_file_context(llama_file * f) : file(f) {}

    void write(const void * src, size_t size) override {
        file->write_raw(src, size);
        size_written += size;
    }

    size_t get_size_written() override {
        return size_written;
    }
};

/** copy state data into either a buffer or file depending on the passed in context
 *
 * file context:
 * llama_file file("/path", "wb");
 * llama_data_file_context data_ctx(&file);
 * llama_copy_state_data(ctx, &data_ctx);
 *
 * buffer context:
 * std::vector<uint8_t> buf(max_size, 0);
 * llama_data_buffer_context data_ctx(&buf.data());
 * llama_copy_state_data(ctx, &data_ctx);
 *
*/
static void llama_copy_state_data_internal(struct llama_context * ctx, llama_data_context * data_ctx) {
    // TODO: does not support multi-sequence states
    {
        const auto & kv_self = ctx->kv_self;
        for (uint32_t i = 0; i < kv_self.head; ++i) {
            GGML_ASSERT(kv_self.cells[i].pos == (int32_t) i);
            GGML_ASSERT(kv_self.cells[i].seq_id.size() == 1);
            GGML_ASSERT(kv_self.cells[i].has_seq_id(0));
        }
    }

    // copy rng
    {
        std::stringstream rng_ss;
        rng_ss << ctx->rng;

        const size_t rng_size = rng_ss.str().size();
        char rng_buf[LLAMA_MAX_RNG_STATE];

        memset(&rng_buf[0], 0, LLAMA_MAX_RNG_STATE);
        memcpy(&rng_buf[0], rng_ss.str().data(), rng_ss.str().size());

        data_ctx->write(&rng_size,   sizeof(rng_size));
        data_ctx->write(&rng_buf[0], LLAMA_MAX_RNG_STATE);
    }

    // copy logits
    {
        const size_t logits_cap  = ctx->logits.capacity();
        const size_t logits_size = ctx->logits.size();

        data_ctx->write(&logits_cap,  sizeof(logits_cap));
        data_ctx->write(&logits_size, sizeof(logits_size));

        if (logits_size) {
            data_ctx->write(ctx->logits.data(), logits_size * sizeof(float));
        }

        // If there is a gap between the size and the capacity, write padding
        size_t padding_size = (logits_cap - logits_size) * sizeof(float);
        if (padding_size > 0) {
            std::vector<uint8_t> padding(padding_size, 0); // Create a buffer filled with zeros
            data_ctx->write(padding.data(), padding_size);
        }
    }

    // copy embeddings
    {
        const size_t embedding_size = ctx->embedding.size();

        data_ctx->write(&embedding_size, sizeof(embedding_size));

        if (embedding_size) {
            data_ctx->write(ctx->embedding.data(), embedding_size * sizeof(float));
        }
    }

    // copy kv cache
    {
        const auto & kv_self = ctx->kv_self;
        const auto & hparams = ctx->model.hparams;
        const auto & cparams = ctx->cparams;

        const int    n_layer = hparams.n_layer;
        const int    n_embd  = hparams.n_embd_gqa();
        const int    n_ctx   = cparams.n_ctx;

        const size_t kv_size = kv_self.buf.size;
        const int    kv_ntok = kv_self.head;

        data_ctx->write(&kv_size, sizeof(kv_size));
        data_ctx->write(&kv_ntok, sizeof(kv_ntok));

        if (kv_size) {
            const size_t elt_size = ggml_element_size(kv_self.k);

            ggml_context * cpy_ctx = ggml_init({ 4096, NULL, /* no_alloc */ true });
            ggml_cgraph gf{};

            ggml_tensor * kout3d = ggml_new_tensor_3d(cpy_ctx, kv_self.k->type, n_embd, kv_ntok, n_layer);
            std::vector<uint8_t> kout3d_data(ggml_nbytes(kout3d), 0);
            kout3d->data = kout3d_data.data();

            ggml_tensor * vout3d = ggml_new_tensor_3d(cpy_ctx, kv_self.v->type, kv_ntok, n_embd, n_layer);
            std::vector<uint8_t> vout3d_data(ggml_nbytes(vout3d), 0);
            vout3d->data = vout3d_data.data();

            ggml_tensor * k3d = ggml_view_3d(cpy_ctx, kv_self.k,
                n_embd, kv_ntok, n_layer,
                elt_size*n_embd, elt_size*n_embd*n_ctx, 0);

            ggml_tensor * v3d = ggml_view_3d(cpy_ctx, kv_self.v,
                kv_ntok, n_embd, n_layer,
                elt_size*n_ctx, elt_size*n_ctx*n_embd, 0);

            ggml_build_forward_expand(&gf, ggml_cpy(cpy_ctx, k3d, kout3d));
            ggml_build_forward_expand(&gf, ggml_cpy(cpy_ctx, v3d, vout3d));
            ggml_graph_compute_helper(ctx->work_buffer, &gf, /*n_threads*/ 1);

            ggml_free(cpy_ctx);

            // our data is now in the kout3d_data and vout3d_data buffers
            // write them to file
            data_ctx->write(kout3d_data.data(), kout3d_data.size());
            data_ctx->write(vout3d_data.data(), vout3d_data.size());
        }
    }
}

size_t llama_copy_state_data(struct llama_context * ctx, uint8_t * dst) {
    llama_data_buffer_context data_ctx(dst);
    llama_copy_state_data_internal(ctx, &data_ctx);

    return data_ctx.get_size_written();
}

// Sets the state reading from the specified source address
size_t llama_set_state_data(struct llama_context * ctx, uint8_t * src) {
    uint8_t * inp = src;

    // set rng
    {
        size_t rng_size;
        char   rng_buf[LLAMA_MAX_RNG_STATE];

        memcpy(&rng_size,   inp, sizeof(rng_size));    inp += sizeof(rng_size);
        memcpy(&rng_buf[0], inp, LLAMA_MAX_RNG_STATE); inp += LLAMA_MAX_RNG_STATE;

        std::stringstream rng_ss;
        rng_ss.str(std::string(&rng_buf[0], rng_size));
        rng_ss >> ctx->rng;

        GGML_ASSERT(!rng_ss.fail());
    }

    // set logits
    {
        size_t logits_cap;
        size_t logits_size;

        memcpy(&logits_cap,  inp, sizeof(logits_cap));  inp += sizeof(logits_cap);
        memcpy(&logits_size, inp, sizeof(logits_size)); inp += sizeof(logits_size);

        GGML_ASSERT(ctx->logits.capacity() == logits_cap);

        if (logits_size) {
            ctx->logits.resize(logits_size);
            memcpy(ctx->logits.data(), inp, logits_size * sizeof(float));
        }

        inp += logits_cap * sizeof(float);
    }

    // set embeddings
    {
        size_t embedding_size;

        memcpy(&embedding_size, inp, sizeof(embedding_size)); inp += sizeof(embedding_size);

        GGML_ASSERT(ctx->embedding.capacity() == embedding_size);

        if (embedding_size) {
            memcpy(ctx->embedding.data(), inp, embedding_size * sizeof(float));
            inp += embedding_size * sizeof(float);
        }
    }

    // set kv cache
    {
        const auto & kv_self = ctx->kv_self;
        const auto & hparams = ctx->model.hparams;
        const auto & cparams = ctx->cparams;

        const int    n_layer = hparams.n_layer;
        const int    n_embd  = hparams.n_embd_gqa();
        const int    n_ctx   = cparams.n_ctx;

        size_t kv_size;
        int kv_ntok;

        memcpy(&kv_size, inp, sizeof(kv_size)); inp += sizeof(kv_size);
        memcpy(&kv_ntok, inp, sizeof(kv_ntok)); inp += sizeof(kv_ntok);

        if (kv_size) {
            GGML_ASSERT(kv_self.buf.size == kv_size);

            const size_t elt_size = ggml_element_size(kv_self.k);

            ggml_context * cpy_ctx = ggml_init({ 4096, NULL, /* no_alloc */ true });
            ggml_cgraph gf{};

            ggml_tensor * kin3d = ggml_new_tensor_3d(cpy_ctx, kv_self.k->type, n_embd, kv_ntok, n_layer);
            kin3d->data = (void *) inp;
            inp += ggml_nbytes(kin3d);

            ggml_tensor * vin3d = ggml_new_tensor_3d(cpy_ctx, kv_self.v->type, kv_ntok, n_embd, n_layer);
            vin3d->data = (void *) inp;
            inp += ggml_nbytes(vin3d);

            ggml_tensor * k3d = ggml_view_3d(cpy_ctx, kv_self.k,
                n_embd, kv_ntok, n_layer,
                elt_size*n_embd, elt_size*n_embd*n_ctx, 0);

            ggml_tensor * v3d = ggml_view_3d(cpy_ctx, kv_self.v,
                kv_ntok, n_embd, n_layer,
                elt_size*n_ctx, elt_size*n_ctx*n_embd, 0);

            ggml_build_forward_expand(&gf, ggml_cpy(cpy_ctx, kin3d, k3d));
            ggml_build_forward_expand(&gf, ggml_cpy(cpy_ctx, vin3d, v3d));
            ggml_graph_compute_helper(ctx->work_buffer, &gf, /*n_threads*/ 1);

            ggml_free(cpy_ctx);
        }

        ctx->kv_self.head = kv_ntok;
        ctx->kv_self.size = kv_size;
    }

    const size_t nread    = inp - src;
    const size_t max_size = llama_get_state_size(ctx);

    GGML_ASSERT(nread <= max_size);

    return nread;
}

static bool llama_load_session_file_internal(struct llama_context * ctx, const char * path_session, llama_token * tokens_out, size_t n_token_capacity, size_t * n_token_count_out) {
    llama_file file(path_session, "rb");

    // sanity checks
    {
        const uint32_t magic   = file.read_u32();
        const uint32_t version = file.read_u32();

        if (magic != LLAMA_SESSION_MAGIC || version != LLAMA_SESSION_VERSION) {
            LLAMA_LOG_ERROR("%s : unknown (magic, version) for session file: %08x, %08x\n", __func__, magic, version);
            return false;
        }

        llama_hparams session_hparams;
        file.read_raw(&session_hparams, sizeof(llama_hparams));

        if (session_hparams != ctx->model.hparams) {
            LLAMA_LOG_INFO("%s : model hparams didn't match from session file!\n", __func__);
            return false;
        }
    }

    // load the prompt
    {
        const uint32_t n_token_count = file.read_u32();

        if (n_token_count > n_token_capacity) {
            LLAMA_LOG_ERROR("%s : token count in session file exceeded capacity! %u > %zu\n", __func__, n_token_count, n_token_capacity);
            return false;
        }

        file.read_raw(tokens_out, sizeof(llama_token) * n_token_count);
        *n_token_count_out = n_token_count;
    }

    // restore the context state
    {
        const size_t n_state_size_cur = file.size - file.tell();
        const size_t n_state_size_max = llama_get_state_size(ctx);

        if (n_state_size_cur > n_state_size_max) {
            LLAMA_LOG_ERROR("%s : the state size in session file is too big! max %zu, got %zu\n", __func__, n_state_size_max, n_state_size_cur);
            return false;
        }

        std::vector<uint8_t> state_data(n_state_size_max);
        file.read_raw(state_data.data(), n_state_size_cur);

        llama_set_state_data(ctx, state_data.data());
    }

    return true;
}

bool llama_load_session_file(struct llama_context * ctx, const char * path_session, llama_token * tokens_out, size_t n_token_capacity, size_t * n_token_count_out) {
    try {
        return llama_load_session_file_internal(ctx, path_session, tokens_out, n_token_capacity, n_token_count_out);
    } catch (const std::exception & err) {
        LLAMA_LOG_ERROR("error loading session file: %s\n", err.what());
        return false;
    }
}

bool llama_save_session_file(struct llama_context * ctx, const char * path_session, const llama_token * tokens, size_t n_token_count) {
    llama_file file(path_session, "wb");

    file.write_u32(LLAMA_SESSION_MAGIC);
    file.write_u32(LLAMA_SESSION_VERSION);

    file.write_raw(&ctx->model.hparams, sizeof(llama_hparams));

    // save the prompt
    file.write_u32((uint32_t) n_token_count);
    file.write_raw(tokens, sizeof(llama_token) * n_token_count);

    // save the context state using stream saving
    llama_data_file_context data_ctx(&file);
    llama_copy_state_data_internal(ctx, &data_ctx);

    return true;
}

int llama_eval(
        struct llama_context * ctx,
                 llama_token * tokens,
                     int32_t   n_tokens,
                         int   n_past) {
    llama_kv_cache_tokens_rm(ctx->kv_self, n_past, -1);

    const int ret = llama_decode_internal(*ctx, llama_batch_get_one(tokens, n_tokens, n_past, 0));
    if (ret < 0) {
        LLAMA_LOG_ERROR("%s: failed to decode, ret = %d\n", __func__, ret);
    }

    return ret;
}

int llama_eval_embd(
            struct llama_context * ctx,
                           float * embd,
                         int32_t   n_tokens,
                             int   n_past) {
    llama_kv_cache_tokens_rm(ctx->kv_self, n_past, -1);

    llama_batch batch = { n_tokens, nullptr, embd, nullptr, nullptr, nullptr, n_past, 1, 0, };

    const int ret = llama_decode_internal(*ctx, batch);
    if (ret < 0) {
        LLAMA_LOG_ERROR("%s: failed to decode, ret = %d\n", __func__, ret);
    }

    return ret;
}

void llama_set_n_threads(struct llama_context * ctx, uint32_t n_threads, uint32_t n_threads_batch) {
    ctx->cparams.n_threads       = n_threads;
    ctx->cparams.n_threads_batch = n_threads_batch;
}

struct llama_batch llama_batch_get_one(
             llama_token * tokens,
                 int32_t   n_tokens,
               llama_pos   pos_0,
            llama_seq_id   seq_id) {
    return {
        /*n_tokens    =*/ n_tokens,
        /*tokens      =*/ tokens,
        /*embd        =*/ nullptr,
        /*pos         =*/ nullptr,
        /*seq_id      =*/ nullptr,
        /*logits      =*/ nullptr,
        /*all_pos_0   =*/ pos_0,
        /*all_pos_1   =*/ 1,
        /*all_seq_id  =*/ seq_id,
    };
}

struct llama_batch llama_batch_init(int32_t n_tokens, int32_t embd) {
    llama_batch batch = { -1, nullptr, nullptr, nullptr, nullptr, nullptr, 0, 0, 0, };

    if (embd) {
        batch.embd = (float *) malloc(sizeof(float) * n_tokens * embd);
    } else {
        batch.token = (llama_token *) malloc(sizeof(llama_token) * n_tokens);
    }

    batch.pos    = (llama_pos *)    malloc(sizeof(llama_pos)    * n_tokens);
    batch.seq_id = (llama_seq_id *) malloc(sizeof(llama_seq_id) * n_tokens);
    batch.logits = (int8_t *)       malloc(sizeof(int8_t)       * n_tokens);

    return batch;
}

void llama_batch_free(struct llama_batch batch) {
    if (batch.token)  free(batch.token);
    if (batch.embd)   free(batch.embd);
    if (batch.pos)    free(batch.pos);
    if (batch.seq_id) free(batch.seq_id);
    if (batch.logits) free(batch.logits);
}

int llama_decode(
        struct llama_context * ctx,
          struct llama_batch   batch) {
    const int ret = llama_decode_internal(*ctx, batch);
    if (ret < 0) {
        LLAMA_LOG_ERROR("%s: failed to decode, ret = %d\n", __func__, ret);
    }

    return ret;
}

float * llama_get_logits(struct llama_context * ctx) {
    return ctx->logits.data();
}

float * llama_get_logits_ith(struct llama_context * ctx, int32_t i) {
    return ctx->logits.data() + i*ctx->model.hparams.n_vocab;
}

float * llama_get_embeddings(struct llama_context * ctx) {
    return ctx->embedding.data();
}

const char * llama_token_get_text(const struct llama_context * ctx, llama_token token) {
    return ctx->model.vocab.id_to_token[token].text.c_str();
}

float llama_token_get_score(const struct llama_context * ctx, llama_token token) {
    return ctx->model.vocab.id_to_token[token].score;
}

llama_token_type llama_token_get_type(const struct llama_context * ctx, llama_token token) {
    return ctx->model.vocab.id_to_token[token].type;
}

llama_token llama_token_bos(const struct llama_context * ctx) {
    return ctx->model.vocab.special_bos_id;
}

llama_token llama_token_eos(const struct llama_context * ctx) {
    return ctx->model.vocab.special_eos_id;
}

llama_token llama_token_nl(const struct llama_context * ctx) {
    return ctx->model.vocab.linefeed_id;
}

int llama_tokenize(
    const struct llama_model * model,
                  const char * text,
                         int   text_len,
                 llama_token * tokens,
                         int   n_max_tokens,
                        bool   add_bos) {
    auto res = llama_tokenize_internal(model->vocab, std::string(text, text_len), add_bos);

    if (n_max_tokens < (int) res.size()) {
        // LLAMA_LOG_ERROR("%s: too many tokens\n", __func__);
        return -((int) res.size());
    }

    for (size_t i = 0; i < res.size(); i++) {
        tokens[i] = res[i];
    }

    return res.size();
}

// does not write null-terminator to buf
int llama_token_to_piece(const struct llama_model * model, llama_token token, char * buf, int length) {
    if (0 <= token && token < llama_n_vocab(model)) {
        if (llama_is_normal_token(model->vocab, token)) {
            std::string result = model->vocab.id_to_token[token].text;
            if (llama_vocab_get_type(model->vocab) == LLAMA_VOCAB_TYPE_SPM) {
                llama_unescape_whitespace(result);
            }
            if (length < (int) result.length()) {
                return -result.length();
            }
            memcpy(buf, result.c_str(), result.length());
            return result.length();
        } else if (llama_is_unknown_token(model->vocab, token)) { // NOLINT
            if (length < 3) {
                return -3;
            }
            buf[0] = '\xe2';
            buf[1] = '\x96';
            buf[2] = '\x85';
            return 3;
        } else if (llama_is_control_token(model->vocab, token)) {
            // do nothing
        } else if (llama_is_byte_token(model->vocab, token)) {
            if (length < 1) {
                return -1;
            }
            buf[0] = llama_token_to_byte(model->vocab, token);
            return 1;
        }
    }
    return 0;
}

struct llama_timings llama_get_timings(struct llama_context * ctx) {
    struct llama_timings result = {
        /*.t_start_ms  =*/ 1e-3 * ctx->t_start_us,
        /*.t_end_ms    =*/ 1.00 * ggml_time_ms(),
        /*.t_load_ms   =*/ 1e-3 * ctx->t_load_us,
        /*.t_sample_ms =*/ 1e-3 * ctx->t_sample_us,
        /*.t_p_eval_ms =*/ 1e-3 * ctx->t_p_eval_us,
        /*.t_eval_ms   =*/ 1e-3 * ctx->t_eval_us,

        /*.n_sample =*/ std::max(1, ctx->n_sample),
        /*.n_p_eval =*/ std::max(1, ctx->n_p_eval),
        /*.n_eval   =*/ std::max(1, ctx->n_eval),
    };

    return result;
}

void llama_print_timings(struct llama_context * ctx) {
    const llama_timings timings = llama_get_timings(ctx);

    LLAMA_LOG_INFO("\n");
    LLAMA_LOG_INFO("%s:        load time = %8.2f ms\n", __func__, timings.t_load_ms);
    LLAMA_LOG_INFO("%s:      sample time = %8.2f ms / %5d runs   (%8.2f ms per token, %8.2f tokens per second)\n",
            __func__, timings.t_sample_ms, timings.n_sample, timings.t_sample_ms / timings.n_sample, 1e3 / timings.t_sample_ms * timings.n_sample);
    LLAMA_LOG_INFO("%s: prompt eval time = %8.2f ms / %5d tokens (%8.2f ms per token, %8.2f tokens per second)\n",
            __func__, timings.t_p_eval_ms, timings.n_p_eval, timings.t_p_eval_ms / timings.n_p_eval, 1e3 / timings.t_p_eval_ms * timings.n_p_eval);
    LLAMA_LOG_INFO("%s:        eval time = %8.2f ms / %5d runs   (%8.2f ms per token, %8.2f tokens per second)\n",
            __func__, timings.t_eval_ms, timings.n_eval, timings.t_eval_ms / timings.n_eval, 1e3 / timings.t_eval_ms * timings.n_eval);
    LLAMA_LOG_INFO("%s:       total time = %8.2f ms\n", __func__, (timings.t_end_ms - timings.t_start_ms));
}

void llama_reset_timings(struct llama_context * ctx) {
    ctx->t_start_us = ggml_time_us();
    ctx->t_sample_us = ctx->n_sample = 0;
    ctx->t_eval_us   = ctx->n_eval   = 0;
    ctx->t_p_eval_us = ctx->n_p_eval = 0;
}

const char * llama_print_system_info(void) {
    static std::string s;

    s  = "";
    s += "AVX = "         + std::to_string(ggml_cpu_has_avx())         + " | ";
    s += "AVX2 = "        + std::to_string(ggml_cpu_has_avx2())        + " | ";
    s += "AVX512 = "      + std::to_string(ggml_cpu_has_avx512())      + " | ";
    s += "AVX512_VBMI = " + std::to_string(ggml_cpu_has_avx512_vbmi()) + " | ";
    s += "AVX512_VNNI = " + std::to_string(ggml_cpu_has_avx512_vnni()) + " | ";
    s += "FMA = "         + std::to_string(ggml_cpu_has_fma())         + " | ";
    s += "NEON = "        + std::to_string(ggml_cpu_has_neon())        + " | ";
    s += "ARM_FMA = "     + std::to_string(ggml_cpu_has_arm_fma())     + " | ";
    s += "F16C = "        + std::to_string(ggml_cpu_has_f16c())        + " | ";
    s += "FP16_VA = "     + std::to_string(ggml_cpu_has_fp16_va())     + " | ";
    s += "WASM_SIMD = "   + std::to_string(ggml_cpu_has_wasm_simd())   + " | ";
    s += "BLAS = "        + std::to_string(ggml_cpu_has_blas())        + " | ";
    s += "SSE3 = "        + std::to_string(ggml_cpu_has_sse3())        + " | ";
    s += "SSSE3 = "       + std::to_string(ggml_cpu_has_ssse3())       + " | ";
    s += "VSX = "         + std::to_string(ggml_cpu_has_vsx())         + " | ";

    return s.c_str();
}

void llama_dump_timing_info_yaml(FILE * stream, const llama_context * ctx) {
    fprintf(stream, "\n");
    fprintf(stream, "###########\n");
    fprintf(stream, "# Timings #\n");
    fprintf(stream, "###########\n");
    fprintf(stream, "\n");

    fprintf(stream, "mst_eval: %.2f  # ms / token during generation\n",
            1.0e-3 * ctx->t_eval_us / ctx->n_eval);
    fprintf(stream, "mst_p_eval: %.2f  # ms / token during prompt processing\n",
            1.0e-3 * ctx->t_p_eval_us / ctx->n_p_eval);
    fprintf(stream, "mst_sample: %.2f  # ms / token during sampling\n",
            1.0e-3 * ctx->t_sample_us / ctx->n_sample);
    fprintf(stream, "n_eval: %d  # number of tokens generated (excluding the first one)\n", ctx->n_eval);
    fprintf(stream, "n_p_eval: %d  # number of tokens processed in batches at the beginning\n", ctx->n_p_eval);
    fprintf(stream, "n_sample: %d  # number of sampled tokens\n", ctx->n_sample);
    fprintf(stream, "t_eval_us: %" PRId64 "  # total microseconds spent generating tokens\n", ctx->t_eval_us);
    fprintf(stream, "t_load_us: %" PRId64 "  # total microseconds spent loading the model\n", ctx->t_load_us);
    fprintf(stream, "t_p_eval_us: %" PRId64 "  # total microseconds spent prompt processing\n", ctx->t_p_eval_us);
    fprintf(stream, "t_sample_us: %" PRId64 "  # total microseconds spent sampling\n", ctx->t_sample_us);
    fprintf(stream, "ts_eval: %.2f  # tokens / second during generation\n",
            1.0e6 * ctx->n_eval / ctx->t_eval_us);
    fprintf(stream, "ts_p_eval: %.2f  # tokens / second during prompt processing\n",
            1.0e6 * ctx->n_p_eval / ctx->t_p_eval_us);
    fprintf(stream, "ts_sample: %.2f  # tokens / second during sampling\n",
            1.0e6 * ctx->n_sample / ctx->t_sample_us);
}

// For internal test use
const std::vector<std::pair<std::string, struct ggml_tensor *>> & llama_internal_get_tensor_map(
    struct llama_context * ctx
) {
    return ctx->model.tensors_by_name;
}

void llama_log_set(ggml_log_callback log_callback, void * user_data) {
    g_state.log_callback = log_callback ? log_callback : llama_log_callback_default;
    g_state.log_callback_user_data = user_data;
}

static void llama_log_internal_v(ggml_log_level level, const char * format, va_list args) {
    va_list args_copy;
    va_copy(args_copy, args);
    char buffer[128];
    int len = vsnprintf(buffer, 128, format, args);
    if (len < 128) {
        g_state.log_callback(level, buffer, g_state.log_callback_user_data);
    } else {
        char* buffer2 = new char[len+1];
        vsnprintf(buffer2, len+1, format, args_copy);
        buffer2[len] = 0;
        g_state.log_callback(level, buffer2, g_state.log_callback_user_data);
        delete[] buffer2;
    }
    va_end(args_copy);
}

static void llama_log_internal(ggml_log_level level, const char * format, ...) {
    va_list args;
    va_start(args, format);
    llama_log_internal_v(level, format, args);
    va_end(args);
}

static void llama_log_callback_default(ggml_log_level level, const char * text, void * user_data) {
    (void) level;
    (void) user_data;
    fputs(text, stderr);
    fflush(stderr);
}<|MERGE_RESOLUTION|>--- conflicted
+++ resolved
@@ -6286,17 +6286,9 @@
         }
     }
 
-<<<<<<< HEAD
     int32_t lora_r = fin.read_u32();
     int32_t lora_alpha = fin.read_u32();
-    float scaling = (float)lora_alpha / (float)lora_r;
-=======
-    int32_t lora_r;
-    int32_t lora_alpha;
-    fin.read((char *) &lora_r, sizeof(lora_r));
-    fin.read((char *) &lora_alpha, sizeof(lora_alpha));
     float scaling = scale * (float)lora_alpha / (float)lora_r;
->>>>>>> c71bf2c4
 
     LLAMA_LOG_INFO("%s: r = %d, alpha = %d, scaling = %.2f\n", __func__, lora_r, lora_alpha, scaling);
 
@@ -6528,7 +6520,7 @@
                 ggml_set_name(r, "r_cpy");
             }
 
-            struct ggml_cgraph * gf = ggml_new_graph(lora_ctx);
+            struct ggml_cgraph * gf = ggml_new_graph(lora_ctx.get());
             ggml_build_forward_expand(gf, r);
 
             ggml_graph_compute_helper(work_buffer, gf, n_threads);
