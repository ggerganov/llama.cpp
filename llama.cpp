// Defines fileno on msys:
#ifndef _GNU_SOURCE
#define _GNU_SOURCE
#include <cstdint>
#include <cstdio>
#endif

#include "llama_util.h"
#include "llama.h"

#include "ggml.h"

#include <array>
#include <ctime>
#include <cinttypes>
#include <fstream>
#include <random>
#include <map>
#include <unordered_map>
#include <queue>
#include <cassert>
#include <cstring>
#include <climits>
#include <memory>
#include <algorithm>
#include <initializer_list>

#define LLAMA_USE_SCRATCH
#define LLAMA_MAX_SCRATCH_BUFFERS 16


// available llama models
enum e_model {
    MODEL_UNKNOWN,
    MODEL_7B,
    MODEL_13B,
    MODEL_30B,
    MODEL_65B,
};

static const size_t MB = 1024*1024;

// computed for n_ctx == 2048
// TODO: dynamically determine these sizes
//       needs modifications in ggml

static const std::map<e_model, size_t> & MEM_REQ_SCRATCH0()
{
    static std::map<e_model, size_t> _MEM_REQ_SCRATCH0 = {
        { MODEL_7B,    512ull * MB },
        { MODEL_13B,   512ull * MB },
        { MODEL_30B,   512ull * MB },
        { MODEL_65B,   512ull * MB },
    };
    return _MEM_REQ_SCRATCH0;
}

static const std::map<e_model, size_t> & MEM_REQ_SCRATCH1()
{
    static std::map<e_model, size_t> _MEM_REQ_SCRATCH1 = {
        { MODEL_7B,    512ull * MB },
        { MODEL_13B,   512ull * MB },
        { MODEL_30B,   512ull * MB },
        { MODEL_65B,   512ull * MB },
    };
    return _MEM_REQ_SCRATCH1;
};

// 2*n_embd*n_ctx*n_layer*sizeof(float16)
static const std::map<e_model, size_t> & MEM_REQ_KV_SELF()
{
    static std::map<e_model, size_t> _MEM_REQ_KV_SELF = {
        { MODEL_7B,   1026ull * MB },
        { MODEL_13B,  1608ull * MB },
        { MODEL_30B,  3124ull * MB },
        { MODEL_65B,  5120ull * MB },
    };
    return _MEM_REQ_KV_SELF;
};

// this is mostly needed for temporary mul_mat buffers to dequantize the data
// not actually needed if BLAS is disabled
static const std::map<e_model, size_t> & MEM_REQ_EVAL()
{
    static std::map<e_model, size_t> _MEM_REQ_EVAL = {
        { MODEL_7B,   768ull * MB },
        { MODEL_13B, 1024ull * MB },
        { MODEL_30B, 1280ull * MB },
        { MODEL_65B, 1536ull * MB },
    };
    return _MEM_REQ_EVAL;
};

// default hparams (LLaMA 7B)
struct llama_hparams {
    uint32_t n_vocab = 32000;
    uint32_t n_ctx   = 512;   // this is provided as user input?
    uint32_t n_embd  = 4096;
    uint32_t n_mult  = 256;
    uint32_t n_head  = 32;
    uint32_t n_layer = 32;
    uint32_t n_rot   = 64;
    enum llama_ftype ftype = LLAMA_FTYPE_MOSTLY_F16;

    bool operator!=(const llama_hparams & other) const {
        return memcmp(this, &other, sizeof(llama_hparams));
    }
};

struct llama_layer {
    // normalization
    struct ggml_tensor * attention_norm;

    // attention
    struct ggml_tensor * wq;
    struct ggml_tensor * wk;
    struct ggml_tensor * wv;
    struct ggml_tensor * wo;

    // normalization
    struct ggml_tensor * ffn_norm;

    // ff
    struct ggml_tensor * w1;
    struct ggml_tensor * w2;
    struct ggml_tensor * w3;
};

struct llama_kv_cache {
    struct ggml_tensor * k;
    struct ggml_tensor * v;

    struct ggml_context * ctx = NULL;

    llama_buffer buf;

    int n; // number of tokens currently in the cache

    ~llama_kv_cache() {
        if (ctx) {
            ggml_free(ctx);
        }
    }
};

struct llama_model {
    e_model type = MODEL_UNKNOWN;

    llama_hparams hparams;

    struct ggml_tensor * tok_embeddings;

    struct ggml_tensor * norm;
    struct ggml_tensor * output;

    std::vector<llama_layer> layers;

    // context
    struct ggml_context * ctx = NULL;

    // key + value cache for the self attention
    // TODO: move to llama_state
    struct llama_kv_cache kv_self;

    // the model memory buffer
    llama_buffer buf;

    // model memory mapped file
    std::unique_ptr<llama_mmap> mapping;

    // objects representing data potentially being locked in memory
    llama_mlock mlock_buf;
    llama_mlock mlock_mmap;

    // for quantize-stats only
    std::vector<std::pair<std::string, struct ggml_tensor *>> tensors_by_name;

    ~llama_model() {
        if (ctx) {
            ggml_free(ctx);
        }
    }
};

struct llama_vocab {
    using id    = int32_t;
    using token = std::string;

    struct token_score {
        token tok;
        float score;
    };

    std::unordered_map<token, id> token_to_id;
    std::vector<token_score> id_to_token;
};

struct llama_context {
    std::mt19937 rng;

    int64_t t_load_us = 0;
    int64_t t_start_us = 0;
    bool has_evaluated_once = false;

    int64_t t_sample_us = 0;
    int64_t t_eval_us   = 0;
    int64_t t_p_eval_us = 0;

    int32_t n_sample = 0; // number of tokens sampled
    int32_t n_eval   = 0; // number of eval calls
    int32_t n_p_eval = 0; // number of tokens in eval calls for the prompt (with batch size > 1)

    llama_model model;
    llama_vocab vocab;

    size_t mem_per_token = 0;

    // decode output (2-dimensional array: [n_tokens][n_vocab])
    std::vector<float> logits;
    bool logits_all = false;

    // input embedding (1-dimensional array: [n_embd])
    std::vector<float> embedding;

    // memory buffers used to evaluate the model
    // TODO: move in llama_state
    llama_buffer buf_compute;
    llama_buffer buf_scratch[LLAMA_MAX_SCRATCH_BUFFERS];

    int    buf_last = 0;
    size_t buf_max_size[LLAMA_MAX_SCRATCH_BUFFERS] = { 0 };

    void use_buf(struct ggml_context * ctx, int i) {
#if defined(LLAMA_USE_SCRATCH)
        size_t last_size = 0;

        if (i == -1) {
            last_size = ggml_set_scratch(ctx, { 0, 0, nullptr, });
        } else {
            auto & buf = buf_scratch[i];
            last_size = ggml_set_scratch(ctx, { 0, buf.size, buf.addr, });
        }

        if (buf_last >= 0) {
            buf_max_size[buf_last] = std::max(buf_max_size[buf_last], last_size);
        }

        buf_last = i;
#else
        (void) i;
        (void) ctx;
#endif
    }

    size_t get_buf_max_mem(int i) const {
#if defined(LLAMA_USE_SCRATCH)
        return buf_max_size[i];
#else
        (void) i;
        return 0;
#endif
    }
};

template <typename T>
static T checked_mul(T a, T b) {
    T ret = a * b;
    if (a != 0 && ret / a != b) {
        throw format("overflow multiplying %llu * %llu",
                     (unsigned long long) a, (unsigned long long) b);
    }
    return ret;
}

static size_t checked_div(size_t a, size_t b) {
    if (b == 0 || a % b != 0) {
        throw format("error dividing %zu / %zu", a, b);
    }
    return a / b;
}

static std::string llama_format_tensor_shape(const std::vector<uint32_t> & ne) {
    char buf[256];
    snprintf(buf, sizeof(buf), "%5u", ne.at(0));
    for (size_t i = 1; i < ne.size(); i++) {
        snprintf(buf + strlen(buf), sizeof(buf) - strlen(buf), " x %5u", ne.at(i));
    }
    return buf;
}

static size_t llama_calc_tensor_size(const std::vector<uint32_t> & ne, enum ggml_type type) {
    size_t size = ggml_type_size(type);
    for (uint32_t dim : ne) {
        size = checked_mul<size_t>(size, dim);
    }
    return size / ggml_blck_size(type);
}

struct llama_load_tensor_shard {
    std::vector<uint32_t> ne;
    size_t size;
    enum ggml_type type;
    size_t file_idx;
    size_t file_off;

    void calc_size() {
        size = llama_calc_tensor_size(ne, type);
    }
};

enum llama_split_type {
    SPLIT_NONE,
    SPLIT_BY_COLUMNS,
    SPLIT_BY_ROWS
};

struct llama_load_tensor {
    std::vector<llama_load_tensor_shard> shards;

    std::string name;
    enum ggml_type type = GGML_TYPE_F32;
    llama_split_type split_type = SPLIT_NONE;
    std::vector<uint32_t> ne;
    size_t size;
    struct ggml_tensor * ggml_tensor = NULL;
    uint8_t * data;

    llama_load_tensor(const std::string & name) : name(name) {}

    void calc_all() {
        calc_type();
        calc_split_type();
        calc_ne();
        calc_size();
    }

    void calc_type() {
        const auto & first_shard = shards.at(0);
        for (const auto & shard : shards) {
            if (shard.type != first_shard.type) {
                throw format("inconsistent tensor shard type in '%s'", name.c_str());
            }
        }
        type = first_shard.type;
    }

    void calc_split_type() {
        if (shards.at(0).ne.size() == 1 || // 1D tensors are just duplicated in every file
            shards.size() == 1) { // only one file?
            split_type = SPLIT_NONE;
        } else if (name.find("tok_embeddings.") == 0 ||
            name.find(".attention.wo.weight") != std::string::npos ||
            name.find(".feed_forward.w2.weight") != std::string::npos) {
            split_type = SPLIT_BY_COLUMNS;
        } else {
            split_type = SPLIT_BY_ROWS;
        }
    }

    void calc_ne() {
        const auto & first_shard = shards.at(0);
        for (const auto & shard : shards) {
            if (shard.ne != first_shard.ne) {
                throw format("inconsistent tensor shard shape in '%s': first was %s, other was %s",
                             name.c_str(), llama_format_tensor_shape(first_shard.ne).c_str(), llama_format_tensor_shape(shard.ne).c_str());
            }
        }
        ne = first_shard.ne;
        LLAMA_ASSERT(shards.size() <= UINT32_MAX);
        uint32_t n_shards = (uint32_t) shards.size();
        switch (split_type) {
            case SPLIT_NONE:
                ne = first_shard.ne;
                break;
            case SPLIT_BY_COLUMNS:
                ne = {checked_mul<uint32_t>(first_shard.ne[0], n_shards),
                      first_shard.ne[1]};
                break;
            case SPLIT_BY_ROWS:
                ne = {first_shard.ne[0],
                      checked_mul<uint32_t>(first_shard.ne[1], n_shards)};
                break;
        }
    }

    void calc_size() {
        size = llama_calc_tensor_size(ne, type);
    }
};

struct llama_load_tensors_map {
    // tensors is kept in a separate vector to preserve file order
    std::vector<llama_load_tensor> tensors;
    std::unordered_map<std::string, size_t> name_to_idx;
};

enum llama_file_version {
    LLAMA_FILE_VERSION_GGML,
    LLAMA_FILE_VERSION_GGMF_V1, // added version field and scores in vocab
    LLAMA_FILE_VERSION_GGJT_V1, // added padding
};

struct llama_file_loader {
    llama_file file;
    llama_file_version file_version;
    llama_hparams hparams;
    llama_vocab vocab;

    llama_file_loader(const char * fname, size_t file_idx, llama_load_tensors_map & tensors_map)
        : file(fname, "rb") {
        fprintf(stderr, "llama.cpp: loading model from %s\n", fname);
        read_magic();
        read_hparams();
        read_vocab();
        read_tensor_metadata(file_idx, tensors_map);
    }
    void read_magic() {
        uint32_t magic = file.read_u32();
        uint32_t version = 0;

        if (magic != 'ggml') {
            version = file.read_u32();
        }

        if (magic == 'ggml' && version == 0) {
            file_version = LLAMA_FILE_VERSION_GGML;
        } else if (magic == 'ggmf' && version == 1) {
            file_version = LLAMA_FILE_VERSION_GGMF_V1;
        } else if (magic == 'ggjt' && version == 1) {
            file_version = LLAMA_FILE_VERSION_GGJT_V1;
        } else {
            throw format("unknown (magic, version) combination: %08x, %08x; is this really a GGML file?",
                         magic, version);
        }
    }
    void read_hparams() {
        hparams.n_vocab = file.read_u32();
        hparams.n_embd = file.read_u32();
        hparams.n_mult = file.read_u32();
        hparams.n_head = file.read_u32();
        hparams.n_layer = file.read_u32();
        hparams.n_rot = file.read_u32();
        hparams.ftype = (enum llama_ftype) file.read_u32();
    }
    void read_vocab() {
        vocab.id_to_token.resize(hparams.n_vocab);

        for (uint32_t i = 0; i < hparams.n_vocab; i++) {
            uint32_t len = file.read_u32();
            std::string word = file.read_string(len);

            float score = 0.0f;
            if (file_version >= LLAMA_FILE_VERSION_GGMF_V1) {
                file.read_raw(&score, sizeof(score));
            }

            vocab.token_to_id[word] = i;

            auto & tok_score = vocab.id_to_token[i];
            tok_score.tok = std::move(word);
            tok_score.score = score;
        }
    }
    void read_tensor_metadata(size_t file_idx, llama_load_tensors_map & tensors_map) {
        while (file.tell() < file.size) {
            llama_load_tensor_shard shard;
            uint32_t n_dims = file.read_u32();
            uint32_t name_len = file.read_u32();
            shard.type = (enum ggml_type) file.read_u32();
            shard.ne.resize(n_dims);
            file.read_raw(shard.ne.data(), sizeof(shard.ne[0]) * n_dims);
            std::string name = file.read_string(name_len);
            if (n_dims < 1 || n_dims > 2) {
                throw format("llama.cpp: tensor '%s' should not be %u-dimensional", name.c_str(), n_dims);
            }
            switch (shard.type) {
                case GGML_TYPE_F32:
                case GGML_TYPE_F16:
                case GGML_TYPE_Q4_0:
                case GGML_TYPE_Q4_1:
                case GGML_TYPE_Q4_2:
                    break;
                default: {
                    throw format("unrecognized tensor type %u\n", shard.type);
                }
            }

            if (file_version >= LLAMA_FILE_VERSION_GGJT_V1) {
                // skip to the next multiple of 32 bytes
                file.seek(-file.tell() & 31, SEEK_CUR);
            }
            shard.file_idx = file_idx;
            shard.file_off = file.tell();

            shard.calc_size();
            file.seek(shard.size, SEEK_CUR);

            auto it = tensors_map.name_to_idx.find(name);
            size_t idx;
            if (it != tensors_map.name_to_idx.end()) {
                idx = it->second;
            } else {
                tensors_map.tensors.emplace_back(name);
                idx = tensors_map.tensors.size() - 1;
                tensors_map.name_to_idx.emplace(name, idx);
            }
            tensors_map.tensors.at(idx).shards.push_back(shard);
        }
    }
};

struct llama_file_saver {
    llama_file file;
    llama_file_loader * any_file_loader;
    llama_file_saver(const char * fname, llama_file_loader * any_file_loader, enum llama_ftype new_ftype)
        : file(fname, "wb"), any_file_loader(any_file_loader) {
        fprintf(stderr, "llama.cpp: saving model to %s\n", fname);
        write_magic();
        write_hparams(new_ftype);
        write_vocab();
    }
    void write_magic() {
        file.write_u32('ggjt'); // magic
        file.write_u32(1); // version
    }
    void write_hparams(enum llama_ftype new_ftype) {
        const llama_hparams & hparams = any_file_loader->hparams;
        file.write_u32(hparams.n_vocab);
        file.write_u32(hparams.n_embd);
        file.write_u32(hparams.n_mult);
        file.write_u32(hparams.n_head);
        file.write_u32(hparams.n_layer);
        file.write_u32(hparams.n_rot);
        file.write_u32(new_ftype);
    }
    void write_vocab() {
        if (any_file_loader->file_version == LLAMA_FILE_VERSION_GGML) {
            fprintf(stderr, "llama.cpp: WARNING: input is an old file that doesn't have scores; will add dummy scores\n");
        }
        uint32_t n_vocab = any_file_loader->hparams.n_vocab;
        for (uint32_t i = 0; i < n_vocab; i++) {
            const auto & token_score = any_file_loader->vocab.id_to_token.at(i);
            file.write_u32((uint32_t) token_score.tok.size());
            file.write_raw(token_score.tok.data(), token_score.tok.size());
            file.write_raw(&token_score.score, sizeof(token_score.score));
        }
    }
    void write_tensor(llama_load_tensor & tensor, enum ggml_type new_type, const void * new_data, size_t new_size) {
        switch (new_type) {
            case GGML_TYPE_F32:
            case GGML_TYPE_F16:
            case GGML_TYPE_Q4_0:
            case GGML_TYPE_Q4_1:
            case GGML_TYPE_Q4_2:
                break;
            default: LLAMA_ASSERT(false);
        }
        file.write_u32((uint32_t) tensor.ne.size());
        file.write_u32((uint32_t) tensor.name.size());
        file.write_u32(new_type);
        file.write_raw(tensor.ne.data(), sizeof(tensor.ne[0]) * tensor.ne.size());
        file.write_raw(tensor.name.data(), tensor.name.size());
        file.seek(-file.tell() & 31, SEEK_CUR);
        LLAMA_ASSERT(new_size == llama_calc_tensor_size(tensor.ne, new_type));
        file.write_raw(new_data, new_size);
    }
};

struct llama_model_loader {
    std::vector<std::unique_ptr<llama_file_loader>> file_loaders;
    llama_load_tensors_map tensors_map;
    bool use_mmap;
    size_t num_ggml_tensors_created = 0;
    struct ggml_context * ggml_ctx = NULL;
    std::unique_ptr<llama_mmap> mapping;

    llama_model_loader(const std::string & fname_base, bool use_mmap, bool vocab_only) {
        auto first_file = new llama_file_loader(fname_base.c_str(), 0, tensors_map);
        file_loaders.emplace_back(first_file);
        uint32_t n_parts = vocab_only ? 1 : guess_n_parts();
        for (uint32_t i = 1; i < n_parts; i++) {
            std::string fname = fname_base + "." + std::to_string(i);
            auto ith_file = new llama_file_loader(fname.c_str(), i, tensors_map);
            file_loaders.emplace_back(ith_file);
            if (ith_file->hparams != first_file->hparams) {
                throw format("llama.cpp: hparams inconsistent between files");
            }
        }
        if (!llama_mmap::SUPPORTED) {
            use_mmap = false;
        }
        if (use_mmap && alignment_prevents_mmap()) {
            fprintf(stderr, "llama.cpp: can't use mmap because tensors are not aligned; convert to new format to avoid this\n");
            use_mmap = false;
        }
        this->use_mmap = use_mmap;
        for (llama_load_tensor & lt : tensors_map.tensors) {
            lt.calc_all();
        }
    }

    bool alignment_prevents_mmap() {
        for (const llama_load_tensor & lt : tensors_map.tensors) {
            for (const llama_load_tensor_shard & shard : lt.shards) {
                if (shard.file_off & 3) {
                    return true;
                }
            }
        }
        return false;
    }

    uint32_t guess_n_parts() const {
        auto it = tensors_map.name_to_idx.find("tok_embeddings.weight");
        if (it == tensors_map.name_to_idx.end()) {
            throw std::string("missing tok_embeddings.weight");
        }
        const llama_load_tensor & lt = tensors_map.tensors.at(it->second);
        return file_loaders.at(0)->hparams.n_embd / lt.shards.at(0).ne.at(0);
    }

    void calc_sizes(size_t * ctx_size_p, size_t * mmapped_size_p) const {
        *ctx_size_p = *mmapped_size_p = 0;
        for (const llama_load_tensor & lt : tensors_map.tensors) {
            *ctx_size_p += sizeof(struct ggml_tensor) + GGML_OBJECT_SIZE;
            *(use_mmap ? mmapped_size_p : ctx_size_p) += lt.size;
        }
    }

    struct ggml_tensor * get_tensor(const std::string & name, std::vector<uint32_t> ne) {
        auto it = tensors_map.name_to_idx.find(name);
        if (it == tensors_map.name_to_idx.end()) {
            throw format("llama.cpp: tensor '%s' is missing from model", name.c_str());
        }
        llama_load_tensor & lt = tensors_map.tensors.at(it->second);
        if (lt.ne != ne) {
            throw format("llama.cpp: tensor '%s' has wrong shape; expected %s, got %s",
                         name.c_str(), llama_format_tensor_shape(ne).c_str(), llama_format_tensor_shape(lt.ne).c_str());
        }

        return get_tensor_for(lt);
    }

    struct ggml_tensor * get_tensor_for(llama_load_tensor & lt) {
        struct ggml_tensor * tensor;
        if (lt.ne.size() == 2) {
            tensor = ggml_new_tensor_2d(ggml_ctx, lt.type, lt.ne.at(0), lt.ne.at(1));
        } else {
            LLAMA_ASSERT(lt.ne.size() == 1);
            tensor = ggml_new_tensor_1d(ggml_ctx, lt.type, lt.ne.at(0));
        }
        LLAMA_ASSERT(lt.ggml_tensor == NULL); // if this fails, we called get_tensor twice on the same tensor
        lt.ggml_tensor = tensor;
        num_ggml_tensors_created++;
        return tensor;
    }

    void done_getting_tensors() {
        if (num_ggml_tensors_created != tensors_map.tensors.size()) {
            throw std::string("llama.cpp: file contained more tensors than expected");
        }
    }

    void load_all_data(llama_progress_callback progress_callback, void *  progress_callback_user_data, llama_mlock * lmlock) {
        size_t data_size = 0;
        for (const llama_load_tensor & lt : tensors_map.tensors) {
            data_size += lt.size;
        }

        if (use_mmap) {
            mapping.reset(new llama_mmap(&file_loaders.at(0)->file));
            if (!lmlock) {
                // Don't call the callback since the actual loading will be lazy
                // and we can't measure it.
                progress_callback = NULL;
            }
            if (lmlock) {
                lmlock->init(mapping->addr);
            }
        }

        size_t done_size = 0;
        for (llama_load_tensor & lt : tensors_map.tensors) {
            if (progress_callback) {
                progress_callback((float) done_size / data_size, progress_callback_user_data);
            }
            LLAMA_ASSERT(lt.ggml_tensor); // unused tensors should have been caught by load_data already
            lt.data = (uint8_t *) lt.ggml_tensor->data;
            load_data_for(lt);
            lt.ggml_tensor->data = lt.data;
            done_size += lt.size;
            if (use_mmap && lmlock) {
                lmlock->grow_to(done_size);
            }
        }
        if (progress_callback) {
            progress_callback(1.0f, progress_callback_user_data);
        }
    }

    void load_data_for(llama_load_tensor & lt) {
        if (use_mmap) {
            LLAMA_ASSERT(lt.shards.size() == 1);
            lt.data = (uint8_t *) mapping->addr + lt.shards.at(0).file_off;
        } else if (lt.split_type == SPLIT_NONE) {
            llama_file & file = file_loaders.at(lt.shards.at(0).file_idx)->file;
            file.seek(lt.shards.at(0).file_off, SEEK_SET);
            file.read_raw(lt.data, lt.size);
        } else if (lt.split_type == SPLIT_BY_ROWS) {
            size_t offset = 0;
            for (llama_load_tensor_shard & shard : lt.shards) {
                llama_file & file = file_loaders.at(shard.file_idx)->file;
                file.seek(shard.file_off, SEEK_SET);
                file.read_raw(lt.data + offset, shard.size);
                offset += shard.size;
            }
            LLAMA_ASSERT(offset == lt.size);
        } else if (lt.split_type == SPLIT_BY_COLUMNS) {
            // Let's load the data into temporary buffers to ensure the OS performs large loads.
            std::vector<llama_buffer> tmp_bufs;
            tmp_bufs.resize(lt.shards.size());
            for (size_t i = 0; i < lt.shards.size(); i++) {
                llama_load_tensor_shard & shard = lt.shards.at(i);
                llama_file & file = file_loaders.at(shard.file_idx)->file;
                file.seek(shard.file_off, SEEK_SET);
                tmp_bufs.at(i).resize(shard.size);
                file.read_raw(tmp_bufs.at(i).addr, shard.size);
            }
            // Then reshape.
            size_t num_rows = lt.ne.at(1);
            size_t per_shard_row_size = lt.shards.at(0).size / num_rows;
            size_t out_offset = 0;
            for (size_t row = 0; row < num_rows; row++) {
                for (llama_buffer & tmp_buf : tmp_bufs) {
                    memcpy(lt.data + out_offset,
                           tmp_buf.addr + row * per_shard_row_size,
                           per_shard_row_size);
                    out_offset += per_shard_row_size;
                }
            }
            LLAMA_ASSERT(out_offset == lt.size);
        }
        if (0) {
            print_checksum(lt);
        }
    }

    static void print_checksum(llama_load_tensor & lt) {
        uint32_t sum = 0;
        for (size_t i = 0; i < lt.size; i++) {
            uint8_t byte = lt.data[i];
            sum = byte + (sum << 6) + (sum << 16) - sum; // sdbm hash
        }
        fprintf(stderr, "%s checksum: %#08x (%s, size %zu)\n", lt.name.c_str(), sum,
                llama_format_tensor_shape(lt.ne).c_str(), lt.size);
    }

};


//
// kv cache
//

static bool kv_cache_init(
        const struct llama_hparams & hparams,
             struct llama_kv_cache & cache,
                         ggml_type   wtype,
                               int   n_ctx) {
    const int n_embd  = hparams.n_embd;
    const int n_layer = hparams.n_layer;

    const int64_t n_mem      = (int64_t)n_layer*n_ctx;
    const int64_t n_elements = n_embd*n_mem;

    cache.buf.resize(2u*n_elements*ggml_type_size(wtype) + 2u*MB);

    struct ggml_init_params params;
    params.mem_size   = cache.buf.size;
    params.mem_buffer = cache.buf.addr;
    params.no_alloc   = false;

    cache.ctx = ggml_init(params);

    if (!cache.ctx) {
        fprintf(stderr, "%s: failed to allocate memory for kv cache\n", __func__);
        return false;
    }

    cache.k = ggml_new_tensor_1d(cache.ctx, wtype, n_elements);
    cache.v = ggml_new_tensor_1d(cache.ctx, wtype, n_elements);

    return true;
}

struct llama_context_params llama_context_default_params() {
    struct llama_context_params result = {
        /*.n_ctx                       =*/ 512,
        /*.n_parts                     =*/ -1,
        /*.seed                        =*/ 0,
        /*.f16_kv                      =*/ false,
        /*.logits_all                  =*/ false,
        /*.vocab_only                  =*/ false,
        /*.use_mmap                    =*/ true,
        /*.use_mlock                   =*/ false,
        /*.embedding                   =*/ false,
        /*.progress_callback           =*/ nullptr,
        /*.progress_callback_user_data =*/ nullptr,
    };

    return result;
}

bool llama_mmap_supported() {
    return llama_mmap::SUPPORTED;
}

bool llama_mlock_supported() {
    return llama_mlock::SUPPORTED;
}

//
// model loading
//

static const char *llama_file_version_name(llama_file_version version) {
    switch (version) {
        case LLAMA_FILE_VERSION_GGML: return "'ggml' (old version with low tokenizer quality and no mmap support)";
        case LLAMA_FILE_VERSION_GGMF_V1: return "ggmf v1 (old version with no mmap support)";
        case LLAMA_FILE_VERSION_GGJT_V1: return "ggjt v1 (latest)";
        default: LLAMA_ASSERT(false);
    }
}

static const char *llama_ftype_name(enum llama_ftype ftype) {
    switch (ftype) {
        case LLAMA_FTYPE_ALL_F32:     return "all F32";
        case LLAMA_FTYPE_MOSTLY_F16:  return "mostly F16";
        case LLAMA_FTYPE_MOSTLY_Q4_0: return "mostly Q4_0";
        case LLAMA_FTYPE_MOSTLY_Q4_1: return "mostly Q4_1";
        case LLAMA_FTYPE_MOSTLY_Q4_1_SOME_F16:
                                      return "mostly Q4_1, some F16";
        case LLAMA_FTYPE_MOSTLY_Q4_2: return "mostly Q4_2";
        default:                      return "unknown, may not work";
    }
}

static const char *llama_model_type_name(e_model type) {
    switch (type) {
        case MODEL_7B: return "7B";
        case MODEL_13B: return "13B";
        case MODEL_30B: return "30B";
        case MODEL_65B: return "65B";
        default: LLAMA_ASSERT(false);
    }
}

static void llama_model_load_internal(
        const std::string & fname,
        llama_context & lctx,
        int n_ctx,
        ggml_type memory_type,
        bool use_mmap,
        bool use_mlock,
        bool vocab_only,
        llama_progress_callback progress_callback,
        void * progress_callback_user_data) {

    lctx.t_start_us = ggml_time_us();

    std::unique_ptr<llama_model_loader> ml(new llama_model_loader(fname, use_mmap, vocab_only));

    lctx.vocab = std::move(ml->file_loaders.at(0)->vocab);
    auto & model = lctx.model;
    model.hparams = ml->file_loaders.at(0)->hparams;
    llama_file_version file_version = ml->file_loaders.at(0)->file_version;
    auto & hparams = model.hparams;
    uint32_t n_ff = ((2*(4*hparams.n_embd)/3 + hparams.n_mult - 1)/hparams.n_mult)*hparams.n_mult;

    {
        switch (hparams.n_layer) {
            case 32: model.type = e_model::MODEL_7B; break;
            case 40: model.type = e_model::MODEL_13B; break;
            case 60: model.type = e_model::MODEL_30B; break;
            case 80: model.type = e_model::MODEL_65B; break;
        }

        hparams.n_ctx = n_ctx;
    }

    {
        fprintf(stderr, "%s: format     = %s\n",  __func__, llama_file_version_name(file_version));
        fprintf(stderr, "%s: n_vocab    = %u\n",  __func__, hparams.n_vocab);
        fprintf(stderr, "%s: n_ctx      = %u\n",  __func__, hparams.n_ctx);
        fprintf(stderr, "%s: n_embd     = %u\n",  __func__, hparams.n_embd);
        fprintf(stderr, "%s: n_mult     = %u\n",  __func__, hparams.n_mult);
        fprintf(stderr, "%s: n_head     = %u\n",  __func__, hparams.n_head);
        fprintf(stderr, "%s: n_layer    = %u\n",  __func__, hparams.n_layer);
        fprintf(stderr, "%s: n_rot      = %u\n",  __func__, hparams.n_rot);
        fprintf(stderr, "%s: ftype      = %u (%s)\n", __func__, hparams.ftype, llama_ftype_name(hparams.ftype));
        fprintf(stderr, "%s: n_ff       = %u\n",  __func__, n_ff);
        fprintf(stderr, "%s: n_parts    = %zu\n", __func__, ml->file_loaders.size());
        fprintf(stderr, "%s: model size = %s\n",  __func__, llama_model_type_name(model.type));
    }

    if (vocab_only) {
        return;
    }

    auto & ctx = model.ctx;

    size_t ctx_size, mmapped_size;
    ml->calc_sizes(&ctx_size, &mmapped_size);
    fprintf(stderr, "%s: ggml ctx size = %6.2f KB\n", __func__, ctx_size/1024.0);

    // print memory requirements
    {
        const size_t scale = memory_type == GGML_TYPE_F32 ? 2 : 1;

        // this is the total memory required to run the inference
        const size_t mem_required =
            ctx_size +
            mmapped_size +
            MEM_REQ_SCRATCH0().at(model.type) +
            MEM_REQ_SCRATCH1().at(model.type) +
            MEM_REQ_EVAL().at(model.type);

        // this is the memory required by one llama_state
        const size_t mem_required_state =
            scale*MEM_REQ_KV_SELF().at(model.type);

        fprintf(stderr, "%s: mem required  = %7.2f MB (+ %7.2f MB per state)\n", __func__,
                mem_required / 1024.0 / 1024.0, mem_required_state / 1024.0 / 1024.0);
    }

    // create the ggml context
    {
        lctx.model.buf.resize(ctx_size);
        if (use_mlock) {
            lctx.model.mlock_buf.init(lctx.model.buf.addr);
            lctx.model.mlock_buf.grow_to(lctx.model.buf.size);
        }

        struct ggml_init_params params = {
            /*.mem_size   =*/ lctx.model.buf.size,
            /*.mem_buffer =*/ lctx.model.buf.addr,
            /*.no_alloc   =*/ ml->use_mmap,
        };

        model.ctx = ggml_init(params);
        if (!model.ctx) {
            throw format("ggml_init() failed");
        }
    }

    // prepare memory for the weights
    {
        const auto & hparams = model.hparams;

        const uint32_t n_embd  = hparams.n_embd;
        const uint32_t n_layer = hparams.n_layer;
        const uint32_t n_vocab = hparams.n_vocab;

        ml->ggml_ctx = ctx;

        model.tok_embeddings = ml->get_tensor("tok_embeddings.weight", {n_embd, n_vocab});
        model.norm           = ml->get_tensor("norm.weight",           {n_embd});
        model.output         = ml->get_tensor("output.weight",         {n_embd, n_vocab});

        model.layers.resize(n_layer);
        for (uint32_t i = 0; i < n_layer; ++i) {
            auto & layer = model.layers[i];

            std::string layers_i = "layers." + std::to_string(i);

            layer.attention_norm = ml->get_tensor(layers_i + ".attention_norm.weight", {n_embd});

            layer.wq = ml->get_tensor(layers_i + ".attention.wq.weight", {n_embd, n_embd});
            layer.wk = ml->get_tensor(layers_i + ".attention.wk.weight", {n_embd, n_embd});
            layer.wv = ml->get_tensor(layers_i + ".attention.wv.weight", {n_embd, n_embd});
            layer.wo = ml->get_tensor(layers_i + ".attention.wo.weight", {n_embd, n_embd});

            layer.ffn_norm = ml->get_tensor(layers_i + ".ffn_norm.weight", {n_embd});

            layer.w1 = ml->get_tensor(layers_i + ".feed_forward.w1.weight", {n_embd,   n_ff});
            layer.w2 = ml->get_tensor(layers_i + ".feed_forward.w2.weight", {  n_ff,   n_embd});
            layer.w3 = ml->get_tensor(layers_i + ".feed_forward.w3.weight", {n_embd,   n_ff});
        }
    }

    ml->done_getting_tensors();

    // populate `tensors_by_name`
    for (llama_load_tensor & lt : ml->tensors_map.tensors) {
        model.tensors_by_name.emplace_back(lt.name, lt.ggml_tensor);
    }

    ml->load_all_data(progress_callback, progress_callback_user_data, use_mlock ? &lctx.model.mlock_mmap : NULL);

    model.mapping = std::move(ml->mapping);

    // loading time will be recalculate after the first eval, so
    // we take page faults deferred by mmap() into consideration
    lctx.t_load_us = ggml_time_us() - lctx.t_start_us;
}

static bool llama_model_load(
        const std::string & fname,
        llama_context & lctx,
        int n_ctx,
        ggml_type memory_type,
        bool use_mmap,
        bool use_mlock,
        bool vocab_only,
        llama_progress_callback progress_callback,
        void *progress_callback_user_data) {
    try {
        llama_model_load_internal(fname, lctx, n_ctx, memory_type, use_mmap, use_mlock,
                                  vocab_only, progress_callback, progress_callback_user_data);
        return true;
    } catch (const std::string & err) {
        fprintf(stderr, "error loading model: %s\n", err.c_str());
        return false;
    }
}

// evaluate the transformer
//
//   - lctx:      llama context
//   - tokens:    new batch of tokens to process
//   - n_past:    the context size so far
//   - n_threads: number of threads to use
//   - n_ethreads: number of threads to use for single-token eval
//
static bool llama_eval_internal(
        llama_context & lctx,
    const llama_token * tokens,
            const int   n_tokens,
            const int   n_past,
            const int   n_threads,
            const int   n_ethreads) {
    const int64_t t_start_us = ggml_time_us();

    const int N = n_tokens;

    const auto & model   = lctx.model;
    const auto & hparams = model.hparams;

    auto & kv_self = model.kv_self;

    LLAMA_ASSERT(!!kv_self.ctx);

    const int n_embd  = hparams.n_embd;
    const int n_layer = hparams.n_layer;
    const int n_ctx   = hparams.n_ctx;
    const int n_head  = hparams.n_head;
    const int n_vocab = hparams.n_vocab;
    const int n_rot   = hparams.n_embd/hparams.n_head;

    auto & mem_per_token = lctx.mem_per_token;
    auto & buf_compute   = lctx.buf_compute;

    struct ggml_init_params params = {
        /*.mem_size   =*/ buf_compute.size,
        /*.mem_buffer =*/ buf_compute.addr,
        /*.no_alloc   =*/ false,
    };

    struct ggml_context * ctx0 = ggml_init(params);

    // for big prompts, if BLAS is enabled, it is better to use only one thread
    // otherwise, the threads are spin-lock waiting for the BLAS calls and are degrading the performance
    ggml_cgraph gf = {};
<<<<<<< HEAD
    gf.n_threads = N >= 32 && ggml_cpu_has_blas() ? 1 : (N == 1 ? n_ethreads : n_threads);
=======
    gf.n_threads = N >= 32 && ggml_cpu_has_blas() && !ggml_cpu_has_cublas() ? 1 : n_threads;
>>>>>>> 02d69881

    struct ggml_tensor * embd = ggml_new_tensor_1d(ctx0, GGML_TYPE_I32, N);
    memcpy(embd->data, tokens, N*ggml_element_size(embd));

    struct ggml_tensor * inpL = ggml_get_rows(ctx0, model.tok_embeddings, embd);

    for (int il = 0; il < n_layer; ++il) {
        struct ggml_tensor * inpSA = inpL;

        struct ggml_tensor * cur;

        lctx.use_buf(ctx0, 0);

        // norm
        {
            cur = ggml_rms_norm(ctx0, inpL);

            // cur = attention_norm*cur
            cur = ggml_mul(ctx0,
                        ggml_repeat(ctx0, model.layers[il].attention_norm, cur),
                        cur);
        }

        // self-attention
        {
            // compute Q and K and RoPE them
            struct ggml_tensor * Qcur = ggml_rope(ctx0, ggml_reshape_3d(ctx0, ggml_mul_mat(ctx0, model.layers[il].wq, cur), n_embd/n_head, n_head, N), n_past, n_rot, 0);
            struct ggml_tensor * Kcur = ggml_rope(ctx0, ggml_reshape_3d(ctx0, ggml_mul_mat(ctx0, model.layers[il].wk, cur), n_embd/n_head, n_head, N), n_past, n_rot, 0);

            // store key and value to memory
            {
                // compute the transposed [N, n_embd] V matrix
                struct ggml_tensor * Vcur = ggml_transpose(ctx0, ggml_reshape_2d(ctx0, ggml_mul_mat(ctx0, model.layers[il].wv, cur), n_embd, N));

                struct ggml_tensor * k = ggml_view_1d(ctx0, kv_self.k, N*n_embd, (ggml_element_size(kv_self.k)*n_embd)*(il*n_ctx + n_past));
                struct ggml_tensor * v = ggml_view_2d(ctx0, kv_self.v, N, n_embd,
                        (   n_ctx)*ggml_element_size(kv_self.v),
                        (il*n_ctx)*ggml_element_size(kv_self.v)*n_embd + n_past*ggml_element_size(kv_self.v));

                // important: storing RoPE-ed version of K in the KV cache!
                ggml_build_forward_expand(&gf, ggml_cpy(ctx0, Kcur, k));
                ggml_build_forward_expand(&gf, ggml_cpy(ctx0, Vcur, v));
            }

            struct ggml_tensor * Q =
                ggml_permute(ctx0,
                        Qcur,
                        0, 2, 1, 3);

            struct ggml_tensor * K =
                ggml_permute(ctx0,
                        ggml_reshape_3d(ctx0,
                            ggml_view_1d(ctx0, kv_self.k, (n_past + N)*n_embd, il*n_ctx*ggml_element_size(kv_self.k)*n_embd),
                            n_embd/n_head, n_head, n_past + N),
                        0, 2, 1, 3);

            // K * Q
            struct ggml_tensor * KQ = ggml_mul_mat(ctx0, K, Q);

            // KQ_scaled = KQ / sqrt(n_embd/n_head)
            struct ggml_tensor * KQ_scaled =
                ggml_scale(ctx0,
                        KQ,
                        ggml_new_f32(ctx0, 1.0f/sqrtf(float(n_embd)/n_head)));

            // KQ_masked = mask_past(KQ_scaled)
            struct ggml_tensor * KQ_masked = ggml_diag_mask_inf(ctx0, KQ_scaled, n_past);

            // KQ = soft_max(KQ_masked)
            struct ggml_tensor * KQ_soft_max = ggml_soft_max(ctx0, KQ_masked);

            // split cached V into n_head heads
            struct ggml_tensor * V =
                ggml_view_3d(ctx0, kv_self.v,
                        n_past + N, n_embd/n_head, n_head,
                        n_ctx*ggml_element_size(kv_self.v),
                        n_ctx*ggml_element_size(kv_self.v)*n_embd/n_head,
                        il*n_ctx*ggml_element_size(kv_self.v)*n_embd);

#if 1
            struct ggml_tensor * KQV = ggml_mul_mat(ctx0, V, KQ_soft_max);
#else
            // make V contiguous in memory to speed up the matmul, however we waste time on the copy
            // on M1 this is faster for the perplexity computation, but ~5% slower for the single-token generation
            // is there a better way?
            struct ggml_tensor * V_cont = ggml_cpy(ctx0, V, ggml_new_tensor_3d(ctx0, kv_self.v->type, n_past + N, n_embd/n_head, n_head));
            struct ggml_tensor * KQV = ggml_mul_mat(ctx0, V_cont, KQ_soft_max);
#endif

            // KQV_merged = KQV.permute(0, 2, 1, 3)
            struct ggml_tensor * KQV_merged = ggml_permute(ctx0, KQV, 0, 2, 1, 3);

            // cur = KQV_merged.contiguous().view(n_embd, N)
            cur = ggml_cpy(ctx0,
                    KQV_merged,
                    ggml_new_tensor_2d(ctx0, GGML_TYPE_F32, n_embd, N));

            // projection (no bias)
            cur = ggml_mul_mat(ctx0,
                    model.layers[il].wo,
                    cur);
        }

        lctx.use_buf(ctx0, 1);

        struct ggml_tensor * inpFF = ggml_add(ctx0, cur, inpSA);

        // feed-forward network
        {
            // norm
            {
                cur = ggml_rms_norm(ctx0, inpFF);

                // cur = ffn_norm*cur
                cur = ggml_mul(ctx0,
                        ggml_repeat(ctx0, model.layers[il].ffn_norm, cur),
                        cur);
            }

            struct ggml_tensor * tmp = ggml_mul_mat(ctx0,
                    model.layers[il].w3,
                    cur);

            cur = ggml_mul_mat(ctx0,
                    model.layers[il].w1,
                    cur);

            // SILU activation
            cur = ggml_silu(ctx0, cur);

            cur = ggml_mul(ctx0, cur, tmp);

            cur = ggml_mul_mat(ctx0,
                    model.layers[il].w2,
                    cur);
        }

        cur = ggml_add(ctx0, cur, inpFF);

        // input for next layer
        inpL = cur;
    }

    lctx.use_buf(ctx0, 0);

    // used at the end to optionally extract the embeddings
    struct ggml_tensor * embeddings = NULL;

    // norm
    {

        inpL = ggml_rms_norm(ctx0, inpL);

        // inpL = norm*inpL
        inpL = ggml_mul(ctx0,
                    ggml_repeat(ctx0, model.norm, inpL),
                    inpL);

        embeddings = inpL;
    }

    // lm_head
    inpL = ggml_mul_mat(ctx0, model.output, inpL);

    lctx.use_buf(ctx0, -1);

    // logits -> probs
    //inpL = ggml_soft_max(ctx0, inpL);

    // run the computation
    ggml_build_forward_expand(&gf, inpL);
    ggml_graph_compute       (ctx0, &gf);

    // print timing information per ggml operation (for debugging purposes)
    // requires GGML_PERF to be defined
    //ggml_graph_print(&gf);

    // plot the computation graph in dot format (for debugging purposes)
    //if (n_past%100 == 0) {
    //    ggml_graph_dump_dot(&gf, NULL, "llama.dot");
    //}

    //embd_w.resize(n_vocab*N);
    //memcpy(embd_w.data(), ggml_get_data(inpL), sizeof(float)*n_vocab*N);

    // extract logits
    {
        auto & logits_out = lctx.logits;

        if (lctx.logits_all) {
            logits_out.resize(n_vocab * N);
            memcpy(logits_out.data(), (float *) ggml_get_data(inpL), sizeof(float)*n_vocab*N);
        } else {
            // return result for just the last token
            logits_out.resize(n_vocab);
            memcpy(logits_out.data(), (float *) ggml_get_data(inpL) + (n_vocab*(N-1)), sizeof(float)*n_vocab);
        }
    }

    // extract embeddings
    if (lctx.embedding.size()) {
        auto & embedding_out = lctx.embedding;

        embedding_out.resize(n_embd);
        memcpy(embedding_out.data(), (float *) ggml_get_data(embeddings) + (n_embd*(N - 1)), sizeof(float)*n_embd);
    }

    if (mem_per_token == 0) {
        mem_per_token = ggml_used_mem(ctx0)/N;
    }

#if 0
    printf("\n%s: used_mem = %.3f MB, scratch -- %.3f MB %.3f MB\n", __func__,
            ggml_used_mem(ctx0)/1024.0/1024.0,
            lctx.get_buf_max_mem(0)/1024.0/1024.0,
            lctx.get_buf_max_mem(1)/1024.0/1024.0);
#endif

    ggml_free(ctx0);

    // measure the performance only for the single-token evals
    if (N == 1) {
        lctx.t_eval_us += ggml_time_us() - t_start_us;
        lctx.n_eval++;
    }
    else if (N > 1) {
        lctx.t_p_eval_us += ggml_time_us() - t_start_us;
        lctx.n_p_eval += N;
    }

    return true;
}

//
// tokenizer
//

static size_t utf8_len(char src) {
    const size_t lookup[] = { 1, 1, 1, 1, 1, 1, 1, 1, 1, 1, 1, 1, 2, 2, 3, 4 };
    uint8_t highbits = static_cast<uint8_t>(src) >> 4;
    return lookup[highbits];
}

struct llama_sp_symbol {
    using index = int;
    index prev;
    index next;
    const char * text;
    size_t n;
};

struct llama_sp_bigram {
    struct comparator {
        bool operator()(llama_sp_bigram & l, llama_sp_bigram & r) {
            return (l.score < r.score) || (l.score == r.score && l.left > r.left);
        }
    };
    using queue_storage = std::vector<llama_sp_bigram>;
    using queue = std::priority_queue<llama_sp_bigram, queue_storage, comparator>;
    llama_sp_symbol::index left;
    llama_sp_symbol::index right;
    float score;
    size_t size;
};

// original implementation:
// https://github.com/ggerganov/llama.cpp/commit/074bea2eb1f1349a0118239c4152914aecaa1be4
struct llama_tokenizer {
    llama_tokenizer(const llama_vocab & vocab): vocab_(vocab) {}

    void tokenize(const std::string & text, std::vector<llama_vocab::id> & output) {
        // split string into utf8 chars
        int index = 0;
        size_t offs = 0;
        while (offs < text.size()) {
            llama_sp_symbol sym;
            size_t char_len = std::min(text.size() - offs, utf8_len(text[offs]));
            sym.text = text.c_str() + offs;
            sym.n = char_len;
            offs += char_len;
            sym.prev = index - 1;
            sym.next = offs == text.size() ? -1 : index + 1;
            index++;
            symbols_.emplace_back(std::move(sym));
        }

        // seed the work queue with all possible 2-character tokens.
        for (size_t i = 1; i < symbols_.size(); ++i) {
            try_add_bigram(i - 1, i);
        }

        // keep substituting the highest frequency pairs for as long as we can.
        while (!work_queue_.empty()) {
            auto bigram = work_queue_.top();
            work_queue_.pop();

            auto & left_sym = symbols_[bigram.left];
            auto & right_sym = symbols_[bigram.right];

            // if one of the symbols already got merged, skip it.
            if (left_sym.n == 0 || right_sym.n == 0 ||
                left_sym.n + right_sym.n != bigram.size) {
                continue;
            }

            // merge the right sym into the left one
            left_sym.n += right_sym.n;
            right_sym.n = 0;

            //printf("left = '%*s' size = %zu\n", (int) left_sym.n, left_sym.text, bigram.size);

            // remove the right sym from the chain
            left_sym.next = right_sym.next;
            if (right_sym.next >= 0) {
                symbols_[right_sym.next].prev = bigram.left;
            }

            // find more substitutions
            try_add_bigram(left_sym.prev, bigram.left);
            try_add_bigram(bigram.left, left_sym.next);
        }

        for (int i = 0; i != -1; i = symbols_[i].next) {
            auto & symbol = symbols_[i];
            auto token = vocab_.token_to_id.find(std::string(symbol.text, symbol.n));

            if (token == vocab_.token_to_id.end()) {
                // output any symbols that did not form tokens as bytes.
                for (int j = 0; j < (int) symbol.n; ++j) {
                    llama_vocab::id token_id = static_cast<uint8_t>(symbol.text[j]) + 3;
                    output.push_back(token_id);
                }
            } else {
                output.push_back((*token).second);
            }
        }
    }

private:
    void try_add_bigram(int left, int right) {
        if (left == -1 || right == -1) {
            return;
        }

        const std::string text = std::string(symbols_[left].text, symbols_[left].n + symbols_[right].n);
        auto token = vocab_.token_to_id.find(text);

        if (token == vocab_.token_to_id.end()) {
            return;
        }

        if (static_cast<size_t>((*token).second) >= vocab_.id_to_token.size()) {
            return;
        }

        const auto &tok_score = vocab_.id_to_token[(*token).second];

        llama_sp_bigram bigram;
        bigram.left = left;
        bigram.right = right;
        bigram.score = tok_score.score;
        bigram.size = text.size();
        work_queue_.push(bigram);
    }

    const llama_vocab & vocab_;
    std::vector<llama_sp_symbol> symbols_;
    llama_sp_bigram::queue work_queue_;
};

static std::vector<llama_vocab::id> llama_tokenize(const llama_vocab & vocab, const std::string & text, bool bos) {
    llama_tokenizer tokenizer(vocab);
    std::vector<llama_vocab::id> output;

    if (text.size() == 0) {
        return output;
    }

    if (bos) {
        output.push_back(1);
    }

    tokenizer.tokenize(text, output);
    return output;
}

//
// sampling
//

static void sample_top_k(std::vector<std::pair<float, llama_vocab::id>> & logits_id, int top_k) {
    // find the top k tokens
    std::partial_sort(
            logits_id.begin(),
            logits_id.begin() + top_k, logits_id.end(),
            [](const std::pair<float, llama_vocab::id> & a, const std::pair<float, llama_vocab::id> & b) {
        return a.first > b.first;
    });

    logits_id.resize(top_k);
}

static llama_vocab::id llama_sample_top_p_top_k(
        llama_context & lctx,
        const std::vector<llama_vocab::id> & last_n_tokens,
        int top_k,
        float top_p,
        float temp,
        float repeat_penalty) {
    auto & rng = lctx.rng;

    const int n_logits = lctx.model.hparams.n_vocab;

    const auto & logits = lctx.logits;
    const auto * plogits = logits.data() + logits.size() - n_logits;

    if (temp <= 0) {
        // select the token with the highest logit directly
        float max_logit = plogits[0];
        llama_vocab::id max_id = 0;

        for (int i = 1; i < n_logits; ++i) {
            if (plogits[i] > max_logit) {
                max_logit = plogits[i];
                max_id = i;
            }
        }
        return max_id;
    }

    std::vector<std::pair<float, llama_vocab::id>> logits_id;
    logits_id.reserve(n_logits);

    {
        const float scale = 1.0f/temp;
        for (int i = 0; i < n_logits; ++i) {
            // repetition penalty from ctrl paper (https://arxiv.org/abs/1909.05858)
            // credit https://github.com/facebookresearch/llama/compare/main...shawwn:llama:main
            if (std::find(last_n_tokens.begin(), last_n_tokens.end(), i) != last_n_tokens.end()) {
                // if score < 0 then repetition penalty has to multiplied to reduce the previous token probability
                if (plogits[i] < 0.0f) {
                    logits_id.push_back(std::make_pair(plogits[i]*scale*repeat_penalty, i));
                } else {
                    logits_id.push_back(std::make_pair(plogits[i]*scale/repeat_penalty, i));
                }
            } else {
                logits_id.push_back(std::make_pair(plogits[i]*scale, i));
            }
        }
    }

    sample_top_k(logits_id, top_k > 0 ? std::min(top_k, n_logits) : n_logits);

    // compute probs for the top k tokens
    std::vector<float> probs;
    probs.reserve(logits_id.size());

    float maxl = logits_id[0].first;
    double sum = 0.0;
    for (const auto & kv : logits_id) {
        const float p = expf(kv.first - maxl);
        probs.push_back(p);
        sum += p;
    }

    // normalize the probs
    for (auto & p : probs) {
        p /= sum;
    }

    if (top_p < 1.0) {
        double cumsum = 0.0;
        for (int i = 0; i < (int) probs.size(); i++) {
            cumsum += probs[i];
            if (cumsum >= top_p) {
                probs.resize(i + 1);
                logits_id.resize(i + 1);
                break;
            }
        }
    }

    //printf("\n");
    //for (int i = 0; i < (int) 10; i++) {
    //    printf("%d: '%s' %f\n", i, lctx.vocab.id_to_token.at(logits_id[i].second).tok.c_str(), probs[i]);
    //}
    //printf("\n\n");
    //exit(0);

    std::discrete_distribution<> dist(probs.begin(), probs.end());
    int idx = dist(rng);

    return logits_id[idx].second;
}

//
// quantization
//

static void llama_model_quantize_internal(const std::string & fname_inp, const std::string & fname_out, enum llama_ftype ftype) {
    ggml_type quantized_type;
    switch (ftype) {
        case LLAMA_FTYPE_MOSTLY_Q4_0: quantized_type = GGML_TYPE_Q4_0; break;
        case LLAMA_FTYPE_MOSTLY_Q4_1: quantized_type = GGML_TYPE_Q4_1; break;
        case LLAMA_FTYPE_MOSTLY_Q4_2: quantized_type = GGML_TYPE_Q4_2; break;
        default: throw format("invalid output file type %d\n", ftype);
    };

    std::unique_ptr<llama_model_loader> model_loader(new llama_model_loader(fname_inp.c_str(), /*use_mmap*/ false,
                                                                            /*vocab_only*/ false));
    llama_file_saver file_saver(fname_out.c_str(), model_loader->file_loaders.at(0).get(), ftype);

    size_t total_size_org = 0;
    size_t total_size_new = 0;
    std::vector<int64_t> hist_all(1 << 4, 0);

    size_t idx = 0;
    for (llama_load_tensor & tensor : model_loader->tensors_map.tensors) {
        llama_buffer read_data;
        read_data.resize(tensor.size);
        tensor.data = read_data.addr;
        model_loader->load_data_for(tensor);

        printf("[%4zu/%4zu] %36s - %16s, type = %6s, ",
               ++idx, model_loader->tensors_map.tensors.size(),
               tensor.name.c_str(), llama_format_tensor_shape(tensor.ne).c_str(),
               ggml_type_name(tensor.type));

        // This used to be a regex, but <regex> has an extreme cost to compile times.
        bool quantize = tensor.name.rfind("weight") == tensor.name.size() - 6; // ends with 'weight'?

        // quantize only 2D tensors
        quantize &= (tensor.ne.size() == 2);

        enum ggml_type new_type;
        void * new_data;
        size_t new_size;
        llama_buffer work;

        if (!quantize) {
            new_type = tensor.type;
            new_data = tensor.data;
            new_size = tensor.size;
            printf("size = %8.3f MB\n", tensor.size/1024.0/1024.0);
        } else {
            new_type = quantized_type;
            float * f32_data;
            size_t nelements = tensor.ne.at(0) * tensor.ne.at(1);
            llama_buffer f32_conv_buf;
            if (tensor.type == GGML_TYPE_F32) {
                f32_data = (float *) tensor.data;
            } else if (tensor.type == GGML_TYPE_F16) {
                f32_conv_buf.resize(nelements * sizeof(float));
                f32_data = (float *) f32_conv_buf.addr;
                auto f16_data = (const ggml_fp16_t *) tensor.data;
                for (size_t i = 0; i < nelements; i++) {
                    f32_data[i] = ggml_fp16_to_fp32(f16_data[i]);
                }
            } else {
                throw format("type %s unsupported for integer quantization", ggml_type_name(tensor.type));
            }

            printf("quantizing .. ");
            fflush(stdout);

            work.resize(nelements * 4); // upper bound on size
            new_data = work.addr;
            std::vector<int64_t> hist_cur(1 << 4, 0);

            switch (new_type) {
                case GGML_TYPE_Q4_0:
                    {
                        new_size = ggml_quantize_q4_0(f32_data, new_data, nelements, (int) tensor.ne.at(0), hist_cur.data());
                    } break;
                case GGML_TYPE_Q4_1:
                    {
                        new_size = ggml_quantize_q4_1(f32_data, new_data, nelements, (int) tensor.ne.at(0), hist_cur.data());
                    } break;
                case GGML_TYPE_Q4_2:
                    {
                        new_size = ggml_quantize_q4_2(f32_data, new_data, nelements, (int) tensor.ne.at(0), hist_cur.data());
                    } break;
                default:
                    LLAMA_ASSERT(false);
            }

            printf("size = %8.2f MB -> %8.2f MB | hist: ", tensor.size/1024.0/1024.0, new_size/1024.0/1024.0);
            for (size_t i = 0; i < hist_cur.size(); i++) {
                hist_all[i] += hist_cur[i];
            }

            for (size_t i = 0; i < hist_cur.size(); i++) {
                printf("%5.3f ", hist_cur[i] / float(nelements));
            }
            printf("\n");
        }
        total_size_org += tensor.size;
        total_size_new += new_size;
        file_saver.write_tensor(tensor, new_type, new_data, new_size);
    }

    printf("%s: model size  = %8.2f MB\n", __func__, total_size_org/1024.0/1024.0);
    printf("%s: quant size  = %8.2f MB\n", __func__, total_size_new/1024.0/1024.0);

    {
        int64_t sum_all = 0;
        for (size_t i = 0; i < hist_all.size(); i++) {
            sum_all += hist_all[i];
        }

        printf("%s: hist: ", __func__);
        for (size_t i = 0; i < hist_all.size(); i++) {
            printf("%5.3f ", hist_all[i] / float(sum_all));
        }
        printf("\n");
    }
}

//
// interface implementation
//

struct llama_context * llama_init_from_file(
                             const char * path_model,
            struct llama_context_params   params) {
    ggml_time_init();

    llama_context * ctx = new llama_context;

    if (params.seed <= 0) {
        params.seed = time(NULL);
    }

    unsigned cur_percentage = 0;
    if (params.progress_callback == NULL) {
        params.progress_callback_user_data = &cur_percentage;
        params.progress_callback = [](float progress, void * ctx) {
            unsigned * cur_percentage_p = (unsigned *) ctx;
            unsigned percentage = (unsigned) (100 * progress);
            while (percentage > *cur_percentage_p) {
                ++*cur_percentage_p;
                fprintf(stderr, ".");
                fflush(stderr);
                if (percentage >= 100) {
                    fprintf(stderr, "\n");
                }
            }
        };
    }

    ctx->rng = std::mt19937(params.seed);
    ctx->logits_all = params.logits_all;

    ggml_type memory_type = params.f16_kv ? GGML_TYPE_F16 : GGML_TYPE_F32;

    if (!llama_model_load(path_model, *ctx, params.n_ctx, memory_type,
                          params.use_mmap, params.use_mlock, params.vocab_only,
                          params.progress_callback, params.progress_callback_user_data)) {
        fprintf(stderr, "%s: failed to load model\n", __func__);
        llama_free(ctx);
        return nullptr;
    }

    // reserve memory for context buffers
    if (!params.vocab_only) {
        if (!kv_cache_init(ctx->model.hparams, ctx->model.kv_self, memory_type, ctx->model.hparams.n_ctx)) {
            fprintf(stderr, "%s: kv_cache_init() failed for self-attention cache\n", __func__);
            llama_free(ctx);
            return nullptr;
        }

        {
            const size_t memory_size = ggml_nbytes(ctx->model.kv_self.k) + ggml_nbytes(ctx->model.kv_self.v);
            fprintf(stderr, "%s: kv self size  = %7.2f MB\n", __func__, memory_size / 1024.0 / 1024.0);
        }

        const auto & hparams = ctx->model.hparams;

        // resized during inference
        if (params.logits_all) {
            ctx->logits.reserve(hparams.n_ctx*hparams.n_vocab);
        } else {
            ctx->logits.reserve(hparams.n_ctx);
        }

        if (params.embedding){
            ctx->embedding.resize(hparams.n_embd);
        }

        ctx->buf_compute.resize(MEM_REQ_EVAL().at(ctx->model.type));

        ctx->buf_scratch[0].resize(MEM_REQ_SCRATCH0().at(ctx->model.type));
        ctx->buf_scratch[1].resize(MEM_REQ_SCRATCH1().at(ctx->model.type));
    }

    return ctx;
}

void llama_free(struct llama_context * ctx) {
    delete ctx;
}

int llama_model_quantize(
        const char * fname_inp,
        const char * fname_out,
  enum llama_ftype   ftype) {
    try {
        llama_model_quantize_internal(fname_inp, fname_out, ftype);
        return 0;
    } catch (const std::string & err) {
        fprintf(stderr, "%s: failed to quantize: %s\n", __func__, err.c_str());
        return 1;
    }
}

int llama_apply_lora_from_file_internal(struct llama_context * ctx, const char * path_lora, const char * path_base_model, int n_threads) {
    fprintf(stderr, "%s: applying lora adapter from '%s' - please wait ...\n", __func__, path_lora);

    auto & model = ctx->model;

    const int64_t t_start_lora_us = ggml_time_us();

    auto fin = std::ifstream(path_lora, std::ios::binary);
    if (!fin) {
        fprintf(stderr, "%s: failed to open '%s'\n", __func__, path_lora);
        return 1;
    }

    // verify magic and version
    {
        uint32_t magic;
        fin.read((char *) &magic, sizeof(magic));
        if (magic != 'ggla') {
            fprintf(stderr, "%s: bad file magic\n", __func__);
            return 1;
        }
        uint32_t format_version;
        fin.read((char *) &format_version, sizeof(format_version));

        if (format_version != 1) {
            fprintf(stderr, "%s: unsupported file version\n", __func__ );
            return 1;
        }
    }

    int32_t lora_r;
    int32_t lora_alpha;
    fin.read((char *) &lora_r, sizeof(lora_r));
    fin.read((char *) &lora_alpha, sizeof(lora_alpha));
    float scaling = (float)lora_alpha / (float)lora_r;

    fprintf(stderr, "%s: r = %d, alpha = %d, scaling = %.2f\n", __func__, lora_r, lora_alpha, scaling);


    // create a temporary ggml context to store the lora tensors
    // todo: calculate size from biggest possible tensor
    std::vector<uint8_t> lora_buf(1024ull * 1024ull * 1024ull);
    struct ggml_init_params params;
    params.mem_size   = lora_buf.size();
    params.mem_buffer = lora_buf.data();
    params.no_alloc   = false;

    ggml_context * lora_ctx = ggml_init(params);
    std::unordered_map<std::string, struct ggml_tensor *> lora_tensors;

    // create a name -> tensor map of the model to accelerate lookups
    std::unordered_map<std::string, struct ggml_tensor*> model_tensors;
    for (auto & kv: model.tensors_by_name) {
        model_tensors.insert(kv);
    }


    // load base model
    std::unique_ptr<llama_model_loader> model_loader;
    ggml_context * base_ctx = NULL;
    llama_buffer base_buf;
    if (path_base_model) {
        fprintf(stderr, "%s: loading base model from '%s'\n", __func__, path_base_model);
        model_loader.reset(new llama_model_loader(path_base_model, /*use_mmap*/ true, /*vocab_only*/ false));

        size_t ctx_size, mmapped_size;
        model_loader->calc_sizes(&ctx_size, &mmapped_size);
        base_buf.resize(ctx_size);

        ggml_init_params base_params;
        base_params.mem_size   = base_buf.size;
        base_params.mem_buffer = base_buf.addr;
        base_params.no_alloc   = model_loader->use_mmap;

        base_ctx = ggml_init(base_params);

        model_loader->ggml_ctx = base_ctx;

        // maybe this should in llama_model_loader
        if (model_loader->use_mmap) {
            model_loader->mapping.reset(new llama_mmap(&model_loader->file_loaders.at(0)->file, /* prefetch */ false));
        }
    }

    // read tensors and apply
    bool warned = false;
    int n_tensors = 0;
    while (true) {
        int32_t n_dims;
        int32_t length;
        int32_t ftype;

        fin.read(reinterpret_cast<char *>(&n_dims), sizeof(n_dims));
        fin.read(reinterpret_cast<char *>(&length), sizeof(length));
        fin.read(reinterpret_cast<char *>(&ftype),  sizeof(ftype));
        if (fin.eof()) {
            break;
        }

        int32_t ne[2] = { 1, 1 };
        for (int i = 0; i < n_dims; ++i) {
            fin.read(reinterpret_cast<char *>(&ne[i]), sizeof(ne[i]));
        }

        std::string name(length, 0);
        fin.read(&name[0], length);

        // check for lora suffix and get the type of tensor
        const std::string lora_suffix = ".lora";
        size_t pos = name.rfind(lora_suffix);
        if (pos == std::string::npos) {
            fprintf(stderr, "%s: error: '%s' is not a lora tensor\n", __func__, name.c_str());
            return 1;
        }

        std::string lora_type = name.substr(pos + lora_suffix.length());
        std::string base_name = name;
        base_name.erase(pos);
        // fprintf(stderr, "%s: %s => %s (lora type %s) ", __func__, name.c_str(),base_name.c_str(), lora_type.c_str());

        if (model_tensors.find(base_name.data()) == model_tensors.end()) {
            fprintf(stderr, "%s: unknown tensor '%s' in lora adapter\n", __func__, name.data());
            return 1;
        }

        // create ggml tensor
        ggml_type wtype;
        switch (ftype) {
            case 0: wtype = GGML_TYPE_F32;  break;
            case 1: wtype = GGML_TYPE_F16;  break;
            default:
                    {
                        fprintf(stderr, "%s: invalid tensor data type '%d'\n",
                                __func__, ftype);
                        return false;
                    }
        }
        ggml_tensor* lora_tensor;
        if (n_dims == 2) {
            lora_tensor = ggml_new_tensor_2d(lora_ctx, wtype, ne[0], ne[1]);
        }
        else {
            fprintf(stderr, "%s: unsupported tensor dimension %d\n", __func__, n_dims);
            return 1;
        }

        // load tensor data
        size_t offset = fin.tellg();
        size_t tensor_data_size = ggml_nbytes(lora_tensor);
        offset = (offset + 31) & -32;
        fin.seekg(offset);
        fin.read((char*)lora_tensor->data, tensor_data_size);

        lora_tensors[name] = lora_tensor;

        // check if we have both A and B tensors and apply
        if (lora_tensors.find(base_name + ".loraA") != lora_tensors.end() &&
            lora_tensors.find(base_name + ".loraB") != lora_tensors.end()) {

            ggml_tensor * dest_t = model_tensors[base_name];
            ggml_tensor * base_t;
            if (model_loader) {
                // load from base model
                if (model_loader->tensors_map.name_to_idx.find(base_name) == model_loader->tensors_map.name_to_idx.end()) {
                    fprintf(stderr, "%s: error: tensor '%s' not found in base model\n", __func__, base_name.c_str());
                    return 1;
                }
                size_t idx = model_loader->tensors_map.name_to_idx[base_name];
                llama_load_tensor & lt = model_loader->tensors_map.tensors[idx];
                base_t = model_loader->get_tensor(base_name, { (uint32_t)dest_t->ne[0], (uint32_t)dest_t->ne[1] });
                lt.data = (uint8_t *) lt.ggml_tensor->data;
                model_loader->load_data_for(lt);
                lt.ggml_tensor->data = lt.data;
            }
            else {
                base_t = dest_t;
            }

            if (base_t->type == GGML_TYPE_Q4_0 || base_t->type == GGML_TYPE_Q4_1 || base_t->type == GGML_TYPE_Q4_2) {
                if (!warned) {
                    fprintf(stderr, "%s: warning: using a lora adapter with a quantized model may result in poor quality, "
                                    "use a f16 or f32 base model with --lora-base\n", __func__);
                    warned = true;
                }
            }

            ggml_tensor * loraA = lora_tensors[base_name + ".loraA"];
            ggml_tensor * loraB = lora_tensors[base_name + ".loraB"];

            if (base_t->ne[0] != loraA->ne[1] || base_t->ne[1] != loraB->ne[1]) {
                fprintf(stderr, "%s: incompatible tensor dimensions (%" PRId64 " and %" PRId64 ");"
                               " are you sure that this adapter is for this model?\n", __func__, base_t->ne[0], loraA->ne[1]);
                return 1;
            }

            // w = w + BA*s
            ggml_tensor * BA = ggml_mul_mat(lora_ctx, loraA, loraB);

            if (scaling != 1.0f) {
                ggml_tensor * scale_tensor = ggml_new_f32(lora_ctx, scaling);
                BA = ggml_scale(lora_ctx, BA, scale_tensor);
            }

            ggml_tensor * r;
            if (base_t == dest_t) {
                r = ggml_add_inplace(lora_ctx, dest_t, BA);
            }
            else {
                r = ggml_add(lora_ctx, base_t, BA);
                r = ggml_cpy(lora_ctx, r, dest_t);
            }

            struct ggml_cgraph gf = ggml_build_forward(r);
            gf.n_threads = n_threads;
            ggml_graph_compute(lora_ctx, &gf);

            // we won't need these tensors again, reset the context to save memory
            ggml_free(lora_ctx);
            lora_ctx = ggml_init(params);
            lora_tensors.clear();

            n_tensors++;
            if (n_tensors % 4 == 0)
                fprintf(stderr, ".");
        }
    }

    // TODO: this should be in a destructor, it will leak on failure
    ggml_free(lora_ctx);
    if (base_ctx) {
        ggml_free(base_ctx);
    }

    const int64_t t_lora_us = ggml_time_us() - t_start_lora_us;
    fprintf(stderr, " done (%.2f ms)\n", t_lora_us / 1000.0);

    return 0;
}

int llama_apply_lora_from_file(struct llama_context * ctx, const char * path_lora, const char * path_base_model, int n_threads) {
    try {
        return llama_apply_lora_from_file_internal(ctx, path_lora, path_base_model, n_threads);
    } catch (const std::string & err) {
        fprintf(stderr, "%s: failed to apply lora adapter: %s\n", __func__, err.c_str());
        return 1;
    }
}

// Returns the KV cache that will contain the context for the
// ongoing prediction with the model.
const uint8_t * llama_get_kv_cache(struct llama_context * ctx) {
    return ctx->model.kv_self.buf.addr;
}

// Returns the size of the KV cache
size_t llama_get_kv_cache_size(struct llama_context * ctx) {
    return ctx->model.kv_self.buf.size;
}

int llama_get_kv_cache_token_count(struct llama_context * ctx) {
    return ctx->model.kv_self.n;
}

// Sets the KV cache containing the current context for the model
void llama_set_kv_cache(
        struct llama_context * ctx,
               const uint8_t * kv_cache,
                      size_t   n_size,
                         int   n_token_count) {
    // Make sure we have the same kv cache setup
    LLAMA_ASSERT(ctx->model.kv_self.buf.size == n_size);
    memcpy(ctx->model.kv_self.buf.addr, kv_cache, n_size);
    ctx->model.kv_self.n = n_token_count;
}

int llama_eval(
        struct llama_context * ctx,
           const llama_token * tokens,
                         int   n_tokens,
                         int   n_past,
                         int   n_threads,
                         int   n_ethreads) {
    if (!llama_eval_internal(*ctx, tokens, n_tokens, n_past, n_threads, n_ethreads)) {
        fprintf(stderr, "%s: failed to eval\n", __func__);
        return 1;
    }
    // get a more accurate load time, upon first eval
    if (!ctx->has_evaluated_once) {
        ctx->t_load_us = ggml_time_us() - ctx->t_start_us;
        ctx->has_evaluated_once = true;
    }
    return 0;
}

int llama_tokenize(
        struct llama_context * ctx,
                  const char * text,
                 llama_token * tokens,
                         int   n_max_tokens,
                        bool   add_bos) {
    auto res = llama_tokenize(ctx->vocab, text, add_bos);

    if (n_max_tokens < (int) res.size()) {
        fprintf(stderr, "%s: too many tokens\n", __func__);
        return -((int) res.size());
    }

    for (size_t i = 0; i < res.size(); i++) {
        tokens[i] = res[i];
    }

    return res.size();
}

int llama_n_vocab(struct llama_context * ctx) {
    return ctx->vocab.id_to_token.size();
}

int llama_n_ctx(struct llama_context * ctx) {
    return ctx->model.hparams.n_ctx;
}

int llama_n_embd(struct llama_context * ctx) {
    return ctx->model.hparams.n_embd;
}

float * llama_get_logits(struct llama_context * ctx) {
    return ctx->logits.data();
}

float * llama_get_embeddings(struct llama_context * ctx) {
    return ctx->embedding.data();
}

const char * llama_token_to_str(struct llama_context * ctx, llama_token token) {
    if (token >= llama_n_vocab(ctx)) {
        return nullptr;
    }

    return ctx->vocab.id_to_token[token].tok.c_str();
}

llama_token llama_token_bos() {
    return 1;
}

llama_token llama_token_eos() {
    return 2;
}

llama_token llama_sample_top_p_top_k(
          llama_context * ctx,
      const llama_token * last_n_tokens_data,
                    int   last_n_tokens_size,
                    int   top_k,
                  float   top_p,
                  float   temp,
                  float   repeat_penalty) {
    const int64_t t_start_sample_us = ggml_time_us();

    llama_token result = 0;

    // TODO: avoid this ...
    const auto last_n_tokens = std::vector<llama_token>(last_n_tokens_data, last_n_tokens_data + last_n_tokens_size);

    result = llama_sample_top_p_top_k(
            *ctx,
            last_n_tokens,
            top_k,
            top_p,
            temp,
            repeat_penalty);

    ctx->t_sample_us += ggml_time_us() - t_start_sample_us;
    ctx->n_sample++;

    return result;
}


void llama_print_timings(struct llama_context * ctx) {
    const int64_t t_end_us = ggml_time_us();

    const int32_t n_sample = std::max(1, ctx->n_sample);
    const int32_t n_eval   = std::max(1, ctx->n_eval);
    const int32_t n_p_eval = std::max(1, ctx->n_p_eval);

    fprintf(stderr, "\n");
    fprintf(stderr, "%s:        load time = %8.2f ms\n", __func__, ctx->t_load_us / 1000.0);
    fprintf(stderr, "%s:      sample time = %8.2f ms / %5d runs   (%8.2f ms per run)\n",   __func__, 1e-3 * ctx->t_sample_us, n_sample, 1e-3 * ctx->t_sample_us / n_sample);
    fprintf(stderr, "%s: prompt eval time = %8.2f ms / %5d tokens (%8.2f ms per token)\n", __func__, 1e-3 * ctx->t_p_eval_us, n_p_eval, 1e-3 * ctx->t_p_eval_us / n_p_eval);
    fprintf(stderr, "%s:        eval time = %8.2f ms / %5d runs   (%8.2f ms per run)\n",   __func__, 1e-3 * ctx->t_eval_us,   n_eval,   1e-3 * ctx->t_eval_us   / n_eval);
    fprintf(stderr, "%s:       total time = %8.2f ms\n", __func__, (t_end_us - ctx->t_start_us)/1000.0);
}

void llama_reset_timings(struct llama_context * ctx) {
    ctx->t_start_us = ggml_time_us();
    ctx->t_sample_us = ctx->n_sample = 0;
    ctx->t_eval_us   = ctx->n_eval   = 0;
    ctx->t_p_eval_us = ctx->n_p_eval = 0;
}

const char * llama_print_system_info(void) {
    static std::string s;

    s  = "";
    s += "AVX = "         + std::to_string(ggml_cpu_has_avx())         + " | ";
    s += "AVX2 = "        + std::to_string(ggml_cpu_has_avx2())        + " | ";
    s += "AVX512 = "      + std::to_string(ggml_cpu_has_avx512())      + " | ";
    s += "AVX512_VBMI = " + std::to_string(ggml_cpu_has_avx512_vbmi()) + " | ";
    s += "AVX512_VNNI = " + std::to_string(ggml_cpu_has_avx512_vnni()) + " | ";
    s += "FMA = "         + std::to_string(ggml_cpu_has_fma())         + " | ";
    s += "NEON = "        + std::to_string(ggml_cpu_has_neon())        + " | ";
    s += "ARM_FMA = "     + std::to_string(ggml_cpu_has_arm_fma())     + " | ";
    s += "F16C = "        + std::to_string(ggml_cpu_has_f16c())        + " | ";
    s += "FP16_VA = "     + std::to_string(ggml_cpu_has_fp16_va())     + " | ";
    s += "WASM_SIMD = "   + std::to_string(ggml_cpu_has_wasm_simd())   + " | ";
    s += "BLAS = "        + std::to_string(ggml_cpu_has_blas())        + " | ";
    s += "SSE3 = "        + std::to_string(ggml_cpu_has_sse3())        + " | ";
    s += "VSX = "         + std::to_string(ggml_cpu_has_vsx())         + " | ";

    return s.c_str();
}

// For internal test use
std::vector<std::pair<std::string, struct ggml_tensor *>>& llama_internal_get_tensor_map(struct llama_context * ctx) {
    return ctx->model.tensors_by_name;
}<|MERGE_RESOLUTION|>--- conflicted
+++ resolved
@@ -1071,11 +1071,7 @@
     // for big prompts, if BLAS is enabled, it is better to use only one thread
     // otherwise, the threads are spin-lock waiting for the BLAS calls and are degrading the performance
     ggml_cgraph gf = {};
-<<<<<<< HEAD
-    gf.n_threads = N >= 32 && ggml_cpu_has_blas() ? 1 : (N == 1 ? n_ethreads : n_threads);
-=======
-    gf.n_threads = N >= 32 && ggml_cpu_has_blas() && !ggml_cpu_has_cublas() ? 1 : n_threads;
->>>>>>> 02d69881
+    gf.n_threads = N >= 32 && ggml_cpu_has_blas() && !ggml_cpu_has_cublas() ? 1 : (N == 1 ? n_ethreads : n_threads);
 
     struct ggml_tensor * embd = ggml_new_tensor_1d(ctx0, GGML_TYPE_I32, N);
     memcpy(embd->data, tokens, N*ggml_element_size(embd));
