#define LLAMA_API_INTERNAL
#include "llama.h"

#include "unicode.h"

#include "ggml.h"
#include "ggml-alloc.h"
#include "ggml-backend.h"

#ifdef GGML_USE_CUBLAS
#  include "ggml-cuda.h"
#elif defined(GGML_USE_CLBLAST)
#  include "ggml-opencl.h"
#elif defined(GGML_USE_VULKAN)
#  include "ggml-vulkan.h"
#elif defined(GGML_USE_SYCL)
#  include "ggml-sycl.h"
#elif defined(GGML_USE_KOMPUTE)
#   include "ggml-kompute.h"
#endif

#ifdef GGML_USE_METAL
#  include "ggml-metal.h"
#endif
#ifdef GGML_USE_MPI
#  include "ggml-mpi.h"
#endif
#ifndef QK_K
#  ifdef GGML_QKK_64
#    define QK_K 64
#  else
#    define QK_K 256
#  endif
#endif

#ifdef __has_include
    #if __has_include(<unistd.h>)
        #include <unistd.h>
        #if defined(_POSIX_MAPPED_FILES)
            #include <sys/mman.h>
            #include <fcntl.h>
        #endif
        #if defined(_POSIX_MEMLOCK_RANGE)
            #include <sys/resource.h>
        #endif
    #endif
#endif

#if defined(_WIN32)
    #define WIN32_LEAN_AND_MEAN
    #ifndef NOMINMAX
        #define NOMINMAX
    #endif
    #include <windows.h>
    #include <io.h>
#endif

#include <algorithm>
#include <array>
#include <cassert>
#include <cfloat>
#include <cinttypes>
#include <climits>
#include <cmath>
#include <cstdarg>
#include <cstddef>
#include <cstdint>
#include <cstdio>
#include <cstring>
#include <ctime>
#include <forward_list>
#include <fstream>
#include <functional>
#include <initializer_list>
#include <map>
#include <memory>
#include <mutex>
#include <numeric>
#include <queue>
#include <random>
#include <regex>
#include <set>
#include <sstream>
#include <thread>
#include <type_traits>
#include <unordered_map>

#if defined(_MSC_VER)
#pragma warning(disable: 4244 4267) // possible loss of data
#endif

#ifdef __GNUC__
#ifdef __MINGW32__
#define LLAMA_ATTRIBUTE_FORMAT(...) __attribute__((format(gnu_printf, __VA_ARGS__)))
#else
#define LLAMA_ATTRIBUTE_FORMAT(...) __attribute__((format(printf, __VA_ARGS__)))
#endif
#else
#define LLAMA_ATTRIBUTE_FORMAT(...)
#endif

#define LLAMA_MAX_NODES   8192
#define LLAMA_MAX_EXPERTS 8

//
// logging
//

LLAMA_ATTRIBUTE_FORMAT(2, 3)
static void llama_log_internal        (ggml_log_level level, const char* format, ...);
static void llama_log_callback_default(ggml_log_level level, const char * text, void * user_data);

#define LLAMA_LOG_INFO(...)  llama_log_internal(GGML_LOG_LEVEL_INFO , __VA_ARGS__)
#define LLAMA_LOG_WARN(...)  llama_log_internal(GGML_LOG_LEVEL_WARN , __VA_ARGS__)
#define LLAMA_LOG_ERROR(...) llama_log_internal(GGML_LOG_LEVEL_ERROR, __VA_ARGS__)

//
// helpers
//

static size_t utf8_len(char src) {
    const size_t lookup[] = { 1, 1, 1, 1, 1, 1, 1, 1, 1, 1, 1, 1, 2, 2, 3, 4 };
    uint8_t highbits = static_cast<uint8_t>(src) >> 4;
    return lookup[highbits];
}

static void replace_all(std::string & s, const std::string & search, const std::string & replace) {
    std::string result;
    for (size_t pos = 0; ; pos += search.length()) {
        auto new_pos = s.find(search, pos);
        if (new_pos == std::string::npos) {
            result += s.substr(pos, s.size() - pos);
            break;
        }
        result += s.substr(pos, new_pos - pos) + replace;
        pos = new_pos;
    }
    s = std::move(result);
}

static bool is_float_close(float a, float b, float abs_tol) {
    // Check for non-negative tolerance
    if (abs_tol < 0.0) {
        throw std::invalid_argument("Tolerance must be non-negative");
    }

    // Exact equality check
    if (a == b) {
        return true;
    }

    // Check for infinities
    if (std::isinf(a) || std::isinf(b)) {
        return false;
    }

    // Regular comparison using the provided absolute tolerance
    return std::fabs(b - a) <= abs_tol;
}

static void zeros(std::ofstream & file, size_t n) {
    char zero = 0;
    for (size_t i = 0; i < n; ++i) {
        file.write(&zero, 1);
    }
}

LLAMA_ATTRIBUTE_FORMAT(1, 2)
static std::string format(const char * fmt, ...) {
    va_list ap;
    va_list ap2;
    va_start(ap, fmt);
    va_copy(ap2, ap);
    int size = vsnprintf(NULL, 0, fmt, ap);
    GGML_ASSERT(size >= 0 && size < INT_MAX); // NOLINT
    std::vector<char> buf(size + 1);
    int size2 = vsnprintf(buf.data(), size + 1, fmt, ap2);
    GGML_ASSERT(size2 == size);
    va_end(ap2);
    va_end(ap);
    return std::string(buf.data(), size);
}

//
// gguf constants (sync with gguf.py)
//

enum llm_arch {
    LLM_ARCH_LLAMA,
    LLM_ARCH_FALCON,
    LLM_ARCH_BAICHUAN,
    LLM_ARCH_GPT2,
    LLM_ARCH_GPTJ,
    LLM_ARCH_GPTNEOX,
    LLM_ARCH_MPT,
    LLM_ARCH_STARCODER,
    LLM_ARCH_PERSIMMON,
    LLM_ARCH_REFACT,
    LLM_ARCH_BERT,
    LLM_ARCH_BLOOM,
    LLM_ARCH_STABLELM,
    LLM_ARCH_QWEN,
    LLM_ARCH_QWEN2,
    LLM_ARCH_PHI2,
    LLM_ARCH_PLAMO,
    LLM_ARCH_CODESHELL,
    LLM_ARCH_ORION,
    LLM_ARCH_INTERNLM2,
    LLM_ARCH_MINICPM,
    LLM_ARCH_UNKNOWN,
};

static std::map<llm_arch, const char *> LLM_ARCH_NAMES = {
    { LLM_ARCH_LLAMA,           "llama"     },
    { LLM_ARCH_FALCON,          "falcon"    },
    { LLM_ARCH_GPT2,            "gpt2"      },
    { LLM_ARCH_GPTJ,            "gptj"      },
    { LLM_ARCH_GPTNEOX,         "gptneox"   },
    { LLM_ARCH_MPT,             "mpt"       },
    { LLM_ARCH_BAICHUAN,        "baichuan"  },
    { LLM_ARCH_STARCODER,       "starcoder" },
    { LLM_ARCH_PERSIMMON,       "persimmon" },
    { LLM_ARCH_REFACT,          "refact"    },
    { LLM_ARCH_BERT,            "bert"      },
    { LLM_ARCH_BLOOM,           "bloom"     },
    { LLM_ARCH_STABLELM,        "stablelm"  },
    { LLM_ARCH_QWEN,            "qwen"      },
    { LLM_ARCH_QWEN2,           "qwen2"     },
    { LLM_ARCH_PHI2,            "phi2"      },
    { LLM_ARCH_PLAMO,           "plamo"     },
    { LLM_ARCH_CODESHELL,       "codeshell" },
    { LLM_ARCH_ORION,           "orion"     },
    { LLM_ARCH_INTERNLM2,       "internlm2" },
    { LLM_ARCH_MINICPM,         "minicpm"   },
};

enum llm_kv {
    LLM_KV_GENERAL_ARCHITECTURE,
    LLM_KV_GENERAL_QUANTIZATION_VERSION,
    LLM_KV_GENERAL_ALIGNMENT,
    LLM_KV_GENERAL_NAME,
    LLM_KV_GENERAL_AUTHOR,
    LLM_KV_GENERAL_URL,
    LLM_KV_GENERAL_DESCRIPTION,
    LLM_KV_GENERAL_LICENSE,
    LLM_KV_GENERAL_SOURCE_URL,
    LLM_KV_GENERAL_SOURCE_HF_REPO,

    LLM_KV_CONTEXT_LENGTH,
    LLM_KV_EMBEDDING_LENGTH,
    LLM_KV_BLOCK_COUNT,
    LLM_KV_FEED_FORWARD_LENGTH,
    LLM_KV_USE_PARALLEL_RESIDUAL,
    LLM_KV_TENSOR_DATA_LAYOUT,
    LLM_KV_EXPERT_COUNT,
    LLM_KV_EXPERT_USED_COUNT,

    LLM_KV_ATTENTION_HEAD_COUNT,
    LLM_KV_ATTENTION_HEAD_COUNT_KV,
    LLM_KV_ATTENTION_MAX_ALIBI_BIAS,
    LLM_KV_ATTENTION_CLAMP_KQV,
    LLM_KV_ATTENTION_KEY_LENGTH,
    LLM_KV_ATTENTION_VALUE_LENGTH,
    LLM_KV_ATTENTION_LAYERNORM_EPS,
    LLM_KV_ATTENTION_LAYERNORM_RMS_EPS,
    LLM_KV_ATTENTION_CAUSAL,

    LLM_KV_ROPE_DIMENSION_COUNT,
    LLM_KV_ROPE_FREQ_BASE,
    LLM_KV_ROPE_SCALE_LINEAR,
    LLM_KV_ROPE_SCALING_TYPE,
    LLM_KV_ROPE_SCALING_FACTOR,
    LLM_KV_ROPE_SCALING_ORIG_CTX_LEN,
    LLM_KV_ROPE_SCALING_FINETUNED,

    LLM_KV_TOKENIZER_MODEL,
    LLM_KV_TOKENIZER_LIST,
    LLM_KV_TOKENIZER_TOKEN_TYPE,
    LLM_KV_TOKENIZER_TOKEN_TYPE_COUNT,
    LLM_KV_TOKENIZER_SCORES,
    LLM_KV_TOKENIZER_MERGES,
    LLM_KV_TOKENIZER_BOS_ID,
    LLM_KV_TOKENIZER_EOS_ID,
    LLM_KV_TOKENIZER_UNK_ID,
    LLM_KV_TOKENIZER_SEP_ID,
    LLM_KV_TOKENIZER_PAD_ID,
    LLM_KV_TOKENIZER_ADD_BOS,
    LLM_KV_TOKENIZER_ADD_EOS,
    LLM_KV_TOKENIZER_ADD_PREFIX,
    LLM_KV_TOKENIZER_HF_JSON,
    LLM_KV_TOKENIZER_RWKV,
};

static std::map<llm_kv, const char *> LLM_KV_NAMES = {
    { LLM_KV_GENERAL_ARCHITECTURE,          "general.architecture"                  },
    { LLM_KV_GENERAL_QUANTIZATION_VERSION,  "general.quantization_version"          },
    { LLM_KV_GENERAL_ALIGNMENT,             "general.alignment"                     },
    { LLM_KV_GENERAL_NAME,                  "general.name"                          },
    { LLM_KV_GENERAL_AUTHOR,                "general.author"                        },
    { LLM_KV_GENERAL_URL,                   "general.url"                           },
    { LLM_KV_GENERAL_DESCRIPTION,           "general.description"                   },
    { LLM_KV_GENERAL_LICENSE,               "general.license"                       },
    { LLM_KV_GENERAL_SOURCE_URL,            "general.source.url"                    },
    { LLM_KV_GENERAL_SOURCE_HF_REPO,        "general.source.huggingface.repository" },

    { LLM_KV_CONTEXT_LENGTH,                "%s.context_length"        },
    { LLM_KV_EMBEDDING_LENGTH,              "%s.embedding_length"      },
    { LLM_KV_BLOCK_COUNT,                   "%s.block_count"           },
    { LLM_KV_FEED_FORWARD_LENGTH,           "%s.feed_forward_length"   },
    { LLM_KV_USE_PARALLEL_RESIDUAL,         "%s.use_parallel_residual" },
    { LLM_KV_TENSOR_DATA_LAYOUT,            "%s.tensor_data_layout"    },
    { LLM_KV_EXPERT_COUNT,                  "%s.expert_count"          },
    { LLM_KV_EXPERT_USED_COUNT,             "%s.expert_used_count"     },

    { LLM_KV_ATTENTION_HEAD_COUNT,          "%s.attention.head_count"             },
    { LLM_KV_ATTENTION_HEAD_COUNT_KV,       "%s.attention.head_count_kv"          },
    { LLM_KV_ATTENTION_MAX_ALIBI_BIAS,      "%s.attention.max_alibi_bias"         },
    { LLM_KV_ATTENTION_CLAMP_KQV,           "%s.attention.clamp_kqv"              },
    { LLM_KV_ATTENTION_KEY_LENGTH,          "%s.attention.key_length"             },
    { LLM_KV_ATTENTION_VALUE_LENGTH,        "%s.attention.value_length"           },
    { LLM_KV_ATTENTION_LAYERNORM_EPS,       "%s.attention.layer_norm_epsilon"     },
    { LLM_KV_ATTENTION_LAYERNORM_RMS_EPS,   "%s.attention.layer_norm_rms_epsilon" },
    { LLM_KV_ATTENTION_CAUSAL,              "%s.attention.causal"                 },

    { LLM_KV_ROPE_DIMENSION_COUNT,          "%s.rope.dimension_count"                 },
    { LLM_KV_ROPE_FREQ_BASE,                "%s.rope.freq_base"                       },
    { LLM_KV_ROPE_SCALE_LINEAR,             "%s.rope.scale_linear"                    },
    { LLM_KV_ROPE_SCALING_TYPE,             "%s.rope.scaling.type"                    },
    { LLM_KV_ROPE_SCALING_FACTOR,           "%s.rope.scaling.factor"                  },
    { LLM_KV_ROPE_SCALING_ORIG_CTX_LEN,     "%s.rope.scaling.original_context_length" },
    { LLM_KV_ROPE_SCALING_FINETUNED,        "%s.rope.scaling.finetuned"               },

    { LLM_KV_TOKENIZER_MODEL,               "tokenizer.ggml.model"              },
    { LLM_KV_TOKENIZER_LIST,                "tokenizer.ggml.tokens"             },
    { LLM_KV_TOKENIZER_TOKEN_TYPE,          "tokenizer.ggml.token_type"         },
    { LLM_KV_TOKENIZER_TOKEN_TYPE_COUNT,    "tokenizer.ggml.token_type_count"   },
    { LLM_KV_TOKENIZER_SCORES,              "tokenizer.ggml.scores"             },
    { LLM_KV_TOKENIZER_MERGES,              "tokenizer.ggml.merges"             },
    { LLM_KV_TOKENIZER_BOS_ID,              "tokenizer.ggml.bos_token_id"       },
    { LLM_KV_TOKENIZER_EOS_ID,              "tokenizer.ggml.eos_token_id"       },
    { LLM_KV_TOKENIZER_UNK_ID,              "tokenizer.ggml.unknown_token_id"   },
    { LLM_KV_TOKENIZER_SEP_ID,              "tokenizer.ggml.seperator_token_id" },
    { LLM_KV_TOKENIZER_PAD_ID,              "tokenizer.ggml.padding_token_id"   },
    { LLM_KV_TOKENIZER_ADD_BOS,             "tokenizer.ggml.add_bos_token"      },
    { LLM_KV_TOKENIZER_ADD_EOS,             "tokenizer.ggml.add_eos_token"      },
    { LLM_KV_TOKENIZER_ADD_PREFIX,          "tokenizer.ggml.add_space_prefix"   },
    { LLM_KV_TOKENIZER_HF_JSON,             "tokenizer.huggingface.json"        },
    { LLM_KV_TOKENIZER_RWKV,                "tokenizer.rwkv.world"              },
};

struct LLM_KV {
    LLM_KV(llm_arch arch) : arch(arch) {}

    llm_arch arch;

    std::string operator()(llm_kv kv) const {
        return ::format(LLM_KV_NAMES[kv], LLM_ARCH_NAMES[arch]);
    }
};

enum llm_tensor {
    LLM_TENSOR_TOKEN_EMBD,
    LLM_TENSOR_TOKEN_EMBD_NORM,
    LLM_TENSOR_TOKEN_TYPES,
    LLM_TENSOR_POS_EMBD,
    LLM_TENSOR_OUTPUT,
    LLM_TENSOR_OUTPUT_NORM,
    LLM_TENSOR_ROPE_FREQS,
    LLM_TENSOR_ATTN_Q,
    LLM_TENSOR_ATTN_K,
    LLM_TENSOR_ATTN_V,
    LLM_TENSOR_ATTN_QKV,
    LLM_TENSOR_ATTN_OUT,
    LLM_TENSOR_ATTN_NORM,
    LLM_TENSOR_ATTN_NORM_2,
    LLM_TENSOR_ATTN_ROT_EMBD,
    LLM_TENSOR_FFN_GATE_INP,
    LLM_TENSOR_FFN_NORM,
    LLM_TENSOR_FFN_GATE,
    LLM_TENSOR_FFN_DOWN,
    LLM_TENSOR_FFN_UP,
    LLM_TENSOR_FFN_ACT,
    LLM_TENSOR_FFN_DOWN_EXP,
    LLM_TENSOR_FFN_GATE_EXP,
    LLM_TENSOR_FFN_UP_EXP,
    LLM_TENSOR_ATTN_Q_NORM,
    LLM_TENSOR_ATTN_K_NORM,
};

static std::map<llm_arch, std::map<llm_tensor, std::string>> LLM_TENSOR_NAMES = {
    {
        LLM_ARCH_LLAMA,
        {
            { LLM_TENSOR_TOKEN_EMBD,      "token_embd" },
            { LLM_TENSOR_OUTPUT_NORM,     "output_norm" },
            { LLM_TENSOR_OUTPUT,          "output" },
            { LLM_TENSOR_ROPE_FREQS,      "rope_freqs" },
            { LLM_TENSOR_ATTN_NORM,       "blk.%d.attn_norm" },
            { LLM_TENSOR_ATTN_Q,          "blk.%d.attn_q" },
            { LLM_TENSOR_ATTN_K,          "blk.%d.attn_k" },
            { LLM_TENSOR_ATTN_V,          "blk.%d.attn_v" },
            { LLM_TENSOR_ATTN_OUT,        "blk.%d.attn_output" },
            { LLM_TENSOR_ATTN_ROT_EMBD,   "blk.%d.attn_rot_embd" },
            { LLM_TENSOR_FFN_GATE_INP,    "blk.%d.ffn_gate_inp" },
            { LLM_TENSOR_FFN_NORM,        "blk.%d.ffn_norm" },
            { LLM_TENSOR_FFN_GATE,        "blk.%d.ffn_gate" },
            { LLM_TENSOR_FFN_DOWN,        "blk.%d.ffn_down" },
            { LLM_TENSOR_FFN_UP,          "blk.%d.ffn_up" },
            { LLM_TENSOR_FFN_GATE_EXP,    "blk.%d.ffn_gate.%d" },
            { LLM_TENSOR_FFN_DOWN_EXP,    "blk.%d.ffn_down.%d" },
            { LLM_TENSOR_FFN_UP_EXP,      "blk.%d.ffn_up.%d" },
        },
    },
    {
        LLM_ARCH_BAICHUAN,
        {
            { LLM_TENSOR_TOKEN_EMBD,      "token_embd" },
            { LLM_TENSOR_OUTPUT_NORM,     "output_norm" },
            { LLM_TENSOR_OUTPUT,          "output" },
            { LLM_TENSOR_ROPE_FREQS,      "rope_freqs" },
            { LLM_TENSOR_ATTN_NORM,       "blk.%d.attn_norm" },
            { LLM_TENSOR_ATTN_Q,          "blk.%d.attn_q" },
            { LLM_TENSOR_ATTN_K,          "blk.%d.attn_k" },
            { LLM_TENSOR_ATTN_V,          "blk.%d.attn_v" },
            { LLM_TENSOR_ATTN_OUT,        "blk.%d.attn_output" },
            { LLM_TENSOR_ATTN_ROT_EMBD,   "blk.%d.attn_rot_embd" },
            { LLM_TENSOR_FFN_NORM,        "blk.%d.ffn_norm" },
            { LLM_TENSOR_FFN_GATE,        "blk.%d.ffn_gate" },
            { LLM_TENSOR_FFN_DOWN,        "blk.%d.ffn_down" },
            { LLM_TENSOR_FFN_UP,          "blk.%d.ffn_up" },
        },
    },
    {
        LLM_ARCH_FALCON,
        {
            { LLM_TENSOR_TOKEN_EMBD,      "token_embd" },
            { LLM_TENSOR_OUTPUT_NORM,     "output_norm" },
            { LLM_TENSOR_OUTPUT,          "output" },
            { LLM_TENSOR_ATTN_NORM,       "blk.%d.attn_norm" },
            { LLM_TENSOR_ATTN_NORM_2,     "blk.%d.attn_norm_2" },
            { LLM_TENSOR_ATTN_QKV,        "blk.%d.attn_qkv" },
            { LLM_TENSOR_ATTN_OUT,        "blk.%d.attn_output" },
            { LLM_TENSOR_FFN_DOWN,        "blk.%d.ffn_down" },
            { LLM_TENSOR_FFN_UP,          "blk.%d.ffn_up" },
        },
    },
    {
        LLM_ARCH_GPT2,
        {
            { LLM_TENSOR_TOKEN_EMBD,      "token_embd" },
            { LLM_TENSOR_POS_EMBD,        "position_embd" },
            { LLM_TENSOR_OUTPUT_NORM,     "output_norm" },
            { LLM_TENSOR_OUTPUT,          "output" },
            { LLM_TENSOR_ATTN_NORM,       "blk.%d.attn_norm" },
            { LLM_TENSOR_ATTN_QKV,        "blk.%d.attn_qkv" },
            { LLM_TENSOR_ATTN_OUT,        "blk.%d.attn_output" },
            { LLM_TENSOR_FFN_NORM,        "blk.%d.ffn_norm" },
            { LLM_TENSOR_FFN_UP,          "blk.%d.ffn_up" },
            { LLM_TENSOR_FFN_DOWN,        "blk.%d.ffn_down" },
        },
    },
    {
        LLM_ARCH_GPTJ,
        {
            { LLM_TENSOR_TOKEN_EMBD,      "token_embd" },
        },
    },
    {
        LLM_ARCH_GPTNEOX,
        {
            { LLM_TENSOR_TOKEN_EMBD,      "token_embd" },
            { LLM_TENSOR_OUTPUT_NORM,     "output_norm" },
            { LLM_TENSOR_OUTPUT,          "output" },
            { LLM_TENSOR_ATTN_NORM,       "blk.%d.attn_norm" },
            { LLM_TENSOR_ATTN_QKV,        "blk.%d.attn_qkv" },
            { LLM_TENSOR_ATTN_OUT,        "blk.%d.attn_output" },
            { LLM_TENSOR_FFN_NORM,        "blk.%d.ffn_norm" },
            { LLM_TENSOR_FFN_DOWN,        "blk.%d.ffn_down" },
            { LLM_TENSOR_FFN_UP,          "blk.%d.ffn_up" },
        },
    },
    {
        LLM_ARCH_PERSIMMON,
        {
            { LLM_TENSOR_TOKEN_EMBD,      "token_embd"},
            { LLM_TENSOR_OUTPUT_NORM,     "output_norm"},
            { LLM_TENSOR_OUTPUT,          "output"},
            { LLM_TENSOR_ATTN_NORM,       "blk.%d.attn_norm"},
            { LLM_TENSOR_ATTN_QKV,        "blk.%d.attn_qkv"},
            { LLM_TENSOR_ATTN_OUT,        "blk.%d.attn_output"},
            { LLM_TENSOR_ATTN_Q_NORM,     "blk.%d.attn_q_norm"},
            { LLM_TENSOR_ATTN_K_NORM,     "blk.%d.attn_k_norm"},
            { LLM_TENSOR_FFN_NORM,        "blk.%d.ffn_norm"},
            { LLM_TENSOR_FFN_DOWN,        "blk.%d.ffn_down"},
            { LLM_TENSOR_FFN_UP,          "blk.%d.ffn_up"},
            { LLM_TENSOR_ATTN_ROT_EMBD,   "blk.%d.attn_rot_embd"},
        },
    },
    {
        LLM_ARCH_MPT,
        {
            { LLM_TENSOR_TOKEN_EMBD,      "token_embd" },
            { LLM_TENSOR_OUTPUT_NORM,     "output_norm" },
            { LLM_TENSOR_OUTPUT,          "output" },
            { LLM_TENSOR_ATTN_NORM,       "blk.%d.attn_norm" },
            { LLM_TENSOR_FFN_NORM,        "blk.%d.ffn_norm" },
            { LLM_TENSOR_ATTN_QKV,        "blk.%d.attn_qkv" },
            { LLM_TENSOR_ATTN_OUT,        "blk.%d.attn_output" },
            { LLM_TENSOR_FFN_DOWN,        "blk.%d.ffn_down" },
            { LLM_TENSOR_FFN_UP,          "blk.%d.ffn_up" },
            { LLM_TENSOR_FFN_ACT,         "blk.%d.ffn.act" },
        },
    },
    {
        LLM_ARCH_STARCODER,
        {
            { LLM_TENSOR_TOKEN_EMBD,      "token_embd" },
            { LLM_TENSOR_POS_EMBD,        "position_embd" },
            { LLM_TENSOR_OUTPUT_NORM,     "output_norm" },
            { LLM_TENSOR_OUTPUT,          "output" },
            { LLM_TENSOR_ATTN_NORM,       "blk.%d.attn_norm" },
            { LLM_TENSOR_ATTN_QKV,        "blk.%d.attn_qkv" },
            { LLM_TENSOR_ATTN_OUT,        "blk.%d.attn_output" },
            { LLM_TENSOR_FFN_NORM,        "blk.%d.ffn_norm" },
            { LLM_TENSOR_FFN_UP,          "blk.%d.ffn_up" },
            { LLM_TENSOR_FFN_DOWN,        "blk.%d.ffn_down" },
        },
    },
    {
        LLM_ARCH_REFACT,
        {
            { LLM_TENSOR_TOKEN_EMBD,      "token_embd" },
            { LLM_TENSOR_OUTPUT_NORM,     "output_norm" },
            { LLM_TENSOR_OUTPUT,          "output" },
            { LLM_TENSOR_ATTN_NORM,       "blk.%d.attn_norm" },
            { LLM_TENSOR_ATTN_Q,          "blk.%d.attn_q" },
            { LLM_TENSOR_ATTN_K,          "blk.%d.attn_k" },
            { LLM_TENSOR_ATTN_V,          "blk.%d.attn_v" },
            { LLM_TENSOR_ATTN_OUT,        "blk.%d.attn_output" },
            { LLM_TENSOR_FFN_NORM,        "blk.%d.ffn_norm" },
            { LLM_TENSOR_FFN_GATE,        "blk.%d.ffn_gate" },
            { LLM_TENSOR_FFN_DOWN,        "blk.%d.ffn_down" },
            { LLM_TENSOR_FFN_UP,          "blk.%d.ffn_up" },
        },
    },
    {
        LLM_ARCH_BERT,
        {
            { LLM_TENSOR_TOKEN_EMBD,      "token_embd" },
            { LLM_TENSOR_TOKEN_EMBD_NORM, "token_embd_norm" },
            { LLM_TENSOR_TOKEN_TYPES,     "token_types" },
            { LLM_TENSOR_POS_EMBD,        "position_embd" },
            { LLM_TENSOR_ATTN_NORM,       "blk.%d.attn_output_norm" },
            { LLM_TENSOR_ATTN_Q,          "blk.%d.attn_q" },
            { LLM_TENSOR_ATTN_K,          "blk.%d.attn_k" },
            { LLM_TENSOR_ATTN_V,          "blk.%d.attn_v" },
            { LLM_TENSOR_ATTN_OUT,        "blk.%d.attn_output" },
            { LLM_TENSOR_FFN_NORM,        "blk.%d.layer_output_norm" },
            { LLM_TENSOR_FFN_DOWN,        "blk.%d.ffn_down" },
            { LLM_TENSOR_FFN_UP,          "blk.%d.ffn_up" },
        },
    },
    {
        LLM_ARCH_BLOOM,
        {
            { LLM_TENSOR_TOKEN_EMBD,      "token_embd" },
            { LLM_TENSOR_TOKEN_EMBD_NORM, "token_embd_norm" },
            { LLM_TENSOR_OUTPUT_NORM,     "output_norm" },
            { LLM_TENSOR_OUTPUT,          "output" },
            { LLM_TENSOR_ATTN_NORM,       "blk.%d.attn_norm" },
            { LLM_TENSOR_ATTN_QKV,        "blk.%d.attn_qkv" },
            { LLM_TENSOR_ATTN_OUT,        "blk.%d.attn_output" },
            { LLM_TENSOR_FFN_NORM,        "blk.%d.ffn_norm" },
            { LLM_TENSOR_FFN_UP,          "blk.%d.ffn_up" },
            { LLM_TENSOR_FFN_DOWN,        "blk.%d.ffn_down" },
        },
    },
    {
        LLM_ARCH_STABLELM,
        {
            { LLM_TENSOR_TOKEN_EMBD,      "token_embd" },
            { LLM_TENSOR_OUTPUT_NORM,     "output_norm" },
            { LLM_TENSOR_OUTPUT,          "output" },
            { LLM_TENSOR_ROPE_FREQS,      "rope_freqs" },
            { LLM_TENSOR_ATTN_NORM,       "blk.%d.attn_norm" },
            { LLM_TENSOR_ATTN_Q,          "blk.%d.attn_q" },
            { LLM_TENSOR_ATTN_K,          "blk.%d.attn_k" },
            { LLM_TENSOR_ATTN_V,          "blk.%d.attn_v" },
            { LLM_TENSOR_ATTN_OUT,        "blk.%d.attn_output" },
            { LLM_TENSOR_FFN_NORM,        "blk.%d.ffn_norm" },
            { LLM_TENSOR_FFN_GATE,        "blk.%d.ffn_gate" },
            { LLM_TENSOR_FFN_DOWN,        "blk.%d.ffn_down" },
            { LLM_TENSOR_FFN_UP,          "blk.%d.ffn_up" },
        },
    },
    {
        LLM_ARCH_QWEN,
        {
            { LLM_TENSOR_TOKEN_EMBD,      "token_embd" },
            { LLM_TENSOR_OUTPUT_NORM,     "output_norm" },
            { LLM_TENSOR_OUTPUT,          "output" },
            { LLM_TENSOR_ROPE_FREQS,      "rope_freqs" },
            { LLM_TENSOR_ATTN_NORM,       "blk.%d.attn_norm" },
            { LLM_TENSOR_ATTN_QKV,        "blk.%d.attn_qkv" },
            { LLM_TENSOR_ATTN_OUT,        "blk.%d.attn_output" },
            { LLM_TENSOR_FFN_NORM,        "blk.%d.ffn_norm" },
            { LLM_TENSOR_FFN_GATE,        "blk.%d.ffn_gate" },
            { LLM_TENSOR_FFN_DOWN,        "blk.%d.ffn_down" },
            { LLM_TENSOR_FFN_UP,          "blk.%d.ffn_up" },
        },
    },
    {
        LLM_ARCH_QWEN2,
        {
            { LLM_TENSOR_TOKEN_EMBD,      "token_embd" },
            { LLM_TENSOR_OUTPUT_NORM,     "output_norm" },
            { LLM_TENSOR_OUTPUT,          "output" },
            { LLM_TENSOR_ATTN_NORM,       "blk.%d.attn_norm" },
            { LLM_TENSOR_ATTN_Q,          "blk.%d.attn_q" },
            { LLM_TENSOR_ATTN_K,          "blk.%d.attn_k" },
            { LLM_TENSOR_ATTN_V,          "blk.%d.attn_v" },
            { LLM_TENSOR_ATTN_OUT,        "blk.%d.attn_output" },
            { LLM_TENSOR_FFN_NORM,        "blk.%d.ffn_norm" },
            { LLM_TENSOR_FFN_GATE,        "blk.%d.ffn_gate" },
            { LLM_TENSOR_FFN_DOWN,        "blk.%d.ffn_down" },
            { LLM_TENSOR_FFN_UP,          "blk.%d.ffn_up" },
        },
    },
    {
        LLM_ARCH_PHI2,
        {
            { LLM_TENSOR_TOKEN_EMBD,      "token_embd" },
            { LLM_TENSOR_OUTPUT_NORM,     "output_norm" },
            { LLM_TENSOR_OUTPUT,          "output" },
            { LLM_TENSOR_ATTN_NORM,       "blk.%d.attn_norm" },
            { LLM_TENSOR_ATTN_QKV,        "blk.%d.attn_qkv" },
            { LLM_TENSOR_ATTN_Q,          "blk.%d.attn_q" },
            { LLM_TENSOR_ATTN_K,          "blk.%d.attn_k" },
            { LLM_TENSOR_ATTN_V,          "blk.%d.attn_v" },
            { LLM_TENSOR_ATTN_OUT,        "blk.%d.attn_output" },
            { LLM_TENSOR_FFN_DOWN,        "blk.%d.ffn_down" },
            { LLM_TENSOR_FFN_UP,          "blk.%d.ffn_up" },
        },
    },
    {
        LLM_ARCH_PLAMO,
        {
            { LLM_TENSOR_TOKEN_EMBD,      "token_embd" },
            { LLM_TENSOR_OUTPUT_NORM,     "output_norm" },
            { LLM_TENSOR_OUTPUT,          "output" },
            { LLM_TENSOR_ROPE_FREQS,      "rope_freqs" },
            { LLM_TENSOR_ATTN_NORM,       "blk.%d.attn_norm" },
            { LLM_TENSOR_ATTN_Q,          "blk.%d.attn_q" },
            { LLM_TENSOR_ATTN_K,          "blk.%d.attn_k" },
            { LLM_TENSOR_ATTN_V,          "blk.%d.attn_v" },
            { LLM_TENSOR_ATTN_OUT,        "blk.%d.attn_output" },
            { LLM_TENSOR_ATTN_ROT_EMBD,   "blk.%d.attn_rot_embd" },
            { LLM_TENSOR_FFN_GATE,        "blk.%d.ffn_gate" },
            { LLM_TENSOR_FFN_DOWN,        "blk.%d.ffn_down" },
            { LLM_TENSOR_FFN_UP,          "blk.%d.ffn_up" },
        },
    },
    {
        LLM_ARCH_CODESHELL,
        {
            { LLM_TENSOR_TOKEN_EMBD,      "token_embd" },
            { LLM_TENSOR_OUTPUT_NORM,     "output_norm" },
            { LLM_TENSOR_OUTPUT,          "output" },
            { LLM_TENSOR_ROPE_FREQS,      "rope_freqs" },
            { LLM_TENSOR_ATTN_NORM,       "blk.%d.attn_norm" },
            { LLM_TENSOR_ATTN_Q,          "blk.%d.attn_q" },
            { LLM_TENSOR_ATTN_K,          "blk.%d.attn_k" },
            { LLM_TENSOR_ATTN_V,          "blk.%d.attn_v" },
            { LLM_TENSOR_ATTN_QKV,        "blk.%d.attn_qkv" },
            { LLM_TENSOR_ATTN_OUT,        "blk.%d.attn_output" },
            { LLM_TENSOR_ATTN_ROT_EMBD,   "blk.%d.attn_rot_embd" },
            { LLM_TENSOR_FFN_NORM,        "blk.%d.ffn_norm" },
            { LLM_TENSOR_FFN_GATE,        "blk.%d.ffn_gate" },
            { LLM_TENSOR_FFN_DOWN,        "blk.%d.ffn_down" },
            { LLM_TENSOR_FFN_UP,          "blk.%d.ffn_up" },
        },
    },
    {
        LLM_ARCH_ORION,
        {
            { LLM_TENSOR_TOKEN_EMBD,      "token_embd" },
            { LLM_TENSOR_OUTPUT_NORM,     "output_norm" },
            { LLM_TENSOR_OUTPUT,          "output" },
            { LLM_TENSOR_ROPE_FREQS,      "rope_freqs" },
            { LLM_TENSOR_ATTN_NORM,       "blk.%d.attn_norm" },
            { LLM_TENSOR_ATTN_Q,          "blk.%d.attn_q" },
            { LLM_TENSOR_ATTN_K,          "blk.%d.attn_k" },
            { LLM_TENSOR_ATTN_V,          "blk.%d.attn_v" },
            { LLM_TENSOR_ATTN_OUT,        "blk.%d.attn_output" },
            { LLM_TENSOR_ATTN_ROT_EMBD,   "blk.%d.attn_rot_embd" },
            { LLM_TENSOR_FFN_NORM,        "blk.%d.ffn_norm" },
            { LLM_TENSOR_FFN_GATE,        "blk.%d.ffn_gate" },
            { LLM_TENSOR_FFN_DOWN,        "blk.%d.ffn_down" },
            { LLM_TENSOR_FFN_UP,          "blk.%d.ffn_up" },
        },
    },
    {
        LLM_ARCH_INTERNLM2,
        {
            { LLM_TENSOR_TOKEN_EMBD,      "token_embd" },
            { LLM_TENSOR_OUTPUT_NORM,     "output_norm" },
            { LLM_TENSOR_OUTPUT,          "output" },
            { LLM_TENSOR_ATTN_NORM,       "blk.%d.attn_norm" },
            { LLM_TENSOR_ATTN_Q,          "blk.%d.attn_q" },
            { LLM_TENSOR_ATTN_K,          "blk.%d.attn_k" },
            { LLM_TENSOR_ATTN_V,          "blk.%d.attn_v" },
            { LLM_TENSOR_ATTN_OUT,        "blk.%d.attn_output" },
            { LLM_TENSOR_FFN_NORM,        "blk.%d.ffn_norm" },
            { LLM_TENSOR_FFN_GATE,        "blk.%d.ffn_gate" },
            { LLM_TENSOR_FFN_DOWN,        "blk.%d.ffn_down" },
            { LLM_TENSOR_FFN_UP,          "blk.%d.ffn_up" },
        },
    },
    {
        LLM_ARCH_MINICPM,
        {
            { LLM_TENSOR_TOKEN_EMBD,      "token_embd" },
            { LLM_TENSOR_OUTPUT_NORM,     "output_norm" },
            { LLM_TENSOR_OUTPUT,          "output" },
            { LLM_TENSOR_ROPE_FREQS,      "rope_freqs" },
            { LLM_TENSOR_ATTN_NORM,       "blk.%d.attn_norm" },
            { LLM_TENSOR_ATTN_Q,          "blk.%d.attn_q" },
            { LLM_TENSOR_ATTN_K,          "blk.%d.attn_k" },
            { LLM_TENSOR_ATTN_V,          "blk.%d.attn_v" },
            { LLM_TENSOR_ATTN_OUT,        "blk.%d.attn_output" },
            { LLM_TENSOR_ATTN_ROT_EMBD,   "blk.%d.attn_rot_embd" },
            { LLM_TENSOR_FFN_GATE_INP,    "blk.%d.ffn_gate_inp" },
            { LLM_TENSOR_FFN_NORM,        "blk.%d.ffn_norm" },
            { LLM_TENSOR_FFN_GATE,        "blk.%d.ffn_gate" },
            { LLM_TENSOR_FFN_DOWN,        "blk.%d.ffn_down" },
            { LLM_TENSOR_FFN_UP,          "blk.%d.ffn_up" },
            { LLM_TENSOR_FFN_GATE_EXP,    "blk.%d.ffn_gate.%d" },
            { LLM_TENSOR_FFN_DOWN_EXP,    "blk.%d.ffn_down.%d" },
            { LLM_TENSOR_FFN_UP_EXP,      "blk.%d.ffn_up.%d" },
        },
    },
    {
        LLM_ARCH_UNKNOWN,
        {
            { LLM_TENSOR_TOKEN_EMBD,      "token_embd" },
        },
    },
};

static llm_arch llm_arch_from_string(const std::string & name) {
    for (const auto & kv : LLM_ARCH_NAMES) { // NOLINT
        if (kv.second == name) {
            return kv.first;
        }
    }

    return LLM_ARCH_UNKNOWN;
}

// helper to handle gguf constants
// usage:
//
//   const auto tn = LLM_TN(LLM_ARCH_LLAMA);
//
//   std::string name = tn(LLM_TENSOR_OUTPUT);                     -> "output"
//   std::string name = tn(LLM_TENSOR_TOKEN_EMBD, "bias");         -> "token_embd.bias"
//   std::string name = tn(LLM_TENSOR_ATTN_NORM, "weight", 3);     -> "blk.3.attn_norm.weight"
//
struct LLM_TN {
    LLM_TN(llm_arch arch) : arch(arch) {}

    llm_arch arch;

    std::string operator()(llm_tensor tensor) const {
        return LLM_TENSOR_NAMES[arch].at(tensor);
    }

    std::string operator()(llm_tensor tensor, const std::string & suffix) const {
        return LLM_TENSOR_NAMES[arch].at(tensor) + "." + suffix;
    }

    std::string operator()(llm_tensor tensor, int bid) const {
        return ::format(LLM_TENSOR_NAMES[arch].at(tensor).c_str(), bid);
    }

    std::string operator()(llm_tensor tensor, const std::string & suffix, int bid) const {
        return ::format(LLM_TENSOR_NAMES[arch].at(tensor).c_str(), bid) + "." + suffix;
    }

    std::string operator()(llm_tensor tensor, const std::string & suffix, int bid, int xid) const {
        return ::format(LLM_TENSOR_NAMES[arch].at(tensor).c_str(), bid, xid) + "." + suffix;
    }
};

//
// gguf helpers
//

static std::map<int32_t, const char *> LLAMA_ROPE_SCALING_TYPES = {
    { LLAMA_ROPE_SCALING_NONE,   "none"   },
    { LLAMA_ROPE_SCALING_LINEAR, "linear" },
    { LLAMA_ROPE_SCALING_YARN,   "yarn"   },
};

static int32_t llama_rope_scaling_type_from_string(const std::string & name) {
    for (const auto & kv : LLAMA_ROPE_SCALING_TYPES) {
        if (kv.second == name) {
            return kv.first;
        }
    }

    return LLAMA_ROPE_SCALING_UNSPECIFIED;
}

static std::string gguf_data_to_str(enum gguf_type type, const void * data, int i) {
    switch (type) {
        case GGUF_TYPE_UINT8:   return std::to_string(((const uint8_t  *)data)[i]);
        case GGUF_TYPE_INT8:    return std::to_string(((const int8_t   *)data)[i]);
        case GGUF_TYPE_UINT16:  return std::to_string(((const uint16_t *)data)[i]);
        case GGUF_TYPE_INT16:   return std::to_string(((const int16_t  *)data)[i]);
        case GGUF_TYPE_UINT32:  return std::to_string(((const uint32_t *)data)[i]);
        case GGUF_TYPE_INT32:   return std::to_string(((const int32_t  *)data)[i]);
        case GGUF_TYPE_UINT64:  return std::to_string(((const uint64_t *)data)[i]);
        case GGUF_TYPE_INT64:   return std::to_string(((const int64_t  *)data)[i]);
        case GGUF_TYPE_FLOAT32: return std::to_string(((const float    *)data)[i]);
        case GGUF_TYPE_FLOAT64: return std::to_string(((const double   *)data)[i]);
        case GGUF_TYPE_BOOL:    return ((const bool *)data)[i] ? "true" : "false";
        default:                return format("unknown type %d", type);
    }
}

static std::string gguf_kv_to_str(const struct gguf_context * ctx_gguf, int i) {
    const enum gguf_type type = gguf_get_kv_type(ctx_gguf, i);

    switch (type) {
        case GGUF_TYPE_STRING:
            return gguf_get_val_str(ctx_gguf, i);
        case GGUF_TYPE_ARRAY:
            {
                const enum gguf_type arr_type = gguf_get_arr_type(ctx_gguf, i);
                int arr_n = gguf_get_arr_n(ctx_gguf, i);
                const void * data = gguf_get_arr_data(ctx_gguf, i);
                std::stringstream ss;
                ss << "[";
                for (int j = 0; j < arr_n; j++) {
                    if (arr_type == GGUF_TYPE_STRING) {
                        std::string val = gguf_get_arr_str(ctx_gguf, i, j);
                        // escape quotes
                        replace_all(val, "\\", "\\\\");
                        replace_all(val, "\"", "\\\"");
                        ss << '"' << val << '"';
                    } else if (arr_type == GGUF_TYPE_ARRAY) {
                        ss << "???";
                    } else {
                        ss << gguf_data_to_str(arr_type, data, j);
                    }
                    if (j < arr_n - 1) {
                        ss << ", ";
                    }
                }
                ss << "]";
                return ss.str();
            }
        default:
            return gguf_data_to_str(type, gguf_get_val_data(ctx_gguf, i), 0);
    }
}

//
// ggml helpers
//

static void ggml_graph_compute_helper(std::vector<uint8_t> & buf, ggml_cgraph * graph, int n_threads) {
    struct ggml_cplan plan = ggml_graph_plan(graph, n_threads);

    if (plan.work_size > 0) {
        buf.resize(plan.work_size);
        plan.work_data = buf.data();
    }

    ggml_graph_compute(graph, &plan);
}

//
// llama helpers
//

#if defined(_WIN32)
static std::string llama_format_win_err(DWORD err) {
    LPSTR buf;
    size_t size = FormatMessageA(FORMAT_MESSAGE_ALLOCATE_BUFFER | FORMAT_MESSAGE_FROM_SYSTEM | FORMAT_MESSAGE_IGNORE_INSERTS,
                                 NULL, err, MAKELANGID(LANG_NEUTRAL, SUBLANG_DEFAULT), (LPSTR)&buf, 0, NULL);
    if (!size) {
        return "FormatMessageA failed";
    }
    std::string ret(buf, size);
    LocalFree(buf);
    return ret;
}
#endif

template <typename T>
struct no_init {
    T value;
    no_init() { /* do nothing */ }
};

struct llama_file {
    // use FILE * so we don't have to re-open the file to mmap
    FILE * fp;
    size_t size;

    llama_file(const char * fname, const char * mode) {
        fp = std::fopen(fname, mode);
        if (fp == NULL) {
            throw std::runtime_error(format("failed to open %s: %s", fname, strerror(errno)));
        }
        seek(0, SEEK_END);
        size = tell();
        seek(0, SEEK_SET);
    }

    size_t tell() const {
#ifdef _WIN32
        __int64 ret = _ftelli64(fp);
#else
        long ret = std::ftell(fp);
#endif
        GGML_ASSERT(ret != -1); // this really shouldn't fail
        return (size_t) ret;
    }

    void seek(size_t offset, int whence) const {
#ifdef _WIN32
        int ret = _fseeki64(fp, (__int64) offset, whence);
#else
        int ret = std::fseek(fp, (long) offset, whence);
#endif
        GGML_ASSERT(ret == 0); // same
    }

    void read_raw(void * ptr, size_t len) const {
        if (len == 0) {
            return;
        }
        errno = 0;
        std::size_t ret = std::fread(ptr, len, 1, fp);
        if (ferror(fp)) {
            throw std::runtime_error(format("read error: %s", strerror(errno)));
        }
        if (ret != 1) {
            throw std::runtime_error("unexpectedly reached end of file");
        }
    }

    uint32_t read_u32() const {
        uint32_t ret;
        read_raw(&ret, sizeof(ret));
        return ret;
    }

    void write_raw(const void * ptr, size_t len) const {
        if (len == 0) {
            return;
        }
        errno = 0;
        size_t ret = std::fwrite(ptr, len, 1, fp);
        if (ret != 1) {
            throw std::runtime_error(format("write error: %s", strerror(errno)));
        }
    }

    void write_u32(std::uint32_t val) const {
        write_raw(&val, sizeof(val));
    }

    ~llama_file() {
        if (fp) {
            std::fclose(fp);
        }
    }
};

struct llama_mmap {
    void * addr;
    size_t size;

    llama_mmap(const llama_mmap &) = delete;

#ifdef _POSIX_MAPPED_FILES
    static constexpr bool SUPPORTED = true;

    // list of mapped fragments (first_offset, last_offset)
    std::vector<std::pair<size_t, size_t>> mapped_fragments;

    llama_mmap(struct llama_file * file, size_t prefetch = (size_t) -1 /* -1 = max value */, bool numa = false) {
        size = file->size;
        int fd = fileno(file->fp);
        int flags = MAP_SHARED;
        // prefetch/readahead impairs performance on NUMA systems
        if (numa) { prefetch = 0; }
#ifdef __linux__
        // advise the kernel to read the file sequentially (increases readahead)
        if (posix_fadvise(fd, 0, 0, POSIX_FADV_SEQUENTIAL)) {
            LLAMA_LOG_WARN("warning: posix_fadvise(.., POSIX_FADV_SEQUENTIAL) failed: %s\n",
                    strerror(errno));
        }
        if (prefetch) { flags |= MAP_POPULATE; }
#endif
        addr = mmap(NULL, file->size, PROT_READ, flags, fd, 0);
        if (addr == MAP_FAILED) { // NOLINT
            throw std::runtime_error(format("mmap failed: %s", strerror(errno)));
        }

        if (prefetch > 0) {
            // advise the kernel to preload the mapped memory
            if (posix_madvise(addr, std::min(file->size, prefetch), POSIX_MADV_WILLNEED)) {
                LLAMA_LOG_WARN("warning: posix_madvise(.., POSIX_MADV_WILLNEED) failed: %s\n",
                        strerror(errno));
            }
        }
        if (numa) {
            // advise the kernel not to use readahead
            // (because the next page might not belong on the same node)
            if (posix_madvise(addr, file->size, POSIX_MADV_RANDOM)) {
                LLAMA_LOG_WARN("warning: posix_madvise(.., POSIX_MADV_RANDOM) failed: %s\n",
                        strerror(errno));
            }
        }

        // initialize list of mapped_fragments
        mapped_fragments.emplace_back(0, file->size);
    }

    static void align_range(size_t * first, size_t * last, size_t page_size) {
        // align first to the next page
        size_t offset_in_page = *first & (page_size - 1);
        size_t offset_to_page = offset_in_page == 0 ? 0 : page_size - offset_in_page;
        *first += offset_to_page;

        // align last to the previous page
        *last = *last & ~(page_size - 1);

        if (*last <= *first) {
            *last = *first;
        }
    }

    // partially unmap the file in the range [first, last)
    void unmap_fragment(size_t first, size_t last) {
        // note: this function must not be called multiple times with overlapping ranges
        // otherwise, there is a risk of invalidating addresses that have been repurposed for other mappings
        int page_size = sysconf(_SC_PAGESIZE);
        align_range(&first, &last, page_size);
        size_t len = last - first;

        if (len == 0) {
            return;
        }

        GGML_ASSERT(first % page_size == 0);
        GGML_ASSERT(last % page_size == 0);
        GGML_ASSERT(last > first);

        void * next_page_start = (uint8_t *) addr + first;

        // unmap the range
        if (munmap(next_page_start, len)) {
            LLAMA_LOG_WARN("warning: munmap failed: %s\n", strerror(errno));
        }

        // update the list of mapped fragments to avoid unmapping the same range again in the destructor
        std::vector<std::pair<size_t, size_t>> new_mapped_fragments;
        for (const auto & frag : mapped_fragments) {
            if (frag.first < first && frag.second > last) {
                // the range is in the middle of the fragment, split it
                new_mapped_fragments.emplace_back(frag.first, first);
                new_mapped_fragments.emplace_back(last, frag.second);
            } else if (frag.first < first && frag.second > first) {
                // the range starts in the middle of the fragment
                new_mapped_fragments.emplace_back(frag.first, first);
            } else if (frag.first < last && frag.second > last) {
                // the range ends in the middle of the fragment
                new_mapped_fragments.emplace_back(last, frag.second);
            } else if (frag.first >= first && frag.second <= last) {
                // the range covers the entire fragment
            } else {
                // the range is outside the fragment
                new_mapped_fragments.push_back(frag);
            }
        }
        mapped_fragments = std::move(new_mapped_fragments);
    }

    ~llama_mmap() {
        for (const auto & frag : mapped_fragments) {
            if (munmap((char *) addr + frag.first, frag.second - frag.first)) {
                LLAMA_LOG_WARN("warning: munmap failed: %s\n", strerror(errno));
            }
        }
    }
#elif defined(_WIN32)
    static constexpr bool SUPPORTED = true;

    llama_mmap(struct llama_file * file, size_t prefetch = (size_t) -1, bool numa = false) {
        GGML_UNUSED(numa);

        size = file->size;

        HANDLE hFile = (HANDLE) _get_osfhandle(_fileno(file->fp));

        HANDLE hMapping = CreateFileMappingA(hFile, NULL, PAGE_READONLY, 0, 0, NULL);

        if (hMapping == NULL) {
            DWORD error = GetLastError();
            throw std::runtime_error(format("CreateFileMappingA failed: %s", llama_format_win_err(error).c_str()));
        }

        addr = MapViewOfFile(hMapping, FILE_MAP_READ, 0, 0, 0);
        DWORD error = GetLastError();
        CloseHandle(hMapping);

        if (addr == NULL) {
            throw std::runtime_error(format("MapViewOfFile failed: %s", llama_format_win_err(error).c_str()));
        }

        if (prefetch > 0) {
#if _WIN32_WINNT >= 0x602
            // PrefetchVirtualMemory is only present on Windows 8 and above, so we dynamically load it
            BOOL (WINAPI *pPrefetchVirtualMemory) (HANDLE, ULONG_PTR, PWIN32_MEMORY_RANGE_ENTRY, ULONG);
            HMODULE hKernel32 = GetModuleHandleW(L"kernel32.dll");

            // may fail on pre-Windows 8 systems
            pPrefetchVirtualMemory = reinterpret_cast<decltype(pPrefetchVirtualMemory)> (GetProcAddress(hKernel32, "PrefetchVirtualMemory"));

            if (pPrefetchVirtualMemory) {
                // advise the kernel to preload the mapped memory
                WIN32_MEMORY_RANGE_ENTRY range;
                range.VirtualAddress = addr;
                range.NumberOfBytes = (SIZE_T) std::min(size, prefetch);
                if (!pPrefetchVirtualMemory(GetCurrentProcess(), 1, &range, 0)) {
                    LLAMA_LOG_WARN("warning: PrefetchVirtualMemory failed: %s\n",
                            llama_format_win_err(GetLastError()).c_str());
                }
            }
#else
            throw std::runtime_error("PrefetchVirtualMemory unavailable");
#endif
        }
    }

    void unmap_fragment(size_t first, size_t last) {
        // not supported
        GGML_UNUSED(first);
        GGML_UNUSED(last);
    }

    ~llama_mmap() {
        if (!UnmapViewOfFile(addr)) {
            LLAMA_LOG_WARN("warning: UnmapViewOfFile failed: %s\n",
                    llama_format_win_err(GetLastError()).c_str());
        }
    }
#else
    static constexpr bool SUPPORTED = false;

    llama_mmap(struct llama_file * file, size_t prefetch = -1, bool numa = false) {
        GGML_UNUSED(file);
        GGML_UNUSED(prefetch);
        GGML_UNUSED(numa);

        throw std::runtime_error("mmap not supported");
    }

    void unmap_fragment(size_t first, size_t last) {
        GGML_UNUSED(first);
        GGML_UNUSED(last);

        throw std::runtime_error("mmap not supported");
    }
#endif
};

// Represents some region of memory being locked using mlock or VirtualLock;
// will automatically unlock on destruction.
struct llama_mlock {
    void * addr = NULL;
    size_t size = 0;

    bool failed_already = false;

    llama_mlock() {}
    llama_mlock(const llama_mlock &) = delete;

    ~llama_mlock() {
        if (size) {
            raw_unlock(addr, size);
        }
    }

    void init(void * ptr) {
        GGML_ASSERT(addr == NULL && size == 0); // NOLINT
        addr = ptr;
    }

    void grow_to(size_t target_size) {
        GGML_ASSERT(addr);
        if (failed_already) {
            return;
        }
        size_t granularity = lock_granularity();
        target_size = (target_size + granularity - 1) & ~(granularity - 1);
        if (target_size > size) {
            if (raw_lock((uint8_t *) addr + size, target_size - size)) {
                size = target_size;
            } else {
                failed_already = true;
            }
        }
    }

#ifdef _POSIX_MEMLOCK_RANGE
    static constexpr bool SUPPORTED = true;

    static size_t lock_granularity() {
        return (size_t) sysconf(_SC_PAGESIZE);
    }

    #ifdef __APPLE__
        #define MLOCK_SUGGESTION \
            "Try increasing the sysctl values 'vm.user_wire_limit' and 'vm.global_user_wire_limit' and/or " \
            "decreasing 'vm.global_no_user_wire_amount'.  Also try increasing RLIMIT_MEMLOCK (ulimit -l).\n"
    #else
        #define MLOCK_SUGGESTION \
            "Try increasing RLIMIT_MEMLOCK ('ulimit -l' as root).\n"
    #endif

    bool raw_lock(const void * addr, size_t size) const {
        if (!mlock(addr, size)) {
            return true;
        }

        char* errmsg = std::strerror(errno);
        bool suggest = (errno == ENOMEM);

        // Check if the resource limit is fine after all
        struct rlimit lock_limit;
        if (suggest && getrlimit(RLIMIT_MEMLOCK, &lock_limit)) {
            suggest = false;
        }
        if (suggest && (lock_limit.rlim_max > lock_limit.rlim_cur + size)) {
            suggest = false;
        }

        LLAMA_LOG_WARN("warning: failed to mlock %zu-byte buffer (after previously locking %zu bytes): %s\n%s",
                size, this->size, errmsg, suggest ? MLOCK_SUGGESTION : "");
        return false;
    }

    #undef MLOCK_SUGGESTION

    static void raw_unlock(void * addr, size_t size) {
        if (munlock(addr, size)) {
            LLAMA_LOG_WARN("warning: failed to munlock buffer: %s\n", std::strerror(errno));
        }
    }
#elif defined(_WIN32)
    static constexpr bool SUPPORTED = true;

    static size_t lock_granularity() {
        SYSTEM_INFO si;
        GetSystemInfo(&si);
        return (size_t) si.dwPageSize;
    }

    bool raw_lock(void * ptr, size_t len) const {
        for (int tries = 1; ; tries++) {
            if (VirtualLock(ptr, len)) {
                return true;
            }
            if (tries == 2) {
                LLAMA_LOG_WARN("warning: failed to VirtualLock %zu-byte buffer (after previously locking %zu bytes): %s\n",
                    len, size, llama_format_win_err(GetLastError()).c_str());
                return false;
            }

            // It failed but this was only the first try; increase the working
            // set size and try again.
            SIZE_T min_ws_size, max_ws_size;
            if (!GetProcessWorkingSetSize(GetCurrentProcess(), &min_ws_size, &max_ws_size)) {
                LLAMA_LOG_WARN("warning: GetProcessWorkingSetSize failed: %s\n",
                        llama_format_win_err(GetLastError()).c_str());
                return false;
            }
            // Per MSDN: "The maximum number of pages that a process can lock
            // is equal to the number of pages in its minimum working set minus
            // a small overhead."
            // Hopefully a megabyte is enough overhead:
            size_t increment = len + 1048576;
            // The minimum must be <= the maximum, so we need to increase both:
            min_ws_size += increment;
            max_ws_size += increment;
            if (!SetProcessWorkingSetSize(GetCurrentProcess(), min_ws_size, max_ws_size)) {
                LLAMA_LOG_WARN("warning: SetProcessWorkingSetSize failed: %s\n",
                        llama_format_win_err(GetLastError()).c_str());
                return false;
            }
        }
    }

    static void raw_unlock(void * ptr, size_t len) {
        if (!VirtualUnlock(ptr, len)) {
            LLAMA_LOG_WARN("warning: failed to VirtualUnlock buffer: %s\n",
                    llama_format_win_err(GetLastError()).c_str());
        }
    }
#else
    static constexpr bool SUPPORTED = false;

    static size_t lock_granularity() {
        return (size_t) 65536;
    }

    bool raw_lock(const void * addr, size_t len) const {
        LLAMA_LOG_WARN("warning: mlock not supported on this system\n");
        return false;
    }

    static void raw_unlock(const void * addr, size_t len) {}
#endif
};

static std::string llama_token_to_piece(const struct llama_context * ctx, llama_token token) {
    std::vector<char> result(8, 0);
    const int n_tokens = llama_token_to_piece(llama_get_model(ctx), token, result.data(), result.size());
    if (n_tokens < 0) {
        result.resize(-n_tokens);
        int check = llama_token_to_piece(llama_get_model(ctx), token, result.data(), result.size());
        GGML_ASSERT(check == -n_tokens);
    }
    else {
        result.resize(n_tokens);
    }

    return std::string(result.data(), result.size());
}

static ggml_backend_buffer_type_t llama_default_buffer_type_cpu(bool host_buffer) {
    ggml_backend_buffer_type_t buft = nullptr;

#if defined(GGML_USE_CUBLAS)
    // host buffers should only be used when data is expected to be copied to/from the GPU
    if (host_buffer) {
        buft = ggml_backend_cuda_host_buffer_type();
    }
#elif defined(GGML_USE_SYCL)
    buft = ggml_backend_sycl_host_buffer_type();
#elif defined(GGML_USE_CPU_HBM)
    buft = ggml_backend_cpu_hbm_buffer_type();
#elif defined(GGML_USE_VULKAN)
    if (host_buffer) {
        buft = ggml_backend_vk_host_buffer_type();
    }
#endif

    if (buft == nullptr) {
        buft = ggml_backend_cpu_buffer_type();
    }
    return buft;

    GGML_UNUSED(host_buffer);
}

static ggml_backend_buffer_type_t llama_default_buffer_type_offload(int gpu) {
    ggml_backend_buffer_type_t buft = nullptr;

#ifdef GGML_USE_METAL
    buft = ggml_backend_metal_buffer_type();
#elif defined(GGML_USE_CUBLAS)
    buft = ggml_backend_cuda_buffer_type(gpu);
#elif defined(GGML_USE_VULKAN)
    buft = ggml_backend_vk_buffer_type(gpu);
#elif defined(GGML_USE_SYCL)
    buft = ggml_backend_sycl_buffer_type(gpu);
#elif defined(GGML_USE_CLBLAST)
    buft = ggml_backend_opencl_buffer_type();
#elif defined(GGML_USE_KOMPUTE)
    buft = ggml_backend_kompute_buffer_type(gpu);
    if (buft == nullptr) {
        LLAMA_LOG_WARN("%s: cannot use GPU %d, check `vulkaninfo --summary`\n", __func__, gpu);
    }
#endif

    if (buft == nullptr) {
        buft = llama_default_buffer_type_cpu(true);
    }
    return buft;

    GGML_UNUSED(gpu);
}

static ggml_backend_buffer_type_t llama_default_buffer_type_split(int fallback_gpu, const float * tensor_split) {
    ggml_backend_buffer_type_t buft = nullptr;

#ifdef GGML_USE_CUBLAS
    if (ggml_backend_cuda_get_device_count() > 1) {
        buft = ggml_backend_cuda_split_buffer_type(tensor_split);
    }
#endif

    if (buft == nullptr) {
        buft = llama_default_buffer_type_offload(fallback_gpu);
    }
    return buft;

    GGML_UNUSED(tensor_split);
}

static size_t llama_get_device_count() {
#if defined(GGML_USE_CUBLAS)
    return ggml_backend_cuda_get_device_count();
#elif defined(GGML_USE_VULKAN)
    return ggml_backend_vk_get_device_count();
#else
    return 1;
#endif
}

static size_t llama_get_device_memory(int device) {
#if defined(GGML_USE_CUBLAS)
    size_t total;
    size_t free;
    ggml_backend_cuda_get_device_memory(device, &total, &free);
    return free;
#elif defined(GGML_USE_VULKAN)
    size_t total;
    size_t free;
    ggml_backend_vk_get_device_memory(device, &total, &free);
    return free;
#else
    return 1;
    GGML_UNUSED(device);
#endif
}

//
// globals
//

struct llama_state {
    llama_state() {
#ifdef GGML_USE_METAL
        ggml_backend_metal_log_set_callback(log_callback, log_callback_user_data);
#endif
    }

    // We save the log callback globally
    ggml_log_callback log_callback = llama_log_callback_default;
    void * log_callback_user_data = nullptr;
};

static llama_state g_state;

// available llama models
enum e_model {
    MODEL_UNKNOWN,
    MODEL_17M,
    MODEL_22M,
    MODEL_33M,
    MODEL_109M,
    MODEL_335M,
    MODEL_0_5B,
    MODEL_1B,
    MODEL_2B,
    MODEL_3B,
    MODEL_4B,
    MODEL_7B,
    MODEL_8B,
    MODEL_13B,
    MODEL_14B,
    MODEL_15B,
    MODEL_20B,
    MODEL_30B,
    MODEL_34B,
    MODEL_40B,
    MODEL_65B,
    MODEL_70B,
    MODEL_SMALL,
    MODEL_MEDIUM,
    MODEL_LARGE,
    MODEL_XL,
};

static const size_t kiB = 1024;
static const size_t MiB = 1024*kiB;
static const size_t GiB = 1024*MiB;

struct llama_hparams {
    bool     vocab_only;
    bool     rope_finetuned;
    uint32_t n_vocab;
    uint32_t n_ctx_train; // context size the model was trained on
    uint32_t n_embd;
    uint32_t n_head;
    uint32_t n_head_kv;
    uint32_t n_layer;
    uint32_t n_rot;
    uint32_t n_embd_head_k; // dimension of keys (d_k). d_q is assumed to be the same, but there are n_head q heads, and only n_head_kv k-v heads
    uint32_t n_embd_head_v; // dimension of values (d_v) aka n_embd_head
    uint32_t n_ff;
    uint32_t n_expert = 0;
    uint32_t n_expert_used = 0;
    uint32_t n_vocab_type = 0; // for BERT-style token types

    float f_norm_eps;
    float f_norm_rms_eps;

    float    rope_freq_base_train;
    float    rope_freq_scale_train;
    uint32_t n_yarn_orig_ctx;
    int32_t  rope_scaling_type_train;

    float f_clamp_kqv;
    float f_max_alibi_bias;

    bool causal_attn = true;


    bool operator!=(const llama_hparams & other) const {
        if (this->vocab_only    != other.vocab_only)    return true;
        if (this->n_vocab       != other.n_vocab)       return true;
        if (this->n_ctx_train   != other.n_ctx_train)   return true;
        if (this->n_embd        != other.n_embd)        return true;
        if (this->n_head        != other.n_head)        return true;
        if (this->n_head_kv     != other.n_head_kv)     return true;
        if (this->n_layer       != other.n_layer)       return true;
        if (this->n_rot         != other.n_rot)         return true;
        if (this->n_embd_head_k != other.n_embd_head_k) return true;
        if (this->n_embd_head_v != other.n_embd_head_v) return true;
        if (this->n_ff          != other.n_ff)          return true;
        if (this->n_expert      != other.n_expert)      return true;
        if (this->n_expert_used != other.n_expert_used) return true;

        if (this->rope_finetuned  != other.rope_finetuned)  return true;
        if (this->n_yarn_orig_ctx != other.n_yarn_orig_ctx) return true;

        const float EPSILON = 1e-9f;

        if (!is_float_close(this->f_norm_eps,            other.f_norm_eps,            EPSILON)) return true;
        if (!is_float_close(this->f_norm_rms_eps,        other.f_norm_rms_eps,        EPSILON)) return true;
        if (!is_float_close(this->rope_freq_base_train,  other.rope_freq_base_train,  EPSILON)) return true;
        if (!is_float_close(this->rope_freq_scale_train, other.rope_freq_scale_train, EPSILON)) return true;

        return false;
    }

    uint32_t n_gqa() const {
        return n_head/n_head_kv;
    }

    uint32_t n_embd_k_gqa() const { // dimension of key embeddings across all k-v heads
        return n_embd_head_k * n_head_kv;
    }

    uint32_t n_embd_v_gqa() const { // dimension of value embeddings across all k-v heads
        return n_embd_head_v * n_head_kv;
    }
};

struct llama_cparams {
    uint32_t n_ctx;       // context size used during inference
    uint32_t n_batch;
    uint32_t n_threads;       // number of threads to use for generation
    uint32_t n_threads_batch; // number of threads to use for batch processing

    float    rope_freq_base;
    float    rope_freq_scale;

    uint32_t n_yarn_orig_ctx;
    // These hyperparameters are not exposed in GGUF, because all
    // existing YaRN models use the same values for them.
    float yarn_ext_factor;
    float yarn_attn_factor;
    float yarn_beta_fast;
    float yarn_beta_slow;

    bool mul_mat_q;
    bool offload_kqv;

    ggml_backend_sched_eval_callback cb_eval;
    void * cb_eval_user_data;
};

struct llama_layer {
    // normalization
    struct ggml_tensor * attn_norm;
    struct ggml_tensor * attn_norm_b;
    struct ggml_tensor * attn_norm_2;
    struct ggml_tensor * attn_norm_2_b;
    struct ggml_tensor * attn_q_norm;
    struct ggml_tensor * attn_q_norm_b;
    struct ggml_tensor * attn_k_norm;
    struct ggml_tensor * attn_k_norm_b;

    // attention
    struct ggml_tensor * wq;
    struct ggml_tensor * wk;
    struct ggml_tensor * wv;
    struct ggml_tensor * wo;
    struct ggml_tensor * wqkv;

    // attention bias
    struct ggml_tensor * bq;
    struct ggml_tensor * bk;
    struct ggml_tensor * bv;
    struct ggml_tensor * bo;
    struct ggml_tensor * bqkv;

    // normalization
    struct ggml_tensor * ffn_norm;
    struct ggml_tensor * ffn_norm_b;

    // ff
    struct ggml_tensor * ffn_gate; // w1
    struct ggml_tensor * ffn_down; // w2
    struct ggml_tensor * ffn_up;   // w3

    // ff MoE
    struct ggml_tensor * ffn_gate_inp;
    struct ggml_tensor * ffn_gate_exp[LLAMA_MAX_EXPERTS];
    struct ggml_tensor * ffn_down_exp[LLAMA_MAX_EXPERTS];
    struct ggml_tensor * ffn_up_exp  [LLAMA_MAX_EXPERTS];

    // ff bias
    struct ggml_tensor * ffn_down_b; // b2
    struct ggml_tensor * ffn_up_b;   // b3
    struct ggml_tensor * ffn_act;
};

struct llama_kv_cell {
    llama_pos pos   = -1;
    llama_pos delta = 0;

    std::set<llama_seq_id> seq_id;

    bool has_seq_id(const llama_seq_id & id) const {
        return seq_id.find(id) != seq_id.end();
    }
};

// ring-buffer of cached KV data
struct llama_kv_cache {
    bool has_shift = false;

    // Note: The value of head isn't only used to optimize searching
    // for a free KV slot. llama_decode_internal also uses it, so it
    // cannot be freely changed after a slot has been allocated.
    uint32_t head = 0;
    uint32_t size = 0;
    uint32_t used = 0; // used cells (i.e. at least one seq_id)

    // computed before each graph build
    uint32_t n = 0;

    std::vector<llama_kv_cell> cells;

    std::vector<struct ggml_tensor *> k_l; // per layer
    std::vector<struct ggml_tensor *> v_l;

    std::vector<struct ggml_context *> ctxs;
    std::vector<ggml_backend_buffer_t> bufs;

    size_t total_size() const {
        size_t size = 0;
        for (ggml_backend_buffer_t buf : bufs) {
            size += ggml_backend_buffer_get_size(buf);
        }
        return size;
    }

    ~llama_kv_cache() {
        for (struct ggml_context * ctx : ctxs) {
            ggml_free(ctx);
        }
        for (ggml_backend_buffer_t buf : bufs) {
            ggml_backend_buffer_free(buf);
        }
    }
};

struct llama_vocab {
    using id    = int32_t;
    using token = std::string;
    using ttype = llama_token_type;

    struct token_data {
        token text;
        float score;
        ttype type;
    };

    enum llama_vocab_type type = LLAMA_VOCAB_TYPE_SPM;

    std::unordered_map<token, id> token_to_id;
    std::vector<token_data>       id_to_token;

    std::unordered_map<token, id> special_tokens_cache;

    std::map<std::pair<std::string, std::string>, int> bpe_ranks;

    // default LLaMA special tokens
    id special_bos_id = 1;
    id special_eos_id = 2;
    id special_unk_id = 0;
    id special_sep_id = -1;
    id special_pad_id = -1;

    int special_add_bos = -1; // -1 unknown, 1 add, 0 don't add.
    int special_add_eos = -1; // -1 unknown, 1 add, 0 don't add.

    id linefeed_id       = 13;
    id special_prefix_id = 32007;
    id special_middle_id = 32009;
    id special_suffix_id = 32008;
    id special_eot_id    = 32010;

    bool add_space_prefix = true;

    int find_bpe_rank(const std::string & token_left, const std::string & token_right) const {
        GGML_ASSERT(token_left.find(' ') == std::string::npos);
        GGML_ASSERT(token_left.find('\n') == std::string::npos);
        GGML_ASSERT(token_right.find(' ') == std::string::npos);
        GGML_ASSERT(token_right.find('\n') == std::string::npos);

        auto it = bpe_ranks.find(std::make_pair(token_left, token_right));
        if (it == bpe_ranks.end()) {
            return -1;
        }

        return it->second;
    }
};

struct llama_model {
    e_model     type  = MODEL_UNKNOWN;
    llm_arch    arch  = LLM_ARCH_UNKNOWN;
    llama_ftype ftype = LLAMA_FTYPE_ALL_F32;

    std::string name = "n/a";

    llama_hparams hparams = {};
    llama_vocab   vocab;

    struct ggml_tensor * tok_embd;
    struct ggml_tensor * type_embd;
    struct ggml_tensor * pos_embd;
    struct ggml_tensor * tok_norm;
    struct ggml_tensor * tok_norm_b;

    struct ggml_tensor * output_norm;
    struct ggml_tensor * output_norm_b;
    struct ggml_tensor * output;
    struct ggml_tensor * output_b;

    std::vector<llama_layer> layers;

    llama_split_mode split_mode;
    int main_gpu;
    int n_gpu_layers;

    // gguf metadata
    std::unordered_map<std::string, std::string> gguf_kv;

    // layer -> buffer type mapping
    struct layer_buft {
        layer_buft() : buft_matrix(nullptr), buft(nullptr) {}
        layer_buft(ggml_backend_buffer_type_t matrix) : buft_matrix(matrix), buft(matrix) {}
        layer_buft(ggml_backend_buffer_type_t matrix, ggml_backend_buffer_type_t other) : buft_matrix(matrix), buft(other) {}

        ggml_backend_buffer_type_t buft_matrix; // matrices only - used by split buffers and backends that support only matrix multiplication
        ggml_backend_buffer_type_t buft;        // everything else
    };

    layer_buft buft_input;
    layer_buft buft_output;
    std::vector<layer_buft> buft_layer;

    // contexts where the model tensors metadata is stored
    std::vector<struct ggml_context *> ctxs;

    // the model memory buffers for the tensor data
    std::vector<ggml_backend_buffer_t> bufs;

    // model memory mapped file
    std::unique_ptr<llama_mmap> mapping;

    // objects representing data potentially being locked in memory
    std::vector<std::unique_ptr<llama_mlock>> mlock_bufs;
    llama_mlock mlock_mmap;

    // for quantize-stats only
    std::vector<std::pair<std::string, struct ggml_tensor *>> tensors_by_name;

    int64_t t_load_us = 0;
    int64_t t_start_us = 0;

    ~llama_model() {
        for (struct ggml_context * ctx : ctxs) {
            ggml_free(ctx);
        }
        for (ggml_backend_buffer_t buf : bufs) {
            ggml_backend_buffer_free(buf);
        }
    }
};

struct llama_context {
    llama_context(const llama_model & model) : model(model), t_start_us(model.t_start_us), t_load_us(model.t_load_us) {}
    ~llama_context() {
        ggml_backend_sched_free(sched);

        for (ggml_backend_t backend : backends) {
            ggml_backend_free(backend);
        }

#ifdef GGML_USE_VULKAN
        ggml_vk_free_cpu_assist();
#endif

        ggml_backend_buffer_free(buf_input);
        ggml_free(ctx_input);
    }

    llama_cparams cparams;

    std::vector<ggml_backend_t> backends;
#ifdef GGML_USE_METAL
    ggml_backend_t backend_metal = nullptr;
#endif
    ggml_backend_t backend_cpu = nullptr;

    const llama_model & model;

    // key + value cache for the self attention
    struct llama_kv_cache kv_self;

    std::mt19937 rng;

    bool has_evaluated_once = false;

    int64_t t_start_us;
    int64_t t_load_us;
    int64_t t_sample_us = 0;
    int64_t t_p_eval_us = 0;
    int64_t t_eval_us   = 0;

    int32_t n_sample = 0; // number of tokens sampled
    int32_t n_p_eval = 0; // number of tokens in eval calls for the prompt (with batch size > 1)
    int32_t n_eval   = 0; // number of eval calls

    // decode output (2-dimensional array: [n_tokens][n_vocab])
    std::vector<float> logits;
#ifndef NDEBUG
    // guard against access to unset logits
    std::vector<bool>  logits_valid;
#endif
    bool logits_all = false;

    // input embedding (1-dimensional array: [n_embd])
    std::vector<float> embedding;

    // memory buffers used to evaluate the model
    std::vector<uint8_t> buf_compute_meta;
    ggml_backend_sched_t sched = nullptr;

    // input tensors
    ggml_backend_buffer_t buf_input = nullptr;
    ggml_context * ctx_input = nullptr;
    struct ggml_tensor * inp_tokens;    // I32 [n_batch]
    struct ggml_tensor * inp_embd;      // F32 [n_embd, n_batch]
    struct ggml_tensor * inp_pos;       // I32 [n_batch]
    struct ggml_tensor * inp_KQ_mask;   // F32 [n_ctx, n_batch]
    struct ggml_tensor * inp_K_shift;   // I32 [n_ctx]
    struct ggml_tensor * inp_sum;       // F32 [1, n_batch]

#ifdef GGML_USE_MPI
    ggml_mpi_context * ctx_mpi = NULL;
#endif
};

//
// kv cache helpers
//

static bool llama_kv_cache_init(
             struct llama_kv_cache & cache,
                 const llama_model & model,
                         ggml_type   ktype,
                         ggml_type   vtype,
                          uint32_t   n_ctx,
                              bool   offload) {
    const struct llama_hparams & hparams = model.hparams;

    const uint32_t n_embd_k_gqa = hparams.n_embd_k_gqa();
    const uint32_t n_embd_v_gqa = hparams.n_embd_v_gqa();
    const int64_t  n_layer      = hparams.n_layer;

    cache.has_shift = false;

    cache.head = 0;
    cache.size = n_ctx;
    cache.used = 0;

    cache.cells.clear();
    cache.cells.resize(n_ctx);

#ifdef GGML_USE_CLBLAST
    offload = false;
#endif

    // count used buffer types
    std::map<ggml_backend_buffer_type_t, int> buft_layer_count;
    if (offload) {
        for (int64_t i = 0; i < n_layer; ++i) {
            buft_layer_count[model.buft_layer[i].buft]++;
        }
    } else {
        buft_layer_count[llama_default_buffer_type_cpu(true)] = n_layer;
    }

    // create a context for each buffer type
    std::map<ggml_backend_buffer_type_t, ggml_context *> ctx_map;
    for (auto & it : buft_layer_count) {
        int n_layers = it.second;
        struct ggml_init_params params = {
            /*.mem_size   =*/ 2u*n_layers*ggml_tensor_overhead(),
            /*.mem_buffer =*/ NULL,
            /*.no_alloc   =*/ true,
        };
        ggml_context * ctx = ggml_init(params);
        if (!ctx) {
            LLAMA_LOG_ERROR("%s: failed to allocate context for kv cache\n", __func__);
            return false;
        }
        ctx_map[it.first] = ctx;
        cache.ctxs.push_back(ctx);
    }

    cache.k_l.reserve(n_layer);
    cache.v_l.reserve(n_layer);

    for (int i = 0; i < (int) n_layer; i++) {
        struct ggml_context * ctx = offload ? ctx_map.at(model.buft_layer[i].buft) : cache.ctxs.front();
        ggml_tensor * k = ggml_new_tensor_1d(ctx, ktype, n_embd_k_gqa*n_ctx);
        ggml_tensor * v = ggml_new_tensor_1d(ctx, vtype, n_embd_v_gqa*n_ctx);
        ggml_format_name(k, "cache_k_l%d", i);
        ggml_format_name(v, "cache_v_l%d", i);
        cache.k_l.push_back(k);
        cache.v_l.push_back(v);
    }

    // allocate tensors and initialize the buffers to avoid NaNs in the padding
    for (auto it : ctx_map) {
        ggml_backend_buffer_type_t buft = it.first;
        ggml_context * ctx = it.second;
        ggml_backend_buffer_t buf = ggml_backend_alloc_ctx_tensors_from_buft(ctx, buft);
        if (!buf) {
            LLAMA_LOG_ERROR("%s: failed to allocate buffer for kv cache\n", __func__);
            return false;
        }
        ggml_backend_buffer_clear(buf, 0);
        LLAMA_LOG_INFO("%s: %10s KV buffer size = %8.2f MiB\n", __func__, ggml_backend_buffer_name(buf), ggml_backend_buffer_get_size(buf)/1024.0/1024.0);
        cache.bufs.push_back(buf);
    }

    return true;
}

// find an empty slot of size "n_tokens" in the cache
// updates the cache head
// Note: On success, it's important that cache.head points
// to the first cell of the slot.
static bool llama_kv_cache_find_slot(
           struct llama_kv_cache & cache,
        const struct llama_batch & batch) {
    const uint32_t n_ctx    = cache.size;
    const uint32_t n_tokens = batch.n_tokens;

    if (n_tokens > n_ctx) {
        LLAMA_LOG_ERROR("%s: n_tokens=%d > n_ctx=%d\n", __func__, n_tokens, n_ctx);
        return false;
    }

    uint32_t n_tested = 0;

    while (true) {
        if (cache.head + n_tokens > n_ctx) {
            n_tested += n_ctx - cache.head;
            cache.head = 0;
            continue;
        }

        bool found = true;
        for (uint32_t i = 0; i < n_tokens; i++) {
            if (cache.cells[cache.head + i].pos >= 0) {
                found = false;
                cache.head += i + 1;
                n_tested   += i + 1;
                break;
            }
        }

        if (found) {
            break;
        }

        if (n_tested >= n_ctx) {
            //LLAMA_LOG_ERROR("%s: failed to find a slot for %d tokens\n", __func__, n_tokens);
            return false;
        }
    }

    for (uint32_t i = 0; i < n_tokens; i++) {
        cache.cells[cache.head + i].pos = batch.pos[i];

        for (int32_t j = 0; j < batch.n_seq_id[i]; j++) {
            cache.cells[cache.head + i].seq_id.insert(batch.seq_id[i][j]);
        }
    }

    cache.used += n_tokens;

    return true;
}

// find how many cells are currently in use
static int32_t llama_kv_cache_cell_max(const struct llama_kv_cache & cache) {
    for (uint32_t i = cache.size - 1; i > 0; --i) {
        if (cache.cells[i].pos >= 0 && !cache.cells[i].seq_id.empty()) {
            return i + 1;
        }
    }

    return 0;
}

static void llama_kv_cache_clear(struct llama_kv_cache & cache) {
    for (int32_t i = 0; i < (int32_t) cache.size; ++i) {
        cache.cells[i].pos = -1;
        cache.cells[i].seq_id.clear();
    }
    cache.head = 0;
    cache.used = 0;
}

static void llama_kv_cache_seq_rm(
        struct llama_kv_cache & cache,
                 llama_seq_id   seq_id,
                    llama_pos   p0,
                    llama_pos   p1) {
    uint32_t new_head = cache.size;

    if (p0 < 0) p0 = 0;
    if (p1 < 0) p1 = std::numeric_limits<llama_pos>::max();

    for (uint32_t i = 0; i < cache.size; ++i) {
        if (cache.cells[i].pos >= p0 && cache.cells[i].pos < p1) {
            if (seq_id < 0) {
                cache.cells[i].seq_id.clear();
            } else if (cache.cells[i].has_seq_id(seq_id)) {
                cache.cells[i].seq_id.erase(seq_id);
            } else {
                continue;
            }
            if (cache.cells[i].seq_id.empty()) {
                // keep count of the number of used cells
                if (cache.cells[i].pos >= 0) cache.used--;

                cache.cells[i].pos = -1;
                if (new_head == cache.size) new_head = i;
            }
        }
    }

    // If we freed up a slot, set head to it so searching can start there.
    if (new_head != cache.size && new_head < cache.head) cache.head = new_head;
}

static void llama_kv_cache_seq_cp(
        struct llama_kv_cache & cache,
                 llama_seq_id   seq_id_src,
                 llama_seq_id   seq_id_dst,
                    llama_pos   p0,
                    llama_pos   p1) {
    if (p0 < 0) p0 = 0;
    if (p1 < 0) p1 = std::numeric_limits<llama_pos>::max();

    cache.head = 0;

    for (uint32_t i = 0; i < cache.size; ++i) {
        if (cache.cells[i].has_seq_id(seq_id_src) && cache.cells[i].pos >= p0 && cache.cells[i].pos < p1) {
            cache.cells[i].seq_id.insert(seq_id_dst);
        }
    }
}

static void llama_kv_cache_seq_keep(struct llama_kv_cache & cache, llama_seq_id seq_id) {
    uint32_t new_head = cache.size;

    for (uint32_t i = 0; i < cache.size; ++i) {
        if (!cache.cells[i].has_seq_id(seq_id)) {
            if (cache.cells[i].pos >= 0) cache.used--;
            cache.cells[i].pos = -1;
            cache.cells[i].seq_id.clear();
            if (new_head == cache.size) new_head = i;
        } else {
            cache.cells[i].seq_id.clear();
            cache.cells[i].seq_id.insert(seq_id);
        }
    }

    // If we freed up a slot, set head to it so searching can start there.
    if (new_head != cache.size && new_head < cache.head) cache.head = new_head;
}

static void llama_kv_cache_seq_shift(
        struct llama_kv_cache & cache,
                 llama_seq_id   seq_id,
                    llama_pos   p0,
                    llama_pos   p1,
                    llama_pos   delta) {
    uint32_t new_head = cache.size;

    if (p0 < 0) p0 = 0;
    if (p1 < 0) p1 = std::numeric_limits<llama_pos>::max();

    for (uint32_t i = 0; i < cache.size; ++i) {
        if (cache.cells[i].has_seq_id(seq_id) && cache.cells[i].pos >= p0 && cache.cells[i].pos < p1) {
            cache.has_shift = true;
            cache.cells[i].pos   += delta;
            cache.cells[i].delta += delta;

            if (cache.cells[i].pos < 0) {
                if (!cache.cells[i].seq_id.empty()) cache.used--;
                cache.cells[i].pos = -1;
                cache.cells[i].seq_id.clear();
                if (new_head == cache.size) new_head = i;
            }
        }
    }

    // If we freed up a slot, set head to it so searching can start there.
    // Otherwise we just start the next search from the beginning.
    cache.head = new_head != cache.size ? new_head : 0;
}

static void llama_kv_cache_seq_div(
        struct llama_kv_cache & cache,
                 llama_seq_id   seq_id,
                    llama_pos   p0,
                    llama_pos   p1,
                          int   d) {
    if (p0 < 0) p0 = 0;
    if (p1 < 0) p1 = std::numeric_limits<llama_pos>::max();

    for (uint32_t i = 0; i < cache.size; ++i) {
        if (cache.cells[i].has_seq_id(seq_id) && cache.cells[i].pos >= p0 && cache.cells[i].pos < p1) {
            cache.has_shift = true;

            {
                llama_pos p_old = cache.cells[i].pos;
                cache.cells[i].pos   /= d;
                cache.cells[i].delta += cache.cells[i].pos - p_old;
            }
        }
    }
}

//
// model loading and saving
//

enum llama_fver {
    GGUF_FILE_VERSION_V1 = 1,
    GGUF_FILE_VERSION_V2 = 2,
    GGUF_FILE_VERSION_V3 = 3,
};

static const char * llama_file_version_name(llama_fver version) {
    switch (version) {
        case GGUF_FILE_VERSION_V1: return "GGUF V1 (support until nov 2023)";
        case GGUF_FILE_VERSION_V2: return "GGUF V2";
        case GGUF_FILE_VERSION_V3: return "GGUF V3 (latest)";
    }

    return "unknown";
}

static std::string llama_format_tensor_shape(const std::vector<int64_t> & ne) {
    char buf[256];
    snprintf(buf, sizeof(buf), "%5" PRId64, ne.at(0));
    for (size_t i = 1; i < ne.size(); i++) {
        snprintf(buf + strlen(buf), sizeof(buf) - strlen(buf), ", %5" PRId64, ne.at(i));
    }
    return buf;
}

static std::string llama_format_tensor_shape(const struct ggml_tensor * t) {
    char buf[256];
    snprintf(buf, sizeof(buf), "%5" PRId64, t->ne[0]);
    for (int i = 1; i < GGML_MAX_DIMS; i++) {
        snprintf(buf + strlen(buf), sizeof(buf) - strlen(buf), ", %5" PRId64, t->ne[i]);
    }
    return buf;
}

namespace GGUFMeta {
    template <typename T, gguf_type gt_, T (*gfun)(const gguf_context *, const int)>
    struct GKV_Base_Type {
        static constexpr gguf_type gt = gt_;

        static T getter(const gguf_context * ctx, const int kid) {
            return gfun(ctx, kid);
        }
    };

    template<typename T> struct GKV_Base;

    template<> struct GKV_Base<bool        >: GKV_Base_Type<bool,         GGUF_TYPE_BOOL,    gguf_get_val_bool> {};
    template<> struct GKV_Base<uint8_t     >: GKV_Base_Type<uint8_t,      GGUF_TYPE_UINT8,   gguf_get_val_u8  > {};
    template<> struct GKV_Base<uint16_t    >: GKV_Base_Type<uint16_t,     GGUF_TYPE_UINT16,  gguf_get_val_u16 > {};
    template<> struct GKV_Base<uint32_t    >: GKV_Base_Type<uint32_t,     GGUF_TYPE_UINT32,  gguf_get_val_u32 > {};
    template<> struct GKV_Base<uint64_t    >: GKV_Base_Type<uint64_t,     GGUF_TYPE_UINT64,  gguf_get_val_u64 > {};
    template<> struct GKV_Base<int8_t      >: GKV_Base_Type<int8_t,       GGUF_TYPE_INT8,    gguf_get_val_i8  > {};
    template<> struct GKV_Base<int16_t     >: GKV_Base_Type<int16_t,      GGUF_TYPE_INT16,   gguf_get_val_i16 > {};
    template<> struct GKV_Base<int32_t     >: GKV_Base_Type<int32_t,      GGUF_TYPE_INT32,   gguf_get_val_i32 > {};
    template<> struct GKV_Base<int64_t     >: GKV_Base_Type<int64_t,      GGUF_TYPE_INT64,   gguf_get_val_i64 > {};
    template<> struct GKV_Base<float       >: GKV_Base_Type<float,        GGUF_TYPE_FLOAT32, gguf_get_val_f32 > {};
    template<> struct GKV_Base<double      >: GKV_Base_Type<double,       GGUF_TYPE_FLOAT64, gguf_get_val_f64 > {};
    template<> struct GKV_Base<const char *>: GKV_Base_Type<const char *, GGUF_TYPE_STRING,  gguf_get_val_str > {};

    template<> struct GKV_Base<std::string> {
        static constexpr gguf_type gt = GGUF_TYPE_STRING;

        static std::string getter(const gguf_context * ctx, const int kid) {
            return gguf_get_val_str(ctx, kid);
        }
    };

    struct ArrayInfo{
        const gguf_type gt;
        const size_t length;
        const void * data;
    };

    template<> struct GKV_Base<ArrayInfo> {
        public:
        static constexpr gguf_type gt = GGUF_TYPE_ARRAY;
        static ArrayInfo getter(const gguf_context *ctx, const int k) {
            return ArrayInfo {
                gguf_get_arr_type(ctx, k),
                size_t(gguf_get_arr_n(ctx, k)),
                gguf_get_arr_data(ctx, k),
            };
        }
    };

    template<typename T>
    class GKV: public GKV_Base<T> {
        GKV() = delete;

        public:
        static T get_kv(const gguf_context * ctx, const int k) {
            const enum gguf_type kt = gguf_get_kv_type(ctx, k);

            if (kt != GKV::gt) {
                throw std::runtime_error(format("key %s has wrong type %s but expected type %s",
                    gguf_get_key(ctx, k), gguf_type_name(kt), gguf_type_name(GKV::gt)));
            }
            return GKV::getter(ctx, k);
        }

        static const char * override_type_to_str(const llama_model_kv_override_type ty) {
            switch (ty) {
                case LLAMA_KV_OVERRIDE_BOOL:  return "bool";
                case LLAMA_KV_OVERRIDE_INT:   return "int";
                case LLAMA_KV_OVERRIDE_FLOAT: return "float";
            }
            return "unknown";
        }

        static bool validate_override(const llama_model_kv_override_type expected_type, const struct llama_model_kv_override *override) {
            if (!override) { return false; }
            if (override->tag == expected_type) {
                LLAMA_LOG_INFO("%s: Using metadata override (%5s) '%s' = ",
                    __func__, override_type_to_str(override->tag), override->key);
                switch (override->tag) {
                    case LLAMA_KV_OVERRIDE_BOOL:  {
                        LLAMA_LOG_INFO("%s\n", override->bool_value ? "true" : "false");
                    } break;
                    case LLAMA_KV_OVERRIDE_INT:   {
                        LLAMA_LOG_INFO("%" PRId64 "\n", override->int_value);
                    } break;
                    case LLAMA_KV_OVERRIDE_FLOAT: {
                        LLAMA_LOG_INFO("%.6f\n", override->float_value);
                    } break;
                    default:
                        // Shouldn't be possible to end up here, but just in case...
                        throw std::runtime_error(
                            format("Unsupported attempt to override %s type for metadata key %s\n",
                                override_type_to_str(override->tag), override->key));
                }
                return true;
            }
            LLAMA_LOG_WARN("%s: Warning: Bad metadata override type for key '%s', expected %s but got %s\n",
                __func__, override->key, override_type_to_str(expected_type), override_type_to_str(override->tag));
            return false;
        }

        template<typename OT>
        static typename std::enable_if<std::is_same<OT, bool>::value, bool>::type
        try_override(OT & target, const struct llama_model_kv_override *override) {
            if (validate_override(LLAMA_KV_OVERRIDE_BOOL, override)) {
                target = override->bool_value;
                return true;
            }
            return false;
        }

        template<typename OT>
        static typename std::enable_if<!std::is_same<OT, bool>::value && std::is_integral<OT>::value, bool>::type
        try_override(OT & target, const struct llama_model_kv_override *override) {
            if (validate_override(LLAMA_KV_OVERRIDE_INT, override)) {
                target = override->int_value;
                return true;
            }
            return false;
        }

        template<typename OT>
        static typename std::enable_if<std::is_floating_point<OT>::value, bool>::type
        try_override(T & target, const struct llama_model_kv_override *override) {
            if (validate_override(LLAMA_KV_OVERRIDE_FLOAT, override)) {
                target = override->float_value;
                return true;
            }
            return false;
        }

        template<typename OT>
        static typename std::enable_if<std::is_same<OT, std::string>::value, bool>::type
        try_override(T & target, const struct llama_model_kv_override *override) {
            (void)target;
            (void)override;
            if (!override) { return false; }
            // Currently, we should never end up here so it would be a bug if we do.
            throw std::runtime_error(format("Unsupported attempt to override string type for metadata key %s\n",
                override ? override->key : "NULL"));
        }

        static bool set(const gguf_context * ctx, const int k, T & target, const struct llama_model_kv_override *override = nullptr) {
            if (try_override<T>(target, override)) {
                return true;
            }
            if (k < 0) { return false; }
            target = get_kv(ctx, k);
            return true;
        }

        static bool set(const gguf_context * ctx, const char * key, T & target, const struct llama_model_kv_override *override = nullptr) {
            return set(ctx, gguf_find_key(ctx, key), target, override);
        }

        static bool set(const gguf_context * ctx, const std::string & key, T & target, const struct llama_model_kv_override *override = nullptr) {
            return set(ctx, key.c_str(), target, override);
        }
    };
}

struct llama_model_loader {
    int n_kv      = 0;
    int n_tensors = 0;
    int n_created = 0;

    int64_t n_elements = 0;
    size_t  n_bytes    = 0;

    bool use_mmap = false;

    llama_file  file;
    llama_ftype ftype;
    llama_fver  fver;

    std::unique_ptr<llama_mmap> mapping;
    std::unordered_map<std::string, struct llama_model_kv_override> kv_overrides;

    struct gguf_context * ctx_gguf = NULL;
    struct ggml_context * ctx_meta = NULL;

    std::string arch_name;
    LLM_KV      llm_kv    = LLM_KV(LLM_ARCH_UNKNOWN);

    llama_model_loader(const std::string & fname, bool use_mmap, const struct llama_model_kv_override * param_overrides_p) : file(fname.c_str(), "rb") {
        int trace = 0;
        if (getenv("LLAMA_TRACE")) {
            trace = atoi(getenv("LLAMA_TRACE"));
        }

        struct gguf_init_params params = {
            /*.no_alloc = */ true,
            /*.ctx      = */ &ctx_meta,
        };

        if (param_overrides_p != nullptr) {
            for (const struct llama_model_kv_override *p = param_overrides_p; p->key[0] != 0; p++) {
                kv_overrides.insert({std::string(p->key), *p});
            }
        }

        ctx_gguf = gguf_init_from_file(fname.c_str(), params);
        if (!ctx_gguf) {
            throw std::runtime_error(format("%s: failed to load model from %s\n", __func__, fname.c_str()));
        }

        get_key(llm_kv(LLM_KV_GENERAL_ARCHITECTURE), arch_name, false);
        llm_kv = LLM_KV(llm_arch_from_string(arch_name));

        n_kv      = gguf_get_n_kv(ctx_gguf);
        n_tensors = gguf_get_n_tensors(ctx_gguf);

        fver = (enum llama_fver ) gguf_get_version(ctx_gguf);

        for (int i = 0; i < n_tensors; i++) {
            const char * name = gguf_get_tensor_name(ctx_gguf, i);
            struct ggml_tensor * t = ggml_get_tensor(ctx_meta, name);
            n_elements += ggml_nelements(t);
            n_bytes    += ggml_nbytes(t);
        }

        LLAMA_LOG_INFO("%s: loaded meta data with %d key-value pairs and %d tensors from %s (version %s)\n",
                __func__, n_kv, n_tensors, fname.c_str(), llama_file_version_name(fver));

        // determine file type based on the number of tensors for each quantization and print meta data
        // TODO: make optional
        {
            std::map<enum ggml_type, uint32_t> n_type;

            uint32_t n_type_max = 0;
            enum ggml_type type_max = GGML_TYPE_F32;

            for (int i = 0; i < n_tensors; i++) {
                enum ggml_type type = gguf_get_tensor_type(ctx_gguf, i);

                n_type[type]++;

                if (n_type_max < n_type[type]) {
                    n_type_max = n_type[type];
                    type_max   = type;
                }

                if (trace > 0) {
                    struct ggml_tensor * meta = ggml_get_tensor(ctx_meta, gguf_get_tensor_name(ctx_gguf, i));
                    LLAMA_LOG_INFO("%s: - tensor %4d: %32s %-8s [ %s ]\n", __func__, i, ggml_get_name(meta), ggml_type_name(type), llama_format_tensor_shape(meta).c_str());
                }
            }

            switch (type_max) {
                case GGML_TYPE_F32:     ftype = LLAMA_FTYPE_ALL_F32;        break;
                case GGML_TYPE_F16:     ftype = LLAMA_FTYPE_MOSTLY_F16;     break;
                case GGML_TYPE_Q4_0:    ftype = LLAMA_FTYPE_MOSTLY_Q4_0;    break;
                case GGML_TYPE_Q4_1:    ftype = LLAMA_FTYPE_MOSTLY_Q4_1;    break;
                case GGML_TYPE_Q5_0:    ftype = LLAMA_FTYPE_MOSTLY_Q5_0;    break;
                case GGML_TYPE_Q5_1:    ftype = LLAMA_FTYPE_MOSTLY_Q5_1;    break;
                case GGML_TYPE_Q8_0:    ftype = LLAMA_FTYPE_MOSTLY_Q8_0;    break;
                case GGML_TYPE_Q2_K:    ftype = LLAMA_FTYPE_MOSTLY_Q2_K;    break;
                case GGML_TYPE_Q3_K:    ftype = LLAMA_FTYPE_MOSTLY_Q3_K_M;  break;
                case GGML_TYPE_Q4_K:    ftype = LLAMA_FTYPE_MOSTLY_Q4_K_M;  break;
                case GGML_TYPE_Q5_K:    ftype = LLAMA_FTYPE_MOSTLY_Q5_K_M;  break;
                case GGML_TYPE_Q6_K:    ftype = LLAMA_FTYPE_MOSTLY_Q6_K;    break;
                case GGML_TYPE_IQ2_XXS: ftype = LLAMA_FTYPE_MOSTLY_IQ2_XXS; break;
                case GGML_TYPE_IQ2_XS:  ftype = LLAMA_FTYPE_MOSTLY_IQ2_XS;  break;
                case GGML_TYPE_IQ3_XXS: ftype = LLAMA_FTYPE_MOSTLY_IQ3_XXS; break;
                default:
                    {
                        LLAMA_LOG_WARN("%s: unknown type %s\n", __func__, ggml_type_name(type_max));
                        ftype = LLAMA_FTYPE_ALL_F32;
                    } break;
            }

            // this is a way to mark that we have "guessed" the file type
            ftype = (llama_ftype) (ftype | LLAMA_FTYPE_GUESSED);

            {
                const int kid = gguf_find_key(ctx_gguf, "general.file_type");
                if (kid >= 0) {
                    ftype = (llama_ftype) gguf_get_val_u32(ctx_gguf, kid);
                }
            }

            LLAMA_LOG_INFO("%s: Dumping metadata keys/values. Note: KV overrides do not apply in this output.\n", __func__);
            for (int i = 0; i < n_kv; i++) {
                const char * name           = gguf_get_key(ctx_gguf, i);
                const enum gguf_type type   = gguf_get_kv_type(ctx_gguf, i);
                const std::string type_name =
                    type == GGUF_TYPE_ARRAY
                    ? format("%s[%s,%d]", gguf_type_name(type), gguf_type_name(gguf_get_arr_type(ctx_gguf, i)), gguf_get_arr_n(ctx_gguf, i))
                    : gguf_type_name(type);

                std::string value          = gguf_kv_to_str(ctx_gguf, i);
                const size_t MAX_VALUE_LEN = 40;
                if (value.size() > MAX_VALUE_LEN) {
                    value = format("%s...", value.substr(0, MAX_VALUE_LEN - 3).c_str());
                }
                replace_all(value, "\n", "\\n");

                LLAMA_LOG_INFO("%s: - kv %3d: %42s %-16s = %s\n", __func__, i, name, type_name.c_str(), value.c_str());
            }

            // print type counts
            for (auto & kv : n_type) {
                if (kv.second == 0) {
                    continue;
                }

                LLAMA_LOG_INFO("%s: - type %4s: %4d tensors\n", __func__, ggml_type_name(kv.first), kv.second);
            }
        }

        if (!llama_mmap::SUPPORTED) {
            LLAMA_LOG_WARN("%s: mmap is not supported on this platform\n", __func__);
            use_mmap = false;
        }

        this->use_mmap = use_mmap;
    }

    ~llama_model_loader() {
        if (ctx_gguf) {
            gguf_free(ctx_gguf);
        }
        if (ctx_meta) {
            ggml_free(ctx_meta);
        }
    }

    template<typename T>
    typename std::enable_if<std::is_integral<T>::value, bool>::type
    get_arr_n(const std::string & key, T & result, const bool required = true) {
        const int kid = gguf_find_key(ctx_gguf, key.c_str());

        if (kid < 0) {
            if (required) {
                throw std::runtime_error(format("key not found in model: %s", key.c_str()));
            }
            return false;
        }

        struct GGUFMeta::ArrayInfo arr_info =
            GGUFMeta::GKV<GGUFMeta::ArrayInfo>::get_kv(ctx_gguf, kid);


        result = arr_info.length;
        return true;
    }

    template<typename T>
    typename std::enable_if<std::is_integral<T>::value, bool>::type
    get_arr_n(const enum llm_kv kid, T & result, const bool required = true) {
        return get_arr_n(llm_kv(kid), result, required);
    }

    template<typename T>
    bool get_key(const std::string & key, T & result, const bool required = true) {
        auto it = kv_overrides.find(key);

        const struct llama_model_kv_override * override =
            it != kv_overrides.end() ? &it->second : nullptr;

        const bool found = GGUFMeta::GKV<T>::set(ctx_gguf, key, result, override);

        if (required && !found) {
            throw std::runtime_error(format("key not found in model: %s", key.c_str()));
        }

        return found;
    }

    template<typename T>
    bool get_key(const enum llm_kv kid, T & result, const bool required = true) {
        return get_key(llm_kv(kid), result, required);
    }

    std::string get_arch_name() const {
        return arch_name;
    }

    enum llm_arch get_arch() const {
        return llm_kv.arch;
    }

    const char * get_tensor_name(int i) const {
        return gguf_get_tensor_name(ctx_gguf, i);
    }

    struct ggml_tensor * get_tensor_meta(const char * name) const {
        return ggml_get_tensor(ctx_meta, name);
    }

    struct ggml_tensor * get_tensor_meta(int i) const {
        return get_tensor_meta(get_tensor_name(i));
    }

    struct ggml_tensor * create_tensor_for(struct ggml_context * ctx, struct ggml_tensor * meta) {
        struct ggml_tensor * tensor = ggml_dup_tensor(ctx, meta);
        ggml_set_name(tensor, ggml_get_name(meta));

        n_created++;

        return tensor;
    }

    struct ggml_tensor * create_tensor(struct ggml_context * ctx, const std::string & name, const std::vector<int64_t> & ne, bool required = true) {
        struct ggml_tensor * cur = ggml_get_tensor(ctx_meta, name.c_str());

        if (cur == NULL) {
            if (!required) {
                return NULL;
            }
            throw std::runtime_error(format("%s: tensor '%s' not found", __func__, name.c_str()));
        }

        {
            bool is_ok = true;
            for (size_t i = 0; i < ne.size(); ++i) {
                if (ne[i] != cur->ne[i]) {
                    is_ok = false;
                    break;
                }
            }
            if (!is_ok) {
                throw std::runtime_error(
                        format("%s: tensor '%s' has wrong shape; expected %s, got %s",
                            __func__, name.c_str(),
                            llama_format_tensor_shape(ne).c_str(),
                            llama_format_tensor_shape(cur).c_str()));
            }
        }

        return create_tensor_for(ctx, cur);
    }

    void done_getting_tensors() const {
        if (n_created != n_tensors) {
            throw std::runtime_error(format("%s: wrong number of tensors; expected %d, got %d", __func__, n_tensors, n_created));
        }
    }

    size_t file_offset(const char * name) const {
        const int idx = gguf_find_tensor(ctx_gguf, name);

        if (idx < 0) {
            throw std::runtime_error(format("%s: tensor '%s' not found in the file", __func__, name));
        }

        return gguf_get_data_offset(ctx_gguf) + gguf_get_tensor_offset(ctx_gguf, idx);
    }

    void init_mapping(bool prefetch = true, llama_mlock * lmlock = nullptr) {
        // prefetch the whole file - all the data is needed anyway
        if (use_mmap) {
            mapping.reset(new llama_mmap(&file, prefetch ? -1 : 0, ggml_is_numa()));
        }

        // compute the total size of all tensors for progress reporting
        for (int i = 0; i < gguf_get_n_tensors(ctx_gguf); i++) {
            struct ggml_tensor * cur = ggml_get_tensor(ctx_meta, gguf_get_tensor_name(ctx_gguf, i));
            size_data += ggml_nbytes(cur);
        }

        if (use_mmap && mapping) {
            if (lmlock) {
                lmlock->init(mapping->addr);
            }
            mmap_used_first = mapping->size;
        }
    }

    void get_mapping_range(size_t * first, size_t * last, ggml_context * ctx) const {
        GGML_ASSERT(mapping);

        *first = mapping->size;
        *last  = 0;
        for (ggml_tensor * tensor = ggml_get_first_tensor(ctx); tensor; tensor = ggml_get_next_tensor(ctx, tensor)) {
            const size_t offs = file_offset(ggml_get_name(tensor));
            *first = std::min(*first, offs);
            *last  = std::max(*last,  offs + ggml_nbytes(tensor));
        }
    }

    // for backwards compatibility, does not support ggml-backend
    void load_data_for(struct ggml_tensor * cur) const {
        const size_t offs = file_offset(ggml_get_name(cur));

        if (use_mmap && mapping) {
            if (cur->data == nullptr) {
                cur->data = (uint8_t *)mapping->addr + offs;
            } else {
                memcpy(cur->data, (uint8_t *)mapping->addr + offs, ggml_nbytes(cur));
            }
        } else {
            GGML_ASSERT(cur->data != nullptr);
            file.seek(offs, SEEK_SET);
            file.read_raw(cur->data, ggml_nbytes(cur));
        }
    }

    size_t size_done = 0;
    size_t size_data = 0;
    size_t mmap_used_first = -1;
    size_t mmap_used_last  = 0;

    // Returns false if cancelled by progress_callback
    bool load_all_data(struct ggml_context * ctx, llama_progress_callback progress_callback, void * progress_callback_user_data, ggml_backend_buffer_t buf_mmap, llama_mlock * lmlock) {
        GGML_ASSERT(size_data != 0 && "call init_mapping() first");

        std::vector<no_init<uint8_t>> read_buf;

        for (int i = 0; i < gguf_get_n_tensors(ctx_gguf); i++) {
            struct ggml_tensor * cur = ggml_get_tensor(ctx, gguf_get_tensor_name(ctx_gguf, i));
            if (!cur) {
                // some tensors may be allocated in a different context
                continue;
            }

            if (progress_callback) {
                if (!progress_callback((float) size_done / size_data, progress_callback_user_data)) {
                    return false;
                }
            }

            const size_t offs = file_offset(ggml_get_name(cur));

            if (use_mmap && mapping) {
                if (buf_mmap && cur->data == nullptr) {
                    ggml_backend_tensor_alloc(buf_mmap, cur, (uint8_t *) mapping->addr + offs);
                    if (lmlock) {
                        lmlock->grow_to(offs + ggml_nbytes(cur));
                    }
                    mmap_used_first = std::min(mmap_used_first, offs);
                    mmap_used_last  = std::max(mmap_used_last,  offs + ggml_nbytes(cur));
                } else {
                    ggml_backend_tensor_set(cur, (uint8_t *) mapping->addr + offs, 0, ggml_nbytes(cur));
                }
            } else {
                if (ggml_backend_buffer_is_host(cur->buffer)) {
                    file.seek(offs, SEEK_SET);
                    file.read_raw(cur->data, ggml_nbytes(cur));
                } else {
                    read_buf.resize(ggml_nbytes(cur));
                    file.seek(offs, SEEK_SET);
                    file.read_raw(read_buf.data(), ggml_nbytes(cur));
                    ggml_backend_tensor_set(cur, read_buf.data(), 0, ggml_nbytes(cur));
                }
            }

            size_done += ggml_nbytes(cur);
        }

        // check if this is the last call and do final cleanup
        if (size_done >= size_data) {
            // unmap offloaded tensors and metadata
            if (use_mmap && mapping) {
                mapping->unmap_fragment(0, mmap_used_first);
                if (mmap_used_last != 0) {
                    mapping->unmap_fragment(mmap_used_last, mapping->size);
                }
            }
            if (progress_callback) {
                // Even though the model is done loading, we still honor
                // cancellation since we need to free allocations.
                return progress_callback(1.0f, progress_callback_user_data);
            }
        }

        return true;
    }
};

//
// load LLaMA models
//

static const char * llama_model_arch_name(llm_arch arch) {
    auto it = LLM_ARCH_NAMES.find(arch);
    if (it == LLM_ARCH_NAMES.end()) {
        return "unknown";
    }
    return it->second;
}

static std::string llama_model_ftype_name(llama_ftype ftype) {
    if (ftype & LLAMA_FTYPE_GUESSED) {
        return llama_model_ftype_name((enum llama_ftype) (ftype & ~LLAMA_FTYPE_GUESSED)) + " (guessed)";
    }

    switch (ftype) {
        case LLAMA_FTYPE_ALL_F32:     return "all F32";
        case LLAMA_FTYPE_MOSTLY_F16:  return "F16";
        case LLAMA_FTYPE_MOSTLY_Q4_0: return "Q4_0";
        case LLAMA_FTYPE_MOSTLY_Q4_1: return "Q4_1";
        case LLAMA_FTYPE_MOSTLY_Q4_1_SOME_F16:
                                      return "Q4_1, some F16";
        case LLAMA_FTYPE_MOSTLY_Q5_0: return "Q5_0";
        case LLAMA_FTYPE_MOSTLY_Q5_1: return "Q5_1";
        case LLAMA_FTYPE_MOSTLY_Q8_0: return "Q8_0";

        // K-quants
        case LLAMA_FTYPE_MOSTLY_Q2_K:   return "Q2_K - Medium";
        case LLAMA_FTYPE_MOSTLY_Q2_K_S: return "Q2_K - Small";
        case LLAMA_FTYPE_MOSTLY_Q3_K_S: return "Q3_K - Small";
        case LLAMA_FTYPE_MOSTLY_Q3_K_M: return "Q3_K - Medium";
        case LLAMA_FTYPE_MOSTLY_Q3_K_L: return "Q3_K - Large";
        case LLAMA_FTYPE_MOSTLY_Q4_K_S: return "Q4_K - Small";
        case LLAMA_FTYPE_MOSTLY_Q4_K_M: return "Q4_K - Medium";
        case LLAMA_FTYPE_MOSTLY_Q5_K_S: return "Q5_K - Small";
        case LLAMA_FTYPE_MOSTLY_Q5_K_M: return "Q5_K - Medium";
        case LLAMA_FTYPE_MOSTLY_Q6_K:   return "Q6_K";
        case LLAMA_FTYPE_MOSTLY_IQ2_XXS:return "IQ2_XXS - 2.0625 bpw";
        case LLAMA_FTYPE_MOSTLY_IQ2_XS: return "IQ2_XS - 2.3125 bpw";
        case LLAMA_FTYPE_MOSTLY_Q3_K_XS:return "Q3_K - Extra small";
        case LLAMA_FTYPE_MOSTLY_IQ3_XXS:return "IQ3_XXS - 3.0625 bpw";

        default: return "unknown, may not work";
    }
}

static const char * llama_model_type_name(e_model type) {
    switch (type) {
        case MODEL_1B:     return "1B";
        case MODEL_2B:     return "2B";
        case MODEL_3B:     return "3B";
        case MODEL_7B:     return "7B";
        case MODEL_8B:     return "8B";
        case MODEL_13B:    return "13B";
        case MODEL_14B:    return "14B";
        case MODEL_15B:    return "15B";
        case MODEL_20B:    return "20B";
        case MODEL_30B:    return "30B";
        case MODEL_34B:    return "34B";
        case MODEL_40B:    return "40B";
        case MODEL_65B:    return "65B";
        case MODEL_70B:    return "70B";
        case MODEL_SMALL:  return "0.1B";
        case MODEL_MEDIUM: return "0.4B";
        case MODEL_LARGE:  return "0.8B";
        case MODEL_XL:     return "1.5B";
        default:           return "?B";
    }
}
static const char * llama_model_vocab_type_name(enum llama_vocab_type type){
    switch (type) {
        case LLAMA_VOCAB_TYPE_SPM:         return "SPM";
        case LLAMA_VOCAB_TYPE_BPE:         return "BPE";
        case LLAMA_VOCAB_TYPE_WPM:         return "WPM";
        default:                           return "unknown";
    }
}


static void llm_load_arch(llama_model_loader & ml, llama_model & model) {
    model.arch = ml.get_arch();
    if (model.arch == LLM_ARCH_UNKNOWN) {
        throw std::runtime_error("unknown model architecture: '" + ml.get_arch_name() + "'");
    }
}

static void llm_load_hparams(
        llama_model_loader & ml,
        llama_model & model) {
    auto & hparams = model.hparams;
    const gguf_context * ctx = ml.ctx_gguf;

    // get metadata as string
    for (int i = 0; i < gguf_get_n_kv(ctx); i++) {
        enum gguf_type type = gguf_get_kv_type(ctx, i);
        if (type == GGUF_TYPE_ARRAY) {
            continue;
        }
        const char * name = gguf_get_key(ctx, i);
        const std::string value = gguf_kv_to_str(ctx, i);
        model.gguf_kv.emplace(name, value);
    }

    // get general kv
    ml.get_key(LLM_KV_GENERAL_NAME, model.name, false);

    // get hparams kv
    ml.get_arr_n(LLM_KV_TOKENIZER_LIST,       hparams.n_vocab);
    ml.get_key  (LLM_KV_CONTEXT_LENGTH,       hparams.n_ctx_train);
    ml.get_key  (LLM_KV_EMBEDDING_LENGTH,     hparams.n_embd);
    ml.get_key  (LLM_KV_FEED_FORWARD_LENGTH,  hparams.n_ff);
    ml.get_key  (LLM_KV_ATTENTION_HEAD_COUNT, hparams.n_head);
    ml.get_key  (LLM_KV_BLOCK_COUNT,          hparams.n_layer);
    ml.get_key  (LLM_KV_EXPERT_COUNT,         hparams.n_expert,      false);
    ml.get_key  (LLM_KV_EXPERT_USED_COUNT,    hparams.n_expert_used, false);

    GGML_ASSERT(hparams.n_expert <= LLAMA_MAX_EXPERTS);
    GGML_ASSERT(hparams.n_expert_used <= hparams.n_expert);
    if (hparams.n_expert > 0) {
        GGML_ASSERT(hparams.n_expert_used > 0);
    } else {
        GGML_ASSERT(hparams.n_expert_used == 0);
    }

    // n_head_kv is optional, default to n_head
    hparams.n_head_kv = hparams.n_head;
    ml.get_key(LLM_KV_ATTENTION_HEAD_COUNT_KV, hparams.n_head_kv, false);

    bool rope_finetuned = false;
    ml.get_key(LLM_KV_ROPE_SCALING_FINETUNED, rope_finetuned, false);
    hparams.rope_finetuned = rope_finetuned;

    hparams.n_yarn_orig_ctx = hparams.n_ctx_train;
    ml.get_key(LLM_KV_ROPE_SCALING_ORIG_CTX_LEN, hparams.n_yarn_orig_ctx, false);

    // rope_freq_base (optional)
    hparams.rope_freq_base_train = 10000.0f;
    ml.get_key(LLM_KV_ROPE_FREQ_BASE, hparams.rope_freq_base_train, false);

    std::string rope_scaling("linear");
    ml.get_key(LLM_KV_ROPE_SCALING_TYPE, rope_scaling, false);
    hparams.rope_scaling_type_train = llama_rope_scaling_type_from_string(rope_scaling);
    GGML_ASSERT(hparams.rope_scaling_type_train != LLAMA_ROPE_SCALING_UNSPECIFIED);

    // rope_freq_scale (inverse of the kv) is optional
    float ropescale = 0.0f;
    if (!ml.get_key(LLM_KV_ROPE_SCALING_FACTOR, ropescale, false)) {
        // try the old key name
        ml.get_key(LLM_KV_ROPE_SCALE_LINEAR, ropescale, false);
    }
    hparams.rope_freq_scale_train = ropescale == 0.0f ? 1.0f : 1.0f/ropescale;

    // sanity check for n_rot (optional)
    {
        hparams.n_rot = hparams.n_embd / hparams.n_head;

        ml.get_key(LLM_KV_ROPE_DIMENSION_COUNT, hparams.n_rot, false);

        if (model.arch == LLM_ARCH_LLAMA || model.arch == LLM_ARCH_FALCON) {
            if (hparams.n_rot != hparams.n_embd / hparams.n_head) {
                throw std::runtime_error(format("invalid n_rot: %u, expected %u", hparams.n_rot, hparams.n_embd / hparams.n_head));
            }
        }
        // gpt-neox n_rot = rotary_pct * (n_embd / n_head)
        // gpt-j n_rot = rotary_dim
    }

    hparams.n_embd_head_k = hparams.n_embd / hparams.n_head;
    ml.get_key(LLM_KV_ATTENTION_KEY_LENGTH, hparams.n_embd_head_k, false);

    hparams.n_embd_head_v = hparams.n_embd / hparams.n_head;
    ml.get_key(LLM_KV_ATTENTION_VALUE_LENGTH, hparams.n_embd_head_v, false);

    // arch-specific KVs
    switch (model.arch) {
        case LLM_ARCH_LLAMA:
            {
                ml.get_key(LLM_KV_ATTENTION_LAYERNORM_RMS_EPS, hparams.f_norm_rms_eps);

                switch (hparams.n_layer) {
                    case 22: model.type = e_model::MODEL_1B; break;
                    case 26: model.type = e_model::MODEL_3B; break;
                    case 32: model.type = e_model::MODEL_7B; break;
                    case 40: model.type = e_model::MODEL_13B; break;
                    case 48: model.type = e_model::MODEL_34B; break;
                    case 60: model.type = e_model::MODEL_30B; break;
                    case 80: model.type = hparams.n_head == hparams.n_head_kv ? e_model::MODEL_65B : e_model::MODEL_70B; break;
                    default: model.type = e_model::MODEL_UNKNOWN;
                }
            } break;
        case LLM_ARCH_MINICPM:
            {
                ml.get_key(LLM_KV_ATTENTION_LAYERNORM_RMS_EPS, hparams.f_norm_rms_eps);

                switch (hparams.n_layer) {
                    case 40: model.type = e_model::MODEL_2B; break;
                    default: model.type = e_model::MODEL_UNKNOWN;
                }
            } break;
        case LLM_ARCH_FALCON:
            {
                ml.get_key(LLM_KV_ATTENTION_LAYERNORM_EPS, hparams.f_norm_eps);

                switch (hparams.n_layer) {
                    case 32: model.type = e_model::MODEL_7B; break;
                    case 60: model.type = e_model::MODEL_40B; break;
                    default: model.type = e_model::MODEL_UNKNOWN;
                }
            } break;
        case LLM_ARCH_BAICHUAN:
            {
                ml.get_key(LLM_KV_ATTENTION_LAYERNORM_RMS_EPS, hparams.f_norm_rms_eps);
                switch (hparams.n_layer) {
                    case 32: model.type = e_model::MODEL_7B; break;
                    case 40: model.type = e_model::MODEL_13B; break;
                    default: model.type = e_model::MODEL_UNKNOWN;
                }
            } break;
        case LLM_ARCH_STARCODER:
            {
                ml.get_key(LLM_KV_ATTENTION_LAYERNORM_EPS, hparams.f_norm_eps);
                switch (hparams.n_layer) {
                    case 24: model.type = e_model::MODEL_1B; break;
                    case 36: model.type = e_model::MODEL_3B; break;
                    case 42: model.type = e_model::MODEL_7B; break;
                    case 40: model.type = e_model::MODEL_15B; break;
                    default: model.type = e_model::MODEL_UNKNOWN;
                }
            } break;
        case LLM_ARCH_PERSIMMON:
            {
                ml.get_key(LLM_KV_ATTENTION_LAYERNORM_EPS, hparams.f_norm_eps);
                switch (hparams.n_layer) {
                    case 36: model.type = e_model::MODEL_8B; break;
                    default: model.type = e_model::MODEL_UNKNOWN;
                }
            } break;
        case LLM_ARCH_REFACT:
            {
                ml.get_key(LLM_KV_ATTENTION_LAYERNORM_RMS_EPS, hparams.f_norm_rms_eps);
                switch (hparams.n_layer) {
                    case 32: model.type = e_model::MODEL_1B; break;
                    default: model.type = e_model::MODEL_UNKNOWN;
                }
            } break;
        case LLM_ARCH_BERT:
            {
                ml.get_key(LLM_KV_ATTENTION_LAYERNORM_EPS, hparams.f_norm_eps);
                ml.get_key(LLM_KV_ATTENTION_CAUSAL, hparams.causal_attn);
                ml.get_key(LLM_KV_TOKENIZER_TOKEN_TYPE_COUNT, hparams.n_vocab_type);

                switch (hparams.n_layer) {
                    case 3:
                        model.type = e_model::MODEL_17M; break; // bge-micro
                    case 6:
                        model.type = e_model::MODEL_22M; break; // MiniLM-L6
                    case 12:
                        switch (hparams.n_embd) {
                            case 384: model.type = e_model::MODEL_33M; break; // MiniLM-L12, bge-small
                            case 768: model.type = e_model::MODEL_109M; break; // bge-base
                        } break;
                    case 24:
                        model.type = e_model::MODEL_335M; break; // bge-large
                }
            } break;
        case LLM_ARCH_BLOOM:
            {
                ml.get_key(LLM_KV_ATTENTION_LAYERNORM_EPS, hparams.f_norm_eps);

                switch (hparams.n_layer) {
                    case 24: model.type = e_model::MODEL_1B; break;
                    case 30:
                        switch (hparams.n_embd) {
                            case 2560: model.type = e_model::MODEL_3B; break;
                            case 4096: model.type = e_model::MODEL_7B; break;
                        } break;
                }
            } break;
        case LLM_ARCH_MPT:
            {
                hparams.f_clamp_kqv = 0.0f;

                ml.get_key(LLM_KV_ATTENTION_LAYERNORM_EPS,  hparams.f_norm_eps);
                ml.get_key(LLM_KV_ATTENTION_CLAMP_KQV,      hparams.f_clamp_kqv, false);
                ml.get_key(LLM_KV_ATTENTION_MAX_ALIBI_BIAS, hparams.f_max_alibi_bias);

                switch (hparams.n_layer) {
                    case 32: model.type = e_model::MODEL_7B; break;
                    case 48: model.type = e_model::MODEL_30B; break;
                    default: model.type = e_model::MODEL_UNKNOWN;
                }
            } break;
        case LLM_ARCH_STABLELM:
            {
                ml.get_key(LLM_KV_ATTENTION_LAYERNORM_EPS, hparams.f_norm_eps);

                switch (hparams.n_layer) {
                    case 24: model.type = e_model::MODEL_1B; break;
                    case 32: model.type = e_model::MODEL_3B; break;
                    default: model.type = e_model::MODEL_UNKNOWN;
               }
            } break;
        case LLM_ARCH_QWEN:
            {
                ml.get_key(LLM_KV_ATTENTION_LAYERNORM_RMS_EPS, hparams.f_norm_rms_eps);

                switch (hparams.n_layer) {
                    case 32: model.type = e_model::MODEL_7B; break;
                    case 40: model.type = e_model::MODEL_13B; break;
                    default: model.type = e_model::MODEL_UNKNOWN;
                }
            } break;
        case LLM_ARCH_QWEN2:
            {
                ml.get_key(LLM_KV_ATTENTION_LAYERNORM_RMS_EPS, hparams.f_norm_rms_eps);
                switch (hparams.n_layer) {
                    case 24: model.type = hparams.n_embd == 1024 ? e_model::MODEL_0_5B : e_model::MODEL_1B; break;
                    case 32: model.type = e_model::MODEL_7B; break;
                    case 40: model.type = hparams.n_head == 20 ? e_model::MODEL_4B : e_model::MODEL_13B; break;
                    case 80: model.type = e_model::MODEL_70B; break;
                    default: model.type = e_model::MODEL_UNKNOWN;
                }
            } break;
        case LLM_ARCH_PHI2:
            {
                ml.get_key(LLM_KV_ATTENTION_LAYERNORM_EPS, hparams.f_norm_eps);

                switch (hparams.n_layer) {
                    case 24: model.type = e_model::MODEL_1B; break;
                    case 32: model.type = e_model::MODEL_3B; break;
                    default: model.type = e_model::MODEL_UNKNOWN;
                }
            } break;
        case LLM_ARCH_PLAMO:
            {
                ml.get_key(LLM_KV_ATTENTION_LAYERNORM_RMS_EPS, hparams.f_norm_rms_eps);

                switch (hparams.n_layer) {
                    case 40: model.type = e_model::MODEL_13B; break;
                    default: model.type = e_model::MODEL_UNKNOWN;
               }
            } break;
        case LLM_ARCH_GPT2:
            {
                ml.get_key(LLM_KV_ATTENTION_LAYERNORM_EPS, hparams.f_norm_eps);
                switch (hparams.n_layer) {
                    case 12: model.type = e_model::MODEL_SMALL; break;
                    case 24: model.type = e_model::MODEL_MEDIUM; break;
                    case 36: model.type = e_model::MODEL_LARGE; break;
                    case 48: model.type = e_model::MODEL_XL; break;
                    default: model.type = e_model::MODEL_UNKNOWN;
                }
            } break;
        case LLM_ARCH_CODESHELL:
            {
                ml.get_key(LLM_KV_ATTENTION_LAYERNORM_EPS, hparams.f_norm_eps);
                switch (hparams.n_layer) {
                    case 42: model.type = e_model::MODEL_SMALL; break;
                    default: model.type = e_model::MODEL_UNKNOWN;
                }
            } break;
        case LLM_ARCH_ORION:
            {
                ml.get_key(LLM_KV_ATTENTION_LAYERNORM_EPS, hparams.f_norm_eps);

                switch (hparams.n_layer) {
                    case 40: model.type = e_model::MODEL_14B; break;
                    default: model.type = e_model::MODEL_UNKNOWN;
                }
            } break;
        case LLM_ARCH_INTERNLM2:
            {
                ml.get_key(LLM_KV_ATTENTION_LAYERNORM_RMS_EPS, hparams.f_norm_rms_eps);
                switch (hparams.n_layer) {
                    case 32: model.type = e_model::MODEL_7B; break;
                    case 48: model.type = e_model::MODEL_20B; break;
                    default: model.type = e_model::MODEL_UNKNOWN;
                }
            } break;
        default: (void)0;
    }

    model.ftype = ml.ftype;
}

// TODO: This should probably be in llama.h
static std::vector<llama_vocab::id> llama_tokenize_internal(const llama_vocab & vocab, std::string raw_text, bool bos, bool special = false);
static llama_token llama_byte_to_token(const llama_vocab & vocab, uint8_t ch);

static void llm_load_vocab(
        llama_model_loader & ml,
        llama_model & model) {
    auto & vocab = model.vocab;

    struct gguf_context * ctx = ml.ctx_gguf;

    const auto kv = LLM_KV(model.arch);

    const int token_idx = gguf_find_key(ctx, kv(LLM_KV_TOKENIZER_LIST).c_str());
    if (token_idx == -1) {
        throw std::runtime_error("cannot find tokenizer vocab in model file\n");
    }

    const float * scores = nullptr;
    const int score_idx = gguf_find_key(ctx, kv(LLM_KV_TOKENIZER_SCORES).c_str());
    if (score_idx != -1) {
        scores = (const float * ) gguf_get_arr_data(ctx, score_idx);
    }

    const int * toktypes = nullptr;
    const int toktype_idx = gguf_find_key(ctx, kv(LLM_KV_TOKENIZER_TOKEN_TYPE).c_str());
    if (toktype_idx != -1) {
        toktypes = (const int * ) gguf_get_arr_data(ctx, toktype_idx);
    }

    // determine vocab type
    {
        std::string tokenizer_name;

        ml.get_key(LLM_KV_TOKENIZER_MODEL, tokenizer_name);

        if (tokenizer_name == "llama") {
            vocab.type = LLAMA_VOCAB_TYPE_SPM;

            // default special tokens
            vocab.special_bos_id = 1;
            vocab.special_eos_id = 2;
            vocab.special_unk_id = 0;
            vocab.special_sep_id = -1;
            vocab.special_pad_id = -1;

            const int add_space_prefix_keyidx = gguf_find_key(ctx, kv(LLM_KV_TOKENIZER_ADD_PREFIX).c_str());
            if (add_space_prefix_keyidx != -1) {
                vocab.add_space_prefix = gguf_get_val_bool(ctx, add_space_prefix_keyidx);
            } // The default value of add_space_prefix is true.
        } else if (tokenizer_name == "gpt2") {
            vocab.type = LLAMA_VOCAB_TYPE_BPE;

            // read bpe merges and populate bpe ranks
            const int merges_keyidx = gguf_find_key(ctx, kv(LLM_KV_TOKENIZER_MERGES).c_str());
            if (merges_keyidx == -1) {
                throw std::runtime_error("cannot find tokenizer merges in model file\n");
            }

            const int n_merges = gguf_get_arr_n(ctx, merges_keyidx);

            for (int i = 0; i < n_merges; i++) {
                const std::string word = gguf_get_arr_str(ctx, merges_keyidx, i);
                GGML_ASSERT(codepoints_from_utf8(word).size() > 0);

                std::string first;
                std::string second;

                const size_t pos = word.find(' ', 1);

                if (pos != std::string::npos) {
                    first  = word.substr(0, pos);
                    second = word.substr(pos + 1);
                }

                vocab.bpe_ranks.emplace(std::make_pair(first, second), i);
            }

            // default special tokens
            vocab.special_bos_id = 11;
            vocab.special_eos_id = 11;
            vocab.special_unk_id = -1;
            vocab.special_sep_id = -1;
            vocab.special_pad_id = -1;
        } else if (tokenizer_name == "bert") {
            vocab.type = LLAMA_VOCAB_TYPE_WPM;

            // default special tokens
            vocab.special_bos_id = 101;
            vocab.special_eos_id = 102;
            vocab.special_unk_id = 100;
            vocab.special_sep_id = -1;
            vocab.special_pad_id = -1;
            vocab.add_space_prefix = false;
        } else {
            LLAMA_LOG_WARN("%s: unknown tokenizer: '%s'", __func__, tokenizer_name.c_str());
            LLAMA_LOG_WARN("%s: using default tokenizer: 'llama'", __func__);

            vocab.type = LLAMA_VOCAB_TYPE_SPM;
        }
    }

    const uint32_t n_vocab = gguf_get_arr_n(ctx, token_idx);

    vocab.id_to_token.resize(n_vocab);

    for (uint32_t i = 0; i < n_vocab; i++) {
        std::string word = gguf_get_arr_str(ctx, token_idx, i);
        GGML_ASSERT(codepoints_from_utf8(word).size() > 0);

        vocab.token_to_id[word] = i;

        auto & token_data = vocab.id_to_token[i];
        token_data.text  = std::move(word);
        token_data.score = scores ? scores[i] : 0.0f;
        token_data.type  = toktypes ? (llama_token_type) toktypes[i] : LLAMA_TOKEN_TYPE_NORMAL;
    }
    GGML_ASSERT(vocab.id_to_token.size() == vocab.token_to_id.size());

    // determine the newline token: LLaMA "<0x0A>" == 10 == '\n', Falcon 193 == '\n'
    if (vocab.type == LLAMA_VOCAB_TYPE_SPM) {
        vocab.linefeed_id = llama_byte_to_token(vocab, '\n');
    } else if (vocab.type == LLAMA_VOCAB_TYPE_WPM) {
        vocab.linefeed_id = vocab.special_pad_id;
    } else {
        const std::vector<int> ids = llama_tokenize_internal(vocab, "\u010A", false);
        GGML_ASSERT(!ids.empty() && "model vocab missing newline token");
        vocab.linefeed_id = ids[0];
    }

    // special tokens
    {
        const std::vector<std::pair<enum llm_kv, int32_t &>> special_token_types = {
            { LLM_KV_TOKENIZER_BOS_ID, vocab.special_bos_id },
            { LLM_KV_TOKENIZER_EOS_ID, vocab.special_eos_id },
            { LLM_KV_TOKENIZER_UNK_ID, vocab.special_unk_id },
            { LLM_KV_TOKENIZER_SEP_ID, vocab.special_sep_id },
            { LLM_KV_TOKENIZER_PAD_ID, vocab.special_pad_id },
        };
        for (const auto & it : special_token_types) {
            const std::string & key = kv(std::get<0>(it));
            int32_t & id = std::get<1>(it);

            uint32_t new_id;
            if (!ml.get_key(std::get<0>(it), new_id, false)) {
                continue;
            }
            if (new_id >= vocab.id_to_token.size()) {
                LLAMA_LOG_WARN("%s: bad special token: '%s' = %ud, using default id %d\n",
                    __func__, key.c_str(), new_id, id);
            } else {
                id = new_id;
            }

        }

        // Handle add_bos_token and add_eos_token
        {
            bool temp = true;

            if (ml.get_key(LLM_KV_TOKENIZER_ADD_BOS, temp, false)) {
                vocab.special_add_bos = int(temp);
            }
            if (ml.get_key(LLM_KV_TOKENIZER_ADD_EOS, temp, false)) {
                vocab.special_add_eos = int(temp);
            }
        }
    }

    // build special tokens cache
    {
        // TODO: It is unclear (to me) at this point, whether special tokes are guaranteed to be of a deterministic type,
        //  and will always be correctly labeled in 'added_tokens.json' etc.
        // The assumption is, since special tokens aren't meant to be exposed to end user, they are designed
        //  to be unmatchable by the tokenizer, therefore tokens from the vocab, which are unmatchable by the tokenizer
        //  are special tokens.
        // From testing, this appears to correlate 1:1 with special tokens.
        //

        // Counting special tokens and verifying in only one direction
        //  is sufficient to detect difference in those two sets.
        //
        uint32_t special_tokens_count_by_type = 0;
        uint32_t special_tokens_count_from_verification = 0;

        bool special_tokens_definition_mismatch = false;

        for (const auto & t : vocab.token_to_id) {
            const auto & token = t.first;
            const auto & id    = t.second;

            // Count all non-normal tokens in the vocab while iterating
            if (vocab.id_to_token[id].type != LLAMA_TOKEN_TYPE_NORMAL) {
                special_tokens_count_by_type++;
            }

            // Skip single character tokens
            if (token.length() > 1) {
                bool is_tokenizable = false;

                // Split token string representation in two, in all possible ways
                //  and check if both halves can be matched to a valid token
                for (unsigned i = 1; i < token.length();) {
                    const auto left  = token.substr(0, i);
                    const auto right = token.substr(i);

                    // check if we didnt partition in the middle of a utf sequence
                    auto utf = utf8_len(left.at(left.length() - 1));

                    if (utf == 1) {
                        if (vocab.token_to_id.find(left)  != vocab.token_to_id.end() &&
                            vocab.token_to_id.find(right) != vocab.token_to_id.end() ) {
                            is_tokenizable = true;
                            break;
                        }
                        i++;
                    } else {
                        // skip over the rest of multibyte utf sequence
                        i += utf - 1;
                    }
                }

                if (!is_tokenizable) {
                    // Some tokens are multibyte, but they are utf sequences with equivalent text length of 1
                    //  it's faster to re-filter them here, since there are way less candidates now

                    // Calculate a total "utf" length of a token string representation
                    size_t utf8_str_len = 0;
                    for (unsigned i = 0; i < token.length();) {
                        utf8_str_len++;
                        i += utf8_len(token.at(i));
                    }

                    // And skip the ones which are one character
                    if (utf8_str_len > 1) {
                        // At this point what we have left are special tokens only
                        vocab.special_tokens_cache[token] = id;

                        // Count manually found special tokens
                        special_tokens_count_from_verification++;

                        // If this manually found special token is not marked as such, flag a mismatch
                        if (vocab.id_to_token[id].type == LLAMA_TOKEN_TYPE_NORMAL) {
                            special_tokens_definition_mismatch = true;
                        }
                    }
                }
            }
        }

        if (special_tokens_definition_mismatch || special_tokens_count_from_verification != special_tokens_count_by_type) {
            LLAMA_LOG_WARN("%s: mismatch in special tokens definition ( %u/%zu vs %u/%zu ).\n",
                __func__,
                special_tokens_count_from_verification, vocab.id_to_token.size(),
                special_tokens_count_by_type, vocab.id_to_token.size()
            );
        } else {
            LLAMA_LOG_INFO("%s: special tokens definition check successful ( %u/%zu ).\n",
                __func__,
                special_tokens_count_from_verification, vocab.id_to_token.size()
            );
        }
    }
}

static void llm_load_print_meta(llama_model_loader & ml, llama_model & model) {
    const auto & hparams = model.hparams;
    const auto & vocab   = model.vocab;

    const char * rope_scaling_type = LLAMA_ROPE_SCALING_TYPES.at(hparams.rope_scaling_type_train);

    // hparams
    LLAMA_LOG_INFO("%s: format           = %s\n",     __func__, llama_file_version_name(ml.fver));
    LLAMA_LOG_INFO("%s: arch             = %s\n",     __func__, LLM_ARCH_NAMES.at(model.arch));
    LLAMA_LOG_INFO("%s: vocab type       = %s\n",     __func__, llama_model_vocab_type_name(vocab.type));
    LLAMA_LOG_INFO("%s: n_vocab          = %u\n",     __func__, hparams.n_vocab);
    LLAMA_LOG_INFO("%s: n_merges         = %u\n",     __func__, (int) vocab.bpe_ranks.size());
    LLAMA_LOG_INFO("%s: n_ctx_train      = %u\n",     __func__, hparams.n_ctx_train);
    LLAMA_LOG_INFO("%s: n_embd           = %u\n",     __func__, hparams.n_embd);
    LLAMA_LOG_INFO("%s: n_head           = %u\n",     __func__, hparams.n_head);
    LLAMA_LOG_INFO("%s: n_head_kv        = %u\n",     __func__, hparams.n_head_kv);
    LLAMA_LOG_INFO("%s: n_layer          = %u\n",     __func__, hparams.n_layer);
    LLAMA_LOG_INFO("%s: n_rot            = %u\n",     __func__, hparams.n_rot);
    LLAMA_LOG_INFO("%s: n_embd_head_k    = %u\n",     __func__, hparams.n_embd_head_k);
    LLAMA_LOG_INFO("%s: n_embd_head_v    = %u\n",     __func__, hparams.n_embd_head_v);
    LLAMA_LOG_INFO("%s: n_gqa            = %u\n",     __func__, hparams.n_gqa());
    LLAMA_LOG_INFO("%s: n_embd_k_gqa     = %u\n",     __func__, hparams.n_embd_k_gqa());
    LLAMA_LOG_INFO("%s: n_embd_v_gqa     = %u\n",     __func__, hparams.n_embd_v_gqa());
    LLAMA_LOG_INFO("%s: f_norm_eps       = %.1e\n",   __func__, hparams.f_norm_eps);
    LLAMA_LOG_INFO("%s: f_norm_rms_eps   = %.1e\n",   __func__, hparams.f_norm_rms_eps);
    LLAMA_LOG_INFO("%s: f_clamp_kqv      = %.1e\n",   __func__, hparams.f_clamp_kqv);
    LLAMA_LOG_INFO("%s: f_max_alibi_bias = %.1e\n",   __func__, hparams.f_max_alibi_bias);
    LLAMA_LOG_INFO("%s: n_ff             = %u\n",     __func__, hparams.n_ff);
    LLAMA_LOG_INFO("%s: n_expert         = %u\n",     __func__, hparams.n_expert);
    LLAMA_LOG_INFO("%s: n_expert_used    = %u\n",     __func__, hparams.n_expert_used);
    LLAMA_LOG_INFO("%s: rope scaling     = %s\n",     __func__, rope_scaling_type);
    LLAMA_LOG_INFO("%s: freq_base_train  = %.1f\n",   __func__, hparams.rope_freq_base_train);
    LLAMA_LOG_INFO("%s: freq_scale_train = %g\n",     __func__, hparams.rope_freq_scale_train);
    LLAMA_LOG_INFO("%s: n_yarn_orig_ctx  = %u\n",     __func__, hparams.n_yarn_orig_ctx);
    LLAMA_LOG_INFO("%s: rope_finetuned   = %s\n",     __func__, hparams.rope_finetuned ? "yes" : "unknown");
    LLAMA_LOG_INFO("%s: model type       = %s\n",     __func__, llama_model_type_name(model.type));
    LLAMA_LOG_INFO("%s: model ftype      = %s\n",     __func__, llama_model_ftype_name(model.ftype).c_str());
    if (ml.n_elements >= 1e12) {
        LLAMA_LOG_INFO("%s: model params     = %.2f T\n", __func__, ml.n_elements*1e-12);
    } else if (ml.n_elements >= 1e9) {
        LLAMA_LOG_INFO("%s: model params     = %.2f B\n", __func__, ml.n_elements*1e-9);
    } else if (ml.n_elements >= 1e6) {
        LLAMA_LOG_INFO("%s: model params     = %.2f M\n", __func__, ml.n_elements*1e-6);
    } else {
        LLAMA_LOG_INFO("%s: model params     = %.2f K\n", __func__, ml.n_elements*1e-3);
    }
    if (ml.n_bytes < GiB) {
        LLAMA_LOG_INFO("%s: model size       = %.2f MiB (%.2f BPW) \n", __func__, ml.n_bytes/1024.0/1024.0,        ml.n_bytes*8.0/ml.n_elements);
    } else {
        LLAMA_LOG_INFO("%s: model size       = %.2f GiB (%.2f BPW) \n", __func__, ml.n_bytes/1024.0/1024.0/1024.0, ml.n_bytes*8.0/ml.n_elements);
    }

    // general kv
    LLAMA_LOG_INFO("%s: general.name     = %s\n",    __func__, model.name.c_str());

    // special tokens
    if (vocab.special_bos_id != -1) { LLAMA_LOG_INFO( "%s: BOS token        = %d '%s'\n", __func__, vocab.special_bos_id, vocab.id_to_token[vocab.special_bos_id].text.c_str() ); }
    if (vocab.special_eos_id != -1) { LLAMA_LOG_INFO( "%s: EOS token        = %d '%s'\n", __func__, vocab.special_eos_id, vocab.id_to_token[vocab.special_eos_id].text.c_str() ); }
    if (vocab.special_unk_id != -1) { LLAMA_LOG_INFO( "%s: UNK token        = %d '%s'\n", __func__, vocab.special_unk_id, vocab.id_to_token[vocab.special_unk_id].text.c_str() ); }
    if (vocab.special_sep_id != -1) { LLAMA_LOG_INFO( "%s: SEP token        = %d '%s'\n", __func__, vocab.special_sep_id, vocab.id_to_token[vocab.special_sep_id].text.c_str() ); }
    if (vocab.special_pad_id != -1) { LLAMA_LOG_INFO( "%s: PAD token        = %d '%s'\n", __func__, vocab.special_pad_id, vocab.id_to_token[vocab.special_pad_id].text.c_str() ); }
    if (vocab.linefeed_id    != -1) { LLAMA_LOG_INFO( "%s: LF token         = %d '%s'\n", __func__, vocab.linefeed_id,    vocab.id_to_token[vocab.linefeed_id].text.c_str() );    }
}

// Returns false if cancelled by progress_callback
static bool llm_load_tensors(
        llama_model_loader & ml,
        llama_model & model,
        int n_gpu_layers,
        enum llama_split_mode split_mode,
        int main_gpu,
        const float * tensor_split,
        bool use_mlock,
        llama_progress_callback progress_callback,
        void * progress_callback_user_data) {
    model.t_start_us = ggml_time_us();

    auto & hparams = model.hparams;

    model.split_mode   = split_mode;
    model.main_gpu     = main_gpu;
    model.n_gpu_layers = n_gpu_layers;

    const int64_t n_layer     = hparams.n_layer;
    const int64_t i_gpu_start = std::max((int64_t) hparams.n_layer - n_gpu_layers, (int64_t) 0);

    // there is very little benefit to offloading the input layer, so always keep it on the CPU
    model.buft_input = llama_default_buffer_type_cpu(true);

    model.buft_layer.resize(n_layer);

    // assign cpu layers
    for (int64_t i = 0; i < i_gpu_start; ++i) {
        model.buft_layer[i] = llama_default_buffer_type_cpu(true);
    }

    if (split_mode == LLAMA_SPLIT_LAYER) {
        // calculate the split points
        int device_count = llama_get_device_count();
        bool all_zero = tensor_split == nullptr || std::all_of(tensor_split, tensor_split + device_count, [](float x) { return x == 0.0f; });
        std::vector<float> splits(device_count);
        if (all_zero) {
            // default split, by free memory
            for (int i = 0; i < device_count; ++i) {
                splits[i] = llama_get_device_memory(i);
            }
        } else {
            std::copy(tensor_split, tensor_split + device_count, splits.begin());
        }

        // sum and normalize the splits to get the split points
        float split_sum = 0.0f;
        for (int i = 0; i < device_count; ++i) {
            split_sum += splits[i];
            splits[i] = split_sum;
        }
        for (int i = 0; i < device_count; ++i) {
            splits[i] /= split_sum;
        }

        // assign the repeating layers to the devices according to the splits
        int act_gpu_layers = std::min(n_gpu_layers, (int)n_layer + 1);
        for (int64_t i = i_gpu_start; i < n_layer; ++i) {
            int layer_gpu = std::upper_bound(splits.begin(), splits.begin() + device_count, float(i - i_gpu_start)/act_gpu_layers) - splits.begin();
            model.buft_layer[i] = llama_default_buffer_type_offload(layer_gpu);
        }
        // assign the output layer
        if (n_gpu_layers > n_layer) {
            int layer_gpu = std::upper_bound(splits.begin(), splits.begin() + device_count, float(act_gpu_layers - 1)/act_gpu_layers) - splits.begin();
            model.buft_output = llama_default_buffer_type_offload(layer_gpu);
        } else {
            model.buft_output = llama_default_buffer_type_cpu(true);
        }
    } else {
        ggml_backend_buffer_type_t split_buft;
        if (split_mode == LLAMA_SPLIT_ROW) {
            split_buft = llama_default_buffer_type_split(main_gpu, tensor_split);
        } else {
            // LLAMA_SPLIT_NONE or LLAMA_SPLIT_LAYER in backends where it is not supported
            split_buft = llama_default_buffer_type_offload(main_gpu);
        }
        // assign the repeating layers
        for (int64_t i = i_gpu_start; i < n_layer; ++i) {
            model.buft_layer[i] = {
                split_buft,
                llama_default_buffer_type_offload(main_gpu)
            };
        }
        // assign the output layer
        if (n_gpu_layers > n_layer) {
            model.buft_output = {
                split_buft,
                llama_default_buffer_type_offload(main_gpu)
            };
        } else {
            model.buft_output = llama_default_buffer_type_cpu(true);
        }
    }

    // count used buffer types
    std::map<ggml_backend_buffer_type_t, int> buft_layer_count;
    buft_layer_count[model.buft_input.buft]++;
    buft_layer_count[model.buft_input.buft_matrix]++;
    buft_layer_count[model.buft_output.buft]++;
    buft_layer_count[model.buft_output.buft_matrix]++;
    for (int64_t i = 0; i < n_layer; ++i) {
        buft_layer_count[model.buft_layer[i].buft]++;
        buft_layer_count[model.buft_layer[i].buft_matrix]++;
    }

    // create one context per buffer type
    size_t ctx_size = ggml_tensor_overhead()*ml.n_tensors;
    std::map<ggml_backend_buffer_type_t, ggml_context *> ctx_map;
    for (auto & it : buft_layer_count) {
        struct ggml_init_params params = {
            /*.mem_size   =*/ ctx_size,
            /*.mem_buffer =*/ NULL,
            /*.no_alloc   =*/ true,
        };
        ggml_context * ctx = ggml_init(params);
        if (!ctx) {
            throw std::runtime_error(format("failed to create context"));
        }
        ctx_map[it.first] = ctx;
        model.ctxs.push_back(ctx);
    }

    LLAMA_LOG_INFO("%s: ggml ctx size = %7.2f MiB\n", __func__, model.ctxs.size()*ctx_size/1024.0/1024.0);

    // create tensors for the weights
    {
        const int64_t n_embd       = hparams.n_embd;
        const int64_t n_embd_k_gqa = hparams.n_embd_k_gqa();
        const int64_t n_embd_v_gqa = hparams.n_embd_v_gqa();
        const int64_t n_embd_gqa   = n_embd_v_gqa;
        const int64_t n_vocab      = hparams.n_vocab;
        const int64_t n_vocab_type = hparams.n_vocab_type;
        const int64_t n_ff         = hparams.n_ff;

        GGML_ASSERT(n_embd_gqa == n_embd_k_gqa);

        ggml_context * ctx_input        = ctx_map.at(model.buft_input.buft);
        ggml_context * ctx_output       = ctx_map.at(model.buft_output.buft);
        ggml_context * ctx_output_split = ctx_map.at(model.buft_output.buft_matrix);
        auto ctx_for_layer              = [&](int i) { return ctx_map.at(model.buft_layer[i].buft); };
        auto ctx_for_layer_split        = [&](int i) { return ctx_map.at(model.buft_layer[i].buft_matrix); };

        model.layers.resize(n_layer);

        const auto tn = LLM_TN(model.arch);
        switch (model.arch) {
            case LLM_ARCH_LLAMA:
            case LLM_ARCH_REFACT:
            case LLM_ARCH_MINICPM:
                {
                    model.tok_embd = ml.create_tensor(ctx_input, tn(LLM_TENSOR_TOKEN_EMBD, "weight"), {n_embd, n_vocab});

                    // output
                    {
                        model.output_norm = ml.create_tensor(ctx_output,       tn(LLM_TENSOR_OUTPUT_NORM, "weight"), {n_embd});
                        if (model.arch != LLM_ARCH_MINICPM){
                            model.output = ml.create_tensor(ctx_output_split, tn(LLM_TENSOR_OUTPUT,      "weight"), {n_embd, n_vocab});
                        }
                    }

                    for (int i = 0; i < n_layer; ++i) {
                        ggml_context * ctx_layer = ctx_for_layer(i);
                        ggml_context * ctx_split = ctx_for_layer_split(i);

                        auto & layer = model.layers[i];

                        layer.attn_norm = ml.create_tensor(ctx_layer, tn(LLM_TENSOR_ATTN_NORM, "weight", i), {n_embd});

                        layer.wq = ml.create_tensor(ctx_split, tn(LLM_TENSOR_ATTN_Q,   "weight", i), {n_embd, n_embd});
                        layer.wk = ml.create_tensor(ctx_split, tn(LLM_TENSOR_ATTN_K,   "weight", i), {n_embd, n_embd_gqa});
                        layer.wv = ml.create_tensor(ctx_split, tn(LLM_TENSOR_ATTN_V,   "weight", i), {n_embd, n_embd_gqa});
                        layer.wo = ml.create_tensor(ctx_split, tn(LLM_TENSOR_ATTN_OUT, "weight", i), {n_embd, n_embd});

                        // optional bias tensors
                        layer.bq = ml.create_tensor(ctx_layer, tn(LLM_TENSOR_ATTN_Q,   "bias", i), {n_embd},     false);
                        layer.bk = ml.create_tensor(ctx_layer, tn(LLM_TENSOR_ATTN_K,   "bias", i), {n_embd_gqa}, false);
                        layer.bv = ml.create_tensor(ctx_layer, tn(LLM_TENSOR_ATTN_V,   "bias", i), {n_embd_gqa}, false);
                        layer.bo = ml.create_tensor(ctx_layer, tn(LLM_TENSOR_ATTN_OUT, "bias", i), {n_embd},     false);

                        layer.ffn_norm = ml.create_tensor(ctx_layer, tn(LLM_TENSOR_FFN_NORM, "weight", i), {n_embd});

                        layer.ffn_gate_inp = ml.create_tensor(ctx_layer, tn(LLM_TENSOR_FFN_GATE_INP, "weight", i), {n_embd}, false);

                        if (layer.ffn_gate_inp == nullptr) {
                            GGML_ASSERT(hparams.n_expert      == 0);
                            GGML_ASSERT(hparams.n_expert_used == 0);

                            layer.ffn_gate = ml.create_tensor(ctx_split, tn(LLM_TENSOR_FFN_GATE, "weight", i), {n_embd,   n_ff});
                            layer.ffn_down = ml.create_tensor(ctx_split, tn(LLM_TENSOR_FFN_DOWN, "weight", i), {  n_ff, n_embd});
                            layer.ffn_up   = ml.create_tensor(ctx_split, tn(LLM_TENSOR_FFN_UP,   "weight", i), {n_embd,   n_ff});
                        } else {
                            GGML_ASSERT(hparams.n_expert      > 0);
                            GGML_ASSERT(hparams.n_expert_used > 0);

                            // MoE branch
                            for (uint32_t x = 0; x < hparams.n_expert; ++x) {
                                layer.ffn_gate_exp[x] = ml.create_tensor(ctx_split, tn(LLM_TENSOR_FFN_GATE_EXP, "weight", i, x), {n_embd,   n_ff});
                                layer.ffn_down_exp[x] = ml.create_tensor(ctx_split, tn(LLM_TENSOR_FFN_DOWN_EXP, "weight", i, x), {  n_ff, n_embd});
                                layer.ffn_up_exp[x]   = ml.create_tensor(ctx_split, tn(LLM_TENSOR_FFN_UP_EXP,   "weight", i, x), {n_embd,   n_ff});
                            }
                        }
                    }
                } break;
            case LLM_ARCH_BAICHUAN:
                {
                    model.tok_embd = ml.create_tensor(ctx_input, tn(LLM_TENSOR_TOKEN_EMBD, "weight"), {n_embd, n_vocab});
                    {
                        model.output_norm = ml.create_tensor(ctx_output,       tn(LLM_TENSOR_OUTPUT_NORM, "weight"), {n_embd});
                        model.output      = ml.create_tensor(ctx_output_split, tn(LLM_TENSOR_OUTPUT,      "weight"), {n_embd, n_vocab});
                    }

                    for (int i = 0; i < n_layer; ++i) {
                        ggml_context * ctx_layer = ctx_for_layer(i);
                        ggml_context * ctx_split = ctx_for_layer_split(i);

                        auto & layer = model.layers[i];

                        layer.attn_norm = ml.create_tensor(ctx_layer, tn(LLM_TENSOR_ATTN_NORM, "weight", i), {n_embd});

                        layer.wq = ml.create_tensor(ctx_split, tn(LLM_TENSOR_ATTN_Q,   "weight", i), {n_embd, n_embd});
                        layer.wk = ml.create_tensor(ctx_split, tn(LLM_TENSOR_ATTN_K,   "weight", i), {n_embd, n_embd_gqa});
                        layer.wv = ml.create_tensor(ctx_split, tn(LLM_TENSOR_ATTN_V,   "weight", i), {n_embd, n_embd_gqa});
                        layer.wo = ml.create_tensor(ctx_split, tn(LLM_TENSOR_ATTN_OUT, "weight", i), {n_embd, n_embd});

                        layer.ffn_norm = ml.create_tensor(ctx_layer, tn(LLM_TENSOR_FFN_NORM, "weight", i), {n_embd});

                        layer.ffn_gate = ml.create_tensor(ctx_split, tn(LLM_TENSOR_FFN_GATE, "weight", i), {n_embd,   n_ff});
                        layer.ffn_down = ml.create_tensor(ctx_split, tn(LLM_TENSOR_FFN_DOWN, "weight", i), {  n_ff, n_embd});
                        layer.ffn_up   = ml.create_tensor(ctx_split, tn(LLM_TENSOR_FFN_UP,   "weight", i), {n_embd,   n_ff});
                    }
                } break;
            case LLM_ARCH_FALCON:
                {
                    model.tok_embd = ml.create_tensor(ctx_input, tn(LLM_TENSOR_TOKEN_EMBD, "weight"), {n_embd, n_vocab});

                    // output
                    {
                        model.output_norm   = ml.create_tensor(ctx_output,       tn(LLM_TENSOR_OUTPUT_NORM, "weight"), {n_embd});
                        model.output_norm_b = ml.create_tensor(ctx_output,       tn(LLM_TENSOR_OUTPUT_NORM, "bias"),   {n_embd});
                        if (gguf_find_tensor(ml.ctx_gguf, tn(LLM_TENSOR_OUTPUT, "weight").c_str()) >= 0) {
                            model.output = ml.create_tensor(ctx_output_split, tn(LLM_TENSOR_OUTPUT,     "weight"), {n_embd, n_vocab});
                        } else {
                            model.output = ml.create_tensor(ctx_output_split, tn(LLM_TENSOR_TOKEN_EMBD, "weight"), {n_embd, n_vocab}); // needs to be on GPU
                            ml.n_created--; // artificial tensor
                        }
                    }

                    for (int i = 0; i < n_layer; ++i) {
                        ggml_context * ctx_layer = ctx_for_layer(i);
                        ggml_context * ctx_split = ctx_for_layer_split(i);

                        auto & layer = model.layers[i];

                        layer.attn_norm   = ml.create_tensor(ctx_layer, tn(LLM_TENSOR_ATTN_NORM, "weight", i), {n_embd});
                        layer.attn_norm_b = ml.create_tensor(ctx_layer, tn(LLM_TENSOR_ATTN_NORM, "bias", i),   {n_embd});

                        if (gguf_find_tensor(ml.ctx_gguf, tn(LLM_TENSOR_ATTN_NORM_2, "weight", i).c_str()) >= 0) {
                            layer.attn_norm_2   = ml.create_tensor(ctx_layer, tn(LLM_TENSOR_ATTN_NORM_2, "weight", i), {n_embd});
                            layer.attn_norm_2_b = ml.create_tensor(ctx_layer, tn(LLM_TENSOR_ATTN_NORM_2, "bias", i),   {n_embd});
                        }

                        layer.wqkv = ml.create_tensor(ctx_split, tn(LLM_TENSOR_ATTN_QKV, "weight", i), {n_embd, n_embd + 2*n_embd_gqa});
                        layer.wo   = ml.create_tensor(ctx_split, tn(LLM_TENSOR_ATTN_OUT, "weight", i), {n_embd, n_embd});

                        layer.ffn_down = ml.create_tensor(ctx_split, tn(LLM_TENSOR_FFN_DOWN, "weight", i), {  n_ff, n_embd});
                        layer.ffn_up   = ml.create_tensor(ctx_split, tn(LLM_TENSOR_FFN_UP,   "weight", i), {n_embd,   n_ff});
                    }
                } break;
            case LLM_ARCH_STARCODER:
                {
                    model.tok_embd = ml.create_tensor(ctx_input, tn(LLM_TENSOR_TOKEN_EMBD, "weight"), {n_embd, n_vocab});
                    model.pos_embd = ml.create_tensor(ctx_input, tn(LLM_TENSOR_POS_EMBD,   "weight"), {n_embd, hparams.n_ctx_train});

                    // output
                    {
                        model.output_norm   = ml.create_tensor(ctx_output,       tn(LLM_TENSOR_OUTPUT_NORM, "weight"), {n_embd});
                        model.output_norm_b = ml.create_tensor(ctx_output,       tn(LLM_TENSOR_OUTPUT_NORM, "bias"),   {n_embd});
                        model.output        = ml.create_tensor(ctx_output_split, tn(LLM_TENSOR_OUTPUT,      "weight"), {n_embd, n_vocab});
                    }

                    for (int i = 0; i < n_layer; ++i) {
                        ggml_context * ctx_layer = ctx_for_layer(i);
                        ggml_context * ctx_split = ctx_for_layer_split(i);

                        auto & layer = model.layers[i];

                        layer.attn_norm   = ml.create_tensor(ctx_layer, tn(LLM_TENSOR_ATTN_NORM, "weight", i), {n_embd});
                        layer.attn_norm_b = ml.create_tensor(ctx_layer, tn(LLM_TENSOR_ATTN_NORM, "bias", i),   {n_embd});

                        layer.wqkv = ml.create_tensor(ctx_split, tn(LLM_TENSOR_ATTN_QKV, "weight", i), {n_embd, n_embd + 2*n_embd_gqa});
                        layer.bqkv = ml.create_tensor(ctx_layer, tn(LLM_TENSOR_ATTN_QKV, "bias", i),   {n_embd + 2*n_embd_gqa});

                        layer.wo   = ml.create_tensor(ctx_split, tn(LLM_TENSOR_ATTN_OUT, "weight", i), {n_embd, n_embd});
                        layer.bo   = ml.create_tensor(ctx_layer, tn(LLM_TENSOR_ATTN_OUT, "bias", i),   {n_embd});

                        layer.ffn_norm   = ml.create_tensor(ctx_layer, tn(LLM_TENSOR_FFN_NORM, "weight", i), {n_embd});
                        layer.ffn_norm_b = ml.create_tensor(ctx_layer, tn(LLM_TENSOR_FFN_NORM, "bias", i),   {n_embd});

                        layer.ffn_down   = ml.create_tensor(ctx_split, tn(LLM_TENSOR_FFN_DOWN, "weight", i), {n_ff, n_embd});
                        layer.ffn_down_b = ml.create_tensor(ctx_layer, tn(LLM_TENSOR_FFN_DOWN, "bias", i),   {n_embd});

                        layer.ffn_up     = ml.create_tensor(ctx_split, tn(LLM_TENSOR_FFN_UP, "weight", i),   {n_embd, n_ff});
                        layer.ffn_up_b   = ml.create_tensor(ctx_layer, tn(LLM_TENSOR_FFN_UP, "bias", i),     {n_ff});
                    }
                } break;
            case LLM_ARCH_PERSIMMON:
                {
                    model.tok_embd = ml.create_tensor(ctx_input, tn(LLM_TENSOR_TOKEN_EMBD, "weight"),  {n_embd, n_vocab});

                    {
                        model.output_norm    = ml.create_tensor(ctx_output,       tn(LLM_TENSOR_OUTPUT_NORM, "weight"), {n_embd});
                        model.output_norm_b  = ml.create_tensor(ctx_output,       tn(LLM_TENSOR_OUTPUT_NORM, "bias"),   {n_embd});
                        model.output         = ml.create_tensor(ctx_output_split, tn(LLM_TENSOR_OUTPUT,      "weight"), {n_embd, n_vocab});
                    }

                    for (int i = 0; i < n_layer; ++i) {
                        ggml_context * ctx_layer = ctx_for_layer(i);
                        ggml_context * ctx_split = ctx_for_layer_split(i);

                        auto & layer = model.layers[i];

                        layer.attn_norm     = ml.create_tensor(ctx_layer, tn(LLM_TENSOR_ATTN_NORM,   "weight", i), {n_embd});
                        layer.attn_norm_b   = ml.create_tensor(ctx_layer, tn(LLM_TENSOR_ATTN_NORM,   "bias",   i), {n_embd});

                        layer.wqkv          = ml.create_tensor(ctx_split, tn(LLM_TENSOR_ATTN_QKV,    "weight", i), {n_embd, n_embd + 2*n_embd_gqa});
                        layer.bqkv          = ml.create_tensor(ctx_layer, tn(LLM_TENSOR_ATTN_QKV,    "bias",   i), {n_embd + 2*n_embd_gqa});

                        layer.wo            = ml.create_tensor(ctx_split, tn(LLM_TENSOR_ATTN_OUT,    "weight", i), {n_embd, n_embd});
                        layer.bo            = ml.create_tensor(ctx_layer, tn(LLM_TENSOR_ATTN_OUT,    "bias",   i), {n_embd});

                        layer.ffn_down      = ml.create_tensor(ctx_split, tn(LLM_TENSOR_FFN_DOWN,    "weight", i), {n_ff, n_embd});
                        layer.ffn_down_b    = ml.create_tensor(ctx_layer, tn(LLM_TENSOR_FFN_DOWN,    "bias",   i), {n_embd});

                        layer.ffn_up        = ml.create_tensor(ctx_split, tn(LLM_TENSOR_FFN_UP,      "weight", i), {n_embd, n_ff});
                        layer.ffn_up_b      = ml.create_tensor(ctx_layer, tn(LLM_TENSOR_FFN_UP,      "bias",   i), {n_ff});

                        layer.ffn_norm      = ml.create_tensor(ctx_layer, tn(LLM_TENSOR_FFN_NORM,    "weight", i), {n_embd});
                        layer.ffn_norm_b    = ml.create_tensor(ctx_layer, tn(LLM_TENSOR_FFN_NORM,    "bias",   i), {n_embd});

                        layer.attn_q_norm   = ml.create_tensor(ctx_layer, tn(LLM_TENSOR_ATTN_Q_NORM, "weight", i), {64});
                        layer.attn_q_norm_b = ml.create_tensor(ctx_layer, tn(LLM_TENSOR_ATTN_Q_NORM, "bias",   i), {64});

                        layer.attn_k_norm   = ml.create_tensor(ctx_layer, tn(LLM_TENSOR_ATTN_K_NORM, "weight", i), {64});
                        layer.attn_k_norm_b = ml.create_tensor(ctx_layer, tn(LLM_TENSOR_ATTN_K_NORM, "bias",   i), {64});
                    }
                } break;
            case LLM_ARCH_BERT:
                {
                    model.tok_embd   = ml.create_tensor(ctx_input, tn(LLM_TENSOR_TOKEN_EMBD,      "weight"), {n_embd, n_vocab});
                    model.type_embd  = ml.create_tensor(ctx_input, tn(LLM_TENSOR_TOKEN_TYPES,     "weight"), {n_embd, n_vocab_type});
                    model.pos_embd   = ml.create_tensor(ctx_input, tn(LLM_TENSOR_POS_EMBD,        "weight"), {n_embd, hparams.n_ctx_train});
                    model.tok_norm   = ml.create_tensor(ctx_output, tn(LLM_TENSOR_TOKEN_EMBD_NORM, "weight"), {n_embd});
                    model.tok_norm_b = ml.create_tensor(ctx_output, tn(LLM_TENSOR_TOKEN_EMBD_NORM, "bias"),   {n_embd});

                    for (int i = 0; i < n_layer; ++i) {
                        ggml_context * ctx_layer = ctx_for_layer(i);
                        ggml_context * ctx_split = ctx_for_layer_split(i);

                        auto & layer = model.layers[i];

                        layer.attn_norm   = ml.create_tensor(ctx_layer, tn(LLM_TENSOR_ATTN_NORM, "weight", i), {n_embd});
                        layer.attn_norm_b = ml.create_tensor(ctx_layer, tn(LLM_TENSOR_ATTN_NORM, "bias", i),   {n_embd});

                        layer.ffn_norm   = ml.create_tensor(ctx_layer, tn(LLM_TENSOR_FFN_NORM, "weight", i), {n_embd});
                        layer.ffn_norm_b = ml.create_tensor(ctx_layer, tn(LLM_TENSOR_FFN_NORM, "bias", i),   {n_embd});

                        layer.wq = ml.create_tensor(ctx_split, tn(LLM_TENSOR_ATTN_Q, "weight", i), {n_embd, n_embd});
                        layer.bq = ml.create_tensor(ctx_layer, tn(LLM_TENSOR_ATTN_Q, "bias", i),   {n_embd});

                        layer.wk = ml.create_tensor(ctx_split, tn(LLM_TENSOR_ATTN_K, "weight", i), {n_embd, n_embd_gqa});
                        layer.bk = ml.create_tensor(ctx_layer, tn(LLM_TENSOR_ATTN_K, "bias", i),   {n_embd_gqa});

                        layer.wv = ml.create_tensor(ctx_split, tn(LLM_TENSOR_ATTN_V, "weight", i), {n_embd, n_embd_gqa});
                        layer.bv = ml.create_tensor(ctx_layer, tn(LLM_TENSOR_ATTN_V, "bias", i),   {n_embd_gqa});

                        layer.wo   = ml.create_tensor(ctx_split, tn(LLM_TENSOR_ATTN_OUT, "weight", i), {n_embd, n_embd});
                        layer.bo   = ml.create_tensor(ctx_layer, tn(LLM_TENSOR_ATTN_OUT, "bias", i),   {n_embd});

                        layer.ffn_up     = ml.create_tensor(ctx_split, tn(LLM_TENSOR_FFN_UP,   "weight", i), {n_embd, n_ff});
                        layer.ffn_up_b   = ml.create_tensor(ctx_layer, tn(LLM_TENSOR_FFN_UP,   "bias", i),   {n_ff});

                        layer.ffn_down   = ml.create_tensor(ctx_split, tn(LLM_TENSOR_FFN_DOWN, "weight", i), {n_ff, n_embd});
                        layer.ffn_down_b = ml.create_tensor(ctx_layer, tn(LLM_TENSOR_FFN_DOWN, "bias", i),   {n_embd});
                    }
                } break;
            case LLM_ARCH_BLOOM:
                {
                    model.tok_embd   = ml.create_tensor(ctx_input,  tn(LLM_TENSOR_TOKEN_EMBD,      "weight"), {n_embd, n_vocab});
                    model.tok_norm   = ml.create_tensor(ctx_output, tn(LLM_TENSOR_TOKEN_EMBD_NORM, "weight"), {n_embd});
                    model.tok_norm_b = ml.create_tensor(ctx_output, tn(LLM_TENSOR_TOKEN_EMBD_NORM, "bias"),   {n_embd});

                    // output
                    {
                        model.output_norm   = ml.create_tensor(ctx_output,       tn(LLM_TENSOR_OUTPUT_NORM, "weight"), {n_embd});
                        model.output_norm_b = ml.create_tensor(ctx_output,       tn(LLM_TENSOR_OUTPUT_NORM, "bias"),   {n_embd});
                        model.output        = ml.create_tensor(ctx_output_split, tn(LLM_TENSOR_OUTPUT,      "weight"), {n_embd, n_vocab});
                    }

                    for (int i = 0; i < n_layer; ++i) {
                        ggml_context * ctx_layer = ctx_for_layer(i);
                        ggml_context * ctx_split = ctx_for_layer_split(i);

                        auto & layer = model.layers[i];

                        layer.attn_norm   = ml.create_tensor(ctx_layer, tn(LLM_TENSOR_ATTN_NORM, "weight", i), {n_embd});
                        layer.attn_norm_b = ml.create_tensor(ctx_layer, tn(LLM_TENSOR_ATTN_NORM, "bias", i),   {n_embd});

                        layer.wqkv = ml.create_tensor(ctx_split, tn(LLM_TENSOR_ATTN_QKV, "weight", i), {n_embd, n_embd + 2*n_embd_gqa});
                        layer.bqkv = ml.create_tensor(ctx_layer, tn(LLM_TENSOR_ATTN_QKV, "bias", i),   {n_embd + 2*n_embd_gqa});

                        layer.wo   = ml.create_tensor(ctx_split, tn(LLM_TENSOR_ATTN_OUT, "weight", i), {n_embd, n_embd});
                        layer.bo   = ml.create_tensor(ctx_layer, tn(LLM_TENSOR_ATTN_OUT, "bias", i),   {n_embd});

                        layer.ffn_norm   = ml.create_tensor(ctx_layer, tn(LLM_TENSOR_FFN_NORM, "weight", i), {n_embd});
                        layer.ffn_norm_b = ml.create_tensor(ctx_layer, tn(LLM_TENSOR_FFN_NORM, "bias", i),   {n_embd});

                        layer.ffn_down   = ml.create_tensor(ctx_split, tn(LLM_TENSOR_FFN_DOWN, "weight", i), {n_ff, n_embd});
                        layer.ffn_down_b = ml.create_tensor(ctx_layer, tn(LLM_TENSOR_FFN_DOWN, "bias", i),   {n_embd});

                        layer.ffn_up     = ml.create_tensor(ctx_split, tn(LLM_TENSOR_FFN_UP,   "weight", i), {n_embd, n_ff});
                        layer.ffn_up_b   = ml.create_tensor(ctx_layer, tn(LLM_TENSOR_FFN_UP,   "bias", i),   {n_ff});
                    }
                } break;
            case LLM_ARCH_MPT:
                {
                    model.tok_embd = ml.create_tensor(ctx_input, tn(LLM_TENSOR_TOKEN_EMBD, "weight"), {n_embd, n_vocab});

                    // output
                    {
                        model.output_norm   = ml.create_tensor(ctx_output,       tn(LLM_TENSOR_OUTPUT_NORM, "weight"), {n_embd});
                        model.output        = ml.create_tensor(ctx_output_split, tn(LLM_TENSOR_OUTPUT,      "weight"), {n_embd, n_vocab});
                    }

                    for (int i = 0; i < n_layer; ++i) {
                        ggml_context * ctx_layer = ctx_for_layer(i);
                        ggml_context * ctx_split = ctx_for_layer_split(i);

                        auto & layer = model.layers[i];

                        layer.attn_norm = ml.create_tensor(ctx_layer, tn(LLM_TENSOR_ATTN_NORM, "weight", i), {n_embd});

                        layer.wqkv = ml.create_tensor(ctx_split, tn(LLM_TENSOR_ATTN_QKV, "weight", i), {n_embd, n_embd + 2*n_embd_gqa});
                        layer.wo   = ml.create_tensor(ctx_split, tn(LLM_TENSOR_ATTN_OUT, "weight", i), {n_embd, n_embd});

                        layer.ffn_norm = ml.create_tensor(ctx_layer, tn(LLM_TENSOR_FFN_NORM, "weight", i), {n_embd});
                        layer.ffn_down = ml.create_tensor(ctx_split, tn(LLM_TENSOR_FFN_DOWN, "weight", i), {  n_ff, n_embd});
                        layer.ffn_up   = ml.create_tensor(ctx_split, tn(LLM_TENSOR_FFN_UP,   "weight", i), {n_embd,   n_ff});

                        // AWQ ScaleActivation layer
                        layer.ffn_act = ml.create_tensor(ctx_layer, tn(LLM_TENSOR_FFN_ACT, "scales", i), {n_ff}, false);
                    }
                } break;
            case LLM_ARCH_STABLELM:
                {
                    model.tok_embd = ml.create_tensor(ctx_input, tn(LLM_TENSOR_TOKEN_EMBD, "weight"), {n_embd, n_vocab});

                    // output
                    {
                        model.output_norm_b = ml.create_tensor(ctx_output,       tn(LLM_TENSOR_OUTPUT_NORM, "bias"),   {n_embd});
                        model.output_norm   = ml.create_tensor(ctx_output,       tn(LLM_TENSOR_OUTPUT_NORM, "weight"), {n_embd});
                        model.output        = ml.create_tensor(ctx_output_split, tn(LLM_TENSOR_OUTPUT,      "weight"), {n_embd, n_vocab});
                    }

                    for (int i = 0; i < n_layer; ++i) {
                        ggml_context * ctx_layer = ctx_for_layer(i);
                        ggml_context * ctx_split = ctx_for_layer_split(i);

                        auto & layer = model.layers[i];

                        layer.attn_norm =   ml.create_tensor(ctx_layer, tn(LLM_TENSOR_ATTN_NORM, "weight", i), {n_embd});
                        layer.attn_norm_b = ml.create_tensor(ctx_layer, tn(LLM_TENSOR_ATTN_NORM, "bias", i), {n_embd});

                        layer.wq = ml.create_tensor(ctx_split, tn(LLM_TENSOR_ATTN_Q,   "weight", i), {n_embd, n_embd});
                        layer.wk = ml.create_tensor(ctx_split, tn(LLM_TENSOR_ATTN_K,   "weight", i), {n_embd, n_embd_gqa});
                        layer.wv = ml.create_tensor(ctx_split, tn(LLM_TENSOR_ATTN_V,   "weight", i), {n_embd, n_embd_gqa});
                        layer.wo = ml.create_tensor(ctx_split, tn(LLM_TENSOR_ATTN_OUT, "weight", i), {n_embd, n_embd});

                        // optional bias tensors, present in Stable LM 2 1.6B
                        layer.bq = ml.create_tensor(ctx_layer, tn(LLM_TENSOR_ATTN_Q,   "bias", i), {n_embd},     false);
                        layer.bk = ml.create_tensor(ctx_layer, tn(LLM_TENSOR_ATTN_K,   "bias", i), {n_embd_gqa}, false);
                        layer.bv = ml.create_tensor(ctx_layer, tn(LLM_TENSOR_ATTN_V,   "bias", i), {n_embd_gqa}, false);

                        layer.ffn_norm   = ml.create_tensor(ctx_layer, tn(LLM_TENSOR_FFN_NORM, "weight", i), {n_embd});
                        layer.ffn_norm_b = ml.create_tensor(ctx_layer, tn(LLM_TENSOR_FFN_NORM, "bias", i),   {n_embd});

                        layer.ffn_gate = ml.create_tensor(ctx_split, tn(LLM_TENSOR_FFN_GATE, "weight", i), {n_embd,   n_ff});
                        layer.ffn_down = ml.create_tensor(ctx_split, tn(LLM_TENSOR_FFN_DOWN, "weight", i), {  n_ff, n_embd});
                        layer.ffn_up   = ml.create_tensor(ctx_split, tn(LLM_TENSOR_FFN_UP,   "weight", i), {n_embd,   n_ff});
                    }
                } break;
            case LLM_ARCH_QWEN:
                {
                    model.tok_embd = ml.create_tensor(ctx_input, tn(LLM_TENSOR_TOKEN_EMBD, "weight"), {n_embd, n_vocab});

                    // output
                    {
                        model.output_norm = ml.create_tensor(ctx_output,       tn(LLM_TENSOR_OUTPUT_NORM, "weight"), {n_embd});
                        model.output      = ml.create_tensor(ctx_output_split, tn(LLM_TENSOR_OUTPUT,      "weight"), {n_embd, n_vocab});
                    }

                    for (int i = 0; i < n_layer; ++i) {
                        ggml_context * ctx_layer = ctx_for_layer(i);
                        ggml_context * ctx_split = ctx_for_layer_split(i);

                        auto & layer = model.layers[i];

                        layer.attn_norm = ml.create_tensor(ctx_layer, tn(LLM_TENSOR_ATTN_NORM, "weight", i), {n_embd});

                        layer.wqkv = ml.create_tensor(ctx_split, tn(LLM_TENSOR_ATTN_QKV, "weight", i), {n_embd, n_embd*3});
                        layer.bqkv = ml.create_tensor(ctx_layer, tn(LLM_TENSOR_ATTN_QKV, "bias", i),   {n_embd*3});
                        layer.wo   = ml.create_tensor(ctx_split, tn(LLM_TENSOR_ATTN_OUT, "weight", i), {n_embd, n_embd});

                        layer.ffn_norm = ml.create_tensor(ctx_layer, tn(LLM_TENSOR_FFN_NORM, "weight", i), {n_embd});

                        layer.ffn_gate = ml.create_tensor(ctx_split, tn(LLM_TENSOR_FFN_GATE, "weight", i), {n_embd, n_ff/2});
                        layer.ffn_down = ml.create_tensor(ctx_split, tn(LLM_TENSOR_FFN_DOWN, "weight", i), {n_ff/2, n_embd});
                        layer.ffn_up   = ml.create_tensor(ctx_split, tn(LLM_TENSOR_FFN_UP,   "weight", i), {n_embd, n_ff/2});
                    }
                } break;
            case LLM_ARCH_QWEN2:
                {
                    model.tok_embd = ml.create_tensor(ctx_input, tn(LLM_TENSOR_TOKEN_EMBD, "weight"), {n_embd, n_vocab});

                    // output
                    {
                        model.output_norm = ml.create_tensor(ctx_output,       tn(LLM_TENSOR_OUTPUT_NORM, "weight"), {n_embd});
                        model.output      = ml.create_tensor(ctx_output_split, tn(LLM_TENSOR_OUTPUT,      "weight"), {n_embd, n_vocab});
                    }

                    for (int i = 0; i < n_layer; ++i) {
                        ggml_context * ctx_layer = ctx_for_layer(i);
                        ggml_context * ctx_split = ctx_for_layer_split(i);

                        auto & layer = model.layers[i];

                        layer.attn_norm = ml.create_tensor(ctx_layer, tn(LLM_TENSOR_ATTN_NORM, "weight", i), {n_embd});

                        layer.wq = ml.create_tensor(ctx_split, tn(LLM_TENSOR_ATTN_Q,   "weight", i), {n_embd, n_embd});
                        layer.wk = ml.create_tensor(ctx_split, tn(LLM_TENSOR_ATTN_K,   "weight", i), {n_embd, n_embd_gqa});
                        layer.wv = ml.create_tensor(ctx_split, tn(LLM_TENSOR_ATTN_V,   "weight", i), {n_embd, n_embd_gqa});
                        layer.wo = ml.create_tensor(ctx_split, tn(LLM_TENSOR_ATTN_OUT, "weight", i), {n_embd, n_embd});

                        // optional bias tensors
                        layer.bq = ml.create_tensor(ctx_layer, tn(LLM_TENSOR_ATTN_Q,   "bias", i), {n_embd});
                        layer.bk = ml.create_tensor(ctx_layer, tn(LLM_TENSOR_ATTN_K,   "bias", i), {n_embd_gqa});
                        layer.bv = ml.create_tensor(ctx_layer, tn(LLM_TENSOR_ATTN_V,   "bias", i), {n_embd_gqa});

                        layer.ffn_norm = ml.create_tensor(ctx_layer, tn(LLM_TENSOR_FFN_NORM, "weight", i), {n_embd});

                        layer.ffn_gate = ml.create_tensor(ctx_split, tn(LLM_TENSOR_FFN_GATE, "weight", i), {n_embd,   n_ff});
                        layer.ffn_down = ml.create_tensor(ctx_split, tn(LLM_TENSOR_FFN_DOWN, "weight", i), {  n_ff, n_embd});
                        layer.ffn_up   = ml.create_tensor(ctx_split, tn(LLM_TENSOR_FFN_UP,   "weight", i), {n_embd,   n_ff});
                    }
                } break;
            case LLM_ARCH_PHI2:
                {
                    model.tok_embd = ml.create_tensor(ctx_input, tn(LLM_TENSOR_TOKEN_EMBD, "weight"), {n_embd, n_vocab});

                    // output
                    {
                        model.output_norm   = ml.create_tensor(ctx_output,       tn(LLM_TENSOR_OUTPUT_NORM, "weight"), {n_embd});
                        model.output_norm_b = ml.create_tensor(ctx_output,       tn(LLM_TENSOR_OUTPUT_NORM, "bias"),   {n_embd});
                        model.output        = ml.create_tensor(ctx_output_split, tn(LLM_TENSOR_OUTPUT,      "weight"), {n_embd, n_vocab});
                        model.output_b      = ml.create_tensor(ctx_output,       tn(LLM_TENSOR_OUTPUT,      "bias"),   {n_vocab});
                    }

                    for (int i = 0; i < n_layer; ++i) {
                        ggml_context * ctx_layer = ctx_for_layer(i);
                        ggml_context * ctx_split = ctx_for_layer_split(i);

                        auto & layer = model.layers[i];

                        layer.attn_norm   = ml.create_tensor(ctx_layer, tn(LLM_TENSOR_ATTN_NORM, "weight", i), {n_embd});
                        layer.attn_norm_b = ml.create_tensor(ctx_layer, tn(LLM_TENSOR_ATTN_NORM, "bias", i),   {n_embd});

                        layer.wqkv = ml.create_tensor(ctx_split, tn(LLM_TENSOR_ATTN_QKV, "weight", i), {n_embd, n_embd + 2*n_embd_gqa}, false);
                        layer.bqkv = ml.create_tensor(ctx_layer, tn(LLM_TENSOR_ATTN_QKV, "bias", i),   {n_embd + 2*n_embd_gqa}, false);

                        if (layer.wqkv == nullptr) {
                            layer.wq = ml.create_tensor(ctx_split, tn(LLM_TENSOR_ATTN_Q, "weight", i), {n_embd, n_embd});
                            layer.bq = ml.create_tensor(ctx_layer, tn(LLM_TENSOR_ATTN_Q, "bias", i),   {n_embd});

                            layer.wk = ml.create_tensor(ctx_split, tn(LLM_TENSOR_ATTN_K, "weight", i), {n_embd, n_embd_gqa});
                            layer.bk = ml.create_tensor(ctx_layer, tn(LLM_TENSOR_ATTN_K, "bias", i),   {n_embd_gqa});

                            layer.wv = ml.create_tensor(ctx_split, tn(LLM_TENSOR_ATTN_V, "weight", i), {n_embd, n_embd_gqa});
                            layer.bv = ml.create_tensor(ctx_layer, tn(LLM_TENSOR_ATTN_V, "bias", i),   {n_embd_gqa});
                        }

                        layer.wo   = ml.create_tensor(ctx_split, tn(LLM_TENSOR_ATTN_OUT, "weight", i), {n_embd, n_embd});
                        layer.bo   = ml.create_tensor(ctx_layer, tn(LLM_TENSOR_ATTN_OUT, "bias", i),   {n_embd});

                        layer.ffn_down   = ml.create_tensor(ctx_split, tn(LLM_TENSOR_FFN_DOWN, "weight", i), {n_ff, n_embd});
                        layer.ffn_down_b = ml.create_tensor(ctx_layer, tn(LLM_TENSOR_FFN_DOWN, "bias", i),   {n_embd});

                        layer.ffn_up     = ml.create_tensor(ctx_split, tn(LLM_TENSOR_FFN_UP,   "weight", i), {n_embd, n_ff});
                        layer.ffn_up_b   = ml.create_tensor(ctx_layer, tn(LLM_TENSOR_FFN_UP,   "bias", i),   {n_ff});
                    }
                } break;
            case LLM_ARCH_PLAMO:
                {
                    model.tok_embd = ml.create_tensor(ctx_input, tn(LLM_TENSOR_TOKEN_EMBD, "weight"), {n_embd, n_vocab});

                    // output
                    {
                        model.output_norm = ml.create_tensor(ctx_output,       tn(LLM_TENSOR_OUTPUT_NORM, "weight"), {n_embd});
                        model.output      = ml.create_tensor(ctx_output_split, tn(LLM_TENSOR_OUTPUT,      "weight"), {n_embd, n_vocab});
                    }

                    for (int i = 0; i < n_layer; ++i) {
                        ggml_context * ctx_layer = ctx_for_layer(i);
                        ggml_context * ctx_split = ctx_for_layer_split(i);

                        auto & layer = model.layers[i];

                        layer.attn_norm = ml.create_tensor(ctx_layer, tn(LLM_TENSOR_ATTN_NORM, "weight", i), {n_embd});

                        layer.wq = ml.create_tensor(ctx_split, tn(LLM_TENSOR_ATTN_Q,   "weight", i), {n_embd, n_embd});
                        layer.wk = ml.create_tensor(ctx_split, tn(LLM_TENSOR_ATTN_K,   "weight", i), {n_embd, n_embd_gqa});
                        layer.wv = ml.create_tensor(ctx_split, tn(LLM_TENSOR_ATTN_V,   "weight", i), {n_embd, n_embd_gqa});
                        layer.wo = ml.create_tensor(ctx_split, tn(LLM_TENSOR_ATTN_OUT, "weight", i), {n_embd, n_embd});

                        layer.ffn_gate = ml.create_tensor(ctx_split, tn(LLM_TENSOR_FFN_GATE, "weight", i), {n_embd,   n_ff});
                        layer.ffn_down = ml.create_tensor(ctx_split, tn(LLM_TENSOR_FFN_DOWN, "weight", i), {  n_ff, n_embd});
                        layer.ffn_up   = ml.create_tensor(ctx_split, tn(LLM_TENSOR_FFN_UP,   "weight", i), {n_embd,   n_ff});
                    }
                } break;
            case LLM_ARCH_GPT2:
                {
                    model.tok_embd = ml.create_tensor(ctx_input, tn(LLM_TENSOR_TOKEN_EMBD, "weight"), {n_embd, n_vocab});
                    model.pos_embd = ml.create_tensor(ctx_input, tn(LLM_TENSOR_POS_EMBD,   "weight"),   {n_embd, hparams.n_ctx_train});

                    // output
                    {
                        model.output_norm   = ml.create_tensor(ctx_output,       tn(LLM_TENSOR_OUTPUT_NORM, "weight"), {n_embd});
                        model.output_norm_b = ml.create_tensor(ctx_output,       tn(LLM_TENSOR_OUTPUT_NORM, "bias"),   {n_embd});
                        model.output        = ml.create_tensor(ctx_output_split, tn(LLM_TENSOR_OUTPUT,      "weight"), {n_embd, n_vocab});
                    }

                    for (int i = 0; i < n_layer; ++i) {
                        ggml_context * ctx_layer = ctx_for_layer(i);
                        ggml_context * ctx_split = ctx_for_layer_split(i);

                        auto & layer = model.layers[i];

                        layer.attn_norm   = ml.create_tensor(ctx_layer, tn(LLM_TENSOR_ATTN_NORM,   "weight", i), {n_embd});
                        layer.attn_norm_b = ml.create_tensor(ctx_layer, tn(LLM_TENSOR_ATTN_NORM,   "bias", i),   {n_embd});

                        layer.wqkv = ml.create_tensor(ctx_split, tn(LLM_TENSOR_ATTN_QKV, "weight", i), {n_embd, n_embd + 2*n_embd_gqa});
                        layer.bqkv = ml.create_tensor(ctx_layer, tn(LLM_TENSOR_ATTN_QKV, "bias", i),   {n_embd + 2*n_embd_gqa});

                        layer.wo   = ml.create_tensor(ctx_split, tn(LLM_TENSOR_ATTN_OUT, "weight", i), {n_embd, n_embd});
                        layer.bo   = ml.create_tensor(ctx_layer, tn(LLM_TENSOR_ATTN_OUT, "bias", i),   {n_embd});

                        layer.ffn_norm   = ml.create_tensor(ctx_layer, tn(LLM_TENSOR_FFN_NORM, "weight", i), {n_embd});
                        layer.ffn_norm_b = ml.create_tensor(ctx_layer, tn(LLM_TENSOR_FFN_NORM, "bias", i),   {n_embd});

                        layer.ffn_down   = ml.create_tensor(ctx_split, tn(LLM_TENSOR_FFN_DOWN, "weight", i), {n_ff, n_embd});
                        layer.ffn_down_b = ml.create_tensor(ctx_layer, tn(LLM_TENSOR_FFN_DOWN, "bias", i),   {n_embd});

                        layer.ffn_up     = ml.create_tensor(ctx_split, tn(LLM_TENSOR_FFN_UP,   "weight", i), {n_embd, n_ff});
                        layer.ffn_up_b   = ml.create_tensor(ctx_layer, tn(LLM_TENSOR_FFN_UP,   "bias", i),   {n_ff});
                    }
                } break;
            case LLM_ARCH_CODESHELL:
                {
                    model.tok_embd = ml.create_tensor(ctx_input, tn(LLM_TENSOR_TOKEN_EMBD, "weight"), {n_embd, n_vocab});

                    // output
                    {
                        model.output_norm   = ml.create_tensor(ctx_output,       tn(LLM_TENSOR_OUTPUT_NORM, "weight"), {n_embd});
                        model.output_norm_b = ml.create_tensor(ctx_output,       tn(LLM_TENSOR_OUTPUT_NORM, "bias"),   {n_embd});
                        model.output        = ml.create_tensor(ctx_output_split, tn(LLM_TENSOR_OUTPUT,      "weight"), {n_embd, n_vocab});
                    }

                    for (int i = 0; i < n_layer; ++i) {
                        ggml_context * ctx_layer = ctx_for_layer(i);
                        ggml_context * ctx_split = ctx_for_layer_split(i);

                        auto & layer = model.layers[i];

                        layer.attn_norm   = ml.create_tensor(ctx_layer, tn(LLM_TENSOR_ATTN_NORM, "weight", i), {n_embd});
                        layer.attn_norm_b = ml.create_tensor(ctx_layer, tn(LLM_TENSOR_ATTN_NORM, "bias", i),   {n_embd});

                        layer.wqkv = ml.create_tensor(ctx_split, tn(LLM_TENSOR_ATTN_QKV, "weight", i), {n_embd, n_embd + 2*n_embd_gqa});
                        layer.bqkv = ml.create_tensor(ctx_layer, tn(LLM_TENSOR_ATTN_QKV, "bias", i),   {n_embd + 2*n_embd_gqa});

                        layer.wo   = ml.create_tensor(ctx_split, tn(LLM_TENSOR_ATTN_OUT, "weight", i), {n_embd, n_embd});
                        layer.bo   = ml.create_tensor(ctx_layer, tn(LLM_TENSOR_ATTN_OUT, "bias", i),   {n_embd});

                        layer.ffn_norm   = ml.create_tensor(ctx_layer, tn(LLM_TENSOR_FFN_NORM, "weight", i), {n_embd});
                        layer.ffn_norm_b = ml.create_tensor(ctx_layer, tn(LLM_TENSOR_FFN_NORM, "bias", i),   {n_embd});

                        layer.ffn_down   = ml.create_tensor(ctx_split, tn(LLM_TENSOR_FFN_DOWN, "weight", i), {n_ff, n_embd});
                        layer.ffn_down_b = ml.create_tensor(ctx_layer, tn(LLM_TENSOR_FFN_DOWN, "bias", i),   {n_embd});

                        layer.ffn_up     = ml.create_tensor(ctx_split, tn(LLM_TENSOR_FFN_UP, "weight", i),   {n_embd, n_ff});
                        layer.ffn_up_b   = ml.create_tensor(ctx_layer, tn(LLM_TENSOR_FFN_UP, "bias", i),     {n_ff});
                    }
                } break;
            case LLM_ARCH_ORION:
                {
                    model.tok_embd = ml.create_tensor(ctx_input, tn(LLM_TENSOR_TOKEN_EMBD, "weight"), {n_embd, n_vocab});
                    {
                        model.output_norm   = ml.create_tensor(ctx_output,       tn(LLM_TENSOR_OUTPUT_NORM, "weight"), {n_embd});
                        model.output_norm_b = ml.create_tensor(ctx_output,       tn(LLM_TENSOR_OUTPUT_NORM, "bias"),   {n_embd});
                        model.output        = ml.create_tensor(ctx_output_split, tn(LLM_TENSOR_OUTPUT,      "weight"), {n_embd, n_vocab});
                    }
                    for (int i = 0; i < n_layer; ++i) {
                        ggml_context * ctx_layer = ctx_for_layer(i);
                        ggml_context * ctx_split = ctx_for_layer_split(i);

                        auto & layer = model.layers[i];

                        layer.attn_norm   = ml.create_tensor(ctx_layer, tn(LLM_TENSOR_ATTN_NORM, "weight", i), {n_embd});
                        layer.attn_norm_b = ml.create_tensor(ctx_layer, tn(LLM_TENSOR_ATTN_NORM, "bias", i),   {n_embd});

                        layer.wq = ml.create_tensor(ctx_split, tn(LLM_TENSOR_ATTN_Q,   "weight", i), {n_embd, n_embd});
                        layer.wk = ml.create_tensor(ctx_split, tn(LLM_TENSOR_ATTN_K,   "weight", i), {n_embd, n_embd_gqa});
                        layer.wv = ml.create_tensor(ctx_split, tn(LLM_TENSOR_ATTN_V,   "weight", i), {n_embd, n_embd_gqa});
                        layer.wo = ml.create_tensor(ctx_split, tn(LLM_TENSOR_ATTN_OUT, "weight", i), {n_embd, n_embd});

                        layer.ffn_norm   = ml.create_tensor(ctx_layer, tn(LLM_TENSOR_FFN_NORM, "weight", i), {n_embd});
                        layer.ffn_norm_b = ml.create_tensor(ctx_layer, tn(LLM_TENSOR_FFN_NORM, "bias", i),   {n_embd});

                        layer.ffn_gate = ml.create_tensor(ctx_split, tn(LLM_TENSOR_FFN_GATE, "weight", i), {n_embd,   n_ff});
                        layer.ffn_down = ml.create_tensor(ctx_split, tn(LLM_TENSOR_FFN_DOWN, "weight", i), {  n_ff, n_embd});
                        layer.ffn_up   = ml.create_tensor(ctx_split, tn(LLM_TENSOR_FFN_UP,   "weight", i), {n_embd,   n_ff});
                    }
                } break;
            case LLM_ARCH_INTERNLM2:
                {
                    model.tok_embd = ml.create_tensor(ctx_input, tn(LLM_TENSOR_TOKEN_EMBD, "weight"), {n_embd, n_vocab});

                    // output
                    {
                        model.output_norm = ml.create_tensor(ctx_output,       tn(LLM_TENSOR_OUTPUT_NORM, "weight"), {n_embd});
                        model.output      = ml.create_tensor(ctx_output_split, tn(LLM_TENSOR_OUTPUT,      "weight"), {n_embd, n_vocab});
                    }

                    for (int i = 0; i < n_layer; ++i) {
                        ggml_context * ctx_layer = ctx_for_layer(i);
                        ggml_context * ctx_split = ctx_for_layer_split(i);

                        auto & layer = model.layers[i];

                        layer.attn_norm = ml.create_tensor(ctx_layer, tn(LLM_TENSOR_ATTN_NORM, "weight", i), {n_embd});
                        // layer.wqkv = ml.create_tensor(ctx_split, tn(LLM_TENSOR_ATTN_QKV, "weight", i), {n_embd, n_embd + 2*n_embd_gqa});
                        layer.wq = ml.create_tensor(ctx_split, tn(LLM_TENSOR_ATTN_Q,   "weight", i), {n_embd, n_embd});
                        layer.wk = ml.create_tensor(ctx_split, tn(LLM_TENSOR_ATTN_K,   "weight", i), {n_embd, n_embd_gqa});
                        layer.wv = ml.create_tensor(ctx_split, tn(LLM_TENSOR_ATTN_V,   "weight", i), {n_embd, n_embd_gqa});

                        layer.wo = ml.create_tensor(ctx_split, tn(LLM_TENSOR_ATTN_OUT, "weight", i), {n_embd, n_embd});
                        layer.ffn_norm = ml.create_tensor(ctx_layer, tn(LLM_TENSOR_FFN_NORM, "weight", i), {n_embd});
                        layer.ffn_gate = ml.create_tensor(ctx_split, tn(LLM_TENSOR_FFN_GATE, "weight", i), {n_embd,   n_ff});
                        layer.ffn_down = ml.create_tensor(ctx_split, tn(LLM_TENSOR_FFN_DOWN, "weight", i), {  n_ff, n_embd});
                        layer.ffn_up   = ml.create_tensor(ctx_split, tn(LLM_TENSOR_FFN_UP,   "weight", i), {n_embd,   n_ff});
                    }
                } break;
            default:
                throw std::runtime_error("unknown architecture");
        }
    }

    ml.done_getting_tensors();

    ml.init_mapping(true, use_mlock ? &model.mlock_mmap : nullptr);

    // create the backend buffers
    std::vector<std::pair<ggml_context *, ggml_backend_buffer_t>> ctx_bufs;

    for (auto & it : ctx_map) {
        ggml_backend_buffer_type_t buft = it.first;
        ggml_context * ctx = it.second;
        ggml_backend_buffer_t buf = nullptr;

        // only the mmap region containing the tensors in the model is mapped to the backend buffer
        // this is important for metal with apple silicon: if the entire model could be mapped to a metal buffer, then we could just use metal for all layers
        // this allows using partial offloading when the model size exceeds the metal buffer size, but not the RAM size
        if (ml.use_mmap && buft == llama_default_buffer_type_cpu(true)) {
            size_t first, last;
            ml.get_mapping_range(&first, &last, ctx);
            buf = ggml_backend_cpu_buffer_from_ptr((char *) ml.mapping->addr + first, last - first);
        }
#ifdef GGML_USE_METAL
        else if (ml.use_mmap && buft == ggml_backend_metal_buffer_type()) {
            const size_t max_size = ggml_get_max_tensor_size(ctx);
            size_t first, last;
            ml.get_mapping_range(&first, &last, ctx);
            buf = ggml_backend_metal_buffer_from_ptr((char *) ml.mapping->addr + first, last - first, max_size);
        }
#endif
        else {
            buf = ggml_backend_alloc_ctx_tensors_from_buft(ctx, buft);
            if (buf != nullptr && use_mlock && ggml_backend_buffer_is_host(buf)) {
                model.mlock_bufs.emplace_back(new llama_mlock);
                auto & mlock_buf = model.mlock_bufs.back();
                mlock_buf->init   (ggml_backend_buffer_get_base(buf));
                mlock_buf->grow_to(ggml_backend_buffer_get_size(buf));
            }
        }
        if (buf == nullptr) {
            throw std::runtime_error("failed to allocate buffer");
        }
        // indicate that this buffer contains weights
        // this is used by ggml_backend_sched to improve op scheduling -> ops that use a weight are preferably scheduled to the backend that contains the weight
        ggml_backend_buffer_set_usage(buf, GGML_BACKEND_BUFFER_USAGE_WEIGHTS);
        model.bufs.push_back(buf);
        ctx_bufs.emplace_back(ctx, buf);
    }

    if (llama_supports_gpu_offload()) {
        const int n_gpu = std::min(n_gpu_layers, int(hparams.n_layer));

        LLAMA_LOG_INFO("%s: offloading %d repeating layers to GPU\n", __func__, n_gpu);
        if (n_gpu_layers > (int) hparams.n_layer) {
            LLAMA_LOG_INFO("%s: offloading non-repeating layers to GPU\n", __func__);
        }

        const int max_backend_supported_layers = hparams.n_layer + 1;
        const int max_offloadable_layers       = hparams.n_layer + 1;

        LLAMA_LOG_INFO("%s: offloaded %d/%d layers to GPU\n", __func__, std::min(n_gpu_layers, max_offloadable_layers), max_backend_supported_layers);
    }

    // print memory requirements
    for (ggml_backend_buffer_t buf : model.bufs) {
        LLAMA_LOG_INFO("%s: %10s buffer size = %8.2f MiB\n", __func__, ggml_backend_buffer_name(buf), ggml_backend_buffer_get_size(buf) / 1024.0 / 1024.0);
    }

    // populate tensors_by_name
    for (ggml_context * ctx : model.ctxs) {
        for (auto * cur = ggml_get_first_tensor(ctx); cur != NULL; cur = ggml_get_next_tensor(ctx, cur)) {
            model.tensors_by_name.emplace_back(ggml_get_name(cur), cur);
        }
    }

    // load tensor data
    for (auto & it : ctx_bufs) {
        ggml_context * ctx = it.first;
        ggml_backend_buffer_t buf = it.second;
        if (!ml.load_all_data(ctx, progress_callback, progress_callback_user_data, buf, use_mlock ? &model.mlock_mmap : NULL)) {
            return false;
        }
    }

    model.mapping = std::move(ml.mapping);

    // loading time will be recalculate after the first eval, so
    // we take page faults deferred by mmap() into consideration
    model.t_load_us = ggml_time_us() - model.t_start_us;
    return true;
}

// Returns 0 on success, -1 on error, and -2 on cancellation via llama_progress_callback
static int llama_model_load(const std::string & fname, llama_model & model, llama_model_params & params) {
    try {
        llama_model_loader ml(fname, params.use_mmap, params.kv_overrides);

        model.hparams.vocab_only = params.vocab_only;

        llm_load_arch   (ml, model);
        llm_load_hparams(ml, model);
        llm_load_vocab  (ml, model);

        llm_load_print_meta(ml, model);

        if (model.hparams.n_vocab != model.vocab.id_to_token.size()) {
            throw std::runtime_error("vocab size mismatch");
        }

        if (params.vocab_only) {
            LLAMA_LOG_INFO("%s: vocab only - skipping tensors\n", __func__);
            return 0;
        }

#ifdef GGML_USE_KOMPUTE
        if (params.n_gpu_layers > 0 && (
            !(model.arch == LLM_ARCH_LLAMA || model.arch == LLM_ARCH_FALCON)
            || !(
                model.ftype == LLAMA_FTYPE_ALL_F32 ||
                model.ftype == LLAMA_FTYPE_MOSTLY_F16 ||
                model.ftype == LLAMA_FTYPE_MOSTLY_Q4_0 ||
                model.ftype == LLAMA_FTYPE_MOSTLY_Q4_1
            )
        )) {
            // TODO(cebtenzzre): propagate this error outside of llama_load_model_from_file
            LLAMA_LOG_WARN("%s: disabling Kompute due to unsupported model arch or quantization\n", __func__);
            params.n_gpu_layers = 0;
        }
#endif

        if (!llm_load_tensors(
            ml, model, params.n_gpu_layers, params.split_mode,  params.main_gpu, params.tensor_split, params.use_mlock,
            params.progress_callback, params.progress_callback_user_data
        )) {
            return -2;
        }
    } catch (const std::exception & err) {
        LLAMA_LOG_ERROR("%s: error loading model: %s\n", __func__, err.what());
        return -1;
    }

    return 0;
}

//
// llm_build
//

using llm_build_cb = std::function<void(struct ggml_tensor * cur, const char * name, int nl)>;

enum llm_rope_type {
    LLM_ROPE,
    LLM_ROPE_NEOX,
    LLM_ROPE_GLM,
};

enum llm_ffn_op_type {
    LLM_FFN_SILU,
    LLM_FFN_GELU,
    LLM_FFN_RELU,
    LLM_FFN_RELU_SQR,
};

enum llm_ffn_gate_type {
    LLM_FFN_SEQ,
    LLM_FFN_PAR, // ffn_gate is parallel to ffn_up
};

enum llm_norm_type {
    LLM_NORM,
    LLM_NORM_RMS,
};

static struct ggml_tensor * llm_build_inp_embd(
        struct ggml_context * ctx,
        const llama_hparams & hparams,
          const llama_batch & batch,
         struct ggml_tensor * tok_embd,
         struct ggml_tensor * inp_tokens,
         struct ggml_tensor * inp_embd,
         const llm_build_cb & cb) {
    const int64_t n_embd = hparams.n_embd;

    struct ggml_tensor * inpL;

    if (batch.token) {
        struct ggml_tensor * inp_tokens_v = ggml_view_1d(ctx, inp_tokens, batch.n_tokens, 0);
        cb(inp_tokens, "inp_tokens", -1);

        inpL = ggml_get_rows(ctx, tok_embd, inp_tokens_v);
    } else {
#ifdef GGML_USE_MPI
        GGML_ASSERT(false && "not implemented");
#endif

        inpL = ggml_view_2d(ctx, inp_embd, n_embd, batch.n_tokens, inp_embd->nb[1], 0);
    }

    return inpL;
}

// Persimmon: n_rot = n_embd_head_k/2
// Other:     n_rot = n_embd_head_k
static void llm_build_k_shift(
      struct ggml_context * ctx,
      const llama_hparams & hparams,
      const llama_cparams & cparams,
     const llama_kv_cache & kv,
       struct ggml_cgraph * graph,
       struct ggml_tensor * K_shift,
            llm_rope_type   type,
                  int64_t   n_ctx,
                  float     freq_base,
                  float     freq_scale,
       const llm_build_cb & cb) {
    const int64_t n_layer       = hparams.n_layer;
    const int64_t n_head_kv     = hparams.n_head_kv;
    const int64_t n_embd_head_k = hparams.n_embd_head_k;
    const int64_t n_embd_k_gqa  = hparams.n_embd_k_gqa();
    const int32_t n_rot         = hparams.n_rot;
    const int32_t n_orig_ctx    = cparams.n_yarn_orig_ctx;
    const float   ext_factor    = cparams.yarn_ext_factor;
    const float   attn_factor   = cparams.yarn_attn_factor;
    const float   beta_fast     = cparams.yarn_beta_fast;
    const float   beta_slow     = cparams.yarn_beta_slow;

    int rope_type = 0;

    switch (type) {
        case LLM_ROPE:      rope_type = 0; break;
        case LLM_ROPE_NEOX: rope_type = 2; break;
        case LLM_ROPE_GLM:  rope_type = 4; break;
    }

    for (int il = 0; il < n_layer; ++il) {
        struct ggml_tensor * tmp =
            // we rotate only the first n_rot dimensions
            ggml_rope_custom_inplace(ctx,
                    ggml_view_3d(ctx, kv.k_l[il],
                        n_embd_head_k, n_head_kv, n_ctx,
                        ggml_row_size(kv.k_l[il]->type, n_embd_head_k),
                        ggml_row_size(kv.k_l[il]->type, n_embd_k_gqa),
                        0),
                    K_shift, n_rot, rope_type, 0, n_orig_ctx, freq_base, freq_scale,
                    ext_factor, attn_factor, beta_fast, beta_slow);
        cb(tmp, "K_shifted", il);
        ggml_build_forward_expand(graph, tmp);
    }
}

static void llm_build_kv_store(
        struct ggml_context * ctx,
        const llama_hparams & hparams,
       const llama_kv_cache & kv,
         struct ggml_cgraph * graph,
         struct ggml_tensor * k_cur,
         struct ggml_tensor * v_cur,
                    int64_t   n_ctx,
                    int32_t   n_tokens,
                    int32_t   kv_head,
         const llm_build_cb & cb,
                    int64_t   il) {
    const int64_t n_embd_k_gqa = hparams.n_embd_k_gqa();
    const int64_t n_embd_v_gqa = hparams.n_embd_v_gqa();

    // compute the transposed [n_tokens, n_embd] V matrix
    struct ggml_tensor * v_cur_t = ggml_transpose(ctx, ggml_reshape_2d(ctx, v_cur, n_embd_v_gqa, n_tokens));
    //struct ggml_tensor * v_cur_t = ggml_transpose(ctx, v_cur); // TODO: reshape above is likely not needed
    cb(v_cur_t, "v_cur_t", il);

    struct ggml_tensor * k_cache_view = ggml_view_1d(ctx, kv.k_l[il], n_tokens*n_embd_k_gqa,
            (ggml_row_size(kv.k_l[il]->type, n_embd_k_gqa))*kv_head);
    cb(k_cache_view, "k_cache_view", il);

    struct ggml_tensor * v_cache_view = ggml_view_2d(ctx, kv.v_l[il], n_tokens, n_embd_v_gqa,
            (  n_ctx)*ggml_element_size(kv.v_l[il]),
            (kv_head)*ggml_element_size(kv.v_l[il]));
    cb(v_cache_view, "v_cache_view", il);

    // important: storing RoPE-ed version of K in the KV cache!
    ggml_build_forward_expand(graph, ggml_cpy(ctx, k_cur,   k_cache_view));
    ggml_build_forward_expand(graph, ggml_cpy(ctx, v_cur_t, v_cache_view));
}

static struct ggml_tensor * llm_build_norm(
        struct ggml_context * ctx,
         struct ggml_tensor * cur,
        const llama_hparams & hparams,
         struct ggml_tensor * mw,
         struct ggml_tensor * mb,
              llm_norm_type   type,
         const llm_build_cb & cb,
                        int   il) {
    switch (type) {
        case LLM_NORM:     cur = ggml_norm    (ctx, cur, hparams.f_norm_eps);     break;
        case LLM_NORM_RMS: cur = ggml_rms_norm(ctx, cur, hparams.f_norm_rms_eps); break;
    }

    if (mw || mb) {
        cb(cur, "norm", il);
    }

    if (mw) {
        cur = ggml_mul(ctx, cur, mw);
        if (mb) {
            cb(cur, "norm_w", il);
        }
    }

    if (mb) {
        cur = ggml_add(ctx, cur, mb);
    }

    return cur;
}

static struct ggml_tensor * llm_build_ffn(
        struct ggml_context * ctx,
         struct ggml_tensor * cur,
         struct ggml_tensor * up,
         struct ggml_tensor * up_b,
         struct ggml_tensor * gate,
         struct ggml_tensor * gate_b,
         struct ggml_tensor * down,
         struct ggml_tensor * down_b,
         struct ggml_tensor * act_scales,
            llm_ffn_op_type   type_op,
          llm_ffn_gate_type   type_gate,
         const llm_build_cb & cb,
                        int   il) {
    struct ggml_tensor * tmp = ggml_mul_mat(ctx, up, cur);
    cb(tmp, "ffn_up", il);

    if (up_b) {
        tmp = ggml_add(ctx, tmp, up_b);
        cb(tmp, "ffn_up_b", il);
    }

    if (gate) {
        switch (type_gate) {
            case LLM_FFN_SEQ:
                {
                    cur = ggml_mul_mat(ctx, gate, tmp);
                    cb(cur, "ffn_gate", il);
                } break;
            case LLM_FFN_PAR:
                {
                    cur = ggml_mul_mat(ctx, gate, cur);
                    cb(cur, "ffn_gate", il);
                } break;
        }

        if (gate_b) {
            cur = ggml_add(ctx, cur, gate_b);
            cb(cur, "ffn_gate_b", il);
        }
    } else {
        cur = tmp;
    }

    switch (type_op) {
        case LLM_FFN_SILU:
            {
                cur = ggml_silu(ctx, cur);
                cb(cur, "ffn_silu", il);
            } break;
        case LLM_FFN_GELU:
            {
                cur = ggml_gelu(ctx, cur);
                cb(cur, "ffn_gelu", il);
                if (act_scales != NULL) {
                    cur = ggml_div(ctx, cur, act_scales);
                    cb(cur, "ffn_act", il);
                }
            } break;
        case LLM_FFN_RELU:
            {
                cur = ggml_relu(ctx, cur);
                cb(cur, "ffn_relu", il);
            } break;
        case LLM_FFN_RELU_SQR:
            {
                cur = ggml_relu(ctx, cur);
                cb(cur, "ffn_relu", il);

                cur = ggml_sqr(ctx, cur);
                cb(cur, "ffn_sqr(relu)", il);
            } break;
    }

    if (type_gate == LLM_FFN_PAR) {
        cur = ggml_mul(ctx, cur, tmp);
        cb(cur, "ffn_gate_par", il);
    }

    cur = ggml_mul_mat(ctx, down, cur);
    if (down_b) {
        cb(cur, "ffn_down", il);
    }

    if (down_b) {
        cur = ggml_add(ctx, cur, down_b);
    }

    return cur;
}

// if max_alibi_bias > 0 then apply ALiBi
static struct ggml_tensor * llm_build_kqv(
        struct ggml_context * ctx,
          const llama_model & model,
        const llama_hparams & hparams,
       const llama_kv_cache & kv,
         struct ggml_cgraph * graph,
         struct ggml_tensor * wo,
         struct ggml_tensor * wo_b,
         struct ggml_tensor * q_cur,
         struct ggml_tensor * kq_mask,
                    int64_t   n_ctx,
                    int32_t   n_tokens,
                    int32_t   n_kv,
                    float     max_alibi_bias,
                    float     kq_scale,
         const llm_build_cb & cb,
                    int       il) {
    const int64_t n_head        = hparams.n_head;
    const int64_t n_head_kv     = hparams.n_head_kv;
    const int64_t n_embd_head_k = hparams.n_embd_head_k;
    const int64_t n_embd_k_gqa  = hparams.n_embd_k_gqa();
    const int64_t n_embd_head_v = hparams.n_embd_head_v;

    struct ggml_tensor * q = ggml_permute(ctx, q_cur, 0, 2, 1, 3);
    cb(q, "q", il);

    struct ggml_tensor * k =
        ggml_view_3d(ctx, kv.k_l[il],
                n_embd_head_k, n_kv, n_head_kv,
                ggml_row_size(kv.k_l[il]->type, n_embd_k_gqa),
                ggml_row_size(kv.k_l[il]->type, n_embd_head_k),
                0);
    cb(k, "k", il);

    struct ggml_tensor * kq = ggml_mul_mat(ctx, k, q);
    cb(kq, "kq", il);

    if (model.arch == LLM_ARCH_PHI2) {
        // for this arch, we need to perform the KQ multiplication with F32 precision, otherwise we get NaNs
        // ref: https://github.com/ggerganov/llama.cpp/pull/4490#issuecomment-1859055847
        ggml_mul_mat_set_prec(kq, GGML_PREC_F32);
    }

    if (max_alibi_bias > 0.0f) {
        // temporary branch until we figure out how to handle ggml_alibi through ggml_add
        kq = ggml_scale(ctx, kq, kq_scale);
        cb(kq, "kq_scaled", il);

        if (max_alibi_bias > 0.0f) {
            // TODO: n_head or n_head_kv
            // TODO: K-shift is likely not working
            // TODO: change to ggml_add
            kq = ggml_alibi(ctx, kq, /*n_past*/ 0, n_head, max_alibi_bias);
            cb(kq, "kq_scaled_alibi", il);
        }

        kq = ggml_add(ctx, kq, kq_mask);
        cb(kq, "kq_masked", il);

        kq = ggml_soft_max(ctx, kq);
        cb(kq, "kq_soft_max", il);
    } else {
        kq = ggml_soft_max_ext(ctx, kq, kq_mask, kq_scale);
        cb(kq, "kq_soft_max_ext", il);
    }

    // split cached v into n_head heads
    struct ggml_tensor * v =
        ggml_view_3d(ctx, kv.v_l[il],
                n_kv, n_embd_head_v, n_head_kv,
                ggml_element_size(kv.v_l[il])*n_ctx,
                ggml_element_size(kv.v_l[il])*n_ctx*n_embd_head_v,
                0);
    cb(v, "v", il);

    struct ggml_tensor * kqv = ggml_mul_mat(ctx, v, kq);
    cb(kqv, "kqv", il);

    struct ggml_tensor * kqv_merged = ggml_permute(ctx, kqv, 0, 2, 1, 3);
    cb(kqv_merged, "kqv_merged", il);

    struct ggml_tensor * cur = ggml_cont_2d(ctx, kqv_merged, n_embd_head_k*n_head, n_tokens);
    cb(cur, "kqv_merged_cont", il);

    ggml_build_forward_expand(graph, cur);

    cur = ggml_mul_mat(ctx, wo, cur);
    if (wo_b) {
        cb(cur, "kqv_wo", il);
    }

    if (wo_b) {
        cur = ggml_add(ctx, cur, wo_b);
    }

    return cur;
}

static struct ggml_tensor * llm_build_kv(
        struct ggml_context * ctx,
          const llama_model & model,
        const llama_hparams & hparams,
       const llama_kv_cache & kv,
         struct ggml_cgraph * graph,
         struct ggml_tensor * wo,
         struct ggml_tensor * wo_b,
         struct ggml_tensor * k_cur,
         struct ggml_tensor * v_cur,
         struct ggml_tensor * q_cur,
         struct ggml_tensor * kq_mask,
                    int64_t   n_ctx,
                    int32_t   n_tokens,
                    int32_t   kv_head,
                    int32_t   n_kv,
                    float     max_alibi_bias,
                    float     kq_scale,
         const llm_build_cb & cb,
                    int       il) {

    // these nodes are added to the graph together so that they are not reordered
    // by doing so, the number of splits in the graph is reduced
    ggml_build_forward_expand(graph, q_cur);
    ggml_build_forward_expand(graph, k_cur);
    ggml_build_forward_expand(graph, v_cur);

    llm_build_kv_store(ctx, hparams, kv, graph, k_cur, v_cur, n_ctx, n_tokens, kv_head, cb, il);

    struct ggml_tensor * cur;
    cur  = llm_build_kqv(ctx, model, hparams, kv, graph,
            wo, wo_b,
            q_cur, kq_mask, n_ctx, n_tokens, n_kv, max_alibi_bias, kq_scale, cb, il);
    cb(cur, "kqv_out", il);

    return cur;
}

struct llm_build_context {
    const llama_model    & model;
    const llama_context  & lctx;
    const llama_hparams  & hparams;
    const llama_cparams  & cparams;
    const llama_batch    & batch;
    const llama_kv_cache & kv_self;

    const int64_t n_embd;
    const int64_t n_layer;
    const int64_t n_ctx;       // user-specified context size (can be different from n_ctx_train)
    const int64_t n_head;
    const int64_t n_head_kv;
    const int64_t n_embd_head_k;
    const int64_t n_embd_k_gqa;
    const int64_t n_embd_head_v;
    const int64_t n_embd_v_gqa;
    const int64_t n_expert;
    const int64_t n_expert_used;

    const float freq_base;
    const float freq_scale;
    const float ext_factor;
    const float attn_factor;
    const float beta_fast;
    const float beta_slow;
    const float norm_eps;
    const float norm_rms_eps;

    const int32_t n_tokens;
    const int32_t n_kv;     // size of KV cache to consider (n_kv <= n_ctx)
    const int32_t kv_head;  // index of where we store new KV data in the cache
    const int32_t n_orig_ctx;

    const bool do_rope_shift;
    const bool causal_attn;

    const llm_build_cb & cb;

    std::vector<uint8_t> & buf_compute_meta;

    struct ggml_context * ctx0 = nullptr;

    // TODO: consider making the entire interface noexcept
    llm_build_context(
        llama_context  & lctx,
    const llama_batch  & batch,
    const llm_build_cb & cb,
                  bool   worst_case) :
        model            (lctx.model),
        lctx             (lctx),
        hparams          (model.hparams),
        cparams          (lctx.cparams),
        batch            (batch),
        kv_self          (lctx.kv_self),
        n_embd           (hparams.n_embd),
        n_layer          (hparams.n_layer),
        n_ctx            (cparams.n_ctx),
        n_head           (hparams.n_head),
        n_head_kv        (hparams.n_head_kv),
        n_embd_head_k    (hparams.n_embd_head_k),
        n_embd_k_gqa     (hparams.n_embd_k_gqa()),
        n_embd_head_v    (hparams.n_embd_head_v),
        n_embd_v_gqa     (hparams.n_embd_v_gqa()),
        n_expert         (hparams.n_expert),
        n_expert_used    (hparams.n_expert_used),
        freq_base        (cparams.rope_freq_base),
        freq_scale       (cparams.rope_freq_scale),
        ext_factor       (cparams.yarn_ext_factor),
        attn_factor      (cparams.yarn_attn_factor),
        beta_fast        (cparams.yarn_beta_fast),
        beta_slow        (cparams.yarn_beta_slow),
        norm_eps         (hparams.f_norm_eps),
        norm_rms_eps     (hparams.f_norm_rms_eps),
        n_tokens         (batch.n_tokens),
        n_kv             (worst_case ? n_ctx            : kv_self.n),
        kv_head          (worst_case ? n_ctx - n_tokens : kv_self.head),
        n_orig_ctx       (cparams.n_yarn_orig_ctx),
        do_rope_shift    (worst_case || kv_self.has_shift),
        causal_attn      (hparams.causal_attn),
        cb               (cb),
        buf_compute_meta (lctx.buf_compute_meta) {
            // all initializations should be done in init()
        }

    void init() {
        struct ggml_init_params params = {
            /*.mem_size   =*/ buf_compute_meta.size(),
            /*.mem_buffer =*/ buf_compute_meta.data(),
            /*.no_alloc   =*/ true,
        };

        ctx0 = ggml_init(params);
    }

    void free() {
        if (ctx0) {
            ggml_free(ctx0);
            ctx0 = nullptr;
        }
    }

    struct ggml_cgraph * build_llama() {
        struct ggml_cgraph * gf = ggml_new_graph_custom(ctx0, LLAMA_MAX_NODES, false);

        const int64_t n_embd_head = hparams.n_embd_head_v;
        GGML_ASSERT(n_embd_head == hparams.n_embd_head_k);
        GGML_ASSERT(n_embd_head == hparams.n_rot);

        struct ggml_tensor * cur;
        struct ggml_tensor * inpL;

        inpL = llm_build_inp_embd(ctx0, hparams, batch, model.tok_embd, lctx.inp_tokens, lctx.inp_embd, cb);
        cb(inpL, "inp_embd", -1);

        // inp_pos - contains the positions
        struct ggml_tensor * inp_pos = ggml_view_1d(ctx0, lctx.inp_pos, n_tokens, 0);
        cb(inp_pos, "inp_pos", -1);

        // KQ_mask (mask for 1 head, it will be broadcasted to all heads)
        struct ggml_tensor * KQ_mask = ggml_view_2d(ctx0, lctx.inp_KQ_mask, n_kv, n_tokens, n_kv*ggml_type_size(lctx.inp_KQ_mask->type), 0);
        cb(KQ_mask, "KQ_mask", -1);

        // shift the entire K-cache if needed
        if (do_rope_shift) {
            llm_build_k_shift(ctx0, hparams, cparams, kv_self, gf, lctx.inp_K_shift, LLM_ROPE, n_ctx, freq_base, freq_scale, cb);
        }

        for (int il = 0; il < n_layer; ++il) {
            struct ggml_tensor * inpSA = inpL;

            // norm
            cur = llm_build_norm(ctx0, inpL, hparams,
                    model.layers[il].attn_norm, NULL,
                    LLM_NORM_RMS, cb, il);
            cb(cur, "attn_norm", il);

            // self-attention
            {
                // compute Q and K and RoPE them
                struct ggml_tensor * Qcur = ggml_mul_mat(ctx0, model.layers[il].wq, cur);
                cb(Qcur, "Qcur", il);
                if (model.layers[il].bq) {
                    Qcur = ggml_add(ctx0, Qcur, model.layers[il].bq);
                    cb(Qcur, "Qcur", il);
                }

                struct ggml_tensor * Kcur = ggml_mul_mat(ctx0, model.layers[il].wk, cur);
                cb(Kcur, "Kcur", il);
                if (model.layers[il].bk) {
                    Kcur = ggml_add(ctx0, Kcur, model.layers[il].bk);
                    cb(Kcur, "Kcur", il);
                }

                struct ggml_tensor * Vcur = ggml_mul_mat(ctx0, model.layers[il].wv, cur);
                cb(Vcur, "Vcur", il);
                if (model.layers[il].bv) {
                    Vcur = ggml_add(ctx0, Vcur, model.layers[il].bv);
                    cb(Vcur, "Vcur", il);
                }

                Qcur = ggml_rope_custom(
                    ctx0, ggml_reshape_3d(ctx0, Qcur, n_embd_head, n_head,    n_tokens), inp_pos,
                    hparams.n_rot, 0, 0, n_orig_ctx, freq_base, freq_scale,
                    ext_factor, attn_factor, beta_fast, beta_slow
                );
                cb(Qcur, "Qcur", il);

                Kcur = ggml_rope_custom(
                    ctx0, ggml_reshape_3d(ctx0, Kcur, n_embd_head, n_head_kv, n_tokens), inp_pos,
                    hparams.n_rot, 0, 0, n_orig_ctx, freq_base, freq_scale,
                    ext_factor, attn_factor, beta_fast, beta_slow
                );
                cb(Kcur, "Kcur", il);

                cur = llm_build_kv(ctx0, model, hparams, kv_self, gf,
                        model.layers[il].wo, model.layers[il].bo,
                        Kcur, Vcur, Qcur, KQ_mask, n_ctx, n_tokens, kv_head, n_kv, -1.0f, 1.0f/sqrtf(float(n_embd_head)), cb, il);
                cb(cur, "kqv_out", il);
            }

            struct ggml_tensor * ffn_inp = ggml_add(ctx0, cur, inpSA);
            cb(ffn_inp, "ffn_inp", il);

            // feed-forward network
            if (model.layers[il].ffn_gate_inp == nullptr) {
                cur = llm_build_norm(ctx0, ffn_inp, hparams,
                        model.layers[il].ffn_norm, NULL,
                        LLM_NORM_RMS, cb, il);
                cb(cur, "ffn_norm", il);

                cur = llm_build_ffn(ctx0, cur,
                        model.layers[il].ffn_up,   NULL,
                        model.layers[il].ffn_gate, NULL,
                        model.layers[il].ffn_down, NULL,
                        NULL,
                        LLM_FFN_SILU, LLM_FFN_PAR, cb, il);
                cb(cur, "ffn_out", il);
            } else {
                // MoE branch
                cur = llm_build_norm(ctx0, ffn_inp, hparams,
                        model.layers[il].ffn_norm, NULL,
                        LLM_NORM_RMS, cb, il);
                cb(cur, "ffn_norm", il);

                ggml_tensor * logits = ggml_mul_mat(ctx0, model.layers[il].ffn_gate_inp, cur); // [n_tokens, num_experts]
                cb(logits, "ffn_moe_logits", il);

                ggml_tensor * probs = ggml_soft_max(ctx0, logits); // [n_tokens, num_experts]
                cb(probs, "ffn_moe_probs", il);

                // select experts
                ggml_tensor * selected_experts = ggml_top_k(ctx0, probs, n_expert_used); // [n_tokens, num_experts_per_tok]
                cb(selected_experts->src[0], "ffn_moe_argsort", il);

                ggml_tensor * weights = ggml_get_rows(ctx0,
                        ggml_reshape_3d(ctx0, probs, 1, n_expert, n_tokens), selected_experts);
                cb(weights, "ffn_moe_weights", il);

                weights = ggml_reshape_2d(ctx0, weights, n_expert_used, n_tokens); // [n_tokens, num_experts_per_tok]

                ggml_tensor * weights_sum = ggml_sum_rows(ctx0, weights);
                cb(weights_sum, "ffn_moe_weights_sum", il);

                weights = ggml_div(ctx0, weights, weights_sum); // [n_tokens, num_experts_per_tok]
                cb(weights, "ffn_moe_weights_norm", il);

                // compute expert outputs
                ggml_tensor * moe_out = nullptr;

                for (int i = 0; i < n_expert_used; ++i) {
                    ggml_tensor * cur_expert;

                    ggml_tensor * cur_up = ggml_mul_mat_id(ctx0, model.layers[il].ffn_up_exp, n_expert, selected_experts, i, cur);
                    cb(cur_up, "ffn_moe_up", il);

                    ggml_tensor * cur_gate = ggml_mul_mat_id(ctx0, model.layers[il].ffn_gate_exp, n_expert, selected_experts, i, cur);
                    cb(cur_gate, "ffn_moe_gate", il);

                    cur_gate = ggml_silu(ctx0, cur_gate);
                    cb(cur_gate, "ffn_moe_silu", il);

                    cur_expert = ggml_mul(ctx0, cur_up, cur_gate); // [n_tokens, n_embd]
                    cb(cur_expert, "ffn_moe_gate_par", il);

                    cur_expert = ggml_mul_mat_id(ctx0, model.layers[il].ffn_down_exp, n_expert, selected_experts, i, cur_expert); // [n_tokens, n_embd]
                    cb(cur_expert, "ffn_moe_down", il);

                    cur_expert = ggml_mul(ctx0, cur_expert,
                            ggml_view_2d(ctx0, weights, 1, n_tokens, weights->nb[1], i*weights->nb[0]));
                    cb(cur_expert, "ffn_moe_weighted", il);

                    if (i == 0) {
                        moe_out = cur_expert;
                    } else {
                        moe_out = ggml_add(ctx0, moe_out, cur_expert);
                        cb(moe_out, "ffn_moe_out", il);
                    }
                }

                cur = moe_out;
            }

            cur = ggml_add(ctx0, cur, ffn_inp);
            cb(cur, "l_out", il);

            // input for next layer
            inpL = cur;
        }

        cur = inpL;

        cur = llm_build_norm(ctx0, cur, hparams,
                model.output_norm, NULL,
                LLM_NORM_RMS, cb, -1);
        cb(cur, "result_norm", -1);

        // lm_head
        cur = ggml_mul_mat(ctx0, model.output, cur);
        cb(cur, "result_output", -1);

        ggml_build_forward_expand(gf, cur);

        return gf;
    }

    struct ggml_cgraph * build_baichuan() {
        struct ggml_cgraph * gf = ggml_new_graph_custom(ctx0, LLAMA_MAX_NODES, false);

        const int64_t n_embd_head = hparams.n_embd_head_v;
        GGML_ASSERT(n_embd_head == hparams.n_embd_head_k);
        GGML_ASSERT(n_embd_head == hparams.n_rot);

        struct ggml_tensor * cur;
        struct ggml_tensor * inpL;

        inpL = llm_build_inp_embd(ctx0, hparams, batch, model.tok_embd, lctx.inp_tokens, lctx.inp_embd, cb);
        cb(inpL, "inp_embd", -1);

        // inp_pos - contains the positions
        struct ggml_tensor * inp_pos = ggml_view_1d(ctx0, lctx.inp_pos, n_tokens, 0);
        cb(inp_pos, "inp_pos", -1);

        // KQ_mask (mask for 1 head, it will be broadcasted to all heads)
        struct ggml_tensor * KQ_mask = ggml_view_2d(ctx0, lctx.inp_KQ_mask, n_kv, n_tokens, n_kv*ggml_type_size(lctx.inp_KQ_mask->type), 0);
        cb(KQ_mask, "KQ_mask", -1);

        // shift the entire K-cache if needed
        if (do_rope_shift) {
            llm_build_k_shift(ctx0, hparams, cparams, kv_self, gf, lctx.inp_K_shift, LLM_ROPE, n_ctx, freq_base, freq_scale, cb);
        }

        for (int il = 0; il < n_layer; ++il) {
            struct ggml_tensor * inpSA = inpL;

            cur = llm_build_norm(ctx0, inpL, hparams,
                    model.layers[il].attn_norm, NULL,
                    LLM_NORM_RMS, cb, il);
            cb(cur, "attn_norm", il);

            // self-attention
            {
                struct ggml_tensor * Qcur = ggml_mul_mat(ctx0, model.layers[il].wq, cur);
                cb(Qcur, "Qcur", il);

                struct ggml_tensor * Kcur = ggml_mul_mat(ctx0, model.layers[il].wk, cur);
                cb(Kcur, "Kcur", il);

                struct ggml_tensor * Vcur = ggml_mul_mat(ctx0, model.layers[il].wv, cur);
                cb(Vcur, "Vcur", il);

                switch (model.type) {
                    case MODEL_7B:
                        Qcur = ggml_rope_custom(
                            ctx0, ggml_reshape_3d(ctx0, Qcur, n_embd_head, n_head, n_tokens), inp_pos,
                            hparams.n_rot, 0, 0, n_orig_ctx, freq_base, freq_scale,
                            ext_factor, attn_factor, beta_fast, beta_slow
                        );
                        Kcur = ggml_rope_custom(
                            ctx0, ggml_reshape_3d(ctx0, Kcur, n_embd_head, n_head_kv, n_tokens), inp_pos,
                            hparams.n_rot, 0, 0, n_orig_ctx, freq_base, freq_scale,
                            ext_factor, attn_factor, beta_fast, beta_slow
                        );
                        break;
                    case MODEL_13B:
                        Qcur = ggml_reshape_3d(ctx0, Qcur, n_embd/n_head, n_head, n_tokens);
                        Kcur = ggml_reshape_3d(ctx0, Kcur, n_embd/n_head, n_head, n_tokens);
                        break;
                    default:
                        GGML_ASSERT(false);
                }
                cb(Qcur, "Qcur", il);
                cb(Kcur, "Kcur", il);


                // apply ALiBi for 13B model
                const float max_alibi_bias = model.type == MODEL_13B ? 8.0f : -1.0f;

                cur = llm_build_kv(ctx0, model, hparams, kv_self, gf,
                        model.layers[il].wo, NULL,
                        Kcur, Vcur, Qcur, KQ_mask, n_ctx, n_tokens, kv_head, n_kv, max_alibi_bias, 1.0f/sqrtf(float(n_embd_head)), cb, il);
                cb(cur, "kqv_out", il);
            }

            struct ggml_tensor * ffn_inp = ggml_add(ctx0, cur, inpSA);
            cb(ffn_inp, "ffn_inp", il);

            // feed-forward network
            {
                cur = llm_build_norm(ctx0, ffn_inp, hparams,
                        model.layers[il].ffn_norm, NULL,
                        LLM_NORM_RMS, cb, il);
                cb(cur, "ffn_norm", il);

                cur = llm_build_ffn(ctx0, cur,
                        model.layers[il].ffn_up,   NULL,
                        model.layers[il].ffn_gate, NULL,
                        model.layers[il].ffn_down, NULL,
                        NULL,
                        LLM_FFN_SILU, LLM_FFN_PAR, cb, il);
                cb(cur, "ffn_out", il);
            }

            cur = ggml_add(ctx0, cur, ffn_inp);
            cb(cur, "l_out", il);

            // input for next layer
            inpL = cur;
        }

        cur = inpL;

        cur = llm_build_norm(ctx0, cur, hparams,
                model.output_norm, NULL,
                LLM_NORM_RMS, cb, -1);
        cb(cur, "result_norm", -1);

        // lm_head
        cur = ggml_mul_mat(ctx0, model.output, cur);
        cb(cur, "result_output", -1);

        ggml_build_forward_expand(gf, cur);

        return gf;
    }

    struct ggml_cgraph * build_falcon() {
        struct ggml_cgraph * gf = ggml_new_graph_custom(ctx0, LLAMA_MAX_NODES, false);

        const int64_t n_embd_head = hparams.n_embd_head_v;
        const int64_t n_embd_gqa  = hparams.n_embd_v_gqa();
        GGML_ASSERT(n_embd_head == hparams.n_embd_head_k);
        GGML_ASSERT(n_embd_head == hparams.n_rot);

        struct ggml_tensor * cur;
        struct ggml_tensor * inpL;

        inpL = llm_build_inp_embd(ctx0, hparams, batch, model.tok_embd, lctx.inp_tokens, lctx.inp_embd, cb);
        cb(inpL, "inp_embd", -1);

        // inp_pos - contains the positions
        struct ggml_tensor * inp_pos = ggml_view_1d(ctx0, lctx.inp_pos, n_tokens, 0);
        cb(inp_pos, "inp_pos", -1);

        // KQ_mask (mask for 1 head, it will be broadcasted to all heads)
        struct ggml_tensor * KQ_mask = ggml_view_2d(ctx0, lctx.inp_KQ_mask, n_kv, n_tokens, n_kv*ggml_type_size(lctx.inp_KQ_mask->type), 0);
        cb(KQ_mask, "KQ_mask", -1);

        // shift the entire K-cache if needed
        if (do_rope_shift) {
            llm_build_k_shift(ctx0, hparams, cparams, kv_self, gf, lctx.inp_K_shift, LLM_ROPE_NEOX, n_ctx, freq_base, freq_scale, cb);
        }

        for (int il = 0; il < n_layer; ++il) {
            struct ggml_tensor * attn_norm;

            attn_norm = llm_build_norm(ctx0, inpL, hparams,
                    model.layers[il].attn_norm,
                    model.layers[il].attn_norm_b,
                    LLM_NORM, cb, il);
            cb(attn_norm, "attn_norm", il);

            // self-attention
            {
                if (model.layers[il].attn_norm_2) {
                    // Falcon-40B
                    cur = llm_build_norm(ctx0, inpL, hparams,
                            model.layers[il].attn_norm_2,
                            model.layers[il].attn_norm_2_b,
                            LLM_NORM, cb, il);
                    cb(cur, "attn_norm_2", il);
                } else {
                    cur = attn_norm;
                }

                cur = ggml_mul_mat(ctx0, model.layers[il].wqkv, cur);
                cb(cur, "wqkv", il);

                struct ggml_tensor * Qcur = ggml_cont(ctx0, ggml_view_2d(ctx0, cur, n_embd,     n_tokens, cur->nb[1], 0*sizeof(float)*(n_embd)));
                struct ggml_tensor * Kcur = ggml_cont(ctx0, ggml_view_2d(ctx0, cur, n_embd_gqa, n_tokens, cur->nb[1], 1*sizeof(float)*(n_embd)));
                struct ggml_tensor * Vcur = ggml_cont(ctx0, ggml_view_2d(ctx0, cur, n_embd_gqa, n_tokens, cur->nb[1], 1*sizeof(float)*(n_embd + n_embd_gqa)));

                cb(Qcur, "Qcur", il);
                cb(Kcur, "Kcur", il);
                cb(Vcur, "Vcur", il);

                Qcur = ggml_reshape_3d(ctx0, Qcur, n_embd_head, n_head,    n_tokens);
                Kcur = ggml_reshape_3d(ctx0, Kcur, n_embd_head, n_head_kv, n_tokens);

                // using mode = 2 for neox mode
                Qcur = ggml_rope_custom(
                    ctx0, Qcur, inp_pos, hparams.n_rot, 2, 0, n_orig_ctx,
                    freq_base, freq_scale, ext_factor, attn_factor, beta_fast, beta_slow
                );
                cb(Qcur, "Qcur", il);

                Kcur = ggml_rope_custom(
                    ctx0, Kcur, inp_pos, hparams.n_rot, 2, 0, n_orig_ctx,
                    freq_base, freq_scale, ext_factor, attn_factor, beta_fast, beta_slow
                );
                cb(Kcur, "Kcur", il);

                cur = llm_build_kv(ctx0, model, hparams, kv_self, gf,
                        model.layers[il].wo, NULL,
                        Kcur, Vcur, Qcur, KQ_mask, n_ctx, n_tokens, kv_head, n_kv, -1.0f, 1.0f/sqrtf(float(n_embd_head)), cb, il);
                cb(cur, "kqv_out", il);
            }

            struct ggml_tensor * ffn_inp = cur;

            // feed forward
            {
                cur = llm_build_ffn(ctx0, attn_norm, // !! use the attn norm, not the result
                        model.layers[il].ffn_up,   NULL,
                        NULL,                      NULL,
                        model.layers[il].ffn_down, NULL,
                        NULL,
                        LLM_FFN_GELU, LLM_FFN_SEQ, cb, il);
                cb(cur, "ffn_out", il);
            }

            cur = ggml_add(ctx0, cur, ffn_inp);
            cb(cur, "l_out", il);

            cur = ggml_add(ctx0, cur, inpL);
            cb(cur, "l_out", il);

            // input for next layer
            inpL = cur;
        }

        cur = inpL;

        // norm
        cur = llm_build_norm(ctx0, cur, hparams,
                model.output_norm,
                model.output_norm_b,
                LLM_NORM, cb, -1);
        cb(cur, "result_norm", -1);

        cur = ggml_mul_mat(ctx0, model.output, cur);
        cb(cur, "result_output", -1);

        ggml_build_forward_expand(gf, cur);

        return gf;
    }

    struct ggml_cgraph * build_starcoder() {
        struct ggml_cgraph * gf = ggml_new_graph_custom(ctx0, LLAMA_MAX_NODES, false);

        const int64_t n_embd_head = hparams.n_embd_head_v;
        const int64_t n_embd_gqa  = hparams.n_embd_v_gqa();
        GGML_ASSERT(n_embd_head == hparams.n_embd_head_k);

        struct ggml_tensor * cur;
        struct ggml_tensor * pos;
        struct ggml_tensor * inpL;

        inpL = llm_build_inp_embd(ctx0, hparams, batch, model.tok_embd, lctx.inp_tokens, lctx.inp_embd, cb);
        cb(inpL, "inp_embd", -1);

        // inp_pos - contains the positions
        struct ggml_tensor * inp_pos = ggml_view_1d(ctx0, lctx.inp_pos, n_tokens, 0);
        cb(inp_pos, "inp_pos", -1);

        // KQ_mask (mask for 1 head, it will be broadcasted to all heads)
        struct ggml_tensor * KQ_mask = ggml_view_2d(ctx0, lctx.inp_KQ_mask, n_kv, n_tokens, n_kv*ggml_type_size(lctx.inp_KQ_mask->type), 0);
        cb(KQ_mask, "KQ_mask", -1);

        pos = ggml_get_rows(ctx0, model.pos_embd, inp_pos);
        cb(pos, "pos_embd", -1);

        inpL = ggml_add(ctx0, inpL, pos);
        cb(inpL, "inpL", -1);

        for (int il = 0; il < n_layer; ++il) {
            cur = llm_build_norm(ctx0, inpL, hparams,
                    model.layers[il].attn_norm,
                    model.layers[il].attn_norm_b,
                    LLM_NORM, cb, il);
            cb(cur, "attn_norm", il);

            // self-attention
            {
                cur = ggml_mul_mat(ctx0, model.layers[il].wqkv, cur);
                cb(cur, "wqkv", il);

                cur = ggml_add(ctx0, cur, model.layers[il].bqkv);
                cb(cur, "bqkv", il);

                struct ggml_tensor * Qcur = ggml_cont(ctx0, ggml_view_2d(ctx0, cur, n_embd,     n_tokens, cur->nb[1], 0*sizeof(float)*(n_embd)));
                struct ggml_tensor * Kcur = ggml_cont(ctx0, ggml_view_2d(ctx0, cur, n_embd_gqa, n_tokens, cur->nb[1], 1*sizeof(float)*(n_embd)));
                struct ggml_tensor * Vcur = ggml_cont(ctx0, ggml_view_2d(ctx0, cur, n_embd_gqa, n_tokens, cur->nb[1], 1*sizeof(float)*(n_embd + n_embd_gqa)));

                cb(Qcur, "Qcur", il);
                cb(Kcur, "Kcur", il);
                cb(Vcur, "Vcur", il);

                Qcur = ggml_reshape_3d(ctx0, Qcur, n_embd_head, n_head, n_tokens);

                cur = llm_build_kv(ctx0, model, hparams, kv_self, gf,
                        model.layers[il].wo, model.layers[il].bo,
                        Kcur, Vcur, Qcur, KQ_mask, n_ctx, n_tokens, kv_head, n_kv, -1.0f, 1.0f/sqrtf(float(n_embd_head)), cb, il);
                cb(cur, "kqv_out", il);
            }

            // add the input
            struct ggml_tensor * ffn_inp = ggml_add(ctx0, cur, inpL);
            cb(ffn_inp, "ffn_inp", il);

            // FF
            {
                cur = llm_build_norm(ctx0, ffn_inp, hparams,
                        model.layers[il].ffn_norm,
                        model.layers[il].ffn_norm_b,
                        LLM_NORM, cb, il);
                cb(cur, "ffn_norm", il);

                cur = llm_build_ffn(ctx0, cur,
                        model.layers[il].ffn_up,   model.layers[il].ffn_up_b,
                        NULL,                      NULL,
                        model.layers[il].ffn_down, model.layers[il].ffn_down_b,
                        NULL,
                        LLM_FFN_GELU, LLM_FFN_SEQ, cb, il);
                cb(cur, "ffn_out", il);
            }

            inpL = ggml_add(ctx0, cur, ffn_inp);
            cb(inpL, "l_out", il);
        }

        cur = llm_build_norm(ctx0, inpL, hparams,
                model.output_norm,
                model.output_norm_b,
                LLM_NORM, cb, -1);
        cb(cur, "result_norm", -1);

        cur = ggml_mul_mat(ctx0, model.output, cur);
        cb(cur, "result_output", -1);

        ggml_build_forward_expand(gf, cur);

        return gf;
    }

    struct ggml_cgraph * build_persimmon() {
        struct ggml_cgraph * gf = ggml_new_graph_custom(ctx0, LLAMA_MAX_NODES, false);

        const int64_t n_embd_head = hparams.n_embd_head_v;
        GGML_ASSERT(n_embd_head   == hparams.n_embd_head_k);
        GGML_ASSERT(n_embd_head/2 == hparams.n_rot);

        struct ggml_tensor * cur;
        struct ggml_tensor * inpL;

        inpL = llm_build_inp_embd(ctx0, hparams, batch, model.tok_embd, lctx.inp_tokens, lctx.inp_embd, cb);
        cb(inpL, "inp_embd", -1);

        // inp_pos - contains the positions
        struct ggml_tensor * inp_pos = ggml_view_1d(ctx0, lctx.inp_pos, n_tokens, 0);
        cb(inp_pos, "inp_pos", -1);

        // KQ_mask (mask for 1 head, it will be broadcasted to all heads)
        struct ggml_tensor * KQ_mask = ggml_view_2d(ctx0, lctx.inp_KQ_mask, n_kv, n_tokens, n_kv*ggml_type_size(lctx.inp_KQ_mask->type), 0);
        cb(KQ_mask, "KQ_mask", -1);

        if (do_rope_shift) {
            llm_build_k_shift(ctx0, hparams, cparams, kv_self, gf, lctx.inp_K_shift, LLM_ROPE_NEOX, n_ctx, freq_base, freq_scale, cb);
        }

        for (int il = 0; il < n_layer; ++il) {
            struct ggml_tensor * residual = inpL;

            cur = llm_build_norm(ctx0, inpL, hparams,
                    model.layers[il].attn_norm,
                    model.layers[il].attn_norm_b,
                    LLM_NORM, cb, il);
            cb(cur, "attn_norm", il);

            // self attention
            {
                cur = ggml_mul_mat(ctx0, model.layers[il].wqkv, cur);
                cb(cur, "wqkv", il);

                cur = ggml_add(ctx0, cur, model.layers[il].bqkv);
                cb(cur, "bqkv", il);

                // split qkv
                GGML_ASSERT(n_head_kv == n_head);

                struct ggml_tensor * tmpqkv = ggml_reshape_4d(ctx0, cur, n_embd_head, 3, n_head, n_tokens);
                cb(tmpqkv, "tmpqkv", il);

                struct ggml_tensor * tmpqkv_perm = ggml_cont(ctx0, ggml_permute(ctx0, tmpqkv, 0, 3, 1, 2));
                cb(tmpqkv_perm, "tmpqkv", il);

                struct ggml_tensor * tmpq = ggml_view_3d(
                        ctx0, tmpqkv_perm, n_embd_head, n_head, n_tokens,
                        ggml_element_size(tmpqkv_perm) * n_embd_head,
                        ggml_element_size(tmpqkv_perm) * n_embd_head * n_head,
                        0
                        );
                cb(tmpq, "tmpq", il);

                struct ggml_tensor * tmpk = ggml_view_3d(
                        ctx0, tmpqkv_perm, n_embd_head, n_head, n_tokens,
                        ggml_element_size(tmpqkv_perm) * n_embd_head,
                        ggml_element_size(tmpqkv_perm) * n_embd_head * n_head,
                        ggml_element_size(tmpqkv_perm) * n_embd_head * n_head * n_tokens
                        );
                cb(tmpk, "tmpk", il);

                // Q/K Layernorm
                tmpq = llm_build_norm(ctx0, tmpq, hparams,
                        model.layers[il].attn_q_norm,
                        model.layers[il].attn_q_norm_b,
                        LLM_NORM, cb, il);
                cb(tmpq, "tmpq", il);

                tmpk = llm_build_norm(ctx0, tmpk, hparams,
                        model.layers[il].attn_k_norm,
                        model.layers[il].attn_k_norm_b,
                        LLM_NORM, cb, il);
                cb(tmpk, "tmpk", il);

                // RoPE the first n_rot of q/k, pass the other half, and concat.
                struct ggml_tensor * qrot = ggml_view_3d(
                        ctx0, tmpq, hparams.n_rot, n_head, n_tokens,
                        ggml_element_size(tmpq) * n_embd_head,
                        ggml_element_size(tmpq) * n_embd_head * n_head,
                        0
                        );
                cb(qrot, "qrot", il);

                struct ggml_tensor * krot = ggml_view_3d(
                        ctx0, tmpk, hparams.n_rot, n_head, n_tokens,
                        ggml_element_size(tmpk) * n_embd_head,
                        ggml_element_size(tmpk) * n_embd_head * n_head,
                        0
                        );
                cb(krot, "krot", il);

                // get the second half of tmpq, e.g tmpq[n_rot:, :, :]
                struct ggml_tensor * qpass = ggml_view_3d(
                        ctx0, tmpq, hparams.n_rot, n_head, n_tokens,
                        ggml_element_size(tmpq) * n_embd_head,
                        ggml_element_size(tmpq) * n_embd_head * n_head,
                        ggml_element_size(tmpq) * hparams.n_rot
                        );
                cb(qpass, "qpass", il);

                struct ggml_tensor * kpass = ggml_view_3d(
                        ctx0, tmpk, hparams.n_rot, n_head, n_tokens,
                        ggml_element_size(tmpk) * n_embd_head,
                        ggml_element_size(tmpk) * n_embd_head * n_head,
                        ggml_element_size(tmpk) * hparams.n_rot
                        );
                cb(kpass, "kpass", il);

                struct ggml_tensor * qrotated = ggml_rope_custom(
                    ctx0, qrot, inp_pos, hparams.n_rot, 2, 0, n_orig_ctx,
                    freq_base, freq_scale, ext_factor, attn_factor, beta_fast, beta_slow
                );
                cb(qrotated, "qrotated", il);

                struct ggml_tensor * krotated = ggml_rope_custom(
                    ctx0, krot, inp_pos, hparams.n_rot, 2, 0, n_orig_ctx,
                    freq_base, freq_scale, ext_factor, attn_factor, beta_fast, beta_slow
                );
                cb(krotated, "krotated", il);

                // ggml currently only supports concatenation on dim=2
                // so we need to permute qrot, qpass, concat, then permute back.
                qrotated = ggml_cont(ctx0, ggml_permute(ctx0, qrotated, 2, 1, 0, 3));
                cb(qrotated, "qrotated", il);

                krotated = ggml_cont(ctx0, ggml_permute(ctx0, krotated, 2, 1, 0, 3));
                cb(krotated, "krotated", il);

                qpass = ggml_cont(ctx0, ggml_permute(ctx0, qpass, 2, 1, 0, 3));
                cb(qpass, "qpass", il);

                kpass = ggml_cont(ctx0, ggml_permute(ctx0, kpass, 2, 1, 0, 3));
                cb(kpass, "kpass", il);

                struct ggml_tensor * Qcur = ggml_concat(ctx0, qrotated, qpass);
                cb(Qcur, "Qcur", il);

                struct ggml_tensor * Kcur = ggml_concat(ctx0, krotated, kpass);
                cb(Kcur, "Kcur", il);

                struct ggml_tensor * Q = ggml_cont(ctx0, ggml_permute(ctx0, Qcur, 2, 1, 0, 3));
                cb(Q, "Q", il);

                Kcur = ggml_cont(ctx0, ggml_permute(ctx0, Kcur, 2, 1, 0, 3));
                cb(Kcur, "Kcur", il);

                struct ggml_tensor * Vcur = ggml_view_3d(
                        ctx0, tmpqkv_perm, n_embd_head, n_head, n_tokens,
                        ggml_element_size(tmpqkv_perm) * n_embd_head,
                        ggml_element_size(tmpqkv_perm) * n_embd_head * n_head,
                        ggml_element_size(tmpqkv_perm) * n_embd_head * n_head * n_tokens * 2
                        );
                cb(Vcur, "Vcur", il);

                cur = llm_build_kv(ctx0, model, hparams, kv_self, gf,
                        model.layers[il].wo, model.layers[il].bo,
                        Kcur, Vcur, Q, KQ_mask, n_ctx, n_tokens, kv_head, n_kv, -1.0f, 1.0f/sqrtf(float(n_embd_head)), cb, il);
                cb(cur, "kqv_out", il);
            }

            struct ggml_tensor * ffn_inp = ggml_add(ctx0, residual, cur);
            cb(ffn_inp, "ffn_inp", il);

            // feed-forward network
            {
                cur = llm_build_norm(ctx0, ffn_inp, hparams,
                        model.layers[il].ffn_norm,
                        model.layers[il].ffn_norm_b,
                        LLM_NORM, cb, il);
                cb(cur, "ffn_norm", il);

                cur = llm_build_ffn(ctx0, cur,
                        model.layers[il].ffn_up,   model.layers[il].ffn_up_b,
                        NULL,                      NULL,
                        model.layers[il].ffn_down, model.layers[il].ffn_down_b,
                        NULL,
                        LLM_FFN_RELU_SQR, LLM_FFN_SEQ, cb, il);
                cb(cur, "ffn_out", il);
            }

            cur = ggml_add(ctx0, cur, ffn_inp);
            cb(cur, "l_out", il);

            inpL = cur;
        }

        cur = inpL;

        cur = llm_build_norm(ctx0, cur, hparams,
                model.output_norm,
                model.output_norm_b,
                LLM_NORM, cb, -1);
        cb(cur, "result_norm", -1);

        cur = ggml_mul_mat(ctx0, model.output, cur);
        cb(cur, "result_output", -1);

        ggml_build_forward_expand(gf, cur);

        return gf;
    }

    struct ggml_cgraph * build_refact() {
        struct ggml_cgraph * gf = ggml_new_graph_custom(ctx0, LLAMA_MAX_NODES, false);

        const int64_t n_embd_head = hparams.n_embd_head_v;
        GGML_ASSERT(n_embd_head == hparams.n_embd_head_k);

        struct ggml_tensor * cur;
        struct ggml_tensor * inpL;

        inpL = llm_build_inp_embd(ctx0, hparams, batch, model.tok_embd, lctx.inp_tokens, lctx.inp_embd, cb);
        cb(inpL, "inp_embd", -1);

        // KQ_mask (mask for 1 head, it will be broadcasted to all heads)
        struct ggml_tensor * KQ_mask = ggml_view_2d(ctx0, lctx.inp_KQ_mask, n_kv, n_tokens, n_kv*ggml_type_size(lctx.inp_KQ_mask->type), 0);
        cb(KQ_mask, "KQ_mask", -1);

        for (int il = 0; il < n_layer; ++il) {
            struct ggml_tensor * inpSA = inpL;

            cur = llm_build_norm(ctx0, inpL, hparams,
                    model.layers[il].attn_norm, NULL,
                    LLM_NORM_RMS, cb, il);
            cb(cur, "attn_norm", il);

            // self-attention
            {
                struct ggml_tensor * Qcur = ggml_mul_mat(ctx0, model.layers[il].wq, cur);
                cb(Qcur, "Qcur", il);

                struct ggml_tensor * Kcur = ggml_mul_mat(ctx0, model.layers[il].wk, cur);
                cb(Kcur, "Kcur", il);

                struct ggml_tensor * Vcur = ggml_mul_mat(ctx0, model.layers[il].wv, cur);
                cb(Vcur, "Vcur", il);

                Kcur = ggml_reshape_3d(ctx0, Kcur, n_embd_head, n_head_kv, n_tokens);
                cb(Kcur, "Kcur", il);

                Qcur = ggml_reshape_3d(ctx0, Qcur, n_embd_head, n_head,    n_tokens);
                cb(Qcur, "Qcur", il);

                cur = llm_build_kv(ctx0, model, hparams, kv_self, gf,
                        model.layers[il].wo, NULL,
                        Kcur, Vcur, Qcur, KQ_mask, n_ctx, n_tokens, kv_head, n_kv, 8.0f, 1.0f/sqrtf(float(n_embd_head)), cb, il);
                cb(cur, "kqv_out", il);
            }

            struct ggml_tensor * ffn_inp = ggml_add(ctx0, cur, inpSA);
            cb(ffn_inp, "ffn_inp", il);

            // feed-forward network
            {
                cur = llm_build_norm(ctx0, ffn_inp, hparams,
                        model.layers[il].ffn_norm, NULL,
                        LLM_NORM_RMS, cb, il);
                cb(cur, "ffn_norm", il);

                cur = llm_build_ffn(ctx0, cur,
                        model.layers[il].ffn_up,   NULL,
                        model.layers[il].ffn_gate, NULL,
                        model.layers[il].ffn_down, NULL,
                        NULL,
                        LLM_FFN_SILU, LLM_FFN_PAR, cb, il);
                cb(cur, "ffn_out", il);
            }

            cur = ggml_add(ctx0, cur, ffn_inp);
            cb(cur, "l_out", il);

            // input for next layer
            inpL = cur;
        }

        cur = inpL;

        cur = llm_build_norm(ctx0, cur, hparams,
                model.output_norm, NULL,
                LLM_NORM_RMS, cb, -1);
        cb(cur, "result_norm", -1);

        // lm_head
        cur = ggml_mul_mat(ctx0, model.output, cur);
        cb(cur, "result_output", -1);

        ggml_build_forward_expand(gf, cur);

        return gf;
    }

    struct ggml_cgraph * build_bert() {
        struct ggml_cgraph * gf = ggml_new_graph_custom(ctx0, LLAMA_MAX_NODES, false);

        const int64_t n_embd_head = hparams.n_embd_head_v;
        GGML_ASSERT(n_embd_head == hparams.n_embd_head_k);
        GGML_ASSERT(n_embd_head == hparams.n_rot);

        struct ggml_tensor * cur;
        struct ggml_tensor * inpL;

        // get input vectors with right size
        struct ggml_tensor * inp_pos = ggml_view_1d(ctx0, lctx.inp_pos, n_tokens, 0);
        struct ggml_tensor * inp_sum = ggml_view_1d(ctx0, lctx.inp_sum, n_tokens, 0);

        // construct input embeddings (token, type, position)
        inpL = llm_build_inp_embd(ctx0, hparams, batch, model.tok_embd, lctx.inp_tokens, lctx.inp_embd, cb);
        // token types are hardcoded to zero ("Sentence A")
        struct ggml_tensor * type_row0 = ggml_view_1d(ctx0, model.type_embd, n_embd, 0);
        inpL = ggml_add(ctx0, inpL, type_row0);
        inpL = ggml_add(ctx0, ggml_get_rows(ctx0, model.pos_embd, inp_pos), inpL);
        cb(inpL, "inp_embd", -1);

        // embed layer norm
        inpL = llm_build_norm(ctx0, inpL, hparams, model.tok_norm, model.tok_norm_b, LLM_NORM, cb, -1);
        cb(inpL, "inp_norm", -1);

        // KQ_mask (mask for 1 head, it will be broadcasted to all heads)
        struct ggml_tensor * KQ_mask = ggml_view_2d(ctx0, lctx.inp_KQ_mask, n_kv, n_tokens, n_kv*ggml_type_size(lctx.inp_KQ_mask->type), 0);
        cb(KQ_mask, "KQ_mask", -1); // [n_kv, n_tokens]

        // iterate layers
        for (int il = 0; il < n_layer; ++il) {
            struct ggml_tensor * cur = inpL;

            // self-attention
            {
                struct ggml_tensor * Qcur = ggml_add(ctx0, ggml_mul_mat(ctx0, model.layers[il].wq, cur), model.layers[il].bq);
                cb(Qcur, "Qcur", il);

                struct ggml_tensor * Kcur = ggml_add(ctx0, ggml_mul_mat(ctx0, model.layers[il].wk, cur), model.layers[il].bk);
                cb(Kcur, "Kcur", il);

                struct ggml_tensor * Vcur = ggml_add(ctx0, ggml_mul_mat(ctx0, model.layers[il].wv, cur), model.layers[il].bv);
                cb(Vcur, "Vcur", il);

                // seems like we just need to do this for Q?
                Qcur = ggml_reshape_3d(ctx0, Qcur, n_embd_head, n_head, n_tokens);

                cur = llm_build_kv(ctx0, model, hparams, kv_self, gf,
                        model.layers[il].wo, model.layers[il].bo,
                        Kcur, Vcur, Qcur, KQ_mask, n_ctx, n_tokens, kv_head, n_kv, -1.0f, 1.0f/sqrtf(float(n_embd_head)), cb, il);
                cb(cur, "kqv_out", il);
            }

            // re-add the layer input
            cur = ggml_add(ctx0, cur, inpL);

            // attention layer norm
            cur = llm_build_norm(ctx0, cur, hparams, model.layers[il].attn_norm, model.layers[il].attn_norm_b, LLM_NORM, cb, il);

            struct ggml_tensor * ffn_inp = cur;
            cb(ffn_inp, "ffn_inp", il);

            // feed-forward network
            cur = llm_build_ffn(ctx0, cur,
                    model.layers[il].ffn_up,   model.layers[il].ffn_up_b,
                    NULL,                      NULL,
                    model.layers[il].ffn_down, model.layers[il].ffn_down_b,
                    NULL,
                    LLM_FFN_GELU, LLM_FFN_SEQ, cb, il);
            cb(cur, "ffn_out", il);

            // attentions bypass the intermediate layer
            cur = ggml_add(ctx0, cur, ffn_inp);

            // output layer norm
            cur = llm_build_norm(ctx0, cur, hparams, model.layers[il].ffn_norm, model.layers[il].ffn_norm_b, LLM_NORM, cb, il);

            // input for next layer
            inpL = cur;
        }

        // final output
        cur = inpL;

        // pooling
        cur = ggml_mul_mat(ctx0, inp_sum, ggml_cont(ctx0, ggml_transpose(ctx0, cur)));
        cb(cur, "result_embed", -1);

        ggml_build_forward_expand(gf, cur);

        return gf;
    }

    struct ggml_cgraph * build_bloom() {
        struct ggml_cgraph * gf = ggml_new_graph_custom(ctx0, LLAMA_MAX_NODES, false);

        const int64_t n_embd_head = hparams.n_embd_head_v;
        const int64_t n_embd_gqa  = hparams.n_embd_v_gqa();
        GGML_ASSERT(n_embd_head == hparams.n_embd_head_k);

        struct ggml_tensor * cur;
        struct ggml_tensor * inpL;

        inpL = llm_build_inp_embd(ctx0, hparams, batch, model.tok_embd, lctx.inp_tokens, lctx.inp_embd, cb);
        cb(inpL, "inp_embd", -1);

        // KQ_mask (mask for 1 head, it will be broadcasted to all heads)
        struct ggml_tensor * KQ_mask = ggml_view_2d(ctx0, lctx.inp_KQ_mask, n_kv, n_tokens, n_kv*ggml_type_size(lctx.inp_KQ_mask->type), 0);
        cb(KQ_mask, "KQ_mask", -1);

        inpL = llm_build_norm(ctx0, inpL, hparams,
                model.tok_norm,
                model.tok_norm_b,
                LLM_NORM, cb, -1);
        cb(inpL, "inp_norm", -1);

        for (int il = 0; il < n_layer; ++il) {
            cur = llm_build_norm(ctx0, inpL, hparams,
                    model.layers[il].attn_norm,
                    model.layers[il].attn_norm_b,
                    LLM_NORM, cb, il);
            cb(cur, "attn_norm", il);

            // self-attention
            {
                cur = ggml_mul_mat(ctx0, model.layers[il].wqkv, cur);
                cb(cur, "wqkv", il);

                cur = ggml_add(ctx0, cur, model.layers[il].bqkv);
                cb(cur, "bqkv", il);

                struct ggml_tensor * Qcur = ggml_cont(ctx0, ggml_view_2d(ctx0, cur, n_embd,     n_tokens, cur->nb[1], 0*sizeof(float)*(n_embd)));
                struct ggml_tensor * Kcur = ggml_cont(ctx0, ggml_view_2d(ctx0, cur, n_embd_gqa, n_tokens, cur->nb[1], 1*sizeof(float)*(n_embd)));
                struct ggml_tensor * Vcur = ggml_cont(ctx0, ggml_view_2d(ctx0, cur, n_embd_gqa, n_tokens, cur->nb[1], 1*sizeof(float)*(n_embd + n_embd_gqa)));

                cb(Qcur, "Qcur", il);
                cb(Kcur, "Kcur", il);
                cb(Vcur, "Vcur", il);

                Qcur = ggml_reshape_3d(ctx0, Qcur, n_embd_head, n_head, n_tokens);

                cur = llm_build_kv(ctx0, model, hparams, kv_self, gf,
                        model.layers[il].wo, model.layers[il].bo,
                        Kcur, Vcur, Qcur, KQ_mask, n_ctx, n_tokens, kv_head, n_kv, 8.0f, 1.0f/sqrtf(float(n_embd_head)), cb, il);
                cb(cur, "kqv_out", il);
            }

            // Add the input
            struct ggml_tensor * ffn_inp = ggml_add(ctx0, cur, inpL);
            cb(ffn_inp, "ffn_inp", il);

            // FF
            {
                cur = llm_build_norm(ctx0, ffn_inp, hparams,
                        model.layers[il].ffn_norm,
                        model.layers[il].ffn_norm_b,
                        LLM_NORM, cb, il);
                cb(cur, "ffn_norm", il);

                cur = llm_build_ffn(ctx0, cur,
                        model.layers[il].ffn_up,   model.layers[il].ffn_up_b,
                        NULL,                      NULL,
                        model.layers[il].ffn_down, model.layers[il].ffn_down_b,
                        NULL,
                        LLM_FFN_GELU, LLM_FFN_SEQ, cb, il);
                cb(cur, "ffn_out", il);
            }

            inpL = ggml_add(ctx0, cur, ffn_inp);
            cb(inpL, "l_out", il);
        }

        cur = llm_build_norm(ctx0, inpL, hparams,
                model.output_norm,
                model.output_norm_b,
                LLM_NORM, cb, -1);
        cb(cur, "result_norm", -1);

        cur = ggml_mul_mat(ctx0, model.output, cur);
        cb(cur, "result_output", -1);

        ggml_build_forward_expand(gf, cur);

        return gf;
    }

    struct ggml_cgraph * build_mpt() {
        struct ggml_cgraph * gf = ggml_new_graph_custom(ctx0, LLAMA_MAX_NODES, false);

        const int64_t n_embd_head = hparams.n_embd_head_v;
        const int64_t n_embd_gqa  = hparams.n_embd_v_gqa();
        GGML_ASSERT(n_embd_head == hparams.n_embd_head_k);

        struct ggml_tensor * cur;
        struct ggml_tensor * inpL;

        inpL = llm_build_inp_embd(ctx0, hparams, batch, model.tok_embd, lctx.inp_tokens, lctx.inp_embd, cb);
        cb(inpL, "inp_embd", -1);

        // KQ_mask (mask for 1 head, it will be broadcasted to all heads)
        struct ggml_tensor * KQ_mask = ggml_view_2d(ctx0, lctx.inp_KQ_mask, n_kv, n_tokens, n_kv*ggml_type_size(lctx.inp_KQ_mask->type), 0);
        cb(KQ_mask, "KQ_mask", -1);

        for (int il = 0; il < n_layer; ++il) {
            struct ggml_tensor * attn_norm;

            attn_norm = llm_build_norm(ctx0, inpL, hparams,
                    model.layers[il].attn_norm,
                    NULL,
                    LLM_NORM, cb, il);
            cb(attn_norm, "attn_norm", il);

            // self-attention
            {
                cur = attn_norm;

                cur = ggml_mul_mat(ctx0, model.layers[il].wqkv, cur);
                cb(cur, "wqkv", il);

                if (hparams.f_clamp_kqv > 0.0f) {
                    cur = ggml_clamp(ctx0, cur, -hparams.f_clamp_kqv, hparams.f_clamp_kqv);
                    cb(cur, "wqkv_clamped", il);
                }

                struct ggml_tensor * Qcur = ggml_cont(ctx0, ggml_view_2d(ctx0, cur, n_embd,     n_tokens, cur->nb[1], 0*sizeof(float)*(n_embd)));
                struct ggml_tensor * Kcur = ggml_cont(ctx0, ggml_view_2d(ctx0, cur, n_embd_gqa, n_tokens, cur->nb[1], 1*sizeof(float)*(n_embd)));
                struct ggml_tensor * Vcur = ggml_cont(ctx0, ggml_view_2d(ctx0, cur, n_embd_gqa, n_tokens, cur->nb[1], 1*sizeof(float)*(n_embd + n_embd_gqa)));

                cb(Qcur, "Qcur", il);
                cb(Kcur, "Kcur", il);
                cb(Vcur, "Vcur", il);

                Qcur = ggml_reshape_3d(ctx0, Qcur, n_embd_head, n_head, n_tokens);

                cur = llm_build_kv(ctx0, model, hparams, kv_self, gf,
                        model.layers[il].wo, NULL,
                        Kcur, Vcur, Qcur, KQ_mask, n_ctx, n_tokens, kv_head, n_kv, hparams.f_max_alibi_bias, 1.0f/sqrtf(float(n_embd_head)), cb, il);
                cb(cur, "kqv_out", il);
            }

            // Add the input
            struct ggml_tensor * ffn_inp = ggml_add(ctx0, cur, inpL);
            cb(ffn_inp, "ffn_inp", il);

            // feed forward
            {
                cur = llm_build_norm(ctx0, ffn_inp, hparams,
                        model.layers[il].ffn_norm,
                        NULL,
                        LLM_NORM, cb, il);
                cb(cur, "ffn_norm", il);
                cur = llm_build_ffn(ctx0, cur,
                        model.layers[il].ffn_up,   NULL,
                        NULL,                      NULL,
                        model.layers[il].ffn_down, NULL,
                        model.layers[il].ffn_act,
                        LLM_FFN_GELU, LLM_FFN_SEQ, cb, il);
                cb(cur, "ffn_out", il);
            }

            cur = ggml_add(ctx0, cur, ffn_inp);
            cb(cur, "l_out", il);

            // input for next layer
            inpL = cur;
        }

        cur = inpL;

        cur = llm_build_norm(ctx0, cur, hparams,
                model.output_norm,
                NULL,
                LLM_NORM, cb, -1);
        cb(cur, "result_norm", -1);

        cur = ggml_mul_mat(ctx0, model.output, cur);
        cb(cur, "result_output", -1);

        ggml_build_forward_expand(gf, cur);

        return gf;
    }

    struct ggml_cgraph * build_stablelm() {
        struct ggml_cgraph * gf = ggml_new_graph(ctx0);

        const int64_t n_embd_head = hparams.n_embd_head_v;
        GGML_ASSERT(n_embd_head == hparams.n_embd_head_k);

        struct ggml_tensor * cur;
        struct ggml_tensor * inpL;

        inpL = llm_build_inp_embd(ctx0, hparams, batch, model.tok_embd, lctx.inp_tokens, lctx.inp_embd, cb);
        cb(inpL, "inp_embd", -1);

        // inp_pos - contains the positions
        struct ggml_tensor * inp_pos = ggml_view_1d(ctx0, lctx.inp_pos, n_tokens, 0);
        cb(inp_pos, "inp_pos", -1);

        // KQ_mask (mask for 1 head, it will be broadcasted to all heads)
        struct ggml_tensor * KQ_mask = ggml_view_2d(ctx0, lctx.inp_KQ_mask, n_kv, n_tokens, n_kv*ggml_type_size(lctx.inp_KQ_mask->type), 0);
        cb(KQ_mask, "KQ_mask", -1);

        // shift the entire K-cache if needed
        if (do_rope_shift) {
            llm_build_k_shift(ctx0, hparams, cparams, kv_self, gf, lctx.inp_K_shift, LLM_ROPE_NEOX, n_ctx, freq_base, freq_scale, cb);
        }

        for (int il = 0; il < n_layer; ++il) {
            struct ggml_tensor * inpSA = inpL;

            // norm
            cur = llm_build_norm(ctx0, inpL, hparams,
                    model.layers[il].attn_norm,
                    model.layers[il].attn_norm_b,
                    LLM_NORM, cb, il);
            cb(cur, "attn_norm", il);

            // self-attention
            {
                // compute Q and K and RoPE them
                struct ggml_tensor * Qcur = ggml_mul_mat(ctx0, model.layers[il].wq, cur);
                cb(Qcur, "Qcur", il);
                if (model.layers[il].bq) {
                    Qcur = ggml_add(ctx0, Qcur, model.layers[il].bq);
                    cb(Qcur, "Qcur", il);
                }

                struct ggml_tensor * Kcur = ggml_mul_mat(ctx0, model.layers[il].wk, cur);
                cb(Kcur, "Kcur", il);
                if (model.layers[il].bk) {
                    Kcur = ggml_add(ctx0, Kcur, model.layers[il].bk);
                    cb(Kcur, "Kcur", il);
                }

                struct ggml_tensor * Vcur = ggml_mul_mat(ctx0, model.layers[il].wv, cur);
                cb(Vcur, "Vcur", il);
                if (model.layers[il].bv) {
                    Vcur = ggml_add(ctx0, Vcur, model.layers[il].bv);
                    cb(Vcur, "Vcur", il);
                }

                Qcur = ggml_rope_custom(
                    ctx0, ggml_reshape_3d(ctx0, Qcur, n_embd_head, n_head,    n_tokens), inp_pos,
                    hparams.n_rot, 2, 0, n_orig_ctx, freq_base, freq_scale,
                    ext_factor, attn_factor, beta_fast, beta_slow
                );
                cb(Qcur, "Qcur", il);

                Kcur = ggml_rope_custom(
                    ctx0, ggml_reshape_3d(ctx0, Kcur, n_embd_head, n_head_kv, n_tokens), inp_pos,
                    hparams.n_rot, 2, 0, n_orig_ctx, freq_base, freq_scale,
                    ext_factor, attn_factor, beta_fast, beta_slow
                );
                cb(Kcur, "Kcur", il);

                cur = llm_build_kv(ctx0, model, hparams, kv_self, gf,
                        model.layers[il].wo, NULL,
                        Kcur, Vcur, Qcur, KQ_mask, n_ctx, n_tokens, kv_head, n_kv, -1.0f, 1.0f/sqrtf(float(n_embd_head)), cb, il);
                cb(cur, "kqv_out", il);
            }

            struct ggml_tensor * ffn_inp = ggml_add(ctx0, cur, inpSA);
            cb(ffn_inp, "ffn_inp", il);

            // feed-forward network
            {
                cur = llm_build_norm(ctx0, ffn_inp, hparams,
                        model.layers[il].ffn_norm,
                        model.layers[il].ffn_norm_b,
                        LLM_NORM, cb, il);
                cb(cur, "ffn_norm", il);

                cur = llm_build_ffn(ctx0, cur,
                        model.layers[il].ffn_up,   NULL,
                        model.layers[il].ffn_gate, NULL,
                        model.layers[il].ffn_down, NULL,
                        NULL,
                        LLM_FFN_SILU, LLM_FFN_PAR, cb, il);
                cb(cur, "ffn_out", il);
            }

            cur = ggml_add(ctx0, cur, ffn_inp);
            cb(cur, "l_out", il);

            // input for next layer
            inpL = cur;
        }

        cur = inpL;

        cur = llm_build_norm(ctx0, cur, hparams,
                model.output_norm,
                model.output_norm_b,
                LLM_NORM, cb, -1);
        cb(cur, "result_norm", -1);

        // lm_head
        cur = ggml_mul_mat(ctx0, model.output, cur);
        cb(cur, "result_output", -1);

        ggml_build_forward_expand(gf, cur);

        return gf;
    }

    struct ggml_cgraph * build_qwen() {
        struct ggml_cgraph * gf = ggml_new_graph_custom(ctx0, LLAMA_MAX_NODES, false);

        const int64_t n_embd_head = hparams.n_embd_head_v;
        GGML_ASSERT(n_embd_head == hparams.n_embd_head_k);

        struct ggml_tensor * cur;
        struct ggml_tensor * inpL;

        inpL = llm_build_inp_embd(ctx0, hparams, batch, model.tok_embd, lctx.inp_tokens, lctx.inp_embd, cb);
        cb(inpL, "inp_embd", -1);

        // inp_pos - contains the positions
        struct ggml_tensor * inp_pos = ggml_view_1d(ctx0, lctx.inp_pos, n_tokens, 0);
        cb(inp_pos, "inp_pos", -1);

        // KQ_mask (mask for 1 head, it will be broadcasted to all heads)
        struct ggml_tensor * KQ_mask = ggml_view_2d(ctx0, lctx.inp_KQ_mask, n_kv, n_tokens, n_kv*ggml_type_size(lctx.inp_KQ_mask->type), 0);
        cb(KQ_mask, "KQ_mask", -1);

        // shift the entire K-cache if needed
        if (do_rope_shift) {
            llm_build_k_shift(ctx0, hparams, cparams, kv_self, gf, lctx.inp_K_shift, LLM_ROPE_NEOX, n_ctx, freq_base, freq_scale, cb);
        }

        for (int il = 0; il < n_layer; ++il) {
            struct ggml_tensor * inpSA = inpL;

            cur = llm_build_norm(ctx0, inpL, hparams,
                    model.layers[il].attn_norm, NULL,
                    LLM_NORM_RMS, cb, il);
            cb(cur, "attn_norm", il);

            // self-attention
            {
                cur = ggml_mul_mat(ctx0, model.layers[il].wqkv, cur);
                cb(cur, "wqkv", il);

                cur = ggml_add(ctx0, cur, model.layers[il].bqkv);
                cb(cur, "bqkv", il);

                struct ggml_tensor * Qcur = ggml_cont(ctx0, ggml_view_2d(ctx0, cur, n_embd, n_tokens, cur->nb[1], 0*sizeof(float)*(n_embd)));
                struct ggml_tensor * Kcur = ggml_cont(ctx0, ggml_view_2d(ctx0, cur, n_embd, n_tokens, cur->nb[1], 1*sizeof(float)*(n_embd)));
                struct ggml_tensor * Vcur = ggml_cont(ctx0, ggml_view_2d(ctx0, cur, n_embd, n_tokens, cur->nb[1], 2*sizeof(float)*(n_embd)));

                cb(Qcur, "Qcur", il);
                cb(Kcur, "Kcur", il);
                cb(Vcur, "Vcur", il);

                Qcur = ggml_reshape_3d(ctx0, Qcur, n_embd_head, n_head,    n_tokens);
                Kcur = ggml_reshape_3d(ctx0, Kcur, n_embd_head, n_head_kv, n_tokens);

                // using mode = 2 for neox mode
                Qcur = ggml_rope_custom(
                    ctx0, Qcur, inp_pos, hparams.n_rot, 2, 0, n_orig_ctx,
                    freq_base, freq_scale, ext_factor, attn_factor, beta_fast, beta_slow
                );
                cb(Qcur, "Qcur", il);

                Kcur = ggml_rope_custom(
                    ctx0, Kcur, inp_pos, hparams.n_rot, 2, 0, n_orig_ctx,
                    freq_base, freq_scale, ext_factor, attn_factor, beta_fast, beta_slow
                );
                cb(Kcur, "Kcur", il);

                cur = llm_build_kv(ctx0, model, hparams, kv_self, gf,
                        model.layers[il].wo, NULL,
                        Kcur, Vcur, Qcur, KQ_mask, n_ctx, n_tokens, kv_head, n_kv, -1.0f, 1.0f/sqrtf(float(n_embd_head)), cb, il);
                cb(cur, "kqv_out", il);
            }

            struct ggml_tensor * ffn_inp = ggml_add(ctx0, cur, inpSA);
            cb(ffn_inp, "ffn_inp", il);

            // feed-forward forward
            {
                cur = llm_build_norm(ctx0, ffn_inp, hparams,
                        model.layers[il].ffn_norm, NULL,
                        LLM_NORM_RMS, cb, il);
                cb(cur, "ffn_norm", il);

                cur = llm_build_ffn(ctx0, cur,
                        model.layers[il].ffn_up,   NULL,
                        model.layers[il].ffn_gate, NULL,
                        model.layers[il].ffn_down, NULL,
                        NULL,
                        LLM_FFN_SILU, LLM_FFN_PAR, cb, il);
                cb(cur, "ffn_out", il);
            }

            cur = ggml_add(ctx0, cur, ffn_inp);
            cb(cur, "l_out", il);

            // input for next layer
            inpL = cur;
        }

        cur = inpL;

        cur = llm_build_norm(ctx0, cur, hparams,
                model.output_norm, NULL,
                LLM_NORM_RMS, cb, -1);
        cb(cur, "result_norm", -1);

        // lm_head
        cur = ggml_mul_mat(ctx0, model.output, cur);
        cb(cur, "result_output", -1);

        ggml_build_forward_expand(gf, cur);

        return gf;
    }

    struct ggml_cgraph * build_qwen2() {
        struct ggml_cgraph * gf = ggml_new_graph_custom(ctx0, LLAMA_MAX_NODES, false);

        const int64_t n_embd_head = hparams.n_embd_head_v;
        GGML_ASSERT(n_embd_head == hparams.n_embd_head_k);
        GGML_ASSERT(n_embd_head == hparams.n_rot);

        struct ggml_tensor * cur;
        struct ggml_tensor * inpL;

        inpL = llm_build_inp_embd(ctx0, hparams, batch, model.tok_embd, lctx.inp_tokens, lctx.inp_embd, cb);
        cb(inpL, "inp_embd", -1);

        // inp_pos - contains the positions
        struct ggml_tensor * inp_pos = ggml_view_1d(ctx0, lctx.inp_pos, n_tokens, 0);
        cb(inp_pos, "inp_pos", -1);

        // KQ_mask (mask for 1 head, it will be broadcasted to all heads)
        struct ggml_tensor * KQ_mask = ggml_view_2d(ctx0, lctx.inp_KQ_mask, n_kv, n_tokens, n_kv*ggml_type_size(lctx.inp_KQ_mask->type), 0);
        cb(KQ_mask, "KQ_mask", -1);

        // shift the entire K-cache if needed
        if (do_rope_shift) {
            llm_build_k_shift(ctx0, hparams, cparams, kv_self, gf, lctx.inp_K_shift, LLM_ROPE_NEOX, n_ctx, freq_base, freq_scale, cb);
        }

        for (int il = 0; il < n_layer; ++il) {
            struct ggml_tensor * inpSA = inpL;

            // norm
            cur = llm_build_norm(ctx0, inpL, hparams,
                    model.layers[il].attn_norm, NULL,
                    LLM_NORM_RMS, cb, il);
            cb(cur, "attn_norm", il);

            // self-attention
            {
                // compute Q and K and RoPE them
                struct ggml_tensor * Qcur = ggml_mul_mat(ctx0, model.layers[il].wq, cur);
                cb(Qcur, "Qcur", il);
                Qcur = ggml_add(ctx0, Qcur, model.layers[il].bq);
                cb(Qcur, "Qcur", il);

                struct ggml_tensor * Kcur = ggml_mul_mat(ctx0, model.layers[il].wk, cur);
                cb(Kcur, "Kcur", il);
                Kcur = ggml_add(ctx0, Kcur, model.layers[il].bk);
                cb(Kcur, "Kcur", il);

                struct ggml_tensor * Vcur = ggml_mul_mat(ctx0, model.layers[il].wv, cur);
                cb(Vcur, "Vcur", il);
                Vcur = ggml_add(ctx0, Vcur, model.layers[il].bv);
                cb(Vcur, "Vcur", il);

                // these nodes are added to the graph together so that they are not reordered
                // by doing so, the number of splits in the graph is reduced
                ggml_build_forward_expand(gf, Qcur);
                ggml_build_forward_expand(gf, Kcur);
                ggml_build_forward_expand(gf, Vcur);

                Qcur = ggml_rope_custom(
                    ctx0, ggml_reshape_3d(ctx0, Qcur, n_embd_head, n_head,    n_tokens), inp_pos,
                    hparams.n_rot, 2, 0, n_orig_ctx, freq_base, freq_scale,
                    ext_factor, attn_factor, beta_fast, beta_slow
                );
                cb(Qcur, "Qcur", il);

                Kcur = ggml_rope_custom(
                    ctx0, ggml_reshape_3d(ctx0, Kcur, n_embd_head, n_head_kv, n_tokens), inp_pos,
                    hparams.n_rot, 2, 0, n_orig_ctx, freq_base, freq_scale,
                    ext_factor, attn_factor, beta_fast, beta_slow
                );
                cb(Kcur, "Kcur", il);

                cur = llm_build_kv(ctx0, model, hparams, kv_self, gf,
                        model.layers[il].wo, model.layers[il].bo,
                        Kcur, Vcur, Qcur, KQ_mask, n_ctx, n_tokens, kv_head, n_kv, -1.0f, 1.0f/sqrtf(float(n_embd_head)), cb, il);
                cb(cur, "kqv_out", il);
            }

            struct ggml_tensor * ffn_inp = ggml_add(ctx0, cur, inpSA);
            cb(ffn_inp, "ffn_inp", il);

            // feed-forward network
            cur = llm_build_norm(ctx0, ffn_inp, hparams,
                    model.layers[il].ffn_norm, NULL,
                    LLM_NORM_RMS, cb, il);
            cb(cur, "ffn_norm", il);

            cur = llm_build_ffn(ctx0, cur,
                    model.layers[il].ffn_up,   NULL,
                    model.layers[il].ffn_gate, NULL,
                    model.layers[il].ffn_down, NULL,
                    NULL,
                    LLM_FFN_SILU, LLM_FFN_PAR, cb, il);
            cb(cur, "ffn_out", il);

            cur = ggml_add(ctx0, cur, ffn_inp);
            cb(cur, "l_out", il);

            // input for next layer
            inpL = cur;
        }

        cur = inpL;

        cur = llm_build_norm(ctx0, cur, hparams,
                model.output_norm, NULL,
                LLM_NORM_RMS, cb, -1);
        cb(cur, "result_norm", -1);

        // lm_head
        cur = ggml_mul_mat(ctx0, model.output, cur);
        cb(cur, "result_output", -1);

        ggml_build_forward_expand(gf, cur);

        return gf;
    }

    struct ggml_cgraph * build_phi2() {
        struct ggml_cgraph * gf = ggml_new_graph_custom(ctx0, LLAMA_MAX_NODES, false);

        const int64_t n_embd_head = hparams.n_embd_head_v;
        const int64_t n_embd_gqa  = hparams.n_embd_v_gqa();
        GGML_ASSERT(n_embd_head == hparams.n_embd_head_k);

        struct ggml_tensor * cur;
        struct ggml_tensor * attn_norm_output;
        struct ggml_tensor * ffn_output;
        struct ggml_tensor * inpL;

        inpL = llm_build_inp_embd(ctx0, hparams, batch, model.tok_embd, lctx.inp_tokens, lctx.inp_embd, cb);
        cb(inpL, "inp_embd", -1);

        // inp_pos - contains the positions
        struct ggml_tensor * inp_pos = ggml_view_1d(ctx0, lctx.inp_pos, n_tokens, 0);
        cb(inp_pos, "inp_pos", -1);

        // KQ_mask (mask for 1 head, it will be broadcasted to all heads)
        struct ggml_tensor * KQ_mask = ggml_view_2d(ctx0, lctx.inp_KQ_mask, n_kv, n_tokens, n_kv*ggml_type_size(lctx.inp_KQ_mask->type), 0);
        cb(KQ_mask, "KQ_mask", -1);

        // shift the entire K-cache if needed
        if (do_rope_shift) {
            llm_build_k_shift(ctx0, hparams, cparams, kv_self, gf, lctx.inp_K_shift, LLM_ROPE_NEOX, n_ctx, freq_base, freq_scale, cb);
        }

        for (int il = 0; il < n_layer; ++il) {
            attn_norm_output = llm_build_norm(ctx0, inpL, hparams,
                    model.layers[il].attn_norm,
                    model.layers[il].attn_norm_b,
                    LLM_NORM, cb, il);
            cb(attn_norm_output, "attn_norm", il);

            // self-attention
            {
                struct ggml_tensor * Qcur = nullptr;
                struct ggml_tensor * Kcur = nullptr;
                struct ggml_tensor * Vcur = nullptr;

                if (model.layers[il].wqkv) {
                    cur = ggml_mul_mat(ctx0, model.layers[il].wqkv, attn_norm_output);
                    cb(cur, "wqkv", il);

                    cur = ggml_add(ctx0, cur, model.layers[il].bqkv);
                    cb(cur, "bqkv", il);

                    Qcur = ggml_cont(ctx0, ggml_view_2d(ctx0, cur, n_embd,     n_tokens, cur->nb[1], 0*sizeof(float)*(n_embd)));
                    Kcur = ggml_cont(ctx0, ggml_view_2d(ctx0, cur, n_embd_gqa, n_tokens, cur->nb[1], 1*sizeof(float)*(n_embd)));
                    Vcur = ggml_cont(ctx0, ggml_view_2d(ctx0, cur, n_embd_gqa, n_tokens, cur->nb[1], 1*sizeof(float)*(n_embd + n_embd_gqa)));
                } else {
                    Qcur = ggml_add(ctx0, ggml_mul_mat(ctx0, model.layers[il].wq, attn_norm_output), model.layers[il].bq);
                    Kcur = ggml_add(ctx0, ggml_mul_mat(ctx0, model.layers[il].wk, attn_norm_output), model.layers[il].bk);
                    Vcur = ggml_add(ctx0, ggml_mul_mat(ctx0, model.layers[il].wv, attn_norm_output), model.layers[il].bv);
                }

                cb(Qcur, "Qcur", il);
                cb(Kcur, "Kcur", il);
                cb(Vcur, "Vcur", il);

                Qcur = ggml_reshape_3d(ctx0, Qcur, n_embd_head, n_head,    n_tokens);
                Kcur = ggml_reshape_3d(ctx0, Kcur, n_embd_head, n_head_kv, n_tokens);

                Qcur = ggml_rope_custom(
                    ctx0, Qcur, inp_pos, hparams.n_rot, 2, 0, n_orig_ctx,
                    freq_base, freq_scale, ext_factor, attn_factor, beta_fast, beta_slow
                );
                cb(Qcur, "Qcur", il);

                // with phi2, we scale the Q to avoid precision issues
                // ref: https://github.com/ml-explore/mlx-examples/blob/08e862336ade809bc37d1035f94b359e7d1a5152/phi2/phi2.py#L64-L66
                Qcur = ggml_scale(ctx0, Qcur, 1.0f/sqrtf(float(n_embd_head)));
                cb(Qcur, "Qcur", il);

                Kcur = ggml_rope_custom(
                    ctx0, Kcur, inp_pos, hparams.n_rot, 2, 0, n_orig_ctx,
                    freq_base, freq_scale, ext_factor, attn_factor, beta_fast, beta_slow
                );
                cb(Kcur, "Kcur", il);

                cur = llm_build_kv(ctx0, model, hparams, kv_self, gf,
                        model.layers[il].wo, model.layers[il].bo,
                        Kcur, Vcur, Qcur, KQ_mask, n_ctx, n_tokens, kv_head, n_kv, -1.0f, 1.0f, cb, il);
                cb(cur, "kqv_out", il);
            }

            // FF
            {
                ffn_output = llm_build_ffn(ctx0, attn_norm_output,
                        model.layers[il].ffn_up,   model.layers[il].ffn_up_b,
                        NULL,                      NULL,
                        model.layers[il].ffn_down, model.layers[il].ffn_down_b,
                        NULL,
                        LLM_FFN_GELU, LLM_FFN_SEQ, cb, il);
                cb(ffn_output, "ffn_out", il);
            }

            cur = ggml_add(ctx0, cur, ffn_output);
            cb(cur, "l_out", il);

            cur = ggml_add(ctx0, cur, inpL);
            cb(cur, "l_out", il);

            inpL = cur;
        }

        cur = llm_build_norm(ctx0, inpL, hparams,
                model.output_norm,
                model.output_norm_b,
                LLM_NORM, cb, -1);
        cb(cur, "result_norm", -1);

        cur = ggml_mul_mat(ctx0, model.output, cur);
        cb(cur, "result_output_no_bias", -1);

        cur = ggml_add(ctx0, cur, model.output_b);
        cb(cur, "result_output", -1);

        ggml_build_forward_expand(gf, cur);

        return gf;
    }

    struct ggml_cgraph * build_plamo() {
        struct ggml_cgraph * gf = ggml_new_graph(ctx0);

        const int64_t n_embd_head = hparams.n_embd_head_v;
        GGML_ASSERT(n_embd_head == hparams.n_embd_head_k);
        GGML_ASSERT(n_embd_head == hparams.n_rot);

        struct ggml_tensor * cur;
        struct ggml_tensor * inpL;

        inpL = llm_build_inp_embd(ctx0, hparams, batch, model.tok_embd, lctx.inp_tokens, lctx.inp_embd, cb);
        cb(inpL, "inp_embd", -1);

        // inp_pos - contains the positions
        struct ggml_tensor * inp_pos = ggml_view_1d(ctx0, lctx.inp_pos, n_tokens, 0);
        cb(inp_pos, "inp_pos", -1);

        // KQ_mask (mask for 1 head, it will be broadcasted to all heads)
        struct ggml_tensor * KQ_mask = ggml_view_2d(ctx0, lctx.inp_KQ_mask, n_kv, n_tokens, n_kv*ggml_type_size(lctx.inp_KQ_mask->type), 0);
        cb(KQ_mask, "KQ_mask", -1);

        // shift the entire K-cache if needed
        if (do_rope_shift) {
            llm_build_k_shift(ctx0, hparams, cparams, kv_self, gf, lctx.inp_K_shift, LLM_ROPE, n_ctx, freq_base, freq_scale, cb);
        }

        for (int il = 0; il < n_layer; ++il) {

            // norm
            cur = llm_build_norm(ctx0, inpL, hparams,
                    model.layers[il].attn_norm, NULL,
                    LLM_NORM_RMS, cb, il);
            cb(cur, "attn_norm", il);

            struct ggml_tensor * attention_norm = cur;

            // self-attention
            {
                // compute Q and K and RoPE them
                struct ggml_tensor * Qcur = ggml_mul_mat(ctx0, model.layers[il].wq, cur);
                cb(Qcur, "Qcur", il);

                struct ggml_tensor * Kcur = ggml_mul_mat(ctx0, model.layers[il].wk, cur);
                cb(Kcur, "Kcur", il);

                struct ggml_tensor * Vcur = ggml_mul_mat(ctx0, model.layers[il].wv, cur);
                cb(Vcur, "Vcur", il);

                Qcur = ggml_rope_custom(
                        ctx0, ggml_reshape_3d(ctx0, Qcur, hparams.n_rot, n_head,    n_tokens), inp_pos,
                        n_embd_head, 2, 0, n_orig_ctx, freq_base, freq_scale,
                        ext_factor, attn_factor, beta_fast, beta_slow);
                cb(Qcur, "Qcur", il);

                Kcur = ggml_rope_custom(
                        ctx0, ggml_reshape_3d(ctx0, Kcur, hparams.n_rot, n_head_kv, n_tokens), inp_pos,
                        n_embd_head, 2, 0, n_orig_ctx, freq_base, freq_scale,
                        ext_factor, attn_factor, beta_fast, beta_slow);
                cb(Kcur, "Kcur", il);

                cur = llm_build_kv(ctx0, model, hparams, kv_self, gf,
                        model.layers[il].wo, NULL,
                        Kcur, Vcur, Qcur, KQ_mask, n_ctx, n_tokens, kv_head, n_kv, -1.0f, 1.0f/sqrtf(float(n_embd_head)), cb, il);
                cb(cur, "kqv_out", il);
            }
            struct ggml_tensor * sa_out = cur;

            cur = attention_norm;

            // feed-forward network
            {
                cur = llm_build_ffn(ctx0, cur,
                        model.layers[il].ffn_up, NULL,
                        model.layers[il].ffn_gate, NULL,
                        model.layers[il].ffn_down, NULL,
                        NULL,
                        LLM_FFN_SILU, LLM_FFN_PAR, cb, il);
                cb(cur, "ffn_out", il);
            }

            cur = ggml_add(ctx0, cur, sa_out);
            cb(cur, "l_out", il);

            cur = ggml_add(ctx0, cur, inpL);
            cb(cur, "l_out", il);

            // input for next layer
            inpL = cur;
        }

        cur = inpL;

        cur = llm_build_norm(ctx0, cur, hparams,
                model.output_norm, NULL,
                LLM_NORM_RMS, cb, -1);
        cb(cur, "result_norm", -1);

        // lm_head
        cur = ggml_mul_mat(ctx0, model.output, cur);
        cb(cur, "result_output", -1);

        ggml_build_forward_expand(gf, cur);

        return gf;
    }

    struct ggml_cgraph * build_gpt2() {
        struct ggml_cgraph * gf = ggml_new_graph_custom(ctx0, LLAMA_MAX_NODES, false);

        const int64_t n_embd_head = hparams.n_embd_head_v;
        const int64_t n_embd_gqa  = hparams.n_embd_v_gqa();
        GGML_ASSERT(n_embd_head == hparams.n_embd_head_k);

        struct ggml_tensor * cur;
        struct ggml_tensor * pos;
        struct ggml_tensor * inpL;

        inpL = llm_build_inp_embd(ctx0, hparams, batch, model.tok_embd, lctx.inp_tokens, lctx.inp_embd, cb);
        cb(inpL, "inp_embd", -1);

        // inp_pos - contains the positions
        struct ggml_tensor * inp_pos = ggml_view_1d(ctx0, lctx.inp_pos, n_tokens, 0);
        cb(inp_pos, "inp_pos", -1);

        // KQ_mask (mask for 1 head, it will be broadcasted to all heads)
        struct ggml_tensor * KQ_mask = ggml_view_2d(ctx0, lctx.inp_KQ_mask, n_kv, n_tokens, n_kv*ggml_type_size(lctx.inp_KQ_mask->type), 0);
        cb(KQ_mask, "KQ_mask", -1);

        pos = ggml_get_rows(ctx0, model.pos_embd, inp_pos);
        cb(pos, "pos_embd", -1);

        inpL = ggml_add(ctx0, inpL, pos);
        cb(inpL, "inpL", -1);

        for (int il = 0; il < n_layer; ++il) {
            cur = llm_build_norm(ctx0, inpL, hparams,
                    model.layers[il].attn_norm,
                    model.layers[il].attn_norm_b,
                    LLM_NORM, cb, il);
            cb(cur, "attn_norm", il);

            // self-attention
            {
                cur = ggml_mul_mat(ctx0, model.layers[il].wqkv, cur);
                cb(cur, "wqkv", il);

                cur = ggml_add(ctx0, cur, model.layers[il].bqkv);
                cb(cur, "bqkv", il);

                struct ggml_tensor * Qcur = ggml_cont(ctx0, ggml_view_2d(ctx0, cur, n_embd,     n_tokens, cur->nb[1], 0*sizeof(float)*(n_embd)));
                struct ggml_tensor * Kcur = ggml_cont(ctx0, ggml_view_2d(ctx0, cur, n_embd_gqa, n_tokens, cur->nb[1], 1*sizeof(float)*(n_embd)));
                struct ggml_tensor * Vcur = ggml_cont(ctx0, ggml_view_2d(ctx0, cur, n_embd_gqa, n_tokens, cur->nb[1], 1*sizeof(float)*(n_embd + n_embd_gqa)));

                cb(Qcur, "Qcur", il);
                cb(Kcur, "Kcur", il);
                cb(Vcur, "Vcur", il);

                Qcur = ggml_reshape_3d(ctx0, Qcur, n_embd_head, n_head, n_tokens);

                cur = llm_build_kv(ctx0, model, hparams, kv_self, gf,
                        model.layers[il].wo, model.layers[il].bo,
                        Kcur, Vcur, Qcur, KQ_mask, n_ctx, n_tokens, kv_head, n_kv, -1.0f, 1.0f/sqrtf(float(n_embd_head)), cb, il);
                cb(cur, "kqv_out", il);
            }

            // add the input
            struct ggml_tensor * ffn_inp = ggml_add(ctx0, cur, inpL);
            cb(ffn_inp, "ffn_inp", il);

            // FF
            {
                cur = llm_build_norm(ctx0, ffn_inp, hparams,
                        model.layers[il].ffn_norm,
                        model.layers[il].ffn_norm_b,
                        LLM_NORM, cb, il);
                cb(cur, "ffn_norm", il);

                cur = llm_build_ffn(ctx0, cur,
                        model.layers[il].ffn_up,   model.layers[il].ffn_up_b,
                        NULL,                      NULL,
                        model.layers[il].ffn_down, model.layers[il].ffn_down_b,
                        NULL,
                        LLM_FFN_GELU, LLM_FFN_SEQ, cb, il);
                cb(cur, "ffn_out", il);
            }

            inpL = ggml_add(ctx0, cur, ffn_inp);
            cb(inpL, "l_out", il);
        }

        cur = llm_build_norm(ctx0, inpL, hparams,
                model.output_norm,
                model.output_norm_b,
                LLM_NORM, cb, -1);
        cb(cur, "result_norm", -1);

        cur = ggml_mul_mat(ctx0, model.output, cur);
        cb(cur, "result_output", -1);

        ggml_build_forward_expand(gf, cur);

        return gf;
    }

    struct ggml_cgraph * build_codeshell() {
        struct ggml_cgraph * gf = ggml_new_graph_custom(ctx0, LLAMA_MAX_NODES, false);

        const int64_t n_embd_head = hparams.n_embd_head_v;
        const int64_t n_embd_gqa  = hparams.n_embd_v_gqa();
        GGML_ASSERT(n_embd_head == hparams.n_embd_head_k);
        GGML_ASSERT(n_embd_head == hparams.n_rot);

        struct ggml_tensor * cur;
        struct ggml_tensor * inpL;

        inpL = llm_build_inp_embd(ctx0, hparams, batch, model.tok_embd, lctx.inp_tokens, lctx.inp_embd, cb);
        cb(inpL, "inp_embd", -1);

        // inp_pos - contains the positions
        struct ggml_tensor * inp_pos = ggml_view_1d(ctx0, lctx.inp_pos, n_tokens, 0);
        cb(inp_pos, "inp_pos", -1);

        // KQ_mask (mask for 1 head, it will be broadcasted to all heads)
        struct ggml_tensor * KQ_mask = ggml_view_2d(ctx0, lctx.inp_KQ_mask, n_kv, n_tokens, n_kv*ggml_type_size(lctx.inp_KQ_mask->type), 0);
        cb(KQ_mask, "KQ_mask", -1);

        // shift the entire K-cache if needed
        if (do_rope_shift) {
            llm_build_k_shift(ctx0, hparams, cparams, kv_self, gf, lctx.inp_K_shift, LLM_ROPE, n_ctx, freq_base, freq_scale, cb);
        }

        for (int il = 0; il < n_layer; ++il) {
            cur = llm_build_norm(ctx0, inpL, hparams,
                    model.layers[il].attn_norm,
                    model.layers[il].attn_norm_b,
                    LLM_NORM, cb, il);
            cb(cur, "attn_norm", il);

            // self-attention
            {
                cur = ggml_mul_mat(ctx0, model.layers[il].wqkv, cur);
                cb(cur, "wqkv", il);

                cur = ggml_add(ctx0, cur, model.layers[il].bqkv);
                cb(cur, "bqkv", il);

                struct ggml_tensor * tmpq = ggml_cont(ctx0, ggml_view_2d(ctx0, cur, n_embd,     n_tokens, cur->nb[1], 0*sizeof(float)*(n_embd)));
                struct ggml_tensor * tmpk = ggml_cont(ctx0, ggml_view_2d(ctx0, cur, n_embd_gqa, n_tokens, cur->nb[1], 1*sizeof(float)*(n_embd)));
                struct ggml_tensor * Vcur = ggml_cont(ctx0, ggml_view_2d(ctx0, cur, n_embd_gqa, n_tokens, cur->nb[1], 1*sizeof(float)*(n_embd + n_embd_gqa)));

                cb(tmpq, "tmpq", il);
                cb(tmpk, "tmpk", il);
                cb(Vcur, "Vcur", il);

                struct ggml_tensor * Qcur = ggml_rope_custom(
                    ctx0, ggml_reshape_3d(ctx0, tmpq, n_embd_head, n_head,    n_tokens), inp_pos,
                    hparams.n_rot, 2, 0, n_orig_ctx, freq_base, freq_scale,
                    ext_factor, attn_factor, beta_fast, beta_slow
                );
                cb(Qcur, "Qcur", il);

                struct ggml_tensor * Kcur = ggml_rope_custom(
                    ctx0, ggml_reshape_3d(ctx0, tmpk, n_embd_head, n_head_kv, n_tokens), inp_pos,
                    hparams.n_rot, 2, 0, n_orig_ctx, freq_base, freq_scale,
                    ext_factor, attn_factor, beta_fast, beta_slow
                );
                cb(Kcur, "Kcur", il);

                cur = llm_build_kv(ctx0, model, hparams, kv_self, gf,
                        model.layers[il].wo, model.layers[il].bo,
                        Kcur, Vcur, Qcur, KQ_mask, n_ctx, n_tokens, kv_head, n_kv, -1.0f, 1.0f/sqrtf(float(n_embd_head)), cb, il);
                cb(cur, "kqv_out", il);
            }

            // add the input
            struct ggml_tensor * ffn_inp = ggml_add(ctx0, cur, inpL);
            cb(ffn_inp, "ffn_inp", il);

            // FF
            {
                cur = llm_build_norm(ctx0, ffn_inp, hparams,
                        model.layers[il].ffn_norm,
                        model.layers[il].ffn_norm_b,
                        LLM_NORM, cb, il);
                cb(cur, "ffn_norm", il);

                cur = llm_build_ffn(ctx0, cur,
                        model.layers[il].ffn_up,   model.layers[il].ffn_up_b,
                        NULL,                      NULL,
                        model.layers[il].ffn_down, model.layers[il].ffn_down_b,
                        NULL,
                        LLM_FFN_GELU, LLM_FFN_SEQ, cb, il);
                cb(cur, "ffn_out", il);
            }

            inpL = ggml_add(ctx0, cur, ffn_inp);
            cb(inpL, "l_out", il);
        }

        cur = llm_build_norm(ctx0, inpL, hparams,
                model.output_norm,
                model.output_norm_b,
                LLM_NORM, cb, -1);
        cb(cur, "result_norm", -1);

        cur = ggml_mul_mat(ctx0, model.output, cur);
        cb(cur, "result_output", -1);

        ggml_build_forward_expand(gf, cur);

        return gf;
    }

    struct ggml_cgraph * build_orion() {
        struct ggml_cgraph * gf = ggml_new_graph_custom(ctx0, LLAMA_MAX_NODES, false);

        const int64_t n_embd_head = hparams.n_embd_head_v;
        GGML_ASSERT(n_embd_head == hparams.n_embd_head_k);
        GGML_ASSERT(n_embd_head == hparams.n_rot);

        struct ggml_tensor * cur;
        struct ggml_tensor * inpL;

        inpL = llm_build_inp_embd(ctx0, hparams, batch, model.tok_embd, lctx.inp_tokens, lctx.inp_embd, cb);
        cb(inpL, "inp_embd", -1);

        // inp_pos - contains the positions
        struct ggml_tensor * inp_pos = ggml_view_1d(ctx0, lctx.inp_pos, n_tokens, 0);
        cb(inp_pos, "inp_pos", -1);

        // KQ_mask (mask for 1 head, it will be broadcasted to all heads)
        struct ggml_tensor * KQ_mask = ggml_view_2d(ctx0, lctx.inp_KQ_mask, n_kv, n_tokens, n_kv*ggml_type_size(lctx.inp_KQ_mask->type), 0);
        cb(KQ_mask, "KQ_mask", -1);

        // shift the entire K-cache if needed
        if (do_rope_shift) {
            llm_build_k_shift(ctx0, hparams, cparams, kv_self, gf, lctx.inp_K_shift, LLM_ROPE, n_ctx, freq_base, freq_scale, cb);
        }

        for (int il = 0; il < n_layer; ++il) {
            struct ggml_tensor * inpSA = inpL;

            // norm
            cur = llm_build_norm(ctx0, inpL, hparams,
                    model.layers[il].attn_norm, model.layers[il].attn_norm_b,
                    LLM_NORM, cb, il);
            cb(cur, "attn_norm", il);

            // self-attention
            {
                // compute Q and K and RoPE them
                struct ggml_tensor * Qcur = ggml_mul_mat(ctx0, model.layers[il].wq, cur);
                cb(Qcur, "Qcur", il);
                // if (model.layers[il].bq) {
                //     Qcur = ggml_add(ctx0, Qcur, model.layers[il].bq);
                //     cb(Qcur, "Qcur", il);
                // }

                struct ggml_tensor * Kcur = ggml_mul_mat(ctx0, model.layers[il].wk, cur);
                cb(Kcur, "Kcur", il);
                // if (model.layers[il].bk) {
                //     Kcur = ggml_add(ctx0, Kcur, model.layers[il].bk);
                //     cb(Kcur, "Kcur", il);
                // }

                struct ggml_tensor * Vcur = ggml_mul_mat(ctx0, model.layers[il].wv, cur);
                cb(Vcur, "Vcur", il);
                // if (model.layers[il].bv) {
                //     Vcur = ggml_add(ctx0, Vcur, model.layers[il].bv);
                //     cb(Vcur, "Vcur", il);
                // }

                Qcur = ggml_rope_custom(
                    ctx0, ggml_reshape_3d(ctx0, Qcur, n_embd_head, n_head,    n_tokens), inp_pos,
                    hparams.n_rot, 2, 0, n_orig_ctx, freq_base, freq_scale,
                    ext_factor, attn_factor, beta_fast, beta_slow
                );
                cb(Qcur, "Qcur", il);

                Kcur = ggml_rope_custom(
                    ctx0, ggml_reshape_3d(ctx0, Kcur, n_embd_head, n_head_kv, n_tokens), inp_pos,
                    hparams.n_rot, 2, 0, n_orig_ctx, freq_base, freq_scale,
                    ext_factor, attn_factor, beta_fast, beta_slow
                );
                cb(Kcur, "Kcur", il);

                cur = llm_build_kv(ctx0, model, hparams, kv_self, gf,
                        model.layers[il].wo, NULL,
                        Kcur, Vcur, Qcur, KQ_mask, n_ctx, n_tokens, kv_head, n_kv, -1.0f, 1.0f/sqrtf(float(n_embd_head)), cb, il);
                cb(cur, "kqv_out", il);
            }

            struct ggml_tensor * ffn_inp = ggml_add(ctx0, cur, inpSA);
            cb(ffn_inp, "ffn_inp", il);

            // feed-forward network
            cur = llm_build_norm(ctx0, ffn_inp, hparams,
                    model.layers[il].ffn_norm, model.layers[il].ffn_norm_b,
                    LLM_NORM, cb, il);
            cb(cur, "ffn_norm", il);

            cur = llm_build_ffn(ctx0, cur,
                    model.layers[il].ffn_up,   NULL,
                    model.layers[il].ffn_gate, NULL,
                    model.layers[il].ffn_down, NULL,
                    NULL,
                    LLM_FFN_SILU, LLM_FFN_PAR, cb, il);
            cb(cur, "ffn_out", il);

            cur = ggml_add(ctx0, cur, ffn_inp);
            cb(cur, "l_out", il);

            // input for next layer
            inpL = cur;
        }

        cur = inpL;

        cur = llm_build_norm(ctx0, cur, hparams,
                model.output_norm, model.output_norm_b,
                LLM_NORM, cb, -1);
        cb(cur, "result_norm", -1);

        // lm_head
        cur = ggml_mul_mat(ctx0, model.output, cur);
        cb(cur, "result_output", -1);

        ggml_build_forward_expand(gf, cur);

        return gf;
    }

    struct ggml_cgraph * build_internlm2() {
        struct ggml_cgraph * gf = ggml_new_graph_custom(ctx0, LLAMA_MAX_NODES, false);

        const int64_t n_embd_head = hparams.n_embd_head_v;
        GGML_ASSERT(n_embd_head == hparams.n_embd_head_k);
        GGML_ASSERT(n_embd_head == hparams.n_rot);

        struct ggml_tensor * cur;
        struct ggml_tensor * inpL;

        inpL = llm_build_inp_embd(ctx0, hparams, batch, model.tok_embd, lctx.inp_tokens, lctx.inp_embd, cb);
        cb(inpL, "inp_embd", -1);

        // inp_pos - contains the positions
        struct ggml_tensor * inp_pos = ggml_view_1d(ctx0, lctx.inp_pos, n_tokens, 0);
        cb(inp_pos, "inp_pos", -1);

        // KQ_mask (mask for 1 head, it will be broadcasted to all heads)
        struct ggml_tensor * KQ_mask = ggml_view_2d(ctx0, lctx.inp_KQ_mask, n_kv, n_tokens, n_kv*ggml_type_size(lctx.inp_KQ_mask->type), 0);
        cb(KQ_mask, "KQ_mask", -1);

        // shift the entire K-cache if needed
        if (do_rope_shift) {
            llm_build_k_shift(ctx0, hparams, cparams, kv_self, gf, lctx.inp_K_shift, LLM_ROPE, n_ctx, freq_base, freq_scale, cb);
        }

        for (int il = 0; il < n_layer; ++il) {
            struct ggml_tensor * inpSA = inpL;

            // norm
            cur = llm_build_norm(ctx0, inpL, hparams,
                    model.layers[il].attn_norm, NULL,
                    LLM_NORM_RMS, cb, il);
            cb(cur, "attn_norm", il);

            // self-attention
            {
                // compute Q and K and RoPE them
                struct ggml_tensor * Qcur = ggml_mul_mat(ctx0, model.layers[il].wq, cur);
                cb(Qcur, "Qcur", il);
                if (model.layers[il].bq) {
                    Qcur = ggml_add(ctx0, Qcur, model.layers[il].bq);
                    cb(Qcur, "Qcur", il);
                }

                struct ggml_tensor * Kcur = ggml_mul_mat(ctx0, model.layers[il].wk, cur);
                cb(Kcur, "Kcur", il);
                if (model.layers[il].bk) {
                    Kcur = ggml_add(ctx0, Kcur, model.layers[il].bk);
                    cb(Kcur, "Kcur", il);
                }

                struct ggml_tensor * Vcur = ggml_mul_mat(ctx0, model.layers[il].wv, cur);
                cb(Vcur, "Vcur", il);
                if (model.layers[il].bv) {
                    Vcur = ggml_add(ctx0, Vcur, model.layers[il].bv);
                    cb(Vcur, "Vcur", il);
                }

                Qcur = ggml_rope_custom(
                    ctx0, ggml_reshape_3d(ctx0, Qcur, n_embd_head, n_head,    n_tokens), inp_pos,
                    hparams.n_rot, 0, 0, n_orig_ctx, freq_base, freq_scale,
                    ext_factor, attn_factor, beta_fast, beta_slow
                );
                cb(Qcur, "Qcur", il);

                Kcur = ggml_rope_custom(
                    ctx0, ggml_reshape_3d(ctx0, Kcur, n_embd_head, n_head_kv, n_tokens), inp_pos,
                    hparams.n_rot, 0, 0, n_orig_ctx, freq_base, freq_scale,
                    ext_factor, attn_factor, beta_fast, beta_slow
                );
                cb(Kcur, "Kcur", il);

                cur = llm_build_kv(ctx0, model, hparams, kv_self, gf,
                        model.layers[il].wo, model.layers[il].bo,
                        Kcur, Vcur, Qcur, KQ_mask, n_ctx, n_tokens, kv_head, n_kv, -1.0f, 1.0f/sqrtf(float(n_embd_head)), cb, il);
                cb(cur, "kqv_out", il);
            }

            struct ggml_tensor * ffn_inp = ggml_add(ctx0, cur, inpSA);
            cb(ffn_inp, "ffn_inp", il);

            // feed-forward network
            cur = llm_build_norm(ctx0, ffn_inp, hparams,
                    model.layers[il].ffn_norm, NULL,
                    LLM_NORM_RMS, cb, il);
            cb(cur, "ffn_norm", il);

            cur = llm_build_ffn(ctx0, cur,
                    model.layers[il].ffn_up,   NULL,
                    model.layers[il].ffn_gate, NULL,
                    model.layers[il].ffn_down, NULL,
                    NULL,
                    LLM_FFN_SILU, LLM_FFN_PAR, cb, il);
            cb(cur, "ffn_out", il);

            cur = ggml_add(ctx0, cur, ffn_inp);
            cb(cur, "l_out", il);

            // input for next layer
            inpL = cur;
        }

        cur = inpL;

        cur = llm_build_norm(ctx0, cur, hparams,
                model.output_norm, NULL,
                LLM_NORM_RMS, cb, -1);
        cb(cur, "result_norm", -1);

        // lm_head
        cur = ggml_mul_mat(ctx0, model.output, cur);
        cb(cur, "result_output", -1);

        ggml_build_forward_expand(gf, cur);

        return gf;
    }

    // ref: https://arxiv.org/abs/2203.03466
    //      https://github.com/ggerganov/llama.cpp/issues/5276#issuecomment-1925774738
    // based on the original build_llama() function
    struct ggml_cgraph * build_minicpm() {
        struct ggml_cgraph * gf = ggml_new_graph_custom(ctx0, LLAMA_MAX_NODES, false);

        const int64_t n_embd_head = hparams.n_embd_head_v;
        GGML_ASSERT(n_embd_head == hparams.n_embd_head_k);
        GGML_ASSERT(n_embd_head == hparams.n_rot);

        const int64_t n_embd = hparams.n_embd;
        //TODO: if the model varies, these parameters need to be read from the model
        const int64_t n_embd_base = 256;
        const float scale_embd  = 12.0f;
        const float scale_depth = 1.4f;

        struct ggml_tensor * cur;
        struct ggml_tensor * inpL;

        inpL = llm_build_inp_embd(ctx0, hparams, batch, model.tok_embd, lctx.inp_tokens, lctx.inp_embd, cb);
        cb(inpL, "inp_embd", -1);

        // scale the input embeddings
        inpL = ggml_scale(ctx0, inpL, scale_embd);
        cb(inpL, "inp_scaled", -1);

        // inp_pos - contains the positions
        struct ggml_tensor * inp_pos = ggml_view_1d(ctx0, lctx.inp_pos, n_tokens, 0);
        cb(inp_pos, "inp_pos", -1);

        // KQ_mask (mask for 1 head, it will be broadcasted to all heads)
        struct ggml_tensor * KQ_mask = ggml_view_2d(ctx0, lctx.inp_KQ_mask, n_kv, n_tokens, n_kv*ggml_type_size(lctx.inp_KQ_mask->type), 0);
        cb(KQ_mask, "KQ_mask", -1);

        // shift the entire K-cache if needed
        if (do_rope_shift) {
            llm_build_k_shift(ctx0, hparams, cparams, kv_self, gf, lctx.inp_K_shift, LLM_ROPE, n_ctx, freq_base, freq_scale, cb);
        }

        for (int il = 0; il < n_layer; ++il) {
            struct ggml_tensor * inpSA = inpL;

            // norm
            cur = llm_build_norm(ctx0, inpL, hparams,
                    model.layers[il].attn_norm, NULL,
                    LLM_NORM_RMS, cb, il);
            cb(cur, "attn_norm", il);

            // self-attention
            {
                // compute Q and K and RoPE them
                struct ggml_tensor * Qcur = ggml_mul_mat(ctx0, model.layers[il].wq, cur);
                cb(Qcur, "Qcur", il);
                if (model.layers[il].bq) {
                    Qcur = ggml_add(ctx0, Qcur, model.layers[il].bq);
                    cb(Qcur, "Qcur", il);
                }

                struct ggml_tensor * Kcur = ggml_mul_mat(ctx0, model.layers[il].wk, cur);
                cb(Kcur, "Kcur", il);
                if (model.layers[il].bk) {
                    Kcur = ggml_add(ctx0, Kcur, model.layers[il].bk);
                    cb(Kcur, "Kcur", il);
                }

                struct ggml_tensor * Vcur = ggml_mul_mat(ctx0, model.layers[il].wv, cur);
                cb(Vcur, "Vcur", il);
                if (model.layers[il].bv) {
                    Vcur = ggml_add(ctx0, Vcur, model.layers[il].bv);
                    cb(Vcur, "Vcur", il);
                }

                Qcur = ggml_rope_custom(
                    ctx0, ggml_reshape_3d(ctx0, Qcur, n_embd_head, n_head,    n_tokens), inp_pos,
                    hparams.n_rot, 0, 0, n_orig_ctx, freq_base, freq_scale,
                    ext_factor, attn_factor, beta_fast, beta_slow
                );
                cb(Qcur, "Qcur", il);

                Kcur = ggml_rope_custom(
                    ctx0, ggml_reshape_3d(ctx0, Kcur, n_embd_head, n_head_kv, n_tokens), inp_pos,
                    hparams.n_rot, 0, 0, n_orig_ctx, freq_base, freq_scale,
                    ext_factor, attn_factor, beta_fast, beta_slow
                );
                cb(Kcur, "Kcur", il);

                cur = llm_build_kv(ctx0, model, hparams, kv_self, gf,
                        model.layers[il].wo, model.layers[il].bo,
                        Kcur, Vcur, Qcur, KQ_mask, n_ctx, n_tokens, kv_head, n_kv, -1.0f, 1.0f/sqrtf(float(n_embd_head)), cb, il);
                cb(cur, "kqv_out", il);
            }

            // scale_res - scale the hidden states for residual connection
            const float scale_res = scale_depth/sqrtf(float(n_layer));
            cur = ggml_scale(ctx0, cur, scale_res);
            cb(cur, "hidden_scaled", -1);

            struct ggml_tensor * ffn_inp = ggml_add(ctx0, cur, inpSA);
            cb(ffn_inp, "ffn_inp", il);

            // feed-forward network
            {
                cur = llm_build_norm(ctx0, ffn_inp, hparams,
                        model.layers[il].ffn_norm, NULL,
                        LLM_NORM_RMS, cb, il);
                cb(cur, "ffn_norm", il);

                cur = llm_build_ffn(ctx0, cur,
                        model.layers[il].ffn_up,   NULL,
                        model.layers[il].ffn_gate, NULL,
                        model.layers[il].ffn_down, NULL,
                        NULL,
                        LLM_FFN_SILU, LLM_FFN_PAR, cb, il);
                cb(cur, "ffn_out", il);
            }

            // scale the hidden states for residual connection
            cur = ggml_scale(ctx0, cur, scale_res);
            cb(cur, "hidden_scaled_ffn", -1);

            cur = ggml_add(ctx0, cur, ffn_inp);
            cb(cur, "l_out", il);

            // input for next layer
            inpL = cur;
        }

        cur = inpL;

        cur = llm_build_norm(ctx0, cur, hparams,
                model.output_norm, NULL,
                LLM_NORM_RMS, cb, -1);
        cb(cur, "result_norm", -1);

        // lm_head scaling
        const float scale_lmhead = float(n_embd_base)/float(n_embd);
        cur = ggml_scale(ctx0, cur, scale_lmhead);
        cb(cur, "lmhead_scaling", -1);

        // lm_head
        cur = ggml_mul_mat(ctx0, model.tok_embd, cur);
        cb(cur, "result_output", -1);

        ggml_build_forward_expand(gf, cur);

        return gf;
    }
};

static struct ggml_cgraph * llama_build_graph(
         llama_context & lctx,
     const llama_batch & batch,
                  bool   worst_case) {
    const auto & model = lctx.model;

    // this callback allows us to apply custom logic to each tensor (e.g. ggml-alloc, offloading, etc.)
    llm_build_cb cb = [&](struct ggml_tensor * cur, const char * name, int il) {
        if (il >= 0) {
            ggml_format_name(cur, "%s-%d", name, il);
        } else {
            ggml_set_name(cur, name);
        }

        if (!lctx.cparams.offload_kqv) {
            if (strcmp(name, "kqv_merged_cont") == 0) {
                // all nodes between the KV store and the attention output are run on the CPU
                ggml_backend_sched_set_node_backend(lctx.sched, cur, lctx.backend_cpu);
            }
        }
    };

    struct ggml_cgraph * result = NULL;

    struct llm_build_context llm(lctx, batch, cb, worst_case);

<<<<<<< HEAD
=======
    //
    // set input data
    //

    if (!ggml_tallocr_is_measure(lctx.alloc)) {
        if (batch.token) {
            const int64_t n_tokens = batch.n_tokens;

            ggml_backend_tensor_set(lctx.inp_tokens, batch.token, 0, n_tokens*ggml_element_size(lctx.inp_tokens));
        }

        if (batch.embd) {
            const int64_t n_embd   = llm.n_embd;
            const int64_t n_tokens = batch.n_tokens;

            ggml_backend_tensor_set(lctx.inp_embd, batch.embd, 0, n_tokens*n_embd*ggml_element_size(lctx.inp_embd));
        }

        if (batch.pos) {
            const int64_t n_tokens = batch.n_tokens;

            ggml_backend_tensor_set(lctx.inp_pos, batch.pos, 0, n_tokens*ggml_element_size(lctx.inp_pos));
        }

        {
            const int64_t n_kv     = llm.n_kv;
            const int64_t n_tokens = batch.n_tokens;

            GGML_ASSERT(ggml_backend_buffer_is_host(lctx.inp_KQ_mask->buffer));
            float * data = (float *) lctx.inp_KQ_mask->data;

            for (int h = 0; h < 1; ++h) {
                for (int j = 0; j < n_tokens; ++j) {
                    const llama_pos    pos    = batch.pos[j];
                    const llama_seq_id seq_id = batch.seq_id[j][0];

                    for (int i = 0; i < n_kv; ++i) {
                        float f;
                        if (!lctx.kv_self.cells[i].has_seq_id(seq_id) ||
                            (llm.causal_attn && lctx.kv_self.cells[i].pos > pos)) {
                            f = -INFINITY;
                        } else {
                            f = 0;
                        }
                        data[h*(n_kv*n_tokens) + j*n_kv + i] = f;
                    }
                }
            }
        }

        if (llm.do_rope_shift) {
            const int64_t n_ctx = llm.n_ctx;

            GGML_ASSERT(ggml_backend_buffer_is_host(lctx.inp_K_shift->buffer));
            int32_t * data = (int32_t *) lctx.inp_K_shift->data;

            for (int i = 0; i < n_ctx; ++i) {
                data[i] = lctx.kv_self.cells[i].delta;
            }
        }

        {
            GGML_ASSERT(ggml_backend_buffer_is_host(lctx.inp_sum->buffer));
            float * data = (float *) lctx.inp_sum->data;

            for (int i = 0; i < batch.n_tokens; ++i) {
                data[i] = 1.0f/float(batch.n_tokens);
            }
        }
    }

>>>>>>> 3bdc4cd0
    llm.init();

    switch (model.arch) {
        case LLM_ARCH_LLAMA:
            {
                result = llm.build_llama();
            } break;
        case LLM_ARCH_BAICHUAN:
            {
                result = llm.build_baichuan();
            } break;
        case LLM_ARCH_FALCON:
            {
                result = llm.build_falcon();
            } break;
        case LLM_ARCH_STARCODER:
            {
                result = llm.build_starcoder();
            } break;
        case LLM_ARCH_PERSIMMON:
            {
                result = llm.build_persimmon();
            } break;
        case LLM_ARCH_REFACT:
            {
                result = llm.build_refact();
            } break;
        case LLM_ARCH_BERT:
            {
                result = llm.build_bert();
            } break;
        case LLM_ARCH_BLOOM:
            {
                result = llm.build_bloom();
            } break;
        case LLM_ARCH_MPT:
            {
                result = llm.build_mpt();
            } break;
         case LLM_ARCH_STABLELM:
            {
                result = llm.build_stablelm();
            } break;
        case LLM_ARCH_QWEN:
            {
                result = llm.build_qwen();
            } break;
        case LLM_ARCH_QWEN2:
            {
                result = llm.build_qwen2();
            } break;
        case LLM_ARCH_PHI2:
            {
                result = llm.build_phi2();
            } break;
        case LLM_ARCH_PLAMO:
            {
                result = llm.build_plamo();
            } break;
        case LLM_ARCH_GPT2:
            {
                result = llm.build_gpt2();
            } break;
        case LLM_ARCH_CODESHELL:
            {
                result = llm.build_codeshell();
            } break;
        case LLM_ARCH_ORION:
            {
                result = llm.build_orion();
            } break;
        case LLM_ARCH_INTERNLM2:
            {
                result = llm.build_internlm2();
            } break;
        case LLM_ARCH_MINICPM:
            {
                result = llm.build_minicpm();
            } break;
        default:
            GGML_ASSERT(false);
    }

    llm.free();

    return result;
}

static void llama_set_inputs(llama_context & lctx, const llama_batch & batch) {
    //
    // set input data
    //

    const auto & hparams = lctx.model.hparams;
    const auto & cparams = lctx.cparams;
    const auto & kv_self = lctx.kv_self;

    if (batch.token) {
        const int64_t n_tokens = batch.n_tokens;

        ggml_backend_tensor_set(lctx.inp_tokens, batch.token, 0, n_tokens*ggml_element_size(lctx.inp_tokens));
    }

    if (batch.embd) {
        const int64_t n_embd   = hparams.n_embd;
        const int64_t n_tokens = batch.n_tokens;

        ggml_backend_tensor_set(lctx.inp_embd, batch.embd, 0, n_tokens*n_embd*ggml_element_size(lctx.inp_embd));
    }

    if (batch.pos) {
        const int64_t n_tokens = batch.n_tokens;

        ggml_backend_tensor_set(lctx.inp_pos, batch.pos, 0, n_tokens*ggml_element_size(lctx.inp_pos));
    }

    {
        const int64_t n_kv     = kv_self.n;
        const int64_t n_tokens = batch.n_tokens;

        assert(ggml_backend_buffer_is_host(lctx.inp_KQ_mask->buffer));

        float * data = (float *) lctx.inp_KQ_mask->data;

        for (int h = 0; h < 1; ++h) {
            for (int j = 0; j < n_tokens; ++j) {
                const llama_pos    pos    = batch.pos[j];
                const llama_seq_id seq_id = batch.seq_id[j][0];

                for (int i = 0; i < n_kv; ++i) {
                    float f;
                    if (!lctx.kv_self.cells[i].has_seq_id(seq_id) || lctx.kv_self.cells[i].pos > pos) {
                        f = -INFINITY;
                    } else {
                        f = 0;
                    }
                    data[h*(n_kv*n_tokens) + j*n_kv + i] = f;
                }
            }
        }
    }

    if (kv_self.has_shift) {
        const int64_t n_ctx = cparams.n_ctx;

        assert(ggml_backend_buffer_is_host(lctx.inp_K_shift->buffer));

        int32_t * data = (int32_t *) lctx.inp_K_shift->data;

        for (int i = 0; i < n_ctx; ++i) {
            data[i] = lctx.kv_self.cells[i].delta;
        }
    }
}

// decode a batch of tokens by evaluating the transformer
//
//   - lctx:      llama context
//   - batch:     batch to evaluate
//
// return 0 on success
// return positive int on warning
// return negative int on error
//
static int llama_decode_internal(
         llama_context & lctx,
           llama_batch   batch) {
    const uint32_t n_tokens = batch.n_tokens;

    if (n_tokens == 0) {
        LLAMA_LOG_ERROR("%s: n_tokens == 0", __func__);
        return -1;
    }

    const auto & model   = lctx.model;
    const auto & hparams = model.hparams;
    const auto & cparams = lctx.cparams;

    const auto n_batch = cparams.n_batch;

    GGML_ASSERT(n_tokens <= n_batch);

    int n_threads = n_tokens == 1 ? cparams.n_threads : cparams.n_threads_batch;
    GGML_ASSERT((!batch.token && batch.embd) || (batch.token && !batch.embd)); // NOLINT

    const int64_t t_start_us = ggml_time_us();

#ifdef GGML_USE_MPI
    // TODO: needs fix after #3228
    GGML_ASSERT(false && "not implemented");
    //ggml_mpi_eval_init(lctx.ctx_mpi, &n_tokens, &n_past, &n_threads);
#endif

    GGML_ASSERT(n_threads > 0);

    auto & kv_self = lctx.kv_self;

    const int64_t n_embd  = hparams.n_embd;
    const int64_t n_vocab = hparams.n_vocab;

    // helpers for smoother batch API transition
    // after deprecating the llama_eval calls, these will be removed
    std::vector<llama_pos> pos;

    std::vector<int32_t>                   n_seq_id;
    std::vector<llama_seq_id *>            seq_id_arr;
    std::vector<std::vector<llama_seq_id>> seq_id;

    if (batch.pos == nullptr) {
        pos.resize(n_tokens);
        for (uint32_t i = 0; i < n_tokens; i++) {
            pos[i] = batch.all_pos_0 + i*batch.all_pos_1;
        }

        batch.pos = pos.data();
    }

    if (batch.seq_id == nullptr) {
        n_seq_id.resize(n_tokens);
        seq_id.resize(n_tokens);
        seq_id_arr.resize(n_tokens);
        for (uint32_t i = 0; i < n_tokens; i++) {
            n_seq_id[i] = 1;
            seq_id[i].resize(1);
            seq_id[i][0] = batch.all_seq_id;
            seq_id_arr[i] = seq_id[i].data();
        }

        batch.n_seq_id = n_seq_id.data();
        batch.seq_id = seq_id_arr.data();
    }

    // if we have enough unused cells before the current head ->
    //   better to start searching from the beginning of the cache, hoping to fill it
    if (kv_self.head > kv_self.used + 2*n_tokens) {
        kv_self.head = 0;
    }

    if (!llama_kv_cache_find_slot(kv_self, batch)) {
        return 1;
    }

    // a heuristic, to avoid attending the full cache if it is not yet utilized
    // after enough generations, the benefit from this heuristic disappears
    // if we start defragmenting the cache, the benefit from this will be more important
    kv_self.n = std::min((int32_t) cparams.n_ctx, std::max(32, GGML_PAD(llama_kv_cache_cell_max(kv_self), 32)));
    //kv_self.n = llama_kv_cache_cell_max(kv_self);

    //printf("kv_self.n = %5d, kv_self.used = %5d, kv_self.head = %5d\n", kv_self.n, kv_self.used, kv_self.head);

    ggml_backend_sched_reset(lctx.sched);
    ggml_backend_sched_set_eval_callback(lctx.sched, lctx.cparams.cb_eval, lctx.cparams.cb_eval_user_data);

    ggml_cgraph * gf = llama_build_graph(lctx, batch, false);

    // the output is always the last tensor in the graph
    struct ggml_tensor * res = gf->nodes[gf->n_nodes - 1];
    struct ggml_tensor * embeddings = gf->nodes[gf->n_nodes - 2];
    if (strcmp(res->name, "result_output") == 0) {
        // the embeddings could be the second to last tensor, or the third to last tensor
        if (strcmp(embeddings->name, "result_norm") != 0) {
            embeddings = gf->nodes[gf->n_nodes - 3];
            GGML_ASSERT(strcmp(embeddings->name, "result_norm") == 0);
        }
    } else if (strcmp(res->name, "result_embed") == 0) {
        embeddings = res;
        res = nullptr;
    } else {
        GGML_ASSERT(false);
    }

    // LLAMA_LOG_INFO("graph build time: %.3f ms (%d nodes, %d leafs)\n", (ggml_time_us() - t_start_us)/1000.0, gf->n_nodes, gf->n_leafs);

    // for big prompts, if BLAS is enabled, it is better to use only one thread
    // otherwise, the threads are spin-lock waiting for the BLAS calls and are degrading the performance
    // TODO: this is mostly important for Apple Silicon where CBLAS is still performing very well
    //       we still need some threads to process all non-mul_mat ops, but not too much to avoid interfering
    //       with the BLAS calls. need a better solution
    // MoE Special Case: This logic applies when hparams.n_expert == 0, i.e. the model is NOT an MoE model. When an MoE is
    //                   being processed then Accelerate/BLAS will not be involved, so capping would limit performance.
    if (n_tokens >= 32 && hparams.n_expert == 0 && ggml_cpu_has_blas() && !ggml_cpu_has_gpublas()) {
        n_threads = std::min(4, n_threads);
    }

#ifdef GGML_USE_MPI
    const int64_t n_layer = hparams.n_layer;
    ggml_mpi_graph_compute_pre(lctx.ctx_mpi, gf, n_layer);
#endif

#ifdef GGML_USE_METAL
    if (ggml_backend_is_metal(lctx.backend_metal)) {
        ggml_backend_metal_set_n_cb(lctx.backend_metal, n_threads);
    }
#endif

    if (lctx.backend_cpu != nullptr) {
        ggml_backend_cpu_set_n_threads(lctx.backend_cpu, n_threads);
    }

    llama_set_inputs(lctx, batch);

    ggml_backend_sched_graph_compute(lctx.sched, gf);

    // fprintf(stderr, "splits: %d\n", ggml_backend_sched_get_n_splits(lctx.sched));

#ifdef GGML_USE_MPI
    ggml_mpi_graph_compute_post(lctx.ctx_mpi, gf, n_layer);
#endif

    // update the kv ring buffer
    {
        if (kv_self.has_shift) {
            kv_self.has_shift = false;
            for (uint32_t i = 0; i < kv_self.size; ++i) {
                kv_self.cells[i].delta = 0;
            }
        }

        kv_self.head += n_tokens;

        // Ensure kv cache head points to a valid index.
        if (kv_self.head >= kv_self.size) {
            kv_self.head = 0;
        }
    }

#ifdef GGML_PERF
    // print timing information per ggml operation (for debugging purposes)
    // requires GGML_PERF to be defined
    ggml_graph_print(gf);
#endif

    // plot the computation graph in dot format (for debugging purposes)
    //if (n_past%100 == 0) {
    //    ggml_graph_dump_dot(gf, NULL, "llama.dot");
    //}

    // extract logits
    // TODO: do not compute and extract logits if only embeddings are needed
    //       need to update the graphs to skip "result_output"
    if (res) {
        auto & logits_out = lctx.logits;

#ifndef NDEBUG
        auto & logits_valid = lctx.logits_valid;
        logits_valid.clear();
        logits_valid.resize(n_tokens);

        logits_out.clear();
#endif

        ggml_backend_t res_backend = ggml_backend_sched_get_node_backend(lctx.sched, res);
        GGML_ASSERT(res_backend != nullptr);
        if (batch.logits) {
            logits_out.resize(n_vocab * n_tokens);
            for (uint32_t i = 0; i < n_tokens; i++) {
                if (batch.logits[i] == 0) {
                    continue;
                }
                ggml_backend_tensor_get_async(res_backend, res, logits_out.data() + (n_vocab*i), (n_vocab*i)*sizeof(float), n_vocab*sizeof(float));
#ifndef NDEBUG
                logits_valid[i] = true;
#endif
            }
        } else if (lctx.logits_all) {
            logits_out.resize(n_vocab * n_tokens);
            ggml_backend_tensor_get_async(res_backend, res, logits_out.data(), 0, n_vocab*n_tokens*sizeof(float));
#ifndef NDEBUG
            std::fill(logits_valid.begin(), logits_valid.end(), true);
#endif
        } else {
            logits_out.resize(n_vocab);
            ggml_backend_tensor_get_async(res_backend, res, logits_out.data(), (n_vocab*(n_tokens - 1))*sizeof(float), n_vocab*sizeof(float));
#ifndef NDEBUG
            logits_valid[0] = true;
#endif
        }
        ggml_backend_synchronize(res_backend);
    }

    // extract embeddings
    if (!lctx.embedding.empty()) {
        auto & embedding_out = lctx.embedding;

        const int64_t embed_pos = res ? n_embd * (n_tokens-1) : 0;

        embedding_out.resize(n_embd);
        ggml_backend_t embeddings_backend = ggml_backend_sched_get_node_backend(lctx.sched, embeddings);
        ggml_backend_tensor_get_async(embeddings_backend, embeddings, embedding_out.data(), embed_pos*sizeof(float), n_embd*sizeof(float));
        ggml_backend_synchronize(embeddings_backend);
    }

    // measure the performance only for the single-token evals
    if (n_tokens == 1) {
        lctx.t_eval_us += ggml_time_us() - t_start_us;
        lctx.n_eval++;
    }
    else if (n_tokens > 1) {
        lctx.t_p_eval_us += ggml_time_us() - t_start_us;
        lctx.n_p_eval += n_tokens;
    }

    // get a more accurate load time, upon first eval
    // TODO: fix this
    if (!lctx.has_evaluated_once) {
        lctx.t_load_us = ggml_time_us() - lctx.t_start_us;
        lctx.has_evaluated_once = true;
    }

    return 0;
}

//
// tokenizer
//

static enum llama_vocab_type llama_vocab_get_type(const llama_vocab & vocab) {
    return vocab.type;
}

static bool llama_is_normal_token(const llama_vocab & vocab, llama_token id) {
    return vocab.id_to_token[id].type == LLAMA_TOKEN_TYPE_NORMAL;
}

static bool llama_is_unknown_token(const llama_vocab & vocab, llama_token id) {
    return vocab.id_to_token[id].type == LLAMA_TOKEN_TYPE_UNKNOWN;
}

static bool llama_is_control_token(const llama_vocab & vocab, llama_token id) {
    return vocab.id_to_token[id].type == LLAMA_TOKEN_TYPE_CONTROL;
}

static bool llama_is_byte_token(const llama_vocab & vocab, llama_token id) {
    return vocab.id_to_token[id].type == LLAMA_TOKEN_TYPE_BYTE;
}

static bool llama_is_user_defined_token(const llama_vocab& vocab, llama_token id) {
    return vocab.id_to_token[id].type == LLAMA_TOKEN_TYPE_USER_DEFINED;
}

static uint8_t llama_token_to_byte(const llama_vocab& vocab, llama_token id) {
    GGML_ASSERT(llama_is_byte_token(vocab, id));
    const auto& token_data = vocab.id_to_token.at(id);
    switch (llama_vocab_get_type(vocab)) {
    case LLAMA_VOCAB_TYPE_SPM: {
        auto buf = token_data.text.substr(3, 2);
        return strtol(buf.c_str(), NULL, 16);
    }
    case LLAMA_VOCAB_TYPE_BPE: {
        GGML_ASSERT(false);
        return unicode_to_bytes_bpe(token_data.text);
    }
    case LLAMA_VOCAB_TYPE_WPM: {
        GGML_ASSERT(false);
    }
    default:
        GGML_ASSERT(false);
    }
}

static llama_token llama_byte_to_token(const llama_vocab & vocab, uint8_t ch) {
    static const char * hex = "0123456789ABCDEF";
    switch (llama_vocab_get_type(vocab)) {
        case LLAMA_VOCAB_TYPE_SPM: {
            const char buf[7] = { '<', '0', 'x', hex[ch >> 4], hex[ch & 15], '>', 0 };
            return vocab.token_to_id.at(buf);
        }
        case LLAMA_VOCAB_TYPE_WPM:
        case LLAMA_VOCAB_TYPE_BPE: {
            return vocab.token_to_id.at(bytes_to_unicode_bpe(ch));
        }
        default:
            GGML_ASSERT(false);
    }
}

static void llama_escape_whitespace(std::string & text) {
    replace_all(text, " ", "\xe2\x96\x81");
}

static void llama_unescape_whitespace(std::string & word) {
    replace_all(word, "\xe2\x96\x81", " ");
}

struct llm_symbol {
    using index = int;
    index prev;
    index next;
    const char * text;
    size_t n;
};

static_assert(std::is_trivially_copyable<llm_symbol>::value, "llm_symbol is not trivially copyable");

// SPM tokenizer
// original implementation:
// https://github.com/ggerganov/llama.cpp/commit/074bea2eb1f1349a0118239c4152914aecaa1be4

struct llm_bigram_spm {
    struct comparator {
        bool operator()(llm_bigram_spm & l, llm_bigram_spm & r) {
            return (l.score < r.score) || (l.score == r.score && l.left > r.left);
        }
    };
    using queue_storage = std::vector<llm_bigram_spm>;
    using queue = std::priority_queue<llm_bigram_spm, queue_storage, comparator>;
    llm_symbol::index left;
    llm_symbol::index right;
    float score;
    size_t size;
};

struct llm_tokenizer_spm {
    llm_tokenizer_spm(const llama_vocab & vocab): vocab(vocab) {}

    void tokenize(const std::string & text, std::vector<llama_vocab::id> & output) {
        // split string into utf8 chars
        int index = 0;
        size_t offs = 0;
        while (offs < text.size()) {
            llm_symbol sym;
            size_t len = utf8_len(text[offs]);
            sym.text = text.c_str() + offs;
            sym.n = std::min(len, text.size() - offs);
            offs += sym.n;
            sym.prev = index - 1;
            sym.next = offs == text.size() ? -1 : index + 1;
            index++;
            symbols.emplace_back(sym);
        }

        // seed the work queue with all possible 2-character tokens.
        for (size_t i = 1; i < symbols.size(); ++i) {
            try_add_bigram(i - 1, i);
        }

        // keep substituting the highest frequency pairs for as long as we can.
        while (!work_queue.empty()) {
            auto bigram = work_queue.top();
            work_queue.pop();

            auto & left_sym = symbols[bigram.left];
            auto & right_sym = symbols[bigram.right];

            // if one of the symbols already got merged, skip it.
            if (left_sym.n == 0 || right_sym.n == 0 ||
                left_sym.n + right_sym.n != bigram.size) {
                continue;
            }

            // merge the right sym into the left one
            left_sym.n += right_sym.n;
            right_sym.n = 0;

            //LLAMA_LOG_INFO("left = '%*s' size = %zu\n", (int) left_sym.n, left_sym.text, bigram.size);

            // remove the right sym from the chain
            left_sym.next = right_sym.next;
            if (right_sym.next >= 0) {
                symbols[right_sym.next].prev = bigram.left;
            }

            // find more substitutions
            try_add_bigram(left_sym.prev, bigram.left);
            try_add_bigram(bigram.left, left_sym.next);
        }

        for (int i = 0; i != -1; i = symbols[i].next) {
            auto & symbol = symbols[i];
            resegment(symbol, output);
        }
    }

private:
    void resegment(llm_symbol & symbol, std::vector<llama_vocab::id> & output) {
        auto text = std::string(symbol.text, symbol.n);
        auto token = vocab.token_to_id.find(text);

        // Do we need to support is_unused?
        if (token != vocab.token_to_id.end()) {
            output.push_back((*token).second);
            return;
        }

        const auto p = rev_merge.find(text);

        if (p == rev_merge.end()) {
            // output any symbols that did not form tokens as bytes.
            for (int j = 0; j < (int)symbol.n; ++j) {
                llama_vocab::id token_id = llama_byte_to_token(vocab, symbol.text[j]);
                output.push_back(token_id);
            }
            return;
        }

        resegment(symbols[p->second.first],  output);
        resegment(symbols[p->second.second], output);
    }

    void try_add_bigram(int left, int right) {
        if (left == -1 || right == -1) {
            return;
        }

        const std::string text = std::string(symbols[left].text, symbols[left].n + symbols[right].n);
        auto token = vocab.token_to_id.find(text);

        if (token == vocab.token_to_id.end()) {
            return;
        }

        if (static_cast<size_t>((*token).second) >= vocab.id_to_token.size()) {
            return;
        }

        const auto & tok_data = vocab.id_to_token[(*token).second];

        llm_bigram_spm bigram;
        bigram.left  = left;
        bigram.right = right;
        bigram.score = tok_data.score;
        bigram.size  = text.size();

        work_queue.push(bigram);

        // Do we need to support is_unused?
        rev_merge[text] = std::make_pair(left, right);
    }

    const llama_vocab & vocab;

    std::vector<llm_symbol> symbols;
    llm_bigram_spm::queue work_queue;

    std::map<std::string, std::pair<int, int>> rev_merge;
};

// BPE tokenizer
// adapted from https://github.com/cmp-nct/ggllm.cpp [MIT License]
// tried to simplify unicode stuff, so most likely does not work 100% correctly!

// TODO: there are a lot of common parts between spm and bpe tokenizers, should be refactored and reused

struct llm_bigram_bpe {
    struct comparator {
        bool operator()(const llm_bigram_bpe & l, const llm_bigram_bpe & r) const {
            return l.rank > r.rank || (l.rank == r.rank && l.left > r.left);
        }
    };

    using queue_storage = std::vector<llm_bigram_bpe>;
    using queue = std::priority_queue<llm_bigram_bpe, queue_storage, comparator>;
    llm_symbol::index left;
    llm_symbol::index right;
    std::string text;
    int rank;
    size_t size;
};

struct llm_tokenizer_bpe {
    llm_tokenizer_bpe(const llama_vocab & vocab): vocab(vocab) {}

    void tokenize(const std::string & text, std::vector<llama_vocab::id> & output) {
        int final_prev_index = -1;
        auto word_collection = bpe_gpt2_preprocess(text);

        symbols_final.clear();

        for (auto & word : word_collection) {
            work_queue = llm_bigram_bpe::queue();
            symbols.clear();

            int index = 0;
            size_t offset = 0;

            while (offset < word.size()) {
                llm_symbol sym;
                size_t char_len = std::min(word.size() - offset, (size_t) ::utf8_len(word[offset]));
                sym.text = word.c_str() + offset;
                sym.n = char_len;
                offset += sym.n;
                sym.prev = index - 1;
                sym.next = offset == word.size() ? -1 : index + 1;
                index++;
                symbols.emplace_back(sym);
            }
            for (size_t i = 1; i < symbols.size(); ++i) {
                add_new_bigram(i - 1, i);
            }

            // build token(s)
            while (!work_queue.empty()) {
                auto bigram = work_queue.top();
                work_queue.pop();

                auto & left_symbol = symbols[bigram.left];
                auto & right_symbol = symbols[bigram.right];

                if (left_symbol.n == 0 || right_symbol.n == 0) {
                    continue;
                }
                std::string left_token = std::string(left_symbol.text, left_symbol.n);
                std::string right_token = std::string(right_symbol.text, right_symbol.n);
                if (left_token + right_token != bigram.text) {
                    continue;  // Skip this bigram if it's outdated
                }

                // merge the right sym into the left one
                left_symbol.n += right_symbol.n;
                right_symbol.n = 0;

                // remove the right sym from the chain
                left_symbol.next = right_symbol.next;
                if (right_symbol.next >= 0) {
                    symbols[right_symbol.next].prev = bigram.left;
                }

                add_new_bigram(left_symbol.prev, bigram.left);  // left side of current symbol
                add_new_bigram(bigram.left, left_symbol.next);  // right side of current symbol
            }

            // add the fnished tokens to the final list keeping correct order for next and prev
            for (auto & sym : symbols) {
                if (sym.n > 0) {
                    sym.prev = final_prev_index;
                    sym.next = -1;
                    if (final_prev_index != -1) {
                        symbols_final[final_prev_index].next = symbols_final.size();
                    }
                    symbols_final.emplace_back(sym);
                    final_prev_index = symbols_final.size() - 1;
                }
            }
        }

        symbols = symbols_final;

        if (!symbols.empty()) {
            for (int i = 0; i != -1; i = symbols[i].next) {
                auto & symbol = symbols[i];
                if (symbol.n == 0) {
                    continue;
                }

                const std::string str = std::string(symbol.text, symbol.n);
                const auto token = vocab.token_to_id.find(str);

                if (token == vocab.token_to_id.end()) {
                    for (auto j = str.begin(); j != str.end(); ++j) {
                        std::string byte_str(1, *j);
                        auto token_multibyte = vocab.token_to_id.find(byte_str);
                        if (token_multibyte == vocab.token_to_id.end()) {
                            throw std::runtime_error("ERROR: byte not found in vocab");
                        }
                        output.push_back((*token_multibyte).second);
                    }
                } else {
                    output.push_back((*token).second);
                }
            }
        }
    }

private:
    void add_new_bigram(int left, int right) {
        if (left == -1 || right == -1) {
            return;
        }

        std::string left_token  = std::string(symbols[left].text,  symbols[left].n);
        std::string right_token = std::string(symbols[right].text, symbols[right].n);

        int rank_found = -1;

        rank_found = vocab.find_bpe_rank(left_token, right_token);

        if (rank_found < 0) {
            return;
        }

        llm_bigram_bpe bigram;

        bigram.left  = left;
        bigram.right = right;
        bigram.text  = left_token + right_token;
        bigram.size  = left_token.size() + right_token.size();
        bigram.rank  = rank_found;

        work_queue.push(bigram);
    }

    std::vector<std::string> bpe_gpt2_preprocess(const std::string & text) {
        std::vector<std::string> bpe_words;
        std::vector<std::string> bpe_encoded_words;

        std::string token = "";
        // GPT2 system regex:  's|'t|'re|'ve|'m|'ll|'d| ?\p{L}+| ?\p{N}+| ?[^\s\p{L}\p{N}]+|\s+(?!\S)|\s+
        bool collecting_numeric = false;
        bool collecting_letter = false;
        bool collecting_special = false;
        bool collecting_whitespace_lookahead = false;
        bool collecting = false;

        std::vector<std::string> text_utf;
        text_utf.reserve(text.size());
        bpe_words.reserve(text.size());
        bpe_encoded_words.reserve(text.size());

        auto cps = codepoints_from_utf8(text);
        for (size_t i = 0; i < cps.size(); ++i)
            text_utf.emplace_back(codepoint_to_utf8(cps[i]));

        for (int i = 0; i < (int)text_utf.size(); i++) {
            const std::string & utf_char = text_utf[i];
            bool split_condition = false;
            int bytes_remain = text_utf.size() - i;
            // forward backward lookups
            const std::string & utf_char_next = (i + 1 < (int)text_utf.size()) ? text_utf[i + 1] : "";
            const std::string & utf_char_next_next = (i + 2 < (int)text_utf.size()) ? text_utf[i + 2] : "";

            // handling contractions
            if (!split_condition && bytes_remain >= 2) {
                // 's|'t|'m|'d
                if (utf_char == "\'" && (utf_char_next == "s" || utf_char_next == "t" || utf_char_next == "m" || utf_char_next == "d")) {
                    split_condition = true;
                }
                if (split_condition) {
                    if (token.size()) {
                        bpe_words.emplace_back(token); // push previous content as token
                    }
                    token = utf_char + utf_char_next;
                    bpe_words.emplace_back(token);
                    token = "";
                    i++;
                    continue;
                }
            }
            if (!split_condition && bytes_remain >= 3) {
                // 're|'ve|'ll
                if (utf_char == "\'" && (
                    (utf_char_next == "r" && utf_char_next_next == "e") ||
                    (utf_char_next == "v" && utf_char_next_next == "e") ||
                    (utf_char_next == "l" && utf_char_next_next == "l"))
                    ) {
                    split_condition = true;
                }
                if (split_condition) {
                    // current token + next token can be defined
                    if (token.size()) {
                        bpe_words.emplace_back(token); // push previous content as token
                    }
                    token = utf_char + utf_char_next + utf_char_next_next;
                    bpe_words.emplace_back(token); // the contraction
                    token = "";
                    i += 2;
                    continue;
                }
            }

            if (!split_condition && !collecting) {
                if (codepoint_type(utf_char) == CODEPOINT_TYPE_LETTER || (!token.size() && utf_char == " " && codepoint_type(utf_char_next) == CODEPOINT_TYPE_LETTER)) {
                    collecting_letter = true;
                    collecting = true;
                }
                else if (codepoint_type(utf_char) == CODEPOINT_TYPE_DIGIT || (!token.size() && utf_char == " " && codepoint_type(utf_char_next) == CODEPOINT_TYPE_DIGIT)) {
                    collecting_numeric = true;
                    collecting = true;
                }
                else if (
                    ((codepoint_type(utf_char) != CODEPOINT_TYPE_LETTER && codepoint_type(utf_char) != CODEPOINT_TYPE_DIGIT) && (codepoint_type(utf_char) != CODEPOINT_TYPE_WHITESPACE)) ||
                    (!token.size() && utf_char == " " && codepoint_type(utf_char_next) != CODEPOINT_TYPE_LETTER && codepoint_type(utf_char_next) != CODEPOINT_TYPE_DIGIT && codepoint_type(utf_char_next) != CODEPOINT_TYPE_WHITESPACE)
                    ) {
                    collecting_special = true;
                    collecting = true;
                }
                else if (codepoint_type(utf_char) == CODEPOINT_TYPE_WHITESPACE && codepoint_type(utf_char_next) == CODEPOINT_TYPE_WHITESPACE) {
                    collecting_whitespace_lookahead = true;
                    collecting = true;
                }
                else if (codepoint_type(utf_char) == CODEPOINT_TYPE_WHITESPACE) {
                    split_condition = true;
                }
            }
            else if (!split_condition && collecting) {
                if (collecting_letter && codepoint_type(utf_char) != CODEPOINT_TYPE_LETTER) {
                    split_condition = true;
                }
                else if (collecting_numeric && codepoint_type(utf_char) != CODEPOINT_TYPE_DIGIT) {
                    split_condition = true;
                }
                else if (collecting_special && (codepoint_type(utf_char) == CODEPOINT_TYPE_LETTER || codepoint_type(utf_char) == CODEPOINT_TYPE_DIGIT || codepoint_type(utf_char) == CODEPOINT_TYPE_WHITESPACE)) {
                    split_condition = true;
                }
                else if (collecting_whitespace_lookahead && (codepoint_type(utf_char_next) == CODEPOINT_TYPE_LETTER || codepoint_type(utf_char_next) == CODEPOINT_TYPE_DIGIT)) {
                    split_condition = true;
                }
            }

            if (utf_char_next == "") {
                split_condition = true; // final
                token += utf_char;
            }

            if (split_condition) {
                if (token.size()) {
                    bpe_words.emplace_back(token);
                }
                token = utf_char;
                collecting = false;
                collecting_letter = false;
                collecting_numeric = false;
                collecting_special = false;
                collecting_whitespace_lookahead = false;
            }
            else {
                token += utf_char;
            }
        }

        for (std::string & word : bpe_words) {
            std::string encoded_token = "";
            for (char & c : word) {
                encoded_token += bytes_to_unicode_bpe(c);
            }
            bpe_encoded_words.emplace_back(encoded_token);
        }

        return bpe_encoded_words;
    }

    const llama_vocab & vocab;

    std::vector<llm_symbol> symbols;
    std::vector<llm_symbol> symbols_final;

    llm_bigram_bpe::queue work_queue;
};

struct llm_tokenizer_wpm {
    llm_tokenizer_wpm(const llama_vocab & vocab): vocab(vocab) {}

    void tokenize(const std::string & text, std::vector<llama_vocab::id> & output) {
        auto * token_map = &vocab.token_to_id;

        // normalize and split by whitespace
        std::vector<std::string> words = preprocess(text);

        // bos token prepended already

        // find the longest tokens that form the words
        for (const std::string &word : words) {
            // skip empty words
            if (word.size() == 0) {
                continue;
            }

            // prepend phantom space
            std::string word1 = "\xe2\x96\x81" + word;
            int n = word1.size();

            // we're at the start of a new word
            int i = 0;
            bool match_any = false;

            // move through character position in word
            while (i < n) {
                // loop through possible match length
                bool match = false;
                for (int j = n; j > i; j--) {
                    auto it = token_map->find(word1.substr(i, j - i));
                    if (it != token_map->end()) {
                        output.push_back(it->second);
                        match = true;
                        match_any = true;
                        i = j;
                        break;
                    }
                }

                // must be an unknown character
                if (!match) {
                    i++;
                }
            }

            // we didn't find any matches for this word
            if (!match_any) {
                output.push_back(vocab.special_unk_id);
            }
        }

        // append eos token
        output.push_back(vocab.special_eos_id);
    }

    std::vector<std::string> preprocess(const std::string & text) {
        std::string ori_str = normalize(text);
        uint64_t ori_size = ori_str.size();

        // single punct / single symbol / single digit
        // baseline: add whitespace on the left and right of punct and chinese characters
        std::vector<std::string> words;
        std::string new_str = "";
        uint64_t i = 0;
        while (i < ori_size) {
            int utf_char_len = utf8_len(ori_str[i]);
            if ((utf_char_len == 1) && ispunct(ori_str[i])) {
                new_str += " ";
                new_str += ori_str[i];
                new_str += " ";
                i += 1;
            }
            else if ((utf_char_len == 3) && is_chinese_char(ori_str.substr(i, 3))) {
                new_str += " ";
                new_str += ori_str.substr(i, 3);
                new_str += " ";
                i += 3;
            }
            else {
                new_str += ori_str[i];
                i += 1;
            }
        }

        // split by whitespace
        uint64_t l = 0;
        uint64_t r = 0;
        while (r < new_str.size()) {
            // if is whitespace
            if (isspace(new_str[r])) {
                if (r > l) words.push_back(new_str.substr(l, (r - l)));
                l = r + 1;
                r = l;
            }
            else {
                r += 1;
            }
        }
        if (r > l) {
            words.push_back(new_str.substr(l, (r - l)));
        }
        return words;
    }

    std::string normalize(const std::string & text) {
        // TODO: handle chinese characters? https://github.com/huggingface/tokenizers/blob/ef5f50605ddf9f8caef1598c0e4853862b9707a7/tokenizers/src/normalizers/bert.rs#L98
        std::string text2 = strip_accents(text);
        for (size_t i = 0; i < text2.size(); i += utf8_len(text2[i])) {
            char c = text2[i];
            if (c >= 'A' && c <= 'Z') {
                text2[i] = c - 'A' + 'a';
            }
        }
        return text2;
    }

    bool is_chinese_char(const std::string & str) {
        int len = str.length();
        unsigned int codepoint = 0;
        int num_bytes = 0;
        int i = 0;
        unsigned char ch = static_cast<unsigned char>(str[i]);
        if (ch <= 0x7f) {
            codepoint = ch;
            num_bytes = 1;
        } else if ((ch >> 5) == 0x06) {
            codepoint = ch & 0x1f;
            num_bytes = 2;
        } else if ((ch >> 4) == 0x0e) {
            codepoint = ch & 0x0f;
            num_bytes = 3;
        } else if ((ch >> 3) == 0x1e) {
            codepoint = ch & 0x07;
            num_bytes = 4;
        }
        for (int j = 1; j < num_bytes; ++j) {
            if (i + j >= len) {
                return false; // incomplete UTF-8 character
            }
            unsigned char next_ch = static_cast<unsigned char>(str[i + j]);
            if ((next_ch >> 6) != 0x02) {
                return false; // invalid trailing byte
            }
            codepoint = (codepoint << 6) | (next_ch & 0x3f);
        }
        if ((codepoint >= 0x4E00  && codepoint <= 0x9FFF)  ||
            (codepoint >= 0x3400  && codepoint <= 0x4DBF)  ||
            (codepoint >= 0x20000 && codepoint <= 0x2A6DF) ||
            (codepoint >= 0x2A700 && codepoint <= 0x2B73F) ||
            (codepoint >= 0x2B740 && codepoint <= 0x2B81F) ||
            (codepoint >= 0x2B920 && codepoint <= 0x2CEAF) || // this should be 0x2B820 but in hf rust code it is 0x2B920
            (codepoint >= 0xF900  && codepoint <= 0xFAFF)  ||
            (codepoint >= 0x2F800 && codepoint <= 0x2FA1F) ||
            (codepoint >= 0x3000  && codepoint <= 0x303F)  ||
            (codepoint >= 0xFF00  && codepoint <= 0xFFEF)) {
            return true; // NOLINT
        }
        return false;
    }

    std::string strip_accents(const std::string & input_string) {
        std::string resultString;
        std::map<std::string, char> accent_map = {
            {"À", 'A'}, {"Á", 'A'}, {"Â", 'A'}, {"Ã", 'A'}, {"Ä", 'A'}, {"Å", 'A'},
            {"à", 'a'}, {"á", 'a'}, {"â", 'a'}, {"ã", 'a'}, {"ä", 'a'}, {"å", 'a'},
            {"È", 'E'}, {"É", 'E'}, {"Ê", 'E'}, {"Ë", 'E'}, {"è", 'e'}, {"é", 'e'},
            {"ê", 'e'}, {"ë", 'e'}, {"Ì", 'I'}, {"Í", 'I'}, {"Î", 'I'}, {"Ï", 'I'},
            {"ì", 'i'}, {"í", 'i'}, {"î", 'i'}, {"ï", 'i'}, {"Ò", 'O'}, {"Ó", 'O'},
            {"Ô", 'O'}, {"Õ", 'O'}, {"Ö", 'O'}, {"ò", 'o'}, {"ó", 'o'}, {"ô", 'o'},
            {"õ", 'o'}, {"ö", 'o'}, {"Ù", 'U'}, {"Ú", 'U'}, {"Û", 'U'}, {"Ü", 'U'},
            {"ù", 'u'}, {"ú", 'u'}, {"û", 'u'}, {"ü", 'u'}, {"Ý", 'Y'}, {"ý", 'y'},
            {"Ç", 'C'}, {"ç", 'c'}, {"Ñ", 'N'}, {"ñ", 'n'},
        };

        for (size_t i = 0; i <  input_string.length();) {
            int len = utf8_len(input_string[i]);
            std::string curChar = input_string.substr(i, len);
            auto iter = accent_map.find(curChar);
            if (iter != accent_map.end()) {
                resultString += iter->second;
            } else {
                resultString += curChar;
            }
            i += len;
        }

        return resultString;
    }

    static size_t utf8_len(char src) {
        const size_t lookup[] = {1, 1, 1, 1, 1, 1, 1, 1, 1, 1, 1, 1, 2, 2, 3, 4};
        uint8_t highbits = static_cast<uint8_t>(src) >> 4;
        return lookup[highbits];
    }

    const llama_vocab & vocab;
};

typedef enum FRAGMENT_BUFFER_VARIANT_TYPE {
    FRAGMENT_BUFFER_VARIANT_TYPE_TOKEN,
    FRAGMENT_BUFFER_VARIANT_TYPE_RAW_TEXT
} FRAGMENT_BUFFER_VARIANT_TYPE;

struct fragment_buffer_variant {
    fragment_buffer_variant(llama_vocab::id _token)
    :
        type(FRAGMENT_BUFFER_VARIANT_TYPE_TOKEN),
        token(_token),
        raw_text(_dummy),
        offset(0),
        length(0){}
    fragment_buffer_variant(const std::string & _raw_text, int64_t _offset, int64_t _length)
    :
        type(FRAGMENT_BUFFER_VARIANT_TYPE_RAW_TEXT),
        token((llama_vocab::id)-1),
        raw_text(_raw_text),
        offset(_offset),
        length(_length){
            GGML_ASSERT( _offset >= 0 );
            GGML_ASSERT( _length >= 1 );
            GGML_ASSERT( offset + length <= raw_text.length() );
        }

    const FRAGMENT_BUFFER_VARIANT_TYPE type;
    const llama_vocab::id token;
    const std::string _dummy;
    const std::string & raw_text;
    const uint64_t offset;
    const uint64_t length;
};

// #define PRETOKENIZERDEBUG

static void tokenizer_st_partition(const llama_vocab & vocab, std::forward_list<fragment_buffer_variant> & buffer) {
    // for each special token
    for (const auto & st: vocab.special_tokens_cache) {
        const auto & special_token = st.first;
        const auto & special_id    = st.second;

        // for each text fragment
        std::forward_list<fragment_buffer_variant>::iterator it = buffer.begin();
        while (it != buffer.end()) {
            auto & fragment = (*it);

            // if a fragment is text ( not yet processed )
            if (fragment.type == FRAGMENT_BUFFER_VARIANT_TYPE_RAW_TEXT) {
                auto * raw_text = &(fragment.raw_text);

                auto raw_text_base_offset = fragment.offset;
                auto raw_text_base_length = fragment.length;

                // loop over the text
                while (true) {
                    // find the first occurrence of a given special token in this fragment
                    //  passing offset argument only limit the "search area" but match coordinates
                    //  are still relative to the source full raw_text
                    auto match = raw_text->find(special_token, raw_text_base_offset);

                    // no occurrences found, stop processing this fragment for a given special token
                    if (match == std::string::npos) break;

                    // check if match is within bounds of offset <-> length
                    if (match + special_token.length() > raw_text_base_offset + raw_text_base_length) break;

#ifdef PRETOKENIZERDEBUG
                    LLAMA_LOG_WARN("FF: (%ld %ld %ld) '%s'\n", raw_text->length(), raw_text_base_offset, raw_text_base_length, raw_text->substr(raw_text_base_offset, raw_text_base_length).c_str());
#endif
                    auto source = std::distance(buffer.begin(), it);

                    // if match is further than base offset
                    //  then we have some text to the left of it
                    if (match > raw_text_base_offset) {
                        // left
                        const int64_t left_reminder_offset = raw_text_base_offset + 0;
                        const int64_t left_reminder_length = match - raw_text_base_offset;
                        buffer.emplace_after(it, (*raw_text), left_reminder_offset, left_reminder_length);

#ifdef PRETOKENIZERDEBUG
                        LLAMA_LOG_WARN("FL: (%ld %ld) '%s'\n", left_reminder_offset, left_reminder_length, raw_text->substr(left_reminder_offset, left_reminder_length).c_str());
#endif
                        it++;
                    }

                    // special token
                    buffer.emplace_after(it, special_id);
                    it++;

                    // right
                    if (match + special_token.length() < raw_text_base_offset + raw_text_base_length) {
                        const int64_t right_reminder_offset = match + special_token.length();
                        const int64_t right_reminder_length = raw_text_base_length - ((match - raw_text_base_offset) + special_token.length());
                        buffer.emplace_after(it, (*raw_text), right_reminder_offset, right_reminder_length);

#ifdef PRETOKENIZERDEBUG
                        LLAMA_LOG_WARN("FR: (%ld %ld) '%s'\n", right_reminder_offset, right_reminder_length, raw_text->substr(right_reminder_offset, right_reminder_length).c_str());
#endif

                        it++;

                        if (source == 0) {
                            buffer.erase_after(buffer.before_begin());
                        } else {
                            buffer.erase_after(std::next(buffer.begin(), (source-1)));
                        }

                        // repeat for the right side
                        raw_text_base_offset = right_reminder_offset;
                        raw_text_base_length = right_reminder_length;

#ifdef PRETOKENIZERDEBUG
                        LLAMA_LOG_WARN("RR: (%ld %ld) '%s'\n", raw_text_base_offset, raw_text_base_length, raw_text->substr(raw_text_base_offset, raw_text_base_length).c_str());
#endif
                    } else {
                        if (source == 0) {
                            buffer.erase_after(buffer.before_begin());
                        } else {
                            buffer.erase_after(std::next(buffer.begin(), (source-1)));
                        }
                        break;
                    }
                }
            }
            it++;
        }
    }
}

static std::vector<llama_vocab::id> llama_tokenize_internal(const llama_vocab & vocab, std::string raw_text, bool bos, bool special) {
    std::vector<llama_vocab::id> output;

    // OG tokenizer behavior:
    //
    // tokenizer.encode('', add_bos=True)  returns [1]
    // tokenizer.encode('', add_bos=False) returns []

    if (bos && vocab.special_bos_id != -1) {
        output.push_back(vocab.special_bos_id);
    }

    if (raw_text.empty()) {
        return output;
    }

    std::forward_list<fragment_buffer_variant> fragment_buffer;
    fragment_buffer.emplace_front( raw_text, 0, raw_text.length() );

    if (special) tokenizer_st_partition( vocab, fragment_buffer );

    switch (vocab.type) {
        case LLAMA_VOCAB_TYPE_SPM:
            {
                for (const auto & fragment: fragment_buffer) {
                    if (fragment.type == FRAGMENT_BUFFER_VARIANT_TYPE_RAW_TEXT) {
                        // without adding this leading whitespace, we do not get the same results as the original tokenizer

                        // TODO: It's likely possible to get rid of this string copy entirely
                        //  by modifying llm_tokenizer_x to operate with string offsets like pre-tokenizer
                        //  and passing 'add space prefix' as bool argument
                        //
                        auto raw_text = fragment.raw_text.substr(fragment.offset, fragment.length);
                        if (&fragment == &fragment_buffer.front()) {
                            if (vocab.add_space_prefix) {
                                raw_text = " " + raw_text; // prefix with space if the first token is not special
                            }
                        }

#ifdef PRETOKENIZERDEBUG
                        LLAMA_LOG_WARN("TT: (%ld %ld %ld) '%s'\n", raw_text.length(), fragment.offset, fragment.length, raw_text.c_str());
#endif
                        llm_tokenizer_spm tokenizer(vocab);
                        llama_escape_whitespace(raw_text);
                        tokenizer.tokenize(raw_text, output);
                    } else { // if (fragment.type == FRAGMENT_BUFFER_VARIANT_TYPE_TOKEN)
                        output.push_back(fragment.token);
                    }
                }
            } break;
        case LLAMA_VOCAB_TYPE_BPE:
            {
                for (const auto & fragment: fragment_buffer) {
                    if (fragment.type == FRAGMENT_BUFFER_VARIANT_TYPE_RAW_TEXT) {
                        auto raw_text = fragment.raw_text.substr(fragment.offset, fragment.length);

#ifdef PRETOKENIZERDEBUG
                        LLAMA_LOG_WARN("TT: (%ld %ld %ld) '%s'\n", raw_text.length(), fragment.offset, fragment.length, raw_text.c_str());
#endif
                        llm_tokenizer_bpe tokenizer(vocab);
                        tokenizer.tokenize(raw_text, output);
                    } else { // if (fragment.type == FRAGMENT_BUFFER_VARIANT_TYPE_TOKEN)
                        output.push_back(fragment.token);
                    }
                }
            } break;
        case LLAMA_VOCAB_TYPE_WPM:
            {
                for (const auto & fragment: fragment_buffer) {
                    if (fragment.type == FRAGMENT_BUFFER_VARIANT_TYPE_RAW_TEXT) {
                        auto raw_text = fragment.raw_text.substr(fragment.offset, fragment.length);

#ifdef PRETOKENIZERDEBUG
                        LLAMA_LOG_WARN("TT: (%ld %ld %ld) '%s'\n", raw_text.length(), fragment.offset, fragment.length, raw_text.c_str());
#endif
                        llm_tokenizer_wpm tokenizer(vocab);
                        tokenizer.tokenize(raw_text, output);
                    } else { // if (fragment.type == FRAGMENT_BUFFER_VARIANT_TYPE_TOKEN)
                        output.push_back(fragment.token);
                    }
                }
            } break;
    }

    return output;
}

//
// grammar - internal
//

struct llama_partial_utf8 {
    uint32_t value;    // bit value so far (unshifted)
    int      n_remain; // num bytes remaining; -1 indicates invalid sequence
};

struct llama_grammar {
    const std::vector<std::vector<llama_grammar_element>>   rules;
    std::vector<std::vector<const llama_grammar_element *>> stacks;

    // buffer for partially generated UTF-8 sequence from accepted tokens
    llama_partial_utf8                                      partial_utf8;
};

struct llama_grammar_candidate {
    size_t               index;
    const uint32_t     * code_points;
    llama_partial_utf8   partial_utf8;
};

// Decodes a UTF-8 string which may end in an incomplete sequence. Adds a terminating 0 for use as
// pointer. If an invalid sequence is encountered, returns `llama_partial_utf8.n_remain == -1`.
static std::pair<std::vector<uint32_t>, llama_partial_utf8> decode_utf8(
        const std::string & src,
        llama_partial_utf8   partial_start) {
    static const int      lookup[] = { 1, 1, 1, 1, 1, 1, 1, 1, 0, 0, 0, 0, 2, 2, 3, 4 };
    const char          * pos      = src.c_str();
    std::vector<uint32_t> code_points;
    // common english strings have the same number of codepoints and bytes. `+ 1` for the terminating 0.
    code_points.reserve(src.size() + 1);
    uint32_t              value    = partial_start.value;
    int                   n_remain = partial_start.n_remain;

    // continue previous decode, if applicable
    while (*pos != 0 && n_remain > 0) {
        uint8_t next_byte = static_cast<uint8_t>(*pos);
        if ((next_byte >> 6) != 2) {
            // invalid sequence, abort
            code_points.push_back(0);
            return std::make_pair(std::move(code_points), llama_partial_utf8{ 0, -1 });
        }
        value = (value << 6) + (next_byte & 0x3F);
        ++pos;
        --n_remain;
    }

    if (partial_start.n_remain > 0 && n_remain == 0) {
        code_points.push_back(value);
    }

    // decode any subsequent utf-8 sequences, which may end in an incomplete one
    while (*pos != 0) {
        uint8_t  first_byte = static_cast<uint8_t>(*pos);
        uint8_t  highbits   = first_byte >> 4;
                 n_remain   = lookup[highbits] - 1;

        if (n_remain < 0) {
            // invalid sequence, abort
            code_points.clear();
            code_points.push_back(0);
            return std::make_pair(std::move(code_points), llama_partial_utf8{ 0, n_remain });
        }

        uint8_t  mask       = (1 << (7 - n_remain)) - 1;
                 value      = first_byte & mask;
        ++pos;
        while (*pos != 0 && n_remain > 0) {
            value = (value << 6) + (static_cast<uint8_t>(*pos) & 0x3F);
            ++pos;
            --n_remain;
        }
        if (n_remain == 0) {
            code_points.push_back(value);
        }
    }
    code_points.push_back(0);

    return std::make_pair(std::move(code_points), llama_partial_utf8{ value, n_remain });
}

// returns true iff pos points to the end of one of the definitions of a rule
static bool llama_grammar_is_end_of_sequence(const llama_grammar_element * pos) {
    switch (pos->type) {
        case LLAMA_GRETYPE_END: return true;  // NOLINT
        case LLAMA_GRETYPE_ALT: return true;  // NOLINT
        default:                return false;
    }
}

// returns true iff chr satisfies the char range at pos (regular or inverse range)
// asserts that pos is pointing to a char range element
static std::pair<bool, const llama_grammar_element *> llama_grammar_match_char(
        const llama_grammar_element * pos,
        const uint32_t                chr) {

    bool found            = false;
    bool is_positive_char = pos->type == LLAMA_GRETYPE_CHAR;

    GGML_ASSERT(is_positive_char || pos->type == LLAMA_GRETYPE_CHAR_NOT); // NOLINT

    do {
        if (pos[1].type == LLAMA_GRETYPE_CHAR_RNG_UPPER) {
            // inclusive range, e.g. [a-z]
            found = found || (pos->value <= chr && chr <= pos[1].value);
            pos += 2;
        } else {
            // exact char match, e.g. [a] or "a"
            found = found || pos->value == chr;
            pos += 1;
        }
    } while (pos->type == LLAMA_GRETYPE_CHAR_ALT);

    return std::make_pair(found == is_positive_char, pos);
}

// returns true iff some continuation of the given partial UTF-8 sequence could satisfy the char
// range at pos (regular or inverse range)
// asserts that pos is pointing to a char range element
static bool llama_grammar_match_partial_char(
        const llama_grammar_element * pos,
        const llama_partial_utf8      partial_utf8) {

    bool is_positive_char = pos->type == LLAMA_GRETYPE_CHAR;
    GGML_ASSERT(is_positive_char || pos->type == LLAMA_GRETYPE_CHAR_NOT);

    uint32_t partial_value = partial_utf8.value;
    int      n_remain      = partial_utf8.n_remain;

    // invalid sequence or 7-bit char split across 2 bytes (overlong)
    if (n_remain < 0 || (n_remain == 1 && partial_value < 2)) {
        return false;
    }

    // range of possible code points this partial UTF-8 sequence could complete to
    uint32_t low  = partial_value << (n_remain * 6);
    uint32_t high = low | ((1 << (n_remain * 6)) - 1);

    if (low == 0) {
        if (n_remain == 2) {
            low = 1 << 11;
        } else if (n_remain == 3) {
            low = 1 << 16;
        }
    }

    do {
        if (pos[1].type == LLAMA_GRETYPE_CHAR_RNG_UPPER) {
            // inclusive range, e.g. [a-z]
            if (pos->value <= high && low <= pos[1].value) {
                return is_positive_char;
            }
            pos += 2;
        } else {
            // exact char match, e.g. [a] or "a"
            if (low <= pos->value && pos->value <= high) {
                return is_positive_char;
            }
            pos += 1;
        }
    } while (pos->type == LLAMA_GRETYPE_CHAR_ALT);

    return !is_positive_char;
}


// transforms a grammar pushdown stack into N possible stacks, all ending
// at a character range (terminal element)
static void llama_grammar_advance_stack(
        const std::vector<std::vector<llama_grammar_element>>   & rules,
        const std::vector<const llama_grammar_element *>        & stack,
        std::vector<std::vector<const llama_grammar_element *>> & new_stacks) {

    if (stack.empty()) {
        new_stacks.emplace_back(stack);
        return;
    }

    const llama_grammar_element * pos = stack.back();

    switch (pos->type) {
        case LLAMA_GRETYPE_RULE_REF: {
            const size_t                  rule_id = static_cast<size_t>(pos->value);
            const llama_grammar_element * subpos  = rules[rule_id].data();
            do {
                // init new stack without the top (pos)
                std::vector<const llama_grammar_element *> new_stack(stack.begin(), stack.end() - 1);
                if (!llama_grammar_is_end_of_sequence(pos + 1)) {
                    // if this rule ref is followed by another element, add that to stack
                    new_stack.push_back(pos + 1);
                }
                if (!llama_grammar_is_end_of_sequence(subpos)) {
                    // if alternate is nonempty, add to stack
                    new_stack.push_back(subpos);
                }
                llama_grammar_advance_stack(rules, new_stack, new_stacks);
                while (!llama_grammar_is_end_of_sequence(subpos)) {
                    // scan to end of alternate def
                    subpos++;
                }
                if (subpos->type == LLAMA_GRETYPE_ALT) {
                    // there's another alternate def of this rule to process
                    subpos++;
                } else {
                    break;
                }
            } while (true);
            break;
        }
        case LLAMA_GRETYPE_CHAR:
        case LLAMA_GRETYPE_CHAR_NOT:
            new_stacks.emplace_back(stack);
            break;
        default:
            // end of alternate (LLAMA_GRETYPE_END, LLAMA_GRETYPE_ALT) or middle of char range
            // (LLAMA_GRETYPE_CHAR_ALT, LLAMA_GRETYPE_CHAR_RNG_UPPER); stack should never be left on
            // those
            GGML_ASSERT(false);
    }
}

// takes a set of possible pushdown stacks on a grammar, which are required to
// be positioned at a character range (see `llama_grammar_advance_stack`), and
// produces the N possible stacks if the given char is accepted at those
// positions
static std::vector<std::vector<const llama_grammar_element *>> llama_grammar_accept(
        const std::vector<std::vector<llama_grammar_element>>         & rules,
        const std::vector<std::vector<const llama_grammar_element *>> & stacks,
        const uint32_t                                                  chr) {

    std::vector<std::vector<const llama_grammar_element *>> new_stacks;

    for (const auto & stack : stacks) {
        if (stack.empty()) {
            continue;
        }

        auto match = llama_grammar_match_char(stack.back(), chr);
        if (match.first) {
            const llama_grammar_element * pos = match.second;

            // update top of stack to next element, if any
            std::vector<const llama_grammar_element *> new_stack(stack.begin(), stack.end() - 1);
            if (!llama_grammar_is_end_of_sequence(pos)) {
                new_stack.push_back(pos);
            }
            llama_grammar_advance_stack(rules, new_stack, new_stacks);
        }
    }

    return new_stacks;
}

static std::vector<llama_grammar_candidate> llama_grammar_reject_candidates(
        const std::vector<std::vector<llama_grammar_element>>         & rules,
        const std::vector<std::vector<const llama_grammar_element *>> & stacks,
        const std::vector<llama_grammar_candidate>                    & candidates);

static std::vector<llama_grammar_candidate> llama_grammar_reject_candidates_for_stack(
        const std::vector<std::vector<llama_grammar_element>> & rules,
        const std::vector<const llama_grammar_element *>      & stack,
        const std::vector<llama_grammar_candidate>            & candidates) {

    std::vector<llama_grammar_candidate> rejects;

    if (stack.empty()) {
        for (const auto & tok : candidates) {
            if (*tok.code_points != 0 || tok.partial_utf8.n_remain != 0) {
                rejects.push_back(tok);
            }
        }
        return rejects;
    }

    const llama_grammar_element * stack_pos = stack.back();

    std::vector<llama_grammar_candidate> next_candidates;
    for (const auto & tok : candidates) {
        if (*tok.code_points == 0) {
            // reached end of full codepoints in token, reject iff it ended in a partial sequence
            // that cannot satisfy this position in grammar
            if (tok.partial_utf8.n_remain != 0 &&
                    !llama_grammar_match_partial_char(stack_pos, tok.partial_utf8)) {
                rejects.push_back(tok);
            }
        } else if (llama_grammar_match_char(stack_pos, *tok.code_points).first) {
            next_candidates.push_back({ tok.index, tok.code_points + 1, tok.partial_utf8 });
        } else {
            rejects.push_back(tok);
        }
    }

    const auto * stack_pos_after = llama_grammar_match_char(stack_pos, 0).second;

    // update top of stack to next element, if any
    std::vector<const llama_grammar_element *> stack_after(stack.begin(), stack.end() - 1);
    if (!llama_grammar_is_end_of_sequence(stack_pos_after)) {
        stack_after.push_back(stack_pos_after);
    }
    std::vector<std::vector<const llama_grammar_element *>> next_stacks;
    llama_grammar_advance_stack(rules, stack_after, next_stacks);

    auto next_rejects = llama_grammar_reject_candidates(rules, next_stacks, next_candidates);
    for (const auto & tok : next_rejects) {
        rejects.push_back({ tok.index, tok.code_points - 1, tok.partial_utf8 });
    }

    return rejects;
}

static std::vector<llama_grammar_candidate> llama_grammar_reject_candidates(
        const std::vector<std::vector<llama_grammar_element>>         & rules,
        const std::vector<std::vector<const llama_grammar_element *>> & stacks,
        const std::vector<llama_grammar_candidate>                    & candidates) {
    GGML_ASSERT(!stacks.empty()); // REVIEW

    if (candidates.empty()) {
        return std::vector<llama_grammar_candidate>();
    }

    auto rejects = llama_grammar_reject_candidates_for_stack(rules, stacks.front(), candidates);

    for (size_t i = 1, size = stacks.size(); i < size; ++i) {
        rejects = llama_grammar_reject_candidates_for_stack(rules, stacks[i], rejects);
    }
    return rejects;
}

//
// grammar - external
//

struct llama_grammar * llama_grammar_init(
            const llama_grammar_element ** rules,
                                 size_t    n_rules,
                                 size_t    start_rule_index) {
    const llama_grammar_element * pos;

    // copy rule definitions into vectors
    std::vector<std::vector<llama_grammar_element>> vec_rules(n_rules);
    for (size_t i = 0; i < n_rules; i++) {
        for (pos = rules[i]; pos->type != LLAMA_GRETYPE_END; pos++) {
            vec_rules[i].push_back(*pos);
        }
        vec_rules[i].push_back({LLAMA_GRETYPE_END, 0});
    }

    // loop over alternates of start rule to build initial stacks
    std::vector<std::vector<const llama_grammar_element *>> stacks;
    pos = rules[start_rule_index];
    do {
        std::vector<const llama_grammar_element *> stack;
        if (!llama_grammar_is_end_of_sequence(pos)) {
            // if alternate is nonempty, add to stack
            stack.push_back(pos);
        }
        llama_grammar_advance_stack(vec_rules, stack, stacks);
        while (!llama_grammar_is_end_of_sequence(pos)) {
            // scan to end of alternate def
            pos++;
        }
        if (pos->type == LLAMA_GRETYPE_ALT) {
            // there's another alternate def of this rule to process
            pos++;
        } else {
            break;
        }
    } while (true);

    return new llama_grammar{ std::move(vec_rules), std::move(stacks), {} };
}

void llama_grammar_free(struct llama_grammar * grammar) {
    delete grammar;
}

struct llama_grammar * llama_grammar_copy(const struct llama_grammar * grammar) {
    llama_grammar * result = new llama_grammar{ grammar->rules, grammar->stacks, grammar->partial_utf8 };

    // redirect elements in stacks to point to new rules
    for (size_t is = 0; is < result->stacks.size(); is++) {
        for (size_t ie = 0; ie < result->stacks[is].size(); ie++) {
            for (size_t ir0 = 0; ir0 < grammar->rules.size(); ir0++) {
                for (size_t ir1 = 0; ir1 < grammar->rules[ir0].size(); ir1++) {
                    if (grammar->stacks[is][ie] == &grammar->rules[ir0][ir1]) {
                         result->stacks[is][ie]  =  &result->rules[ir0][ir1];
                    }
                }
            }
        }
    }

    return result;
}

//
// sampling
//

void llama_set_rng_seed(struct llama_context * ctx, uint32_t seed) {
    if (seed == LLAMA_DEFAULT_SEED) {
        seed = time(NULL);
    }
    ctx->rng.seed(seed);
}

void llama_sample_softmax(struct llama_context * ctx, llama_token_data_array * candidates) {
    GGML_ASSERT(candidates->size > 0);

    const int64_t t_start_sample_us = ggml_time_us();

    // Sort the logits in descending order
    if (!candidates->sorted) {
        std::sort(candidates->data, candidates->data + candidates->size, [](const llama_token_data & a, const llama_token_data & b) {
            return a.logit > b.logit;
        });
        candidates->sorted = true;
    }

    float max_l = candidates->data[0].logit;
    float cum_sum = 0.0f;
    for (size_t i = 0; i < candidates->size; ++i) {
        float p = expf(candidates->data[i].logit - max_l);
        candidates->data[i].p = p;
        cum_sum += p;
    }
    for (size_t i = 0; i < candidates->size; ++i) {
        candidates->data[i].p /= cum_sum;
    }

    if (ctx) {
        ctx->t_sample_us += ggml_time_us() - t_start_sample_us;
    }
}

void llama_sample_top_k(struct llama_context * ctx, llama_token_data_array * candidates, int32_t k, size_t min_keep) {
    // TODO: move bucket sort to separate function so that top_p/tail_free/typical/softmax first is equally fast
    // if (k >= (int32_t)candidates->size) {
    //     return;
    // }

    const int64_t t_start_sample_us = ggml_time_us();

    if (k <= 0) {
        k = candidates->size;
    }

    k = std::max(k, (int) min_keep);
    k = std::min(k, (int) candidates->size);

    // Sort scores in descending order
    if (!candidates->sorted) {
        auto comp = [](const llama_token_data & a, const llama_token_data & b) {
            return a.logit > b.logit;
        };
        if (k <= 128) {
            std::partial_sort(candidates->data, candidates->data + k, candidates->data + candidates->size, comp);
        } else {
            constexpr int   nbuckets     = 128;
            constexpr float bucket_low   = -10.0f;
            constexpr float bucket_high  =  10.0f;
            constexpr float bucket_scale = nbuckets/(bucket_high - bucket_low);
            constexpr float bucker_inter = -bucket_low * bucket_scale;

            std::vector<int> bucket_idx(candidates->size);
            std::vector<int> histo(nbuckets, 0);

            for (int i = 0; i < (int)candidates->size; ++i) {
                const float val = candidates->data[i].logit;
                int ib = int(bucket_scale * val + bucker_inter); //nbuckets * (val - bucket_low) / (bucket_high - bucket_low);
                ib = std::max(0, std::min(nbuckets-1, ib));
                bucket_idx[i] = ib;
                ++histo[ib];
            }
            int nhave = 0;
            int ib = nbuckets - 1;
            for ( ; ib >= 0; --ib) {
                nhave += histo[ib];
                if (nhave >= k) break;
            }
            std::vector<llama_token_data> tmp_tokens(nhave);
            auto ptr = tmp_tokens.data();
            std::vector<llama_token_data*> bucket_ptrs;
            bucket_ptrs.reserve(nbuckets - ib);
            for (int j = nbuckets - 1; j >= ib; --j) {
                bucket_ptrs.push_back(ptr);
                ptr += histo[j];
            }
            for (int i = 0; i < (int)candidates->size; ++i) {
                int j = bucket_idx[i];
                if (j >= ib) {
                    *bucket_ptrs[nbuckets-1-j]++ = candidates->data[i];
                }
            }

            ptr = tmp_tokens.data();
            int ndone = 0;
            for (int j = nbuckets-1; j > ib; --j) {
                std::sort(ptr, ptr + histo[j], comp);
                ptr += histo[j];
                ndone += histo[j];
            }
            std::partial_sort(ptr, ptr + k - ndone, ptr + histo[ib], comp);

            std::memcpy(candidates->data, tmp_tokens.data(), k*sizeof(llama_token_data));

        }
        candidates->sorted = true;
    }
    candidates->size = k;

    if (ctx) {
        ctx->t_sample_us += ggml_time_us() - t_start_sample_us;
    }
}

void llama_sample_top_p(struct llama_context * ctx, llama_token_data_array * candidates, float p, size_t min_keep) {
    if (p >= 1.0f) {
        return;
    }

    llama_sample_softmax(ctx, candidates);

    const int64_t t_start_sample_us = ggml_time_us();

    // Compute the cumulative probabilities
    float cum_sum = 0.0f;
    size_t last_idx = candidates->size;

    for (size_t i = 0; i < candidates->size; ++i) {
        cum_sum += candidates->data[i].p;

        // Check if the running sum is at least p or if we have kept at least min_keep tokens
        // we set the last index to i+1 to indicate that the current iterate should be included in the set
        if (cum_sum >= p && i + 1 >= min_keep) {
            last_idx = i + 1;
            break;
        }
    }

    // Resize the output vector to keep only the top-p tokens
    candidates->size = last_idx;

    if (ctx) {
        ctx->t_sample_us += ggml_time_us() - t_start_sample_us;
    }
}

void llama_sample_min_p(struct llama_context * ctx, llama_token_data_array * candidates, float p, size_t min_keep) {
    if (p <= 0.0f || !candidates->size) {
        return;
    }

    const int64_t t_start_sample_us = ggml_time_us();

    bool min_p_applied = false;

    // if the candidates aren't sorted, try the unsorted implementation first
    if (!candidates->sorted) {
        std::vector<llama_token_data> filtered_tokens;

        float max_logit = -FLT_MAX;
        for (size_t i = 0; i < candidates->size; ++i) {
            max_logit = std::max(max_logit, candidates->data[i].logit);
        }
        const float min_logit = max_logit + logf(p); // min logit for p_i >= p * p_max

        for (size_t i = 0; i < candidates->size; ++i) {
            if (candidates->data[i].logit >= min_logit) {
                filtered_tokens.push_back(candidates->data[i]);
            }
        }

        // if we have enough values the operation was a success
        if (filtered_tokens.size() >= min_keep) {
            memcpy(candidates->data, filtered_tokens.data(), filtered_tokens.size()*sizeof(llama_token_data));
            candidates->size = filtered_tokens.size();
            min_p_applied = true;
        }
    }

    // if the candidates are sorted or the unsorted implementation failed, use this implementation
    if (!min_p_applied) {
        // Sort the logits in descending order
        if (!candidates->sorted) {
            std::sort(candidates->data, candidates->data + candidates->size, [](const llama_token_data & a, const llama_token_data & b) {
                return a.logit > b.logit;
            });
            candidates->sorted = true;
        }

        const float min_logit = candidates->data[0].logit + logf(p); // min logit for p_i >= p * p_max
        size_t i = 1; // first token always matches

        for (; i < candidates->size; ++i) {
            if (candidates->data[i].logit < min_logit && i >= min_keep) {
                break; // prob too small
            }
        }

        // Resize the output vector to keep only the matching tokens
        candidates->size = i;
    }

    if (ctx) {
        ctx->t_sample_us += ggml_time_us() - t_start_sample_us;
    }
}

void llama_sample_tail_free(struct llama_context * ctx, llama_token_data_array * candidates, float z, size_t min_keep) {
    if (z >= 1.0f || candidates->size <= 2) {
        return;
    }

    llama_sample_softmax(nullptr, candidates);
    const int64_t t_start_sample_us = ggml_time_us();

    // Compute the first and second derivatives
    std::vector<float> first_derivatives(candidates->size - 1);
    std::vector<float> second_derivatives(candidates->size - 2);

    for (size_t i = 0; i < first_derivatives.size(); ++i) {
        first_derivatives[i] = candidates->data[i].p - candidates->data[i + 1].p;
    }
    for (size_t i = 0; i < second_derivatives.size(); ++i) {
        second_derivatives[i] = first_derivatives[i] - first_derivatives[i + 1];
    }

    // Calculate absolute value of second derivatives
    for (size_t i = 0; i < second_derivatives.size(); ++i) {
        second_derivatives[i] = std::abs(second_derivatives[i]);
    }

    // Normalize the second derivatives
    {
        const float second_derivatives_sum = std::accumulate(second_derivatives.begin(), second_derivatives.end(), 0.0f);

        if (second_derivatives_sum > 1e-6f) {
            for (float & value : second_derivatives) {
                value /= second_derivatives_sum;
            }
        } else {
            for (float & value : second_derivatives) {
                value = 1.0f / second_derivatives.size();
            }
        }
    }

    float cum_sum = 0.0f;
    size_t last_idx = candidates->size;
    for (size_t i = 0; i < second_derivatives.size(); ++i) {
        cum_sum += second_derivatives[i];

        // Check if the running sum is greater than z or if we have kept at least min_keep tokens
        if (cum_sum > z && i >= min_keep) {
            last_idx = i;
            break;
        }
    }

    // Resize the output vector to keep only the tokens above the tail location
    candidates->size = last_idx;

    if (ctx) {
        ctx->t_sample_us += ggml_time_us() - t_start_sample_us;
    }
}

void llama_sample_typical(struct llama_context * ctx, llama_token_data_array * candidates, float p, size_t min_keep) {
    // Reference implementation:
    // https://github.com/huggingface/transformers/compare/main...cimeister:typical-sampling:typical-pr
    if (p >= 1.0f) {
        return;
    }

    // Compute the softmax of logits and calculate entropy
    llama_sample_softmax(nullptr, candidates);

    const int64_t t_start_sample_us = ggml_time_us();

    float entropy = 0.0f;
    for (size_t i = 0; i < candidates->size; ++i) {
        entropy += -candidates->data[i].p * logf(candidates->data[i].p);
    }

    // Compute the absolute difference between negative log probability and entropy for each candidate
    std::vector<float> shifted_scores;
    for (size_t i = 0; i < candidates->size; ++i) {
        float shifted_score = fabsf(-logf(candidates->data[i].p) - entropy);
        shifted_scores.push_back(shifted_score);
    }

    // Sort tokens based on the shifted_scores and their corresponding indices
    std::vector<size_t> indices(candidates->size);
    std::iota(indices.begin(), indices.end(), 0);

    std::sort(indices.begin(), indices.end(), [&](size_t a, size_t b) {
        return shifted_scores[a] < shifted_scores[b];
    });

    // Compute the cumulative probabilities
    float cum_sum = 0.0f;
    size_t last_idx = indices.size();

    for (size_t i = 0; i < indices.size(); ++i) {
        size_t idx = indices[i];
        cum_sum += candidates->data[idx].p;

        // Check if the running sum is greater than typical or if we have kept at least min_keep tokens
        if (cum_sum > p && i >= min_keep - 1) {
            last_idx = i + 1;
            break;
        }
    }

    // Resize the output vector to keep only the locally typical tokens
    std::vector<llama_token_data> new_candidates;
    for (size_t i = 0; i < last_idx; ++i) {
        size_t idx = indices[i];
        new_candidates.push_back(candidates->data[idx]);
    }

    // Replace the data in candidates with the new_candidates data
    std::copy(new_candidates.begin(), new_candidates.end(), candidates->data);
    candidates->size = new_candidates.size();
    candidates->sorted = false;

    if (ctx) {
        ctx->t_sample_us += ggml_time_us() - t_start_sample_us;
    }
}

void llama_sample_entropy(struct llama_context * ctx, llama_token_data_array * candidates_p, float min_temp, float max_temp, float exponent_val) {
    const int64_t t_start_sample_us = ggml_time_us();

    // no need to do anything if there is only one (or zero) candidates
    if(candidates_p->size <= 1) {
        return;
    }

    // Calculate maximum possible entropy
    float max_entropy = -logf(1.0f / candidates_p->size);

    llama_sample_softmax(nullptr, candidates_p);

    // Calculate entropy of the softmax probabilities
    float entropy = 0.0f;
    for (size_t i = 0; i < candidates_p->size; ++i) {
        float prob = candidates_p->data[i].p;
        if (prob > 0.0f) { // Ensure no log(0)
            entropy -= prob * logf(prob);
        }
    }

    // Normalize the entropy (max_entropy cannot be 0 here because we checked candidates_p->size != 1 above)
    float normalized_entropy = entropy / max_entropy;

    // Map the normalized entropy to the desired temperature range using the power function
    float dyn_temp = min_temp + (max_temp - min_temp) * powf(normalized_entropy, exponent_val);

#ifdef DEBUG
    LLAMA_LOG_INFO("Your text maxtemp value is: %f\n", max_temp);
    LLAMA_LOG_INFO("Entropy: %f\n", entropy);
    LLAMA_LOG_INFO("Max Possible Entropy: %f\n", max_entropy);
    LLAMA_LOG_INFO("Normalized Entropy: %f\n", normalized_entropy);
    LLAMA_LOG_INFO("Exponent: %f\n", exponent_val);
    LLAMA_LOG_INFO("Dynamic Temperature (dyn_temp): %f\n", dyn_temp);
#endif

    // Apply the dynamically calculated temperature scaling
    for (size_t i = 0; i < candidates_p->size; ++i) {
        candidates_p->data[i].logit /= dyn_temp;
    }

    // Re-compute softmax probabilities after scaling logits with dynamic temperature
    double max_l_double = candidates_p->data[0].logit;
    double cum_sum_double = 0.0;
    for (size_t i = 0; i < candidates_p->size; ++i) {
        double p = exp(candidates_p->data[i].logit - max_l_double);
        candidates_p->data[i].p = p; // Store the scaled probability
        cum_sum_double += p;
    }
    for (size_t i = 0; i < candidates_p->size; ++i) {
        candidates_p->data[i].p /= cum_sum_double; // Re-normalize the probabilities
    }

#ifdef DEBUG
    // Print the updated top 25 probabilities after temperature scaling
    LLAMA_LOG_INFO("\nUpdated Top 25 Probabilities After Dynamic Temperature Scaling (in percentages):\n");
    for (size_t i = 0; i < 25 && i < candidates_p->size; ++i) {
        LLAMA_LOG_INFO("Token %zu: %f%%\n", i + 1, candidates_p->data[i].p * 100.0f);
    }
#endif

    if (ctx) {
        ctx->t_sample_us += ggml_time_us() - t_start_sample_us;
    }
}

void llama_sample_temp(struct llama_context * ctx, llama_token_data_array * candidates_p, float temp) {
    const int64_t t_start_sample_us = ggml_time_us();

    for (size_t i = 0; i < candidates_p->size; ++i) {
        candidates_p->data[i].logit /= temp;
    }

    if (ctx) {
        ctx->t_sample_us += ggml_time_us() - t_start_sample_us;
    }
}

void llama_sample_temperature(struct llama_context * ctx, llama_token_data_array * candidates_p, float temp) {
    llama_sample_temp(ctx, candidates_p, temp);
}

void llama_sample_repetition_penalties(
            struct llama_context * ctx,
          llama_token_data_array * candidates,
               const llama_token * last_tokens,
                          size_t   penalty_last_n,
                           float   penalty_repeat,
                           float   penalty_freq,
                           float   penalty_present) {
    if (penalty_last_n == 0 || (penalty_repeat == 1.0f && penalty_freq == 0.0f && penalty_present == 0.0f)) {
        return;
    }

    const int64_t t_start_sample_us = ggml_time_us();

    // Create a frequency map to count occurrences of each token in last_tokens
    std::unordered_map<llama_token, int> token_count;
    for (size_t i = 0; i < penalty_last_n; ++i) {
        token_count[last_tokens[i]]++;
    }

    // Apply frequency and presence penalties to the candidates
    for (size_t i = 0; i < candidates->size; ++i) {
        const auto token_iter = token_count.find(candidates->data[i].id);
        if (token_iter == token_count.end()) {
            continue;
        }

        const int count = token_iter->second;

        // The academic publication that described this technique actually just only divided, but that would cause tokens with negative logits to become more likely, which is obviously wrong.
        // This is common fix for this problem, which is to multiply by the penalty instead of dividing.
        if (candidates->data[i].logit <= 0) {
            candidates->data[i].logit *= penalty_repeat;
        } else {
            candidates->data[i].logit /= penalty_repeat;
        }

        candidates->data[i].logit -= float(count) * penalty_freq + float(count > 0) * penalty_present;
    }

    candidates->sorted = false;

    if (ctx) {
        ctx->t_sample_us += ggml_time_us() - t_start_sample_us;
    }
}

void llama_sample_grammar(struct llama_context * ctx, llama_token_data_array * candidates, const struct llama_grammar * grammar) {
    GGML_ASSERT(ctx);
    const int64_t t_start_sample_us = ggml_time_us();

    bool allow_eos = false;
    for (const auto & stack : grammar->stacks) {
        if (stack.empty()) {
            allow_eos = true;
            break;
        }
    }

    const llama_token eos = llama_token_eos(&ctx->model);

    std::vector<std::pair<std::vector<uint32_t>, llama_partial_utf8>> candidates_decoded;
    candidates_decoded.reserve(candidates->size);
    std::vector<llama_grammar_candidate>                              candidates_grammar;
    candidates_grammar.reserve(candidates->size);

    for (size_t i = 0; i < candidates->size; ++i) {
        const llama_token id    = candidates->data[i].id;
        const std::string piece = llama_token_to_piece(ctx, id);
        if (id == eos) {
            if (!allow_eos) {
                candidates->data[i].logit = -INFINITY;
            }
        } else if (piece.empty() || piece[0] == 0) {
            candidates->data[i].logit = -INFINITY;
        } else {
            candidates_decoded.push_back(decode_utf8(piece, grammar->partial_utf8));
            candidates_grammar.push_back({ i, candidates_decoded.back().first.data(), candidates_decoded.back().second });
        }
    }

    const auto rejects = llama_grammar_reject_candidates(grammar->rules, grammar->stacks, candidates_grammar);
    for (const auto & reject : rejects) {
        candidates->data[reject.index].logit = -INFINITY;
    }

    ctx->t_sample_us += ggml_time_us() - t_start_sample_us;
}

static void llama_log_softmax(float * array, size_t size) {
    float max_l = *std::max_element(array, array + size);
    float sum = 0.f;
    for (size_t i = 0; i < size; ++i) {
        float p = expf(array[i] - max_l);
        sum += p;
        array[i] = p;
    }

    for (size_t i = 0; i < size; ++i) {
        array[i] = logf(array[i] / sum);
    }
}

void llama_sample_apply_guidance(
          struct llama_context * ctx,
                         float * logits,
                         float * logits_guidance,
                         float   scale) {
    GGML_ASSERT(ctx);

    const auto t_start_sample_us = ggml_time_us();
    const auto n_vocab = llama_n_vocab(llama_get_model(ctx));

    llama_log_softmax(logits, n_vocab);
    llama_log_softmax(logits_guidance, n_vocab);

    for (int i = 0; i < n_vocab; ++i) {
              auto & l = logits[i];
        const auto & g = logits_guidance[i];

        l = scale * (l - g) + g;
    }

    ctx->t_sample_us += ggml_time_us() - t_start_sample_us;
}

void llama_sample_classifier_free_guidance(
          struct llama_context * ctx,
        llama_token_data_array * candidates,
          struct llama_context * guidance_ctx,
                         float   scale) {
    GGML_ASSERT(ctx);
    int64_t t_start_sample_us;

    t_start_sample_us = ggml_time_us();
    const size_t n_vocab = llama_n_vocab(llama_get_model(ctx));

    GGML_ASSERT(n_vocab == candidates->size);
    GGML_ASSERT(!candidates->sorted);

    std::vector<float> logits_base(n_vocab);
    for (size_t i = 0; i < n_vocab; ++i) {
        logits_base[i] = candidates->data[i].logit;
    }

    float * logits_guidance = llama_get_logits(guidance_ctx);

    ctx->t_sample_us += ggml_time_us() - t_start_sample_us;
    llama_sample_apply_guidance(ctx, logits_base.data(), logits_guidance, scale);
    t_start_sample_us = ggml_time_us();

    for (size_t i = 0; i < n_vocab; ++i) {
        candidates->data[i].logit = logits_base[i];
    }

    ctx->t_sample_us += ggml_time_us() - t_start_sample_us;
}

llama_token llama_sample_token_mirostat(struct llama_context * ctx, llama_token_data_array * candidates, float tau, float eta, int32_t m, float * mu) {
    GGML_ASSERT(ctx);

    auto N = float(llama_n_vocab(llama_get_model(ctx)));
    int64_t t_start_sample_us;
    t_start_sample_us = ggml_time_us();

    llama_sample_softmax(nullptr, candidates);

    // Estimate s_hat using the most probable m tokens
    float s_hat = 0.0;
    float sum_ti_bi = 0.0;
    float sum_ti_sq = 0.0;
    for (size_t i = 0; i < size_t(m - 1) && i < candidates->size - 1; ++i) {
        float t_i = logf(float(i + 2) / float(i + 1));
        float b_i = logf(candidates->data[i].p / candidates->data[i + 1].p);
        sum_ti_bi += t_i * b_i;
        sum_ti_sq += t_i * t_i;
    }
    s_hat = sum_ti_bi / sum_ti_sq;

    // Compute k from the estimated s_hat and target surprise value
    float epsilon_hat = s_hat - 1;
    float k = powf((epsilon_hat * powf(2, *mu)) / (1 - powf(N, -epsilon_hat)), 1 / s_hat);

    // Sample the next word X using top-k sampling
    llama_sample_top_k(nullptr, candidates, int(k), 1);
    if (ctx) {
        ctx->t_sample_us += ggml_time_us() - t_start_sample_us;
    }
    llama_token X = llama_sample_token(ctx, candidates);
    t_start_sample_us = ggml_time_us();

    // Compute error as the difference between observed surprise and target surprise value
    size_t X_idx = std::distance(candidates->data, std::find_if(candidates->data, candidates->data + candidates->size, [&](const llama_token_data & candidate) {
        return candidate.id == X;
    }));
    float observed_surprise = -log2f(candidates->data[X_idx].p);
    float e = observed_surprise - tau;

    // Update mu using the learning rate and error
    *mu = *mu - eta * e;

    if (ctx) {
        ctx->t_sample_us += ggml_time_us() - t_start_sample_us;
    }
    return X;
}

llama_token llama_sample_token_mirostat_v2(struct llama_context * ctx, llama_token_data_array * candidates, float tau, float eta, float * mu) {
    int64_t t_start_sample_us;
    t_start_sample_us = ggml_time_us();

    llama_sample_softmax(ctx, candidates);

    // Truncate the words with surprise values greater than mu
    candidates->size = std::distance(candidates->data, std::find_if(candidates->data, candidates->data + candidates->size, [&](const llama_token_data & candidate) {
        return -log2f(candidate.p) > *mu;
    }));

    if (candidates->size == 0) {
        candidates->size = 1;
    }

    if (ctx) {
        ctx->t_sample_us += ggml_time_us() - t_start_sample_us;
    }

    // Normalize the probabilities of the remaining words
    llama_sample_softmax(ctx, candidates);

    // Sample the next word X from the remaining words
    llama_token X = llama_sample_token(ctx, candidates);
    t_start_sample_us = ggml_time_us();

    // Compute error as the difference between observed surprise and target surprise value
    size_t X_idx = std::distance(candidates->data, std::find_if(candidates->data, candidates->data + candidates->size, [&](const llama_token_data & candidate) {
        return candidate.id == X;
    }));
    float observed_surprise = -log2f(candidates->data[X_idx].p);
    float e = observed_surprise - tau;

    // Update mu using the learning rate and error
    *mu = *mu - eta * e;

    if (ctx) {
        ctx->t_sample_us += ggml_time_us() - t_start_sample_us;
    }
    return X;
}

llama_token llama_sample_token_greedy(struct llama_context * ctx, llama_token_data_array * candidates) {
    const int64_t t_start_sample_us = ggml_time_us();

    // Find max element
    auto * max_iter = std::max_element(candidates->data, candidates->data + candidates->size, [](const llama_token_data & a, const llama_token_data & b) {
        return a.logit < b.logit;
    });

    llama_token result = max_iter->id;
    if (ctx) {
        ctx->t_sample_us += ggml_time_us() - t_start_sample_us;
        ctx->n_sample++;
    }
    return result;
}

llama_token llama_sample_token(struct llama_context * ctx, llama_token_data_array * candidates) {
    GGML_ASSERT(ctx);

    const int64_t t_start_sample_us = ggml_time_us();
    llama_sample_softmax(nullptr, candidates);

    std::vector<float> probs;
    probs.reserve(candidates->size);
    for (size_t i = 0; i < candidates->size; ++i) {
        probs.push_back(candidates->data[i].p);
    }

    std::discrete_distribution<> dist(probs.begin(), probs.end());
    auto & rng = ctx->rng;
    int idx = dist(rng);

    llama_token result = candidates->data[idx].id;

    ctx->t_sample_us += ggml_time_us() - t_start_sample_us;
    ctx->n_sample++;
    return result;
}

void llama_grammar_accept_token(struct llama_context * ctx, struct llama_grammar * grammar, llama_token token) {
    const int64_t t_start_sample_us = ggml_time_us();

    if (token == llama_token_eos(&ctx->model)) {
        for (const auto & stack : grammar->stacks) {
            if (stack.empty()) {
                return;
            }
        }
        GGML_ASSERT(false);
    }

    const std::string piece = llama_token_to_piece(ctx, token);

    // Note terminating 0 in decoded string
    const auto   decoded     = decode_utf8(piece, grammar->partial_utf8);
    const auto & code_points = decoded.first;
    for (auto it = code_points.begin(), end = code_points.end() - 1; it != end; ++it) {
        grammar->stacks = llama_grammar_accept(grammar->rules, grammar->stacks, *it);
    }
    grammar->partial_utf8 = decoded.second;
    GGML_ASSERT(!grammar->stacks.empty());

    ctx->t_sample_us += ggml_time_us() - t_start_sample_us;
}

//
// Beam search
//

struct llama_beam {
    std::vector<llama_token> tokens;
    float p;  // Cumulative beam probability (renormalized relative to all beams)
    bool eob; // Initialize end-of-beam to false. Callback sets this to true.
    // Sort beams by probability. In case of ties, prefer beams at eob.
    bool operator<(const llama_beam & rhs) const {
        return std::make_pair(p, eob) < std::make_pair(rhs.p, rhs.eob);
    }
    // Shift off first n tokens and discard them.
    void shift_tokens(const size_t n) {
        if (n) {
            std::copy(tokens.begin() + n, tokens.end(), tokens.begin());
            tokens.resize(tokens.size() - n);
        }
    }
    llama_beam_view view() const { return {tokens.data(), tokens.size(), p, eob}; }
};

// A struct for calculating logit-related info.
struct llama_logit_info {
    const float * const logits;
    const int n_vocab;
    const float max_l;
    const float normalizer;
    struct sum_exp {
        float max_l;
        float operator()(float sum, float l) const { return sum + std::exp(l - max_l); }
    };
    llama_logit_info(llama_context * ctx)
      : logits(llama_get_logits(ctx))
      , n_vocab(llama_n_vocab(llama_get_model(ctx)))
      , max_l(*std::max_element(logits, logits + n_vocab))
      , normalizer(1.0f / std::accumulate(logits, logits + n_vocab, 0.0f, sum_exp{max_l}))
      { }
    llama_token_data get_token_data(const llama_token token_id) const {
        constexpr auto p = std::numeric_limits<float>::quiet_NaN();  // never used
        return {token_id, logits[token_id], p};
    }
    // Return top k token_data by logit.
    std::vector<llama_token_data> top_k(size_t k) {
        std::vector<llama_token_data> min_heap;  // min-heap by logit
        const llama_token k_min = std::min(static_cast<llama_token>(k), n_vocab);
        min_heap.reserve(k_min);
        for (llama_token token_id = 0 ; token_id < k_min ; ++token_id) {
            min_heap.push_back(get_token_data(token_id));
        }
        auto comp = [](const llama_token_data & a, const llama_token_data & b) { return a.logit > b.logit; };
        std::make_heap(min_heap.begin(), min_heap.end(), comp);
        for (llama_token token_id = k_min ; token_id < n_vocab ; ++token_id) {
            if (min_heap.front().logit < logits[token_id]) {
                std::pop_heap(min_heap.begin(), min_heap.end(), comp);
                min_heap.back().id = token_id;
                min_heap.back().logit = logits[token_id];
                std::push_heap(min_heap.begin(), min_heap.end(), comp);
            }
        }
        return min_heap;
    }
    float probability_from_logit(float logit) const {
        return normalizer * std::exp(logit - max_l);
    }
};

struct llama_beam_search_data {
    llama_context * ctx;
    size_t n_beams;
    int n_past;
    int n_predict;
    std::vector<llama_beam> beams;
    std::vector<llama_beam> next_beams;

    // Re-calculated on each loop iteration
    size_t common_prefix_length;

    // Used to communicate to/from callback on beams state.
    std::vector<llama_beam_view> beam_views;

    llama_beam_search_data(llama_context * ctx, size_t n_beams, int n_past, int n_predict)
      : ctx(ctx)
      , n_beams(n_beams)
      , n_past(n_past)
      , n_predict(n_predict)
      , beam_views(n_beams) {
        beams.reserve(n_beams);
        next_beams.reserve(n_beams);
    }

    // Collapse beams to a single beam given by index.
    void collapse_beams(const size_t beam_idx) {
        if (0u < beam_idx) {
            std::swap(beams[0], beams[beam_idx]);
        }
        beams.resize(1);
    }

    // Min-heaps are used to efficiently collect the top-k elements (k=n_beams).
    // The repetitive patterns below reflect the 2 stages of heaps:
    //  * Gather elements until the vector is full, then call std::make_heap() on it.
    //  * If the heap is full and a new element is found that should be included, pop the
    //    least element to the back(), replace it with the new, then push it into the heap.
    void fill_next_beams_by_top_probabilities(llama_beam & beam) {
        // Min-heaps use a greater-than comparator.
        const auto comp = [](const llama_beam & a, const llama_beam & b) { return a.p > b.p; };
        if (beam.eob) {
            // beam is at end-of-sentence, so just copy it to next_beams if its probability is high enough.
            if (next_beams.size() < n_beams) {
                next_beams.push_back(std::move(beam));
                if (next_beams.size() == n_beams) {
                    std::make_heap(next_beams.begin(), next_beams.end(), comp);
                }
            } else if (next_beams.front().p < beam.p) {
                std::pop_heap(next_beams.begin(), next_beams.end(), comp);
                next_beams.back() = std::move(beam);
                std::push_heap(next_beams.begin(), next_beams.end(), comp);
            }
        } else {
            // beam is not at end-of-sentence, so branch with next top_k tokens.
            if (!beam.tokens.empty()) {
                llama_decode(ctx, llama_batch_get_one(beam.tokens.data(), beam.tokens.size(), n_past, 0));
            }
            llama_logit_info logit_info(ctx);
            std::vector<llama_token_data> next_tokens = logit_info.top_k(n_beams);
            size_t i=0;
            if (next_beams.size() < n_beams) {
                for (; next_beams.size() < n_beams ; ++i) {
                    llama_beam next_beam = beam;
                    next_beam.tokens.push_back(next_tokens[i].id);
                    next_beam.p *= logit_info.probability_from_logit(next_tokens[i].logit);
                    next_beams.push_back(std::move(next_beam));
                }
                std::make_heap(next_beams.begin(), next_beams.end(), comp);
            } else {
                for (; next_beams.front().p == 0.0f ; ++i) {
                    std::pop_heap(next_beams.begin(), next_beams.end(), comp);
                    next_beams.back() = beam;
                    next_beams.back().tokens.push_back(next_tokens[i].id);
                    next_beams.back().p *= logit_info.probability_from_logit(next_tokens[i].logit);
                    std::push_heap(next_beams.begin(), next_beams.end(), comp);
                }
            }
            for (; i < n_beams ; ++i) {
                const float next_p = beam.p * logit_info.probability_from_logit(next_tokens[i].logit);
                if (next_beams.front().p < next_p) {
                    std::pop_heap(next_beams.begin(), next_beams.end(), comp);
                    next_beams.back() = beam;
                    next_beams.back().tokens.push_back(next_tokens[i].id);
                    next_beams.back().p = next_p;
                    std::push_heap(next_beams.begin(), next_beams.end(), comp);
                }
            }
        }
    }

    // Find common_prefix_length based on beams.
    // Requires beams is not empty.
    size_t find_common_prefix_length() {
        size_t common_prefix_length = beams[0].tokens.size();
        for (size_t i = 1 ; i < beams.size() ; ++i) {
            common_prefix_length = std::min(common_prefix_length, beams[i].tokens.size());
            for (size_t j = 0 ; j < common_prefix_length ; ++j) {
                if (beams[0].tokens[j] != beams[i].tokens[j]) {
                    common_prefix_length = j;
                    break;
                }
            }
        }
        return common_prefix_length;
    }

    // Construct beams_state to send back to caller via the callback function.
    // Side effect: set common_prefix_length = find_common_prefix_length();
    llama_beams_state get_beams_state(const bool last_call) {
        for (size_t i = 0 ; i < beams.size() ; ++i) {
            beam_views[i] = beams[i].view();
        }
        common_prefix_length = find_common_prefix_length();
        return {beam_views.data(), beams.size(), common_prefix_length, last_call};
    }

    // Loop:
    //  * while i < n_predict, AND
    //  * any of the beams have not yet reached end-of-beam (eob), AND
    //  * the highest probability beam(s) (plural in case of ties) are not at end-of-sentence
    //    (since all other beam probabilities can only decrease)
    void loop(const llama_beam_search_callback_fn_t callback, void * const callback_data) {
        beams.push_back({{}, 1.0f, false});  // Start with one empty beam w/ probability = 1.0 and !eob.
        const auto not_eob = [](const llama_beam & beam) { return !beam.eob; };
        for (int i = 0 ; i < n_predict && std::any_of(beams.begin(),beams.end(),not_eob) &&
                       !beams[top_beam_index()].eob ; ++i) {
            callback(callback_data, get_beams_state(false));  // Sets common_prefix_length
            update_beams_from_beam_views();   // Update values (p,eob) that callback may have changed.
            if (common_prefix_length) {
                llama_decode(ctx, llama_batch_get_one(beams[0].tokens.data(), common_prefix_length, n_past, 0));
                n_past += common_prefix_length;
            }
            // Zero-out next_beam probabilities to place them last in following min-heap.
            std::for_each(next_beams.begin(), next_beams.end(), [](llama_beam & beam) { beam.p = 0.0f; });
            for (llama_beam & beam : beams) {
                beam.shift_tokens(common_prefix_length);
                fill_next_beams_by_top_probabilities(beam);
            }
            // next_beams become the beams of next/final iteration. Swap them to re-use memory.
            beams.swap(next_beams);
            renormalize_beam_probabilities(beams);
        }
        collapse_beams(top_beam_index());
        callback(callback_data, get_beams_state(true));
    }

    // As beams grow, the cumulative probabilities decrease.
    // Renormalize them to avoid floating point underflow.
    static void renormalize_beam_probabilities(std::vector<llama_beam> & beams) {
        const auto sum_p = [](float sum, llama_beam & beam) { return sum + beam.p; };
        const float inv_sum = 1.0f / std::accumulate(beams.begin(), beams.end(), 0.0f, sum_p);
        std::for_each(beams.begin(), beams.end(), [=](llama_beam & beam) { beam.p *= inv_sum; });
    }

    // Assumes beams is non-empty.  Uses llama_beam::operator<() for ordering.
    size_t top_beam_index() {
        return std::max_element(beams.begin(), beams.end()) - beams.begin();
    }

    // Copy (p,eob) for each beam which may have been changed by the callback.
    void update_beams_from_beam_views() {
        for (size_t i = 0 ; i < beams.size() ; ++i) {
            beams[i].p = beam_views[i].p;
            beams[i].eob = beam_views[i].eob;
        }
    }
};

void llama_beam_search(llama_context * ctx,
                       llama_beam_search_callback_fn_t callback, void * callback_data,
                       size_t n_beams, int n_past, int n_predict) {
    assert(ctx);
    const int64_t t_start_sample_us = ggml_time_us();

    llama_beam_search_data beam_search_data(ctx, n_beams, n_past, n_predict);

    beam_search_data.loop(callback, callback_data);

    ctx->t_sample_us += ggml_time_us() - t_start_sample_us;
    ctx->n_sample++;
}

//
// quantization
//

struct quantize_state_internal {
    const llama_model                 & model;
    const llama_model_quantize_params * params;

    int n_attention_wv    = 0;
    int n_ffn_down        = 0;
    int n_ffn_gate        = 0;
    int n_ffn_up          = 0;
    int i_attention_wv    = 0;
    int i_ffn_down        = 0;
    int i_ffn_gate        = 0;
    int i_ffn_up          = 0;

    int n_k_quantized     = 0;
    int n_fallback        = 0;

    bool has_imatrix      = false;

    quantize_state_internal(const llama_model & model, const llama_model_quantize_params * params)
        : model(model)
        , params(params)
        {}
};

static void llama_convert_tensor_internal(
    struct ggml_tensor * tensor, std::vector<no_init<float>> & output, std::vector<std::thread> & workers,
    const size_t nelements, const int nthread
) {
    if (output.size() < nelements) {
        output.resize(nelements);
    }
    float * f32_output = (float *) output.data();

    ggml_type_traits_t qtype;
    if (ggml_is_quantized(tensor->type)) {
        qtype = ggml_internal_get_type_traits(tensor->type);
        if (qtype.to_float == NULL) {
            throw std::runtime_error(format("type %s unsupported for integer quantization: no dequantization available", ggml_type_name(tensor->type)));
        }
    } else if (tensor->type != GGML_TYPE_F16) {
        throw std::runtime_error(format("cannot dequantize/convert tensor type %s", ggml_type_name(tensor->type)));
    }

    if (nthread < 2) {
        if (tensor->type == GGML_TYPE_F16) {
            ggml_fp16_to_fp32_row((ggml_fp16_t *)tensor->data, f32_output, nelements);
        } else if (ggml_is_quantized(tensor->type)) {
            qtype.to_float(tensor->data, f32_output, nelements);
        } else {
            GGML_ASSERT(false); // unreachable
        }
        return;
    }

    size_t block_size = tensor->type == GGML_TYPE_F16 ? 1 : (size_t)ggml_blck_size(tensor->type);
    size_t block_size_bytes = ggml_type_size(tensor->type);

    GGML_ASSERT(nelements % block_size == 0);
    size_t nblocks = nelements / block_size;
    size_t blocks_per_thread = nblocks / nthread;
    size_t spare_blocks = nblocks - (blocks_per_thread * nthread); // if blocks aren't divisible by thread count

    size_t in_buff_offs = 0;
    size_t out_buff_offs = 0;

    for (int tnum = 0; tnum < nthread; tnum++) {
        size_t thr_blocks = blocks_per_thread + (tnum == nthread - 1 ? spare_blocks : 0); // num blocks for this thread
        size_t thr_elems = thr_blocks * block_size; // number of elements for this thread
        size_t thr_block_bytes = thr_blocks * block_size_bytes; // number of input bytes for this thread

        auto compute = [qtype] (ggml_type typ, uint8_t * inbuf, float * outbuf, int nels) {
            if (typ == GGML_TYPE_F16) {
                ggml_fp16_to_fp32_row((ggml_fp16_t *)inbuf, outbuf, nels);
            } else {
                qtype.to_float(inbuf, outbuf, nels);
            }
        };
        workers.emplace_back(compute, tensor->type, (uint8_t *) tensor->data + in_buff_offs, f32_output + out_buff_offs, thr_elems);
        in_buff_offs += thr_block_bytes;
        out_buff_offs += thr_elems;
    }
    for (auto & w : workers) { w.join(); }
    workers.clear();
}

static ggml_type get_k_quant_type(quantize_state_internal & qs, ggml_type new_type, const ggml_tensor * tensor, llama_ftype ftype) {
    const std::string name = ggml_get_name(tensor);

    // TODO: avoid hardcoded tensor names - use the TN_* constants
    const llm_arch arch = qs.model.arch;
    const auto       tn = LLM_TN(arch);

    auto use_more_bits = [](int i_layer, int num_layers) -> bool {
        return i_layer < num_layers/8 || i_layer >= 7*num_layers/8 || (i_layer - num_layers/8)%3 == 2;
    };
    const int n_expert = std::max(1, (int)qs.model.hparams.n_expert);
    auto layer_info = [n_expert] (int i_layer, int n_layer, const char * name) {
        if (n_expert > 1) {
            // Believe it or not, "experts" in the FFN of Mixtral-8x7B are not consecutive, but iccasionally randomly
            // sprinkled in the model. Hence, simply dividing i_ffn_down by n_expert does not work
            // for getting the current layer as I initially thought, and we need to resort to parsing the
            // tensor name.
            n_layer /= n_expert;
            if (sscanf(name, "blk.%d.", &i_layer) != 1) {
                throw std::runtime_error(format("Failed to determine layer for tensor %s", name));
            }
            if (i_layer < 0 || i_layer >= n_layer) {
                throw std::runtime_error(format("Bad layer %d for tensor %s. Must be in [0, %d)", i_layer, name, n_layer));
            }
        }
        return std::make_pair(i_layer, n_layer);
    };

    if (name == tn(LLM_TENSOR_OUTPUT, "weight")) {
        int nx = tensor->ne[0];
        if (arch == LLM_ARCH_FALCON || nx % QK_K != 0) {
            new_type = GGML_TYPE_Q8_0;
        }
        else if (ftype == LLAMA_FTYPE_MOSTLY_IQ2_XXS || ftype == LLAMA_FTYPE_MOSTLY_IQ2_XS) {
            new_type = GGML_TYPE_Q5_K;
        }
        else if (new_type != GGML_TYPE_Q8_0) {
            new_type = GGML_TYPE_Q6_K;
        }
    } else if (name == "token_embd.weight") {
        if (ftype == LLAMA_FTYPE_MOSTLY_IQ2_XXS || ftype == LLAMA_FTYPE_MOSTLY_IQ2_XS) {
            new_type = GGML_TYPE_Q2_K;
        }
        else if (ftype == LLAMA_FTYPE_MOSTLY_IQ3_XXS) {
            new_type = GGML_TYPE_Q4_K;
        }
    } else if (ftype == LLAMA_FTYPE_MOSTLY_IQ2_XXS || ftype == LLAMA_FTYPE_MOSTLY_IQ2_XS) {
        if (name.find("attn_v.weight") != std::string::npos) {
            if (qs.model.hparams.n_gqa() >= 4 || qs.model.hparams.n_expert >= 4) new_type = GGML_TYPE_Q4_K;
            else new_type = GGML_TYPE_Q2_K;
            ++qs.i_attention_wv;
        }
        else if (name.find("ffn_down") != std::string::npos) {
            if (qs.i_ffn_down < qs.n_ffn_down/8) new_type = GGML_TYPE_Q2_K;
            ++qs.i_ffn_down;
        }
    } else if (name.find("attn_v.weight") != std::string::npos) {
        if      (ftype == LLAMA_FTYPE_MOSTLY_Q2_K) {
            new_type = qs.model.hparams.n_gqa() >= 4 ? GGML_TYPE_Q4_K : GGML_TYPE_Q3_K;
        }
        else if (ftype == LLAMA_FTYPE_MOSTLY_Q2_K_S && qs.model.hparams.n_gqa() >= 4) {
            new_type = GGML_TYPE_Q4_K;
        }
        else if (ftype == LLAMA_FTYPE_MOSTLY_IQ3_XXS) {
            new_type = qs.model.hparams.n_gqa() >= 4 ? GGML_TYPE_Q4_K : !qs.has_imatrix ? GGML_TYPE_Q3_K : GGML_TYPE_IQ3_XXS;
        }
        else if (ftype == LLAMA_FTYPE_MOSTLY_Q3_K_M) {
            new_type = qs.i_attention_wv < 2 ? GGML_TYPE_Q5_K : GGML_TYPE_Q4_K;
        }
        else if (ftype == LLAMA_FTYPE_MOSTLY_Q3_K_L) new_type = GGML_TYPE_Q5_K;
        else if ((ftype == LLAMA_FTYPE_MOSTLY_Q4_K_M || ftype == LLAMA_FTYPE_MOSTLY_Q5_K_M) &&
                use_more_bits(qs.i_attention_wv, qs.n_attention_wv)) new_type = GGML_TYPE_Q6_K;
        else if (ftype == LLAMA_FTYPE_MOSTLY_Q4_K_S && qs.i_attention_wv < 4) new_type = GGML_TYPE_Q5_K;
        else if (QK_K == 64 && (ftype == LLAMA_FTYPE_MOSTLY_Q4_K_S || ftype == LLAMA_FTYPE_MOSTLY_Q3_K_S) &&
                (qs.i_attention_wv < qs.n_attention_wv/8 || qs.i_attention_wv >= 7*qs.n_attention_wv/8)) new_type = GGML_TYPE_Q6_K;
        if (qs.model.type == MODEL_70B) {
            // In the 70B model we have 8 heads sharing the same attn_v weights. As a result, the attn_v.weight tensor is
            // 8x smaller compared to attn_q.weight. Hence, we can get a nice boost in quantization accuracy with
            // nearly negligible increase in model size by quantizing this tensor with more bits:
            if (new_type == GGML_TYPE_Q3_K || new_type == GGML_TYPE_Q4_K) new_type = GGML_TYPE_Q5_K;
        }
        if (qs.model.hparams.n_expert == 8) {
            // for the 8-expert model, bumping this to Q8_0 trades just ~128MB
            // TODO: explore better strategies
            new_type = GGML_TYPE_Q8_0;
        }
        ++qs.i_attention_wv;
    } else if (name.find("attn_k.weight") != std::string::npos) {
        if (qs.model.hparams.n_expert == 8) {
            // for the 8-expert model, bumping this to Q8_0 trades just ~128MB
            // TODO: explore better strategies
            new_type = GGML_TYPE_Q8_0;
        }
        else if (ftype == LLAMA_FTYPE_MOSTLY_Q3_K_XS) {
            new_type = GGML_TYPE_Q2_K;
        }
    } else if (name.find("ffn_down") != std::string::npos) {
        auto info = layer_info(qs.i_ffn_down, qs.n_ffn_down, name.c_str());
        int i_layer = info.first, n_layer = info.second;
        if      (ftype == LLAMA_FTYPE_MOSTLY_Q2_K) new_type = GGML_TYPE_Q3_K;
        else if (ftype == LLAMA_FTYPE_MOSTLY_Q2_K_S || ftype == LLAMA_FTYPE_MOSTLY_Q3_K_XS) {
            if (i_layer < n_layer/8) new_type = GGML_TYPE_Q4_K;
        }
        else if (ftype == LLAMA_FTYPE_MOSTLY_IQ3_XXS && !qs.has_imatrix) {
            new_type = i_layer < n_layer/8 ? GGML_TYPE_Q4_K : GGML_TYPE_Q3_K;
        }
        else if (ftype == LLAMA_FTYPE_MOSTLY_Q3_K_M) {
            new_type = i_layer < n_layer/16 ? GGML_TYPE_Q5_K
                     : arch != LLM_ARCH_FALCON || use_more_bits(i_layer, n_layer) ? GGML_TYPE_Q4_K
                     : GGML_TYPE_Q3_K;
        }
        else if (ftype == LLAMA_FTYPE_MOSTLY_Q3_K_L) {
            new_type = arch == LLM_ARCH_FALCON ? GGML_TYPE_Q4_K : GGML_TYPE_Q5_K;
        }
        else if (ftype == LLAMA_FTYPE_MOSTLY_Q4_K_M) {
            if (arch == LLM_ARCH_FALCON) {
                new_type = i_layer < n_layer/16 ? GGML_TYPE_Q6_K :
                           use_more_bits(i_layer, n_layer) ? GGML_TYPE_Q5_K : GGML_TYPE_Q4_K;
            } else {
                if (use_more_bits(i_layer, n_layer)) new_type = GGML_TYPE_Q6_K;
            }
        }
        else if (ftype == LLAMA_FTYPE_MOSTLY_Q5_K_M && use_more_bits(i_layer, n_layer)) new_type = GGML_TYPE_Q6_K;
        else if (ftype == LLAMA_FTYPE_MOSTLY_Q4_K_S && arch != LLM_ARCH_FALCON && i_layer < n_layer/8) {
            new_type = GGML_TYPE_Q5_K;
        }
        else if ((ftype == LLAMA_FTYPE_MOSTLY_Q4_0 || ftype == LLAMA_FTYPE_MOSTLY_Q5_0)
                && qs.has_imatrix && i_layer < n_layer/8) {
            // Guard against craziness in the first few ffn_down layers that can happen even with imatrix for Q4_0/Q5_0.
            // We only do it when an imatrix is provided because a) we want to make sure that one can always get the
            // same quantization as before imatrix stuff, and b) Q4_1/Q5_1 do go crazy on ffn_down without an imatrix.
            new_type = ftype == LLAMA_FTYPE_MOSTLY_Q4_0 ? GGML_TYPE_Q4_1 : GGML_TYPE_Q5_1;
        }
        ++qs.i_ffn_down;
    } else if (name.find("attn_output.weight") != std::string::npos) {
        if (arch != LLM_ARCH_FALCON) {
            if (qs.model.hparams.n_expert == 8) {
                if (ftype == LLAMA_FTYPE_MOSTLY_Q2_K   || ftype == LLAMA_FTYPE_MOSTLY_Q3_K_XS || ftype == LLAMA_FTYPE_MOSTLY_IQ3_XXS ||
                    ftype == LLAMA_FTYPE_MOSTLY_Q3_K_S || ftype == LLAMA_FTYPE_MOSTLY_Q3_K_M ||
                    ftype == LLAMA_FTYPE_MOSTLY_Q4_K_S || ftype == LLAMA_FTYPE_MOSTLY_Q4_K_M) {
                    new_type = GGML_TYPE_Q5_K;
                }
            } else {
                if      (ftype == LLAMA_FTYPE_MOSTLY_Q2_K  ) new_type = GGML_TYPE_Q3_K;
                else if (ftype == LLAMA_FTYPE_MOSTLY_IQ3_XXS) new_type = GGML_TYPE_Q3_K;
                else if (ftype == LLAMA_FTYPE_MOSTLY_Q3_K_M) new_type = GGML_TYPE_Q4_K;
                else if (ftype == LLAMA_FTYPE_MOSTLY_Q3_K_L) new_type = GGML_TYPE_Q5_K;
            }
        } else {
            if (ftype == LLAMA_FTYPE_MOSTLY_Q3_K_L) new_type = GGML_TYPE_Q4_K;
        }
    }
    else if (name.find("attn_qkv.weight") != std::string::npos) {
        if (ftype == LLAMA_FTYPE_MOSTLY_Q3_K_M || ftype == LLAMA_FTYPE_MOSTLY_Q3_K_L) new_type = GGML_TYPE_Q4_K;
        else if (ftype == LLAMA_FTYPE_MOSTLY_Q4_K_M) new_type = GGML_TYPE_Q5_K;
        else if (ftype == LLAMA_FTYPE_MOSTLY_Q5_K_M) new_type = GGML_TYPE_Q6_K;
    }
    else if (name.find("ffn_gate") != std::string::npos) {
        auto info = layer_info(qs.i_ffn_gate, qs.n_ffn_gate, name.c_str());
        int i_layer = info.first, n_layer = info.second;
        if (ftype == LLAMA_FTYPE_MOSTLY_Q3_K_XS && !use_more_bits(i_layer, n_layer)) {
            new_type = GGML_TYPE_Q2_K;
        }
        ++qs.i_ffn_gate;
    }
    else if (name.find("ffn_up") != std::string::npos) {
        auto info = layer_info(qs.i_ffn_up, qs.n_ffn_up, name.c_str());
        int i_layer = info.first, n_layer = info.second;
        if (ftype == LLAMA_FTYPE_MOSTLY_Q3_K_XS && !use_more_bits(i_layer, n_layer)) {
            new_type = GGML_TYPE_Q2_K;
        }
        ++qs.i_ffn_up;
    }
    //    if (ftype == LLAMA_FTYPE_MOSTLY_Q2_K) new_type = GGML_TYPE_Q3_K;
    //}
    // IK: let's remove this, else Q2_K is almost the same as Q3_K_S
    //else if (name.find("ffn_gate") != std::string::npos || name.find("ffn_up") != std::string::npos) {
    //    if (ftype == LLAMA_FTYPE_MOSTLY_Q2_K) new_type = GGML_TYPE_Q3_K;
    //}
    // This can be used to reduce the size of the Q5_K_S model.
    // The associated PPL increase is fully in line with the size reduction
    //else {
    //    if (ftype == LLAMA_FTYPE_MOSTLY_Q5_K_S) new_type = GGML_TYPE_Q4_K;
    //}
    bool convert_incompatible_tensor = false;
    if (new_type == GGML_TYPE_Q2_K || new_type == GGML_TYPE_Q3_K || new_type == GGML_TYPE_Q4_K ||
        new_type == GGML_TYPE_Q5_K || new_type == GGML_TYPE_Q6_K ||
        new_type == GGML_TYPE_IQ2_XS || new_type == GGML_TYPE_IQ2_XXS ||
        new_type == GGML_TYPE_IQ3_XXS) {
        int nx = tensor->ne[0];
        int ny = tensor->ne[1];
        if (nx % QK_K != 0) {
            LLAMA_LOG_WARN("\n\n%s : tensor cols %d x %d are not divisible by %d, required for %s", __func__, nx, ny, QK_K, ggml_type_name(new_type));
            convert_incompatible_tensor = true;
        } else {
            ++qs.n_k_quantized;
        }
    }
    if (convert_incompatible_tensor) {
        switch (new_type) {
            case GGML_TYPE_IQ2_XXS:
            case GGML_TYPE_IQ2_XS:
            case GGML_TYPE_IQ3_XXS:
            case GGML_TYPE_Q2_K: new_type = GGML_TYPE_Q4_0; break;
            case GGML_TYPE_Q3_K: new_type = GGML_TYPE_Q4_1; break;
            case GGML_TYPE_Q4_K: new_type = GGML_TYPE_Q5_0; break;
            case GGML_TYPE_Q5_K: new_type = GGML_TYPE_Q5_1; break;
            case GGML_TYPE_Q6_K: new_type = GGML_TYPE_Q8_0; break;
            default: throw std::runtime_error("\nUnsupported tensor size encountered\n");
        }
        LLAMA_LOG_WARN(" - using fallback quantization %s\n", ggml_type_name(new_type));
        ++qs.n_fallback;
    }

    return new_type;
}

static void llama_model_quantize_internal(const std::string & fname_inp, const std::string & fname_out, const llama_model_quantize_params * params) {
    ggml_type quantized_type;
    llama_ftype ftype = params->ftype;

    switch (params->ftype) {
        case LLAMA_FTYPE_MOSTLY_Q4_0: quantized_type = GGML_TYPE_Q4_0; break;
        case LLAMA_FTYPE_MOSTLY_Q4_1: quantized_type = GGML_TYPE_Q4_1; break;
        case LLAMA_FTYPE_MOSTLY_Q5_0: quantized_type = GGML_TYPE_Q5_0; break;
        case LLAMA_FTYPE_MOSTLY_Q5_1: quantized_type = GGML_TYPE_Q5_1; break;
        case LLAMA_FTYPE_MOSTLY_Q8_0: quantized_type = GGML_TYPE_Q8_0; break;
        case LLAMA_FTYPE_MOSTLY_F16:  quantized_type = GGML_TYPE_F16;  break;
        case LLAMA_FTYPE_ALL_F32:     quantized_type = GGML_TYPE_F32;  break;

        // K-quants
        case LLAMA_FTYPE_MOSTLY_Q2_K_S:
        case LLAMA_FTYPE_MOSTLY_Q2_K:   quantized_type = GGML_TYPE_Q2_K; break;
        case LLAMA_FTYPE_MOSTLY_Q3_K_XS:
        case LLAMA_FTYPE_MOSTLY_Q3_K_S:
        case LLAMA_FTYPE_MOSTLY_Q3_K_M:
        case LLAMA_FTYPE_MOSTLY_Q3_K_L: quantized_type = GGML_TYPE_Q3_K; break;
        case LLAMA_FTYPE_MOSTLY_Q4_K_S:
        case LLAMA_FTYPE_MOSTLY_Q4_K_M: quantized_type = GGML_TYPE_Q4_K; break;
        case LLAMA_FTYPE_MOSTLY_Q5_K_S:
        case LLAMA_FTYPE_MOSTLY_Q5_K_M: quantized_type = GGML_TYPE_Q5_K; break;
        case LLAMA_FTYPE_MOSTLY_Q6_K:   quantized_type = GGML_TYPE_Q6_K; break;
        case LLAMA_FTYPE_MOSTLY_IQ2_XXS:quantized_type = GGML_TYPE_IQ2_XXS; break;
        case LLAMA_FTYPE_MOSTLY_IQ2_XS :quantized_type = GGML_TYPE_IQ2_XS;  break;
        case LLAMA_FTYPE_MOSTLY_IQ3_XXS:quantized_type = GGML_TYPE_IQ3_XXS; break;

        default: throw std::runtime_error(format("invalid output file type %d\n", ftype));
    }

    int nthread = params->nthread;

    if (nthread <= 0) {
        nthread = std::thread::hardware_concurrency();
    }

    // mmap consistently increases speed Linux, and also increases speed on Windows with
    // hot cache. It may cause a slowdown on macOS, possibly related to free memory.
#if defined(__linux__) || defined(_WIN32)
    constexpr bool use_mmap = true;
#else
    constexpr bool use_mmap = false;
#endif

    llama_model_loader ml(fname_inp, use_mmap, NULL);
    ml.init_mapping(false); // no prefetching?

    llama_model model;
    llm_load_arch(ml, model);
    llm_load_hparams(ml, model);

    struct quantize_state_internal qs(model, params);

    if (params->only_copy) {
        ftype = model.ftype;
    }
    const std::unordered_map<std::string, std::vector<float>> * imatrix_data = nullptr;
    if (params->imatrix) {
        imatrix_data = static_cast<const std::unordered_map<std::string, std::vector<float>>*>(params->imatrix);
        if (imatrix_data) {
            LLAMA_LOG_INFO("================================ Have weights data with %d entries\n",int(imatrix_data->size()));
            qs.has_imatrix = true;
        }
    }

    const size_t align = GGUF_DEFAULT_ALIGNMENT;
    struct gguf_context * ctx_out = gguf_init_empty();

    // copy the KV pairs from the input file
    gguf_set_kv     (ctx_out, ml.ctx_gguf);
    gguf_set_val_u32(ctx_out, "general.quantization_version", GGML_QNT_VERSION);
    gguf_set_val_u32(ctx_out, "general.file_type", ftype);

    for (int i = 0; i < ml.n_tensors; ++i) {
        struct ggml_tensor * meta = ml.get_tensor_meta(i);

        const std::string name = ggml_get_name(meta);

        // TODO: avoid hardcoded tensor names - use the TN_* constants
        if (name.find("attn_v.weight") != std::string::npos || name.find("attn_qkv.weight") != std::string::npos) {
            ++qs.n_attention_wv;
        }
        else if (name.find("ffn_down") != std::string::npos) {
            ++qs.n_ffn_down;
        }
        else if (name.find("ffn_gate") != std::string::npos) {
            ++qs.n_ffn_gate;
        }
        else if (name.find("ffn_up") != std::string::npos) {
            ++qs.n_ffn_up;
        }
    }
    if (qs.n_attention_wv != qs.n_ffn_down || (uint32_t)qs.n_attention_wv != model.hparams.n_layer) {
        LLAMA_LOG_WARN("%s ============ Strange model: n_attention_wv = %d, n_ffn_down = %d, hparams.n_layer = %d\n",
                __func__, qs.n_attention_wv, qs.n_ffn_down, model.hparams.n_layer);
    }

    size_t total_size_org = 0;
    size_t total_size_new = 0;
    std::vector<int64_t> hist_all(1 << 4, 0);

    std::vector<std::thread> workers;
    workers.reserve(nthread);
    std::mutex mutex;

    int idx = 0;

    std::vector<no_init<uint8_t>> read_data;
    std::vector<no_init<uint8_t>> work;
    std::vector<no_init<float>> f32_conv_buf;

    // populate the original tensors so we get an initial meta data
    for (int i = 0; i < ml.n_tensors; ++i) {
        struct ggml_tensor * meta = ml.get_tensor_meta(i);
        gguf_add_tensor(ctx_out, meta);
    }

    std::ofstream fout(fname_out, std::ios::binary);
    fout.exceptions(std::ofstream::failbit); // fail fast on write errors

    const size_t meta_size = gguf_get_meta_size(ctx_out);

    LLAMA_LOG_INFO("%s: meta size = %zu bytes\n", __func__, meta_size);

    // placeholder for the meta data
    ::zeros(fout, meta_size);

    for (int i = 0; i < ml.n_tensors; ++i) {
        struct ggml_tensor * tensor = ml.get_tensor_meta(i);

        const std::string name = ggml_get_name(tensor);

        if (!ml.use_mmap) {
            if (read_data.size() < ggml_nbytes(tensor)) {
                read_data.resize(ggml_nbytes(tensor));
            }
            tensor->data = read_data.data();
        }
        ml.load_data_for(tensor);

        LLAMA_LOG_INFO("[%4d/%4d] %36s - [%s], type = %6s, ",
               ++idx, ml.n_tensors,
               ggml_get_name(tensor),
               llama_format_tensor_shape(tensor).c_str(),
               ggml_type_name(tensor->type));

        // This used to be a regex, but <regex> has an extreme cost to compile times.
        bool quantize = name.rfind("weight") == name.size() - 6; // ends with 'weight'?

        // quantize only 2D tensors
        quantize &= (ggml_n_dims(tensor) == 2);
        quantize &= params->quantize_output_tensor || name != "output.weight";
        quantize &= !params->only_copy;

        // do not quantize expert gating tensors
        quantize &= name.find("ffn_gate_inp.weight") == std::string::npos;

        enum ggml_type new_type;
        void * new_data;
        size_t new_size;

        if (quantize) {
            new_type = quantized_type;
            if (!params->pure) {
                new_type = get_k_quant_type(qs, new_type, tensor, ftype);
            }

            // If we've decided to quantize to the same type the tensor is already
            // in then there's nothing to do.
            quantize = tensor->type != new_type;
        }
        if (!quantize) {
            new_type = tensor->type;
            new_data = tensor->data;
            new_size = ggml_nbytes(tensor);
            LLAMA_LOG_INFO("size = %8.3f MB\n", ggml_nbytes(tensor)/1024.0/1024.0);
        } else {
            const size_t nelements = ggml_nelements(tensor);

            const float * imatrix = nullptr;
            if (imatrix_data) {
                auto it = imatrix_data->find(tensor->name);
                if (it == imatrix_data->end()) {
                    LLAMA_LOG_INFO("\n====== %s: did not find weights for %s\n", __func__, tensor->name);
                } else {
                    if (it->second.size() == (size_t)tensor->ne[0]) {
                        imatrix = it->second.data();
                    } else {
                        LLAMA_LOG_INFO("\n====== %s: imatrix size %d is different from tensor size %d for %s\n", __func__,
                                int(it->second.size()), int(tensor->ne[0]), tensor->name);
                    }
                }
            }
            if ((new_type == GGML_TYPE_IQ2_XXS ||
                 new_type == GGML_TYPE_IQ2_XS  ||
                (new_type == GGML_TYPE_Q2_K && params->ftype == LLAMA_FTYPE_MOSTLY_Q2_K_S && strcmp(tensor->name, "token_embd.weight") != 0)) && !imatrix) {
                LLAMA_LOG_ERROR("\n\n============================================================\n");
                LLAMA_LOG_ERROR("Missing importance matrix for tensor %s in a very low-bit quantization\n", tensor->name);
                LLAMA_LOG_ERROR("The result will be garbage, so bailing out\n");
                LLAMA_LOG_ERROR("============================================================\n\n");
                throw std::runtime_error(format("Missing importance matrix for tensor %s in a very low-bit quantization", tensor->name));
            }

            float * f32_data;

            if (tensor->type == GGML_TYPE_F32) {
                f32_data = (float *) tensor->data;
            } else if (ggml_is_quantized(tensor->type) && !params->allow_requantize) {
                throw std::runtime_error(format("requantizing from type %s is disabled", ggml_type_name(tensor->type)));
            } else {
                llama_convert_tensor_internal(tensor, f32_conv_buf, workers, nelements, nthread);
                f32_data = (float *) f32_conv_buf.data();
            }

            LLAMA_LOG_INFO("quantizing to %s .. ", ggml_type_name(new_type));
            fflush(stdout);

            if (work.size() < nelements * 4) {
                work.resize(nelements * 4); // upper bound on size
            }
            new_data = work.data();
            std::array<int64_t, 1 << 4> hist_cur = {};

            const int n_per_row = tensor->ne[0];
            const int nrows = nelements / n_per_row;

            static const int min_chunk_size = 32 * 512;
            const int chunk_size = n_per_row >= min_chunk_size ? n_per_row : n_per_row * ((min_chunk_size + n_per_row - 1)/n_per_row);

            const int nchunk = (nelements + chunk_size - 1)/chunk_size;
            const int nthread_use = nthread > 1 ? std::max(1, std::min(nthread, nchunk)) : 1;
            if (nthread_use < 2) {
                new_size = ggml_quantize_chunk(new_type, f32_data, new_data, 0, nrows, n_per_row, hist_cur.data(), imatrix);
            } else {
                int counter = 0;
                new_size = 0;
                auto compute = [&mutex, &counter, &hist_cur, &new_size, new_type, f32_data, new_data, chunk_size,
                     nrows, n_per_row, imatrix]() {
                    std::array<int64_t, 1 << 4> local_hist = {};
                    const int nrows_per_chunk = chunk_size / n_per_row;
                    size_t local_size = 0;
                    while (true) {
                        std::unique_lock<std::mutex> lock(mutex);
                        int first_row = counter; counter += nrows_per_chunk;
                        if (first_row >= nrows) {
                            if (local_size > 0) {
                                for (int j=0; j<int(local_hist.size()); ++j) {
                                    hist_cur[j] += local_hist[j];
                                }
                                new_size += local_size;
                            }
                            break;
                        }
                        lock.unlock();
                        const int this_nrow = std::min(nrows - first_row, nrows_per_chunk);
                        local_size += ggml_quantize_chunk(new_type, f32_data, new_data,
                                first_row * n_per_row, this_nrow, n_per_row, local_hist.data(), imatrix);
                    }
                };
                for (int it = 0; it < nthread_use - 1; ++it) {
                    workers.emplace_back(compute);
                }
                compute();
                for (auto & w : workers) { w.join(); }
                workers.clear();
            }

            LLAMA_LOG_INFO("size = %8.2f MiB -> %8.2f MiB", ggml_nbytes(tensor)/1024.0/1024.0, new_size/1024.0/1024.0);
            int64_t tot_count = 0;
            for (size_t i = 0; i < hist_cur.size(); i++) {
                hist_all[i] += hist_cur[i];
                tot_count += hist_cur[i];
            }

            if (tot_count > 0) {
                LLAMA_LOG_INFO(" | hist: ");
                for (size_t i = 0; i < hist_cur.size(); i++) {
                    LLAMA_LOG_INFO("%5.3f ", hist_cur[i] / float(nelements));
                }
            }
            LLAMA_LOG_INFO("\n");
        }
        total_size_org += ggml_nbytes(tensor);
        total_size_new += new_size;

        // update the gguf meta data as we go
        gguf_set_tensor_type(ctx_out, name.c_str(), new_type);
        gguf_set_tensor_data(ctx_out, name.c_str(), new_data, new_size);

        // write tensor data + padding
        fout.write((const char *) new_data, new_size);
        zeros(fout, GGML_PAD(new_size, align) - new_size);
    }

    // go back to beginning of file and write the updated meta data
    {
        fout.seekp(0);
        std::vector<uint8_t> data(gguf_get_meta_size(ctx_out));
        gguf_get_meta_data(ctx_out, data.data());
        fout.write((const char *) data.data(), data.size());
    }

    fout.close();

    gguf_free(ctx_out);

    LLAMA_LOG_INFO("%s: model size  = %8.2f MB\n", __func__, total_size_org/1024.0/1024.0);
    LLAMA_LOG_INFO("%s: quant size  = %8.2f MB\n", __func__, total_size_new/1024.0/1024.0);

    // print histogram for all tensors
    {
        int64_t sum_all = 0;
        for (size_t i = 0; i < hist_all.size(); i++) {
            sum_all += hist_all[i];
        }

        if (sum_all > 0) {
            LLAMA_LOG_INFO("%s: hist: ", __func__);
            for (size_t i = 0; i < hist_all.size(); i++) {
                LLAMA_LOG_INFO("%5.3f ", hist_all[i] / float(sum_all));
            }
            LLAMA_LOG_INFO("\n");
        }
    }

    if (qs.n_fallback > 0) {
        LLAMA_LOG_WARN("%s: WARNING: %d of %d tensor(s) incompatible with k-quants and required fallback quantization\n",
                __func__, qs.n_fallback, qs.n_k_quantized + qs.n_fallback);
    }
}

static int llama_apply_lora_from_file_internal(
    const struct llama_model & model, const char * path_lora, float scale, const char * path_base_model, int n_threads
) {
    LLAMA_LOG_INFO("%s: applying lora adapter from '%s' - please wait ...\n", __func__, path_lora);

    const int64_t t_start_lora_us = ggml_time_us();

    llama_file fin(path_lora, "rb");

    // verify magic and version
    {
        uint32_t magic = fin.read_u32();
        if (magic != LLAMA_FILE_MAGIC_GGLA) {
            LLAMA_LOG_ERROR("%s: bad file magic\n", __func__);
            return 1;
        }

        uint32_t format_version = fin.read_u32();
        if (format_version != 1) {
            LLAMA_LOG_ERROR("%s: unsupported file version\n", __func__ );
            return 1;
        }
    }

    int32_t lora_r = fin.read_u32();
    int32_t lora_alpha = fin.read_u32();
    float scaling = scale * (float)lora_alpha / (float)lora_r;

    LLAMA_LOG_INFO("%s: r = %d, alpha = %d, scaling = %.2f\n", __func__, lora_r, lora_alpha, scaling);

    // load base model
    std::unique_ptr<llama_model_loader> ml;
    if (path_base_model) {
        LLAMA_LOG_INFO("%s: loading base model from '%s'\n", __func__, path_base_model);
        ml.reset(new llama_model_loader(path_base_model, /*use_mmap*/ true, /*kv_overrides*/ nullptr));
        ml->init_mapping(/*prefetch*/ false); // no prefetching
    }

    struct tensor_meta {
        std::string name;
        ggml_type type;
        int32_t ne[2];
        size_t offset;
    };
    std::map<std::string, tensor_meta> tensor_meta_map;

    // load all tensor meta
    while (true) {
        if (fin.tell() == fin.size) {
            // eof
            break;
        }

        int32_t n_dims;
        int32_t name_len;
        int32_t ftype;

        fin.read_raw(&n_dims, sizeof(n_dims));
        fin.read_raw(&name_len, sizeof(name_len));
        fin.read_raw(&ftype, sizeof(ftype));

        if (n_dims != 1 && n_dims != 2) {
            LLAMA_LOG_ERROR("%s: unsupported tensor dimension %d\n", __func__, n_dims);
            return 1;
        }

        int32_t ne[2] = { 1, 1 };
        for (int i = 0; i < n_dims; ++i) {
            fin.read_raw(&ne[i], sizeof(ne[i]));
        }

        std::string name;
        {
            GGML_ASSERT(name_len < GGML_MAX_NAME);
            char buf[GGML_MAX_NAME];
            fin.read_raw(buf, name_len);
            name = std::string(buf, name_len);
        }

        // check for lora suffix
        std::string lora_suffix;
        if (name.length() > 6) {
            lora_suffix = name.substr(name.length() - 6);
        }
        if (lora_suffix != ".loraA" && lora_suffix != ".loraB") {
            LLAMA_LOG_ERROR("%s: error: '%s' is not a lora tensor\n", __func__, name.c_str());
            return 1;
        }

        // tensor type
        ggml_type wtype;
        switch (ftype) {
            case 0: wtype = GGML_TYPE_F32;  break;
            case 1: wtype = GGML_TYPE_F16;  break;
            default:
                    {
                        LLAMA_LOG_ERROR("%s: invalid tensor data type '%d'\n",
                                __func__, ftype);
                        return false;
                    }
        }

        // data offset
        size_t offset = fin.tell();
        offset = (offset + 31) & -32;

        // skip tensor data
        fin.seek(offset + ggml_row_size(wtype, ne[0]) * ne[1], SEEK_SET);

        tensor_meta_map.emplace(name, tensor_meta{ name, wtype, { ne[0], ne[1] }, offset });
    }

    bool warned = false;
    int n_tensors = 0;

    // apply
    ggml_backend_t backend_cpu = ggml_backend_cpu_init();
    if (backend_cpu == nullptr) {
        LLAMA_LOG_ERROR("%s: error: failed to initialize cpu backend\n", __func__);
        return 1;
    }
    ggml_backend_cpu_set_n_threads(backend_cpu, n_threads);

    std::vector<no_init<uint8_t>> read_buf;
    for (const auto & it : model.tensors_by_name) {
        const std::string & base_name = it.first;
        ggml_tensor * model_t = it.second;

        if (tensor_meta_map.find(base_name + ".loraA") == tensor_meta_map.end() ||
            tensor_meta_map.find(base_name + ".loraB") == tensor_meta_map.end()) {
            continue;
        }

        tensor_meta & metaA = tensor_meta_map.at(base_name + ".loraA");
        tensor_meta & metaB = tensor_meta_map.at(base_name + ".loraB");

        ggml_init_params lora_init_params = {
            /* .mem_size   */ ggml_tensor_overhead()*128 + ggml_graph_overhead(),
            /* .mem_buffer */ nullptr,
            /* .no_alloc   */ true,
        };
        ggml_context * lora_ctx = ggml_init(lora_init_params);
        if (lora_ctx == nullptr) {
            LLAMA_LOG_ERROR("%s: error: failed to initialize lora context\n", __func__);
            ggml_backend_free(backend_cpu);
            return 1;
        }

        // create tensors
        ggml_tensor * loraA = ggml_new_tensor_2d(lora_ctx, metaA.type, metaA.ne[0], metaA.ne[1]);
        ggml_tensor * loraB = ggml_new_tensor_2d(lora_ctx, metaB.type, metaB.ne[0], metaB.ne[1]);
        ggml_set_name(loraA, metaA.name.c_str());
        ggml_set_name(loraB, metaB.name.c_str());

        ggml_tensor * base_t;
        if (ml) {
            if (gguf_find_tensor(ml->ctx_gguf, base_name.c_str()) < 0) {
                LLAMA_LOG_ERROR("%s: error: tensor '%s' not found in base model\n", __func__, base_name.c_str());
                return 1;
            }
            base_t = ggml_dup_tensor(lora_ctx, ml->get_tensor_meta(base_name.c_str()));
        } else {
            base_t = ggml_dup_tensor(lora_ctx, model_t);
        }
        ggml_set_name(base_t, base_name.c_str());

        // allocate in backend buffer
        ggml_backend_buffer_t lora_buf = ggml_backend_alloc_ctx_tensors_from_buft(lora_ctx, ggml_backend_cpu_buffer_type());
        if (lora_buf == nullptr) {
            LLAMA_LOG_ERROR("%s: error: failed to allocate lora tensors\n", __func__);
            return 1;
        }

        // load tensor data
        auto load_tensor = [&read_buf, &fin](const tensor_meta & tensor_meta, ggml_tensor * tensor) {
            read_buf.resize(ggml_nbytes(tensor));
            fin.seek(tensor_meta.offset, SEEK_SET);
            fin.read_raw(read_buf.data(), ggml_nbytes(tensor));
            ggml_backend_tensor_set(tensor, read_buf.data(), 0, read_buf.size());
        };
        load_tensor(metaA, loraA);
        load_tensor(metaB, loraB);

        // load base model tensor data
        if (ml) {
            ml->load_data_for(base_t);
        } else {
            ggml_backend_tensor_copy(model_t, base_t);
        }

        if (ggml_is_quantized(base_t->type) && !warned) {
            LLAMA_LOG_WARN("%s: warning: using a lora adapter with a quantized model may result in poor quality, "
                            "use a f16 or f32 base model with --lora-base\n", __func__);
            warned = true;
        }

        if (base_t->ne[0] != loraA->ne[1] || base_t->ne[1] != loraB->ne[1]) {
            LLAMA_LOG_ERROR("%s: incompatible tensor dimensions (%" PRId64 " and %" PRId64 ");"
                            " are you sure that this adapter is for this model?\n", __func__, base_t->ne[0], loraA->ne[1]);
            ggml_free(lora_ctx);
            ggml_backend_buffer_free(lora_buf);
            ggml_backend_free(backend_cpu);
            return 1;
        }

        auto build_lora_graph = [&]() {
            // w = w + BA*s
            ggml_tensor * BA = ggml_mul_mat(lora_ctx, loraA, loraB);
            ggml_set_name(BA, "BA");

            if (scaling != 1.0f) {
                BA = ggml_scale(lora_ctx, BA, scaling);
                ggml_set_name(BA, "BA_scaled");
            }

            ggml_tensor * r;
            r = ggml_add_inplace(lora_ctx, base_t, BA);
            ggml_set_name(r, "r_add");

            if (base_t->type != model_t->type) {
                // convert the result to the model type
                r = ggml_cast(lora_ctx, r, model_t->type);
                ggml_set_name(r, "r_cast");
            }

            return r;
        };

        ggml_cgraph * gf = ggml_new_graph(lora_ctx);
        ggml_tensor * r = build_lora_graph();
        ggml_build_forward_expand(gf, r);

        ggml_backend_buffer_t graph_buf = ggml_backend_alloc_ctx_tensors_from_buft(lora_ctx, ggml_backend_cpu_buffer_type());
        if (graph_buf == nullptr) {
            LLAMA_LOG_ERROR("%s: error: failed to allocate graph tensors\n", __func__);
            ggml_free(lora_ctx);
            ggml_backend_buffer_free(lora_buf);
            ggml_backend_free(backend_cpu);
            return 1;
        }

        ggml_backend_graph_compute(backend_cpu, gf);

        ggml_backend_tensor_set(model_t, r->data, 0, ggml_nbytes(r));

#if 0
        // TODO: use scheduler with fallback to CPU for less copies between CPU and GPU
        //ggml_backend_sched_t sched = ggml_backend_sched_new(backends.data(), backends.size(), GGML_DEFAULT_GRAPH_SIZE);

        // sched compute
        ggml_build_forward_expand(gf, build_graph());
        ggml_backend_sched_init_measure(sched, gf);

        // create the graph again, since the previous one was destroyed by the measure
        ggml_graph_clear(gf);
        ggml_build_forward_expand(gf, build_graph());
        ggml_backend_sched_graph_compute(sched, gf);
        ggml_backend_sched_free(sched);
#endif

        ggml_backend_buffer_free(lora_buf);
        ggml_backend_buffer_free(graph_buf);
        ggml_free(lora_ctx);

        n_tensors++;
        if (n_tensors % 4 == 0) {
            LLAMA_LOG_INFO(".");
        }
    }

    ggml_backend_free(backend_cpu);

    const int64_t t_lora_us = ggml_time_us() - t_start_lora_us;
    LLAMA_LOG_INFO(" done (%.2f ms)\n", t_lora_us / 1000.0);

    return 0;
}

//
// interface implementation
//
struct llama_model_params llama_model_default_params() {
    struct llama_model_params result = {
        /*.n_gpu_layers                =*/ 0,
        /*.split_mode                  =*/ LLAMA_SPLIT_LAYER,
        /*.main_gpu                    =*/ 0,
        /*.tensor_split                =*/ nullptr,
        /*.progress_callback           =*/ nullptr,
        /*.progress_callback_user_data =*/ nullptr,
        /*.kv_overrides                =*/ nullptr,
        /*.vocab_only                  =*/ false,
        /*.use_mmap                    =*/ true,
        /*.use_mlock                   =*/ false,
    };

#ifdef GGML_USE_METAL
    // note: we usually have plenty of VRAM, so by default offload all layers to the GPU
    result.n_gpu_layers = 999;
#endif

    return result;
}

struct llama_context_params llama_context_default_params() {
    struct llama_context_params result = {
        /*.seed                        =*/ LLAMA_DEFAULT_SEED,
        /*.n_ctx                       =*/ 512,
        /*.n_batch                     =*/ 512,
        /*.n_threads                   =*/ GGML_DEFAULT_N_THREADS, // TODO: better default
        /*.n_threads_batch             =*/ GGML_DEFAULT_N_THREADS,
        /*.rope_scaling_type           =*/ LLAMA_ROPE_SCALING_UNSPECIFIED,
        /*.rope_freq_base              =*/ 0.0f,
        /*.rope_freq_scale             =*/ 0.0f,
        /*.yarn_ext_factor             =*/ -1.0f,
        /*.yarn_attn_factor            =*/ 1.0f,
        /*.yarn_beta_fast              =*/ 32.0f,
        /*.yarn_beta_slow              =*/ 1.0f,
        /*.yarn_orig_ctx               =*/ 0,
        /*.cb_eval                     =*/ nullptr,
        /*.cb_eval_user_data           =*/ nullptr,
        /*.type_k                      =*/ GGML_TYPE_F16,
        /*.type_v                      =*/ GGML_TYPE_F16,
        /*.mul_mat_q                   =*/ true,
        /*.logits_all                  =*/ false,
        /*.embedding                   =*/ false,
        /*.offload_kqv                 =*/ true,
    };

    return result;
}

struct llama_model_quantize_params llama_model_quantize_default_params() {
    struct llama_model_quantize_params result = {
        /*.nthread                     =*/ 0,
        /*.ftype                       =*/ LLAMA_FTYPE_MOSTLY_Q5_1,
        /*.allow_requantize            =*/ false,
        /*.quantize_output_tensor      =*/ true,
        /*.only_copy                   =*/ false,
        /*.pure                        =*/ false,
        /*.imatrix                     =*/ nullptr,
    };

    return result;
}

size_t llama_max_devices(void) {
#if defined(GGML_USE_METAL)
    return 1;
#elif defined(GGML_USE_CUBLAS)
    return GGML_CUDA_MAX_DEVICES;
#elif defined(GGML_USE_SYCL)
    return GGML_SYCL_MAX_DEVICES;
#elif defined(GGML_USE_VULKAN)
    return GGML_VK_MAX_DEVICES;
#else
    return 1;
#endif
}

bool llama_supports_mmap(void) {
    return llama_mmap::SUPPORTED;
}

bool llama_supports_mlock(void) {
    return llama_mlock::SUPPORTED;
}

bool llama_supports_gpu_offload(void) {
#if defined(GGML_USE_CUBLAS) || defined(GGML_USE_CLBLAST) || defined(GGML_USE_METAL) || defined(GGML_USE_VULKAN) || \
    defined(GGML_USE_SYCL)   || defined(GGML_USE_KOMPUTE)
    // Defined when llama.cpp is compiled with support for offloading model layers to GPU.
    return true;
#else
    return false;
#endif
}

// deprecated:
bool llama_mmap_supported(void) {
    return llama_supports_mmap();
}

bool llama_mlock_supported(void) {
    return llama_supports_mlock();
}

void llama_backend_init(bool numa) {
    ggml_time_init();

    // needed to initialize f16 tables
    {
        struct ggml_init_params params = { 0, NULL, false };
        struct ggml_context * ctx = ggml_init(params);
        ggml_free(ctx);
    }

    if (numa) {
        ggml_numa_init();
    }

#ifdef GGML_USE_MPI
    ggml_mpi_backend_init();
#endif
}

void llama_backend_free(void) {
#ifdef GGML_USE_MPI
    ggml_mpi_backend_free();
#endif
    ggml_quantize_free();
}

int64_t llama_time_us(void) {
    return ggml_time_us();
}

struct llama_model * llama_load_model_from_file(
        const char * path_model,
        struct llama_model_params   params) {
    ggml_time_init();

    llama_model * model = new llama_model;

    unsigned cur_percentage = 0;
    if (params.progress_callback == NULL) {
        params.progress_callback_user_data = &cur_percentage;
        params.progress_callback = [](float progress, void * ctx) {
            unsigned * cur_percentage_p = (unsigned *) ctx;
            unsigned percentage = (unsigned) (100 * progress);
            while (percentage > *cur_percentage_p) {
                *cur_percentage_p = percentage;
                LLAMA_LOG_INFO(".");
                if (percentage >= 100) {
                    LLAMA_LOG_INFO("\n");
                }
            }
            return true;
        };
    }

    int status = llama_model_load(path_model, *model, params);
    GGML_ASSERT(status <= 0);
    if (status < 0) {
        if (status == -1) {
            LLAMA_LOG_ERROR("%s: failed to load model\n", __func__);
        } else if (status == -2) {
            LLAMA_LOG_INFO("%s: cancelled model load\n", __func__);
        }
        delete model;
        return nullptr;
    }

    return model;
}

void llama_free_model(struct llama_model * model) {
    delete model;
}

struct llama_context * llama_new_context_with_model(
                 struct llama_model * model,
        struct llama_context_params   params) {

    if (!model) {
        return nullptr;
    }

    llama_context * ctx = new llama_context(*model);

    const auto & hparams = model->hparams;
    auto       & cparams = ctx->cparams;

    cparams.n_batch          = params.n_batch;
    cparams.n_threads        = params.n_threads;
    cparams.n_threads_batch  = params.n_threads_batch;
    cparams.yarn_ext_factor  = params.yarn_ext_factor;
    cparams.yarn_attn_factor = params.yarn_attn_factor;
    cparams.yarn_beta_fast   = params.yarn_beta_fast;
    cparams.yarn_beta_slow   = params.yarn_beta_slow;
    cparams.mul_mat_q        = params.mul_mat_q;
    cparams.offload_kqv      = params.offload_kqv;

    cparams.n_ctx            = params.n_ctx           == 0    ? hparams.n_ctx_train           : params.n_ctx;
    cparams.rope_freq_base   = params.rope_freq_base  == 0.0f ? hparams.rope_freq_base_train  : params.rope_freq_base;
    cparams.rope_freq_scale  = params.rope_freq_scale == 0.0f ? hparams.rope_freq_scale_train : params.rope_freq_scale;

    cparams.n_yarn_orig_ctx  = params.yarn_orig_ctx    != 0 ? params.yarn_orig_ctx    :
                               hparams.n_yarn_orig_ctx != 0 ? hparams.n_yarn_orig_ctx :
                                                              hparams.n_ctx_train;

    cparams.cb_eval           = params.cb_eval;
    cparams.cb_eval_user_data = params.cb_eval_user_data;

    auto rope_scaling_type = params.rope_scaling_type;
    if (rope_scaling_type == LLAMA_ROPE_SCALING_UNSPECIFIED) {
        rope_scaling_type = hparams.rope_scaling_type_train;
    }

    if (rope_scaling_type == LLAMA_ROPE_SCALING_NONE) {
        cparams.rope_freq_scale = 1.0f; // never scale if scaling type is none
    }

    if (cparams.yarn_ext_factor < 0.0f) { // negative indicates 'not set'
        cparams.yarn_ext_factor = rope_scaling_type == LLAMA_ROPE_SCALING_YARN ? 1.0f : 0.0f;
    }

    if (params.seed == LLAMA_DEFAULT_SEED) {
        params.seed = time(NULL);
    }

    LLAMA_LOG_INFO("%s: n_ctx      = %u\n",     __func__, cparams.n_ctx);
    LLAMA_LOG_INFO("%s: freq_base  = %.1f\n",   __func__, cparams.rope_freq_base);
    LLAMA_LOG_INFO("%s: freq_scale = %g\n",     __func__, cparams.rope_freq_scale);

    ctx->rng = std::mt19937(params.seed);
    ctx->logits_all = params.logits_all;

    const ggml_type type_k = params.type_k;
    const ggml_type type_v = params.type_v;

    GGML_ASSERT(hparams.n_embd_head_k % ggml_blck_size(type_k) == 0);
    GGML_ASSERT(hparams.n_embd_head_v % ggml_blck_size(type_v) == 0);

    if (!hparams.vocab_only) {
        // initialize backends
#ifdef GGML_USE_METAL
        if (model->n_gpu_layers > 0) {
            ctx->backend_metal = ggml_backend_metal_init();
            if (ctx->backend_metal == nullptr) {
                LLAMA_LOG_ERROR("%s: failed to initialize Metal backend\n", __func__);
                llama_free(ctx);
                return nullptr;
            }
            ctx->backends.push_back(ctx->backend_metal);
        }
#elif defined(GGML_USE_CUBLAS)
        if (model->n_gpu_layers > 0) {
            // with split_mode LLAMA_SPLIT_NONE or LLAMA_SPLIT_ROW, only the main GPU backend is used
            if (model->split_mode == LLAMA_SPLIT_NONE || model->split_mode == LLAMA_SPLIT_ROW) {
                ggml_backend_t backend = ggml_backend_cuda_init(model->main_gpu);
                if (backend == nullptr) {
                    LLAMA_LOG_ERROR("%s: failed to initialize CUDA%d backend\n", __func__, model->main_gpu);
                    llama_free(ctx);
                    return nullptr;
                }
                ctx->backends.push_back(backend);
            } else {
                // LLAMA_SPLIT_LAYER requires a backend for each GPU
                for (int device = 0; device < ggml_backend_cuda_get_device_count(); ++device) {
                    ggml_backend_t backend = ggml_backend_cuda_init(device);
                    if (backend == nullptr) {
                        LLAMA_LOG_ERROR("%s: failed to initialize CUDA%d backend\n", __func__, device);
                        llama_free(ctx);
                        return nullptr;
                    }
                    ctx->backends.push_back(backend);
                }
            }
        }
#elif defined(GGML_USE_VULKAN)
        if (model->n_gpu_layers > 0) {
            for (int device = 0; device < ggml_backend_vk_get_device_count(); ++device) {
                ggml_backend_t backend = ggml_backend_vk_init(device);
                if (backend == nullptr) {
                    LLAMA_LOG_ERROR("%s: failed to initialize Vulkan%d backend\n", __func__, device);
                    llama_free(ctx);
                    return nullptr;
                }
                ctx->backends.push_back(backend);
            }
        }
#elif defined(GGML_USE_SYCL)
        if (model->n_gpu_layers > 0) {
            ggml_backend_t backend = ggml_backend_sycl_init(model->main_gpu);
            if (backend == nullptr) {
                LLAMA_LOG_ERROR("%s: failed to initialize SYCL%d backend\n", __func__, model->main_gpu);
                llama_free(ctx);
                return nullptr;
            }
            ctx->backends.push_back(backend);
        }
#elif defined(GGML_USE_KOMPUTE)
        if (model->n_gpu_layers > 0) {
            auto * backend = ggml_backend_kompute_init(model->main_gpu);
            if (backend == nullptr) {
                LLAMA_LOG_ERROR("%s: failed to initialize Kompute backend\n", __func__);
                llama_free(ctx);
                return nullptr;
            }
            ctx->backends.push_back(backend);
        }
#endif
        ctx->backend_cpu = ggml_backend_cpu_init();
        if (ctx->backend_cpu == nullptr) {
            LLAMA_LOG_ERROR("%s: failed to initialize CPU backend\n", __func__);
            llama_free(ctx);
            return nullptr;
        }
        ctx->backends.push_back(ctx->backend_cpu);

        if (!llama_kv_cache_init(ctx->kv_self, ctx->model, type_k, type_v,
                cparams.n_ctx, cparams.offload_kqv)) {
            LLAMA_LOG_ERROR("%s: llama_kv_cache_init() failed for self-attention cache\n", __func__);
            llama_free(ctx);
            return nullptr;
        }

        {
            size_t memory_size_k = 0;
            size_t memory_size_v = 0;

            for (auto & k : ctx->kv_self.k_l) {
                memory_size_k += ggml_nbytes(k);
            }

            for (auto & v : ctx->kv_self.v_l) {
                memory_size_v += ggml_nbytes(v);
            }

            LLAMA_LOG_INFO("%s: KV self size  = %7.2f MiB, K (%s): %7.2f MiB, V (%s): %7.2f MiB\n", __func__,
                (float)(memory_size_k + memory_size_v) / (1024.0f * 1024.0f),
                ggml_type_name(type_k), (float)memory_size_k / (1024.0f * 1024.0f),
                ggml_type_name(type_v), (float)memory_size_v / (1024.0f * 1024.0f));
        }

        // resized during inference, reserve maximum
        ctx->logits.reserve(hparams.n_vocab*cparams.n_batch);

        if (params.embedding){
            ctx->embedding.resize(hparams.n_embd);
        }

        // graph inputs
        {
            ggml_init_params init_params = {
                /* .mem_size   */ ggml_tensor_overhead()*7,
                /* .mem_buffer */ nullptr,
                /* .no_alloc   */ true,
            };
            ctx->ctx_input = ggml_init(init_params);

            ctx->inp_tokens  = ggml_new_tensor_1d(ctx->ctx_input, GGML_TYPE_I32, cparams.n_batch);
            ctx->inp_embd    = ggml_new_tensor_2d(ctx->ctx_input, GGML_TYPE_F32, hparams.n_embd, cparams.n_batch);
            ctx->inp_pos     = ggml_new_tensor_1d(ctx->ctx_input, GGML_TYPE_I32, cparams.n_batch);
            ctx->inp_KQ_mask = ggml_new_tensor_2d(ctx->ctx_input, GGML_TYPE_F32, cparams.n_ctx, cparams.n_batch);
            ctx->inp_K_shift = ggml_new_tensor_1d(ctx->ctx_input, GGML_TYPE_I32, cparams.n_ctx);
            ctx->inp_sum     = ggml_new_tensor_2d(ctx->ctx_input, GGML_TYPE_F32, 1, cparams.n_batch);

            ggml_set_name(ctx->inp_tokens,  "inp_tokens");
            ggml_set_name(ctx->inp_embd,    "inp_embd");
            ggml_set_name(ctx->inp_pos,     "inp_pos");
            ggml_set_name(ctx->inp_KQ_mask, "inp_KQ_mask");
            ggml_set_name(ctx->inp_K_shift, "inp_K_shift");
            ggml_set_name(ctx->inp_sum,     "inp_sum");

            ctx->buf_input = ggml_backend_alloc_ctx_tensors_from_buft(ctx->ctx_input, llama_default_buffer_type_cpu(true));

            LLAMA_LOG_INFO("%s: %10s input buffer size   = %8.2f MiB\n", __func__,
                    ggml_backend_buffer_name(ctx->buf_input),
                    ggml_backend_buffer_get_size(ctx->buf_input) / 1024.0 / 1024.0);
        }

        // scheduler and compute buffers
        {
            // buffer types used for the compute buffer of each backend
            std::vector<ggml_backend_buffer_type_t> backend_buft;
            for (auto * backend : ctx->backends) {
                if (ggml_backend_is_cpu(backend)) {
                    // use host buffers for the CPU backend compute buffer
                    backend_buft.push_back(llama_default_buffer_type_cpu(true));
                } else {
                    backend_buft.push_back(ggml_backend_get_default_buffer_type(backend));
                }
            }

            // buffer used to store the computation graph and the tensor meta data
            ctx->buf_compute_meta.resize(ggml_tensor_overhead()*LLAMA_MAX_NODES + ggml_graph_overhead());

            ctx->sched = ggml_backend_sched_new(ctx->backends.data(), backend_buft.data(), ctx->backends.size(), LLAMA_MAX_NODES);

            // build worst-case graph
            int n_tokens = (int)std::min(cparams.n_ctx, cparams.n_batch);
            int n_past = cparams.n_ctx - n_tokens;
            llama_token token = llama_token_bos(&ctx->model); // not actually used by llama_build_graph, but required to choose between token and embedding inputs graph
            ggml_cgraph * gf = llama_build_graph(*ctx, llama_batch_get_one(&token, n_tokens, n_past, 0), true);

            // initialize scheduler with the worst-case graph
            if (!ggml_backend_sched_reserve(ctx->sched, gf)) {
                LLAMA_LOG_ERROR("%s: failed to allocate compute buffers\n", __func__);
                llama_free(ctx);
                return nullptr;
            }

            for (size_t i = 0; i < ctx->backends.size(); i++) {
                ggml_backend_t backend = ctx->backends[i];
                ggml_backend_buffer_type_t buft = backend_buft[i];
                size_t size = ggml_backend_sched_get_buffer_size(ctx->sched, backend);
                LLAMA_LOG_INFO("%s: %10s compute buffer size = %8.2f MiB\n", __func__,
                        ggml_backend_buft_name(buft),
                        size / 1024.0 / 1024.0);
            }

            // note: the number of splits during measure is higher than during inference due to the kv shift
            int n_splits = ggml_backend_sched_get_n_splits(ctx->sched);
            LLAMA_LOG_INFO("%s: graph splits (measure): %d\n", __func__, n_splits);
        }
    }

#ifdef GGML_USE_MPI
    ctx->ctx_mpi = ggml_mpi_init();

    if (ggml_mpi_rank(ctx->ctx_mpi) > 0) {
        // Enter a blocking eval loop with dummy input, letting rank=0 drive the process
        // TODO: needs fix after #3228
        GGML_ASSERT(false && "not implemented");
        //const std::vector<llama_token> tmp(ctx->model.hparams.n_ctx, llama_token_bos(ctx));
        //while (!llama_eval(ctx, tmp.data(), tmp.size(), 0, 0)) {};
        llama_backend_free();
        exit(1);
    }
#endif

    return ctx;
}

void llama_free(struct llama_context * ctx) {
    delete ctx;
}

const llama_model * llama_get_model(const struct llama_context * ctx) {
    return &ctx->model;
}

uint32_t llama_n_ctx(const struct llama_context * ctx) {
    return ctx->cparams.n_ctx;
}

uint32_t llama_n_batch(const struct llama_context * ctx) {
    return ctx->cparams.n_batch;
}

enum llama_vocab_type llama_vocab_type(const struct llama_model * model) {
    return model->vocab.type;
}

int32_t llama_n_vocab(const struct llama_model * model) {
    return model->vocab.id_to_token.size();
}

int32_t llama_n_ctx_train(const struct llama_model * model) {
    return model->hparams.n_ctx_train;
}

int32_t llama_n_embd(const struct llama_model * model) {
    return model->hparams.n_embd;
}

float llama_rope_freq_scale_train(const struct llama_model * model) {
    return model->hparams.rope_freq_scale_train;
}

int32_t llama_model_meta_val_str(const struct llama_model * model, const char * key, char * buf, size_t buf_size) {
    const auto & it = model->gguf_kv.find(key);
    if (it == model->gguf_kv.end()) {
        if (buf_size > 0) {
            buf[0] = '\0';
        }
        return -1;
    }
    return snprintf(buf, buf_size, "%s", it->second.c_str());
}

int32_t llama_model_meta_count(const struct llama_model * model) {
    return (int)model->gguf_kv.size();
}

int32_t llama_model_meta_key_by_index(const struct llama_model * model, int i, char * buf, size_t buf_size) {
    if (i < 0 || i >= (int)model->gguf_kv.size()) {
        if (buf_size > 0) {
            buf[0] = '\0';
        }
        return -1;
    }
    auto it = model->gguf_kv.begin();
    std::advance(it, i);
    return snprintf(buf, buf_size, "%s", it->first.c_str());
}

int32_t llama_model_meta_val_str_by_index(const struct llama_model * model, int32_t i, char * buf, size_t buf_size) {
    if (i < 0 || i >= (int)model->gguf_kv.size()) {
        if (buf_size > 0) {
            buf[0] = '\0';
        }
        return -1;
    }
    auto it = model->gguf_kv.begin();
    std::advance(it, i);
    return snprintf(buf, buf_size, "%s", it->second.c_str());
}

int32_t llama_model_desc(const struct llama_model * model, char * buf, size_t buf_size) {
    return snprintf(buf, buf_size, "%s %s %s",
            llama_model_arch_name(model->arch),
            llama_model_type_name(model->type),
            llama_model_ftype_name(model->ftype).c_str());
}

uint64_t llama_model_size(const struct llama_model * model) {
    uint64_t size = 0;
    for (const auto & it : model->tensors_by_name) {
        size += ggml_nbytes(it.second);
    }
    return size;
}

uint64_t llama_model_n_params(const struct llama_model * model) {
    uint64_t nparams = 0;
    for (const auto & it : model->tensors_by_name) {
        nparams += ggml_nelements(it.second);
    }
    return nparams;
}

struct ggml_tensor * llama_get_model_tensor(struct llama_model * model, const char * name) {
    auto it = std::find_if(model->tensors_by_name.begin(), model->tensors_by_name.end(),
            [name](const std::pair<std::string, struct ggml_tensor *> & it) {
                return it.first == name;
            });
    if (it == model->tensors_by_name.end()) {
        return nullptr;
    }
    return it->second;
}

uint32_t llama_model_quantize(
        const char * fname_inp,
        const char * fname_out,
        const llama_model_quantize_params * params) {
    try {
        llama_model_quantize_internal(fname_inp, fname_out, params);
        return 0;
    } catch (const std::exception & err) {
        LLAMA_LOG_ERROR("%s: failed to quantize: %s\n", __func__, err.what());
        return 1;
    }
}

int32_t llama_apply_lora_from_file(struct llama_context * ctx, const char * path_lora, float scale, const char * path_base_model, int32_t n_threads) {
    try {
        return llama_apply_lora_from_file_internal(ctx->model, path_lora, scale, path_base_model, n_threads);
    } catch (const std::exception & err) {
        LLAMA_LOG_ERROR("%s: failed to apply lora adapter: %s\n", __func__, err.what());
        return 1;
    }
}

int32_t llama_model_apply_lora_from_file(const struct llama_model * model, const char * path_lora, float scale, const char * path_base_model, int32_t n_threads) {
    try {
        return llama_apply_lora_from_file_internal(*model, path_lora, scale, path_base_model, n_threads);
    } catch (const std::exception & err) {
        LLAMA_LOG_ERROR("%s: failed to apply lora adapter: %s\n", __func__, err.what());
        return 1;
    }
}

struct llama_kv_cache_view llama_kv_cache_view_init(const struct llama_context * ctx, int32_t n_max_seq) {
    struct llama_kv_cache_view result = {
        /*.n_cells            = */ 0,
        /*.n_max_seq          = */ n_max_seq,
        /*.token_count        = */ 0,
        /*.used_cells         = */ llama_get_kv_cache_used_cells(ctx),
        /*.max_contiguous     = */ 0,
        /*.max_contiguous_idx = */ -1,
        /*.cells              = */ nullptr,
        /*.cells_sequences    = */ nullptr,
    };
    return result;
}

void llama_kv_cache_view_free(struct llama_kv_cache_view * view) {
    if (view->cells != nullptr) {
        free(view->cells);
        view->cells = nullptr;
    }
    if (view->cells_sequences != nullptr) {
        free(view->cells_sequences);
        view->cells_sequences = nullptr;
    }
}

void llama_kv_cache_view_update(const struct llama_context * ctx, struct llama_kv_cache_view * view) {
    if (uint32_t(view->n_cells) < ctx->kv_self.size || view->cells == nullptr) {
        view->n_cells = int32_t(ctx->kv_self.size);
        void * p = realloc(view->cells, sizeof(struct llama_kv_cache_view_cell) * view->n_cells);
        GGML_ASSERT(p != nullptr && "Failed to alloc kv_cache_view cells");
        view->cells = (struct llama_kv_cache_view_cell *)p;
        p = realloc(view->cells_sequences, sizeof(llama_seq_id) * view->n_max_seq * view->n_cells);
        GGML_ASSERT(p != nullptr && "Failed to alloc kv_cache_view cells sequences");
        view->cells_sequences = (llama_seq_id *)p;
    }

    const std::vector<llama_kv_cell> & kv_cells = ctx->kv_self.cells;
    llama_kv_cache_view_cell * c_curr = view->cells;
    llama_seq_id * cs_curr = view->cells_sequences;
    int32_t used_cells = 0;
    int32_t token_count = 0;
    int32_t curr_contig_idx = -1;
    uint32_t max_contig = 0;
    int32_t max_contig_idx = -1;

    for (int32_t i = 0; i < int32_t(ctx->kv_self.size); i++, c_curr++, cs_curr += view->n_max_seq) {
        const size_t curr_size = kv_cells[i].seq_id.size();
        token_count += curr_size;
        c_curr->pos = kv_cells[i].pos + kv_cells[i].delta;

        if (curr_size > 0) {
            if (curr_contig_idx >= 0 && uint32_t(i - curr_contig_idx) > max_contig) {
                max_contig = i - curr_contig_idx;
                max_contig_idx = curr_contig_idx;
            }
            curr_contig_idx = -1;
        } else if (curr_contig_idx < 0) {
            curr_contig_idx = i;
        }

        int seq_idx = 0;
        for (const llama_seq_id it : kv_cells[i].seq_id) {
            if (seq_idx >= view->n_max_seq) {
                break;
            }
            cs_curr[seq_idx] = it;
            seq_idx++;
        }
        if (seq_idx != 0) {
            used_cells++;
        }
        for (; seq_idx < view->n_max_seq; seq_idx++) {
            cs_curr[seq_idx] = -1;
        }
    }
    if (curr_contig_idx >= 0 && kv_cells.size() - curr_contig_idx > max_contig) {
        max_contig_idx = curr_contig_idx;
        max_contig = kv_cells.size() - curr_contig_idx;
    }
    view->max_contiguous = max_contig;
    view->max_contiguous_idx = max_contig_idx;
    view->token_count = token_count;
    view->used_cells = used_cells;
    if (uint32_t(used_cells) != ctx->kv_self.used) {
        LLAMA_LOG_ERROR("%s: used cells mismatch. kv_cache says %d but we calculated %d\n",
            __func__, ctx->kv_self.used, used_cells);
    }
}

int32_t llama_get_kv_cache_token_count(const struct llama_context * ctx) {
    int result = 0;

    for (uint32_t i = 0; i < ctx->kv_self.size; i++) {
        result += ctx->kv_self.cells[i].seq_id.size();
    }

    return result;
}

int32_t llama_get_kv_cache_used_cells(const struct llama_context * ctx) {
    return ctx->kv_self.used;
}

void llama_kv_cache_clear(struct llama_context * ctx) {
    llama_kv_cache_clear(ctx->kv_self);
}

void llama_kv_cache_seq_rm(struct llama_context * ctx, llama_seq_id seq_id, llama_pos p0, llama_pos p1) {
    llama_kv_cache_seq_rm(ctx->kv_self, seq_id, p0, p1);
}

void llama_kv_cache_seq_cp(struct llama_context * ctx, llama_seq_id seq_id_src, llama_seq_id seq_id_dst, llama_pos p0, llama_pos p1) {
    if (seq_id_src == seq_id_dst) {
        return;
    }
    llama_kv_cache_seq_cp(ctx->kv_self, seq_id_src, seq_id_dst, p0, p1);
}

void llama_kv_cache_seq_keep(struct llama_context * ctx, llama_seq_id seq_id) {
    llama_kv_cache_seq_keep(ctx->kv_self, seq_id);
}

void llama_kv_cache_seq_shift(struct llama_context * ctx, llama_seq_id seq_id, llama_pos p0, llama_pos p1, llama_pos delta) {
    if (delta == 0) {
        return;
    }

    llama_kv_cache_seq_shift(ctx->kv_self, seq_id, p0, p1, delta);
}

void llama_kv_cache_seq_div(struct llama_context * ctx, llama_seq_id seq_id, llama_pos p0, llama_pos p1, int d) {
    if (d == 1) {
        return;
    }

    llama_kv_cache_seq_div(ctx->kv_self, seq_id, p0, p1, d);
}

// Returns the *maximum* size of the state
size_t llama_get_state_size(const struct llama_context * ctx) {
    // we don't know size of rng until we actually serialize it. so reserve more than enough memory for its serialized state.
    // for reference, std::mt19937(1337) serializes to 6701 bytes.
    const size_t s_rng_size        = sizeof(size_t);
    const size_t s_rng             = LLAMA_MAX_RNG_STATE;
    const size_t s_logits_size     = sizeof(size_t);
    // assume worst case for logits although only currently set ones are serialized
    const size_t s_logits          = ctx->logits.capacity() * sizeof(float);
    const size_t s_embedding_size  = sizeof(size_t);
    const size_t s_embedding       = ctx->embedding.size() * sizeof(float);
    const size_t s_kv_size         = sizeof(size_t);
    const size_t s_kv_ntok         = sizeof(int);
    const size_t s_kv              = ctx->kv_self.total_size();

    const size_t s_total = (
        + s_rng_size
        + s_rng
        + s_logits_size
        + s_logits
        + s_embedding_size
        + s_embedding
        + s_kv_size
        + s_kv_ntok
        + s_kv
    );

    return s_total;
}

// llama_context_data
struct llama_data_context {
    virtual void write(const void * src, size_t size) = 0;
    virtual size_t get_size_written() = 0;
    virtual ~llama_data_context() = default;
};

struct llama_data_buffer_context : llama_data_context {
    uint8_t * ptr;
    size_t size_written = 0;

    llama_data_buffer_context(uint8_t * p) : ptr(p) {}

    void write(const void * src, size_t size) override {
        memcpy(ptr, src, size);
        ptr += size;
        size_written += size;
    }

    size_t get_size_written() override {
        return size_written;
    }
};

struct llama_data_file_context : llama_data_context {
    llama_file * file;
    size_t size_written = 0;

    llama_data_file_context(llama_file * f) : file(f) {}

    void write(const void * src, size_t size) override {
        file->write_raw(src, size);
        size_written += size;
    }

    size_t get_size_written() override {
        return size_written;
    }
};

/** copy state data into either a buffer or file depending on the passed in context
 *
 * file context:
 * llama_file file("/path", "wb");
 * llama_data_file_context data_ctx(&file);
 * llama_copy_state_data(ctx, &data_ctx);
 *
 * buffer context:
 * std::vector<uint8_t> buf(max_size, 0);
 * llama_data_buffer_context data_ctx(&buf.data());
 * llama_copy_state_data(ctx, &data_ctx);
 *
*/
static void llama_copy_state_data_internal(struct llama_context * ctx, llama_data_context * data_ctx) {
    // copy rng
    {
        std::ostringstream rng_ss;
        rng_ss << ctx->rng;

        const std::string & rng_str = rng_ss.str();
        const size_t        rng_size = rng_str.size();

        GGML_ASSERT(rng_size <= LLAMA_MAX_RNG_STATE);

        data_ctx->write(&rng_size,      sizeof(rng_size));
        data_ctx->write(rng_str.data(), rng_size);
    }

    // copy logits
    {
        const size_t logits_size = ctx->logits.size();

        data_ctx->write(&logits_size, sizeof(logits_size));

        if (logits_size) {
            data_ctx->write(ctx->logits.data(), logits_size * sizeof(float));
        }
    }

    // copy embeddings
    {
        const size_t embedding_size = ctx->embedding.size();

        data_ctx->write(&embedding_size, sizeof(embedding_size));

        if (embedding_size) {
            data_ctx->write(ctx->embedding.data(), embedding_size * sizeof(float));
        }
    }

    // copy kv cache
    {
        const auto & kv_self = ctx->kv_self;
        const auto & hparams = ctx->model.hparams;
        const auto & cparams = ctx->cparams;

        const auto   n_layer      = hparams.n_layer;
        const auto   n_embd_k_gqa = hparams.n_embd_k_gqa();
        const auto   n_embd_v_gqa = hparams.n_embd_v_gqa();
        const auto   n_ctx        = cparams.n_ctx;

        const size_t   kv_buf_size = kv_self.total_size();
        const uint32_t kv_head     = kv_self.head;
        const uint32_t kv_size     = kv_self.size;
        const uint32_t kv_used     = kv_self.used;

        data_ctx->write(&kv_buf_size, sizeof(kv_buf_size));
        data_ctx->write(&kv_head,     sizeof(kv_head));
        data_ctx->write(&kv_size,     sizeof(kv_size));
        data_ctx->write(&kv_used,     sizeof(kv_used));

        if (kv_buf_size) {
            const size_t elt_size = ggml_element_size(kv_self.k_l[0]);

            std::vector<uint8_t> tmp_buf;
            for (int il = 0; il < (int) n_layer; ++il) {
                tmp_buf.resize(elt_size*n_embd_k_gqa*kv_head);
                ggml_backend_tensor_get(kv_self.k_l[il], tmp_buf.data(), 0, tmp_buf.size());
                data_ctx->write(tmp_buf.data(), tmp_buf.size());

                // v is not contiguous, copy row by row
                tmp_buf.resize(elt_size*kv_head);
                for (int ir = 0; ir < (int) n_embd_v_gqa; ++ir) {
                    ggml_backend_tensor_get(kv_self.v_l[il], tmp_buf.data(), ir*elt_size*n_ctx, tmp_buf.size());
                    data_ctx->write(tmp_buf.data(), tmp_buf.size());
                }
            }
        }

        for (uint32_t i = 0; i < kv_size; ++i) {
            const auto & cell = kv_self.cells[i];

            const llama_pos pos         = cell.pos;
            const size_t    seq_id_size = cell.seq_id.size();

            data_ctx->write(&pos,         sizeof(pos));
            data_ctx->write(&seq_id_size, sizeof(seq_id_size));

            for (auto seq_id : cell.seq_id) {
                data_ctx->write(&seq_id, sizeof(seq_id));
            }
        }
    }
}

size_t llama_copy_state_data(struct llama_context * ctx, uint8_t * dst) {
    llama_data_buffer_context data_ctx(dst);
    llama_copy_state_data_internal(ctx, &data_ctx);

    return data_ctx.get_size_written();
}

// Sets the state reading from the specified source address
size_t llama_set_state_data(struct llama_context * ctx, uint8_t * src) {
    uint8_t * inp = src;

    // set rng
    {
        size_t rng_size;
        memcpy(&rng_size, inp, sizeof(rng_size)); inp += sizeof(rng_size);

        GGML_ASSERT(rng_size <= LLAMA_MAX_RNG_STATE);

        std::string rng_str((char *)inp, rng_size); inp += rng_size;

        std::istringstream rng_ss(rng_str);
        rng_ss >> ctx->rng;

        GGML_ASSERT(!rng_ss.fail());
    }

    // set logits
    {
        size_t logits_size;

        memcpy(&logits_size, inp, sizeof(logits_size)); inp += sizeof(logits_size);

        GGML_ASSERT(ctx->logits.capacity() >= logits_size);

        if (logits_size) {
            ctx->logits.resize(logits_size);

            memcpy(ctx->logits.data(), inp, logits_size * sizeof(float));
            inp += logits_size * sizeof(float);
        }
    }

    // set embeddings
    {
        size_t embedding_size;

        memcpy(&embedding_size, inp, sizeof(embedding_size)); inp += sizeof(embedding_size);

        GGML_ASSERT(ctx->embedding.capacity() == embedding_size);

        if (embedding_size) {
            memcpy(ctx->embedding.data(), inp, embedding_size * sizeof(float));
            inp += embedding_size * sizeof(float);
        }
    }

    // set kv cache
    {
        const auto & kv_self = ctx->kv_self;
        const auto & hparams = ctx->model.hparams;
        const auto & cparams = ctx->cparams;

        const int    n_layer      = hparams.n_layer;
        const int    n_embd_k_gqa = hparams.n_embd_k_gqa();
        const int    n_embd_v_gqa = hparams.n_embd_v_gqa();
        const int    n_ctx        = cparams.n_ctx;

        size_t   kv_buf_size;
        uint32_t kv_head;
        uint32_t kv_size;
        uint32_t kv_used;

        memcpy(&kv_buf_size, inp, sizeof(kv_buf_size)); inp += sizeof(kv_buf_size);
        memcpy(&kv_head,     inp, sizeof(kv_head));     inp += sizeof(kv_head);
        memcpy(&kv_size,     inp, sizeof(kv_size));     inp += sizeof(kv_size);
        memcpy(&kv_used,     inp, sizeof(kv_used));     inp += sizeof(kv_used);

        if (kv_buf_size) {
            GGML_ASSERT(kv_self.total_size() == kv_buf_size);

            const size_t elt_size = ggml_element_size(kv_self.k_l[0]);

            for (int il = 0; il < (int) n_layer; ++il) {
                size_t k_size = elt_size*n_embd_k_gqa*kv_head;
                ggml_backend_tensor_set(kv_self.k_l[il], inp, 0, k_size);
                inp += k_size;

                // v is not contiguous, copy row by row
                size_t v_row_size = elt_size*kv_head;
                for (int ir = 0; ir < (int) n_embd_v_gqa; ++ir) {
                    ggml_backend_tensor_set(kv_self.v_l[il], inp, ir*elt_size*n_ctx, v_row_size);
                    inp += v_row_size;
                }
            }
        }

        ctx->kv_self.head = kv_head;
        ctx->kv_self.size = kv_size;
        ctx->kv_self.used = kv_used;

        ctx->kv_self.cells.resize(kv_size);

        for (uint32_t i = 0; i < kv_size; ++i) {
            llama_pos pos;
            size_t    seq_id_size;

            memcpy(&pos,         inp, sizeof(pos));         inp += sizeof(pos);
            memcpy(&seq_id_size, inp, sizeof(seq_id_size)); inp += sizeof(seq_id_size);

            ctx->kv_self.cells[i].pos = pos;

            llama_seq_id seq_id;

            for (size_t j = 0; j < seq_id_size; ++j) {
                memcpy(&seq_id, inp, sizeof(seq_id)); inp += sizeof(seq_id);
                ctx->kv_self.cells[i].seq_id.insert(seq_id);
            }
        }
    }

    const size_t nread    = inp - src;
    const size_t max_size = llama_get_state_size(ctx);

    GGML_ASSERT(nread <= max_size);

    return nread;
}

static bool llama_load_session_file_internal(struct llama_context * ctx, const char * path_session, llama_token * tokens_out, size_t n_token_capacity, size_t * n_token_count_out) {
    llama_file file(path_session, "rb");

    // sanity checks
    {
        const uint32_t magic   = file.read_u32();
        const uint32_t version = file.read_u32();

        if (magic != LLAMA_SESSION_MAGIC || version != LLAMA_SESSION_VERSION) {
            LLAMA_LOG_ERROR("%s : unknown (magic, version) for session file: %08x, %08x\n", __func__, magic, version);
            return false;
        }

        llama_hparams session_hparams;
        file.read_raw(&session_hparams, sizeof(llama_hparams));

        if (session_hparams != ctx->model.hparams) {
            LLAMA_LOG_INFO("%s : model hparams didn't match from session file!\n", __func__);
            return false;
        }
    }

    // load the prompt
    {
        const uint32_t n_token_count = file.read_u32();

        if (n_token_count > n_token_capacity) {
            LLAMA_LOG_ERROR("%s : token count in session file exceeded capacity! %u > %zu\n", __func__, n_token_count, n_token_capacity);
            return false;
        }

        file.read_raw(tokens_out, sizeof(llama_token) * n_token_count);
        *n_token_count_out = n_token_count;
    }

    // restore the context state
    {
        const size_t n_state_size_cur = file.size - file.tell();
        const size_t n_state_size_max = llama_get_state_size(ctx);

        if (n_state_size_cur > n_state_size_max) {
            LLAMA_LOG_ERROR("%s : the state size in session file is too big! max %zu, got %zu\n", __func__, n_state_size_max, n_state_size_cur);
            return false;
        }

        std::vector<uint8_t> state_data(n_state_size_max);
        file.read_raw(state_data.data(), n_state_size_cur);

        llama_set_state_data(ctx, state_data.data());
    }

    return true;
}

bool llama_load_session_file(struct llama_context * ctx, const char * path_session, llama_token * tokens_out, size_t n_token_capacity, size_t * n_token_count_out) {
    try {
        return llama_load_session_file_internal(ctx, path_session, tokens_out, n_token_capacity, n_token_count_out);
    } catch (const std::exception & err) {
        LLAMA_LOG_ERROR("error loading session file: %s\n", err.what());
        return false;
    }
}

bool llama_save_session_file(struct llama_context * ctx, const char * path_session, const llama_token * tokens, size_t n_token_count) {
    llama_file file(path_session, "wb");

    file.write_u32(LLAMA_SESSION_MAGIC);
    file.write_u32(LLAMA_SESSION_VERSION);

    file.write_raw(&ctx->model.hparams, sizeof(llama_hparams));

    // save the prompt
    file.write_u32((uint32_t) n_token_count);
    file.write_raw(tokens, sizeof(llama_token) * n_token_count);

    // save the context state using stream saving
    llama_data_file_context data_ctx(&file);
    llama_copy_state_data_internal(ctx, &data_ctx);

    return true;
}

int llama_eval(
        struct llama_context * ctx,
                 llama_token * tokens,
                     int32_t   n_tokens,
                     int32_t   n_past) {
    llama_kv_cache_seq_rm(ctx->kv_self, -1, n_past, -1);

    const int ret = llama_decode_internal(*ctx, llama_batch_get_one(tokens, n_tokens, n_past, 0));
    if (ret < 0) {
        LLAMA_LOG_ERROR("%s: failed to decode, ret = %d\n", __func__, ret);
    }

    return ret;
}

int llama_eval_embd(
            struct llama_context * ctx,
                           float * embd,
                         int32_t   n_tokens,
                         int32_t   n_past) {
    llama_kv_cache_seq_rm(ctx->kv_self, -1, n_past, -1);

    llama_batch batch = { n_tokens, nullptr, embd, nullptr, nullptr, nullptr, nullptr, n_past, 1, 0, };

    const int ret = llama_decode_internal(*ctx, batch);
    if (ret < 0) {
        LLAMA_LOG_ERROR("%s: failed to decode, ret = %d\n", __func__, ret);
    }

    return ret;
}

void llama_set_n_threads(struct llama_context * ctx, uint32_t n_threads, uint32_t n_threads_batch) {
    ctx->cparams.n_threads       = n_threads;
    ctx->cparams.n_threads_batch = n_threads_batch;
}

struct llama_batch llama_batch_get_one(
             llama_token * tokens,
                 int32_t   n_tokens,
               llama_pos   pos_0,
            llama_seq_id   seq_id) {
    return {
        /*n_tokens       =*/ n_tokens,
        /*tokens         =*/ tokens,
        /*embd           =*/ nullptr,
        /*pos            =*/ nullptr,
        /*n_seq_id       =*/ nullptr,
        /*seq_id         =*/ nullptr,
        /*logits         =*/ nullptr,
        /*all_pos_0      =*/ pos_0,
        /*all_pos_1      =*/ 1,
        /*all_seq_id     =*/ seq_id,
    };
}

struct llama_batch llama_batch_init(int32_t n_tokens_alloc, int32_t embd, int32_t n_seq_max) {
    llama_batch batch = { 0, nullptr, nullptr, nullptr, nullptr, nullptr, nullptr, 0, 0, 0, };

    if (embd) {
        batch.embd = (float *) malloc(sizeof(float) * n_tokens_alloc * embd);
    } else {
        batch.token = (llama_token *) malloc(sizeof(llama_token) * n_tokens_alloc);
    }

    batch.pos      = (llama_pos *)     malloc(sizeof(llama_pos)      * n_tokens_alloc);
    batch.n_seq_id = (int32_t *)       malloc(sizeof(int32_t)        * n_tokens_alloc);
    batch.seq_id   = (llama_seq_id **) malloc(sizeof(llama_seq_id *) * (n_tokens_alloc + 1));
    for (int i = 0; i < n_tokens_alloc; ++i) {
        batch.seq_id[i] = (llama_seq_id *) malloc(sizeof(llama_seq_id) * n_seq_max);
    }
    batch.seq_id[n_tokens_alloc] = nullptr;

    batch.logits   = (int8_t *)        malloc(sizeof(int8_t)         * n_tokens_alloc);

    return batch;
}

void llama_batch_free(struct llama_batch batch) {
    if (batch.token)    free(batch.token);
    if (batch.embd)     free(batch.embd);
    if (batch.pos)      free(batch.pos);
    if (batch.n_seq_id) free(batch.n_seq_id);
    if (batch.seq_id) {
        for (int i = 0; batch.seq_id[i] != nullptr; ++i) {
            free(batch.seq_id[i]);
        }
        free(batch.seq_id);
    }
    if (batch.logits)   free(batch.logits);
}

int32_t llama_decode(
        struct llama_context * ctx,
          struct llama_batch   batch) {
    const int ret = llama_decode_internal(*ctx, batch);
    if (ret < 0) {
        LLAMA_LOG_ERROR("%s: failed to decode, ret = %d\n", __func__, ret);
    }

    return ret;
}

float * llama_get_logits(struct llama_context * ctx) {
    return ctx->logits.data();
}

float * llama_get_logits_ith(struct llama_context * ctx, int32_t i) {
    assert(ctx->logits_valid.at(i));
    return ctx->logits.data() + i*ctx->model.hparams.n_vocab;
}

float * llama_get_embeddings(struct llama_context * ctx) {
    return ctx->embedding.data();
}

const char * llama_token_get_text(const struct llama_model * model, llama_token token) {
    return model->vocab.id_to_token[token].text.c_str();
}

float llama_token_get_score(const struct llama_model * model, llama_token token) {
    return model->vocab.id_to_token[token].score;
}

llama_token_type llama_token_get_type(const struct llama_model * model, llama_token token) {
    return model->vocab.id_to_token[token].type;
}

llama_token llama_token_bos(const struct llama_model * model) {
    return model->vocab.special_bos_id;
}

llama_token llama_token_eos(const struct llama_model * model) {
    return model->vocab.special_eos_id;
}

llama_token llama_token_nl(const struct llama_model * model) {
    return model->vocab.linefeed_id;
}

int32_t llama_add_bos_token(const struct llama_model * model) {
    return model->vocab.special_add_bos;
}

int32_t llama_add_eos_token(const struct llama_model * model) {
    return model->vocab.special_add_eos;
}

llama_token llama_token_prefix(const struct llama_model * model) {
    return model->vocab.special_prefix_id;
}

llama_token llama_token_middle(const struct llama_model * model) {
    return model->vocab.special_middle_id;
}

llama_token llama_token_suffix(const struct llama_model * model) {
    return model->vocab.special_suffix_id;
}

llama_token llama_token_eot(const struct llama_model * model) {
    return model->vocab.special_eot_id;
}

int32_t llama_tokenize(
    const struct llama_model * model,
                  const char * text,
                     int32_t   text_len,
                 llama_token * tokens,
                     int32_t   n_max_tokens,
                        bool   add_bos,
                        bool   special) {
    auto res = llama_tokenize_internal(model->vocab, std::string(text, text_len), add_bos, special);

    if (n_max_tokens < (int) res.size()) {
        // LLAMA_LOG_ERROR("%s: too many tokens\n", __func__);
        return -((int) res.size());
    }

    for (size_t i = 0; i < res.size(); i++) {
        tokens[i] = res[i];
    }

    return res.size();
}

static std::string llama_decode_text(const std::string & text) {
    std::string decoded_text;
    auto unicode_sequences = codepoints_from_utf8(text);
    for (auto& unicode_sequence : unicode_sequences) {
        decoded_text += unicode_to_bytes_bpe(codepoint_to_utf8(unicode_sequence));
    }

    return decoded_text;
}

// does not write null-terminator to buf
int32_t llama_token_to_piece(const struct llama_model * model, llama_token token, char * buf, int32_t length) {
    if (0 <= token && token < llama_n_vocab(model)) {
        switch (llama_vocab_get_type(model->vocab)) {
        case LLAMA_VOCAB_TYPE_WPM:
        case LLAMA_VOCAB_TYPE_SPM: {
            // NOTE: we accept all unsupported token types,
            // suppressing them like CONTROL tokens.
            if (llama_is_normal_token(model->vocab, token)) {
                std::string result = model->vocab.id_to_token[token].text;
                llama_unescape_whitespace(result);
                if (length < (int) result.length()) {
                    return -(int) result.length();
                }
                memcpy(buf, result.c_str(), result.length());
                return result.length();
            } else if (llama_is_user_defined_token(model->vocab, token)) {
                std::string result = model->vocab.id_to_token[token].text;
                if (length < (int) result.length()) {
                    return -result.length();
                }
                memcpy(buf, result.c_str(), result.length());
                return result.length();
            } else if (llama_is_unknown_token(model->vocab, token)) { // NOLINT
                if (length < 3) {
                    return -3;
                }
                memcpy(buf, "\xe2\x96\x85", 3);
                return 3;
            } else if (llama_is_control_token(model->vocab, token)) {
                ;
            } else if (llama_is_byte_token(model->vocab, token)) {
                if (length < 1) {
                    return -1;
                }
                buf[0] = llama_token_to_byte(model->vocab, token);
                return 1;
            }
            break;
        }
        case LLAMA_VOCAB_TYPE_BPE: {
            // NOTE: we accept all unsupported token types,
            // suppressing them like CONTROL tokens.
            if (llama_is_normal_token(model->vocab, token)) {
                std::string result = model->vocab.id_to_token[token].text;
                result = llama_decode_text(result);
                if (length < (int) result.length()) {
                    return -(int) result.length();
                }
                memcpy(buf, result.c_str(), result.length());
                return result.length();
            } else if (llama_is_user_defined_token(model->vocab, token)) {
                std::string result = model->vocab.id_to_token[token].text;
                if (length < (int) result.length()) {
                    return -result.length();
                }
                memcpy(buf, result.c_str(), result.length());
                return result.length();
            } else if (llama_is_control_token(model->vocab, token)) {
                ;
            }
            break;
        }
        default:
            GGML_ASSERT(false);
        }
    }
    return 0;
}

struct llama_timings llama_get_timings(struct llama_context * ctx) {
    struct llama_timings result = {
        /*.t_start_ms  =*/ 1e-3 * ctx->t_start_us,
        /*.t_end_ms    =*/ 1.00 * ggml_time_ms(),
        /*.t_load_ms   =*/ 1e-3 * ctx->t_load_us,
        /*.t_sample_ms =*/ 1e-3 * ctx->t_sample_us,
        /*.t_p_eval_ms =*/ 1e-3 * ctx->t_p_eval_us,
        /*.t_eval_ms   =*/ 1e-3 * ctx->t_eval_us,

        /*.n_sample =*/ std::max(1, ctx->n_sample),
        /*.n_p_eval =*/ std::max(1, ctx->n_p_eval),
        /*.n_eval   =*/ std::max(1, ctx->n_eval),
    };

    return result;
}

void llama_print_timings(struct llama_context * ctx) {
    const llama_timings timings = llama_get_timings(ctx);

    LLAMA_LOG_INFO("\n");
    LLAMA_LOG_INFO("%s:        load time = %10.2f ms\n", __func__, timings.t_load_ms);
    LLAMA_LOG_INFO("%s:      sample time = %10.2f ms / %5d runs   (%8.2f ms per token, %8.2f tokens per second)\n",
            __func__, timings.t_sample_ms, timings.n_sample, timings.t_sample_ms / timings.n_sample, 1e3 / timings.t_sample_ms * timings.n_sample);
    LLAMA_LOG_INFO("%s: prompt eval time = %10.2f ms / %5d tokens (%8.2f ms per token, %8.2f tokens per second)\n",
            __func__, timings.t_p_eval_ms, timings.n_p_eval, timings.t_p_eval_ms / timings.n_p_eval, 1e3 / timings.t_p_eval_ms * timings.n_p_eval);
    LLAMA_LOG_INFO("%s:        eval time = %10.2f ms / %5d runs   (%8.2f ms per token, %8.2f tokens per second)\n",
            __func__, timings.t_eval_ms, timings.n_eval, timings.t_eval_ms / timings.n_eval, 1e3 / timings.t_eval_ms * timings.n_eval);
    LLAMA_LOG_INFO("%s:       total time = %10.2f ms / %5d tokens\n", __func__, (timings.t_end_ms - timings.t_start_ms), (timings.n_p_eval + timings.n_eval));
}

void llama_reset_timings(struct llama_context * ctx) {
    ctx->t_start_us = ggml_time_us();
    ctx->t_sample_us = ctx->n_sample = 0;
    ctx->t_eval_us   = ctx->n_eval   = 0;
    ctx->t_p_eval_us = ctx->n_p_eval = 0;
}

const char * llama_print_system_info(void) {
    static std::string s;

    s  = "";
    s += "AVX = "         + std::to_string(ggml_cpu_has_avx())         + " | ";
    s += "AVX_VNNI = "    + std::to_string(ggml_cpu_has_avx_vnni())    + " | ";
    s += "AVX2 = "        + std::to_string(ggml_cpu_has_avx2())        + " | ";
    s += "AVX512 = "      + std::to_string(ggml_cpu_has_avx512())      + " | ";
    s += "AVX512_VBMI = " + std::to_string(ggml_cpu_has_avx512_vbmi()) + " | ";
    s += "AVX512_VNNI = " + std::to_string(ggml_cpu_has_avx512_vnni()) + " | ";
    s += "FMA = "         + std::to_string(ggml_cpu_has_fma())         + " | ";
    s += "NEON = "        + std::to_string(ggml_cpu_has_neon())        + " | ";
    s += "ARM_FMA = "     + std::to_string(ggml_cpu_has_arm_fma())     + " | ";
    s += "F16C = "        + std::to_string(ggml_cpu_has_f16c())        + " | ";
    s += "FP16_VA = "     + std::to_string(ggml_cpu_has_fp16_va())     + " | ";
    s += "WASM_SIMD = "   + std::to_string(ggml_cpu_has_wasm_simd())   + " | ";
    s += "BLAS = "        + std::to_string(ggml_cpu_has_blas())        + " | ";
    s += "SSE3 = "        + std::to_string(ggml_cpu_has_sse3())        + " | ";
    s += "SSSE3 = "       + std::to_string(ggml_cpu_has_ssse3())       + " | ";
    s += "VSX = "         + std::to_string(ggml_cpu_has_vsx())         + " | ";
    s += "MATMUL_INT8 = " + std::to_string(ggml_cpu_has_matmul_int8()) + " | ";

    return s.c_str();
}

void llama_dump_timing_info_yaml(FILE * stream, const llama_context * ctx) {
    fprintf(stream, "\n");
    fprintf(stream, "###########\n");
    fprintf(stream, "# Timings #\n");
    fprintf(stream, "###########\n");
    fprintf(stream, "\n");

    fprintf(stream, "mst_eval: %.2f  # ms / token during generation\n",
            1.0e-3 * ctx->t_eval_us / ctx->n_eval);
    fprintf(stream, "mst_p_eval: %.2f  # ms / token during prompt processing\n",
            1.0e-3 * ctx->t_p_eval_us / ctx->n_p_eval);
    fprintf(stream, "mst_sample: %.2f  # ms / token during sampling\n",
            1.0e-3 * ctx->t_sample_us / ctx->n_sample);
    fprintf(stream, "n_eval: %d  # number of tokens generated (excluding the first one)\n", ctx->n_eval);
    fprintf(stream, "n_p_eval: %d  # number of tokens processed in batches at the beginning\n", ctx->n_p_eval);
    fprintf(stream, "n_sample: %d  # number of sampled tokens\n", ctx->n_sample);
    fprintf(stream, "t_eval_us: %" PRId64 "  # total microseconds spent generating tokens\n", ctx->t_eval_us);
    fprintf(stream, "t_load_us: %" PRId64 "  # total microseconds spent loading the model\n", ctx->t_load_us);
    fprintf(stream, "t_p_eval_us: %" PRId64 "  # total microseconds spent prompt processing\n", ctx->t_p_eval_us);
    fprintf(stream, "t_sample_us: %" PRId64 "  # total microseconds spent sampling\n", ctx->t_sample_us);
    fprintf(stream, "ts_eval: %.2f  # tokens / second during generation\n",
            1.0e6 * ctx->n_eval / ctx->t_eval_us);
    fprintf(stream, "ts_p_eval: %.2f  # tokens / second during prompt processing\n",
            1.0e6 * ctx->n_p_eval / ctx->t_p_eval_us);
    fprintf(stream, "ts_sample: %.2f  # tokens / second during sampling\n",
            1.0e6 * ctx->n_sample / ctx->t_sample_us);
}

// For internal test use
const std::vector<std::pair<std::string, struct ggml_tensor *>> & llama_internal_get_tensor_map(
    struct llama_context * ctx
) {
    return ctx->model.tensors_by_name;
}

void llama_log_set(ggml_log_callback log_callback, void * user_data) {
    g_state.log_callback = log_callback ? log_callback : llama_log_callback_default;
    g_state.log_callback_user_data = user_data;
#ifdef GGML_USE_METAL
    ggml_backend_metal_log_set_callback(g_state.log_callback, g_state.log_callback_user_data);
#endif
}

static void llama_log_internal_v(ggml_log_level level, const char * format, va_list args) {
    va_list args_copy;
    va_copy(args_copy, args);
    char buffer[128];
    int len = vsnprintf(buffer, 128, format, args);
    if (len < 128) {
        g_state.log_callback(level, buffer, g_state.log_callback_user_data);
    } else {
        char* buffer2 = new char[len+1];
        vsnprintf(buffer2, len+1, format, args_copy);
        buffer2[len] = 0;
        g_state.log_callback(level, buffer2, g_state.log_callback_user_data);
        delete[] buffer2;
    }
    va_end(args_copy);
}

static void llama_log_internal(ggml_log_level level, const char * format, ...) {
    va_list args;
    va_start(args, format);
    llama_log_internal_v(level, format, args);
    va_end(args);
}

static void llama_log_callback_default(ggml_log_level level, const char * text, void * user_data) {
    (void) level;
    (void) user_data;
    fputs(text, stderr);
    fflush(stderr);
}<|MERGE_RESOLUTION|>--- conflicted
+++ resolved
@@ -7221,80 +7221,6 @@
 
     struct llm_build_context llm(lctx, batch, cb, worst_case);
 
-<<<<<<< HEAD
-=======
-    //
-    // set input data
-    //
-
-    if (!ggml_tallocr_is_measure(lctx.alloc)) {
-        if (batch.token) {
-            const int64_t n_tokens = batch.n_tokens;
-
-            ggml_backend_tensor_set(lctx.inp_tokens, batch.token, 0, n_tokens*ggml_element_size(lctx.inp_tokens));
-        }
-
-        if (batch.embd) {
-            const int64_t n_embd   = llm.n_embd;
-            const int64_t n_tokens = batch.n_tokens;
-
-            ggml_backend_tensor_set(lctx.inp_embd, batch.embd, 0, n_tokens*n_embd*ggml_element_size(lctx.inp_embd));
-        }
-
-        if (batch.pos) {
-            const int64_t n_tokens = batch.n_tokens;
-
-            ggml_backend_tensor_set(lctx.inp_pos, batch.pos, 0, n_tokens*ggml_element_size(lctx.inp_pos));
-        }
-
-        {
-            const int64_t n_kv     = llm.n_kv;
-            const int64_t n_tokens = batch.n_tokens;
-
-            GGML_ASSERT(ggml_backend_buffer_is_host(lctx.inp_KQ_mask->buffer));
-            float * data = (float *) lctx.inp_KQ_mask->data;
-
-            for (int h = 0; h < 1; ++h) {
-                for (int j = 0; j < n_tokens; ++j) {
-                    const llama_pos    pos    = batch.pos[j];
-                    const llama_seq_id seq_id = batch.seq_id[j][0];
-
-                    for (int i = 0; i < n_kv; ++i) {
-                        float f;
-                        if (!lctx.kv_self.cells[i].has_seq_id(seq_id) ||
-                            (llm.causal_attn && lctx.kv_self.cells[i].pos > pos)) {
-                            f = -INFINITY;
-                        } else {
-                            f = 0;
-                        }
-                        data[h*(n_kv*n_tokens) + j*n_kv + i] = f;
-                    }
-                }
-            }
-        }
-
-        if (llm.do_rope_shift) {
-            const int64_t n_ctx = llm.n_ctx;
-
-            GGML_ASSERT(ggml_backend_buffer_is_host(lctx.inp_K_shift->buffer));
-            int32_t * data = (int32_t *) lctx.inp_K_shift->data;
-
-            for (int i = 0; i < n_ctx; ++i) {
-                data[i] = lctx.kv_self.cells[i].delta;
-            }
-        }
-
-        {
-            GGML_ASSERT(ggml_backend_buffer_is_host(lctx.inp_sum->buffer));
-            float * data = (float *) lctx.inp_sum->data;
-
-            for (int i = 0; i < batch.n_tokens; ++i) {
-                data[i] = 1.0f/float(batch.n_tokens);
-            }
-        }
-    }
-
->>>>>>> 3bdc4cd0
     llm.init();
 
     switch (model.arch) {
@@ -7437,6 +7363,16 @@
         }
     }
 
+
+    {
+        assert(ggml_backend_buffer_is_host(lctx.inp_sum->buffer));
+        float * data = (float *) lctx.inp_sum->data;
+
+        for (int i = 0; i < batch.n_tokens; ++i) {
+            data[i] = 1.0f/float(batch.n_tokens);
+        }
+    }
+
     if (kv_self.has_shift) {
         const int64_t n_ctx = cparams.n_ctx;
 
