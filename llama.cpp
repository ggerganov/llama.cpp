#define LLAMA_API_INTERNAL
#include "llama.h"

#include "unicode.h"

#include "ggml.h"

#include "ggml-alloc.h"

#ifdef GGML_USE_CUBLAS
#  include "ggml-cuda.h"
#elif defined(GGML_USE_CLBLAST)
#  include "ggml-opencl.h"
#endif

#ifdef GGML_USE_METAL
#  include "ggml-metal.h"
#endif
#ifdef GGML_USE_MPI
#  include "ggml-mpi.h"
#endif
#ifdef GGML_USE_K_QUANTS
#  ifndef QK_K
#    ifdef GGML_QKK_64
#      define QK_K 64
#    else
#      define QK_K 256
#    endif
#  endif
#endif

#ifdef __has_include
    #if __has_include(<unistd.h>)
        #include <unistd.h>
        #if defined(_POSIX_MAPPED_FILES)
            #include <sys/mman.h>
        #endif
        #if defined(_POSIX_MEMLOCK_RANGE)
            #include <sys/resource.h>
        #endif
    #endif
#endif

#if defined(_WIN32)
    #define WIN32_LEAN_AND_MEAN
    #ifndef NOMINMAX
        #define NOMINMAX
    #endif
    #include <windows.h>
    #include <io.h>
    #include <stdio.h> // for _fseeki64
#endif

#include <algorithm>
#include <array>
#include <cassert>
#include <cinttypes>
#include <climits>
#include <cstdarg>
#include <cstddef>
#include <cstdint>
#include <cstdio>
#include <cstring>
#include <ctime>
#include <fstream>
#include <initializer_list>
#include <map>
#include <memory>
#include <mutex>
#include <numeric>
#include <queue>
#include <random>
#include <regex>
#include <sstream>
#include <thread>
#include <unordered_map>
#include <set>

#if defined(_MSC_VER)
#pragma warning(disable: 4244 4267) // possible loss of data
#endif

#ifdef __GNUC__
#ifdef __MINGW32__
#define LLAMA_ATTRIBUTE_FORMAT(...) __attribute__((format(gnu_printf, __VA_ARGS__)))
#else
#define LLAMA_ATTRIBUTE_FORMAT(...) __attribute__((format(printf, __VA_ARGS__)))
#endif
#else
#define LLAMA_ATTRIBUTE_FORMAT(...)
#endif

//
// logging
//

LLAMA_ATTRIBUTE_FORMAT(2, 3)
static void llama_log_internal        (ggml_log_level level, const char* format, ...);
static void llama_log_callback_default(ggml_log_level level, const char * text, void * user_data);

#define LLAMA_LOG_INFO(...)  llama_log_internal(GGML_LOG_LEVEL_INFO , __VA_ARGS__)
#define LLAMA_LOG_WARN(...)  llama_log_internal(GGML_LOG_LEVEL_WARN , __VA_ARGS__)
#define LLAMA_LOG_ERROR(...) llama_log_internal(GGML_LOG_LEVEL_ERROR, __VA_ARGS__)

//
// helpers
//

static size_t utf8_len(char src) {
    const size_t lookup[] = { 1, 1, 1, 1, 1, 1, 1, 1, 1, 1, 1, 1, 2, 2, 3, 4 };
    uint8_t highbits = static_cast<uint8_t>(src) >> 4;
    return lookup[highbits];
}

static void replace_all(std::string & s, const std::string & search, const std::string & replace) {
    std::string result;
    for (size_t pos = 0; ; pos += search.length()) {
        auto new_pos = s.find(search, pos);
        if (new_pos == std::string::npos) {
            result += s.substr(pos, s.size() - pos);
            break;
        }
        result += s.substr(pos, new_pos - pos) + replace;
        pos = new_pos;
    }
    s = std::move(result);
}
#ifdef GGML_USE_CPU_HBM
#include <hbwmalloc.h>
#endif

static void zeros(std::ofstream & file, size_t n) {
    char zero = 0;
    for (size_t i = 0; i < n; ++i) {
        file.write(&zero, 1);
    }
}

LLAMA_ATTRIBUTE_FORMAT(1, 2)
static std::string format(const char * fmt, ...) {
    va_list ap;
    va_list ap2;
    va_start(ap, fmt);
    va_copy(ap2, ap);
    int size = vsnprintf(NULL, 0, fmt, ap);
    GGML_ASSERT(size >= 0 && size < INT_MAX); // NOLINT
    std::vector<char> buf(size + 1);
    int size2 = vsnprintf(buf.data(), size + 1, fmt, ap2);
    GGML_ASSERT(size2 == size);
    va_end(ap2);
    va_end(ap);
    return std::string(buf.data(), size);
}

//
// gguf constants (sync with gguf.py)
//

enum llm_arch {
    LLM_ARCH_LLAMA,
    LLM_ARCH_FALCON,
    LLM_ARCH_BAICHUAN,
    LLM_ARCH_GPT2,
    LLM_ARCH_GPTJ,
    LLM_ARCH_GPTNEOX,
    LLM_ARCH_MPT,
    LLM_ARCH_STARCODER,
    LLM_ARCH_UNKNOWN,
};

static std::map<llm_arch, std::string> LLM_ARCH_NAMES = {
    { LLM_ARCH_LLAMA,           "llama"     },
    { LLM_ARCH_FALCON,          "falcon"    },
    { LLM_ARCH_GPT2,            "gpt2"      },
    { LLM_ARCH_GPTJ,            "gptj"      },
    { LLM_ARCH_GPTNEOX,         "gptneox"   },
    { LLM_ARCH_MPT,             "mpt"       },
    { LLM_ARCH_BAICHUAN,        "baichuan"  },
    { LLM_ARCH_STARCODER,       "starcoder" },
};

enum llm_kv {
    LLM_KV_GENERAL_ARCHITECTURE,
    LLM_KV_GENERAL_QUANTIZATION_VERSION,
    LLM_KV_GENERAL_ALIGNMENT,
    LLM_KV_GENERAL_NAME,
    LLM_KV_GENERAL_AUTHOR,
    LLM_KV_GENERAL_URL,
    LLM_KV_GENERAL_DESCRIPTION,
    LLM_KV_GENERAL_LICENSE,
    LLM_KV_GENERAL_SOURCE_URL,
    LLM_KV_GENERAL_SOURCE_HF_REPO,

    LLM_KV_CONTEXT_LENGTH,
    LLM_KV_EMBEDDING_LENGTH,
    LLM_KV_BLOCK_COUNT,
    LLM_KV_FEED_FORWARD_LENGTH,
    LLM_KV_USE_PARALLEL_RESIDUAL,
    LLM_KV_TENSOR_DATA_LAYOUT,

    LLM_KV_ATTENTION_HEAD_COUNT,
    LLM_KV_ATTENTION_HEAD_COUNT_KV,
    LLM_KV_ATTENTION_MAX_ALIBI_BIAS,
    LLM_KV_ATTENTION_CLAMP_KQV,
    LLM_KV_ATTENTION_LAYERNORM_EPS,
    LLM_KV_ATTENTION_LAYERNORM_RMS_EPS,

    LLM_KV_ROPE_DIMENSION_COUNT,
    LLM_KV_ROPE_FREQ_BASE,
    LLM_KV_ROPE_SCALE_LINEAR,

    LLM_KV_TOKENIZER_MODEL,
    LLM_KV_TOKENIZER_LIST,
    LLM_KV_TOKENIZER_TOKEN_TYPE,
    LLM_KV_TOKENIZER_SCORES,
    LLM_KV_TOKENIZER_MERGES,
    LLM_KV_TOKENIZER_BOS_ID,
    LLM_KV_TOKENIZER_EOS_ID,
    LLM_KV_TOKENIZER_UNK_ID,
    LLM_KV_TOKENIZER_SEP_ID,
    LLM_KV_TOKENIZER_PAD_ID,
    LLM_KV_TOKENIZER_HF_JSON,
    LLM_KV_TOKENIZER_RWKV,
};

static std::map<llm_kv, std::string> LLM_KV_NAMES = {
    { LLM_KV_GENERAL_ARCHITECTURE,          "general.architecture"                  },
    { LLM_KV_GENERAL_QUANTIZATION_VERSION,  "general.quantization_version"          },
    { LLM_KV_GENERAL_ALIGNMENT,             "general.alignment"                     },
    { LLM_KV_GENERAL_NAME,                  "general.name"                          },
    { LLM_KV_GENERAL_AUTHOR,                "general.author"                        },
    { LLM_KV_GENERAL_URL,                   "general.url"                           },
    { LLM_KV_GENERAL_DESCRIPTION,           "general.description"                   },
    { LLM_KV_GENERAL_LICENSE,               "general.license"                       },
    { LLM_KV_GENERAL_SOURCE_URL,            "general.source.url"                    },
    { LLM_KV_GENERAL_SOURCE_HF_REPO,        "general.source.huggingface.repository" },

    { LLM_KV_CONTEXT_LENGTH,                "%s.context_length"        },
    { LLM_KV_EMBEDDING_LENGTH,              "%s.embedding_length"      },
    { LLM_KV_BLOCK_COUNT,                   "%s.block_count"           },
    { LLM_KV_FEED_FORWARD_LENGTH,           "%s.feed_forward_length"   },
    { LLM_KV_USE_PARALLEL_RESIDUAL,         "%s.use_parallel_residual" },
    { LLM_KV_TENSOR_DATA_LAYOUT,            "%s.tensor_data_layout"    },

    { LLM_KV_ATTENTION_HEAD_COUNT,          "%s.attention.head_count"             },
    { LLM_KV_ATTENTION_HEAD_COUNT_KV,       "%s.attention.head_count_kv"          },
    { LLM_KV_ATTENTION_MAX_ALIBI_BIAS,      "%s.attention.max_alibi_bias"         },
    { LLM_KV_ATTENTION_CLAMP_KQV,           "%s.attention.clamp_kqv"              },
    { LLM_KV_ATTENTION_LAYERNORM_EPS,       "%s.attention.layer_norm_epsilon"     },
    { LLM_KV_ATTENTION_LAYERNORM_RMS_EPS,   "%s.attention.layer_norm_rms_epsilon" },

    { LLM_KV_ROPE_DIMENSION_COUNT,          "%s.rope.dimension_count" },
    { LLM_KV_ROPE_FREQ_BASE,                "%s.rope.freq_base"       },
    { LLM_KV_ROPE_SCALE_LINEAR,             "%s.rope.scale_linear"    },

    { LLM_KV_TOKENIZER_MODEL,               "tokenizer.ggml.model"              },
    { LLM_KV_TOKENIZER_LIST,                "tokenizer.ggml.tokens"             },
    { LLM_KV_TOKENIZER_TOKEN_TYPE,          "tokenizer.ggml.token_type"         },
    { LLM_KV_TOKENIZER_SCORES,              "tokenizer.ggml.scores"             },
    { LLM_KV_TOKENIZER_MERGES,              "tokenizer.ggml.merges"             },
    { LLM_KV_TOKENIZER_BOS_ID,              "tokenizer.ggml.bos_token_id"       },
    { LLM_KV_TOKENIZER_EOS_ID,              "tokenizer.ggml.eos_token_id"       },
    { LLM_KV_TOKENIZER_UNK_ID,              "tokenizer.ggml.unknown_token_id"   },
    { LLM_KV_TOKENIZER_SEP_ID,              "tokenizer.ggml.seperator_token_id" },
    { LLM_KV_TOKENIZER_PAD_ID,              "tokenizer.ggml.padding_token_id"   },
    { LLM_KV_TOKENIZER_HF_JSON,             "tokenizer.huggingface.json"        },
    { LLM_KV_TOKENIZER_RWKV,                "tokenizer.rwkv.world"              },
};

struct LLM_KV {
    LLM_KV(llm_arch arch) : arch(arch) {}

    llm_arch arch;

    std::string operator()(llm_kv kv) const {
        return ::format(LLM_KV_NAMES[kv].c_str(), LLM_ARCH_NAMES[arch].c_str());
    }
};

enum llm_tensor {
    LLM_TENSOR_TOKEN_EMBD,
    LLM_TENSOR_POS_EMBD,
    LLM_TENSOR_OUTPUT,
    LLM_TENSOR_OUTPUT_NORM,
    LLM_TENSOR_ROPE_FREQS,
    LLM_TENSOR_ATTN_Q,
    LLM_TENSOR_ATTN_K,
    LLM_TENSOR_ATTN_V,
    LLM_TENSOR_ATTN_QKV,
    LLM_TENSOR_ATTN_OUT,
    LLM_TENSOR_ATTN_NORM,
    LLM_TENSOR_ATTN_NORM_2,
    LLM_TENSOR_ATTN_ROT_EMBD,
    LLM_TENSOR_FFN_GATE,
    LLM_TENSOR_FFN_DOWN,
    LLM_TENSOR_FFN_UP,
    LLM_TENSOR_FFN_NORM,
};

static std::map<llm_arch, std::map<llm_tensor, std::string>> LLM_TENSOR_NAMES = {
    {
        LLM_ARCH_LLAMA,
        {
            { LLM_TENSOR_TOKEN_EMBD,      "token_embd" },
            { LLM_TENSOR_OUTPUT_NORM,     "output_norm" },
            { LLM_TENSOR_OUTPUT,          "output" },
            { LLM_TENSOR_ROPE_FREQS,      "rope_freqs" },
            { LLM_TENSOR_ATTN_NORM,       "blk.%d.attn_norm" },
            { LLM_TENSOR_ATTN_Q,          "blk.%d.attn_q" },
            { LLM_TENSOR_ATTN_K,          "blk.%d.attn_k" },
            { LLM_TENSOR_ATTN_V,          "blk.%d.attn_v" },
            { LLM_TENSOR_ATTN_OUT,        "blk.%d.attn_output" },
            { LLM_TENSOR_ATTN_ROT_EMBD,   "blk.%d.attn_rot_embd" },
            { LLM_TENSOR_FFN_NORM,        "blk.%d.ffn_norm" },
            { LLM_TENSOR_FFN_GATE,        "blk.%d.ffn_gate" },
            { LLM_TENSOR_FFN_DOWN,        "blk.%d.ffn_down" },
            { LLM_TENSOR_FFN_UP,          "blk.%d.ffn_up" },
        },
    },
    {
        LLM_ARCH_BAICHUAN,
        {
            { LLM_TENSOR_TOKEN_EMBD,      "token_embd" },
            { LLM_TENSOR_OUTPUT_NORM,     "output_norm" },
            { LLM_TENSOR_OUTPUT,          "output" },
            { LLM_TENSOR_ROPE_FREQS,      "rope_freqs" },
            { LLM_TENSOR_ATTN_NORM,       "blk.%d.attn_norm" },
            { LLM_TENSOR_ATTN_Q,          "blk.%d.attn_q" },
            { LLM_TENSOR_ATTN_K,          "blk.%d.attn_k" },
            { LLM_TENSOR_ATTN_V,          "blk.%d.attn_v" },
            { LLM_TENSOR_ATTN_OUT,        "blk.%d.attn_output" },
            { LLM_TENSOR_ATTN_ROT_EMBD,   "blk.%d.attn_rot_embd" },
            { LLM_TENSOR_FFN_NORM,        "blk.%d.ffn_norm" },
            { LLM_TENSOR_FFN_GATE,        "blk.%d.ffn_gate" },
            { LLM_TENSOR_FFN_DOWN,        "blk.%d.ffn_down" },
            { LLM_TENSOR_FFN_UP,          "blk.%d.ffn_up" },
        },
    },
    {
        LLM_ARCH_FALCON,
        {
            { LLM_TENSOR_TOKEN_EMBD,      "token_embd" },
            { LLM_TENSOR_OUTPUT_NORM,     "output_norm" },
            { LLM_TENSOR_OUTPUT,          "output" },
            { LLM_TENSOR_ATTN_NORM,       "blk.%d.attn_norm" },
            { LLM_TENSOR_ATTN_NORM_2,     "blk.%d.attn_norm_2" },
            { LLM_TENSOR_ATTN_QKV,        "blk.%d.attn_qkv" },
            { LLM_TENSOR_ATTN_OUT,        "blk.%d.attn_output" },
            { LLM_TENSOR_FFN_DOWN,        "blk.%d.ffn_down" },
            { LLM_TENSOR_FFN_UP,          "blk.%d.ffn_up" },
        },
    },
    {
        LLM_ARCH_GPT2,
        {
            { LLM_TENSOR_TOKEN_EMBD,      "token_embd" },
        },
    },
    {
        LLM_ARCH_GPTJ,
        {
            { LLM_TENSOR_TOKEN_EMBD,      "token_embd" },
        },
    },
    {
        LLM_ARCH_GPTNEOX,
        {
            { LLM_TENSOR_TOKEN_EMBD,      "token_embd" },
            { LLM_TENSOR_OUTPUT_NORM,     "output_norm" },
            { LLM_TENSOR_OUTPUT,          "output" },
            { LLM_TENSOR_ATTN_NORM,       "blk.%d.attn_norm" },
            { LLM_TENSOR_ATTN_QKV,        "blk.%d.attn_qkv" },
            { LLM_TENSOR_ATTN_OUT,        "blk.%d.attn_output" },
            { LLM_TENSOR_FFN_NORM,        "blk.%d.ffn_norm" },
            { LLM_TENSOR_FFN_DOWN,        "blk.%d.ffn_down" },
            { LLM_TENSOR_FFN_UP,          "blk.%d.ffn_up" },
        },
    },
    {
        LLM_ARCH_MPT,
        {
            { LLM_TENSOR_TOKEN_EMBD,      "token_embd" },
        },
    },
    {
        LLM_ARCH_STARCODER,
        {
            { LLM_TENSOR_TOKEN_EMBD,      "token_embd" },
            { LLM_TENSOR_POS_EMBD,        "position_embd" },
            { LLM_TENSOR_OUTPUT_NORM,     "output_norm" },
            { LLM_TENSOR_OUTPUT,          "output" },
            { LLM_TENSOR_ATTN_NORM,       "blk.%d.attn_norm" },
            { LLM_TENSOR_ATTN_QKV,        "blk.%d.attn_qkv" },
            { LLM_TENSOR_ATTN_OUT,        "blk.%d.attn_output" },
            { LLM_TENSOR_FFN_NORM,        "blk.%d.ffn_norm" },
            { LLM_TENSOR_FFN_UP,          "blk.%d.ffn_up" },
            { LLM_TENSOR_FFN_DOWN,        "blk.%d.ffn_down" },
        },
    },
    {
        LLM_ARCH_UNKNOWN,
        {
            { LLM_TENSOR_TOKEN_EMBD,      "token_embd" },
        },
    },
};

static llm_arch llm_arch_from_string(const std::string & name) {
    for (const auto & kv : LLM_ARCH_NAMES) { // NOLINT
        if (kv.second == name) {
            return kv.first;
        }
    }

    return LLM_ARCH_UNKNOWN;
}

// helper to handle gguf constants
// usage:
//
//   const auto tn = LLM_TN(LLM_ARCH_LLAMA);
//
//   std::string name = tn(LLM_TENSOR_OUTPUT);                     -> "output"
//   std::string name = tn(LLM_TENSOR_TOKEN_EMBD, "bias");         -> "token_embd.bias"
//   std::string name = tn(LLM_TENSOR_ATTN_NORM, "weight", 3);     -> "blk.3.attn_norm.weight"
//
struct LLM_TN {
    LLM_TN(llm_arch arch) : arch(arch) {}

    llm_arch arch;

    std::string operator()(llm_tensor tensor) const {
        return LLM_TENSOR_NAMES[arch].at(tensor);
    }

    std::string operator()(llm_tensor tensor, const std::string & suffix) const {
        return LLM_TENSOR_NAMES[arch].at(tensor) + "." + suffix;
    }

    std::string operator()(llm_tensor tensor, int bid) const {
        return ::format(LLM_TENSOR_NAMES[arch].at(tensor).c_str(), bid);
    }

    std::string operator()(llm_tensor tensor, const std::string & suffix, int bid) const {
        return ::format(LLM_TENSOR_NAMES[arch].at(tensor).c_str(), bid) + "." + suffix;
    }
};

//
// gguf helpers
//

#define GGUF_GET_KEY(ctx, dst, func, type, req, key) \
do { \
    const std::string skey(key); \
    const int kid = gguf_find_key(ctx, skey.c_str()); \
    if (kid >= 0) { \
        enum gguf_type ktype = gguf_get_kv_type(ctx, kid); \
        if (ktype != (type)) { \
            throw std::runtime_error(format("key %s has wrong type: %s", skey.c_str(), gguf_type_name(ktype))); \
        } \
        (dst) = func(ctx, kid); \
    } else if (req) { \
        throw std::runtime_error(format("key not found in model: %s", skey.c_str())); \
    } \
} while (0)

//
// ggml helpers
//

static void ggml_graph_compute_helper(std::vector<uint8_t> & buf, ggml_cgraph * graph, int n_threads) {
    struct ggml_cplan plan = ggml_graph_plan(graph, n_threads);

    if (plan.work_size > 0) {
        buf.resize(plan.work_size);
        plan.work_data = buf.data();
    }

    ggml_graph_compute(graph, &plan);
}

//
// llama helpers
//

#ifdef GGML_USE_CUBLAS
#   define llama_host_malloc(n)  ggml_cuda_host_malloc(n)
#   define llama_host_free(data) ggml_cuda_host_free(data)
#elif GGML_USE_METAL
#   define llama_host_malloc(n)  ggml_metal_host_malloc(n)
#   define llama_host_free(data) ggml_metal_host_free(data)
#elif GGML_USE_CPU_HBM
#   define llama_host_malloc(n)  hbw_malloc(n)
#   define llama_host_free(data) if (data != NULL) hbw_free(data)
#else
#   define llama_host_malloc(n)  malloc(n)
#   define llama_host_free(data) free(data)
#endif

#if defined(_WIN32)
static std::string llama_format_win_err(DWORD err) {
    LPSTR buf;
    size_t size = FormatMessageA(FORMAT_MESSAGE_ALLOCATE_BUFFER | FORMAT_MESSAGE_FROM_SYSTEM | FORMAT_MESSAGE_IGNORE_INSERTS,
                                 NULL, err, MAKELANGID(LANG_NEUTRAL, SUBLANG_DEFAULT), (LPSTR)&buf, 0, NULL);
    if (!size) {
        return "FormatMessageA failed";
    }
    std::string ret(buf, size);
    LocalFree(buf);
    return ret;
}
#endif

struct llama_buffer {
    void * data = NULL;
    size_t size = 0;

    // fallback to malloc / free
    // useful in cases where CUDA can try to allocate PINNED memory
    bool fallback = false;

    void resize(size_t n) {
        llama_host_free(data);

        data = llama_host_malloc(n);
        if (!data) {
            fallback = true;
            data = malloc(n);
        } else {
            fallback = false;
        }

        GGML_ASSERT(data);
        size = n;
    }

    ~llama_buffer() {
        if (data) {
            if (fallback) { // NOLINT
                free(data);
            } else {
                llama_host_free(data);
            }
        }

        data = NULL;
    }
};

struct llama_file {
    // use FILE * so we don't have to re-open the file to mmap
    FILE * fp;
    size_t size;

    llama_file(const char * fname, const char * mode) {
        fp = std::fopen(fname, mode);
        if (fp == NULL) {
            throw std::runtime_error(format("failed to open %s: %s", fname, strerror(errno)));
        }
        seek(0, SEEK_END);
        size = tell();
        seek(0, SEEK_SET);
    }

    size_t tell() const {
#ifdef _WIN32
        __int64 ret = _ftelli64(fp);
#else
        long ret = std::ftell(fp);
#endif
        GGML_ASSERT(ret != -1); // this really shouldn't fail
        return (size_t) ret;
    }

    void seek(size_t offset, int whence) const {
#ifdef _WIN32
        int ret = _fseeki64(fp, (__int64) offset, whence);
#else
        int ret = std::fseek(fp, (long) offset, whence);
#endif
        GGML_ASSERT(ret == 0); // same
    }

    void read_raw(void * ptr, size_t len) const {
        if (len == 0) {
            return;
        }
        errno = 0;
        std::size_t ret = std::fread(ptr, len, 1, fp);
        if (ferror(fp)) {
            throw std::runtime_error(format("read error: %s", strerror(errno)));
        }
        if (ret != 1) {
            throw std::runtime_error(std::string("unexpectedly reached end of file"));
        }
    }

    uint32_t read_u32() const {
        uint32_t ret;
        read_raw(&ret, sizeof(ret));
        return ret;
    }

    void write_raw(const void * ptr, size_t len) const {
        if (len == 0) {
            return;
        }
        errno = 0;
        size_t ret = std::fwrite(ptr, len, 1, fp);
        if (ret != 1) {
            throw std::runtime_error(format("write error: %s", strerror(errno)));
        }
    }

    void write_u32(std::uint32_t val) const {
        write_raw(&val, sizeof(val));
    }

    ~llama_file() {
        if (fp) {
            std::fclose(fp);
        }
    }
};

struct llama_mmap {
    void * addr;
    size_t size;

    llama_mmap(const llama_mmap &) = delete;

#ifdef _POSIX_MAPPED_FILES
    static constexpr bool SUPPORTED = true;

    llama_mmap(struct llama_file * file, size_t prefetch = (size_t) -1 /* -1 = max value */, bool numa = false) {
        size = file->size;
        int fd = fileno(file->fp);
        int flags = MAP_SHARED;
        // prefetch/readahead impairs performance on NUMA systems
        if (numa) { prefetch = 0; }
#ifdef __linux__
        if (prefetch) { flags |= MAP_POPULATE; }
#endif
        addr = mmap(NULL, file->size, PROT_READ, flags, fd, 0);
        if (addr == MAP_FAILED) {
            throw std::runtime_error(format("mmap failed: %s", strerror(errno)));
        }

        if (prefetch > 0) {
            // Advise the kernel to preload the mapped memory
            if (posix_madvise(addr, std::min(file->size, prefetch), POSIX_MADV_WILLNEED)) {
                fprintf(stderr, "warning: posix_madvise(.., POSIX_MADV_WILLNEED) failed: %s\n",
                        strerror(errno));
            }
        }
        if (numa) {
            // advise the kernel not to use readahead
            // (because the next page might not belong on the same node)
            if (posix_madvise(addr, file->size, POSIX_MADV_RANDOM)) {
                fprintf(stderr, "warning: posix_madvise(.., POSIX_MADV_RANDOM) failed: %s\n",
                        strerror(errno));
            }
        }
    }

    ~llama_mmap() {
        munmap(addr, size);
    }
#elif defined(_WIN32)
    static constexpr bool SUPPORTED = true;

    llama_mmap(struct llama_file * file, bool prefetch = true, bool numa = false) {
        (void) numa;

        size = file->size;

        HANDLE hFile = (HANDLE) _get_osfhandle(_fileno(file->fp));

        HANDLE hMapping = CreateFileMappingA(hFile, NULL, PAGE_READONLY, 0, 0, NULL);
        DWORD error = GetLastError();

        if (hMapping == NULL) {
            throw std::runtime_error(format("CreateFileMappingA failed: %s", llama_format_win_err(error).c_str()));
        }

        addr = MapViewOfFile(hMapping, FILE_MAP_READ, 0, 0, 0);
        error = GetLastError();
        CloseHandle(hMapping);

        if (addr == NULL) {
            throw std::runtime_error(format("MapViewOfFile failed: %s", llama_format_win_err(error).c_str()));
        }

        if (prefetch) {
            // PrefetchVirtualMemory is only present on Windows 8 and above, so we dynamically load it
            BOOL (WINAPI *pPrefetchVirtualMemory) (HANDLE, ULONG_PTR, PWIN32_MEMORY_RANGE_ENTRY, ULONG);
            HMODULE hKernel32 = GetModuleHandleW(L"kernel32.dll");

            // may fail on pre-Windows 8 systems
            pPrefetchVirtualMemory = reinterpret_cast<decltype(pPrefetchVirtualMemory)> (GetProcAddress(hKernel32, "PrefetchVirtualMemory"));

            if (pPrefetchVirtualMemory) {
                // advise the kernel to preload the mapped memory
                WIN32_MEMORY_RANGE_ENTRY range;
                range.VirtualAddress = addr;
                range.NumberOfBytes = (SIZE_T)size;
                if (!pPrefetchVirtualMemory(GetCurrentProcess(), 1, &range, 0)) {
                    fprintf(stderr, "warning: PrefetchVirtualMemory failed: %s\n",
                            llama_format_win_err(GetLastError()).c_str());
                }
            }
        }
    }

    ~llama_mmap() {
        if (!UnmapViewOfFile(addr)) {
            fprintf(stderr, "warning: UnmapViewOfFile failed: %s\n",
                    llama_format_win_err(GetLastError()).c_str());
        }
    }
#else
    static constexpr bool SUPPORTED = false;

    llama_mmap(struct llama_file * file, bool prefetch = true, bool numa = false) {
        (void) file;
        (void) prefetch;
        (void) numa;

        throw std::runtime_error(std::string("mmap not supported"));
    }
#endif
};

// Represents some region of memory being locked using mlock or VirtualLock;
// will automatically unlock on destruction.
struct llama_mlock {
    void * addr = NULL;
    size_t size = 0;

    bool failed_already = false;

    llama_mlock() {}
    llama_mlock(const llama_mlock &) = delete;

    ~llama_mlock() {
        if (size) {
            raw_unlock(addr, size);
        }
    }

    void init(void * ptr) {
        GGML_ASSERT(addr == NULL && size == 0); // NOLINT
        addr = ptr;
    }

    void grow_to(size_t target_size) {
        GGML_ASSERT(addr);
        if (failed_already) {
            return;
        }
        size_t granularity = lock_granularity();
        target_size = (target_size + granularity - 1) & ~(granularity - 1);
        if (target_size > size) {
            if (raw_lock((uint8_t *) addr + size, target_size - size)) {
                size = target_size;
            } else {
                failed_already = true;
            }
        }
    }

#ifdef _POSIX_MEMLOCK_RANGE
    static constexpr bool SUPPORTED = true;

    static size_t lock_granularity() {
        return (size_t) sysconf(_SC_PAGESIZE);
    }

    #ifdef __APPLE__
        #define MLOCK_SUGGESTION \
            "Try increasing the sysctl values 'vm.user_wire_limit' and 'vm.global_user_wire_limit' and/or " \
            "decreasing 'vm.global_no_user_wire_amount'.  Also try increasing RLIMIT_MLOCK (ulimit -l).\n"
    #else
        #define MLOCK_SUGGESTION \
            "Try increasing RLIMIT_MLOCK ('ulimit -l' as root).\n"
    #endif

    bool raw_lock(const void * addr, size_t size) const {
        if (!mlock(addr, size)) {
            return true;
        }

        char* errmsg = std::strerror(errno);
        bool suggest = (errno == ENOMEM);

        // Check if the resource limit is fine after all
        struct rlimit lock_limit;
        if (suggest && getrlimit(RLIMIT_MEMLOCK, &lock_limit)) {
            suggest = false;
        }
        if (suggest && (lock_limit.rlim_max > lock_limit.rlim_cur + size)) {
            suggest = false;
        }

        fprintf(stderr, "warning: failed to mlock %zu-byte buffer (after previously locking %zu bytes): %s\n%s",
                size, this->size, errmsg, suggest ? MLOCK_SUGGESTION : "");
        return false;
    }

    #undef MLOCK_SUGGESTION

    static void raw_unlock(void * addr, size_t size) {
        if (munlock(addr, size)) {
            fprintf(stderr, "warning: failed to munlock buffer: %s\n", std::strerror(errno));
        }
    }
#elif defined(_WIN32)
    static constexpr bool SUPPORTED = true;

    static size_t lock_granularity() {
        SYSTEM_INFO si;
        GetSystemInfo(&si);
        return (size_t) si.dwPageSize;
    }

    bool raw_lock(void * ptr, size_t len) const {
        for (int tries = 1; ; tries++) {
            if (VirtualLock(ptr, len)) {
                return true;
            }
            if (tries == 2) {
                fprintf(stderr, "warning: failed to VirtualLock %zu-byte buffer (after previously locking %zu bytes): %s\n",
                    len, size, llama_format_win_err(GetLastError()).c_str());
                return false;
            }

            // It failed but this was only the first try; increase the working
            // set size and try again.
            SIZE_T min_ws_size, max_ws_size;
            if (!GetProcessWorkingSetSize(GetCurrentProcess(), &min_ws_size, &max_ws_size)) {
                fprintf(stderr, "warning: GetProcessWorkingSetSize failed: %s\n",
                        llama_format_win_err(GetLastError()).c_str());
                return false;
            }
            // Per MSDN: "The maximum number of pages that a process can lock
            // is equal to the number of pages in its minimum working set minus
            // a small overhead."
            // Hopefully a megabyte is enough overhead:
            size_t increment = len + 1048576;
            // The minimum must be <= the maximum, so we need to increase both:
            min_ws_size += increment;
            max_ws_size += increment;
            if (!SetProcessWorkingSetSize(GetCurrentProcess(), min_ws_size, max_ws_size)) {
                fprintf(stderr, "warning: SetProcessWorkingSetSize failed: %s\n",
                        llama_format_win_err(GetLastError()).c_str());
                return false;
            }
        }
    }

    static void raw_unlock(void * ptr, size_t len) {
        if (!VirtualUnlock(ptr, len)) {
            fprintf(stderr, "warning: failed to VirtualUnlock buffer: %s\n",
                    llama_format_win_err(GetLastError()).c_str());
        }
    }
#else
    static constexpr bool SUPPORTED = false;

    static size_t lock_granularity() {
        return (size_t) 65536;
    }

    bool raw_lock(const void * addr, size_t len) const {
        fprintf(stderr, "warning: mlock not supported on this system\n");
        return false;
    }

    static void raw_unlock(const void * addr, size_t len) {}
#endif
};

typedef void (*offload_func_t)(struct ggml_tensor * tensor);

static void llama_nop(struct ggml_tensor * tensor) { // don't offload by default
    (void) tensor;
}

static std::string llama_token_to_str(const struct llama_context * ctx, llama_token token) {
    std::vector<char> result(8, 0);
    const int n_tokens = llama_token_to_piece(llama_get_model(ctx), token, result.data(), result.size());
    if (n_tokens < 0) {
        result.resize(-n_tokens);
        int check = llama_token_to_piece(llama_get_model(ctx), token, result.data(), result.size());
        GGML_ASSERT(check == -n_tokens);
    } else {
        result.resize(n_tokens);
    }

    return std::string(result.data(), result.size());
}

//
// globals
//

struct llama_state {
    // We save the log callback globally
    ggml_log_callback log_callback = llama_log_callback_default;
    void * log_callback_user_data = nullptr;
};

static llama_state g_state;

// available llama models
enum e_model {
    MODEL_UNKNOWN,
    MODEL_1B,
    MODEL_3B,
    MODEL_7B,
    MODEL_13B,
    MODEL_15B,
    MODEL_30B,
    MODEL_34B,
    MODEL_40B,
    MODEL_65B,
    MODEL_70B,
};

static const size_t kB = 1024;
static const size_t MB = kB*kB;
static const size_t GB = kB*kB*kB;

struct llama_hparams {
    bool     vocab_only;
    uint32_t n_vocab;
    uint32_t n_ctx_train; // context size the model was trained on
    uint32_t n_embd;
    uint32_t n_head;
    uint32_t n_head_kv;
    uint32_t n_layer;
    uint32_t n_rot;
    uint32_t n_ff;

    float f_norm_eps;
    float f_norm_rms_eps;

    float rope_freq_base_train;
    float rope_freq_scale_train;

    bool operator!=(const llama_hparams & other) const {
        return static_cast<bool>(memcmp(this, &other, sizeof(llama_hparams))); // NOLINT
    }

    uint32_t n_gqa() const {
        return n_head/n_head_kv;
    }

    uint32_t n_embd_head() const {
        return n_embd/n_head;
    }

    uint32_t n_embd_gqa() const {
        return n_embd/n_gqa();
    }
};

struct llama_cparams {
    uint32_t n_ctx;       // context size used during inference
    uint32_t n_batch;
    uint32_t n_threads;       // number of threads to use for generation
    uint32_t n_threads_batch; // number of threads to use for batch processing

    float rope_freq_base;
    float rope_freq_scale;

    bool mul_mat_q;
};

struct llama_layer {
    // normalization
    struct ggml_tensor * attn_norm;
    struct ggml_tensor * attn_norm_b;
    struct ggml_tensor * attn_norm_2;
    struct ggml_tensor * attn_norm_2_b;

    // attention
    struct ggml_tensor * wq;
    struct ggml_tensor * wk;
    struct ggml_tensor * wv;
    struct ggml_tensor * wo;
    struct ggml_tensor * wqkv;

    // attention bias
    struct ggml_tensor * bo;
    struct ggml_tensor * bqkv;

    // normalization
    struct ggml_tensor * ffn_norm;
    struct ggml_tensor * ffn_norm_b;

    // ff
    struct ggml_tensor * w1; // ffn_gate
    struct ggml_tensor * w2; // ffn_down
    struct ggml_tensor * w3; // ffn_up

    // ff bias
    struct ggml_tensor * b2; // ffn_down
    struct ggml_tensor * b3; // ffn_up
};

struct llama_kv_cell {
    llama_pos pos   = -1;
    llama_pos delta = 0;

    std::set<llama_seq_id> seq_id;

    bool has_seq_id(const llama_seq_id & id) const {
        return seq_id.find(id) != seq_id.end();
    }
};

// ring-buffer of cached KV data
struct llama_kv_cache {
    bool has_shift = false;

    uint32_t head = 0;
    uint32_t size = 0;

    // computed before each graph build
    uint32_t n = 0;

    std::vector<llama_kv_cell> cells;

    struct ggml_tensor * k = NULL;
    struct ggml_tensor * v = NULL;

    struct ggml_context * ctx = NULL;

    llama_buffer buf;

    ~llama_kv_cache() {
        if (ctx) {
            ggml_free(ctx);
        }

#ifdef GGML_USE_CUBLAS
        ggml_cuda_free_data(k);
        ggml_cuda_free_data(v);
#endif // GGML_USE_CUBLAS
    }
};

struct llama_vocab {
    using id    = int32_t;
    using token = std::string;
    using ttype = llama_token_type;

    struct token_data {
        token text;
        float score;
        ttype type;
    };

    enum llama_vocab_type type = LLAMA_VOCAB_TYPE_SPM;

    std::unordered_map<token, id> token_to_id;
    std::vector<token_data>       id_to_token;

    std::map<std::pair<std::string, std::string>, int> bpe_ranks;

    // default LLaMA special tokens
    id special_bos_id = 1;
    id special_eos_id = 2;
    id special_unk_id = 0;
    id special_sep_id = -1;
    id special_pad_id = -1;

    id linefeed_id = 13;

    int find_bpe_rank(std::string token_left, std::string token_right) const {
        replace_all(token_left,  " ",  "\u0120");
        replace_all(token_left,  "\n", "\u010A");
        replace_all(token_right, " ",  "\u0120");
        replace_all(token_right, "\n", "\u010A");

        auto it = bpe_ranks.find(std::make_pair(token_left, token_right));
        if (it == bpe_ranks.end()) {
            return -1;
        }

        return it->second;
    }
};

struct llama_model {
    e_model     type  = MODEL_UNKNOWN;
    llm_arch    arch  = LLM_ARCH_UNKNOWN;
    llama_ftype ftype = LLAMA_FTYPE_ALL_F32;

    std::string name = "n/a";

    llama_hparams hparams = {};
    llama_vocab   vocab;

    struct ggml_tensor * tok_embeddings;
    struct ggml_tensor * pos_embeddings;

    struct ggml_tensor * output_norm;
    struct ggml_tensor * output_norm_b;
    struct ggml_tensor * output;

    std::vector<llama_layer> layers;

    int n_gpu_layers;

    // context
    struct ggml_context * ctx = NULL;

    // the model memory buffer
    llama_buffer buf;

    // model memory mapped file
    std::unique_ptr<llama_mmap> mapping;

    // objects representing data potentially being locked in memory
    llama_mlock mlock_buf;
    llama_mlock mlock_mmap;

    // for quantize-stats only
    std::vector<std::pair<std::string, struct ggml_tensor *>> tensors_by_name;

    int64_t t_load_us = 0;
    int64_t t_start_us = 0;

    ~llama_model() {
        if (ctx) {
            ggml_free(ctx);
        }

#ifdef GGML_USE_CUBLAS
        for (size_t i = 0; i < tensors_by_name.size(); ++i) {
            ggml_cuda_free_data(tensors_by_name[i].second);
        }
        ggml_cuda_free_scratch();
#elif defined(GGML_USE_CLBLAST)
        for (size_t i = 0; i < tensors_by_name.size(); ++i) {
            ggml_cl_free_data(tensors_by_name[i].second);
        }
#endif
    }
};

struct llama_context {
    llama_context(const llama_model & model) : model(model), t_start_us(model.t_start_us), t_load_us(model.t_load_us) {}
    ~llama_context() {
#ifdef GGML_USE_METAL
        if (ctx_metal) {
            ggml_metal_free(ctx_metal);
        }
#endif
        if (alloc) {
            ggml_allocr_free(alloc);
        }
    }

    llama_cparams cparams;

    const llama_model & model;

    // key + value cache for the self attention
    struct llama_kv_cache kv_self;

    std::mt19937 rng;

    bool has_evaluated_once = false;

    int64_t t_start_us;
    int64_t t_load_us;
    int64_t t_sample_us = 0;
    int64_t t_p_eval_us = 0;
    int64_t t_eval_us   = 0;

    int32_t n_sample = 0; // number of tokens sampled
    int32_t n_p_eval = 0; // number of tokens in eval calls for the prompt (with batch size > 1)
    int32_t n_eval   = 0; // number of eval calls

    // decode output (2-dimensional array: [n_tokens][n_vocab])
    std::vector<float> logits;
    bool logits_all = false;

    // input embedding (1-dimensional array: [n_embd])
    std::vector<float> embedding;

    // reusable buffer for `struct ggml_graph_plan.work_data`
    std::vector<uint8_t> work_buffer;

    // memory buffers used to evaluate the model
    llama_buffer buf_compute;

    llama_buffer buf_alloc;
    ggml_allocr * alloc = NULL;

#ifdef GGML_USE_METAL
    ggml_metal_context * ctx_metal = NULL;
#endif

#ifdef GGML_USE_MPI
    ggml_mpi_context * ctx_mpi = NULL;
#endif
};

//
// kv cache helpers
//

static bool llama_kv_cache_init(
        const struct llama_hparams & hparams,
             struct llama_kv_cache & cache,
                         ggml_type   wtype,
                          uint32_t   n_ctx,
                               int   n_gpu_layers) {
    const uint32_t n_embd  = hparams.n_embd_gqa();
    const uint32_t n_layer = hparams.n_layer;

    const int64_t n_mem      = n_layer*n_ctx;
    const int64_t n_elements = n_embd*n_mem;

    cache.has_shift = false;

    cache.head = 0;
    cache.size = n_ctx;

    cache.cells.clear();
    cache.cells.resize(n_ctx);

    cache.buf.resize(2u*n_elements*ggml_type_size(wtype) + 2u*MB);

    struct ggml_init_params params;
    params.mem_size   = cache.buf.size;
    params.mem_buffer = cache.buf.data;
    params.no_alloc   = false;

    cache.ctx = ggml_init(params);

    if (!cache.ctx) {
        LLAMA_LOG_ERROR("%s: failed to allocate memory for kv cache\n", __func__);
        return false;
    }

    cache.k = ggml_new_tensor_1d(cache.ctx, wtype, n_elements);
    cache.v = ggml_new_tensor_1d(cache.ctx, wtype, n_elements);
    ggml_set_name(cache.k, "cache_k");
    ggml_set_name(cache.v, "cache_v");

    (void) n_gpu_layers;
#ifdef GGML_USE_CUBLAS
    size_t vram_kv_cache = 0;

    if (n_gpu_layers > (int)n_layer + 1) {
        ggml_cuda_assign_buffers_no_scratch(cache.v);
        LLAMA_LOG_INFO("%s: offloading v cache to GPU\n", __func__);
        vram_kv_cache += ggml_nbytes(cache.v);
    }
    if (n_gpu_layers > (int)n_layer + 2) {
        ggml_cuda_assign_buffers_no_scratch(cache.k);
        LLAMA_LOG_INFO("%s: offloading k cache to GPU\n", __func__);
        vram_kv_cache += ggml_nbytes(cache.k);
    }
    if (vram_kv_cache > 0) {
        LLAMA_LOG_INFO("%s: VRAM kv self = %.2f MB\n", __func__, vram_kv_cache / 1024.0 / 1024.0);
    }
#endif // GGML_USE_CUBLAS

    return true;
}

// find an empty slot of size "n_tokens" in the cache
// updates the cache head
static bool llama_kv_cache_find_slot(
             struct llama_kv_cache & cache,
          const struct llama_batch & batch) {
    const uint32_t n_ctx    = cache.size;
    const uint32_t n_tokens = batch.n_tokens;

    if (n_tokens > n_ctx) {
        LLAMA_LOG_ERROR("%s: n_tokens=%d > n_ctx=%d\n", __func__, n_tokens, n_ctx);
        return false;
    }

    uint32_t n_tested = 0;

    while (true) {
        if (cache.head + n_tokens > n_ctx) {
            cache.head = 0;
            n_tested   += n_ctx - cache.head;
            continue;
        }

        bool found = true;
        for (uint32_t i = 0; i < n_tokens; i++) {
            if (cache.cells[cache.head + i].pos >= 0) {
                found = false;
                cache.head += i + 1;
                n_tested   += i + 1;
                break;
            }
        }

        if (found) {
            break;
        }

        if (n_tested >= n_ctx) {
            //LLAMA_LOG_ERROR("%s: failed to find a slot for %d tokens\n", __func__, n_tokens);
            return false;
        }
    }

    for (uint32_t i = 0; i < n_tokens; i++) {
        cache.cells[cache.head + i].pos = batch.pos[i];
        cache.cells[cache.head + i].seq_id.insert(batch.seq_id[i]);
    }

    return true;
}

// find how many cells are currently in use
static int32_t llama_kv_cache_cell_max(const struct llama_kv_cache & cache) {
    for (uint32_t i = cache.size - 1; i > 0; --i) {
        if (cache.cells[i].pos >= 0 && !cache.cells[i].seq_id.empty()) {
            return i + 1;
        }
    }

    return 0;
}

static void llama_kv_cache_tokens_rm(struct llama_kv_cache & cache, int32_t c0, int32_t c1) {
    if (c0 < 0) c0 = 0;
    if (c1 < 0) c1 = cache.size;

    for (int32_t i = c0; i < c1; ++i) {
        cache.cells[i].pos = -1;
        cache.cells[i].seq_id.clear();
    }
}

static void llama_kv_cache_seq_rm(
             struct llama_kv_cache & cache,
                      llama_seq_id   seq_id,
                         llama_pos   p0,
                         llama_pos   p1) {
    for (uint32_t i = 0; i < cache.size; ++i) {
        if (cache.cells[i].has_seq_id(seq_id) && cache.cells[i].pos >= p0 && cache.cells[i].pos < p1) {
            cache.cells[i].seq_id.erase(seq_id);
            if (cache.cells[i].seq_id.empty()) {
                cache.cells[i].pos = -1;
            }
        }
    }
}

static void llama_kv_cache_seq_cp(
             struct llama_kv_cache & cache,
                      llama_seq_id   seq_id_src,
                      llama_seq_id   seq_id_dst,
                         llama_pos   p0,
                         llama_pos   p1) {
    for (uint32_t i = 0; i < cache.size; ++i) {
        if (cache.cells[i].has_seq_id(seq_id_src) && cache.cells[i].pos >= p0 && cache.cells[i].pos < p1) {
            cache.cells[i].seq_id.insert(seq_id_dst);
        }
    }
}

static void llama_kv_cache_seq_keep(struct llama_kv_cache & cache, llama_seq_id seq_id) {
    for (uint32_t i = 0; i < cache.size; ++i) {
        if (!cache.cells[i].has_seq_id(seq_id)) {
            cache.cells[i].pos = -1;
            cache.cells[i].seq_id.clear();
        }
    }
}

static void llama_kv_cache_seq_shift(
             struct llama_kv_cache & cache,
                      llama_seq_id   seq_id,
                         llama_pos   p0,
                         llama_pos   p1,
                         llama_pos   delta) {
    for (uint32_t i = 0; i < cache.size; ++i) {
        if (cache.cells[i].has_seq_id(seq_id) && cache.cells[i].pos >= p0 && cache.cells[i].pos < p1) {
            cache.cells[i].pos += delta;
            if (cache.cells[i].pos < 0) {
                cache.cells[i].pos = -1;
                cache.cells[i].seq_id.clear();
            } else {
                cache.has_shift = true;
                cache.cells[i].delta = delta;
            }
        }
    }
}

//
// model loading and saving
//

enum llama_fver {
    GGUF_FILE_VERSION_V1 = 1,
    GGUF_FILE_VERSION_V2 = 2,
};

static const char * llama_file_version_name(llama_fver version) {
    switch (version) {
        case GGUF_FILE_VERSION_V1: return "GGUF V1 (support until nov 2023)";
        case GGUF_FILE_VERSION_V2: return "GGUF V2 (latest)";
    }

    return "unknown";
}

static std::string llama_format_tensor_shape(const std::vector<int64_t> & ne) {
    char buf[256];
    snprintf(buf, sizeof(buf), "%5" PRId64, ne.at(0));
    for (size_t i = 1; i < ne.size(); i++) {
        snprintf(buf + strlen(buf), sizeof(buf) - strlen(buf), ", %5" PRId64, ne.at(i));
    }
    return buf;
}

static std::string llama_format_tensor_shape(const struct ggml_tensor * t) {
    char buf[256];
    snprintf(buf, sizeof(buf), "%5" PRId64, t->ne[0]);
    for (int i = 1; i < GGML_MAX_DIMS; i++) {
        snprintf(buf + strlen(buf), sizeof(buf) - strlen(buf), ", %5" PRId64, t->ne[i]);
    }
    return buf;
}

struct llama_model_loader {
    int n_kv      = 0;
    int n_tensors = 0;
    int n_created = 0;

    int64_t n_elements = 0;
    size_t  n_bytes    = 0;

    bool use_mmap = false;

    llama_file  file;
    llama_ftype ftype;
    llama_fver  fver;

    std::unique_ptr<llama_mmap> mapping;

    struct gguf_context * ctx_gguf = NULL;
    struct ggml_context * ctx_meta = NULL;

    llama_model_loader(const std::string & fname, bool use_mmap) : file(fname.c_str(), "rb") {
        struct gguf_init_params params = {
            /*.no_alloc = */ true,
            /*.ctx      = */ &ctx_meta,
        };

        ctx_gguf = gguf_init_from_file(fname.c_str(), params);
        if (!ctx_gguf) {
            throw std::runtime_error(format("%s: failed to load model from %s\n", __func__, fname.c_str()));
        }

        n_kv      = gguf_get_n_kv(ctx_gguf);
        n_tensors = gguf_get_n_tensors(ctx_gguf);

        fver = (enum llama_fver ) gguf_get_version(ctx_gguf);

        for (int i = 0; i < n_tensors; i++) {
            const char * name = gguf_get_tensor_name(ctx_gguf, i);
            struct ggml_tensor * t = ggml_get_tensor(ctx_meta, name);
            n_elements += ggml_nelements(t);
            n_bytes    += ggml_nbytes(t);
        }

        LLAMA_LOG_INFO("%s: loaded meta data with %d key-value pairs and %d tensors from %s (version %s)\n",
                __func__, n_kv, n_tensors, fname.c_str(), llama_file_version_name(fver));

        // determine file type based on the number of tensors for each quantization and print meta data
        // TODO: make optional
        {
            std::map<enum ggml_type, uint32_t> n_type;

            uint32_t n_type_max = 0;
            enum ggml_type type_max = GGML_TYPE_F32;

            for (int i = 0; i < n_tensors; i++) {
                const char * name = gguf_get_tensor_name(ctx_gguf, i);
                struct ggml_tensor * meta = ggml_get_tensor(ctx_meta, name);

                n_type[meta->type]++;

                if (n_type_max < n_type[meta->type]) {
                    n_type_max = n_type[meta->type];
                    type_max   = meta->type;
                }

                LLAMA_LOG_INFO("%s: - tensor %4d: %32s %-8s [ %s ]\n", __func__, i, name, ggml_type_name(meta->type), llama_format_tensor_shape(meta).c_str());
            }

            switch (type_max) {
                case GGML_TYPE_F32:  ftype = LLAMA_FTYPE_ALL_F32;       break;
                case GGML_TYPE_F16:  ftype = LLAMA_FTYPE_MOSTLY_F16;    break;
                case GGML_TYPE_Q4_0: ftype = LLAMA_FTYPE_MOSTLY_Q4_0;   break;
                case GGML_TYPE_Q4_1: ftype = LLAMA_FTYPE_MOSTLY_Q4_1;   break;
                case GGML_TYPE_Q5_0: ftype = LLAMA_FTYPE_MOSTLY_Q5_0;   break;
                case GGML_TYPE_Q5_1: ftype = LLAMA_FTYPE_MOSTLY_Q5_1;   break;
                case GGML_TYPE_Q8_0: ftype = LLAMA_FTYPE_MOSTLY_Q8_0;   break;
                case GGML_TYPE_Q2_K: ftype = LLAMA_FTYPE_MOSTLY_Q2_K;   break;
                case GGML_TYPE_Q3_K: ftype = LLAMA_FTYPE_MOSTLY_Q3_K_M; break;
                case GGML_TYPE_Q4_K: ftype = LLAMA_FTYPE_MOSTLY_Q4_K_M; break;
                case GGML_TYPE_Q5_K: ftype = LLAMA_FTYPE_MOSTLY_Q5_K_M; break;
                case GGML_TYPE_Q6_K: ftype = LLAMA_FTYPE_MOSTLY_Q6_K;   break;
                default:
                     {
                         LLAMA_LOG_WARN("%s: unknown type %s\n", __func__, ggml_type_name(type_max));
                         ftype = LLAMA_FTYPE_ALL_F32;
                     } break;
            }

            // this is a way to mark that we have "guessed" the file type
            ftype = (llama_ftype) (ftype | LLAMA_FTYPE_GUESSED);

            {
                const int kid = gguf_find_key(ctx_gguf, "general.file_type");
                if (kid >= 0) {
                    ftype = (llama_ftype) gguf_get_val_u32(ctx_gguf, kid);
                }
            }

            for (int i = 0; i < n_kv; i++) {
                const char * name         = gguf_get_key(ctx_gguf, i);
                const enum gguf_type type = gguf_get_kv_type(ctx_gguf, i);

                LLAMA_LOG_INFO("%s: - kv %3d: %42s %-8s\n", __func__, i, name, gguf_type_name(type));
            }

            // print type counts
            for (auto & kv : n_type) {
                if (kv.second == 0) {
                    continue;
                }

                LLAMA_LOG_INFO("%s: - type %4s: %4d tensors\n", __func__, ggml_type_name(kv.first), kv.second);
            }
        }

        if (!llama_mmap::SUPPORTED) {
            LLAMA_LOG_WARN("%s: mmap is not supported on this platform\n", __func__);
            use_mmap = false;
        }

        this->use_mmap = use_mmap;
    }

    ~llama_model_loader() {
        if (ctx_gguf) {
            gguf_free(ctx_gguf);
        }
        if (ctx_meta) {
            ggml_free(ctx_meta);
        }
    }

    std::string get_arch_name() const {
        const auto kv = LLM_KV(LLM_ARCH_UNKNOWN);

        std::string arch_name;
        GGUF_GET_KEY(ctx_gguf, arch_name, gguf_get_val_str, GGUF_TYPE_STRING, false, kv(LLM_KV_GENERAL_ARCHITECTURE));

        return arch_name;
    }

    enum llm_arch get_arch() const {
        const std::string arch_name = get_arch_name();

        return llm_arch_from_string(arch_name);
    }

    const char * get_tensor_name(int i) const {
        return gguf_get_tensor_name(ctx_gguf, i);
    }

    struct ggml_tensor * get_tensor_meta(int i) const {
        return ggml_get_tensor(ctx_meta, get_tensor_name(i));
    }

    void calc_sizes(size_t & ctx_size_p, size_t & mmapped_size_p) const {
        ctx_size_p     = 0;
        mmapped_size_p = 0;

        for (int i = 0; i < n_tensors; i++) {
            struct ggml_tensor * meta = get_tensor_meta(i);
            ctx_size_p += sizeof(struct ggml_tensor) + GGML_OBJECT_SIZE;
            (use_mmap ? mmapped_size_p : ctx_size_p) += ggml_nbytes_pad(meta);
        }
    }

    struct ggml_tensor * create_tensor_for(struct ggml_context * ctx, struct ggml_tensor * meta, ggml_backend backend) {
        if (backend != GGML_BACKEND_CPU) {
            ggml_set_no_alloc(ctx, true);
        }

        struct ggml_tensor * tensor = ggml_dup_tensor(ctx, meta);
        tensor->backend = backend; // TODO: ggml_set_backend
        ggml_set_name(tensor, ggml_get_name(meta));

        if (backend != GGML_BACKEND_CPU) {
            ggml_set_no_alloc(ctx, use_mmap);
        }

        n_created++;

        return tensor;
    }

    struct ggml_tensor * create_tensor(struct ggml_context * ctx, const std::string & name, const std::vector<int64_t> & ne, ggml_backend backend) {
        struct ggml_tensor * cur = ggml_get_tensor(ctx_meta, name.c_str());

        if (cur == NULL) {
            throw std::runtime_error(format("%s: tensor '%s' not found", __func__, name.c_str()));
        }

        {
            bool is_ok = true;
            for (size_t i = 0; i < ne.size(); ++i) {
                if (ne[i] != cur->ne[i]) {
                    is_ok = false;
                    break;
                }
            }
            if (!is_ok) {
                throw std::runtime_error(
                        format("%s: tensor '%s' has wrong shape; expected %s, got %s",
                            __func__, name.c_str(),
                            llama_format_tensor_shape(ne).c_str(),
                            llama_format_tensor_shape(cur).c_str()));
            }
        }

        return create_tensor_for(ctx, cur, backend);
    }

    void done_getting_tensors() const {
        if (n_created != n_tensors) {
            throw std::runtime_error(format("%s: wrong number of tensors; expected %d, got %d", __func__, n_tensors, n_created));
        }
    }

    size_t file_offset(const char * name) const {
        const int idx = gguf_find_tensor(ctx_gguf, name);

        if (idx < 0) {
            throw std::runtime_error(format("%s: tensor '%s' not found in the file", __func__, name));
        }

        return gguf_get_data_offset(ctx_gguf) + gguf_get_tensor_offset(ctx_gguf, idx);
    }

    void load_data_for(struct ggml_tensor * cur) const {
        const size_t offs = file_offset(ggml_get_name(cur));

        if (use_mmap) {
            cur->data = (uint8_t *) mapping->addr + offs;
        } else {
            file.seek(offs, SEEK_SET);
            file.read_raw(cur->data, ggml_nbytes(cur));
        }
    }

    void load_all_data(struct ggml_context * ctx, llama_progress_callback progress_callback, void * progress_callback_user_data, llama_mlock * lmlock) {
        size_t size_data = 0;
        size_t size_lock = 0;
        size_t size_pref = 0; // prefetch

        for (int i = 0; i < gguf_get_n_tensors(ctx_gguf); i++) {
            struct ggml_tensor * cur = ggml_get_tensor(ctx, gguf_get_tensor_name(ctx_gguf, i));
            size_data += ggml_nbytes(cur);
            if (cur->backend == GGML_BACKEND_CPU) {
                size_pref += ggml_nbytes(cur);
            }
        }

        if (use_mmap) {
            mapping.reset(new llama_mmap(&file, size_pref, ggml_is_numa()));
            if (lmlock) {
                lmlock->init(mapping->addr);
            }
        }

        size_t done_size = 0;
        for (int i = 0; i < gguf_get_n_tensors(ctx_gguf); i++) {
            struct ggml_tensor * cur = ggml_get_tensor(ctx, gguf_get_tensor_name(ctx_gguf, i));
            GGML_ASSERT(cur); // unused tensors should have been caught by load_data already

            if (progress_callback) {
                progress_callback((float) done_size / size_data, progress_callback_user_data);
            }

            // allocate temp buffer if not using mmap
            if (!use_mmap && cur->data == NULL) {
                GGML_ASSERT(cur->backend != GGML_BACKEND_CPU);
                #ifdef GGML_USE_CPU_HBM
                cur->data = (uint8_t*)hbw_malloc(ggml_nbytes(cur));
                #else
                cur->data = (uint8_t*)malloc(ggml_nbytes(cur));
                #endif
            }

            load_data_for(cur);

            switch (cur->backend) {
                case GGML_BACKEND_CPU:
                    if (use_mmap && lmlock) {
                        size_lock += ggml_nbytes(cur);
                        lmlock->grow_to(size_lock);
                    }
                    break;
#ifdef GGML_USE_CUBLAS
                case GGML_BACKEND_GPU:
                case GGML_BACKEND_GPU_SPLIT:
                    // old code:
                    //ggml_cuda_transform_tensor(lt.data, lt.ggml_tensor);

                    // TODO: test if this works !!
                    ggml_cuda_transform_tensor(cur->data, cur);
                    if (!use_mmap) {
                        free(cur->data);
                    }
                    break;
#elif defined(GGML_USE_CLBLAST)
                case GGML_BACKEND_GPU:
                    ggml_cl_transform_tensor(cur->data, cur);
                    if (!use_mmap) {
                        free(cur->data);
                    }
                    break;
#endif
                default:
                    continue;
            }

            done_size += ggml_nbytes(cur);
        }
    }
};

//
// load LLaMA models
//

static std::string llama_model_arch_name(llm_arch arch) {
    auto it = LLM_ARCH_NAMES.find(arch);
    if (it == LLM_ARCH_NAMES.end()) {
        return "unknown";
    }
    return it->second;
}

static std::string llama_model_ftype_name(llama_ftype ftype) {
    if (ftype & LLAMA_FTYPE_GUESSED) {
        return llama_model_ftype_name((enum llama_ftype) (ftype & ~LLAMA_FTYPE_GUESSED)) + " (guessed)";
    }

    switch (ftype) {
        case LLAMA_FTYPE_ALL_F32:     return "all F32";
        case LLAMA_FTYPE_MOSTLY_F16:  return "mostly F16";
        case LLAMA_FTYPE_MOSTLY_Q4_0: return "mostly Q4_0";
        case LLAMA_FTYPE_MOSTLY_Q4_1: return "mostly Q4_1";
        case LLAMA_FTYPE_MOSTLY_Q4_1_SOME_F16:
                                      return "mostly Q4_1, some F16";
        case LLAMA_FTYPE_MOSTLY_Q5_0: return "mostly Q5_0";
        case LLAMA_FTYPE_MOSTLY_Q5_1: return "mostly Q5_1";
        case LLAMA_FTYPE_MOSTLY_Q8_0: return "mostly Q8_0";

        // K-quants
        case LLAMA_FTYPE_MOSTLY_Q2_K:   return "mostly Q2_K";
        case LLAMA_FTYPE_MOSTLY_Q3_K_S: return "mostly Q3_K - Small";
        case LLAMA_FTYPE_MOSTLY_Q3_K_M: return "mostly Q3_K - Medium";
        case LLAMA_FTYPE_MOSTLY_Q3_K_L: return "mostly Q3_K - Large";
        case LLAMA_FTYPE_MOSTLY_Q4_K_S: return "mostly Q4_K - Small";
        case LLAMA_FTYPE_MOSTLY_Q4_K_M: return "mostly Q4_K - Medium";
        case LLAMA_FTYPE_MOSTLY_Q5_K_S: return "mostly Q5_K - Small";
        case LLAMA_FTYPE_MOSTLY_Q5_K_M: return "mostly Q5_K - Medium";
        case LLAMA_FTYPE_MOSTLY_Q6_K:   return "mostly Q6_K";

        default: return "unknown, may not work";
    }
}

static const char * llama_model_type_name(e_model type) {
    switch (type) {
        case MODEL_1B:  return "1B";
        case MODEL_3B:  return "3B";
        case MODEL_7B:  return "7B";
        case MODEL_13B: return "13B";
        case MODEL_15B: return "15B";
        case MODEL_30B: return "30B";
        case MODEL_34B: return "34B";
        case MODEL_40B: return "40B";
        case MODEL_65B: return "65B";
        case MODEL_70B: return "70B";
        default:        return "?B";
    }
}

static void llm_load_arch(llama_model_loader & ml, llama_model & model) {
    model.arch = ml.get_arch();
    if (model.arch == LLM_ARCH_UNKNOWN) {
        throw std::runtime_error("unknown model architecture: '" + ml.get_arch_name() + "'");
    }
}

static void llm_load_hparams(
        llama_model_loader & ml,
        llama_model & model) {
    struct gguf_context * ctx = ml.ctx_gguf;

    const auto kv = LLM_KV(model.arch);

    auto & hparams = model.hparams;

    // get general kv
    GGUF_GET_KEY(ctx, model.name, gguf_get_val_str, GGUF_TYPE_STRING, false, kv(LLM_KV_GENERAL_NAME));

    // get hparams kv
    GGUF_GET_KEY(ctx, hparams.n_vocab,        gguf_get_arr_n,   GGUF_TYPE_ARRAY,  true, kv(LLM_KV_TOKENIZER_LIST));
    GGUF_GET_KEY(ctx, hparams.n_ctx_train,    gguf_get_val_u32, GGUF_TYPE_UINT32, true, kv(LLM_KV_CONTEXT_LENGTH));
    GGUF_GET_KEY(ctx, hparams.n_embd,         gguf_get_val_u32, GGUF_TYPE_UINT32, true, kv(LLM_KV_EMBEDDING_LENGTH));
    GGUF_GET_KEY(ctx, hparams.n_ff,           gguf_get_val_u32, GGUF_TYPE_UINT32, true, kv(LLM_KV_FEED_FORWARD_LENGTH));
    GGUF_GET_KEY(ctx, hparams.n_head,         gguf_get_val_u32, GGUF_TYPE_UINT32, true, kv(LLM_KV_ATTENTION_HEAD_COUNT));
    GGUF_GET_KEY(ctx, hparams.n_layer,        gguf_get_val_u32, GGUF_TYPE_UINT32, true, kv(LLM_KV_BLOCK_COUNT));

    // n_head_kv is optional, default to n_head
    hparams.n_head_kv = hparams.n_head;
    GGUF_GET_KEY(ctx, hparams.n_head_kv, gguf_get_val_u32, GGUF_TYPE_UINT32, false, kv(LLM_KV_ATTENTION_HEAD_COUNT_KV));

    // rope_freq_base (optional)
    hparams.rope_freq_base_train = 10000.0f;
    GGUF_GET_KEY(ctx, hparams.rope_freq_base_train, gguf_get_val_f32, GGUF_TYPE_FLOAT32, false, kv(LLM_KV_ROPE_FREQ_BASE));

    // rope_freq_scale (inverse of the kv) is optional
    float ropescale = 1.0f;
    GGUF_GET_KEY(ctx, ropescale, gguf_get_val_f32, GGUF_TYPE_FLOAT32, false, kv(LLM_KV_ROPE_SCALE_LINEAR));
    hparams.rope_freq_scale_train = 1.0f/ropescale;

    // sanity check for n_rot (optional)
    {
        hparams.n_rot = hparams.n_embd / hparams.n_head;

        GGUF_GET_KEY(ctx, hparams.n_rot, gguf_get_val_u32, GGUF_TYPE_UINT32, false, kv(LLM_KV_ROPE_DIMENSION_COUNT));

        if (model.arch == LLM_ARCH_LLAMA || model.arch == LLM_ARCH_FALCON) {
            if (hparams.n_rot != hparams.n_embd / hparams.n_head) {
                throw std::runtime_error(format("invalid n_rot: %u, expected %u", hparams.n_rot, hparams.n_embd / hparams.n_head));
            }
        }
        // gpt-neox n_rot = rotary_pct * (n_embd / n_head)
        // gpt-j n_rot = rotary_dim
    }

    // arch-specific KVs
    switch (model.arch) {
        case LLM_ARCH_LLAMA:
            {
                GGUF_GET_KEY(ctx, hparams.f_norm_rms_eps, gguf_get_val_f32, GGUF_TYPE_FLOAT32, true, kv(LLM_KV_ATTENTION_LAYERNORM_RMS_EPS));

                switch (hparams.n_layer) {
                    case 26: model.type = e_model::MODEL_3B; break;
                    case 32: model.type = e_model::MODEL_7B; break;
                    case 40: model.type = e_model::MODEL_13B; break;
                    case 48: model.type = e_model::MODEL_34B; break;
                    case 60: model.type = e_model::MODEL_30B; break;
                    case 80: model.type = hparams.n_head == hparams.n_head_kv ? e_model::MODEL_65B : e_model::MODEL_70B; break;
                    default: model.type = e_model::MODEL_UNKNOWN;
                }
            } break;
        case LLM_ARCH_FALCON:
            {
                GGUF_GET_KEY(ctx, hparams.f_norm_eps, gguf_get_val_f32, GGUF_TYPE_FLOAT32, true, kv(LLM_KV_ATTENTION_LAYERNORM_EPS));

                switch (hparams.n_layer) {
                    case 32: model.type = e_model::MODEL_7B; break;
                    case 60: model.type = e_model::MODEL_40B; break;
                    default: model.type = e_model::MODEL_UNKNOWN;
                }
            } break;
        case LLM_ARCH_BAICHUAN:
            {
                GGUF_GET_KEY(ctx, hparams.f_norm_rms_eps, gguf_get_val_f32, GGUF_TYPE_FLOAT32, true, kv(LLM_KV_ATTENTION_LAYERNORM_RMS_EPS));
                switch (hparams.n_layer) {
                    case 32: model.type = e_model::MODEL_7B; break;
                    case 40: model.type = e_model::MODEL_13B; break;
                    default: model.type = e_model::MODEL_UNKNOWN;
                }
            } break;
        case LLM_ARCH_STARCODER:
            {
                GGUF_GET_KEY(ctx, hparams.f_norm_eps, gguf_get_val_f32, GGUF_TYPE_FLOAT32, true, kv(LLM_KV_ATTENTION_LAYERNORM_EPS));
                switch (hparams.n_layer) {
                    case 24: model.type = e_model::MODEL_1B; break;
                    case 36: model.type = e_model::MODEL_3B; break;
                    case 42: model.type = e_model::MODEL_7B; break;
                    case 40: model.type = e_model::MODEL_15B; break;
                    default: model.type = e_model::MODEL_UNKNOWN;
                }
            } break;
        default: (void)0;
    }

    model.ftype = ml.ftype;
}

// TODO: This should probably be in llama.h
static std::vector<llama_vocab::id> llama_tokenize_internal(const llama_vocab & vocab, std::string raw_text, bool bos);
static llama_token llama_byte_to_token(const llama_vocab & vocab, uint8_t ch);

static void llm_load_vocab(
        llama_model_loader & ml,
        llama_model & model) {
    auto & vocab = model.vocab;

    struct gguf_context * ctx = ml.ctx_gguf;

    const auto kv = LLM_KV(model.arch);

    const int token_idx = gguf_find_key(ctx, kv(LLM_KV_TOKENIZER_LIST).c_str());
    if (token_idx == -1) {
        throw std::runtime_error("cannot find tokenizer vocab in model file\n");
    }

    const float * scores = nullptr;
    const int score_idx = gguf_find_key(ctx, kv(LLM_KV_TOKENIZER_SCORES).c_str());
    if (score_idx != -1) {
        scores = (const float * ) gguf_get_arr_data(ctx, score_idx);
    }

    const int * toktypes = nullptr;
    const int toktype_idx = gguf_find_key(ctx, kv(LLM_KV_TOKENIZER_TOKEN_TYPE).c_str());
    if (toktype_idx != -1) {
        toktypes = (const int * ) gguf_get_arr_data(ctx, toktype_idx);
    }

    // determine vocab type
    {
        std::string tokenizer_name;

        GGUF_GET_KEY(ctx, tokenizer_name, gguf_get_val_str, GGUF_TYPE_STRING, true, kv(LLM_KV_TOKENIZER_MODEL));

        if (tokenizer_name == "llama") {
            vocab.type = LLAMA_VOCAB_TYPE_SPM;

            // default special tokens
            vocab.special_bos_id = 1;
            vocab.special_eos_id = 2;
            vocab.special_unk_id = 0;
            vocab.special_sep_id = -1;
            vocab.special_pad_id = -1;
        } else if (tokenizer_name == "gpt2") {
            vocab.type = LLAMA_VOCAB_TYPE_BPE;

            // read bpe merges and populate bpe ranks
            const int merges_keyidx = gguf_find_key(ctx, kv(LLM_KV_TOKENIZER_MERGES).c_str());
            if (merges_keyidx == -1) {
                throw std::runtime_error("cannot find tokenizer merges in model file\n");
            }

            const int n_merges = gguf_get_arr_n(ctx, merges_keyidx);

            for (int i = 0; i < n_merges; i++) {
                const std::string word = gguf_get_arr_str(ctx, merges_keyidx, i);
                GGML_ASSERT(codepoints_from_utf8(word).size() > 0);

                std::string first;
                std::string second;

                const size_t pos = word.find(' ', 1);

                if (pos != std::string::npos) {
                    first  = word.substr(0, pos);
                    second = word.substr(pos + 1);
                }

                vocab.bpe_ranks.emplace(std::make_pair(first, second), i);
            }

            // default special tokens
            vocab.special_bos_id = 11;
            vocab.special_eos_id = 11;
            vocab.special_unk_id = -1;
            vocab.special_sep_id = -1;
            vocab.special_pad_id = -1;
        } else {
            LLAMA_LOG_WARN("%s: unknown tokenizer: '%s'", __func__, tokenizer_name.c_str());
            LLAMA_LOG_WARN("%s: using default tokenizer: 'llama'", __func__);

            vocab.type = LLAMA_VOCAB_TYPE_SPM;
        }
    }

    const uint32_t n_vocab = gguf_get_arr_n(ctx, token_idx);

    vocab.id_to_token.resize(n_vocab);

    for (uint32_t i = 0; i < n_vocab; i++) {
        std::string word = gguf_get_arr_str(ctx, token_idx, i);
        GGML_ASSERT(codepoints_from_utf8(word).size() > 0);

        vocab.token_to_id[word] = i;

        auto & token_data = vocab.id_to_token[i];
        token_data.text  = std::move(word);
        token_data.score = scores ? scores[i] : 0.0f;
        token_data.type  = toktypes ? (llama_token_type) toktypes[i] : LLAMA_TOKEN_TYPE_NORMAL;
    }
    GGML_ASSERT(vocab.id_to_token.size() == vocab.token_to_id.size());

    // determine the newline token: LLaMA "<0x0A>" == 10 == '\n', Falcon 193 == '\n'
    if (vocab.type == LLAMA_VOCAB_TYPE_SPM) {
        vocab.linefeed_id = llama_byte_to_token(vocab, '\n');
    } else {
        vocab.linefeed_id = llama_tokenize_internal(vocab, "\u010A", false)[0];
    }

    // special tokens
    GGUF_GET_KEY(ctx, vocab.special_bos_id, gguf_get_val_u32, GGUF_TYPE_UINT32, false, kv(LLM_KV_TOKENIZER_BOS_ID));
    GGUF_GET_KEY(ctx, vocab.special_eos_id, gguf_get_val_u32, GGUF_TYPE_UINT32, false, kv(LLM_KV_TOKENIZER_EOS_ID));
    GGUF_GET_KEY(ctx, vocab.special_unk_id, gguf_get_val_u32, GGUF_TYPE_UINT32, false, kv(LLM_KV_TOKENIZER_UNK_ID));
    GGUF_GET_KEY(ctx, vocab.special_sep_id, gguf_get_val_u32, GGUF_TYPE_UINT32, false, kv(LLM_KV_TOKENIZER_SEP_ID));
    GGUF_GET_KEY(ctx, vocab.special_pad_id, gguf_get_val_u32, GGUF_TYPE_UINT32, false, kv(LLM_KV_TOKENIZER_PAD_ID));
}

static void llm_load_print_meta(llama_model_loader & ml, llama_model & model) {
    const auto & hparams = model.hparams;
    const auto & vocab   = model.vocab;

    // hparams
    LLAMA_LOG_INFO("%s: format           = %s\n",     __func__, llama_file_version_name(ml.fver));
    LLAMA_LOG_INFO("%s: arch             = %s\n",     __func__, LLM_ARCH_NAMES.at(model.arch).c_str());
    LLAMA_LOG_INFO("%s: vocab type       = %s\n",     __func__, vocab.type == LLAMA_VOCAB_TYPE_SPM ? "SPM" : "BPE"); // TODO: fix
    LLAMA_LOG_INFO("%s: n_vocab          = %u\n",     __func__, hparams.n_vocab);
    LLAMA_LOG_INFO("%s: n_merges         = %u\n",     __func__, (int) vocab.bpe_ranks.size());
    LLAMA_LOG_INFO("%s: n_ctx_train      = %u\n",     __func__, hparams.n_ctx_train);
    LLAMA_LOG_INFO("%s: n_embd           = %u\n",     __func__, hparams.n_embd);
    LLAMA_LOG_INFO("%s: n_head           = %u\n",     __func__, hparams.n_head);
    LLAMA_LOG_INFO("%s: n_head_kv        = %u\n",     __func__, hparams.n_head_kv);
    LLAMA_LOG_INFO("%s: n_layer          = %u\n",     __func__, hparams.n_layer);
    LLAMA_LOG_INFO("%s: n_rot            = %u\n",     __func__, hparams.n_rot); // a.k.a. n_embd_head, n_head_dim
    LLAMA_LOG_INFO("%s: n_gqa            = %u\n",     __func__, hparams.n_gqa());
    LLAMA_LOG_INFO("%s: f_norm_eps       = %.1e\n",   __func__, hparams.f_norm_eps);
    LLAMA_LOG_INFO("%s: f_norm_rms_eps   = %.1e\n",   __func__, hparams.f_norm_rms_eps);
    LLAMA_LOG_INFO("%s: n_ff             = %u\n",     __func__, hparams.n_ff);
    LLAMA_LOG_INFO("%s: freq_base_train  = %.1f\n",   __func__, hparams.rope_freq_base_train);
    LLAMA_LOG_INFO("%s: freq_scale_train = %g\n",     __func__, hparams.rope_freq_scale_train);
    LLAMA_LOG_INFO("%s: model type       = %s\n",     __func__, llama_model_type_name(model.type));
    LLAMA_LOG_INFO("%s: model ftype      = %s\n",     __func__, llama_model_ftype_name(model.ftype).c_str());
    LLAMA_LOG_INFO("%s: model params     = %.2f B\n", __func__, ml.n_elements*1e-9);
    if (ml.n_bytes < GB) {
        LLAMA_LOG_INFO("%s: model size       = %.2f MiB (%.2f BPW) \n", __func__, ml.n_bytes/1024.0/1024.0, ml.n_bytes*8.0/ml.n_elements);
    } else {
        LLAMA_LOG_INFO("%s: model size       = %.2f GiB (%.2f BPW) \n", __func__, ml.n_bytes/1024.0/1024.0/1024.0, ml.n_bytes*8.0/ml.n_elements);
    }

    // general kv
    LLAMA_LOG_INFO("%s: general.name   = %s\n",    __func__, model.name.c_str());

    // special tokens
    if (vocab.special_bos_id != -1) { LLAMA_LOG_INFO( "%s: BOS token = %d '%s'\n", __func__, vocab.special_bos_id, vocab.id_to_token[vocab.special_bos_id].text.c_str() ); }
    if (vocab.special_eos_id != -1) { LLAMA_LOG_INFO( "%s: EOS token = %d '%s'\n", __func__, vocab.special_eos_id, vocab.id_to_token[vocab.special_eos_id].text.c_str() ); }
    if (vocab.special_unk_id != -1) { LLAMA_LOG_INFO( "%s: UNK token = %d '%s'\n", __func__, vocab.special_unk_id, vocab.id_to_token[vocab.special_unk_id].text.c_str() ); }
    if (vocab.special_sep_id != -1) { LLAMA_LOG_INFO( "%s: SEP token = %d '%s'\n", __func__, vocab.special_sep_id, vocab.id_to_token[vocab.special_sep_id].text.c_str() ); }
    if (vocab.special_pad_id != -1) { LLAMA_LOG_INFO( "%s: PAD token = %d '%s'\n", __func__, vocab.special_pad_id, vocab.id_to_token[vocab.special_pad_id].text.c_str() ); }
    if (vocab.linefeed_id    != -1) { LLAMA_LOG_INFO( "%s: LF token  = %d '%s'\n", __func__, vocab.linefeed_id,    vocab.id_to_token[vocab.linefeed_id].text.c_str() );    }
}

static void llm_load_tensors(
        llama_model_loader & ml,
        llama_model & model,
        int n_gpu_layers,
        int main_gpu,
        const float * tensor_split,
        bool use_mlock,
        llama_progress_callback progress_callback,
        void * progress_callback_user_data) {
    model.t_start_us = ggml_time_us();

    auto & ctx     = model.ctx;
    auto & hparams = model.hparams;

    model.n_gpu_layers = n_gpu_layers;

    size_t ctx_size;
    size_t mmapped_size;

    ml.calc_sizes(ctx_size, mmapped_size);

    LLAMA_LOG_INFO("%s: ggml ctx size = %7.2f MB\n", __func__, ctx_size/1024.0/1024.0);

    // create the ggml context
    {
        model.buf.resize(ctx_size);
        if (use_mlock) {
            model.mlock_buf.init   (model.buf.data);
            model.mlock_buf.grow_to(model.buf.size);
        }

        struct ggml_init_params params = {
            /*.mem_size   =*/ model.buf.size,
            /*.mem_buffer =*/ model.buf.data,
            /*.no_alloc   =*/ ml.use_mmap,
        };

        model.ctx = ggml_init(params);
        if (!model.ctx) {
            throw std::runtime_error(format("ggml_init() failed"));
        }
    }

    (void) main_gpu;
#ifdef GGML_USE_CUBLAS
    LLAMA_LOG_INFO("%s: using " GGML_CUDA_NAME " for GPU acceleration\n", __func__);
    ggml_cuda_set_main_device(main_gpu);
#define LLAMA_BACKEND_OFFLOAD       GGML_BACKEND_GPU
#define LLAMA_BACKEND_OFFLOAD_SPLIT GGML_BACKEND_GPU_SPLIT
#elif defined(GGML_USE_CLBLAST)
    LLAMA_LOG_INFO("%s: using OpenCL for GPU acceleration\n", __func__);
#define LLAMA_BACKEND_OFFLOAD       GGML_BACKEND_GPU
#define LLAMA_BACKEND_OFFLOAD_SPLIT GGML_BACKEND_GPU
#else
#define LLAMA_BACKEND_OFFLOAD       GGML_BACKEND_CPU
#define LLAMA_BACKEND_OFFLOAD_SPLIT GGML_BACKEND_CPU
#endif

    // prepare memory for the weights
    size_t vram_weights = 0;
    {
        const int64_t n_embd     = hparams.n_embd;
        const int64_t n_embd_gqa = hparams.n_embd_gqa();
        const int64_t n_layer    = hparams.n_layer;
        const int64_t n_vocab    = hparams.n_vocab;

        const auto tn = LLM_TN(model.arch);
        switch (model.arch) {
            case LLM_ARCH_LLAMA:
                {
                    model.tok_embeddings = ml.create_tensor(ctx, tn(LLM_TENSOR_TOKEN_EMBD, "weight"), {n_embd, n_vocab}, GGML_BACKEND_CPU);

                    // output
                    {
                        ggml_backend backend_norm;
                        ggml_backend backend_output;

                        if (n_gpu_layers > int(n_layer)) {
                            // norm is not performance relevant on its own but keeping it in VRAM reduces data copying
                            // on Windows however this is detrimental unless everything is on the GPU
#ifndef _WIN32
                            backend_norm = LLAMA_BACKEND_OFFLOAD;
#else
                            backend_norm = n_gpu_layers <= (int) n_layer + 2 ? GGML_BACKEND_CPU : LLAMA_BACKEND_OFFLOAD;
#endif // _WIN32

                            backend_output = LLAMA_BACKEND_OFFLOAD_SPLIT;
                        } else {
                            backend_norm   = GGML_BACKEND_CPU;
                            backend_output = GGML_BACKEND_CPU;
                        }

                        model.output_norm = ml.create_tensor(ctx, tn(LLM_TENSOR_OUTPUT_NORM, "weight"), {n_embd},          backend_norm);
                        model.output      = ml.create_tensor(ctx, tn(LLM_TENSOR_OUTPUT,      "weight"), {n_embd, n_vocab}, backend_output);

                        if (backend_norm == GGML_BACKEND_GPU) {
                            vram_weights += ggml_nbytes(model.output_norm);
                        }
                        if (backend_output == GGML_BACKEND_GPU_SPLIT) {
                            vram_weights += ggml_nbytes(model.output);
                        }
                    }

                    const uint32_t n_ff = hparams.n_ff;

                    const int i_gpu_start = n_layer - n_gpu_layers;

                    model.layers.resize(n_layer);

                    for (uint32_t i = 0; i < n_layer; ++i) {
                        const ggml_backend backend = int(i) < i_gpu_start ? GGML_BACKEND_CPU : LLAMA_BACKEND_OFFLOAD; // NOLINT
                        const ggml_backend backend_split = int(i) < i_gpu_start ? GGML_BACKEND_CPU : LLAMA_BACKEND_OFFLOAD_SPLIT; // NOLINT

                        auto & layer = model.layers[i];

                        layer.attn_norm = ml.create_tensor(ctx, tn(LLM_TENSOR_ATTN_NORM, "weight", i), {n_embd}, backend);

                        layer.wq = ml.create_tensor(ctx, tn(LLM_TENSOR_ATTN_Q,   "weight", i), {n_embd, n_embd},     backend_split);
                        layer.wk = ml.create_tensor(ctx, tn(LLM_TENSOR_ATTN_K,   "weight", i), {n_embd, n_embd_gqa}, backend_split);
                        layer.wv = ml.create_tensor(ctx, tn(LLM_TENSOR_ATTN_V,   "weight", i), {n_embd, n_embd_gqa}, backend_split);
                        layer.wo = ml.create_tensor(ctx, tn(LLM_TENSOR_ATTN_OUT, "weight", i), {n_embd, n_embd},     backend_split);

                        layer.ffn_norm = ml.create_tensor(ctx, tn(LLM_TENSOR_FFN_NORM, "weight", i), {n_embd}, backend);

                        layer.w1 = ml.create_tensor(ctx, tn(LLM_TENSOR_FFN_GATE, "weight", i), {n_embd,   n_ff}, backend_split);
                        layer.w2 = ml.create_tensor(ctx, tn(LLM_TENSOR_FFN_DOWN, "weight", i), {  n_ff, n_embd}, backend_split);
                        layer.w3 = ml.create_tensor(ctx, tn(LLM_TENSOR_FFN_UP,   "weight", i), {n_embd,   n_ff}, backend_split);

                        if (backend == GGML_BACKEND_GPU) {
                            vram_weights +=
                                ggml_nbytes(layer.attn_norm) + ggml_nbytes(layer.wq) + ggml_nbytes(layer.wk)       +
                                ggml_nbytes(layer.wv)        + ggml_nbytes(layer.wo) + ggml_nbytes(layer.ffn_norm) +
                                ggml_nbytes(layer.w1)        + ggml_nbytes(layer.w2) + ggml_nbytes(layer.w3);
                        }
                    }
                } break;
            case LLM_ARCH_BAICHUAN:
                {
                    model.tok_embeddings = ml.create_tensor(ctx, tn(LLM_TENSOR_TOKEN_EMBD, "weight"), {n_embd, n_vocab}, GGML_BACKEND_CPU);
                    {
                        ggml_backend backend_norm;
                        ggml_backend backend_output;

                        if (n_gpu_layers > int(n_layer)) {
                            // norm is not performance relevant on its own but keeping it in VRAM reduces data copying
                            // on Windows however this is detrimental unless everything is on the GPU
#ifndef _WIN32
                            backend_norm = LLAMA_BACKEND_OFFLOAD;
#else
                            backend_norm = n_gpu_layers <= (int) n_layer + 2 ? GGML_BACKEND_CPU : LLAMA_BACKEND_OFFLOAD;
#endif // _WIN32

                            backend_output = LLAMA_BACKEND_OFFLOAD_SPLIT;
                        } else {
                            backend_norm   = GGML_BACKEND_CPU;
                            backend_output = GGML_BACKEND_CPU;
                        }

                        model.output_norm = ml.create_tensor(ctx, tn(LLM_TENSOR_OUTPUT_NORM, "weight"), {n_embd},          backend_norm);
                        model.output      = ml.create_tensor(ctx, tn(LLM_TENSOR_OUTPUT,      "weight"), {n_embd, n_vocab}, backend_output);

                        if (backend_norm == GGML_BACKEND_GPU) {
                            vram_weights += ggml_nbytes(model.output_norm);
                        }
                        if (backend_output == GGML_BACKEND_GPU_SPLIT) {
                            vram_weights += ggml_nbytes(model.output);
                        }
                    }

                    const uint32_t n_ff = hparams.n_ff;

                    const int i_gpu_start = n_layer - n_gpu_layers;

                    model.layers.resize(n_layer);

                    for (uint32_t i = 0; i < n_layer; ++i) {
                        const ggml_backend backend = int(i) < i_gpu_start ? GGML_BACKEND_CPU : LLAMA_BACKEND_OFFLOAD; // NOLINT
                        const ggml_backend backend_split = int(i) < i_gpu_start ? GGML_BACKEND_CPU : LLAMA_BACKEND_OFFLOAD_SPLIT; // NOLINT

                        auto & layer = model.layers[i];

                        layer.attn_norm = ml.create_tensor(ctx, tn(LLM_TENSOR_ATTN_NORM, "weight", i), {n_embd}, backend);

                        layer.wq = ml.create_tensor(ctx, tn(LLM_TENSOR_ATTN_Q,   "weight", i), {n_embd, n_embd},     backend_split);
                        layer.wk = ml.create_tensor(ctx, tn(LLM_TENSOR_ATTN_K,   "weight", i), {n_embd, n_embd_gqa}, backend_split);
                        layer.wv = ml.create_tensor(ctx, tn(LLM_TENSOR_ATTN_V,   "weight", i), {n_embd, n_embd_gqa}, backend_split);
                        layer.wo = ml.create_tensor(ctx, tn(LLM_TENSOR_ATTN_OUT, "weight", i), {n_embd, n_embd},     backend_split);

                        layer.ffn_norm = ml.create_tensor(ctx, tn(LLM_TENSOR_FFN_NORM, "weight", i), {n_embd}, backend);

                        layer.w1 = ml.create_tensor(ctx, tn(LLM_TENSOR_FFN_GATE, "weight", i), {n_embd,   n_ff}, backend_split);
                        layer.w2 = ml.create_tensor(ctx, tn(LLM_TENSOR_FFN_DOWN, "weight", i), {  n_ff, n_embd}, backend_split);
                        layer.w3 = ml.create_tensor(ctx, tn(LLM_TENSOR_FFN_UP,   "weight", i), {n_embd,   n_ff}, backend_split);

                        if (backend == GGML_BACKEND_GPU) {
                            vram_weights +=
                                ggml_nbytes(layer.attn_norm) + ggml_nbytes(layer.wq) + ggml_nbytes(layer.wk)       +
                                ggml_nbytes(layer.wv)        + ggml_nbytes(layer.wo) + ggml_nbytes(layer.ffn_norm) +
                                ggml_nbytes(layer.w1)        + ggml_nbytes(layer.w2) + ggml_nbytes(layer.w3);
                        }
                    }
                } break;
            case LLM_ARCH_FALCON:
                {
                    // TODO: CPU-only for now

                    model.tok_embeddings = ml.create_tensor(ctx, tn(LLM_TENSOR_TOKEN_EMBD, "weight"), {n_embd, n_vocab}, GGML_BACKEND_CPU);

                    // output
                    {
                        ggml_backend backend_norm;
                        ggml_backend backend_output;

                        if (n_gpu_layers > int(n_layer)) {
                            // norm is not performance relevant on its own but keeping it in VRAM reduces data copying
                            // on Windows however this is detrimental unless everything is on the GPU
#ifndef _WIN32
                            backend_norm = LLAMA_BACKEND_OFFLOAD;
#else
                            backend_norm = n_gpu_layers <= (int) n_layer + 2 ? GGML_BACKEND_CPU : LLAMA_BACKEND_OFFLOAD;
#endif // _WIN32

                            backend_output = LLAMA_BACKEND_OFFLOAD_SPLIT;
                        } else {
                            backend_norm   = GGML_BACKEND_CPU;
                            backend_output = GGML_BACKEND_CPU;
                        }

                        model.output_norm   = ml.create_tensor(ctx, tn(LLM_TENSOR_OUTPUT_NORM, "weight"), {n_embd},          backend_norm);
                        model.output_norm_b = ml.create_tensor(ctx, tn(LLM_TENSOR_OUTPUT_NORM, "bias"),   {n_embd},          backend_norm);
                        model.output        = ml.create_tensor(ctx, tn(LLM_TENSOR_OUTPUT,      "weight"), {n_embd, n_vocab}, backend_output);

                        if (backend_norm == GGML_BACKEND_GPU) {
                            vram_weights += ggml_nbytes(model.output_norm);
                            vram_weights += ggml_nbytes(model.output_norm_b);
                        }
                        if (backend_output == GGML_BACKEND_GPU_SPLIT) {
                            vram_weights += ggml_nbytes(model.output);
                        }
                    }

                    const uint32_t n_ff = hparams.n_ff;

                    const int i_gpu_start = n_layer - n_gpu_layers;

                    model.layers.resize(n_layer);

                    for (uint32_t i = 0; i < n_layer; ++i) {
                        const ggml_backend backend       = int(i) < i_gpu_start ? GGML_BACKEND_CPU : LLAMA_BACKEND_OFFLOAD; // NOLINT
                        const ggml_backend backend_split = int(i) < i_gpu_start ? GGML_BACKEND_CPU : LLAMA_BACKEND_OFFLOAD_SPLIT; // NOLINT

                        auto & layer = model.layers[i];

                        layer.attn_norm   = ml.create_tensor(ctx, tn(LLM_TENSOR_ATTN_NORM,   "weight", i), {n_embd}, backend);
                        layer.attn_norm_b = ml.create_tensor(ctx, tn(LLM_TENSOR_ATTN_NORM,   "bias", i),   {n_embd}, backend);

                        if (gguf_find_tensor(ml.ctx_gguf, tn(LLM_TENSOR_ATTN_NORM_2, "weight", i).c_str()) >= 0) {
                            layer.attn_norm_2   = ml.create_tensor(ctx, tn(LLM_TENSOR_ATTN_NORM_2, "weight", i), {n_embd}, backend);
                            layer.attn_norm_2_b = ml.create_tensor(ctx, tn(LLM_TENSOR_ATTN_NORM_2, "bias", i),   {n_embd}, backend);

                            if (backend == GGML_BACKEND_GPU) {
                                vram_weights += ggml_nbytes(layer.attn_norm_2);
                                vram_weights += ggml_nbytes(layer.attn_norm_2_b);
                            }
                        }

                        layer.wqkv = ml.create_tensor(ctx, tn(LLM_TENSOR_ATTN_QKV, "weight", i), {n_embd, n_embd + 2*n_embd_gqa}, backend_split);
                        layer.wo   = ml.create_tensor(ctx, tn(LLM_TENSOR_ATTN_OUT, "weight", i), {n_embd, n_embd},                backend_split);

                        layer.w2 = ml.create_tensor(ctx, tn(LLM_TENSOR_FFN_DOWN, "weight", i), {  n_ff, n_embd}, backend_split);
                        layer.w3 = ml.create_tensor(ctx, tn(LLM_TENSOR_FFN_UP,   "weight", i), {n_embd,   n_ff}, backend_split);

                        if (backend == GGML_BACKEND_GPU) {
                            vram_weights +=
                                ggml_nbytes(layer.attn_norm) + ggml_nbytes(layer.attn_norm_b) +
                                ggml_nbytes(layer.wqkv)      + ggml_nbytes(layer.wo)          +
                                ggml_nbytes(layer.w2)        + ggml_nbytes(layer.w3);
                        }
                    }
                } break;
            case LLM_ARCH_STARCODER:
                {
                    model.tok_embeddings = ml.create_tensor(ctx, tn(LLM_TENSOR_TOKEN_EMBD, "weight"), {n_embd, n_vocab}, GGML_BACKEND_CPU);
                    model.pos_embeddings = ml.create_tensor(ctx, tn(LLM_TENSOR_POS_EMBD, "weight"), {n_embd, hparams.n_ctx_train}, GGML_BACKEND_CPU);

                    // output
                    {
                        ggml_backend backend_norm;
                        ggml_backend backend_output;

                        if (n_gpu_layers > int(n_layer)) {
                            // norm is not performance relevant on its own but keeping it in VRAM reduces data copying
                            // on Windows however this is detrimental unless everything is on the GPU
#ifndef _WIN32
                            backend_norm = LLAMA_BACKEND_OFFLOAD;
#else
                            backend_norm = n_gpu_layers <= (int) n_layer + 2 ? GGML_BACKEND_CPU : LLAMA_BACKEND_OFFLOAD;
#endif // _WIN32

                            backend_output = LLAMA_BACKEND_OFFLOAD_SPLIT;
                        } else {
                            backend_norm   = GGML_BACKEND_CPU;
                            backend_output = GGML_BACKEND_CPU;
                        }

                        model.output_norm   = ml.create_tensor(ctx, tn(LLM_TENSOR_OUTPUT_NORM, "weight"), {n_embd},          backend_norm);
                        model.output_norm_b = ml.create_tensor(ctx, tn(LLM_TENSOR_OUTPUT_NORM, "bias"),   {n_embd},          backend_norm);
                        model.output        = ml.create_tensor(ctx, tn(LLM_TENSOR_OUTPUT,      "weight"), {n_embd, n_vocab}, backend_output);

                        if (backend_norm == GGML_BACKEND_GPU) {
                            vram_weights += ggml_nbytes(model.output_norm);
                            vram_weights += ggml_nbytes(model.output_norm_b);
                        }
                        if (backend_output == GGML_BACKEND_GPU_SPLIT) {
                            vram_weights += ggml_nbytes(model.output);
                        }
                    }

                    const uint32_t n_ff = hparams.n_ff;

                    const int i_gpu_start = n_layer - n_gpu_layers;

                    model.layers.resize(n_layer);

                    for (uint32_t i = 0; i < n_layer; ++i) {
                        const ggml_backend backend       = int(i) < i_gpu_start ? GGML_BACKEND_CPU : LLAMA_BACKEND_OFFLOAD; // NOLINT
                        const ggml_backend backend_split = int(i) < i_gpu_start ? GGML_BACKEND_CPU : LLAMA_BACKEND_OFFLOAD_SPLIT; // NOLINT

                        auto & layer = model.layers[i];

                        layer.attn_norm   = ml.create_tensor(ctx, tn(LLM_TENSOR_ATTN_NORM,   "weight", i), {n_embd}, backend);
                        layer.attn_norm_b = ml.create_tensor(ctx, tn(LLM_TENSOR_ATTN_NORM,   "bias", i),   {n_embd}, backend);

                        layer.wqkv = ml.create_tensor(ctx, tn(LLM_TENSOR_ATTN_QKV, "weight", i), {n_embd, n_embd + 2*n_embd_gqa}, backend_split);
                        layer.bqkv = ml.create_tensor(ctx, tn(LLM_TENSOR_ATTN_QKV, "bias", i),   {n_embd + 2*n_embd_gqa},         backend_split);

                        layer.wo   = ml.create_tensor(ctx, tn(LLM_TENSOR_ATTN_OUT, "weight", i), {n_embd, n_embd},   backend_split);
                        layer.bo   = ml.create_tensor(ctx, tn(LLM_TENSOR_ATTN_OUT, "bias", i),   {n_embd},           backend_split);

                        layer.ffn_norm   = ml.create_tensor(ctx, tn(LLM_TENSOR_FFN_NORM, "weight", i), {n_embd}, backend);
                        layer.ffn_norm_b = ml.create_tensor(ctx, tn(LLM_TENSOR_FFN_NORM, "bias", i),   {n_embd}, backend);

                        layer.w2 = ml.create_tensor(ctx, tn(LLM_TENSOR_FFN_DOWN, "weight", i), {n_ff, n_embd}, backend_split);
                        layer.b2 = ml.create_tensor(ctx, tn(LLM_TENSOR_FFN_DOWN, "bias", i),   {n_embd},       backend_split);

                        layer.w3 = ml.create_tensor(ctx, tn(LLM_TENSOR_FFN_UP,   "weight", i), {n_embd,   n_ff}, backend_split);
                        layer.b3 = ml.create_tensor(ctx, tn(LLM_TENSOR_FFN_UP,   "bias", i),   {n_ff},           backend_split);

                        if (backend == GGML_BACKEND_GPU) {
                            vram_weights +=
                                ggml_nbytes(layer.attn_norm) + ggml_nbytes(layer.attn_norm_b) +
                                ggml_nbytes(layer.wqkv)      + ggml_nbytes(layer.bqkv)        +
                                ggml_nbytes(layer.wo)        + ggml_nbytes(layer.bo)          +
                                ggml_nbytes(layer.ffn_norm)  + ggml_nbytes(layer.ffn_norm_b)  +
                                ggml_nbytes(layer.w2)        + ggml_nbytes(layer.b2)          +
                                ggml_nbytes(layer.w3)        + ggml_nbytes(layer.b3);
                        }
                    }
                } break;
            default:
                throw std::runtime_error("unknown architecture");
        }
    }

    ml.done_getting_tensors();

    // print memory requirements
    {
        // this is the total memory required to run the inference
        size_t mem_required =
            ctx_size +
            mmapped_size - vram_weights; // weights in VRAM not in memory

        LLAMA_LOG_INFO("%s: mem required  = %7.2f MB\n", __func__, mem_required / 1024.0 / 1024.0);

#if defined(GGML_USE_CUBLAS) || defined(GGML_USE_CLBLAST)
        const int n_gpu = std::min(n_gpu_layers, int(hparams.n_layer));

        LLAMA_LOG_INFO("%s: offloading %d repeating layers to GPU\n", __func__, n_gpu);
        if (n_gpu_layers > (int) hparams.n_layer) {
            LLAMA_LOG_INFO("%s: offloading non-repeating layers to GPU\n", __func__);
        }

#ifdef GGML_USE_CUBLAS
        const int max_backend_supported_layers = hparams.n_layer + 3;
        const int max_offloadable_layers = hparams.n_layer + 3;
#elif defined(GGML_USE_CLBLAST)
        const int max_backend_supported_layers = hparams.n_layer + 1;
        const int max_offloadable_layers = hparams.n_layer + 1;
#endif // GGML_USE_CUBLAS

        LLAMA_LOG_INFO("%s: offloaded %d/%d layers to GPU\n", __func__, std::min(n_gpu_layers, max_offloadable_layers), max_backend_supported_layers);
        LLAMA_LOG_INFO("%s: VRAM used: %.2f MB\n", __func__, vram_weights / 1024.0 / 1024.0);
#else
        (void) n_gpu_layers;
#endif // defined(GGML_USE_CUBLAS) || defined(GGML_USE_CLBLAST)
    }

    // populate `tensors_by_name`
    for (int i = 0; i < ml.n_tensors; ++i) {
        struct ggml_tensor * cur = ggml_get_tensor(ctx, ml.get_tensor_name(i));
        model.tensors_by_name.emplace_back(ggml_get_name(cur), cur);
    }

    (void) tensor_split;
#ifdef GGML_USE_CUBLAS
    {
        ggml_cuda_set_tensor_split(tensor_split);
    }
#endif

    ml.load_all_data(ctx, progress_callback, progress_callback_user_data, use_mlock ? &model.mlock_mmap : NULL);

    if (progress_callback) {
        progress_callback(1.0f, progress_callback_user_data);
    }

    model.mapping = std::move(ml.mapping);

    // loading time will be recalculate after the first eval, so
    // we take page faults deferred by mmap() into consideration
    model.t_load_us = ggml_time_us() - model.t_start_us;
}

static bool llama_model_load(
        const std::string & fname,
        llama_model & model,
        int n_gpu_layers,
        int main_gpu,
        const float * tensor_split,
        bool use_mmap,
        bool use_mlock,
        bool vocab_only,
        llama_progress_callback progress_callback,
        void *progress_callback_user_data) {
    try {
        llama_model_loader ml(fname, use_mmap);

        model.hparams.vocab_only = vocab_only;

        llm_load_arch   (ml, model);
        llm_load_hparams(ml, model);
        llm_load_vocab  (ml, model);

        llm_load_print_meta(ml, model);

        if (model.hparams.n_vocab != model.vocab.id_to_token.size()) {
            throw std::runtime_error("vocab size mismatch");
        }

        if (vocab_only) {
            LLAMA_LOG_INFO("%s: vocab only - skipping tensors\n", __func__);
            return true;
        }

        llm_load_tensors(
                ml, model, n_gpu_layers,
                main_gpu, tensor_split,
                use_mlock, progress_callback, progress_callback_user_data);
    } catch (const std::exception & err) {
        LLAMA_LOG_ERROR("error loading model: %s\n", err.what());
        return false;
    }

    return true;
}

static struct ggml_cgraph * llm_build_llama(
         llama_context & lctx,
     const llama_batch & batch) {
    const auto & model   = lctx.model;
    const auto & hparams = model.hparams;
    const auto & cparams = lctx.cparams;

    const auto & kv_self = lctx.kv_self;

    GGML_ASSERT(!!kv_self.ctx);

    const int64_t n_embd      = hparams.n_embd;
    const int64_t n_layer     = hparams.n_layer;
    const int64_t n_ctx       = cparams.n_ctx;
    const int64_t n_head      = hparams.n_head;
    const int64_t n_head_kv   = hparams.n_head_kv;
    const int64_t n_embd_head = hparams.n_embd_head();
    const int64_t n_embd_gqa  = hparams.n_embd_gqa();

    GGML_ASSERT(n_embd_head == hparams.n_rot);

    const float freq_base    = cparams.rope_freq_base;
    const float freq_scale   = cparams.rope_freq_scale;
    const float norm_rms_eps = hparams.f_norm_rms_eps;

    const int n_gpu_layers = model.n_gpu_layers;

    const int32_t n_tokens = batch.n_tokens;
    const int32_t n_kv     = ggml_allocr_is_measure(lctx.alloc) ? n_ctx            : kv_self.n;
    const int32_t kv_head  = ggml_allocr_is_measure(lctx.alloc) ? n_ctx - n_tokens : kv_self.head;

    const bool do_rope_shift = ggml_allocr_is_measure(lctx.alloc) || kv_self.has_shift;

    //printf("n_kv = %d\n", n_kv);

    auto & buf_compute = lctx.buf_compute;

    struct ggml_init_params params = {
        /*.mem_size   =*/ buf_compute.size,
        /*.mem_buffer =*/ buf_compute.data,
        /*.no_alloc   =*/ false,
    };

    params.no_alloc = true;

    struct ggml_context * ctx0 = ggml_init(params);

    ggml_cgraph * gf = ggml_new_graph(ctx0);

    struct ggml_tensor * cur;
    struct ggml_tensor * inpL;

    if (batch.token) {
        struct ggml_tensor * inp_tokens = ggml_new_tensor_1d(ctx0, GGML_TYPE_I32, n_tokens);

        ggml_allocr_alloc(lctx.alloc, inp_tokens);
        if (!ggml_allocr_is_measure(lctx.alloc)) {
            memcpy(inp_tokens->data, batch.token, n_tokens*ggml_element_size(inp_tokens));
        }
        ggml_set_name(inp_tokens, "inp_tokens");

        inpL = ggml_get_rows(ctx0, model.tok_embeddings, inp_tokens);
    } else {
#ifdef GGML_USE_MPI
        GGML_ASSERT(false && "not implemented");
#endif

        inpL = ggml_new_tensor_2d(ctx0, GGML_TYPE_F32, n_embd, n_tokens);

        ggml_allocr_alloc(lctx.alloc, inpL);
        if (!ggml_allocr_is_measure(lctx.alloc)) {
            memcpy(inpL->data, batch.embd, n_tokens * n_embd * ggml_element_size(inpL));
        }
    }

    const int i_gpu_start = n_layer - n_gpu_layers;
    (void) i_gpu_start;

    // offload functions set the tensor output backend to GPU
    // tensors are GPU-accelerated if any input or the output has been offloaded
    offload_func_t offload_func_nr = llama_nop; // nr = non-repeating
    offload_func_t offload_func_kq = llama_nop;
    offload_func_t offload_func_v  = llama_nop;

#ifdef GGML_USE_CUBLAS
    if (n_gpu_layers > n_layer) {
        offload_func_nr = ggml_cuda_assign_buffers_no_alloc;
    }
    if (n_gpu_layers > n_layer + 1) {
        offload_func_v  = ggml_cuda_assign_buffers_no_alloc;
    }
    if (n_gpu_layers > n_layer + 2) {
        offload_func_kq = ggml_cuda_assign_buffers_no_alloc;
    }
#endif // GGML_USE_CUBLAS

    // KQ_scale
    struct ggml_tensor * KQ_scale = ggml_new_tensor_1d(ctx0, GGML_TYPE_F32, 1);
    ggml_set_name(KQ_scale, "1/sqrt(n_embd_head)");
    ggml_allocr_alloc(lctx.alloc, KQ_scale);
    if (!ggml_allocr_is_measure(lctx.alloc)) {
        ggml_set_f32(KQ_scale, 1.0f/sqrtf(float(n_embd_head)));
    }

    // KQ_mask (mask for 1 head, it will be broadcasted to all heads)
    struct ggml_tensor * KQ_mask = ggml_new_tensor_3d(ctx0, GGML_TYPE_F32, n_kv, n_tokens, 1);
    offload_func_kq(KQ_mask);
    ggml_set_name(KQ_mask, "KQ_mask");
    ggml_allocr_alloc(lctx.alloc, KQ_mask);
    if (!ggml_allocr_is_measure(lctx.alloc)) {
        float * data = (float *) KQ_mask->data;
        memset(data, 0, ggml_nbytes(KQ_mask));

        for (int h = 0; h < 1; ++h) {
            for (int j = 0; j < n_tokens; ++j) {
                const llama_pos    pos    = batch.pos[j];
                const llama_seq_id seq_id = batch.seq_id[j];

                for (int i = 0; i < n_kv; ++i) {
                    if (!kv_self.cells[i].has_seq_id(seq_id) || kv_self.cells[i].pos > pos) {
                        data[h*(n_kv*n_tokens) + j*n_kv + i] = -INFINITY;
                    }
                }
            }
        }
    }

    // KQ_pos - contains the positions
    struct ggml_tensor * KQ_pos = ggml_new_tensor_1d(ctx0, GGML_TYPE_I32, n_tokens);
    offload_func_kq(KQ_pos);
    ggml_set_name(KQ_pos, "KQ_pos");
    ggml_allocr_alloc(lctx.alloc, KQ_pos);
    if (!ggml_allocr_is_measure(lctx.alloc)) {
        int * data = (int *) KQ_pos->data;
        for (int i = 0; i < n_tokens; ++i) {
            data[i] = batch.pos[i];
        }
    }

    // shift the entire K-cache if needed
    if (do_rope_shift) {
        struct ggml_tensor * K_shift = ggml_new_tensor_1d(ctx0, GGML_TYPE_I32, n_ctx);
        offload_func_kq(K_shift);
        ggml_set_name(K_shift, "K_shift");
        ggml_allocr_alloc(lctx.alloc, K_shift);
        if (!ggml_allocr_is_measure(lctx.alloc)) {
            int * data = (int *) K_shift->data;
            for (int i = 0; i < n_ctx; ++i) {
                data[i] = kv_self.cells[i].delta;
            }
        }

        for (int il = 0; il < n_layer; ++il) {
            struct ggml_tensor * tmp =
                    ggml_rope_custom_inplace(ctx0,
                        ggml_view_3d(ctx0, kv_self.k,
                            n_embd_head, n_head_kv, n_ctx,
                            ggml_element_size(kv_self.k)*n_embd_head,
                            ggml_element_size(kv_self.k)*n_embd_gqa,
                            ggml_element_size(kv_self.k)*n_embd_gqa*n_ctx*il),
                        K_shift, n_embd_head, 0, 0, freq_base, freq_scale);
            offload_func_kq(tmp);
            ggml_build_forward_expand(gf, tmp);
        }
    }

    for (int il = 0; il < n_layer; ++il) {
        ggml_format_name(inpL, "layer_inp_%d", il);

        offload_func_t offload_func = llama_nop;

#ifdef GGML_USE_CUBLAS
        if (il >= i_gpu_start) {
            offload_func = ggml_cuda_assign_buffers_no_alloc;
        }
#endif // GGML_USE_CUBLAS

        struct ggml_tensor * inpSA = inpL;

        // norm
        {
            cur = ggml_rms_norm(ctx0, inpL, norm_rms_eps);
            offload_func(cur);
            ggml_set_name(cur, "rms_norm_0");

            // cur = cur*attn_norm(broadcasted)
            cur = ggml_mul(ctx0, cur, model.layers[il].attn_norm);
            offload_func(cur);
            ggml_set_name(cur, "attention_norm_0");
        }

        // self-attention
        {
            // compute Q and K and RoPE them
            struct ggml_tensor * tmpk = ggml_mul_mat(ctx0, model.layers[il].wk, cur);
            offload_func_kq(tmpk);
            ggml_set_name(tmpk, "tmpk");

            struct ggml_tensor * tmpq = ggml_mul_mat(ctx0, model.layers[il].wq, cur);
            offload_func_kq(tmpq);
            ggml_set_name(tmpq, "tmpq");

            struct ggml_tensor * Kcur = ggml_rope_custom(ctx0, ggml_reshape_3d(ctx0, tmpk, n_embd_head, n_head_kv, n_tokens), KQ_pos, n_embd_head, 0, 0, freq_base, freq_scale);
            offload_func_kq(Kcur);
            ggml_set_name(Kcur, "Kcur");

            struct ggml_tensor * Qcur = ggml_rope_custom(ctx0, ggml_reshape_3d(ctx0, tmpq, n_embd_head, n_head,    n_tokens), KQ_pos, n_embd_head, 0, 0, freq_base, freq_scale);
            offload_func_kq(Qcur);
            ggml_set_name(Qcur, "Qcur");

            // store key and value to memory
            {
                // compute the transposed [n_tokens, n_embd] V matrix

                struct ggml_tensor * tmpv = ggml_mul_mat(ctx0, model.layers[il].wv, cur);
                offload_func_v(tmpv);
                ggml_set_name(tmpv, "tmpv");

                struct ggml_tensor * Vcur = ggml_transpose(ctx0, ggml_reshape_2d(ctx0, tmpv, n_embd_gqa, n_tokens));
                offload_func_v(Vcur);
                ggml_set_name(Vcur, "Vcur");

                struct ggml_tensor * k = ggml_view_1d(ctx0, kv_self.k, n_tokens*n_embd_gqa, (ggml_element_size(kv_self.k)*n_embd_gqa)*(il*n_ctx + kv_head));
                offload_func_kq(k);
                ggml_set_name(k, "k");

                struct ggml_tensor * v = ggml_view_2d(ctx0, kv_self.v, n_tokens, n_embd_gqa,
                        (   n_ctx)*ggml_element_size(kv_self.v),
                        (il*n_ctx)*ggml_element_size(kv_self.v)*n_embd_gqa + kv_head*ggml_element_size(kv_self.v));
                offload_func_v(v);
                ggml_set_name(v, "v");

                // important: storing RoPE-ed version of K in the KV cache!
                ggml_build_forward_expand(gf, ggml_cpy(ctx0, Kcur, k));
                ggml_build_forward_expand(gf, ggml_cpy(ctx0, Vcur, v));
            }

            struct ggml_tensor * Q = ggml_permute(ctx0, Qcur, 0, 2, 1, 3);
            offload_func_kq(Q);
            ggml_set_name(Q, "Q");

            struct ggml_tensor * K =
                ggml_view_3d(ctx0, kv_self.k,
                        n_embd_head, n_kv, n_head_kv,
                        ggml_element_size(kv_self.k)*n_embd_gqa,
                        ggml_element_size(kv_self.k)*n_embd_head,
                        ggml_element_size(kv_self.k)*n_embd_gqa*n_ctx*il);
            offload_func_kq(K);
            ggml_set_name(K, "K");

            // K * Q
            struct ggml_tensor * KQ = ggml_mul_mat(ctx0, K, Q);
            offload_func_kq(KQ);
            ggml_set_name(KQ, "KQ");

            // KQ_scaled = KQ / sqrt(n_embd_head)
            // KQ_scaled shape [n_kv, n_tokens, n_head, 1]
            struct ggml_tensor * KQ_scaled = ggml_scale(ctx0, KQ, KQ_scale);
            offload_func_kq(KQ_scaled);
            ggml_set_name(KQ_scaled, "KQ_scaled");

            // KQ_masked = mask_past(KQ_scaled)
            struct ggml_tensor * KQ_masked = ggml_add(ctx0, KQ_scaled, KQ_mask);
            offload_func_kq(KQ_masked);
            ggml_set_name(KQ_masked, "KQ_masked");

            // KQ = soft_max(KQ_masked)
            struct ggml_tensor * KQ_soft_max = ggml_soft_max(ctx0, KQ_masked);
            offload_func_v(KQ_soft_max);
            ggml_set_name(KQ_soft_max, "KQ_soft_max");

            // split cached V into n_head heads
            struct ggml_tensor * V =
                ggml_view_3d(ctx0, kv_self.v,
                        n_kv, n_embd_head, n_head_kv,
                        ggml_element_size(kv_self.v)*n_ctx,
                        ggml_element_size(kv_self.v)*n_ctx*n_embd_head,
                        ggml_element_size(kv_self.v)*n_ctx*n_embd_gqa*il);
            offload_func_v(V);
            ggml_set_name(V, "V");

#if 1
            struct ggml_tensor * KQV = ggml_mul_mat(ctx0, V, KQ_soft_max);
            offload_func_v(KQV);
            ggml_set_name(KQV, "KQV");
#else
            // make V contiguous in memory to speed up the matmul, however we waste time on the copy
            // on M1 this is faster for the perplexity computation, but ~5% slower for the single-token generation
            // is there a better way?
            struct ggml_tensor * V_cont = ggml_cpy(ctx0, V, ggml_new_tensor_3d(ctx0, kv_self.v->type, n_ctx, n_embd_head, n_head));
            struct ggml_tensor * KQV = ggml_mul_mat(ctx0, V_cont, KQ_soft_max);
#endif

            // KQV_merged = KQV.permute(0, 2, 1, 3)
            struct ggml_tensor * KQV_merged = ggml_permute(ctx0, KQV, 0, 2, 1, 3);
            offload_func_v(KQV_merged);
            ggml_set_name(KQV_merged, "KQV_merged");

            // cur = KQV_merged.contiguous().view(n_embd, n_tokens)
            cur = ggml_cont_2d(ctx0, KQV_merged, n_embd, n_tokens);
            offload_func_v(cur);
            ggml_set_name(cur, "KQV_merged_contiguous");

            // projection (no bias)
            cur = ggml_mul_mat(ctx0,
                    model.layers[il].wo,
                    cur);
            offload_func(cur);
            ggml_set_name(cur, "result_wo");
        }

        struct ggml_tensor * inpFF = ggml_add(ctx0, cur, inpSA);
        offload_func(inpFF);
        ggml_set_name(inpFF, "inpFF");

        // feed-forward network
        {
            // norm
            {
                cur = ggml_rms_norm(ctx0, inpFF, norm_rms_eps);
                offload_func(cur);
                ggml_set_name(cur, "rms_norm_1");

                // cur = cur*ffn_norm(broadcasted)
                cur = ggml_mul(ctx0, cur, model.layers[il].ffn_norm);
                offload_func(cur);
                ggml_set_name(cur, "ffn_norm");
            }

            struct ggml_tensor * tmp = ggml_mul_mat(ctx0,
                    model.layers[il].w3,
                    cur);
            offload_func(tmp);
            ggml_set_name(tmp, "result_w3");

            cur = ggml_mul_mat(ctx0,
                    model.layers[il].w1,
                    cur);
            offload_func(cur);
            ggml_set_name(cur, "result_w1");

            // SILU activation
            cur = ggml_silu(ctx0, cur);
            offload_func(cur);
            ggml_set_name(cur, "silu");

            cur = ggml_mul(ctx0, cur, tmp);
            offload_func(cur);
            ggml_set_name(cur, "silu_x_result_w3");

            cur = ggml_mul_mat(ctx0,
                    model.layers[il].w2,
                    cur);
            offload_func(cur);
            ggml_set_name(cur, "result_w2");
        }

        cur = ggml_add(ctx0, cur, inpFF);
        offload_func(cur);
        ggml_set_name(cur, "inpFF_+_result_w2");

        // input for next layer
        inpL = cur;
    }

    cur = inpL;

    // norm
    {
        cur = ggml_rms_norm(ctx0, cur, norm_rms_eps);
        offload_func_nr(cur);
        ggml_set_name(cur, "rms_norm_2");

        // cur = cur*norm(broadcasted)
        cur = ggml_mul(ctx0, cur, model.output_norm);
        // offload_func_nr(cur); // TODO CPU + GPU mirrored backend
        ggml_set_name(cur, "result_norm");
    }

    // lm_head
    cur = ggml_mul_mat(ctx0, model.output, cur);
    ggml_set_name(cur, "result_output");

    ggml_build_forward_expand(gf, cur);

    ggml_free(ctx0);

    return gf;
}

static struct ggml_cgraph * llm_build_baichaun(
         llama_context & lctx,
     const llama_batch & batch) {
    const auto & model   = lctx.model;
    const auto & hparams = model.hparams;
    const auto & cparams = lctx.cparams;

    const auto & kv_self = lctx.kv_self;

    GGML_ASSERT(!!kv_self.ctx);

    const int64_t n_embd      = hparams.n_embd;
    const int64_t n_layer     = hparams.n_layer;
    const int64_t n_ctx       = cparams.n_ctx;
    const int64_t n_head      = hparams.n_head;
    const int64_t n_head_kv   = hparams.n_head_kv;
    const int64_t n_embd_head = hparams.n_embd_head();
    const int64_t n_embd_gqa  = hparams.n_embd_gqa();

    GGML_ASSERT(n_embd_head == hparams.n_rot);

    const float freq_base    = cparams.rope_freq_base;
    const float freq_scale   = cparams.rope_freq_scale;
    const float norm_rms_eps = hparams.f_norm_rms_eps;

    const int n_gpu_layers = model.n_gpu_layers;

    const int32_t n_tokens = batch.n_tokens;
    const int32_t n_kv     = ggml_allocr_is_measure(lctx.alloc) ? n_ctx            : kv_self.n;
    const int32_t kv_head  = ggml_allocr_is_measure(lctx.alloc) ? n_ctx - n_tokens : kv_self.head;

    const bool do_rope_shift = ggml_allocr_is_measure(lctx.alloc) || kv_self.has_shift;

    auto & buf_compute = lctx.buf_compute;

    struct ggml_init_params params = {
        /*.mem_size   =*/ buf_compute.size,
        /*.mem_buffer =*/ buf_compute.data,
        /*.no_alloc   =*/ false,
    };

    params.no_alloc = true;

    struct ggml_context * ctx0 = ggml_init(params);

    ggml_cgraph * gf = ggml_new_graph(ctx0);

    struct ggml_tensor * cur;
    struct ggml_tensor * inpL;

    if (batch.token) {
        struct ggml_tensor * inp_tokens = ggml_new_tensor_1d(ctx0, GGML_TYPE_I32, n_tokens);

        ggml_allocr_alloc(lctx.alloc, inp_tokens);
        if (!ggml_allocr_is_measure(lctx.alloc)) {
            memcpy(inp_tokens->data, batch.token, n_tokens*ggml_element_size(inp_tokens));
        }
        ggml_set_name(inp_tokens, "inp_tokens");

        inpL = ggml_get_rows(ctx0, model.tok_embeddings, inp_tokens);
    } else {
#ifdef GGML_USE_MPI
        GGML_ASSERT(false && "not implemented");
#endif

        inpL = ggml_new_tensor_2d(ctx0, GGML_TYPE_F32, n_embd, n_tokens);

        ggml_allocr_alloc(lctx.alloc, inpL);
        if (!ggml_allocr_is_measure(lctx.alloc)) {
            memcpy(inpL->data, batch.embd, n_tokens * n_embd * ggml_element_size(inpL));
        }
    }

    const int i_gpu_start = n_layer - n_gpu_layers;
    (void) i_gpu_start;

    // offload functions set the tensor output backend to GPU
    // tensors are GPU-accelerated if any input or the output has been offloaded
    offload_func_t offload_func_nr = llama_nop; // nr = non-repeating
    offload_func_t offload_func_kq = llama_nop;
    offload_func_t offload_func_v  = llama_nop;

#ifdef GGML_USE_CUBLAS
    if (n_gpu_layers > n_layer) {
        offload_func_nr = ggml_cuda_assign_buffers_no_alloc;
    }
    if (n_gpu_layers > n_layer + 1) {
        offload_func_v  = ggml_cuda_assign_buffers_no_alloc;
    }
    if (n_gpu_layers > n_layer + 2) {
        offload_func_kq = ggml_cuda_assign_buffers_no_alloc;
    }
#endif // GGML_USE_CUBLAS

    // KQ_scale
    struct ggml_tensor * KQ_scale = ggml_new_tensor_1d(ctx0, GGML_TYPE_F32, 1);
    ggml_set_name(KQ_scale, "1/sqrt(n_embd_head)");
    ggml_allocr_alloc(lctx.alloc, KQ_scale);
    if (!ggml_allocr_is_measure(lctx.alloc)) {
        ggml_set_f32(KQ_scale, 1.0f/sqrtf(float(n_embd)/n_head));
    }

    // KQ_mask (mask for 1 head, it will be broadcasted to all heads)
    struct ggml_tensor * KQ_mask = ggml_new_tensor_3d(ctx0, GGML_TYPE_F32, n_kv, n_tokens, 1);
    offload_func_kq(KQ_mask);
    ggml_set_name(KQ_mask, "KQ_mask");
    ggml_allocr_alloc(lctx.alloc, KQ_mask);
    if (!ggml_allocr_is_measure(lctx.alloc)) {
        float * data = (float *) KQ_mask->data;
        memset(data, 0, ggml_nbytes(KQ_mask));

        for (int h = 0; h < 1; ++h) {
            for (int j = 0; j < n_tokens; ++j) {
                const llama_pos    pos    = batch.pos[j];
                const llama_seq_id seq_id = batch.seq_id[j];

                for (int i = 0; i < n_kv; ++i) {
                    if (!kv_self.cells[i].has_seq_id(seq_id) || kv_self.cells[i].pos > pos) {
                        data[h*(n_kv*n_tokens) + j*n_kv + i] = -INFINITY;
                    }
                }
            }
        }
    }

    // KQ_pos - contains the positions
    struct ggml_tensor * KQ_pos = ggml_new_tensor_1d(ctx0, GGML_TYPE_I32, n_tokens);
    offload_func_kq(KQ_pos);
    ggml_set_name(KQ_pos, "KQ_pos");
    ggml_allocr_alloc(lctx.alloc, KQ_pos);
    if (!ggml_allocr_is_measure(lctx.alloc)) {
        int * data = (int *) KQ_pos->data;
        for (int i = 0; i < n_tokens; ++i) {
            data[i] = batch.pos[i];
        }
    }

    // shift the entire K-cache if needed
    if (do_rope_shift) {
        struct ggml_tensor * K_shift = ggml_new_tensor_1d(ctx0, GGML_TYPE_I32, n_ctx);
        offload_func_kq(K_shift);
        ggml_set_name(K_shift, "K_shift");
        ggml_allocr_alloc(lctx.alloc, K_shift);
        if (!ggml_allocr_is_measure(lctx.alloc)) {
            int * data = (int *) K_shift->data;
            for (int i = 0; i < n_ctx; ++i) {
                data[i] = kv_self.cells[i].delta;
            }
        }

        for (int il = 0; il < n_layer; ++il) {
            struct ggml_tensor * tmp =
                    ggml_rope_custom_inplace(ctx0,
                        ggml_view_3d(ctx0, kv_self.k,
                            n_embd_head, n_head_kv, n_ctx,
                            ggml_element_size(kv_self.k)*n_embd_head,
                            ggml_element_size(kv_self.k)*n_embd_gqa,
                            ggml_element_size(kv_self.k)*n_embd_gqa*n_ctx*il),
                        K_shift, n_embd_head, 0, 0, freq_base, freq_scale);
            offload_func_kq(tmp);
            ggml_build_forward_expand(gf, tmp);
        }
    }

    for (int il = 0; il < n_layer; ++il) {
        ggml_format_name(inpL, "layer_inp_%d", il);

        offload_func_t offload_func = llama_nop;

#ifdef GGML_USE_CUBLAS
        if (il >= i_gpu_start) {
            offload_func = ggml_cuda_assign_buffers_no_alloc;
        }
#endif // GGML_USE_CUBLAS

        struct ggml_tensor * inpSA = inpL;

        // norm
        {
            cur = ggml_rms_norm(ctx0, inpL, norm_rms_eps);
            offload_func(cur);
            ggml_set_name(cur, "rms_norm_0");

            // cur = cur*attn_norm(broadcasted)
            cur = ggml_mul(ctx0, cur, model.layers[il].attn_norm);
            offload_func(cur);
            ggml_set_name(cur, "attention_norm_0");
        }

        // self-attention
        {
            // compute Q and K and RoPE them
            struct ggml_tensor * tmpk = ggml_mul_mat(ctx0, model.layers[il].wk, cur);
            offload_func_kq(tmpk);
            ggml_set_name(tmpk, "tmpk");

            struct ggml_tensor * tmpq = ggml_mul_mat(ctx0, model.layers[il].wq, cur);
            offload_func_kq(tmpq);
            ggml_set_name(tmpq, "tmpq");

            struct ggml_tensor * Kcur;
            struct ggml_tensor * Qcur;
            switch (model.type) {
                case MODEL_7B:
                    Kcur = ggml_rope_custom(ctx0, ggml_reshape_3d(ctx0, tmpk, n_embd_head, n_head_kv, n_tokens), KQ_pos, n_embd_head, 0, 0, freq_base, freq_scale);
                    Qcur = ggml_rope_custom(ctx0, ggml_reshape_3d(ctx0, tmpq, n_embd_head, n_head, n_tokens),    KQ_pos, n_embd_head, 0, 0, freq_base, freq_scale);
                    break;
                case MODEL_13B:
                    Kcur = ggml_reshape_3d(ctx0, tmpk, n_embd/n_head, n_head, n_tokens);
                    Qcur = ggml_reshape_3d(ctx0, tmpq, n_embd/n_head, n_head, n_tokens);
                    break;
                default:
                    GGML_ASSERT(false);
            }

            offload_func_kq(Kcur);
            ggml_set_name(Kcur, "Kcur");

            offload_func_kq(Qcur);
            ggml_set_name(Qcur, "Qcur");

            // store key and value to memory
            {
                // compute the transposed [n_tokens, n_embd] V matrix

                struct ggml_tensor * tmpv = ggml_mul_mat(ctx0, model.layers[il].wv, cur);
                offload_func_v(tmpv);
                ggml_set_name(tmpv, "tmpv");

                struct ggml_tensor * Vcur = ggml_transpose(ctx0, ggml_reshape_2d(ctx0, tmpv, n_embd_gqa, n_tokens));
                offload_func_v(Vcur);
                ggml_set_name(Vcur, "Vcur");

                struct ggml_tensor * k = ggml_view_1d(ctx0, kv_self.k, n_tokens*n_embd_gqa, (ggml_element_size(kv_self.k)*n_embd_gqa)*(il*n_ctx + kv_head));
                offload_func_kq(k);
                ggml_set_name(k, "k");

                struct ggml_tensor * v = ggml_view_2d(ctx0, kv_self.v, n_tokens, n_embd_gqa,
                        (   n_ctx)*ggml_element_size(kv_self.v),
                        (il*n_ctx)*ggml_element_size(kv_self.v)*n_embd_gqa + kv_head*ggml_element_size(kv_self.v));
                offload_func_v(v);
                ggml_set_name(v, "v");

                // important: storing RoPE-ed version of K in the KV cache!
                ggml_build_forward_expand(gf, ggml_cpy(ctx0, Kcur, k));
                ggml_build_forward_expand(gf, ggml_cpy(ctx0, Vcur, v));
            }

            struct ggml_tensor * Q = ggml_permute(ctx0, Qcur, 0, 2, 1, 3);
            offload_func_kq(Q);
            ggml_set_name(Q, "Q");

            struct ggml_tensor * K =
                ggml_view_3d(ctx0, kv_self.k,
                        n_embd_head, n_kv, n_head_kv,
                        ggml_element_size(kv_self.k)*n_embd_gqa,
                        ggml_element_size(kv_self.k)*n_embd_head,
                        ggml_element_size(kv_self.k)*n_embd_gqa*n_ctx*il);
            offload_func_kq(K);
            ggml_set_name(K, "K");

            // K * Q
            struct ggml_tensor * KQ = ggml_mul_mat(ctx0, K, Q);
            offload_func_kq(KQ);
            ggml_set_name(KQ, "KQ");

            // KQ_scaled = KQ / sqrt(n_embd_head)
            // KQ_scaled shape [n_past + n_tokens, n_tokens, n_head, 1]
            struct ggml_tensor * KQ_scaled = ggml_scale(ctx0, KQ, KQ_scale);
            offload_func_kq(KQ_scaled);
            ggml_set_name(KQ_scaled, "KQ_scaled");

            struct ggml_tensor * KQ_masked;
            struct ggml_tensor * KQ_scaled_alibi;

            switch (model.type) {
                case MODEL_7B:
                    KQ_masked = ggml_add(ctx0, KQ_scaled, KQ_mask);
                    break;
                case MODEL_13B:
                    // TODO: replace with ggml_add()
                    KQ_scaled_alibi = ggml_alibi(ctx0, KQ_scaled, /*n_past*/ 0, n_head, 8);
                    ggml_set_name(KQ_scaled_alibi, "KQ_scaled_alibi");
                    KQ_masked = ggml_add(ctx0, KQ_scaled_alibi, KQ_mask);
                    break;
                default:
                    GGML_ASSERT(false);
            }

            // KQ = soft_max(KQ_masked)
            struct ggml_tensor * KQ_soft_max = ggml_soft_max(ctx0, KQ_masked);
            offload_func_v(KQ_soft_max);
            ggml_set_name(KQ_soft_max, "KQ_soft_max");

            // split cached V into n_head heads
            struct ggml_tensor * V =
                ggml_view_3d(ctx0, kv_self.v,
                        n_kv, n_embd_head, n_head_kv,
                        ggml_element_size(kv_self.v)*n_ctx,
                        ggml_element_size(kv_self.v)*n_ctx*n_embd_head,
                        ggml_element_size(kv_self.v)*n_ctx*n_embd_gqa*il);
            offload_func_v(V);
            ggml_set_name(V, "V");

            struct ggml_tensor * KQV = ggml_mul_mat(ctx0, V, KQ_soft_max);
            offload_func_v(KQV);
            ggml_set_name(KQV, "KQV");

            // KQV_merged = KQV.permute(0, 2, 1, 3)
            struct ggml_tensor * KQV_merged = ggml_permute(ctx0, KQV, 0, 2, 1, 3);
            offload_func_v(KQV_merged);
            ggml_set_name(KQV_merged, "KQV_merged");

            // cur = KQV_merged.contiguous().view(n_embd, n_tokens)
            cur = ggml_cont_2d(ctx0, KQV_merged, n_embd, n_tokens);
            offload_func_v(cur);
            ggml_set_name(cur, "KQV_merged_contiguous");

            // projection (no bias)
            cur = ggml_mul_mat(ctx0,
                    model.layers[il].wo,
                    cur);
            offload_func(cur);
            ggml_set_name(cur, "result_wo");
        }

        struct ggml_tensor * inpFF = ggml_add(ctx0, cur, inpSA);
        offload_func(inpFF);
        ggml_set_name(inpFF, "inpFF");

        // feed-forward network
        {
            // norm
            {
                cur = ggml_rms_norm(ctx0, inpFF, norm_rms_eps);
                offload_func(cur);
                ggml_set_name(cur, "rms_norm_1");

                // cur = cur*ffn_norm(broadcasted)
                cur = ggml_mul(ctx0, cur, model.layers[il].ffn_norm);
                offload_func(cur);
                ggml_set_name(cur, "ffn_norm");
            }

            struct ggml_tensor * tmp = ggml_mul_mat(ctx0,
                    model.layers[il].w3,
                    cur);
            offload_func(tmp);
            ggml_set_name(tmp, "result_w3");

            cur = ggml_mul_mat(ctx0,
                    model.layers[il].w1,
                    cur);
            offload_func(cur);
            ggml_set_name(cur, "result_w1");

            // SILU activation
            cur = ggml_silu(ctx0, cur);
            offload_func(cur);
            ggml_set_name(cur, "silu");

            cur = ggml_mul(ctx0, cur, tmp);
            offload_func(cur);
            ggml_set_name(cur, "silu_x_result_w3");

            cur = ggml_mul_mat(ctx0,
                    model.layers[il].w2,
                    cur);
            offload_func(cur);
            ggml_set_name(cur, "result_w2");
        }

        cur = ggml_add(ctx0, cur, inpFF);
        offload_func(cur);
        ggml_set_name(cur, "inpFF_+_result_w2");

        // input for next layer
        inpL = cur;
    }

    cur = inpL;

    // norm
    {
        cur = ggml_rms_norm(ctx0, cur, norm_rms_eps);
        offload_func_nr(cur);
        ggml_set_name(cur, "rms_norm_2");

        // cur = cur*norm(broadcasted)
        cur = ggml_mul(ctx0, cur, model.output_norm);
        // offload_func_nr(cur); // TODO CPU + GPU mirrored backend
        ggml_set_name(cur, "result_norm");
    }

    // lm_head
    cur = ggml_mul_mat(ctx0, model.output, cur);
    ggml_set_name(cur, "result_output");

    ggml_build_forward_expand(gf, cur);

    ggml_free(ctx0);

    return gf;
}

static struct ggml_cgraph * llm_build_falcon(
         llama_context & lctx,
     const llama_batch & batch) {
    const auto & model   = lctx.model;
    const auto & hparams = model.hparams;
    const auto & cparams = lctx.cparams;

    const auto & kv_self = lctx.kv_self;

    GGML_ASSERT(!!kv_self.ctx);

    const int64_t n_embd      = hparams.n_embd;
    const int64_t n_layer     = hparams.n_layer;
    const int64_t n_ctx       = cparams.n_ctx;
    const int64_t n_head      = hparams.n_head;
    const int64_t n_head_kv   = hparams.n_head_kv;
    const int64_t n_embd_head = hparams.n_embd_head();
    const int64_t n_embd_gqa  = hparams.n_embd_gqa();

    GGML_ASSERT(n_embd_head == hparams.n_rot);

    const float freq_base  = cparams.rope_freq_base;
    const float freq_scale = cparams.rope_freq_scale;
    const float norm_eps   = hparams.f_norm_eps;

    const int n_gpu_layers = model.n_gpu_layers;

    const int32_t n_tokens = batch.n_tokens;
    const int32_t n_kv     = ggml_allocr_is_measure(lctx.alloc) ? n_ctx            : kv_self.n;
    const int32_t kv_head  = ggml_allocr_is_measure(lctx.alloc) ? n_ctx - n_tokens : kv_self.head;

    const bool do_rope_shift = ggml_allocr_is_measure(lctx.alloc) || kv_self.has_shift;

    //printf("kv_head = %d, n_kv = %d, n_tokens = %d, n_ctx = %d, is_measure = %d, has_shift = %d\n",
    //        kv_head, n_kv, n_tokens, n_ctx, ggml_allocr_is_measure(lctx.alloc), kv_self.has_shift);

    auto & buf_compute = lctx.buf_compute;

    struct ggml_init_params params = {
        /*.mem_size   =*/ buf_compute.size,
        /*.mem_buffer =*/ buf_compute.data,
        /*.no_alloc   =*/ false,
    };

    params.no_alloc = true;

    struct ggml_context * ctx0 = ggml_init(params);

    ggml_cgraph * gf = ggml_new_graph(ctx0);

    struct ggml_tensor * cur;
    struct ggml_tensor * inpL;

    if (batch.token) {
        struct ggml_tensor * inp_tokens = ggml_new_tensor_1d(ctx0, GGML_TYPE_I32, n_tokens);

        ggml_allocr_alloc(lctx.alloc, inp_tokens);
        if (!ggml_allocr_is_measure(lctx.alloc)) {
            memcpy(inp_tokens->data, batch.token, n_tokens*ggml_element_size(inp_tokens));
        }
        ggml_set_name(inp_tokens, "inp_tokens");

        inpL = ggml_get_rows(ctx0, model.tok_embeddings, inp_tokens);
    } else {
#ifdef GGML_USE_MPI
        GGML_ASSERT(false && "not implemented");
#endif

        inpL = ggml_new_tensor_2d(ctx0, GGML_TYPE_F32, n_embd, n_tokens);

        ggml_allocr_alloc(lctx.alloc, inpL);
        if (!ggml_allocr_is_measure(lctx.alloc)) {
            memcpy(inpL->data, batch.embd, n_tokens * n_embd * ggml_element_size(inpL));
        }
    }

    const int i_gpu_start = n_layer - n_gpu_layers;
    (void) i_gpu_start;

    // offload functions set the tensor output backend to GPU
    // tensors are GPU-accelerated if any input or the output has been offloaded
    offload_func_t offload_func_nr = llama_nop; // nr = non-repeating
    offload_func_t offload_func_kq = llama_nop;
    offload_func_t offload_func_v  = llama_nop;

#ifdef GGML_USE_CUBLAS
    if (n_gpu_layers > n_layer) {
        offload_func_nr = ggml_cuda_assign_buffers_no_alloc;
    }
    if (n_gpu_layers > n_layer + 1) {
        offload_func_v  = ggml_cuda_assign_buffers_no_alloc;
    }
    if (n_gpu_layers > n_layer + 2) {
        offload_func_kq = ggml_cuda_assign_buffers_no_alloc;
    }
#endif // GGML_USE_CUBLAS

    // KQ_scale
    struct ggml_tensor * KQ_scale = ggml_new_tensor_1d(ctx0, GGML_TYPE_F32, 1);
    ggml_set_name(KQ_scale, "1/sqrt(n_embd_head)");
    ggml_allocr_alloc(lctx.alloc, KQ_scale);
    if (!ggml_allocr_is_measure(lctx.alloc)) {
        ggml_set_f32(KQ_scale, 1.0f/sqrtf(float(n_embd)/n_head));
    }

    // KQ_mask (mask for 1 head, it will be broadcasted to all heads)
    struct ggml_tensor * KQ_mask = ggml_new_tensor_3d(ctx0, GGML_TYPE_F32, n_kv, n_tokens, 1);
    offload_func_kq(KQ_mask);
    ggml_set_name(KQ_mask, "KQ_mask");
    ggml_allocr_alloc(lctx.alloc, KQ_mask);
    if (!ggml_allocr_is_measure(lctx.alloc)) {
        float * data = (float *) KQ_mask->data;
        memset(data, 0, ggml_nbytes(KQ_mask));

        for (int h = 0; h < 1; ++h) {
            for (int j = 0; j < n_tokens; ++j) {
                const llama_pos    pos    = batch.pos[j];
                const llama_seq_id seq_id = batch.seq_id[j];

                for (int i = 0; i < n_kv; ++i) {
                    if (!kv_self.cells[i].has_seq_id(seq_id) || kv_self.cells[i].pos > pos) {
                        data[h*(n_kv*n_tokens) + j*n_kv + i] = -INFINITY;
                    }
                }
            }
        }
    }

    // KQ_pos - contains the positions
    struct ggml_tensor * KQ_pos = ggml_new_tensor_1d(ctx0, GGML_TYPE_I32, n_tokens);
    offload_func_kq(KQ_pos);
    ggml_set_name(KQ_pos, "KQ_pos");
    ggml_allocr_alloc(lctx.alloc, KQ_pos);
    if (!ggml_allocr_is_measure(lctx.alloc)) {
        int * data = (int *) KQ_pos->data;
        for (int i = 0; i < n_tokens; ++i) {
            data[i] = batch.pos[i];
        }
    }

    // shift the entire K-cache if needed
    if (do_rope_shift) {
        struct ggml_tensor * K_shift = ggml_new_tensor_1d(ctx0, GGML_TYPE_I32, n_ctx);
        offload_func_kq(K_shift);
        ggml_set_name(K_shift, "K_shift");
        ggml_allocr_alloc(lctx.alloc, K_shift);
        if (!ggml_allocr_is_measure(lctx.alloc)) {
            int * data = (int *) K_shift->data;
            for (int i = 0; i < n_ctx; ++i) {
                data[i] = kv_self.cells[i].delta;
            }
        }

        for (int il = 0; il < n_layer; ++il) {
            struct ggml_tensor * tmp =
                    ggml_rope_custom_inplace(ctx0,
                        ggml_view_3d(ctx0, kv_self.k,
                            n_embd_head, n_head_kv, n_ctx,
                            ggml_element_size(kv_self.k)*n_embd_head,
                            ggml_element_size(kv_self.k)*n_embd_gqa,
                            ggml_element_size(kv_self.k)*n_embd_gqa*n_ctx*il),
                        K_shift, n_embd_head, 2, 0, freq_base, freq_scale);
            offload_func_kq(tmp);
            ggml_build_forward_expand(gf, tmp);
        }
    }

    for (int il = 0; il < n_layer; ++il) {
        struct ggml_tensor * attn_norm;

        offload_func_t offload_func = llama_nop;

#ifdef GGML_USE_CUBLAS
        if (il >= i_gpu_start) {
            offload_func = ggml_cuda_assign_buffers_no_alloc;
        }
#endif // GGML_USE_CUBLAS

        // self-attention
        // TODO: refactor into common function (shared with LLaMA)
        {
            attn_norm = ggml_norm(ctx0, inpL, norm_eps);
            offload_func(attn_norm);

            attn_norm = ggml_add(ctx0,
                    ggml_mul(ctx0, attn_norm, model.layers[il].attn_norm),
                    model.layers[il].attn_norm_b);
            offload_func(attn_norm->src[0]);
            offload_func(attn_norm);

            if (model.layers[il].attn_norm_2) { // Falcon-40B
                cur = ggml_norm(ctx0, inpL, norm_eps);
                offload_func(cur);

                cur = ggml_add(ctx0,
                        ggml_mul(ctx0, cur, model.layers[il].attn_norm_2),
                        model.layers[il].attn_norm_2_b);
                offload_func(cur->src[0]);
                offload_func(cur);
            } else { // Falcon 7B
                cur = attn_norm;
            }

            // compute QKV

            cur = ggml_mul_mat(ctx0, model.layers[il].wqkv, cur);
            offload_func_kq(cur);

            // Note that the strides for Kcur, Vcur are set up so that the
            // resulting views are misaligned with the tensor's storage
            // (by applying the K/V offset we shift the tensor's original
            // view to stick out behind the viewed QKV tensor's allocated
            // memory, so to say). This is ok because no actual accesses
            // happen to that out-of-range memory, but it can require some
            // trickery when trying to accurately dump these views for
            // debugging.

            const size_t wsize = ggml_type_size(cur->type);

            // TODO: these 2 ggml_conts are technically not needed, but we add them until CUDA support for
            //       non-contiguous views is added for the rope operator
            struct ggml_tensor * tmpq = ggml_cont(ctx0, ggml_view_3d(
                ctx0, cur, n_embd_head, n_head, n_tokens,
                wsize * n_embd_head,
                wsize * n_embd_head * (n_head + 2 * n_head_kv),
                0));
            offload_func_kq(tmpq);

            struct ggml_tensor * tmpk = ggml_cont(ctx0, ggml_view_3d(
                ctx0, cur, n_embd_head, n_head_kv, n_tokens,
                wsize * n_embd_head,
                wsize * n_embd_head * (n_head + 2 * n_head_kv),
                wsize * n_embd_head *  n_head));
            offload_func_kq(tmpk);

            struct ggml_tensor * tmpv = ggml_view_3d(
                ctx0, cur, n_embd_head, n_head_kv, n_tokens,
                wsize * n_embd_head,
                wsize * n_embd_head * (n_head + 2 * n_head_kv),
                wsize * n_embd_head * (n_head +     n_head_kv));
            offload_func_v(tmpv);

            // using mode = 2 for neox mode
            struct ggml_tensor * Qcur = ggml_rope_custom(ctx0, tmpq, KQ_pos, n_embd_head, 2, 0, freq_base, freq_scale);
            offload_func_kq(Qcur);
            struct ggml_tensor * Kcur = ggml_rope_custom(ctx0, tmpk, KQ_pos, n_embd_head, 2, 0, freq_base, freq_scale);
            offload_func_kq(Kcur);

            {
                struct ggml_tensor * Vcur = ggml_transpose(ctx0, ggml_reshape_2d(ctx0, ggml_cont(ctx0, tmpv), n_embd_gqa, n_tokens));
                offload_func_v(Vcur);
                offload_func_v(Vcur->src[0]->src[0]);
                ggml_set_name(Vcur, "Vcur");

                struct ggml_tensor * k = ggml_view_1d(ctx0, kv_self.k, n_tokens*n_embd_gqa, (ggml_element_size(kv_self.k)*n_embd_gqa)*(il*n_ctx + kv_head));
                offload_func_kq(k);
                ggml_set_name(k, "k");

                struct ggml_tensor * v = ggml_view_2d(ctx0, kv_self.v, n_tokens, n_embd_gqa,
                        (   n_ctx)*ggml_element_size(kv_self.v),
                        (il*n_ctx)*ggml_element_size(kv_self.v)*n_embd_gqa + kv_head*ggml_element_size(kv_self.v));
                offload_func_v(v);

                ggml_build_forward_expand(gf, ggml_cpy(ctx0, Kcur, k));
                ggml_build_forward_expand(gf, ggml_cpy(ctx0, Vcur, v));
            }

            struct ggml_tensor * Q = ggml_permute(ctx0, Qcur, 0, 2, 1, 3);
            offload_func_kq(Q);
            ggml_set_name(Q, "Q");

            struct ggml_tensor * K =
                ggml_view_3d(ctx0, kv_self.k,
                        n_embd_head, n_kv, n_head_kv,
                        ggml_element_size(kv_self.k)*n_embd_gqa,
                        ggml_element_size(kv_self.k)*n_embd_head,
                        ggml_element_size(kv_self.k)*n_embd_gqa*n_ctx*il);
            offload_func_kq(K);
            ggml_set_name(K, "K");

            struct ggml_tensor * KQ = ggml_mul_mat(ctx0, K, Q);
            offload_func_kq(KQ);
            ggml_set_name(KQ, "KQ");

            struct ggml_tensor * KQ_scaled = ggml_scale(ctx0, KQ, KQ_scale);
            offload_func_kq(KQ_scaled);
            ggml_set_name(KQ_scaled, "KQ_scaled");

            struct ggml_tensor * KQ_masked = ggml_add(ctx0, KQ_scaled, KQ_mask);
            offload_func_kq(KQ_masked);
            ggml_set_name(KQ_masked, "KQ_masked");

            struct ggml_tensor * KQ_soft_max = ggml_soft_max(ctx0, KQ_masked);
            offload_func_v(KQ_soft_max);
            ggml_set_name(KQ_soft_max, "KQ_soft_max");

            struct ggml_tensor * V =
                ggml_view_3d(ctx0, kv_self.v,
                        n_kv, n_embd_head, n_head_kv,
                        ggml_element_size(kv_self.v)*n_ctx,
                        ggml_element_size(kv_self.v)*n_ctx*n_embd_head,
                        ggml_element_size(kv_self.v)*n_ctx*n_embd_gqa*il);
            offload_func_v(V);
            ggml_set_name(V, "V");

            struct ggml_tensor * KQV = ggml_mul_mat(ctx0, V, KQ_soft_max);
            offload_func_v(KQV);
            ggml_set_name(KQV, "KQV");

            struct ggml_tensor * KQV_merged = ggml_permute(ctx0, KQV, 0, 2, 1, 3);
            offload_func_v(KQV_merged);
            ggml_set_name(KQV_merged, "KQV_merged");

            cur = ggml_cont_2d(ctx0, KQV_merged, n_embd, n_tokens);
            offload_func_v(cur);
            ggml_set_name(cur, "KQV_merged_contiguous");

            cur = ggml_mul_mat(ctx0, model.layers[il].wo, cur);
            offload_func(cur);
            ggml_set_name(cur, "result_wo");
        }

        struct ggml_tensor * attn_out = cur;

        // feed forward
        {
            struct ggml_tensor * inpFF = attn_norm;

            cur = ggml_mul_mat(ctx0, model.layers[il].w3, inpFF);
            offload_func(cur);

            cur = ggml_gelu(ctx0, cur);
            offload_func(cur);
            cur = ggml_mul_mat(ctx0, model.layers[il].w2, cur);
            offload_func(cur);
        }

        cur = ggml_add(ctx0, cur, attn_out);
        offload_func(cur);
        cur = ggml_add(ctx0, cur, inpL);
        offload_func(cur);

        // input for next layer
        inpL = cur;
    }

    cur = inpL;

    // norm
    {
        cur = ggml_norm(ctx0, cur, norm_eps);
        offload_func_nr(cur);

        cur = ggml_add(ctx0,
                ggml_mul(ctx0, cur, model.output_norm),
                model.output_norm_b);
        ggml_set_name(cur, "result_norm");
    }

    cur = ggml_mul_mat(ctx0, model.output, cur);
    ggml_set_name(cur, "result_output");

    ggml_build_forward_expand(gf, cur);

    ggml_free(ctx0);

    return gf;
}

static struct ggml_cgraph * llm_build_starcoder(
         llama_context & lctx,
     const llama_batch & batch) {
    const auto & model   = lctx.model;
    const auto & hparams = model.hparams;
    const auto & cparams = lctx.cparams;

    const auto & kv_self = lctx.kv_self;

    GGML_ASSERT(!!kv_self.ctx);

    const int64_t n_embd      = hparams.n_embd;
    const int64_t n_layer     = hparams.n_layer;
    const int64_t n_ctx       = cparams.n_ctx;
    const int64_t n_head      = hparams.n_head;
    const int64_t n_head_kv   = hparams.n_head_kv;
    const int64_t n_embd_head = hparams.n_embd_head();
    const int64_t n_embd_gqa  = hparams.n_embd_gqa();

    GGML_ASSERT(n_embd_head == hparams.n_rot);

    const float norm_eps = hparams.f_norm_eps;

    const int32_t n_tokens = batch.n_tokens;
    const int32_t n_kv     = ggml_allocr_is_measure(lctx.alloc) ? n_ctx            : kv_self.n;
    const int32_t kv_head  = ggml_allocr_is_measure(lctx.alloc) ? n_ctx - n_tokens : kv_self.head;

    auto & buf_compute = lctx.buf_compute;

    struct ggml_init_params params = {
        /*.mem_size   =*/ buf_compute.size,
        /*.mem_buffer =*/ buf_compute.data,
        /*.no_alloc   =*/ false,
    };

    params.no_alloc = true;

    struct ggml_context * ctx0 = ggml_init(params);

    ggml_cgraph * gf = ggml_new_graph(ctx0);

    struct ggml_tensor * cur;
    struct ggml_tensor * token;
    struct ggml_tensor * position;
    struct ggml_tensor * inpL;

    if (batch.token) {
        struct ggml_tensor * inp_tokens = ggml_new_tensor_1d(ctx0, GGML_TYPE_I32, n_tokens);

        ggml_allocr_alloc(lctx.alloc, inp_tokens);
        if (!ggml_allocr_is_measure(lctx.alloc)) {
            memcpy(inp_tokens->data, batch.token, n_tokens*ggml_element_size(inp_tokens));
        }
        ggml_set_name(inp_tokens, "inp_tokens");

        token = ggml_get_rows(ctx0, model.tok_embeddings, inp_tokens);
    } else {
#ifdef GGML_USE_MPI
        GGML_ASSERT(false && "not implemented");
#endif

        token = ggml_new_tensor_2d(ctx0, GGML_TYPE_F32, n_embd, n_tokens);

        ggml_allocr_alloc(lctx.alloc, token);
        if (!ggml_allocr_is_measure(lctx.alloc)) {
            memcpy(token->data, batch.embd, n_tokens * n_embd * ggml_element_size(token));
        }
    }

    {
        // Compute position embeddings.
        struct ggml_tensor * inp_positions = ggml_new_tensor_1d(ctx0, GGML_TYPE_I32, n_tokens);
        ggml_allocr_alloc(lctx.alloc, inp_positions);
        if (!ggml_allocr_is_measure(lctx.alloc)) {
            for (int i = 0; i < n_tokens; ++i) {
                ((int32_t *) inp_positions->data)[i] = batch.pos[i];
            }
        }
        ggml_set_name(inp_positions, "inp_positions");

        position = ggml_get_rows(ctx0, model.pos_embeddings, inp_positions);
    }

    // KQ_scale
    struct ggml_tensor * KQ_scale = ggml_new_tensor_1d(ctx0, GGML_TYPE_F32, 1);
    ggml_set_name(KQ_scale, "1/sqrt(n_embd_head)");
    ggml_allocr_alloc(lctx.alloc, KQ_scale);
    if (!ggml_allocr_is_measure(lctx.alloc)) {
        ggml_set_f32(KQ_scale, 1.0f/sqrtf(float(n_embd)/n_head));
    }

    // KQ_mask (mask for 1 head, it will be broadcasted to all heads)
    struct ggml_tensor * KQ_mask = ggml_new_tensor_3d(ctx0, GGML_TYPE_F32, n_kv, n_tokens, 1);
    ggml_set_name(KQ_mask, "KQ_mask");
    ggml_allocr_alloc(lctx.alloc, KQ_mask);
    if (!ggml_allocr_is_measure(lctx.alloc)) {
        float * data = (float *) KQ_mask->data;
        memset(data, 0, ggml_nbytes(KQ_mask));

        for (int h = 0; h < 1; ++h) {
            for (int j = 0; j < n_tokens; ++j) {
                const llama_pos    pos    = batch.pos[j];
                const llama_seq_id seq_id = batch.seq_id[j];

                for (int i = 0; i < n_kv; ++i) {
                    if (!kv_self.cells[i].has_seq_id(seq_id) || kv_self.cells[i].pos > pos) {
                        data[h*(n_kv*n_tokens) + j*n_kv + i] = -INFINITY;
                    }
                }
            }
        }
    }

    inpL = ggml_add(ctx0, token, position);
    ggml_set_name(inpL, "inpL");

    for (int il = 0; il < n_layer; ++il) {
        {
            // Norm
            cur = ggml_norm(ctx0, inpL, norm_eps);
            cur = ggml_add(ctx0, ggml_mul(ctx0, cur, model.layers[il].attn_norm), model.layers[il].attn_norm_b);
        }

        {
            // Self Attention
            cur = ggml_add(ctx0, ggml_mul_mat(ctx0, model.layers[il].wqkv, cur), model.layers[il].bqkv);

            struct ggml_tensor * tmpq = ggml_view_2d(ctx0, cur, n_embd, n_tokens, cur->nb[1], 0*sizeof(float)*n_embd);
            struct ggml_tensor * tmpk = ggml_view_2d(ctx0, cur, n_embd_gqa, n_tokens, cur->nb[1], sizeof(float)*n_embd);
            struct ggml_tensor * tmpv = ggml_view_2d(ctx0, cur, n_embd_gqa, n_tokens, cur->nb[1], sizeof(float)*(n_embd + n_embd_gqa));

            struct ggml_tensor * Qcur = tmpq;
            struct ggml_tensor * Kcur = tmpk;

            {
                struct ggml_tensor * Vcur = ggml_transpose(ctx0, ggml_reshape_2d(ctx0, ggml_cont(ctx0, tmpv), n_embd_gqa, n_tokens));
                ggml_set_name(Vcur, "Vcur");

                struct ggml_tensor * k = ggml_view_1d(ctx0, kv_self.k, n_tokens*n_embd_gqa, (ggml_element_size(kv_self.k)*n_embd_gqa)*(il*n_ctx + kv_head));
                ggml_set_name(k, "k");

                struct ggml_tensor * v = ggml_view_2d(ctx0, kv_self.v, n_tokens, n_embd_gqa,
                        (   n_ctx)*ggml_element_size(kv_self.v),
                        (il*n_ctx)*ggml_element_size(kv_self.v)*n_embd_gqa + kv_head*ggml_element_size(kv_self.v));

                ggml_build_forward_expand(gf, ggml_cpy(ctx0, Kcur, k));
                ggml_build_forward_expand(gf, ggml_cpy(ctx0, Vcur, v));
            }

            struct ggml_tensor * Q =
                ggml_permute(ctx0,
                        ggml_cpy(ctx0,
                            Qcur,
                            ggml_new_tensor_3d(ctx0, GGML_TYPE_F32, n_embd_head, n_head, n_tokens)),
                        0, 2, 1, 3);
            ggml_set_name(Q, "Q");

            struct ggml_tensor * K =
                ggml_view_3d(ctx0, kv_self.k,
                        n_embd_head, n_kv, n_head_kv,
                        ggml_element_size(kv_self.k)*n_embd_gqa,
                        ggml_element_size(kv_self.k)*n_embd_head,
                        ggml_element_size(kv_self.k)*n_embd_gqa*n_ctx*il);
            ggml_set_name(K, "K");

            // K * Q
            struct ggml_tensor * KQ = ggml_mul_mat(ctx0, K, Q);
            ggml_set_name(KQ, "KQ");

            // KQ_scaled = KQ / sqrt(n_embd_head)
            // KQ_scaled shape [n_past + n_tokens, n_tokens, n_head, 1]
            struct ggml_tensor * KQ_scaled = ggml_scale_inplace(ctx0, KQ, KQ_scale);
            ggml_set_name(KQ_scaled, "KQ_scaled");

            // KQ_masked = mask_past(KQ_scaled)
            struct ggml_tensor * KQ_masked = ggml_add(ctx0, KQ_scaled, KQ_mask);
            ggml_set_name(KQ_masked, "KQ_masked");

            // KQ = soft_max(KQ_masked)
            struct ggml_tensor * KQ_soft_max = ggml_soft_max_inplace(ctx0, KQ_masked);
            ggml_set_name(KQ_soft_max, "KQ_soft_max");

            // split cached V into n_head heads
            struct ggml_tensor * V =
                ggml_view_3d(ctx0, kv_self.v,
                        n_kv, n_embd_head, n_head_kv,
                        ggml_element_size(kv_self.v)*n_ctx,
                        ggml_element_size(kv_self.v)*n_ctx*n_embd_head,
                        ggml_element_size(kv_self.v)*n_ctx*n_embd_gqa*il);
            ggml_set_name(V, "V");

            struct ggml_tensor * KQV = ggml_mul_mat(ctx0, V, KQ_soft_max);
            ggml_set_name(KQV, "KQV");

            // KQV_merged = KQV.permute(0, 2, 1, 3)
            struct ggml_tensor * KQV_merged = ggml_permute(ctx0, KQV, 0, 2, 1, 3);
            ggml_set_name(KQV_merged, "KQV_merged");

            // cur = KQV_merged.contiguous().view(n_embd, n_tokens)
            cur = ggml_cont_2d(ctx0, KQV_merged, n_embd, n_tokens);
            ggml_set_name(cur, "KQV_merged_contiguous");
        }

        // Projection
        cur = ggml_add(ctx0, ggml_mul_mat(ctx0, model.layers[il].wo, cur), model.layers[il].bo);

        // Add the input
        cur = ggml_add(ctx0, cur, inpL);

        struct ggml_tensor * inpFF = cur;

        // FF
        {
            // Norm
            {
                cur = ggml_norm(ctx0, inpFF, norm_eps);
                cur = ggml_add(ctx0, ggml_mul(ctx0, cur, model.layers[il].ffn_norm), model.layers[il].ffn_norm_b);
            }

            cur = ggml_add(ctx0, ggml_mul_mat(ctx0, model.layers[il].w3, cur), model.layers[il].b3);

            // GELU activation
            cur = ggml_gelu(ctx0, cur);

            // Projection
            cur = ggml_add(ctx0, ggml_mul_mat(ctx0, model.layers[il].w2, cur), model.layers[il].b2);
        }

        inpL = ggml_add(ctx0, cur, inpFF);
    }

    // Output Norm
    {
        cur = ggml_norm(ctx0, inpL, norm_eps);
        cur = ggml_add(ctx0, ggml_mul(ctx0, cur, model.output_norm), model.output_norm_b);
    }
    ggml_set_name(cur, "result_norm");

    cur = ggml_mul_mat(ctx0, model.output, cur);
    ggml_set_name(cur, "result_output");

    ggml_build_forward_expand(gf, cur);
    ggml_free(ctx0);

    return gf;
}

static struct ggml_cgraph * llama_build_graph(
         llama_context & lctx,
     const llama_batch & batch) {
    const auto & model = lctx.model;

    struct ggml_cgraph * result = NULL;

    switch (model.arch) {
        case LLM_ARCH_LLAMA:
            {
                result = llm_build_llama(lctx, batch);
            } break;
        case LLM_ARCH_BAICHUAN:
            {
                result = llm_build_baichaun(lctx, batch);
            } break;
        case LLM_ARCH_FALCON:
            {
                result = llm_build_falcon(lctx, batch);
            } break;
        case LLM_ARCH_STARCODER:
            {
                result = llm_build_starcoder(lctx, batch);
            } break;
        default:
            GGML_ASSERT(false);
    }

    return result;
}

// decode a batch of tokens by evaluating the transformer
//
//   - lctx:      llama context
//   - batch:     batch to evaluate
//   - n_threads: number of threads to use
//
// return 0 on success
// return positive int on warning
// return negative int on error
//
static int llama_decode_internal(
         llama_context & lctx,
           llama_batch   batch) {
    const uint32_t n_tokens = batch.n_tokens;

    if (n_tokens == 0) {
        LLAMA_LOG_ERROR("%s: n_tokens == 0", __func__);
        return -1;
    }

    const auto & model   = lctx.model;
    const auto & hparams = model.hparams;
    const auto & cparams = lctx.cparams;

    const auto n_batch = cparams.n_batch;

    GGML_ASSERT(n_tokens <= n_batch);

    int n_threads = n_tokens == 1 ? cparams.n_threads : cparams.n_threads_batch;
    GGML_ASSERT((!batch.token && batch.embd) || (batch.token && !batch.embd)); // NOLINT

    const int64_t t_start_us = ggml_time_us();

#ifdef GGML_USE_MPI
    // TODO: needs fix after #3228
    GGML_ASSERT(false && "not implemented");
    //ggml_mpi_eval_init(lctx.ctx_mpi, &n_tokens, &n_past, &n_threads);
#endif

    GGML_ASSERT(n_threads > 0);

    auto & kv_self = lctx.kv_self;

    GGML_ASSERT(!!kv_self.ctx);

    const int64_t n_embd  = hparams.n_embd;
    const int64_t n_vocab = hparams.n_vocab;

    // helpers for smoother batch API transistion
    // after deprecating the llama_eval calls, these will be removed
    std::vector<llama_pos>    pos;
    std::vector<llama_seq_id> seq_id;

    if (batch.pos == nullptr) {
        pos.resize(n_tokens);
        for (uint32_t i = 0; i < n_tokens; i++) {
            pos[i] = batch.all_pos_0 + i*batch.all_pos_1;
        }

        batch.pos = pos.data();
    }

    if (batch.seq_id == nullptr) {
        seq_id.resize(n_tokens);
        for (uint32_t i = 0; i < n_tokens; i++) {
            seq_id[i] = batch.all_seq_id;
        }

        batch.seq_id = seq_id.data();
    }

    // we always start to search for a free slot from the start of the cache
    // TODO: better strategies can be implemented
    kv_self.head = 0;

    if (!llama_kv_cache_find_slot(kv_self, batch)) {
        return 1;
    }

    // a heuristic, to avoid attending the full cache if it is not yet utilized
    // after enough generations, the benefit from this heuristic disappears
    // if we start defragmenting the cache, the benefit from this will be more important
    //kv_self.n = std::max(32, GGML_PAD(llama_kv_cache_cell_max(kv_self), 32));   // TODO: this might be better for CUDA?
    kv_self.n = std::min((int32_t) cparams.n_ctx, std::max(32, llama_kv_cache_cell_max(kv_self)));

    //printf("kv_self.n = %d\n", kv_self.n);

    ggml_allocr_reset(lctx.alloc);

    ggml_cgraph * gf = llama_build_graph(lctx, batch);

    ggml_allocr_alloc_graph(lctx.alloc, gf);

#ifdef GGML_USE_CUBLAS
    for (int i = 0; i < gf->n_leafs; i++) {
        ggml_tensor * node = gf->leafs[i];
        if (node->backend == GGML_BACKEND_GPU && node->extra == NULL) {
            ggml_cuda_assign_scratch_offset(node, (char*)node->data - (char *) lctx.buf_alloc.data);
            ggml_cuda_copy_to_device(node);
        }
    }

    for (int i = 0; i < gf->n_nodes; i++) {
        ggml_tensor * node = gf->nodes[i];
        if (node->backend == GGML_BACKEND_GPU && node->extra == NULL) {
            ggml_cuda_assign_scratch_offset(node, (char*)node->data - (char *) lctx.buf_alloc.data);
        }
    }

    ggml_cuda_set_mul_mat_q(cparams.mul_mat_q);
#endif

    // LLAMA_LOG_INFO("graph build time: %.3f ms (%d nodes, %d leafs)\n", (ggml_time_us() - t_start_us)/1000.0, gf->n_nodes, gf->n_leafs);

    // for big prompts, if BLAS is enabled, it is better to use only one thread
    // otherwise, the threads are spin-lock waiting for the BLAS calls and are degrading the performance
    // TODO: this is mostly important for Apple Silicon where CBLAS is still performing very well
    //       we still need some threads to process all non-mul_mat ops, but not too much to avoid interfering
    //       with the BLAS calls. need a better solution
    if (n_tokens >= 32 && ggml_cpu_has_blas() && !ggml_cpu_has_gpublas()) {
        n_threads = std::min(4, n_threads);
    }

    // If all tensors can be run on the GPU then using more than 1 thread is detrimental.
    const bool full_offload_supported = model.arch == LLM_ARCH_LLAMA ||
        model.arch == LLM_ARCH_BAICHUAN ||
        model.arch == LLM_ARCH_FALCON;
    const bool fully_offloaded = model.n_gpu_layers >= (int) hparams.n_layer + 3;
    if (ggml_cpu_has_cublas() && full_offload_supported && fully_offloaded) {
        n_threads = 1;
    }

    struct ggml_tensor * res        = gf->nodes[gf->n_nodes - 1];
    struct ggml_tensor * embeddings = gf->nodes[gf->n_nodes - 2];

    GGML_ASSERT(strcmp(res->name,        "result_output") == 0);
    GGML_ASSERT(strcmp(embeddings->name, "result_norm")   == 0);

#if GGML_USE_MPI
    const int64_t n_layer = hparams.n_layer;
    ggml_mpi_graph_compute_pre(lctx.ctx_mpi, gf, n_layer);
#endif

#ifdef GGML_USE_METAL
    if (lctx.ctx_metal) {
        ggml_metal_set_n_cb     (lctx.ctx_metal, n_threads);
        ggml_metal_graph_compute(lctx.ctx_metal, gf);
    } else {
        ggml_graph_compute_helper(lctx.work_buffer, gf, n_threads);
    }
#else
    ggml_graph_compute_helper(lctx.work_buffer, gf, n_threads);
#endif

#if GGML_USE_MPI
    ggml_mpi_graph_compute_post(lctx.ctx_mpi, gf, n_layer);
#endif

    // update the kv ring buffer
    lctx.kv_self.head      += n_tokens;
    lctx.kv_self.has_shift  = false;

#ifdef GGML_PERF
    // print timing information per ggml operation (for debugging purposes)
    // requires GGML_PERF to be defined
    ggml_graph_print(gf);
#endif

    // plot the computation graph in dot format (for debugging purposes)
    //if (n_past%100 == 0) {
    //    ggml_graph_dump_dot(gf, NULL, "llama.dot");
    //}

    // extract logits
    {
        auto & logits_out = lctx.logits;

        if (batch.logits) {
            logits_out.resize(n_vocab * n_tokens);
            for (uint32_t i = 0; i < n_tokens; i++) {
                if (batch.logits[i] == 0) {
                    continue;
                }
                memcpy(logits_out.data() + (n_vocab*i), (float *) ggml_get_data(res) + (n_vocab*i), sizeof(float)*n_vocab);
            }
        } else if (lctx.logits_all) {
            logits_out.resize(n_vocab * n_tokens);
            memcpy(logits_out.data(), (float *) ggml_get_data(res), sizeof(float)*n_vocab*n_tokens);
        } else {
            logits_out.resize(n_vocab);
            memcpy(logits_out.data(), (float *) ggml_get_data(res) + (n_vocab*(n_tokens - 1)), sizeof(float)*n_vocab);
        }
    }

    // extract embeddings
    if (!lctx.embedding.empty()) {
        auto & embedding_out = lctx.embedding;

        embedding_out.resize(n_embd);
        memcpy(embedding_out.data(), (float *) ggml_get_data(embeddings) + (n_embd*(n_tokens - 1)), sizeof(float)*n_embd);
    }

    // measure the performance only for the single-token evals
    if (n_tokens == 1) {
        lctx.t_eval_us += ggml_time_us() - t_start_us;
        lctx.n_eval++;
    }
    else if (n_tokens > 1) {
        lctx.t_p_eval_us += ggml_time_us() - t_start_us;
        lctx.n_p_eval += n_tokens;
    }

    // get a more accurate load time, upon first eval
    // TODO: fix this
    if (!lctx.has_evaluated_once) {
        lctx.t_load_us = ggml_time_us() - lctx.t_start_us;
        lctx.has_evaluated_once = true;
    }

    return 0;
}

//
// tokenizer
//

static enum llama_vocab_type llama_vocab_get_type(const llama_vocab & vocab) {
    return vocab.type;
}

static bool llama_is_normal_token(const llama_vocab & vocab, llama_token id) {
    return vocab.id_to_token[id].type == LLAMA_TOKEN_TYPE_NORMAL;
}

static bool llama_is_unknown_token(const llama_vocab & vocab, llama_token id) {
    return vocab.id_to_token[id].type == LLAMA_TOKEN_TYPE_UNKNOWN;
}

static bool llama_is_control_token(const llama_vocab & vocab, llama_token id) {
    return vocab.id_to_token[id].type == LLAMA_TOKEN_TYPE_CONTROL;
}

static bool llama_is_byte_token(const llama_vocab & vocab, llama_token id) {
    return vocab.id_to_token[id].type == LLAMA_TOKEN_TYPE_BYTE;
}

static bool llama_is_user_defined_token(const llama_vocab& vocab, llama_token id) {
    return vocab.id_to_token[id].type == LLAMA_TOKEN_TYPE_USER_DEFINED;
}

static uint8_t llama_token_to_byte(const llama_vocab& vocab, llama_token id) {
    GGML_ASSERT(llama_is_byte_token(vocab, id));
    const auto& token_data = vocab.id_to_token.at(id);
    switch (llama_vocab_get_type(vocab)) {
    case LLAMA_VOCAB_TYPE_SPM: {
        auto buf = token_data.text.substr(3, 2);
        return strtol(buf.c_str(), NULL, 16);
    }
    case LLAMA_VOCAB_TYPE_BPE: {
        GGML_ASSERT(false);
        return unicode_to_bytes_bpe(token_data.text);
    }
    default:
        GGML_ASSERT(false);
    }
}

static llama_token llama_byte_to_token(const llama_vocab & vocab, uint8_t ch) {
    switch (llama_vocab_get_type(vocab)) {
    case LLAMA_VOCAB_TYPE_SPM: {
        char buf[7];
        int result = snprintf(buf, sizeof(buf), "<0x%02X>", ch);
        GGML_ASSERT(0 <= result && result < 7);
        return vocab.token_to_id.at(buf);
    }
    case LLAMA_VOCAB_TYPE_BPE: {
        return vocab.token_to_id.at(bytes_to_unicode_bpe(ch));
    }
    default:
        GGML_ASSERT(false);
    }
}

static void llama_escape_whitespace(std::string & text) {
    replace_all(text, " ", "\xe2\x96\x81");
}

static void llama_unescape_whitespace(std::string & word) {
    replace_all(word, "\xe2\x96\x81", " ");
}

struct llm_symbol {
    using index = int;
    index prev;
    index next;
    const char * text;
    size_t n;
};

static_assert(std::is_trivially_copyable<llm_symbol>::value, "llm_symbol is not trivially copyable");

// SPM tokenizer
// original implementation:
// https://github.com/ggerganov/llama.cpp/commit/074bea2eb1f1349a0118239c4152914aecaa1be4

struct llm_bigram_spm {
    struct comparator {
        bool operator()(llm_bigram_spm & l, llm_bigram_spm & r) {
            return (l.score < r.score) || (l.score == r.score && l.left > r.left);
        }
    };
    using queue_storage = std::vector<llm_bigram_spm>;
    using queue = std::priority_queue<llm_bigram_spm, queue_storage, comparator>;
    llm_symbol::index left;
    llm_symbol::index right;
    float score;
    size_t size;
};

struct llm_tokenizer_spm {
    llm_tokenizer_spm(const llama_vocab & vocab): vocab(vocab) {}

    void tokenize(const std::string & text, std::vector<llama_vocab::id> & output) {
        // split string into utf8 chars
        int index = 0;
        size_t offs = 0;
        while (offs < text.size()) {
            llm_symbol sym;
            size_t len = utf8_len(text[offs]);
            sym.text = text.c_str() + offs;
            sym.n = std::min(len, text.size() - offs);
            offs += sym.n;
            sym.prev = index - 1;
            sym.next = offs == text.size() ? -1 : index + 1;
            index++;
            symbols.emplace_back(sym);
        }

        // seed the work queue with all possible 2-character tokens.
        for (size_t i = 1; i < symbols.size(); ++i) {
            try_add_bigram(i - 1, i);
        }

        // keep substituting the highest frequency pairs for as long as we can.
        while (!work_queue.empty()) {
            auto bigram = work_queue.top();
            work_queue.pop();

            auto & left_sym = symbols[bigram.left];
            auto & right_sym = symbols[bigram.right];

            // if one of the symbols already got merged, skip it.
            if (left_sym.n == 0 || right_sym.n == 0 ||
                left_sym.n + right_sym.n != bigram.size) {
                continue;
            }

            // merge the right sym into the left one
            left_sym.n += right_sym.n;
            right_sym.n = 0;

            //LLAMA_LOG_INFO("left = '%*s' size = %zu\n", (int) left_sym.n, left_sym.text, bigram.size);

            // remove the right sym from the chain
            left_sym.next = right_sym.next;
            if (right_sym.next >= 0) {
                symbols[right_sym.next].prev = bigram.left;
            }

            // find more substitutions
            try_add_bigram(left_sym.prev, bigram.left);
            try_add_bigram(bigram.left, left_sym.next);
        }

        for (int i = 0; i != -1; i = symbols[i].next) {
            auto & symbol = symbols[i];
            resegment(symbol, output);
        }
    }

private:
    void resegment(llm_symbol & symbol, std::vector<llama_vocab::id> & output) {
        auto text = std::string(symbol.text, symbol.n);
        auto token = vocab.token_to_id.find(text);

        // Do we need to support is_unused?
        if (token != vocab.token_to_id.end()) {
            output.push_back((*token).second);
            return;
        }

        const auto p = rev_merge.find(text);

        if (p == rev_merge.end()) {
            // output any symbols that did not form tokens as bytes.
            for (int j = 0; j < (int)symbol.n; ++j) {
                llama_vocab::id token_id = llama_byte_to_token(vocab, symbol.text[j]);
                output.push_back(token_id);
            }
            return;
        }

        resegment(symbols[p->second.first],  output);
        resegment(symbols[p->second.second], output);
    }

    void try_add_bigram(int left, int right) {
        if (left == -1 || right == -1) {
            return;
        }

        const std::string text = std::string(symbols[left].text, symbols[left].n + symbols[right].n);
        auto token = vocab.token_to_id.find(text);

        if (token == vocab.token_to_id.end()) {
            return;
        }

        if (static_cast<size_t>((*token).second) >= vocab.id_to_token.size()) {
            return;
        }

        const auto & tok_data = vocab.id_to_token[(*token).second];

        llm_bigram_spm bigram;
        bigram.left  = left;
        bigram.right = right;
        bigram.score = tok_data.score;
        bigram.size  = text.size();

        work_queue.push(bigram);

        // Do we need to support is_unused?
        rev_merge[text] = std::make_pair(left, right);
    }

    const llama_vocab & vocab;

    std::vector<llm_symbol> symbols;
    llm_bigram_spm::queue work_queue;

    std::map<std::string, std::pair<int, int>> rev_merge;
};

// BPE tokenizer
// adapted from https://github.com/cmp-nct/ggllm.cpp [MIT License]
// tried to simplify unicode stuff, so most likely does not work 100% correctly!

// TODO: there are a lot of common parts between spm and bpe tokenizers, should be refactored and reused

struct llm_bigram_bpe {
    struct comparator {
        bool operator()(const llm_bigram_bpe & l, const llm_bigram_bpe & r) const {
            return l.rank > r.rank || (l.rank == r.rank && l.left > r.left);
        }
    };

    using queue_storage = std::vector<llm_bigram_bpe>;
    using queue = std::priority_queue<llm_bigram_bpe, queue_storage, comparator>;
    llm_symbol::index left;
    llm_symbol::index right;
    std::string text;
    int rank;
    size_t size;
};

struct llm_tokenizer_bpe {
    llm_tokenizer_bpe(const llama_vocab & vocab): vocab(vocab) {}

    void tokenize(const std::string & text, std::vector<llama_vocab::id>& output) {
        int final_prev_index = -1;
        auto word_collection = bpe_gpt2_preprocess(text);

        symbols_final.clear();

        for (auto & word : word_collection) {
            work_queue = llm_bigram_bpe::queue();
            symbols.clear();

            int index = 0;
            size_t offset = 0;

            while (offset < word.size()) {
                llm_symbol sym;
                size_t char_len = std::min(word.size() - offset, (size_t) ::utf8_len(word[offset]));
                sym.text = word.c_str() + offset;
                sym.n = 1;
                sym.n = char_len;
                offset += sym.n;
                sym.prev = index - 1;
                sym.next = offset == word.size() ? -1 : index + 1;
                index++;
                symbols.emplace_back(sym);
            }
            for (size_t i = 1; i < symbols.size(); ++i) {
                add_new_bigram(i - 1, i);
            }

            // build token(s)
            while (!work_queue.empty()) {
                auto bigram = work_queue.top();
                work_queue.pop();

                auto & left_symbol = symbols[bigram.left];
                auto & right_symbol = symbols[bigram.right];

                if (left_symbol.n == 0 || right_symbol.n == 0) {
                    continue;
                }
                std::string left_token = std::string(left_symbol.text, left_symbol.n);
                std::string right_token = std::string(right_symbol.text, right_symbol.n);
                if (left_token + right_token != bigram.text) {
                    continue;  // Skip this bigram if it's outdated
                }

                // merge the right sym into the left one
                left_symbol.n += right_symbol.n;
                right_symbol.n = 0;

                // remove the right sym from the chain
                left_symbol.next = right_symbol.next;
                if (right_symbol.next >= 0) {
                    symbols[right_symbol.next].prev = bigram.left;
                }

                add_new_bigram(left_symbol.prev, bigram.left);  // left side of current symbol
                add_new_bigram(bigram.left, left_symbol.next);  // right side of current symbol
            }

            // add the fnished tokens to the final list keeping correct order for next and prev
            for (auto & sym : symbols) {
                if (sym.n > 0) {
                    sym.prev = final_prev_index;
                    sym.next = -1;
                    if (final_prev_index != -1) {
                        symbols_final[final_prev_index].next = symbols_final.size();
                    }
                    symbols_final.emplace_back(sym);
                    final_prev_index = symbols_final.size() - 1;
                }
            }
        }

        symbols = symbols_final;

        if (!symbols.empty()) {
            for (int i = 0; i != -1; i = symbols[i].next) {
                auto & symbol = symbols[i];
                if (symbol.n == 0) {
                    continue;
                }

                const std::string str = std::string(symbol.text, symbol.n);
                const auto token = vocab.token_to_id.find(str);

                if (token == vocab.token_to_id.end()) {
                    for (auto j = str.begin(); j != str.end(); ++j) {
                        std::string byte_str(1, *j);
                        auto token_multibyte = vocab.token_to_id.find(byte_str);
                        if (token_multibyte == vocab.token_to_id.end()) {
                            throw std::runtime_error("ERROR: byte not found in vocab");
                        }
                        output.push_back((*token_multibyte).second);
                    }
                } else {
                    output.push_back((*token).second);
                }
            }
        }
    }

private:
    void add_new_bigram(int left, int right) {
        if (left == -1 || right == -1) {
            return;
        }

        std::string left_token  = std::string(symbols[left].text,  symbols[left].n);
        std::string right_token = std::string(symbols[right].text, symbols[right].n);

        int rank_found = -1;

        rank_found = vocab.find_bpe_rank(left_token, right_token);

        if (rank_found < 0) {
            return;
        }

        llm_bigram_bpe bigram;

        bigram.left  = left;
        bigram.right = right;
        bigram.text  = left_token + right_token;
        bigram.size  = left_token.size() + right_token.size();
        bigram.rank  = rank_found;

        work_queue.push(bigram);
    }

    std::vector<std::string> bpe_gpt2_preprocess(const std::string& text) {
        std::vector<std::string> bpe_words;
        std::vector<std::string> bpe_encoded_words;

        std::string token = "";
        const char* raw_text_p = text.c_str();
        // GPT2 system regex:  's|'t|'re|'ve|'m|'ll|'d| ?\p{L}+| ?\p{N}+| ?[^\s\p{L}\p{N}]+|\s+(?!\S)|\s+
        bool collecting_numeric = false;
        bool collecting_letter = false;
        bool collecting_special = false;
        bool collecting_whitespace_lookahead = false;
        bool collecting = false;

        std::vector<std::string> text_utf;
        text_utf.reserve(text.size());
        bpe_words.reserve(text.size());
        bpe_encoded_words.reserve(text.size());

        auto cps = codepoints_from_utf8(text);
        for (auto i = 0; i < cps.size(); ++i)
            text_utf.emplace_back(codepoint_to_utf8(cps[i]));

        for (int i = 0; i < (int)text_utf.size(); i++) {
            const std::string& utf_char = text_utf[i];
            bool split_condition = false;
            // const char* text_pos = raw_text_p + utf_char.seq_offset_bytes;
            int bytes_remain = text_utf.size() - i;
            // forward backward lookups
            const std::string& utf_char_next = (i + 1 < (int)text_utf.size()) ? text_utf[i + 1] : "";
            const std::string& utf_char_next_next = (i + 2 < (int)text_utf.size()) ? text_utf[i + 2] : "";

            // handling contractions
            if (!split_condition && bytes_remain >= 2) {
                // 's|'t|'m|'d
                if (utf_char == "\'" && (utf_char_next == "s" || utf_char_next == "t" || utf_char_next == "m" || utf_char_next == "d")) {
                    split_condition = true;
                }
                if (split_condition) {
                    if (token.size()) {
                        bpe_words.emplace_back(token); // push previous content as token
                    }
                    token = utf_char + utf_char_next;
                    bpe_words.emplace_back(token);
                    token = "";
                    i++;
                    continue;
                }
            }
            if (!split_condition && bytes_remain >= 3) {
                // 're|'ve|'ll
                if (utf_char == "\'" && (
                    (utf_char_next == "r" || utf_char_next_next == "e") ||
                    (utf_char_next == "v" || utf_char_next_next == "e") ||
                    (utf_char_next == "l" || utf_char_next_next == "l"))
                    ) {
                    split_condition = true;
                }
                if (split_condition) {
                    // current token + next token can be defined
                    if (token.size()) {
                        bpe_words.emplace_back(token); // push previous content as token
                    }
                    token = utf_char + utf_char_next + utf_char_next_next;
                    bpe_words.emplace_back(token); // the contraction
                    token = "";
                    i += 2;
                    continue;
                }
            }

            if (!split_condition && !collecting) {
                if (codepoint_type(utf_char) == CODEPOINT_TYPE_LETTER || (!token.size() && utf_char == " " && codepoint_type(utf_char_next) == CODEPOINT_TYPE_LETTER)) {
                    collecting_letter = true;
                    collecting = true;
                }
                else if (codepoint_type(utf_char) == CODEPOINT_TYPE_DIGIT || (!token.size() && utf_char == " " && codepoint_type(utf_char_next) == CODEPOINT_TYPE_DIGIT)) {
                    collecting_numeric = true;
                    collecting = true;
                }
                else if (
                    ((codepoint_type(utf_char) != CODEPOINT_TYPE_LETTER && codepoint_type(utf_char) != CODEPOINT_TYPE_DIGIT) && (codepoint_type(utf_char) != CODEPOINT_TYPE_WHITESPACE)) ||
                    (!token.size() && utf_char == " " && codepoint_type(utf_char_next) != CODEPOINT_TYPE_LETTER && codepoint_type(utf_char_next) != CODEPOINT_TYPE_DIGIT && codepoint_type(utf_char_next) != CODEPOINT_TYPE_WHITESPACE)
                    ) {
                    collecting_special = true;
                    collecting = true;
                }
                else if (codepoint_type(utf_char) == CODEPOINT_TYPE_WHITESPACE && codepoint_type(utf_char_next) == CODEPOINT_TYPE_WHITESPACE) {
                    collecting_whitespace_lookahead = true;
                    collecting = true;
                }
                else if (codepoint_type(utf_char) == CODEPOINT_TYPE_WHITESPACE) {
                    split_condition = true;
                }
            }
            else if (!split_condition && collecting) {
                if (collecting_letter && codepoint_type(utf_char) != CODEPOINT_TYPE_LETTER) {
                    split_condition = true;
                }
                else if (collecting_numeric && codepoint_type(utf_char) != CODEPOINT_TYPE_DIGIT) {
                    split_condition = true;
                }
                else if (collecting_special && (codepoint_type(utf_char) == CODEPOINT_TYPE_LETTER || codepoint_type(utf_char) == CODEPOINT_TYPE_DIGIT || codepoint_type(utf_char) == CODEPOINT_TYPE_WHITESPACE)) {
                    split_condition = true;
                }
                else if (collecting_whitespace_lookahead && codepoint_type(utf_char_next) != CODEPOINT_TYPE_WHITESPACE) {
                    split_condition = true;
                }
            }

            if (utf_char_next == "") {
                split_condition = true; // final
                token += utf_char;
            }

            if (split_condition) {
                if (token.size()) {
                    bpe_words.emplace_back(token);
                }
                token = utf_char;
                collecting = false;
                collecting_letter = false;
                collecting_numeric = false;
                collecting_special = false;
                collecting_whitespace_lookahead = false;
            }
            else {
                token += utf_char;
            }
        }

        for (std::string& word : bpe_words) {
            std::string encoded_token = "";
            for (char& c : word) {
                encoded_token += bytes_to_unicode_bpe(c);
            }
            bpe_encoded_words.emplace_back(encoded_token);
        }

        return bpe_encoded_words;
    }

    const llama_vocab & vocab;

    std::vector<llm_symbol> symbols;
    std::vector<llm_symbol> symbols_final;

    llm_bigram_bpe::queue work_queue;
};

static std::vector<llama_vocab::id> llama_tokenize_internal(const llama_vocab & vocab, std::string raw_text, bool bos) {
    std::vector<llama_vocab::id> output;

    // OG tokenizer behavior:
    //
    // tokenizer.encode('', add_bos=True)  returns [1]
    // tokenizer.encode('', add_bos=False) returns []

    if (bos && vocab.special_bos_id != -1) {
        output.push_back(vocab.special_bos_id);
    }

    if (raw_text.empty()) {
        return output;
    }

    switch (vocab.type) {
        case LLAMA_VOCAB_TYPE_SPM:
            {
                // without adding this leading whitespace, we do not get the same results as the original tokenizer
                raw_text = " " + raw_text;

                llm_tokenizer_spm tokenizer(vocab);
                llama_escape_whitespace(raw_text);
                tokenizer.tokenize(raw_text, output);
            } break;
        case LLAMA_VOCAB_TYPE_BPE:
            {
                llm_tokenizer_bpe tokenizer(vocab);
                tokenizer.tokenize(raw_text, output);
            } break;
    }

    return output;
}

//
// grammar - internal
//

struct llama_partial_utf8 {
    uint32_t value;    // bit value so far (unshifted)
    int      n_remain; // num bytes remaining; -1 indicates invalid sequence
};

struct llama_grammar {
    const std::vector<std::vector<llama_grammar_element>>   rules;
    std::vector<std::vector<const llama_grammar_element *>> stacks;

    // buffer for partially generated UTF-8 sequence from accepted tokens
    llama_partial_utf8                                      partial_utf8;
};

struct llama_grammar_candidate {
    size_t               index;
    const uint32_t     * code_points;
    llama_partial_utf8   partial_utf8;
};

// Decodes a UTF-8 string which may end in an incomplete sequence. Adds a terminating 0 for use as
// pointer. If an invalid sequence is encountered, returns `llama_partial_utf8.n_remain == -1`.
static std::pair<std::vector<uint32_t>, llama_partial_utf8> decode_utf8(
        const char         * src,
        llama_partial_utf8   partial_start) {
    static const int      lookup[] = { 1, 1, 1, 1, 1, 1, 1, 1, 0, 0, 0, 0, 2, 2, 3, 4 };
    const char          * pos      = src;
    std::vector<uint32_t> code_points;
    uint32_t              value    = partial_start.value;
    int                   n_remain = partial_start.n_remain;

    // continue previous decode, if applicable
    while (*pos != 0 && n_remain > 0) {
        uint8_t next_byte = static_cast<uint8_t>(*pos);
        if ((next_byte >> 6) != 2) {
            // invalid sequence, abort
            code_points.push_back(0);
            return std::make_pair(std::move(code_points), llama_partial_utf8{ 0, -1 });
        }
        value = (value << 6) + (next_byte & 0x3F);
        ++pos;
        --n_remain;
    }

    if (partial_start.n_remain > 0 && n_remain == 0) {
        code_points.push_back(value);
    }

    // decode any subsequent utf-8 sequences, which may end in an incomplete one
    while (*pos != 0) {
        uint8_t  first_byte = static_cast<uint8_t>(*pos);
        uint8_t  highbits   = first_byte >> 4;
                 n_remain   = lookup[highbits] - 1;

        if (n_remain < 0) {
            // invalid sequence, abort
            code_points.clear();
            code_points.push_back(0);
            return std::make_pair(std::move(code_points), llama_partial_utf8{ 0, n_remain });
        }

        uint8_t  mask       = (1 << (7 - n_remain)) - 1;
                 value      = first_byte & mask;
        ++pos;
        while (*pos != 0 && n_remain > 0) {
            value = (value << 6) + (static_cast<uint8_t>(*pos) & 0x3F);
            ++pos;
            --n_remain;
        }
        if (n_remain == 0) {
            code_points.push_back(value);
        }
    }
    code_points.push_back(0);

    return std::make_pair(std::move(code_points), llama_partial_utf8{ value, n_remain });
}

// returns true iff pos points to the end of one of the definitions of a rule
static bool llama_grammar_is_end_of_sequence(const llama_grammar_element * pos) {
    switch (pos->type) {
        case LLAMA_GRETYPE_END: return true;  // NOLINT
        case LLAMA_GRETYPE_ALT: return true;  // NOLINT
        default:                return false;
    }
}

// returns true iff chr satisfies the char range at pos (regular or inverse range)
// asserts that pos is pointing to a char range element
static std::pair<bool, const llama_grammar_element *> llama_grammar_match_char(
        const llama_grammar_element * pos,
        const uint32_t                chr) {

    bool found            = false;
    bool is_positive_char = pos->type == LLAMA_GRETYPE_CHAR;

    GGML_ASSERT(is_positive_char || pos->type == LLAMA_GRETYPE_CHAR_NOT); // NOLINT

    do {
        if (pos[1].type == LLAMA_GRETYPE_CHAR_RNG_UPPER) {
            // inclusive range, e.g. [a-z]
            found = found || (pos->value <= chr && chr <= pos[1].value);
            pos += 2;
        } else {
            // exact char match, e.g. [a] or "a"
            found = found || pos->value == chr;
            pos += 1;
        }
    } while (pos->type == LLAMA_GRETYPE_CHAR_ALT);

    return std::make_pair(found == is_positive_char, pos);
}

// returns true iff some continuation of the given partial UTF-8 sequence could satisfy the char
// range at pos (regular or inverse range)
// asserts that pos is pointing to a char range element
static bool llama_grammar_match_partial_char(
        const llama_grammar_element * pos,
        const llama_partial_utf8      partial_utf8) {

    bool is_positive_char = pos->type == LLAMA_GRETYPE_CHAR;
    GGML_ASSERT(is_positive_char || pos->type == LLAMA_GRETYPE_CHAR_NOT);

    uint32_t partial_value = partial_utf8.value;
    int      n_remain      = partial_utf8.n_remain;

    // invalid sequence or 7-bit char split across 2 bytes (overlong)
    if (n_remain < 0 || (n_remain == 1 && partial_value < 2)) {
        return false;
    }

    // range of possible code points this partial UTF-8 sequence could complete to
    uint32_t low  = partial_value << (n_remain * 6);
    uint32_t high = low | ((1 << (n_remain * 6)) - 1);

    if (low == 0) {
        if (n_remain == 2) {
            low = 1 << 11;
        } else if (n_remain == 3) {
            low = 1 << 16;
        }
    }

    do {
        if (pos[1].type == LLAMA_GRETYPE_CHAR_RNG_UPPER) {
            // inclusive range, e.g. [a-z]
            if (pos->value <= high && low <= pos[1].value) {
                return is_positive_char;
            }
            pos += 2;
        } else {
            // exact char match, e.g. [a] or "a"
            if (low <= pos->value && pos->value <= high) {
                return is_positive_char;
            }
            pos += 1;
        }
    } while (pos->type == LLAMA_GRETYPE_CHAR_ALT);

    return !is_positive_char;
}


// transforms a grammar pushdown stack into N possible stacks, all ending
// at a character range (terminal element)
static void llama_grammar_advance_stack(
        const std::vector<std::vector<llama_grammar_element>>   & rules,
        const std::vector<const llama_grammar_element *>        & stack,
        std::vector<std::vector<const llama_grammar_element *>> & new_stacks) {

    if (stack.empty()) {
        new_stacks.emplace_back(stack);
        return;
    }

    const llama_grammar_element * pos = stack.back();

    switch (pos->type) {
        case LLAMA_GRETYPE_RULE_REF: {
            const size_t                  rule_id = static_cast<size_t>(pos->value);
            const llama_grammar_element * subpos  = rules[rule_id].data();
            do {
                // init new stack without the top (pos)
                std::vector<const llama_grammar_element *> new_stack(stack.begin(), stack.end() - 1);
                if (!llama_grammar_is_end_of_sequence(pos + 1)) {
                    // if this rule ref is followed by another element, add that to stack
                    new_stack.push_back(pos + 1);
                }
                if (!llama_grammar_is_end_of_sequence(subpos)) {
                    // if alternate is nonempty, add to stack
                    new_stack.push_back(subpos);
                }
                llama_grammar_advance_stack(rules, new_stack, new_stacks);
                while (!llama_grammar_is_end_of_sequence(subpos)) {
                    // scan to end of alternate def
                    subpos++;
                }
                if (subpos->type == LLAMA_GRETYPE_ALT) {
                    // there's another alternate def of this rule to process
                    subpos++;
                } else {
                    break;
                }
            } while (true);
            break;
        }
        case LLAMA_GRETYPE_CHAR:
        case LLAMA_GRETYPE_CHAR_NOT:
            new_stacks.emplace_back(stack);
            break;
        default:
            // end of alternate (LLAMA_GRETYPE_END, LLAMA_GRETYPE_ALT) or middle of char range
            // (LLAMA_GRETYPE_CHAR_ALT, LLAMA_GRETYPE_CHAR_RNG_UPPER); stack should never be left on
            // those
            GGML_ASSERT(false);
    }
}

// takes a set of possible pushdown stacks on a grammar, which are required to
// be positioned at a character range (see `llama_grammar_advance_stack`), and
// produces the N possible stacks if the given char is accepted at those
// positions
static std::vector<std::vector<const llama_grammar_element *>> llama_grammar_accept(
        const std::vector<std::vector<llama_grammar_element>>         & rules,
        const std::vector<std::vector<const llama_grammar_element *>> & stacks,
        const uint32_t                                                  chr) {

    std::vector<std::vector<const llama_grammar_element *>> new_stacks;

    for (const auto & stack : stacks) {
        if (stack.empty()) {
            continue;
        }

        auto match = llama_grammar_match_char(stack.back(), chr);
        if (match.first) {
            const llama_grammar_element * pos = match.second;

            // update top of stack to next element, if any
            std::vector<const llama_grammar_element *> new_stack(stack.begin(), stack.end() - 1);
            if (!llama_grammar_is_end_of_sequence(pos)) {
                new_stack.push_back(pos);
            }
            llama_grammar_advance_stack(rules, new_stack, new_stacks);
        }
    }

    return new_stacks;
}

static std::vector<llama_grammar_candidate> llama_grammar_reject_candidates(
        const std::vector<std::vector<llama_grammar_element>>         & rules,
        const std::vector<std::vector<const llama_grammar_element *>> & stacks,
        const std::vector<llama_grammar_candidate>                    & candidates);

static std::vector<llama_grammar_candidate> llama_grammar_reject_candidates_for_stack(
        const std::vector<std::vector<llama_grammar_element>> & rules,
        const std::vector<const llama_grammar_element *>      & stack,
        const std::vector<llama_grammar_candidate>            & candidates) {

    std::vector<llama_grammar_candidate> rejects;

    if (stack.empty()) {
        for (auto tok : candidates) {
            if (*tok.code_points != 0 || tok.partial_utf8.n_remain != 0) {
                rejects.push_back(tok);
            }
        }
        return rejects;
    }

    const llama_grammar_element * stack_pos = stack.back();

    std::vector<llama_grammar_candidate> next_candidates;
    for (auto tok : candidates) {
        if (*tok.code_points == 0) {
            // reached end of full codepoints in token, reject iff it ended in a partial sequence
            // that cannot satisfy this position in grammar
            if (tok.partial_utf8.n_remain != 0 &&
                    !llama_grammar_match_partial_char(stack_pos, tok.partial_utf8)) {
                rejects.push_back(tok);
            }
        } else if (llama_grammar_match_char(stack_pos, *tok.code_points).first) {
            next_candidates.push_back({ tok.index, tok.code_points + 1, tok.partial_utf8 });
        } else {
            rejects.push_back(tok);
        }
    }

    const auto * stack_pos_after = llama_grammar_match_char(stack_pos, 0).second;

    // update top of stack to next element, if any
    std::vector<const llama_grammar_element *> stack_after(stack.begin(), stack.end() - 1);
    if (!llama_grammar_is_end_of_sequence(stack_pos_after)) {
        stack_after.push_back(stack_pos_after);
    }
    std::vector<std::vector<const llama_grammar_element *>> next_stacks;
    llama_grammar_advance_stack(rules, stack_after, next_stacks);

    auto next_rejects = llama_grammar_reject_candidates(rules, next_stacks, next_candidates);
    for (auto tok : next_rejects) {
        rejects.push_back({ tok.index, tok.code_points - 1, tok.partial_utf8 });
    }

    return rejects;
}

static std::vector<llama_grammar_candidate> llama_grammar_reject_candidates(
        const std::vector<std::vector<llama_grammar_element>>         & rules,
        const std::vector<std::vector<const llama_grammar_element *>> & stacks,
        const std::vector<llama_grammar_candidate>                    & candidates) {
    GGML_ASSERT(!stacks.empty()); // REVIEW

    if (candidates.empty()) {
        return std::vector<llama_grammar_candidate>();
    }

    auto rejects = llama_grammar_reject_candidates_for_stack(rules, stacks.front(), candidates);

    for (size_t i = 1, size = stacks.size(); i < size; ++i) {
        rejects = llama_grammar_reject_candidates_for_stack(rules, stacks[i], rejects);
    }
    return rejects;
}

//
// grammar - external
//

struct llama_grammar * llama_grammar_init(
            const llama_grammar_element ** rules,
                                 size_t    n_rules,
                                 size_t    start_rule_index) {
    const llama_grammar_element * pos;

    // copy rule definitions into vectors
    std::vector<std::vector<llama_grammar_element>> vec_rules(n_rules);
    for (size_t i = 0; i < n_rules; i++) {
        for (pos = rules[i]; pos->type != LLAMA_GRETYPE_END; pos++) {
            vec_rules[i].push_back(*pos);
        }
        vec_rules[i].push_back({LLAMA_GRETYPE_END, 0});
    }

    // loop over alternates of start rule to build initial stacks
    std::vector<std::vector<const llama_grammar_element *>> stacks;
    pos = rules[start_rule_index];
    do {
        std::vector<const llama_grammar_element *> stack;
        if (!llama_grammar_is_end_of_sequence(pos)) {
            // if alternate is nonempty, add to stack
            stack.push_back(pos);
        }
        llama_grammar_advance_stack(vec_rules, stack, stacks);
        while (!llama_grammar_is_end_of_sequence(pos)) {
            // scan to end of alternate def
            pos++;
        }
        if (pos->type == LLAMA_GRETYPE_ALT) {
            // there's another alternate def of this rule to process
            pos++;
        } else {
            break;
        }
    } while (true);

    return new llama_grammar{ std::move(vec_rules), std::move(stacks), {} };
}

void llama_grammar_free(struct llama_grammar * grammar) {
    delete grammar;
}

struct llama_grammar * llama_grammar_copy(const struct llama_grammar * grammar) {
    llama_grammar * result = new llama_grammar{ grammar->rules, grammar->stacks, grammar->partial_utf8 };

    // redirect elements in stacks to point to new rules
    for (size_t is = 0; is < result->stacks.size(); is++) {
        for (size_t ie = 0; ie < result->stacks[is].size(); ie++) {
            for (size_t ir0 = 0; ir0 < grammar->rules.size(); ir0++) {
                for (size_t ir1 = 0; ir1 < grammar->rules[ir0].size(); ir1++) {
                    if (grammar->stacks[is][ie] == &grammar->rules[ir0][ir1]) {
                         result->stacks[is][ie]  =  &result->rules[ir0][ir1];
                    }
                }
            }
        }
    }

    return result;
}

//
// sampling
//

void llama_set_rng_seed(struct llama_context * ctx, uint32_t seed) {
    if (seed == LLAMA_DEFAULT_SEED) {
        seed = time(NULL);
    }
    ctx->rng.seed(seed);
}

void llama_sample_softmax(struct llama_context * ctx, llama_token_data_array * candidates) {
    GGML_ASSERT(candidates->size > 0);

    const int64_t t_start_sample_us = ggml_time_us();

    // Sort the logits in descending order
    if (!candidates->sorted) {
        std::sort(candidates->data, candidates->data + candidates->size, [](const llama_token_data & a, const llama_token_data & b) {
            return a.logit > b.logit;
        });
        candidates->sorted = true;
    }

    float max_l = candidates->data[0].logit;
    float cum_sum = 0.0f;
    for (size_t i = 0; i < candidates->size; ++i) {
        float p = expf(candidates->data[i].logit - max_l);
        candidates->data[i].p = p;
        cum_sum += p;
    }
    for (size_t i = 0; i < candidates->size; ++i) {
        candidates->data[i].p /= cum_sum;
    }

    if (ctx) {
        ctx->t_sample_us += ggml_time_us() - t_start_sample_us;
    }
}

void llama_sample_top_k(struct llama_context * ctx, llama_token_data_array * candidates, int k, size_t min_keep) {
    const int64_t t_start_sample_us = ggml_time_us();

    k = std::max(k, (int) min_keep);
    k = std::min(k, (int) candidates->size);

    // Sort scores in descending order
    if (!candidates->sorted) {
        auto comp = [](const llama_token_data & a, const llama_token_data & b) {
            return a.logit > b.logit;
        };
        if (k == (int) candidates->size) {
            std::sort(candidates->data, candidates->data + candidates->size, comp);
        } else {
            std::partial_sort(candidates->data, candidates->data + k, candidates->data + candidates->size, comp);
        }
        candidates->sorted = true;
    }
    candidates->size = k;

    if (ctx) {
        ctx->t_sample_us += ggml_time_us() - t_start_sample_us;
    }
}

void llama_sample_top_p(struct llama_context * ctx, llama_token_data_array * candidates, float p, size_t min_keep) {
    if (p >= 1.0f) {
        return;
    }

    llama_sample_softmax(ctx, candidates);

    const int64_t t_start_sample_us = ggml_time_us();

    // Compute the cumulative probabilities
    float cum_sum = 0.0f;
    size_t last_idx = candidates->size;

    for (size_t i = 0; i < candidates->size; ++i) {
        cum_sum += candidates->data[i].p;

        // Check if the running sum is at least p or if we have kept at least min_keep tokens
        // we set the last index to i+1 to indicate that the current iterate should be included in the set
        if (cum_sum >= p && i + 1 >= min_keep) {
            last_idx = i + 1;
            break;
        }
    }

    // Resize the output vector to keep only the top-p tokens
    candidates->size = last_idx;

    if (ctx) {
        ctx->t_sample_us += ggml_time_us() - t_start_sample_us;
    }
}

void llama_sample_tail_free(struct llama_context * ctx, llama_token_data_array * candidates, float z, size_t min_keep) {
    if (z >= 1.0f || candidates->size <= 2) {
        return;
    }

    llama_sample_softmax(nullptr, candidates);
    const int64_t t_start_sample_us = ggml_time_us();

    // Compute the first and second derivatives
    std::vector<float> first_derivatives(candidates->size - 1);
    std::vector<float> second_derivatives(candidates->size - 2);

    for (size_t i = 0; i < first_derivatives.size(); ++i) {
        first_derivatives[i] = candidates->data[i].p - candidates->data[i + 1].p;
    }
    for (size_t i = 0; i < second_derivatives.size(); ++i) {
        second_derivatives[i] = first_derivatives[i] - first_derivatives[i + 1];
    }

    // Calculate absolute value of second derivatives
    for (size_t i = 0; i < second_derivatives.size(); ++i) {
        second_derivatives[i] = std::abs(second_derivatives[i]);
    }

    // Normalize the second derivatives
    {
        const float second_derivatives_sum = std::accumulate(second_derivatives.begin(), second_derivatives.end(), 0.0f);

        if (second_derivatives_sum > 1e-6f) {
            for (float & value : second_derivatives) {
                value /= second_derivatives_sum;
            }
        } else {
            for (float & value : second_derivatives) {
                value = 1.0f / second_derivatives.size();
            }
        }
    }

    float cum_sum = 0.0f;
    size_t last_idx = candidates->size;
    for (size_t i = 0; i < second_derivatives.size(); ++i) {
        cum_sum += second_derivatives[i];

        // Check if the running sum is greater than z or if we have kept at least min_keep tokens
        if (cum_sum > z && i >= min_keep) {
            last_idx = i;
            break;
        }
    }

    // Resize the output vector to keep only the tokens above the tail location
    candidates->size = last_idx;

    if (ctx) {
        ctx->t_sample_us += ggml_time_us() - t_start_sample_us;
    }
}

void llama_sample_typical(struct llama_context * ctx, llama_token_data_array * candidates, float p, size_t min_keep) {
    // Reference implementation:
    // https://github.com/huggingface/transformers/compare/main...cimeister:typical-sampling:typical-pr
    if (p >= 1.0f) {
        return;
    }

    // Compute the softmax of logits and calculate entropy
    llama_sample_softmax(nullptr, candidates);

    const int64_t t_start_sample_us = ggml_time_us();

    float entropy = 0.0f;
    for (size_t i = 0; i < candidates->size; ++i) {
        entropy += -candidates->data[i].p * logf(candidates->data[i].p);
    }

    // Compute the absolute difference between negative log probability and entropy for each candidate
    std::vector<float> shifted_scores;
    for (size_t i = 0; i < candidates->size; ++i) {
        float shifted_score = fabsf(-logf(candidates->data[i].p) - entropy);
        shifted_scores.push_back(shifted_score);
    }

    // Sort tokens based on the shifted_scores and their corresponding indices
    std::vector<size_t> indices(candidates->size);
    std::iota(indices.begin(), indices.end(), 0);

    std::sort(indices.begin(), indices.end(), [&](size_t a, size_t b) {
        return shifted_scores[a] < shifted_scores[b];
    });

    // Compute the cumulative probabilities
    float cum_sum = 0.0f;
    size_t last_idx = indices.size();

    for (size_t i = 0; i < indices.size(); ++i) {
        size_t idx = indices[i];
        cum_sum += candidates->data[idx].p;

        // Check if the running sum is greater than typical or if we have kept at least min_keep tokens
        if (cum_sum > p && i >= min_keep - 1) {
            last_idx = i + 1;
            break;
        }
    }

    // Resize the output vector to keep only the locally typical tokens
    std::vector<llama_token_data> new_candidates;
    for (size_t i = 0; i < last_idx; ++i) {
        size_t idx = indices[i];
        new_candidates.push_back(candidates->data[idx]);
    }

    // Replace the data in candidates with the new_candidates data
    std::copy(new_candidates.begin(), new_candidates.end(), candidates->data);
    candidates->size = new_candidates.size();

    if (ctx) {
        ctx->t_sample_us += ggml_time_us() - t_start_sample_us;
    }
}

void llama_sample_temp(struct llama_context * ctx, llama_token_data_array * candidates_p, float temp) {
    const int64_t t_start_sample_us = ggml_time_us();

    for (size_t i = 0; i < candidates_p->size; ++i) {
        candidates_p->data[i].logit /= temp;
    }

    if (ctx) {
        ctx->t_sample_us += ggml_time_us() - t_start_sample_us;
    }
}

void llama_sample_temperature(struct llama_context * ctx, llama_token_data_array * candidates_p, float temp) {
    llama_sample_temp(ctx, candidates_p, temp);
}

void llama_sample_repetition_penalty(struct llama_context * ctx, llama_token_data_array * candidates, const llama_token * last_tokens, size_t last_tokens_size, float penalty) {
    if (last_tokens_size == 0 || penalty == 1.0f) {
        return;
    }

    const int64_t t_start_sample_us = ggml_time_us();

    for (size_t i = 0; i < candidates->size; ++i) {
        const auto * token_iter = std::find(last_tokens, last_tokens + last_tokens_size, candidates->data[i].id);
        if (token_iter == last_tokens + last_tokens_size) {
            continue;
        }

        // The academic publication that described this technique actually just only divided, but that would cause tokens with negative logits to become more likely, which is obviously wrong.
        // This is common fix for this problem, which is to multiply by the penalty instead of dividing.
        if (candidates->data[i].logit <= 0) {
            candidates->data[i].logit *= penalty;
        } else {
            candidates->data[i].logit /= penalty;
        }
    }

    candidates->sorted = false;

    if (ctx) {
        ctx->t_sample_us += ggml_time_us() - t_start_sample_us;
    }
}

void llama_sample_frequency_and_presence_penalties(struct llama_context * ctx, llama_token_data_array * candidates, const llama_token * last_tokens_p, size_t last_tokens_size, float alpha_frequency, float alpha_presence) {
    if (last_tokens_size == 0 || (alpha_frequency == 0.0f && alpha_presence == 0.0f)) {
        return;
    }

    const int64_t t_start_sample_us = ggml_time_us();

    // Create a frequency map to count occurrences of each token in last_tokens
    std::unordered_map<llama_token, int> token_count;
    for (size_t i = 0; i < last_tokens_size; ++i) {
        token_count[last_tokens_p[i]]++;
    }

    // Apply frequency and presence penalties to the candidates
    for (size_t i = 0; i < candidates->size; ++i) {
        auto token_iter = token_count.find(candidates->data[i].id);
        if (token_iter == token_count.end()) {
            continue;
        }

        int count = token_iter->second;
        candidates->data[i].logit -= float(count) * alpha_frequency + float(count > 0) * alpha_presence;
    }

    candidates->sorted = false;

    if (ctx) {
        ctx->t_sample_us += ggml_time_us() - t_start_sample_us;
    }
}

void llama_sample_grammar(struct llama_context * ctx, llama_token_data_array * candidates, const struct llama_grammar * grammar) {
    GGML_ASSERT(ctx);
    const int64_t t_start_sample_us = ggml_time_us();

    bool allow_eos = false;
    for (const auto & stack : grammar->stacks) {
        if (stack.empty()) {
            allow_eos = true;
            break;
        }
    }

    const llama_token eos = llama_token_eos(ctx);

    std::vector<std::pair<std::vector<uint32_t>, llama_partial_utf8>> candidates_decoded;
    std::vector<llama_grammar_candidate>                              candidates_grammar;

    for (size_t i = 0; i < candidates->size; ++i) {
        const llama_token id    = candidates->data[i].id;
        const std::string piece = llama_token_to_str(ctx, id);
        if (id == eos) {
            if (!allow_eos) {
                candidates->data[i].logit = -INFINITY;
            }
        } else if (piece.empty() || piece[0] == 0) {
            candidates->data[i].logit = -INFINITY;
        } else {
            candidates_decoded.push_back(decode_utf8(piece.c_str(), grammar->partial_utf8));
            candidates_grammar.push_back({ i, candidates_decoded.back().first.data(), candidates_decoded.back().second });
        }
    }

    const auto rejects = llama_grammar_reject_candidates(grammar->rules, grammar->stacks, candidates_grammar);
    for (const auto & reject : rejects) {
        candidates->data[reject.index].logit = -INFINITY;
    }

    ctx->t_sample_us += ggml_time_us() - t_start_sample_us;
}

static void llama_log_softmax(float * array, size_t size) {
    float max_l = *std::max_element(array, array + size);
    float sum = 0.f;
    for (size_t i = 0; i < size; ++i) {
        float p = expf(array[i] - max_l);
        sum += p;
        array[i] = p;
    }

    for (size_t i = 0; i < size; ++i) {
        array[i] = logf(array[i] / sum);
    }
}

void llama_sample_classifier_free_guidance(
          struct llama_context * ctx,
        llama_token_data_array * candidates,
          struct llama_context * guidance_ctx,
                         float   scale) {
    int64_t t_start_sample_us = ggml_time_us();

    GGML_ASSERT(ctx);

    auto n_vocab = llama_n_vocab(llama_get_model(ctx));

    GGML_ASSERT(n_vocab == (int)candidates->size);
    GGML_ASSERT(!candidates->sorted);

    std::vector<float> logits_base;
    logits_base.reserve(candidates->size);
    for (size_t i = 0; i < candidates->size; ++i) {
        logits_base.push_back(candidates->data[i].logit);
    }
    llama_log_softmax(logits_base.data(), candidates->size);

    float* logits_guidance = llama_get_logits(guidance_ctx);
    llama_log_softmax(logits_guidance, n_vocab);

    for (int i = 0; i < n_vocab; ++i) {
        float logit_guidance = logits_guidance[i];
        float logit_base = logits_base[i];
        candidates->data[i].logit = scale * (logit_base - logit_guidance) + logit_guidance;
    }

    if (ctx) {
        ctx->t_sample_us += ggml_time_us() - t_start_sample_us;
    }
}

llama_token llama_sample_token_mirostat(struct llama_context * ctx, llama_token_data_array * candidates, float tau, float eta, int m, float * mu) {
    GGML_ASSERT(ctx);

    auto N = float(llama_n_vocab(llama_get_model(ctx)));
    int64_t t_start_sample_us;
    t_start_sample_us = ggml_time_us();

    llama_sample_softmax(nullptr, candidates);

    // Estimate s_hat using the most probable m tokens
    float s_hat = 0.0;
    float sum_ti_bi = 0.0;
    float sum_ti_sq = 0.0;
    for (size_t i = 0; i < size_t(m - 1) && i < candidates->size - 1; ++i) {
        float t_i = logf(float(i + 2) / float(i + 1));
        float b_i = logf(candidates->data[i].p / candidates->data[i + 1].p);
        sum_ti_bi += t_i * b_i;
        sum_ti_sq += t_i * t_i;
    }
    s_hat = sum_ti_bi / sum_ti_sq;

    // Compute k from the estimated s_hat and target surprise value
    float epsilon_hat = s_hat - 1;
    float k = powf((epsilon_hat * powf(2, *mu)) / (1 - powf(N, -epsilon_hat)), 1 / s_hat);

    // Sample the next word X using top-k sampling
    llama_sample_top_k(nullptr, candidates, int(k), 1);
    if (ctx) {
        ctx->t_sample_us += ggml_time_us() - t_start_sample_us;
    }
    llama_token X = llama_sample_token(ctx, candidates);
    t_start_sample_us = ggml_time_us();

    // Compute error as the difference between observed surprise and target surprise value
    size_t X_idx = std::distance(candidates->data, std::find_if(candidates->data, candidates->data + candidates->size, [&](const llama_token_data & candidate) {
        return candidate.id == X;
    }));
    float observed_surprise = -log2f(candidates->data[X_idx].p);
    float e = observed_surprise - tau;

    // Update mu using the learning rate and error
    *mu = *mu - eta * e;

    if (ctx) {
        ctx->t_sample_us += ggml_time_us() - t_start_sample_us;
    }
    return X;
}

llama_token llama_sample_token_mirostat_v2(struct llama_context * ctx, llama_token_data_array * candidates, float tau, float eta, float * mu) {
    int64_t t_start_sample_us;
    t_start_sample_us = ggml_time_us();

    llama_sample_softmax(ctx, candidates);

    // Truncate the words with surprise values greater than mu
    candidates->size = std::distance(candidates->data, std::find_if(candidates->data, candidates->data + candidates->size, [&](const llama_token_data & candidate) {
        return -log2f(candidate.p) > *mu;
    }));

    if (candidates->size == 0) {
        candidates->size = 1;
    }

    if (ctx) {
        ctx->t_sample_us += ggml_time_us() - t_start_sample_us;
    }

    // Normalize the probabilities of the remaining words
    llama_sample_softmax(ctx, candidates);

    // Sample the next word X from the remaining words
    llama_token X = llama_sample_token(ctx, candidates);
    t_start_sample_us = ggml_time_us();

    // Compute error as the difference between observed surprise and target surprise value
    size_t X_idx = std::distance(candidates->data, std::find_if(candidates->data, candidates->data + candidates->size, [&](const llama_token_data & candidate) {
        return candidate.id == X;
    }));
    float observed_surprise = -log2f(candidates->data[X_idx].p);
    float e = observed_surprise - tau;

    // Update mu using the learning rate and error
    *mu = *mu - eta * e;

    if (ctx) {
        ctx->t_sample_us += ggml_time_us() - t_start_sample_us;
    }
    return X;
}

llama_token llama_sample_token_greedy(struct llama_context * ctx, llama_token_data_array * candidates) {
    const int64_t t_start_sample_us = ggml_time_us();

    // Find max element
    auto * max_iter = std::max_element(candidates->data, candidates->data + candidates->size, [](const llama_token_data & a, const llama_token_data & b) {
        return a.logit < b.logit;
    });

    llama_token result = max_iter->id;
    if (ctx) {
        ctx->t_sample_us += ggml_time_us() - t_start_sample_us;
        ctx->n_sample++;
    }
    return result;
}

llama_token llama_sample_token(struct llama_context * ctx, llama_token_data_array * candidates) {
    GGML_ASSERT(ctx);

    const int64_t t_start_sample_us = ggml_time_us();
    llama_sample_softmax(nullptr, candidates);

    std::vector<float> probs;
    probs.reserve(candidates->size);
    for (size_t i = 0; i < candidates->size; ++i) {
        probs.push_back(candidates->data[i].p);
    }

    std::discrete_distribution<> dist(probs.begin(), probs.end());
    auto & rng = ctx->rng;
    int idx = dist(rng);

    llama_token result = candidates->data[idx].id;

    ctx->t_sample_us += ggml_time_us() - t_start_sample_us;
    ctx->n_sample++;
    return result;
}

void llama_grammar_accept_token(struct llama_context * ctx, struct llama_grammar * grammar, llama_token token) {
    const int64_t t_start_sample_us = ggml_time_us();

    if (token == llama_token_eos(ctx)) {
        for (const auto & stack : grammar->stacks) {
            if (stack.empty()) {
                return;
            }
        }
        GGML_ASSERT(false);
    }

    const std::string piece = llama_token_to_str(ctx, token);

    // Note terminating 0 in decoded string
    const auto   decoded     = decode_utf8(piece.c_str(), grammar->partial_utf8);
    const auto & code_points = decoded.first;
    for (auto it = code_points.begin(), end = code_points.end() - 1; it != end; ++it) {
        grammar->stacks = llama_grammar_accept(grammar->rules, grammar->stacks, *it);
    }
    grammar->partial_utf8 = decoded.second;
    GGML_ASSERT(!grammar->stacks.empty());

    ctx->t_sample_us += ggml_time_us() - t_start_sample_us;
}

//
// Beam search
//

struct llama_beam {
    std::vector<llama_token> tokens;
    float p;  // Cumulative beam probability (renormalized relative to all beams)
    bool eob; // Initialize end-of-beam to false. Callback sets this to true.
    // Sort beams by probability. In case of ties, prefer beams at eob.
    bool operator<(const llama_beam & rhs) const {
        return std::make_pair(p, eob) < std::make_pair(rhs.p, rhs.eob);
    }
    // Shift off first n tokens and discard them.
    void shift_tokens(const size_t n) {
        if (n) {
            std::copy(tokens.begin() + n, tokens.end(), tokens.begin());
            tokens.resize(tokens.size() - n);
        }
    }
    llama_beam_view view() const { return {tokens.data(), tokens.size(), p, eob}; }
};

// A struct for calculating logit-related info.
struct llama_logit_info {
    const float * const logits;
    const int n_vocab;
    const float max_l;
    const float normalizer;
    struct sum_exp {
        float max_l;
        float operator()(float sum, float l) const { return sum + std::exp(l - max_l); }
    };
    llama_logit_info(llama_context * ctx)
      : logits(llama_get_logits(ctx))
      , n_vocab(llama_n_vocab(llama_get_model(ctx)))
      , max_l(*std::max_element(logits, logits + n_vocab))
      , normalizer(1.0f / std::accumulate(logits, logits + n_vocab, 0.0f, sum_exp{max_l}))
      { }
    llama_token_data get_token_data(const llama_token token_id) const {
        constexpr auto p = std::numeric_limits<float>::quiet_NaN();  // never used
        return {token_id, logits[token_id], p};
    }
    // Return top k token_data by logit.
    std::vector<llama_token_data> top_k(size_t k) {
        std::vector<llama_token_data> min_heap;  // min-heap by logit
        const llama_token k_min = std::min(static_cast<llama_token>(k), n_vocab);
        min_heap.reserve(k_min);
        for (llama_token token_id = 0 ; token_id < k_min ; ++token_id) {
            min_heap.push_back(get_token_data(token_id));
        }
        auto comp = [](const llama_token_data & a, const llama_token_data & b) { return a.logit > b.logit; };
        std::make_heap(min_heap.begin(), min_heap.end(), comp);
        for (llama_token token_id = k_min ; token_id < n_vocab ; ++token_id) {
            if (min_heap.front().logit < logits[token_id]) {
                std::pop_heap(min_heap.begin(), min_heap.end(), comp);
                min_heap.back().id = token_id;
                min_heap.back().logit = logits[token_id];
                std::push_heap(min_heap.begin(), min_heap.end(), comp);
            }
        }
        return min_heap;
    }
    float probability_from_logit(float logit) const {
        return normalizer * std::exp(logit - max_l);
    }
};

struct llama_beam_search_data {
    llama_context * ctx;
    size_t n_beams;
    int n_past;
    int n_predict;
    std::vector<llama_beam> beams;
    std::vector<llama_beam> next_beams;

    // Re-calculated on each loop iteration
    size_t common_prefix_length;

    // Used to communicate to/from callback on beams state.
    std::vector<llama_beam_view> beam_views;

    llama_beam_search_data(llama_context * ctx, size_t n_beams, int n_past, int n_predict)
      : ctx(ctx)
      , n_beams(n_beams)
      , n_past(n_past)
      , n_predict(n_predict)
      , beam_views(n_beams) {
        beams.reserve(n_beams);
        next_beams.reserve(n_beams);
    }

    // Collapse beams to a single beam given by index.
    void collapse_beams(const size_t beam_idx) {
        if (0u < beam_idx) {
            std::swap(beams[0], beams[beam_idx]);
        }
        beams.resize(1);
    }

    // Min-heaps are used to efficiently collect the top-k elements (k=n_beams).
    // The repetative patterns below reflect the 2 stages of heaps:
    //  * Gather elements until the vector is full, then call std::make_heap() on it.
    //  * If the heap is full and a new element is found that should be included, pop the
    //    least element to the back(), replace it with the new, then push it into the heap.
    void fill_next_beams_by_top_probabilities(llama_beam & beam) {
        // Min-heaps use a greater-than comparator.
        const auto comp = [](const llama_beam & a, const llama_beam & b) { return a.p > b.p; };
        if (beam.eob) {
            // beam is at end-of-sentence, so just copy it to next_beams if its probability is high enough.
            if (next_beams.size() < n_beams) {
                next_beams.push_back(std::move(beam));
                if (next_beams.size() == n_beams) {
                    std::make_heap(next_beams.begin(), next_beams.end(), comp);
                }
            } else if (next_beams.front().p < beam.p) {
                std::pop_heap(next_beams.begin(), next_beams.end(), comp);
                next_beams.back() = std::move(beam);
                std::push_heap(next_beams.begin(), next_beams.end(), comp);
            }
        } else {
            // beam is not at end-of-sentence, so branch with next top_k tokens.
            if (!beam.tokens.empty()) {
                llama_decode(ctx, llama_batch_get_one(beam.tokens.data(), beam.tokens.size(), n_past, 0));
            }
            llama_logit_info logit_info(ctx);
            std::vector<llama_token_data> next_tokens = logit_info.top_k(n_beams);
            size_t i=0;
            if (next_beams.size() < n_beams) {
                for (; next_beams.size() < n_beams ; ++i) {
                    llama_beam next_beam = beam;
                    next_beam.tokens.push_back(next_tokens[i].id);
                    next_beam.p *= logit_info.probability_from_logit(next_tokens[i].logit);
                    next_beams.push_back(std::move(next_beam));
                }
                std::make_heap(next_beams.begin(), next_beams.end(), comp);
            } else {
                for (; next_beams.front().p == 0.0f ; ++i) {
                    std::pop_heap(next_beams.begin(), next_beams.end(), comp);
                    next_beams.back() = beam;
                    next_beams.back().tokens.push_back(next_tokens[i].id);
                    next_beams.back().p *= logit_info.probability_from_logit(next_tokens[i].logit);
                    std::push_heap(next_beams.begin(), next_beams.end(), comp);
                }
            }
            for (; i < n_beams ; ++i) {
                const float next_p = beam.p * logit_info.probability_from_logit(next_tokens[i].logit);
                if (next_beams.front().p < next_p) {
                    std::pop_heap(next_beams.begin(), next_beams.end(), comp);
                    next_beams.back() = beam;
                    next_beams.back().tokens.push_back(next_tokens[i].id);
                    next_beams.back().p = next_p;
                    std::push_heap(next_beams.begin(), next_beams.end(), comp);
                }
            }
        }
    }

    // Find common_prefix_length based on beams.
    // Requires beams is not empty.
    size_t find_common_prefix_length() {
        size_t common_prefix_length = beams[0].tokens.size();
        for (size_t i = 1 ; i < beams.size() ; ++i) {
            common_prefix_length = std::min(common_prefix_length, beams[i].tokens.size());
            for (size_t j = 0 ; j < common_prefix_length ; ++j) {
                if (beams[0].tokens[j] != beams[i].tokens[j]) {
                    common_prefix_length = j;
                    break;
                }
            }
        }
        return common_prefix_length;
    }

    // Construct beams_state to send back to caller via the callback function.
    // Side effect: set common_prefix_length = find_common_prefix_length();
    llama_beams_state get_beams_state(const bool last_call) {
        for (size_t i = 0 ; i < beams.size() ; ++i) {
            beam_views[i] = beams[i].view();
        }
        common_prefix_length = find_common_prefix_length();
        return {beam_views.data(), beams.size(), common_prefix_length, last_call};
    }

    // Loop:
    //  * while i < n_predict, AND
    //  * any of the beams have not yet reached end-of-beam (eob), AND
    //  * the highest probability beam(s) (plural in case of ties) are not at end-of-sentence
    //    (since all other beam probabilities can only decrease)
    void loop(const llama_beam_search_callback_fn_t callback, void * const callback_data) {
        beams.push_back({{}, 1.0f, false});  // Start with one empty beam w/ probability = 1.0 and !eob.
        const auto not_eob = [](const llama_beam & beam) { return !beam.eob; };
        for (int i = 0 ; i < n_predict && std::any_of(beams.begin(),beams.end(),not_eob) &&
                       !beams[top_beam_index()].eob ; ++i) {
            callback(callback_data, get_beams_state(false));  // Sets common_prefix_length
            update_beams_from_beam_views();   // Update values (p,eob) that callback may have changed.
            if (common_prefix_length) {
                llama_decode(ctx, llama_batch_get_one(beams[0].tokens.data(), common_prefix_length, n_past, 0));
                n_past += common_prefix_length;
            }
            // Zero-out next_beam probabilities to place them last in following min-heap.
            std::for_each(next_beams.begin(), next_beams.end(), [](llama_beam & beam) { beam.p = 0.0f; });
            for (llama_beam & beam : beams) {
                beam.shift_tokens(common_prefix_length);
                fill_next_beams_by_top_probabilities(beam);
            }
            // next_beams become the beams of next/final iteration. Swap them to re-use memory.
            beams.swap(next_beams);
            renormalize_beam_probabilities(beams);
        }
        collapse_beams(top_beam_index());
        callback(callback_data, get_beams_state(true));
    }

    // As beams grow, the cumulative probabilities decrease.
    // Renormalize them to avoid floating point underflow.
    static void renormalize_beam_probabilities(std::vector<llama_beam> & beams) {
        const auto sum_p = [](float sum, llama_beam & beam) { return sum + beam.p; };
        const float inv_sum = 1.0f / std::accumulate(beams.begin(), beams.end(), 0.0f, sum_p);
        std::for_each(beams.begin(), beams.end(), [=](llama_beam & beam) { beam.p *= inv_sum; });
    }

    // Assumes beams is non-empty.  Uses llama_beam::operator<() for ordering.
    size_t top_beam_index() {
        return std::max_element(beams.begin(), beams.end()) - beams.begin();
    }

    // Copy (p,eob) for each beam which may have been changed by the callback.
    void update_beams_from_beam_views() {
        for (size_t i = 0 ; i < beams.size() ; ++i) {
            beams[i].p = beam_views[i].p;
            beams[i].eob = beam_views[i].eob;
        }
    }
};

void llama_beam_search(llama_context * ctx,
                       llama_beam_search_callback_fn_t callback, void * callback_data,
                       size_t n_beams, int n_past, int n_predict) {
    assert(ctx);
    const int64_t t_start_sample_us = ggml_time_us();

    llama_beam_search_data beam_search_data(ctx, n_beams, n_past, n_predict);

    beam_search_data.loop(callback, callback_data);

    ctx->t_sample_us += ggml_time_us() - t_start_sample_us;
    ctx->n_sample++;
}

//
// quantization
//

template <typename T>
struct no_init {
    T value;
    no_init() { /* do nothing */ }
};

static void llama_convert_tensor_internal(
    struct ggml_tensor * tensor, std::vector<no_init<float>> & output, std::vector<std::thread> & workers,
    const size_t nelements, const int nthread
) {
    if (output.size() < nelements) {
        output.resize(nelements);
    }
    float * f32_output = (float *) output.data();

    ggml_type_traits_t qtype;
    if (ggml_is_quantized(tensor->type)) {
        qtype = ggml_internal_get_type_traits(tensor->type);
        if (qtype.to_float == NULL) {
            throw std::runtime_error(format("type %s unsupported for integer quantization: no dequantization available", ggml_type_name(tensor->type)));
        }
    } else if (tensor->type != GGML_TYPE_F16) {
        throw std::runtime_error(format("cannot dequantize/convert tensor type %s", ggml_type_name(tensor->type)));
    }

    if (nthread < 2) {
        if (tensor->type == GGML_TYPE_F16) {
            ggml_fp16_to_fp32_row((ggml_fp16_t *)tensor->data, f32_output, nelements);
        } else if (ggml_is_quantized(tensor->type)) {
            qtype.to_float(tensor->data, f32_output, nelements);
        } else {
            GGML_ASSERT(false); // unreachable
        }
        return;
    }

    auto block_size = tensor->type == GGML_TYPE_F16 ? 1 : (size_t)ggml_blck_size(tensor->type);
    auto block_size_bytes = ggml_type_size(tensor->type);

    GGML_ASSERT(nelements % block_size == 0);
    auto nblocks = nelements / block_size;
    auto blocks_per_thread = nblocks / nthread;
    auto spare_blocks = nblocks - (blocks_per_thread * nthread); // if blocks aren't divisible by thread count

    for (auto tnum = 0, in_buff_offs = 0, out_buff_offs = 0; tnum < nthread; tnum++) {
        auto thr_blocks = blocks_per_thread + (tnum == nthread - 1 ? spare_blocks : 0); // num blocks for this thread
        auto thr_elems = thr_blocks * block_size; // number of elements for this thread
        auto thr_block_bytes = thr_blocks * block_size_bytes; // number of input bytes for this thread

        auto compute = [qtype] (ggml_type typ, uint8_t * inbuf, float * outbuf, int nels) {
            if (typ == GGML_TYPE_F16) {
                ggml_fp16_to_fp32_row((ggml_fp16_t *)inbuf, outbuf, nels);
            } else {
                qtype.to_float(inbuf, outbuf, nels);
            }
        };
        workers.emplace_back(compute, tensor->type, (uint8_t *) tensor->data + in_buff_offs, f32_output + out_buff_offs, thr_elems);
        in_buff_offs += thr_block_bytes;
        out_buff_offs += thr_elems;
    }
    for (auto & w : workers) { w.join(); }
    workers.clear();
}

#ifdef GGML_USE_K_QUANTS
static ggml_type get_k_quant_type(
    ggml_type new_type, const ggml_tensor * tensor, const llama_model & model, llama_ftype ftype, int * i_attention_wv,
    int n_attention_wv, int * i_feed_forward_w2, int n_feed_forward_w2
) {
    const std::string name = ggml_get_name(tensor);
    // TODO: avoid hardcoded tensor names - use the TN_* constants
    const auto tn = LLM_TN(model.arch);

    auto use_more_bits = [](int i_layer, int num_layers) -> bool {
        return i_layer < num_layers/8 || i_layer >= 7*num_layers/8 || (i_layer - num_layers/8)%3 == 2;
    };

    if (name == tn(LLM_TENSOR_OUTPUT, "weight")) {
        int nx = tensor->ne[0];
        if (model.arch == LLM_ARCH_FALCON || nx % QK_K != 0) {
            new_type = GGML_TYPE_Q8_0;
        }
        else if (new_type != GGML_TYPE_Q8_0) {
            new_type = GGML_TYPE_Q6_K;
        }
    } else if (name.find("attn_v.weight") != std::string::npos) {
        if      (ftype == LLAMA_FTYPE_MOSTLY_Q2_K) new_type = GGML_TYPE_Q3_K;
        else if (ftype == LLAMA_FTYPE_MOSTLY_Q3_K_M) {
            new_type = *i_attention_wv < 2 ? GGML_TYPE_Q5_K : GGML_TYPE_Q4_K;
        }
        else if (ftype == LLAMA_FTYPE_MOSTLY_Q3_K_L) new_type = GGML_TYPE_Q5_K;
        else if ((ftype == LLAMA_FTYPE_MOSTLY_Q4_K_M || ftype == LLAMA_FTYPE_MOSTLY_Q5_K_M) &&
                use_more_bits(*i_attention_wv, n_attention_wv)) new_type = GGML_TYPE_Q6_K;
        else if (ftype == LLAMA_FTYPE_MOSTLY_Q4_K_S && *i_attention_wv < 4) new_type = GGML_TYPE_Q5_K;
        else if (QK_K == 64 && (ftype == LLAMA_FTYPE_MOSTLY_Q4_K_S || ftype == LLAMA_FTYPE_MOSTLY_Q3_K_S) &&
                (*i_attention_wv < n_attention_wv/8 || *i_attention_wv >= 7*n_attention_wv/8)) new_type = GGML_TYPE_Q6_K;
        if (model.type == MODEL_70B) {
            // In the 70B model we have 8 heads sharing the same attn_v weights. As a result, the attn_v.weight tensor is
            // 8x smaller compared to attn_q.weight. Hence, we can get a nice boost in quantization accuracy with
            // nearly negligible increase in model size by quantizing this tensor with more bits:
            if (new_type == GGML_TYPE_Q3_K || new_type == GGML_TYPE_Q4_K) new_type = GGML_TYPE_Q5_K;
        }
        ++*i_attention_wv;
    } else if (name.find("ffn_down.weight") != std::string::npos) {
        if      (ftype == LLAMA_FTYPE_MOSTLY_Q2_K) new_type = GGML_TYPE_Q3_K;
        else if (ftype == LLAMA_FTYPE_MOSTLY_Q3_K_M) {
            new_type = *i_feed_forward_w2 < 2 ? GGML_TYPE_Q5_K
                     : model.arch != LLM_ARCH_FALCON || use_more_bits(*i_feed_forward_w2, n_feed_forward_w2) ? GGML_TYPE_Q4_K
                     : GGML_TYPE_Q3_K;
        }
        else if (ftype == LLAMA_FTYPE_MOSTLY_Q3_K_L) {
            new_type = model.arch == LLM_ARCH_FALCON ? GGML_TYPE_Q4_K : GGML_TYPE_Q5_K;
        }
        else if (ftype == LLAMA_FTYPE_MOSTLY_Q4_K_M) {
            if (model.arch == LLM_ARCH_FALCON) {
                new_type = *i_feed_forward_w2 < 2 ? GGML_TYPE_Q6_K :
                           use_more_bits(*i_feed_forward_w2, n_feed_forward_w2) ? GGML_TYPE_Q5_K : GGML_TYPE_Q4_K;
            } else {
                if (use_more_bits(*i_feed_forward_w2, n_feed_forward_w2)) new_type = GGML_TYPE_Q6_K;
            }
        }
        else if (ftype == LLAMA_FTYPE_MOSTLY_Q5_K_M && use_more_bits(*i_feed_forward_w2, n_feed_forward_w2)) new_type = GGML_TYPE_Q6_K;
        else if (ftype == LLAMA_FTYPE_MOSTLY_Q4_K_S && model.arch != LLM_ARCH_FALCON && *i_feed_forward_w2 < 4) {
            new_type = GGML_TYPE_Q5_K;
        }
        ++*i_feed_forward_w2;
    } else if (name.find("attn_output.weight") != std::string::npos) {
        if (model.arch != LLM_ARCH_FALCON) {
            if      (ftype == LLAMA_FTYPE_MOSTLY_Q2_K  ) new_type = GGML_TYPE_Q3_K;
            else if (ftype == LLAMA_FTYPE_MOSTLY_Q3_K_M) new_type = GGML_TYPE_Q4_K;
            else if (ftype == LLAMA_FTYPE_MOSTLY_Q3_K_L) new_type = GGML_TYPE_Q5_K;
        } else {
            if (ftype == LLAMA_FTYPE_MOSTLY_Q3_K_L) new_type = GGML_TYPE_Q4_K;
        }
    }
    else if (name.find("attn_qkv.weight") != std::string::npos) {
        if (ftype == LLAMA_FTYPE_MOSTLY_Q3_K_M || ftype == LLAMA_FTYPE_MOSTLY_Q3_K_L) new_type = GGML_TYPE_Q4_K;
        else if (ftype == LLAMA_FTYPE_MOSTLY_Q4_K_M) new_type = GGML_TYPE_Q5_K;
        else if (ftype == LLAMA_FTYPE_MOSTLY_Q5_K_M) new_type = GGML_TYPE_Q6_K;
    }
    else if (name.find("ffn_gate.weight") != std::string::npos || name.find("ffn_up.weight") != std::string::npos) {
        if (ftype == LLAMA_FTYPE_MOSTLY_Q2_K) new_type = GGML_TYPE_Q3_K;
    }
    // This can be used to reduce the size of the Q5_K_S model.
    // The associated PPL increase is fully in line with the size reduction
    //else {
    //    if (ftype == LLAMA_FTYPE_MOSTLY_Q5_K_S) new_type = GGML_TYPE_Q4_K;
    //}
    bool convert_incompatible_tensor = false;
    if (new_type == GGML_TYPE_Q2_K || new_type == GGML_TYPE_Q3_K || new_type == GGML_TYPE_Q4_K ||
        new_type == GGML_TYPE_Q5_K || new_type == GGML_TYPE_Q6_K) {
        int nx = tensor->ne[0];
        int ny = tensor->ne[1];
        if (nx % QK_K != 0) {
            LLAMA_LOG_WARN("\n\n%s : tensor cols %d x %d are not divisible by %d, required for k-quants\n", __func__, nx, ny, QK_K);
            convert_incompatible_tensor = true;
        }
    }
    if (convert_incompatible_tensor) {
        if (name == tn(LLM_TENSOR_OUTPUT, "weight")) {
            new_type = GGML_TYPE_F16; //fall back to F16 instead of just failing.
            LLAMA_LOG_WARN("F16 will be used for this tensor instead.\n");
        } else if (name == tn(LLM_TENSOR_TOKEN_EMBD, "weight")) {
            new_type = GGML_TYPE_Q4_0; //fall back to Q4_0 instead of just failing.
            LLAMA_LOG_WARN("Q4_0 will be used for this tensor instead.\n");
        } else {
            throw std::runtime_error("Unsupported tensor size encountered\n");
        }
    }

    return new_type;
}
#endif

static void llama_model_quantize_internal(const std::string & fname_inp, const std::string & fname_out, const llama_model_quantize_params * params) {
    ggml_type quantized_type;
    llama_ftype ftype = params->ftype;

    switch (params->ftype) {
        case LLAMA_FTYPE_MOSTLY_Q4_0: quantized_type = GGML_TYPE_Q4_0; break;
        case LLAMA_FTYPE_MOSTLY_Q4_1: quantized_type = GGML_TYPE_Q4_1; break;
        case LLAMA_FTYPE_MOSTLY_Q5_0: quantized_type = GGML_TYPE_Q5_0; break;
        case LLAMA_FTYPE_MOSTLY_Q5_1: quantized_type = GGML_TYPE_Q5_1; break;
        case LLAMA_FTYPE_MOSTLY_Q8_0: quantized_type = GGML_TYPE_Q8_0; break;
        case LLAMA_FTYPE_MOSTLY_F16:  quantized_type = GGML_TYPE_F16;  break;
        case LLAMA_FTYPE_ALL_F32:     quantized_type = GGML_TYPE_F32;  break;

#ifdef GGML_USE_K_QUANTS
        // K-quants
        case LLAMA_FTYPE_MOSTLY_Q2_K:   quantized_type = GGML_TYPE_Q2_K; break;
        case LLAMA_FTYPE_MOSTLY_Q3_K_S:
        case LLAMA_FTYPE_MOSTLY_Q3_K_M:
        case LLAMA_FTYPE_MOSTLY_Q3_K_L: quantized_type = GGML_TYPE_Q3_K; break;
        case LLAMA_FTYPE_MOSTLY_Q4_K_S:
        case LLAMA_FTYPE_MOSTLY_Q4_K_M: quantized_type = GGML_TYPE_Q4_K; break;
        case LLAMA_FTYPE_MOSTLY_Q5_K_S:
        case LLAMA_FTYPE_MOSTLY_Q5_K_M: quantized_type = GGML_TYPE_Q5_K; break;
        case LLAMA_FTYPE_MOSTLY_Q6_K:   quantized_type = GGML_TYPE_Q6_K; break;
#endif
        default: throw std::runtime_error(format("invalid output file type %d\n", ftype));
    }

    int nthread = params->nthread;

    if (nthread <= 0) {
        nthread = std::thread::hardware_concurrency();
    }

    // mmap consistently increases speed Linux, and also increases speed on Windows with
    // hot cache. It may cause a slowdown on macOS, possibly related to free memory.
#if defined(__linux__) || defined(_WIN32)
    constexpr bool use_mmap = true;
#else
    constexpr bool use_mmap = false;
#endif

    llama_model_loader ml(fname_inp, use_mmap);
    if (ml.use_mmap) {
        ml.mapping.reset(new llama_mmap(&ml.file, /* prefetch */ 0, ggml_is_numa()));
    }

    llama_model model;
    llm_load_arch(ml, model);
    llm_load_hparams(ml, model);

    if (params->only_copy) {
        ftype = model.ftype;
    }

    const size_t align = GGUF_DEFAULT_ALIGNMENT;
    struct gguf_context * ctx_out = gguf_init_empty();

    // copy the KV pairs from the input file
    gguf_set_kv     (ctx_out, ml.ctx_gguf);
    gguf_set_val_u32(ctx_out, "general.quantization_version", GGML_QNT_VERSION);
    gguf_set_val_u32(ctx_out, "general.file_type", ftype);

#ifdef GGML_USE_K_QUANTS
    int n_attention_wv    = 0;
    int n_feed_forward_w2 = 0;

    for (int i = 0; i < ml.n_tensors; ++i) {
        struct ggml_tensor * meta = ml.get_tensor_meta(i);

        const std::string name = ggml_get_name(meta);

        // TODO: avoid hardcoded tensor names - use the TN_* constants
        if (name.find("attn_v.weight") != std::string::npos) {
            ++n_attention_wv;
        }
        else if (name.find("ffn_down.weight") != std::string::npos) {
            ++n_feed_forward_w2;
        }
    }
    if (n_attention_wv != n_feed_forward_w2 || (uint32_t)n_attention_wv != model.hparams.n_layer) {
        LLAMA_LOG_WARN("%s ============ Strange model: n_attention_wv = %d, n_feed_forward_w2 = %d, hparams.n_layer = %d\n",
                __func__, n_attention_wv, n_feed_forward_w2, model.hparams.n_layer);
    }

    int i_attention_wv = 0;
    int i_feed_forward_w2 = 0;
#endif

    size_t total_size_org = 0;
    size_t total_size_new = 0;
    std::vector<int64_t> hist_all(1 << 4, 0);

    std::vector<std::thread> workers;
    workers.reserve(nthread);
    std::mutex mutex;

    int idx = 0;

    std::vector<no_init<uint8_t>> read_data;
    std::vector<no_init<uint8_t>> work;
    std::vector<no_init<float>> f32_conv_buf;

    // populate the original tensors so we get an initial meta data
    for (int i = 0; i < ml.n_tensors; ++i) {
        struct ggml_tensor * meta = ml.get_tensor_meta(i);
        gguf_add_tensor(ctx_out, meta);
    }

    std::ofstream fout(fname_out, std::ios::binary);

    const size_t meta_size = gguf_get_meta_size(ctx_out);

    LLAMA_LOG_INFO("%s: meta size = %zu bytes\n", __func__, meta_size);

    // placeholder for the meta data
    ::zeros(fout, meta_size);

    for (int i = 0; i < ml.n_tensors; ++i) {
        struct ggml_tensor * tensor = ml.get_tensor_meta(i);

        const std::string name = ggml_get_name(tensor);

        if (!ml.use_mmap) {
            if (read_data.size() < ggml_nbytes(tensor)) {
                read_data.resize(ggml_nbytes(tensor));
            }
            tensor->data = read_data.data();
        }
        ml.load_data_for(tensor);

        LLAMA_LOG_INFO("[%4d/%4d] %36s - [%s], type = %6s, ",
               ++idx, ml.n_tensors,
               ggml_get_name(tensor),
               llama_format_tensor_shape(tensor).c_str(),
               ggml_type_name(tensor->type));

        // This used to be a regex, but <regex> has an extreme cost to compile times.
        bool quantize = name.rfind("weight") == name.size() - 6; // ends with 'weight'?

        // quantize only 2D tensors
        quantize &= (tensor->n_dims == 2);
        quantize &= params->quantize_output_tensor || name != "output.weight";
        quantize &= !params->only_copy;

        enum ggml_type new_type;
        void * new_data;
        size_t new_size;

        if (quantize) {
            new_type = quantized_type;
#ifdef GGML_USE_K_QUANTS
            new_type = get_k_quant_type(
                new_type, tensor, model, ftype, &i_attention_wv, n_attention_wv, &i_feed_forward_w2, n_feed_forward_w2
            );
#endif
            // If we've decided to quantize to the same type the tensor is already
            // in then there's nothing to do.
            quantize = tensor->type != new_type;
        }
        if (!quantize) {
            new_type = tensor->type;
            new_data = tensor->data;
            new_size = ggml_nbytes(tensor);
            LLAMA_LOG_INFO("size = %8.3f MB\n", ggml_nbytes(tensor)/1024.0/1024.0);
        } else {
            const size_t nelements = ggml_nelements(tensor);

            float * f32_data;

            if (tensor->type == GGML_TYPE_F32) {
                f32_data = (float *) tensor->data;
            } else if (ggml_is_quantized(tensor->type) && !params->allow_requantize) {
                throw std::runtime_error(format("requantizing from type %s is disabled", ggml_type_name(tensor->type)));
            } else {
                llama_convert_tensor_internal(tensor, f32_conv_buf, workers, nelements, nthread);
                f32_data = (float *) f32_conv_buf.data();
            }

            LLAMA_LOG_INFO("quantizing to %s .. ", ggml_type_name(new_type));
            fflush(stdout);

            if (work.size() < nelements * 4) {
                work.resize(nelements * 4); // upper bound on size
            }
            new_data = work.data();
            std::array<int64_t, 1 << 4> hist_cur = {};

            static const int chunk_size = 32 * 512;
            const int nchunk = (nelements + chunk_size - 1)/chunk_size;
            const int nthread_use = nthread > 1 ? std::max(1, std::min(nthread, nchunk)) : 1;
            if (nthread_use < 2) {
                new_size = ggml_quantize_chunk(new_type, f32_data, new_data, 0, nelements, hist_cur.data());
            } else {
                size_t counter = 0;
                new_size = 0;
                auto compute = [&mutex, &counter, &hist_cur, &new_size, new_type, f32_data, new_data, nelements]() {
                    std::array<int64_t, 1 << 4> local_hist = {};
                    size_t local_size = 0;
                    while (true) {
                        std::unique_lock<std::mutex> lock(mutex);
                        size_t first = counter; counter += chunk_size;
                        if (first >= nelements) {
                            if (local_size > 0) {
                                for (int j=0; j<int(local_hist.size()); ++j) {
                                    hist_cur[j] += local_hist[j];
                                }
                                new_size += local_size;
                            }
                            break;
                        }
                        lock.unlock();
                        size_t last = std::min(nelements, first + chunk_size);
                        local_size += ggml_quantize_chunk(new_type, f32_data, new_data, first, last - first, local_hist.data());
                    }
                };
                for (int it = 0; it < nthread_use - 1; ++it) {
                    workers.emplace_back(compute);
                }
                compute();
                for (auto & w : workers) { w.join(); }
                workers.clear();
            }

            LLAMA_LOG_INFO("size = %8.2f MB -> %8.2f MB | hist: ", ggml_nbytes(tensor)/1024.0/1024.0, new_size/1024.0/1024.0);
            int64_t tot_count = 0;
            for (size_t i = 0; i < hist_cur.size(); i++) {
                hist_all[i] += hist_cur[i];
                tot_count += hist_cur[i];
            }

            if (tot_count > 0) {
                for (size_t i = 0; i < hist_cur.size(); i++) {
                    LLAMA_LOG_INFO("%5.3f ", hist_cur[i] / float(nelements));
                }
            }
            LLAMA_LOG_INFO("\n");
        }
        total_size_org += ggml_nbytes(tensor);
        total_size_new += new_size;

        // update the gguf meta data as we go
        gguf_set_tensor_type(ctx_out, name.c_str(), new_type);
        gguf_set_tensor_data(ctx_out, name.c_str(), new_data, new_size);

        // write tensor data + padding
        fout.write((const char *) new_data, new_size);
        zeros(fout, GGML_PAD(new_size, align) - new_size);
    }

    // go back to beginning of file and write the updated meta data
    {
        fout.seekp(0);
        std::vector<uint8_t> data(gguf_get_meta_size(ctx_out));
        gguf_get_meta_data(ctx_out, data.data());
        fout.write((const char *) data.data(), data.size());
    }

    fout.close();

    gguf_free(ctx_out);

    LLAMA_LOG_INFO("%s: model size  = %8.2f MB\n", __func__, total_size_org/1024.0/1024.0);
    LLAMA_LOG_INFO("%s: quant size  = %8.2f MB\n", __func__, total_size_new/1024.0/1024.0);

    // print histogram for all tensors
    {
        int64_t sum_all = 0;
        for (size_t i = 0; i < hist_all.size(); i++) {
            sum_all += hist_all[i];
        }

        if (sum_all > 0) {
            LLAMA_LOG_INFO("%s: hist: ", __func__);
            for (size_t i = 0; i < hist_all.size(); i++) {
                LLAMA_LOG_INFO("%5.3f ", hist_all[i] / float(sum_all));
            }
            LLAMA_LOG_INFO("\n");
        }
    }
}

static int llama_apply_lora_from_file_internal(
    const struct llama_model & model, const char * path_lora, float scale, const char * path_base_model, int n_threads
) {
    LLAMA_LOG_INFO("%s: applying lora adapter from '%s' - please wait ...\n", __func__, path_lora);

    const int64_t t_start_lora_us = ggml_time_us();

    auto fin = std::ifstream(path_lora, std::ios::binary);
    if (!fin) {
        LLAMA_LOG_ERROR("%s: failed to open '%s'\n", __func__, path_lora);
        return 1;
    }

    // verify magic and version
    {
        uint32_t magic;
        fin.read((char *) &magic, sizeof(magic));
        uint32_t format_version;
        fin.read((char *) &format_version, sizeof(format_version));

        if (format_version != 1) {
            LLAMA_LOG_ERROR("%s: unsupported file version\n", __func__ );
            return 1;
        }
    }

    int32_t lora_r;
    int32_t lora_alpha;
    fin.read((char *) &lora_r, sizeof(lora_r));
    fin.read((char *) &lora_alpha, sizeof(lora_alpha));
    float scaling = scale * (float)lora_alpha / (float)lora_r;

    LLAMA_LOG_INFO("%s: r = %d, alpha = %d, scaling = %.2f\n", __func__, lora_r, lora_alpha, scaling);

    // create a temporary ggml context to store the lora tensors
    // todo: calculate size from biggest possible tensor
    std::vector<uint8_t> lora_buf(1024ull * 1024ull * 1024ull);
    struct ggml_init_params params;
    params.mem_size   = lora_buf.size();
    params.mem_buffer = lora_buf.data();
    params.no_alloc   = false;

    ggml_context * lora_ctx = ggml_init(params);
    std::unordered_map<std::string, struct ggml_tensor *> lora_tensors;

    // create a name -> tensor map of the model to accelerate lookups
    std::unordered_map<std::string, struct ggml_tensor*> model_tensors;
    for (const auto & kv : model.tensors_by_name) {
        model_tensors.insert(kv);
    }

    // load base model
    std::unique_ptr<llama_model_loader> ml;
    ggml_context * base_ctx = NULL;
    std::vector<uint8_t> base_buf;
    if (path_base_model) {
        LLAMA_LOG_INFO("%s: loading base model from '%s'\n", __func__, path_base_model);
        ml.reset(new llama_model_loader(path_base_model, /*use_mmap*/ true));

        size_t ctx_size;
        size_t mmapped_size;
        ml->calc_sizes(ctx_size, mmapped_size);
        base_buf.resize(ctx_size);

        ggml_init_params base_params;
        base_params.mem_size   = base_buf.size();
        base_params.mem_buffer = base_buf.data();
        base_params.no_alloc   = ml->use_mmap;

        base_ctx = ggml_init(base_params);

        // maybe this should in llama_model_loader
        if (ml->use_mmap) {
            ml->mapping.reset(new llama_mmap(&ml->file, /* prefetch */ 0, ggml_is_numa()));
        }
    }

    // read tensors and apply
    bool warned = false;
    int n_tensors = 0;

    std::vector<uint8_t> work_buffer;

    while (true) {
        int32_t n_dims;
        int32_t length;
        int32_t ftype;

        fin.read(reinterpret_cast<char *>(&n_dims), sizeof(n_dims));
        fin.read(reinterpret_cast<char *>(&length), sizeof(length));
        fin.read(reinterpret_cast<char *>(&ftype),  sizeof(ftype));
        if (fin.eof()) {
            break;
        }

        int32_t ne[2] = { 1, 1 };
        for (int i = 0; i < n_dims; ++i) {
            fin.read(reinterpret_cast<char *>(&ne[i]), sizeof(ne[i]));
        }

        std::string name;
        {
            char buf[1024];
            fin.read(buf, length);
            name = std::string(buf, length);
        }

        // check for lora suffix and get the type of tensor
        const std::string lora_suffix = ".lora";
        size_t pos = name.rfind(lora_suffix);
        if (pos == std::string::npos) {
            LLAMA_LOG_ERROR("%s: error: '%s' is not a lora tensor\n", __func__, name.c_str());
            return 1;
        }

        std::string lora_type = name.substr(pos + lora_suffix.length());
        std::string base_name = name;
        base_name.erase(pos);
        // LLAMA_LOG_INFO("%s: %s => %s (lora type %s) \n", __func__, name.c_str(),base_name.c_str(), lora_type.c_str());

        if (model_tensors.find(base_name) == model_tensors.end()) {
            LLAMA_LOG_ERROR("%s: unknown tensor '%s' in lora adapter\n", __func__, name.data());
            return 1;
        }

        // create ggml tensor
        ggml_type wtype;
        switch (ftype) {
            case 0: wtype = GGML_TYPE_F32;  break;
            case 1: wtype = GGML_TYPE_F16;  break;
            default:
                    {
                        LLAMA_LOG_ERROR("%s: invalid tensor data type '%d'\n",
                                __func__, ftype);
                        return false;
                    }
        }
        ggml_tensor * lora_tensor;
        if (n_dims == 2) {
            lora_tensor = ggml_new_tensor_2d(lora_ctx, wtype, ne[0], ne[1]);
        }
        else {
            LLAMA_LOG_ERROR("%s: unsupported tensor dimension %d\n", __func__, n_dims);
            return 1;
        }
        ggml_set_name(lora_tensor, "lora_tensor");

        // load tensor data
        size_t offset = fin.tellg();
        size_t tensor_data_size = ggml_nbytes(lora_tensor);
        offset = (offset + 31) & -32;
        fin.seekg(offset);
        fin.read((char*)lora_tensor->data, tensor_data_size);

        lora_tensors[name] = lora_tensor;

        // check if we have both A and B tensors and apply
        if (lora_tensors.find(base_name + ".loraA") != lora_tensors.end() &&
            lora_tensors.find(base_name + ".loraB") != lora_tensors.end()) {

            ggml_tensor * dest_t = model_tensors[base_name];

            offload_func_t offload_func = llama_nop;
            offload_func_t offload_func_force_inplace = llama_nop;

#ifdef GGML_USE_CUBLAS
            if (dest_t->backend == GGML_BACKEND_GPU || dest_t->backend == GGML_BACKEND_GPU_SPLIT) {
                if (dest_t->type != GGML_TYPE_F16) {
                    throw std::runtime_error(format(
                        "%s: error: the simultaneous use of LoRAs and GPU acceleration is only supported for f16 models", __func__));
                }
                offload_func = ggml_cuda_assign_buffers;
                offload_func_force_inplace = ggml_cuda_assign_buffers_force_inplace;
            }
#endif // GGML_USE_CUBLAS

            ggml_tensor * base_t;
            if (ml) {
                struct gguf_context * ctx_gguf = ml->ctx_gguf;

                // load from base model
                if (gguf_find_tensor(ctx_gguf, base_name.c_str()) < 0) {
                    // TODO: throw
                    LLAMA_LOG_ERROR("%s: error: tensor '%s' not found in base model\n", __func__, base_name.c_str());
                    return 1;
                }

                // TODO: not tested!! maybe not working!
                base_t = ml->create_tensor(base_ctx, base_name, { (uint32_t)dest_t->ne[0], (uint32_t)dest_t->ne[1] }, GGML_BACKEND_CPU);
                ml->load_data_for(base_t);
            } else {
                base_t = dest_t;
            }

            if (ggml_is_quantized(base_t->type)) {
                if (!warned) {
                    LLAMA_LOG_WARN("%s: warning: using a lora adapter with a quantized model may result in poor quality, "
                                   "use a f16 or f32 base model with --lora-base\n", __func__);
                    warned = true;
                }
            }

            ggml_tensor * loraA = lora_tensors[base_name + ".loraA"];
            GGML_ASSERT(loraA->type == GGML_TYPE_F32);
            ggml_set_name(loraA, "loraA");

            ggml_tensor * loraB = lora_tensors[base_name + ".loraB"];
            GGML_ASSERT(loraB->type == GGML_TYPE_F32);
            ggml_set_name(loraB, "loraB");

            if (base_t->ne[0] != loraA->ne[1] || base_t->ne[1] != loraB->ne[1]) {
                LLAMA_LOG_ERROR("%s: incompatible tensor dimensions (%" PRId64 " and %" PRId64 ");"
                                " are you sure that this adapter is for this model?\n", __func__, base_t->ne[0], loraA->ne[1]);
                return 1;
            }

            // w = w + BA*s
            ggml_tensor * BA = ggml_mul_mat(lora_ctx, loraA, loraB);
            offload_func(BA);
            ggml_set_name(BA, "BA");

            if (scaling != 1.0f) {
                ggml_tensor * scale_tensor = ggml_new_f32(lora_ctx, scaling);
                ggml_set_name(scale_tensor, "scale_tensor");

                BA = ggml_scale_inplace(lora_ctx, BA, scale_tensor);
                offload_func(BA);
                ggml_set_name(BA, "BA_scaled");
            }

            ggml_tensor * r;
            if (base_t == dest_t) {
                r = ggml_add_inplace(lora_ctx, dest_t, BA);
                offload_func_force_inplace(r);
                ggml_set_name(r, "r_add_inplace");
            }
            else {
                r = ggml_add(lora_ctx, base_t, BA);
                offload_func(r);
                ggml_set_name(r, "r_add");

                r = ggml_cpy(lora_ctx, r, dest_t);
                offload_func(r);
                ggml_set_name(r, "r_cpy");
            }

            struct ggml_cgraph * gf = ggml_new_graph(lora_ctx);
            ggml_build_forward_expand(gf, r);

            ggml_graph_compute_helper(work_buffer, gf, n_threads);

            // we won't need these tensors again, reset the context to save memory
            ggml_free(lora_ctx);
            lora_ctx = ggml_init(params);
            lora_tensors.clear();

            n_tensors++;
            if (n_tensors % 4 == 0) {
                LLAMA_LOG_INFO(".");
            }
        }
    }

    // TODO: this should be in a destructor, it will leak on failure
    ggml_free(lora_ctx);
    if (base_ctx) {
        ggml_free(base_ctx);
    }

    const int64_t t_lora_us = ggml_time_us() - t_start_lora_us;
    LLAMA_LOG_INFO(" done (%.2f ms)\n", t_lora_us / 1000.0);

    return 0;
}

//
// interface implementation
//
struct llama_model_params llama_model_default_params() {
    struct llama_model_params result = {
        /*.n_gpu_layers                =*/ 0,
        /*.main_gpu                    =*/ 0,
        /*.tensor_split                =*/ nullptr,
        /*.progress_callback           =*/ nullptr,
        /*.progress_callback_user_data =*/ nullptr,
        /*.vocab_only                  =*/ false,
        /*.use_mmap                    =*/ true,
        /*.use_mlock                   =*/ false,
    };

#ifdef GGML_USE_METAL
    result.n_gpu_layers = 1;
#endif

    return result;
}

struct llama_context_params llama_context_default_params() {
    struct llama_context_params result = {
        /*.seed                        =*/ LLAMA_DEFAULT_SEED,
        /*.n_ctx                       =*/ 512,
        /*.n_batch                     =*/ 512,
        /*.n_threads                   =*/ GGML_DEFAULT_N_THREADS, // TODO: better default
        /*.n_threads_batch             =*/ GGML_DEFAULT_N_THREADS,
        /*.rope_freq_base              =*/ 0.0f,
        /*.rope_freq_scale             =*/ 0.0f,
        /*.mul_mat_q                   =*/ true,
        /*.f16_kv                      =*/ true,
        /*.logits_all                  =*/ false,
        /*.embedding                   =*/ false,
    };

    return result;
}

struct llama_model_quantize_params llama_model_quantize_default_params() {
    struct llama_model_quantize_params result = {
        /*.nthread                     =*/ 0,
        /*.ftype                       =*/ LLAMA_FTYPE_MOSTLY_Q5_1,
        /*.allow_requantize            =*/ false,
        /*.quantize_output_tensor      =*/ true,
        /*.only_copy                   =*/ false,
    };

    return result;
}

int llama_max_devices(void) {
    return LLAMA_MAX_DEVICES;
}

bool llama_mmap_supported(void) {
    return llama_mmap::SUPPORTED;
}

bool llama_mlock_supported(void) {
    return llama_mlock::SUPPORTED;
}

void llama_backend_init(bool numa) {
    ggml_time_init();

    // needed to initialize f16 tables
    {
        struct ggml_init_params params = { 0, NULL, false };
        struct ggml_context * ctx = ggml_init(params);
        ggml_free(ctx);
    }

    if (numa) {
        ggml_numa_init();
    }

#ifdef GGML_USE_MPI
    ggml_mpi_backend_init();
#endif
}

void llama_backend_free(void) {
#ifdef GGML_USE_MPI
    ggml_mpi_backend_free();
#endif
}

int64_t llama_time_us(void) {
    return ggml_time_us();
}

struct llama_model * llama_load_model_from_file(
                             const char * path_model,
              struct llama_model_params   params) {
    ggml_time_init();

    llama_model * model = new llama_model;

    unsigned cur_percentage = 0;
    if (params.progress_callback == NULL) {
        params.progress_callback_user_data = &cur_percentage;
        params.progress_callback = [](float progress, void * ctx) {
            unsigned * cur_percentage_p = (unsigned *) ctx;
            unsigned percentage = (unsigned) (100 * progress);
            while (percentage > *cur_percentage_p) {
                *cur_percentage_p = percentage;
                LLAMA_LOG_INFO(".");
                if (percentage >= 100) {
                    LLAMA_LOG_INFO("\n");
                }
            }
        };
    }

    if (!llama_model_load(path_model, *model, params.n_gpu_layers,
                params.main_gpu, params.tensor_split,
                params.use_mmap, params.use_mlock, params.vocab_only,
                params.progress_callback, params.progress_callback_user_data)) {
        LLAMA_LOG_ERROR("%s: failed to load model\n", __func__);
        delete model;
        return nullptr;
    }

    return model;
}

void llama_free_model(struct llama_model * model) {
    delete model;
}

struct llama_context * llama_new_context_with_model(
                 struct llama_model * model,
        struct llama_context_params   params) {

    if (!model) {
        return nullptr;
    }

    llama_context * ctx = new llama_context(*model);

    const auto & hparams = model->hparams;
    auto       & cparams = ctx->cparams;

    cparams.n_batch         = params.n_batch;
    cparams.n_ctx           = params.n_ctx == 0           ? hparams.n_ctx_train           : params.n_ctx;
    cparams.rope_freq_base  = params.rope_freq_base == 0  ? hparams.rope_freq_base_train  : params.rope_freq_base;
    cparams.rope_freq_scale = params.rope_freq_scale == 0 ? hparams.rope_freq_scale_train : params.rope_freq_scale;
    cparams.n_threads       = params.n_threads;
    cparams.n_threads_batch = params.n_threads_batch;
    cparams.mul_mat_q       = params.mul_mat_q;

    if (params.seed == LLAMA_DEFAULT_SEED) {
        params.seed = time(NULL);
    }

    LLAMA_LOG_INFO("%s: n_ctx      = %u\n",     __func__, cparams.n_ctx);
    LLAMA_LOG_INFO("%s: freq_base  = %.1f\n",   __func__, cparams.rope_freq_base);
    LLAMA_LOG_INFO("%s: freq_scale = %g\n",     __func__, cparams.rope_freq_scale);

    ctx->rng = std::mt19937(params.seed);
    ctx->logits_all = params.logits_all;

    ggml_type memory_type = params.f16_kv ? GGML_TYPE_F16 : GGML_TYPE_F32;

    // reserve memory for context buffers
    if (!hparams.vocab_only) {
        if (!llama_kv_cache_init(ctx->model.hparams, ctx->kv_self, memory_type, cparams.n_ctx, model->n_gpu_layers)) {
            LLAMA_LOG_ERROR("%s: llama_kv_cache_init() failed for self-attention cache\n", __func__);
            llama_free(ctx);
            return nullptr;
        }

        {
            const size_t memory_size = ggml_nbytes(ctx->kv_self.k) + ggml_nbytes(ctx->kv_self.v);
            LLAMA_LOG_INFO("%s: kv self size  = %7.2f MB\n", __func__, memory_size / 1024.0 / 1024.0);
        }

        // resized during inference
        if (params.logits_all) {
            ctx->logits.reserve(cparams.n_ctx*hparams.n_vocab);
        } else {
            ctx->logits.reserve(hparams.n_vocab);
        }

        if (params.embedding){
            ctx->embedding.resize(hparams.n_embd);
        }

        {
            static const size_t tensor_alignment = 32;
            // the compute buffer is used to store the tensor and graph structs, while the allocator buffer is used for the tensor data
            ctx->buf_compute.resize(ggml_tensor_overhead()*GGML_MAX_NODES + ggml_graph_overhead());

            // create measure allocator
            ctx->alloc = ggml_allocr_new_measure(tensor_alignment);

            // build worst-case graph
            int n_tokens = (int)std::min(cparams.n_ctx, cparams.n_batch);
            int n_past = cparams.n_ctx - n_tokens;
            llama_token token = llama_token_bos(ctx); // not actually used by llama_build_graph, but required to choose between token and embedding inputs graph
            ggml_cgraph * gf = llama_build_graph(*ctx, llama_batch_get_one(&token, n_tokens, n_past, 0));

#ifdef GGML_USE_METAL
            if (model->n_gpu_layers > 0) {
                ctx->ctx_metal = ggml_metal_init(1);
                if (!ctx->ctx_metal) {
                    LLAMA_LOG_ERROR("%s: ggml_metal_init() failed\n", __func__);
                    llama_free(ctx);
                    return NULL;
                }
                ggml_metal_log_set_callback(llama_log_callback_default, NULL);
                //ggml_metal_graph_find_concurrency(ctx->ctx_metal, gf, false);
                //ggml_allocr_set_parse_seq(ctx->alloc, ggml_metal_get_concur_list(ctx->ctx_metal), ggml_metal_if_optimized(ctx->ctx_metal));
            }
#endif
            // measure memory requirements for the graph
            size_t alloc_size = ggml_allocr_alloc_graph(ctx->alloc, gf) + tensor_alignment;

            LLAMA_LOG_INFO("%s: compute buffer total size = %.2f MB\n", __func__, (ctx->buf_compute.size + alloc_size) / 1024.0 / 1024.0);

            // recreate allocator with exact memory requirements
            ggml_allocr_free(ctx->alloc);

            ctx->buf_alloc.resize(alloc_size);
            ctx->alloc = ggml_allocr_new(ctx->buf_alloc.data, ctx->buf_alloc.size, tensor_alignment);
#ifdef GGML_USE_METAL
            if (ctx->ctx_metal) {
                //ggml_allocr_set_parse_seq(ctx->alloc, ggml_metal_get_concur_list(ctx->ctx_metal), ggml_metal_if_optimized(ctx->ctx_metal));
            }
#endif
#ifdef GGML_USE_CUBLAS
            ggml_cuda_set_scratch_size(alloc_size);
            LLAMA_LOG_INFO("%s: VRAM scratch buffer: %.2f MB\n", __func__, alloc_size / 1024.0 / 1024.0);

            // calculate total VRAM usage
            auto add_tensor = [](const ggml_tensor * t, size_t & size) {
                if (t->backend == GGML_BACKEND_GPU || t->backend == GGML_BACKEND_GPU_SPLIT) {
                    size += ggml_nbytes(t);
                }
            };
            size_t model_vram_size = 0;
            for (const auto & kv : model->tensors_by_name) {
                add_tensor(kv.second, model_vram_size);
            }

            size_t kv_vram_size = 0;
            add_tensor(ctx->kv_self.k, kv_vram_size);
            add_tensor(ctx->kv_self.v, kv_vram_size);

            size_t ctx_vram_size = alloc_size + kv_vram_size;
            size_t total_vram_size = model_vram_size + ctx_vram_size;

            LLAMA_LOG_INFO("%s: total VRAM used: %.2f MB (model: %.2f MB, context: %.2f MB)\n", __func__,
                    total_vram_size / 1024.0 / 1024.0,
                    model_vram_size / 1024.0 / 1024.0,
                    ctx_vram_size / 1024.0 / 1024.0);
#endif
        }

#ifdef GGML_USE_METAL
        if (model->n_gpu_layers > 0) {
            // this allocates all Metal resources and memory buffers

            void * data_ptr  = NULL;
            size_t data_size = 0;

            if (ctx->model.mapping) {
                data_ptr  = ctx->model.mapping->addr;
                data_size = ctx->model.mapping->size;
            } else {
                data_ptr  = ggml_get_mem_buffer(ctx->model.ctx);
                data_size = ggml_get_mem_size  (ctx->model.ctx);
            }

            const size_t max_size = ggml_get_max_tensor_size(ctx->model.ctx);

            LLAMA_LOG_INFO("%s: max tensor size = %8.2f MB\n", __func__, max_size/1024.0/1024.0);

#define LLAMA_METAL_CHECK_BUF(result)                            \
            if (!(result)) {                                             \
                LLAMA_LOG_ERROR("%s: failed to add buffer\n", __func__); \
                llama_free(ctx);                                         \
                return NULL;                                             \
            }

            LLAMA_METAL_CHECK_BUF(ggml_metal_add_buffer(ctx->ctx_metal, "data",  data_ptr, data_size, max_size));
            LLAMA_METAL_CHECK_BUF(ggml_metal_add_buffer(ctx->ctx_metal, "kv",    ctx->kv_self.buf.data, ctx->kv_self.buf.size, 0));
            LLAMA_METAL_CHECK_BUF(ggml_metal_add_buffer(ctx->ctx_metal, "alloc", ctx->buf_alloc.data, ctx->buf_alloc.size, 0));
#undef LLAMA_METAL_CHECK_BUF
        }
#endif
    }

#ifdef GGML_USE_MPI
    ctx->ctx_mpi = ggml_mpi_init();

    if (ggml_mpi_rank(ctx->ctx_mpi) > 0) {
        // Enter a blocking eval loop with dummy input, letting rank=0 drive the process
        // TODO: needs fix after #3228
        GGML_ASSERT(false && "not implemented");
        //const std::vector<llama_token> tmp(ctx->model.hparams.n_ctx, llama_token_bos(ctx));
        //while (!llama_eval(ctx, tmp.data(), tmp.size(), 0, 0)) {};
        llama_backend_free();
        exit(1);
    }
#endif

    return ctx;
}

void llama_free(struct llama_context * ctx) {
    delete ctx;
}

const llama_model * llama_get_model(const struct llama_context * ctx) {
    return &ctx->model;
}

int llama_n_ctx(const struct llama_context * ctx) {
    return ctx->cparams.n_ctx;
}

enum llama_vocab_type llama_vocab_type(const struct llama_model * model) {
    return model->vocab.type;
}

int llama_n_vocab(const struct llama_model * model) {
    return model->vocab.id_to_token.size();
}

int llama_n_ctx_train(const struct llama_model * model) {
    return model->hparams.n_ctx_train;
}

int llama_n_embd(const struct llama_model * model) {
    return model->hparams.n_embd;
}

int llama_model_desc(const struct llama_model * model, char * buf, size_t buf_size) {
    return snprintf(buf, buf_size, "%s %s %s",
            llama_model_arch_name(model->arch).c_str(),
            llama_model_type_name(model->type),
            llama_model_ftype_name(model->ftype).c_str());
}

uint64_t llama_model_size(const struct llama_model * model) {
    uint64_t size = 0;
    for (const auto & it : model->tensors_by_name) {
        size += ggml_nbytes(it.second);
    }
    return size;
}

uint64_t llama_model_n_params(const struct llama_model * model) {
    uint64_t nparams = 0;
    for (const auto & it : model->tensors_by_name) {
        nparams += ggml_nelements(it.second);
    }
    return nparams;
}

struct ggml_tensor * llama_get_model_tensor(struct llama_model * model, const char * name) {
    return ggml_get_tensor(model->ctx, name);
}

int llama_model_quantize(
        const char * fname_inp,
        const char * fname_out,
        const llama_model_quantize_params * params) {
    try {
        llama_model_quantize_internal(fname_inp, fname_out, params);
        return 0;
    } catch (const std::exception & err) {
        LLAMA_LOG_ERROR("%s: failed to quantize: %s\n", __func__, err.what());
        return 1;
    }
}

int llama_apply_lora_from_file(struct llama_context * ctx, const char * path_lora, float scale, const char * path_base_model, int n_threads) {
    try {
        return llama_apply_lora_from_file_internal(ctx->model, path_lora, scale, path_base_model, n_threads);
    } catch (const std::exception & err) {
        LLAMA_LOG_ERROR("%s: failed to apply lora adapter: %s\n", __func__, err.what());
        return 1;
    }
}

int llama_model_apply_lora_from_file(const struct llama_model * model, const char * path_lora, float scale, const char * path_base_model, int n_threads) {
    try {
        return llama_apply_lora_from_file_internal(*model, path_lora, scale, path_base_model, n_threads);
    } catch (const std::exception & err) {
        LLAMA_LOG_ERROR("%s: failed to apply lora adapter: %s\n", __func__, err.what());
        return 1;
    }
}

int llama_get_kv_cache_token_count(const struct llama_context * ctx) {
    return ctx->kv_self.head;
}

void llama_kv_cache_tokens_rm(struct llama_context * ctx, int32_t c0, int32_t c1) {
    llama_kv_cache_tokens_rm(ctx->kv_self, c0, c1);
}

void llama_kv_cache_seq_rm(struct llama_context * ctx, llama_seq_id seq_id, llama_pos p0, llama_pos p1) {
    llama_kv_cache_seq_rm(ctx->kv_self, seq_id, p0, p1);
}

void llama_kv_cache_seq_cp(struct llama_context * ctx, llama_seq_id seq_id_src, llama_seq_id seq_id_dst, llama_pos p0, llama_pos p1) {
    llama_kv_cache_seq_cp(ctx->kv_self, seq_id_src, seq_id_dst, p0, p1);
}

void llama_kv_cache_seq_keep(struct llama_context * ctx, llama_seq_id seq_id) {
    llama_kv_cache_seq_keep(ctx->kv_self, seq_id);
}

void llama_kv_cache_seq_shift(struct llama_context * ctx, llama_seq_id seq_id, llama_pos p0, llama_pos p1, llama_pos delta) {
    llama_kv_cache_seq_shift(ctx->kv_self, seq_id, p0, p1, delta);
}

// Returns the *maximum* size of the state
size_t llama_get_state_size(const struct llama_context * ctx) {
    // we don't know size of rng until we actually serialize it. so reserve more than enough memory for its serialized state.
    // for reference, std::mt19937(1337) serializes to 6701 bytes.
    const size_t s_rng_size        = sizeof(size_t);
    const size_t s_rng             = LLAMA_MAX_RNG_STATE;
    const size_t s_logits_capacity = sizeof(size_t);
    const size_t s_logits_size     = sizeof(size_t);
    const size_t s_logits          = ctx->logits.capacity() * sizeof(float);
    const size_t s_embedding_size  = sizeof(size_t);
    const size_t s_embedding       = ctx->embedding.size() * sizeof(float);
    const size_t s_kv_size         = sizeof(size_t);
    const size_t s_kv_ntok         = sizeof(int);
    const size_t s_kv              = ctx->kv_self.buf.size;

    const size_t s_total = (
        + s_rng_size
        + s_rng
        + s_logits_capacity
        + s_logits_size
        + s_logits
        + s_embedding_size
        + s_embedding
        + s_kv_size
        + s_kv_ntok
        + s_kv
    );

    return s_total;
}

// llama_context_data
struct llama_data_context {
    virtual void write(const void * src, size_t size) = 0;
    virtual size_t get_size_written() = 0;
    virtual ~llama_data_context() = default;
};

struct llama_data_buffer_context : llama_data_context {
    uint8_t * ptr;
    size_t size_written = 0;

    llama_data_buffer_context(uint8_t * p) : ptr(p) {}

    void write(const void * src, size_t size) override {
        memcpy(ptr, src, size);
        ptr += size;
        size_written += size;
    }

    size_t get_size_written() override {
        return size_written;
    }
};

struct llama_data_file_context : llama_data_context {
    llama_file * file;
    size_t size_written = 0;

    llama_data_file_context(llama_file * f) : file(f) {}

    void write(const void * src, size_t size) override {
        file->write_raw(src, size);
        size_written += size;
    }

    size_t get_size_written() override {
        return size_written;
    }
};

/** copy state data into either a buffer or file depending on the passed in context
 *
 * file context:
 * llama_file file("/path", "wb");
 * llama_data_file_context data_ctx(&file);
 * llama_copy_state_data(ctx, &data_ctx);
 *
 * buffer context:
 * std::vector<uint8_t> buf(max_size, 0);
 * llama_data_buffer_context data_ctx(&buf.data());
 * llama_copy_state_data(ctx, &data_ctx);
 *
*/
static void llama_copy_state_data_internal(struct llama_context * ctx, llama_data_context * data_ctx) {
    // TODO: does not support multi-sequence states
    {
        const auto & kv_self = ctx->kv_self;
        for (uint32_t i = 0; i < kv_self.head; ++i) {
            GGML_ASSERT(kv_self.cells[i].pos == (int32_t) i);
            GGML_ASSERT(kv_self.cells[i].seq_id.size() == 1);
            GGML_ASSERT(kv_self.cells[i].has_seq_id(0));
        }
    }

    // copy rng
    {
        std::stringstream rng_ss;
        rng_ss << ctx->rng;

        const size_t rng_size = rng_ss.str().size();
        char rng_buf[LLAMA_MAX_RNG_STATE];

        memset(&rng_buf[0], 0, LLAMA_MAX_RNG_STATE);
        memcpy(&rng_buf[0], rng_ss.str().data(), rng_ss.str().size());

        data_ctx->write(&rng_size,   sizeof(rng_size));
        data_ctx->write(&rng_buf[0], LLAMA_MAX_RNG_STATE);
    }

    // copy logits
    {
        const size_t logits_cap  = ctx->logits.capacity();
        const size_t logits_size = ctx->logits.size();

        data_ctx->write(&logits_cap,  sizeof(logits_cap));
        data_ctx->write(&logits_size, sizeof(logits_size));

        if (logits_size) {
            data_ctx->write(ctx->logits.data(), logits_size * sizeof(float));
        }

        // If there is a gap between the size and the capacity, write padding
        size_t padding_size = (logits_cap - logits_size) * sizeof(float);
        if (padding_size > 0) {
            std::vector<uint8_t> padding(padding_size, 0); // Create a buffer filled with zeros
            data_ctx->write(padding.data(), padding_size);
        }
    }

    // copy embeddings
    {
        const size_t embedding_size = ctx->embedding.size();

        data_ctx->write(&embedding_size, sizeof(embedding_size));

        if (embedding_size) {
            data_ctx->write(ctx->embedding.data(), embedding_size * sizeof(float));
        }
    }

    // copy kv cache
    {
        const auto & kv_self = ctx->kv_self;
        const auto & hparams = ctx->model.hparams;
        const auto & cparams = ctx->cparams;

        const int    n_layer = hparams.n_layer;
        const int    n_embd  = hparams.n_embd_gqa();
        const int    n_ctx   = cparams.n_ctx;

        const size_t kv_size = kv_self.buf.size;
        const int    kv_ntok = kv_self.head;

        data_ctx->write(&kv_size, sizeof(kv_size));
        data_ctx->write(&kv_ntok, sizeof(kv_ntok));

        if (kv_size) {
            const size_t elt_size = ggml_element_size(kv_self.k);

            ggml_context * cpy_ctx = ggml_init({ 4096, NULL, /* no_alloc */ true });
            ggml_cgraph gf{};

            ggml_tensor * kout3d = ggml_new_tensor_3d(cpy_ctx, kv_self.k->type, n_embd, kv_ntok, n_layer);
            std::vector<uint8_t> kout3d_data(ggml_nbytes(kout3d), 0);
            kout3d->data = kout3d_data.data();

            ggml_tensor * vout3d = ggml_new_tensor_3d(cpy_ctx, kv_self.v->type, kv_ntok, n_embd, n_layer);
            std::vector<uint8_t> vout3d_data(ggml_nbytes(vout3d), 0);
            vout3d->data = vout3d_data.data();

            ggml_tensor * k3d = ggml_view_3d(cpy_ctx, kv_self.k,
                n_embd, kv_ntok, n_layer,
                elt_size*n_embd, elt_size*n_embd*n_ctx, 0);

            ggml_tensor * v3d = ggml_view_3d(cpy_ctx, kv_self.v,
                kv_ntok, n_embd, n_layer,
                elt_size*n_ctx, elt_size*n_ctx*n_embd, 0);

            ggml_build_forward_expand(&gf, ggml_cpy(cpy_ctx, k3d, kout3d));
            ggml_build_forward_expand(&gf, ggml_cpy(cpy_ctx, v3d, vout3d));
            ggml_graph_compute_helper(ctx->work_buffer, &gf, /*n_threads*/ 1);

            ggml_free(cpy_ctx);

            // our data is now in the kout3d_data and vout3d_data buffers
            // write them to file
            data_ctx->write(kout3d_data.data(), kout3d_data.size());
            data_ctx->write(vout3d_data.data(), vout3d_data.size());
        }
    }
}

size_t llama_copy_state_data(struct llama_context * ctx, uint8_t * dst) {
    llama_data_buffer_context data_ctx(dst);
    llama_copy_state_data_internal(ctx, &data_ctx);

    return data_ctx.get_size_written();
}

// Sets the state reading from the specified source address
size_t llama_set_state_data(struct llama_context * ctx, uint8_t * src) {
    uint8_t * inp = src;

    // set rng
    {
        size_t rng_size;
        char   rng_buf[LLAMA_MAX_RNG_STATE];

        memcpy(&rng_size,   inp, sizeof(rng_size));    inp += sizeof(rng_size);
        memcpy(&rng_buf[0], inp, LLAMA_MAX_RNG_STATE); inp += LLAMA_MAX_RNG_STATE;

        std::stringstream rng_ss;
        rng_ss.str(std::string(&rng_buf[0], rng_size));
        rng_ss >> ctx->rng;

        GGML_ASSERT(!rng_ss.fail());
    }

    // set logits
    {
        size_t logits_cap;
        size_t logits_size;

        memcpy(&logits_cap,  inp, sizeof(logits_cap));  inp += sizeof(logits_cap);
        memcpy(&logits_size, inp, sizeof(logits_size)); inp += sizeof(logits_size);

        GGML_ASSERT(ctx->logits.capacity() == logits_cap);

        if (logits_size) {
            ctx->logits.resize(logits_size);
            memcpy(ctx->logits.data(), inp, logits_size * sizeof(float));
        }

        inp += logits_cap * sizeof(float);
    }

    // set embeddings
    {
        size_t embedding_size;

        memcpy(&embedding_size, inp, sizeof(embedding_size)); inp += sizeof(embedding_size);

        GGML_ASSERT(ctx->embedding.capacity() == embedding_size);

        if (embedding_size) {
            memcpy(ctx->embedding.data(), inp, embedding_size * sizeof(float));
            inp += embedding_size * sizeof(float);
        }
    }

    // set kv cache
    {
        const auto & kv_self = ctx->kv_self;
        const auto & hparams = ctx->model.hparams;
        const auto & cparams = ctx->cparams;

        const int    n_layer = hparams.n_layer;
        const int    n_embd  = hparams.n_embd_gqa();
        const int    n_ctx   = cparams.n_ctx;

        size_t kv_size;
        int kv_ntok;

        memcpy(&kv_size, inp, sizeof(kv_size)); inp += sizeof(kv_size);
        memcpy(&kv_ntok, inp, sizeof(kv_ntok)); inp += sizeof(kv_ntok);

        if (kv_size) {
            GGML_ASSERT(kv_self.buf.size == kv_size);

            const size_t elt_size = ggml_element_size(kv_self.k);

            ggml_context * cpy_ctx = ggml_init({ 4096, NULL, /* no_alloc */ true });
            ggml_cgraph gf{};

            ggml_tensor * kin3d = ggml_new_tensor_3d(cpy_ctx, kv_self.k->type, n_embd, kv_ntok, n_layer);
            kin3d->data = (void *) inp;
            inp += ggml_nbytes(kin3d);

            ggml_tensor * vin3d = ggml_new_tensor_3d(cpy_ctx, kv_self.v->type, kv_ntok, n_embd, n_layer);
            vin3d->data = (void *) inp;
            inp += ggml_nbytes(vin3d);

            ggml_tensor * k3d = ggml_view_3d(cpy_ctx, kv_self.k,
                n_embd, kv_ntok, n_layer,
                elt_size*n_embd, elt_size*n_embd*n_ctx, 0);

            ggml_tensor * v3d = ggml_view_3d(cpy_ctx, kv_self.v,
                kv_ntok, n_embd, n_layer,
                elt_size*n_ctx, elt_size*n_ctx*n_embd, 0);

            ggml_build_forward_expand(&gf, ggml_cpy(cpy_ctx, kin3d, k3d));
            ggml_build_forward_expand(&gf, ggml_cpy(cpy_ctx, vin3d, v3d));
            ggml_graph_compute_helper(ctx->work_buffer, &gf, /*n_threads*/ 1);

            ggml_free(cpy_ctx);
        }

        ctx->kv_self.head = kv_ntok;
        ctx->kv_self.size = kv_size;
    }

    const size_t nread    = inp - src;
    const size_t max_size = llama_get_state_size(ctx);

    GGML_ASSERT(nread <= max_size);

    return nread;
}

static bool llama_load_session_file_internal(struct llama_context * ctx, const char * path_session, llama_token * tokens_out, size_t n_token_capacity, size_t * n_token_count_out) {
    llama_file file(path_session, "rb");

    // sanity checks
    {
        const uint32_t magic   = file.read_u32();
        const uint32_t version = file.read_u32();

        if (magic != LLAMA_SESSION_MAGIC || version != LLAMA_SESSION_VERSION) {
            LLAMA_LOG_ERROR("%s : unknown (magic, version) for session file: %08x, %08x\n", __func__, magic, version);
            return false;
        }

        llama_hparams session_hparams;
        file.read_raw(&session_hparams, sizeof(llama_hparams));

        if (session_hparams != ctx->model.hparams) {
            LLAMA_LOG_INFO("%s : model hparams didn't match from session file!\n", __func__);
            return false;
        }
    }

    // load the prompt
    {
        const uint32_t n_token_count = file.read_u32();

        if (n_token_count > n_token_capacity) {
            LLAMA_LOG_ERROR("%s : token count in session file exceeded capacity! %u > %zu\n", __func__, n_token_count, n_token_capacity);
            return false;
        }

        file.read_raw(tokens_out, sizeof(llama_token) * n_token_count);
        *n_token_count_out = n_token_count;
    }

    // restore the context state
    {
        const size_t n_state_size_cur = file.size - file.tell();
        const size_t n_state_size_max = llama_get_state_size(ctx);

        if (n_state_size_cur > n_state_size_max) {
            LLAMA_LOG_ERROR("%s : the state size in session file is too big! max %zu, got %zu\n", __func__, n_state_size_max, n_state_size_cur);
            return false;
        }

        std::vector<uint8_t> state_data(n_state_size_max);
        file.read_raw(state_data.data(), n_state_size_cur);

        llama_set_state_data(ctx, state_data.data());
    }

    return true;
}

bool llama_load_session_file(struct llama_context * ctx, const char * path_session, llama_token * tokens_out, size_t n_token_capacity, size_t * n_token_count_out) {
    try {
        return llama_load_session_file_internal(ctx, path_session, tokens_out, n_token_capacity, n_token_count_out);
    } catch (const std::exception & err) {
        LLAMA_LOG_ERROR("error loading session file: %s\n", err.what());
        return false;
    }
}

bool llama_save_session_file(struct llama_context * ctx, const char * path_session, const llama_token * tokens, size_t n_token_count) {
    llama_file file(path_session, "wb");

    file.write_u32(LLAMA_SESSION_MAGIC);
    file.write_u32(LLAMA_SESSION_VERSION);

    file.write_raw(&ctx->model.hparams, sizeof(llama_hparams));

    // save the prompt
    file.write_u32((uint32_t) n_token_count);
    file.write_raw(tokens, sizeof(llama_token) * n_token_count);

    // save the context state using stream saving
    llama_data_file_context data_ctx(&file);
    llama_copy_state_data_internal(ctx, &data_ctx);

    return true;
}

int llama_eval(
        struct llama_context * ctx,
                 llama_token * tokens,
                     int32_t   n_tokens,
                         int   n_past) {
    llama_kv_cache_tokens_rm(ctx->kv_self, n_past, -1);

    const int ret = llama_decode_internal(*ctx, llama_batch_get_one(tokens, n_tokens, n_past, 0));
    if (ret < 0) {
        LLAMA_LOG_ERROR("%s: failed to decode, ret = %d\n", __func__, ret);
    }

    return ret;
}

int llama_eval_embd(
            struct llama_context * ctx,
                           float * embd,
                         int32_t   n_tokens,
                             int   n_past) {
    llama_kv_cache_tokens_rm(ctx->kv_self, n_past, -1);

    llama_batch batch = { n_tokens, nullptr, embd, nullptr, nullptr, nullptr, n_past, 1, 0, };

    const int ret = llama_decode_internal(*ctx, batch);
    if (ret < 0) {
        LLAMA_LOG_ERROR("%s: failed to decode, ret = %d\n", __func__, ret);
    }

    return ret;
}

void llama_set_n_threads(struct llama_context * ctx, uint32_t n_threads, uint32_t n_threads_batch) {
    ctx->cparams.n_threads       = n_threads;
    ctx->cparams.n_threads_batch = n_threads_batch;
}

struct llama_batch llama_batch_get_one(
             llama_token * tokens,
                 int32_t   n_tokens,
               llama_pos   pos_0,
            llama_seq_id   seq_id) {
    return {
        /*n_tokens    =*/ n_tokens,
        /*tokens      =*/ tokens,
        /*embd        =*/ nullptr,
        /*pos         =*/ nullptr,
        /*seq_id      =*/ nullptr,
        /*logits      =*/ nullptr,
        /*all_pos_0   =*/ pos_0,
        /*all_pos_1   =*/ 1,
        /*all_seq_id  =*/ seq_id,
    };
}

struct llama_batch llama_batch_init(int32_t n_tokens, int32_t embd) {
    llama_batch batch = { -1, nullptr, nullptr, nullptr, nullptr, nullptr, 0, 0, 0, };

    if (embd) {
        batch.embd = (float *) malloc(sizeof(float) * n_tokens * embd);
    } else {
        batch.token = (llama_token *) malloc(sizeof(llama_token) * n_tokens);
    }

    batch.pos    = (llama_pos *)    malloc(sizeof(llama_pos)    * n_tokens);
    batch.seq_id = (llama_seq_id *) malloc(sizeof(llama_seq_id) * n_tokens);
    batch.logits = (int8_t *)       malloc(sizeof(int8_t)       * n_tokens);

    return batch;
}

void llama_batch_free(struct llama_batch batch) {
    if (batch.token)  free(batch.token);
    if (batch.embd)   free(batch.embd);
    if (batch.pos)    free(batch.pos);
    if (batch.seq_id) free(batch.seq_id);
    if (batch.logits) free(batch.logits);
}

int llama_decode(
        struct llama_context * ctx,
          struct llama_batch   batch) {
    const int ret = llama_decode_internal(*ctx, batch);
    if (ret < 0) {
        LLAMA_LOG_ERROR("%s: failed to decode, ret = %d\n", __func__, ret);
    }

    return ret;
}

float * llama_get_logits(struct llama_context * ctx) {
    return ctx->logits.data();
}

float * llama_get_logits_ith(struct llama_context * ctx, int32_t i) {
    return ctx->logits.data() + i*ctx->model.hparams.n_vocab;
}

float * llama_get_embeddings(struct llama_context * ctx) {
    return ctx->embedding.data();
}

const char * llama_token_get_text(const struct llama_context * ctx, llama_token token) {
    return ctx->model.vocab.id_to_token[token].text.c_str();
}

float llama_token_get_score(const struct llama_context * ctx, llama_token token) {
    return ctx->model.vocab.id_to_token[token].score;
}

llama_token_type llama_token_get_type(const struct llama_context * ctx, llama_token token) {
    return ctx->model.vocab.id_to_token[token].type;
}

llama_token llama_token_bos(const struct llama_context * ctx) {
    return ctx->model.vocab.special_bos_id;
}

llama_token llama_token_eos(const struct llama_context * ctx) {
    return ctx->model.vocab.special_eos_id;
}

llama_token llama_token_nl(const struct llama_context * ctx) {
    return ctx->model.vocab.linefeed_id;
}

int llama_tokenize(
    const struct llama_model * model,
                  const char * text,
                         int   text_len,
                 llama_token * tokens,
                         int   n_max_tokens,
                        bool   add_bos) {
    auto res = llama_tokenize_internal(model->vocab, std::string(text, text_len), add_bos);

    if (n_max_tokens < (int) res.size()) {
        // LLAMA_LOG_ERROR("%s: too many tokens\n", __func__);
        return -((int) res.size());
    }

    for (size_t i = 0; i < res.size(); i++) {
        tokens[i] = res[i];
    }

    return res.size();
}

<<<<<<< HEAD
int llama_token_to_piece(const struct llama_context * ctx, llama_token token, char * buf, int length) {
    return llama_token_to_piece_with_model(&ctx->model, token, buf, length);
}

static std::string llama_decode_text(const std::string& text) {
    std::string decoded_text;
    auto unicode_sequences = codepoints_from_utf8(text);
    for (auto& unicode_sequence : unicode_sequences) {
        decoded_text += unicode_to_bytes_bpe(codepoint_to_utf8(unicode_sequence));
    }

    return decoded_text;
}

// does not write null-terminator to buf
int llama_token_to_piece_with_model(const struct llama_model * model, llama_token token, char * buf, int length) {
    if (0 <= token && token < llama_model_n_vocab(model)) {
        switch (llama_vocab_get_type(model->vocab)) {
        case LLAMA_VOCAB_TYPE_SPM: {
            if (llama_is_normal_token(model->vocab, token)) {
                std::string result = model->vocab.id_to_token[token].text;
=======
// does not write null-terminator to buf
int llama_token_to_piece(const struct llama_model * model, llama_token token, char * buf, int length) {
    if (0 <= token && token < llama_n_vocab(model)) {
        if (llama_is_normal_token(model->vocab, token)) {
            std::string result = model->vocab.id_to_token[token].text;
            if (llama_vocab_get_type(model->vocab) == LLAMA_VOCAB_TYPE_SPM) {
>>>>>>> 40e07a60
                llama_unescape_whitespace(result);
                if (length < (int) result.length()) {
                    return -result.length();
                }
                memcpy(buf, result.c_str(), result.length());
                return result.length();
            } else if (llama_is_unknown_token(model->vocab, token)) { // NOLINT
                if (length < 3) {
                    return -3;
                }
                memcpy(buf, "\xe2\x96\x85", 3);
                return 3;
            } else if (llama_is_control_token(model->vocab, token)) {
                ;
            } else if (llama_is_byte_token(model->vocab, token)) {
                if (length < 1) {
                    return -1;
                }
                buf[0] = llama_token_to_byte(model->vocab, token);
                return 1;
            } else {
                GGML_ASSERT(false);
            }
<<<<<<< HEAD
            break;
        }
        case LLAMA_VOCAB_TYPE_BPE: {
            if (llama_is_normal_token(model->vocab, token)) {
                std::string result = model->vocab.id_to_token[token].text;
                result = llama_decode_text(result);
                if (length < (int) result.length()) {
                    return -result.length();
                }
                memcpy(buf, result.c_str(), result.length());
                return result.length();
            } else if (llama_is_control_token(model->vocab, token)) {
                ;
            } else {
                GGML_ASSERT(false);
=======
            if (length < (int) result.length()) {
                return -result.length();
            }
            memcpy(buf, result.c_str(), result.length());
            return result.length();
        } else if (llama_is_unknown_token(model->vocab, token)) { // NOLINT
            if (length < 3) {
                return -3;
            }
            buf[0] = '\xe2';
            buf[1] = '\x96';
            buf[2] = '\x85';
            return 3;
        } else if (llama_is_control_token(model->vocab, token)) {
            // do nothing
        } else if (llama_is_byte_token(model->vocab, token)) {
            if (length < 1) {
                return -1;
>>>>>>> 40e07a60
            }
            break;
        }
        default:
            GGML_ASSERT(false);
        }
    }
    return 0;
}

struct llama_timings llama_get_timings(struct llama_context * ctx) {
    struct llama_timings result = {
        /*.t_start_ms  =*/ 1e-3 * ctx->t_start_us,
        /*.t_end_ms    =*/ 1.00 * ggml_time_ms(),
        /*.t_load_ms   =*/ 1e-3 * ctx->t_load_us,
        /*.t_sample_ms =*/ 1e-3 * ctx->t_sample_us,
        /*.t_p_eval_ms =*/ 1e-3 * ctx->t_p_eval_us,
        /*.t_eval_ms   =*/ 1e-3 * ctx->t_eval_us,

        /*.n_sample =*/ std::max(1, ctx->n_sample),
        /*.n_p_eval =*/ std::max(1, ctx->n_p_eval),
        /*.n_eval   =*/ std::max(1, ctx->n_eval),
    };

    return result;
}

void llama_print_timings(struct llama_context * ctx) {
    const llama_timings timings = llama_get_timings(ctx);

    LLAMA_LOG_INFO("\n");
    LLAMA_LOG_INFO("%s:        load time = %8.2f ms\n", __func__, timings.t_load_ms);
    LLAMA_LOG_INFO("%s:      sample time = %8.2f ms / %5d runs   (%8.2f ms per token, %8.2f tokens per second)\n",
            __func__, timings.t_sample_ms, timings.n_sample, timings.t_sample_ms / timings.n_sample, 1e3 / timings.t_sample_ms * timings.n_sample);
    LLAMA_LOG_INFO("%s: prompt eval time = %8.2f ms / %5d tokens (%8.2f ms per token, %8.2f tokens per second)\n",
            __func__, timings.t_p_eval_ms, timings.n_p_eval, timings.t_p_eval_ms / timings.n_p_eval, 1e3 / timings.t_p_eval_ms * timings.n_p_eval);
    LLAMA_LOG_INFO("%s:        eval time = %8.2f ms / %5d runs   (%8.2f ms per token, %8.2f tokens per second)\n",
            __func__, timings.t_eval_ms, timings.n_eval, timings.t_eval_ms / timings.n_eval, 1e3 / timings.t_eval_ms * timings.n_eval);
    LLAMA_LOG_INFO("%s:       total time = %8.2f ms\n", __func__, (timings.t_end_ms - timings.t_start_ms));
}

void llama_reset_timings(struct llama_context * ctx) {
    ctx->t_start_us = ggml_time_us();
    ctx->t_sample_us = ctx->n_sample = 0;
    ctx->t_eval_us   = ctx->n_eval   = 0;
    ctx->t_p_eval_us = ctx->n_p_eval = 0;
}

const char * llama_print_system_info(void) {
    static std::string s;

    s  = "";
    s += "AVX = "         + std::to_string(ggml_cpu_has_avx())         + " | ";
    s += "AVX2 = "        + std::to_string(ggml_cpu_has_avx2())        + " | ";
    s += "AVX512 = "      + std::to_string(ggml_cpu_has_avx512())      + " | ";
    s += "AVX512_VBMI = " + std::to_string(ggml_cpu_has_avx512_vbmi()) + " | ";
    s += "AVX512_VNNI = " + std::to_string(ggml_cpu_has_avx512_vnni()) + " | ";
    s += "FMA = "         + std::to_string(ggml_cpu_has_fma())         + " | ";
    s += "NEON = "        + std::to_string(ggml_cpu_has_neon())        + " | ";
    s += "ARM_FMA = "     + std::to_string(ggml_cpu_has_arm_fma())     + " | ";
    s += "F16C = "        + std::to_string(ggml_cpu_has_f16c())        + " | ";
    s += "FP16_VA = "     + std::to_string(ggml_cpu_has_fp16_va())     + " | ";
    s += "WASM_SIMD = "   + std::to_string(ggml_cpu_has_wasm_simd())   + " | ";
    s += "BLAS = "        + std::to_string(ggml_cpu_has_blas())        + " | ";
    s += "SSE3 = "        + std::to_string(ggml_cpu_has_sse3())        + " | ";
    s += "SSSE3 = "       + std::to_string(ggml_cpu_has_ssse3())       + " | ";
    s += "VSX = "         + std::to_string(ggml_cpu_has_vsx())         + " | ";

    return s.c_str();
}

void llama_dump_timing_info_yaml(FILE * stream, const llama_context * ctx) {
    fprintf(stream, "\n");
    fprintf(stream, "###########\n");
    fprintf(stream, "# Timings #\n");
    fprintf(stream, "###########\n");
    fprintf(stream, "\n");

    fprintf(stream, "mst_eval: %.2f  # ms / token during generation\n",
            1.0e-3 * ctx->t_eval_us / ctx->n_eval);
    fprintf(stream, "mst_p_eval: %.2f  # ms / token during prompt processing\n",
            1.0e-3 * ctx->t_p_eval_us / ctx->n_p_eval);
    fprintf(stream, "mst_sample: %.2f  # ms / token during sampling\n",
            1.0e-3 * ctx->t_sample_us / ctx->n_sample);
    fprintf(stream, "n_eval: %d  # number of tokens generated (excluding the first one)\n", ctx->n_eval);
    fprintf(stream, "n_p_eval: %d  # number of tokens processed in batches at the beginning\n", ctx->n_p_eval);
    fprintf(stream, "n_sample: %d  # number of sampled tokens\n", ctx->n_sample);
    fprintf(stream, "t_eval_us: %" PRId64 "  # total microseconds spent generating tokens\n", ctx->t_eval_us);
    fprintf(stream, "t_load_us: %" PRId64 "  # total microseconds spent loading the model\n", ctx->t_load_us);
    fprintf(stream, "t_p_eval_us: %" PRId64 "  # total microseconds spent prompt processing\n", ctx->t_p_eval_us);
    fprintf(stream, "t_sample_us: %" PRId64 "  # total microseconds spent sampling\n", ctx->t_sample_us);
    fprintf(stream, "ts_eval: %.2f  # tokens / second during generation\n",
            1.0e6 * ctx->n_eval / ctx->t_eval_us);
    fprintf(stream, "ts_p_eval: %.2f  # tokens / second during prompt processing\n",
            1.0e6 * ctx->n_p_eval / ctx->t_p_eval_us);
    fprintf(stream, "ts_sample: %.2f  # tokens / second during sampling\n",
            1.0e6 * ctx->n_sample / ctx->t_sample_us);
}

// For internal test use
const std::vector<std::pair<std::string, struct ggml_tensor *>> & llama_internal_get_tensor_map(
    struct llama_context * ctx
) {
    return ctx->model.tensors_by_name;
}

void llama_log_set(ggml_log_callback log_callback, void * user_data) {
    g_state.log_callback = log_callback ? log_callback : llama_log_callback_default;
    g_state.log_callback_user_data = user_data;
}

static void llama_log_internal_v(ggml_log_level level, const char * format, va_list args) {
    va_list args_copy;
    va_copy(args_copy, args);
    char buffer[128];
    int len = vsnprintf(buffer, 128, format, args);
    if (len < 128) {
        g_state.log_callback(level, buffer, g_state.log_callback_user_data);
    } else {
        char* buffer2 = new char[len+1];
        vsnprintf(buffer2, len+1, format, args_copy);
        buffer2[len] = 0;
        g_state.log_callback(level, buffer2, g_state.log_callback_user_data);
        delete[] buffer2;
    }
    va_end(args_copy);
}

static void llama_log_internal(ggml_log_level level, const char * format, ...) {
    va_list args;
    va_start(args, format);
    llama_log_internal_v(level, format, args);
    va_end(args);
}

static void llama_log_callback_default(ggml_log_level level, const char * text, void * user_data) {
    (void) level;
    (void) user_data;
    fputs(text, stderr);
    fflush(stderr);
}<|MERGE_RESOLUTION|>--- conflicted
+++ resolved
@@ -7655,7 +7655,6 @@
     return res.size();
 }
 
-<<<<<<< HEAD
 int llama_token_to_piece(const struct llama_context * ctx, llama_token token, char * buf, int length) {
     return llama_token_to_piece_with_model(&ctx->model, token, buf, length);
 }
@@ -7677,14 +7676,6 @@
         case LLAMA_VOCAB_TYPE_SPM: {
             if (llama_is_normal_token(model->vocab, token)) {
                 std::string result = model->vocab.id_to_token[token].text;
-=======
-// does not write null-terminator to buf
-int llama_token_to_piece(const struct llama_model * model, llama_token token, char * buf, int length) {
-    if (0 <= token && token < llama_n_vocab(model)) {
-        if (llama_is_normal_token(model->vocab, token)) {
-            std::string result = model->vocab.id_to_token[token].text;
-            if (llama_vocab_get_type(model->vocab) == LLAMA_VOCAB_TYPE_SPM) {
->>>>>>> 40e07a60
                 llama_unescape_whitespace(result);
                 if (length < (int) result.length()) {
                     return -result.length();
@@ -7708,7 +7699,6 @@
             } else {
                 GGML_ASSERT(false);
             }
-<<<<<<< HEAD
             break;
         }
         case LLAMA_VOCAB_TYPE_BPE: {
@@ -7724,26 +7714,6 @@
                 ;
             } else {
                 GGML_ASSERT(false);
-=======
-            if (length < (int) result.length()) {
-                return -result.length();
-            }
-            memcpy(buf, result.c_str(), result.length());
-            return result.length();
-        } else if (llama_is_unknown_token(model->vocab, token)) { // NOLINT
-            if (length < 3) {
-                return -3;
-            }
-            buf[0] = '\xe2';
-            buf[1] = '\x96';
-            buf[2] = '\x85';
-            return 3;
-        } else if (llama_is_control_token(model->vocab, token)) {
-            // do nothing
-        } else if (llama_is_byte_token(model->vocab, token)) {
-            if (length < 1) {
-                return -1;
->>>>>>> 40e07a60
             }
             break;
         }
