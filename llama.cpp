#define LLAMA_API_INTERNAL
#include "llama.h"

#include "ggml.h"

#include "ggml-alloc.h"

#ifdef GGML_USE_CUBLAS
#  include "ggml-cuda.h"
#elif defined(GGML_USE_CLBLAST)
#  include "ggml-opencl.h"
#endif

#ifdef GGML_USE_METAL
#  include "ggml-metal.h"
#endif
#ifdef GGML_USE_MPI
#  include "ggml-mpi.h"
#endif
#ifdef GGML_USE_K_QUANTS
#  ifndef QK_K
#    ifdef GGML_QKK_64
#      define QK_K 64
#    else
#      define QK_K 256
#    endif
#  endif
#endif

#ifdef __has_include
    #if __has_include(<unistd.h>)
        #include <unistd.h>
        #if defined(_POSIX_MAPPED_FILES)
            #include <sys/mman.h>
        #endif
        #if defined(_POSIX_MEMLOCK_RANGE)
            #include <sys/resource.h>
        #endif
    #endif
#endif

#if defined(_WIN32)
    #define WIN32_LEAN_AND_MEAN
    #ifndef NOMINMAX
        #define NOMINMAX
    #endif
    #include <windows.h>
    #include <io.h>
    #include <stdio.h> // for _fseeki64
#endif

#include <algorithm>
#include <array>
#include <cassert>
#include <cinttypes>
#include <climits>
#include <cstdarg>
#include <cstddef>
#include <cstdint>
#include <cstdio>
#include <cstring>
#include <ctime>
#include <fstream>
#include <initializer_list>
#include <map>
#include <memory>
#include <mutex>
#include <numeric>
#include <queue>
#include <random>
#include <regex>
#include <sstream>
#include <thread>
#include <unordered_map>
#include <set>

#if defined(_MSC_VER)
#pragma warning(disable: 4244 4267) // possible loss of data
#endif

#ifdef __GNUC__
#ifdef __MINGW32__
#define LLAMA_ATTRIBUTE_FORMAT(...) __attribute__((format(gnu_printf, __VA_ARGS__)))
#else
#define LLAMA_ATTRIBUTE_FORMAT(...) __attribute__((format(printf, __VA_ARGS__)))
#endif
#else
#define LLAMA_ATTRIBUTE_FORMAT(...)
#endif

//
// logging
//

LLAMA_ATTRIBUTE_FORMAT(2, 3)
static void llama_log_internal        (ggml_log_level level, const char* format, ...);
static void llama_log_callback_default(ggml_log_level level, const char * text, void * user_data);

#define LLAMA_LOG_INFO(...)  llama_log_internal(GGML_LOG_LEVEL_INFO , __VA_ARGS__)
#define LLAMA_LOG_WARN(...)  llama_log_internal(GGML_LOG_LEVEL_WARN , __VA_ARGS__)
#define LLAMA_LOG_ERROR(...) llama_log_internal(GGML_LOG_LEVEL_ERROR, __VA_ARGS__)

//
// helpers
//

static size_t utf8_len(char src) {
    const size_t lookup[] = { 1, 1, 1, 1, 1, 1, 1, 1, 1, 1, 1, 1, 2, 2, 3, 4 };
    uint8_t highbits = static_cast<uint8_t>(src) >> 4;
    return lookup[highbits];
}

static void replace_all(std::string & s, const std::string & search, const std::string & replace) {
    std::string result;
    for (size_t pos = 0; ; pos += search.length()) {
        auto new_pos = s.find(search, pos);
        if (new_pos == std::string::npos) {
            result += s.substr(pos, s.size() - pos);
            break;
        }
        result += s.substr(pos, new_pos - pos) + replace;
        pos = new_pos;
    }
    s = std::move(result);
}
#ifdef GGML_USE_CPU_HBM
#include <hbwmalloc.h>
#endif

static void zeros(std::ofstream & file, size_t n) {
    char zero = 0;
    for (size_t i = 0; i < n; ++i) {
        file.write(&zero, 1);
    }
}

LLAMA_ATTRIBUTE_FORMAT(1, 2)
static std::string format(const char * fmt, ...) {
    va_list ap;
    va_list ap2;
    va_start(ap, fmt);
    va_copy(ap2, ap);
    int size = vsnprintf(NULL, 0, fmt, ap);
    GGML_ASSERT(size >= 0 && size < INT_MAX); // NOLINT
    std::vector<char> buf(size + 1);
    int size2 = vsnprintf(buf.data(), size + 1, fmt, ap2);
    GGML_ASSERT(size2 == size);
    va_end(ap2);
    va_end(ap);
    return std::string(buf.data(), size);
}

//
// gguf constants (sync with gguf.py)
//

enum llm_arch {
    LLM_ARCH_LLAMA,
    LLM_ARCH_FALCON,
    LLM_ARCH_BAICHUAN,
    LLM_ARCH_GPT2,
    LLM_ARCH_GPTJ,
    LLM_ARCH_GPTNEOX,
    LLM_ARCH_MPT,
    LLM_ARCH_STARCODER,
    LLM_ARCH_PERSIMMON,
    LLM_ARCH_UNKNOWN,
};

static std::map<llm_arch, std::string> LLM_ARCH_NAMES = {
    { LLM_ARCH_LLAMA,           "llama"     },
    { LLM_ARCH_FALCON,          "falcon"    },
    { LLM_ARCH_GPT2,            "gpt2"      },
    { LLM_ARCH_GPTJ,            "gptj"      },
    { LLM_ARCH_GPTNEOX,         "gptneox"   },
    { LLM_ARCH_MPT,             "mpt"       },
    { LLM_ARCH_BAICHUAN,        "baichuan"  },
    { LLM_ARCH_STARCODER,       "starcoder" },
    { LLM_ARCH_PERSIMMON,       "persimmon" },
};

enum llm_kv {
    LLM_KV_GENERAL_ARCHITECTURE,
    LLM_KV_GENERAL_QUANTIZATION_VERSION,
    LLM_KV_GENERAL_ALIGNMENT,
    LLM_KV_GENERAL_NAME,
    LLM_KV_GENERAL_AUTHOR,
    LLM_KV_GENERAL_URL,
    LLM_KV_GENERAL_DESCRIPTION,
    LLM_KV_GENERAL_LICENSE,
    LLM_KV_GENERAL_SOURCE_URL,
    LLM_KV_GENERAL_SOURCE_HF_REPO,

    LLM_KV_CONTEXT_LENGTH,
    LLM_KV_EMBEDDING_LENGTH,
    LLM_KV_BLOCK_COUNT,
    LLM_KV_FEED_FORWARD_LENGTH,
    LLM_KV_USE_PARALLEL_RESIDUAL,
    LLM_KV_TENSOR_DATA_LAYOUT,

    LLM_KV_ATTENTION_HEAD_COUNT,
    LLM_KV_ATTENTION_HEAD_COUNT_KV,
    LLM_KV_ATTENTION_MAX_ALIBI_BIAS,
    LLM_KV_ATTENTION_CLAMP_KQV,
    LLM_KV_ATTENTION_LAYERNORM_EPS,
    LLM_KV_ATTENTION_LAYERNORM_RMS_EPS,

    LLM_KV_ROPE_DIMENSION_COUNT,
    LLM_KV_ROPE_FREQ_BASE,
    LLM_KV_ROPE_SCALE_LINEAR,

    LLM_KV_TOKENIZER_MODEL,
    LLM_KV_TOKENIZER_LIST,
    LLM_KV_TOKENIZER_TOKEN_TYPE,
    LLM_KV_TOKENIZER_SCORES,
    LLM_KV_TOKENIZER_MERGES,
    LLM_KV_TOKENIZER_BOS_ID,
    LLM_KV_TOKENIZER_EOS_ID,
    LLM_KV_TOKENIZER_UNK_ID,
    LLM_KV_TOKENIZER_SEP_ID,
    LLM_KV_TOKENIZER_PAD_ID,
    LLM_KV_TOKENIZER_HF_JSON,
    LLM_KV_TOKENIZER_RWKV,
};

static std::map<llm_kv, std::string> LLM_KV_NAMES = {
    { LLM_KV_GENERAL_ARCHITECTURE,          "general.architecture"                  },
    { LLM_KV_GENERAL_QUANTIZATION_VERSION,  "general.quantization_version"          },
    { LLM_KV_GENERAL_ALIGNMENT,             "general.alignment"                     },
    { LLM_KV_GENERAL_NAME,                  "general.name"                          },
    { LLM_KV_GENERAL_AUTHOR,                "general.author"                        },
    { LLM_KV_GENERAL_URL,                   "general.url"                           },
    { LLM_KV_GENERAL_DESCRIPTION,           "general.description"                   },
    { LLM_KV_GENERAL_LICENSE,               "general.license"                       },
    { LLM_KV_GENERAL_SOURCE_URL,            "general.source.url"                    },
    { LLM_KV_GENERAL_SOURCE_HF_REPO,        "general.source.huggingface.repository" },

    { LLM_KV_CONTEXT_LENGTH,                "%s.context_length"        },
    { LLM_KV_EMBEDDING_LENGTH,              "%s.embedding_length"      },
    { LLM_KV_BLOCK_COUNT,                   "%s.block_count"           },
    { LLM_KV_FEED_FORWARD_LENGTH,           "%s.feed_forward_length"   },
    { LLM_KV_USE_PARALLEL_RESIDUAL,         "%s.use_parallel_residual" },
    { LLM_KV_TENSOR_DATA_LAYOUT,            "%s.tensor_data_layout"    },

    { LLM_KV_ATTENTION_HEAD_COUNT,          "%s.attention.head_count"             },
    { LLM_KV_ATTENTION_HEAD_COUNT_KV,       "%s.attention.head_count_kv"          },
    { LLM_KV_ATTENTION_MAX_ALIBI_BIAS,      "%s.attention.max_alibi_bias"         },
    { LLM_KV_ATTENTION_CLAMP_KQV,           "%s.attention.clamp_kqv"              },
    { LLM_KV_ATTENTION_LAYERNORM_EPS,       "%s.attention.layer_norm_epsilon"     },
    { LLM_KV_ATTENTION_LAYERNORM_RMS_EPS,   "%s.attention.layer_norm_rms_epsilon" },

    { LLM_KV_ROPE_DIMENSION_COUNT,          "%s.rope.dimension_count" },
    { LLM_KV_ROPE_FREQ_BASE,                "%s.rope.freq_base"       },
    { LLM_KV_ROPE_SCALE_LINEAR,             "%s.rope.scale_linear"    },

    { LLM_KV_TOKENIZER_MODEL,               "tokenizer.ggml.model"              },
    { LLM_KV_TOKENIZER_LIST,                "tokenizer.ggml.tokens"             },
    { LLM_KV_TOKENIZER_TOKEN_TYPE,          "tokenizer.ggml.token_type"         },
    { LLM_KV_TOKENIZER_SCORES,              "tokenizer.ggml.scores"             },
    { LLM_KV_TOKENIZER_MERGES,              "tokenizer.ggml.merges"             },
    { LLM_KV_TOKENIZER_BOS_ID,              "tokenizer.ggml.bos_token_id"       },
    { LLM_KV_TOKENIZER_EOS_ID,              "tokenizer.ggml.eos_token_id"       },
    { LLM_KV_TOKENIZER_UNK_ID,              "tokenizer.ggml.unknown_token_id"   },
    { LLM_KV_TOKENIZER_SEP_ID,              "tokenizer.ggml.seperator_token_id" },
    { LLM_KV_TOKENIZER_PAD_ID,              "tokenizer.ggml.padding_token_id"   },
    { LLM_KV_TOKENIZER_HF_JSON,             "tokenizer.huggingface.json"        },
    { LLM_KV_TOKENIZER_RWKV,                "tokenizer.rwkv.world"              },
};

struct LLM_KV {
    LLM_KV(llm_arch arch) : arch(arch) {}

    llm_arch arch;

    std::string operator()(llm_kv kv) const {
        return ::format(LLM_KV_NAMES[kv].c_str(), LLM_ARCH_NAMES[arch].c_str());
    }
};

enum llm_tensor {
    LLM_TENSOR_TOKEN_EMBD,
    LLM_TENSOR_POS_EMBD,
    LLM_TENSOR_OUTPUT,
    LLM_TENSOR_OUTPUT_NORM,
    LLM_TENSOR_ROPE_FREQS,
    LLM_TENSOR_ATTN_Q,
    LLM_TENSOR_ATTN_K,
    LLM_TENSOR_ATTN_V,
    LLM_TENSOR_ATTN_QKV,
    LLM_TENSOR_ATTN_OUT,
    LLM_TENSOR_ATTN_NORM,
    LLM_TENSOR_ATTN_NORM_2,
    LLM_TENSOR_ATTN_ROT_EMBD,
    LLM_TENSOR_FFN_GATE,
    LLM_TENSOR_FFN_DOWN,
    LLM_TENSOR_FFN_UP,
    LLM_TENSOR_FFN_NORM,
    LLM_TENSOR_ATTN_Q_NORM,
    LLM_TENSOR_ATTN_K_NORM,
};

static std::map<llm_arch, std::map<llm_tensor, std::string>> LLM_TENSOR_NAMES = {
    {
        LLM_ARCH_LLAMA,
        {
            { LLM_TENSOR_TOKEN_EMBD,      "token_embd" },
            { LLM_TENSOR_OUTPUT_NORM,     "output_norm" },
            { LLM_TENSOR_OUTPUT,          "output" },
            { LLM_TENSOR_ROPE_FREQS,      "rope_freqs" },
            { LLM_TENSOR_ATTN_NORM,       "blk.%d.attn_norm" },
            { LLM_TENSOR_ATTN_Q,          "blk.%d.attn_q" },
            { LLM_TENSOR_ATTN_K,          "blk.%d.attn_k" },
            { LLM_TENSOR_ATTN_V,          "blk.%d.attn_v" },
            { LLM_TENSOR_ATTN_OUT,        "blk.%d.attn_output" },
            { LLM_TENSOR_ATTN_ROT_EMBD,   "blk.%d.attn_rot_embd" },
            { LLM_TENSOR_FFN_NORM,        "blk.%d.ffn_norm" },
            { LLM_TENSOR_FFN_GATE,        "blk.%d.ffn_gate" },
            { LLM_TENSOR_FFN_DOWN,        "blk.%d.ffn_down" },
            { LLM_TENSOR_FFN_UP,          "blk.%d.ffn_up" },
        },
    },
    {
        LLM_ARCH_BAICHUAN,
        {
            { LLM_TENSOR_TOKEN_EMBD,      "token_embd" },
            { LLM_TENSOR_OUTPUT_NORM,     "output_norm" },
            { LLM_TENSOR_OUTPUT,          "output" },
            { LLM_TENSOR_ROPE_FREQS,      "rope_freqs" },
            { LLM_TENSOR_ATTN_NORM,       "blk.%d.attn_norm" },
            { LLM_TENSOR_ATTN_Q,          "blk.%d.attn_q" },
            { LLM_TENSOR_ATTN_K,          "blk.%d.attn_k" },
            { LLM_TENSOR_ATTN_V,          "blk.%d.attn_v" },
            { LLM_TENSOR_ATTN_OUT,        "blk.%d.attn_output" },
            { LLM_TENSOR_ATTN_ROT_EMBD,   "blk.%d.attn_rot_embd" },
            { LLM_TENSOR_FFN_NORM,        "blk.%d.ffn_norm" },
            { LLM_TENSOR_FFN_GATE,        "blk.%d.ffn_gate" },
            { LLM_TENSOR_FFN_DOWN,        "blk.%d.ffn_down" },
            { LLM_TENSOR_FFN_UP,          "blk.%d.ffn_up" },
        },
    },
    {
        LLM_ARCH_FALCON,
        {
            { LLM_TENSOR_TOKEN_EMBD,      "token_embd" },
            { LLM_TENSOR_OUTPUT_NORM,     "output_norm" },
            { LLM_TENSOR_OUTPUT,          "output" },
            { LLM_TENSOR_ATTN_NORM,       "blk.%d.attn_norm" },
            { LLM_TENSOR_ATTN_NORM_2,     "blk.%d.attn_norm_2" },
            { LLM_TENSOR_ATTN_QKV,        "blk.%d.attn_qkv" },
            { LLM_TENSOR_ATTN_OUT,        "blk.%d.attn_output" },
            { LLM_TENSOR_FFN_DOWN,        "blk.%d.ffn_down" },
            { LLM_TENSOR_FFN_UP,          "blk.%d.ffn_up" },
        },
    },
    {
        LLM_ARCH_GPT2,
        {
            { LLM_TENSOR_TOKEN_EMBD,      "token_embd" },
        },
    },
    {
        LLM_ARCH_GPTJ,
        {
            { LLM_TENSOR_TOKEN_EMBD,      "token_embd" },
        },
    },
    {
        LLM_ARCH_GPTNEOX,
        {
            { LLM_TENSOR_TOKEN_EMBD,      "token_embd" },
            { LLM_TENSOR_OUTPUT_NORM,     "output_norm" },
            { LLM_TENSOR_OUTPUT,          "output" },
            { LLM_TENSOR_ATTN_NORM,       "blk.%d.attn_norm" },
            { LLM_TENSOR_ATTN_QKV,        "blk.%d.attn_qkv" },
            { LLM_TENSOR_ATTN_OUT,        "blk.%d.attn_output" },
            { LLM_TENSOR_FFN_NORM,        "blk.%d.ffn_norm" },
            { LLM_TENSOR_FFN_DOWN,        "blk.%d.ffn_down" },
            { LLM_TENSOR_FFN_UP,          "blk.%d.ffn_up" },
        },
    },
    {
        LLM_ARCH_PERSIMMON,
        {
            { LLM_TENSOR_TOKEN_EMBD,      "token_embd"},
            { LLM_TENSOR_OUTPUT_NORM,     "output_norm"},
            { LLM_TENSOR_OUTPUT,          "output"},
            { LLM_TENSOR_ATTN_NORM,       "blk.%d.attn_norm"},
            { LLM_TENSOR_ATTN_QKV,        "blk.%d.attn_qkv"},
            { LLM_TENSOR_ATTN_OUT,        "blk.%d.attn_output"},
            { LLM_TENSOR_ATTN_Q_NORM,     "blk.%d.attn_q_norm"},
            { LLM_TENSOR_ATTN_K_NORM,     "blk.%d.attn_k_norm"},
            { LLM_TENSOR_FFN_NORM,        "blk.%d.ffn_norm"},
            { LLM_TENSOR_FFN_DOWN,        "blk.%d.ffn_down"},
            { LLM_TENSOR_FFN_UP,          "blk.%d.ffn_up"},
            { LLM_TENSOR_ATTN_ROT_EMBD,   "blk.%d.attn_rot_embd"},
        },
    },
    {
        LLM_ARCH_MPT,
        {
            { LLM_TENSOR_TOKEN_EMBD,      "token_embd" },
        },
    },
    {
        LLM_ARCH_STARCODER,
        {
            { LLM_TENSOR_TOKEN_EMBD,      "token_embd" },
            { LLM_TENSOR_POS_EMBD,        "position_embd" },
            { LLM_TENSOR_OUTPUT_NORM,     "output_norm" },
            { LLM_TENSOR_OUTPUT,          "output" },
            { LLM_TENSOR_ATTN_NORM,       "blk.%d.attn_norm" },
            { LLM_TENSOR_ATTN_QKV,        "blk.%d.attn_qkv" },
            { LLM_TENSOR_ATTN_OUT,        "blk.%d.attn_output" },
            { LLM_TENSOR_FFN_NORM,        "blk.%d.ffn_norm" },
            { LLM_TENSOR_FFN_UP,          "blk.%d.ffn_up" },
            { LLM_TENSOR_FFN_DOWN,        "blk.%d.ffn_down" },
        },
    },
    {
        LLM_ARCH_UNKNOWN,
        {
            { LLM_TENSOR_TOKEN_EMBD,      "token_embd" },
        },
    },
};

static llm_arch llm_arch_from_string(const std::string & name) {
    for (const auto & kv : LLM_ARCH_NAMES) { // NOLINT
        if (kv.second == name) {
            return kv.first;
        }
    }

    return LLM_ARCH_UNKNOWN;
}

// helper to handle gguf constants
// usage:
//
//   const auto tn = LLM_TN(LLM_ARCH_LLAMA);
//
//   std::string name = tn(LLM_TENSOR_OUTPUT);                     -> "output"
//   std::string name = tn(LLM_TENSOR_TOKEN_EMBD, "bias");         -> "token_embd.bias"
//   std::string name = tn(LLM_TENSOR_ATTN_NORM, "weight", 3);     -> "blk.3.attn_norm.weight"
//
struct LLM_TN {
    LLM_TN(llm_arch arch) : arch(arch) {}

    llm_arch arch;

    std::string operator()(llm_tensor tensor) const {
        return LLM_TENSOR_NAMES[arch].at(tensor);
    }

    std::string operator()(llm_tensor tensor, const std::string & suffix) const {
        return LLM_TENSOR_NAMES[arch].at(tensor) + "." + suffix;
    }

    std::string operator()(llm_tensor tensor, int bid) const {
        return ::format(LLM_TENSOR_NAMES[arch].at(tensor).c_str(), bid);
    }

    std::string operator()(llm_tensor tensor, const std::string & suffix, int bid) const {
        return ::format(LLM_TENSOR_NAMES[arch].at(tensor).c_str(), bid) + "." + suffix;
    }
};

//
// gguf helpers
//

#define GGUF_GET_KEY(ctx, dst, func, type, req, key) \
{ \
    const std::string skey(key); \
    const int kid = gguf_find_key(ctx, skey.c_str()); \
    if (kid >= 0) { \
        enum gguf_type ktype = gguf_get_kv_type(ctx, kid); \
        if (ktype != (type)) { \
            throw std::runtime_error(format("key %s has wrong type: %s", skey.c_str(), gguf_type_name(ktype))); \
        } \
        (dst) = func(ctx, kid); \
    } else if (req) { \
        throw std::runtime_error(format("key not found in model: %s", skey.c_str())); \
    } \
}

//
// ggml helpers
//

static void ggml_graph_compute_helper(std::vector<uint8_t> & buf, ggml_cgraph * graph, int n_threads) {
    struct ggml_cplan plan = ggml_graph_plan(graph, n_threads);

    if (plan.work_size > 0) {
        buf.resize(plan.work_size);
        plan.work_data = buf.data();
    }

    ggml_graph_compute(graph, &plan);
}

//
// llama helpers
//

#ifdef GGML_USE_CUBLAS
#   define llama_host_malloc(n)  ggml_cuda_host_malloc(n)
#   define llama_host_free(data) ggml_cuda_host_free(data)
#elif GGML_USE_METAL
#   define llama_host_malloc(n)  ggml_metal_host_malloc(n)
#   define llama_host_free(data) ggml_metal_host_free(data)
#elif GGML_USE_CPU_HBM
#   define llama_host_malloc(n)  hbw_malloc(n)
#   define llama_host_free(data) if (data != NULL) hbw_free(data)
#else
#   define llama_host_malloc(n)  malloc(n)
#   define llama_host_free(data) free(data)
#endif

#if defined(_WIN32)
static std::string llama_format_win_err(DWORD err) {
    LPSTR buf;
    size_t size = FormatMessageA(FORMAT_MESSAGE_ALLOCATE_BUFFER | FORMAT_MESSAGE_FROM_SYSTEM | FORMAT_MESSAGE_IGNORE_INSERTS,
                                 NULL, err, MAKELANGID(LANG_NEUTRAL, SUBLANG_DEFAULT), (LPSTR)&buf, 0, NULL);
    if (!size) {
        return "FormatMessageA failed";
    }
    std::string ret(buf, size);
    LocalFree(buf);
    return ret;
}
#endif

struct llama_buffer {
    void * data = NULL;
    size_t size = 0;

    // fallback to malloc / free
    // useful in cases where CUDA can try to allocate PINNED memory
    bool fallback = false;

    void resize(size_t n) {
        llama_host_free(data);

        data = llama_host_malloc(n);
        if (!data) {
            fallback = true;
            data = malloc(n);
        } else {
            fallback = false;
        }

        GGML_ASSERT(data);
        size = n;
    }

    ~llama_buffer() {
        if (data) {
            if (fallback) { // NOLINT
                free(data);
            } else {
                llama_host_free(data);
            }
        }

        data = NULL;
    }
};

struct llama_file {
    // use FILE * so we don't have to re-open the file to mmap
    FILE * fp;
    size_t size;

    llama_file(const char * fname, const char * mode) {
        fp = std::fopen(fname, mode);
        if (fp == NULL) {
            throw std::runtime_error(format("failed to open %s: %s", fname, strerror(errno)));
        }
        seek(0, SEEK_END);
        size = tell();
        seek(0, SEEK_SET);
    }

    size_t tell() const {
#ifdef _WIN32
        __int64 ret = _ftelli64(fp);
#else
        long ret = std::ftell(fp);
#endif
        GGML_ASSERT(ret != -1); // this really shouldn't fail
        return (size_t) ret;
    }

    void seek(size_t offset, int whence) const {
#ifdef _WIN32
        int ret = _fseeki64(fp, (__int64) offset, whence);
#else
        int ret = std::fseek(fp, (long) offset, whence);
#endif
        GGML_ASSERT(ret == 0); // same
    }

    void read_raw(void * ptr, size_t len) const {
        if (len == 0) {
            return;
        }
        errno = 0;
        std::size_t ret = std::fread(ptr, len, 1, fp);
        if (ferror(fp)) {
            throw std::runtime_error(format("read error: %s", strerror(errno)));
        }
        if (ret != 1) {
            throw std::runtime_error(std::string("unexpectedly reached end of file"));
        }
    }

    uint32_t read_u32() const {
        uint32_t ret;
        read_raw(&ret, sizeof(ret));
        return ret;
    }

    void write_raw(const void * ptr, size_t len) const {
        if (len == 0) {
            return;
        }
        errno = 0;
        size_t ret = std::fwrite(ptr, len, 1, fp);
        if (ret != 1) {
            throw std::runtime_error(format("write error: %s", strerror(errno)));
        }
    }

    void write_u32(std::uint32_t val) const {
        write_raw(&val, sizeof(val));
    }

    ~llama_file() {
        if (fp) {
            std::fclose(fp);
        }
    }
};

struct llama_mmap {
    void * addr;
    size_t size;

    llama_mmap(const llama_mmap &) = delete;

#ifdef _POSIX_MAPPED_FILES
    static constexpr bool SUPPORTED = true;

    llama_mmap(struct llama_file * file, size_t prefetch = (size_t) -1 /* -1 = max value */, bool numa = false) {
        size = file->size;
        int fd = fileno(file->fp);
        int flags = MAP_SHARED;
        // prefetch/readahead impairs performance on NUMA systems
        if (numa) { prefetch = 0; }
#ifdef __linux__
        if (prefetch) { flags |= MAP_POPULATE; }
#endif
        addr = mmap(NULL, file->size, PROT_READ, flags, fd, 0);
        if (addr == MAP_FAILED) {
            throw std::runtime_error(format("mmap failed: %s", strerror(errno)));
        }

        if (prefetch > 0) {
            // Advise the kernel to preload the mapped memory
            if (posix_madvise(addr, std::min(file->size, prefetch), POSIX_MADV_WILLNEED)) {
                fprintf(stderr, "warning: posix_madvise(.., POSIX_MADV_WILLNEED) failed: %s\n",
                        strerror(errno));
            }
        }
        if (numa) {
            // advise the kernel not to use readahead
            // (because the next page might not belong on the same node)
            if (posix_madvise(addr, file->size, POSIX_MADV_RANDOM)) {
                fprintf(stderr, "warning: posix_madvise(.., POSIX_MADV_RANDOM) failed: %s\n",
                        strerror(errno));
            }
        }
    }

    ~llama_mmap() {
        munmap(addr, size);
    }
#elif defined(_WIN32)
    static constexpr bool SUPPORTED = true;

    llama_mmap(struct llama_file * file, bool prefetch = true, bool numa = false) {
        (void) numa;

        size = file->size;

        HANDLE hFile = (HANDLE) _get_osfhandle(_fileno(file->fp));

        HANDLE hMapping = CreateFileMappingA(hFile, NULL, PAGE_READONLY, 0, 0, NULL);
        DWORD error = GetLastError();

        if (hMapping == NULL) {
            throw std::runtime_error(format("CreateFileMappingA failed: %s", llama_format_win_err(error).c_str()));
        }

        addr = MapViewOfFile(hMapping, FILE_MAP_READ, 0, 0, 0);
        error = GetLastError();
        CloseHandle(hMapping);

        if (addr == NULL) {
            throw std::runtime_error(format("MapViewOfFile failed: %s", llama_format_win_err(error).c_str()));
        }

        if (prefetch) {
            // PrefetchVirtualMemory is only present on Windows 8 and above, so we dynamically load it
            BOOL (WINAPI *pPrefetchVirtualMemory) (HANDLE, ULONG_PTR, PWIN32_MEMORY_RANGE_ENTRY, ULONG);
            HMODULE hKernel32 = GetModuleHandleW(L"kernel32.dll");

            // may fail on pre-Windows 8 systems
            pPrefetchVirtualMemory = reinterpret_cast<decltype(pPrefetchVirtualMemory)> (GetProcAddress(hKernel32, "PrefetchVirtualMemory"));

            if (pPrefetchVirtualMemory) {
                // advise the kernel to preload the mapped memory
                WIN32_MEMORY_RANGE_ENTRY range;
                range.VirtualAddress = addr;
                range.NumberOfBytes = (SIZE_T)size;
                if (!pPrefetchVirtualMemory(GetCurrentProcess(), 1, &range, 0)) {
                    fprintf(stderr, "warning: PrefetchVirtualMemory failed: %s\n",
                            llama_format_win_err(GetLastError()).c_str());
                }
            }
        }
    }

    ~llama_mmap() {
        if (!UnmapViewOfFile(addr)) {
            fprintf(stderr, "warning: UnmapViewOfFile failed: %s\n",
                    llama_format_win_err(GetLastError()).c_str());
        }
    }
#else
    static constexpr bool SUPPORTED = false;

    llama_mmap(struct llama_file * file, bool prefetch = true, bool numa = false) {
        (void) file;
        (void) prefetch;
        (void) numa;

        throw std::runtime_error(std::string("mmap not supported"));
    }
#endif
};

// Represents some region of memory being locked using mlock or VirtualLock;
// will automatically unlock on destruction.
struct llama_mlock {
    void * addr = NULL;
    size_t size = 0;

    bool failed_already = false;

    llama_mlock() {}
    llama_mlock(const llama_mlock &) = delete;

    ~llama_mlock() {
        if (size) {
            raw_unlock(addr, size);
        }
    }

    void init(void * ptr) {
        GGML_ASSERT(addr == NULL && size == 0); // NOLINT
        addr = ptr;
    }

    void grow_to(size_t target_size) {
        GGML_ASSERT(addr);
        if (failed_already) {
            return;
        }
        size_t granularity = lock_granularity();
        target_size = (target_size + granularity - 1) & ~(granularity - 1);
        if (target_size > size) {
            if (raw_lock((uint8_t *) addr + size, target_size - size)) {
                size = target_size;
            } else {
                failed_already = true;
            }
        }
    }

#ifdef _POSIX_MEMLOCK_RANGE
    static constexpr bool SUPPORTED = true;

    static size_t lock_granularity() {
        return (size_t) sysconf(_SC_PAGESIZE);
    }

    #ifdef __APPLE__
        #define MLOCK_SUGGESTION \
            "Try increasing the sysctl values 'vm.user_wire_limit' and 'vm.global_user_wire_limit' and/or " \
            "decreasing 'vm.global_no_user_wire_amount'.  Also try increasing RLIMIT_MLOCK (ulimit -l).\n"
    #else
        #define MLOCK_SUGGESTION \
            "Try increasing RLIMIT_MLOCK ('ulimit -l' as root).\n"
    #endif

    bool raw_lock(const void * addr, size_t size) const {
        if (!mlock(addr, size)) {
            return true;
        }

        char* errmsg = std::strerror(errno);
        bool suggest = (errno == ENOMEM);

        // Check if the resource limit is fine after all
        struct rlimit lock_limit;
        if (suggest && getrlimit(RLIMIT_MEMLOCK, &lock_limit)) {
            suggest = false;
        }
        if (suggest && (lock_limit.rlim_max > lock_limit.rlim_cur + size)) {
            suggest = false;
        }

        fprintf(stderr, "warning: failed to mlock %zu-byte buffer (after previously locking %zu bytes): %s\n%s",
                size, this->size, errmsg, suggest ? MLOCK_SUGGESTION : "");
        return false;
    }

    #undef MLOCK_SUGGESTION

    static void raw_unlock(void * addr, size_t size) {
        if (munlock(addr, size)) {
            fprintf(stderr, "warning: failed to munlock buffer: %s\n", std::strerror(errno));
        }
    }
#elif defined(_WIN32)
    static constexpr bool SUPPORTED = true;

    static size_t lock_granularity() {
        SYSTEM_INFO si;
        GetSystemInfo(&si);
        return (size_t) si.dwPageSize;
    }

    bool raw_lock(void * ptr, size_t len) const {
        for (int tries = 1; ; tries++) {
            if (VirtualLock(ptr, len)) {
                return true;
            }
            if (tries == 2) {
                fprintf(stderr, "warning: failed to VirtualLock %zu-byte buffer (after previously locking %zu bytes): %s\n",
                    len, size, llama_format_win_err(GetLastError()).c_str());
                return false;
            }

            // It failed but this was only the first try; increase the working
            // set size and try again.
            SIZE_T min_ws_size, max_ws_size;
            if (!GetProcessWorkingSetSize(GetCurrentProcess(), &min_ws_size, &max_ws_size)) {
                fprintf(stderr, "warning: GetProcessWorkingSetSize failed: %s\n",
                        llama_format_win_err(GetLastError()).c_str());
                return false;
            }
            // Per MSDN: "The maximum number of pages that a process can lock
            // is equal to the number of pages in its minimum working set minus
            // a small overhead."
            // Hopefully a megabyte is enough overhead:
            size_t increment = len + 1048576;
            // The minimum must be <= the maximum, so we need to increase both:
            min_ws_size += increment;
            max_ws_size += increment;
            if (!SetProcessWorkingSetSize(GetCurrentProcess(), min_ws_size, max_ws_size)) {
                fprintf(stderr, "warning: SetProcessWorkingSetSize failed: %s\n",
                        llama_format_win_err(GetLastError()).c_str());
                return false;
            }
        }
    }

    static void raw_unlock(void * ptr, size_t len) {
        if (!VirtualUnlock(ptr, len)) {
            fprintf(stderr, "warning: failed to VirtualUnlock buffer: %s\n",
                    llama_format_win_err(GetLastError()).c_str());
        }
    }
#else
    static constexpr bool SUPPORTED = false;

    static size_t lock_granularity() {
        return (size_t) 65536;
    }

    bool raw_lock(const void * addr, size_t len) const {
        fprintf(stderr, "warning: mlock not supported on this system\n");
        return false;
    }

    static void raw_unlock(const void * addr, size_t len) {}
#endif
};

typedef void (*offload_func_t)(struct ggml_tensor * tensor);

static void llama_nop(struct ggml_tensor * tensor) { // don't offload by default
    (void) tensor;
}

static std::string llama_token_to_str(const struct llama_context * ctx, llama_token token) {
    std::vector<char> result(8, 0);
    const int n_tokens = llama_token_to_piece(ctx, token, result.data(), result.size());
    if (n_tokens < 0) {
        result.resize(-n_tokens);
        int check = llama_token_to_piece(ctx, token, result.data(), result.size());
        GGML_ASSERT(check == -n_tokens);
    } else {
        result.resize(n_tokens);
    }

    return std::string(result.data(), result.size());
}

//
// globals
//

struct llama_state {
    // We save the log callback globally
    ggml_log_callback log_callback = llama_log_callback_default;
    void * log_callback_user_data = nullptr;
};

static llama_state g_state;

// available llama models
enum e_model {
    MODEL_UNKNOWN,
    MODEL_1B,
    MODEL_3B,
    MODEL_7B,
    MODEL_8B,
    MODEL_13B,
    MODEL_15B,
    MODEL_30B,
    MODEL_34B,
    MODEL_40B,
    MODEL_65B,
    MODEL_70B,
};

static const size_t kB = 1024;
static const size_t MB = kB*kB;
static const size_t GB = kB*kB*kB;

struct llama_hparams {
    uint32_t n_vocab;
    uint32_t n_ctx_train; // context size the model was trained on
    uint32_t n_ctx;       // context size used during inference
    uint32_t n_embd;
    uint32_t n_head;
    uint32_t n_head_kv;
    uint32_t n_layer;
    uint32_t n_rot;
    uint32_t n_ff;

    float f_norm_eps;
    float f_norm_rms_eps;

    float rope_freq_base;
    float rope_freq_scale;

    bool operator!=(const llama_hparams & other) const {
        return static_cast<bool>(memcmp(this, &other, sizeof(llama_hparams))); // NOLINT
    }

    uint32_t n_gqa() const {
        return n_head/n_head_kv;
    }

    uint32_t n_embd_head() const {
        return n_embd/n_head;
    }

    uint32_t n_embd_gqa() const {
        return n_embd/n_gqa();
    }

    size_t kv_size() const {
        size_t result = 2ull;
        result *= (size_t) n_embd_gqa();
        result *= (size_t) n_ctx;
        result *= (size_t) n_layer;
        result *= sizeof(ggml_fp16_t);
        return result;
    }
};

struct llama_layer {
    // normalization
    struct ggml_tensor * attn_norm;
    struct ggml_tensor * attn_norm_b;
    struct ggml_tensor * attn_norm_2;
    struct ggml_tensor * attn_norm_2_b;
    struct ggml_tensor * attn_q_norm;
    struct ggml_tensor * attn_q_norm_b;
    struct ggml_tensor * attn_k_norm;
    struct ggml_tensor * attn_k_norm_b;

    // attention
    struct ggml_tensor * wq;
    struct ggml_tensor * wk;
    struct ggml_tensor * wv;
    struct ggml_tensor * wo;
    struct ggml_tensor * wqkv;

    // attention bias
    struct ggml_tensor * bo;
    struct ggml_tensor * bqkv;

    // normalization
    struct ggml_tensor * ffn_norm;
    struct ggml_tensor * ffn_norm_b;

    // ff
    struct ggml_tensor * w1; // ffn_gate
    struct ggml_tensor * w2; // ffn_down
    struct ggml_tensor * w3; // ffn_up

    // ff bias
    struct ggml_tensor * b2; // ffn_down
    struct ggml_tensor * b3; // ffn_up
};

struct llama_kv_cell {
    llama_pos pos   = -1;
    llama_pos delta = 0;

    std::set<llama_seq_id> seq_id;

    bool has_seq_id(const llama_seq_id & id) const {
        return seq_id.find(id) != seq_id.end();
    }
};

// ring-buffer of cached KV data
struct llama_kv_cache {
    bool has_shift = false;

    uint32_t head = 0;
    uint32_t size = 0;

    // computed before each graph build
    uint32_t n = 0;

    std::vector<llama_kv_cell> cells;

    struct ggml_tensor * k = NULL;
    struct ggml_tensor * v = NULL;

    struct ggml_context * ctx = NULL;

    llama_buffer buf;

    ~llama_kv_cache() {
        if (ctx) {
            ggml_free(ctx);
        }

#ifdef GGML_USE_CUBLAS
        ggml_cuda_free_data(k);
        ggml_cuda_free_data(v);
#endif // GGML_USE_CUBLAS
    }
};

struct llama_vocab {
    using id    = int32_t;
    using token = std::string;
    using ttype = llama_token_type;

    struct token_data {
        token text;
        float score;
        ttype type;
    };

    enum llama_vocab_type type = LLAMA_VOCAB_TYPE_SPM;

    std::unordered_map<token, id> token_to_id;
    std::vector<token_data>       id_to_token;

    std::map<std::pair<std::string, std::string>, int> bpe_ranks;

    // default LLaMA special tokens
    id special_bos_id = 1;
    id special_eos_id = 2;
    id special_unk_id = 0;
    id special_sep_id = -1;
    id special_pad_id = -1;

    id linefeed_id = 13;

    int find_bpe_rank(std::string token_left, std::string token_right) const {
        replace_all(token_left,  " ",  "\u0120");
        replace_all(token_left,  "\n", "\u010A");
        replace_all(token_right, " ",  "\u0120");
        replace_all(token_right, "\n", "\u010A");

        auto it = bpe_ranks.find(std::make_pair(token_left, token_right));
        if (it == bpe_ranks.end()) {
            return -1;
        }

        return it->second;
    }
};

struct llama_model {
    e_model     type  = MODEL_UNKNOWN;
    llm_arch    arch  = LLM_ARCH_UNKNOWN;
    llama_ftype ftype = LLAMA_FTYPE_ALL_F32;

    std::string name = "n/a";

    llama_hparams hparams = {};
    llama_vocab   vocab;

    struct ggml_tensor * tok_embeddings;
    struct ggml_tensor * pos_embeddings;

    struct ggml_tensor * output_norm;
    struct ggml_tensor * output_norm_b;
    struct ggml_tensor * output;

    std::vector<llama_layer> layers;

    int n_gpu_layers;

    // context
    struct ggml_context * ctx = NULL;

    // the model memory buffer
    llama_buffer buf;

    // model memory mapped file
    std::unique_ptr<llama_mmap> mapping;

    // objects representing data potentially being locked in memory
    llama_mlock mlock_buf;
    llama_mlock mlock_mmap;

    // for quantize-stats only
    std::vector<std::pair<std::string, struct ggml_tensor *>> tensors_by_name;

    int64_t t_load_us = 0;
    int64_t t_start_us = 0;

    ~llama_model() {
        if (ctx) {
            ggml_free(ctx);
        }

#ifdef GGML_USE_CUBLAS
        for (size_t i = 0; i < tensors_by_name.size(); ++i) {
            ggml_cuda_free_data(tensors_by_name[i].second);
        }
        ggml_cuda_free_scratch();
#elif defined(GGML_USE_CLBLAST)
        for (size_t i = 0; i < tensors_by_name.size(); ++i) {
            ggml_cl_free_data(tensors_by_name[i].second);
        }
#endif
    }
};

struct llama_context {
    llama_context(const llama_model & model) : model(model), t_load_us(model.t_load_us), t_start_us(model.t_start_us) {}
    ~llama_context() {
        if (model_owner) {
            delete &model;
        }
#ifdef GGML_USE_METAL
        if (ctx_metal) {
            ggml_metal_free(ctx_metal);
        }
#endif
        if (alloc) {
            ggml_allocr_free(alloc);
        }
    }

    std::mt19937 rng;

    bool has_evaluated_once = false;

    int64_t t_sample_us = 0;
    int64_t t_eval_us   = 0;
    int64_t t_p_eval_us = 0;

    int32_t n_sample = 0; // number of tokens sampled
    int32_t n_eval   = 0; // number of eval calls
    int32_t n_p_eval = 0; // number of tokens in eval calls for the prompt (with batch size > 1)

    const llama_model & model;

    bool model_owner = false;

    int64_t t_load_us;
    int64_t t_start_us;

    // key + value cache for the self attention
    struct llama_kv_cache kv_self;

    // decode output (2-dimensional array: [n_tokens][n_vocab])
    std::vector<float> logits;
    bool logits_all = false;

    // input embedding (1-dimensional array: [n_embd])
    std::vector<float> embedding;

    // reusable buffer for `struct ggml_graph_plan.work_data`
    std::vector<uint8_t> work_buffer;

    // memory buffers used to evaluate the model
    llama_buffer buf_compute;

    llama_buffer buf_alloc;
    ggml_allocr * alloc = NULL;

#ifdef GGML_USE_METAL
    ggml_metal_context * ctx_metal = NULL;
#endif

#ifdef GGML_USE_MPI
    ggml_mpi_context * ctx_mpi = NULL;
#endif
};

//
// kv cache helpers
//

static bool llama_kv_cache_init(
        const struct llama_hparams & hparams,
             struct llama_kv_cache & cache,
                         ggml_type   wtype,
                               int   n_gpu_layers) {
    const uint32_t n_embd  = hparams.n_embd_gqa();
    const uint32_t n_layer = hparams.n_layer;
    const uint32_t n_ctx   = hparams.n_ctx;

    const int64_t n_mem      = n_layer*n_ctx;
    const int64_t n_elements = n_embd*n_mem;

    cache.has_shift = false;

    cache.head = 0;
    cache.size = n_ctx;

    cache.cells.clear();
    cache.cells.resize(n_ctx);

    cache.buf.resize(2u*n_elements*ggml_type_size(wtype) + 2u*MB);

    struct ggml_init_params params;
    params.mem_size   = cache.buf.size;
    params.mem_buffer = cache.buf.data;
    params.no_alloc   = false;

    cache.ctx = ggml_init(params);

    if (!cache.ctx) {
        LLAMA_LOG_ERROR("%s: failed to allocate memory for kv cache\n", __func__);
        return false;
    }

    cache.k = ggml_new_tensor_1d(cache.ctx, wtype, n_elements);
    cache.v = ggml_new_tensor_1d(cache.ctx, wtype, n_elements);
    ggml_set_name(cache.k, "cache_k");
    ggml_set_name(cache.v, "cache_v");

    (void) n_gpu_layers;
#ifdef GGML_USE_CUBLAS
    if (n_gpu_layers > (int)n_layer + 1) {
        ggml_cuda_assign_buffers_no_scratch(cache.v);
    }
    if (n_gpu_layers > (int)n_layer + 2) {
        ggml_cuda_assign_buffers_no_scratch(cache.k);
    }
#endif // GGML_USE_CUBLAS

    return true;
}

// find an empty slot of size "n_tokens" in the cache
// updates the cache head
static bool llama_kv_cache_find_slot(
             struct llama_kv_cache & cache,
          const struct llama_batch & batch) {
    const uint32_t n_ctx    = cache.size;
    const uint32_t n_tokens = batch.n_tokens;

    if (n_tokens > n_ctx) {
        LLAMA_LOG_ERROR("%s: n_tokens=%d > n_ctx=%d\n", __func__, n_tokens, n_ctx);
        return false;
    }

    uint32_t n_tested = 0;

    while (true) {
        if (cache.head + n_tokens > n_ctx) {
            cache.head = 0;
            n_tested   += n_ctx - cache.head;
            continue;
        }

        bool found = true;
        for (uint32_t i = 0; i < n_tokens; i++) {
            if (cache.cells[cache.head + i].pos >= 0) {
                found = false;
                cache.head += i + 1;
                n_tested   += i + 1;
                break;
            }
        }

        if (found) {
            break;
        }

        if (n_tested >= n_ctx) {
            //LLAMA_LOG_ERROR("%s: failed to find a slot for %d tokens\n", __func__, n_tokens);
            return false;
        }
    }

    for (uint32_t i = 0; i < n_tokens; i++) {
        cache.cells[cache.head + i].pos = batch.pos[i];
        cache.cells[cache.head + i].seq_id.insert(batch.seq_id[i]);
    }

    return true;
}

// find how many cells are currently in use
static int32_t llama_kv_cache_cell_max(const struct llama_kv_cache & cache) {
    for (uint32_t i = cache.size - 1; i > 0; --i) {
        if (cache.cells[i].pos >= 0 && !cache.cells[i].seq_id.empty()) {
            return i + 1;
        }
    }

    return 0;
}

static void llama_kv_cache_tokens_rm(struct llama_kv_cache & cache, int32_t c0, int32_t c1) {
    if (c0 < 0) c0 = 0;
    if (c1 < 0) c1 = cache.size;

    for (int32_t i = c0; i < c1; ++i) {
        cache.cells[i].pos = -1;
        cache.cells[i].seq_id.clear();
    }
}

static void llama_kv_cache_seq_rm(
             struct llama_kv_cache & cache,
                      llama_seq_id   seq_id,
                         llama_pos   p0,
                         llama_pos   p1) {
    for (uint32_t i = 0; i < cache.size; ++i) {
        if (cache.cells[i].has_seq_id(seq_id) && cache.cells[i].pos >= p0 && cache.cells[i].pos < p1) {
            cache.cells[i].seq_id.erase(seq_id);
            if (cache.cells[i].seq_id.empty()) {
                cache.cells[i].pos = -1;
            }
        }
    }
}

static void llama_kv_cache_seq_cp(
             struct llama_kv_cache & cache,
                      llama_seq_id   seq_id_src,
                      llama_seq_id   seq_id_dst,
                         llama_pos   p0,
                         llama_pos   p1) {
    for (uint32_t i = 0; i < cache.size; ++i) {
        if (cache.cells[i].has_seq_id(seq_id_src) && cache.cells[i].pos >= p0 && cache.cells[i].pos < p1) {
            cache.cells[i].seq_id.insert(seq_id_dst);
        }
    }
}

static void llama_kv_cache_seq_keep(struct llama_kv_cache & cache, llama_seq_id seq_id) {
    for (uint32_t i = 0; i < cache.size; ++i) {
        if (!cache.cells[i].has_seq_id(seq_id)) {
            cache.cells[i].pos = -1;
            cache.cells[i].seq_id.clear();
        }
    }
}

static void llama_kv_cache_seq_shift(
             struct llama_kv_cache & cache,
                      llama_seq_id   seq_id,
                         llama_pos   p0,
                         llama_pos   p1,
                         llama_pos   delta) {
    for (uint32_t i = 0; i < cache.size; ++i) {
        if (cache.cells[i].has_seq_id(seq_id) && cache.cells[i].pos >= p0 && cache.cells[i].pos < p1) {
            cache.cells[i].pos += delta;
            if (cache.cells[i].pos < 0) {
                cache.cells[i].pos = -1;
                cache.cells[i].seq_id.clear();
            } else {
                cache.has_shift = true;
                cache.cells[i].delta = delta;
            }
        }
    }
}

//
// model loading and saving
//

enum llama_fver {
    GGUF_FILE_VERSION_V1 = 1,
    GGUF_FILE_VERSION_V2 = 2,
};

static const char * llama_file_version_name(llama_fver version) {
    switch (version) {
        case GGUF_FILE_VERSION_V1: return "GGUF V1 (support until nov 2023)";
        case GGUF_FILE_VERSION_V2: return "GGUF V2 (latest)";
    }

    return "unknown";
}

static std::string llama_format_tensor_shape(const std::vector<int64_t> & ne) {
    char buf[256];
    snprintf(buf, sizeof(buf), "%5" PRId64, ne.at(0));
    for (size_t i = 1; i < ne.size(); i++) {
        snprintf(buf + strlen(buf), sizeof(buf) - strlen(buf), ", %5" PRId64, ne.at(i));
    }
    return buf;
}

static std::string llama_format_tensor_shape(const struct ggml_tensor * t) {
    char buf[256];
    snprintf(buf, sizeof(buf), "%5" PRId64, t->ne[0]);
    for (int i = 1; i < GGML_MAX_DIMS; i++) {
        snprintf(buf + strlen(buf), sizeof(buf) - strlen(buf), ", %5" PRId64, t->ne[i]);
    }
    return buf;
}

struct llama_model_loader {
    int n_kv      = 0;
    int n_tensors = 0;
    int n_created = 0;

    int64_t n_elements = 0;
    size_t  n_bytes    = 0;

    bool use_mmap = false;

    llama_file  file;
    llama_ftype ftype;
    llama_fver  fver;

    std::unique_ptr<llama_mmap> mapping;

    struct gguf_context * ctx_gguf = NULL;
    struct ggml_context * ctx_meta = NULL;

    llama_model_loader(const std::string & fname, bool use_mmap) : file(fname.c_str(), "rb") {
        struct gguf_init_params params = {
            /*.no_alloc = */ true,
            /*.ctx      = */ &ctx_meta,
        };

        ctx_gguf = gguf_init_from_file(fname.c_str(), params);
        if (!ctx_gguf) {
            throw std::runtime_error(format("%s: failed to load model from %s\n", __func__, fname.c_str()));
        }

        n_kv      = gguf_get_n_kv(ctx_gguf);
        n_tensors = gguf_get_n_tensors(ctx_gguf);

        fver = (enum llama_fver ) gguf_get_version(ctx_gguf);

        for (int i = 0; i < n_tensors; i++) {
            const char * name = gguf_get_tensor_name(ctx_gguf, i);
            struct ggml_tensor * t = ggml_get_tensor(ctx_meta, name);
            n_elements += ggml_nelements(t);
            n_bytes    += ggml_nbytes(t);
        }

        LLAMA_LOG_INFO("%s: loaded meta data with %d key-value pairs and %d tensors from %s (version %s)\n",
                __func__, n_kv, n_tensors, fname.c_str(), llama_file_version_name(fver));

        // determine file type based on the number of tensors for each quantization and print meta data
        // TODO: make optional
        {
            std::map<enum ggml_type, uint32_t> n_type;

            uint32_t n_type_max = 0;
            enum ggml_type type_max = GGML_TYPE_F32;

            for (int i = 0; i < n_tensors; i++) {
                const char * name = gguf_get_tensor_name(ctx_gguf, i);
                struct ggml_tensor * meta = ggml_get_tensor(ctx_meta, name);

                n_type[meta->type]++;

                if (n_type_max < n_type[meta->type]) {
                    n_type_max = n_type[meta->type];
                    type_max   = meta->type;
                }

                LLAMA_LOG_INFO("%s: - tensor %4d: %32s %-8s [ %s ]\n", __func__, i, name, ggml_type_name(meta->type), llama_format_tensor_shape(meta).c_str());
            }

            switch (type_max) {
                case GGML_TYPE_F32:  ftype = LLAMA_FTYPE_ALL_F32;       break;
                case GGML_TYPE_F16:  ftype = LLAMA_FTYPE_MOSTLY_F16;    break;
                case GGML_TYPE_Q4_0: ftype = LLAMA_FTYPE_MOSTLY_Q4_0;   break;
                case GGML_TYPE_Q4_1: ftype = LLAMA_FTYPE_MOSTLY_Q4_1;   break;
                case GGML_TYPE_Q5_0: ftype = LLAMA_FTYPE_MOSTLY_Q5_0;   break;
                case GGML_TYPE_Q5_1: ftype = LLAMA_FTYPE_MOSTLY_Q5_1;   break;
                case GGML_TYPE_Q8_0: ftype = LLAMA_FTYPE_MOSTLY_Q8_0;   break;
                case GGML_TYPE_Q2_K: ftype = LLAMA_FTYPE_MOSTLY_Q2_K;   break;
                case GGML_TYPE_Q3_K: ftype = LLAMA_FTYPE_MOSTLY_Q3_K_M; break;
                case GGML_TYPE_Q4_K: ftype = LLAMA_FTYPE_MOSTLY_Q4_K_M; break;
                case GGML_TYPE_Q5_K: ftype = LLAMA_FTYPE_MOSTLY_Q5_K_M; break;
                case GGML_TYPE_Q6_K: ftype = LLAMA_FTYPE_MOSTLY_Q6_K;   break;
                default:
                     {
                         LLAMA_LOG_WARN("%s: unknown type %s\n", __func__, ggml_type_name(type_max));
                         ftype = LLAMA_FTYPE_ALL_F32;
                     } break;
            }

            // this is a way to mark that we have "guessed" the file type
            ftype = (llama_ftype) (ftype | LLAMA_FTYPE_GUESSED);

            {
                const int kid = gguf_find_key(ctx_gguf, "general.file_type");
                if (kid >= 0) {
                    ftype = (llama_ftype) gguf_get_val_u32(ctx_gguf, kid);
                }
            }

            for (int i = 0; i < n_kv; i++) {
                const char * name         = gguf_get_key(ctx_gguf, i);
                const enum gguf_type type = gguf_get_kv_type(ctx_gguf, i);

                LLAMA_LOG_INFO("%s: - kv %3d: %42s %-8s\n", __func__, i, name, gguf_type_name(type));
            }

            // print type counts
            for (auto & kv : n_type) {
                if (kv.second == 0) {
                    continue;
                }

                LLAMA_LOG_INFO("%s: - type %4s: %4d tensors\n", __func__, ggml_type_name(kv.first), kv.second);
            }
        }

        if (!llama_mmap::SUPPORTED) {
            LLAMA_LOG_WARN("%s: mmap is not supported on this platform\n", __func__);
            use_mmap = false;
        }

        this->use_mmap = use_mmap;
    }

    ~llama_model_loader() {
        if (ctx_gguf) {
            gguf_free(ctx_gguf);
        }
        if (ctx_meta) {
            ggml_free(ctx_meta);
        }
    }

    std::string get_arch_name() const {
        const auto kv = LLM_KV(LLM_ARCH_UNKNOWN);

        std::string arch_name;
        GGUF_GET_KEY(ctx_gguf, arch_name, gguf_get_val_str, GGUF_TYPE_STRING, false, kv(LLM_KV_GENERAL_ARCHITECTURE));

        return arch_name;
    }

    enum llm_arch get_arch() const {
        const std::string arch_name = get_arch_name();

        return llm_arch_from_string(arch_name);
    }

    const char * get_tensor_name(int i) const {
        return gguf_get_tensor_name(ctx_gguf, i);
    }

    struct ggml_tensor * get_tensor_meta(int i) const {
        return ggml_get_tensor(ctx_meta, get_tensor_name(i));
    }

    void calc_sizes(size_t & ctx_size_p, size_t & mmapped_size_p) const {
        ctx_size_p     = 0;
        mmapped_size_p = 0;

        for (int i = 0; i < n_tensors; i++) {
            struct ggml_tensor * meta = get_tensor_meta(i);
            ctx_size_p += sizeof(struct ggml_tensor) + GGML_OBJECT_SIZE;
            (use_mmap ? mmapped_size_p : ctx_size_p) += ggml_nbytes_pad(meta);
        }
    }

    struct ggml_tensor * create_tensor_for(struct ggml_context * ctx, struct ggml_tensor * meta, ggml_backend backend) {
        if (backend != GGML_BACKEND_CPU) {
            ggml_set_no_alloc(ctx, true);
        }

        struct ggml_tensor * tensor = ggml_dup_tensor(ctx, meta);
        tensor->backend = backend; // TODO: ggml_set_backend
        ggml_set_name(tensor, ggml_get_name(meta));

        if (backend != GGML_BACKEND_CPU) {
            ggml_set_no_alloc(ctx, use_mmap);
        }

        n_created++;

        return tensor;
    }

    struct ggml_tensor * create_tensor(struct ggml_context * ctx, const std::string & name, const std::vector<int64_t> & ne, ggml_backend backend) {
        struct ggml_tensor * cur = ggml_get_tensor(ctx_meta, name.c_str());

        if (cur == NULL) {
            throw std::runtime_error(format("%s: tensor '%s' not found", __func__, name.c_str()));
        }

        {
            bool is_ok = true;
            for (size_t i = 0; i < ne.size(); ++i) {
                if (ne[i] != cur->ne[i]) {
                    is_ok = false;
                    break;
                }
            }
            if (!is_ok) {
                throw std::runtime_error(
                        format("%s: tensor '%s' has wrong shape; expected %s, got %s",
                            __func__, name.c_str(),
                            llama_format_tensor_shape(ne).c_str(),
                            llama_format_tensor_shape(cur).c_str()));
            }
        }

        return create_tensor_for(ctx, cur, backend);
    }

    void done_getting_tensors() const {
        if (n_created != n_tensors) {
            throw std::runtime_error(format("%s: wrong number of tensors; expected %d, got %d", __func__, n_tensors, n_created));
        }
    }

    size_t file_offset(const char * name) const {
        const int idx = gguf_find_tensor(ctx_gguf, name);

        if (idx < 0) {
            throw std::runtime_error(format("%s: tensor '%s' not found in the file", __func__, name));
        }

        return gguf_get_data_offset(ctx_gguf) + gguf_get_tensor_offset(ctx_gguf, idx);
    }

    void load_data_for(struct ggml_tensor * cur) const {
        const size_t offs = file_offset(ggml_get_name(cur));

        if (use_mmap) {
            cur->data = (uint8_t *) mapping->addr + offs;
        } else {
            file.seek(offs, SEEK_SET);
            file.read_raw(cur->data, ggml_nbytes(cur));
        }
    }

    void load_all_data(struct ggml_context * ctx, llama_progress_callback progress_callback, void * progress_callback_user_data, llama_mlock * lmlock) {
        size_t size_data = 0;
        size_t size_lock = 0;
        size_t size_pref = 0; // prefetch

        for (int i = 0; i < gguf_get_n_tensors(ctx_gguf); i++) {
            struct ggml_tensor * cur = ggml_get_tensor(ctx, gguf_get_tensor_name(ctx_gguf, i));
            size_data += ggml_nbytes(cur);
            if (cur->backend == GGML_BACKEND_CPU) {
                size_pref += ggml_nbytes(cur);
            }
        }

        if (use_mmap) {
            mapping.reset(new llama_mmap(&file, size_pref, ggml_is_numa()));
            if (lmlock) {
                lmlock->init(mapping->addr);
            }
        }

        size_t done_size = 0;
        for (int i = 0; i < gguf_get_n_tensors(ctx_gguf); i++) {
            struct ggml_tensor * cur = ggml_get_tensor(ctx, gguf_get_tensor_name(ctx_gguf, i));
            GGML_ASSERT(cur); // unused tensors should have been caught by load_data already

            if (progress_callback) {
                progress_callback((float) done_size / size_data, progress_callback_user_data);
            }

            // allocate temp buffer if not using mmap
            if (!use_mmap && cur->data == NULL) {
                GGML_ASSERT(cur->backend != GGML_BACKEND_CPU);
                #ifdef GGML_USE_CPU_HBM
                cur->data = (uint8_t*)hbw_malloc(ggml_nbytes(cur));
                #else
                cur->data = (uint8_t*)malloc(ggml_nbytes(cur));
                #endif
            }

            load_data_for(cur);

            switch (cur->backend) {
                case GGML_BACKEND_CPU:
                    if (use_mmap && lmlock) {
                        size_lock += ggml_nbytes(cur);
                        lmlock->grow_to(size_lock);
                    }
                    break;
#if defined(GGML_USE_CUBLAS)
                case GGML_BACKEND_GPU:
                case GGML_BACKEND_GPU_SPLIT:
                    // old code:
                    //ggml_cuda_transform_tensor(lt.data, lt.ggml_tensor);

                    // TODO: test if this works !!
                    ggml_cuda_transform_tensor(cur->data, cur);
                    if (!use_mmap) {
                        free(cur->data);
                    }
                    break;
#elif defined(GGML_USE_CLBLAST)
                case GGML_BACKEND_GPU:
                    ggml_cl_transform_tensor(cur->data, cur);
                    if (!use_mmap) {
                        free(cur->data);
                    }
                    break;
#endif
                default:
                    continue;
            }

            done_size += ggml_nbytes(cur);
        }
    }
};

//
// load LLaMA models
//

static std::string llama_model_ftype_name(enum llama_ftype ftype) {
    if (ftype & LLAMA_FTYPE_GUESSED) {
        return llama_model_ftype_name((enum llama_ftype) (ftype & ~LLAMA_FTYPE_GUESSED)) + " (guessed)";
    }

    switch (ftype) {
        case LLAMA_FTYPE_ALL_F32:     return "all F32";
        case LLAMA_FTYPE_MOSTLY_F16:  return "mostly F16";
        case LLAMA_FTYPE_MOSTLY_Q4_0: return "mostly Q4_0";
        case LLAMA_FTYPE_MOSTLY_Q4_1: return "mostly Q4_1";
        case LLAMA_FTYPE_MOSTLY_Q4_1_SOME_F16:
                                      return "mostly Q4_1, some F16";
        case LLAMA_FTYPE_MOSTLY_Q5_0: return "mostly Q5_0";
        case LLAMA_FTYPE_MOSTLY_Q5_1: return "mostly Q5_1";
        case LLAMA_FTYPE_MOSTLY_Q8_0: return "mostly Q8_0";

        // K-quants
        case LLAMA_FTYPE_MOSTLY_Q2_K:   return "mostly Q2_K";
        case LLAMA_FTYPE_MOSTLY_Q3_K_S: return "mostly Q3_K - Small";
        case LLAMA_FTYPE_MOSTLY_Q3_K_M: return "mostly Q3_K - Medium";
        case LLAMA_FTYPE_MOSTLY_Q3_K_L: return "mostly Q3_K - Large";
        case LLAMA_FTYPE_MOSTLY_Q4_K_S: return "mostly Q4_K - Small";
        case LLAMA_FTYPE_MOSTLY_Q4_K_M: return "mostly Q4_K - Medium";
        case LLAMA_FTYPE_MOSTLY_Q5_K_S: return "mostly Q5_K - Small";
        case LLAMA_FTYPE_MOSTLY_Q5_K_M: return "mostly Q5_K - Medium";
        case LLAMA_FTYPE_MOSTLY_Q6_K:   return "mostly Q6_K";

        default: return "unknown, may not work";
    }
}

static const char * llama_model_type_name(e_model type) {
    switch (type) {
        case MODEL_1B:  return "1B";
        case MODEL_3B:  return "3B";
        case MODEL_7B:  return "7B";
        case MODEL_8B:  return "8B";
        case MODEL_13B: return "13B";
        case MODEL_15B: return "15B";
        case MODEL_30B: return "30B";
        case MODEL_34B: return "34B";
        case MODEL_40B: return "40B";
        case MODEL_65B: return "65B";
        case MODEL_70B: return "70B";
        default:        return "?B";
    }
}

static void llm_load_arch(llama_model_loader & ml, llama_model & model) {
    model.arch = ml.get_arch();
    if (model.arch == LLM_ARCH_UNKNOWN) {
        throw std::runtime_error("unknown model architecture: '" + ml.get_arch_name() + "'");
    }
}

static void llm_load_hparams(
        llama_model_loader & ml,
        llama_model & model,
        int n_ctx,
        float rope_freq_base,
        float rope_freq_scale) {
    struct gguf_context * ctx = ml.ctx_gguf;

    const auto kv = LLM_KV(model.arch);

    auto & hparams = model.hparams;

    // get general kv
    GGUF_GET_KEY(ctx, model.name, gguf_get_val_str, GGUF_TYPE_STRING, false, kv(LLM_KV_GENERAL_NAME));

    // get hparams kv
    GGUF_GET_KEY(ctx, hparams.n_vocab,        gguf_get_arr_n,   GGUF_TYPE_ARRAY,   true, kv(LLM_KV_TOKENIZER_LIST));
    GGUF_GET_KEY(ctx, hparams.n_ctx_train,    gguf_get_val_u32, GGUF_TYPE_UINT32,  true, kv(LLM_KV_CONTEXT_LENGTH));
    GGUF_GET_KEY(ctx, hparams.n_embd,         gguf_get_val_u32, GGUF_TYPE_UINT32,  true, kv(LLM_KV_EMBEDDING_LENGTH));
    GGUF_GET_KEY(ctx, hparams.n_ff,           gguf_get_val_u32, GGUF_TYPE_UINT32,  true, kv(LLM_KV_FEED_FORWARD_LENGTH));
    GGUF_GET_KEY(ctx, hparams.n_head,         gguf_get_val_u32, GGUF_TYPE_UINT32,  true, kv(LLM_KV_ATTENTION_HEAD_COUNT));
    GGUF_GET_KEY(ctx, hparams.n_layer,        gguf_get_val_u32, GGUF_TYPE_UINT32,  true, kv(LLM_KV_BLOCK_COUNT));

    // n_head_kv is optional, default to n_head
    hparams.n_head_kv = hparams.n_head;
    GGUF_GET_KEY(ctx, hparams.n_head_kv, gguf_get_val_u32, GGUF_TYPE_UINT32, false, kv(LLM_KV_ATTENTION_HEAD_COUNT_KV));

    // rope_freq_base (optional)
    if (rope_freq_base == 0.0f) {
        rope_freq_base = 10000.0f;
        GGUF_GET_KEY(ctx, rope_freq_base, gguf_get_val_f32, GGUF_TYPE_FLOAT32, false, kv(LLM_KV_ROPE_FREQ_BASE));
    }

    // rope_freq_scale (inverse of the kv) is optional
    if (rope_freq_scale == 0.0f) {
        float ropescale = 1.0f;
        GGUF_GET_KEY(ctx, ropescale, gguf_get_val_f32, GGUF_TYPE_FLOAT32, false, kv(LLM_KV_ROPE_SCALE_LINEAR));
        rope_freq_scale = 1.0f/ropescale;
    }

    // sanity check for n_rot (optional)
    {
        hparams.n_rot = hparams.n_embd / hparams.n_head;

        GGUF_GET_KEY(ctx, hparams.n_rot, gguf_get_val_u32, GGUF_TYPE_UINT32, false, kv(LLM_KV_ROPE_DIMENSION_COUNT));

        if (model.arch == LLM_ARCH_LLAMA || model.arch == LLM_ARCH_FALCON) {
            if (hparams.n_rot != hparams.n_embd / hparams.n_head) {
                throw std::runtime_error(format("invalid n_rot: %u, expected %u", hparams.n_rot, hparams.n_embd / hparams.n_head));
            }
        }
        // gpt-neox n_rot = rotary_pct * (n_embd / n_head)
        // gpt-j n_rot = rotary_dim
    }

    // arch-specific KVs
    switch (model.arch) {
        case LLM_ARCH_LLAMA:
            {
                GGUF_GET_KEY(ctx, hparams.f_norm_rms_eps, gguf_get_val_f32, GGUF_TYPE_FLOAT32, true, kv(LLM_KV_ATTENTION_LAYERNORM_RMS_EPS));

                switch (hparams.n_layer) {
                    case 26: model.type = e_model::MODEL_3B; break;
                    case 32: model.type = e_model::MODEL_7B; break;
                    case 40: model.type = e_model::MODEL_13B; break;
                    case 48: model.type = e_model::MODEL_34B; break;
                    case 60: model.type = e_model::MODEL_30B; break;
                    case 80: model.type = hparams.n_head == hparams.n_head_kv ? e_model::MODEL_65B : e_model::MODEL_70B; break;
                    default: model.type = e_model::MODEL_UNKNOWN;
                }
            } break;
        case LLM_ARCH_FALCON:
            {
                GGUF_GET_KEY(ctx, hparams.f_norm_eps, gguf_get_val_f32, GGUF_TYPE_FLOAT32, true, kv(LLM_KV_ATTENTION_LAYERNORM_EPS));

                switch (hparams.n_layer) {
                    case 32: model.type = e_model::MODEL_7B; break;
                    case 60: model.type = e_model::MODEL_40B; break;
                    default: model.type = e_model::MODEL_UNKNOWN;
                }
            } break;
        case LLM_ARCH_BAICHUAN:
            {
                GGUF_GET_KEY(ctx, hparams.f_norm_rms_eps, gguf_get_val_f32, GGUF_TYPE_FLOAT32, true, kv(LLM_KV_ATTENTION_LAYERNORM_RMS_EPS));
                switch (hparams.n_layer) {
                    case 32: model.type = e_model::MODEL_7B; break;
                    case 40: model.type = e_model::MODEL_13B; break;
                    default: model.type = e_model::MODEL_UNKNOWN;
                }
            } break;
        case LLM_ARCH_STARCODER:
            {
                GGUF_GET_KEY(ctx, hparams.f_norm_eps, gguf_get_val_f32, GGUF_TYPE_FLOAT32, true, kv(LLM_KV_ATTENTION_LAYERNORM_EPS));
                switch (hparams.n_layer) {
                    case 24: model.type = e_model::MODEL_1B; break;
                    case 36: model.type = e_model::MODEL_3B; break;
                    case 42: model.type = e_model::MODEL_7B; break;
                    case 40: model.type = e_model::MODEL_15B; break;
                    default: model.type = e_model::MODEL_UNKNOWN;
                }
            } break;
        default: (void)0;
    };

    model.ftype = ml.ftype;

    hparams.n_ctx           = n_ctx;
    hparams.rope_freq_base  = rope_freq_base;
    hparams.rope_freq_scale = rope_freq_scale;
}

// TODO: This should probably be in llama.h
static std::vector<llama_vocab::id> llama_tokenize_internal(const llama_vocab & vocab, std::string raw_text, bool bos);
static llama_token llama_byte_to_token(const llama_vocab & vocab, uint8_t ch);

static void llm_load_vocab(
        llama_model_loader & ml,
        llama_model & model) {
    auto & vocab = model.vocab;

    struct gguf_context * ctx = ml.ctx_gguf;

    const auto kv = LLM_KV(model.arch);

    const int token_idx = gguf_find_key(ctx, kv(LLM_KV_TOKENIZER_LIST).c_str());
    if (token_idx == -1) {
        throw std::runtime_error("cannot find tokenizer vocab in model file\n");
    }

    const int score_idx = gguf_find_key(ctx, kv(LLM_KV_TOKENIZER_SCORES).c_str());
    if (score_idx == -1) {
        throw std::runtime_error("cannot find tokenizer scores in model file\n");
    }

    const float * scores = (const float * ) gguf_get_arr_data(ctx, score_idx);

    const int toktype_idx = gguf_find_key(ctx, kv(LLM_KV_TOKENIZER_TOKEN_TYPE).c_str());
    if (toktype_idx == -1) {
        throw std::runtime_error("cannot find token type list in GGUF file\n");
    }

    const int * toktypes = (const int * ) gguf_get_arr_data(ctx, toktype_idx);

    // determine vocab type
    {
        std::string tokenizer_name;

        GGUF_GET_KEY(ctx, tokenizer_name, gguf_get_val_str, GGUF_TYPE_STRING, true, kv(LLM_KV_TOKENIZER_MODEL));

        if (tokenizer_name == "llama") {
            vocab.type = LLAMA_VOCAB_TYPE_SPM;

            // default special tokens
            vocab.special_bos_id = 1;
            vocab.special_eos_id = 2;
            vocab.special_unk_id = 0;
            vocab.special_sep_id = -1;
            vocab.special_pad_id = -1;
        } else if (tokenizer_name == "gpt2") {
            vocab.type = LLAMA_VOCAB_TYPE_BPE;

            // read bpe merges and populate bpe ranks
            const int merges_keyidx = gguf_find_key(ctx, kv(LLM_KV_TOKENIZER_MERGES).c_str());
            if (merges_keyidx == -1) {
                throw std::runtime_error("cannot find tokenizer merges in model file\n");
            }

            const int n_merges = gguf_get_arr_n(ctx, merges_keyidx);

            for (int i = 0; i < n_merges; i++) {
                const std::string word = gguf_get_arr_str(ctx, merges_keyidx, i);

                std::string first;
                std::string second;

                const size_t pos = word.find(' ', 1);

                if (pos != std::string::npos) {
                    first  = word.substr(0, pos);
                    second = word.substr(pos + 1);
                }

                vocab.bpe_ranks.emplace(std::make_pair(first, second), i);
            }

            // default special tokens
            vocab.special_bos_id = 11;
            vocab.special_eos_id = 11;
            vocab.special_unk_id = -1;
            vocab.special_sep_id = -1;
            vocab.special_pad_id = -1;
        } else {
            LLAMA_LOG_WARN("%s: unknown tokenizer: '%s'", __func__, tokenizer_name.c_str());
            LLAMA_LOG_WARN("%s: using default tokenizer: 'llama'", __func__);

            vocab.type = LLAMA_VOCAB_TYPE_SPM;
        }
    }

    const uint32_t n_vocab = gguf_get_arr_n(ctx, token_idx);

    vocab.id_to_token.resize(n_vocab);

    for (uint32_t i = 0; i < n_vocab; i++) {
        std::string word = gguf_get_arr_str(ctx, token_idx, i);

        vocab.token_to_id[word] = i;

        auto & token_data = vocab.id_to_token[i];
        token_data.text  = std::move(word);
        token_data.score = scores[i];
        token_data.type  = (llama_token_type) toktypes[i];
    }

    // determine the newline token: LLaMA "<0x0A>" == 10 == '\n', Falcon 193 == '\n'
    if (vocab.type == LLAMA_VOCAB_TYPE_SPM) {
        vocab.linefeed_id = llama_byte_to_token(vocab, '\n');
    } else {
        vocab.linefeed_id = llama_tokenize_internal(vocab, "\n", false)[0];
    }

    // special tokens
    GGUF_GET_KEY(ctx, vocab.special_bos_id, gguf_get_val_u32, GGUF_TYPE_UINT32, false, kv(LLM_KV_TOKENIZER_BOS_ID));
    GGUF_GET_KEY(ctx, vocab.special_eos_id, gguf_get_val_u32, GGUF_TYPE_UINT32, false, kv(LLM_KV_TOKENIZER_EOS_ID));
    GGUF_GET_KEY(ctx, vocab.special_unk_id, gguf_get_val_u32, GGUF_TYPE_UINT32, false, kv(LLM_KV_TOKENIZER_UNK_ID));
    GGUF_GET_KEY(ctx, vocab.special_sep_id, gguf_get_val_u32, GGUF_TYPE_UINT32, false, kv(LLM_KV_TOKENIZER_SEP_ID));
    GGUF_GET_KEY(ctx, vocab.special_pad_id, gguf_get_val_u32, GGUF_TYPE_UINT32, false, kv(LLM_KV_TOKENIZER_PAD_ID));
}

static void llm_load_print_meta(llama_model_loader & ml, llama_model & model) {
    const auto & hparams = model.hparams;
    const auto & vocab   = model.vocab;

    // hparams
    LLAMA_LOG_INFO("%s: format         = %s\n",     __func__, llama_file_version_name(ml.fver));
    LLAMA_LOG_INFO("%s: arch           = %s\n",     __func__, LLM_ARCH_NAMES.at(model.arch).c_str());
    LLAMA_LOG_INFO("%s: vocab type     = %s\n",     __func__, vocab.type == LLAMA_VOCAB_TYPE_SPM ? "SPM" : "BPE"); // TODO: fix
    LLAMA_LOG_INFO("%s: n_vocab        = %u\n",     __func__, hparams.n_vocab);
    LLAMA_LOG_INFO("%s: n_merges       = %u\n",     __func__, (int) vocab.bpe_ranks.size());
    LLAMA_LOG_INFO("%s: n_ctx_train    = %u\n",     __func__, hparams.n_ctx_train);
    LLAMA_LOG_INFO("%s: n_ctx          = %u\n",     __func__, hparams.n_ctx);
    LLAMA_LOG_INFO("%s: n_embd         = %u\n",     __func__, hparams.n_embd);
    LLAMA_LOG_INFO("%s: n_head         = %u\n",     __func__, hparams.n_head);
    LLAMA_LOG_INFO("%s: n_head_kv      = %u\n",     __func__, hparams.n_head_kv);
    LLAMA_LOG_INFO("%s: n_layer        = %u\n",     __func__, hparams.n_layer);
    LLAMA_LOG_INFO("%s: n_rot          = %u\n",     __func__, hparams.n_rot); // a.k.a. n_embd_head, n_head_dim
    LLAMA_LOG_INFO("%s: n_gqa          = %u\n",     __func__, hparams.n_gqa());
    LLAMA_LOG_INFO("%s: f_norm_eps     = %.1e\n",   __func__, hparams.f_norm_eps);
    LLAMA_LOG_INFO("%s: f_norm_rms_eps = %.1e\n",   __func__, hparams.f_norm_rms_eps);
    LLAMA_LOG_INFO("%s: n_ff           = %u\n",     __func__, hparams.n_ff);
    LLAMA_LOG_INFO("%s: freq_base      = %.1f\n",   __func__, hparams.rope_freq_base);
    LLAMA_LOG_INFO("%s: freq_scale     = %g\n",     __func__, hparams.rope_freq_scale);
    LLAMA_LOG_INFO("%s: model type     = %s\n",     __func__, llama_model_type_name(model.type));
    LLAMA_LOG_INFO("%s: model ftype    = %s\n",     __func__, llama_model_ftype_name(model.ftype).c_str());
    LLAMA_LOG_INFO("%s: model params   = %.2f B\n", __func__, ml.n_elements*1e-9);
    if (ml.n_bytes < GB) {
        LLAMA_LOG_INFO("%s: model size     = %.2f MiB (%.2f BPW) \n", __func__, ml.n_bytes/1024.0/1024.0, ml.n_bytes*8.0/ml.n_elements);
    } else {
        LLAMA_LOG_INFO("%s: model size     = %.2f GiB (%.2f BPW) \n", __func__, ml.n_bytes/1024.0/1024.0/1024.0, ml.n_bytes*8.0/ml.n_elements);
    }

    // general kv
    LLAMA_LOG_INFO("%s: general.name   = %s\n",    __func__, model.name.c_str());

    // special tokens
    if (vocab.special_bos_id != -1) { LLAMA_LOG_INFO( "%s: BOS token = %d '%s'\n", __func__, vocab.special_bos_id, vocab.id_to_token[vocab.special_bos_id].text.c_str() ); }
    if (vocab.special_eos_id != -1) { LLAMA_LOG_INFO( "%s: EOS token = %d '%s'\n", __func__, vocab.special_eos_id, vocab.id_to_token[vocab.special_eos_id].text.c_str() ); }
    if (vocab.special_unk_id != -1) { LLAMA_LOG_INFO( "%s: UNK token = %d '%s'\n", __func__, vocab.special_unk_id, vocab.id_to_token[vocab.special_unk_id].text.c_str() ); }
    if (vocab.special_sep_id != -1) { LLAMA_LOG_INFO( "%s: SEP token = %d '%s'\n", __func__, vocab.special_sep_id, vocab.id_to_token[vocab.special_sep_id].text.c_str() ); }
    if (vocab.special_pad_id != -1) { LLAMA_LOG_INFO( "%s: PAD token = %d '%s'\n", __func__, vocab.special_pad_id, vocab.id_to_token[vocab.special_pad_id].text.c_str() ); }
    if (vocab.linefeed_id    != -1) { LLAMA_LOG_INFO( "%s: LF token  = %d '%s'\n", __func__, vocab.linefeed_id,    vocab.id_to_token[vocab.linefeed_id].text.c_str() );    }
}

static void llm_load_tensors(
        llama_model_loader & ml,
        llama_model & model,
        int n_batch,
        int n_gpu_layers,
        int main_gpu,
        const float * tensor_split,
        const bool mul_mat_q,
        bool low_vram,
        ggml_type memory_type,
        bool use_mlock,
        llama_progress_callback progress_callback,
        void * progress_callback_user_data) {
    model.t_start_us = ggml_time_us();

    auto & ctx     = model.ctx;
    auto & hparams = model.hparams;

    model.n_gpu_layers = n_gpu_layers;

    size_t ctx_size;
    size_t mmapped_size;

    ml.calc_sizes(ctx_size, mmapped_size);

    LLAMA_LOG_INFO("%s: ggml ctx size = %7.2f MB\n", __func__, ctx_size/1024.0/1024.0);

    // create the ggml context
    {
        model.buf.resize(ctx_size);
        if (use_mlock) {
            model.mlock_buf.init   (model.buf.data);
            model.mlock_buf.grow_to(model.buf.size);
        }

        struct ggml_init_params params = {
            /*.mem_size   =*/ model.buf.size,
            /*.mem_buffer =*/ model.buf.data,
            /*.no_alloc   =*/ ml.use_mmap,
        };

        model.ctx = ggml_init(params);
        if (!model.ctx) {
            throw std::runtime_error(format("ggml_init() failed"));
        }
    }

    (void) main_gpu;
    (void) mul_mat_q;
#if defined(GGML_USE_CUBLAS)
    LLAMA_LOG_INFO("%s: using " GGML_CUDA_NAME " for GPU acceleration\n", __func__);
    ggml_cuda_set_main_device(main_gpu);
    ggml_cuda_set_mul_mat_q(mul_mat_q);
#define LLAMA_BACKEND_OFFLOAD       GGML_BACKEND_GPU
#define LLAMA_BACKEND_OFFLOAD_SPLIT GGML_BACKEND_GPU_SPLIT
#elif defined(GGML_USE_CLBLAST)
    LLAMA_LOG_INFO("%s: using OpenCL for GPU acceleration\n", __func__);
#define LLAMA_BACKEND_OFFLOAD       GGML_BACKEND_GPU
#define LLAMA_BACKEND_OFFLOAD_SPLIT GGML_BACKEND_GPU
#else
#define LLAMA_BACKEND_OFFLOAD       GGML_BACKEND_CPU
#define LLAMA_BACKEND_OFFLOAD_SPLIT GGML_BACKEND_CPU
#endif

    // prepare memory for the weights
    size_t vram_weights = 0;
    {
        const int64_t n_embd     = hparams.n_embd;
        const int64_t n_embd_gqa = hparams.n_embd_gqa();
        const int64_t n_layer    = hparams.n_layer;
        const int64_t n_vocab    = hparams.n_vocab;

        const auto tn = LLM_TN(model.arch);
        switch (model.arch) {
            case LLM_ARCH_LLAMA:
                {
                    model.tok_embeddings = ml.create_tensor(ctx, tn(LLM_TENSOR_TOKEN_EMBD, "weight"), {n_embd, n_vocab}, GGML_BACKEND_CPU);

                    // output
                    {
                        ggml_backend backend_norm;
                        ggml_backend backend_output;

                        if (n_gpu_layers > int(n_layer)) {
                            // norm is not performance relevant on its own but keeping it in VRAM reduces data copying
                            // on Windows however this is detrimental unless everything is on the GPU
#ifndef _WIN32
                            backend_norm = low_vram ? GGML_BACKEND_CPU : LLAMA_BACKEND_OFFLOAD;
#else
                            backend_norm = low_vram || n_gpu_layers <= (int) n_layer + 2 ? GGML_BACKEND_CPU : LLAMA_BACKEND_OFFLOAD;
#endif // _WIN32

                            backend_output = LLAMA_BACKEND_OFFLOAD_SPLIT;
                        } else {
                            backend_norm   = GGML_BACKEND_CPU;
                            backend_output = GGML_BACKEND_CPU;
                        }

                        model.output_norm = ml.create_tensor(ctx, tn(LLM_TENSOR_OUTPUT_NORM, "weight"), {n_embd},          backend_norm);
                        model.output      = ml.create_tensor(ctx, tn(LLM_TENSOR_OUTPUT,      "weight"), {n_embd, n_vocab}, backend_output);

                        if (backend_norm == GGML_BACKEND_GPU) {
                            vram_weights += ggml_nbytes(model.output_norm);
                        }
                        if (backend_output == GGML_BACKEND_GPU_SPLIT) {
                            vram_weights += ggml_nbytes(model.output);
                        }
                    }

                    const uint32_t n_ff = hparams.n_ff;

                    const int i_gpu_start = n_layer - n_gpu_layers;

                    model.layers.resize(n_layer);

                    for (uint32_t i = 0; i < n_layer; ++i) {
                        const ggml_backend backend = int(i) < i_gpu_start ? GGML_BACKEND_CPU : LLAMA_BACKEND_OFFLOAD; // NOLINT
                        const ggml_backend backend_split = int(i) < i_gpu_start ? GGML_BACKEND_CPU : LLAMA_BACKEND_OFFLOAD_SPLIT; // NOLINT

                        auto & layer = model.layers[i];

                        layer.attn_norm = ml.create_tensor(ctx, tn(LLM_TENSOR_ATTN_NORM, "weight", i), {n_embd}, backend);

                        layer.wq = ml.create_tensor(ctx, tn(LLM_TENSOR_ATTN_Q,   "weight", i), {n_embd, n_embd},     backend_split);
                        layer.wk = ml.create_tensor(ctx, tn(LLM_TENSOR_ATTN_K,   "weight", i), {n_embd, n_embd_gqa}, backend_split);
                        layer.wv = ml.create_tensor(ctx, tn(LLM_TENSOR_ATTN_V,   "weight", i), {n_embd, n_embd_gqa}, backend_split);
                        layer.wo = ml.create_tensor(ctx, tn(LLM_TENSOR_ATTN_OUT, "weight", i), {n_embd, n_embd},     backend_split);

                        layer.ffn_norm = ml.create_tensor(ctx, tn(LLM_TENSOR_FFN_NORM, "weight", i), {n_embd}, backend);

                        layer.w1 = ml.create_tensor(ctx, tn(LLM_TENSOR_FFN_GATE, "weight", i), {n_embd,   n_ff}, backend_split);
                        layer.w2 = ml.create_tensor(ctx, tn(LLM_TENSOR_FFN_DOWN, "weight", i), {  n_ff, n_embd}, backend_split);
                        layer.w3 = ml.create_tensor(ctx, tn(LLM_TENSOR_FFN_UP,   "weight", i), {n_embd,   n_ff}, backend_split);

                        if (backend == GGML_BACKEND_GPU) {
                            vram_weights +=
                                ggml_nbytes(layer.attn_norm) + ggml_nbytes(layer.wq) + ggml_nbytes(layer.wk)       +
                                ggml_nbytes(layer.wv)        + ggml_nbytes(layer.wo) + ggml_nbytes(layer.ffn_norm) +
                                ggml_nbytes(layer.w1)        + ggml_nbytes(layer.w2) + ggml_nbytes(layer.w3);
                        }
                    }
                } break;
            case LLM_ARCH_BAICHUAN:
                {
                    model.tok_embeddings = ml.create_tensor(ctx, tn(LLM_TENSOR_TOKEN_EMBD, "weight"), {n_embd, n_vocab}, GGML_BACKEND_CPU);
                    {
                        ggml_backend backend_norm;
                        ggml_backend backend_output;

                        if (n_gpu_layers > int(n_layer)) {
                            // norm is not performance relevant on its own but keeping it in VRAM reduces data copying
                            // on Windows however this is detrimental unless everything is on the GPU
#ifndef _WIN32
                            backend_norm = low_vram ? GGML_BACKEND_CPU : LLAMA_BACKEND_OFFLOAD;
#else
                            backend_norm = low_vram || n_gpu_layers <= (int) n_layer + 2 ? GGML_BACKEND_CPU : LLAMA_BACKEND_OFFLOAD;
#endif // _WIN32

                            backend_output = LLAMA_BACKEND_OFFLOAD_SPLIT;
                        } else {
                            backend_norm   = GGML_BACKEND_CPU;
                            backend_output = GGML_BACKEND_CPU;
                        }

                        model.output_norm = ml.create_tensor(ctx, tn(LLM_TENSOR_OUTPUT_NORM, "weight"), {n_embd},          backend_norm);
                        model.output      = ml.create_tensor(ctx, tn(LLM_TENSOR_OUTPUT,      "weight"), {n_embd, n_vocab}, backend_output);

                        if (backend_norm == GGML_BACKEND_GPU) {
                            vram_weights += ggml_nbytes(model.output_norm);
                        }
                        if (backend_output == GGML_BACKEND_GPU_SPLIT) {
                            vram_weights += ggml_nbytes(model.output);
                        }
                    }

                    const uint32_t n_ff = hparams.n_ff;

                    const int i_gpu_start = n_layer - n_gpu_layers;

                    model.layers.resize(n_layer);

                    for (uint32_t i = 0; i < n_layer; ++i) {
                        const ggml_backend backend = int(i) < i_gpu_start ? GGML_BACKEND_CPU : LLAMA_BACKEND_OFFLOAD; // NOLINT
                        const ggml_backend backend_split = int(i) < i_gpu_start ? GGML_BACKEND_CPU : LLAMA_BACKEND_OFFLOAD_SPLIT; // NOLINT

                        auto & layer = model.layers[i];

                        layer.attn_norm = ml.create_tensor(ctx, tn(LLM_TENSOR_ATTN_NORM, "weight", i), {n_embd}, backend);

                        layer.wq = ml.create_tensor(ctx, tn(LLM_TENSOR_ATTN_Q,   "weight", i), {n_embd, n_embd},     backend_split);
                        layer.wk = ml.create_tensor(ctx, tn(LLM_TENSOR_ATTN_K,   "weight", i), {n_embd, n_embd_gqa}, backend_split);
                        layer.wv = ml.create_tensor(ctx, tn(LLM_TENSOR_ATTN_V,   "weight", i), {n_embd, n_embd_gqa}, backend_split);
                        layer.wo = ml.create_tensor(ctx, tn(LLM_TENSOR_ATTN_OUT, "weight", i), {n_embd, n_embd},     backend_split);

                        layer.ffn_norm = ml.create_tensor(ctx, tn(LLM_TENSOR_FFN_NORM, "weight", i), {n_embd}, backend);

                        layer.w1 = ml.create_tensor(ctx, tn(LLM_TENSOR_FFN_GATE, "weight", i), {n_embd,   n_ff}, backend_split);
                        layer.w2 = ml.create_tensor(ctx, tn(LLM_TENSOR_FFN_DOWN, "weight", i), {  n_ff, n_embd}, backend_split);
                        layer.w3 = ml.create_tensor(ctx, tn(LLM_TENSOR_FFN_UP,   "weight", i), {n_embd,   n_ff}, backend_split);

                        if (backend == GGML_BACKEND_GPU) {
                            vram_weights +=
                                ggml_nbytes(layer.attn_norm) + ggml_nbytes(layer.wq) + ggml_nbytes(layer.wk)       +
                                ggml_nbytes(layer.wv)        + ggml_nbytes(layer.wo) + ggml_nbytes(layer.ffn_norm) +
                                ggml_nbytes(layer.w1)        + ggml_nbytes(layer.w2) + ggml_nbytes(layer.w3);
                        }
                    }
                } break;
            case LLM_ARCH_FALCON:
                {
                    // TODO: CPU-only for now

                    model.tok_embeddings = ml.create_tensor(ctx, tn(LLM_TENSOR_TOKEN_EMBD, "weight"), {n_embd, n_vocab}, GGML_BACKEND_CPU);

                    // output
                    {
                        ggml_backend backend_norm;
                        ggml_backend backend_output;

                        if (n_gpu_layers > int(n_layer)) {
                            // norm is not performance relevant on its own but keeping it in VRAM reduces data copying
                            // on Windows however this is detrimental unless everything is on the GPU
#ifndef _WIN32
                            backend_norm = low_vram ? GGML_BACKEND_CPU : LLAMA_BACKEND_OFFLOAD;
#else
                            backend_norm = low_vram || n_gpu_layers <= (int) n_layer + 2 ? GGML_BACKEND_CPU : LLAMA_BACKEND_OFFLOAD;
#endif // _WIN32

                            backend_output = LLAMA_BACKEND_OFFLOAD_SPLIT;
                        } else {
                            backend_norm   = GGML_BACKEND_CPU;
                            backend_output = GGML_BACKEND_CPU;
                        }

                        model.output_norm   = ml.create_tensor(ctx, tn(LLM_TENSOR_OUTPUT_NORM, "weight"), {n_embd},          backend_norm);
                        model.output_norm_b = ml.create_tensor(ctx, tn(LLM_TENSOR_OUTPUT_NORM, "bias"),   {n_embd},          backend_norm);
                        model.output        = ml.create_tensor(ctx, tn(LLM_TENSOR_OUTPUT,      "weight"), {n_embd, n_vocab}, backend_output);

                        if (backend_norm == GGML_BACKEND_GPU) {
                            vram_weights += ggml_nbytes(model.output_norm);
                            vram_weights += ggml_nbytes(model.output_norm_b);
                        }
                        if (backend_output == GGML_BACKEND_GPU_SPLIT) {
                            vram_weights += ggml_nbytes(model.output);
                        }
                    }

                    const uint32_t n_ff = hparams.n_ff;

                    const int i_gpu_start = n_layer - n_gpu_layers;

                    model.layers.resize(n_layer);

                    for (uint32_t i = 0; i < n_layer; ++i) {
                        const ggml_backend backend       = int(i) < i_gpu_start ? GGML_BACKEND_CPU : LLAMA_BACKEND_OFFLOAD; // NOLINT
                        const ggml_backend backend_split = int(i) < i_gpu_start ? GGML_BACKEND_CPU : LLAMA_BACKEND_OFFLOAD_SPLIT; // NOLINT

                        auto & layer = model.layers[i];

                        layer.attn_norm   = ml.create_tensor(ctx, tn(LLM_TENSOR_ATTN_NORM,   "weight", i), {n_embd}, backend);
                        layer.attn_norm_b = ml.create_tensor(ctx, tn(LLM_TENSOR_ATTN_NORM,   "bias", i),   {n_embd}, backend);

                        if (gguf_find_tensor(ml.ctx_gguf, tn(LLM_TENSOR_ATTN_NORM_2, "weight", i).c_str()) >= 0) {
                            layer.attn_norm_2   = ml.create_tensor(ctx, tn(LLM_TENSOR_ATTN_NORM_2, "weight", i), {n_embd}, backend);
                            layer.attn_norm_2_b = ml.create_tensor(ctx, tn(LLM_TENSOR_ATTN_NORM_2, "bias", i),   {n_embd}, backend);

                            if (backend == GGML_BACKEND_GPU) {
                                vram_weights += ggml_nbytes(layer.attn_norm_2);
                                vram_weights += ggml_nbytes(layer.attn_norm_2_b);
                            }
                        }

                        layer.wqkv = ml.create_tensor(ctx, tn(LLM_TENSOR_ATTN_QKV, "weight", i), {n_embd, n_embd + 2*n_embd_gqa}, backend_split);
                        layer.wo   = ml.create_tensor(ctx, tn(LLM_TENSOR_ATTN_OUT, "weight", i), {n_embd, n_embd},                backend_split);

                        layer.w2 = ml.create_tensor(ctx, tn(LLM_TENSOR_FFN_DOWN, "weight", i), {  n_ff, n_embd}, backend_split);
                        layer.w3 = ml.create_tensor(ctx, tn(LLM_TENSOR_FFN_UP,   "weight", i), {n_embd,   n_ff}, backend_split);

                        if (backend == GGML_BACKEND_GPU) {
                            vram_weights +=
                                ggml_nbytes(layer.attn_norm) + ggml_nbytes(layer.attn_norm_b) +
                                ggml_nbytes(layer.wqkv)      + ggml_nbytes(layer.wo)          +
                                ggml_nbytes(layer.w2)        + ggml_nbytes(layer.w3);
                        }
                    }
                } break;
            case LLM_ARCH_STARCODER:
                {
                    model.tok_embeddings = ml.create_tensor(ctx, tn(LLM_TENSOR_TOKEN_EMBD, "weight"), {n_embd, n_vocab}, GGML_BACKEND_CPU);
                    model.pos_embeddings = ml.create_tensor(ctx, tn(LLM_TENSOR_POS_EMBD, "weight"), {n_embd, hparams.n_ctx_train}, GGML_BACKEND_CPU);

                    // output
                    {
                        ggml_backend backend_norm;
                        ggml_backend backend_output;

                        if (n_gpu_layers > int(n_layer)) {
                            // norm is not performance relevant on its own but keeping it in VRAM reduces data copying
                            // on Windows however this is detrimental unless everything is on the GPU
#ifndef _WIN32
                            backend_norm = low_vram ? GGML_BACKEND_CPU : LLAMA_BACKEND_OFFLOAD;
#else
                            backend_norm = low_vram || n_gpu_layers <= (int) n_layer + 2 ? GGML_BACKEND_CPU : LLAMA_BACKEND_OFFLOAD;
#endif // _WIN32

                            backend_output = LLAMA_BACKEND_OFFLOAD_SPLIT;
                        } else {
                            backend_norm   = GGML_BACKEND_CPU;
                            backend_output = GGML_BACKEND_CPU;
                        }

                        model.output_norm   = ml.create_tensor(ctx, tn(LLM_TENSOR_OUTPUT_NORM, "weight"), {n_embd},          backend_norm);
                        model.output_norm_b = ml.create_tensor(ctx, tn(LLM_TENSOR_OUTPUT_NORM, "bias"),   {n_embd},          backend_norm);
                        model.output        = ml.create_tensor(ctx, tn(LLM_TENSOR_OUTPUT,      "weight"), {n_embd, n_vocab}, backend_output);

                        if (backend_norm == GGML_BACKEND_GPU) {
                            vram_weights += ggml_nbytes(model.output_norm);
                            vram_weights += ggml_nbytes(model.output_norm_b);
                        }
                        if (backend_output == GGML_BACKEND_GPU_SPLIT) {
                            vram_weights += ggml_nbytes(model.output);
                        }
                    }

                    const uint32_t n_ff = hparams.n_ff;

                    const int i_gpu_start = n_layer - n_gpu_layers;

                    model.layers.resize(n_layer);

                    for (uint32_t i = 0; i < n_layer; ++i) {
                        const ggml_backend backend       = int(i) < i_gpu_start ? GGML_BACKEND_CPU : LLAMA_BACKEND_OFFLOAD; // NOLINT
                        const ggml_backend backend_split = int(i) < i_gpu_start ? GGML_BACKEND_CPU : LLAMA_BACKEND_OFFLOAD_SPLIT; // NOLINT

                        auto & layer = model.layers[i];

                        layer.attn_norm   = ml.create_tensor(ctx, tn(LLM_TENSOR_ATTN_NORM,   "weight", i), {n_embd}, backend);
                        layer.attn_norm_b = ml.create_tensor(ctx, tn(LLM_TENSOR_ATTN_NORM,   "bias", i),   {n_embd}, backend);

                        layer.wqkv = ml.create_tensor(ctx, tn(LLM_TENSOR_ATTN_QKV, "weight", i), {n_embd, n_embd + 2*n_embd_gqa}, backend_split);
                        layer.bqkv = ml.create_tensor(ctx, tn(LLM_TENSOR_ATTN_QKV, "bias", i),   {n_embd + 2*n_embd_gqa},         backend_split);

                        layer.wo   = ml.create_tensor(ctx, tn(LLM_TENSOR_ATTN_OUT, "weight", i), {n_embd, n_embd},   backend_split);
                        layer.bo   = ml.create_tensor(ctx, tn(LLM_TENSOR_ATTN_OUT, "bias", i),   {n_embd},           backend_split);

                        layer.ffn_norm   = ml.create_tensor(ctx, tn(LLM_TENSOR_FFN_NORM, "weight", i), {n_embd}, backend);
                        layer.ffn_norm_b = ml.create_tensor(ctx, tn(LLM_TENSOR_FFN_NORM, "bias", i),   {n_embd}, backend);

                        layer.w2 = ml.create_tensor(ctx, tn(LLM_TENSOR_FFN_DOWN, "weight", i), {n_ff, n_embd}, backend_split);
                        layer.b2 = ml.create_tensor(ctx, tn(LLM_TENSOR_FFN_DOWN, "bias", i),   {n_embd},       backend_split);

                        layer.w3 = ml.create_tensor(ctx, tn(LLM_TENSOR_FFN_UP,   "weight", i), {n_embd,   n_ff}, backend_split);
                        layer.b3 = ml.create_tensor(ctx, tn(LLM_TENSOR_FFN_UP,   "bias", i),   {n_ff},           backend_split);

                        if (backend == GGML_BACKEND_GPU) {
                            vram_weights +=
                                ggml_nbytes(layer.attn_norm) + ggml_nbytes(layer.attn_norm_b) +
                                ggml_nbytes(layer.wqkv)      + ggml_nbytes(layer.bqkv)        +
                                ggml_nbytes(layer.wo)        + ggml_nbytes(layer.bo)          +
                                ggml_nbytes(layer.ffn_norm)  + ggml_nbytes(layer.ffn_norm_b)  +
                                ggml_nbytes(layer.w2)        + ggml_nbytes(layer.b2)          +
                                ggml_nbytes(layer.w3)        + ggml_nbytes(layer.b3);
                        }
                    }
                } break;
            case LLM_ARCH_PERSIMMON:
                { 
                    model.tok_embeddings = ml.create_tensor(ctx, tn(LLM_TENSOR_TOKEN_EMBD, "weight"), {n_embd, n_vocab}, GGML_BACKEND_CPU);
                    model.output_norm    = ml.create_tensor(ctx, tn(LLM_TENSOR_OUTPUT_NORM, "weight"), {n_embd},          GGML_BACKEND_CPU);
                    model.output_norm_b  = ml.create_tensor(ctx, tn(LLM_TENSOR_OUTPUT_NORM, "bias"),   {n_embd},          GGML_BACKEND_CPU);
                    model.output         = ml.create_tensor(ctx, tn(LLM_TENSOR_OUTPUT,      "weight"), {n_embd, n_vocab}, GGML_BACKEND_CPU);

                    const uint32_t n_ff = hparams.n_ff;
                    const int i_gpu_start = n_layer - n_gpu_layers;
                    model.layers.resize(n_layer);
                    for (uint32_t i = 0; i < n_layer; ++i) {
                        const ggml_backend backend = int(i) < i_gpu_start ? GGML_BACKEND_CPU : LLAMA_BACKEND_OFFLOAD;
                        const ggml_backend backend_split = int(i) < i_gpu_start ? GGML_BACKEND_CPU : LLAMA_BACKEND_OFFLOAD_SPLIT;
                        auto & layer = model.layers[i];
                        layer.attn_norm   = ml.create_tensor(ctx, tn(LLM_TENSOR_ATTN_NORM, "weight", i), {n_embd}, backend);
                        layer.attn_norm_b = ml.create_tensor(ctx, tn(LLM_TENSOR_ATTN_NORM, "bias", i),   {n_embd}, backend);
                        layer.wqkv = ml.create_tensor(ctx, tn(LLM_TENSOR_ATTN_QKV, "weight", i), {n_embd, n_embd + 2*n_embd_gqa}, backend_split);
                        layer.bqkv = ml.create_tensor(ctx, tn(LLM_TENSOR_ATTN_QKV, "bias", i),   {n_embd + 2*n_embd_gqa},         backend_split);
                        layer.wo   = ml.create_tensor(ctx, tn(LLM_TENSOR_ATTN_OUT, "weight", i), {n_embd, n_embd},   backend_split);
                        layer.bo   = ml.create_tensor(ctx, tn(LLM_TENSOR_ATTN_OUT, "bias", i),   {n_embd},           backend_split);
                        layer.w2 = ml.create_tensor(ctx, tn(LLM_TENSOR_FFN_DOWN, "weight", i), {n_ff, n_embd}, backend_split);
                        layer.b2 = ml.create_tensor(ctx, tn(LLM_TENSOR_FFN_DOWN, "bias", i),   {n_embd},       backend_split);
                        layer.w3 = ml.create_tensor(ctx, tn(LLM_TENSOR_FFN_UP,   "weight", i), {n_embd,   n_ff}, backend_split);
                        layer.b3 = ml.create_tensor(ctx, tn(LLM_TENSOR_FFN_UP,   "bias", i),   {n_ff},           backend_split);
                        layer.ffn_norm   = ml.create_tensor(ctx, tn(LLM_TENSOR_FFN_NORM, "weight", i), {n_embd}, backend);
                        layer.ffn_norm_b = ml.create_tensor(ctx, tn(LLM_TENSOR_FFN_NORM, "bias", i),   {n_embd}, backend);
                        layer.attn_q_norm   = ml.create_tensor(ctx, tn(LLM_TENSOR_ATTN_Q_NORM, "weight", i), {64}, backend);
                        layer.attn_q_norm_b = ml.create_tensor(ctx, tn(LLM_TENSOR_ATTN_Q_NORM, "bias", i),   {64}, backend);
                        layer.attn_k_norm   = ml.create_tensor(ctx, tn(LLM_TENSOR_ATTN_K_NORM, "weight", i), {64}, backend);
                        layer.attn_k_norm_b = ml.create_tensor(ctx, tn(LLM_TENSOR_ATTN_K_NORM, "bias", i),   {64}, backend);
                    }
                } break;
            default:
                throw std::runtime_error("unknown architecture");
        };
    }

    ml.done_getting_tensors();

    // print memory requirements
    {
        const size_t scale = memory_type == GGML_TYPE_F32 ? 2 : 1;

        // this is the total memory required to run the inference
        size_t mem_required =
            ctx_size +
            mmapped_size - vram_weights; // weights in VRAM not in memory

        // this is the memory required by one llama_state
        const size_t mem_required_state = scale*hparams.kv_size();

        LLAMA_LOG_INFO("%s: mem required  = %7.2f MB (+ %7.2f MB per state)\n", __func__,
                mem_required / 1024.0 / 1024.0, mem_required_state / 1024.0 / 1024.0);

        (void) n_batch;

#if defined(GGML_USE_CUBLAS) || defined(GGML_USE_CLBLAST)
        const int n_gpu = std::min(n_gpu_layers, int(hparams.n_layer));

        LLAMA_LOG_INFO("%s: offloading %d repeating layers to GPU\n", __func__, n_gpu);
        if (n_gpu_layers > (int) hparams.n_layer) {
            LLAMA_LOG_INFO("%s: offloading non-repeating layers to GPU\n", __func__);
        }
        size_t vram_kv_cache = 0;

#ifdef GGML_USE_CUBLAS
        const int max_backend_supported_layers = hparams.n_layer + 3;
        const int max_offloadable_layers = low_vram ? hparams.n_layer + 1 : hparams.n_layer + 3;
        if (n_gpu_layers > (int) hparams.n_layer + 1) {
            if (low_vram) {
                LLAMA_LOG_INFO("%s: cannot offload v cache to GPU due to low VRAM option\n", __func__);
            } else {
                LLAMA_LOG_INFO("%s: offloading v cache to GPU\n", __func__);
                vram_kv_cache += hparams.kv_size() / 2;
            }
        }
        if (n_gpu_layers > (int) hparams.n_layer + 2) {
            if (low_vram) {
                LLAMA_LOG_WARN("%s: cannot offload k cache to GPU due to low VRAM option\n", __func__);
            } else {
                LLAMA_LOG_INFO("%s: offloading k cache to GPU\n", __func__);
                vram_kv_cache += hparams.kv_size() / 2;
            }
        }
#elif defined(GGML_USE_CLBLAST)
        const int max_backend_supported_layers = hparams.n_layer + 1;
        const int max_offloadable_layers = hparams.n_layer + 1;
#endif // GGML_USE_CUBLAS

        LLAMA_LOG_INFO("%s: offloaded %d/%d layers to GPU\n",
                __func__, std::min(n_gpu_layers, max_offloadable_layers), max_backend_supported_layers);
        LLAMA_LOG_INFO("%s: VRAM used: %zu MB\n",
                __func__, (vram_weights + vram_kv_cache + MB - 1) / MB); // round up
#else
        (void) n_gpu_layers;
#endif // defined(GGML_USE_CUBLAS) || defined(GGML_USE_CLBLAST)
    }

    // populate `tensors_by_name`
    for (int i = 0; i < ml.n_tensors; ++i) {
        struct ggml_tensor * cur = ggml_get_tensor(ctx, ml.get_tensor_name(i));
        model.tensors_by_name.emplace_back(ggml_get_name(cur), cur);
    }

    (void) tensor_split;
#if defined(GGML_USE_CUBLAS)
    {
        ggml_cuda_set_tensor_split(tensor_split);
    }
#endif

    ml.load_all_data(ctx, progress_callback, progress_callback_user_data, use_mlock ? &model.mlock_mmap : NULL);

    if (progress_callback) {
        progress_callback(1.0f, progress_callback_user_data);
    }

    model.mapping = std::move(ml.mapping);

    // loading time will be recalculate after the first eval, so
    // we take page faults deferred by mmap() into consideration
    model.t_load_us = ggml_time_us() - model.t_start_us;
}

static bool llama_model_load(
        const std::string & fname,
        llama_model & model,
        int n_ctx,
        int n_batch,
        int n_gpu_layers,
        int main_gpu,
        const float * tensor_split,
        const bool mul_mat_q,
        float rope_freq_base,
        float rope_freq_scale,
        bool low_vram,
        ggml_type memory_type,
        bool use_mmap,
        bool use_mlock,
        bool vocab_only,
        llama_progress_callback progress_callback,
        void *progress_callback_user_data) {
    try {
        std::unique_ptr<llama_model_loader> ml(new llama_model_loader(fname, use_mmap));

        llm_load_arch   (*ml, model);
        llm_load_hparams(*ml, model, n_ctx, rope_freq_base, rope_freq_scale);
        llm_load_vocab  (*ml, model);

        llm_load_print_meta(*ml, model);

        if (model.hparams.n_vocab != model.vocab.id_to_token.size()) {
            throw std::runtime_error("vocab size mismatch");
        }

        if (vocab_only) {
            LLAMA_LOG_INFO("%s: vocab only - skipping tensors\n", __func__);
            return true;
        }

        llm_load_tensors(
                *ml, model, n_batch, n_gpu_layers,
                main_gpu, tensor_split, mul_mat_q, low_vram, memory_type,
                use_mlock, progress_callback, progress_callback_user_data);
    } catch (const std::exception & err) {
        LLAMA_LOG_ERROR("error loading model: %s\n", err.what());
        return false;
    }

    return true;
}

static struct ggml_cgraph * llm_build_llama(
         llama_context & lctx,
<<<<<<< HEAD
     const llama_token * tokens,
           const float * embd,
                   int   n_tokens,
                   int   n_past) {

    GGML_ASSERT((!tokens && embd) || (tokens && !embd)); // NOLINT
    LLAMA_LOG_INFO("%s: n_tokens = %d\n", __func__, n_tokens);
    LLAMA_LOG_INFO("BUILDING GRAPH");

    const int N = n_tokens;

=======
     const llama_batch & batch) {
>>>>>>> 2619109a
    const auto & model   = lctx.model;
    const auto & hparams = model.hparams;

    const auto & kv_self = lctx.kv_self;

    GGML_ASSERT(!!kv_self.ctx);

    const int64_t n_embd      = hparams.n_embd;
    const int64_t n_layer     = hparams.n_layer;
    const int64_t n_ctx       = hparams.n_ctx;
    const int64_t n_head      = hparams.n_head;
    const int64_t n_head_kv   = hparams.n_head_kv;
    const int64_t n_embd_head = hparams.n_embd_head();
    const int64_t n_embd_gqa  = hparams.n_embd_gqa();

    GGML_ASSERT(n_embd_head == hparams.n_rot);

    const float freq_base    = hparams.rope_freq_base;
    const float freq_scale   = hparams.rope_freq_scale;
    const float norm_rms_eps = hparams.f_norm_rms_eps;

    const int n_gpu_layers = model.n_gpu_layers;

    const int32_t n_tokens = batch.n_tokens;
    const int32_t n_kv     = ggml_allocr_is_measure(lctx.alloc) ? n_ctx            : kv_self.n;
    const int32_t kv_head  = ggml_allocr_is_measure(lctx.alloc) ? n_ctx - n_tokens : kv_self.head;

    const bool do_rope_shift = ggml_allocr_is_measure(lctx.alloc) || kv_self.has_shift;

    //printf("n_kv = %d\n", n_kv);

    auto & buf_compute = lctx.buf_compute;

    struct ggml_init_params params = {
        /*.mem_size   =*/ buf_compute.size,
        /*.mem_buffer =*/ buf_compute.data,
        /*.no_alloc   =*/ false,
    };

    params.no_alloc = true;

    struct ggml_context * ctx0 = ggml_init(params);

    ggml_cgraph * gf = ggml_new_graph(ctx0);

    struct ggml_tensor * cur;
    struct ggml_tensor * inpL;

    if (batch.token) {
        struct ggml_tensor * inp_tokens = ggml_new_tensor_1d(ctx0, GGML_TYPE_I32, n_tokens);

        ggml_allocr_alloc(lctx.alloc, inp_tokens);
        if (!ggml_allocr_is_measure(lctx.alloc)) {
            memcpy(inp_tokens->data, batch.token, n_tokens*ggml_element_size(inp_tokens));
        }
        ggml_set_name(inp_tokens, "inp_tokens");

        inpL = ggml_get_rows(ctx0, model.tok_embeddings, inp_tokens);
    } else {
#ifdef GGML_USE_MPI
        GGML_ASSERT(false && "not implemented");
#endif

        inpL = ggml_new_tensor_2d(ctx0, GGML_TYPE_F32, n_embd, n_tokens);

        ggml_allocr_alloc(lctx.alloc, inpL);
        if (!ggml_allocr_is_measure(lctx.alloc)) {
            memcpy(inpL->data, batch.embd, n_tokens * n_embd * ggml_element_size(inpL));
        }
    }

    const int i_gpu_start = n_layer - n_gpu_layers;
    (void) i_gpu_start;

    // offload functions set the tensor output backend to GPU
    // tensors are GPU-accelerated if any input or the output has been offloaded
    //
    // with the low VRAM option VRAM scratch is disabled in llama_load_model_internal
    // in that case ggml_cuda_assign_buffers has no effect
    offload_func_t offload_func_nr = llama_nop; // nr = non-repeating
    offload_func_t offload_func_kq = llama_nop;
    offload_func_t offload_func_v  = llama_nop;

#ifdef GGML_USE_CUBLAS
    if (n_gpu_layers > n_layer) {
        offload_func_nr = ggml_cuda_assign_buffers_no_alloc;
    }
    if (n_gpu_layers > n_layer + 1) {
        offload_func_v  = ggml_cuda_assign_buffers_no_alloc;
    }
    if (n_gpu_layers > n_layer + 2) {
        offload_func_kq = ggml_cuda_assign_buffers_no_alloc;
    }
#endif // GGML_USE_CUBLAS

    // KQ_scale
    struct ggml_tensor * KQ_scale = ggml_new_tensor_1d(ctx0, GGML_TYPE_F32, 1);
    ggml_set_name(KQ_scale, "1/sqrt(n_embd_head)");
    ggml_allocr_alloc(lctx.alloc, KQ_scale);
    if (!ggml_allocr_is_measure(lctx.alloc)) {
        ggml_set_f32(KQ_scale, 1.0f/sqrtf(float(n_embd_head)));
    }

    // KQ_mask (mask for 1 head, it will be broadcasted to all heads)
    struct ggml_tensor * KQ_mask = ggml_new_tensor_3d(ctx0, GGML_TYPE_F32, n_kv, n_tokens, 1);
    offload_func_kq(KQ_mask);
    ggml_set_name(KQ_mask, "KQ_mask");
    ggml_allocr_alloc(lctx.alloc, KQ_mask);
    if (!ggml_allocr_is_measure(lctx.alloc)) {
        float * data = (float *) KQ_mask->data;
        memset(data, 0, ggml_nbytes(KQ_mask));

        for (int h = 0; h < 1; ++h) {
            for (int j = 0; j < n_tokens; ++j) {
                const llama_pos    pos    = batch.pos[j];
                const llama_seq_id seq_id = batch.seq_id[j];

                for (int i = 0; i < n_kv; ++i) {
                    if (!kv_self.cells[i].has_seq_id(seq_id) || kv_self.cells[i].pos > pos) {
                        data[h*(n_kv*n_tokens) + j*n_kv + i] = -INFINITY;
                    }
                }
            }
        }
    }

    // KQ_pos - contains the positions
    struct ggml_tensor * KQ_pos = ggml_new_tensor_1d(ctx0, GGML_TYPE_I32, n_tokens);
    offload_func_kq(KQ_pos);
    ggml_set_name(KQ_pos, "KQ_pos");
    ggml_allocr_alloc(lctx.alloc, KQ_pos);
    if (!ggml_allocr_is_measure(lctx.alloc)) {
        int * data = (int *) KQ_pos->data;
        for (int i = 0; i < n_tokens; ++i) {
            data[i] = batch.pos[i];
        }
    }

    // shift the entire K-cache if needed
    if (do_rope_shift) {
        struct ggml_tensor * K_shift = ggml_new_tensor_1d(ctx0, GGML_TYPE_I32, n_ctx);
        offload_func_kq(K_shift);
        ggml_set_name(K_shift, "K_shift");
        ggml_allocr_alloc(lctx.alloc, K_shift);
        if (!ggml_allocr_is_measure(lctx.alloc)) {
            int * data = (int *) K_shift->data;
            for (int i = 0; i < n_ctx; ++i) {
                data[i] = kv_self.cells[i].delta;
            }
        }

        for (int il = 0; il < n_layer; ++il) {
            struct ggml_tensor * tmp =
                    ggml_rope_custom_inplace(ctx0,
                        ggml_view_3d(ctx0, kv_self.k,
                            n_embd_head, n_head_kv, n_ctx,
                            ggml_element_size(kv_self.k)*n_embd_head,
                            ggml_element_size(kv_self.k)*n_embd_gqa,
                            ggml_element_size(kv_self.k)*n_embd_gqa*n_ctx*il),
                        K_shift, n_embd_head, 0, 0, freq_base, freq_scale);
            offload_func_kq(tmp);
            ggml_build_forward_expand(gf, tmp);
        }
    }

    for (int il = 0; il < n_layer; ++il) {
        ggml_format_name(inpL, "layer_inp_%d", il);

        offload_func_t offload_func = llama_nop;

#ifdef GGML_USE_CUBLAS
        if (il >= i_gpu_start) {
            offload_func = ggml_cuda_assign_buffers_no_alloc;
        }
#endif // GGML_USE_CUBLAS

        struct ggml_tensor * inpSA = inpL;

        // norm
        {
            cur = ggml_rms_norm(ctx0, inpL, norm_rms_eps);
            offload_func(cur);
            ggml_set_name(cur, "rms_norm_0");

            // cur = cur*attn_norm(broadcasted)
            cur = ggml_mul(ctx0, cur, model.layers[il].attn_norm);
            offload_func(cur);
            ggml_set_name(cur, "attention_norm_0");
        }

        // self-attention
        {
            // compute Q and K and RoPE them
            struct ggml_tensor * tmpk = ggml_mul_mat(ctx0, model.layers[il].wk, cur);
            offload_func_kq(tmpk);
            ggml_set_name(tmpk, "tmpk");

            struct ggml_tensor * tmpq = ggml_mul_mat(ctx0, model.layers[il].wq, cur);
            offload_func_kq(tmpq);
            ggml_set_name(tmpq, "tmpq");

            struct ggml_tensor * Kcur = ggml_rope_custom(ctx0, ggml_reshape_3d(ctx0, tmpk, n_embd_head, n_head_kv, n_tokens), KQ_pos, n_embd_head, 0, 0, freq_base, freq_scale);
            offload_func_kq(Kcur);
            ggml_set_name(Kcur, "Kcur");

            struct ggml_tensor * Qcur = ggml_rope_custom(ctx0, ggml_reshape_3d(ctx0, tmpq, n_embd_head, n_head,    n_tokens), KQ_pos, n_embd_head, 0, 0, freq_base, freq_scale);
            offload_func_kq(Qcur);
            ggml_set_name(Qcur, "Qcur");

            // store key and value to memory
            {
                // compute the transposed [n_tokens, n_embd] V matrix

                struct ggml_tensor * tmpv = ggml_mul_mat(ctx0, model.layers[il].wv, cur);
                offload_func_v(tmpv);
                ggml_set_name(tmpv, "tmpv");

                struct ggml_tensor * Vcur = ggml_transpose(ctx0, ggml_reshape_2d(ctx0, tmpv, n_embd_gqa, n_tokens));
                offload_func_v(Vcur);
                ggml_set_name(Vcur, "Vcur");

                struct ggml_tensor * k = ggml_view_1d(ctx0, kv_self.k, n_tokens*n_embd_gqa, (ggml_element_size(kv_self.k)*n_embd_gqa)*(il*n_ctx + kv_head));
                offload_func_kq(k);
                ggml_set_name(k, "k");

                struct ggml_tensor * v = ggml_view_2d(ctx0, kv_self.v, n_tokens, n_embd_gqa,
                        (   n_ctx)*ggml_element_size(kv_self.v),
                        (il*n_ctx)*ggml_element_size(kv_self.v)*n_embd_gqa + kv_head*ggml_element_size(kv_self.v));
                offload_func_v(v);
                ggml_set_name(v, "v");

                // important: storing RoPE-ed version of K in the KV cache!
                ggml_build_forward_expand(gf, ggml_cpy(ctx0, Kcur, k));
                ggml_build_forward_expand(gf, ggml_cpy(ctx0, Vcur, v));
            }

            struct ggml_tensor * Q = ggml_permute(ctx0, Qcur, 0, 2, 1, 3);
            offload_func_kq(Q);
            ggml_set_name(Q, "Q");

            struct ggml_tensor * K =
                ggml_view_3d(ctx0, kv_self.k,
                        n_embd_head, n_kv, n_head_kv,
                        ggml_element_size(kv_self.k)*n_embd_gqa,
                        ggml_element_size(kv_self.k)*n_embd_head,
                        ggml_element_size(kv_self.k)*n_embd_gqa*n_ctx*il);
            offload_func_kq(K);
            ggml_set_name(K, "K");

            // K * Q
            struct ggml_tensor * KQ = ggml_mul_mat(ctx0, K, Q);
            offload_func_kq(KQ);
            ggml_set_name(KQ, "KQ");

            // KQ_scaled = KQ / sqrt(n_embd_head)
            // KQ_scaled shape [n_kv, n_tokens, n_head, 1]
            struct ggml_tensor * KQ_scaled = ggml_scale(ctx0, KQ, KQ_scale);
            offload_func_kq(KQ_scaled);
            ggml_set_name(KQ_scaled, "KQ_scaled");

            // KQ_masked = mask_past(KQ_scaled)
            struct ggml_tensor * KQ_masked = ggml_add(ctx0, KQ_scaled, KQ_mask);
            offload_func_kq(KQ_masked);
            ggml_set_name(KQ_masked, "KQ_masked");

            // KQ = soft_max(KQ_masked)
            struct ggml_tensor * KQ_soft_max = ggml_soft_max(ctx0, KQ_masked);
            offload_func_v(KQ_soft_max);
            ggml_set_name(KQ_soft_max, "KQ_soft_max");

            // split cached V into n_head heads
            struct ggml_tensor * V =
                ggml_view_3d(ctx0, kv_self.v,
                        n_kv, n_embd_head, n_head_kv,
                        ggml_element_size(kv_self.v)*n_ctx,
                        ggml_element_size(kv_self.v)*n_ctx*n_embd_head,
                        ggml_element_size(kv_self.v)*n_ctx*n_embd_gqa*il);
            offload_func_v(V);
            ggml_set_name(V, "V");

#if 1
            struct ggml_tensor * KQV = ggml_mul_mat(ctx0, V, KQ_soft_max);
            offload_func_v(KQV);
            ggml_set_name(KQV, "KQV");
#else
            // make V contiguous in memory to speed up the matmul, however we waste time on the copy
            // on M1 this is faster for the perplexity computation, but ~5% slower for the single-token generation
            // is there a better way?
            struct ggml_tensor * V_cont = ggml_cpy(ctx0, V, ggml_new_tensor_3d(ctx0, kv_self.v->type, n_ctx, n_embd_head, n_head));
            struct ggml_tensor * KQV = ggml_mul_mat(ctx0, V_cont, KQ_soft_max);
#endif

            // KQV_merged = KQV.permute(0, 2, 1, 3)
            struct ggml_tensor * KQV_merged = ggml_permute(ctx0, KQV, 0, 2, 1, 3);
            offload_func_v(KQV_merged);
            ggml_set_name(KQV_merged, "KQV_merged");

            // cur = KQV_merged.contiguous().view(n_embd, n_tokens)
            cur = ggml_cont_2d(ctx0, KQV_merged, n_embd, n_tokens);
            offload_func_v(cur);
            ggml_set_name(cur, "KQV_merged_contiguous");

            // projection (no bias)
            cur = ggml_mul_mat(ctx0,
                    model.layers[il].wo,
                    cur);
            offload_func(cur);
            ggml_set_name(cur, "result_wo");
        }

        struct ggml_tensor * inpFF = ggml_add(ctx0, cur, inpSA);
        offload_func(inpFF);
        ggml_set_name(inpFF, "inpFF");

        // feed-forward network
        {
            // norm
            {
                cur = ggml_rms_norm(ctx0, inpFF, norm_rms_eps);
                offload_func(cur);
                ggml_set_name(cur, "rms_norm_1");

                // cur = cur*ffn_norm(broadcasted)
                cur = ggml_mul(ctx0, cur, model.layers[il].ffn_norm);
                offload_func(cur);
                ggml_set_name(cur, "ffn_norm");
            }

            struct ggml_tensor * tmp = ggml_mul_mat(ctx0,
                    model.layers[il].w3,
                    cur);
            offload_func(tmp);
            ggml_set_name(tmp, "result_w3");

            cur = ggml_mul_mat(ctx0,
                    model.layers[il].w1,
                    cur);
            offload_func(cur);
            ggml_set_name(cur, "result_w1");

            // SILU activation
            cur = ggml_silu(ctx0, cur);
            offload_func(cur);
            ggml_set_name(cur, "silu");

            cur = ggml_mul(ctx0, cur, tmp);
            offload_func(cur);
            ggml_set_name(cur, "silu_x_result_w3");

            cur = ggml_mul_mat(ctx0,
                    model.layers[il].w2,
                    cur);
            offload_func(cur);
            ggml_set_name(cur, "result_w2");
        }

        cur = ggml_add(ctx0, cur, inpFF);
        offload_func(cur);
        ggml_set_name(cur, "inpFF_+_result_w2");

        // input for next layer
        inpL = cur;
    }

    cur = inpL;

    // norm
    {
        cur = ggml_rms_norm(ctx0, cur, norm_rms_eps);
        offload_func_nr(cur);
        ggml_set_name(cur, "rms_norm_2");

        // cur = cur*norm(broadcasted)
        cur = ggml_mul(ctx0, cur, model.output_norm);
        // offload_func_nr(cur); // TODO CPU + GPU mirrored backend
        ggml_set_name(cur, "result_norm");
    }

    // lm_head
    cur = ggml_mul_mat(ctx0, model.output, cur);
    ggml_set_name(cur, "result_output");

    ggml_build_forward_expand(gf, cur);

    ggml_free(ctx0);

    return gf;
}

static struct ggml_cgraph * llm_build_baichaun(
         llama_context & lctx,
     const llama_batch & batch) {
    const auto & model   = lctx.model;
    const auto & hparams = model.hparams;

    const auto & kv_self = lctx.kv_self;

    GGML_ASSERT(!!kv_self.ctx);

    const int64_t n_embd      = hparams.n_embd;
    const int64_t n_layer     = hparams.n_layer;
    const int64_t n_ctx       = hparams.n_ctx;
    const int64_t n_head      = hparams.n_head;
    const int64_t n_head_kv   = hparams.n_head_kv;
    const int64_t n_embd_head = hparams.n_embd_head();
    const int64_t n_embd_gqa  = hparams.n_embd_gqa();

    GGML_ASSERT(n_embd_head == hparams.n_rot);

    const float freq_base    = hparams.rope_freq_base;
    const float freq_scale   = hparams.rope_freq_scale;
    const float norm_rms_eps = hparams.f_norm_rms_eps;

    const int n_gpu_layers = model.n_gpu_layers;

    const int32_t n_tokens = batch.n_tokens;
    const int32_t n_kv     = ggml_allocr_is_measure(lctx.alloc) ? n_ctx            : kv_self.n;
    const int32_t kv_head  = ggml_allocr_is_measure(lctx.alloc) ? n_ctx - n_tokens : kv_self.head;

    const bool do_rope_shift = ggml_allocr_is_measure(lctx.alloc) || kv_self.has_shift;

    auto & buf_compute = lctx.buf_compute;

    struct ggml_init_params params = {
        /*.mem_size   =*/ buf_compute.size,
        /*.mem_buffer =*/ buf_compute.data,
        /*.no_alloc   =*/ false,
    };

    params.no_alloc = true;

    struct ggml_context * ctx0 = ggml_init(params);

    ggml_cgraph * gf = ggml_new_graph(ctx0);

    struct ggml_tensor * cur;
    struct ggml_tensor * inpL;

    if (batch.token) {
        struct ggml_tensor * inp_tokens = ggml_new_tensor_1d(ctx0, GGML_TYPE_I32, n_tokens);

        ggml_allocr_alloc(lctx.alloc, inp_tokens);
        if (!ggml_allocr_is_measure(lctx.alloc)) {
            memcpy(inp_tokens->data, batch.token, n_tokens*ggml_element_size(inp_tokens));
        }
        ggml_set_name(inp_tokens, "inp_tokens");

        inpL = ggml_get_rows(ctx0, model.tok_embeddings, inp_tokens);
    } else {
#ifdef GGML_USE_MPI
        GGML_ASSERT(false && "not implemented");
#endif

        inpL = ggml_new_tensor_2d(ctx0, GGML_TYPE_F32, n_embd, n_tokens);

        ggml_allocr_alloc(lctx.alloc, inpL);
        if (!ggml_allocr_is_measure(lctx.alloc)) {
            memcpy(inpL->data, batch.embd, n_tokens * n_embd * ggml_element_size(inpL));
        }
    }

    const int i_gpu_start = n_layer - n_gpu_layers;
    (void) i_gpu_start;

    // offload functions set the tensor output backend to GPU
    // tensors are GPU-accelerated if any input or the output has been offloaded
    //
    // with the low VRAM option VRAM scratch is disabled in llama_load_model_internal
    // in that case ggml_cuda_assign_buffers has no effect
    offload_func_t offload_func_nr = llama_nop; // nr = non-repeating
    offload_func_t offload_func_kq = llama_nop;
    offload_func_t offload_func_v  = llama_nop;

#ifdef GGML_USE_CUBLAS
    if (n_gpu_layers > n_layer) {
        offload_func_nr = ggml_cuda_assign_buffers_no_alloc;
    }
    if (n_gpu_layers > n_layer + 1) {
        offload_func_v  = ggml_cuda_assign_buffers_no_alloc;
    }
    if (n_gpu_layers > n_layer + 2) {
        offload_func_kq = ggml_cuda_assign_buffers_no_alloc;
    }
#endif // GGML_USE_CUBLAS

    // KQ_scale
    struct ggml_tensor * KQ_scale = ggml_new_tensor_1d(ctx0, GGML_TYPE_F32, 1);
    ggml_set_name(KQ_scale, "1/sqrt(n_embd_head)");
    ggml_allocr_alloc(lctx.alloc, KQ_scale);
    if (!ggml_allocr_is_measure(lctx.alloc)) {
        ggml_set_f32(KQ_scale, 1.0f/sqrtf(float(n_embd)/n_head));
    }

    // KQ_mask (mask for 1 head, it will be broadcasted to all heads)
    struct ggml_tensor * KQ_mask = ggml_new_tensor_3d(ctx0, GGML_TYPE_F32, n_kv, n_tokens, 1);
    offload_func_kq(KQ_mask);
    ggml_set_name(KQ_mask, "KQ_mask");
    ggml_allocr_alloc(lctx.alloc, KQ_mask);
    if (!ggml_allocr_is_measure(lctx.alloc)) {
        float * data = (float *) KQ_mask->data;
        memset(data, 0, ggml_nbytes(KQ_mask));

        for (int h = 0; h < 1; ++h) {
            for (int j = 0; j < n_tokens; ++j) {
                const llama_pos    pos    = batch.pos[j];
                const llama_seq_id seq_id = batch.seq_id[j];

                for (int i = 0; i < n_kv; ++i) {
                    if (!kv_self.cells[i].has_seq_id(seq_id) || kv_self.cells[i].pos > pos) {
                        data[h*(n_kv*n_tokens) + j*n_kv + i] = -INFINITY;
                    }
                }
            }
        }
    }

    // KQ_pos - contains the positions
    struct ggml_tensor * KQ_pos = ggml_new_tensor_1d(ctx0, GGML_TYPE_I32, n_tokens);
    offload_func_kq(KQ_pos);
    ggml_set_name(KQ_pos, "KQ_pos");
    ggml_allocr_alloc(lctx.alloc, KQ_pos);
    if (!ggml_allocr_is_measure(lctx.alloc)) {
        int * data = (int *) KQ_pos->data;
        for (int i = 0; i < n_tokens; ++i) {
            data[i] = batch.pos[i];
        }
    }

    // shift the entire K-cache if needed
    if (do_rope_shift) {
        struct ggml_tensor * K_shift = ggml_new_tensor_1d(ctx0, GGML_TYPE_I32, n_ctx);
        offload_func_kq(K_shift);
        ggml_set_name(K_shift, "K_shift");
        ggml_allocr_alloc(lctx.alloc, K_shift);
        if (!ggml_allocr_is_measure(lctx.alloc)) {
            int * data = (int *) K_shift->data;
            for (int i = 0; i < n_ctx; ++i) {
                data[i] = kv_self.cells[i].delta;
            }
        }

        for (int il = 0; il < n_layer; ++il) {
            struct ggml_tensor * tmp =
                    ggml_rope_custom_inplace(ctx0,
                        ggml_view_3d(ctx0, kv_self.k,
                            n_embd_head, n_head_kv, n_ctx,
                            ggml_element_size(kv_self.k)*n_embd_head,
                            ggml_element_size(kv_self.k)*n_embd_gqa,
                            ggml_element_size(kv_self.k)*n_embd_gqa*n_ctx*il),
                        K_shift, n_embd_head, 0, 0, freq_base, freq_scale);
            offload_func_kq(tmp);
            ggml_build_forward_expand(gf, tmp);
        }
    }

    for (int il = 0; il < n_layer; ++il) {
        ggml_format_name(inpL, "layer_inp_%d", il);

        offload_func_t offload_func = llama_nop;

#ifdef GGML_USE_CUBLAS
        if (il >= i_gpu_start) {
            offload_func = ggml_cuda_assign_buffers_no_alloc;
        }
#endif // GGML_USE_CUBLAS

        struct ggml_tensor * inpSA = inpL;

        // norm
        {
            cur = ggml_rms_norm(ctx0, inpL, norm_rms_eps);
            offload_func(cur);
            ggml_set_name(cur, "rms_norm_0");

            // cur = cur*attn_norm(broadcasted)
            cur = ggml_mul(ctx0, cur, model.layers[il].attn_norm);
            offload_func(cur);
            ggml_set_name(cur, "attention_norm_0");
        }

        // self-attention
        {
            // compute Q and K and RoPE them
            struct ggml_tensor * tmpk = ggml_mul_mat(ctx0, model.layers[il].wk, cur);
            offload_func_kq(tmpk);
            ggml_set_name(tmpk, "tmpk");

            struct ggml_tensor * tmpq = ggml_mul_mat(ctx0, model.layers[il].wq, cur);
            offload_func_kq(tmpq);
            ggml_set_name(tmpq, "tmpq");

            struct ggml_tensor * Kcur;
            struct ggml_tensor * Qcur;
            switch (model.type) {
                case MODEL_7B:
                    Kcur = ggml_rope_custom(ctx0, ggml_reshape_3d(ctx0, tmpk, n_embd_head, n_head_kv, n_tokens), KQ_pos, n_embd_head, 0, 0, freq_base, freq_scale);
                    Qcur = ggml_rope_custom(ctx0, ggml_reshape_3d(ctx0, tmpq, n_embd_head, n_head, n_tokens),    KQ_pos, n_embd_head, 0, 0, freq_base, freq_scale);
                    break;
                case MODEL_13B:
                    Kcur = ggml_reshape_3d(ctx0, tmpk, n_embd/n_head, n_head, n_tokens);
                    Qcur = ggml_reshape_3d(ctx0, tmpq, n_embd/n_head, n_head, n_tokens);
                    break;
                default:
                    GGML_ASSERT(false);
            }

            offload_func_kq(Kcur);
            ggml_set_name(Kcur, "Kcur");

            offload_func_kq(Qcur);
            ggml_set_name(Qcur, "Qcur");

            // store key and value to memory
            {
                // compute the transposed [n_tokens, n_embd] V matrix

                struct ggml_tensor * tmpv = ggml_mul_mat(ctx0, model.layers[il].wv, cur);
                offload_func_v(tmpv);
                ggml_set_name(tmpv, "tmpv");

                struct ggml_tensor * Vcur = ggml_transpose(ctx0, ggml_reshape_2d(ctx0, tmpv, n_embd_gqa, n_tokens));
                offload_func_v(Vcur);
                ggml_set_name(Vcur, "Vcur");

                struct ggml_tensor * k = ggml_view_1d(ctx0, kv_self.k, n_tokens*n_embd_gqa, (ggml_element_size(kv_self.k)*n_embd_gqa)*(il*n_ctx + kv_head));
                offload_func_kq(k);
                ggml_set_name(k, "k");

                struct ggml_tensor * v = ggml_view_2d(ctx0, kv_self.v, n_tokens, n_embd_gqa,
                        (   n_ctx)*ggml_element_size(kv_self.v),
                        (il*n_ctx)*ggml_element_size(kv_self.v)*n_embd_gqa + kv_head*ggml_element_size(kv_self.v));
                offload_func_v(v);
                ggml_set_name(v, "v");

                // important: storing RoPE-ed version of K in the KV cache!
                ggml_build_forward_expand(gf, ggml_cpy(ctx0, Kcur, k));
                ggml_build_forward_expand(gf, ggml_cpy(ctx0, Vcur, v));
            }

            struct ggml_tensor * Q = ggml_permute(ctx0, Qcur, 0, 2, 1, 3);
            offload_func_kq(Q);
            ggml_set_name(Q, "Q");

            struct ggml_tensor * K =
                ggml_view_3d(ctx0, kv_self.k,
                        n_embd_head, n_kv, n_head_kv,
                        ggml_element_size(kv_self.k)*n_embd_gqa,
                        ggml_element_size(kv_self.k)*n_embd_head,
                        ggml_element_size(kv_self.k)*n_embd_gqa*n_ctx*il);
            offload_func_kq(K);
            ggml_set_name(K, "K");

            // K * Q
            struct ggml_tensor * KQ = ggml_mul_mat(ctx0, K, Q);
            offload_func_kq(KQ);
            ggml_set_name(KQ, "KQ");

            // KQ_scaled = KQ / sqrt(n_embd_head)
            // KQ_scaled shape [n_past + n_tokens, n_tokens, n_head, 1]
            struct ggml_tensor * KQ_scaled = ggml_scale(ctx0, KQ, KQ_scale);
            offload_func_kq(KQ_scaled);
            ggml_set_name(KQ_scaled, "KQ_scaled");

            struct ggml_tensor * KQ_masked;
            struct ggml_tensor * KQ_scaled_alibi;

            switch (model.type) {
                case MODEL_7B:
                    KQ_masked = ggml_add(ctx0, KQ_scaled, KQ_mask);
                    break;
                case MODEL_13B:
                    // TODO: replace with ggml_add()
                    KQ_scaled_alibi = ggml_alibi(ctx0, KQ_scaled, /*n_past*/ 0, n_head, 8);
                    ggml_set_name(KQ_scaled_alibi, "KQ_scaled_alibi");
                    KQ_masked = ggml_add(ctx0, KQ_scaled_alibi, KQ_mask);
                    break;
                default:
                    GGML_ASSERT(false);
            }

            // KQ = soft_max(KQ_masked)
            struct ggml_tensor * KQ_soft_max = ggml_soft_max(ctx0, KQ_masked);
            offload_func_v(KQ_soft_max);
            ggml_set_name(KQ_soft_max, "KQ_soft_max");

            // split cached V into n_head heads
            struct ggml_tensor * V =
                ggml_view_3d(ctx0, kv_self.v,
                        n_kv, n_embd_head, n_head_kv,
                        ggml_element_size(kv_self.v)*n_ctx,
                        ggml_element_size(kv_self.v)*n_ctx*n_embd_head,
                        ggml_element_size(kv_self.v)*n_ctx*n_embd_gqa*il);
            offload_func_v(V);
            ggml_set_name(V, "V");

            struct ggml_tensor * KQV = ggml_mul_mat(ctx0, V, KQ_soft_max);
            offload_func_v(KQV);
            ggml_set_name(KQV, "KQV");

            // KQV_merged = KQV.permute(0, 2, 1, 3)
            struct ggml_tensor * KQV_merged = ggml_permute(ctx0, KQV, 0, 2, 1, 3);
            offload_func_v(KQV_merged);
            ggml_set_name(KQV_merged, "KQV_merged");

            // cur = KQV_merged.contiguous().view(n_embd, n_tokens)
            cur = ggml_cont_2d(ctx0, KQV_merged, n_embd, n_tokens);
            offload_func_v(cur);
            ggml_set_name(cur, "KQV_merged_contiguous");

            // projection (no bias)
            cur = ggml_mul_mat(ctx0,
                    model.layers[il].wo,
                    cur);
            offload_func(cur);
            ggml_set_name(cur, "result_wo");
        }

        struct ggml_tensor * inpFF = ggml_add(ctx0, cur, inpSA);
        offload_func(inpFF);
        ggml_set_name(inpFF, "inpFF");

        // feed-forward network
        {
            // norm
            {
                cur = ggml_rms_norm(ctx0, inpFF, norm_rms_eps);
                offload_func(cur);
                ggml_set_name(cur, "rms_norm_1");

                // cur = cur*ffn_norm(broadcasted)
                cur = ggml_mul(ctx0, cur, model.layers[il].ffn_norm);
                offload_func(cur);
                ggml_set_name(cur, "ffn_norm");
            }

            struct ggml_tensor * tmp = ggml_mul_mat(ctx0,
                    model.layers[il].w3,
                    cur);
            offload_func(tmp);
            ggml_set_name(tmp, "result_w3");

            cur = ggml_mul_mat(ctx0,
                    model.layers[il].w1,
                    cur);
            offload_func(cur);
            ggml_set_name(cur, "result_w1");

            // SILU activation
            cur = ggml_silu(ctx0, cur);
            offload_func(cur);
            ggml_set_name(cur, "silu");

            cur = ggml_mul(ctx0, cur, tmp);
            offload_func(cur);
            ggml_set_name(cur, "silu_x_result_w3");

            cur = ggml_mul_mat(ctx0,
                    model.layers[il].w2,
                    cur);
            offload_func(cur);
            ggml_set_name(cur, "result_w2");
        }

        cur = ggml_add(ctx0, cur, inpFF);
        offload_func(cur);
        ggml_set_name(cur, "inpFF_+_result_w2");

        // input for next layer
        inpL = cur;
    }

    cur = inpL;

    // norm
    {
        cur = ggml_rms_norm(ctx0, cur, norm_rms_eps);
        offload_func_nr(cur);
        ggml_set_name(cur, "rms_norm_2");

        // cur = cur*norm(broadcasted)
        cur = ggml_mul(ctx0, cur, model.output_norm);
        // offload_func_nr(cur); // TODO CPU + GPU mirrored backend
        ggml_set_name(cur, "result_norm");
    }

    // lm_head
    cur = ggml_mul_mat(ctx0, model.output, cur);
    ggml_set_name(cur, "result_output");

    ggml_build_forward_expand(gf, cur);

    ggml_free(ctx0);

    return gf;
}

static struct ggml_cgraph * llm_build_falcon(
         llama_context & lctx,
     const llama_batch & batch) {
    const auto & model   = lctx.model;
    const auto & hparams = model.hparams;

    const auto & kv_self = lctx.kv_self;

    GGML_ASSERT(!!kv_self.ctx);

    const int64_t n_embd      = hparams.n_embd;
    const int64_t n_layer     = hparams.n_layer;
    const int64_t n_ctx       = hparams.n_ctx;
    const int64_t n_head      = hparams.n_head;
    const int64_t n_head_kv   = hparams.n_head_kv;
    const int64_t n_embd_head = hparams.n_embd_head();
    const int64_t n_embd_gqa  = hparams.n_embd_gqa();

    GGML_ASSERT(n_embd_head == hparams.n_rot);

    const float freq_base  = hparams.rope_freq_base;
    const float freq_scale = hparams.rope_freq_scale;
    const float norm_eps   = hparams.f_norm_eps;

    const int n_gpu_layers = model.n_gpu_layers;

    const int32_t n_tokens = batch.n_tokens;
    const int32_t n_kv     = ggml_allocr_is_measure(lctx.alloc) ? n_ctx            : kv_self.n;
    const int32_t kv_head  = ggml_allocr_is_measure(lctx.alloc) ? n_ctx - n_tokens : kv_self.head;

    const bool do_rope_shift = ggml_allocr_is_measure(lctx.alloc) || kv_self.has_shift;

    //printf("kv_head = %d, n_kv = %d, n_tokens = %d, n_ctx = %d, is_measure = %d, has_shift = %d\n",
    //        kv_head, n_kv, n_tokens, n_ctx, ggml_allocr_is_measure(lctx.alloc), kv_self.has_shift);

    auto & buf_compute = lctx.buf_compute;

    struct ggml_init_params params = {
        /*.mem_size   =*/ buf_compute.size,
        /*.mem_buffer =*/ buf_compute.data,
        /*.no_alloc   =*/ false,
    };

    params.no_alloc = true;

    struct ggml_context * ctx0 = ggml_init(params);

    ggml_cgraph * gf = ggml_new_graph(ctx0);

    struct ggml_tensor * cur;
    struct ggml_tensor * inpL;

    if (batch.token) {
        struct ggml_tensor * inp_tokens = ggml_new_tensor_1d(ctx0, GGML_TYPE_I32, n_tokens);

        ggml_allocr_alloc(lctx.alloc, inp_tokens);
        if (!ggml_allocr_is_measure(lctx.alloc)) {
            memcpy(inp_tokens->data, batch.token, n_tokens*ggml_element_size(inp_tokens));
        }
        ggml_set_name(inp_tokens, "inp_tokens");

        inpL = ggml_get_rows(ctx0, model.tok_embeddings, inp_tokens);
    } else {
#ifdef GGML_USE_MPI
        GGML_ASSERT(false && "not implemented");
#endif

        inpL = ggml_new_tensor_2d(ctx0, GGML_TYPE_F32, n_embd, n_tokens);

        ggml_allocr_alloc(lctx.alloc, inpL);
        if (!ggml_allocr_is_measure(lctx.alloc)) {
            memcpy(inpL->data, batch.embd, n_tokens * n_embd * ggml_element_size(inpL));
        }
    }

    const int i_gpu_start = n_layer - n_gpu_layers;
    (void) i_gpu_start;

    // offload functions set the tensor output backend to GPU
    // tensors are GPU-accelerated if any input or the output has been offloaded
    //
    // with the low VRAM option VRAM scratch is disabled in llama_load_model_internal
    // in that case ggml_cuda_assign_buffers has no effect
    offload_func_t offload_func_nr = llama_nop; // nr = non-repeating
    offload_func_t offload_func_kq = llama_nop;
    offload_func_t offload_func_v  = llama_nop;

#ifdef GGML_USE_CUBLAS
    if (n_gpu_layers > n_layer) {
        offload_func_nr = ggml_cuda_assign_buffers_no_alloc;
    }
    if (n_gpu_layers > n_layer + 1) {
        offload_func_v  = ggml_cuda_assign_buffers_no_alloc;
    }
    if (n_gpu_layers > n_layer + 2) {
        offload_func_kq = ggml_cuda_assign_buffers_no_alloc;
    }
#endif // GGML_USE_CUBLAS

    // KQ_scale
    struct ggml_tensor * KQ_scale = ggml_new_tensor_1d(ctx0, GGML_TYPE_F32, 1);
    ggml_set_name(KQ_scale, "1/sqrt(n_embd_head)");
    ggml_allocr_alloc(lctx.alloc, KQ_scale);
    if (!ggml_allocr_is_measure(lctx.alloc)) {
        ggml_set_f32(KQ_scale, 1.0f/sqrtf(float(n_embd)/n_head));
    }

    // KQ_mask (mask for 1 head, it will be broadcasted to all heads)
    struct ggml_tensor * KQ_mask = ggml_new_tensor_3d(ctx0, GGML_TYPE_F32, n_kv, n_tokens, 1);
    offload_func_kq(KQ_mask);
    ggml_set_name(KQ_mask, "KQ_mask");
    ggml_allocr_alloc(lctx.alloc, KQ_mask);
    if (!ggml_allocr_is_measure(lctx.alloc)) {
        float * data = (float *) KQ_mask->data;
        memset(data, 0, ggml_nbytes(KQ_mask));

        for (int h = 0; h < 1; ++h) {
            for (int j = 0; j < n_tokens; ++j) {
                const llama_pos    pos    = batch.pos[j];
                const llama_seq_id seq_id = batch.seq_id[j];

                for (int i = 0; i < n_kv; ++i) {
                    if (!kv_self.cells[i].has_seq_id(seq_id) || kv_self.cells[i].pos > pos) {
                        data[h*(n_kv*n_tokens) + j*n_kv + i] = -INFINITY;
                    }
                }
            }
        }
    }

    // KQ_pos - contains the positions
    struct ggml_tensor * KQ_pos = ggml_new_tensor_1d(ctx0, GGML_TYPE_I32, n_tokens);
    offload_func_kq(KQ_pos);
    ggml_set_name(KQ_pos, "KQ_pos");
    ggml_allocr_alloc(lctx.alloc, KQ_pos);
    if (!ggml_allocr_is_measure(lctx.alloc)) {
        int * data = (int *) KQ_pos->data;
        for (int i = 0; i < n_tokens; ++i) {
            data[i] = batch.pos[i];
        }
    }

    // shift the entire K-cache if needed
    if (do_rope_shift) {
        struct ggml_tensor * K_shift = ggml_new_tensor_1d(ctx0, GGML_TYPE_I32, n_ctx);
        offload_func_kq(K_shift);
        ggml_set_name(K_shift, "K_shift");
        ggml_allocr_alloc(lctx.alloc, K_shift);
        if (!ggml_allocr_is_measure(lctx.alloc)) {
            int * data = (int *) K_shift->data;
            for (int i = 0; i < n_ctx; ++i) {
                data[i] = kv_self.cells[i].delta;
            }
        }

        for (int il = 0; il < n_layer; ++il) {
            struct ggml_tensor * tmp =
                    ggml_rope_custom_inplace(ctx0,
                        ggml_view_3d(ctx0, kv_self.k,
                            n_embd_head, n_head_kv, n_ctx,
                            ggml_element_size(kv_self.k)*n_embd_head,
                            ggml_element_size(kv_self.k)*n_embd_gqa,
                            ggml_element_size(kv_self.k)*n_embd_gqa*n_ctx*il),
                        K_shift, n_embd_head, 2, 0, freq_base, freq_scale);
            offload_func_kq(tmp);
            ggml_build_forward_expand(gf, tmp);
        }
    }

    for (int il = 0; il < n_layer; ++il) {
        struct ggml_tensor * attn_norm;

        offload_func_t offload_func = llama_nop;

#ifdef GGML_USE_CUBLAS
        if (il >= i_gpu_start) {
            offload_func = ggml_cuda_assign_buffers_no_alloc;
        }
#endif // GGML_USE_CUBLAS

        // self-attention
        // TODO: refactor into common function (shared with LLaMA)
        {
            attn_norm = ggml_norm(ctx0, inpL, norm_eps);
            offload_func(attn_norm);

            attn_norm = ggml_add(ctx0,
                    ggml_mul(ctx0, attn_norm, model.layers[il].attn_norm),
                    model.layers[il].attn_norm_b);
            offload_func(attn_norm->src[0]);
            offload_func(attn_norm);

            if (model.layers[il].attn_norm_2) { // Falcon-40B
                cur = ggml_norm(ctx0, inpL, norm_eps);
                offload_func(cur);

                cur = ggml_add(ctx0,
                        ggml_mul(ctx0, cur, model.layers[il].attn_norm_2),
                        model.layers[il].attn_norm_2_b);
                offload_func(cur->src[0]);
                offload_func(cur);
            } else { // Falcon 7B
                cur = attn_norm;
            }

            // compute QKV

            cur = ggml_mul_mat(ctx0, model.layers[il].wqkv, cur);
            offload_func_kq(cur);

            // Note that the strides for Kcur, Vcur are set up so that the
            // resulting views are misaligned with the tensor's storage
            // (by applying the K/V offset we shift the tensor's original
            // view to stick out behind the viewed QKV tensor's allocated
            // memory, so to say). This is ok because no actual accesses
            // happen to that out-of-range memory, but it can require some
            // trickery when trying to accurately dump these views for
            // debugging.

            const size_t wsize = ggml_type_size(cur->type);

            // TODO: these 2 ggml_conts are technically not needed, but we add them until CUDA support for
            //       non-contiguous views is added for the rope operator
            struct ggml_tensor * tmpq = ggml_cont(ctx0, ggml_view_3d(
                ctx0, cur, n_embd_head, n_head, n_tokens,
                wsize * n_embd_head,
                wsize * n_embd_head * (n_head + 2 * n_head_kv),
                0));
            offload_func_kq(tmpq);

            struct ggml_tensor * tmpk = ggml_cont(ctx0, ggml_view_3d(
                ctx0, cur, n_embd_head, n_head_kv, n_tokens,
                wsize * n_embd_head,
                wsize * n_embd_head * (n_head + 2 * n_head_kv),
                wsize * n_embd_head *  n_head));
            offload_func_kq(tmpk);

            struct ggml_tensor * tmpv = ggml_view_3d(
                ctx0, cur, n_embd_head, n_head_kv, n_tokens,
                wsize * n_embd_head,
                wsize * n_embd_head * (n_head + 2 * n_head_kv),
                wsize * n_embd_head * (n_head +     n_head_kv));
            offload_func_v(tmpv);

            // using mode = 2 for neox mode
            struct ggml_tensor * Qcur = ggml_rope_custom(ctx0, tmpq, KQ_pos, n_embd_head, 2, 0, freq_base, freq_scale);
            offload_func_kq(Qcur);
            struct ggml_tensor * Kcur = ggml_rope_custom(ctx0, tmpk, KQ_pos, n_embd_head, 2, 0, freq_base, freq_scale);
            offload_func_kq(Kcur);

            {
                struct ggml_tensor * Vcur = ggml_transpose(ctx0, ggml_reshape_2d(ctx0, ggml_cont(ctx0, tmpv), n_embd_gqa, n_tokens));
                offload_func_v(Vcur);
                offload_func_v(Vcur->src[0]->src[0]);
                ggml_set_name(Vcur, "Vcur");

                struct ggml_tensor * k = ggml_view_1d(ctx0, kv_self.k, n_tokens*n_embd_gqa, (ggml_element_size(kv_self.k)*n_embd_gqa)*(il*n_ctx + kv_head));
                offload_func_kq(k);
                ggml_set_name(k, "k");

                struct ggml_tensor * v = ggml_view_2d(ctx0, kv_self.v, n_tokens, n_embd_gqa,
                        (   n_ctx)*ggml_element_size(kv_self.v),
                        (il*n_ctx)*ggml_element_size(kv_self.v)*n_embd_gqa + kv_head*ggml_element_size(kv_self.v));
                offload_func_v(v);

                ggml_build_forward_expand(gf, ggml_cpy(ctx0, Kcur, k));
                ggml_build_forward_expand(gf, ggml_cpy(ctx0, Vcur, v));
            }

            struct ggml_tensor * Q = ggml_permute(ctx0, Qcur, 0, 2, 1, 3);
            offload_func_kq(Q);
            ggml_set_name(Q, "Q");

            struct ggml_tensor * K =
                ggml_view_3d(ctx0, kv_self.k,
                        n_embd_head, n_kv, n_head_kv,
                        ggml_element_size(kv_self.k)*n_embd_gqa,
                        ggml_element_size(kv_self.k)*n_embd_head,
                        ggml_element_size(kv_self.k)*n_embd_gqa*n_ctx*il);
            offload_func_kq(K);
            ggml_set_name(K, "K");

            struct ggml_tensor * KQ = ggml_mul_mat(ctx0, K, Q);
            offload_func_kq(KQ);
            ggml_set_name(KQ, "KQ");

            struct ggml_tensor * KQ_scaled = ggml_scale(ctx0, KQ, KQ_scale);
            offload_func_kq(KQ_scaled);
            ggml_set_name(KQ_scaled, "KQ_scaled");

            struct ggml_tensor * KQ_masked = ggml_add(ctx0, KQ_scaled, KQ_mask);
            offload_func_kq(KQ_masked);
            ggml_set_name(KQ_masked, "KQ_masked");

            struct ggml_tensor * KQ_soft_max = ggml_soft_max(ctx0, KQ_masked);
            offload_func_v(KQ_soft_max);
            ggml_set_name(KQ_soft_max, "KQ_soft_max");

            struct ggml_tensor * V =
                ggml_view_3d(ctx0, kv_self.v,
                        n_kv, n_embd_head, n_head_kv,
                        ggml_element_size(kv_self.v)*n_ctx,
                        ggml_element_size(kv_self.v)*n_ctx*n_embd_head,
                        ggml_element_size(kv_self.v)*n_ctx*n_embd_gqa*il);
            offload_func_v(V);
            ggml_set_name(V, "V");

            struct ggml_tensor * KQV = ggml_mul_mat(ctx0, V, KQ_soft_max);
            offload_func_v(KQV);
            ggml_set_name(KQV, "KQV");

            struct ggml_tensor * KQV_merged = ggml_permute(ctx0, KQV, 0, 2, 1, 3);
            offload_func_v(KQV_merged);
            ggml_set_name(KQV_merged, "KQV_merged");

            cur = ggml_cont_2d(ctx0, KQV_merged, n_embd, n_tokens);
            offload_func_v(cur);
            ggml_set_name(cur, "KQV_merged_contiguous");

            cur = ggml_mul_mat(ctx0, model.layers[il].wo, cur);
            offload_func(cur);
            ggml_set_name(cur, "result_wo");
        }

        struct ggml_tensor * attn_out = cur;

        // feed forward
        {
            struct ggml_tensor * inpFF = attn_norm;

            cur = ggml_mul_mat(ctx0, model.layers[il].w3, inpFF);
            offload_func(cur);

            cur = ggml_gelu(ctx0, cur);
            offload_func(cur);
            cur = ggml_mul_mat(ctx0, model.layers[il].w2, cur);
            offload_func(cur);
        }

        cur = ggml_add(ctx0, cur, attn_out);
        offload_func(cur);
        cur = ggml_add(ctx0, cur, inpL);
        offload_func(cur);

        // input for next layer
        inpL = cur;
    }

    cur = inpL;

    // norm
    {
        cur = ggml_norm(ctx0, cur, norm_eps);
        offload_func_nr(cur);

        cur = ggml_add(ctx0,
                ggml_mul(ctx0, cur, model.output_norm),
                model.output_norm_b);
        ggml_set_name(cur, "result_norm");
    }

    cur = ggml_mul_mat(ctx0, model.output, cur);
    ggml_set_name(cur, "result_output");

    ggml_build_forward_expand(gf, cur);

    ggml_free(ctx0);

    return gf;
}

static struct ggml_cgraph * llm_build_starcoder(
         llama_context & lctx,
     const llama_batch & batch) {
    const auto & model   = lctx.model;
    const auto & hparams = model.hparams;

    const auto & kv_self = lctx.kv_self;

    GGML_ASSERT(!!kv_self.ctx);

    const int64_t n_embd      = hparams.n_embd;
    const int64_t n_layer     = hparams.n_layer;
    const int64_t n_ctx       = hparams.n_ctx;
    const int64_t n_head      = hparams.n_head;
    const int64_t n_head_kv   = hparams.n_head_kv;
    const int64_t n_embd_head = hparams.n_embd_head();
    const int64_t n_embd_gqa  = hparams.n_embd_gqa();

    GGML_ASSERT(n_embd_head == hparams.n_rot);

    const float norm_eps = hparams.f_norm_eps;

    const int32_t n_tokens = batch.n_tokens;
    const int32_t n_kv     = ggml_allocr_is_measure(lctx.alloc) ? n_ctx            : kv_self.n;
    const int32_t kv_head  = ggml_allocr_is_measure(lctx.alloc) ? n_ctx - n_tokens : kv_self.head;

    auto & buf_compute = lctx.buf_compute;

    struct ggml_init_params params = {
        /*.mem_size   =*/ buf_compute.size,
        /*.mem_buffer =*/ buf_compute.data,
        /*.no_alloc   =*/ false,
    };

    params.no_alloc = true;

    struct ggml_context * ctx0 = ggml_init(params);

    ggml_cgraph * gf = ggml_new_graph(ctx0);

    struct ggml_tensor * cur;
    struct ggml_tensor * token;
    struct ggml_tensor * position;
    struct ggml_tensor * inpL;

    if (batch.token) {
        struct ggml_tensor * inp_tokens = ggml_new_tensor_1d(ctx0, GGML_TYPE_I32, n_tokens);

        ggml_allocr_alloc(lctx.alloc, inp_tokens);
        if (!ggml_allocr_is_measure(lctx.alloc)) {
            memcpy(inp_tokens->data, batch.token, n_tokens*ggml_element_size(inp_tokens));
        }
        ggml_set_name(inp_tokens, "inp_tokens");

        token = ggml_get_rows(ctx0, model.tok_embeddings, inp_tokens);
    } else {
#ifdef GGML_USE_MPI
        GGML_ASSERT(false && "not implemented");
#endif

        token = ggml_new_tensor_2d(ctx0, GGML_TYPE_F32, n_embd, n_tokens);

        ggml_allocr_alloc(lctx.alloc, token);
        if (!ggml_allocr_is_measure(lctx.alloc)) {
            memcpy(token->data, batch.embd, n_tokens * n_embd * ggml_element_size(token));
        }
    }

    {
        // Compute position embeddings.
        struct ggml_tensor * inp_positions = ggml_new_tensor_1d(ctx0, GGML_TYPE_I32, n_tokens);
        ggml_allocr_alloc(lctx.alloc, inp_positions);
        if (!ggml_allocr_is_measure(lctx.alloc)) {
            for (int i = 0; i < n_tokens; ++i) {
                ((int32_t *) inp_positions->data)[i] = batch.pos[i];
            }
        }
        ggml_set_name(inp_positions, "inp_positions");

        position = ggml_get_rows(ctx0, model.pos_embeddings, inp_positions);
    }

    // KQ_scale
    struct ggml_tensor * KQ_scale = ggml_new_tensor_1d(ctx0, GGML_TYPE_F32, 1);
    ggml_set_name(KQ_scale, "1/sqrt(n_embd_head)");
    ggml_allocr_alloc(lctx.alloc, KQ_scale);
    if (!ggml_allocr_is_measure(lctx.alloc)) {
        ggml_set_f32(KQ_scale, 1.0f/sqrtf(float(n_embd)/n_head));
    }

    // KQ_mask (mask for 1 head, it will be broadcasted to all heads)
    struct ggml_tensor * KQ_mask = ggml_new_tensor_3d(ctx0, GGML_TYPE_F32, n_kv, n_tokens, 1);
    ggml_set_name(KQ_mask, "KQ_mask");
    ggml_allocr_alloc(lctx.alloc, KQ_mask);
    if (!ggml_allocr_is_measure(lctx.alloc)) {
        float * data = (float *) KQ_mask->data;
        memset(data, 0, ggml_nbytes(KQ_mask));

        for (int h = 0; h < 1; ++h) {
            for (int j = 0; j < n_tokens; ++j) {
                const llama_pos    pos    = batch.pos[j];
                const llama_seq_id seq_id = batch.seq_id[j];

                for (int i = 0; i < n_kv; ++i) {
                    if (!kv_self.cells[i].has_seq_id(seq_id) || kv_self.cells[i].pos > pos) {
                        data[h*(n_kv*n_tokens) + j*n_kv + i] = -INFINITY;
                    }
                }
            }
        }
    }

    inpL = ggml_add(ctx0, token, position);
    ggml_set_name(inpL, "inpL");

    for (int il = 0; il < n_layer; ++il) {
        {
            // Norm
            cur = ggml_norm(ctx0, inpL, norm_eps);
            cur = ggml_add(ctx0, ggml_mul(ctx0, cur, model.layers[il].attn_norm), model.layers[il].attn_norm_b);
        }

        {
            // Self Attention
            cur = ggml_add(ctx0, ggml_mul_mat(ctx0, model.layers[il].wqkv, cur), model.layers[il].bqkv);

            struct ggml_tensor * tmpq = ggml_view_2d(ctx0, cur, n_embd, n_tokens, cur->nb[1], 0*sizeof(float)*n_embd);
            struct ggml_tensor * tmpk = ggml_view_2d(ctx0, cur, n_embd_gqa, n_tokens, cur->nb[1], sizeof(float)*n_embd);
            struct ggml_tensor * tmpv = ggml_view_2d(ctx0, cur, n_embd_gqa, n_tokens, cur->nb[1], sizeof(float)*(n_embd + n_embd_gqa));

            struct ggml_tensor * Qcur = tmpq;
            struct ggml_tensor * Kcur = tmpk;

            {
                struct ggml_tensor * Vcur = ggml_transpose(ctx0, ggml_reshape_2d(ctx0, ggml_cont(ctx0, tmpv), n_embd_gqa, n_tokens));
                ggml_set_name(Vcur, "Vcur");

                struct ggml_tensor * k = ggml_view_1d(ctx0, kv_self.k, n_tokens*n_embd_gqa, (ggml_element_size(kv_self.k)*n_embd_gqa)*(il*n_ctx + kv_head));
                ggml_set_name(k, "k");

                struct ggml_tensor * v = ggml_view_2d(ctx0, kv_self.v, n_tokens, n_embd_gqa,
                        (   n_ctx)*ggml_element_size(kv_self.v),
                        (il*n_ctx)*ggml_element_size(kv_self.v)*n_embd_gqa + kv_head*ggml_element_size(kv_self.v));

                ggml_build_forward_expand(gf, ggml_cpy(ctx0, Kcur, k));
                ggml_build_forward_expand(gf, ggml_cpy(ctx0, Vcur, v));
            }

            struct ggml_tensor * Q =
                ggml_permute(ctx0,
                        ggml_cpy(ctx0,
                            Qcur,
                            ggml_new_tensor_3d(ctx0, GGML_TYPE_F32, n_embd_head, n_head, n_tokens)),
                        0, 2, 1, 3);
            ggml_set_name(Q, "Q");

            struct ggml_tensor * K =
                ggml_view_3d(ctx0, kv_self.k,
                        n_embd_head, n_kv, n_head_kv,
                        ggml_element_size(kv_self.k)*n_embd_gqa,
                        ggml_element_size(kv_self.k)*n_embd_head,
                        ggml_element_size(kv_self.k)*n_embd_gqa*n_ctx*il);
            ggml_set_name(K, "K");

            // K * Q
            struct ggml_tensor * KQ = ggml_mul_mat(ctx0, K, Q);
            ggml_set_name(KQ, "KQ");

            // KQ_scaled = KQ / sqrt(n_embd_head)
            // KQ_scaled shape [n_past + n_tokens, n_tokens, n_head, 1]
            struct ggml_tensor * KQ_scaled = ggml_scale_inplace(ctx0, KQ, KQ_scale);
            ggml_set_name(KQ_scaled, "KQ_scaled");

            // KQ_masked = mask_past(KQ_scaled)
            struct ggml_tensor * KQ_masked = ggml_add(ctx0, KQ_scaled, KQ_mask);
            ggml_set_name(KQ_masked, "KQ_masked");

            // KQ = soft_max(KQ_masked)
            struct ggml_tensor * KQ_soft_max = ggml_soft_max_inplace(ctx0, KQ_masked);
            ggml_set_name(KQ_soft_max, "KQ_soft_max");

            // split cached V into n_head heads
            struct ggml_tensor * V =
                ggml_view_3d(ctx0, kv_self.v,
                        n_kv, n_embd_head, n_head_kv,
                        ggml_element_size(kv_self.v)*n_ctx,
                        ggml_element_size(kv_self.v)*n_ctx*n_embd_head,
                        ggml_element_size(kv_self.v)*n_ctx*n_embd_gqa*il);
            ggml_set_name(V, "V");

            struct ggml_tensor * KQV = ggml_mul_mat(ctx0, V, KQ_soft_max);
            ggml_set_name(KQV, "KQV");

            // KQV_merged = KQV.permute(0, 2, 1, 3)
            struct ggml_tensor * KQV_merged = ggml_permute(ctx0, KQV, 0, 2, 1, 3);
            ggml_set_name(KQV_merged, "KQV_merged");

            // cur = KQV_merged.contiguous().view(n_embd, n_tokens)
            cur = ggml_cont_2d(ctx0, KQV_merged, n_embd, n_tokens);
            ggml_set_name(cur, "KQV_merged_contiguous");
        }

        // Projection
        cur = ggml_add(ctx0, ggml_mul_mat(ctx0, model.layers[il].wo, cur), model.layers[il].bo);

        // Add the input
        cur = ggml_add(ctx0, cur, inpL);

        struct ggml_tensor * inpFF = cur;

        // FF
        {
            // Norm
            {
                cur = ggml_norm(ctx0, inpFF, norm_eps);
                cur = ggml_add(ctx0, ggml_mul(ctx0, cur, model.layers[il].ffn_norm), model.layers[il].ffn_norm_b);
            }

            cur = ggml_add(ctx0, ggml_mul_mat(ctx0, model.layers[il].w3, cur), model.layers[il].b3);

            // GELU activation
            cur = ggml_gelu(ctx0, cur);

            // Projection
            cur = ggml_add(ctx0, ggml_mul_mat(ctx0, model.layers[il].w2, cur), model.layers[il].b2);
        }

        inpL = ggml_add(ctx0, cur, inpFF);
    }

    // Output Norm
    {
        cur = ggml_norm(ctx0, inpL, norm_eps);
        cur = ggml_add(ctx0, ggml_mul(ctx0, cur, model.output_norm), model.output_norm_b);
    }
    ggml_set_name(cur, "result_norm");

    cur = ggml_mul_mat(ctx0, model.output, cur);
    ggml_set_name(cur, "result_output");

    ggml_build_forward_expand(gf, cur);
    ggml_free(ctx0);

    return gf;
}

static void log_tensor(
    ggml_tensor * a
) {
    LLAMA_LOG_INFO("Shape of %s is ", a->name);
    for (int i = 0; i < a->n_dims; ++i) {
        LLAMA_LOG_INFO("%d", a->ne[i]);
        if (i < a->n_dims - 1) {
            LLAMA_LOG_INFO(",");
        }
        LLAMA_LOG_INFO(" ");
    }
    LLAMA_LOG_INFO("\n");
}

static struct ggml_cgraph * llm_build_persimmon(
    llama_context & lctx,
    const llama_token * tokens,
    const float * embd,
    int n_tokens,
    int n_past
) {
    GGML_ASSERT((!tokens && embd) || (tokens && !embd)); // NOLINT
    const int N = n_tokens;
    const auto & model = lctx.model;
    const auto & hparams = model.hparams;

    const auto & kv_self = lctx.kv_self;
    GGML_ASSERT(!!kv_self.ctx);

    const int64_t n_embd      = hparams.n_embd;
    const int64_t n_layer     = hparams.n_layer;
    //const int64_t n_layer     = 1;
    const int64_t n_ctx       = hparams.n_ctx;
    const int64_t n_head_kv   = hparams.n_head_kv;
    const int64_t n_head      = hparams.n_head;
    const int64_t n_embd_head = hparams.n_embd_head();
    const int64_t n_embd_gqa  = hparams.n_embd_gqa();

    const float freq_base  = hparams.rope_freq_base;
    const float freq_scale = hparams.rope_freq_scale;

    GGML_ASSERT(n_embd_head == hparams.n_rot);
    auto & buf_compute = lctx.buf_compute;
    struct ggml_init_params params = {
        /*.mem_size   =*/ buf_compute.size,
        /*.mem_buffer =*/ buf_compute.data,
        /*.no_alloc   =*/ false,
    };
    params.no_alloc = true;

    struct ggml_context * ctx0 = ggml_init(params);
    ggml_cgraph * gf = ggml_new_graph(ctx0);
    struct ggml_tensor * cur;
    struct ggml_tensor * inpL;
    if (tokens) {
        struct ggml_tensor * inp_tokens = ggml_new_tensor_1d(ctx0, GGML_TYPE_I32, N);
        ggml_allocr_alloc(lctx.alloc, inp_tokens);
        if (!ggml_allocr_is_measure(lctx.alloc)) {
            memcpy(inp_tokens->data, tokens, N*ggml_element_size(inp_tokens));
        }
        ggml_set_name(inp_tokens, "inp_tokens");
        /*LLAMA_LOG_INFO("Token ids:\n", __func__);
        for (int i = 0; i < N; ++i) {
            LLAMA_LOG_INFO(" %d ", tokens[i]);
        }
        LLAMA_LOG_INFO("\n", __func__);
        */
        inpL = ggml_get_rows(ctx0, model.tok_embeddings, inp_tokens);
    } else {
        inpL = ggml_new_tensor_2d(ctx0, GGML_TYPE_F32, n_embd, N);
        ggml_allocr_alloc(lctx.alloc, inpL);
        if (!ggml_allocr_is_measure(lctx.alloc)) {
            memcpy(inpL->data, embd, N * n_embd * ggml_element_size(inpL));
        }
    }
    struct ggml_tensor * KQ_scale = ggml_new_tensor_1d(ctx0, GGML_TYPE_F32, 1);
    ggml_allocr_alloc(lctx.alloc, KQ_scale);
    if (!ggml_allocr_is_measure(lctx.alloc)) {
        ggml_set_f32(KQ_scale, 1.0f/sqrtf(float(n_embd_head)));
    }
    ggml_set_name(KQ_scale, "1/sqrt(n_embd_head)");
    //LLAMA_LOG_INFO("Entering n_layers loop\n", __func__);
    for (int il=0; il < n_layer; ++il) {
        offload_func_t offload_func = llama_nop;
        // Input is (d_model, L)
        // Attention
        struct ggml_tensor * residual = ggml_dup(ctx0, inpL);
        //ggml_format_name(inpL, "printme_layer_inputs_%d", il);
        {
            // input norming
            cur = ggml_norm(ctx0, inpL, hparams.f_norm_eps);
            cur = ggml_mul(
                ctx0, cur, model.layers[il].attn_norm);
            //ggml_format_name(cur, "printme_normed_%d", il);
            cur = ggml_add(ctx0, cur, model.layers[il].attn_norm_b);
        } 
        ggml_set_name(cur, "cur");
        {
            // QKV
            //log_tensor(cur);
            cur = ggml_mul_mat(ctx0, model.layers[il].wqkv, cur);
            ggml_format_name(cur, "qkv_preadd_%d", il);
            cur = ggml_add(ctx0, cur, model.layers[il].bqkv);

            // Apply Q, K layernorm

            // split qkv
            GGML_ASSERT(n_head_kv == n_head);
            ggml_set_name(cur, format("qkv_%d", il).c_str());
            struct ggml_tensor * tmpqkv = ggml_reshape_4d(ctx0, cur, n_embd_head, 3, n_head, N);
            // get it to (d_h, n_head, L, 3)
            struct ggml_tensor * tmpqkv_perm = ggml_cont(ctx0, ggml_permute(ctx0, tmpqkv, 0, 3, 1, 2));
            ggml_format_name(tmpqkv_perm, "tmpqkv_perm_%d", il);
            struct ggml_tensor * tmpq = ggml_view_3d(
                    ctx0, tmpqkv_perm, n_embd_head, n_head, N,
                    /* nb1    = */ ggml_element_size(tmpqkv_perm) * n_embd_head,
                    /* nb2    = */ ggml_element_size(tmpqkv_perm) * n_embd_head * n_head,
                    /* offset = */ 0
                );
            struct ggml_tensor * tmpk = ggml_view_3d(
                    ctx0, tmpqkv_perm, n_embd_head, n_head, N,
                    /* nb1    = */ ggml_element_size(tmpqkv_perm) * n_embd_head,
                    /* nb2    = */ ggml_element_size(tmpqkv_perm) * n_embd_head * n_head,
                    /* offset = */ ggml_element_size(tmpqkv_perm) * n_embd_head * n_head * N
                );

            struct ggml_tensor * tmpv = ggml_view_3d(
                    ctx0, tmpqkv_perm, n_embd_head, n_head, N,
                    /* nb1    = */ ggml_element_size(tmpqkv_perm) * n_embd_head,
                    /* nb2    = */ ggml_element_size(tmpqkv_perm) * n_embd_head * n_head,
                    /* offset = */ ggml_element_size(tmpqkv_perm) * n_embd_head * n_head * N * 2
                );
            //ggml_format_name(tmpq, "printme_tmpq_%d", il);
            tmpq = ggml_norm(ctx0, tmpq, hparams.f_norm_eps);
            tmpq =  ggml_mul(ctx0, tmpq, model.layers[il].attn_q_norm);
            tmpq =  ggml_add(ctx0, tmpq, model.layers[il].attn_q_norm_b);

            //ggml_format_name(tmpq, "printme_tmpk_%d", il);
            tmpk = ggml_norm(ctx0, tmpk, hparams.f_norm_eps);
            tmpk =  ggml_mul(ctx0, tmpk, model.layers[il].attn_k_norm);
            tmpk =  ggml_add(ctx0, tmpk, model.layers[il].attn_k_norm_b);
            const size_t n_rot = n_embd_head / 2;
            
            struct ggml_tensor * qrot = ggml_cont(ctx0, ggml_view_3d(
                ctx0, tmpq, n_rot, n_head, N,
                /* nb1    = */ ggml_element_size(tmpq) * n_embd_head,
                /* nb2    = */ ggml_element_size(tmpq) * n_embd_head * n_head,
                /* offset = */ 0
            ));
            // get the second half of tmpq, e.g tmpq[n_rot:, :, :]
            struct ggml_tensor * qpass = ggml_cont(ctx0, ggml_view_3d(
                ctx0, tmpq, n_rot, n_head, N, 
                /* nb1    = */ ggml_element_size(tmpq) * n_embd_head,
                /* nb2    = */ ggml_element_size(tmpq) * n_embd_head * n_head,
                /* offset = */ ggml_element_size(tmpq) * n_rot
            ));
            ggml_set_name(qrot, format("qrot_%d", il).c_str());
            ggml_set_name(qpass, format("qpass_%d", il).c_str());
            //log_tensor(qrot);
            //log_tensor(qpass);

            struct ggml_tensor * krot = ggml_cont(ctx0, ggml_view_3d(
                ctx0, tmpk, n_rot, n_head, N,
                /* nb1    = */ ggml_element_size(tmpk) * n_embd_head,
                /* nb2    = */ ggml_element_size(tmpk) * n_embd_head * n_head,
                /* offset = */ 0
            ));
            struct ggml_tensor * kpass = ggml_cont(ctx0, ggml_view_3d(
                    ctx0, tmpk, n_rot, n_head, N,
                    /* nb1    = */ ggml_element_size(tmpk) * n_embd_head,
                    /* nb2    = */ ggml_element_size(tmpk) * n_embd_head * n_head,
                    /* offset = */ ggml_element_size(tmpk) * n_rot
            ));
            ggml_set_name(krot, format("krot_%d", il).c_str()); 
            ggml_set_name(kpass, format("kpass_%d", il).c_str());

            struct ggml_tensor * qrotated = ggml_cont(ctx0, ggml_permute(ctx0,
                ggml_rope_custom_inplace(
                    ctx0, qrot, n_past, n_rot, 2, 0, freq_base, freq_scale
                ),
                2, 1, 0, 3
            ));
            qpass = ggml_cont(ctx0, ggml_permute(ctx0, qpass, 2, 1, 0, 3));

            //ggml_format_name(krot, "printme_krot_%d", il);
            struct ggml_tensor * krotated = ggml_cont(ctx0, ggml_permute(ctx0,
                ggml_rope_custom_inplace(
                    ctx0, krot, n_past, n_rot, 2, 0, freq_base, freq_scale
                ),
                2, 1, 0, 3
            ));
            kpass = ggml_cont(ctx0, ggml_permute(ctx0, kpass, 2, 1, 0, 3));

            struct ggml_tensor * Qcur = ggml_cont(ctx0, 
                ggml_permute(ctx0,
                  ggml_concat(ctx0, qrotated, qpass),
                2, 1, 0, 3));
            struct ggml_tensor * Kcur = ggml_cont(ctx0,
                ggml_permute(ctx0, ggml_concat(ctx0, krotated, kpass),
                2, 1, 0, 3)
            );
            ggml_set_name(Qcur, format("Qcur_%d", il).c_str());
            ggml_set_name(Kcur, format("Kcur_%d", il).c_str());
            {
                // View v as (N, n_embd)
                struct ggml_tensor * Vcur = ggml_transpose(
                    ctx0, ggml_reshape_2d(ctx0, ggml_cont(ctx0, tmpv), n_embd, N)
                );
                ggml_set_name(Vcur, "Vcur");
                // Select k from kv cache as 1d view (N * n_embd)
                struct ggml_tensor * k = ggml_view_1d(ctx0, kv_self.k, N*n_embd,
                    (ggml_element_size(kv_self.k)*n_embd)*(il*n_ctx + n_past)
                    );
                ggml_set_name(k, "k");

                struct ggml_tensor * v = ggml_view_2d(ctx0, kv_self.v, N, n_embd,
                        (   n_ctx)*ggml_element_size(kv_self.v),
                        (il*n_ctx)*ggml_element_size(kv_self.v)*n_embd_gqa + n_past*ggml_element_size(kv_self.v));

                ggml_build_forward_expand(gf, ggml_cpy(ctx0, Kcur, k));
                ggml_build_forward_expand(gf, ggml_cpy(ctx0, Vcur, v));
            }
            struct ggml_tensor * Q = ggml_cont(ctx0, ggml_permute(ctx0, Qcur, 0, 2, 1, 3));
            ggml_set_name(Q, "Q");
            //log_tensor(Q);

            struct ggml_tensor * K = 
                ggml_cont(ctx0, ggml_view_3d(ctx0, kv_self.k,
                    n_embd_head, n_past + N, n_head_kv,
                    ggml_element_size(kv_self.k)*n_embd_gqa,
                    ggml_element_size(kv_self.k)*n_embd_head,
                    ggml_element_size(kv_self.k)*n_embd_gqa*n_ctx*il));
            
            ggml_set_name(K, "K");

            struct ggml_tensor * KQ = ggml_mul_mat(ctx0, K, Q);
            ggml_set_name(KQ, "KQ");

            struct ggml_tensor * KQ_scaled = ggml_scale_inplace(ctx0, KQ, KQ_scale);
            ggml_set_name(KQ_scaled, "KQ_scaled");

            struct ggml_tensor * KQ_masked = ggml_diag_mask_inf_inplace(ctx0, KQ_scaled, n_past);
            ggml_set_name(KQ_masked, "KQ_mask");

            struct ggml_tensor * KQ_soft_max = ggml_soft_max_inplace(ctx0, KQ_masked);
            //ggml_set_name(KQ_soft_max, format("printme_KQ_soft_max_%d", il).c_str());

            struct ggml_tensor * V = 
                ggml_view_3d(ctx0, kv_self.v,
                n_past + N, n_embd_head, n_head_kv,    
                ggml_element_size(kv_self.v)*n_ctx,
                ggml_element_size(kv_self.v)*n_ctx*n_embd_head,
                ggml_element_size(kv_self.v)*n_ctx*n_embd_gqa*il);
            ggml_set_name(V, "V");

            struct ggml_tensor * KQV = ggml_mul_mat(ctx0, V, KQ_soft_max);
            ggml_set_name(KQV, "KQV");

            struct ggml_tensor * KQV_merged = ggml_permute(ctx0, KQV, 0, 2, 1, 3);
            ggml_set_name(KQV_merged, "KQV_merged");

            cur = ggml_cpy(ctx0, KQV_merged, ggml_new_tensor_2d(ctx0, GGML_TYPE_F32, n_embd, N));
            ggml_set_name(cur, "KQV_merged_contiguous");

            cur = ggml_mul_mat(ctx0, model.layers[il].wo, cur);
            cur = ggml_add(ctx0, cur, model.layers[il].bo);
            ggml_set_name(cur, "result_wo");
        }
        cur = ggml_add(ctx0, residual, cur);
        struct ggml_tensor * residual2 = ggml_dup(ctx0, cur);
        ggml_set_name(residual2, "residual2");
        // Norm
        { 
            cur = ggml_norm(ctx0, cur, hparams.f_norm_eps);
            cur = ggml_add(ctx0, 
                ggml_mul(ctx0, cur, model.layers[il].ffn_norm),
                model.layers[il].ffn_norm_b
            );
        }
        cur = ggml_mul_mat(ctx0, model.layers[il].w3, cur);
        cur = ggml_add(ctx0, cur, model.layers[il].b3);
        cur = ggml_relu(ctx0, cur);
        cur = ggml_sqr(ctx0, cur);
        cur = ggml_mul_mat(ctx0, model.layers[il].w2, cur);
        //ggml_format_name(cur, "printme_ffn_down_%d", il);
        struct ggml_tensor * ffn_out = ggml_add(ctx0, 
            cur,
            model.layers[il].b2);
        ggml_format_name(ffn_out, "pre_residual2_%d", il);
        cur = ggml_add(ctx0, ffn_out, residual2);
        ggml_set_name(cur, "inpFF_+_attn_out");
        inpL = cur;
    }
    cur = inpL;
    {
        cur = ggml_norm(ctx0, cur, hparams.f_norm_eps);
        cur = ggml_add(ctx0,
                ggml_mul(ctx0, cur, model.output_norm),
                model.output_norm_b);
        ggml_set_name(cur, "result_norm");
    }
    cur = ggml_mul_mat(ctx0, model.output, cur);
    ggml_set_name(cur, "result_output");
    ggml_build_forward_expand(gf, cur);
    ggml_free(ctx0);
    return gf;
}

static struct ggml_cgraph * llama_build_graph(
         llama_context & lctx,
     const llama_batch & batch) {
    const auto & model = lctx.model;

    struct ggml_cgraph * result = NULL;

    switch (model.arch) {
        case LLM_ARCH_LLAMA:
            {
                result = llm_build_llama(lctx, batch);
            } break;
        case LLM_ARCH_BAICHUAN:
            {
                result = llm_build_baichaun(lctx, batch);
            } break;
        case LLM_ARCH_FALCON:
            {
                result = llm_build_falcon(lctx, batch);
            } break;
        case LLM_ARCH_STARCODER:
            {
                result = llm_build_starcoder(lctx, batch);
            } break;
        case LLM_ARCH_PERSIMMON:
            {
                result = llm_build_persimmon(lctx, tokens, embd, n_tokens, n_past);
            } break;
        default:
            GGML_ASSERT(false);
    };

    return result;
}

// decode a batch of tokens by evaluating the transformer
//
//   - lctx:      llama context
//   - batch:     batch to evaluate
//   - n_threads: number of threads to use
//
// return 0 on success
// return positive int on warning
// return negative int on error
//
static int llama_decode_internal(
         llama_context & lctx,
           llama_batch   batch,
                   int   n_threads) {
    const uint32_t n_tokens = batch.n_tokens;

    if (n_tokens == 0) {
        LLAMA_LOG_ERROR("%s: n_tokens == 0", __func__);
        return -1;
    }

    GGML_ASSERT((!batch.token && batch.embd) || (batch.token && !batch.embd)); // NOLINT

    const int64_t t_start_us = ggml_time_us();

#ifdef GGML_USE_MPI
    // TODO: needs fix after #3228
    GGML_ASSERT(false && "not implemented");
    //ggml_mpi_eval_init(lctx.ctx_mpi, &n_tokens, &n_past, &n_threads);
#endif

    GGML_ASSERT(n_threads > 0);

    const auto & model   = lctx.model;
    const auto & hparams = model.hparams;

    auto & kv_self = lctx.kv_self;

    GGML_ASSERT(!!kv_self.ctx);

    const int64_t n_embd  = hparams.n_embd;
    const int64_t n_vocab = hparams.n_vocab;

    // helpers for smoother batch API transistion
    // after deprecating the llama_eval calls, these will be removed
    std::vector<llama_pos>    pos;
    std::vector<llama_seq_id> seq_id;

    if (batch.pos == nullptr) {
        pos.resize(n_tokens);
        for (uint32_t i = 0; i < n_tokens; i++) {
            pos[i] = batch.all_pos_0 + i*batch.all_pos_1;
        }

        batch.pos = pos.data();
    }

    if (batch.seq_id == nullptr) {
        seq_id.resize(n_tokens);
        for (uint32_t i = 0; i < n_tokens; i++) {
            seq_id[i] = batch.all_seq_id;
        }

        batch.seq_id = seq_id.data();
    }

    // we always start to search for a free slot from the start of the cache
    // TODO: better strategies can be implemented
    kv_self.head = 0;

    if (!llama_kv_cache_find_slot(kv_self, batch)) {
        return 1;
    }

    // a heuristic, to avoid attending the full cache if it is not yet utilized
    // after enough generations, the benefit from this heuristic disappears
    // if we start defragmenting the cache, the benefit from this will be more important
    //kv_self.n = std::max(32, GGML_PAD(llama_kv_cache_cell_max(kv_self), 32));   // TODO: this might be better for CUDA?
    kv_self.n = std::min((int32_t) hparams.n_ctx, std::max(32, llama_kv_cache_cell_max(kv_self)));

    //printf("kv_self.n = %d\n", kv_self.n);

    ggml_allocr_reset(lctx.alloc);

<<<<<<< HEAD
    //LLAMA_LOG_INFO("Building graph\n", __func__);
    ggml_cgraph * gf = llama_build_graph(lctx, tokens, embd, n_tokens, n_past);
=======
    ggml_cgraph * gf = llama_build_graph(lctx, batch);
>>>>>>> 2619109a

    ggml_allocr_alloc_graph(lctx.alloc, gf);

#ifdef GGML_USE_CUBLAS
    for (int i = 0; i < gf->n_leafs; i++) {
        ggml_tensor * node = gf->leafs[i];
        if (node->backend == GGML_BACKEND_GPU && node->extra == NULL) {
            ggml_cuda_assign_scratch_offset(node, (char*)node->data - (char *) lctx.buf_alloc.data);
            ggml_cuda_copy_to_device(node);
        }
    }

    for (int i = 0; i < gf->n_nodes; i++) {
        ggml_tensor * node = gf->nodes[i];
        if (node->backend == GGML_BACKEND_GPU && node->extra == NULL) {
            ggml_cuda_assign_scratch_offset(node, (char*)node->data - (char *) lctx.buf_alloc.data);
        }
    }
#endif

    // LLAMA_LOG_INFO("graph build time: %.3f ms (%d nodes, %d leafs)\n", (ggml_time_us() - t_start_us)/1000.0, gf->n_nodes, gf->n_leafs);

    // for big prompts, if BLAS is enabled, it is better to use only one thread
    // otherwise, the threads are spin-lock waiting for the BLAS calls and are degrading the performance
    // TODO: this is mostly important for Apple Silicon where CBLAS is still performing very well
    //       we still need some threads to process all non-mul_mat ops, but not too much to avoid interfering
    //       with the BLAS calls. need a better solution
    if (n_tokens >= 32 && ggml_cpu_has_blas() && !ggml_cpu_has_gpublas()) {
        n_threads = std::min(4, n_threads);
    }

    // If all tensors can be run on the GPU then using more than 1 thread is detrimental.
    const bool full_offload_supported = model.arch == LLM_ARCH_LLAMA ||
        model.arch == LLM_ARCH_BAICHUAN ||
        model.arch == LLM_ARCH_FALCON;
    const bool fully_offloaded = model.n_gpu_layers >= (int) hparams.n_layer + 3;
    if (ggml_cpu_has_cublas() && full_offload_supported && fully_offloaded) {
        n_threads = 1;
    }

    struct ggml_tensor * res        = gf->nodes[gf->n_nodes - 1];
    struct ggml_tensor * embeddings = gf->nodes[gf->n_nodes - 2];

    GGML_ASSERT(strcmp(res->name,        "result_output") == 0);
    GGML_ASSERT(strcmp(embeddings->name, "result_norm")   == 0);

#if GGML_USE_MPI
    const int64_t n_layer = hparams.n_layer;
    ggml_mpi_graph_compute_pre(lctx.ctx_mpi, gf, n_layer);
#endif

#ifdef GGML_USE_METAL
    if (lctx.ctx_metal) {
        ggml_metal_set_n_cb     (lctx.ctx_metal, n_threads);
        ggml_metal_graph_compute(lctx.ctx_metal, gf);
    } else {
        ggml_graph_compute_helper(lctx.work_buffer, gf, n_threads);
    }
#else
    ggml_graph_compute_helper(lctx.work_buffer, gf, n_threads);
#endif

#if GGML_USE_MPI
    ggml_mpi_graph_compute_post(lctx.ctx_mpi, gf, n_layer);
#endif

    // update the kv ring buffer
    lctx.kv_self.head      += n_tokens;
    lctx.kv_self.has_shift  = false;

#ifdef GGML_PERF
    // print timing information per ggml operation (for debugging purposes)
    // requires GGML_PERF to be defined
    ggml_graph_print(gf);
#endif

    // plot the computation graph in dot format (for debugging purposes)
    //if (n_past%100 == 0) {
    //    ggml_graph_dump_dot(gf, NULL, "llama.dot");
    //}

    // extract logits
    {
        auto & logits_out = lctx.logits;

        if (batch.logits) {
            logits_out.resize(n_vocab * n_tokens);
            for (uint32_t i = 0; i < n_tokens; i++) {
                if (batch.logits[i] == 0) {
                    continue;
                }
                memcpy(logits_out.data() + (n_vocab*i), (float *) ggml_get_data(res) + (n_vocab*i), sizeof(float)*n_vocab);
            }
        } else if (lctx.logits_all) {
            logits_out.resize(n_vocab * n_tokens);
            memcpy(logits_out.data(), (float *) ggml_get_data(res), sizeof(float)*n_vocab*n_tokens);
        } else {
            logits_out.resize(n_vocab);
            memcpy(logits_out.data(), (float *) ggml_get_data(res) + (n_vocab*(n_tokens - 1)), sizeof(float)*n_vocab);
        }
    }

    // extract embeddings
    if (!lctx.embedding.empty()) {
        auto & embedding_out = lctx.embedding;

        embedding_out.resize(n_embd);
        memcpy(embedding_out.data(), (float *) ggml_get_data(embeddings) + (n_embd*(n_tokens - 1)), sizeof(float)*n_embd);
    }

    // measure the performance only for the single-token evals
    if (n_tokens == 1) {
        lctx.t_eval_us += ggml_time_us() - t_start_us;
        lctx.n_eval++;
    }
    else if (n_tokens > 1) {
        lctx.t_p_eval_us += ggml_time_us() - t_start_us;
        lctx.n_p_eval += n_tokens;
    }

    // get a more accurate load time, upon first eval
    // TODO: fix this
    if (!lctx.has_evaluated_once) {
        lctx.t_load_us = ggml_time_us() - lctx.t_start_us;
        lctx.has_evaluated_once = true;
    }

    return 0;
}

//
// tokenizer
//

static enum llama_vocab_type llama_vocab_get_type(const llama_vocab & vocab) {
    return vocab.type;
}

static bool llama_is_normal_token(const llama_vocab & vocab, llama_token id) {
    return vocab.id_to_token[id].type == LLAMA_TOKEN_TYPE_NORMAL;
}

static bool llama_is_unknown_token(const llama_vocab & vocab, llama_token id) {
    return vocab.id_to_token[id].type == LLAMA_TOKEN_TYPE_UNKNOWN;
}

static bool llama_is_control_token(const llama_vocab & vocab, llama_token id) {
    return vocab.id_to_token[id].type == LLAMA_TOKEN_TYPE_CONTROL;
}

static bool llama_is_byte_token(const llama_vocab & vocab, llama_token id) {
    return vocab.id_to_token[id].type == LLAMA_TOKEN_TYPE_BYTE;
}

static uint8_t llama_token_to_byte(const llama_vocab & vocab, llama_token id) {
    GGML_ASSERT(llama_is_byte_token(vocab, id));
    const auto& token_data = vocab.id_to_token.at(id);
    auto buf = token_data.text.substr(3, 2);
    return strtol(buf.c_str(), NULL, 16);
}

static llama_token llama_byte_to_token(const llama_vocab & vocab, uint8_t ch) {
    char buf[7];
    int result = snprintf(buf, sizeof(buf), "<0x%02X>", ch);
    GGML_ASSERT(0 <= result && result < 7);
    return vocab.token_to_id.at(buf);
}

static void llama_escape_whitespace(std::string & text) {
    replace_all(text, " ", "\xe2\x96\x81");
}

static void llama_unescape_whitespace(std::string & word) {
    replace_all(word, "\xe2\x96\x81", " ");
}

struct llm_symbol {
    using index = int;
    index prev;
    index next;
    const char * text;
    size_t n;
};

static_assert(std::is_trivially_copyable<llm_symbol>::value, "llm_symbol is not trivially copyable");

// SPM tokenizer
// original implementation:
// https://github.com/ggerganov/llama.cpp/commit/074bea2eb1f1349a0118239c4152914aecaa1be4

struct llm_bigram_spm {
    struct comparator {
        bool operator()(llm_bigram_spm & l, llm_bigram_spm & r) {
            return (l.score < r.score) || (l.score == r.score && l.left > r.left);
        }
    };
    using queue_storage = std::vector<llm_bigram_spm>;
    using queue = std::priority_queue<llm_bigram_spm, queue_storage, comparator>;
    llm_symbol::index left;
    llm_symbol::index right;
    float score;
    size_t size;
};

struct llm_tokenizer_spm {
    llm_tokenizer_spm(const llama_vocab & vocab): vocab(vocab) {}

    void tokenize(const std::string & text, std::vector<llama_vocab::id> & output) {
        // split string into utf8 chars
        int index = 0;
        size_t offs = 0;
        while (offs < text.size()) {
            llm_symbol sym;
            size_t len = utf8_len(text[offs]);
            sym.text = text.c_str() + offs;
            sym.n = std::min(len, text.size() - offs);
            offs += sym.n;
            sym.prev = index - 1;
            sym.next = offs == text.size() ? -1 : index + 1;
            index++;
            symbols.emplace_back(sym);
        }

        // seed the work queue with all possible 2-character tokens.
        for (size_t i = 1; i < symbols.size(); ++i) {
            try_add_bigram(i - 1, i);
        }

        // keep substituting the highest frequency pairs for as long as we can.
        while (!work_queue.empty()) {
            auto bigram = work_queue.top();
            work_queue.pop();

            auto & left_sym = symbols[bigram.left];
            auto & right_sym = symbols[bigram.right];

            // if one of the symbols already got merged, skip it.
            if (left_sym.n == 0 || right_sym.n == 0 ||
                left_sym.n + right_sym.n != bigram.size) {
                continue;
            }

            // merge the right sym into the left one
            left_sym.n += right_sym.n;
            right_sym.n = 0;

            //LLAMA_LOG_INFO("left = '%*s' size = %zu\n", (int) left_sym.n, left_sym.text, bigram.size);

            // remove the right sym from the chain
            left_sym.next = right_sym.next;
            if (right_sym.next >= 0) {
                symbols[right_sym.next].prev = bigram.left;
            }

            // find more substitutions
            try_add_bigram(left_sym.prev, bigram.left);
            try_add_bigram(bigram.left, left_sym.next);
        }

        for (int i = 0; i != -1; i = symbols[i].next) {
            auto & symbol = symbols[i];
            resegment(symbol, output);
        }
    }

private:
    void resegment(llm_symbol & symbol, std::vector<llama_vocab::id> & output) {
        auto text = std::string(symbol.text, symbol.n);
        auto token = vocab.token_to_id.find(text);

        // Do we need to support is_unused?
        if (token != vocab.token_to_id.end()) {
            output.push_back((*token).second);
            return;
        }

        const auto p = rev_merge.find(text);

        if (p == rev_merge.end()) {
            // output any symbols that did not form tokens as bytes.
            for (int j = 0; j < (int)symbol.n; ++j) {
                llama_vocab::id token_id = llama_byte_to_token(vocab, symbol.text[j]);
                output.push_back(token_id);
            }
            return;
        }

        resegment(symbols[p->second.first],  output);
        resegment(symbols[p->second.second], output);
    }

    void try_add_bigram(int left, int right) {
        if (left == -1 || right == -1) {
            return;
        }

        const std::string text = std::string(symbols[left].text, symbols[left].n + symbols[right].n);
        auto token = vocab.token_to_id.find(text);

        if (token == vocab.token_to_id.end()) {
            return;
        }

        if (static_cast<size_t>((*token).second) >= vocab.id_to_token.size()) {
            return;
        }

        const auto & tok_data = vocab.id_to_token[(*token).second];

        llm_bigram_spm bigram;
        bigram.left  = left;
        bigram.right = right;
        bigram.score = tok_data.score;
        bigram.size  = text.size();

        work_queue.push(bigram);

        // Do we need to support is_unused?
        rev_merge[text] = std::make_pair(left, right);
    }

    const llama_vocab & vocab;

    std::vector<llm_symbol> symbols;
    llm_bigram_spm::queue work_queue;

    std::map<std::string, std::pair<int, int>> rev_merge;
};

// BPE tokenizer
// adapted from https://github.com/cmp-nct/ggllm.cpp [MIT License]
// tried to simplify unicode stuff, so most likely does not work 100% correctly!

// TODO: there are a lot of common parts between spm and bpe tokenizers, should be refactored and reused

struct llm_bigram_bpe {
    struct comparator {
        bool operator()(const llm_bigram_bpe & l, const llm_bigram_bpe & r) const {
            return l.rank > r.rank || (l.rank == r.rank && l.left > r.left);
        }
    };

    using queue_storage = std::vector<llm_bigram_bpe>;
    using queue = std::priority_queue<llm_bigram_bpe, queue_storage, comparator>;
    llm_symbol::index left;
    llm_symbol::index right;
    std::string text;
    int rank;
    size_t size;
};

struct llm_tokenizer_bpe {
    llm_tokenizer_bpe(const llama_vocab & vocab): vocab(vocab) {}

    void tokenize(const std::string & text, std::vector<llama_vocab::id> & output) {
        int final_prev_index = -1;
        auto word_collection = bpe_gpt2_preprocess(text);

        symbols_final.clear();

        for (auto & word : word_collection) {
            work_queue = llm_bigram_bpe::queue();
            symbols.clear();

            int index = 0;
            size_t offset = 0;

            while (offset < word.size()) {
                llm_symbol sym;
                size_t char_len = std::min(word.size() - offset, (size_t) ::utf8_len(word[offset]));
                sym.text = word.c_str() + offset;
                sym.n = 1;
                sym.n = char_len;
                offset += sym.n;
                sym.prev = index - 1;
                sym.next = offset == word.size() ? -1 : index + 1;
                index++;
                symbols.emplace_back(sym);
            }
            for (size_t i = 1; i < symbols.size(); ++i) {
                add_new_bigram(i - 1, i);
            }

            // build token(s)
            while (!work_queue.empty()) {
                auto bigram = work_queue.top();
                work_queue.pop();

                auto & left_symbol = symbols[bigram.left];
                auto & right_symbol = symbols[bigram.right];

                if (left_symbol.n == 0 || right_symbol.n == 0) {
                    continue;
                }
                std::string left_token = std::string(left_symbol.text, left_symbol.n);
                std::string right_token = std::string(right_symbol.text, right_symbol.n);
                if (left_token + right_token != bigram.text) {
                    continue;  // Skip this bigram if it's outdated
                }

                // merge the right sym into the left one
                left_symbol.n += right_symbol.n;
                right_symbol.n = 0;

                // remove the right sym from the chain
                left_symbol.next = right_symbol.next;
                if (right_symbol.next >= 0) {
                    symbols[right_symbol.next].prev = bigram.left;
                }

                add_new_bigram(left_symbol.prev, bigram.left);  // left side of current symbol
                add_new_bigram(bigram.left, left_symbol.next);  // right side of current symbol
            }

            // add the fnished tokens to the final list keeping correct order for next and prev
            for (auto & sym : symbols) {
                if (sym.n > 0) {
                    sym.prev = final_prev_index;
                    sym.next = -1;
                    if (final_prev_index != -1) {
                        symbols_final[final_prev_index].next = symbols_final.size();
                    }
                    symbols_final.emplace_back(sym);
                    final_prev_index = symbols_final.size() - 1;
                }
            }
        }

        symbols = symbols_final;

        if (!symbols.empty()) {
            for (int i = 0; i != -1; i = symbols[i].next) {
                auto & symbol = symbols[i];
                if (symbol.n == 0) {
                    continue;
                }

                const std::string str = std::string(symbol.text, symbol.n);
                const auto token = vocab.token_to_id.find(str);

                if (token == vocab.token_to_id.end()) {
                    for (auto j = str.begin(); j != str.end(); ++j) {
                        std::string byte_str(1, *j);
                        auto token_multibyte = vocab.token_to_id.find(byte_str);
                        if (token_multibyte == vocab.token_to_id.end()) {
                            try {
                                llama_token token_byte = llama_byte_to_token(vocab, *j);
                                output.push_back(token_byte);
                            } catch (const std::out_of_range & err) {
                                fprintf(stderr,"ERROR: byte not found in vocab: '%s'\n", byte_str.c_str());
                            }
                        } else {
                            output.push_back((*token_multibyte).second);
                        }
                    }
                } else {
                    output.push_back((*token).second);
                }
            }
        }
    }

private:
    void add_new_bigram(int left, int right) {
        if (left == -1 || right == -1) {
            return;
        }

        std::string left_token  = std::string(symbols[left].text,  symbols[left].n);
        std::string right_token = std::string(symbols[right].text, symbols[right].n);

        int rank_found = -1;

        rank_found = vocab.find_bpe_rank(left_token, right_token);

        if (rank_found < 0) {
            return;
        }

        llm_bigram_bpe bigram;

        bigram.left  = left;
        bigram.right = right;
        bigram.text  = left_token + right_token;
        bigram.size  = left_token.size() + right_token.size();
        bigram.rank  = rank_found;

        work_queue.push(bigram);
    }

    // probably not 100% correct
    static std::vector<std::string> bpe_gpt2_preprocess(const std::string & text) {
        std::vector<std::string> words;

        // ref: https://github.com/openai/gpt-2/blob/a74da5d99abaaba920de8131d64da2862a8f213b/src/encoder.py#L53
        const std::string pattern = R"('s|'t|'re|'ve|'m|'ll|'d| ?[[:alpha:]]+| ?[[:digit:]]+| ?[^\s[:alpha:][:digit:]]+|\s+(?!\S)|\s+)";
        const std::regex re(pattern);

        auto words_begin = std::sregex_iterator(text.begin(), text.end(), re);
        auto words_end = std::sregex_iterator();
        auto n_words = std::distance(words_begin, words_end);
        words.reserve(n_words);
        for (auto it = words_begin; it != words_end; ++it) {
            words.push_back(it->str());
        }
        return words;

    }

    const llama_vocab & vocab;

    std::vector<llm_symbol> symbols;
    std::vector<llm_symbol> symbols_final;

    llm_bigram_bpe::queue work_queue;
};

static std::vector<llama_vocab::id> llama_tokenize_internal(const llama_vocab & vocab, std::string raw_text, bool bos) {
    std::vector<llama_vocab::id> output;

    // OG tokenizer behavior:
    //
    // tokenizer.encode('', add_bos=True)  returns [1]
    // tokenizer.encode('', add_bos=False) returns []

    if (bos && vocab.special_bos_id != -1) {
        output.push_back(vocab.special_bos_id);
    }

    if (raw_text.empty()) {
        return output;
    }

    switch (vocab.type) {
        case LLAMA_VOCAB_TYPE_SPM:
            {
                // without adding this leading whitespace, we do not get the same results as the original tokenizer
                raw_text = " " + raw_text;

                llm_tokenizer_spm tokenizer(vocab);
                llama_escape_whitespace(raw_text);
                tokenizer.tokenize(raw_text, output);
            } break;
        case LLAMA_VOCAB_TYPE_BPE:
            {
                llm_tokenizer_bpe tokenizer(vocab);
                tokenizer.tokenize(raw_text, output);
            } break;
    };

    return output;
}

//
// grammar - internal
//

struct llama_partial_utf8 {
    uint32_t value;    // bit value so far (unshifted)
    int      n_remain; // num bytes remaining; -1 indicates invalid sequence
};

struct llama_grammar {
    const std::vector<std::vector<llama_grammar_element>>   rules;
    std::vector<std::vector<const llama_grammar_element *>> stacks;

    // buffer for partially generated UTF-8 sequence from accepted tokens
    llama_partial_utf8                                      partial_utf8;
};

struct llama_grammar_candidate {
    size_t               index;
    const uint32_t     * code_points;
    llama_partial_utf8   partial_utf8;
};

// Decodes a UTF-8 string which may end in an incomplete sequence. Adds a terminating 0 for use as
// pointer. If an invalid sequence is encountered, returns `llama_partial_utf8.n_remain == -1`.
static std::pair<std::vector<uint32_t>, llama_partial_utf8> decode_utf8(
        const char         * src,
        llama_partial_utf8   partial_start) {
    static const int      lookup[] = { 1, 1, 1, 1, 1, 1, 1, 1, 0, 0, 0, 0, 2, 2, 3, 4 };
    const char          * pos      = src;
    std::vector<uint32_t> code_points;
    uint32_t              value    = partial_start.value;
    int                   n_remain = partial_start.n_remain;

    // continue previous decode, if applicable
    while (*pos != 0 && n_remain > 0) {
        uint8_t next_byte = static_cast<uint8_t>(*pos);
        if ((next_byte >> 6) != 2) {
            // invalid sequence, abort
            code_points.push_back(0);
            return std::make_pair(std::move(code_points), llama_partial_utf8{ 0, -1 });
        }
        value = (value << 6) + (next_byte & 0x3F);
        ++pos;
        --n_remain;
    }

    if (partial_start.n_remain > 0 && n_remain == 0) {
        code_points.push_back(value);
    }

    // decode any subsequent utf-8 sequences, which may end in an incomplete one
    while (*pos != 0) {
        uint8_t  first_byte = static_cast<uint8_t>(*pos);
        uint8_t  highbits   = first_byte >> 4;
                 n_remain   = lookup[highbits] - 1;

        if (n_remain < 0) {
            // invalid sequence, abort
            code_points.clear();
            code_points.push_back(0);
            return std::make_pair(std::move(code_points), llama_partial_utf8{ 0, n_remain });
        }

        uint8_t  mask       = (1 << (7 - n_remain)) - 1;
                 value      = first_byte & mask;
        ++pos;
        while (*pos != 0 && n_remain > 0) {
            value = (value << 6) + (static_cast<uint8_t>(*pos) & 0x3F);
            ++pos;
            --n_remain;
        }
        if (n_remain == 0) {
            code_points.push_back(value);
        }
    }
    code_points.push_back(0);

    return std::make_pair(std::move(code_points), llama_partial_utf8{ value, n_remain });
}

// returns true iff pos points to the end of one of the definitions of a rule
static bool llama_grammar_is_end_of_sequence(const llama_grammar_element * pos) {
    switch (pos->type) {
        case LLAMA_GRETYPE_END: return true;  // NOLINT
        case LLAMA_GRETYPE_ALT: return true;  // NOLINT
        default:                return false;
    }
}

// returns true iff chr satisfies the char range at pos (regular or inverse range)
// asserts that pos is pointing to a char range element
static std::pair<bool, const llama_grammar_element *> llama_grammar_match_char(
        const llama_grammar_element * pos,
        const uint32_t                chr) {

    bool found            = false;
    bool is_positive_char = pos->type == LLAMA_GRETYPE_CHAR;

    GGML_ASSERT(is_positive_char || pos->type == LLAMA_GRETYPE_CHAR_NOT); // NOLINT

    do {
        if (pos[1].type == LLAMA_GRETYPE_CHAR_RNG_UPPER) {
            // inclusive range, e.g. [a-z]
            found = found || (pos->value <= chr && chr <= pos[1].value);
            pos += 2;
        } else {
            // exact char match, e.g. [a] or "a"
            found = found || pos->value == chr;
            pos += 1;
        }
    } while (pos->type == LLAMA_GRETYPE_CHAR_ALT);

    return std::make_pair(found == is_positive_char, pos);
}

// returns true iff some continuation of the given partial UTF-8 sequence could satisfy the char
// range at pos (regular or inverse range)
// asserts that pos is pointing to a char range element
static bool llama_grammar_match_partial_char(
        const llama_grammar_element * pos,
        const llama_partial_utf8      partial_utf8) {

    bool is_positive_char = pos->type == LLAMA_GRETYPE_CHAR;
    GGML_ASSERT(is_positive_char || pos->type == LLAMA_GRETYPE_CHAR_NOT);

    uint32_t partial_value = partial_utf8.value;
    int      n_remain      = partial_utf8.n_remain;

    // invalid sequence or 7-bit char split across 2 bytes (overlong)
    if (n_remain < 0 || (n_remain == 1 && partial_value < 2)) {
        return false;
    }

    // range of possible code points this partial UTF-8 sequence could complete to
    uint32_t low  = partial_value << (n_remain * 6);
    uint32_t high = low | ((1 << (n_remain * 6)) - 1);

    if (low == 0) {
        if (n_remain == 2) {
            low = 1 << 11;
        } else if (n_remain == 3) {
            low = 1 << 16;
        }
    }

    do {
        if (pos[1].type == LLAMA_GRETYPE_CHAR_RNG_UPPER) {
            // inclusive range, e.g. [a-z]
            if (pos->value <= high && low <= pos[1].value) {
                return is_positive_char;
            }
            pos += 2;
        } else {
            // exact char match, e.g. [a] or "a"
            if (low <= pos->value && pos->value <= high) {
                return is_positive_char;
            }
            pos += 1;
        }
    } while (pos->type == LLAMA_GRETYPE_CHAR_ALT);

    return !is_positive_char;
}


// transforms a grammar pushdown stack into N possible stacks, all ending
// at a character range (terminal element)
static void llama_grammar_advance_stack(
        const std::vector<std::vector<llama_grammar_element>>   & rules,
        const std::vector<const llama_grammar_element *>        & stack,
        std::vector<std::vector<const llama_grammar_element *>> & new_stacks) {

    if (stack.empty()) {
        new_stacks.emplace_back(stack);
        return;
    }

    const llama_grammar_element * pos = stack.back();

    switch (pos->type) {
        case LLAMA_GRETYPE_RULE_REF: {
            const size_t                  rule_id = static_cast<size_t>(pos->value);
            const llama_grammar_element * subpos  = rules[rule_id].data();
            do {
                // init new stack without the top (pos)
                std::vector<const llama_grammar_element *> new_stack(stack.begin(), stack.end() - 1);
                if (!llama_grammar_is_end_of_sequence(pos + 1)) {
                    // if this rule ref is followed by another element, add that to stack
                    new_stack.push_back(pos + 1);
                }
                if (!llama_grammar_is_end_of_sequence(subpos)) {
                    // if alternate is nonempty, add to stack
                    new_stack.push_back(subpos);
                }
                llama_grammar_advance_stack(rules, new_stack, new_stacks);
                while (!llama_grammar_is_end_of_sequence(subpos)) {
                    // scan to end of alternate def
                    subpos++;
                }
                if (subpos->type == LLAMA_GRETYPE_ALT) {
                    // there's another alternate def of this rule to process
                    subpos++;
                } else {
                    break;
                }
            } while (true);
            break;
        }
        case LLAMA_GRETYPE_CHAR:
        case LLAMA_GRETYPE_CHAR_NOT:
            new_stacks.emplace_back(stack);
            break;
        default:
            // end of alternate (LLAMA_GRETYPE_END, LLAMA_GRETYPE_ALT) or middle of char range
            // (LLAMA_GRETYPE_CHAR_ALT, LLAMA_GRETYPE_CHAR_RNG_UPPER); stack should never be left on
            // those
            GGML_ASSERT(false);
    }
}

// takes a set of possible pushdown stacks on a grammar, which are required to
// be positioned at a character range (see `llama_grammar_advance_stack`), and
// produces the N possible stacks if the given char is accepted at those
// positions
static std::vector<std::vector<const llama_grammar_element *>> llama_grammar_accept(
        const std::vector<std::vector<llama_grammar_element>>         & rules,
        const std::vector<std::vector<const llama_grammar_element *>> & stacks,
        const uint32_t                                                  chr) {

    std::vector<std::vector<const llama_grammar_element *>> new_stacks;

    for (const auto & stack : stacks) {
        if (stack.empty()) {
            continue;
        }

        auto match = llama_grammar_match_char(stack.back(), chr);
        if (match.first) {
            const llama_grammar_element * pos = match.second;

            // update top of stack to next element, if any
            std::vector<const llama_grammar_element *> new_stack(stack.begin(), stack.end() - 1);
            if (!llama_grammar_is_end_of_sequence(pos)) {
                new_stack.push_back(pos);
            }
            llama_grammar_advance_stack(rules, new_stack, new_stacks);
        }
    }

    return new_stacks;
}

static std::vector<llama_grammar_candidate> llama_grammar_reject_candidates(
        const std::vector<std::vector<llama_grammar_element>>         & rules,
        const std::vector<std::vector<const llama_grammar_element *>> & stacks,
        const std::vector<llama_grammar_candidate>                    & candidates);

static std::vector<llama_grammar_candidate> llama_grammar_reject_candidates_for_stack(
        const std::vector<std::vector<llama_grammar_element>> & rules,
        const std::vector<const llama_grammar_element *>      & stack,
        const std::vector<llama_grammar_candidate>            & candidates) {

    std::vector<llama_grammar_candidate> rejects;

    if (stack.empty()) {
        for (auto tok : candidates) {
            if (*tok.code_points != 0 || tok.partial_utf8.n_remain != 0) {
                rejects.push_back(tok);
            }
        }
        return rejects;
    }

    const llama_grammar_element * stack_pos = stack.back();

    std::vector<llama_grammar_candidate> next_candidates;
    for (auto tok : candidates) {
        if (*tok.code_points == 0) {
            // reached end of full codepoints in token, reject iff it ended in a partial sequence
            // that cannot satisfy this position in grammar
            if (tok.partial_utf8.n_remain != 0 &&
                    !llama_grammar_match_partial_char(stack_pos, tok.partial_utf8)) {
                rejects.push_back(tok);
            }
        } else if (llama_grammar_match_char(stack_pos, *tok.code_points).first) {
            next_candidates.push_back({ tok.index, tok.code_points + 1, tok.partial_utf8 });
        } else {
            rejects.push_back(tok);
        }
    }

    const auto * stack_pos_after = llama_grammar_match_char(stack_pos, 0).second;

    // update top of stack to next element, if any
    std::vector<const llama_grammar_element *> stack_after(stack.begin(), stack.end() - 1);
    if (!llama_grammar_is_end_of_sequence(stack_pos_after)) {
        stack_after.push_back(stack_pos_after);
    }
    std::vector<std::vector<const llama_grammar_element *>> next_stacks;
    llama_grammar_advance_stack(rules, stack_after, next_stacks);

    auto next_rejects = llama_grammar_reject_candidates(rules, next_stacks, next_candidates);
    for (auto tok : next_rejects) {
        rejects.push_back({ tok.index, tok.code_points - 1, tok.partial_utf8 });
    }

    return rejects;
}

static std::vector<llama_grammar_candidate> llama_grammar_reject_candidates(
        const std::vector<std::vector<llama_grammar_element>>         & rules,
        const std::vector<std::vector<const llama_grammar_element *>> & stacks,
        const std::vector<llama_grammar_candidate>                    & candidates) {
    GGML_ASSERT(!stacks.empty()); // REVIEW

    if (candidates.empty()) {
        return std::vector<llama_grammar_candidate>();
    }

    auto rejects = llama_grammar_reject_candidates_for_stack(rules, stacks.front(), candidates);

    for (size_t i = 1, size = stacks.size(); i < size; ++i) {
        rejects = llama_grammar_reject_candidates_for_stack(rules, stacks[i], rejects);
    }
    return rejects;
}

//
// grammar - external
//

struct llama_grammar * llama_grammar_init(
            const llama_grammar_element ** rules,
                                 size_t    n_rules,
                                 size_t    start_rule_index) {
    const llama_grammar_element * pos;

    // copy rule definitions into vectors
    std::vector<std::vector<llama_grammar_element>> vec_rules(n_rules);
    for (size_t i = 0; i < n_rules; i++) {
        for (pos = rules[i]; pos->type != LLAMA_GRETYPE_END; pos++) {
            vec_rules[i].push_back(*pos);
        }
        vec_rules[i].push_back({LLAMA_GRETYPE_END, 0});
    }

    // loop over alternates of start rule to build initial stacks
    std::vector<std::vector<const llama_grammar_element *>> stacks;
    pos = rules[start_rule_index];
    do {
        std::vector<const llama_grammar_element *> stack;
        if (!llama_grammar_is_end_of_sequence(pos)) {
            // if alternate is nonempty, add to stack
            stack.push_back(pos);
        }
        llama_grammar_advance_stack(vec_rules, stack, stacks);
        while (!llama_grammar_is_end_of_sequence(pos)) {
            // scan to end of alternate def
            pos++;
        }
        if (pos->type == LLAMA_GRETYPE_ALT) {
            // there's another alternate def of this rule to process
            pos++;
        } else {
            break;
        }
    } while (true);

    return new llama_grammar{ std::move(vec_rules), std::move(stacks), {} };
}

void llama_grammar_free(struct llama_grammar * grammar) {
    delete grammar;
}

struct llama_grammar * llama_grammar_copy(const struct llama_grammar * grammar) {
    llama_grammar * result = new llama_grammar{ grammar->rules, grammar->stacks, grammar->partial_utf8 };

    // redirect elements in stacks to point to new rules
    for (size_t is = 0; is < result->stacks.size(); is++) {
        for (size_t ie = 0; ie < result->stacks[is].size(); ie++) {
            for (size_t ir0 = 0; ir0 < grammar->rules.size(); ir0++) {
                for (size_t ir1 = 0; ir1 < grammar->rules[ir0].size(); ir1++) {
                    if (grammar->stacks[is][ie] == &grammar->rules[ir0][ir1]) {
                         result->stacks[is][ie]  =  &result->rules[ir0][ir1];
                    }
                }
            }
        }
    }

    return result;
}

//
// sampling
//

void llama_set_rng_seed(struct llama_context * ctx, uint32_t seed) {
    if (seed == LLAMA_DEFAULT_SEED) {
        seed = time(NULL);
    }
    ctx->rng.seed(seed);
}

void llama_sample_softmax(struct llama_context * ctx, llama_token_data_array * candidates) {
    GGML_ASSERT(candidates->size > 0);

    const int64_t t_start_sample_us = ggml_time_us();

    // Sort the logits in descending order
    if (!candidates->sorted) {
        std::sort(candidates->data, candidates->data + candidates->size, [](const llama_token_data & a, const llama_token_data & b) {
            return a.logit > b.logit;
        });
        candidates->sorted = true;
    }

    float max_l = candidates->data[0].logit;
    float cum_sum = 0.0f;
    for (size_t i = 0; i < candidates->size; ++i) {
        float p = expf(candidates->data[i].logit - max_l);
        candidates->data[i].p = p;
        cum_sum += p;
    }
    for (size_t i = 0; i < candidates->size; ++i) {
        candidates->data[i].p /= cum_sum;
    }

    if (ctx) {
        ctx->t_sample_us += ggml_time_us() - t_start_sample_us;
    }
}

void llama_sample_top_k(struct llama_context * ctx, llama_token_data_array * candidates, int k, size_t min_keep) {
    const int64_t t_start_sample_us = ggml_time_us();

    k = std::max(k, (int) min_keep);
    k = std::min(k, (int) candidates->size);

    // Sort scores in descending order
    if (!candidates->sorted) {
        auto comp = [](const llama_token_data & a, const llama_token_data & b) {
            return a.logit > b.logit;
        };
        if (k == (int) candidates->size) {
            std::sort(candidates->data, candidates->data + candidates->size, comp);
        } else {
            std::partial_sort(candidates->data, candidates->data + k, candidates->data + candidates->size, comp);
        }
        candidates->sorted = true;
    }
    candidates->size = k;

    if (ctx) {
        ctx->t_sample_us += ggml_time_us() - t_start_sample_us;
    }
}

void llama_sample_top_p(struct llama_context * ctx, llama_token_data_array * candidates, float p, size_t min_keep) {
    if (p >= 1.0f) {
        return;
    }

    llama_sample_softmax(ctx, candidates);

    const int64_t t_start_sample_us = ggml_time_us();

    // Compute the cumulative probabilities
    float cum_sum = 0.0f;
    size_t last_idx = candidates->size;

    for (size_t i = 0; i < candidates->size; ++i) {
        cum_sum += candidates->data[i].p;

        // Check if the running sum is at least p or if we have kept at least min_keep tokens
        // we set the last index to i+1 to indicate that the current iterate should be included in the set
        if (cum_sum >= p && i + 1 >= min_keep) {
            last_idx = i + 1;
            break;
        }
    }

    // Resize the output vector to keep only the top-p tokens
    candidates->size = last_idx;

    if (ctx) {
        ctx->t_sample_us += ggml_time_us() - t_start_sample_us;
    }
}

void llama_sample_tail_free(struct llama_context * ctx, llama_token_data_array * candidates, float z, size_t min_keep) {
    if (z >= 1.0f || candidates->size <= 2) {
        return;
    }

    llama_sample_softmax(nullptr, candidates);
    const int64_t t_start_sample_us = ggml_time_us();

    // Compute the first and second derivatives
    std::vector<float> first_derivatives(candidates->size - 1);
    std::vector<float> second_derivatives(candidates->size - 2);

    for (size_t i = 0; i < first_derivatives.size(); ++i) {
        first_derivatives[i] = candidates->data[i].p - candidates->data[i + 1].p;
    }
    for (size_t i = 0; i < second_derivatives.size(); ++i) {
        second_derivatives[i] = first_derivatives[i] - first_derivatives[i + 1];
    }

    // Calculate absolute value of second derivatives
    for (size_t i = 0; i < second_derivatives.size(); ++i) {
        second_derivatives[i] = std::abs(second_derivatives[i]);
    }

    // Normalize the second derivatives
    {
        const float second_derivatives_sum = std::accumulate(second_derivatives.begin(), second_derivatives.end(), 0.0f);

        if (second_derivatives_sum > 1e-6f) {
            for (float & value : second_derivatives) {
                value /= second_derivatives_sum;
            }
        } else {
            for (float & value : second_derivatives) {
                value = 1.0f / second_derivatives.size();
            }
        }
    }

    float cum_sum = 0.0f;
    size_t last_idx = candidates->size;
    for (size_t i = 0; i < second_derivatives.size(); ++i) {
        cum_sum += second_derivatives[i];

        // Check if the running sum is greater than z or if we have kept at least min_keep tokens
        if (cum_sum > z && i >= min_keep) {
            last_idx = i;
            break;
        }
    }

    // Resize the output vector to keep only the tokens above the tail location
    candidates->size = last_idx;

    if (ctx) {
        ctx->t_sample_us += ggml_time_us() - t_start_sample_us;
    }
}

void llama_sample_typical(struct llama_context * ctx, llama_token_data_array * candidates, float p, size_t min_keep) {
    // Reference implementation:
    // https://github.com/huggingface/transformers/compare/main...cimeister:typical-sampling:typical-pr
    if (p >= 1.0f) {
        return;
    }

    // Compute the softmax of logits and calculate entropy
    llama_sample_softmax(nullptr, candidates);

    const int64_t t_start_sample_us = ggml_time_us();

    float entropy = 0.0f;
    for (size_t i = 0; i < candidates->size; ++i) {
        entropy += -candidates->data[i].p * logf(candidates->data[i].p);
    }

    // Compute the absolute difference between negative log probability and entropy for each candidate
    std::vector<float> shifted_scores;
    for (size_t i = 0; i < candidates->size; ++i) {
        float shifted_score = fabsf(-logf(candidates->data[i].p) - entropy);
        shifted_scores.push_back(shifted_score);
    }

    // Sort tokens based on the shifted_scores and their corresponding indices
    std::vector<size_t> indices(candidates->size);
    std::iota(indices.begin(), indices.end(), 0);

    std::sort(indices.begin(), indices.end(), [&](size_t a, size_t b) {
        return shifted_scores[a] < shifted_scores[b];
    });

    // Compute the cumulative probabilities
    float cum_sum = 0.0f;
    size_t last_idx = indices.size();

    for (size_t i = 0; i < indices.size(); ++i) {
        size_t idx = indices[i];
        cum_sum += candidates->data[idx].p;

        // Check if the running sum is greater than typical or if we have kept at least min_keep tokens
        if (cum_sum > p && i >= min_keep - 1) {
            last_idx = i + 1;
            break;
        }
    }

    // Resize the output vector to keep only the locally typical tokens
    std::vector<llama_token_data> new_candidates;
    for (size_t i = 0; i < last_idx; ++i) {
        size_t idx = indices[i];
        new_candidates.push_back(candidates->data[idx]);
    }

    // Replace the data in candidates with the new_candidates data
    std::copy(new_candidates.begin(), new_candidates.end(), candidates->data);
    candidates->size = new_candidates.size();

    if (ctx) {
        ctx->t_sample_us += ggml_time_us() - t_start_sample_us;
    }
}

void llama_sample_temp(struct llama_context * ctx, llama_token_data_array * candidates_p, float temp) {
    const int64_t t_start_sample_us = ggml_time_us();

    for (size_t i = 0; i < candidates_p->size; ++i) {
        candidates_p->data[i].logit /= temp;
    }

    if (ctx) {
        ctx->t_sample_us += ggml_time_us() - t_start_sample_us;
    }
}

void llama_sample_temperature(struct llama_context * ctx, llama_token_data_array * candidates_p, float temp) {
    llama_sample_temp(ctx, candidates_p, temp);
}

void llama_sample_repetition_penalty(struct llama_context * ctx, llama_token_data_array * candidates, const llama_token * last_tokens, size_t last_tokens_size, float penalty) {
    if (last_tokens_size == 0 || penalty == 1.0f) {
        return;
    }

    const int64_t t_start_sample_us = ggml_time_us();

    for (size_t i = 0; i < candidates->size; ++i) {
        const auto * token_iter = std::find(last_tokens, last_tokens + last_tokens_size, candidates->data[i].id);
        if (token_iter == last_tokens + last_tokens_size) {
            continue;
        }

        // The academic publication that described this technique actually just only divided, but that would cause tokens with negative logits to become more likely, which is obviously wrong.
        // This is common fix for this problem, which is to multiply by the penalty instead of dividing.
        if (candidates->data[i].logit <= 0) {
            candidates->data[i].logit *= penalty;
        } else {
            candidates->data[i].logit /= penalty;
        }
    }

    candidates->sorted = false;

    if (ctx) {
        ctx->t_sample_us += ggml_time_us() - t_start_sample_us;
    }
}

void llama_sample_frequency_and_presence_penalties(struct llama_context * ctx, llama_token_data_array * candidates, const llama_token * last_tokens_p, size_t last_tokens_size, float alpha_frequency, float alpha_presence) {
    if (last_tokens_size == 0 || (alpha_frequency == 0.0f && alpha_presence == 0.0f)) {
        return;
    }

    const int64_t t_start_sample_us = ggml_time_us();

    // Create a frequency map to count occurrences of each token in last_tokens
    std::unordered_map<llama_token, int> token_count;
    for (size_t i = 0; i < last_tokens_size; ++i) {
        token_count[last_tokens_p[i]]++;
    }

    // Apply frequency and presence penalties to the candidates
    for (size_t i = 0; i < candidates->size; ++i) {
        auto token_iter = token_count.find(candidates->data[i].id);
        if (token_iter == token_count.end()) {
            continue;
        }

        int count = token_iter->second;
        candidates->data[i].logit -= float(count) * alpha_frequency + float(count > 0) * alpha_presence;
    }

    candidates->sorted = false;

    if (ctx) {
        ctx->t_sample_us += ggml_time_us() - t_start_sample_us;
    }
}

void llama_sample_grammar(struct llama_context * ctx, llama_token_data_array * candidates, const struct llama_grammar * grammar) {
    GGML_ASSERT(ctx);
    const int64_t t_start_sample_us = ggml_time_us();

    bool allow_eos = false;
    for (const auto & stack : grammar->stacks) {
        if (stack.empty()) {
            allow_eos = true;
            break;
        }
    }

    const llama_token eos = llama_token_eos(ctx);

    std::vector<std::pair<std::vector<uint32_t>, llama_partial_utf8>> candidates_decoded;
    std::vector<llama_grammar_candidate>                              candidates_grammar;

    for (size_t i = 0; i < candidates->size; ++i) {
        const llama_token id    = candidates->data[i].id;
        const std::string piece = llama_token_to_str(ctx, id);
        if (id == eos) {
            if (!allow_eos) {
                candidates->data[i].logit = -INFINITY;
            }
        } else if (piece.empty() || piece[0] == 0) {
            candidates->data[i].logit = -INFINITY;
        } else {
            candidates_decoded.push_back(decode_utf8(piece.c_str(), grammar->partial_utf8));
            candidates_grammar.push_back({ i, candidates_decoded.back().first.data(), candidates_decoded.back().second });
        }
    }

    const auto rejects = llama_grammar_reject_candidates(grammar->rules, grammar->stacks, candidates_grammar);
    for (const auto & reject : rejects) {
        candidates->data[reject.index].logit = -INFINITY;
    }

    ctx->t_sample_us += ggml_time_us() - t_start_sample_us;
}

static void llama_log_softmax(float * array, size_t size) {
    float max_l = *std::max_element(array, array + size);
    float sum = 0.f;
    for (size_t i = 0; i < size; ++i) {
        float p = expf(array[i] - max_l);
        sum += p;
        array[i] = p;
    }

    for (size_t i = 0; i < size; ++i) {
        array[i] = logf(array[i] / sum);
    }
}

void llama_sample_classifier_free_guidance(
          struct llama_context * ctx,
        llama_token_data_array * candidates,
          struct llama_context * guidance_ctx,
                         float   scale) {
    int64_t t_start_sample_us = ggml_time_us();

    GGML_ASSERT(ctx);

    auto n_vocab = llama_n_vocab(ctx);

    GGML_ASSERT(n_vocab == (int)candidates->size);
    GGML_ASSERT(!candidates->sorted);

    std::vector<float> logits_base;
    logits_base.reserve(candidates->size);
    for (size_t i = 0; i < candidates->size; ++i) {
        logits_base.push_back(candidates->data[i].logit);
    }
    llama_log_softmax(logits_base.data(), candidates->size);

    float* logits_guidance = llama_get_logits(guidance_ctx);
    llama_log_softmax(logits_guidance, n_vocab);

    for (int i = 0; i < n_vocab; ++i) {
        float logit_guidance = logits_guidance[i];
        float logit_base = logits_base[i];
        candidates->data[i].logit = scale * (logit_base - logit_guidance) + logit_guidance;
    }

    if (ctx) {
        ctx->t_sample_us += ggml_time_us() - t_start_sample_us;
    }
}

llama_token llama_sample_token_mirostat(struct llama_context * ctx, llama_token_data_array * candidates, float tau, float eta, int m, float * mu) {
    GGML_ASSERT(ctx);

    auto N = float(llama_n_vocab(ctx));
    int64_t t_start_sample_us;
    t_start_sample_us = ggml_time_us();

    llama_sample_softmax(nullptr, candidates);

    // Estimate s_hat using the most probable m tokens
    float s_hat = 0.0;
    float sum_ti_bi = 0.0;
    float sum_ti_sq = 0.0;
    for (size_t i = 0; i < size_t(m - 1) && i < candidates->size - 1; ++i) {
        float t_i = logf(float(i + 2) / float(i + 1));
        float b_i = logf(candidates->data[i].p / candidates->data[i + 1].p);
        sum_ti_bi += t_i * b_i;
        sum_ti_sq += t_i * t_i;
    }
    s_hat = sum_ti_bi / sum_ti_sq;

    // Compute k from the estimated s_hat and target surprise value
    float epsilon_hat = s_hat - 1;
    float k = powf((epsilon_hat * powf(2, *mu)) / (1 - powf(N, -epsilon_hat)), 1 / s_hat);

    // Sample the next word X using top-k sampling
    llama_sample_top_k(nullptr, candidates, int(k), 1);
    if (ctx) {
        ctx->t_sample_us += ggml_time_us() - t_start_sample_us;
    }
    llama_token X = llama_sample_token(ctx, candidates);
    t_start_sample_us = ggml_time_us();

    // Compute error as the difference between observed surprise and target surprise value
    size_t X_idx = std::distance(candidates->data, std::find_if(candidates->data, candidates->data + candidates->size, [&](const llama_token_data & candidate) {
        return candidate.id == X;
    }));
    float observed_surprise = -log2f(candidates->data[X_idx].p);
    float e = observed_surprise - tau;

    // Update mu using the learning rate and error
    *mu = *mu - eta * e;

    if (ctx) {
        ctx->t_sample_us += ggml_time_us() - t_start_sample_us;
    }
    return X;
}

llama_token llama_sample_token_mirostat_v2(struct llama_context * ctx, llama_token_data_array * candidates, float tau, float eta, float * mu) {
    int64_t t_start_sample_us;
    t_start_sample_us = ggml_time_us();

    llama_sample_softmax(ctx, candidates);

    // Truncate the words with surprise values greater than mu
    candidates->size = std::distance(candidates->data, std::find_if(candidates->data, candidates->data + candidates->size, [&](const llama_token_data & candidate) {
        return -log2f(candidate.p) > *mu;
    }));

    if (candidates->size == 0) {
        candidates->size = 1;
    }

    if (ctx) {
        ctx->t_sample_us += ggml_time_us() - t_start_sample_us;
    }

    // Normalize the probabilities of the remaining words
    llama_sample_softmax(ctx, candidates);

    // Sample the next word X from the remaining words
    llama_token X = llama_sample_token(ctx, candidates);
    t_start_sample_us = ggml_time_us();

    // Compute error as the difference between observed surprise and target surprise value
    size_t X_idx = std::distance(candidates->data, std::find_if(candidates->data, candidates->data + candidates->size, [&](const llama_token_data & candidate) {
        return candidate.id == X;
    }));
    float observed_surprise = -log2f(candidates->data[X_idx].p);
    float e = observed_surprise - tau;

    // Update mu using the learning rate and error
    *mu = *mu - eta * e;

    if (ctx) {
        ctx->t_sample_us += ggml_time_us() - t_start_sample_us;
    }
    return X;
}

llama_token llama_sample_token_greedy(struct llama_context * ctx, llama_token_data_array * candidates) {
    const int64_t t_start_sample_us = ggml_time_us();

    // Find max element
    auto * max_iter = std::max_element(candidates->data, candidates->data + candidates->size, [](const llama_token_data & a, const llama_token_data & b) {
        return a.logit < b.logit;
    });

    llama_token result = max_iter->id;
    if (ctx) {
        ctx->t_sample_us += ggml_time_us() - t_start_sample_us;
        ctx->n_sample++;
    }
    return result;
}

llama_token llama_sample_token(struct llama_context * ctx, llama_token_data_array * candidates) {
    GGML_ASSERT(ctx);

    const int64_t t_start_sample_us = ggml_time_us();
    llama_sample_softmax(nullptr, candidates);

    std::vector<float> probs;
    probs.reserve(candidates->size);
    for (size_t i = 0; i < candidates->size; ++i) {
        probs.push_back(candidates->data[i].p);
    }

    std::discrete_distribution<> dist(probs.begin(), probs.end());
    auto & rng = ctx->rng;
    int idx = dist(rng);

    llama_token result = candidates->data[idx].id;

    ctx->t_sample_us += ggml_time_us() - t_start_sample_us;
    ctx->n_sample++;
    return result;
}

void llama_grammar_accept_token(struct llama_context * ctx, struct llama_grammar * grammar, llama_token token) {
    const int64_t t_start_sample_us = ggml_time_us();

    if (token == llama_token_eos(ctx)) {
        for (const auto & stack : grammar->stacks) {
            if (stack.empty()) {
                return;
            }
        }
        GGML_ASSERT(false);
    }

    const std::string piece = llama_token_to_str(ctx, token);

    // Note terminating 0 in decoded string
    const auto   decoded     = decode_utf8(piece.c_str(), grammar->partial_utf8);
    const auto & code_points = decoded.first;
    for (auto it = code_points.begin(), end = code_points.end() - 1; it != end; ++it) {
        grammar->stacks = llama_grammar_accept(grammar->rules, grammar->stacks, *it);
    }
    grammar->partial_utf8 = decoded.second;
    GGML_ASSERT(!grammar->stacks.empty());

    ctx->t_sample_us += ggml_time_us() - t_start_sample_us;
}

//
// Beam search
//

struct llama_beam {
    std::vector<llama_token> tokens;
    float p;  // Cumulative beam probability (renormalized relative to all beams)
    bool eob; // Initialize end-of-beam to false. Callback sets this to true.
    // Sort beams by probability. In case of ties, prefer beams at eob.
    bool operator<(const llama_beam & rhs) const {
        return std::make_pair(p, eob) < std::make_pair(rhs.p, rhs.eob);
    }
    // Shift off first n tokens and discard them.
    void shift_tokens(const size_t n) {
        if (n) {
            std::copy(tokens.begin() + n, tokens.end(), tokens.begin());
            tokens.resize(tokens.size() - n);
        }
    }
    llama_beam_view view() const { return {tokens.data(), tokens.size(), p, eob}; }
};

// A struct for calculating logit-related info.
struct llama_logit_info {
    const float * const logits;
    const int n_vocab;
    const float max_l;
    const float normalizer;
    struct sum_exp {
        float max_l;
        float operator()(float sum, float l) const { return sum + std::exp(l - max_l); }
    };
    llama_logit_info(llama_context * ctx)
      : logits(llama_get_logits(ctx))
      , n_vocab(llama_n_vocab(ctx))
      , max_l(*std::max_element(logits, logits + n_vocab))
      , normalizer(1.0f / std::accumulate(logits, logits + n_vocab, 0.0f, sum_exp{max_l}))
      { }
    llama_token_data get_token_data(const llama_token token_id) const {
        constexpr auto p = std::numeric_limits<float>::quiet_NaN();  // never used
        return {token_id, logits[token_id], p};
    }
    // Return top k token_data by logit.
    std::vector<llama_token_data> top_k(size_t k) {
        std::vector<llama_token_data> min_heap;  // min-heap by logit
        const llama_token k_min = std::min(static_cast<llama_token>(k), n_vocab);
        min_heap.reserve(k_min);
        for (llama_token token_id = 0 ; token_id < k_min ; ++token_id) {
            min_heap.push_back(get_token_data(token_id));
        }
        auto comp = [](const llama_token_data & a, const llama_token_data & b) { return a.logit > b.logit; };
        std::make_heap(min_heap.begin(), min_heap.end(), comp);
        for (llama_token token_id = k_min ; token_id < n_vocab ; ++token_id) {
            if (min_heap.front().logit < logits[token_id]) {
                std::pop_heap(min_heap.begin(), min_heap.end(), comp);
                min_heap.back().id = token_id;
                min_heap.back().logit = logits[token_id];
                std::push_heap(min_heap.begin(), min_heap.end(), comp);
            }
        }
        return min_heap;
    }
    float probability_from_logit(float logit) const {
        return normalizer * std::exp(logit - max_l);
    }
};

struct llama_beam_search_data {
    llama_context * ctx;
    size_t n_beams;
    int n_past;
    int n_predict;
    int n_threads;
    std::vector<llama_beam> beams;
    std::vector<llama_beam> next_beams;

    // Re-calculated on each loop iteration
    size_t common_prefix_length;

    // Used to communicate to/from callback on beams state.
    std::vector<llama_beam_view> beam_views;

    llama_beam_search_data(llama_context * ctx, size_t n_beams, int n_past, int n_predict, int n_threads)
      : ctx(ctx)
      , n_beams(n_beams)
      , n_past(n_past)
      , n_predict(n_predict)
      , n_threads(n_threads)
      , beam_views(n_beams) {
        beams.reserve(n_beams);
        next_beams.reserve(n_beams);
    }

    // Collapse beams to a single beam given by index.
    void collapse_beams(const size_t beam_idx) {
        if (0u < beam_idx) {
            std::swap(beams[0], beams[beam_idx]);
        }
        beams.resize(1);
    }

    // Min-heaps are used to efficiently collect the top-k elements (k=n_beams).
    // The repetative patterns below reflect the 2 stages of heaps:
    //  * Gather elements until the vector is full, then call std::make_heap() on it.
    //  * If the heap is full and a new element is found that should be included, pop the
    //    least element to the back(), replace it with the new, then push it into the heap.
    void fill_next_beams_by_top_probabilities(llama_beam & beam) {
        // Min-heaps use a greater-than comparator.
        const auto comp = [](const llama_beam & a, const llama_beam & b) { return a.p > b.p; };
        if (beam.eob) {
            // beam is at end-of-sentence, so just copy it to next_beams if its probability is high enough.
            if (next_beams.size() < n_beams) {
                next_beams.push_back(std::move(beam));
                if (next_beams.size() == n_beams) {
                    std::make_heap(next_beams.begin(), next_beams.end(), comp);
                }
            } else if (next_beams.front().p < beam.p) {
                std::pop_heap(next_beams.begin(), next_beams.end(), comp);
                next_beams.back() = std::move(beam);
                std::push_heap(next_beams.begin(), next_beams.end(), comp);
            }
        } else {
            // beam is not at end-of-sentence, so branch with next top_k tokens.
            if (!beam.tokens.empty()) {
                llama_decode(ctx, llama_batch_get_one(beam.tokens.data(), beam.tokens.size(), n_past, 0), n_threads);
            }
            llama_logit_info logit_info(ctx);
            std::vector<llama_token_data> next_tokens = logit_info.top_k(n_beams);
            size_t i=0;
            if (next_beams.size() < n_beams) {
                for (; next_beams.size() < n_beams ; ++i) {
                    llama_beam next_beam = beam;
                    next_beam.tokens.push_back(next_tokens[i].id);
                    next_beam.p *= logit_info.probability_from_logit(next_tokens[i].logit);
                    next_beams.push_back(std::move(next_beam));
                }
                std::make_heap(next_beams.begin(), next_beams.end(), comp);
            } else {
                for (; next_beams.front().p == 0.0f ; ++i) {
                    std::pop_heap(next_beams.begin(), next_beams.end(), comp);
                    next_beams.back() = beam;
                    next_beams.back().tokens.push_back(next_tokens[i].id);
                    next_beams.back().p *= logit_info.probability_from_logit(next_tokens[i].logit);
                    std::push_heap(next_beams.begin(), next_beams.end(), comp);
                }
            }
            for (; i < n_beams ; ++i) {
                const float next_p = beam.p * logit_info.probability_from_logit(next_tokens[i].logit);
                if (next_beams.front().p < next_p) {
                    std::pop_heap(next_beams.begin(), next_beams.end(), comp);
                    next_beams.back() = beam;
                    next_beams.back().tokens.push_back(next_tokens[i].id);
                    next_beams.back().p = next_p;
                    std::push_heap(next_beams.begin(), next_beams.end(), comp);
                }
            }
        }
    }

    // Find common_prefix_length based on beams.
    // Requires beams is not empty.
    size_t find_common_prefix_length() {
        size_t common_prefix_length = beams[0].tokens.size();
        for (size_t i = 1 ; i < beams.size() ; ++i) {
            common_prefix_length = std::min(common_prefix_length, beams[i].tokens.size());
            for (size_t j = 0 ; j < common_prefix_length ; ++j) {
                if (beams[0].tokens[j] != beams[i].tokens[j]) {
                    common_prefix_length = j;
                    break;
                }
            }
        }
        return common_prefix_length;
    }

    // Construct beams_state to send back to caller via the callback function.
    // Side effect: set common_prefix_length = find_common_prefix_length();
    llama_beams_state get_beams_state(const bool last_call) {
        for (size_t i = 0 ; i < beams.size() ; ++i) {
            beam_views[i] = beams[i].view();
        }
        common_prefix_length = find_common_prefix_length();
        return {beam_views.data(), beams.size(), common_prefix_length, last_call};
    }

    // Loop:
    //  * while i < n_predict, AND
    //  * any of the beams have not yet reached end-of-beam (eob), AND
    //  * the highest probability beam(s) (plural in case of ties) are not at end-of-sentence
    //    (since all other beam probabilities can only decrease)
    void loop(const llama_beam_search_callback_fn_t callback, void * const callback_data) {
        beams.push_back({{}, 1.0f, false});  // Start with one empty beam w/ probability = 1.0 and !eob.
        const auto not_eob = [](const llama_beam & beam) { return !beam.eob; };
        for (int i = 0 ; i < n_predict && std::any_of(beams.begin(),beams.end(),not_eob) &&
                       !beams[top_beam_index()].eob ; ++i) {
            callback(callback_data, get_beams_state(false));  // Sets common_prefix_length
            update_beams_from_beam_views();   // Update values (p,eob) that callback may have changed.
            if (common_prefix_length) {
                llama_decode(ctx, llama_batch_get_one(beams[0].tokens.data(), common_prefix_length, n_past, 0), n_threads);
                n_past += common_prefix_length;
            }
            // Zero-out next_beam probabilities to place them last in following min-heap.
            std::for_each(next_beams.begin(), next_beams.end(), [](llama_beam & beam) { beam.p = 0.0f; });
            for (llama_beam & beam : beams) {
                beam.shift_tokens(common_prefix_length);
                fill_next_beams_by_top_probabilities(beam);
            }
            // next_beams become the beams of next/final iteration. Swap them to re-use memory.
            beams.swap(next_beams);
            renormalize_beam_probabilities(beams);
        }
        collapse_beams(top_beam_index());
        callback(callback_data, get_beams_state(true));
    }

    // As beams grow, the cumulative probabilities decrease.
    // Renormalize them to avoid floating point underflow.
    static void renormalize_beam_probabilities(std::vector<llama_beam> & beams) {
        const auto sum_p = [](float sum, llama_beam & beam) { return sum + beam.p; };
        const float inv_sum = 1.0f / std::accumulate(beams.begin(), beams.end(), 0.0f, sum_p);
        std::for_each(beams.begin(), beams.end(), [=](llama_beam & beam) { beam.p *= inv_sum; });
    }

    // Assumes beams is non-empty.  Uses llama_beam::operator<() for ordering.
    size_t top_beam_index() {
        return std::max_element(beams.begin(), beams.end()) - beams.begin();
    }

    // Copy (p,eob) for each beam which may have been changed by the callback.
    void update_beams_from_beam_views() {
        for (size_t i = 0 ; i < beams.size() ; ++i) {
            beams[i].p = beam_views[i].p;
            beams[i].eob = beam_views[i].eob;
        }
    }
};

void llama_beam_search(llama_context * ctx,
                       llama_beam_search_callback_fn_t callback, void * callback_data,
                       size_t n_beams, int n_past, int n_predict, int n_threads) {
    assert(ctx);
    const int64_t t_start_sample_us = ggml_time_us();

    llama_beam_search_data beam_search_data(ctx, n_beams, n_past, n_predict, n_threads);

    beam_search_data.loop(callback, callback_data);

    ctx->t_sample_us += ggml_time_us() - t_start_sample_us;
    ctx->n_sample++;
}

//
// quantization
//

template <typename T>
struct no_init {
    T value;
    no_init() { /* do nothing */ }
};

static void llama_convert_tensor_internal(
    struct ggml_tensor * tensor, std::vector<no_init<float>> & output, std::vector<std::thread> & workers,
    const size_t nelements, const int nthread
) {
    if (output.size() < nelements) {
        output.resize(nelements);
    }
    float * f32_output = (float *) output.data();

    ggml_type_traits_t qtype;
    if (ggml_is_quantized(tensor->type)) {
        qtype = ggml_internal_get_type_traits(tensor->type);
        if (qtype.to_float == NULL) {
            throw std::runtime_error(format("type %s unsupported for integer quantization: no dequantization available", ggml_type_name(tensor->type)));
        }
    } else if (tensor->type != GGML_TYPE_F16) {
        throw std::runtime_error(format("cannot dequantize/convert tensor type %s", ggml_type_name(tensor->type)));
    }

    if (nthread < 2) {
        if (tensor->type == GGML_TYPE_F16) {
            ggml_fp16_to_fp32_row((ggml_fp16_t *)tensor->data, f32_output, nelements);
        } else if (ggml_is_quantized(tensor->type)) {
            qtype.to_float(tensor->data, f32_output, nelements);
        } else {
            GGML_ASSERT(false); // unreachable
        }
        return;
    }

    auto block_size = tensor->type == GGML_TYPE_F16 ? 1 : (size_t)ggml_blck_size(tensor->type);
    auto block_size_bytes = ggml_type_size(tensor->type);

    GGML_ASSERT(nelements % block_size == 0);
    auto nblocks = nelements / block_size;
    auto blocks_per_thread = nblocks / nthread;
    auto spare_blocks = nblocks - (blocks_per_thread * nthread); // if blocks aren't divisible by thread count

    for (auto tnum = 0, in_buff_offs = 0, out_buff_offs = 0; tnum < nthread; tnum++) {
        auto thr_blocks = blocks_per_thread + (tnum == nthread - 1 ? spare_blocks : 0); // num blocks for this thread
        auto thr_elems = thr_blocks * block_size; // number of elements for this thread
        auto thr_block_bytes = thr_blocks * block_size_bytes; // number of input bytes for this thread

        auto compute = [qtype] (ggml_type typ, uint8_t * inbuf, float * outbuf, int nels) {
            if (typ == GGML_TYPE_F16) {
                ggml_fp16_to_fp32_row((ggml_fp16_t *)inbuf, outbuf, nels);
            } else {
                qtype.to_float(inbuf, outbuf, nels);
            }
        };
        workers.emplace_back(compute, tensor->type, (uint8_t *) tensor->data + in_buff_offs, f32_output + out_buff_offs, thr_elems);
        in_buff_offs += thr_block_bytes;
        out_buff_offs += thr_elems;
    }
    for (auto & w : workers) { w.join(); }
    workers.clear();
}

#ifdef GGML_USE_K_QUANTS
static ggml_type get_k_quant_type(
    ggml_type new_type, const ggml_tensor * tensor, const llama_model & model, llama_ftype ftype, int * i_attention_wv,
    int n_attention_wv, int * i_feed_forward_w2, int n_feed_forward_w2
) {
    const std::string name = ggml_get_name(tensor);
    // TODO: avoid hardcoded tensor names - use the TN_* constants
    const auto tn = LLM_TN(model.arch);

    auto use_more_bits = [](int i_layer, int num_layers) -> bool {
        return i_layer < num_layers/8 || i_layer >= 7*num_layers/8 || (i_layer - num_layers/8)%3 == 2;
    };

    if (name == tn(LLM_TENSOR_OUTPUT, "weight")) {
        int nx = tensor->ne[0];
        if (model.arch == LLM_ARCH_FALCON || nx % QK_K != 0) {
            new_type = GGML_TYPE_Q8_0;
        }
        else if (new_type != GGML_TYPE_Q8_0) {
            new_type = GGML_TYPE_Q6_K;
        }
    } else if (name.find("attn_v.weight") != std::string::npos) {
        if      (ftype == LLAMA_FTYPE_MOSTLY_Q2_K) new_type = GGML_TYPE_Q3_K;
        else if (ftype == LLAMA_FTYPE_MOSTLY_Q3_K_M) {
            new_type = *i_attention_wv < 2 ? GGML_TYPE_Q5_K : GGML_TYPE_Q4_K;
        }
        else if (ftype == LLAMA_FTYPE_MOSTLY_Q3_K_L) new_type = GGML_TYPE_Q5_K;
        else if ((ftype == LLAMA_FTYPE_MOSTLY_Q4_K_M || ftype == LLAMA_FTYPE_MOSTLY_Q5_K_M) &&
                use_more_bits(*i_attention_wv, n_attention_wv)) new_type = GGML_TYPE_Q6_K;
        else if (ftype == LLAMA_FTYPE_MOSTLY_Q4_K_S && *i_attention_wv < 4) new_type = GGML_TYPE_Q5_K;
        else if (QK_K == 64 && (ftype == LLAMA_FTYPE_MOSTLY_Q4_K_S || ftype == LLAMA_FTYPE_MOSTLY_Q3_K_S) &&
                (*i_attention_wv < n_attention_wv/8 || *i_attention_wv >= 7*n_attention_wv/8)) new_type = GGML_TYPE_Q6_K;
        if (model.type == MODEL_70B) {
            // In the 70B model we have 8 heads sharing the same attn_v weights. As a result, the attn_v.weight tensor is
            // 8x smaller compared to attn_q.weight. Hence, we can get a nice boost in quantization accuracy with
            // nearly negligible increase in model size by quantizing this tensor with more bits:
            if (new_type == GGML_TYPE_Q3_K || new_type == GGML_TYPE_Q4_K) new_type = GGML_TYPE_Q5_K;
        }
        ++*i_attention_wv;
    } else if (name.find("ffn_down.weight") != std::string::npos) {
        if      (ftype == LLAMA_FTYPE_MOSTLY_Q2_K) new_type = GGML_TYPE_Q3_K;
        else if (ftype == LLAMA_FTYPE_MOSTLY_Q3_K_M) {
            new_type = *i_feed_forward_w2 < 2 ? GGML_TYPE_Q5_K
                     : model.arch != LLM_ARCH_FALCON || use_more_bits(*i_feed_forward_w2, n_feed_forward_w2) ? GGML_TYPE_Q4_K
                     : GGML_TYPE_Q3_K;
        }
        else if (ftype == LLAMA_FTYPE_MOSTLY_Q3_K_L) {
            new_type = model.arch == LLM_ARCH_FALCON ? GGML_TYPE_Q4_K : GGML_TYPE_Q5_K;
        }
        else if (ftype == LLAMA_FTYPE_MOSTLY_Q4_K_M) {
            if (model.arch == LLM_ARCH_FALCON) {
                new_type = *i_feed_forward_w2 < 2 ? GGML_TYPE_Q6_K :
                           use_more_bits(*i_feed_forward_w2, n_feed_forward_w2) ? GGML_TYPE_Q5_K : GGML_TYPE_Q4_K;
            } else {
                if (use_more_bits(*i_feed_forward_w2, n_feed_forward_w2)) new_type = GGML_TYPE_Q6_K;
            }
        }
        else if (ftype == LLAMA_FTYPE_MOSTLY_Q5_K_M && use_more_bits(*i_feed_forward_w2, n_feed_forward_w2)) new_type = GGML_TYPE_Q6_K;
        else if (ftype == LLAMA_FTYPE_MOSTLY_Q4_K_S && model.arch != LLM_ARCH_FALCON && *i_feed_forward_w2 < 4) {
            new_type = GGML_TYPE_Q5_K;
        }
        ++*i_feed_forward_w2;
    } else if (name.find("attn_output.weight") != std::string::npos) {
        if (model.arch != LLM_ARCH_FALCON) {
            if      (ftype == LLAMA_FTYPE_MOSTLY_Q2_K  ) new_type = GGML_TYPE_Q3_K;
            else if (ftype == LLAMA_FTYPE_MOSTLY_Q3_K_M) new_type = GGML_TYPE_Q4_K;
            else if (ftype == LLAMA_FTYPE_MOSTLY_Q3_K_L) new_type = GGML_TYPE_Q5_K;
        } else {
            if (ftype == LLAMA_FTYPE_MOSTLY_Q3_K_L) new_type = GGML_TYPE_Q4_K;
        }
    }
    else if (name.find("attn_qkv.weight") != std::string::npos) {
        if (ftype == LLAMA_FTYPE_MOSTLY_Q3_K_M || ftype == LLAMA_FTYPE_MOSTLY_Q3_K_L) new_type = GGML_TYPE_Q4_K;
        else if (ftype == LLAMA_FTYPE_MOSTLY_Q4_K_M) new_type = GGML_TYPE_Q5_K;
        else if (ftype == LLAMA_FTYPE_MOSTLY_Q5_K_M) new_type = GGML_TYPE_Q6_K;
    }
    else if (name.find("ffn_gate.weight") != std::string::npos || name.find("ffn_up.weight") != std::string::npos) {
        if (ftype == LLAMA_FTYPE_MOSTLY_Q2_K) new_type = GGML_TYPE_Q3_K;
    }
    // This can be used to reduce the size of the Q5_K_S model.
    // The associated PPL increase is fully in line with the size reduction
    //else {
    //    if (ftype == LLAMA_FTYPE_MOSTLY_Q5_K_S) new_type = GGML_TYPE_Q4_K;
    //}
    bool convert_incompatible_tensor = false;
    if (new_type == GGML_TYPE_Q2_K || new_type == GGML_TYPE_Q3_K || new_type == GGML_TYPE_Q4_K ||
        new_type == GGML_TYPE_Q5_K || new_type == GGML_TYPE_Q6_K) {
        int nx = tensor->ne[0];
        int ny = tensor->ne[1];
        if (nx % QK_K != 0) {
            LLAMA_LOG_WARN("\n\n%s : tensor cols %d x %d are not divisible by %d, required for k-quants\n", __func__, nx, ny, QK_K);
            convert_incompatible_tensor = true;
        }
    }
    if (convert_incompatible_tensor) {
        if (name == tn(LLM_TENSOR_OUTPUT, "weight")) {
            new_type = GGML_TYPE_F16; //fall back to F16 instead of just failing.
            LLAMA_LOG_WARN("F16 will be used for this tensor instead.\n");
        } else if (name == tn(LLM_TENSOR_TOKEN_EMBD, "weight")) {
            new_type = GGML_TYPE_Q4_0; //fall back to Q4_0 instead of just failing.
            LLAMA_LOG_WARN("Q4_0 will be used for this tensor instead.\n");
        } else {
            throw std::runtime_error("Unsupported tensor size encountered\n");
        }
    }

    return new_type;
}
#endif

static void llama_model_quantize_internal(const std::string & fname_inp, const std::string & fname_out, const llama_model_quantize_params * params) {
    ggml_type quantized_type;
    llama_ftype ftype = params->ftype;

    switch (params->ftype) {
        case LLAMA_FTYPE_MOSTLY_Q4_0: quantized_type = GGML_TYPE_Q4_0; break;
        case LLAMA_FTYPE_MOSTLY_Q4_1: quantized_type = GGML_TYPE_Q4_1; break;
        case LLAMA_FTYPE_MOSTLY_Q5_0: quantized_type = GGML_TYPE_Q5_0; break;
        case LLAMA_FTYPE_MOSTLY_Q5_1: quantized_type = GGML_TYPE_Q5_1; break;
        case LLAMA_FTYPE_MOSTLY_Q8_0: quantized_type = GGML_TYPE_Q8_0; break;
        case LLAMA_FTYPE_MOSTLY_F16:  quantized_type = GGML_TYPE_F16;  break;
        case LLAMA_FTYPE_ALL_F32:     quantized_type = GGML_TYPE_F32;  break;

#ifdef GGML_USE_K_QUANTS
        // K-quants
        case LLAMA_FTYPE_MOSTLY_Q2_K:   quantized_type = GGML_TYPE_Q2_K; break;
        case LLAMA_FTYPE_MOSTLY_Q3_K_S:
        case LLAMA_FTYPE_MOSTLY_Q3_K_M:
        case LLAMA_FTYPE_MOSTLY_Q3_K_L: quantized_type = GGML_TYPE_Q3_K; break;
        case LLAMA_FTYPE_MOSTLY_Q4_K_S:
        case LLAMA_FTYPE_MOSTLY_Q4_K_M: quantized_type = GGML_TYPE_Q4_K; break;
        case LLAMA_FTYPE_MOSTLY_Q5_K_S:
        case LLAMA_FTYPE_MOSTLY_Q5_K_M: quantized_type = GGML_TYPE_Q5_K; break;
        case LLAMA_FTYPE_MOSTLY_Q6_K:   quantized_type = GGML_TYPE_Q6_K; break;
#endif
        default: throw std::runtime_error(format("invalid output file type %d\n", ftype));
    }

    int nthread = params->nthread;

    if (nthread <= 0) {
        nthread = std::thread::hardware_concurrency();
    }

    std::unique_ptr<llama_model_loader> ml(new llama_model_loader(fname_inp, /*use_mmap*/ false));

    llama_model model;
    llm_load_arch(*ml, model);
    llm_load_hparams(*ml, model, 0, 0, 0);

    if (params->only_copy) {
        ftype = model.ftype;
    }

    const size_t align = GGUF_DEFAULT_ALIGNMENT;
    struct gguf_context * ctx_out = gguf_init_empty();

    // copy the KV pairs from the input file
    gguf_set_kv     (ctx_out, ml->ctx_gguf);
    gguf_set_val_u32(ctx_out, "general.quantization_version", GGML_QNT_VERSION);
    gguf_set_val_u32(ctx_out, "general.file_type", ftype);

#ifdef GGML_USE_K_QUANTS
    int n_attention_wv    = 0;
    int n_feed_forward_w2 = 0;

    for (int i = 0; i < ml->n_tensors; ++i) {
        struct ggml_tensor * meta = ml->get_tensor_meta(i);

        const std::string name = ggml_get_name(meta);

        // TODO: avoid hardcoded tensor names - use the TN_* constants
        if (name.find("attn_v.weight") != std::string::npos) {
            ++n_attention_wv;
        }
        else if (name.find("ffn_down.weight") != std::string::npos) {
            ++n_feed_forward_w2;
        }
    }
    if (n_attention_wv != n_feed_forward_w2 || (uint32_t)n_attention_wv != model.hparams.n_layer) {
        LLAMA_LOG_WARN("%s ============ Strange model: n_attention_wv = %d, n_feed_forward_w2 = %d, hparams.n_layer = %d\n",
                __func__, n_attention_wv, n_feed_forward_w2, model.hparams.n_layer);
    }

    int i_attention_wv = 0;
    int i_feed_forward_w2 = 0;
#endif

    size_t total_size_org = 0;
    size_t total_size_new = 0;
    std::vector<int64_t> hist_all(1 << 4, 0);

    std::vector<std::thread> workers;
    workers.reserve(nthread);
    std::mutex mutex;

    int idx = 0;

    std::vector<no_init<uint8_t>> read_data;
    std::vector<no_init<uint8_t>> work;
    std::vector<no_init<float>> f32_conv_buf;

    // populate the original tensors so we get an initial meta data
    for (int i = 0; i < ml->n_tensors; ++i) {
        struct ggml_tensor * meta = ml->get_tensor_meta(i);
        gguf_add_tensor(ctx_out, meta);
    }

    std::ofstream fout(fname_out, std::ios::binary);

    const size_t meta_size = gguf_get_meta_size(ctx_out);

    LLAMA_LOG_INFO("%s: meta size = %zu bytes\n", __func__, meta_size);

    // placeholder for the meta data
    ::zeros(fout, meta_size);

    for (int i = 0; i < ml->n_tensors; ++i) {
        struct ggml_tensor * tensor = ml->get_tensor_meta(i);

        const std::string name = ggml_get_name(tensor);

        if (read_data.size() < ggml_nbytes(tensor)) {
            read_data.resize(ggml_nbytes(tensor));
        }
        tensor->data = read_data.data();
        ml->load_data_for(tensor);

        LLAMA_LOG_INFO("[%4d/%4d] %36s - [%s], type = %6s, ",
               ++idx, ml->n_tensors,
               ggml_get_name(tensor),
               llama_format_tensor_shape(tensor).c_str(),
               ggml_type_name(tensor->type));

        // This used to be a regex, but <regex> has an extreme cost to compile times.
        bool quantize = name.rfind("weight") == name.size() - 6; // ends with 'weight'?

        // quantize only 2D tensors
        quantize &= (tensor->n_dims == 2);
        quantize &= params->quantize_output_tensor || name != "output.weight";
        quantize &= !params->only_copy;

        enum ggml_type new_type;
        void * new_data;
        size_t new_size;

        if (quantize) {
            new_type = quantized_type;
#ifdef GGML_USE_K_QUANTS
            new_type = get_k_quant_type(
                new_type, tensor, model, ftype, &i_attention_wv, n_attention_wv, &i_feed_forward_w2, n_feed_forward_w2
            );
#endif
            // If we've decided to quantize to the same type the tensor is already
            // in then there's nothing to do.
            quantize = tensor->type != new_type;
        }
        if (!quantize) {
            new_type = tensor->type;
            new_data = tensor->data;
            new_size = ggml_nbytes(tensor);
            LLAMA_LOG_INFO("size = %8.3f MB\n", ggml_nbytes(tensor)/1024.0/1024.0);
        } else {
            const size_t nelements = ggml_nelements(tensor);

            float * f32_data;

            if (tensor->type == GGML_TYPE_F32) {
                f32_data = (float *) tensor->data;
            } else if (ggml_is_quantized(tensor->type) && !params->allow_requantize) {
                throw std::runtime_error(format("requantizing from type %s is disabled", ggml_type_name(tensor->type)));
            } else {
                llama_convert_tensor_internal(tensor, f32_conv_buf, workers, nelements, nthread);
                f32_data = (float *) f32_conv_buf.data();
            }

            LLAMA_LOG_INFO("quantizing to %s .. ", ggml_type_name(new_type));
            fflush(stdout);

            if (work.size() < nelements * 4) {
                work.resize(nelements * 4); // upper bound on size
            }
            new_data = work.data();
            std::array<int64_t, 1 << 4> hist_cur = {};

            static const int chunk_size = 32 * 512;
            const int nchunk = (nelements + chunk_size - 1)/chunk_size;
            const int nthread_use = nthread > 1 ? std::max(1, std::min(nthread, nchunk)) : 1;
            if (nthread_use < 2) {
                new_size = ggml_quantize_chunk(new_type, f32_data, new_data, 0, nelements, hist_cur.data());
            } else {
                size_t counter = 0;
                new_size = 0;
                auto compute = [&mutex, &counter, &hist_cur, &new_size, new_type, f32_data, new_data, nelements]() {
                    std::array<int64_t, 1 << 4> local_hist = {};
                    size_t local_size = 0;
                    while (true) {
                        std::unique_lock<std::mutex> lock(mutex);
                        size_t first = counter; counter += chunk_size;
                        if (first >= nelements) {
                            if (local_size > 0) {
                                for (int j=0; j<int(local_hist.size()); ++j) {
                                    hist_cur[j] += local_hist[j];
                                }
                                new_size += local_size;
                            }
                            break;
                        }
                        lock.unlock();
                        size_t last = std::min(nelements, first + chunk_size);
                        local_size += ggml_quantize_chunk(new_type, f32_data, new_data, first, last - first, local_hist.data());
                    }
                };
                for (int it = 0; it < nthread_use - 1; ++it) {
                    workers.emplace_back(compute);
                }
                compute();
                for (auto & w : workers) { w.join(); }
                workers.clear();
            }

            LLAMA_LOG_INFO("size = %8.2f MB -> %8.2f MB | hist: ", ggml_nbytes(tensor)/1024.0/1024.0, new_size/1024.0/1024.0);
            int64_t tot_count = 0;
            for (size_t i = 0; i < hist_cur.size(); i++) {
                hist_all[i] += hist_cur[i];
                tot_count += hist_cur[i];
            }

            if (tot_count > 0) {
                for (size_t i = 0; i < hist_cur.size(); i++) {
                    LLAMA_LOG_INFO("%5.3f ", hist_cur[i] / float(nelements));
                }
            }
            LLAMA_LOG_INFO("\n");
        }
        total_size_org += ggml_nbytes(tensor);
        total_size_new += new_size;

        // update the gguf meta data as we go
        gguf_set_tensor_type(ctx_out, name.c_str(), new_type);
        gguf_set_tensor_data(ctx_out, name.c_str(), new_data, new_size);

        // write tensor data + padding
        fout.write((const char *) new_data, new_size);
        zeros(fout, GGML_PAD(new_size, align) - new_size);
    }

    // go back to beginning of file and write the updated meta data
    {
        fout.seekp(0);
        std::vector<uint8_t> data(gguf_get_meta_size(ctx_out));
        gguf_get_meta_data(ctx_out, data.data());
        fout.write((const char *) data.data(), data.size());
    }

    fout.close();

    gguf_free(ctx_out);

    LLAMA_LOG_INFO("%s: model size  = %8.2f MB\n", __func__, total_size_org/1024.0/1024.0);
    LLAMA_LOG_INFO("%s: quant size  = %8.2f MB\n", __func__, total_size_new/1024.0/1024.0);

    // print histogram for all tensors
    {
        int64_t sum_all = 0;
        for (size_t i = 0; i < hist_all.size(); i++) {
            sum_all += hist_all[i];
        }

        if (sum_all > 0) {
            LLAMA_LOG_INFO("%s: hist: ", __func__);
            for (size_t i = 0; i < hist_all.size(); i++) {
                LLAMA_LOG_INFO("%5.3f ", hist_all[i] / float(sum_all));
            }
            LLAMA_LOG_INFO("\n");
        }
    }
}

// TODO: after the GGUF PR, this likely won't work and needs to be updated
static int llama_apply_lora_from_file_internal(
    const struct llama_model & model, const char * path_lora, const char * path_base_model, int n_threads
) {
    LLAMA_LOG_INFO("%s: applying lora adapter from '%s' - please wait ...\n", __func__, path_lora);

    const int64_t t_start_lora_us = ggml_time_us();

    auto fin = std::ifstream(path_lora, std::ios::binary);
    if (!fin) {
        LLAMA_LOG_ERROR("%s: failed to open '%s'\n", __func__, path_lora);
        return 1;
    }

    // verify magic and version
    {
        uint32_t magic;
        fin.read((char *) &magic, sizeof(magic));
        uint32_t format_version;
        fin.read((char *) &format_version, sizeof(format_version));

        if (format_version != 1) {
            LLAMA_LOG_ERROR("%s: unsupported file version\n", __func__ );
            return 1;
        }
    }

    int32_t lora_r;
    int32_t lora_alpha;
    fin.read((char *) &lora_r, sizeof(lora_r));
    fin.read((char *) &lora_alpha, sizeof(lora_alpha));
    float scaling = (float)lora_alpha / (float)lora_r;

    LLAMA_LOG_INFO("%s: r = %d, alpha = %d, scaling = %.2f\n", __func__, lora_r, lora_alpha, scaling);

    // create a temporary ggml context to store the lora tensors
    // todo: calculate size from biggest possible tensor
    std::vector<uint8_t> lora_buf(1024ull * 1024ull * 1024ull);
    struct ggml_init_params params;
    params.mem_size   = lora_buf.size();
    params.mem_buffer = lora_buf.data();
    params.no_alloc   = false;

    ggml_context * lora_ctx = ggml_init(params);
    std::unordered_map<std::string, struct ggml_tensor *> lora_tensors;

    // create a name -> tensor map of the model to accelerate lookups
    std::unordered_map<std::string, struct ggml_tensor*> model_tensors;
    for (const auto & kv : model.tensors_by_name) {
        model_tensors.insert(kv);
    }

    // load base model
    std::unique_ptr<llama_model_loader> ml;
    ggml_context * base_ctx = NULL;
    std::vector<uint8_t> base_buf;
    if (path_base_model) {
        LLAMA_LOG_INFO("%s: loading base model from '%s'\n", __func__, path_base_model);
        ml.reset(new llama_model_loader(path_base_model, /*use_mmap*/ true));

        size_t ctx_size;
        size_t mmapped_size;
        ml->calc_sizes(ctx_size, mmapped_size);
        base_buf.resize(ctx_size);

        ggml_init_params base_params;
        base_params.mem_size   = base_buf.size();
        base_params.mem_buffer = base_buf.data();
        base_params.no_alloc   = ml->use_mmap;

        base_ctx = ggml_init(base_params);

        // maybe this should in llama_model_loader
        if (ml->use_mmap) {
            ml->mapping.reset(new llama_mmap(&ml->file, /* prefetch */ 0, ggml_is_numa()));
        }
    }

    // read tensors and apply
    bool warned = false;
    int n_tensors = 0;

    std::vector<uint8_t> work_buffer;

    while (true) {
        int32_t n_dims;
        int32_t length;
        int32_t ftype;

        fin.read(reinterpret_cast<char *>(&n_dims), sizeof(n_dims));
        fin.read(reinterpret_cast<char *>(&length), sizeof(length));
        fin.read(reinterpret_cast<char *>(&ftype),  sizeof(ftype));
        if (fin.eof()) {
            break;
        }

        int32_t ne[2] = { 1, 1 };
        for (int i = 0; i < n_dims; ++i) {
            fin.read(reinterpret_cast<char *>(&ne[i]), sizeof(ne[i]));
        }

        std::string name;
        {
            char buf[1024];
            fin.read(buf, length);
            name = std::string(buf, length);
        }

        // check for lora suffix and get the type of tensor
        const std::string lora_suffix = ".lora";
        size_t pos = name.rfind(lora_suffix);
        if (pos == std::string::npos) {
            LLAMA_LOG_ERROR("%s: error: '%s' is not a lora tensor\n", __func__, name.c_str());
            return 1;
        }

        std::string lora_type = name.substr(pos + lora_suffix.length());
        std::string base_name = name;
        base_name.erase(pos);
        // LLAMA_LOG_INFO("%s: %s => %s (lora type %s) \n", __func__, name.c_str(),base_name.c_str(), lora_type.c_str());

        if (model_tensors.find(base_name) == model_tensors.end()) {
            LLAMA_LOG_ERROR("%s: unknown tensor '%s' in lora adapter\n", __func__, name.data());
            return 1;
        }

        // create ggml tensor
        ggml_type wtype;
        switch (ftype) {
            case 0: wtype = GGML_TYPE_F32;  break;
            case 1: wtype = GGML_TYPE_F16;  break;
            default:
                    {
                        LLAMA_LOG_ERROR("%s: invalid tensor data type '%d'\n",
                                __func__, ftype);
                        return false;
                    }
        }
        ggml_tensor * lora_tensor;
        if (n_dims == 2) {
            lora_tensor = ggml_new_tensor_2d(lora_ctx, wtype, ne[0], ne[1]);
        }
        else {
            LLAMA_LOG_ERROR("%s: unsupported tensor dimension %d\n", __func__, n_dims);
            return 1;
        }
        ggml_set_name(lora_tensor, "lora_tensor");

        // load tensor data
        size_t offset = fin.tellg();
        size_t tensor_data_size = ggml_nbytes(lora_tensor);
        offset = (offset + 31) & -32;
        fin.seekg(offset);
        fin.read((char*)lora_tensor->data, tensor_data_size);

        lora_tensors[name] = lora_tensor;

        // check if we have both A and B tensors and apply
        if (lora_tensors.find(base_name + ".loraA") != lora_tensors.end() &&
            lora_tensors.find(base_name + ".loraB") != lora_tensors.end()) {

            ggml_tensor * dest_t = model_tensors[base_name];

            offload_func_t offload_func = llama_nop;
            offload_func_t offload_func_force_inplace = llama_nop;

#ifdef GGML_USE_CUBLAS
            if (dest_t->backend == GGML_BACKEND_GPU || dest_t->backend == GGML_BACKEND_GPU_SPLIT) {
                if (dest_t->type != GGML_TYPE_F16) {
                    throw std::runtime_error(format(
                        "%s: error: the simultaneous use of LoRAs and GPU acceleration is only supported for f16 models", __func__));
                }
                offload_func = ggml_cuda_assign_buffers;
                offload_func_force_inplace = ggml_cuda_assign_buffers_force_inplace;
            }
#endif // GGML_USE_CUBLAS

            ggml_tensor * base_t;
            if (ml) {
                struct gguf_context * ctx_gguf = ml->ctx_gguf;

                // load from base model
                if (gguf_find_tensor(ctx_gguf, base_name.c_str()) < 0) {
                    // TODO: throw
                    LLAMA_LOG_ERROR("%s: error: tensor '%s' not found in base model\n", __func__, base_name.c_str());
                    return 1;
                }

                // TODO: not tested!! maybe not working!
                base_t = ml->create_tensor(base_ctx, base_name, { (uint32_t)dest_t->ne[0], (uint32_t)dest_t->ne[1] }, GGML_BACKEND_CPU);
                ml->load_data_for(base_t);
            } else {
                base_t = dest_t;
            }

            if (ggml_is_quantized(base_t->type)) {
                if (!warned) {
                    LLAMA_LOG_WARN("%s: warning: using a lora adapter with a quantized model may result in poor quality, "
                                   "use a f16 or f32 base model with --lora-base\n", __func__);
                    warned = true;
                }
            }

            ggml_tensor * loraA = lora_tensors[base_name + ".loraA"];
            GGML_ASSERT(loraA->type == GGML_TYPE_F32);
            ggml_set_name(loraA, "loraA");

            ggml_tensor * loraB = lora_tensors[base_name + ".loraB"];
            GGML_ASSERT(loraB->type == GGML_TYPE_F32);
            ggml_set_name(loraB, "loraB");

            if (base_t->ne[0] != loraA->ne[1] || base_t->ne[1] != loraB->ne[1]) {
                LLAMA_LOG_ERROR("%s: incompatible tensor dimensions (%" PRId64 " and %" PRId64 ");"
                                " are you sure that this adapter is for this model?\n", __func__, base_t->ne[0], loraA->ne[1]);
                return 1;
            }

            // w = w + BA*s
            ggml_tensor * BA = ggml_mul_mat(lora_ctx, loraA, loraB);
            offload_func(BA);
            ggml_set_name(BA, "BA");

            if (scaling != 1.0f) {
                ggml_tensor * scale_tensor = ggml_new_f32(lora_ctx, scaling);
                ggml_set_name(scale_tensor, "scale_tensor");

                BA = ggml_scale_inplace(lora_ctx, BA, scale_tensor);
                offload_func(BA);
                ggml_set_name(BA, "BA_scaled");
            }

            ggml_tensor * r;
            if (base_t == dest_t) {
                r = ggml_add_inplace(lora_ctx, dest_t, BA);
                offload_func_force_inplace(r);
                ggml_set_name(r, "r_add_inplace");
            }
            else {
                r = ggml_add(lora_ctx, base_t, BA);
                offload_func(r);
                ggml_set_name(r, "r_add");

                r = ggml_cpy(lora_ctx, r, dest_t);
                offload_func(r);
                ggml_set_name(r, "r_cpy");
            }

            struct ggml_cgraph gf = ggml_build_forward(r);

            ggml_graph_compute_helper(work_buffer, &gf, n_threads);

            // we won't need these tensors again, reset the context to save memory
            ggml_free(lora_ctx);
            lora_ctx = ggml_init(params);
            lora_tensors.clear();

            n_tensors++;
            if (n_tensors % 4 == 0) {
                LLAMA_LOG_INFO(".");
            }
        }
    }

    // TODO: this should be in a destructor, it will leak on failure
    ggml_free(lora_ctx);
    if (base_ctx) {
        ggml_free(base_ctx);
    }

    const int64_t t_lora_us = ggml_time_us() - t_start_lora_us;
    LLAMA_LOG_INFO(" done (%.2f ms)\n", t_lora_us / 1000.0);

    return 0;
}

//
// interface implementation
//

struct llama_context_params llama_context_default_params() {
    struct llama_context_params result = {
        /*.seed                        =*/ LLAMA_DEFAULT_SEED,
        /*.n_ctx                       =*/ 512,
        /*.n_batch                     =*/ 512,
        /*.n_gpu_layers                =*/ 0,
        /*.main_gpu                    =*/ 0,
        /*.tensor_split                =*/ nullptr,
        /*.rope_freq_base              =*/ 0.0f,
        /*.rope_freq_scale             =*/ 0.0f,
        /*.progress_callback           =*/ nullptr,
        /*.progress_callback_user_data =*/ nullptr,
        /*.low_vram                    =*/ false,
        /*.mul_mat_q                   =*/ true,
        /*.f16_kv                      =*/ true,
        /*.logits_all                  =*/ false,
        /*.vocab_only                  =*/ false,
        /*.use_mmap                    =*/ true,
        /*.use_mlock                   =*/ false,
        /*.embedding                   =*/ false,
    };

#ifdef GGML_USE_METAL
    result.n_gpu_layers = 1;
#endif

    return result;
}

struct llama_model_quantize_params llama_model_quantize_default_params() {
    struct llama_model_quantize_params result = {
        /*.nthread                     =*/ 0,
        /*.ftype                       =*/ LLAMA_FTYPE_MOSTLY_Q5_1,
        /*.allow_requantize            =*/ false,
        /*.quantize_output_tensor      =*/ true,
        /*.only_copy                   =*/ false,
    };

    return result;
}

int llama_max_devices(void) {
    return LLAMA_MAX_DEVICES;
}

bool llama_mmap_supported(void) {
    return llama_mmap::SUPPORTED;
}

bool llama_mlock_supported(void) {
    return llama_mlock::SUPPORTED;
}

void llama_backend_init(bool numa) {
    ggml_time_init();

    // needed to initialize f16 tables
    {
        struct ggml_init_params params = { 0, NULL, false };
        struct ggml_context * ctx = ggml_init(params);
        ggml_free(ctx);
    }

    if (numa) {
        ggml_numa_init();
    }

#ifdef GGML_USE_MPI
    ggml_mpi_backend_init();
#endif
}

void llama_backend_free(void) {
#ifdef GGML_USE_MPI
    ggml_mpi_backend_free();
#endif
}

int64_t llama_time_us(void) {
    return ggml_time_us();
}

struct llama_model * llama_load_model_from_file(
                             const char * path_model,
            struct llama_context_params   params) {
    ggml_time_init();

    llama_model * model = new llama_model;

    ggml_type memory_type = params.f16_kv ? GGML_TYPE_F16 : GGML_TYPE_F32;

    unsigned cur_percentage = 0;
    if (params.progress_callback == NULL) {
        params.progress_callback_user_data = &cur_percentage;
        params.progress_callback = [](float progress, void * ctx) {
            unsigned * cur_percentage_p = (unsigned *) ctx;
            unsigned percentage = (unsigned) (100 * progress);
            while (percentage > *cur_percentage_p) {
                *cur_percentage_p = percentage;
                LLAMA_LOG_INFO(".");
                if (percentage >= 100) {
                    LLAMA_LOG_INFO("\n");
                }
            }
        };
    }

    if (!llama_model_load(path_model, *model, params.n_ctx, params.n_batch, params.n_gpu_layers,
                params.main_gpu, params.tensor_split, params.mul_mat_q, params.rope_freq_base, params.rope_freq_scale,
                params.low_vram, memory_type, params.use_mmap, params.use_mlock, params.vocab_only,
                params.progress_callback, params.progress_callback_user_data)) {
        LLAMA_LOG_ERROR("%s: failed to load model\n", __func__);
        delete model;
        return nullptr;
    }

    return model;
}

void llama_free_model(struct llama_model * model) {
    delete model;
}

struct llama_context * llama_new_context_with_model(
                 struct llama_model * model,
        struct llama_context_params   params) {

    if (!model) {
        return nullptr;
    }

    llama_context * ctx = new llama_context(*model);

    if (params.seed == LLAMA_DEFAULT_SEED) {
        params.seed = time(NULL);
    }

    ctx->rng = std::mt19937(params.seed);
    ctx->logits_all = params.logits_all;

    ggml_type memory_type = params.f16_kv ? GGML_TYPE_F16 : GGML_TYPE_F32;

    // reserve memory for context buffers
    if (!params.vocab_only) {
        if (!llama_kv_cache_init(ctx->model.hparams, ctx->kv_self, memory_type, params.n_gpu_layers)) {
            LLAMA_LOG_ERROR("%s: llama_kv_cache_init() failed for self-attention cache\n", __func__);
            llama_free(ctx);
            return nullptr;
        }
        LLAMA_LOG_INFO("Kv self cache: %7.2f MB\n", ggml_nbytes(ctx->kv_self.k) / 1024.0 / 1024.0);

        {
            const size_t memory_size = ggml_nbytes(ctx->kv_self.k) + ggml_nbytes(ctx->kv_self.v);
            LLAMA_LOG_INFO("%s: kv self size  = %7.2f MB\n", __func__, memory_size / 1024.0 / 1024.0);
        }

        const auto & hparams = ctx->model.hparams;

        //LLAMA_LOG_INFO("hg\n", __func__);
        // resized during inference
        if (params.logits_all) {
            ctx->logits.reserve(hparams.n_ctx*hparams.n_vocab);
        } else {
            ctx->logits.reserve(hparams.n_vocab);
        }

        if (params.embedding){
            ctx->embedding.resize(hparams.n_embd);
        }

        {
            static const size_t tensor_alignment = 32;
            // the compute buffer is used to store the tensor and graph structs, while the allocator buffer is used for the tensor data
            ctx->buf_compute.resize(ggml_tensor_overhead()*GGML_MAX_NODES + ggml_graph_overhead());

            // create measure allocator
            ctx->alloc = ggml_allocr_new_measure(tensor_alignment);

            // build worst-case graph
            const uint32_t n_tokens = std::min((int) hparams.n_ctx, params.n_batch);
            llama_token token = llama_token_bos(ctx); // not actually used by llama_build_graph, but required to choose between token and embedding inputs graph
<<<<<<< HEAD
            //LLAMA_LOG_INFO("Entering build graph () The Ree.\n", __func__);
            ggml_cgraph * gf = llama_build_graph(*ctx, &token, NULL, n_tokens, n_past);
            //LLAMA_LOG_INFO("Egress from build graph.\n", __func__);
=======
            ggml_cgraph * gf = llama_build_graph(*ctx, llama_batch_get_one(&token, n_tokens, hparams.n_ctx - n_tokens, 0));

>>>>>>> 2619109a
#ifdef GGML_USE_METAL
            if (false) {
                if (params.n_gpu_layers > 0) {
                    ctx->ctx_metal = ggml_metal_init(1);
                    if (!ctx->ctx_metal) {
                        LLAMA_LOG_ERROR("%s: ggml_metal_init() failed\n", __func__);
                        llama_free(ctx);
                        return NULL;
                    }
                    ggml_metal_graph_find_concurrency(ctx->ctx_metal, gf, false);
                    ggml_allocr_set_parse_seq(ctx->alloc, ggml_metal_get_concur_list(ctx->ctx_metal), ggml_metal_if_optimized(ctx->ctx_metal));
                }
<<<<<<< HEAD
=======
                ggml_metal_log_set_callback(llama_log_callback_default, NULL);
                //ggml_metal_graph_find_concurrency(ctx->ctx_metal, gf, false);
                //ggml_allocr_set_parse_seq(ctx->alloc, ggml_metal_get_concur_list(ctx->ctx_metal), ggml_metal_if_optimized(ctx->ctx_metal));
>>>>>>> 2619109a
            }
#endif
            // measure memory requirements for the graph
            size_t alloc_size = ggml_allocr_alloc_graph(ctx->alloc, gf) + tensor_alignment;

            LLAMA_LOG_INFO("%s: compute buffer total size = %7.2f MB\n", __func__, (ctx->buf_compute.size + alloc_size) / 1024.0 / 1024.0);

            // recreate allocator with exact memory requirements
            ggml_allocr_free(ctx->alloc);

            ctx->buf_alloc.resize(alloc_size);
            ctx->alloc = ggml_allocr_new(ctx->buf_alloc.data, ctx->buf_alloc.size, tensor_alignment);
#ifdef GGML_USE_METAL
            if (ctx->ctx_metal) {
                //ggml_allocr_set_parse_seq(ctx->alloc, ggml_metal_get_concur_list(ctx->ctx_metal), ggml_metal_if_optimized(ctx->ctx_metal));
            }
#endif
#ifdef GGML_USE_CUBLAS
            if (params.low_vram) {
                LLAMA_LOG_INFO("%s: not allocating a VRAM scratch buffer due to low VRAM option\n", __func__);
                ggml_cuda_set_scratch_size(0); // disable scratch
            } else {
                ggml_cuda_set_scratch_size(alloc_size);
                LLAMA_LOG_INFO("%s: VRAM scratch buffer: %.2f MB\n", __func__, alloc_size / 1024.0 / 1024.0);
            }
#endif
        }

#ifdef GGML_USE_METAL
        if (params.n_gpu_layers > 0) {
            // this allocates all Metal resources and memory buffers

            void * data_ptr  = NULL;
            size_t data_size = 0;

            if (params.use_mmap) {
                data_ptr  = ctx->model.mapping->addr;
                data_size = ctx->model.mapping->size;
            } else {
                data_ptr  = ggml_get_mem_buffer(ctx->model.ctx);
                data_size = ggml_get_mem_size  (ctx->model.ctx);
            }

            const size_t max_size = ggml_get_max_tensor_size(ctx->model.ctx);

            LLAMA_LOG_INFO("%s: max tensor size = %8.2f MB\n", __func__, max_size/1024.0/1024.0);

#define LLAMA_METAL_CHECK_BUF(result)                            \
            if (!(result)) {                                             \
                LLAMA_LOG_ERROR("%s: failed to add buffer\n", __func__); \
                llama_free(ctx);                                         \
                return NULL;                                             \
            }

            LLAMA_METAL_CHECK_BUF(ggml_metal_add_buffer(ctx->ctx_metal, "data", data_ptr, data_size, max_size));

            LLAMA_METAL_CHECK_BUF(ggml_metal_add_buffer(ctx->ctx_metal, "eval", ctx->buf_compute.data, ctx->buf_compute.size, 0));
            LLAMA_METAL_CHECK_BUF(ggml_metal_add_buffer(ctx->ctx_metal, "kv",   ctx->kv_self.buf.data, ctx->kv_self.buf.size, 0));

            LLAMA_METAL_CHECK_BUF(ggml_metal_add_buffer(ctx->ctx_metal, "alloc", ctx->buf_alloc.data, ctx->buf_alloc.size, 0));
#undef LLAMA_METAL_CHECK_BUF
        }
#endif
    }

#ifdef GGML_USE_MPI
    ctx->ctx_mpi = ggml_mpi_init();

    if (ggml_mpi_rank(ctx->ctx_mpi) > 0) {
        // Enter a blocking eval loop with dummy input, letting rank=0 drive the process
        // TODO: needs fix after #3228
        GGML_ASSERT(false && "not implemented");
        //const std::vector<llama_token> tmp(ctx->model.hparams.n_ctx, llama_token_bos(ctx));
        //while (!llama_eval(ctx, tmp.data(), tmp.size(), 0, 0)) {};
        llama_backend_free();
        exit(1);
    }
#endif

    return ctx;
}

static struct llama_context * llama_init_from_file(
                             const char * path_model,
            struct llama_context_params   params) {
    struct llama_model * model = llama_load_model_from_file(path_model, params);
    if (!model) {
        return nullptr;
    }

    struct llama_context * ctx = llama_new_context_with_model(model, params);
    ctx->model_owner = true;

    return ctx;
}

void llama_free(struct llama_context * ctx) {
    delete ctx;
}

int llama_n_vocab(const struct llama_context * ctx) {
    return llama_model_n_vocab(&ctx->model);
}

int llama_n_ctx(const struct llama_context * ctx) {
    return llama_model_n_ctx(&ctx->model);
}

int llama_n_ctx_train(const struct llama_context * ctx) {
    return llama_model_n_ctx_train(&ctx->model);
}

int llama_n_embd(const struct llama_context * ctx) {
    return llama_model_n_embd(&ctx->model);
}

enum llama_vocab_type llama_vocab_type(const struct llama_context * ctx) {
    return ctx->model.vocab.type;
}

int llama_model_n_vocab(const struct llama_model * model) {
    return model->vocab.id_to_token.size();
}

int llama_model_n_ctx(const struct llama_model * model) {
    return model->hparams.n_ctx;
}

int llama_model_n_ctx_train(const struct llama_model * model) {
    return model->hparams.n_ctx_train;
}

int llama_model_n_embd(const struct llama_model * model) {
    return model->hparams.n_embd;
}

int llama_model_desc(const struct llama_model * model, char * buf, size_t buf_size) {
    return snprintf(buf, buf_size, "%s %s %s",
            model->name.c_str(),
            llama_model_type_name(model->type),
            llama_model_ftype_name(model->ftype).c_str());
}

uint64_t llama_model_size(const struct llama_model * model) {
    uint64_t size = 0;
    for (const auto & it : model->tensors_by_name) {
        size += ggml_nbytes(it.second);
    }
    return size;
}

uint64_t llama_model_n_params(const struct llama_model * model) {
    uint64_t nparams = 0;
    for (const auto & it : model->tensors_by_name) {
        nparams += ggml_nelements(it.second);
    }
    return nparams;
}

int llama_model_quantize(
        const char * fname_inp,
        const char * fname_out,
        const llama_model_quantize_params * params) {
    try {
        llama_model_quantize_internal(fname_inp, fname_out, params);
        return 0;
    } catch (const std::exception & err) {
        LLAMA_LOG_ERROR("%s: failed to quantize: %s\n", __func__, err.what());
        return 1;
    }
}

int llama_apply_lora_from_file(struct llama_context * ctx, const char * path_lora, const char * path_base_model, int n_threads) {
    try {
        return llama_apply_lora_from_file_internal(ctx->model, path_lora, path_base_model, n_threads);
    } catch (const std::exception & err) {
        LLAMA_LOG_ERROR("%s: failed to apply lora adapter: %s\n", __func__, err.what());
        return 1;
    }
}

int llama_model_apply_lora_from_file(const struct llama_model * model, const char * path_lora, const char * path_base_model, int n_threads) {
    try {
        return llama_apply_lora_from_file_internal(*model, path_lora, path_base_model, n_threads);
    } catch (const std::exception & err) {
        LLAMA_LOG_ERROR("%s: failed to apply lora adapter: %s\n", __func__, err.what());
        return 1;
    }
}

int llama_get_kv_cache_token_count(const struct llama_context * ctx) {
    return ctx->kv_self.head;
}

void llama_kv_cache_tokens_rm(struct llama_context * ctx, int32_t c0, int32_t c1) {
    llama_kv_cache_tokens_rm(ctx->kv_self, c0, c1);
}

void llama_kv_cache_seq_rm(struct llama_context * ctx, llama_seq_id seq_id, llama_pos p0, llama_pos p1) {
    llama_kv_cache_seq_rm(ctx->kv_self, seq_id, p0, p1);
}

void llama_kv_cache_seq_cp(struct llama_context * ctx, llama_seq_id seq_id_src, llama_seq_id seq_id_dst, llama_pos p0, llama_pos p1) {
    llama_kv_cache_seq_cp(ctx->kv_self, seq_id_src, seq_id_dst, p0, p1);
}

void llama_kv_cache_seq_keep(struct llama_context * ctx, llama_seq_id seq_id) {
    llama_kv_cache_seq_keep(ctx->kv_self, seq_id);
}

void llama_kv_cache_seq_shift(struct llama_context * ctx, llama_seq_id seq_id, llama_pos p0, llama_pos p1, llama_pos delta) {
    llama_kv_cache_seq_shift(ctx->kv_self, seq_id, p0, p1, delta);
}

// Returns the *maximum* size of the state
size_t llama_get_state_size(const struct llama_context * ctx) {
    // we don't know size of rng until we actually serialize it. so reserve more than enough memory for its serialized state.
    // for reference, std::mt19937(1337) serializes to 6701 bytes.
    const size_t s_rng_size        = sizeof(size_t);
    const size_t s_rng             = LLAMA_MAX_RNG_STATE;
    const size_t s_logits_capacity = sizeof(size_t);
    const size_t s_logits_size     = sizeof(size_t);
    const size_t s_logits          = ctx->logits.capacity() * sizeof(float);
    const size_t s_embedding_size  = sizeof(size_t);
    const size_t s_embedding       = ctx->embedding.size() * sizeof(float);
    const size_t s_kv_size         = sizeof(size_t);
    const size_t s_kv_ntok         = sizeof(int);
    const size_t s_kv              = ctx->kv_self.buf.size;

    const size_t s_total = (
        + s_rng_size
        + s_rng
        + s_logits_capacity
        + s_logits_size
        + s_logits
        + s_embedding_size
        + s_embedding
        + s_kv_size
        + s_kv_ntok
        + s_kv
    );

    return s_total;
}

// llama_context_data
struct llama_data_context {
    virtual void write(const void * src, size_t size) = 0;
    virtual size_t get_size_written() = 0;
    virtual ~llama_data_context() = default;
};

struct llama_data_buffer_context : llama_data_context {
    uint8_t * ptr;
    size_t size_written = 0;

    llama_data_buffer_context(uint8_t * p) : ptr(p) {}

    void write(const void * src, size_t size) override {
        memcpy(ptr, src, size);
        ptr += size;
        size_written += size;
    }

    size_t get_size_written() override {
        return size_written;
    }
};

struct llama_data_file_context : llama_data_context {
    llama_file * file;
    size_t size_written = 0;

    llama_data_file_context(llama_file * f) : file(f) {}

    void write(const void * src, size_t size) override {
        file->write_raw(src, size);
        size_written += size;
    }

    size_t get_size_written() override {
        return size_written;
    }
};

/** copy state data into either a buffer or file depending on the passed in context
 *
 * file context:
 * llama_file file("/path", "wb");
 * llama_data_file_context data_ctx(&file);
 * llama_copy_state_data(ctx, &data_ctx);
 *
 * buffer context:
 * std::vector<uint8_t> buf(max_size, 0);
 * llama_data_buffer_context data_ctx(&buf.data());
 * llama_copy_state_data(ctx, &data_ctx);
 *
*/
static void llama_copy_state_data_internal(struct llama_context * ctx, llama_data_context * data_ctx) {
    // TODO: does not support multi-sequence states
    {
        const auto & kv_self = ctx->kv_self;
        for (uint32_t i = 0; i < kv_self.head; ++i) {
            GGML_ASSERT(kv_self.cells[i].pos == (int32_t) i);
            GGML_ASSERT(kv_self.cells[i].seq_id.size() == 1);
            GGML_ASSERT(kv_self.cells[i].has_seq_id(0));
        }
    }

    // copy rng
    {
        std::stringstream rng_ss;
        rng_ss << ctx->rng;

        const size_t rng_size = rng_ss.str().size();
        char rng_buf[LLAMA_MAX_RNG_STATE];

        memset(&rng_buf[0], 0, LLAMA_MAX_RNG_STATE);
        memcpy(&rng_buf[0], rng_ss.str().data(), rng_ss.str().size());

        data_ctx->write(&rng_size,   sizeof(rng_size));
        data_ctx->write(&rng_buf[0], LLAMA_MAX_RNG_STATE);
    }

    // copy logits
    {
        const size_t logits_cap  = ctx->logits.capacity();
        const size_t logits_size = ctx->logits.size();

        data_ctx->write(&logits_cap,  sizeof(logits_cap));
        data_ctx->write(&logits_size, sizeof(logits_size));

        if (logits_size) {
            data_ctx->write(ctx->logits.data(), logits_size * sizeof(float));
        }

        // If there is a gap between the size and the capacity, write padding
        size_t padding_size = (logits_cap - logits_size) * sizeof(float);
        if (padding_size > 0) {
            std::vector<uint8_t> padding(padding_size, 0); // Create a buffer filled with zeros
            data_ctx->write(padding.data(), padding_size);
        }
    }

    // copy embeddings
    {
        const size_t embedding_size = ctx->embedding.size();

        data_ctx->write(&embedding_size, sizeof(embedding_size));

        if (embedding_size) {
            data_ctx->write(ctx->embedding.data(), embedding_size * sizeof(float));
        }
    }

    // copy kv cache
    {
        const auto & kv_self = ctx->kv_self;
        const auto & hparams = ctx->model.hparams;
        const int    n_layer = hparams.n_layer;
        const int    n_embd  = hparams.n_embd_gqa();
        const int    n_ctx   = hparams.n_ctx;

        const size_t kv_size = kv_self.buf.size;
        const int    kv_ntok = kv_self.head;

        data_ctx->write(&kv_size, sizeof(kv_size));
        data_ctx->write(&kv_ntok, sizeof(kv_ntok));

        if (kv_size) {
            const size_t elt_size = ggml_element_size(kv_self.k);

            ggml_context * cpy_ctx = ggml_init({ 4096, NULL, /* no_alloc */ true });
            ggml_cgraph gf{};

            ggml_tensor * kout3d = ggml_new_tensor_3d(cpy_ctx, kv_self.k->type, n_embd, kv_ntok, n_layer);
            std::vector<uint8_t> kout3d_data(ggml_nbytes(kout3d), 0);
            kout3d->data = kout3d_data.data();

            ggml_tensor * vout3d = ggml_new_tensor_3d(cpy_ctx, kv_self.v->type, kv_ntok, n_embd, n_layer);
            std::vector<uint8_t> vout3d_data(ggml_nbytes(vout3d), 0);
            vout3d->data = vout3d_data.data();

            ggml_tensor * k3d = ggml_view_3d(cpy_ctx, kv_self.k,
                n_embd, kv_ntok, n_layer,
                elt_size*n_embd, elt_size*n_embd*n_ctx, 0);

            ggml_tensor * v3d = ggml_view_3d(cpy_ctx, kv_self.v,
                kv_ntok, n_embd, n_layer,
                elt_size*n_ctx, elt_size*n_ctx*n_embd, 0);

            ggml_build_forward_expand(&gf, ggml_cpy(cpy_ctx, k3d, kout3d));
            ggml_build_forward_expand(&gf, ggml_cpy(cpy_ctx, v3d, vout3d));
            ggml_graph_compute_helper(ctx->work_buffer, &gf, /*n_threads*/ 1);

            ggml_free(cpy_ctx);

            // our data is now in the kout3d_data and vout3d_data buffers
            // write them to file
            data_ctx->write(kout3d_data.data(), kout3d_data.size());
            data_ctx->write(vout3d_data.data(), vout3d_data.size());
        }
    }
}

size_t llama_copy_state_data(struct llama_context * ctx, uint8_t * dst) {
    llama_data_buffer_context data_ctx(dst);
    llama_copy_state_data_internal(ctx, &data_ctx);

    return data_ctx.get_size_written();
}

// Sets the state reading from the specified source address
size_t llama_set_state_data(struct llama_context * ctx, uint8_t * src) {
    uint8_t * inp = src;

    // set rng
    {
        size_t rng_size;
        char   rng_buf[LLAMA_MAX_RNG_STATE];

        memcpy(&rng_size,   inp, sizeof(rng_size));    inp += sizeof(rng_size);
        memcpy(&rng_buf[0], inp, LLAMA_MAX_RNG_STATE); inp += LLAMA_MAX_RNG_STATE;

        std::stringstream rng_ss;
        rng_ss.str(std::string(&rng_buf[0], rng_size));
        rng_ss >> ctx->rng;

        GGML_ASSERT(!rng_ss.fail());
    }

    // set logits
    {
        size_t logits_cap;
        size_t logits_size;

        memcpy(&logits_cap,  inp, sizeof(logits_cap));  inp += sizeof(logits_cap);
        memcpy(&logits_size, inp, sizeof(logits_size)); inp += sizeof(logits_size);

        GGML_ASSERT(ctx->logits.capacity() == logits_cap);

        if (logits_size) {
            ctx->logits.resize(logits_size);
            memcpy(ctx->logits.data(), inp, logits_size * sizeof(float));
        }

        inp += logits_cap * sizeof(float);
    }

    // set embeddings
    {
        size_t embedding_size;

        memcpy(&embedding_size, inp, sizeof(embedding_size)); inp += sizeof(embedding_size);

        GGML_ASSERT(ctx->embedding.capacity() == embedding_size);

        if (embedding_size) {
            memcpy(ctx->embedding.data(), inp, embedding_size * sizeof(float));
            inp += embedding_size * sizeof(float);
        }
    }

    // set kv cache
    {
        const auto & kv_self = ctx->kv_self;
        const auto & hparams = ctx->model.hparams;
        const int    n_layer = hparams.n_layer;
        const int    n_embd  = hparams.n_embd_gqa();
        const int    n_ctx   = hparams.n_ctx;

        size_t kv_size;
        int kv_ntok;

        memcpy(&kv_size, inp, sizeof(kv_size)); inp += sizeof(kv_size);
        memcpy(&kv_ntok, inp, sizeof(kv_ntok)); inp += sizeof(kv_ntok);

        if (kv_size) {
            GGML_ASSERT(kv_self.buf.size == kv_size);

            const size_t elt_size = ggml_element_size(kv_self.k);

            ggml_context * cpy_ctx = ggml_init({ 4096, NULL, /* no_alloc */ true });
            ggml_cgraph gf{};

            ggml_tensor * kin3d = ggml_new_tensor_3d(cpy_ctx, kv_self.k->type, n_embd, kv_ntok, n_layer);
            kin3d->data = (void *) inp;
            inp += ggml_nbytes(kin3d);

            ggml_tensor * vin3d = ggml_new_tensor_3d(cpy_ctx, kv_self.v->type, kv_ntok, n_embd, n_layer);
            vin3d->data = (void *) inp;
            inp += ggml_nbytes(vin3d);

            ggml_tensor * k3d = ggml_view_3d(cpy_ctx, kv_self.k,
                n_embd, kv_ntok, n_layer,
                elt_size*n_embd, elt_size*n_embd*n_ctx, 0);

            ggml_tensor * v3d = ggml_view_3d(cpy_ctx, kv_self.v,
                kv_ntok, n_embd, n_layer,
                elt_size*n_ctx, elt_size*n_ctx*n_embd, 0);

            ggml_build_forward_expand(&gf, ggml_cpy(cpy_ctx, kin3d, k3d));
            ggml_build_forward_expand(&gf, ggml_cpy(cpy_ctx, vin3d, v3d));
            ggml_graph_compute_helper(ctx->work_buffer, &gf, /*n_threads*/ 1);

            ggml_free(cpy_ctx);
        }

        ctx->kv_self.head = kv_ntok;
        ctx->kv_self.size = kv_size;
    }

    const size_t nread    = inp - src;
    const size_t max_size = llama_get_state_size(ctx);

    GGML_ASSERT(nread <= max_size);

    return nread;
}

static bool llama_load_session_file_internal(struct llama_context * ctx, const char * path_session, llama_token * tokens_out, size_t n_token_capacity, size_t * n_token_count_out) {
    llama_file file(path_session, "rb");

    // sanity checks
    {
        const uint32_t magic   = file.read_u32();
        const uint32_t version = file.read_u32();

        if (magic != LLAMA_SESSION_MAGIC || version != LLAMA_SESSION_VERSION) {
            LLAMA_LOG_ERROR("%s : unknown (magic, version) for session file: %08x, %08x\n", __func__, magic, version);
            return false;
        }

        llama_hparams session_hparams;
        file.read_raw(&session_hparams, sizeof(llama_hparams));

        if (session_hparams != ctx->model.hparams) {
            LLAMA_LOG_INFO("%s : model hparams didn't match from session file!\n", __func__);
            return false;
        }
    }

    // load the prompt
    {
        const uint32_t n_token_count = file.read_u32();

        if (n_token_count > n_token_capacity) {
            LLAMA_LOG_ERROR("%s : token count in session file exceeded capacity! %u > %zu\n", __func__, n_token_count, n_token_capacity);
            return false;
        }

        file.read_raw(tokens_out, sizeof(llama_token) * n_token_count);
        *n_token_count_out = n_token_count;
    }

    // restore the context state
    {
        const size_t n_state_size_cur = file.size - file.tell();
        const size_t n_state_size_max = llama_get_state_size(ctx);

        if (n_state_size_cur > n_state_size_max) {
            LLAMA_LOG_ERROR("%s : the state size in session file is too big! max %zu, got %zu\n", __func__, n_state_size_max, n_state_size_cur);
            return false;
        }

        std::vector<uint8_t> state_data(n_state_size_max);
        file.read_raw(state_data.data(), n_state_size_cur);

        llama_set_state_data(ctx, state_data.data());
    }

    return true;
}

bool llama_load_session_file(struct llama_context * ctx, const char * path_session, llama_token * tokens_out, size_t n_token_capacity, size_t * n_token_count_out) {
    try {
        return llama_load_session_file_internal(ctx, path_session, tokens_out, n_token_capacity, n_token_count_out);
    } catch (const std::exception & err) {
        LLAMA_LOG_ERROR("error loading session file: %s\n", err.what());
        return false;
    }
}

bool llama_save_session_file(struct llama_context * ctx, const char * path_session, const llama_token * tokens, size_t n_token_count) {
    llama_file file(path_session, "wb");

    file.write_u32(LLAMA_SESSION_MAGIC);
    file.write_u32(LLAMA_SESSION_VERSION);

    file.write_raw(&ctx->model.hparams, sizeof(llama_hparams));

    // save the prompt
    file.write_u32((uint32_t) n_token_count);
    file.write_raw(tokens, sizeof(llama_token) * n_token_count);

    // save the context state using stream saving
    llama_data_file_context data_ctx(&file);
    llama_copy_state_data_internal(ctx, &data_ctx);

    return true;
}

int llama_eval(
        struct llama_context * ctx,
                 llama_token * tokens,
                     int32_t   n_tokens,
                         int   n_past,
                         int   n_threads) {
    llama_kv_cache_tokens_rm(ctx->kv_self, n_past, -1);

    const int ret = llama_decode_internal(*ctx, llama_batch_get_one(tokens, n_tokens, n_past, 0), n_threads);
    if (ret < 0) {
        LLAMA_LOG_ERROR("%s: failed to decode, ret = %d\n", __func__, ret);
    }

    return ret;
}

int llama_eval_embd(
            struct llama_context * ctx,
                           float * embd,
                         int32_t   n_tokens,
                             int   n_past,
                             int   n_threads) {
    llama_kv_cache_tokens_rm(ctx->kv_self, n_past, -1);

    llama_batch batch = { n_tokens, nullptr, embd, nullptr, nullptr, nullptr, n_past, 1, 0, };

    const int ret = llama_decode_internal(*ctx, batch, n_threads);
    if (ret < 0) {
        LLAMA_LOG_ERROR("%s: failed to decode, ret = %d\n", __func__, ret);
    }

    return ret;
}

struct llama_batch llama_batch_get_one(
             llama_token * tokens,
                 int32_t   n_tokens,
               llama_pos   pos_0,
            llama_seq_id   seq_id) {
    return {
        /*n_tokens    =*/ n_tokens,
        /*tokens      =*/ tokens,
        /*embd        =*/ nullptr,
        /*pos         =*/ nullptr,
        /*seq_id      =*/ nullptr,
        /*logits      =*/ nullptr,
        /*all_pos_0   =*/ pos_0,
        /*all_pos_1   =*/ 1,
        /*all_seq_id  =*/ seq_id,
    };
}

struct llama_batch llama_batch_init(int32_t n_tokens, int32_t embd) {
    llama_batch batch = { -1, nullptr, nullptr, nullptr, nullptr, nullptr, 0, 0, 0, };

    if (embd) {
        batch.embd = (float *) malloc(sizeof(float) * n_tokens * embd);
    } else {
        batch.token = (llama_token *) malloc(sizeof(llama_token) * n_tokens);
    }

    batch.pos    = (llama_pos *)    malloc(sizeof(llama_pos)    * n_tokens);
    batch.seq_id = (llama_seq_id *) malloc(sizeof(llama_seq_id) * n_tokens);
    batch.logits = (int8_t *)       malloc(sizeof(int8_t)       * n_tokens);

    return batch;
}

void llama_batch_free(struct llama_batch batch) {
    if (batch.token)  free(batch.token);
    if (batch.embd)   free(batch.embd);
    if (batch.pos)    free(batch.pos);
    if (batch.seq_id) free(batch.seq_id);
    if (batch.logits) free(batch.logits);
}

int llama_decode(
        struct llama_context * ctx,
          struct llama_batch   batch,
                         int   n_threads) {
    const int ret = llama_decode_internal(*ctx, batch, n_threads);
    if (ret < 0) {
        LLAMA_LOG_ERROR("%s: failed to decode, ret = %d\n", __func__, ret);
    }

    return ret;
}

float * llama_get_logits(struct llama_context * ctx) {
    return ctx->logits.data();
}

float * llama_get_logits_ith(struct llama_context * ctx, int32_t i) {
    return ctx->logits.data() + i*ctx->model.hparams.n_vocab;
}

float * llama_get_embeddings(struct llama_context * ctx) {
    return ctx->embedding.data();
}

const char * llama_token_get_text(const struct llama_context * ctx, llama_token token) {
    return ctx->model.vocab.id_to_token[token].text.c_str();
}

float llama_token_get_score(const struct llama_context * ctx, llama_token token) {
    return ctx->model.vocab.id_to_token[token].score;
}

llama_token_type llama_token_get_type(const struct llama_context * ctx, llama_token token) {
    return ctx->model.vocab.id_to_token[token].type;
}

llama_token llama_token_bos(const struct llama_context * ctx) {
    return ctx->model.vocab.special_bos_id;
}

llama_token llama_token_eos(const struct llama_context * ctx) {
    return ctx->model.vocab.special_eos_id;
}

llama_token llama_token_nl(const struct llama_context * ctx) {
    return ctx->model.vocab.linefeed_id;
}

int llama_tokenize(
        struct llama_context * ctx,
                  const char * text,
                         int   text_len,
                 llama_token * tokens,
                         int   n_max_tokens,
                        bool   add_bos) {
    return llama_tokenize_with_model(&ctx->model, text, text_len, tokens, n_max_tokens, add_bos);
}

int llama_tokenize_with_model(
    const struct llama_model * model,
                  const char * text,
                         int   text_len,
                 llama_token * tokens,
                         int   n_max_tokens,
                        bool   add_bos) {
    auto res = llama_tokenize_internal(model->vocab, std::string(text, text_len), add_bos);

    if (n_max_tokens < (int) res.size()) {
        // LLAMA_LOG_ERROR("%s: too many tokens\n", __func__);
        return -((int) res.size());
    }

    for (size_t i = 0; i < res.size(); i++) {
        tokens[i] = res[i];
    }

    return res.size();
}

int llama_token_to_piece(const struct llama_context * ctx, llama_token token, char * buf, int length) {
    return llama_token_to_piece_with_model(&ctx->model, token, buf, length);
}

// does not write null-terminator to buf
int llama_token_to_piece_with_model(const struct llama_model * model, llama_token token, char * buf, int length) {
    if (0 <= token && token < llama_model_n_vocab(model)) {
        if (llama_is_normal_token(model->vocab, token)) {
            std::string result = model->vocab.id_to_token[token].text;
            if (llama_vocab_get_type(model->vocab) == LLAMA_VOCAB_TYPE_SPM) {
                llama_unescape_whitespace(result);
            }
            if (length < (int) result.length()) {
                return -result.length();
            }
            memcpy(buf, result.c_str(), result.length());
            return result.length();
        } else if (llama_is_unknown_token(model->vocab, token)) { // NOLINT
            if (length < 3) {
                return -3;
            }
            buf[0] = '\xe2';
            buf[1] = '\x96';
            buf[2] = '\x85';
            return 3;
        } else if (llama_is_control_token(model->vocab, token)) {
            ;
        } else if (llama_is_byte_token(model->vocab, token)) {
            if (length < 1) {
                return -1;
            }
            buf[0] = llama_token_to_byte(model->vocab, token);
            return 1;
        }
    }
    return 0;
}

struct llama_timings llama_get_timings(struct llama_context * ctx) {
    struct llama_timings result = {
        /*.t_start_ms  =*/ 1e-3 * ctx->t_start_us,
        /*.t_end_ms    =*/ 1.00 * ggml_time_ms(),
        /*.t_load_ms   =*/ 1e-3 * ctx->t_load_us,
        /*.t_sample_ms =*/ 1e-3 * ctx->t_sample_us,
        /*.t_p_eval_ms =*/ 1e-3 * ctx->t_p_eval_us,
        /*.t_eval_ms   =*/ 1e-3 * ctx->t_eval_us,

        /*.n_sample =*/ std::max(1, ctx->n_sample),
        /*.n_p_eval =*/ std::max(1, ctx->n_p_eval),
        /*.n_eval   =*/ std::max(1, ctx->n_eval),
    };

    return result;
}

void llama_print_timings(struct llama_context * ctx) {
    const llama_timings timings = llama_get_timings(ctx);

    LLAMA_LOG_INFO("\n");
    LLAMA_LOG_INFO("%s:        load time = %8.2f ms\n", __func__, timings.t_load_ms);
    LLAMA_LOG_INFO("%s:      sample time = %8.2f ms / %5d runs   (%8.2f ms per token, %8.2f tokens per second)\n",
            __func__, timings.t_sample_ms, timings.n_sample, timings.t_sample_ms / timings.n_sample, 1e3 / timings.t_sample_ms * timings.n_sample);
    LLAMA_LOG_INFO("%s: prompt eval time = %8.2f ms / %5d tokens (%8.2f ms per token, %8.2f tokens per second)\n",
            __func__, timings.t_p_eval_ms, timings.n_p_eval, timings.t_p_eval_ms / timings.n_p_eval, 1e3 / timings.t_p_eval_ms * timings.n_p_eval);
    LLAMA_LOG_INFO("%s:        eval time = %8.2f ms / %5d runs   (%8.2f ms per token, %8.2f tokens per second)\n",
            __func__, timings.t_eval_ms, timings.n_eval, timings.t_eval_ms / timings.n_eval, 1e3 / timings.t_eval_ms * timings.n_eval);
    LLAMA_LOG_INFO("%s:       total time = %8.2f ms\n", __func__, (timings.t_end_ms - timings.t_start_ms));
}

void llama_reset_timings(struct llama_context * ctx) {
    ctx->t_start_us = ggml_time_us();
    ctx->t_sample_us = ctx->n_sample = 0;
    ctx->t_eval_us   = ctx->n_eval   = 0;
    ctx->t_p_eval_us = ctx->n_p_eval = 0;
}

const char * llama_print_system_info(void) {
    static std::string s;

    s  = "";
    s += "AVX = "         + std::to_string(ggml_cpu_has_avx())         + " | ";
    s += "AVX2 = "        + std::to_string(ggml_cpu_has_avx2())        + " | ";
    s += "AVX512 = "      + std::to_string(ggml_cpu_has_avx512())      + " | ";
    s += "AVX512_VBMI = " + std::to_string(ggml_cpu_has_avx512_vbmi()) + " | ";
    s += "AVX512_VNNI = " + std::to_string(ggml_cpu_has_avx512_vnni()) + " | ";
    s += "FMA = "         + std::to_string(ggml_cpu_has_fma())         + " | ";
    s += "NEON = "        + std::to_string(ggml_cpu_has_neon())        + " | ";
    s += "ARM_FMA = "     + std::to_string(ggml_cpu_has_arm_fma())     + " | ";
    s += "F16C = "        + std::to_string(ggml_cpu_has_f16c())        + " | ";
    s += "FP16_VA = "     + std::to_string(ggml_cpu_has_fp16_va())     + " | ";
    s += "WASM_SIMD = "   + std::to_string(ggml_cpu_has_wasm_simd())   + " | ";
    s += "BLAS = "        + std::to_string(ggml_cpu_has_blas())        + " | ";
    s += "SSE3 = "        + std::to_string(ggml_cpu_has_sse3())        + " | ";
    s += "SSSE3 = "       + std::to_string(ggml_cpu_has_ssse3())       + " | ";
    s += "VSX = "         + std::to_string(ggml_cpu_has_vsx())         + " | ";

    return s.c_str();
}

void llama_dump_timing_info_yaml(FILE * stream, const llama_context * ctx) {
    fprintf(stream, "\n");
    fprintf(stream, "###########\n");
    fprintf(stream, "# Timings #\n");
    fprintf(stream, "###########\n");
    fprintf(stream, "\n");

    fprintf(stream, "mst_eval: %.2f  # ms / token during generation\n",
            1.0e-3 * ctx->t_eval_us / ctx->n_eval);
    fprintf(stream, "mst_p_eval: %.2f  # ms / token during prompt processing\n",
            1.0e-3 * ctx->t_p_eval_us / ctx->n_p_eval);
    fprintf(stream, "mst_sample: %.2f  # ms / token during sampling\n",
            1.0e-3 * ctx->t_sample_us / ctx->n_sample);
    fprintf(stream, "n_eval: %d  # number of tokens generated (excluding the first one)\n", ctx->n_eval);
    fprintf(stream, "n_p_eval: %d  # number of tokens processed in batches at the beginning\n", ctx->n_p_eval);
    fprintf(stream, "n_sample: %d  # number of sampled tokens\n", ctx->n_sample);
    fprintf(stream, "t_eval_us: %" PRId64 "  # total microseconds spent generating tokens\n", ctx->t_eval_us);
    fprintf(stream, "t_load_us: %" PRId64 "  # total microseconds spent loading the model\n", ctx->t_load_us);
    fprintf(stream, "t_p_eval_us: %" PRId64 "  # total microseconds spent prompt processing\n", ctx->t_p_eval_us);
    fprintf(stream, "t_sample_us: %" PRId64 "  # total microseconds spent sampling\n", ctx->t_sample_us);
    fprintf(stream, "ts_eval: %.2f  # tokens / second during generation\n",
            1.0e6 * ctx->n_eval / ctx->t_eval_us);
    fprintf(stream, "ts_p_eval: %.2f  # tokens / second during prompt processing\n",
            1.0e6 * ctx->n_p_eval / ctx->t_p_eval_us);
    fprintf(stream, "ts_sample: %.2f  # tokens / second during sampling\n",
            1.0e6 * ctx->n_sample / ctx->t_sample_us);
}

// For internal test use
const std::vector<std::pair<std::string, struct ggml_tensor *>> & llama_internal_get_tensor_map(
    struct llama_context * ctx
) {
    return ctx->model.tensors_by_name;
}

void llama_log_set(ggml_log_callback log_callback, void * user_data) {
    g_state.log_callback = log_callback ? log_callback : llama_log_callback_default;
    g_state.log_callback_user_data = user_data;
}

static void llama_log_internal_v(ggml_log_level level, const char * format, va_list args) {
    va_list args_copy;
    va_copy(args_copy, args);
    char buffer[128];
    int len = vsnprintf(buffer, 128, format, args);
    if (len < 128) {
        g_state.log_callback(level, buffer, g_state.log_callback_user_data);
    } else {
        char* buffer2 = new char[len+1];
        vsnprintf(buffer2, len+1, format, args_copy);
        buffer2[len] = 0;
        g_state.log_callback(level, buffer2, g_state.log_callback_user_data);
        delete[] buffer2;
    }
    va_end(args_copy);
}

static void llama_log_internal(ggml_log_level level, const char * format, ...) {
    va_list args;
    va_start(args, format);
    llama_log_internal_v(level, format, args);
    va_end(args);
}

static void llama_log_callback_default(ggml_log_level level, const char * text, void * user_data) {
    (void) level;
    (void) user_data;
    fputs(text, stderr);
    fflush(stderr);
}<|MERGE_RESOLUTION|>--- conflicted
+++ resolved
@@ -2641,21 +2641,7 @@
 
 static struct ggml_cgraph * llm_build_llama(
          llama_context & lctx,
-<<<<<<< HEAD
-     const llama_token * tokens,
-           const float * embd,
-                   int   n_tokens,
-                   int   n_past) {
-
-    GGML_ASSERT((!tokens && embd) || (tokens && !embd)); // NOLINT
-    LLAMA_LOG_INFO("%s: n_tokens = %d\n", __func__, n_tokens);
-    LLAMA_LOG_INFO("BUILDING GRAPH");
-
-    const int N = n_tokens;
-
-=======
      const llama_batch & batch) {
->>>>>>> 2619109a
     const auto & model   = lctx.model;
     const auto & hparams = model.hparams;
 
@@ -4085,13 +4071,8 @@
 
 static struct ggml_cgraph * llm_build_persimmon(
     llama_context & lctx,
-    const llama_token * tokens,
-    const float * embd,
-    int n_tokens,
-    int n_past
+    const llama_batch & batch
 ) {
-    GGML_ASSERT((!tokens && embd) || (tokens && !embd)); // NOLINT
-    const int N = n_tokens;
     const auto & model = lctx.model;
     const auto & hparams = model.hparams;
 
@@ -4100,12 +4081,14 @@
 
     const int64_t n_embd      = hparams.n_embd;
     const int64_t n_layer     = hparams.n_layer;
-    //const int64_t n_layer     = 1;
     const int64_t n_ctx       = hparams.n_ctx;
     const int64_t n_head_kv   = hparams.n_head_kv;
     const int64_t n_head      = hparams.n_head;
     const int64_t n_embd_head = hparams.n_embd_head();
     const int64_t n_embd_gqa  = hparams.n_embd_gqa();
+    const int32_t n_tokens    = batch.n_tokens;
+    const int32_t n_kv        = ggml_allocr_is_measure(lctx.alloc) ? n_ctx            : kv_self.n;
+    const int32_t kv_head     = ggml_allocr_is_measure(lctx.alloc) ? n_ctx - n_tokens : kv_self.head;
 
     const float freq_base  = hparams.rope_freq_base;
     const float freq_scale = hparams.rope_freq_scale;
@@ -4123,25 +4106,19 @@
     ggml_cgraph * gf = ggml_new_graph(ctx0);
     struct ggml_tensor * cur;
     struct ggml_tensor * inpL;
-    if (tokens) {
-        struct ggml_tensor * inp_tokens = ggml_new_tensor_1d(ctx0, GGML_TYPE_I32, N);
+    if (batch.token) {
+        struct ggml_tensor * inp_tokens = ggml_new_tensor_1d(ctx0, GGML_TYPE_I32, n_tokens);
         ggml_allocr_alloc(lctx.alloc, inp_tokens);
         if (!ggml_allocr_is_measure(lctx.alloc)) {
-            memcpy(inp_tokens->data, tokens, N*ggml_element_size(inp_tokens));
+            memcpy(inp_tokens->data, batch.token, n_tokens*ggml_element_size(inp_tokens));
         }
         ggml_set_name(inp_tokens, "inp_tokens");
-        /*LLAMA_LOG_INFO("Token ids:\n", __func__);
-        for (int i = 0; i < N; ++i) {
-            LLAMA_LOG_INFO(" %d ", tokens[i]);
-        }
-        LLAMA_LOG_INFO("\n", __func__);
-        */
         inpL = ggml_get_rows(ctx0, model.tok_embeddings, inp_tokens);
     } else {
-        inpL = ggml_new_tensor_2d(ctx0, GGML_TYPE_F32, n_embd, N);
+        inpL = ggml_new_tensor_2d(ctx0, GGML_TYPE_F32, n_embd, n_tokens);
         ggml_allocr_alloc(lctx.alloc, inpL);
         if (!ggml_allocr_is_measure(lctx.alloc)) {
-            memcpy(inpL->data, embd, N * n_embd * ggml_element_size(inpL));
+            memcpy(inpL->data, batch.embd, n_tokens * n_embd * ggml_element_size(inpL));
         }
     }
     struct ggml_tensor * KQ_scale = ggml_new_tensor_1d(ctx0, GGML_TYPE_F32, 1);
@@ -4150,6 +4127,15 @@
         ggml_set_f32(KQ_scale, 1.0f/sqrtf(float(n_embd_head)));
     }
     ggml_set_name(KQ_scale, "1/sqrt(n_embd_head)");
+    struct ggml_tensor * KQ_pos = ggml_new_tensor_1d(ctx0, GGML_TYPE_I32, n_tokens);
+    ggml_set_name(KQ_pos, "KQ_pos");
+    ggml_allocr_alloc(lctx.alloc, KQ_pos);
+    if (!ggml_allocr_is_measure(lctx.alloc)) {
+        int * data = (int *) KQ_pos->data;
+        for (int i = 0; i < n_tokens; ++i) {
+            data[i] = batch.pos[i];
+        }
+    }
     //LLAMA_LOG_INFO("Entering n_layers loop\n", __func__);
     for (int il=0; il < n_layer; ++il) {
         offload_func_t offload_func = llama_nop;
@@ -4178,28 +4164,28 @@
             // split qkv
             GGML_ASSERT(n_head_kv == n_head);
             ggml_set_name(cur, format("qkv_%d", il).c_str());
-            struct ggml_tensor * tmpqkv = ggml_reshape_4d(ctx0, cur, n_embd_head, 3, n_head, N);
+            struct ggml_tensor * tmpqkv = ggml_reshape_4d(ctx0, cur, n_embd_head, 3, n_head, n_tokens);
             // get it to (d_h, n_head, L, 3)
             struct ggml_tensor * tmpqkv_perm = ggml_cont(ctx0, ggml_permute(ctx0, tmpqkv, 0, 3, 1, 2));
             ggml_format_name(tmpqkv_perm, "tmpqkv_perm_%d", il);
             struct ggml_tensor * tmpq = ggml_view_3d(
-                    ctx0, tmpqkv_perm, n_embd_head, n_head, N,
+                    ctx0, tmpqkv_perm, n_embd_head, n_head, n_tokens,
                     /* nb1    = */ ggml_element_size(tmpqkv_perm) * n_embd_head,
                     /* nb2    = */ ggml_element_size(tmpqkv_perm) * n_embd_head * n_head,
                     /* offset = */ 0
                 );
             struct ggml_tensor * tmpk = ggml_view_3d(
-                    ctx0, tmpqkv_perm, n_embd_head, n_head, N,
+                    ctx0, tmpqkv_perm, n_embd_head, n_head, n_tokens,
                     /* nb1    = */ ggml_element_size(tmpqkv_perm) * n_embd_head,
                     /* nb2    = */ ggml_element_size(tmpqkv_perm) * n_embd_head * n_head,
-                    /* offset = */ ggml_element_size(tmpqkv_perm) * n_embd_head * n_head * N
+                    /* offset = */ ggml_element_size(tmpqkv_perm) * n_embd_head * n_head * n_tokens
                 );
 
             struct ggml_tensor * tmpv = ggml_view_3d(
-                    ctx0, tmpqkv_perm, n_embd_head, n_head, N,
+                    ctx0, tmpqkv_perm, n_embd_head, n_head, n_tokens,
                     /* nb1    = */ ggml_element_size(tmpqkv_perm) * n_embd_head,
                     /* nb2    = */ ggml_element_size(tmpqkv_perm) * n_embd_head * n_head,
-                    /* offset = */ ggml_element_size(tmpqkv_perm) * n_embd_head * n_head * N * 2
+                    /* offset = */ ggml_element_size(tmpqkv_perm) * n_embd_head * n_head * n_tokens * 2
                 );
             //ggml_format_name(tmpq, "printme_tmpq_%d", il);
             tmpq = ggml_norm(ctx0, tmpq, hparams.f_norm_eps);
@@ -4213,14 +4199,14 @@
             const size_t n_rot = n_embd_head / 2;
             
             struct ggml_tensor * qrot = ggml_cont(ctx0, ggml_view_3d(
-                ctx0, tmpq, n_rot, n_head, N,
+                ctx0, tmpq, n_rot, n_head, n_tokens,
                 /* nb1    = */ ggml_element_size(tmpq) * n_embd_head,
                 /* nb2    = */ ggml_element_size(tmpq) * n_embd_head * n_head,
                 /* offset = */ 0
             ));
             // get the second half of tmpq, e.g tmpq[n_rot:, :, :]
             struct ggml_tensor * qpass = ggml_cont(ctx0, ggml_view_3d(
-                ctx0, tmpq, n_rot, n_head, N, 
+                ctx0, tmpq, n_rot, n_head, n_tokens, 
                 /* nb1    = */ ggml_element_size(tmpq) * n_embd_head,
                 /* nb2    = */ ggml_element_size(tmpq) * n_embd_head * n_head,
                 /* offset = */ ggml_element_size(tmpq) * n_rot
@@ -4231,13 +4217,13 @@
             //log_tensor(qpass);
 
             struct ggml_tensor * krot = ggml_cont(ctx0, ggml_view_3d(
-                ctx0, tmpk, n_rot, n_head, N,
+                ctx0, tmpk, n_rot, n_head, n_tokens,
                 /* nb1    = */ ggml_element_size(tmpk) * n_embd_head,
                 /* nb2    = */ ggml_element_size(tmpk) * n_embd_head * n_head,
                 /* offset = */ 0
             ));
             struct ggml_tensor * kpass = ggml_cont(ctx0, ggml_view_3d(
-                    ctx0, tmpk, n_rot, n_head, N,
+                    ctx0, tmpk, n_rot, n_head, n_tokens,
                     /* nb1    = */ ggml_element_size(tmpk) * n_embd_head,
                     /* nb2    = */ ggml_element_size(tmpk) * n_embd_head * n_head,
                     /* offset = */ ggml_element_size(tmpk) * n_rot
@@ -4246,8 +4232,8 @@
             ggml_set_name(kpass, format("kpass_%d", il).c_str());
 
             struct ggml_tensor * qrotated = ggml_cont(ctx0, ggml_permute(ctx0,
-                ggml_rope_custom_inplace(
-                    ctx0, qrot, n_past, n_rot, 2, 0, freq_base, freq_scale
+                ggml_rope_custom(
+                    ctx0, qrot, KQ_pos, n_rot, 2, 0, freq_base, freq_scale
                 ),
                 2, 1, 0, 3
             ));
@@ -4255,8 +4241,8 @@
 
             //ggml_format_name(krot, "printme_krot_%d", il);
             struct ggml_tensor * krotated = ggml_cont(ctx0, ggml_permute(ctx0,
-                ggml_rope_custom_inplace(
-                    ctx0, krot, n_past, n_rot, 2, 0, freq_base, freq_scale
+                ggml_rope_custom(
+                    ctx0, krot, KQ_pos, n_rot, 2, 0, freq_base, freq_scale
                 ),
                 2, 1, 0, 3
             ));
@@ -4273,20 +4259,18 @@
             ggml_set_name(Qcur, format("Qcur_%d", il).c_str());
             ggml_set_name(Kcur, format("Kcur_%d", il).c_str());
             {
-                // View v as (N, n_embd)
                 struct ggml_tensor * Vcur = ggml_transpose(
-                    ctx0, ggml_reshape_2d(ctx0, ggml_cont(ctx0, tmpv), n_embd, N)
+                    ctx0, ggml_reshape_2d(ctx0, ggml_cont(ctx0, tmpv), n_embd, n_tokens)
                 );
                 ggml_set_name(Vcur, "Vcur");
-                // Select k from kv cache as 1d view (N * n_embd)
-                struct ggml_tensor * k = ggml_view_1d(ctx0, kv_self.k, N*n_embd,
-                    (ggml_element_size(kv_self.k)*n_embd)*(il*n_ctx + n_past)
-                    );
+                struct ggml_tensor * k = ggml_view_1d(ctx0, kv_self.k, n_tokens*n_embd,
+                    (ggml_element_size(kv_self.k)*n_embd)*(il*n_ctx + kv_head)
+                );
                 ggml_set_name(k, "k");
 
-                struct ggml_tensor * v = ggml_view_2d(ctx0, kv_self.v, N, n_embd,
+                struct ggml_tensor * v = ggml_view_2d(ctx0, kv_self.v, n_tokens, n_embd,
                         (   n_ctx)*ggml_element_size(kv_self.v),
-                        (il*n_ctx)*ggml_element_size(kv_self.v)*n_embd_gqa + n_past*ggml_element_size(kv_self.v));
+                        (il*n_ctx)*ggml_element_size(kv_self.v)*n_embd_gqa + kv_head*ggml_element_size(kv_self.v));
 
                 ggml_build_forward_expand(gf, ggml_cpy(ctx0, Kcur, k));
                 ggml_build_forward_expand(gf, ggml_cpy(ctx0, Vcur, v));
@@ -4297,7 +4281,7 @@
 
             struct ggml_tensor * K = 
                 ggml_cont(ctx0, ggml_view_3d(ctx0, kv_self.k,
-                    n_embd_head, n_past + N, n_head_kv,
+                    n_embd_head, n_kv, n_head_kv,
                     ggml_element_size(kv_self.k)*n_embd_gqa,
                     ggml_element_size(kv_self.k)*n_embd_head,
                     ggml_element_size(kv_self.k)*n_embd_gqa*n_ctx*il));
@@ -4310,7 +4294,7 @@
             struct ggml_tensor * KQ_scaled = ggml_scale_inplace(ctx0, KQ, KQ_scale);
             ggml_set_name(KQ_scaled, "KQ_scaled");
 
-            struct ggml_tensor * KQ_masked = ggml_diag_mask_inf_inplace(ctx0, KQ_scaled, n_past);
+            struct ggml_tensor * KQ_masked = ggml_diag_mask_inf_inplace(ctx0, KQ_scaled, n_kv);
             ggml_set_name(KQ_masked, "KQ_mask");
 
             struct ggml_tensor * KQ_soft_max = ggml_soft_max_inplace(ctx0, KQ_masked);
@@ -4318,10 +4302,10 @@
 
             struct ggml_tensor * V = 
                 ggml_view_3d(ctx0, kv_self.v,
-                n_past + N, n_embd_head, n_head_kv,    
-                ggml_element_size(kv_self.v)*n_ctx,
-                ggml_element_size(kv_self.v)*n_ctx*n_embd_head,
-                ggml_element_size(kv_self.v)*n_ctx*n_embd_gqa*il);
+                        n_kv, n_embd_head, n_head_kv,    
+                        ggml_element_size(kv_self.v)*n_ctx,
+                        ggml_element_size(kv_self.v)*n_ctx*n_embd_head,
+                        ggml_element_size(kv_self.v)*n_ctx*n_embd_gqa*il);
             ggml_set_name(V, "V");
 
             struct ggml_tensor * KQV = ggml_mul_mat(ctx0, V, KQ_soft_max);
@@ -4330,7 +4314,7 @@
             struct ggml_tensor * KQV_merged = ggml_permute(ctx0, KQV, 0, 2, 1, 3);
             ggml_set_name(KQV_merged, "KQV_merged");
 
-            cur = ggml_cpy(ctx0, KQV_merged, ggml_new_tensor_2d(ctx0, GGML_TYPE_F32, n_embd, N));
+            cur = ggml_cpy(ctx0, KQV_merged, ggml_new_tensor_2d(ctx0, GGML_TYPE_F32, n_embd, n_tokens));
             ggml_set_name(cur, "KQV_merged_contiguous");
 
             cur = ggml_mul_mat(ctx0, model.layers[il].wo, cur);
@@ -4403,7 +4387,7 @@
             } break;
         case LLM_ARCH_PERSIMMON:
             {
-                result = llm_build_persimmon(lctx, tokens, embd, n_tokens, n_past);
+                result = llm_build_persimmon(lctx, batch);
             } break;
         default:
             GGML_ASSERT(false);
@@ -4496,12 +4480,7 @@
 
     ggml_allocr_reset(lctx.alloc);
 
-<<<<<<< HEAD
-    //LLAMA_LOG_INFO("Building graph\n", __func__);
-    ggml_cgraph * gf = llama_build_graph(lctx, tokens, embd, n_tokens, n_past);
-=======
     ggml_cgraph * gf = llama_build_graph(lctx, batch);
->>>>>>> 2619109a
 
     ggml_allocr_alloc_graph(lctx.alloc, gf);
 
@@ -7148,14 +7127,8 @@
             // build worst-case graph
             const uint32_t n_tokens = std::min((int) hparams.n_ctx, params.n_batch);
             llama_token token = llama_token_bos(ctx); // not actually used by llama_build_graph, but required to choose between token and embedding inputs graph
-<<<<<<< HEAD
-            //LLAMA_LOG_INFO("Entering build graph () The Ree.\n", __func__);
-            ggml_cgraph * gf = llama_build_graph(*ctx, &token, NULL, n_tokens, n_past);
-            //LLAMA_LOG_INFO("Egress from build graph.\n", __func__);
-=======
             ggml_cgraph * gf = llama_build_graph(*ctx, llama_batch_get_one(&token, n_tokens, hparams.n_ctx - n_tokens, 0));
 
->>>>>>> 2619109a
 #ifdef GGML_USE_METAL
             if (false) {
                 if (params.n_gpu_layers > 0) {
@@ -7168,12 +7141,9 @@
                     ggml_metal_graph_find_concurrency(ctx->ctx_metal, gf, false);
                     ggml_allocr_set_parse_seq(ctx->alloc, ggml_metal_get_concur_list(ctx->ctx_metal), ggml_metal_if_optimized(ctx->ctx_metal));
                 }
-<<<<<<< HEAD
-=======
                 ggml_metal_log_set_callback(llama_log_callback_default, NULL);
                 //ggml_metal_graph_find_concurrency(ctx->ctx_metal, gf, false);
                 //ggml_allocr_set_parse_seq(ctx->alloc, ggml_metal_get_concur_list(ctx->ctx_metal), ggml_metal_if_optimized(ctx->ctx_metal));
->>>>>>> 2619109a
             }
 #endif
             // measure memory requirements for the graph
