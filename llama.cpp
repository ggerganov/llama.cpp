--- conflicted
+++ resolved
@@ -954,12 +954,8 @@
             throw std::runtime_error(format("MapViewOfFile failed: %s", llama_format_win_err(error).c_str()));
         }
 
-<<<<<<< HEAD
         #ifndef USE_FAILSAFE
-        if (prefetch) {
-=======
         if (prefetch > 0) {
->>>>>>> 48b7ff19
             // PrefetchVirtualMemory is only present on Windows 8 and above, so we dynamically load it
             BOOL (WINAPI *pPrefetchVirtualMemory) (HANDLE, ULONG_PTR, PWIN32_MEMORY_RANGE_ENTRY, ULONG);
             HMODULE hKernel32 = GetModuleHandleW(L"kernel32.dll");
