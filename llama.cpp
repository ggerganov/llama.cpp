#define LLAMA_API_INTERNAL
#include "llama.h"

#include "unicode.h"

#include "ggml.h"
#include "ggml-alloc.h"
#include "ggml-backend.h"

#ifdef GGML_USE_CUBLAS
#  include "ggml-cuda.h"
#elif defined(GGML_USE_CLBLAST)
#  include "ggml-opencl.h"
#endif

#ifdef GGML_USE_METAL
#  include "ggml-metal.h"
#endif
#ifdef GGML_USE_MPI
#  include "ggml-mpi.h"
#endif
#ifndef QK_K
#  ifdef GGML_QKK_64
#    define QK_K 64
#  else
#    define QK_K 256
#  endif
#endif

#ifdef __has_include
    #if __has_include(<unistd.h>)
        #include <unistd.h>
        #if defined(_POSIX_MAPPED_FILES)
            #include <sys/mman.h>
            #include <fcntl.h>
        #endif
        #if defined(_POSIX_MEMLOCK_RANGE)
            #include <sys/resource.h>
        #endif
    #endif
#endif

#if defined(_WIN32)
    #define WIN32_LEAN_AND_MEAN
    #ifndef NOMINMAX
        #define NOMINMAX
    #endif
    #include <windows.h>
    #include <io.h>
#endif

#include <algorithm>
#include <array>
#include <cassert>
#include <cinttypes>
#include <climits>
#include <cmath>
#include <cstdarg>
#include <cstddef>
#include <cstdint>
#include <cstdio>
#include <cstring>
#include <ctime>
#include <forward_list>
#include <fstream>
#include <functional>
#include <initializer_list>
#include <map>
#include <memory>
#include <mutex>
#include <numeric>
#include <queue>
#include <random>
#include <regex>
#include <set>
#include <sstream>
#include <thread>
#include <type_traits>
#include <unordered_map>

#if defined(_MSC_VER)
#pragma warning(disable: 4244 4267) // possible loss of data
#endif

#ifdef __GNUC__
#ifdef __MINGW32__
#define LLAMA_ATTRIBUTE_FORMAT(...) __attribute__((format(gnu_printf, __VA_ARGS__)))
#else
#define LLAMA_ATTRIBUTE_FORMAT(...) __attribute__((format(printf, __VA_ARGS__)))
#endif
#else
#define LLAMA_ATTRIBUTE_FORMAT(...)
#endif

#define LLAMA_MAX_NODES   8192
#define LLAMA_MAX_EXPERTS 8

//
// logging
//

LLAMA_ATTRIBUTE_FORMAT(2, 3)
static void llama_log_internal        (ggml_log_level level, const char* format, ...);
static void llama_log_callback_default(ggml_log_level level, const char * text, void * user_data);

#define LLAMA_LOG_INFO(...)  llama_log_internal(GGML_LOG_LEVEL_INFO , __VA_ARGS__)
#define LLAMA_LOG_WARN(...)  llama_log_internal(GGML_LOG_LEVEL_WARN , __VA_ARGS__)
#define LLAMA_LOG_ERROR(...) llama_log_internal(GGML_LOG_LEVEL_ERROR, __VA_ARGS__)

//
// helpers
//

static size_t utf8_len(char src) {
    const size_t lookup[] = { 1, 1, 1, 1, 1, 1, 1, 1, 1, 1, 1, 1, 2, 2, 3, 4 };
    uint8_t highbits = static_cast<uint8_t>(src) >> 4;
    return lookup[highbits];
}

static void replace_all(std::string & s, const std::string & search, const std::string & replace) {
    std::string result;
    for (size_t pos = 0; ; pos += search.length()) {
        auto new_pos = s.find(search, pos);
        if (new_pos == std::string::npos) {
            result += s.substr(pos, s.size() - pos);
            break;
        }
        result += s.substr(pos, new_pos - pos) + replace;
        pos = new_pos;
    }
    s = std::move(result);
}

static bool is_float_close(float a, float b, float abs_tol) {
    // Check for non-negative tolerance
    if (abs_tol < 0.0) {
        throw std::invalid_argument("Tolerance must be non-negative");
    }

    // Exact equality check
    if (a == b) {
        return true;
    }

    // Check for infinities
    if (std::isinf(a) || std::isinf(b)) {
        return false;
    }

    // Regular comparison using the provided absolute tolerance
    return std::fabs(b - a) <= abs_tol;
}

static void zeros(std::ofstream & file, size_t n) {
    char zero = 0;
    for (size_t i = 0; i < n; ++i) {
        file.write(&zero, 1);
    }
}

LLAMA_ATTRIBUTE_FORMAT(1, 2)
static std::string format(const char * fmt, ...) {
    va_list ap;
    va_list ap2;
    va_start(ap, fmt);
    va_copy(ap2, ap);
    int size = vsnprintf(NULL, 0, fmt, ap);
    GGML_ASSERT(size >= 0 && size < INT_MAX); // NOLINT
    std::vector<char> buf(size + 1);
    int size2 = vsnprintf(buf.data(), size + 1, fmt, ap2);
    GGML_ASSERT(size2 == size);
    va_end(ap2);
    va_end(ap);
    return std::string(buf.data(), size);
}

//
// gguf constants (sync with gguf.py)
//

enum llm_arch {
    LLM_ARCH_LLAMA,
    LLM_ARCH_FALCON,
    LLM_ARCH_BAICHUAN,
    LLM_ARCH_GPT2,
    LLM_ARCH_GPTJ,
    LLM_ARCH_GPTNEOX,
    LLM_ARCH_MPT,
    LLM_ARCH_STARCODER,
    LLM_ARCH_PERSIMMON,
    LLM_ARCH_REFACT,
    LLM_ARCH_BLOOM,
    LLM_ARCH_STABLELM,
    LLM_ARCH_QWEN,
    LLM_ARCH_QWEN2,
    LLM_ARCH_PHI2,
    LLM_ARCH_PLAMO,
    LLM_ARCH_CODESHELL,
    LLM_ARCH_UNKNOWN,
};

static std::map<llm_arch, std::string> LLM_ARCH_NAMES = {
    { LLM_ARCH_LLAMA,           "llama"     },
    { LLM_ARCH_FALCON,          "falcon"    },
    { LLM_ARCH_GPT2,            "gpt2"      },
    { LLM_ARCH_GPTJ,            "gptj"      },
    { LLM_ARCH_GPTNEOX,         "gptneox"   },
    { LLM_ARCH_MPT,             "mpt"       },
    { LLM_ARCH_BAICHUAN,        "baichuan"  },
    { LLM_ARCH_STARCODER,       "starcoder" },
    { LLM_ARCH_PERSIMMON,       "persimmon" },
    { LLM_ARCH_REFACT,          "refact"    },
    { LLM_ARCH_BLOOM,           "bloom"     },
    { LLM_ARCH_STABLELM,        "stablelm"  },
    { LLM_ARCH_QWEN,            "qwen"      },
    { LLM_ARCH_QWEN2,           "qwen2"     },
    { LLM_ARCH_PHI2,            "phi2"      },
    { LLM_ARCH_PLAMO,           "plamo"     },
    { LLM_ARCH_CODESHELL,       "codeshell" },
};

enum llm_kv {
    LLM_KV_GENERAL_ARCHITECTURE,
    LLM_KV_GENERAL_QUANTIZATION_VERSION,
    LLM_KV_GENERAL_ALIGNMENT,
    LLM_KV_GENERAL_NAME,
    LLM_KV_GENERAL_AUTHOR,
    LLM_KV_GENERAL_URL,
    LLM_KV_GENERAL_DESCRIPTION,
    LLM_KV_GENERAL_LICENSE,
    LLM_KV_GENERAL_SOURCE_URL,
    LLM_KV_GENERAL_SOURCE_HF_REPO,

    LLM_KV_CONTEXT_LENGTH,
    LLM_KV_EMBEDDING_LENGTH,
    LLM_KV_BLOCK_COUNT,
    LLM_KV_FEED_FORWARD_LENGTH,
    LLM_KV_USE_PARALLEL_RESIDUAL,
    LLM_KV_TENSOR_DATA_LAYOUT,
    LLM_KV_EXPERT_COUNT,
    LLM_KV_EXPERT_USED_COUNT,

    LLM_KV_ATTENTION_HEAD_COUNT,
    LLM_KV_ATTENTION_HEAD_COUNT_KV,
    LLM_KV_ATTENTION_MAX_ALIBI_BIAS,
    LLM_KV_ATTENTION_CLAMP_KQV,
    LLM_KV_ATTENTION_KEY_LENGTH,
    LLM_KV_ATTENTION_VALUE_LENGTH,
    LLM_KV_ATTENTION_LAYERNORM_EPS,
    LLM_KV_ATTENTION_LAYERNORM_RMS_EPS,

    LLM_KV_ROPE_DIMENSION_COUNT,
    LLM_KV_ROPE_FREQ_BASE,
    LLM_KV_ROPE_SCALE_LINEAR,
    LLM_KV_ROPE_SCALING_TYPE,
    LLM_KV_ROPE_SCALING_FACTOR,
    LLM_KV_ROPE_SCALING_ORIG_CTX_LEN,
    LLM_KV_ROPE_SCALING_FINETUNED,

    LLM_KV_TOKENIZER_MODEL,
    LLM_KV_TOKENIZER_LIST,
    LLM_KV_TOKENIZER_TOKEN_TYPE,
    LLM_KV_TOKENIZER_SCORES,
    LLM_KV_TOKENIZER_MERGES,
    LLM_KV_TOKENIZER_BOS_ID,
    LLM_KV_TOKENIZER_EOS_ID,
    LLM_KV_TOKENIZER_UNK_ID,
    LLM_KV_TOKENIZER_SEP_ID,
    LLM_KV_TOKENIZER_PAD_ID,
    LLM_KV_TOKENIZER_ADD_BOS,
    LLM_KV_TOKENIZER_ADD_EOS,
    LLM_KV_TOKENIZER_HF_JSON,
    LLM_KV_TOKENIZER_RWKV,
};

static std::map<llm_kv, std::string> LLM_KV_NAMES = {
    { LLM_KV_GENERAL_ARCHITECTURE,          "general.architecture"                  },
    { LLM_KV_GENERAL_QUANTIZATION_VERSION,  "general.quantization_version"          },
    { LLM_KV_GENERAL_ALIGNMENT,             "general.alignment"                     },
    { LLM_KV_GENERAL_NAME,                  "general.name"                          },
    { LLM_KV_GENERAL_AUTHOR,                "general.author"                        },
    { LLM_KV_GENERAL_URL,                   "general.url"                           },
    { LLM_KV_GENERAL_DESCRIPTION,           "general.description"                   },
    { LLM_KV_GENERAL_LICENSE,               "general.license"                       },
    { LLM_KV_GENERAL_SOURCE_URL,            "general.source.url"                    },
    { LLM_KV_GENERAL_SOURCE_HF_REPO,        "general.source.huggingface.repository" },

    { LLM_KV_CONTEXT_LENGTH,                "%s.context_length"        },
    { LLM_KV_EMBEDDING_LENGTH,              "%s.embedding_length"      },
    { LLM_KV_BLOCK_COUNT,                   "%s.block_count"           },
    { LLM_KV_FEED_FORWARD_LENGTH,           "%s.feed_forward_length"   },
    { LLM_KV_USE_PARALLEL_RESIDUAL,         "%s.use_parallel_residual" },
    { LLM_KV_TENSOR_DATA_LAYOUT,            "%s.tensor_data_layout"    },
    { LLM_KV_EXPERT_COUNT,                  "%s.expert_count"          },
    { LLM_KV_EXPERT_USED_COUNT,             "%s.expert_used_count"     },

    { LLM_KV_ATTENTION_HEAD_COUNT,          "%s.attention.head_count"             },
    { LLM_KV_ATTENTION_HEAD_COUNT_KV,       "%s.attention.head_count_kv"          },
    { LLM_KV_ATTENTION_MAX_ALIBI_BIAS,      "%s.attention.max_alibi_bias"         },
    { LLM_KV_ATTENTION_CLAMP_KQV,           "%s.attention.clamp_kqv"              },
    { LLM_KV_ATTENTION_KEY_LENGTH,          "%s.attention.key_length"             },
    { LLM_KV_ATTENTION_VALUE_LENGTH,        "%s.attention.value_length"           },
    { LLM_KV_ATTENTION_LAYERNORM_EPS,       "%s.attention.layer_norm_epsilon"     },
    { LLM_KV_ATTENTION_LAYERNORM_RMS_EPS,   "%s.attention.layer_norm_rms_epsilon" },

    { LLM_KV_ROPE_DIMENSION_COUNT,          "%s.rope.dimension_count"                 },
    { LLM_KV_ROPE_FREQ_BASE,                "%s.rope.freq_base"                       },
    { LLM_KV_ROPE_SCALE_LINEAR,             "%s.rope.scale_linear"                    },
    { LLM_KV_ROPE_SCALING_TYPE,             "%s.rope.scaling.type"                    },
    { LLM_KV_ROPE_SCALING_FACTOR,           "%s.rope.scaling.factor"                  },
    { LLM_KV_ROPE_SCALING_ORIG_CTX_LEN,     "%s.rope.scaling.original_context_length" },
    { LLM_KV_ROPE_SCALING_FINETUNED,        "%s.rope.scaling.finetuned"               },

    { LLM_KV_TOKENIZER_MODEL,               "tokenizer.ggml.model"              },
    { LLM_KV_TOKENIZER_LIST,                "tokenizer.ggml.tokens"             },
    { LLM_KV_TOKENIZER_TOKEN_TYPE,          "tokenizer.ggml.token_type"         },
    { LLM_KV_TOKENIZER_SCORES,              "tokenizer.ggml.scores"             },
    { LLM_KV_TOKENIZER_MERGES,              "tokenizer.ggml.merges"             },
    { LLM_KV_TOKENIZER_BOS_ID,              "tokenizer.ggml.bos_token_id"       },
    { LLM_KV_TOKENIZER_EOS_ID,              "tokenizer.ggml.eos_token_id"       },
    { LLM_KV_TOKENIZER_UNK_ID,              "tokenizer.ggml.unknown_token_id"   },
    { LLM_KV_TOKENIZER_SEP_ID,              "tokenizer.ggml.seperator_token_id" },
    { LLM_KV_TOKENIZER_PAD_ID,              "tokenizer.ggml.padding_token_id"   },
    { LLM_KV_TOKENIZER_ADD_BOS,             "tokenizer.ggml.add_bos_token"      },
    { LLM_KV_TOKENIZER_ADD_EOS,             "tokenizer.ggml.add_eos_token"      },
    { LLM_KV_TOKENIZER_HF_JSON,             "tokenizer.huggingface.json"        },
    { LLM_KV_TOKENIZER_RWKV,                "tokenizer.rwkv.world"              },
};

struct LLM_KV {
    LLM_KV(llm_arch arch) : arch(arch) {}

    llm_arch arch;

    std::string operator()(llm_kv kv) const {
        return ::format(LLM_KV_NAMES[kv].c_str(), LLM_ARCH_NAMES[arch].c_str());
    }
};

enum llm_tensor {
    LLM_TENSOR_TOKEN_EMBD,
    LLM_TENSOR_TOKEN_EMBD_NORM,
    LLM_TENSOR_POS_EMBD,
    LLM_TENSOR_OUTPUT,
    LLM_TENSOR_OUTPUT_NORM,
    LLM_TENSOR_ROPE_FREQS,
    LLM_TENSOR_ATTN_Q,
    LLM_TENSOR_ATTN_K,
    LLM_TENSOR_ATTN_V,
    LLM_TENSOR_ATTN_QKV,
    LLM_TENSOR_ATTN_OUT,
    LLM_TENSOR_ATTN_NORM,
    LLM_TENSOR_ATTN_NORM_2,
    LLM_TENSOR_ATTN_ROT_EMBD,
    LLM_TENSOR_FFN_GATE_INP,
    LLM_TENSOR_FFN_NORM,
    LLM_TENSOR_FFN_GATE,
    LLM_TENSOR_FFN_DOWN,
    LLM_TENSOR_FFN_UP,
    LLM_TENSOR_FFN_ACT,
    LLM_TENSOR_FFN_DOWN_EXP,
    LLM_TENSOR_FFN_GATE_EXP,
    LLM_TENSOR_FFN_UP_EXP,
    LLM_TENSOR_ATTN_Q_NORM,
    LLM_TENSOR_ATTN_K_NORM,
};

static std::map<llm_arch, std::map<llm_tensor, std::string>> LLM_TENSOR_NAMES = {
    {
        LLM_ARCH_LLAMA,
        {
            { LLM_TENSOR_TOKEN_EMBD,      "token_embd" },
            { LLM_TENSOR_OUTPUT_NORM,     "output_norm" },
            { LLM_TENSOR_OUTPUT,          "output" },
            { LLM_TENSOR_ROPE_FREQS,      "rope_freqs" },
            { LLM_TENSOR_ATTN_NORM,       "blk.%d.attn_norm" },
            { LLM_TENSOR_ATTN_Q,          "blk.%d.attn_q" },
            { LLM_TENSOR_ATTN_K,          "blk.%d.attn_k" },
            { LLM_TENSOR_ATTN_V,          "blk.%d.attn_v" },
            { LLM_TENSOR_ATTN_OUT,        "blk.%d.attn_output" },
            { LLM_TENSOR_ATTN_ROT_EMBD,   "blk.%d.attn_rot_embd" },
            { LLM_TENSOR_FFN_GATE_INP,    "blk.%d.ffn_gate_inp" },
            { LLM_TENSOR_FFN_NORM,        "blk.%d.ffn_norm" },
            { LLM_TENSOR_FFN_GATE,        "blk.%d.ffn_gate" },
            { LLM_TENSOR_FFN_DOWN,        "blk.%d.ffn_down" },
            { LLM_TENSOR_FFN_UP,          "blk.%d.ffn_up" },
            { LLM_TENSOR_FFN_GATE_EXP,    "blk.%d.ffn_gate.%d" },
            { LLM_TENSOR_FFN_DOWN_EXP,    "blk.%d.ffn_down.%d" },
            { LLM_TENSOR_FFN_UP_EXP,      "blk.%d.ffn_up.%d" },
        },
    },
    {
        LLM_ARCH_BAICHUAN,
        {
            { LLM_TENSOR_TOKEN_EMBD,      "token_embd" },
            { LLM_TENSOR_OUTPUT_NORM,     "output_norm" },
            { LLM_TENSOR_OUTPUT,          "output" },
            { LLM_TENSOR_ROPE_FREQS,      "rope_freqs" },
            { LLM_TENSOR_ATTN_NORM,       "blk.%d.attn_norm" },
            { LLM_TENSOR_ATTN_Q,          "blk.%d.attn_q" },
            { LLM_TENSOR_ATTN_K,          "blk.%d.attn_k" },
            { LLM_TENSOR_ATTN_V,          "blk.%d.attn_v" },
            { LLM_TENSOR_ATTN_OUT,        "blk.%d.attn_output" },
            { LLM_TENSOR_ATTN_ROT_EMBD,   "blk.%d.attn_rot_embd" },
            { LLM_TENSOR_FFN_NORM,        "blk.%d.ffn_norm" },
            { LLM_TENSOR_FFN_GATE,        "blk.%d.ffn_gate" },
            { LLM_TENSOR_FFN_DOWN,        "blk.%d.ffn_down" },
            { LLM_TENSOR_FFN_UP,          "blk.%d.ffn_up" },
        },
    },
    {
        LLM_ARCH_FALCON,
        {
            { LLM_TENSOR_TOKEN_EMBD,      "token_embd" },
            { LLM_TENSOR_OUTPUT_NORM,     "output_norm" },
            { LLM_TENSOR_OUTPUT,          "output" },
            { LLM_TENSOR_ATTN_NORM,       "blk.%d.attn_norm" },
            { LLM_TENSOR_ATTN_NORM_2,     "blk.%d.attn_norm_2" },
            { LLM_TENSOR_ATTN_QKV,        "blk.%d.attn_qkv" },
            { LLM_TENSOR_ATTN_OUT,        "blk.%d.attn_output" },
            { LLM_TENSOR_FFN_DOWN,        "blk.%d.ffn_down" },
            { LLM_TENSOR_FFN_UP,          "blk.%d.ffn_up" },
        },
    },
    {
        LLM_ARCH_GPT2,
        {
            { LLM_TENSOR_TOKEN_EMBD,      "token_embd" },
            { LLM_TENSOR_POS_EMBD,        "position_embd" },
            { LLM_TENSOR_OUTPUT_NORM,     "output_norm" },
            { LLM_TENSOR_OUTPUT,          "output" },
            { LLM_TENSOR_ATTN_NORM,       "blk.%d.attn_norm" },
            { LLM_TENSOR_ATTN_QKV,        "blk.%d.attn_qkv" },
            { LLM_TENSOR_ATTN_OUT,        "blk.%d.attn_output" },
            { LLM_TENSOR_FFN_NORM,        "blk.%d.ffn_norm" },
            { LLM_TENSOR_FFN_UP,          "blk.%d.ffn_up" },
            { LLM_TENSOR_FFN_DOWN,        "blk.%d.ffn_down" },
        },
    },
    {
        LLM_ARCH_GPTJ,
        {
            { LLM_TENSOR_TOKEN_EMBD,      "token_embd" },
        },
    },
    {
        LLM_ARCH_GPTNEOX,
        {
            { LLM_TENSOR_TOKEN_EMBD,      "token_embd" },
            { LLM_TENSOR_OUTPUT_NORM,     "output_norm" },
            { LLM_TENSOR_OUTPUT,          "output" },
            { LLM_TENSOR_ATTN_NORM,       "blk.%d.attn_norm" },
            { LLM_TENSOR_ATTN_QKV,        "blk.%d.attn_qkv" },
            { LLM_TENSOR_ATTN_OUT,        "blk.%d.attn_output" },
            { LLM_TENSOR_FFN_NORM,        "blk.%d.ffn_norm" },
            { LLM_TENSOR_FFN_DOWN,        "blk.%d.ffn_down" },
            { LLM_TENSOR_FFN_UP,          "blk.%d.ffn_up" },
        },
    },
    {
        LLM_ARCH_PERSIMMON,
        {
            { LLM_TENSOR_TOKEN_EMBD,      "token_embd"},
            { LLM_TENSOR_OUTPUT_NORM,     "output_norm"},
            { LLM_TENSOR_OUTPUT,          "output"},
            { LLM_TENSOR_ATTN_NORM,       "blk.%d.attn_norm"},
            { LLM_TENSOR_ATTN_QKV,        "blk.%d.attn_qkv"},
            { LLM_TENSOR_ATTN_OUT,        "blk.%d.attn_output"},
            { LLM_TENSOR_ATTN_Q_NORM,     "blk.%d.attn_q_norm"},
            { LLM_TENSOR_ATTN_K_NORM,     "blk.%d.attn_k_norm"},
            { LLM_TENSOR_FFN_NORM,        "blk.%d.ffn_norm"},
            { LLM_TENSOR_FFN_DOWN,        "blk.%d.ffn_down"},
            { LLM_TENSOR_FFN_UP,          "blk.%d.ffn_up"},
            { LLM_TENSOR_ATTN_ROT_EMBD,   "blk.%d.attn_rot_embd"},
        },
    },
    {
        LLM_ARCH_MPT,
        {
            { LLM_TENSOR_TOKEN_EMBD,      "token_embd" },
            { LLM_TENSOR_OUTPUT_NORM,     "output_norm" },
            { LLM_TENSOR_OUTPUT,          "output" },
            { LLM_TENSOR_ATTN_NORM,       "blk.%d.attn_norm" },
            { LLM_TENSOR_FFN_NORM,        "blk.%d.ffn_norm" },
            { LLM_TENSOR_ATTN_QKV,        "blk.%d.attn_qkv" },
            { LLM_TENSOR_ATTN_OUT,        "blk.%d.attn_output" },
            { LLM_TENSOR_FFN_DOWN,        "blk.%d.ffn_down" },
            { LLM_TENSOR_FFN_UP,          "blk.%d.ffn_up" },
            { LLM_TENSOR_FFN_ACT,         "blk.%d.ffn.act" },
        },
    },
    {
        LLM_ARCH_STARCODER,
        {
            { LLM_TENSOR_TOKEN_EMBD,      "token_embd" },
            { LLM_TENSOR_POS_EMBD,        "position_embd" },
            { LLM_TENSOR_OUTPUT_NORM,     "output_norm" },
            { LLM_TENSOR_OUTPUT,          "output" },
            { LLM_TENSOR_ATTN_NORM,       "blk.%d.attn_norm" },
            { LLM_TENSOR_ATTN_QKV,        "blk.%d.attn_qkv" },
            { LLM_TENSOR_ATTN_OUT,        "blk.%d.attn_output" },
            { LLM_TENSOR_FFN_NORM,        "blk.%d.ffn_norm" },
            { LLM_TENSOR_FFN_UP,          "blk.%d.ffn_up" },
            { LLM_TENSOR_FFN_DOWN,        "blk.%d.ffn_down" },
        },
    },
    {
        LLM_ARCH_REFACT,
        {
            { LLM_TENSOR_TOKEN_EMBD,      "token_embd" },
            { LLM_TENSOR_OUTPUT_NORM,     "output_norm" },
            { LLM_TENSOR_OUTPUT,          "output" },
            { LLM_TENSOR_ATTN_NORM,       "blk.%d.attn_norm" },
            { LLM_TENSOR_ATTN_Q,          "blk.%d.attn_q" },
            { LLM_TENSOR_ATTN_K,          "blk.%d.attn_k" },
            { LLM_TENSOR_ATTN_V,          "blk.%d.attn_v" },
            { LLM_TENSOR_ATTN_OUT,        "blk.%d.attn_output" },
            { LLM_TENSOR_FFN_NORM,        "blk.%d.ffn_norm" },
            { LLM_TENSOR_FFN_GATE,        "blk.%d.ffn_gate" },
            { LLM_TENSOR_FFN_DOWN,        "blk.%d.ffn_down" },
            { LLM_TENSOR_FFN_UP,          "blk.%d.ffn_up" },
        },
    },
    {
        LLM_ARCH_BLOOM,
        {
            { LLM_TENSOR_TOKEN_EMBD,      "token_embd" },
            { LLM_TENSOR_TOKEN_EMBD_NORM, "token_embd_norm" },
            { LLM_TENSOR_OUTPUT_NORM,     "output_norm" },
            { LLM_TENSOR_OUTPUT,          "output" },
            { LLM_TENSOR_ATTN_NORM,       "blk.%d.attn_norm" },
            { LLM_TENSOR_ATTN_QKV,        "blk.%d.attn_qkv" },
            { LLM_TENSOR_ATTN_OUT,        "blk.%d.attn_output" },
            { LLM_TENSOR_FFN_NORM,        "blk.%d.ffn_norm" },
            { LLM_TENSOR_FFN_UP,          "blk.%d.ffn_up" },
            { LLM_TENSOR_FFN_DOWN,        "blk.%d.ffn_down" },
        },
    },
    {
        LLM_ARCH_STABLELM,
        {
            { LLM_TENSOR_TOKEN_EMBD,      "token_embd" },
            { LLM_TENSOR_OUTPUT_NORM,     "output_norm" },
            { LLM_TENSOR_OUTPUT,          "output" },
            { LLM_TENSOR_ROPE_FREQS,      "rope_freqs" },
            { LLM_TENSOR_ATTN_NORM,       "blk.%d.attn_norm" },
            { LLM_TENSOR_ATTN_Q,          "blk.%d.attn_q" },
            { LLM_TENSOR_ATTN_K,          "blk.%d.attn_k" },
            { LLM_TENSOR_ATTN_V,          "blk.%d.attn_v" },
            { LLM_TENSOR_ATTN_OUT,        "blk.%d.attn_output" },
            { LLM_TENSOR_FFN_NORM,        "blk.%d.ffn_norm" },
            { LLM_TENSOR_FFN_GATE,        "blk.%d.ffn_gate" },
            { LLM_TENSOR_FFN_DOWN,        "blk.%d.ffn_down" },
            { LLM_TENSOR_FFN_UP,          "blk.%d.ffn_up" },
        },
    },
    {
        LLM_ARCH_QWEN,
        {
            { LLM_TENSOR_TOKEN_EMBD,      "token_embd" },
            { LLM_TENSOR_OUTPUT_NORM,     "output_norm" },
            { LLM_TENSOR_OUTPUT,          "output" },
            { LLM_TENSOR_ROPE_FREQS,      "rope_freqs" },
            { LLM_TENSOR_ATTN_NORM,       "blk.%d.attn_norm" },
            { LLM_TENSOR_ATTN_QKV,        "blk.%d.attn_qkv" },
            { LLM_TENSOR_ATTN_OUT,        "blk.%d.attn_output" },
            { LLM_TENSOR_FFN_NORM,        "blk.%d.ffn_norm" },
            { LLM_TENSOR_FFN_GATE,        "blk.%d.ffn_gate" },
            { LLM_TENSOR_FFN_DOWN,        "blk.%d.ffn_down" },
            { LLM_TENSOR_FFN_UP,          "blk.%d.ffn_up" },
        },
    },
    {
        LLM_ARCH_QWEN2,
        {
            { LLM_TENSOR_TOKEN_EMBD,      "token_embd" },
            { LLM_TENSOR_OUTPUT_NORM,     "output_norm" },
            { LLM_TENSOR_OUTPUT,          "output" },
            { LLM_TENSOR_ATTN_NORM,       "blk.%d.attn_norm" },
            { LLM_TENSOR_ATTN_Q,          "blk.%d.attn_q" },
            { LLM_TENSOR_ATTN_K,          "blk.%d.attn_k" },
            { LLM_TENSOR_ATTN_V,          "blk.%d.attn_v" },
            { LLM_TENSOR_ATTN_OUT,        "blk.%d.attn_output" },
            { LLM_TENSOR_FFN_NORM,        "blk.%d.ffn_norm" },
            { LLM_TENSOR_FFN_GATE,        "blk.%d.ffn_gate" },
            { LLM_TENSOR_FFN_DOWN,        "blk.%d.ffn_down" },
            { LLM_TENSOR_FFN_UP,          "blk.%d.ffn_up" },
        },
    },
    {
        LLM_ARCH_PHI2,
        {
            { LLM_TENSOR_TOKEN_EMBD,      "token_embd" },
            { LLM_TENSOR_OUTPUT_NORM,     "output_norm" },
            { LLM_TENSOR_OUTPUT,          "output" },
            { LLM_TENSOR_ATTN_NORM,       "blk.%d.attn_norm" },
            { LLM_TENSOR_ATTN_QKV,        "blk.%d.attn_qkv" },
            { LLM_TENSOR_ATTN_Q,          "blk.%d.attn_q" },
            { LLM_TENSOR_ATTN_K,          "blk.%d.attn_k" },
            { LLM_TENSOR_ATTN_V,          "blk.%d.attn_v" },
            { LLM_TENSOR_ATTN_OUT,        "blk.%d.attn_output" },
            { LLM_TENSOR_FFN_DOWN,        "blk.%d.ffn_down" },
            { LLM_TENSOR_FFN_UP,          "blk.%d.ffn_up" },
        },
    },
    {
        LLM_ARCH_PLAMO,
        {
            { LLM_TENSOR_TOKEN_EMBD,      "token_embd" },
            { LLM_TENSOR_OUTPUT_NORM,     "output_norm" },
            { LLM_TENSOR_OUTPUT,          "output" },
            { LLM_TENSOR_ROPE_FREQS,      "rope_freqs" },
            { LLM_TENSOR_ATTN_NORM,       "blk.%d.attn_norm" },
            { LLM_TENSOR_ATTN_Q,          "blk.%d.attn_q" },
            { LLM_TENSOR_ATTN_K,          "blk.%d.attn_k" },
            { LLM_TENSOR_ATTN_V,          "blk.%d.attn_v" },
            { LLM_TENSOR_ATTN_OUT,        "blk.%d.attn_output" },
            { LLM_TENSOR_ATTN_ROT_EMBD,   "blk.%d.attn_rot_embd" },
            { LLM_TENSOR_FFN_GATE,        "blk.%d.ffn_gate" },
            { LLM_TENSOR_FFN_DOWN,        "blk.%d.ffn_down" },
            { LLM_TENSOR_FFN_UP,          "blk.%d.ffn_up" },
        },
    },
    {
        LLM_ARCH_CODESHELL,
        {
            { LLM_TENSOR_TOKEN_EMBD,      "token_embd" },
            { LLM_TENSOR_OUTPUT_NORM,     "output_norm" },
            { LLM_TENSOR_OUTPUT,          "output" },
            { LLM_TENSOR_ROPE_FREQS,      "rope_freqs" },
            { LLM_TENSOR_ATTN_NORM,       "blk.%d.attn_norm" },
            { LLM_TENSOR_ATTN_Q,          "blk.%d.attn_q" },
            { LLM_TENSOR_ATTN_K,          "blk.%d.attn_k" },
            { LLM_TENSOR_ATTN_V,          "blk.%d.attn_v" },
            { LLM_TENSOR_ATTN_QKV,        "blk.%d.attn_qkv" },
            { LLM_TENSOR_ATTN_OUT,        "blk.%d.attn_output" },
            { LLM_TENSOR_ATTN_ROT_EMBD,   "blk.%d.attn_rot_embd" },
            { LLM_TENSOR_FFN_NORM,        "blk.%d.ffn_norm" },
            { LLM_TENSOR_FFN_GATE,        "blk.%d.ffn_gate" },
            { LLM_TENSOR_FFN_DOWN,        "blk.%d.ffn_down" },
            { LLM_TENSOR_FFN_UP,          "blk.%d.ffn_up" },
        },
    },

    {
        LLM_ARCH_UNKNOWN,
        {
            { LLM_TENSOR_TOKEN_EMBD,      "token_embd" },
        },
    },
};

static llm_arch llm_arch_from_string(const std::string & name) {
    for (const auto & kv : LLM_ARCH_NAMES) { // NOLINT
        if (kv.second == name) {
            return kv.first;
        }
    }

    return LLM_ARCH_UNKNOWN;
}

// helper to handle gguf constants
// usage:
//
//   const auto tn = LLM_TN(LLM_ARCH_LLAMA);
//
//   std::string name = tn(LLM_TENSOR_OUTPUT);                     -> "output"
//   std::string name = tn(LLM_TENSOR_TOKEN_EMBD, "bias");         -> "token_embd.bias"
//   std::string name = tn(LLM_TENSOR_ATTN_NORM, "weight", 3);     -> "blk.3.attn_norm.weight"
//
struct LLM_TN {
    LLM_TN(llm_arch arch) : arch(arch) {}

    llm_arch arch;

    std::string operator()(llm_tensor tensor) const {
        return LLM_TENSOR_NAMES[arch].at(tensor);
    }

    std::string operator()(llm_tensor tensor, const std::string & suffix) const {
        return LLM_TENSOR_NAMES[arch].at(tensor) + "." + suffix;
    }

    std::string operator()(llm_tensor tensor, int bid) const {
        return ::format(LLM_TENSOR_NAMES[arch].at(tensor).c_str(), bid);
    }

    std::string operator()(llm_tensor tensor, const std::string & suffix, int bid) const {
        return ::format(LLM_TENSOR_NAMES[arch].at(tensor).c_str(), bid) + "." + suffix;
    }

    std::string operator()(llm_tensor tensor, const std::string & suffix, int bid, int xid) const {
        return ::format(LLM_TENSOR_NAMES[arch].at(tensor).c_str(), bid, xid) + "." + suffix;
    }
};

//
// gguf helpers
//

static std::map<int8_t, std::string> LLAMA_ROPE_SCALING_TYPES = {
    { LLAMA_ROPE_SCALING_NONE,   "none"   },
    { LLAMA_ROPE_SCALING_LINEAR, "linear" },
    { LLAMA_ROPE_SCALING_YARN,   "yarn"   },
};

static int8_t llama_rope_scaling_type_from_string(const std::string & name) {
    for (const auto & kv : LLAMA_ROPE_SCALING_TYPES) {
        if (kv.second == name) {
            return kv.first;
        }
    }

    return LLAMA_ROPE_SCALING_UNSPECIFIED;
}

static std::string gguf_data_to_str(enum gguf_type type, const void * data, int i) {
    switch (type) {
        case GGUF_TYPE_UINT8:   return std::to_string(((const uint8_t  *)data)[i]);
        case GGUF_TYPE_INT8:    return std::to_string(((const int8_t   *)data)[i]);
        case GGUF_TYPE_UINT16:  return std::to_string(((const uint16_t *)data)[i]);
        case GGUF_TYPE_INT16:   return std::to_string(((const int16_t  *)data)[i]);
        case GGUF_TYPE_UINT32:  return std::to_string(((const uint32_t *)data)[i]);
        case GGUF_TYPE_INT32:   return std::to_string(((const int32_t  *)data)[i]);
        case GGUF_TYPE_UINT64:  return std::to_string(((const uint64_t *)data)[i]);
        case GGUF_TYPE_INT64:   return std::to_string(((const int64_t  *)data)[i]);
        case GGUF_TYPE_FLOAT32: return std::to_string(((const float    *)data)[i]);
        case GGUF_TYPE_FLOAT64: return std::to_string(((const double   *)data)[i]);
        case GGUF_TYPE_BOOL:    return ((const bool *)data)[i] ? "true" : "false";
        default:                return format("unknown type %d", type);
    }
}

static std::string gguf_kv_to_str(const struct gguf_context * ctx_gguf, int i) {
    const enum gguf_type type = gguf_get_kv_type(ctx_gguf, i);

    switch (type) {
        case GGUF_TYPE_STRING:
            return gguf_get_val_str(ctx_gguf, i);
        case GGUF_TYPE_ARRAY:
            {
                const enum gguf_type arr_type = gguf_get_arr_type(ctx_gguf, i);
                int arr_n = gguf_get_arr_n(ctx_gguf, i);
                const void * data = gguf_get_arr_data(ctx_gguf, i);
                std::stringstream ss;
                ss << "[";
                for (int j = 0; j < arr_n; j++) {
                    if (arr_type == GGUF_TYPE_STRING) {
                        std::string val = gguf_get_arr_str(ctx_gguf, i, j);
                        // escape quotes
                        replace_all(val, "\\", "\\\\");
                        replace_all(val, "\"", "\\\"");
                        ss << '"' << val << '"';
                    } else if (arr_type == GGUF_TYPE_ARRAY) {
                        ss << "???";
                    } else {
                        ss << gguf_data_to_str(arr_type, data, j);
                    }
                    if (j < arr_n - 1) {
                        ss << ", ";
                    }
                }
                ss << "]";
                return ss.str();
            }
        default:
            return gguf_data_to_str(type, gguf_get_val_data(ctx_gguf, i), 0);
    }
}

//
// ggml helpers
//

static void ggml_graph_compute_helper(std::vector<uint8_t> & buf, ggml_cgraph * graph, int n_threads) {
    struct ggml_cplan plan = ggml_graph_plan(graph, n_threads);

    if (plan.work_size > 0) {
        buf.resize(plan.work_size);
        plan.work_data = buf.data();
    }

    ggml_graph_compute(graph, &plan);
}

//
// llama helpers
//

#if defined(_WIN32)
static std::string llama_format_win_err(DWORD err) {
    LPSTR buf;
    size_t size = FormatMessageA(FORMAT_MESSAGE_ALLOCATE_BUFFER | FORMAT_MESSAGE_FROM_SYSTEM | FORMAT_MESSAGE_IGNORE_INSERTS,
                                 NULL, err, MAKELANGID(LANG_NEUTRAL, SUBLANG_DEFAULT), (LPSTR)&buf, 0, NULL);
    if (!size) {
        return "FormatMessageA failed";
    }
    std::string ret(buf, size);
    LocalFree(buf);
    return ret;
}
#endif

template <typename T>
struct no_init {
    T value;
    no_init() { /* do nothing */ }
};

struct llama_file {
    // use FILE * so we don't have to re-open the file to mmap
    FILE * fp;
    size_t size;

    llama_file(const char * fname, const char * mode) {
        fp = std::fopen(fname, mode);
        if (fp == NULL) {
            throw std::runtime_error(format("failed to open %s: %s", fname, strerror(errno)));
        }
        seek(0, SEEK_END);
        size = tell();
        seek(0, SEEK_SET);
    }

    size_t tell() const {
#ifdef _WIN32
        __int64 ret = _ftelli64(fp);
#else
        long ret = std::ftell(fp);
#endif
        GGML_ASSERT(ret != -1); // this really shouldn't fail
        return (size_t) ret;
    }

    void seek(size_t offset, int whence) const {
#ifdef _WIN32
        int ret = _fseeki64(fp, (__int64) offset, whence);
#else
        int ret = std::fseek(fp, (long) offset, whence);
#endif
        GGML_ASSERT(ret == 0); // same
    }

    void read_raw(void * ptr, size_t len) const {
        if (len == 0) {
            return;
        }
        errno = 0;
        std::size_t ret = std::fread(ptr, len, 1, fp);
        if (ferror(fp)) {
            throw std::runtime_error(format("read error: %s", strerror(errno)));
        }
        if (ret != 1) {
            throw std::runtime_error("unexpectedly reached end of file");
        }
    }

    uint32_t read_u32() const {
        uint32_t ret;
        read_raw(&ret, sizeof(ret));
        return ret;
    }

    void write_raw(const void * ptr, size_t len) const {
        if (len == 0) {
            return;
        }
        errno = 0;
        size_t ret = std::fwrite(ptr, len, 1, fp);
        if (ret != 1) {
            throw std::runtime_error(format("write error: %s", strerror(errno)));
        }
    }

    void write_u32(std::uint32_t val) const {
        write_raw(&val, sizeof(val));
    }

    ~llama_file() {
        if (fp) {
            std::fclose(fp);
        }
    }
};

struct llama_mmap {
    void * addr;
    size_t size;

    llama_mmap(const llama_mmap &) = delete;

#ifdef _POSIX_MAPPED_FILES
    static constexpr bool SUPPORTED = true;

    // list of mapped fragments (first_offset, last_offset)
    std::vector<std::pair<size_t, size_t>> mapped_fragments;

    llama_mmap(struct llama_file * file, size_t prefetch = (size_t) -1 /* -1 = max value */, bool numa = false) {
        size = file->size;
        int fd = fileno(file->fp);
        int flags = MAP_SHARED;
        // prefetch/readahead impairs performance on NUMA systems
        if (numa) { prefetch = 0; }
#ifdef __linux__
        // advise the kernel to read the file sequentially (increases readahead)
        if (posix_fadvise(fd, 0, 0, POSIX_FADV_SEQUENTIAL)) {
            LLAMA_LOG_WARN("warning: posix_fadvise(.., POSIX_FADV_SEQUENTIAL) failed: %s\n",
                    strerror(errno));
        }
        if (prefetch) { flags |= MAP_POPULATE; }
#endif
        addr = mmap(NULL, file->size, PROT_READ, flags, fd, 0);
        if (addr == MAP_FAILED) { // NOLINT
            throw std::runtime_error(format("mmap failed: %s", strerror(errno)));
        }

        if (prefetch > 0) {
            // advise the kernel to preload the mapped memory
            if (posix_madvise(addr, std::min(file->size, prefetch), POSIX_MADV_WILLNEED)) {
                LLAMA_LOG_WARN("warning: posix_madvise(.., POSIX_MADV_WILLNEED) failed: %s\n",
                        strerror(errno));
            }
        }
        if (numa) {
            // advise the kernel not to use readahead
            // (because the next page might not belong on the same node)
            if (posix_madvise(addr, file->size, POSIX_MADV_RANDOM)) {
                LLAMA_LOG_WARN("warning: posix_madvise(.., POSIX_MADV_RANDOM) failed: %s\n",
                        strerror(errno));
            }
        }

        // initialize list of mapped_fragments
        mapped_fragments.emplace_back(0, file->size);
    }

    static void align_range(size_t * first, size_t * last, size_t page_size) {
        // align first to the next page
        size_t offset_in_page = *first & (page_size - 1);
        size_t offset_to_page = offset_in_page == 0 ? 0 : page_size - offset_in_page;
        *first += offset_to_page;

        // align last to the previous page
        *last = *last & ~(page_size - 1);

        if (*last <= *first) {
            *last = *first;
        }
    }

    // partially unmap the file in the range [first, last)
    void unmap_fragment(size_t first, size_t last) {
        // note: this function must not be called multiple times with overlapping ranges
        // otherwise, there is a risk of invalidating addresses that have been repurposed for other mappings
        int page_size = sysconf(_SC_PAGESIZE);
        align_range(&first, &last, page_size);
        size_t len = last - first;

        if (len == 0) {
            return;
        }

        GGML_ASSERT(first % page_size == 0);
        GGML_ASSERT(last % page_size == 0);
        GGML_ASSERT(last > first);

        void * next_page_start = (uint8_t *) addr + first;

        // unmap the range
        if (munmap(next_page_start, len)) {
            LLAMA_LOG_WARN("warning: munmap failed: %s\n", strerror(errno));
        }

        // update the list of mapped fragments to avoid unmapping the same range again in the destructor
        std::vector<std::pair<size_t, size_t>> new_mapped_fragments;
        for (const auto & frag : mapped_fragments) {
            if (frag.first < first && frag.second > last) {
                // the range is in the middle of the fragment, split it
                new_mapped_fragments.emplace_back(frag.first, first);
                new_mapped_fragments.emplace_back(last, frag.second);
            } else if (frag.first < first && frag.second > first) {
                // the range starts in the middle of the fragment
                new_mapped_fragments.emplace_back(frag.first, first);
            } else if (frag.first < last && frag.second > last) {
                // the range ends in the middle of the fragment
                new_mapped_fragments.emplace_back(last, frag.second);
            } else if (frag.first >= first && frag.second <= last) {
                // the range covers the entire fragment
            } else {
                // the range is outside the fragment
                new_mapped_fragments.push_back(frag);
            }
        }
        mapped_fragments = std::move(new_mapped_fragments);
    }

    ~llama_mmap() {
        for (const auto & frag : mapped_fragments) {
            if (munmap((char *) addr + frag.first, frag.second - frag.first)) {
                LLAMA_LOG_WARN("warning: munmap failed: %s\n", strerror(errno));
            }
        }
    }
#elif defined(_WIN32)
    static constexpr bool SUPPORTED = true;

    llama_mmap(struct llama_file * file, size_t prefetch = (size_t) -1, bool numa = false) {
        GGML_UNUSED(numa);

        size = file->size;

        HANDLE hFile = (HANDLE) _get_osfhandle(_fileno(file->fp));

        HANDLE hMapping = CreateFileMappingA(hFile, NULL, PAGE_READONLY, 0, 0, NULL);

        if (hMapping == NULL) {
            DWORD error = GetLastError();
            throw std::runtime_error(format("CreateFileMappingA failed: %s", llama_format_win_err(error).c_str()));
        }

        addr = MapViewOfFile(hMapping, FILE_MAP_READ, 0, 0, 0);
        DWORD error = GetLastError();
        CloseHandle(hMapping);

        if (addr == NULL) {
            throw std::runtime_error(format("MapViewOfFile failed: %s", llama_format_win_err(error).c_str()));
        }

        if (prefetch > 0) {
#if _WIN32_WINNT >= 0x602
            // PrefetchVirtualMemory is only present on Windows 8 and above, so we dynamically load it
            BOOL (WINAPI *pPrefetchVirtualMemory) (HANDLE, ULONG_PTR, PWIN32_MEMORY_RANGE_ENTRY, ULONG);
            HMODULE hKernel32 = GetModuleHandleW(L"kernel32.dll");

            // may fail on pre-Windows 8 systems
            pPrefetchVirtualMemory = reinterpret_cast<decltype(pPrefetchVirtualMemory)> (GetProcAddress(hKernel32, "PrefetchVirtualMemory"));

            if (pPrefetchVirtualMemory) {
                // advise the kernel to preload the mapped memory
                WIN32_MEMORY_RANGE_ENTRY range;
                range.VirtualAddress = addr;
                range.NumberOfBytes = (SIZE_T) std::min(size, prefetch);
                if (!pPrefetchVirtualMemory(GetCurrentProcess(), 1, &range, 0)) {
                    LLAMA_LOG_WARN("warning: PrefetchVirtualMemory failed: %s\n",
                            llama_format_win_err(GetLastError()).c_str());
                }
            }
#else
            throw std::runtime_error("PrefetchVirtualMemory unavailable");
#endif
        }
    }

    void unmap_fragment(size_t first, size_t last) {
        // not supported
        GGML_UNUSED(first);
        GGML_UNUSED(last);
    }

    ~llama_mmap() {
        if (!UnmapViewOfFile(addr)) {
            LLAMA_LOG_WARN("warning: UnmapViewOfFile failed: %s\n",
                    llama_format_win_err(GetLastError()).c_str());
        }
    }
#else
    static constexpr bool SUPPORTED = false;

    llama_mmap(struct llama_file * file, size_t prefetch = -1, bool numa = false) {
        GGML_UNUSED(file);
        GGML_UNUSED(prefetch);
        GGML_UNUSED(numa);

        throw std::runtime_error("mmap not supported");
    }

    void unmap_fragment(size_t first, size_t last) {
        GGML_UNUSED(first);
        GGML_UNUSED(last);

        throw std::runtime_error("mmap not supported");
    }
#endif
};

// Represents some region of memory being locked using mlock or VirtualLock;
// will automatically unlock on destruction.
struct llama_mlock {
    void * addr = NULL;
    size_t size = 0;

    bool failed_already = false;

    llama_mlock() {}
    llama_mlock(const llama_mlock &) = delete;

    ~llama_mlock() {
        if (size) {
            raw_unlock(addr, size);
        }
    }

    void init(void * ptr) {
        GGML_ASSERT(addr == NULL && size == 0); // NOLINT
        addr = ptr;
    }

    void grow_to(size_t target_size) {
        GGML_ASSERT(addr);
        if (failed_already) {
            return;
        }
        size_t granularity = lock_granularity();
        target_size = (target_size + granularity - 1) & ~(granularity - 1);
        if (target_size > size) {
            if (raw_lock((uint8_t *) addr + size, target_size - size)) {
                size = target_size;
            } else {
                failed_already = true;
            }
        }
    }

#ifdef _POSIX_MEMLOCK_RANGE
    static constexpr bool SUPPORTED = true;

    static size_t lock_granularity() {
        return (size_t) sysconf(_SC_PAGESIZE);
    }

    #ifdef __APPLE__
        #define MLOCK_SUGGESTION \
            "Try increasing the sysctl values 'vm.user_wire_limit' and 'vm.global_user_wire_limit' and/or " \
            "decreasing 'vm.global_no_user_wire_amount'.  Also try increasing RLIMIT_MLOCK (ulimit -l).\n"
    #else
        #define MLOCK_SUGGESTION \
            "Try increasing RLIMIT_MLOCK ('ulimit -l' as root).\n"
    #endif

    bool raw_lock(const void * addr, size_t size) const {
        if (!mlock(addr, size)) {
            return true;
        }

        char* errmsg = std::strerror(errno);
        bool suggest = (errno == ENOMEM);

        // Check if the resource limit is fine after all
        struct rlimit lock_limit;
        if (suggest && getrlimit(RLIMIT_MEMLOCK, &lock_limit)) {
            suggest = false;
        }
        if (suggest && (lock_limit.rlim_max > lock_limit.rlim_cur + size)) {
            suggest = false;
        }

        LLAMA_LOG_WARN("warning: failed to mlock %zu-byte buffer (after previously locking %zu bytes): %s\n%s",
                size, this->size, errmsg, suggest ? MLOCK_SUGGESTION : "");
        return false;
    }

    #undef MLOCK_SUGGESTION

    static void raw_unlock(void * addr, size_t size) {
        if (munlock(addr, size)) {
            LLAMA_LOG_WARN("warning: failed to munlock buffer: %s\n", std::strerror(errno));
        }
    }
#elif defined(_WIN32)
    static constexpr bool SUPPORTED = true;

    static size_t lock_granularity() {
        SYSTEM_INFO si;
        GetSystemInfo(&si);
        return (size_t) si.dwPageSize;
    }

    bool raw_lock(void * ptr, size_t len) const {
        for (int tries = 1; ; tries++) {
            if (VirtualLock(ptr, len)) {
                return true;
            }
            if (tries == 2) {
                LLAMA_LOG_WARN("warning: failed to VirtualLock %zu-byte buffer (after previously locking %zu bytes): %s\n",
                    len, size, llama_format_win_err(GetLastError()).c_str());
                return false;
            }

            // It failed but this was only the first try; increase the working
            // set size and try again.
            SIZE_T min_ws_size, max_ws_size;
            if (!GetProcessWorkingSetSize(GetCurrentProcess(), &min_ws_size, &max_ws_size)) {
                LLAMA_LOG_WARN("warning: GetProcessWorkingSetSize failed: %s\n",
                        llama_format_win_err(GetLastError()).c_str());
                return false;
            }
            // Per MSDN: "The maximum number of pages that a process can lock
            // is equal to the number of pages in its minimum working set minus
            // a small overhead."
            // Hopefully a megabyte is enough overhead:
            size_t increment = len + 1048576;
            // The minimum must be <= the maximum, so we need to increase both:
            min_ws_size += increment;
            max_ws_size += increment;
            if (!SetProcessWorkingSetSize(GetCurrentProcess(), min_ws_size, max_ws_size)) {
                LLAMA_LOG_WARN("warning: SetProcessWorkingSetSize failed: %s\n",
                        llama_format_win_err(GetLastError()).c_str());
                return false;
            }
        }
    }

    static void raw_unlock(void * ptr, size_t len) {
        if (!VirtualUnlock(ptr, len)) {
            LLAMA_LOG_WARN("warning: failed to VirtualUnlock buffer: %s\n",
                    llama_format_win_err(GetLastError()).c_str());
        }
    }
#else
    static constexpr bool SUPPORTED = false;

    static size_t lock_granularity() {
        return (size_t) 65536;
    }

    bool raw_lock(const void * addr, size_t len) const {
        LLAMA_LOG_WARN("warning: mlock not supported on this system\n");
        return false;
    }

    static void raw_unlock(const void * addr, size_t len) {}
#endif
};

static std::string llama_token_to_piece(const struct llama_context * ctx, llama_token token) {
    std::vector<char> result(8, 0);
    const int n_tokens = llama_token_to_piece(llama_get_model(ctx), token, result.data(), result.size());
    if (n_tokens < 0) {
        result.resize(-n_tokens);
        int check = llama_token_to_piece(llama_get_model(ctx), token, result.data(), result.size());
        GGML_ASSERT(check == -n_tokens);
    }
    else {
        result.resize(n_tokens);
    }

    return std::string(result.data(), result.size());
}

static ggml_backend_buffer_type_t llama_default_buffer_type_cpu(bool host_buffer) {
    ggml_backend_buffer_type_t buft = nullptr;

#if defined(GGML_USE_CUBLAS)
    // host buffers should only be used when data is expected to be copied to/from the GPU
    if (host_buffer) {
        buft = ggml_backend_cuda_host_buffer_type();
    }
#elif defined(GGML_USE_CPU_HBM)
    buft = ggml_backend_cpu_hbm_buffer_type();
#endif

    if (buft == nullptr) {
        buft = ggml_backend_cpu_buffer_type();
    }
    return buft;

    GGML_UNUSED(host_buffer);
}

static ggml_backend_buffer_type_t llama_default_buffer_type_offload(int gpu) {
    ggml_backend_buffer_type_t buft = nullptr;

#ifdef GGML_USE_METAL
    buft = ggml_backend_metal_buffer_type();
#elif defined(GGML_USE_CUBLAS)
    buft = ggml_backend_cuda_buffer_type(gpu);
#elif defined(GGML_USE_CLBLAST)
    buft = ggml_backend_opencl_buffer_type();
#endif

    if (buft == nullptr) {
        buft = llama_default_buffer_type_cpu(true);
    }
    return buft;

    GGML_UNUSED(gpu);
}

static ggml_backend_buffer_type_t llama_default_buffer_type_split(int fallback_gpu, const float * tensor_split) {
    ggml_backend_buffer_type_t buft = nullptr;

#ifdef GGML_USE_CUBLAS
    if (ggml_backend_cuda_get_device_count() > 1) {
        buft = ggml_backend_cuda_split_buffer_type(tensor_split);
    }
#endif

    if (buft == nullptr) {
        buft = llama_default_buffer_type_offload(fallback_gpu);
    }
    return buft;

    GGML_UNUSED(tensor_split);
}

//
// globals
//

struct llama_state {
    llama_state() {
#ifdef GGML_USE_METAL
        ggml_backend_metal_log_set_callback(log_callback, log_callback_user_data);
#endif
    }

    // We save the log callback globally
    ggml_log_callback log_callback = llama_log_callback_default;
    void * log_callback_user_data = nullptr;
};

static llama_state g_state;

// available llama models
enum e_model {
    MODEL_UNKNOWN,
    MODEL_0_5B,
    MODEL_1B,
    MODEL_3B,
    MODEL_4B,
    MODEL_7B,
    MODEL_8B,
    MODEL_13B,
    MODEL_15B,
    MODEL_30B,
    MODEL_34B,
    MODEL_40B,
    MODEL_65B,
    MODEL_70B,
    MODEL_SMALL,
    MODEL_MEDIUM,
    MODEL_LARGE,
    MODEL_XL,
};

static const size_t kiB = 1024;
static const size_t MiB = 1024*kiB;
static const size_t GiB = 1024*MiB;

struct llama_hparams {
    bool     vocab_only;
    uint32_t n_vocab;
    uint32_t n_ctx_train; // context size the model was trained on
    uint32_t n_embd;
    uint32_t n_head;
    uint32_t n_head_kv;
    uint32_t n_layer;
    uint32_t n_rot;
    uint32_t n_embd_head_k; // dimension of keys (d_k). d_q is assumed to be the same, but there are n_head q heads, and only n_head_kv k-v heads
    uint32_t n_embd_head_v; // dimension of values (d_v) aka n_embd_head
    uint32_t n_ff;
    uint32_t n_expert = 0;
    uint32_t n_expert_used = 0;

    float f_norm_eps;
    float f_norm_rms_eps;

    float    rope_freq_base_train;
    float    rope_freq_scale_train;
    uint32_t n_yarn_orig_ctx;
    int8_t   rope_scaling_type_train : 3;
    bool     rope_finetuned : 1;

    float f_clamp_kqv;
    float f_max_alibi_bias;


    bool operator!=(const llama_hparams & other) const {
        if (this->vocab_only    != other.vocab_only)    return true;
        if (this->n_vocab       != other.n_vocab)       return true;
        if (this->n_ctx_train   != other.n_ctx_train)   return true;
        if (this->n_embd        != other.n_embd)        return true;
        if (this->n_head        != other.n_head)        return true;
        if (this->n_head_kv     != other.n_head_kv)     return true;
        if (this->n_layer       != other.n_layer)       return true;
        if (this->n_rot         != other.n_rot)         return true;
        if (this->n_embd_head_k != other.n_embd_head_k) return true;
        if (this->n_embd_head_v != other.n_embd_head_v) return true;
        if (this->n_ff          != other.n_ff)          return true;
        if (this->n_expert      != other.n_expert)      return true;
        if (this->n_expert_used != other.n_expert_used) return true;

        if (this->rope_finetuned  != other.rope_finetuned)  return true;
        if (this->n_yarn_orig_ctx != other.n_yarn_orig_ctx) return true;

        const float EPSILON = 1e-9f;

        if (!is_float_close(this->f_norm_eps,            other.f_norm_eps,            EPSILON)) return true;
        if (!is_float_close(this->f_norm_rms_eps,        other.f_norm_rms_eps,        EPSILON)) return true;
        if (!is_float_close(this->rope_freq_base_train,  other.rope_freq_base_train,  EPSILON)) return true;
        if (!is_float_close(this->rope_freq_scale_train, other.rope_freq_scale_train, EPSILON)) return true;

        return false;
    }

    uint32_t n_gqa() const {
        return n_head/n_head_kv;
    }

    uint32_t n_embd_k_gqa() const { // dimension of key embeddings across all k-v heads
        return n_embd_head_k * n_head_kv;
    }

    uint32_t n_embd_v_gqa() const { // dimension of value embeddings across all k-v heads
        return n_embd_head_v * n_head_kv;
    }
};

struct llama_cparams {
    uint32_t n_ctx;       // context size used during inference
    uint32_t n_batch;
    uint32_t n_ubatch;
    uint32_t n_threads;       // number of threads to use for generation
    uint32_t n_threads_batch; // number of threads to use for batch processing

    float    rope_freq_base;
    float    rope_freq_scale;

    uint32_t n_yarn_orig_ctx;
    // These hyperparameters are not exposed in GGUF, because all
    // existing YaRN models use the same values for them.
    float yarn_ext_factor;
    float yarn_attn_factor;
    float yarn_beta_fast;
    float yarn_beta_slow;

    bool mul_mat_q;
    bool offload_kqv;

    ggml_backend_sched_eval_callback cb_eval;
    void * cb_eval_user_data;
};

struct llama_layer {
    // normalization
    struct ggml_tensor * attn_norm;
    struct ggml_tensor * attn_norm_b;
    struct ggml_tensor * attn_norm_2;
    struct ggml_tensor * attn_norm_2_b;
    struct ggml_tensor * attn_q_norm;
    struct ggml_tensor * attn_q_norm_b;
    struct ggml_tensor * attn_k_norm;
    struct ggml_tensor * attn_k_norm_b;

    // attention
    struct ggml_tensor * wq;
    struct ggml_tensor * wk;
    struct ggml_tensor * wv;
    struct ggml_tensor * wo;
    struct ggml_tensor * wqkv;

    // attention bias
    struct ggml_tensor * bq;
    struct ggml_tensor * bk;
    struct ggml_tensor * bv;
    struct ggml_tensor * bo;
    struct ggml_tensor * bqkv;

    // normalization
    struct ggml_tensor * ffn_norm;
    struct ggml_tensor * ffn_norm_b;

    // ff
    struct ggml_tensor * ffn_gate; // w1
    struct ggml_tensor * ffn_down; // w2
    struct ggml_tensor * ffn_up;   // w3

    // ff MoE
    struct ggml_tensor * ffn_gate_inp;
    struct ggml_tensor * ffn_gate_exp[LLAMA_MAX_EXPERTS];
    struct ggml_tensor * ffn_down_exp[LLAMA_MAX_EXPERTS];
    struct ggml_tensor * ffn_up_exp  [LLAMA_MAX_EXPERTS];

    // ff bias
    struct ggml_tensor * ffn_down_b; // b2
    struct ggml_tensor * ffn_up_b;   // b3
    struct ggml_tensor * ffn_act;
};

struct llama_kv_cell {
    llama_pos pos   = -1;
    llama_pos delta = 0;

    std::set<llama_seq_id> seq_id;

    bool has_seq_id(const llama_seq_id & id) const {
        return seq_id.find(id) != seq_id.end();
    }
};

// ring-buffer of cached KV data
struct llama_kv_cache {
    bool has_shift = false;

    // Note: The value of head isn't only used to optimize searching
    // for a free KV slot. llama_decode_internal also uses it, so it
    // cannot be freely changed after a slot has been allocated.
    uint32_t head = 0;
    uint32_t size = 0;
    uint32_t used = 0; // used cells (i.e. at least one seq_id)

    // computed before each graph build
    uint32_t n = 0;

    std::vector<llama_kv_cell> cells;

    std::vector<struct ggml_tensor *> k_l; // per layer
    std::vector<struct ggml_tensor *> v_l;

    std::vector<struct ggml_context *> ctxs;
    std::vector<ggml_backend_buffer_t> bufs;

    size_t total_size() const {
        size_t size = 0;
        for (ggml_backend_buffer_t buf : bufs) {
            size += ggml_backend_buffer_get_size(buf);
        }
        return size;
    }

    ~llama_kv_cache() {
        for (struct ggml_context * ctx : ctxs) {
            ggml_free(ctx);
        }
        for (ggml_backend_buffer_t buf : bufs) {
            ggml_backend_buffer_free(buf);
        }
    }
};

struct llama_vocab {
    using id    = int32_t;
    using token = std::string;
    using ttype = llama_token_type;

    struct token_data {
        token text;
        float score;
        ttype type;
    };

    enum llama_vocab_type type = LLAMA_VOCAB_TYPE_SPM;

    std::unordered_map<token, id> token_to_id;
    std::vector<token_data>       id_to_token;

    std::unordered_map<token, id> special_tokens_cache;

    std::map<std::pair<std::string, std::string>, int> bpe_ranks;

    // default LLaMA special tokens
    id special_bos_id = 1;
    id special_eos_id = 2;
    id special_unk_id = 0;
    id special_sep_id = -1;
    id special_pad_id = -1;

    int special_add_bos = -1; // -1 unknown, 1 add, 0 don't add.
    int special_add_eos = -1; // -1 unknown, 1 add, 0 don't add.

    id linefeed_id       = 13;
    id special_prefix_id = 32007;
    id special_middle_id = 32009;
    id special_suffix_id = 32008;
    id special_eot_id    = 32010;

    int find_bpe_rank(const std::string & token_left, const std::string & token_right) const {
        GGML_ASSERT(token_left.find(' ') == std::string::npos);
        GGML_ASSERT(token_left.find('\n') == std::string::npos);
        GGML_ASSERT(token_right.find(' ') == std::string::npos);
        GGML_ASSERT(token_right.find('\n') == std::string::npos);

        auto it = bpe_ranks.find(std::make_pair(token_left, token_right));
        if (it == bpe_ranks.end()) {
            return -1;
        }

        return it->second;
    }
};

struct llama_model {
    e_model     type  = MODEL_UNKNOWN;
    llm_arch    arch  = LLM_ARCH_UNKNOWN;
    llama_ftype ftype = LLAMA_FTYPE_ALL_F32;

    std::string name = "n/a";

    llama_hparams hparams = {};
    llama_vocab   vocab;

    struct ggml_tensor * tok_embd;
    struct ggml_tensor * pos_embd;
    struct ggml_tensor * tok_norm;
    struct ggml_tensor * tok_norm_b;

    struct ggml_tensor * output_norm;
    struct ggml_tensor * output_norm_b;
    struct ggml_tensor * output;
    struct ggml_tensor * output_b;

    std::vector<llama_layer> layers;

    llama_split_mode split_mode;
    int main_gpu;
    int n_gpu_layers;

    // gguf metadata
    std::unordered_map<std::string, std::string> gguf_kv;

    // layer -> buffer type mapping
    struct layer_buft {
        layer_buft() : buft_matrix(nullptr), buft(nullptr) {}
        layer_buft(ggml_backend_buffer_type_t matrix) : buft_matrix(matrix), buft(matrix) {}
        layer_buft(ggml_backend_buffer_type_t matrix, ggml_backend_buffer_type_t other) : buft_matrix(matrix), buft(other) {}

        ggml_backend_buffer_type_t buft_matrix; // matrices only - used by split buffers and backends that support only matrix multiplication
        ggml_backend_buffer_type_t buft;        // everything else
    };

    layer_buft buft_input;
    layer_buft buft_output;
    std::vector<layer_buft> buft_layer;

    // contexts where the model tensors metadata is stored
    std::vector<struct ggml_context *> ctxs;

    // the model memory buffers for the tensor data
    std::vector<ggml_backend_buffer_t> bufs;

    // model memory mapped file
    std::unique_ptr<llama_mmap> mapping;

    // objects representing data potentially being locked in memory
    std::vector<std::unique_ptr<llama_mlock>> mlock_bufs;
    llama_mlock mlock_mmap;

    // for quantize-stats only
    std::vector<std::pair<std::string, struct ggml_tensor *>> tensors_by_name;

    int64_t t_load_us = 0;
    int64_t t_start_us = 0;

    ~llama_model() {
        for (struct ggml_context * ctx : ctxs) {
            ggml_free(ctx);
        }
        for (ggml_backend_buffer_t buf : bufs) {
            ggml_backend_buffer_free(buf);
        }
    }
};

struct llama_context {
    llama_context(const llama_model & model) : model(model), t_start_us(model.t_start_us), t_load_us(model.t_load_us) {}
    ~llama_context() {
        for (auto & it : bufs_compute) {
            // restore the original buffer in the tallocr
            ggml_tallocr_t allocr = ggml_backend_sched_get_tallocr(sched, it.first);
            ggml_tallocr_set_buffer(allocr, it.second[0]);
            // free the rest of the buffers
            for (size_t i = 1; i < it.second.size(); ++i) {
                ggml_backend_buffer_free(it.second[i]);
            }
        }

        ggml_backend_sched_free(sched);

        for (ggml_backend_t backend : backends) {
            ggml_backend_free(backend);
        }

<<<<<<< HEAD
        ggml_backend_buffer_free(buf_logits);

=======
        ggml_backend_buffer_free(buf_input);
        ggml_free(ctx_input);
>>>>>>> c9b316c7
    }

    llama_cparams cparams;

    std::vector<ggml_backend_t> backends;
#ifdef GGML_USE_METAL
    ggml_backend_t backend_metal = nullptr;
#endif
    ggml_backend_t backend_cpu = nullptr;

    const llama_model & model;

    // key + value cache for the self attention
    struct llama_kv_cache kv_self;

    std::mt19937 rng;

    bool has_evaluated_once = false;

    int64_t t_start_us;
    int64_t t_load_us;
    int64_t t_sample_us = 0;
    int64_t t_p_eval_us = 0;
    int64_t t_eval_us   = 0;

    int32_t n_sample = 0; // number of tokens sampled
    int32_t n_p_eval = 0; // number of tokens in eval calls for the prompt (with batch size > 1)
    int32_t n_eval   = 0; // number of eval calls

    // decode output (2-dimensional array: [n_tokens][n_vocab])
    //std::vector<float> logits;

    ggml_backend_buffer_t buf_logits = nullptr;
    size_t logits_size = 0;
    float * logits = nullptr;

#ifndef NDEBUG
    // guard against access to unset logits
    std::vector<bool>  logits_valid;
#endif
    bool logits_all = false;

    // input embedding (1-dimensional array: [n_embd])
    std::vector<float> embedding;

    // memory buffers used to evaluate the model
    std::vector<uint8_t> buf_compute_meta;
    ggml_backend_sched_t sched = nullptr;
    // allocator for the input tensors
    ggml_tallocr_t alloc_cpu = nullptr;

    std::map<ggml_backend_t, std::vector<ggml_backend_buffer_t>> bufs_compute;
    size_t n_compute_bufs = 0;
    size_t i_compute_buf = 0;

    // input tensors
    ggml_backend_buffer_t buf_input = nullptr;
    ggml_context * ctx_input = nullptr;
    struct ggml_tensor * inp_tokens;    // I32 [n_batch]
    struct ggml_tensor * inp_embd;      // F32 [n_embd, n_batch]
    struct ggml_tensor * inp_pos;       // I32 [n_batch]
    struct ggml_tensor * inp_KQ_mask;   // F32 [n_ctx, n_batch]
    struct ggml_tensor * inp_K_shift;   // I32 [n_ctx]

#ifdef GGML_USE_MPI
    ggml_mpi_context * ctx_mpi = NULL;
#endif
};

//
// kv cache helpers
//

static bool llama_kv_cache_init(
             struct llama_kv_cache & cache,
                 const llama_model & model,
                         ggml_type   ktype,
                         ggml_type   vtype,
                          uint32_t   n_ctx,
                              bool   offload) {
    const struct llama_hparams & hparams = model.hparams;

    const uint32_t n_embd_k_gqa = hparams.n_embd_k_gqa();
    const uint32_t n_embd_v_gqa = hparams.n_embd_v_gqa();
    const int64_t  n_layer      = hparams.n_layer;

    cache.has_shift = false;

    cache.head = 0;
    cache.size = n_ctx;
    cache.used = 0;

    cache.cells.clear();
    cache.cells.resize(n_ctx);

#ifdef GGML_USE_CLBLAST
    offload = false;
#endif

    // count used buffer types
    std::map<ggml_backend_buffer_type_t, int> buft_layer_count;
    if (offload) {
        for (int64_t i = 0; i < n_layer; ++i) {
            buft_layer_count[model.buft_layer[i].buft]++;
        }
    } else {
        buft_layer_count[llama_default_buffer_type_cpu(true)] = n_layer;
    }

    // create a context for each buffer type
    std::map<ggml_backend_buffer_type_t, ggml_context *> ctx_map;
    for (auto & it : buft_layer_count) {
        int n_layers = it.second;
        struct ggml_init_params params = {
            /*.mem_size   =*/ 2u*n_layers*ggml_tensor_overhead(),
            /*.mem_buffer =*/ NULL,
            /*.no_alloc   =*/ true,
        };
        ggml_context * ctx = ggml_init(params);
        if (!ctx) {
            LLAMA_LOG_ERROR("%s: failed to allocate context for kv cache\n", __func__);
            return false;
        }
        ctx_map[it.first] = ctx;
        cache.ctxs.push_back(ctx);
    }

    cache.k_l.reserve(n_layer);
    cache.v_l.reserve(n_layer);

    for (int i = 0; i < (int) n_layer; i++) {
        struct ggml_context * ctx = offload ? ctx_map.at(model.buft_layer[i].buft) : cache.ctxs.front();
        ggml_tensor * k = ggml_new_tensor_1d(ctx, ktype, n_embd_k_gqa*n_ctx);
        ggml_tensor * v = ggml_new_tensor_1d(ctx, vtype, n_embd_v_gqa*n_ctx);
        ggml_format_name(k, "cache_k_l%d", i);
        ggml_format_name(v, "cache_v_l%d", i);
        cache.k_l.push_back(k);
        cache.v_l.push_back(v);
    }

    // allocate tensors and initialize the buffers to avoid NaNs in the padding
    for (auto it : ctx_map) {
        ggml_backend_buffer_type_t buft = it.first;
        ggml_context * ctx = it.second;
        ggml_backend_buffer_t buf = ggml_backend_alloc_ctx_tensors_from_buft(ctx, buft);
        if (!buf) {
            LLAMA_LOG_ERROR("%s: failed to allocate buffer for kv cache\n", __func__);
            return false;
        }
        ggml_backend_buffer_clear(buf, 0);
        LLAMA_LOG_INFO("%s: %10s KV buffer size = %8.2f MiB\n", __func__, ggml_backend_buffer_name(buf), ggml_backend_buffer_get_size(buf)/1024.0/1024.0);
        cache.bufs.push_back(buf);
    }

    return true;
}

// find an empty slot of size "n_tokens" in the cache
// updates the cache head
// Note: On success, it's important that cache.head points
// to the first cell of the slot.
static bool llama_kv_cache_find_slot(
           struct llama_kv_cache & cache,
        const struct llama_batch & batch) {
    const uint32_t n_ctx    = cache.size;
    const uint32_t n_tokens = batch.n_tokens;

    if (n_tokens > n_ctx) {
        LLAMA_LOG_ERROR("%s: n_tokens=%d > n_ctx=%d\n", __func__, n_tokens, n_ctx);
        return false;
    }

    uint32_t n_tested = 0;

    while (true) {
        if (cache.head + n_tokens > n_ctx) {
            n_tested += n_ctx - cache.head;
            cache.head = 0;
            continue;
        }

        bool found = true;
        for (uint32_t i = 0; i < n_tokens; i++) {
            if (cache.cells[cache.head + i].pos >= 0) {
                found = false;
                cache.head += i + 1;
                n_tested   += i + 1;
                break;
            }
        }

        if (found) {
            break;
        }

        if (n_tested >= n_ctx) {
            //LLAMA_LOG_ERROR("%s: failed to find a slot for %d tokens\n", __func__, n_tokens);
            return false;
        }
    }

    for (uint32_t i = 0; i < n_tokens; i++) {
        cache.cells[cache.head + i].pos = batch.pos[i];

        for (int32_t j = 0; j < batch.n_seq_id[i]; j++) {
            cache.cells[cache.head + i].seq_id.insert(batch.seq_id[i][j]);
        }
    }

    cache.used += n_tokens;

    return true;
}

// find how many cells are currently in use
static int32_t llama_kv_cache_cell_max(const struct llama_kv_cache & cache) {
    for (uint32_t i = cache.size - 1; i > 0; --i) {
        if (cache.cells[i].pos >= 0 && !cache.cells[i].seq_id.empty()) {
            return i + 1;
        }
    }

    return 0;
}

static void llama_kv_cache_clear(struct llama_kv_cache & cache) {
    for (int32_t i = 0; i < (int32_t) cache.size; ++i) {
        cache.cells[i].pos = -1;
        cache.cells[i].seq_id.clear();
    }
    cache.head = 0;
    cache.used = 0;
}

static void llama_kv_cache_seq_rm(
        struct llama_kv_cache & cache,
                 llama_seq_id   seq_id,
                    llama_pos   p0,
                    llama_pos   p1) {
    uint32_t new_head = cache.size;

    if (p0 < 0) p0 = 0;
    if (p1 < 0) p1 = std::numeric_limits<llama_pos>::max();

    for (uint32_t i = 0; i < cache.size; ++i) {
        if (cache.cells[i].pos >= p0 && cache.cells[i].pos < p1) {
            if (seq_id < 0) {
                cache.cells[i].seq_id.clear();
            } else if (cache.cells[i].has_seq_id(seq_id)) {
                cache.cells[i].seq_id.erase(seq_id);
            } else {
                continue;
            }
            if (cache.cells[i].seq_id.empty()) {
                // keep count of the number of used cells
                if (cache.cells[i].pos >= 0) cache.used--;

                cache.cells[i].pos = -1;
                if (new_head == cache.size) new_head = i;
            }
        }
    }

    // If we freed up a slot, set head to it so searching can start there.
    if (new_head != cache.size && new_head < cache.head) cache.head = new_head;
}

static void llama_kv_cache_seq_cp(
        struct llama_kv_cache & cache,
                 llama_seq_id   seq_id_src,
                 llama_seq_id   seq_id_dst,
                    llama_pos   p0,
                    llama_pos   p1) {
    if (p0 < 0) p0 = 0;
    if (p1 < 0) p1 = std::numeric_limits<llama_pos>::max();

    cache.head = 0;

    for (uint32_t i = 0; i < cache.size; ++i) {
        if (cache.cells[i].has_seq_id(seq_id_src) && cache.cells[i].pos >= p0 && cache.cells[i].pos < p1) {
            cache.cells[i].seq_id.insert(seq_id_dst);
        }
    }
}

static void llama_kv_cache_seq_keep(struct llama_kv_cache & cache, llama_seq_id seq_id) {
    uint32_t new_head = cache.size;

    for (uint32_t i = 0; i < cache.size; ++i) {
        if (!cache.cells[i].has_seq_id(seq_id)) {
            if (cache.cells[i].pos >= 0) cache.used--;
            cache.cells[i].pos = -1;
            cache.cells[i].seq_id.clear();
            if (new_head == cache.size) new_head = i;
        } else {
            cache.cells[i].seq_id.clear();
            cache.cells[i].seq_id.insert(seq_id);
        }
    }

    // If we freed up a slot, set head to it so searching can start there.
    if (new_head != cache.size && new_head < cache.head) cache.head = new_head;
}

static void llama_kv_cache_seq_shift(
        struct llama_kv_cache & cache,
                 llama_seq_id   seq_id,
                    llama_pos   p0,
                    llama_pos   p1,
                    llama_pos   delta) {
    uint32_t new_head = cache.size;

    if (p0 < 0) p0 = 0;
    if (p1 < 0) p1 = std::numeric_limits<llama_pos>::max();

    for (uint32_t i = 0; i < cache.size; ++i) {
        if (cache.cells[i].has_seq_id(seq_id) && cache.cells[i].pos >= p0 && cache.cells[i].pos < p1) {
            cache.has_shift = true;
            cache.cells[i].pos   += delta;
            cache.cells[i].delta += delta;

            if (cache.cells[i].pos < 0) {
                if (!cache.cells[i].seq_id.empty()) cache.used--;
                cache.cells[i].pos = -1;
                cache.cells[i].seq_id.clear();
                if (new_head == cache.size) new_head = i;
            }
        }
    }

    // If we freed up a slot, set head to it so searching can start there.
    // Otherwise we just start the next search from the beginning.
    cache.head = new_head != cache.size ? new_head : 0;
}

static void llama_kv_cache_seq_div(
        struct llama_kv_cache & cache,
                 llama_seq_id   seq_id,
                    llama_pos   p0,
                    llama_pos   p1,
                          int   d) {
    if (p0 < 0) p0 = 0;
    if (p1 < 0) p1 = std::numeric_limits<llama_pos>::max();

    for (uint32_t i = 0; i < cache.size; ++i) {
        if (cache.cells[i].has_seq_id(seq_id) && cache.cells[i].pos >= p0 && cache.cells[i].pos < p1) {
            cache.has_shift = true;

            {
                llama_pos p_old = cache.cells[i].pos;
                cache.cells[i].pos   /= d;
                cache.cells[i].delta += cache.cells[i].pos - p_old;
            }
        }
    }
}

//
// model loading and saving
//

enum llama_fver {
    GGUF_FILE_VERSION_V1 = 1,
    GGUF_FILE_VERSION_V2 = 2,
    GGUF_FILE_VERSION_V3 = 3,
};

static const char * llama_file_version_name(llama_fver version) {
    switch (version) {
        case GGUF_FILE_VERSION_V1: return "GGUF V1 (support until nov 2023)";
        case GGUF_FILE_VERSION_V2: return "GGUF V2";
        case GGUF_FILE_VERSION_V3: return "GGUF V3 (latest)";
    }

    return "unknown";
}

static std::string llama_format_tensor_shape(const std::vector<int64_t> & ne) {
    char buf[256];
    snprintf(buf, sizeof(buf), "%5" PRId64, ne.at(0));
    for (size_t i = 1; i < ne.size(); i++) {
        snprintf(buf + strlen(buf), sizeof(buf) - strlen(buf), ", %5" PRId64, ne.at(i));
    }
    return buf;
}

static std::string llama_format_tensor_shape(const struct ggml_tensor * t) {
    char buf[256];
    snprintf(buf, sizeof(buf), "%5" PRId64, t->ne[0]);
    for (int i = 1; i < GGML_MAX_DIMS; i++) {
        snprintf(buf + strlen(buf), sizeof(buf) - strlen(buf), ", %5" PRId64, t->ne[i]);
    }
    return buf;
}

namespace GGUFMeta {
    template <typename T, gguf_type gt_, T (*gfun)(const gguf_context *, const int)>
    struct GKV_Base_Type {
        static constexpr gguf_type gt = gt_;

        static T getter(const gguf_context * ctx, const int kid) {
            return gfun(ctx, kid);
        }
    };

    template<typename T> struct GKV_Base;

    template<> struct GKV_Base<bool        >: GKV_Base_Type<bool,         GGUF_TYPE_BOOL,    gguf_get_val_bool> {};
    template<> struct GKV_Base<uint8_t     >: GKV_Base_Type<uint8_t,      GGUF_TYPE_UINT8,   gguf_get_val_u8  > {};
    template<> struct GKV_Base<uint16_t    >: GKV_Base_Type<uint16_t,     GGUF_TYPE_UINT16,  gguf_get_val_u16 > {};
    template<> struct GKV_Base<uint32_t    >: GKV_Base_Type<uint32_t,     GGUF_TYPE_UINT32,  gguf_get_val_u32 > {};
    template<> struct GKV_Base<uint64_t    >: GKV_Base_Type<uint64_t,     GGUF_TYPE_UINT64,  gguf_get_val_u64 > {};
    template<> struct GKV_Base<int8_t      >: GKV_Base_Type<int8_t,       GGUF_TYPE_INT8,    gguf_get_val_i8  > {};
    template<> struct GKV_Base<int16_t     >: GKV_Base_Type<int16_t,      GGUF_TYPE_INT16,   gguf_get_val_i16 > {};
    template<> struct GKV_Base<int32_t     >: GKV_Base_Type<int32_t,      GGUF_TYPE_INT32,   gguf_get_val_i32 > {};
    template<> struct GKV_Base<int64_t     >: GKV_Base_Type<int64_t,      GGUF_TYPE_INT64,   gguf_get_val_i64 > {};
    template<> struct GKV_Base<float       >: GKV_Base_Type<float,        GGUF_TYPE_FLOAT32, gguf_get_val_f32 > {};
    template<> struct GKV_Base<double      >: GKV_Base_Type<double,       GGUF_TYPE_FLOAT64, gguf_get_val_f64 > {};
    template<> struct GKV_Base<const char *>: GKV_Base_Type<const char *, GGUF_TYPE_STRING,  gguf_get_val_str > {};

    template<> struct GKV_Base<std::string> {
        static constexpr gguf_type gt = GGUF_TYPE_STRING;

        static std::string getter(const gguf_context * ctx, const int kid) {
            return gguf_get_val_str(ctx, kid);
        }
    };

    struct ArrayInfo{
        const gguf_type gt;
        const size_t length;
        const void * data;
    };

    template<> struct GKV_Base<ArrayInfo> {
        public:
        static constexpr gguf_type gt = GGUF_TYPE_ARRAY;
        static ArrayInfo getter(const gguf_context *ctx, const int k) {
            return ArrayInfo {
                gguf_get_arr_type(ctx, k),
                size_t(gguf_get_arr_n(ctx, k)),
                gguf_get_arr_data(ctx, k),
            };
        }
    };

    template<typename T>
    class GKV: public GKV_Base<T> {
        GKV() = delete;

        public:
        static T get_kv(const gguf_context * ctx, const int k) {
            const enum gguf_type kt = gguf_get_kv_type(ctx, k);

            if (kt != GKV::gt) {
                throw std::runtime_error(format("key %s has wrong type %s but expected type %s",
                    gguf_get_key(ctx, k), gguf_type_name(kt), gguf_type_name(GKV::gt)));
            }
            return GKV::getter(ctx, k);
        }

        static const char * override_type_to_str(const llama_model_kv_override_type ty) {
            switch (ty) {
                case LLAMA_KV_OVERRIDE_BOOL:  return "bool";
                case LLAMA_KV_OVERRIDE_INT:   return "int";
                case LLAMA_KV_OVERRIDE_FLOAT: return "float";
            }
            return "unknown";
        }

        static bool validate_override(const llama_model_kv_override_type expected_type, const struct llama_model_kv_override *override) {
            if (!override) { return false; }
            if (override->tag == expected_type) {
                LLAMA_LOG_INFO("%s: Using metadata override (%5s) '%s' = ",
                    __func__, override_type_to_str(override->tag), override->key);
                switch (override->tag) {
                    case LLAMA_KV_OVERRIDE_BOOL:  {
                        LLAMA_LOG_INFO("%s\n", override->bool_value ? "true" : "false");
                    } break;
                    case LLAMA_KV_OVERRIDE_INT:   {
                        LLAMA_LOG_INFO("%" PRId64 "\n", override->int_value);
                    } break;
                    case LLAMA_KV_OVERRIDE_FLOAT: {
                        LLAMA_LOG_INFO("%.6f\n", override->float_value);
                    } break;
                    default:
                        // Shouldn't be possible to end up here, but just in case...
                        throw std::runtime_error(
                            format("Unsupported attempt to override %s type for metadata key %s\n",
                                override_type_to_str(override->tag), override->key));
                }
                return true;
            }
            LLAMA_LOG_WARN("%s: Warning: Bad metadata override type for key '%s', expected %s but got %s\n",
                __func__, override->key, override_type_to_str(expected_type), override_type_to_str(override->tag));
            return false;
        }

        template<typename OT>
        static typename std::enable_if<std::is_same<OT, bool>::value, bool>::type
        try_override(OT & target, const struct llama_model_kv_override *override) {
            if (validate_override(LLAMA_KV_OVERRIDE_BOOL, override)) {
                target = override->bool_value;
                return true;
            }
            return false;
        }

        template<typename OT>
        static typename std::enable_if<!std::is_same<OT, bool>::value && std::is_integral<OT>::value, bool>::type
        try_override(OT & target, const struct llama_model_kv_override *override) {
            if (validate_override(LLAMA_KV_OVERRIDE_INT, override)) {
                target = override->int_value;
                return true;
            }
            return false;
        }

        template<typename OT>
        static typename std::enable_if<std::is_floating_point<OT>::value, bool>::type
        try_override(T & target, const struct llama_model_kv_override *override) {
            if (validate_override(LLAMA_KV_OVERRIDE_FLOAT, override)) {
                target = override->float_value;
                return true;
            }
            return false;
        }

        template<typename OT>
        static typename std::enable_if<std::is_same<OT, std::string>::value, bool>::type
        try_override(T & target, const struct llama_model_kv_override *override) {
            (void)target;
            (void)override;
            if (!override) { return false; }
            // Currently, we should never end up here so it would be a bug if we do.
            throw std::runtime_error(format("Unsupported attempt to override string type for metadata key %s\n",
                override ? override->key : "NULL"));
        }

        static bool set(const gguf_context * ctx, const int k, T & target, const struct llama_model_kv_override *override = nullptr) {
            if (try_override<T>(target, override)) {
                return true;
            }
            if (k < 0) { return false; }
            target = get_kv(ctx, k);
            return true;
        }

        static bool set(const gguf_context * ctx, const char * key, T & target, const struct llama_model_kv_override *override = nullptr) {
            return set(ctx, gguf_find_key(ctx, key), target, override);
        }

        static bool set(const gguf_context * ctx, const std::string & key, T & target, const struct llama_model_kv_override *override = nullptr) {
            return set(ctx, key.c_str(), target, override);
        }
    };
}

struct llama_model_loader {
    int n_kv      = 0;
    int n_tensors = 0;
    int n_created = 0;

    int64_t n_elements = 0;
    size_t  n_bytes    = 0;

    bool use_mmap = false;

    llama_file  file;
    llama_ftype ftype;
    llama_fver  fver;

    std::unique_ptr<llama_mmap> mapping;
    std::unordered_map<std::string, struct llama_model_kv_override> kv_overrides;

    struct gguf_context * ctx_gguf = NULL;
    struct ggml_context * ctx_meta = NULL;

    std::string arch_name;
    LLM_KV      llm_kv    = LLM_KV(LLM_ARCH_UNKNOWN);

    llama_model_loader(const std::string & fname, bool use_mmap, const struct llama_model_kv_override * param_overrides_p) : file(fname.c_str(), "rb") {
        int trace = 0;
        if (getenv("LLAMA_TRACE")) {
            trace = atoi(getenv("LLAMA_TRACE"));
        }

        struct gguf_init_params params = {
            /*.no_alloc = */ true,
            /*.ctx      = */ &ctx_meta,
        };

        if (param_overrides_p != nullptr) {
            for (const struct llama_model_kv_override *p = param_overrides_p; p->key[0] != 0; p++) {
                kv_overrides.insert({std::string(p->key), *p});
            }
        }

        ctx_gguf = gguf_init_from_file(fname.c_str(), params);
        if (!ctx_gguf) {
            throw std::runtime_error(format("%s: failed to load model from %s\n", __func__, fname.c_str()));
        }

        get_key(llm_kv(LLM_KV_GENERAL_ARCHITECTURE), arch_name, false);
        llm_kv = LLM_KV(llm_arch_from_string(arch_name));

        n_kv      = gguf_get_n_kv(ctx_gguf);
        n_tensors = gguf_get_n_tensors(ctx_gguf);

        fver = (enum llama_fver ) gguf_get_version(ctx_gguf);

        for (int i = 0; i < n_tensors; i++) {
            const char * name = gguf_get_tensor_name(ctx_gguf, i);
            struct ggml_tensor * t = ggml_get_tensor(ctx_meta, name);
            n_elements += ggml_nelements(t);
            n_bytes    += ggml_nbytes(t);
        }

        LLAMA_LOG_INFO("%s: loaded meta data with %d key-value pairs and %d tensors from %s (version %s)\n",
                __func__, n_kv, n_tensors, fname.c_str(), llama_file_version_name(fver));

        // determine file type based on the number of tensors for each quantization and print meta data
        // TODO: make optional
        {
            std::map<enum ggml_type, uint32_t> n_type;

            uint32_t n_type_max = 0;
            enum ggml_type type_max = GGML_TYPE_F32;

            for (int i = 0; i < n_tensors; i++) {
                enum ggml_type type = gguf_get_tensor_type(ctx_gguf, i);

                n_type[type]++;

                if (n_type_max < n_type[type]) {
                    n_type_max = n_type[type];
                    type_max   = type;
                }

                if (trace > 0) {
                    struct ggml_tensor * meta = ggml_get_tensor(ctx_meta, gguf_get_tensor_name(ctx_gguf, i));
                    LLAMA_LOG_INFO("%s: - tensor %4d: %32s %-8s [ %s ]\n", __func__, i, ggml_get_name(meta), ggml_type_name(type), llama_format_tensor_shape(meta).c_str());
                }
            }

            switch (type_max) {
                case GGML_TYPE_F32:     ftype = LLAMA_FTYPE_ALL_F32;        break;
                case GGML_TYPE_F16:     ftype = LLAMA_FTYPE_MOSTLY_F16;     break;
                case GGML_TYPE_Q4_0:    ftype = LLAMA_FTYPE_MOSTLY_Q4_0;    break;
                case GGML_TYPE_Q4_1:    ftype = LLAMA_FTYPE_MOSTLY_Q4_1;    break;
                case GGML_TYPE_Q5_0:    ftype = LLAMA_FTYPE_MOSTLY_Q5_0;    break;
                case GGML_TYPE_Q5_1:    ftype = LLAMA_FTYPE_MOSTLY_Q5_1;    break;
                case GGML_TYPE_Q8_0:    ftype = LLAMA_FTYPE_MOSTLY_Q8_0;    break;
                case GGML_TYPE_Q2_K:    ftype = LLAMA_FTYPE_MOSTLY_Q2_K;    break;
                case GGML_TYPE_Q3_K:    ftype = LLAMA_FTYPE_MOSTLY_Q3_K_M;  break;
                case GGML_TYPE_Q4_K:    ftype = LLAMA_FTYPE_MOSTLY_Q4_K_M;  break;
                case GGML_TYPE_Q5_K:    ftype = LLAMA_FTYPE_MOSTLY_Q5_K_M;  break;
                case GGML_TYPE_Q6_K:    ftype = LLAMA_FTYPE_MOSTLY_Q6_K;    break;
                case GGML_TYPE_IQ2_XXS: ftype = LLAMA_FTYPE_MOSTLY_IQ2_XXS; break;
                case GGML_TYPE_IQ2_XS:  ftype = LLAMA_FTYPE_MOSTLY_IQ2_XS;  break;
                default:
                    {
                        LLAMA_LOG_WARN("%s: unknown type %s\n", __func__, ggml_type_name(type_max));
                        ftype = LLAMA_FTYPE_ALL_F32;
                    } break;
            }

            // this is a way to mark that we have "guessed" the file type
            ftype = (llama_ftype) (ftype | LLAMA_FTYPE_GUESSED);

            {
                const int kid = gguf_find_key(ctx_gguf, "general.file_type");
                if (kid >= 0) {
                    ftype = (llama_ftype) gguf_get_val_u32(ctx_gguf, kid);
                }
            }

            LLAMA_LOG_INFO("%s: Dumping metadata keys/values. Note: KV overrides do not apply in this output.\n", __func__);
            for (int i = 0; i < n_kv; i++) {
                const char * name           = gguf_get_key(ctx_gguf, i);
                const enum gguf_type type   = gguf_get_kv_type(ctx_gguf, i);
                const std::string type_name =
                    type == GGUF_TYPE_ARRAY
                    ? format("%s[%s,%d]", gguf_type_name(type), gguf_type_name(gguf_get_arr_type(ctx_gguf, i)), gguf_get_arr_n(ctx_gguf, i))
                    : gguf_type_name(type);

                std::string value          = gguf_kv_to_str(ctx_gguf, i);
                const size_t MAX_VALUE_LEN = 40;
                if (value.size() > MAX_VALUE_LEN) {
                    value = format("%s...", value.substr(0, MAX_VALUE_LEN - 3).c_str());
                }
                replace_all(value, "\n", "\\n");

                LLAMA_LOG_INFO("%s: - kv %3d: %42s %-16s = %s\n", __func__, i, name, type_name.c_str(), value.c_str());
            }

            // print type counts
            for (auto & kv : n_type) {
                if (kv.second == 0) {
                    continue;
                }

                LLAMA_LOG_INFO("%s: - type %4s: %4d tensors\n", __func__, ggml_type_name(kv.first), kv.second);
            }
        }

        if (!llama_mmap::SUPPORTED) {
            LLAMA_LOG_WARN("%s: mmap is not supported on this platform\n", __func__);
            use_mmap = false;
        }

        this->use_mmap = use_mmap;
    }

    ~llama_model_loader() {
        if (ctx_gguf) {
            gguf_free(ctx_gguf);
        }
        if (ctx_meta) {
            ggml_free(ctx_meta);
        }
    }

    template<typename T>
    typename std::enable_if<std::is_integral<T>::value, bool>::type
    get_arr_n(const std::string & key, T & result, const bool required = true) {
        const int kid = gguf_find_key(ctx_gguf, key.c_str());

        if (kid < 0) {
            if (required) {
                throw std::runtime_error(format("key not found in model: %s", key.c_str()));
            }
            return false;
        }

        struct GGUFMeta::ArrayInfo arr_info =
            GGUFMeta::GKV<GGUFMeta::ArrayInfo>::get_kv(ctx_gguf, kid);


        result = arr_info.length;
        return true;
    }

    template<typename T>
    typename std::enable_if<std::is_integral<T>::value, bool>::type
    get_arr_n(const enum llm_kv kid, T & result, const bool required = true) {
        return get_arr_n(llm_kv(kid), result, required);
    }

    template<typename T>
    bool get_key(const std::string & key, T & result, const bool required = true) {
        auto it = kv_overrides.find(key);

        const struct llama_model_kv_override * override =
            it != kv_overrides.end() ? &it->second : nullptr;

        const bool found = GGUFMeta::GKV<T>::set(ctx_gguf, key, result, override);

        if (required && !found) {
            throw std::runtime_error(format("key not found in model: %s", key.c_str()));
        }

        return found;
    }

    template<typename T>
    bool get_key(const enum llm_kv kid, T & result, const bool required = true) {
        return get_key(llm_kv(kid), result, required);
    }

    std::string get_arch_name() const {
        return arch_name;
    }

    enum llm_arch get_arch() const {
        return llm_kv.arch;
    }

    const char * get_tensor_name(int i) const {
        return gguf_get_tensor_name(ctx_gguf, i);
    }

    struct ggml_tensor * get_tensor_meta(const char * name) const {
        return ggml_get_tensor(ctx_meta, name);
    }

    struct ggml_tensor * get_tensor_meta(int i) const {
        return get_tensor_meta(get_tensor_name(i));
    }

    struct ggml_tensor * create_tensor_for(struct ggml_context * ctx, struct ggml_tensor * meta) {
        struct ggml_tensor * tensor = ggml_dup_tensor(ctx, meta);
        ggml_set_name(tensor, ggml_get_name(meta));

        n_created++;

        return tensor;
    }

    struct ggml_tensor * create_tensor(struct ggml_context * ctx, const std::string & name, const std::vector<int64_t> & ne, bool required = true) {
        struct ggml_tensor * cur = ggml_get_tensor(ctx_meta, name.c_str());

        if (cur == NULL) {
            if (!required) {
                return NULL;
            }
            throw std::runtime_error(format("%s: tensor '%s' not found", __func__, name.c_str()));
        }

        {
            bool is_ok = true;
            for (size_t i = 0; i < ne.size(); ++i) {
                if (ne[i] != cur->ne[i]) {
                    is_ok = false;
                    break;
                }
            }
            if (!is_ok) {
                throw std::runtime_error(
                        format("%s: tensor '%s' has wrong shape; expected %s, got %s",
                            __func__, name.c_str(),
                            llama_format_tensor_shape(ne).c_str(),
                            llama_format_tensor_shape(cur).c_str()));
            }
        }

        return create_tensor_for(ctx, cur);
    }

    void done_getting_tensors() const {
        if (n_created != n_tensors) {
            throw std::runtime_error(format("%s: wrong number of tensors; expected %d, got %d", __func__, n_tensors, n_created));
        }
    }

    size_t file_offset(const char * name) const {
        const int idx = gguf_find_tensor(ctx_gguf, name);

        if (idx < 0) {
            throw std::runtime_error(format("%s: tensor '%s' not found in the file", __func__, name));
        }

        return gguf_get_data_offset(ctx_gguf) + gguf_get_tensor_offset(ctx_gguf, idx);
    }

    void init_mapping(bool prefetch = true, llama_mlock * lmlock = nullptr) {
        // prefetch the whole file - all the data is needed anyway
        if (use_mmap) {
            mapping.reset(new llama_mmap(&file, prefetch ? -1 : 0, ggml_is_numa()));
        }

        // compute the total size of all tensors for progress reporting
        for (int i = 0; i < gguf_get_n_tensors(ctx_gguf); i++) {
            struct ggml_tensor * cur = ggml_get_tensor(ctx_meta, gguf_get_tensor_name(ctx_gguf, i));
            size_data += ggml_nbytes(cur);
        }

        if (use_mmap && mapping) {
            if (lmlock) {
                lmlock->init(mapping->addr);
            }
            mmap_used_first = mapping->size;
        }
    }

    void get_mapping_range(size_t * first, size_t * last, ggml_context * ctx) const {
        GGML_ASSERT(mapping);

        *first = mapping->size;
        *last  = 0;
        for (ggml_tensor * tensor = ggml_get_first_tensor(ctx); tensor; tensor = ggml_get_next_tensor(ctx, tensor)) {
            const size_t offs = file_offset(ggml_get_name(tensor));
            *first = std::min(*first, offs);
            *last  = std::max(*last,  offs + ggml_nbytes(tensor));
        }
    }

    // for backwards compatibility, does not support ggml-backend
    void load_data_for(struct ggml_tensor * cur) const {
        const size_t offs = file_offset(ggml_get_name(cur));

        if (use_mmap && mapping) {
            if (cur->data == nullptr) {
                cur->data = (uint8_t *)mapping->addr + offs;
            } else {
                memcpy(cur->data, (uint8_t *)mapping->addr + offs, ggml_nbytes(cur));
            }
        } else {
            GGML_ASSERT(cur->data != nullptr);
            file.seek(offs, SEEK_SET);
            file.read_raw(cur->data, ggml_nbytes(cur));
        }
    }

    size_t size_done = 0;
    size_t size_data = 0;
    size_t mmap_used_first = -1;
    size_t mmap_used_last  = 0;

    // Returns false if cancelled by progress_callback
    bool load_all_data(struct ggml_context * ctx, llama_progress_callback progress_callback, void * progress_callback_user_data, ggml_backend_buffer_t buf_mmap, llama_mlock * lmlock) {
        GGML_ASSERT(size_data != 0 && "call init_mapping() first");

        std::vector<no_init<uint8_t>> read_buf;

        for (int i = 0; i < gguf_get_n_tensors(ctx_gguf); i++) {
            struct ggml_tensor * cur = ggml_get_tensor(ctx, gguf_get_tensor_name(ctx_gguf, i));
            if (!cur) {
                // some tensors may be allocated in a different context
                continue;
            }

            if (progress_callback) {
                if (!progress_callback((float) size_done / size_data, progress_callback_user_data)) {
                    return false;
                }
            }

            const size_t offs = file_offset(ggml_get_name(cur));

            if (use_mmap && mapping) {
                if (buf_mmap && cur->data == nullptr) {
                    ggml_backend_tensor_alloc(buf_mmap, cur, (uint8_t *) mapping->addr + offs);
                    if (lmlock) {
                        lmlock->grow_to(offs + ggml_nbytes(cur));
                    }
                    mmap_used_first = std::min(mmap_used_first, offs);
                    mmap_used_last  = std::max(mmap_used_last,  offs + ggml_nbytes(cur));
                } else {
                    ggml_backend_tensor_set(cur, (uint8_t *) mapping->addr + offs, 0, ggml_nbytes(cur));
                }
            } else {
                if (ggml_backend_buffer_is_host(cur->buffer)) {
                    file.seek(offs, SEEK_SET);
                    file.read_raw(cur->data, ggml_nbytes(cur));
                } else {
                    read_buf.resize(ggml_nbytes(cur));
                    file.seek(offs, SEEK_SET);
                    file.read_raw(read_buf.data(), ggml_nbytes(cur));
                    ggml_backend_tensor_set(cur, read_buf.data(), 0, ggml_nbytes(cur));
                }
            }

            size_done += ggml_nbytes(cur);
        }

        // check if this is the last call and do final cleanup
        if (size_done >= size_data) {
            // unmap offloaded tensors and metadata
            if (use_mmap && mapping) {
                mapping->unmap_fragment(0, mmap_used_first);
                if (mmap_used_last != 0) {
                    mapping->unmap_fragment(mmap_used_last, mapping->size);
                }
            }
            if (progress_callback) {
                // Even though the model is done loading, we still honor
                // cancellation since we need to free allocations.
                return progress_callback(1.0f, progress_callback_user_data);
            }
        }

        return true;
    }
};

//
// load LLaMA models
//

static std::string llama_model_arch_name(llm_arch arch) {
    auto it = LLM_ARCH_NAMES.find(arch);
    if (it == LLM_ARCH_NAMES.end()) {
        return "unknown";
    }
    return it->second;
}

static std::string llama_model_ftype_name(llama_ftype ftype) {
    if (ftype & LLAMA_FTYPE_GUESSED) {
        return llama_model_ftype_name((enum llama_ftype) (ftype & ~LLAMA_FTYPE_GUESSED)) + " (guessed)";
    }

    switch (ftype) {
        case LLAMA_FTYPE_ALL_F32:     return "all F32";
        case LLAMA_FTYPE_MOSTLY_F16:  return "F16";
        case LLAMA_FTYPE_MOSTLY_Q4_0: return "Q4_0";
        case LLAMA_FTYPE_MOSTLY_Q4_1: return "Q4_1";
        case LLAMA_FTYPE_MOSTLY_Q4_1_SOME_F16:
                                      return "Q4_1, some F16";
        case LLAMA_FTYPE_MOSTLY_Q5_0: return "Q5_0";
        case LLAMA_FTYPE_MOSTLY_Q5_1: return "Q5_1";
        case LLAMA_FTYPE_MOSTLY_Q8_0: return "Q8_0";

        // K-quants
        case LLAMA_FTYPE_MOSTLY_Q2_K:   return "Q2_K - Medium";
        case LLAMA_FTYPE_MOSTLY_Q2_K_S: return "Q2_K - Small";
        case LLAMA_FTYPE_MOSTLY_Q3_K_S: return "Q3_K - Small";
        case LLAMA_FTYPE_MOSTLY_Q3_K_M: return "Q3_K - Medium";
        case LLAMA_FTYPE_MOSTLY_Q3_K_L: return "Q3_K - Large";
        case LLAMA_FTYPE_MOSTLY_Q4_K_S: return "Q4_K - Small";
        case LLAMA_FTYPE_MOSTLY_Q4_K_M: return "Q4_K - Medium";
        case LLAMA_FTYPE_MOSTLY_Q5_K_S: return "Q5_K - Small";
        case LLAMA_FTYPE_MOSTLY_Q5_K_M: return "Q5_K - Medium";
        case LLAMA_FTYPE_MOSTLY_Q6_K:   return "Q6_K";
        case LLAMA_FTYPE_MOSTLY_IQ2_XXS:return "IQ2_XSS - 2.0625 bpw";
        case LLAMA_FTYPE_MOSTLY_IQ2_XS: return "IQ2_XS - 2.3125 bpw";
        case LLAMA_FTYPE_MOSTLY_Q3_K_XS:return "Q3_K - Extra small";

        default: return "unknown, may not work";
    }
}

static const char * llama_model_type_name(e_model type) {
    switch (type) {
        case MODEL_1B:     return "1B";
        case MODEL_3B:     return "3B";
        case MODEL_7B:     return "7B";
        case MODEL_8B:     return "8B";
        case MODEL_13B:    return "13B";
        case MODEL_15B:    return "15B";
        case MODEL_30B:    return "30B";
        case MODEL_34B:    return "34B";
        case MODEL_40B:    return "40B";
        case MODEL_65B:    return "65B";
        case MODEL_70B:    return "70B";
        case MODEL_SMALL:  return "0.1B";
        case MODEL_MEDIUM: return "0.4B";
        case MODEL_LARGE:  return "0.8B";
        case MODEL_XL:     return "1.5B";
        default:           return "?B";
    }
}

static void llm_load_arch(llama_model_loader & ml, llama_model & model) {
    model.arch = ml.get_arch();
    if (model.arch == LLM_ARCH_UNKNOWN) {
        throw std::runtime_error("unknown model architecture: '" + ml.get_arch_name() + "'");
    }
}

static void llm_load_hparams(
        llama_model_loader & ml,
        llama_model & model) {
    auto & hparams = model.hparams;
    const gguf_context * ctx = ml.ctx_gguf;

    // get metadata as string
    for (int i = 0; i < gguf_get_n_kv(ctx); i++) {
        enum gguf_type type = gguf_get_kv_type(ctx, i);
        if (type == GGUF_TYPE_ARRAY) {
            continue;
        }
        const char * name = gguf_get_key(ctx, i);
        const std::string value = gguf_kv_to_str(ctx, i);
        model.gguf_kv.emplace(name, value);
    }

    // get general kv
    ml.get_key(LLM_KV_GENERAL_NAME, model.name, false);

    // get hparams kv
    ml.get_arr_n(LLM_KV_TOKENIZER_LIST,       hparams.n_vocab);
    ml.get_key  (LLM_KV_CONTEXT_LENGTH,       hparams.n_ctx_train);
    ml.get_key  (LLM_KV_EMBEDDING_LENGTH,     hparams.n_embd);
    ml.get_key  (LLM_KV_FEED_FORWARD_LENGTH,  hparams.n_ff);
    ml.get_key  (LLM_KV_ATTENTION_HEAD_COUNT, hparams.n_head);
    ml.get_key  (LLM_KV_BLOCK_COUNT,          hparams.n_layer);
    ml.get_key  (LLM_KV_EXPERT_COUNT,         hparams.n_expert,      false);
    ml.get_key  (LLM_KV_EXPERT_USED_COUNT,    hparams.n_expert_used, false);

    GGML_ASSERT(hparams.n_expert <= LLAMA_MAX_EXPERTS);
    GGML_ASSERT(hparams.n_expert_used <= hparams.n_expert);
    if (hparams.n_expert > 0) {
        GGML_ASSERT(hparams.n_expert_used > 0);
    } else {
        GGML_ASSERT(hparams.n_expert_used == 0);
    }

    // n_head_kv is optional, default to n_head
    hparams.n_head_kv = hparams.n_head;
    ml.get_key(LLM_KV_ATTENTION_HEAD_COUNT_KV, hparams.n_head_kv, false);

    bool rope_finetuned = false;
    ml.get_key(LLM_KV_ROPE_SCALING_FINETUNED, rope_finetuned, false);
    hparams.rope_finetuned = rope_finetuned;

    hparams.n_yarn_orig_ctx = hparams.n_ctx_train;
    ml.get_key(LLM_KV_ROPE_SCALING_ORIG_CTX_LEN, hparams.n_yarn_orig_ctx, false);

    // rope_freq_base (optional)
    hparams.rope_freq_base_train = 10000.0f;
    ml.get_key(LLM_KV_ROPE_FREQ_BASE, hparams.rope_freq_base_train, false);

    std::string rope_scaling("linear");
    ml.get_key(LLM_KV_ROPE_SCALING_TYPE, rope_scaling, false);
    hparams.rope_scaling_type_train = llama_rope_scaling_type_from_string(rope_scaling);
    GGML_ASSERT(hparams.rope_scaling_type_train != LLAMA_ROPE_SCALING_UNSPECIFIED);

    // rope_freq_scale (inverse of the kv) is optional
    float ropescale = 0.0f;
    if (!ml.get_key(LLM_KV_ROPE_SCALING_FACTOR, ropescale, false)) {
        // try the old key name
        ml.get_key(LLM_KV_ROPE_SCALE_LINEAR, ropescale, false);
    }
    hparams.rope_freq_scale_train = ropescale == 0.0f ? 1.0f : 1.0f/ropescale;

    // sanity check for n_rot (optional)
    {
        hparams.n_rot = hparams.n_embd / hparams.n_head;

        ml.get_key(LLM_KV_ROPE_DIMENSION_COUNT, hparams.n_rot, false);

        if (model.arch == LLM_ARCH_LLAMA || model.arch == LLM_ARCH_FALCON) {
            if (hparams.n_rot != hparams.n_embd / hparams.n_head) {
                throw std::runtime_error(format("invalid n_rot: %u, expected %u", hparams.n_rot, hparams.n_embd / hparams.n_head));
            }
        }
        // gpt-neox n_rot = rotary_pct * (n_embd / n_head)
        // gpt-j n_rot = rotary_dim
    }

    hparams.n_embd_head_k = hparams.n_embd / hparams.n_head;
    ml.get_key(LLM_KV_ATTENTION_KEY_LENGTH, hparams.n_embd_head_k, false);

    hparams.n_embd_head_v = hparams.n_embd / hparams.n_head;
    ml.get_key(LLM_KV_ATTENTION_VALUE_LENGTH, hparams.n_embd_head_v, false);

    // arch-specific KVs
    switch (model.arch) {
        case LLM_ARCH_LLAMA:
            {
                ml.get_key(LLM_KV_ATTENTION_LAYERNORM_RMS_EPS, hparams.f_norm_rms_eps);

                switch (hparams.n_layer) {
                    case 22: model.type = e_model::MODEL_1B; break;
                    case 26: model.type = e_model::MODEL_3B; break;
                    case 32: model.type = e_model::MODEL_7B; break;
                    case 40: model.type = e_model::MODEL_13B; break;
                    case 48: model.type = e_model::MODEL_34B; break;
                    case 60: model.type = e_model::MODEL_30B; break;
                    case 80: model.type = hparams.n_head == hparams.n_head_kv ? e_model::MODEL_65B : e_model::MODEL_70B; break;
                    default: model.type = e_model::MODEL_UNKNOWN;
                }
            } break;
        case LLM_ARCH_FALCON:
            {
                ml.get_key(LLM_KV_ATTENTION_LAYERNORM_EPS, hparams.f_norm_eps);

                switch (hparams.n_layer) {
                    case 32: model.type = e_model::MODEL_7B; break;
                    case 60: model.type = e_model::MODEL_40B; break;
                    default: model.type = e_model::MODEL_UNKNOWN;
                }
            } break;
        case LLM_ARCH_BAICHUAN:
            {
                ml.get_key(LLM_KV_ATTENTION_LAYERNORM_RMS_EPS, hparams.f_norm_rms_eps);
                switch (hparams.n_layer) {
                    case 32: model.type = e_model::MODEL_7B; break;
                    case 40: model.type = e_model::MODEL_13B; break;
                    default: model.type = e_model::MODEL_UNKNOWN;
                }
            } break;
        case LLM_ARCH_STARCODER:
            {
                ml.get_key(LLM_KV_ATTENTION_LAYERNORM_EPS, hparams.f_norm_eps);
                switch (hparams.n_layer) {
                    case 24: model.type = e_model::MODEL_1B; break;
                    case 36: model.type = e_model::MODEL_3B; break;
                    case 42: model.type = e_model::MODEL_7B; break;
                    case 40: model.type = e_model::MODEL_15B; break;
                    default: model.type = e_model::MODEL_UNKNOWN;
                }
            } break;
        case LLM_ARCH_PERSIMMON:
            {
                ml.get_key(LLM_KV_ATTENTION_LAYERNORM_EPS, hparams.f_norm_eps);
                switch (hparams.n_layer) {
                    case 36: model.type = e_model::MODEL_8B; break;
                    default: model.type = e_model::MODEL_UNKNOWN;
                }
            } break;
        case LLM_ARCH_REFACT:
            {
                ml.get_key(LLM_KV_ATTENTION_LAYERNORM_RMS_EPS, hparams.f_norm_rms_eps);
                switch (hparams.n_layer) {
                    case 32: model.type = e_model::MODEL_1B; break;
                    default: model.type = e_model::MODEL_UNKNOWN;
                }
            } break;
        case LLM_ARCH_BLOOM:
            {
                ml.get_key(LLM_KV_ATTENTION_LAYERNORM_EPS, hparams.f_norm_eps);

                switch (hparams.n_layer) {
                    case 24: model.type = e_model::MODEL_1B; break;
                    case 30:
                        switch (hparams.n_embd) {
                            case 2560: model.type = e_model::MODEL_3B; break;
                            case 4096: model.type = e_model::MODEL_7B; break;
                        } break;
                }
            } break;
        case LLM_ARCH_MPT:
            {
                hparams.f_clamp_kqv = 0.0f;

                ml.get_key(LLM_KV_ATTENTION_LAYERNORM_EPS,  hparams.f_norm_eps);
                ml.get_key(LLM_KV_ATTENTION_CLAMP_KQV,      hparams.f_clamp_kqv, false);
                ml.get_key(LLM_KV_ATTENTION_MAX_ALIBI_BIAS, hparams.f_max_alibi_bias);

                switch (hparams.n_layer) {
                    case 32: model.type = e_model::MODEL_7B; break;
                    case 48: model.type = e_model::MODEL_30B; break;
                    default: model.type = e_model::MODEL_UNKNOWN;
                }
            } break;
        case LLM_ARCH_STABLELM:
            {
                ml.get_key(LLM_KV_ATTENTION_LAYERNORM_EPS, hparams.f_norm_eps);

                switch (hparams.n_layer) {
                    case 24: model.type = e_model::MODEL_1B; break;
                    case 32: model.type = e_model::MODEL_3B; break;
                    default: model.type = e_model::MODEL_UNKNOWN;
               }
            } break;
        case LLM_ARCH_QWEN:
            {
                ml.get_key(LLM_KV_ATTENTION_LAYERNORM_RMS_EPS, hparams.f_norm_rms_eps);

                switch (hparams.n_layer) {
                    case 32: model.type = e_model::MODEL_7B; break;
                    case 40: model.type = e_model::MODEL_13B; break;
                    default: model.type = e_model::MODEL_UNKNOWN;
                }
            } break;
        case LLM_ARCH_QWEN2:
            {
                ml.get_key(LLM_KV_ATTENTION_LAYERNORM_RMS_EPS, hparams.f_norm_rms_eps);
                switch (hparams.n_layer) {
                    case 24: model.type = hparams.n_embd == 1024 ? e_model::MODEL_0_5B : e_model::MODEL_1B; break;
                    case 32: model.type = e_model::MODEL_7B; break;
                    case 40: model.type = hparams.n_head == 20 ? e_model::MODEL_4B : e_model::MODEL_13B; break;
                    case 80: model.type = e_model::MODEL_70B; break;
                    default: model.type = e_model::MODEL_UNKNOWN;
                }
            } break;
        case LLM_ARCH_PHI2:
            {
                ml.get_key(LLM_KV_ATTENTION_LAYERNORM_EPS, hparams.f_norm_eps);

                switch (hparams.n_layer) {
                    case 24: model.type = e_model::MODEL_1B; break;
                    case 32: model.type = e_model::MODEL_3B; break;
                    default: model.type = e_model::MODEL_UNKNOWN;
                }
            } break;
        case LLM_ARCH_PLAMO:
            {
                ml.get_key(LLM_KV_ATTENTION_LAYERNORM_RMS_EPS, hparams.f_norm_rms_eps);

                switch (hparams.n_layer) {
                    case 40: model.type = e_model::MODEL_13B; break;
                    default: model.type = e_model::MODEL_UNKNOWN;
               }
            } break;
        case LLM_ARCH_GPT2:
            {
                ml.get_key(LLM_KV_ATTENTION_LAYERNORM_EPS, hparams.f_norm_eps);
                switch (hparams.n_layer) {
                    case 12: model.type = e_model::MODEL_SMALL; break;
                    case 24: model.type = e_model::MODEL_MEDIUM; break;
                    case 36: model.type = e_model::MODEL_LARGE; break;
                    case 48: model.type = e_model::MODEL_XL; break;
                    default: model.type = e_model::MODEL_UNKNOWN;
                }
            } break;
        case LLM_ARCH_CODESHELL:
            {
                ml.get_key(LLM_KV_ATTENTION_LAYERNORM_EPS, hparams.f_norm_eps);
                switch (hparams.n_layer) {
                    case 42: model.type = e_model::MODEL_SMALL; break;
                    default: model.type = e_model::MODEL_UNKNOWN;
                }
            } break;

        default: (void)0;
    }

    model.ftype = ml.ftype;
}

// TODO: This should probably be in llama.h
static std::vector<llama_vocab::id> llama_tokenize_internal(const llama_vocab & vocab, std::string raw_text, bool bos, bool special = false);
static llama_token llama_byte_to_token(const llama_vocab & vocab, uint8_t ch);

static void llm_load_vocab(
        llama_model_loader & ml,
        llama_model & model) {
    auto & vocab = model.vocab;

    struct gguf_context * ctx = ml.ctx_gguf;

    const auto kv = LLM_KV(model.arch);

    const int token_idx = gguf_find_key(ctx, kv(LLM_KV_TOKENIZER_LIST).c_str());
    if (token_idx == -1) {
        throw std::runtime_error("cannot find tokenizer vocab in model file\n");
    }

    const float * scores = nullptr;
    const int score_idx = gguf_find_key(ctx, kv(LLM_KV_TOKENIZER_SCORES).c_str());
    if (score_idx != -1) {
        scores = (const float * ) gguf_get_arr_data(ctx, score_idx);
    }

    const int * toktypes = nullptr;
    const int toktype_idx = gguf_find_key(ctx, kv(LLM_KV_TOKENIZER_TOKEN_TYPE).c_str());
    if (toktype_idx != -1) {
        toktypes = (const int * ) gguf_get_arr_data(ctx, toktype_idx);
    }

    // determine vocab type
    {
        std::string tokenizer_name;

        ml.get_key(LLM_KV_TOKENIZER_MODEL, tokenizer_name);

        if (tokenizer_name == "llama") {
            vocab.type = LLAMA_VOCAB_TYPE_SPM;

            // default special tokens
            vocab.special_bos_id = 1;
            vocab.special_eos_id = 2;
            vocab.special_unk_id = 0;
            vocab.special_sep_id = -1;
            vocab.special_pad_id = -1;
        } else if (tokenizer_name == "gpt2") {
            vocab.type = LLAMA_VOCAB_TYPE_BPE;

            // read bpe merges and populate bpe ranks
            const int merges_keyidx = gguf_find_key(ctx, kv(LLM_KV_TOKENIZER_MERGES).c_str());
            if (merges_keyidx == -1) {
                throw std::runtime_error("cannot find tokenizer merges in model file\n");
            }

            const int n_merges = gguf_get_arr_n(ctx, merges_keyidx);

            for (int i = 0; i < n_merges; i++) {
                const std::string word = gguf_get_arr_str(ctx, merges_keyidx, i);
                GGML_ASSERT(codepoints_from_utf8(word).size() > 0);

                std::string first;
                std::string second;

                const size_t pos = word.find(' ', 1);

                if (pos != std::string::npos) {
                    first  = word.substr(0, pos);
                    second = word.substr(pos + 1);
                }

                vocab.bpe_ranks.emplace(std::make_pair(first, second), i);
            }

            // default special tokens
            vocab.special_bos_id = 11;
            vocab.special_eos_id = 11;
            vocab.special_unk_id = -1;
            vocab.special_sep_id = -1;
            vocab.special_pad_id = -1;
        } else {
            LLAMA_LOG_WARN("%s: unknown tokenizer: '%s'", __func__, tokenizer_name.c_str());
            LLAMA_LOG_WARN("%s: using default tokenizer: 'llama'", __func__);

            vocab.type = LLAMA_VOCAB_TYPE_SPM;
        }
    }

    const uint32_t n_vocab = gguf_get_arr_n(ctx, token_idx);

    vocab.id_to_token.resize(n_vocab);

    for (uint32_t i = 0; i < n_vocab; i++) {
        std::string word = gguf_get_arr_str(ctx, token_idx, i);
        GGML_ASSERT(codepoints_from_utf8(word).size() > 0);

        vocab.token_to_id[word] = i;

        auto & token_data = vocab.id_to_token[i];
        token_data.text  = std::move(word);
        token_data.score = scores ? scores[i] : 0.0f;
        token_data.type  = toktypes ? (llama_token_type) toktypes[i] : LLAMA_TOKEN_TYPE_NORMAL;
    }
    GGML_ASSERT(vocab.id_to_token.size() == vocab.token_to_id.size());

    // determine the newline token: LLaMA "<0x0A>" == 10 == '\n', Falcon 193 == '\n'
    if (vocab.type == LLAMA_VOCAB_TYPE_SPM) {
        vocab.linefeed_id = llama_byte_to_token(vocab, '\n');
    } else {
        const std::vector<int> ids = llama_tokenize_internal(vocab, "\u010A", false);
        GGML_ASSERT(!ids.empty() && "model vocab missing newline token");
        vocab.linefeed_id = ids[0];
    }

    // special tokens
    {
        const std::vector<std::pair<enum llm_kv, int32_t &>> special_token_types = {
            { LLM_KV_TOKENIZER_BOS_ID, vocab.special_bos_id },
            { LLM_KV_TOKENIZER_EOS_ID, vocab.special_eos_id },
            { LLM_KV_TOKENIZER_UNK_ID, vocab.special_unk_id },
            { LLM_KV_TOKENIZER_SEP_ID, vocab.special_sep_id },
            { LLM_KV_TOKENIZER_PAD_ID, vocab.special_pad_id },
        };
        for (const auto & it : special_token_types) {
            const std::string & key = kv(std::get<0>(it));
            int32_t & id = std::get<1>(it);

            uint32_t new_id;
            if (!ml.get_key(std::get<0>(it), new_id, false)) {
                continue;
            }
            if (new_id >= vocab.id_to_token.size()) {
                LLAMA_LOG_WARN("%s: bad special token: '%s' = %ud, using default id %d\n",
                    __func__, key.c_str(), new_id, id);
            } else {
                id = new_id;
            }

        }

        // Handle add_bos_token and add_eos_token
        {
            bool temp = true;

            if (ml.get_key(LLM_KV_TOKENIZER_ADD_BOS, temp, false)) {
                vocab.special_add_bos = int(temp);
            }
            if (ml.get_key(LLM_KV_TOKENIZER_ADD_EOS, temp, false)) {
                vocab.special_add_eos = int(temp);
            }
        }
    }

    // build special tokens cache
    {
        // TODO: It is unclear (to me) at this point, whether special tokes are guaranteed to be of a deterministic type,
        //  and will always be correctly labeled in 'added_tokens.json' etc.
        // The assumption is, since special tokens aren't meant to be exposed to end user, they are designed
        //  to be unmatchable by the tokenizer, therefore tokens from the vocab, which are unmatchable by the tokenizer
        //  are special tokens.
        // From testing, this appears to correlate 1:1 with special tokens.
        //

        // Counting special tokens and verifying in only one direction
        //  is sufficient to detect difference in those two sets.
        //
        uint32_t special_tokens_count_by_type = 0;
        uint32_t special_tokens_count_from_verification = 0;

        bool special_tokens_definition_mismatch = false;

        for (const auto & t : vocab.token_to_id) {
            const auto & token = t.first;
            const auto & id    = t.second;

            // Count all non-normal tokens in the vocab while iterating
            if (vocab.id_to_token[id].type != LLAMA_TOKEN_TYPE_NORMAL) {
                special_tokens_count_by_type++;
            }

            // Skip single character tokens
            if (token.length() > 1) {
                bool is_tokenizable = false;

                // Split token string representation in two, in all possible ways
                //  and check if both halves can be matched to a valid token
                for (unsigned i = 1; i < token.length();) {
                    const auto left  = token.substr(0, i);
                    const auto right = token.substr(i);

                    // check if we didnt partition in the middle of a utf sequence
                    auto utf = utf8_len(left.at(left.length() - 1));

                    if (utf == 1) {
                        if (vocab.token_to_id.find(left)  != vocab.token_to_id.end() &&
                            vocab.token_to_id.find(right) != vocab.token_to_id.end() ) {
                            is_tokenizable = true;
                            break;
                        }
                        i++;
                    } else {
                        // skip over the rest of multibyte utf sequence
                        i += utf - 1;
                    }
                }

                if (!is_tokenizable) {
                    // Some tokens are multibyte, but they are utf sequences with equivalent text length of 1
                    //  it's faster to re-filter them here, since there are way less candidates now

                    // Calculate a total "utf" length of a token string representation
                    size_t utf8_str_len = 0;
                    for (unsigned i = 0; i < token.length();) {
                        utf8_str_len++;
                        i += utf8_len(token.at(i));
                    }

                    // And skip the ones which are one character
                    if (utf8_str_len > 1) {
                        // At this point what we have left are special tokens only
                        vocab.special_tokens_cache[token] = id;

                        // Count manually found special tokens
                        special_tokens_count_from_verification++;

                        // If this manually found special token is not marked as such, flag a mismatch
                        if (vocab.id_to_token[id].type == LLAMA_TOKEN_TYPE_NORMAL) {
                            special_tokens_definition_mismatch = true;
                        }
                    }
                }
            }
        }

        if (special_tokens_definition_mismatch || special_tokens_count_from_verification != special_tokens_count_by_type) {
            LLAMA_LOG_WARN("%s: mismatch in special tokens definition ( %u/%zu vs %u/%zu ).\n",
                __func__,
                special_tokens_count_from_verification, vocab.id_to_token.size(),
                special_tokens_count_by_type, vocab.id_to_token.size()
            );
        } else {
            LLAMA_LOG_INFO("%s: special tokens definition check successful ( %u/%zu ).\n",
                __func__,
                special_tokens_count_from_verification, vocab.id_to_token.size()
            );
        }
    }
}

static void llm_load_print_meta(llama_model_loader & ml, llama_model & model) {
    const auto & hparams = model.hparams;
    const auto & vocab   = model.vocab;

    const auto rope_scaling_type = LLAMA_ROPE_SCALING_TYPES.at(hparams.rope_scaling_type_train);

    // hparams
    LLAMA_LOG_INFO("%s: format           = %s\n",     __func__, llama_file_version_name(ml.fver));
    LLAMA_LOG_INFO("%s: arch             = %s\n",     __func__, LLM_ARCH_NAMES.at(model.arch).c_str());
    LLAMA_LOG_INFO("%s: vocab type       = %s\n",     __func__, vocab.type == LLAMA_VOCAB_TYPE_SPM ? "SPM" : "BPE"); // TODO: fix
    LLAMA_LOG_INFO("%s: n_vocab          = %u\n",     __func__, hparams.n_vocab);
    LLAMA_LOG_INFO("%s: n_merges         = %u\n",     __func__, (int) vocab.bpe_ranks.size());
    LLAMA_LOG_INFO("%s: n_ctx_train      = %u\n",     __func__, hparams.n_ctx_train);
    LLAMA_LOG_INFO("%s: n_embd           = %u\n",     __func__, hparams.n_embd);
    LLAMA_LOG_INFO("%s: n_head           = %u\n",     __func__, hparams.n_head);
    LLAMA_LOG_INFO("%s: n_head_kv        = %u\n",     __func__, hparams.n_head_kv);
    LLAMA_LOG_INFO("%s: n_layer          = %u\n",     __func__, hparams.n_layer);
    LLAMA_LOG_INFO("%s: n_rot            = %u\n",     __func__, hparams.n_rot);
    LLAMA_LOG_INFO("%s: n_embd_head_k    = %u\n",     __func__, hparams.n_embd_head_k);
    LLAMA_LOG_INFO("%s: n_embd_head_v    = %u\n",     __func__, hparams.n_embd_head_v);
    LLAMA_LOG_INFO("%s: n_gqa            = %u\n",     __func__, hparams.n_gqa());
    LLAMA_LOG_INFO("%s: n_embd_k_gqa     = %u\n",     __func__, hparams.n_embd_k_gqa());
    LLAMA_LOG_INFO("%s: n_embd_v_gqa     = %u\n",     __func__, hparams.n_embd_v_gqa());
    LLAMA_LOG_INFO("%s: f_norm_eps       = %.1e\n",   __func__, hparams.f_norm_eps);
    LLAMA_LOG_INFO("%s: f_norm_rms_eps   = %.1e\n",   __func__, hparams.f_norm_rms_eps);
    LLAMA_LOG_INFO("%s: f_clamp_kqv      = %.1e\n",   __func__, hparams.f_clamp_kqv);
    LLAMA_LOG_INFO("%s: f_max_alibi_bias = %.1e\n",   __func__, hparams.f_max_alibi_bias);
    LLAMA_LOG_INFO("%s: n_ff             = %u\n",     __func__, hparams.n_ff);
    LLAMA_LOG_INFO("%s: n_expert         = %u\n",     __func__, hparams.n_expert);
    LLAMA_LOG_INFO("%s: n_expert_used    = %u\n",     __func__, hparams.n_expert_used);
    LLAMA_LOG_INFO("%s: rope scaling     = %s\n",     __func__, rope_scaling_type.c_str());
    LLAMA_LOG_INFO("%s: freq_base_train  = %.1f\n",   __func__, hparams.rope_freq_base_train);
    LLAMA_LOG_INFO("%s: freq_scale_train = %g\n",     __func__, hparams.rope_freq_scale_train);
    LLAMA_LOG_INFO("%s: n_yarn_orig_ctx  = %u\n",     __func__, hparams.n_yarn_orig_ctx);
    LLAMA_LOG_INFO("%s: rope_finetuned   = %s\n",     __func__, hparams.rope_finetuned ? "yes" : "unknown");
    LLAMA_LOG_INFO("%s: model type       = %s\n",     __func__, llama_model_type_name(model.type));
    LLAMA_LOG_INFO("%s: model ftype      = %s\n",     __func__, llama_model_ftype_name(model.ftype).c_str());
    if (ml.n_elements >= 1e12) {
        LLAMA_LOG_INFO("%s: model params     = %.2f T\n", __func__, ml.n_elements*1e-12);
    } else if (ml.n_elements >= 1e9) {
        LLAMA_LOG_INFO("%s: model params     = %.2f B\n", __func__, ml.n_elements*1e-9);
    } else if (ml.n_elements >= 1e6) {
        LLAMA_LOG_INFO("%s: model params     = %.2f M\n", __func__, ml.n_elements*1e-6);
    } else {
        LLAMA_LOG_INFO("%s: model params     = %.2f K\n", __func__, ml.n_elements*1e-3);
    }
    if (ml.n_bytes < GiB) {
        LLAMA_LOG_INFO("%s: model size       = %.2f MiB (%.2f BPW) \n", __func__, ml.n_bytes/1024.0/1024.0,        ml.n_bytes*8.0/ml.n_elements);
    } else {
        LLAMA_LOG_INFO("%s: model size       = %.2f GiB (%.2f BPW) \n", __func__, ml.n_bytes/1024.0/1024.0/1024.0, ml.n_bytes*8.0/ml.n_elements);
    }

    // general kv
    LLAMA_LOG_INFO("%s: general.name     = %s\n",    __func__, model.name.c_str());

    // special tokens
    if (vocab.special_bos_id != -1) { LLAMA_LOG_INFO( "%s: BOS token        = %d '%s'\n", __func__, vocab.special_bos_id, vocab.id_to_token[vocab.special_bos_id].text.c_str() ); }
    if (vocab.special_eos_id != -1) { LLAMA_LOG_INFO( "%s: EOS token        = %d '%s'\n", __func__, vocab.special_eos_id, vocab.id_to_token[vocab.special_eos_id].text.c_str() ); }
    if (vocab.special_unk_id != -1) { LLAMA_LOG_INFO( "%s: UNK token        = %d '%s'\n", __func__, vocab.special_unk_id, vocab.id_to_token[vocab.special_unk_id].text.c_str() ); }
    if (vocab.special_sep_id != -1) { LLAMA_LOG_INFO( "%s: SEP token        = %d '%s'\n", __func__, vocab.special_sep_id, vocab.id_to_token[vocab.special_sep_id].text.c_str() ); }
    if (vocab.special_pad_id != -1) { LLAMA_LOG_INFO( "%s: PAD token        = %d '%s'\n", __func__, vocab.special_pad_id, vocab.id_to_token[vocab.special_pad_id].text.c_str() ); }
    if (vocab.linefeed_id    != -1) { LLAMA_LOG_INFO( "%s: LF token         = %d '%s'\n", __func__, vocab.linefeed_id,    vocab.id_to_token[vocab.linefeed_id].text.c_str() );    }
}

// Returns false if cancelled by progress_callback
static bool llm_load_tensors(
        llama_model_loader & ml,
        llama_model & model,
        int n_gpu_layers,
        enum llama_split_mode split_mode,
        int main_gpu,
        const float * tensor_split,
        bool use_mlock,
        llama_progress_callback progress_callback,
        void * progress_callback_user_data) {
    model.t_start_us = ggml_time_us();

    auto & hparams = model.hparams;

    model.split_mode   = split_mode;
    model.main_gpu     = main_gpu;
    model.n_gpu_layers = n_gpu_layers;

    const int64_t n_layer     = hparams.n_layer;
    const int64_t i_gpu_start = std::max((int64_t) hparams.n_layer - n_gpu_layers, (int64_t) 0);

    // there is very little benefit to offloading the input layer, so always keep it on the CPU
    //model.buft_input = llama_default_buffer_type_cpu(true);
    model.buft_input = llama_default_buffer_type_offload(main_gpu);

    model.buft_layer.resize(n_layer);

    // assign cpu layers
    for (int64_t i = 0; i < i_gpu_start; ++i) {
        model.buft_layer[i] = llama_default_buffer_type_cpu(true);
    }

#ifdef GGML_USE_CUBLAS
    if (split_mode == LLAMA_SPLIT_LAYER) {
        // calculate the split points
        int device_count = ggml_backend_cuda_get_device_count();
        bool all_zero = tensor_split == nullptr || std::all_of(tensor_split, tensor_split + device_count, [](float x) { return x == 0.0f; });
        float splits[GGML_CUDA_MAX_DEVICES];
        if (all_zero) {
            // default split, by free memory
            for (int i = 0; i < device_count; ++i) {
                size_t total;
                size_t free;
                ggml_backend_cuda_get_device_memory(i, &total, &free);
                splits[i] = free;
            }
        } else {
            std::copy(tensor_split, tensor_split + device_count, splits);
        }

        // sum and normalize the splits to get the split points
        float split_sum = 0.0f;
        for (int i = 0; i < device_count; ++i) {
            split_sum += splits[i];
            splits[i] = split_sum;
        }
        for (int i = 0; i < device_count; ++i) {
            splits[i] /= split_sum;
        }

        // assign the repeating layers to the devices according to the splits
        int act_gpu_layers = std::min(n_gpu_layers, (int)n_layer + 1);
        for (int64_t i = i_gpu_start; i < n_layer; ++i) {
            int layer_gpu = std::upper_bound(splits, splits + device_count, float(i - i_gpu_start)/act_gpu_layers) - splits;
            model.buft_layer[i] = llama_default_buffer_type_offload(layer_gpu);
        }
        // assign the output layer
        if (n_gpu_layers > n_layer) {
            int layer_gpu = std::upper_bound(splits, splits + device_count, float(act_gpu_layers - 1)/act_gpu_layers) - splits;
            model.buft_output = llama_default_buffer_type_offload(layer_gpu);
        } else {
            model.buft_output = llama_default_buffer_type_cpu(true);
        }
    } else
#endif
    {
        ggml_backend_buffer_type_t split_buft;
        if (split_mode == LLAMA_SPLIT_ROW) {
            split_buft = llama_default_buffer_type_split(main_gpu, tensor_split);
        } else {
            // LLAMA_SPLIT_NONE or LLAMA_SPLIT_LAYER in backends where it is not supported
            split_buft = llama_default_buffer_type_offload(main_gpu);
        }
        // assign the repeating layers
        for (int64_t i = i_gpu_start; i < n_layer; ++i) {
            model.buft_layer[i] = {
                split_buft,
                llama_default_buffer_type_offload(main_gpu)
            };
        }
        // assign the output layer
        if (n_gpu_layers > n_layer) {
            model.buft_output = {
                split_buft,
                llama_default_buffer_type_offload(main_gpu)
            };
        } else {
            model.buft_output = llama_default_buffer_type_cpu(true);
        }
    }

    // count used buffer types
    std::map<ggml_backend_buffer_type_t, int> buft_layer_count;
    buft_layer_count[model.buft_input.buft]++;
    buft_layer_count[model.buft_input.buft_matrix]++;
    buft_layer_count[model.buft_output.buft]++;
    buft_layer_count[model.buft_output.buft_matrix]++;
    for (int64_t i = 0; i < n_layer; ++i) {
        buft_layer_count[model.buft_layer[i].buft]++;
        buft_layer_count[model.buft_layer[i].buft_matrix]++;
    }

    // create one context per buffer type
    size_t ctx_size = ggml_tensor_overhead()*ml.n_tensors;
    std::map<ggml_backend_buffer_type_t, ggml_context *> ctx_map;
    for (auto & it : buft_layer_count) {
        struct ggml_init_params params = {
            /*.mem_size   =*/ ctx_size,
            /*.mem_buffer =*/ NULL,
            /*.no_alloc   =*/ true,
        };
        ggml_context * ctx = ggml_init(params);
        if (!ctx) {
            throw std::runtime_error(format("failed to create context"));
        }
        ctx_map[it.first] = ctx;
        model.ctxs.push_back(ctx);
    }

    LLAMA_LOG_INFO("%s: ggml ctx size = %7.2f MiB\n", __func__, model.ctxs.size()*ctx_size/1024.0/1024.0);

    // create tensors for the weights
    {
        const int64_t n_embd       = hparams.n_embd;
        const int64_t n_embd_k_gqa = hparams.n_embd_k_gqa();
        const int64_t n_embd_v_gqa = hparams.n_embd_v_gqa();
        const int64_t n_embd_gqa   = n_embd_v_gqa;
        const int64_t n_vocab      = hparams.n_vocab;
        const int64_t n_ff         = hparams.n_ff;

        GGML_ASSERT(n_embd_gqa == n_embd_k_gqa);

        ggml_context * ctx_input        = ctx_map.at(model.buft_input.buft);
        ggml_context * ctx_output       = ctx_map.at(model.buft_output.buft);
        ggml_context * ctx_output_split = ctx_map.at(model.buft_output.buft_matrix);
        auto ctx_for_layer              = [&](int i) { return ctx_map.at(model.buft_layer[i].buft); };
        auto ctx_for_layer_split        = [&](int i) { return ctx_map.at(model.buft_layer[i].buft_matrix); };

        model.layers.resize(n_layer);

        const auto tn = LLM_TN(model.arch);
        switch (model.arch) {
            case LLM_ARCH_LLAMA:
            case LLM_ARCH_REFACT:
                {
                    model.tok_embd = ml.create_tensor(ctx_input, tn(LLM_TENSOR_TOKEN_EMBD, "weight"), {n_embd, n_vocab});

                    // output
                    {
                        model.output_norm = ml.create_tensor(ctx_output,       tn(LLM_TENSOR_OUTPUT_NORM, "weight"), {n_embd});
                        model.output      = ml.create_tensor(ctx_output_split, tn(LLM_TENSOR_OUTPUT,      "weight"), {n_embd, n_vocab});
                    }

                    for (int i = 0; i < n_layer; ++i) {
                        ggml_context * ctx_layer = ctx_for_layer(i);
                        ggml_context * ctx_split = ctx_for_layer_split(i);

                        auto & layer = model.layers[i];

                        layer.attn_norm = ml.create_tensor(ctx_layer, tn(LLM_TENSOR_ATTN_NORM, "weight", i), {n_embd});

                        layer.wq = ml.create_tensor(ctx_split, tn(LLM_TENSOR_ATTN_Q,   "weight", i), {n_embd, n_embd});
                        layer.wk = ml.create_tensor(ctx_split, tn(LLM_TENSOR_ATTN_K,   "weight", i), {n_embd, n_embd_gqa});
                        layer.wv = ml.create_tensor(ctx_split, tn(LLM_TENSOR_ATTN_V,   "weight", i), {n_embd, n_embd_gqa});
                        layer.wo = ml.create_tensor(ctx_split, tn(LLM_TENSOR_ATTN_OUT, "weight", i), {n_embd, n_embd});

                        // optional bias tensors
                        layer.bq = ml.create_tensor(ctx_layer, tn(LLM_TENSOR_ATTN_Q,   "bias", i), {n_embd},     false);
                        layer.bk = ml.create_tensor(ctx_layer, tn(LLM_TENSOR_ATTN_K,   "bias", i), {n_embd_gqa}, false);
                        layer.bv = ml.create_tensor(ctx_layer, tn(LLM_TENSOR_ATTN_V,   "bias", i), {n_embd_gqa}, false);
                        layer.bo = ml.create_tensor(ctx_layer, tn(LLM_TENSOR_ATTN_OUT, "bias", i), {n_embd},     false);

                        layer.ffn_norm = ml.create_tensor(ctx_layer, tn(LLM_TENSOR_FFN_NORM, "weight", i), {n_embd});

                        layer.ffn_gate_inp = ml.create_tensor(ctx_layer, tn(LLM_TENSOR_FFN_GATE_INP, "weight", i), {n_embd}, false);

                        if (layer.ffn_gate_inp == nullptr) {
                            GGML_ASSERT(hparams.n_expert      == 0);
                            GGML_ASSERT(hparams.n_expert_used == 0);

                            layer.ffn_gate = ml.create_tensor(ctx_split, tn(LLM_TENSOR_FFN_GATE, "weight", i), {n_embd,   n_ff});
                            layer.ffn_down = ml.create_tensor(ctx_split, tn(LLM_TENSOR_FFN_DOWN, "weight", i), {  n_ff, n_embd});
                            layer.ffn_up   = ml.create_tensor(ctx_split, tn(LLM_TENSOR_FFN_UP,   "weight", i), {n_embd,   n_ff});
                        } else {
                            GGML_ASSERT(hparams.n_expert      > 0);
                            GGML_ASSERT(hparams.n_expert_used > 0);

                            // MoE branch
                            for (uint32_t x = 0; x < hparams.n_expert; ++x) {
                                layer.ffn_gate_exp[x] = ml.create_tensor(ctx_split, tn(LLM_TENSOR_FFN_GATE_EXP, "weight", i, x), {n_embd,   n_ff});
                                layer.ffn_down_exp[x] = ml.create_tensor(ctx_split, tn(LLM_TENSOR_FFN_DOWN_EXP, "weight", i, x), {  n_ff, n_embd});
                                layer.ffn_up_exp[x]   = ml.create_tensor(ctx_split, tn(LLM_TENSOR_FFN_UP_EXP,   "weight", i, x), {n_embd,   n_ff});
                            }
                        }
                    }
                } break;
            case LLM_ARCH_BAICHUAN:
                {
                    model.tok_embd = ml.create_tensor(ctx_input, tn(LLM_TENSOR_TOKEN_EMBD, "weight"), {n_embd, n_vocab});
                    {
                        model.output_norm = ml.create_tensor(ctx_output,       tn(LLM_TENSOR_OUTPUT_NORM, "weight"), {n_embd});
                        model.output      = ml.create_tensor(ctx_output_split, tn(LLM_TENSOR_OUTPUT,      "weight"), {n_embd, n_vocab});
                    }

                    for (int i = 0; i < n_layer; ++i) {
                        ggml_context * ctx_layer = ctx_for_layer(i);
                        ggml_context * ctx_split = ctx_for_layer_split(i);

                        auto & layer = model.layers[i];

                        layer.attn_norm = ml.create_tensor(ctx_layer, tn(LLM_TENSOR_ATTN_NORM, "weight", i), {n_embd});

                        layer.wq = ml.create_tensor(ctx_split, tn(LLM_TENSOR_ATTN_Q,   "weight", i), {n_embd, n_embd});
                        layer.wk = ml.create_tensor(ctx_split, tn(LLM_TENSOR_ATTN_K,   "weight", i), {n_embd, n_embd_gqa});
                        layer.wv = ml.create_tensor(ctx_split, tn(LLM_TENSOR_ATTN_V,   "weight", i), {n_embd, n_embd_gqa});
                        layer.wo = ml.create_tensor(ctx_split, tn(LLM_TENSOR_ATTN_OUT, "weight", i), {n_embd, n_embd});

                        layer.ffn_norm = ml.create_tensor(ctx_layer, tn(LLM_TENSOR_FFN_NORM, "weight", i), {n_embd});

                        layer.ffn_gate = ml.create_tensor(ctx_split, tn(LLM_TENSOR_FFN_GATE, "weight", i), {n_embd,   n_ff});
                        layer.ffn_down = ml.create_tensor(ctx_split, tn(LLM_TENSOR_FFN_DOWN, "weight", i), {  n_ff, n_embd});
                        layer.ffn_up   = ml.create_tensor(ctx_split, tn(LLM_TENSOR_FFN_UP,   "weight", i), {n_embd,   n_ff});
                    }
                } break;
            case LLM_ARCH_FALCON:
                {
                    model.tok_embd = ml.create_tensor(ctx_input, tn(LLM_TENSOR_TOKEN_EMBD, "weight"), {n_embd, n_vocab});

                    // output
                    {
                        model.output_norm   = ml.create_tensor(ctx_output,       tn(LLM_TENSOR_OUTPUT_NORM, "weight"), {n_embd});
                        model.output_norm_b = ml.create_tensor(ctx_output,       tn(LLM_TENSOR_OUTPUT_NORM, "bias"),   {n_embd});
                        if (gguf_find_tensor(ml.ctx_gguf, tn(LLM_TENSOR_OUTPUT, "weight").c_str()) >= 0) {
                            model.output = ml.create_tensor(ctx_output_split, tn(LLM_TENSOR_OUTPUT,     "weight"), {n_embd, n_vocab});
                        } else {
                            model.output = ml.create_tensor(ctx_output_split, tn(LLM_TENSOR_TOKEN_EMBD, "weight"), {n_embd, n_vocab}); // needs to be on GPU
                            ml.n_created--; // artificial tensor
                        }
                    }

                    for (int i = 0; i < n_layer; ++i) {
                        ggml_context * ctx_layer = ctx_for_layer(i);
                        ggml_context * ctx_split = ctx_for_layer_split(i);

                        auto & layer = model.layers[i];

                        layer.attn_norm   = ml.create_tensor(ctx_layer, tn(LLM_TENSOR_ATTN_NORM, "weight", i), {n_embd});
                        layer.attn_norm_b = ml.create_tensor(ctx_layer, tn(LLM_TENSOR_ATTN_NORM, "bias", i),   {n_embd});

                        if (gguf_find_tensor(ml.ctx_gguf, tn(LLM_TENSOR_ATTN_NORM_2, "weight", i).c_str()) >= 0) {
                            layer.attn_norm_2   = ml.create_tensor(ctx_layer, tn(LLM_TENSOR_ATTN_NORM_2, "weight", i), {n_embd});
                            layer.attn_norm_2_b = ml.create_tensor(ctx_layer, tn(LLM_TENSOR_ATTN_NORM_2, "bias", i),   {n_embd});
                        }

                        layer.wqkv = ml.create_tensor(ctx_split, tn(LLM_TENSOR_ATTN_QKV, "weight", i), {n_embd, n_embd + 2*n_embd_gqa});
                        layer.wo   = ml.create_tensor(ctx_split, tn(LLM_TENSOR_ATTN_OUT, "weight", i), {n_embd, n_embd});

                        layer.ffn_down = ml.create_tensor(ctx_split, tn(LLM_TENSOR_FFN_DOWN, "weight", i), {  n_ff, n_embd});
                        layer.ffn_up   = ml.create_tensor(ctx_split, tn(LLM_TENSOR_FFN_UP,   "weight", i), {n_embd,   n_ff});
                    }
                } break;
            case LLM_ARCH_STARCODER:
                {
                    model.tok_embd = ml.create_tensor(ctx_input, tn(LLM_TENSOR_TOKEN_EMBD, "weight"), {n_embd, n_vocab});
                    model.pos_embd = ml.create_tensor(ctx_input, tn(LLM_TENSOR_POS_EMBD,   "weight"), {n_embd, hparams.n_ctx_train});

                    // output
                    {
                        model.output_norm   = ml.create_tensor(ctx_output,       tn(LLM_TENSOR_OUTPUT_NORM, "weight"), {n_embd});
                        model.output_norm_b = ml.create_tensor(ctx_output,       tn(LLM_TENSOR_OUTPUT_NORM, "bias"),   {n_embd});
                        model.output        = ml.create_tensor(ctx_output_split, tn(LLM_TENSOR_OUTPUT,      "weight"), {n_embd, n_vocab});
                    }

                    for (int i = 0; i < n_layer; ++i) {
                        ggml_context * ctx_layer = ctx_for_layer(i);
                        ggml_context * ctx_split = ctx_for_layer_split(i);

                        auto & layer = model.layers[i];

                        layer.attn_norm   = ml.create_tensor(ctx_layer, tn(LLM_TENSOR_ATTN_NORM, "weight", i), {n_embd});
                        layer.attn_norm_b = ml.create_tensor(ctx_layer, tn(LLM_TENSOR_ATTN_NORM, "bias", i),   {n_embd});

                        layer.wqkv = ml.create_tensor(ctx_split, tn(LLM_TENSOR_ATTN_QKV, "weight", i), {n_embd, n_embd + 2*n_embd_gqa});
                        layer.bqkv = ml.create_tensor(ctx_layer, tn(LLM_TENSOR_ATTN_QKV, "bias", i),   {n_embd + 2*n_embd_gqa});

                        layer.wo   = ml.create_tensor(ctx_split, tn(LLM_TENSOR_ATTN_OUT, "weight", i), {n_embd, n_embd});
                        layer.bo   = ml.create_tensor(ctx_layer, tn(LLM_TENSOR_ATTN_OUT, "bias", i),   {n_embd});

                        layer.ffn_norm   = ml.create_tensor(ctx_layer, tn(LLM_TENSOR_FFN_NORM, "weight", i), {n_embd});
                        layer.ffn_norm_b = ml.create_tensor(ctx_layer, tn(LLM_TENSOR_FFN_NORM, "bias", i),   {n_embd});

                        layer.ffn_down   = ml.create_tensor(ctx_split, tn(LLM_TENSOR_FFN_DOWN, "weight", i), {n_ff, n_embd});
                        layer.ffn_down_b = ml.create_tensor(ctx_layer, tn(LLM_TENSOR_FFN_DOWN, "bias", i),   {n_embd});

                        layer.ffn_up     = ml.create_tensor(ctx_split, tn(LLM_TENSOR_FFN_UP, "weight", i),   {n_embd, n_ff});
                        layer.ffn_up_b   = ml.create_tensor(ctx_layer, tn(LLM_TENSOR_FFN_UP, "bias", i),     {n_ff});
                    }
                } break;
            case LLM_ARCH_PERSIMMON:
                {
                    model.tok_embd = ml.create_tensor(ctx_input, tn(LLM_TENSOR_TOKEN_EMBD, "weight"),  {n_embd, n_vocab});

                    {
                        model.output_norm    = ml.create_tensor(ctx_output,       tn(LLM_TENSOR_OUTPUT_NORM, "weight"), {n_embd});
                        model.output_norm_b  = ml.create_tensor(ctx_output,       tn(LLM_TENSOR_OUTPUT_NORM, "bias"),   {n_embd});
                        model.output         = ml.create_tensor(ctx_output_split, tn(LLM_TENSOR_OUTPUT,      "weight"), {n_embd, n_vocab});
                    }

                    for (int i = 0; i < n_layer; ++i) {
                        ggml_context * ctx_layer = ctx_for_layer(i);
                        ggml_context * ctx_split = ctx_for_layer_split(i);

                        auto & layer = model.layers[i];

                        layer.attn_norm     = ml.create_tensor(ctx_layer, tn(LLM_TENSOR_ATTN_NORM,   "weight", i), {n_embd});
                        layer.attn_norm_b   = ml.create_tensor(ctx_layer, tn(LLM_TENSOR_ATTN_NORM,   "bias",   i), {n_embd});

                        layer.wqkv          = ml.create_tensor(ctx_split, tn(LLM_TENSOR_ATTN_QKV,    "weight", i), {n_embd, n_embd + 2*n_embd_gqa});
                        layer.bqkv          = ml.create_tensor(ctx_layer, tn(LLM_TENSOR_ATTN_QKV,    "bias",   i), {n_embd + 2*n_embd_gqa});

                        layer.wo            = ml.create_tensor(ctx_split, tn(LLM_TENSOR_ATTN_OUT,    "weight", i), {n_embd, n_embd});
                        layer.bo            = ml.create_tensor(ctx_layer, tn(LLM_TENSOR_ATTN_OUT,    "bias",   i), {n_embd});

                        layer.ffn_down      = ml.create_tensor(ctx_split, tn(LLM_TENSOR_FFN_DOWN,    "weight", i), {n_ff, n_embd});
                        layer.ffn_down_b    = ml.create_tensor(ctx_layer, tn(LLM_TENSOR_FFN_DOWN,    "bias",   i), {n_embd});

                        layer.ffn_up        = ml.create_tensor(ctx_split, tn(LLM_TENSOR_FFN_UP,      "weight", i), {n_embd, n_ff});
                        layer.ffn_up_b      = ml.create_tensor(ctx_layer, tn(LLM_TENSOR_FFN_UP,      "bias",   i), {n_ff});

                        layer.ffn_norm      = ml.create_tensor(ctx_layer, tn(LLM_TENSOR_FFN_NORM,    "weight", i), {n_embd});
                        layer.ffn_norm_b    = ml.create_tensor(ctx_layer, tn(LLM_TENSOR_FFN_NORM,    "bias",   i), {n_embd});

                        layer.attn_q_norm   = ml.create_tensor(ctx_layer, tn(LLM_TENSOR_ATTN_Q_NORM, "weight", i), {64});
                        layer.attn_q_norm_b = ml.create_tensor(ctx_layer, tn(LLM_TENSOR_ATTN_Q_NORM, "bias",   i), {64});

                        layer.attn_k_norm   = ml.create_tensor(ctx_layer, tn(LLM_TENSOR_ATTN_K_NORM, "weight", i), {64});
                        layer.attn_k_norm_b = ml.create_tensor(ctx_layer, tn(LLM_TENSOR_ATTN_K_NORM, "bias",   i), {64});
                    }
                } break;
            case LLM_ARCH_BLOOM:
                {
                    model.tok_embd   = ml.create_tensor(ctx_input, tn(LLM_TENSOR_TOKEN_EMBD,      "weight"), {n_embd, n_vocab});
                    model.tok_norm   = ml.create_tensor(ctx_input, tn(LLM_TENSOR_TOKEN_EMBD_NORM, "weight"), {n_embd});
                    model.tok_norm_b = ml.create_tensor(ctx_input, tn(LLM_TENSOR_TOKEN_EMBD_NORM, "bias"),   {n_embd});

                    // output
                    {
                        model.output_norm   = ml.create_tensor(ctx_output,       tn(LLM_TENSOR_OUTPUT_NORM, "weight"), {n_embd});
                        model.output_norm_b = ml.create_tensor(ctx_output,       tn(LLM_TENSOR_OUTPUT_NORM, "bias"),   {n_embd});
                        model.output        = ml.create_tensor(ctx_output_split, tn(LLM_TENSOR_OUTPUT,      "weight"), {n_embd, n_vocab});
                    }

                    for (int i = 0; i < n_layer; ++i) {
                        ggml_context * ctx_layer = ctx_for_layer(i);
                        ggml_context * ctx_split = ctx_for_layer_split(i);

                        auto & layer = model.layers[i];

                        layer.attn_norm   = ml.create_tensor(ctx_layer, tn(LLM_TENSOR_ATTN_NORM, "weight", i), {n_embd});
                        layer.attn_norm_b = ml.create_tensor(ctx_layer, tn(LLM_TENSOR_ATTN_NORM, "bias", i),   {n_embd});

                        layer.wqkv = ml.create_tensor(ctx_split, tn(LLM_TENSOR_ATTN_QKV, "weight", i), {n_embd, n_embd + 2*n_embd_gqa});
                        layer.bqkv = ml.create_tensor(ctx_layer, tn(LLM_TENSOR_ATTN_QKV, "bias", i),   {n_embd + 2*n_embd_gqa});

                        layer.wo   = ml.create_tensor(ctx_split, tn(LLM_TENSOR_ATTN_OUT, "weight", i), {n_embd, n_embd});
                        layer.bo   = ml.create_tensor(ctx_layer, tn(LLM_TENSOR_ATTN_OUT, "bias", i),   {n_embd});

                        layer.ffn_norm   = ml.create_tensor(ctx_layer, tn(LLM_TENSOR_FFN_NORM, "weight", i), {n_embd});
                        layer.ffn_norm_b = ml.create_tensor(ctx_layer, tn(LLM_TENSOR_FFN_NORM, "bias", i),   {n_embd});

                        layer.ffn_down   = ml.create_tensor(ctx_split, tn(LLM_TENSOR_FFN_DOWN, "weight", i), {n_ff, n_embd});
                        layer.ffn_down_b = ml.create_tensor(ctx_layer, tn(LLM_TENSOR_FFN_DOWN, "bias", i),   {n_embd});

                        layer.ffn_up     = ml.create_tensor(ctx_split, tn(LLM_TENSOR_FFN_UP,   "weight", i), {n_embd, n_ff});
                        layer.ffn_up_b   = ml.create_tensor(ctx_layer, tn(LLM_TENSOR_FFN_UP,   "bias", i),   {n_ff});
                    }
                } break;
            case LLM_ARCH_MPT:
                {
                    model.tok_embd = ml.create_tensor(ctx_input, tn(LLM_TENSOR_TOKEN_EMBD, "weight"), {n_embd, n_vocab});

                    // output
                    {
                        model.output_norm   = ml.create_tensor(ctx_output,       tn(LLM_TENSOR_OUTPUT_NORM, "weight"), {n_embd});
                        model.output        = ml.create_tensor(ctx_output_split, tn(LLM_TENSOR_OUTPUT,      "weight"), {n_embd, n_vocab});
                    }

                    for (int i = 0; i < n_layer; ++i) {
                        ggml_context * ctx_layer = ctx_for_layer(i);
                        ggml_context * ctx_split = ctx_for_layer_split(i);

                        auto & layer = model.layers[i];

                        layer.attn_norm = ml.create_tensor(ctx_layer, tn(LLM_TENSOR_ATTN_NORM, "weight", i), {n_embd});

                        layer.wqkv = ml.create_tensor(ctx_split, tn(LLM_TENSOR_ATTN_QKV, "weight", i), {n_embd, n_embd + 2*n_embd_gqa});
                        layer.wo   = ml.create_tensor(ctx_split, tn(LLM_TENSOR_ATTN_OUT, "weight", i), {n_embd, n_embd});

                        layer.ffn_norm = ml.create_tensor(ctx_layer, tn(LLM_TENSOR_FFN_NORM, "weight", i), {n_embd});
                        layer.ffn_down = ml.create_tensor(ctx_split, tn(LLM_TENSOR_FFN_DOWN, "weight", i), {  n_ff, n_embd});
                        layer.ffn_up   = ml.create_tensor(ctx_split, tn(LLM_TENSOR_FFN_UP,   "weight", i), {n_embd,   n_ff});

                        // AWQ ScaleActivation layer
                        layer.ffn_act = ml.create_tensor(ctx_layer, tn(LLM_TENSOR_FFN_ACT, "scales", i), {n_ff}, false);
                    }
                } break;
            case LLM_ARCH_STABLELM:
                {
                    model.tok_embd = ml.create_tensor(ctx_input, tn(LLM_TENSOR_TOKEN_EMBD, "weight"), {n_embd, n_vocab});

                    // output
                    {
                        model.output_norm_b = ml.create_tensor(ctx_output,       tn(LLM_TENSOR_OUTPUT_NORM, "bias"),   {n_embd});
                        model.output_norm   = ml.create_tensor(ctx_output,       tn(LLM_TENSOR_OUTPUT_NORM, "weight"), {n_embd});
                        model.output        = ml.create_tensor(ctx_output_split, tn(LLM_TENSOR_OUTPUT,      "weight"), {n_embd, n_vocab});
                    }

                    for (int i = 0; i < n_layer; ++i) {
                        ggml_context * ctx_layer = ctx_for_layer(i);
                        ggml_context * ctx_split = ctx_for_layer_split(i);

                        auto & layer = model.layers[i];

                        layer.attn_norm =   ml.create_tensor(ctx_layer, tn(LLM_TENSOR_ATTN_NORM, "weight", i), {n_embd});
                        layer.attn_norm_b = ml.create_tensor(ctx_layer, tn(LLM_TENSOR_ATTN_NORM, "bias", i), {n_embd});

                        layer.wq = ml.create_tensor(ctx_split, tn(LLM_TENSOR_ATTN_Q,   "weight", i), {n_embd, n_embd});
                        layer.wk = ml.create_tensor(ctx_split, tn(LLM_TENSOR_ATTN_K,   "weight", i), {n_embd, n_embd_gqa});
                        layer.wv = ml.create_tensor(ctx_split, tn(LLM_TENSOR_ATTN_V,   "weight", i), {n_embd, n_embd_gqa});
                        layer.wo = ml.create_tensor(ctx_split, tn(LLM_TENSOR_ATTN_OUT, "weight", i), {n_embd, n_embd});

                        // optional bias tensors, present in Stable LM 2 1.6B
                        layer.bq = ml.create_tensor(ctx_layer, tn(LLM_TENSOR_ATTN_Q,   "bias", i), {n_embd},     false);
                        layer.bk = ml.create_tensor(ctx_layer, tn(LLM_TENSOR_ATTN_K,   "bias", i), {n_embd_gqa}, false);
                        layer.bv = ml.create_tensor(ctx_layer, tn(LLM_TENSOR_ATTN_V,   "bias", i), {n_embd_gqa}, false);

                        layer.ffn_norm   = ml.create_tensor(ctx_layer, tn(LLM_TENSOR_FFN_NORM, "weight", i), {n_embd});
                        layer.ffn_norm_b = ml.create_tensor(ctx_layer, tn(LLM_TENSOR_FFN_NORM, "bias", i),   {n_embd});

                        layer.ffn_gate = ml.create_tensor(ctx_split, tn(LLM_TENSOR_FFN_GATE, "weight", i), {n_embd,   n_ff});
                        layer.ffn_down = ml.create_tensor(ctx_split, tn(LLM_TENSOR_FFN_DOWN, "weight", i), {  n_ff, n_embd});
                        layer.ffn_up   = ml.create_tensor(ctx_split, tn(LLM_TENSOR_FFN_UP,   "weight", i), {n_embd,   n_ff});
                    }
                } break;
            case LLM_ARCH_QWEN:
                {
                    model.tok_embd = ml.create_tensor(ctx_input, tn(LLM_TENSOR_TOKEN_EMBD, "weight"), {n_embd, n_vocab});

                    // output
                    {
                        model.output_norm = ml.create_tensor(ctx_output,       tn(LLM_TENSOR_OUTPUT_NORM, "weight"), {n_embd});
                        model.output      = ml.create_tensor(ctx_output_split, tn(LLM_TENSOR_OUTPUT,      "weight"), {n_embd, n_vocab});
                    }

                    for (int i = 0; i < n_layer; ++i) {
                        ggml_context * ctx_layer = ctx_for_layer(i);
                        ggml_context * ctx_split = ctx_for_layer_split(i);

                        auto & layer = model.layers[i];

                        layer.attn_norm = ml.create_tensor(ctx_layer, tn(LLM_TENSOR_ATTN_NORM, "weight", i), {n_embd});

                        layer.wqkv = ml.create_tensor(ctx_split, tn(LLM_TENSOR_ATTN_QKV, "weight", i), {n_embd, n_embd*3});
                        layer.bqkv = ml.create_tensor(ctx_layer, tn(LLM_TENSOR_ATTN_QKV, "bias", i),   {n_embd*3});
                        layer.wo   = ml.create_tensor(ctx_split, tn(LLM_TENSOR_ATTN_OUT, "weight", i), {n_embd, n_embd});

                        layer.ffn_norm = ml.create_tensor(ctx_layer, tn(LLM_TENSOR_FFN_NORM, "weight", i), {n_embd});

                        layer.ffn_gate = ml.create_tensor(ctx_split, tn(LLM_TENSOR_FFN_GATE, "weight", i), {n_embd, n_ff/2});
                        layer.ffn_down = ml.create_tensor(ctx_split, tn(LLM_TENSOR_FFN_DOWN, "weight", i), {n_ff/2, n_embd});
                        layer.ffn_up   = ml.create_tensor(ctx_split, tn(LLM_TENSOR_FFN_UP,   "weight", i), {n_embd, n_ff/2});
                    }
                } break;
            case LLM_ARCH_QWEN2:
                {
                    model.tok_embd = ml.create_tensor(ctx_input, tn(LLM_TENSOR_TOKEN_EMBD, "weight"), {n_embd, n_vocab});

                    // output
                    {
                        model.output_norm = ml.create_tensor(ctx_output,       tn(LLM_TENSOR_OUTPUT_NORM, "weight"), {n_embd});
                        model.output      = ml.create_tensor(ctx_output_split, tn(LLM_TENSOR_OUTPUT,      "weight"), {n_embd, n_vocab});
                    }

                    for (int i = 0; i < n_layer; ++i) {
                        ggml_context * ctx_layer = ctx_for_layer(i);
                        ggml_context * ctx_split = ctx_for_layer_split(i);

                        auto & layer = model.layers[i];

                        layer.attn_norm = ml.create_tensor(ctx_layer, tn(LLM_TENSOR_ATTN_NORM, "weight", i), {n_embd});

                        layer.wq = ml.create_tensor(ctx_split, tn(LLM_TENSOR_ATTN_Q,   "weight", i), {n_embd, n_embd});
                        layer.wk = ml.create_tensor(ctx_split, tn(LLM_TENSOR_ATTN_K,   "weight", i), {n_embd, n_embd_gqa});
                        layer.wv = ml.create_tensor(ctx_split, tn(LLM_TENSOR_ATTN_V,   "weight", i), {n_embd, n_embd_gqa});
                        layer.wo = ml.create_tensor(ctx_split, tn(LLM_TENSOR_ATTN_OUT, "weight", i), {n_embd, n_embd});

                        // optional bias tensors
                        layer.bq = ml.create_tensor(ctx_layer, tn(LLM_TENSOR_ATTN_Q,   "bias", i), {n_embd});
                        layer.bk = ml.create_tensor(ctx_layer, tn(LLM_TENSOR_ATTN_K,   "bias", i), {n_embd_gqa});
                        layer.bv = ml.create_tensor(ctx_layer, tn(LLM_TENSOR_ATTN_V,   "bias", i), {n_embd_gqa});

                        layer.ffn_norm = ml.create_tensor(ctx_layer, tn(LLM_TENSOR_FFN_NORM, "weight", i), {n_embd});

                        layer.ffn_gate = ml.create_tensor(ctx_split, tn(LLM_TENSOR_FFN_GATE, "weight", i), {n_embd,   n_ff});
                        layer.ffn_down = ml.create_tensor(ctx_split, tn(LLM_TENSOR_FFN_DOWN, "weight", i), {  n_ff, n_embd});
                        layer.ffn_up   = ml.create_tensor(ctx_split, tn(LLM_TENSOR_FFN_UP,   "weight", i), {n_embd,   n_ff});
                    }
                } break;
            case LLM_ARCH_PHI2:
                {
                    model.tok_embd = ml.create_tensor(ctx_input, tn(LLM_TENSOR_TOKEN_EMBD, "weight"), {n_embd, n_vocab});

                    // output
                    {
                        model.output_norm   = ml.create_tensor(ctx_output,       tn(LLM_TENSOR_OUTPUT_NORM, "weight"), {n_embd});
                        model.output_norm_b = ml.create_tensor(ctx_output,       tn(LLM_TENSOR_OUTPUT_NORM, "bias"),   {n_embd});
                        model.output        = ml.create_tensor(ctx_output_split, tn(LLM_TENSOR_OUTPUT,      "weight"), {n_embd, n_vocab});
                        model.output_b      = ml.create_tensor(ctx_output,       tn(LLM_TENSOR_OUTPUT,      "bias"),   {n_vocab});
                    }

                    for (int i = 0; i < n_layer; ++i) {
                        ggml_context * ctx_layer = ctx_for_layer(i);
                        ggml_context * ctx_split = ctx_for_layer_split(i);

                        auto & layer = model.layers[i];

                        layer.attn_norm   = ml.create_tensor(ctx_layer, tn(LLM_TENSOR_ATTN_NORM, "weight", i), {n_embd});
                        layer.attn_norm_b = ml.create_tensor(ctx_layer, tn(LLM_TENSOR_ATTN_NORM, "bias", i),   {n_embd});

                        layer.wqkv = ml.create_tensor(ctx_split, tn(LLM_TENSOR_ATTN_QKV, "weight", i), {n_embd, n_embd + 2*n_embd_gqa}, false);
                        layer.bqkv = ml.create_tensor(ctx_layer, tn(LLM_TENSOR_ATTN_QKV, "bias", i),   {n_embd + 2*n_embd_gqa}, false);

                        if (layer.wqkv == nullptr) {
                            layer.wq = ml.create_tensor(ctx_split, tn(LLM_TENSOR_ATTN_Q, "weight", i), {n_embd, n_embd});
                            layer.bq = ml.create_tensor(ctx_layer, tn(LLM_TENSOR_ATTN_Q, "bias", i),   {n_embd});

                            layer.wk = ml.create_tensor(ctx_split, tn(LLM_TENSOR_ATTN_K, "weight", i), {n_embd, n_embd_gqa});
                            layer.bk = ml.create_tensor(ctx_layer, tn(LLM_TENSOR_ATTN_K, "bias", i),   {n_embd_gqa});

                            layer.wv = ml.create_tensor(ctx_split, tn(LLM_TENSOR_ATTN_V, "weight", i), {n_embd, n_embd_gqa});
                            layer.bv = ml.create_tensor(ctx_layer, tn(LLM_TENSOR_ATTN_V, "bias", i),   {n_embd_gqa});
                        }

                        layer.wo   = ml.create_tensor(ctx_split, tn(LLM_TENSOR_ATTN_OUT, "weight", i), {n_embd, n_embd});
                        layer.bo   = ml.create_tensor(ctx_layer, tn(LLM_TENSOR_ATTN_OUT, "bias", i),   {n_embd});

                        layer.ffn_down   = ml.create_tensor(ctx_split, tn(LLM_TENSOR_FFN_DOWN, "weight", i), {n_ff, n_embd});
                        layer.ffn_down_b = ml.create_tensor(ctx_layer, tn(LLM_TENSOR_FFN_DOWN, "bias", i),   {n_embd});

                        layer.ffn_up     = ml.create_tensor(ctx_split, tn(LLM_TENSOR_FFN_UP,   "weight", i), {n_embd, n_ff});
                        layer.ffn_up_b   = ml.create_tensor(ctx_layer, tn(LLM_TENSOR_FFN_UP,   "bias", i),   {n_ff});
                    }
                } break;
            case LLM_ARCH_PLAMO:
                {
                    model.tok_embd = ml.create_tensor(ctx_input, tn(LLM_TENSOR_TOKEN_EMBD, "weight"), {n_embd, n_vocab});

                    // output
                    {
                        model.output_norm = ml.create_tensor(ctx_output,       tn(LLM_TENSOR_OUTPUT_NORM, "weight"), {n_embd});
                        model.output      = ml.create_tensor(ctx_output_split, tn(LLM_TENSOR_OUTPUT,      "weight"), {n_embd, n_vocab});
                    }

                    for (int i = 0; i < n_layer; ++i) {
                        ggml_context * ctx_layer = ctx_for_layer(i);
                        ggml_context * ctx_split = ctx_for_layer_split(i);

                        auto & layer = model.layers[i];

                        layer.attn_norm = ml.create_tensor(ctx_layer, tn(LLM_TENSOR_ATTN_NORM, "weight", i), {n_embd});

                        layer.wq = ml.create_tensor(ctx_split, tn(LLM_TENSOR_ATTN_Q,   "weight", i), {n_embd, n_embd});
                        layer.wk = ml.create_tensor(ctx_split, tn(LLM_TENSOR_ATTN_K,   "weight", i), {n_embd, n_embd_gqa});
                        layer.wv = ml.create_tensor(ctx_split, tn(LLM_TENSOR_ATTN_V,   "weight", i), {n_embd, n_embd_gqa});
                        layer.wo = ml.create_tensor(ctx_split, tn(LLM_TENSOR_ATTN_OUT, "weight", i), {n_embd, n_embd});

                        layer.ffn_gate = ml.create_tensor(ctx_split, tn(LLM_TENSOR_FFN_GATE, "weight", i), {n_embd,   n_ff});
                        layer.ffn_down = ml.create_tensor(ctx_split, tn(LLM_TENSOR_FFN_DOWN, "weight", i), {  n_ff, n_embd});
                        layer.ffn_up   = ml.create_tensor(ctx_split, tn(LLM_TENSOR_FFN_UP,   "weight", i), {n_embd,   n_ff});
                    }
                } break;
            case LLM_ARCH_GPT2:
                {
                    model.tok_embd = ml.create_tensor(ctx_input, tn(LLM_TENSOR_TOKEN_EMBD, "weight"), {n_embd, n_vocab});
                    model.pos_embd = ml.create_tensor(ctx_input, tn(LLM_TENSOR_POS_EMBD,   "weight"),   {n_embd, hparams.n_ctx_train});

                    // output
                    {
                        model.output_norm   = ml.create_tensor(ctx_output,       tn(LLM_TENSOR_OUTPUT_NORM, "weight"), {n_embd});
                        model.output_norm_b = ml.create_tensor(ctx_output,       tn(LLM_TENSOR_OUTPUT_NORM, "bias"),   {n_embd});
                        model.output        = ml.create_tensor(ctx_output_split, tn(LLM_TENSOR_OUTPUT,      "weight"), {n_embd, n_vocab});
                    }

                    for (int i = 0; i < n_layer; ++i) {
                        ggml_context * ctx_layer = ctx_for_layer(i);
                        ggml_context * ctx_split = ctx_for_layer_split(i);

                        auto & layer = model.layers[i];

                        layer.attn_norm   = ml.create_tensor(ctx_layer, tn(LLM_TENSOR_ATTN_NORM,   "weight", i), {n_embd});
                        layer.attn_norm_b = ml.create_tensor(ctx_layer, tn(LLM_TENSOR_ATTN_NORM,   "bias", i),   {n_embd});

                        layer.wqkv = ml.create_tensor(ctx_split, tn(LLM_TENSOR_ATTN_QKV, "weight", i), {n_embd, n_embd + 2*n_embd_gqa});
                        layer.bqkv = ml.create_tensor(ctx_layer, tn(LLM_TENSOR_ATTN_QKV, "bias", i),   {n_embd + 2*n_embd_gqa});

                        layer.wo   = ml.create_tensor(ctx_split, tn(LLM_TENSOR_ATTN_OUT, "weight", i), {n_embd, n_embd});
                        layer.bo   = ml.create_tensor(ctx_layer, tn(LLM_TENSOR_ATTN_OUT, "bias", i),   {n_embd});

                        layer.ffn_norm   = ml.create_tensor(ctx_layer, tn(LLM_TENSOR_FFN_NORM, "weight", i), {n_embd});
                        layer.ffn_norm_b = ml.create_tensor(ctx_layer, tn(LLM_TENSOR_FFN_NORM, "bias", i),   {n_embd});

                        layer.ffn_down   = ml.create_tensor(ctx_split, tn(LLM_TENSOR_FFN_DOWN, "weight", i), {n_ff, n_embd});
                        layer.ffn_down_b = ml.create_tensor(ctx_layer, tn(LLM_TENSOR_FFN_DOWN, "bias", i),   {n_embd});

                        layer.ffn_up     = ml.create_tensor(ctx_split, tn(LLM_TENSOR_FFN_UP,   "weight", i), {n_embd, n_ff});
                        layer.ffn_up_b   = ml.create_tensor(ctx_layer, tn(LLM_TENSOR_FFN_UP,   "bias", i),   {n_ff});
                    }
                } break;
            case LLM_ARCH_CODESHELL:
                {
                    model.tok_embd = ml.create_tensor(ctx_input, tn(LLM_TENSOR_TOKEN_EMBD, "weight"), {n_embd, n_vocab});

                    // output
                    {
                        model.output_norm   = ml.create_tensor(ctx_output,       tn(LLM_TENSOR_OUTPUT_NORM, "weight"), {n_embd});
                        model.output_norm_b = ml.create_tensor(ctx_output,       tn(LLM_TENSOR_OUTPUT_NORM, "bias"),   {n_embd});
                        model.output        = ml.create_tensor(ctx_output_split, tn(LLM_TENSOR_OUTPUT,      "weight"), {n_embd, n_vocab});
                    }

                    for (int i = 0; i < n_layer; ++i) {
                        ggml_context * ctx_layer = ctx_for_layer(i);
                        ggml_context * ctx_split = ctx_for_layer_split(i);

                        auto & layer = model.layers[i];

                        layer.attn_norm   = ml.create_tensor(ctx_layer, tn(LLM_TENSOR_ATTN_NORM, "weight", i), {n_embd});
                        layer.attn_norm_b = ml.create_tensor(ctx_layer, tn(LLM_TENSOR_ATTN_NORM, "bias", i),   {n_embd});

                        layer.wqkv = ml.create_tensor(ctx_split, tn(LLM_TENSOR_ATTN_QKV, "weight", i), {n_embd, n_embd + 2*n_embd_gqa});
                        layer.bqkv = ml.create_tensor(ctx_layer, tn(LLM_TENSOR_ATTN_QKV, "bias", i),   {n_embd + 2*n_embd_gqa});

                        layer.wo   = ml.create_tensor(ctx_split, tn(LLM_TENSOR_ATTN_OUT, "weight", i), {n_embd, n_embd});
                        layer.bo   = ml.create_tensor(ctx_layer, tn(LLM_TENSOR_ATTN_OUT, "bias", i),   {n_embd});

                        layer.ffn_norm   = ml.create_tensor(ctx_layer, tn(LLM_TENSOR_FFN_NORM, "weight", i), {n_embd});
                        layer.ffn_norm_b = ml.create_tensor(ctx_layer, tn(LLM_TENSOR_FFN_NORM, "bias", i),   {n_embd});

                        layer.ffn_down   = ml.create_tensor(ctx_split, tn(LLM_TENSOR_FFN_DOWN, "weight", i), {n_ff, n_embd});
                        layer.ffn_down_b = ml.create_tensor(ctx_layer, tn(LLM_TENSOR_FFN_DOWN, "bias", i),   {n_embd});

                        layer.ffn_up     = ml.create_tensor(ctx_split, tn(LLM_TENSOR_FFN_UP, "weight", i),   {n_embd, n_ff});
                        layer.ffn_up_b   = ml.create_tensor(ctx_layer, tn(LLM_TENSOR_FFN_UP, "bias", i),     {n_ff});
                    }
                } break;
            default:
                throw std::runtime_error("unknown architecture");
        }
    }

    ml.done_getting_tensors();

    ml.init_mapping(true, use_mlock ? &model.mlock_mmap : nullptr);

    // create the backend buffers
    std::vector<std::pair<ggml_context *, ggml_backend_buffer_t>> ctx_bufs;

    for (auto & it : ctx_map) {
        ggml_backend_buffer_type_t buft = it.first;
        ggml_context * ctx = it.second;
        ggml_backend_buffer_t buf = nullptr;

        // only the mmap region containing the tensors in the model is mapped to the backend buffer
        // this is important for metal with apple silicon: if the entire model could be mapped to a metal buffer, then we could just use metal for all layers
        // this allows using partial offloading when the model size exceeds the metal buffer size, but not the RAM size
        if (ml.use_mmap && buft == llama_default_buffer_type_cpu(true)) {
            size_t first, last;
            ml.get_mapping_range(&first, &last, ctx);
            buf = ggml_backend_cpu_buffer_from_ptr((char *) ml.mapping->addr + first, last - first);
        }
#ifdef GGML_USE_METAL
        else if (ml.use_mmap && buft == ggml_backend_metal_buffer_type()) {
            const size_t max_size = ggml_get_max_tensor_size(ctx);
            size_t first, last;
            ml.get_mapping_range(&first, &last, ctx);
            buf = ggml_backend_metal_buffer_from_ptr((char *) ml.mapping->addr + first, last - first, max_size);
        }
#endif
        else {
            buf = ggml_backend_alloc_ctx_tensors_from_buft(ctx, buft);
            if (buf != nullptr && use_mlock && ggml_backend_buffer_is_host(buf)) {
                model.mlock_bufs.emplace_back(new llama_mlock);
                auto & mlock_buf = model.mlock_bufs.back();
                mlock_buf->init   (ggml_backend_buffer_get_base(buf));
                mlock_buf->grow_to(ggml_backend_buffer_get_size(buf));
            }
        }
        if (buf == nullptr) {
            throw std::runtime_error("failed to allocate buffer");
        }
        // indicate that this buffer contains weights
        // this is used by ggml_backend_sched to improve op scheduling -> ops that use a weight are preferably scheduled to the backend that contains the weight
        ggml_backend_buffer_set_usage(buf, GGML_BACKEND_BUFFER_USAGE_WEIGHTS);
        model.bufs.push_back(buf);
        ctx_bufs.emplace_back(ctx, buf);
    }

    // print memory requirements
    {
        const int n_gpu = std::min(n_gpu_layers, int(hparams.n_layer));

        LLAMA_LOG_INFO("%s: offloading %d repeating layers to GPU\n", __func__, n_gpu);
        if (n_gpu_layers > (int) hparams.n_layer) {
            LLAMA_LOG_INFO("%s: offloading non-repeating layers to GPU\n", __func__);
        }

        const int max_backend_supported_layers = hparams.n_layer + 1;
        const int max_offloadable_layers       = hparams.n_layer + 1;

        LLAMA_LOG_INFO("%s: offloaded %d/%d layers to GPU\n", __func__, std::min(n_gpu_layers, max_offloadable_layers), max_backend_supported_layers);

        for (ggml_backend_buffer_t buf : model.bufs) {
            LLAMA_LOG_INFO("%s: %10s buffer size = %8.2f MiB\n", __func__, ggml_backend_buffer_name(buf), ggml_backend_buffer_get_size(buf) / 1024.0 / 1024.0);
        }
    }

    // populate tensors_by_name
    for (ggml_context * ctx : model.ctxs) {
        for (auto * cur = ggml_get_first_tensor(ctx); cur != NULL; cur = ggml_get_next_tensor(ctx, cur)) {
            model.tensors_by_name.emplace_back(ggml_get_name(cur), cur);
        }
    }

    // load tensor data
    for (auto & it : ctx_bufs) {
        ggml_context * ctx = it.first;
        ggml_backend_buffer_t buf = it.second;
        if (!ml.load_all_data(ctx, progress_callback, progress_callback_user_data, buf, use_mlock ? &model.mlock_mmap : NULL)) {
            return false;
        }
    }

    model.mapping = std::move(ml.mapping);

    // loading time will be recalculate after the first eval, so
    // we take page faults deferred by mmap() into consideration
    model.t_load_us = ggml_time_us() - model.t_start_us;
    return true;
}

// Returns 0 on success, -1 on error, and -2 on cancellation via llama_progress_callback
static int llama_model_load(const std::string & fname, llama_model & model, const llama_model_params & params) {
    try {
        llama_model_loader ml(fname, params.use_mmap, params.kv_overrides);

        model.hparams.vocab_only = params.vocab_only;

        llm_load_arch   (ml, model);
        llm_load_hparams(ml, model);
        llm_load_vocab  (ml, model);

        llm_load_print_meta(ml, model);

        if (model.hparams.n_vocab != model.vocab.id_to_token.size()) {
            throw std::runtime_error("vocab size mismatch");
        }

        if (params.vocab_only) {
            LLAMA_LOG_INFO("%s: vocab only - skipping tensors\n", __func__);
            return 0;
        }

        if (!llm_load_tensors(
            ml, model, params.n_gpu_layers, params.split_mode,  params.main_gpu, params.tensor_split, params.use_mlock,
            params.progress_callback, params.progress_callback_user_data
        )) {
            return -2;
        }
    } catch (const std::exception & err) {
        LLAMA_LOG_ERROR("%s: error loading model: %s\n", __func__, err.what());
        return -1;
    }

    return 0;
}

//
// llm_build
//

using llm_build_cb = std::function<void(struct ggml_tensor * cur, const char * name, int nl)>;

enum llm_rope_type {
    LLM_ROPE,
    LLM_ROPE_NEOX,
    LLM_ROPE_GLM,
};

enum llm_ffn_op_type {
    LLM_FFN_SILU,
    LLM_FFN_GELU,
    LLM_FFN_RELU,
    LLM_FFN_RELU_SQR,
};

enum llm_ffn_gate_type {
    LLM_FFN_SEQ,
    LLM_FFN_PAR, // ffn_gate is parallel to ffn_up
};

enum llm_norm_type {
    LLM_NORM,
    LLM_NORM_RMS,
};

static struct ggml_tensor * llm_build_inp_embd(
        struct ggml_context * ctx,
        const llama_hparams & hparams,
          const llama_batch & batch,
         struct ggml_tensor * tok_embd,
         struct ggml_tensor * inp_tokens,
         struct ggml_tensor * inp_embd,
         const llm_build_cb & cb) {
    const int64_t n_embd = hparams.n_embd;

    struct ggml_tensor * inpL;

    if (batch.token) {
        struct ggml_tensor * inp_tokens_v = ggml_view_1d(ctx, inp_tokens, batch.n_tokens, 0);
        cb(inp_tokens, "inp_tokens", -1);

        inpL = ggml_get_rows(ctx, tok_embd, inp_tokens_v);
    } else {
#ifdef GGML_USE_MPI
        GGML_ASSERT(false && "not implemented");
#endif

        inpL = ggml_view_2d(ctx, inp_embd, n_embd, batch.n_tokens, inp_embd->nb[1], 0);
    }

    return inpL;
}

// Persimmon: n_rot = n_embd_head_k/2
// Other:     n_rot = n_embd_head_k
static void llm_build_k_shift(
      struct ggml_context * ctx,
      const llama_hparams & hparams,
      const llama_cparams & cparams,
     const llama_kv_cache & kv,
       struct ggml_cgraph * graph,
       struct ggml_tensor * K_shift,
            llm_rope_type   type,
                  int64_t   n_ctx,
                  float     freq_base,
                  float     freq_scale,
       const llm_build_cb & cb) {
    const int64_t n_layer       = hparams.n_layer;
    const int64_t n_head_kv     = hparams.n_head_kv;
    const int64_t n_embd_head_k = hparams.n_embd_head_k;
    const int64_t n_embd_k_gqa  = hparams.n_embd_k_gqa();
    const int32_t n_rot         = hparams.n_rot;
    const int32_t n_orig_ctx    = cparams.n_yarn_orig_ctx;
    const float   ext_factor    = cparams.yarn_ext_factor;
    const float   attn_factor   = cparams.yarn_attn_factor;
    const float   beta_fast     = cparams.yarn_beta_fast;
    const float   beta_slow     = cparams.yarn_beta_slow;

    int rope_type = 0;

    switch (type) {
        case LLM_ROPE:      rope_type = 0; break;
        case LLM_ROPE_NEOX: rope_type = 2; break;
        case LLM_ROPE_GLM:  rope_type = 4; break;
    }

    for (int il = 0; il < n_layer; ++il) {
        struct ggml_tensor * tmp =
            // we rotate only the first n_rot dimensions
            ggml_rope_custom_inplace(ctx,
                    ggml_view_3d(ctx, kv.k_l[il],
                        n_embd_head_k, n_head_kv, n_ctx,
                        ggml_row_size(kv.k_l[il]->type, n_embd_head_k),
                        ggml_row_size(kv.k_l[il]->type, n_embd_k_gqa),
                        0),
                    K_shift, n_rot, rope_type, 0, n_orig_ctx, freq_base, freq_scale,
                    ext_factor, attn_factor, beta_fast, beta_slow);
        cb(tmp, "K_shifted", il);
        ggml_build_forward_expand(graph, tmp);
    }
}

static void llm_build_kv_store(
        struct ggml_context * ctx,
        const llama_hparams & hparams,
       const llama_kv_cache & kv,
         struct ggml_cgraph * graph,
         struct ggml_tensor * k_cur,
         struct ggml_tensor * v_cur,
                    int64_t   n_ctx,
                    int32_t   n_tokens,
                    int32_t   kv_head,
         const llm_build_cb & cb,
                    int64_t   il) {
    const int64_t n_embd_k_gqa = hparams.n_embd_k_gqa();
    const int64_t n_embd_v_gqa = hparams.n_embd_v_gqa();

    // compute the transposed [n_tokens, n_embd] V matrix
    struct ggml_tensor * v_cur_t = ggml_transpose(ctx, ggml_reshape_2d(ctx, v_cur, n_embd_v_gqa, n_tokens));
    //struct ggml_tensor * v_cur_t = ggml_transpose(ctx, v_cur); // TODO: reshape above is likely not needed
    cb(v_cur_t, "v_cur_t", il);

    struct ggml_tensor * k_cache_view = ggml_view_1d(ctx, kv.k_l[il], n_tokens*n_embd_k_gqa,
            (ggml_row_size(kv.k_l[il]->type, n_embd_k_gqa))*kv_head);
    cb(k_cache_view, "k_cache_view", il);

    struct ggml_tensor * v_cache_view = ggml_view_2d(ctx, kv.v_l[il], n_tokens, n_embd_v_gqa,
            (  n_ctx)*ggml_element_size(kv.v_l[il]),
            (kv_head)*ggml_element_size(kv.v_l[il]));
    cb(v_cache_view, "v_cache_view", il);

    // important: storing RoPE-ed version of K in the KV cache!
    ggml_build_forward_expand(graph, ggml_cpy(ctx, k_cur,   k_cache_view));
    ggml_build_forward_expand(graph, ggml_cpy(ctx, v_cur_t, v_cache_view));
}

static struct ggml_tensor * llm_build_norm(
        struct ggml_context * ctx,
         struct ggml_tensor * cur,
        const llama_hparams & hparams,
         struct ggml_tensor * mw,
         struct ggml_tensor * mb,
              llm_norm_type   type,
         const llm_build_cb & cb,
                        int   il) {
    switch (type) {
        case LLM_NORM:     cur = ggml_norm    (ctx, cur, hparams.f_norm_eps);     break;
        case LLM_NORM_RMS: cur = ggml_rms_norm(ctx, cur, hparams.f_norm_rms_eps); break;
    }

    if (mw || mb) {
        cb(cur, "norm", il);
    }

    if (mw) {
        cur = ggml_mul(ctx, cur, mw);
        if (mb) {
            cb(cur, "norm_w", il);
        }
    }

    if (mb) {
        cur = ggml_add(ctx, cur, mb);
    }

    return cur;
}

static struct ggml_tensor * llm_build_ffn(
        struct ggml_context * ctx,
         struct ggml_tensor * cur,
         struct ggml_tensor * up,
         struct ggml_tensor * up_b,
         struct ggml_tensor * gate,
         struct ggml_tensor * gate_b,
         struct ggml_tensor * down,
         struct ggml_tensor * down_b,
         struct ggml_tensor * act_scales,
            llm_ffn_op_type   type_op,
          llm_ffn_gate_type   type_gate,
         const llm_build_cb & cb,
                        int   il) {
    struct ggml_tensor * tmp = ggml_mul_mat(ctx, up, cur);
    cb(tmp, "ffn_up", il);

    if (up_b) {
        tmp = ggml_add(ctx, tmp, up_b);
        cb(tmp, "ffn_up_b", il);
    }

    if (gate) {
        switch (type_gate) {
            case LLM_FFN_SEQ:
                {
                    cur = ggml_mul_mat(ctx, gate, tmp);
                    cb(cur, "ffn_gate", il);
                } break;
            case LLM_FFN_PAR:
                {
                    cur = ggml_mul_mat(ctx, gate, cur);
                    cb(cur, "ffn_gate", il);
                } break;
        }

        if (gate_b) {
            cur = ggml_add(ctx, cur, gate_b);
            cb(cur, "ffn_gate_b", il);
        }
    } else {
        cur = tmp;
    }

    switch (type_op) {
        case LLM_FFN_SILU:
            {
                cur = ggml_silu(ctx, cur);
                cb(cur, "ffn_silu", il);
            } break;
        case LLM_FFN_GELU:
            {
                cur = ggml_gelu(ctx, cur);
                cb(cur, "ffn_gelu", il);
                if (act_scales != NULL) {
                    cur = ggml_div(ctx, cur, act_scales);
                    cb(cur, "ffn_act", il);
                }
            } break;
        case LLM_FFN_RELU:
            {
                cur = ggml_relu(ctx, cur);
                cb(cur, "ffn_relu", il);
            } break;
        case LLM_FFN_RELU_SQR:
            {
                cur = ggml_relu(ctx, cur);
                cb(cur, "ffn_relu", il);

                cur = ggml_sqr(ctx, cur);
                cb(cur, "ffn_sqr(relu)", il);
            } break;
    }

    if (type_gate == LLM_FFN_PAR) {
        cur = ggml_mul(ctx, cur, tmp);
        cb(cur, "ffn_gate_par", il);
    }

    cur = ggml_mul_mat(ctx, down, cur);
    if (down_b) {
        cb(cur, "ffn_down", il);
    }

    if (down_b) {
        cur = ggml_add(ctx, cur, down_b);
    }

    return cur;
}

// if max_alibi_bias > 0 then apply ALiBi
static struct ggml_tensor * llm_build_kqv(
        struct ggml_context * ctx,
          const llama_model & model,
        const llama_hparams & hparams,
       const llama_kv_cache & kv,
         struct ggml_cgraph * graph,
         struct ggml_tensor * wo,
         struct ggml_tensor * wo_b,
         struct ggml_tensor * q_cur,
         struct ggml_tensor * kq_mask,
                    int64_t   n_ctx,
                    int32_t   n_tokens,
                    int32_t   n_kv,
                    float     max_alibi_bias,
                    float     kq_scale,
         const llm_build_cb & cb,
                    int       il) {
    const int64_t n_head        = hparams.n_head;
    const int64_t n_head_kv     = hparams.n_head_kv;
    const int64_t n_embd_head_k = hparams.n_embd_head_k;
    const int64_t n_embd_k_gqa  = hparams.n_embd_k_gqa();
    const int64_t n_embd_head_v = hparams.n_embd_head_v;

    struct ggml_tensor * q = ggml_permute(ctx, q_cur, 0, 2, 1, 3);
    cb(q, "q", il);

    struct ggml_tensor * k =
        ggml_view_3d(ctx, kv.k_l[il],
                n_embd_head_k, n_kv, n_head_kv,
                ggml_row_size(kv.k_l[il]->type, n_embd_k_gqa),
                ggml_row_size(kv.k_l[il]->type, n_embd_head_k),
                0);
    cb(k, "k", il);

    struct ggml_tensor * kq = ggml_mul_mat(ctx, k, q);
    cb(kq, "kq", il);

    if (model.arch == LLM_ARCH_PHI2) {
        // for this arch, we need to perform the KQ multiplication with F32 precision, otherwise we get NaNs
        // ref: https://github.com/ggerganov/llama.cpp/pull/4490#issuecomment-1859055847
        ggml_mul_mat_set_prec(kq, GGML_PREC_F32);
    }

    if (max_alibi_bias > 0.0f) {
        // temporary branch until we figure out how to handle ggml_alibi through ggml_add
        kq = ggml_scale(ctx, kq, kq_scale);
        cb(kq, "kq_scaled", il);

        if (max_alibi_bias > 0.0f) {
            // TODO: n_head or n_head_kv
            // TODO: K-shift is likely not working
            // TODO: change to ggml_add
            kq = ggml_alibi(ctx, kq, /*n_past*/ 0, n_head, max_alibi_bias);
            cb(kq, "kq_scaled_alibi", il);
        }

        kq = ggml_add(ctx, kq, kq_mask);
        cb(kq, "kq_masked", il);

        kq = ggml_soft_max(ctx, kq);
        cb(kq, "kq_soft_max", il);
    } else {
        kq = ggml_soft_max_ext(ctx, kq, kq_mask, kq_scale);
        cb(kq, "kq_soft_max_ext", il);
    }

    // split cached v into n_head heads
    struct ggml_tensor * v =
        ggml_view_3d(ctx, kv.v_l[il],
                n_kv, n_embd_head_v, n_head_kv,
                ggml_element_size(kv.v_l[il])*n_ctx,
                ggml_element_size(kv.v_l[il])*n_ctx*n_embd_head_v,
                0);
    cb(v, "v", il);

    struct ggml_tensor * kqv = ggml_mul_mat(ctx, v, kq);
    cb(kqv, "kqv", il);

    struct ggml_tensor * kqv_merged = ggml_permute(ctx, kqv, 0, 2, 1, 3);
    cb(kqv_merged, "kqv_merged", il);

    struct ggml_tensor * cur = ggml_cont_2d(ctx, kqv_merged, n_embd_head_k*n_head, n_tokens);
    cb(cur, "kqv_merged_cont", il);

    ggml_build_forward_expand(graph, cur);

    cur = ggml_mul_mat(ctx, wo, cur);
    if (wo_b) {
        cb(cur, "kqv_wo", il);
    }

    if (wo_b) {
        cur = ggml_add(ctx, cur, wo_b);
    }

    return cur;
}

static struct ggml_tensor * llm_build_kv(
        struct ggml_context * ctx,
          const llama_model & model,
        const llama_hparams & hparams,
       const llama_kv_cache & kv,
         struct ggml_cgraph * graph,
         struct ggml_tensor * wo,
         struct ggml_tensor * wo_b,
         struct ggml_tensor * k_cur,
         struct ggml_tensor * v_cur,
         struct ggml_tensor * q_cur,
         struct ggml_tensor * kq_mask,
                    int64_t   n_ctx,
                    int32_t   n_tokens,
                    int32_t   kv_head,
                    int32_t   n_kv,
                    float     max_alibi_bias,
                    float     kq_scale,
         const llm_build_cb & cb,
                    int       il) {

    // these nodes are added to the graph together so that they are not reordered
    // by doing so, the number of splits in the graph is reduced
    ggml_build_forward_expand(graph, q_cur);
    ggml_build_forward_expand(graph, k_cur);
    ggml_build_forward_expand(graph, v_cur);

    llm_build_kv_store(ctx, hparams, kv, graph, k_cur, v_cur, n_ctx, n_tokens, kv_head, cb, il);

    struct ggml_tensor * cur;
    cur  = llm_build_kqv(ctx, model, hparams, kv, graph,
            wo, wo_b,
            q_cur, kq_mask, n_ctx, n_tokens, n_kv, max_alibi_bias, kq_scale, cb, il);
    cb(cur, "kqv_out", il);

    return cur;
}

struct llm_build_context {
    const llama_model    & model;
    const llama_context  & lctx;
    const llama_hparams  & hparams;
    const llama_cparams  & cparams;
    const llama_batch    & batch;
    const llama_kv_cache & kv_self;

    const int64_t n_embd;
    const int64_t n_layer;
    const int64_t n_ctx;       // user-specified context size (can be different from n_ctx_train)
    const int64_t n_head;
    const int64_t n_head_kv;
    const int64_t n_embd_head_k;
    const int64_t n_embd_k_gqa;
    const int64_t n_embd_head_v;
    const int64_t n_embd_v_gqa;
    const int64_t n_expert;
    const int64_t n_expert_used;

    const float freq_base;
    const float freq_scale;
    const float ext_factor;
    const float attn_factor;
    const float beta_fast;
    const float beta_slow;
    const float norm_eps;
    const float norm_rms_eps;

    const int32_t n_tokens;
    const int32_t n_kv;     // size of KV cache to consider (n_kv <= n_ctx)
    const int32_t kv_head;  // index of where we store new KV data in the cache
    const int32_t n_orig_ctx;

    const bool do_rope_shift;

    const llm_build_cb & cb;

    std::vector<uint8_t> & buf_compute_meta;

    struct ggml_context * ctx0 = nullptr;

    // TODO: consider making the entire interface noexcept
    llm_build_context(
        llama_context  & lctx,
    const llama_batch  & batch,
    const llm_build_cb & cb,
                  bool   worst_case) :
        model            (lctx.model),
        lctx             (lctx),
        hparams          (model.hparams),
        cparams          (lctx.cparams),
        batch            (batch),
        kv_self          (lctx.kv_self),
        n_embd           (hparams.n_embd),
        n_layer          (hparams.n_layer),
        n_ctx            (cparams.n_ctx),
        n_head           (hparams.n_head),
        n_head_kv        (hparams.n_head_kv),
        n_embd_head_k    (hparams.n_embd_head_k),
        n_embd_k_gqa     (hparams.n_embd_k_gqa()),
        n_embd_head_v    (hparams.n_embd_head_v),
        n_embd_v_gqa     (hparams.n_embd_v_gqa()),
        n_expert         (hparams.n_expert),
        n_expert_used    (hparams.n_expert_used),
        freq_base        (cparams.rope_freq_base),
        freq_scale       (cparams.rope_freq_scale),
        ext_factor       (cparams.yarn_ext_factor),
        attn_factor      (cparams.yarn_attn_factor),
        beta_fast        (cparams.yarn_beta_fast),
        beta_slow        (cparams.yarn_beta_slow),
        norm_eps         (hparams.f_norm_eps),
        norm_rms_eps     (hparams.f_norm_rms_eps),
        n_tokens         (batch.n_tokens),
        n_kv             (worst_case ? n_ctx            : kv_self.n),
        kv_head          (worst_case ? n_ctx - n_tokens : kv_self.head),
        n_orig_ctx       (cparams.n_yarn_orig_ctx),
        do_rope_shift    (worst_case || kv_self.has_shift),
        cb               (cb),
        buf_compute_meta (lctx.buf_compute_meta) {
            // all initializations should be done in init()
        }

    void init() {
        struct ggml_init_params params = {
            /*.mem_size   =*/ buf_compute_meta.size(),
            /*.mem_buffer =*/ buf_compute_meta.data(),
            /*.no_alloc   =*/ true,
        };

        ctx0 = ggml_init(params);
    }

    void free() {
        if (ctx0) {
            ggml_free(ctx0);
            ctx0 = nullptr;
        }
    }

    struct ggml_cgraph * build_llama() {
        struct ggml_cgraph * gf = ggml_new_graph_custom(ctx0, LLAMA_MAX_NODES, false);

        const int64_t n_embd_head = hparams.n_embd_head_v;
        GGML_ASSERT(n_embd_head == hparams.n_embd_head_k);
        GGML_ASSERT(n_embd_head == hparams.n_rot);

        struct ggml_tensor * cur;
        struct ggml_tensor * inpL;

        inpL = llm_build_inp_embd(ctx0, hparams, batch, model.tok_embd, lctx.inp_tokens, lctx.inp_embd, cb);
        cb(inpL, "inp_embd", -1);

        // inp_pos - contains the positions
        struct ggml_tensor * inp_pos = ggml_view_1d(ctx0, lctx.inp_pos, n_tokens, 0);
        cb(inp_pos, "inp_pos", -1);

        // KQ_mask (mask for 1 head, it will be broadcasted to all heads)
        struct ggml_tensor * KQ_mask = ggml_view_2d(ctx0, lctx.inp_KQ_mask, n_kv, n_tokens, n_kv*ggml_type_size(lctx.inp_KQ_mask->type), 0);
        cb(KQ_mask, "KQ_mask", -1);

        // shift the entire K-cache if needed
        if (do_rope_shift) {
            llm_build_k_shift(ctx0, hparams, cparams, kv_self, gf, lctx.inp_K_shift, LLM_ROPE, n_ctx, freq_base, freq_scale, cb);
        }

        for (int il = 0; il < n_layer; ++il) {
            struct ggml_tensor * inpSA = inpL;

            // norm
            cur = llm_build_norm(ctx0, inpL, hparams,
                    model.layers[il].attn_norm, NULL,
                    LLM_NORM_RMS, cb, il);
            cb(cur, "attn_norm", il);

            // self-attention
            {
                // compute Q and K and RoPE them
                struct ggml_tensor * Qcur = ggml_mul_mat(ctx0, model.layers[il].wq, cur);
                cb(Qcur, "Qcur", il);
                if (model.layers[il].bq) {
                    Qcur = ggml_add(ctx0, Qcur, model.layers[il].bq);
                    cb(Qcur, "Qcur", il);
                }

                struct ggml_tensor * Kcur = ggml_mul_mat(ctx0, model.layers[il].wk, cur);
                cb(Kcur, "Kcur", il);
                if (model.layers[il].bk) {
                    Kcur = ggml_add(ctx0, Kcur, model.layers[il].bk);
                    cb(Kcur, "Kcur", il);
                }

                struct ggml_tensor * Vcur = ggml_mul_mat(ctx0, model.layers[il].wv, cur);
                cb(Vcur, "Vcur", il);
                if (model.layers[il].bv) {
                    Vcur = ggml_add(ctx0, Vcur, model.layers[il].bv);
                    cb(Vcur, "Vcur", il);
                }

                Qcur = ggml_rope_custom(
                    ctx0, ggml_reshape_3d(ctx0, Qcur, n_embd_head, n_head,    n_tokens), inp_pos,
                    hparams.n_rot, 0, 0, n_orig_ctx, freq_base, freq_scale,
                    ext_factor, attn_factor, beta_fast, beta_slow
                );
                cb(Qcur, "Qcur", il);

                Kcur = ggml_rope_custom(
                    ctx0, ggml_reshape_3d(ctx0, Kcur, n_embd_head, n_head_kv, n_tokens), inp_pos,
                    hparams.n_rot, 0, 0, n_orig_ctx, freq_base, freq_scale,
                    ext_factor, attn_factor, beta_fast, beta_slow
                );
                cb(Kcur, "Kcur", il);

                cur = llm_build_kv(ctx0, model, hparams, kv_self, gf,
                        model.layers[il].wo, model.layers[il].bo,
                        Kcur, Vcur, Qcur, KQ_mask, n_ctx, n_tokens, kv_head, n_kv, -1.0f, 1.0f/sqrtf(float(n_embd_head)), cb, il);
                cb(cur, "kqv_out", il);
            }

            struct ggml_tensor * ffn_inp = ggml_add(ctx0, cur, inpSA);
            cb(ffn_inp, "ffn_inp", il);

            // feed-forward network
            if (model.layers[il].ffn_gate_inp == nullptr) {
                cur = llm_build_norm(ctx0, ffn_inp, hparams,
                        model.layers[il].ffn_norm, NULL,
                        LLM_NORM_RMS, cb, il);
                cb(cur, "ffn_norm", il);

                cur = llm_build_ffn(ctx0, cur,
                        model.layers[il].ffn_up,   NULL,
                        model.layers[il].ffn_gate, NULL,
                        model.layers[il].ffn_down, NULL,
                        NULL,
                        LLM_FFN_SILU, LLM_FFN_PAR, cb, il);
                cb(cur, "ffn_out", il);
            } else {
                // MoE branch
                cur = llm_build_norm(ctx0, ffn_inp, hparams,
                        model.layers[il].ffn_norm, NULL,
                        LLM_NORM_RMS, cb, il);
                cb(cur, "ffn_norm", il);

                ggml_tensor * logits = ggml_mul_mat(ctx0, model.layers[il].ffn_gate_inp, cur); // [n_tokens, num_experts]
                cb(logits, "ffn_moe_logits", il);

                ggml_tensor * probs = ggml_soft_max(ctx0, logits); // [n_tokens, num_experts]
                cb(probs, "ffn_moe_probs", il);

                // select experts
                ggml_tensor * selected_experts = ggml_top_k(ctx0, probs, n_expert_used); // [n_tokens, num_experts_per_tok]
                cb(selected_experts->src[0], "ffn_moe_argsort", il);

                ggml_tensor * weights = ggml_get_rows(ctx0,
                        ggml_reshape_3d(ctx0, probs, 1, n_expert, n_tokens), selected_experts);
                cb(weights, "ffn_moe_weights", il);

                weights = ggml_reshape_2d(ctx0, weights, n_expert_used, n_tokens); // [n_tokens, num_experts_per_tok]

                ggml_tensor * weights_sum = ggml_sum_rows(ctx0, weights);
                cb(weights_sum, "ffn_moe_weights_sum", il);

                weights = ggml_div(ctx0, weights, weights_sum); // [n_tokens, num_experts_per_tok]
                cb(weights, "ffn_moe_weights_norm", il);

                // compute expert outputs
                ggml_tensor * moe_out = nullptr;

                for (int i = 0; i < n_expert_used; ++i) {
                    ggml_tensor * cur_expert;

                    ggml_tensor * cur_up = ggml_mul_mat_id(ctx0, model.layers[il].ffn_up_exp, n_expert, selected_experts, i, cur);
                    cb(cur_up, "ffn_moe_up", il);

                    ggml_tensor * cur_gate = ggml_mul_mat_id(ctx0, model.layers[il].ffn_gate_exp, n_expert, selected_experts, i, cur);
                    cb(cur_gate, "ffn_moe_gate", il);

                    cur_gate = ggml_silu(ctx0, cur_gate);
                    cb(cur_gate, "ffn_moe_silu", il);

                    cur_expert = ggml_mul(ctx0, cur_up, cur_gate); // [n_tokens, n_embd]
                    cb(cur_expert, "ffn_moe_gate_par", il);

                    cur_expert = ggml_mul_mat_id(ctx0, model.layers[il].ffn_down_exp, n_expert, selected_experts, i, cur_expert); // [n_tokens, n_embd]
                    cb(cur_expert, "ffn_moe_down", il);

                    cur_expert = ggml_mul(ctx0, cur_expert,
                            ggml_view_2d(ctx0, weights, 1, n_tokens, weights->nb[1], i*weights->nb[0]));
                    cb(cur_expert, "ffn_moe_weighted", il);

                    if (i == 0) {
                        moe_out = cur_expert;
                    } else {
                        moe_out = ggml_add(ctx0, moe_out, cur_expert);
                        cb(moe_out, "ffn_moe_out", il);
                    }
                }

                cur = moe_out;
            }

            cur = ggml_add(ctx0, cur, ffn_inp);
            cb(cur, "l_out", il);

            // input for next layer
            inpL = cur;
        }

        cur = inpL;

        cur = llm_build_norm(ctx0, cur, hparams,
                model.output_norm, NULL,
                LLM_NORM_RMS, cb, -1);
        cb(cur, "result_norm", -1);

        // lm_head
        cur = ggml_mul_mat(ctx0, model.output, cur);
        cb(cur, "result_output", -1);

        ggml_build_forward_expand(gf, cur);

        return gf;
    }

    struct ggml_cgraph * build_baichuan() {
        struct ggml_cgraph * gf = ggml_new_graph_custom(ctx0, LLAMA_MAX_NODES, false);

        const int64_t n_embd_head = hparams.n_embd_head_v;
        GGML_ASSERT(n_embd_head == hparams.n_embd_head_k);
        GGML_ASSERT(n_embd_head == hparams.n_rot);

        struct ggml_tensor * cur;
        struct ggml_tensor * inpL;

        inpL = llm_build_inp_embd(ctx0, hparams, batch, model.tok_embd, lctx.inp_tokens, lctx.inp_embd, cb);
        cb(inpL, "inp_embd", -1);

        // inp_pos - contains the positions
        struct ggml_tensor * inp_pos = ggml_view_1d(ctx0, lctx.inp_pos, n_tokens, 0);
        cb(inp_pos, "inp_pos", -1);

        // KQ_mask (mask for 1 head, it will be broadcasted to all heads)
        struct ggml_tensor * KQ_mask = ggml_view_2d(ctx0, lctx.inp_KQ_mask, n_kv, n_tokens, n_kv*ggml_type_size(lctx.inp_KQ_mask->type), 0);
        cb(KQ_mask, "KQ_mask", -1);

        // shift the entire K-cache if needed
        if (do_rope_shift) {
            llm_build_k_shift(ctx0, hparams, cparams, kv_self, gf, lctx.inp_K_shift, LLM_ROPE, n_ctx, freq_base, freq_scale, cb);
        }

        for (int il = 0; il < n_layer; ++il) {
            struct ggml_tensor * inpSA = inpL;

            cur = llm_build_norm(ctx0, inpL, hparams,
                    model.layers[il].attn_norm, NULL,
                    LLM_NORM_RMS, cb, il);
            cb(cur, "attn_norm", il);

            // self-attention
            {
                struct ggml_tensor * Qcur = ggml_mul_mat(ctx0, model.layers[il].wq, cur);
                cb(Qcur, "Qcur", il);

                struct ggml_tensor * Kcur = ggml_mul_mat(ctx0, model.layers[il].wk, cur);
                cb(Kcur, "Kcur", il);

                struct ggml_tensor * Vcur = ggml_mul_mat(ctx0, model.layers[il].wv, cur);
                cb(Vcur, "Vcur", il);

                switch (model.type) {
                    case MODEL_7B:
                        Qcur = ggml_rope_custom(
                            ctx0, ggml_reshape_3d(ctx0, Qcur, n_embd_head, n_head, n_tokens), inp_pos,
                            hparams.n_rot, 0, 0, n_orig_ctx, freq_base, freq_scale,
                            ext_factor, attn_factor, beta_fast, beta_slow
                        );
                        Kcur = ggml_rope_custom(
                            ctx0, ggml_reshape_3d(ctx0, Kcur, n_embd_head, n_head_kv, n_tokens), inp_pos,
                            hparams.n_rot, 0, 0, n_orig_ctx, freq_base, freq_scale,
                            ext_factor, attn_factor, beta_fast, beta_slow
                        );
                        break;
                    case MODEL_13B:
                        Qcur = ggml_reshape_3d(ctx0, Qcur, n_embd/n_head, n_head, n_tokens);
                        Kcur = ggml_reshape_3d(ctx0, Kcur, n_embd/n_head, n_head, n_tokens);
                        break;
                    default:
                        GGML_ASSERT(false);
                }
                cb(Qcur, "Qcur", il);
                cb(Kcur, "Kcur", il);


                // apply ALiBi for 13B model
                const float max_alibi_bias = model.type == MODEL_13B ? 8.0f : -1.0f;

                cur = llm_build_kv(ctx0, model, hparams, kv_self, gf,
                        model.layers[il].wo, NULL,
                        Kcur, Vcur, Qcur, KQ_mask, n_ctx, n_tokens, kv_head, n_kv, max_alibi_bias, 1.0f/sqrtf(float(n_embd_head)), cb, il);
                cb(cur, "kqv_out", il);
            }

            struct ggml_tensor * ffn_inp = ggml_add(ctx0, cur, inpSA);
            cb(ffn_inp, "ffn_inp", il);

            // feed-forward network
            {
                cur = llm_build_norm(ctx0, ffn_inp, hparams,
                        model.layers[il].ffn_norm, NULL,
                        LLM_NORM_RMS, cb, il);
                cb(cur, "ffn_norm", il);

                cur = llm_build_ffn(ctx0, cur,
                        model.layers[il].ffn_up,   NULL,
                        model.layers[il].ffn_gate, NULL,
                        model.layers[il].ffn_down, NULL,
                        NULL,
                        LLM_FFN_SILU, LLM_FFN_PAR, cb, il);
                cb(cur, "ffn_out", il);
            }

            cur = ggml_add(ctx0, cur, ffn_inp);
            cb(cur, "l_out", il);

            // input for next layer
            inpL = cur;
        }

        cur = inpL;

        cur = llm_build_norm(ctx0, cur, hparams,
                model.output_norm, NULL,
                LLM_NORM_RMS, cb, -1);
        cb(cur, "result_norm", -1);

        // lm_head
        cur = ggml_mul_mat(ctx0, model.output, cur);
        cb(cur, "result_output", -1);

        ggml_build_forward_expand(gf, cur);

        return gf;
    }

    struct ggml_cgraph * build_falcon() {
        struct ggml_cgraph * gf = ggml_new_graph_custom(ctx0, LLAMA_MAX_NODES, false);

        const int64_t n_embd_head = hparams.n_embd_head_v;
        const int64_t n_embd_gqa  = hparams.n_embd_v_gqa();
        GGML_ASSERT(n_embd_head == hparams.n_embd_head_k);
        GGML_ASSERT(n_embd_head == hparams.n_rot);

        struct ggml_tensor * cur;
        struct ggml_tensor * inpL;

        inpL = llm_build_inp_embd(ctx0, hparams, batch, model.tok_embd, lctx.inp_tokens, lctx.inp_embd, cb);
        cb(inpL, "inp_embd", -1);

        // inp_pos - contains the positions
        struct ggml_tensor * inp_pos = ggml_view_1d(ctx0, lctx.inp_pos, n_tokens, 0);
        cb(inp_pos, "inp_pos", -1);

        // KQ_mask (mask for 1 head, it will be broadcasted to all heads)
        struct ggml_tensor * KQ_mask = ggml_view_2d(ctx0, lctx.inp_KQ_mask, n_kv, n_tokens, n_kv*ggml_type_size(lctx.inp_KQ_mask->type), 0);
        cb(KQ_mask, "KQ_mask", -1);

        // shift the entire K-cache if needed
        if (do_rope_shift) {
            llm_build_k_shift(ctx0, hparams, cparams, kv_self, gf, lctx.inp_K_shift, LLM_ROPE_NEOX, n_ctx, freq_base, freq_scale, cb);
        }

        for (int il = 0; il < n_layer; ++il) {
            struct ggml_tensor * attn_norm;

            attn_norm = llm_build_norm(ctx0, inpL, hparams,
                    model.layers[il].attn_norm,
                    model.layers[il].attn_norm_b,
                    LLM_NORM, cb, il);
            cb(attn_norm, "attn_norm", il);

            // self-attention
            {
                if (model.layers[il].attn_norm_2) {
                    // Falcon-40B
                    cur = llm_build_norm(ctx0, inpL, hparams,
                            model.layers[il].attn_norm_2,
                            model.layers[il].attn_norm_2_b,
                            LLM_NORM, cb, il);
                    cb(cur, "attn_norm_2", il);
                } else {
                    cur = attn_norm;
                }

                cur = ggml_mul_mat(ctx0, model.layers[il].wqkv, cur);
                cb(cur, "wqkv", il);

                struct ggml_tensor * Qcur = ggml_cont(ctx0, ggml_view_2d(ctx0, cur, n_embd,     n_tokens, cur->nb[1], 0*sizeof(float)*(n_embd)));
                struct ggml_tensor * Kcur = ggml_cont(ctx0, ggml_view_2d(ctx0, cur, n_embd_gqa, n_tokens, cur->nb[1], 1*sizeof(float)*(n_embd)));
                struct ggml_tensor * Vcur = ggml_cont(ctx0, ggml_view_2d(ctx0, cur, n_embd_gqa, n_tokens, cur->nb[1], 1*sizeof(float)*(n_embd + n_embd_gqa)));

                cb(Qcur, "Qcur", il);
                cb(Kcur, "Kcur", il);
                cb(Vcur, "Vcur", il);

                Qcur = ggml_reshape_3d(ctx0, Qcur, n_embd_head, n_head,    n_tokens);
                Kcur = ggml_reshape_3d(ctx0, Kcur, n_embd_head, n_head_kv, n_tokens);

                // using mode = 2 for neox mode
                Qcur = ggml_rope_custom(
                    ctx0, Qcur, inp_pos, hparams.n_rot, 2, 0, n_orig_ctx,
                    freq_base, freq_scale, ext_factor, attn_factor, beta_fast, beta_slow
                );
                cb(Qcur, "Qcur", il);

                Kcur = ggml_rope_custom(
                    ctx0, Kcur, inp_pos, hparams.n_rot, 2, 0, n_orig_ctx,
                    freq_base, freq_scale, ext_factor, attn_factor, beta_fast, beta_slow
                );
                cb(Kcur, "Kcur", il);

                cur = llm_build_kv(ctx0, model, hparams, kv_self, gf,
                        model.layers[il].wo, NULL,
                        Kcur, Vcur, Qcur, KQ_mask, n_ctx, n_tokens, kv_head, n_kv, -1.0f, 1.0f/sqrtf(float(n_embd_head)), cb, il);
                cb(cur, "kqv_out", il);
            }

            struct ggml_tensor * ffn_inp = cur;

            // feed forward
            {
                cur = llm_build_ffn(ctx0, attn_norm, // !! use the attn norm, not the result
                        model.layers[il].ffn_up,   NULL,
                        NULL,                      NULL,
                        model.layers[il].ffn_down, NULL,
                        NULL,
                        LLM_FFN_GELU, LLM_FFN_SEQ, cb, il);
                cb(cur, "ffn_out", il);
            }

            cur = ggml_add(ctx0, cur, ffn_inp);
            cb(cur, "l_out", il);

            cur = ggml_add(ctx0, cur, inpL);
            cb(cur, "l_out", il);

            // input for next layer
            inpL = cur;
        }

        cur = inpL;

        // norm
        cur = llm_build_norm(ctx0, cur, hparams,
                model.output_norm,
                model.output_norm_b,
                LLM_NORM, cb, -1);
        cb(cur, "result_norm", -1);

        cur = ggml_mul_mat(ctx0, model.output, cur);
        cb(cur, "result_output", -1);

        ggml_build_forward_expand(gf, cur);

        return gf;
    }

    struct ggml_cgraph * build_starcoder() {
        struct ggml_cgraph * gf = ggml_new_graph_custom(ctx0, LLAMA_MAX_NODES, false);

        const int64_t n_embd_head = hparams.n_embd_head_v;
        const int64_t n_embd_gqa  = hparams.n_embd_v_gqa();
        GGML_ASSERT(n_embd_head == hparams.n_embd_head_k);

        struct ggml_tensor * cur;
        struct ggml_tensor * pos;
        struct ggml_tensor * inpL;

        inpL = llm_build_inp_embd(ctx0, hparams, batch, model.tok_embd, lctx.inp_tokens, lctx.inp_embd, cb);
        cb(inpL, "inp_embd", -1);

        // inp_pos - contains the positions
        struct ggml_tensor * inp_pos = ggml_view_1d(ctx0, lctx.inp_pos, n_tokens, 0);
        cb(inp_pos, "inp_pos", -1);

        // KQ_mask (mask for 1 head, it will be broadcasted to all heads)
        struct ggml_tensor * KQ_mask = ggml_view_2d(ctx0, lctx.inp_KQ_mask, n_kv, n_tokens, n_kv*ggml_type_size(lctx.inp_KQ_mask->type), 0);
        cb(KQ_mask, "KQ_mask", -1);

        pos = ggml_get_rows(ctx0, model.pos_embd, inp_pos);
        cb(pos, "pos_embd", -1);

        inpL = ggml_add(ctx0, inpL, pos);
        cb(inpL, "inpL", -1);

        for (int il = 0; il < n_layer; ++il) {
            cur = llm_build_norm(ctx0, inpL, hparams,
                    model.layers[il].attn_norm,
                    model.layers[il].attn_norm_b,
                    LLM_NORM, cb, il);
            cb(cur, "attn_norm", il);

            // self-attention
            {
                cur = ggml_mul_mat(ctx0, model.layers[il].wqkv, cur);
                cb(cur, "wqkv", il);

                cur = ggml_add(ctx0, cur, model.layers[il].bqkv);
                cb(cur, "bqkv", il);

                struct ggml_tensor * Qcur = ggml_cont(ctx0, ggml_view_2d(ctx0, cur, n_embd,     n_tokens, cur->nb[1], 0*sizeof(float)*(n_embd)));
                struct ggml_tensor * Kcur = ggml_cont(ctx0, ggml_view_2d(ctx0, cur, n_embd_gqa, n_tokens, cur->nb[1], 1*sizeof(float)*(n_embd)));
                struct ggml_tensor * Vcur = ggml_cont(ctx0, ggml_view_2d(ctx0, cur, n_embd_gqa, n_tokens, cur->nb[1], 1*sizeof(float)*(n_embd + n_embd_gqa)));

                cb(Qcur, "Qcur", il);
                cb(Kcur, "Kcur", il);
                cb(Vcur, "Vcur", il);

                Qcur = ggml_reshape_3d(ctx0, Qcur, n_embd_head, n_head, n_tokens);

                cur = llm_build_kv(ctx0, model, hparams, kv_self, gf,
                        model.layers[il].wo, model.layers[il].bo,
                        Kcur, Vcur, Qcur, KQ_mask, n_ctx, n_tokens, kv_head, n_kv, -1.0f, 1.0f/sqrtf(float(n_embd_head)), cb, il);
                cb(cur, "kqv_out", il);
            }

            // add the input
            struct ggml_tensor * ffn_inp = ggml_add(ctx0, cur, inpL);
            cb(ffn_inp, "ffn_inp", il);

            // FF
            {
                cur = llm_build_norm(ctx0, ffn_inp, hparams,
                        model.layers[il].ffn_norm,
                        model.layers[il].ffn_norm_b,
                        LLM_NORM, cb, il);
                cb(cur, "ffn_norm", il);

                cur = llm_build_ffn(ctx0, cur,
                        model.layers[il].ffn_up,   model.layers[il].ffn_up_b,
                        NULL,                      NULL,
                        model.layers[il].ffn_down, model.layers[il].ffn_down_b,
                        NULL,
                        LLM_FFN_GELU, LLM_FFN_SEQ, cb, il);
                cb(cur, "ffn_out", il);
            }

            inpL = ggml_add(ctx0, cur, ffn_inp);
            cb(inpL, "l_out", il);
        }

        cur = llm_build_norm(ctx0, inpL, hparams,
                model.output_norm,
                model.output_norm_b,
                LLM_NORM, cb, -1);
        cb(cur, "result_norm", -1);

        cur = ggml_mul_mat(ctx0, model.output, cur);
        cb(cur, "result_output", -1);

        ggml_build_forward_expand(gf, cur);

        return gf;
    }

    struct ggml_cgraph * build_persimmon() {
        struct ggml_cgraph * gf = ggml_new_graph_custom(ctx0, LLAMA_MAX_NODES, false);

        const int64_t n_embd_head = hparams.n_embd_head_v;
        GGML_ASSERT(n_embd_head   == hparams.n_embd_head_k);
        GGML_ASSERT(n_embd_head/2 == hparams.n_rot);

        struct ggml_tensor * cur;
        struct ggml_tensor * inpL;

        inpL = llm_build_inp_embd(ctx0, hparams, batch, model.tok_embd, lctx.inp_tokens, lctx.inp_embd, cb);
        cb(inpL, "inp_embd", -1);

        // inp_pos - contains the positions
        struct ggml_tensor * inp_pos = ggml_view_1d(ctx0, lctx.inp_pos, n_tokens, 0);
        cb(inp_pos, "inp_pos", -1);

        // KQ_mask (mask for 1 head, it will be broadcasted to all heads)
        struct ggml_tensor * KQ_mask = ggml_view_2d(ctx0, lctx.inp_KQ_mask, n_kv, n_tokens, n_kv*ggml_type_size(lctx.inp_KQ_mask->type), 0);
        cb(KQ_mask, "KQ_mask", -1);

        if (do_rope_shift) {
            llm_build_k_shift(ctx0, hparams, cparams, kv_self, gf, lctx.inp_K_shift, LLM_ROPE_NEOX, n_ctx, freq_base, freq_scale, cb);
        }

        for (int il = 0; il < n_layer; ++il) {
            struct ggml_tensor * residual = inpL;

            cur = llm_build_norm(ctx0, inpL, hparams,
                    model.layers[il].attn_norm,
                    model.layers[il].attn_norm_b,
                    LLM_NORM, cb, il);
            cb(cur, "attn_norm", il);

            // self attention
            {
                cur = ggml_mul_mat(ctx0, model.layers[il].wqkv, cur);
                cb(cur, "wqkv", il);

                cur = ggml_add(ctx0, cur, model.layers[il].bqkv);
                cb(cur, "bqkv", il);

                // split qkv
                GGML_ASSERT(n_head_kv == n_head);

                struct ggml_tensor * tmpqkv = ggml_reshape_4d(ctx0, cur, n_embd_head, 3, n_head, n_tokens);
                cb(tmpqkv, "tmpqkv", il);

                struct ggml_tensor * tmpqkv_perm = ggml_cont(ctx0, ggml_permute(ctx0, tmpqkv, 0, 3, 1, 2));
                cb(tmpqkv_perm, "tmpqkv", il);

                struct ggml_tensor * tmpq = ggml_view_3d(
                        ctx0, tmpqkv_perm, n_embd_head, n_head, n_tokens,
                        ggml_element_size(tmpqkv_perm) * n_embd_head,
                        ggml_element_size(tmpqkv_perm) * n_embd_head * n_head,
                        0
                        );
                cb(tmpq, "tmpq", il);

                struct ggml_tensor * tmpk = ggml_view_3d(
                        ctx0, tmpqkv_perm, n_embd_head, n_head, n_tokens,
                        ggml_element_size(tmpqkv_perm) * n_embd_head,
                        ggml_element_size(tmpqkv_perm) * n_embd_head * n_head,
                        ggml_element_size(tmpqkv_perm) * n_embd_head * n_head * n_tokens
                        );
                cb(tmpk, "tmpk", il);

                // Q/K Layernorm
                tmpq = llm_build_norm(ctx0, tmpq, hparams,
                        model.layers[il].attn_q_norm,
                        model.layers[il].attn_q_norm_b,
                        LLM_NORM, cb, il);
                cb(tmpq, "tmpq", il);

                tmpk = llm_build_norm(ctx0, tmpk, hparams,
                        model.layers[il].attn_k_norm,
                        model.layers[il].attn_k_norm_b,
                        LLM_NORM, cb, il);
                cb(tmpk, "tmpk", il);

                // RoPE the first n_rot of q/k, pass the other half, and concat.
                struct ggml_tensor * qrot = ggml_view_3d(
                        ctx0, tmpq, hparams.n_rot, n_head, n_tokens,
                        ggml_element_size(tmpq) * n_embd_head,
                        ggml_element_size(tmpq) * n_embd_head * n_head,
                        0
                        );
                cb(qrot, "qrot", il);

                struct ggml_tensor * krot = ggml_view_3d(
                        ctx0, tmpk, hparams.n_rot, n_head, n_tokens,
                        ggml_element_size(tmpk) * n_embd_head,
                        ggml_element_size(tmpk) * n_embd_head * n_head,
                        0
                        );
                cb(krot, "krot", il);

                // get the second half of tmpq, e.g tmpq[n_rot:, :, :]
                struct ggml_tensor * qpass = ggml_view_3d(
                        ctx0, tmpq, hparams.n_rot, n_head, n_tokens,
                        ggml_element_size(tmpq) * n_embd_head,
                        ggml_element_size(tmpq) * n_embd_head * n_head,
                        ggml_element_size(tmpq) * hparams.n_rot
                        );
                cb(qpass, "qpass", il);

                struct ggml_tensor * kpass = ggml_view_3d(
                        ctx0, tmpk, hparams.n_rot, n_head, n_tokens,
                        ggml_element_size(tmpk) * n_embd_head,
                        ggml_element_size(tmpk) * n_embd_head * n_head,
                        ggml_element_size(tmpk) * hparams.n_rot
                        );
                cb(kpass, "kpass", il);

                struct ggml_tensor * qrotated = ggml_rope_custom(
                    ctx0, qrot, inp_pos, hparams.n_rot, 2, 0, n_orig_ctx,
                    freq_base, freq_scale, ext_factor, attn_factor, beta_fast, beta_slow
                );
                cb(qrotated, "qrotated", il);

                struct ggml_tensor * krotated = ggml_rope_custom(
                    ctx0, krot, inp_pos, hparams.n_rot, 2, 0, n_orig_ctx,
                    freq_base, freq_scale, ext_factor, attn_factor, beta_fast, beta_slow
                );
                cb(krotated, "krotated", il);

                // ggml currently only supports concatenation on dim=2
                // so we need to permute qrot, qpass, concat, then permute back.
                qrotated = ggml_cont(ctx0, ggml_permute(ctx0, qrotated, 2, 1, 0, 3));
                cb(qrotated, "qrotated", il);

                krotated = ggml_cont(ctx0, ggml_permute(ctx0, krotated, 2, 1, 0, 3));
                cb(krotated, "krotated", il);

                qpass = ggml_cont(ctx0, ggml_permute(ctx0, qpass, 2, 1, 0, 3));
                cb(qpass, "qpass", il);

                kpass = ggml_cont(ctx0, ggml_permute(ctx0, kpass, 2, 1, 0, 3));
                cb(kpass, "kpass", il);

                struct ggml_tensor * Qcur = ggml_concat(ctx0, qrotated, qpass);
                cb(Qcur, "Qcur", il);

                struct ggml_tensor * Kcur = ggml_concat(ctx0, krotated, kpass);
                cb(Kcur, "Kcur", il);

                struct ggml_tensor * Q = ggml_cont(ctx0, ggml_permute(ctx0, Qcur, 2, 1, 0, 3));
                cb(Q, "Q", il);

                Kcur = ggml_cont(ctx0, ggml_permute(ctx0, Kcur, 2, 1, 0, 3));
                cb(Kcur, "Kcur", il);

                struct ggml_tensor * Vcur = ggml_view_3d(
                        ctx0, tmpqkv_perm, n_embd_head, n_head, n_tokens,
                        ggml_element_size(tmpqkv_perm) * n_embd_head,
                        ggml_element_size(tmpqkv_perm) * n_embd_head * n_head,
                        ggml_element_size(tmpqkv_perm) * n_embd_head * n_head * n_tokens * 2
                        );
                cb(Vcur, "Vcur", il);

                cur = llm_build_kv(ctx0, model, hparams, kv_self, gf,
                        model.layers[il].wo, model.layers[il].bo,
                        Kcur, Vcur, Q, KQ_mask, n_ctx, n_tokens, kv_head, n_kv, -1.0f, 1.0f/sqrtf(float(n_embd_head)), cb, il);
                cb(cur, "kqv_out", il);
            }

            struct ggml_tensor * ffn_inp = ggml_add(ctx0, residual, cur);
            cb(ffn_inp, "ffn_inp", il);

            // feed-forward network
            {
                cur = llm_build_norm(ctx0, ffn_inp, hparams,
                        model.layers[il].ffn_norm,
                        model.layers[il].ffn_norm_b,
                        LLM_NORM, cb, il);
                cb(cur, "ffn_norm", il);

                cur = llm_build_ffn(ctx0, cur,
                        model.layers[il].ffn_up,   model.layers[il].ffn_up_b,
                        NULL,                      NULL,
                        model.layers[il].ffn_down, model.layers[il].ffn_down_b,
                        NULL,
                        LLM_FFN_RELU_SQR, LLM_FFN_SEQ, cb, il);
                cb(cur, "ffn_out", il);
            }

            cur = ggml_add(ctx0, cur, ffn_inp);
            cb(cur, "l_out", il);

            inpL = cur;
        }

        cur = inpL;

        cur = llm_build_norm(ctx0, cur, hparams,
                model.output_norm,
                model.output_norm_b,
                LLM_NORM, cb, -1);
        cb(cur, "result_norm", -1);

        cur = ggml_mul_mat(ctx0, model.output, cur);
        cb(cur, "result_output", -1);

        ggml_build_forward_expand(gf, cur);

        return gf;
    }

    struct ggml_cgraph * build_refact() {
        struct ggml_cgraph * gf = ggml_new_graph_custom(ctx0, LLAMA_MAX_NODES, false);

        const int64_t n_embd_head = hparams.n_embd_head_v;
        GGML_ASSERT(n_embd_head == hparams.n_embd_head_k);

        struct ggml_tensor * cur;
        struct ggml_tensor * inpL;

        inpL = llm_build_inp_embd(ctx0, hparams, batch, model.tok_embd, lctx.inp_tokens, lctx.inp_embd, cb);
        cb(inpL, "inp_embd", -1);

        // KQ_mask (mask for 1 head, it will be broadcasted to all heads)
        struct ggml_tensor * KQ_mask = ggml_view_2d(ctx0, lctx.inp_KQ_mask, n_kv, n_tokens, n_kv*ggml_type_size(lctx.inp_KQ_mask->type), 0);
        cb(KQ_mask, "KQ_mask", -1);

        for (int il = 0; il < n_layer; ++il) {
            struct ggml_tensor * inpSA = inpL;

            cur = llm_build_norm(ctx0, inpL, hparams,
                    model.layers[il].attn_norm, NULL,
                    LLM_NORM_RMS, cb, il);
            cb(cur, "attn_norm", il);

            // self-attention
            {
                struct ggml_tensor * Qcur = ggml_mul_mat(ctx0, model.layers[il].wq, cur);
                cb(Qcur, "Qcur", il);

                struct ggml_tensor * Kcur = ggml_mul_mat(ctx0, model.layers[il].wk, cur);
                cb(Kcur, "Kcur", il);

                struct ggml_tensor * Vcur = ggml_mul_mat(ctx0, model.layers[il].wv, cur);
                cb(Vcur, "Vcur", il);

                Kcur = ggml_reshape_3d(ctx0, Kcur, n_embd_head, n_head_kv, n_tokens);
                cb(Kcur, "Kcur", il);

                Qcur = ggml_reshape_3d(ctx0, Qcur, n_embd_head, n_head,    n_tokens);
                cb(Qcur, "Qcur", il);

                cur = llm_build_kv(ctx0, model, hparams, kv_self, gf,
                        model.layers[il].wo, NULL,
                        Kcur, Vcur, Qcur, KQ_mask, n_ctx, n_tokens, kv_head, n_kv, 8.0f, 1.0f/sqrtf(float(n_embd_head)), cb, il);
                cb(cur, "kqv_out", il);
            }

            struct ggml_tensor * ffn_inp = ggml_add(ctx0, cur, inpSA);
            cb(ffn_inp, "ffn_inp", il);

            // feed-forward network
            {
                cur = llm_build_norm(ctx0, ffn_inp, hparams,
                        model.layers[il].ffn_norm, NULL,
                        LLM_NORM_RMS, cb, il);
                cb(cur, "ffn_norm", il);

                cur = llm_build_ffn(ctx0, cur,
                        model.layers[il].ffn_up,   NULL,
                        model.layers[il].ffn_gate, NULL,
                        model.layers[il].ffn_down, NULL,
                        NULL,
                        LLM_FFN_SILU, LLM_FFN_PAR, cb, il);
                cb(cur, "ffn_out", il);
            }

            cur = ggml_add(ctx0, cur, ffn_inp);
            cb(cur, "l_out", il);

            // input for next layer
            inpL = cur;
        }

        cur = inpL;

        cur = llm_build_norm(ctx0, cur, hparams,
                model.output_norm, NULL,
                LLM_NORM_RMS, cb, -1);
        cb(cur, "result_norm", -1);

        // lm_head
        cur = ggml_mul_mat(ctx0, model.output, cur);
        cb(cur, "result_output", -1);

        ggml_build_forward_expand(gf, cur);

        return gf;
    }

    struct ggml_cgraph * build_bloom() {
        struct ggml_cgraph * gf = ggml_new_graph_custom(ctx0, LLAMA_MAX_NODES, false);

        const int64_t n_embd_head = hparams.n_embd_head_v;
        const int64_t n_embd_gqa  = hparams.n_embd_v_gqa();
        GGML_ASSERT(n_embd_head == hparams.n_embd_head_k);

        struct ggml_tensor * cur;
        struct ggml_tensor * inpL;

        inpL = llm_build_inp_embd(ctx0, hparams, batch, model.tok_embd, lctx.inp_tokens, lctx.inp_embd, cb);
        cb(inpL, "inp_embd", -1);

        // KQ_mask (mask for 1 head, it will be broadcasted to all heads)
        struct ggml_tensor * KQ_mask = ggml_view_2d(ctx0, lctx.inp_KQ_mask, n_kv, n_tokens, n_kv*ggml_type_size(lctx.inp_KQ_mask->type), 0);
        cb(KQ_mask, "KQ_mask", -1);

        inpL = llm_build_norm(ctx0, inpL, hparams,
                model.tok_norm,
                model.tok_norm_b,
                LLM_NORM, cb, -1);
        cb(inpL, "inp_norm", -1);

        for (int il = 0; il < n_layer; ++il) {
            cur = llm_build_norm(ctx0, inpL, hparams,
                    model.layers[il].attn_norm,
                    model.layers[il].attn_norm_b,
                    LLM_NORM, cb, il);
            cb(cur, "attn_norm", il);

            // self-attention
            {
                cur = ggml_mul_mat(ctx0, model.layers[il].wqkv, cur);
                cb(cur, "wqkv", il);

                cur = ggml_add(ctx0, cur, model.layers[il].bqkv);
                cb(cur, "bqkv", il);

                struct ggml_tensor * Qcur = ggml_cont(ctx0, ggml_view_2d(ctx0, cur, n_embd,     n_tokens, cur->nb[1], 0*sizeof(float)*(n_embd)));
                struct ggml_tensor * Kcur = ggml_cont(ctx0, ggml_view_2d(ctx0, cur, n_embd_gqa, n_tokens, cur->nb[1], 1*sizeof(float)*(n_embd)));
                struct ggml_tensor * Vcur = ggml_cont(ctx0, ggml_view_2d(ctx0, cur, n_embd_gqa, n_tokens, cur->nb[1], 1*sizeof(float)*(n_embd + n_embd_gqa)));

                cb(Qcur, "Qcur", il);
                cb(Kcur, "Kcur", il);
                cb(Vcur, "Vcur", il);

                Qcur = ggml_reshape_3d(ctx0, Qcur, n_embd_head, n_head, n_tokens);

                cur = llm_build_kv(ctx0, model, hparams, kv_self, gf,
                        model.layers[il].wo, model.layers[il].bo,
                        Kcur, Vcur, Qcur, KQ_mask, n_ctx, n_tokens, kv_head, n_kv, 8.0f, 1.0f/sqrtf(float(n_embd_head)), cb, il);
                cb(cur, "kqv_out", il);
            }

            // Add the input
            struct ggml_tensor * ffn_inp = ggml_add(ctx0, cur, inpL);
            cb(ffn_inp, "ffn_inp", il);

            // FF
            {
                cur = llm_build_norm(ctx0, ffn_inp, hparams,
                        model.layers[il].ffn_norm,
                        model.layers[il].ffn_norm_b,
                        LLM_NORM, cb, il);
                cb(cur, "ffn_norm", il);

                cur = llm_build_ffn(ctx0, cur,
                        model.layers[il].ffn_up,   model.layers[il].ffn_up_b,
                        NULL,                      NULL,
                        model.layers[il].ffn_down, model.layers[il].ffn_down_b,
                        NULL,
                        LLM_FFN_GELU, LLM_FFN_SEQ, cb, il);
                cb(cur, "ffn_out", il);
            }

            inpL = ggml_add(ctx0, cur, ffn_inp);
            cb(inpL, "l_out", il);
        }

        cur = llm_build_norm(ctx0, inpL, hparams,
                model.output_norm,
                model.output_norm_b,
                LLM_NORM, cb, -1);
        cb(cur, "result_norm", -1);

        cur = ggml_mul_mat(ctx0, model.output, cur);
        cb(cur, "result_output", -1);

        ggml_build_forward_expand(gf, cur);

        return gf;
    }

    struct ggml_cgraph * build_mpt() {
        struct ggml_cgraph * gf = ggml_new_graph_custom(ctx0, LLAMA_MAX_NODES, false);

        const int64_t n_embd_head = hparams.n_embd_head_v;
        const int64_t n_embd_gqa  = hparams.n_embd_v_gqa();
        GGML_ASSERT(n_embd_head == hparams.n_embd_head_k);

        struct ggml_tensor * cur;
        struct ggml_tensor * inpL;

        inpL = llm_build_inp_embd(ctx0, hparams, batch, model.tok_embd, lctx.inp_tokens, lctx.inp_embd, cb);
        cb(inpL, "inp_embd", -1);

        // KQ_mask (mask for 1 head, it will be broadcasted to all heads)
        struct ggml_tensor * KQ_mask = ggml_view_2d(ctx0, lctx.inp_KQ_mask, n_kv, n_tokens, n_kv*ggml_type_size(lctx.inp_KQ_mask->type), 0);
        cb(KQ_mask, "KQ_mask", -1);

        for (int il = 0; il < n_layer; ++il) {
            struct ggml_tensor * attn_norm;

            attn_norm = llm_build_norm(ctx0, inpL, hparams,
                    model.layers[il].attn_norm,
                    NULL,
                    LLM_NORM, cb, il);
            cb(attn_norm, "attn_norm", il);

            // self-attention
            {
                cur = attn_norm;

                cur = ggml_mul_mat(ctx0, model.layers[il].wqkv, cur);
                cb(cur, "wqkv", il);

                if (hparams.f_clamp_kqv > 0.0f) {
                    cur = ggml_clamp(ctx0, cur, -hparams.f_clamp_kqv, hparams.f_clamp_kqv);
                    cb(cur, "wqkv_clamped", il);
                }

                struct ggml_tensor * Qcur = ggml_cont(ctx0, ggml_view_2d(ctx0, cur, n_embd,     n_tokens, cur->nb[1], 0*sizeof(float)*(n_embd)));
                struct ggml_tensor * Kcur = ggml_cont(ctx0, ggml_view_2d(ctx0, cur, n_embd_gqa, n_tokens, cur->nb[1], 1*sizeof(float)*(n_embd)));
                struct ggml_tensor * Vcur = ggml_cont(ctx0, ggml_view_2d(ctx0, cur, n_embd_gqa, n_tokens, cur->nb[1], 1*sizeof(float)*(n_embd + n_embd_gqa)));

                cb(Qcur, "Qcur", il);
                cb(Kcur, "Kcur", il);
                cb(Vcur, "Vcur", il);

                Qcur = ggml_reshape_3d(ctx0, Qcur, n_embd_head, n_head, n_tokens);

                cur = llm_build_kv(ctx0, model, hparams, kv_self, gf,
                        model.layers[il].wo, NULL,
                        Kcur, Vcur, Qcur, KQ_mask, n_ctx, n_tokens, kv_head, n_kv, hparams.f_max_alibi_bias, 1.0f/sqrtf(float(n_embd_head)), cb, il);
                cb(cur, "kqv_out", il);
            }

            // Add the input
            struct ggml_tensor * ffn_inp = ggml_add(ctx0, cur, inpL);
            cb(ffn_inp, "ffn_inp", il);

            // feed forward
            {
                cur = llm_build_norm(ctx0, ffn_inp, hparams,
                        model.layers[il].ffn_norm,
                        NULL,
                        LLM_NORM, cb, il);
                cb(cur, "ffn_norm", il);
                cur = llm_build_ffn(ctx0, cur,
                        model.layers[il].ffn_up,   NULL,
                        NULL,                      NULL,
                        model.layers[il].ffn_down, NULL,
                        model.layers[il].ffn_act,
                        LLM_FFN_GELU, LLM_FFN_SEQ, cb, il);
                cb(cur, "ffn_out", il);
            }

            cur = ggml_add(ctx0, cur, ffn_inp);
            cb(cur, "l_out", il);

            // input for next layer
            inpL = cur;
        }

        cur = inpL;

        cur = llm_build_norm(ctx0, cur, hparams,
                model.output_norm,
                NULL,
                LLM_NORM, cb, -1);
        cb(cur, "result_norm", -1);

        cur = ggml_mul_mat(ctx0, model.output, cur);
        cb(cur, "result_output", -1);

        ggml_build_forward_expand(gf, cur);

        return gf;
    }

    struct ggml_cgraph * build_stablelm() {
        struct ggml_cgraph * gf = ggml_new_graph(ctx0);

        const int64_t n_embd_head = hparams.n_embd_head_v;
        GGML_ASSERT(n_embd_head == hparams.n_embd_head_k);

        struct ggml_tensor * cur;
        struct ggml_tensor * inpL;

        inpL = llm_build_inp_embd(ctx0, hparams, batch, model.tok_embd, lctx.inp_tokens, lctx.inp_embd, cb);
        cb(inpL, "inp_embd", -1);

        // inp_pos - contains the positions
        struct ggml_tensor * inp_pos = ggml_view_1d(ctx0, lctx.inp_pos, n_tokens, 0);
        cb(inp_pos, "inp_pos", -1);

        // KQ_mask (mask for 1 head, it will be broadcasted to all heads)
        struct ggml_tensor * KQ_mask = ggml_view_2d(ctx0, lctx.inp_KQ_mask, n_kv, n_tokens, n_kv*ggml_type_size(lctx.inp_KQ_mask->type), 0);
        cb(KQ_mask, "KQ_mask", -1);

        // shift the entire K-cache if needed
        if (do_rope_shift) {
            llm_build_k_shift(ctx0, hparams, cparams, kv_self, gf, lctx.inp_K_shift, LLM_ROPE_NEOX, n_ctx, freq_base, freq_scale, cb);
        }

        for (int il = 0; il < n_layer; ++il) {
            struct ggml_tensor * inpSA = inpL;

            // norm
            cur = llm_build_norm(ctx0, inpL, hparams,
                    model.layers[il].attn_norm,
                    model.layers[il].attn_norm_b,
                    LLM_NORM, cb, il);
            cb(cur, "attn_norm", il);

            // self-attention
            {
                // compute Q and K and RoPE them
                struct ggml_tensor * Qcur = ggml_mul_mat(ctx0, model.layers[il].wq, cur);
                cb(Qcur, "Qcur", il);
                if (model.layers[il].bq) {
                    Qcur = ggml_add(ctx0, Qcur, model.layers[il].bq);
                    cb(Qcur, "Qcur", il);
                }

                struct ggml_tensor * Kcur = ggml_mul_mat(ctx0, model.layers[il].wk, cur);
                cb(Kcur, "Kcur", il);
                if (model.layers[il].bk) {
                    Kcur = ggml_add(ctx0, Kcur, model.layers[il].bk);
                    cb(Kcur, "Kcur", il);
                }

                struct ggml_tensor * Vcur = ggml_mul_mat(ctx0, model.layers[il].wv, cur);
                cb(Vcur, "Vcur", il);
                if (model.layers[il].bv) {
                    Vcur = ggml_add(ctx0, Vcur, model.layers[il].bv);
                    cb(Vcur, "Vcur", il);
                }

                Qcur = ggml_rope_custom(
                    ctx0, ggml_reshape_3d(ctx0, Qcur, n_embd_head, n_head,    n_tokens), inp_pos,
                    hparams.n_rot, 2, 0, n_orig_ctx, freq_base, freq_scale,
                    ext_factor, attn_factor, beta_fast, beta_slow
                );
                cb(Qcur, "Qcur", il);

                Kcur = ggml_rope_custom(
                    ctx0, ggml_reshape_3d(ctx0, Kcur, n_embd_head, n_head_kv, n_tokens), inp_pos,
                    hparams.n_rot, 2, 0, n_orig_ctx, freq_base, freq_scale,
                    ext_factor, attn_factor, beta_fast, beta_slow
                );
                cb(Kcur, "Kcur", il);

                cur = llm_build_kv(ctx0, model, hparams, kv_self, gf,
                        model.layers[il].wo, NULL,
                        Kcur, Vcur, Qcur, KQ_mask, n_ctx, n_tokens, kv_head, n_kv, -1.0f, 1.0f/sqrtf(float(n_embd_head)), cb, il);
                cb(cur, "kqv_out", il);
            }

            struct ggml_tensor * ffn_inp = ggml_add(ctx0, cur, inpSA);
            cb(ffn_inp, "ffn_inp", il);

            // feed-forward network
            {
                cur = llm_build_norm(ctx0, ffn_inp, hparams,
                        model.layers[il].ffn_norm,
                        model.layers[il].ffn_norm_b,
                        LLM_NORM, cb, il);
                cb(cur, "ffn_norm", il);

                cur = llm_build_ffn(ctx0, cur,
                        model.layers[il].ffn_up,   NULL,
                        model.layers[il].ffn_gate, NULL,
                        model.layers[il].ffn_down, NULL,
                        NULL,
                        LLM_FFN_SILU, LLM_FFN_PAR, cb, il);
                cb(cur, "ffn_out", il);
            }

            cur = ggml_add(ctx0, cur, ffn_inp);
            cb(cur, "l_out", il);

            // input for next layer
            inpL = cur;
        }

        cur = inpL;

        cur = llm_build_norm(ctx0, cur, hparams,
                model.output_norm,
                model.output_norm_b,
                LLM_NORM, cb, -1);
        cb(cur, "result_norm", -1);

        // lm_head
        cur = ggml_mul_mat(ctx0, model.output, cur);
        cb(cur, "result_output", -1);

        ggml_build_forward_expand(gf, cur);

        return gf;
    }

    struct ggml_cgraph * build_qwen() {
        struct ggml_cgraph * gf = ggml_new_graph_custom(ctx0, LLAMA_MAX_NODES, false);

        const int64_t n_embd_head = hparams.n_embd_head_v;
        GGML_ASSERT(n_embd_head == hparams.n_embd_head_k);

        struct ggml_tensor * cur;
        struct ggml_tensor * inpL;

        inpL = llm_build_inp_embd(ctx0, hparams, batch, model.tok_embd, lctx.inp_tokens, lctx.inp_embd, cb);
        cb(inpL, "inp_embd", -1);

        // inp_pos - contains the positions
        struct ggml_tensor * inp_pos = ggml_view_1d(ctx0, lctx.inp_pos, n_tokens, 0);
        cb(inp_pos, "inp_pos", -1);

        // KQ_mask (mask for 1 head, it will be broadcasted to all heads)
        struct ggml_tensor * KQ_mask = ggml_view_2d(ctx0, lctx.inp_KQ_mask, n_kv, n_tokens, n_kv*ggml_type_size(lctx.inp_KQ_mask->type), 0);
        cb(KQ_mask, "KQ_mask", -1);

        // shift the entire K-cache if needed
        if (do_rope_shift) {
            llm_build_k_shift(ctx0, hparams, cparams, kv_self, gf, lctx.inp_K_shift, LLM_ROPE_NEOX, n_ctx, freq_base, freq_scale, cb);
        }

        for (int il = 0; il < n_layer; ++il) {
            struct ggml_tensor * inpSA = inpL;

            cur = llm_build_norm(ctx0, inpL, hparams,
                    model.layers[il].attn_norm, NULL,
                    LLM_NORM_RMS, cb, il);
            cb(cur, "attn_norm", il);

            // self-attention
            {
                cur = ggml_mul_mat(ctx0, model.layers[il].wqkv, cur);
                cb(cur, "wqkv", il);

                cur = ggml_add(ctx0, cur, model.layers[il].bqkv);
                cb(cur, "bqkv", il);

                struct ggml_tensor * Qcur = ggml_cont(ctx0, ggml_view_2d(ctx0, cur, n_embd, n_tokens, cur->nb[1], 0*sizeof(float)*(n_embd)));
                struct ggml_tensor * Kcur = ggml_cont(ctx0, ggml_view_2d(ctx0, cur, n_embd, n_tokens, cur->nb[1], 1*sizeof(float)*(n_embd)));
                struct ggml_tensor * Vcur = ggml_cont(ctx0, ggml_view_2d(ctx0, cur, n_embd, n_tokens, cur->nb[1], 2*sizeof(float)*(n_embd)));

                cb(Qcur, "Qcur", il);
                cb(Kcur, "Kcur", il);
                cb(Vcur, "Vcur", il);

                Qcur = ggml_reshape_3d(ctx0, Qcur, n_embd_head, n_head,    n_tokens);
                Kcur = ggml_reshape_3d(ctx0, Kcur, n_embd_head, n_head_kv, n_tokens);

                // using mode = 2 for neox mode
                Qcur = ggml_rope_custom(
                    ctx0, Qcur, inp_pos, hparams.n_rot, 2, 0, n_orig_ctx,
                    freq_base, freq_scale, ext_factor, attn_factor, beta_fast, beta_slow
                );
                cb(Qcur, "Qcur", il);

                Kcur = ggml_rope_custom(
                    ctx0, Kcur, inp_pos, hparams.n_rot, 2, 0, n_orig_ctx,
                    freq_base, freq_scale, ext_factor, attn_factor, beta_fast, beta_slow
                );
                cb(Kcur, "Kcur", il);

                cur = llm_build_kv(ctx0, model, hparams, kv_self, gf,
                        model.layers[il].wo, NULL,
                        Kcur, Vcur, Qcur, KQ_mask, n_ctx, n_tokens, kv_head, n_kv, -1.0f, 1.0f/sqrtf(float(n_embd_head)), cb, il);
                cb(cur, "kqv_out", il);
            }

            struct ggml_tensor * ffn_inp = ggml_add(ctx0, cur, inpSA);
            cb(ffn_inp, "ffn_inp", il);

            // feed-forward forward
            {
                cur = llm_build_norm(ctx0, ffn_inp, hparams,
                        model.layers[il].ffn_norm, NULL,
                        LLM_NORM_RMS, cb, il);
                cb(cur, "ffn_norm", il);

                cur = llm_build_ffn(ctx0, cur,
                        model.layers[il].ffn_up,   NULL,
                        model.layers[il].ffn_gate, NULL,
                        model.layers[il].ffn_down, NULL,
                        NULL,
                        LLM_FFN_SILU, LLM_FFN_PAR, cb, il);
                cb(cur, "ffn_out", il);
            }

            cur = ggml_add(ctx0, cur, ffn_inp);
            cb(cur, "l_out", il);

            // input for next layer
            inpL = cur;
        }

        cur = inpL;

        cur = llm_build_norm(ctx0, cur, hparams,
                model.output_norm, NULL,
                LLM_NORM_RMS, cb, -1);
        cb(cur, "result_norm", -1);

        // lm_head
        cur = ggml_mul_mat(ctx0, model.output, cur);
        cb(cur, "result_output", -1);

        ggml_build_forward_expand(gf, cur);

        return gf;
    }

    struct ggml_cgraph * build_qwen2() {
        struct ggml_cgraph * gf = ggml_new_graph_custom(ctx0, LLAMA_MAX_NODES, false);

        const int64_t n_embd_head = hparams.n_embd_head_v;
        GGML_ASSERT(n_embd_head == hparams.n_embd_head_k);
        GGML_ASSERT(n_embd_head == hparams.n_rot);

        struct ggml_tensor * cur;
        struct ggml_tensor * inpL;

        inpL = llm_build_inp_embd(ctx0, hparams, batch, model.tok_embd, lctx.inp_tokens, lctx.inp_embd, cb);
        cb(inpL, "inp_embd", -1);

        // inp_pos - contains the positions
        struct ggml_tensor * inp_pos = ggml_view_1d(ctx0, lctx.inp_pos, n_tokens, 0);
        cb(inp_pos, "inp_pos", -1);

        // KQ_mask (mask for 1 head, it will be broadcasted to all heads)
        struct ggml_tensor * KQ_mask = ggml_view_2d(ctx0, lctx.inp_KQ_mask, n_kv, n_tokens, n_kv*ggml_type_size(lctx.inp_KQ_mask->type), 0);
        cb(KQ_mask, "KQ_mask", -1);

        // shift the entire K-cache if needed
        if (do_rope_shift) {
            llm_build_k_shift(ctx0, hparams, cparams, kv_self, gf, lctx.inp_K_shift, LLM_ROPE_NEOX, n_ctx, freq_base, freq_scale, cb);
        }

        for (int il = 0; il < n_layer; ++il) {
            struct ggml_tensor * inpSA = inpL;

            // norm
            cur = llm_build_norm(ctx0, inpL, hparams,
                    model.layers[il].attn_norm, NULL,
                    LLM_NORM_RMS, cb, il);
            cb(cur, "attn_norm", il);

            // self-attention
            {
                // compute Q and K and RoPE them
                struct ggml_tensor * Qcur = ggml_mul_mat(ctx0, model.layers[il].wq, cur);
                cb(Qcur, "Qcur", il);
                Qcur = ggml_add(ctx0, Qcur, model.layers[il].bq);
                cb(Qcur, "Qcur", il);

                struct ggml_tensor * Kcur = ggml_mul_mat(ctx0, model.layers[il].wk, cur);
                cb(Kcur, "Kcur", il);
                Kcur = ggml_add(ctx0, Kcur, model.layers[il].bk);
                cb(Kcur, "Kcur", il);

                struct ggml_tensor * Vcur = ggml_mul_mat(ctx0, model.layers[il].wv, cur);
                cb(Vcur, "Vcur", il);
                Vcur = ggml_add(ctx0, Vcur, model.layers[il].bv);
                cb(Vcur, "Vcur", il);

                // these nodes are added to the graph together so that they are not reordered
                // by doing so, the number of splits in the graph is reduced
                ggml_build_forward_expand(gf, Qcur);
                ggml_build_forward_expand(gf, Kcur);
                ggml_build_forward_expand(gf, Vcur);

                Qcur = ggml_rope_custom(
                    ctx0, ggml_reshape_3d(ctx0, Qcur, n_embd_head, n_head,    n_tokens), inp_pos,
                    hparams.n_rot, 2, 0, n_orig_ctx, freq_base, freq_scale,
                    ext_factor, attn_factor, beta_fast, beta_slow
                );
                cb(Qcur, "Qcur", il);

                Kcur = ggml_rope_custom(
                    ctx0, ggml_reshape_3d(ctx0, Kcur, n_embd_head, n_head_kv, n_tokens), inp_pos,
                    hparams.n_rot, 2, 0, n_orig_ctx, freq_base, freq_scale,
                    ext_factor, attn_factor, beta_fast, beta_slow
                );
                cb(Kcur, "Kcur", il);

                cur = llm_build_kv(ctx0, model, hparams, kv_self, gf,
                        model.layers[il].wo, model.layers[il].bo,
                        Kcur, Vcur, Qcur, KQ_mask, n_ctx, n_tokens, kv_head, n_kv, -1.0f, 1.0f/sqrtf(float(n_embd_head)), cb, il);
                cb(cur, "kqv_out", il);
            }

            struct ggml_tensor * ffn_inp = ggml_add(ctx0, cur, inpSA);
            cb(ffn_inp, "ffn_inp", il);

            // feed-forward network
            cur = llm_build_norm(ctx0, ffn_inp, hparams,
                    model.layers[il].ffn_norm, NULL,
                    LLM_NORM_RMS, cb, il);
            cb(cur, "ffn_norm", il);

            cur = llm_build_ffn(ctx0, cur,
                    model.layers[il].ffn_up,   NULL,
                    model.layers[il].ffn_gate, NULL,
                    model.layers[il].ffn_down, NULL,
                    NULL,
                    LLM_FFN_SILU, LLM_FFN_PAR, cb, il);
            cb(cur, "ffn_out", il);

            cur = ggml_add(ctx0, cur, ffn_inp);
            cb(cur, "l_out", il);

            // input for next layer
            inpL = cur;
        }

        cur = inpL;

        cur = llm_build_norm(ctx0, cur, hparams,
                model.output_norm, NULL,
                LLM_NORM_RMS, cb, -1);
        cb(cur, "result_norm", -1);

        // lm_head
        cur = ggml_mul_mat(ctx0, model.output, cur);
        cb(cur, "result_output", -1);

        ggml_build_forward_expand(gf, cur);

        return gf;
    }

    struct ggml_cgraph * build_phi2() {
        struct ggml_cgraph * gf = ggml_new_graph_custom(ctx0, LLAMA_MAX_NODES, false);

        const int64_t n_embd_head = hparams.n_embd_head_v;
        const int64_t n_embd_gqa  = hparams.n_embd_v_gqa();
        GGML_ASSERT(n_embd_head == hparams.n_embd_head_k);

        struct ggml_tensor * cur;
        struct ggml_tensor * attn_norm_output;
        struct ggml_tensor * ffn_output;
        struct ggml_tensor * inpL;

        inpL = llm_build_inp_embd(ctx0, hparams, batch, model.tok_embd, lctx.inp_tokens, lctx.inp_embd, cb);
        cb(inpL, "inp_embd", -1);

        // inp_pos - contains the positions
        struct ggml_tensor * inp_pos = ggml_view_1d(ctx0, lctx.inp_pos, n_tokens, 0);
        cb(inp_pos, "inp_pos", -1);

        // KQ_mask (mask for 1 head, it will be broadcasted to all heads)
        struct ggml_tensor * KQ_mask = ggml_view_2d(ctx0, lctx.inp_KQ_mask, n_kv, n_tokens, n_kv*ggml_type_size(lctx.inp_KQ_mask->type), 0);
        cb(KQ_mask, "KQ_mask", -1);

        // shift the entire K-cache if needed
        if (do_rope_shift) {
            llm_build_k_shift(ctx0, hparams, cparams, kv_self, gf, lctx.inp_K_shift, LLM_ROPE_NEOX, n_ctx, freq_base, freq_scale, cb);
        }

        for (int il = 0; il < n_layer; ++il) {
            attn_norm_output = llm_build_norm(ctx0, inpL, hparams,
                    model.layers[il].attn_norm,
                    model.layers[il].attn_norm_b,
                    LLM_NORM, cb, il);
            cb(attn_norm_output, "attn_norm", il);

            // self-attention
            {
                struct ggml_tensor * Qcur = nullptr;
                struct ggml_tensor * Kcur = nullptr;
                struct ggml_tensor * Vcur = nullptr;

                if (model.layers[il].wqkv) {
                    cur = ggml_mul_mat(ctx0, model.layers[il].wqkv, attn_norm_output);
                    cb(cur, "wqkv", il);

                    cur = ggml_add(ctx0, cur, model.layers[il].bqkv);
                    cb(cur, "bqkv", il);

                    Qcur = ggml_cont(ctx0, ggml_view_2d(ctx0, cur, n_embd,     n_tokens, cur->nb[1], 0*sizeof(float)*(n_embd)));
                    Kcur = ggml_cont(ctx0, ggml_view_2d(ctx0, cur, n_embd_gqa, n_tokens, cur->nb[1], 1*sizeof(float)*(n_embd)));
                    Vcur = ggml_cont(ctx0, ggml_view_2d(ctx0, cur, n_embd_gqa, n_tokens, cur->nb[1], 1*sizeof(float)*(n_embd + n_embd_gqa)));
                } else {
                    Qcur = ggml_add(ctx0, ggml_mul_mat(ctx0, model.layers[il].wq, attn_norm_output), model.layers[il].bq);
                    Kcur = ggml_add(ctx0, ggml_mul_mat(ctx0, model.layers[il].wk, attn_norm_output), model.layers[il].bk);
                    Vcur = ggml_add(ctx0, ggml_mul_mat(ctx0, model.layers[il].wv, attn_norm_output), model.layers[il].bv);
                }

                cb(Qcur, "Qcur", il);
                cb(Kcur, "Kcur", il);
                cb(Vcur, "Vcur", il);

                Qcur = ggml_reshape_3d(ctx0, Qcur, n_embd_head, n_head,    n_tokens);
                Kcur = ggml_reshape_3d(ctx0, Kcur, n_embd_head, n_head_kv, n_tokens);

                Qcur = ggml_rope_custom(
                    ctx0, Qcur, inp_pos, hparams.n_rot, 2, 0, n_orig_ctx,
                    freq_base, freq_scale, ext_factor, attn_factor, beta_fast, beta_slow
                );
                cb(Qcur, "Qcur", il);

                // with phi2, we scale the Q to avoid precision issues
                // ref: https://github.com/ml-explore/mlx-examples/blob/08e862336ade809bc37d1035f94b359e7d1a5152/phi2/phi2.py#L64-L66
                Qcur = ggml_scale(ctx0, Qcur, 1.0f/sqrtf(float(n_embd_head)));
                cb(Qcur, "Qcur", il);

                Kcur = ggml_rope_custom(
                    ctx0, Kcur, inp_pos, hparams.n_rot, 2, 0, n_orig_ctx,
                    freq_base, freq_scale, ext_factor, attn_factor, beta_fast, beta_slow
                );
                cb(Kcur, "Kcur", il);

                cur = llm_build_kv(ctx0, model, hparams, kv_self, gf,
                        model.layers[il].wo, model.layers[il].bo,
                        Kcur, Vcur, Qcur, KQ_mask, n_ctx, n_tokens, kv_head, n_kv, -1.0f, 1.0f, cb, il);
                cb(cur, "kqv_out", il);
            }

            // FF
            {
                ffn_output = llm_build_ffn(ctx0, attn_norm_output,
                        model.layers[il].ffn_up,   model.layers[il].ffn_up_b,
                        NULL,                      NULL,
                        model.layers[il].ffn_down, model.layers[il].ffn_down_b,
                        NULL,
                        LLM_FFN_GELU, LLM_FFN_SEQ, cb, il);
                cb(ffn_output, "ffn_out", il);
            }

            cur = ggml_add(ctx0, cur, ffn_output);
            cb(cur, "l_out", il);

            cur = ggml_add(ctx0, cur, inpL);
            cb(cur, "l_out", il);

            inpL = cur;
        }

        cur = llm_build_norm(ctx0, inpL, hparams,
                model.output_norm,
                model.output_norm_b,
                LLM_NORM, cb, -1);
        cb(cur, "result_norm", -1);

        cur = ggml_mul_mat(ctx0, model.output, cur);
        cb(cur, "result_output_no_bias", -1);

        cur = ggml_add(ctx0, cur, model.output_b);
        cb(cur, "result_output", -1);

        ggml_build_forward_expand(gf, cur);

        return gf;
    }

    struct ggml_cgraph * build_plamo() {
        struct ggml_cgraph * gf = ggml_new_graph(ctx0);

        const int64_t n_embd_head = hparams.n_embd_head_v;
        GGML_ASSERT(n_embd_head == hparams.n_embd_head_k);
        GGML_ASSERT(n_embd_head == hparams.n_rot);

        struct ggml_tensor * cur;
        struct ggml_tensor * inpL;

        inpL = llm_build_inp_embd(ctx0, hparams, batch, model.tok_embd, lctx.inp_tokens, lctx.inp_embd, cb);
        cb(inpL, "inp_embd", -1);

        // inp_pos - contains the positions
        struct ggml_tensor * inp_pos = ggml_view_1d(ctx0, lctx.inp_pos, n_tokens, 0);
        cb(inp_pos, "inp_pos", -1);

        // KQ_mask (mask for 1 head, it will be broadcasted to all heads)
        struct ggml_tensor * KQ_mask = ggml_view_2d(ctx0, lctx.inp_KQ_mask, n_kv, n_tokens, n_kv*ggml_type_size(lctx.inp_KQ_mask->type), 0);
        cb(KQ_mask, "KQ_mask", -1);

        // shift the entire K-cache if needed
        if (do_rope_shift) {
            llm_build_k_shift(ctx0, hparams, cparams, kv_self, gf, lctx.inp_K_shift, LLM_ROPE, n_ctx, freq_base, freq_scale, cb);
        }

        for (int il = 0; il < n_layer; ++il) {

            // norm
            cur = llm_build_norm(ctx0, inpL, hparams,
                    model.layers[il].attn_norm, NULL,
                    LLM_NORM_RMS, cb, il);
            cb(cur, "attn_norm", il);

            struct ggml_tensor * attention_norm = cur;

            // self-attention
            {
                // compute Q and K and RoPE them
                struct ggml_tensor * Qcur = ggml_mul_mat(ctx0, model.layers[il].wq, cur);
                cb(Qcur, "Qcur", il);

                struct ggml_tensor * Kcur = ggml_mul_mat(ctx0, model.layers[il].wk, cur);
                cb(Kcur, "Kcur", il);

                struct ggml_tensor * Vcur = ggml_mul_mat(ctx0, model.layers[il].wv, cur);
                cb(Vcur, "Vcur", il);

                Qcur = ggml_rope_custom(
                        ctx0, ggml_reshape_3d(ctx0, Qcur, hparams.n_rot, n_head,    n_tokens), inp_pos,
                        n_embd_head, 2, 0, n_orig_ctx, freq_base, freq_scale,
                        ext_factor, attn_factor, beta_fast, beta_slow);
                cb(Qcur, "Qcur", il);

                Kcur = ggml_rope_custom(
                        ctx0, ggml_reshape_3d(ctx0, Kcur, hparams.n_rot, n_head_kv, n_tokens), inp_pos,
                        n_embd_head, 2, 0, n_orig_ctx, freq_base, freq_scale,
                        ext_factor, attn_factor, beta_fast, beta_slow);
                cb(Kcur, "Kcur", il);

                cur = llm_build_kv(ctx0, model, hparams, kv_self, gf,
                        model.layers[il].wo, NULL,
                        Kcur, Vcur, Qcur, KQ_mask, n_ctx, n_tokens, kv_head, n_kv, -1.0f, 1.0f/sqrtf(float(n_embd_head)), cb, il);
                cb(cur, "kqv_out", il);
            }
            struct ggml_tensor * sa_out = cur;

            cur = attention_norm;

            // feed-forward network
            {
                cur = llm_build_ffn(ctx0, cur,
                        model.layers[il].ffn_up, NULL,
                        model.layers[il].ffn_gate, NULL,
                        model.layers[il].ffn_down, NULL,
                        NULL,
                        LLM_FFN_SILU, LLM_FFN_PAR, cb, il);
                cb(cur, "ffn_out", il);
            }

            cur = ggml_add(ctx0, cur, sa_out);
            cb(cur, "l_out", il);

            cur = ggml_add(ctx0, cur, inpL);
            cb(cur, "l_out", il);

            // input for next layer
            inpL = cur;
        }

        cur = inpL;

        cur = llm_build_norm(ctx0, cur, hparams,
                model.output_norm, NULL,
                LLM_NORM_RMS, cb, -1);
        cb(cur, "result_norm", -1);

        // lm_head
        cur = ggml_mul_mat(ctx0, model.output, cur);
        cb(cur, "result_output", -1);

        ggml_build_forward_expand(gf, cur);

        return gf;
    }

    struct ggml_cgraph * build_gpt2() {
        struct ggml_cgraph * gf = ggml_new_graph_custom(ctx0, LLAMA_MAX_NODES, false);

        const int64_t n_embd_head = hparams.n_embd_head_v;
        const int64_t n_embd_gqa  = hparams.n_embd_v_gqa();
        GGML_ASSERT(n_embd_head == hparams.n_embd_head_k);

        struct ggml_tensor * cur;
        struct ggml_tensor * pos;
        struct ggml_tensor * inpL;

        inpL = llm_build_inp_embd(ctx0, hparams, batch, model.tok_embd, lctx.inp_tokens, lctx.inp_embd, cb);
        cb(inpL, "inp_embd", -1);

        // inp_pos - contains the positions
        struct ggml_tensor * inp_pos = ggml_view_1d(ctx0, lctx.inp_pos, n_tokens, 0);
        cb(inp_pos, "inp_pos", -1);

        // KQ_mask (mask for 1 head, it will be broadcasted to all heads)
        struct ggml_tensor * KQ_mask = ggml_view_2d(ctx0, lctx.inp_KQ_mask, n_kv, n_tokens, n_kv*ggml_type_size(lctx.inp_KQ_mask->type), 0);
        cb(KQ_mask, "KQ_mask", -1);

        pos = ggml_get_rows(ctx0, model.pos_embd, inp_pos);
        cb(pos, "pos_embd", -1);

        inpL = ggml_add(ctx0, inpL, pos);
        cb(inpL, "inpL", -1);

        for (int il = 0; il < n_layer; ++il) {
            cur = llm_build_norm(ctx0, inpL, hparams,
                    model.layers[il].attn_norm,
                    model.layers[il].attn_norm_b,
                    LLM_NORM, cb, il);
            cb(cur, "attn_norm", il);

            // self-attention
            {
                cur = ggml_mul_mat(ctx0, model.layers[il].wqkv, cur);
                cb(cur, "wqkv", il);

                cur = ggml_add(ctx0, cur, model.layers[il].bqkv);
                cb(cur, "bqkv", il);

                struct ggml_tensor * Qcur = ggml_cont(ctx0, ggml_view_2d(ctx0, cur, n_embd,     n_tokens, cur->nb[1], 0*sizeof(float)*(n_embd)));
                struct ggml_tensor * Kcur = ggml_cont(ctx0, ggml_view_2d(ctx0, cur, n_embd_gqa, n_tokens, cur->nb[1], 1*sizeof(float)*(n_embd)));
                struct ggml_tensor * Vcur = ggml_cont(ctx0, ggml_view_2d(ctx0, cur, n_embd_gqa, n_tokens, cur->nb[1], 1*sizeof(float)*(n_embd + n_embd_gqa)));

                cb(Qcur, "Qcur", il);
                cb(Kcur, "Kcur", il);
                cb(Vcur, "Vcur", il);

                Qcur = ggml_reshape_3d(ctx0, Qcur, n_embd_head, n_head, n_tokens);

                cur = llm_build_kv(ctx0, model, hparams, kv_self, gf,
                        model.layers[il].wo, model.layers[il].bo,
                        Kcur, Vcur, Qcur, KQ_mask, n_ctx, n_tokens, kv_head, n_kv, -1.0f, 1.0f/sqrtf(float(n_embd_head)), cb, il);
                cb(cur, "kqv_out", il);
            }

            // add the input
            struct ggml_tensor * ffn_inp = ggml_add(ctx0, cur, inpL);
            cb(ffn_inp, "ffn_inp", il);

            // FF
            {
                cur = llm_build_norm(ctx0, ffn_inp, hparams,
                        model.layers[il].ffn_norm,
                        model.layers[il].ffn_norm_b,
                        LLM_NORM, cb, il);
                cb(cur, "ffn_norm", il);

                cur = llm_build_ffn(ctx0, cur,
                        model.layers[il].ffn_up,   model.layers[il].ffn_up_b,
                        NULL,                      NULL,
                        model.layers[il].ffn_down, model.layers[il].ffn_down_b,
                        NULL,
                        LLM_FFN_GELU, LLM_FFN_SEQ, cb, il);
                cb(cur, "ffn_out", il);
            }

            inpL = ggml_add(ctx0, cur, ffn_inp);
            cb(inpL, "l_out", il);
        }

        cur = llm_build_norm(ctx0, inpL, hparams,
                model.output_norm,
                model.output_norm_b,
                LLM_NORM, cb, -1);
        cb(cur, "result_norm", -1);

        cur = ggml_mul_mat(ctx0, model.output, cur);
        cb(cur, "result_output", -1);

        ggml_build_forward_expand(gf, cur);

        return gf;
    }

    struct ggml_cgraph * build_codeshell() {
        struct ggml_cgraph * gf = ggml_new_graph_custom(ctx0, LLAMA_MAX_NODES, false);

        const int64_t n_embd_head = hparams.n_embd_head_v;
        const int64_t n_embd_gqa  = hparams.n_embd_v_gqa();
        GGML_ASSERT(n_embd_head == hparams.n_embd_head_k);
        GGML_ASSERT(n_embd_head == hparams.n_rot);

        struct ggml_tensor * cur;
        struct ggml_tensor * inpL;

        inpL = llm_build_inp_embd(ctx0, hparams, batch, model.tok_embd, lctx.inp_tokens, lctx.inp_embd, cb);
        cb(inpL, "inp_embd", -1);

        // inp_pos - contains the positions
        struct ggml_tensor * inp_pos = ggml_view_1d(ctx0, lctx.inp_pos, n_tokens, 0);
        cb(inp_pos, "inp_pos", -1);

        // KQ_mask (mask for 1 head, it will be broadcasted to all heads)
        struct ggml_tensor * KQ_mask = ggml_view_2d(ctx0, lctx.inp_KQ_mask, n_kv, n_tokens, n_kv*ggml_type_size(lctx.inp_KQ_mask->type), 0);
        cb(KQ_mask, "KQ_mask", -1);

        // shift the entire K-cache if needed
        if (do_rope_shift) {
            llm_build_k_shift(ctx0, hparams, cparams, kv_self, gf, lctx.inp_K_shift, LLM_ROPE, n_ctx, freq_base, freq_scale, cb);
        }

        for (int il = 0; il < n_layer; ++il) {
            cur = llm_build_norm(ctx0, inpL, hparams,
                    model.layers[il].attn_norm,
                    model.layers[il].attn_norm_b,
                    LLM_NORM, cb, il);
            cb(cur, "attn_norm", il);

            // self-attention
            {
                cur = ggml_mul_mat(ctx0, model.layers[il].wqkv, cur);
                cb(cur, "wqkv", il);

                cur = ggml_add(ctx0, cur, model.layers[il].bqkv);
                cb(cur, "bqkv", il);

                struct ggml_tensor * tmpq = ggml_cont(ctx0, ggml_view_2d(ctx0, cur, n_embd,     n_tokens, cur->nb[1], 0*sizeof(float)*(n_embd)));
                struct ggml_tensor * tmpk = ggml_cont(ctx0, ggml_view_2d(ctx0, cur, n_embd_gqa, n_tokens, cur->nb[1], 1*sizeof(float)*(n_embd)));
                struct ggml_tensor * Vcur = ggml_cont(ctx0, ggml_view_2d(ctx0, cur, n_embd_gqa, n_tokens, cur->nb[1], 1*sizeof(float)*(n_embd + n_embd_gqa)));

                cb(tmpq, "tmpq", il);
                cb(tmpk, "tmpk", il);
                cb(Vcur, "Vcur", il);

                struct ggml_tensor * Qcur = ggml_rope_custom(
                    ctx0, ggml_reshape_3d(ctx0, tmpq, n_embd_head, n_head,    n_tokens), inp_pos,
                    hparams.n_rot, 2, 0, n_orig_ctx, freq_base, freq_scale,
                    ext_factor, attn_factor, beta_fast, beta_slow
                );
                cb(Qcur, "Qcur", il);

                struct ggml_tensor * Kcur = ggml_rope_custom(
                    ctx0, ggml_reshape_3d(ctx0, tmpk, n_embd_head, n_head_kv, n_tokens), inp_pos,
                    hparams.n_rot, 2, 0, n_orig_ctx, freq_base, freq_scale,
                    ext_factor, attn_factor, beta_fast, beta_slow
                );
                cb(Kcur, "Kcur", il);

                cur = llm_build_kv(ctx0, model, hparams, kv_self, gf,
                        model.layers[il].wo, model.layers[il].bo,
                        Kcur, Vcur, Qcur, KQ_mask, n_ctx, n_tokens, kv_head, n_kv, -1.0f, 1.0f/sqrtf(float(n_embd_head)), cb, il);
                cb(cur, "kqv_out", il);
            }

            // add the input
            struct ggml_tensor * ffn_inp = ggml_add(ctx0, cur, inpL);
            cb(ffn_inp, "ffn_inp", il);

            // FF
            {
                cur = llm_build_norm(ctx0, ffn_inp, hparams,
                        model.layers[il].ffn_norm,
                        model.layers[il].ffn_norm_b,
                        LLM_NORM, cb, il);
                cb(cur, "ffn_norm", il);

                cur = llm_build_ffn(ctx0, cur,
                        model.layers[il].ffn_up,   model.layers[il].ffn_up_b,
                        NULL,                      NULL,
                        model.layers[il].ffn_down, model.layers[il].ffn_down_b,
                        NULL,
                        LLM_FFN_GELU, LLM_FFN_SEQ, cb, il);
                cb(cur, "ffn_out", il);
            }

            inpL = ggml_add(ctx0, cur, ffn_inp);
            cb(inpL, "l_out", il);
        }

        cur = llm_build_norm(ctx0, inpL, hparams,
                model.output_norm,
                model.output_norm_b,
                LLM_NORM, cb, -1);
        cb(cur, "result_norm", -1);

        cur = ggml_mul_mat(ctx0, model.output, cur);
        cb(cur, "result_output", -1);

        ggml_build_forward_expand(gf, cur);

        return gf;
    }
};

static struct ggml_cgraph * llama_build_graph(
         llama_context & lctx,
     const llama_batch & batch) {
    const auto & model = lctx.model;

    // check if we should build the worst-case graph (for memory measurement)
    const bool worst_case = ggml_tallocr_is_measure(lctx.alloc_cpu);

    // this callback allows us to apply custom logic to each tensor (e.g. ggml-alloc, offloading, etc.)
    llm_build_cb cb = [&](struct ggml_tensor * cur, const char * name, int il) {
        if (il >= 0) {
            ggml_format_name(cur, "%s-%d", name, il);
        } else {
            ggml_set_name(cur, name);
        }

        if (!lctx.cparams.offload_kqv) {
            if (strcmp(name, "kqv_merged_cont") == 0) {
                // all nodes between the KV store and the attention output are run on the CPU
                ggml_backend_sched_set_node_backend(lctx.sched, cur, lctx.backend_cpu);
            }
        }
    };

    struct ggml_cgraph * result = NULL;

<<<<<<< HEAD
        if (!alloc_inp_tokens && strcmp(name, "inp_tokens") == 0) {
            ggml_tallocr_alloc(lctx.alloc_cpu, cur);

            if (!ggml_tallocr_is_measure(lctx.alloc_cpu) && batch.token) {
                const int64_t n_tokens = cur->ne[0];
=======
    struct llm_build_context llm(lctx, batch, cb, worst_case);

    //
    // set input data
    //
>>>>>>> c9b316c7

    if (!ggml_tallocr_is_measure(lctx.alloc)) {
        if (batch.token) {
            const int64_t n_tokens = batch.n_tokens;

            ggml_backend_tensor_set(lctx.inp_tokens, batch.token, 0, n_tokens*ggml_element_size(lctx.inp_tokens));
        }

<<<<<<< HEAD
        if (!alloc_inp_embd && strcmp(name, "inp_embd") == 0 && batch.embd) {
            ggml_tallocr_alloc(lctx.alloc_cpu, cur);

            if (!ggml_tallocr_is_measure(lctx.alloc_cpu) && batch.embd) {
                const int64_t n_embd   = cur->ne[0];
                const int64_t n_tokens = cur->ne[1];

                ggml_backend_tensor_set(cur, batch.embd, 0, n_tokens*n_embd*ggml_element_size(cur));
            }

            alloc_inp_embd = true;
        }

        if (!alloc_inp_pos && strcmp(name, "inp_pos") == 0) {
            ggml_tallocr_alloc(lctx.alloc_cpu, cur);

            if (!ggml_tallocr_is_measure(lctx.alloc_cpu) && batch.pos) {
                const int64_t n_tokens = cur->ne[0];

                static_assert(std::is_same<llama_pos, int32_t>::value, "llama_pos must be int32_t");
                ggml_backend_tensor_set(cur, batch.pos, 0, n_tokens*ggml_element_size(cur));
            }
=======
        if (batch.embd) {
            const int64_t n_embd   = llm.n_embd;
            const int64_t n_tokens = batch.n_tokens;

            ggml_backend_tensor_set(lctx.inp_embd, batch.embd, 0, n_tokens*n_embd*ggml_element_size(lctx.inp_embd));
        }

        if (batch.pos) {
            const int64_t n_tokens = batch.n_tokens;
>>>>>>> c9b316c7

            ggml_backend_tensor_set(lctx.inp_pos, batch.pos, 0, n_tokens*ggml_element_size(lctx.inp_pos));
        }

<<<<<<< HEAD
        if (!alloc_inp_KQ_mask && strcmp(name, "KQ_mask") == 0) {
            ggml_tallocr_alloc(lctx.alloc_cpu, cur);

            if (!ggml_tallocr_is_measure(lctx.alloc_cpu)) {
                const int64_t n_kv     = cur->ne[0];
                const int64_t n_tokens = cur->ne[1];
=======
        {
            const int64_t n_kv     = llm.n_kv;
            const int64_t n_tokens = batch.n_tokens;

            GGML_ASSERT(ggml_backend_buffer_is_host(lctx.inp_KQ_mask->buffer));
            float * data = (float *) lctx.inp_KQ_mask->data;
>>>>>>> c9b316c7

            for (int h = 0; h < 1; ++h) {
                for (int j = 0; j < n_tokens; ++j) {
                    const llama_pos    pos    = batch.pos[j];
                    const llama_seq_id seq_id = batch.seq_id[j][0];

                    for (int i = 0; i < n_kv; ++i) {
                        float f;
                        if (!lctx.kv_self.cells[i].has_seq_id(seq_id) || lctx.kv_self.cells[i].pos > pos) {
                            f = -INFINITY;
                        } else {
                            f = 0;
                        }
                        data[h*(n_kv*n_tokens) + j*n_kv + i] = f;
                    }
                }
            }
        }

<<<<<<< HEAD
        if (!alloc_inp_K_shift && strcmp(name, "K_shift") == 0) {
            ggml_tallocr_alloc(lctx.alloc_cpu, cur);

            if (!ggml_tallocr_is_measure(lctx.alloc_cpu)) {
                const int64_t n_ctx = cur->ne[0];
=======
        if (llm.do_rope_shift) {
            const int64_t n_ctx = llm.n_ctx;
>>>>>>> c9b316c7

            GGML_ASSERT(ggml_backend_buffer_is_host(lctx.inp_K_shift->buffer));
            int32_t * data = (int32_t *) lctx.inp_K_shift->data;

            for (int i = 0; i < n_ctx; ++i) {
                data[i] = lctx.kv_self.cells[i].delta;
            }
        }
    }

    llm.init();

    switch (model.arch) {
        case LLM_ARCH_LLAMA:
            {
                result = llm.build_llama();
            } break;
        case LLM_ARCH_BAICHUAN:
            {
                result = llm.build_baichuan();
            } break;
        case LLM_ARCH_FALCON:
            {
                result = llm.build_falcon();
            } break;
        case LLM_ARCH_STARCODER:
            {
                result = llm.build_starcoder();
            } break;
        case LLM_ARCH_PERSIMMON:
            {
                result = llm.build_persimmon();
            } break;
        case LLM_ARCH_REFACT:
            {
                result = llm.build_refact();
            } break;
        case LLM_ARCH_BLOOM:
            {
                result = llm.build_bloom();
            } break;
        case LLM_ARCH_MPT:
            {
                result = llm.build_mpt();
            } break;
         case LLM_ARCH_STABLELM:
            {
                result = llm.build_stablelm();
            } break;
        case LLM_ARCH_QWEN:
            {
                result = llm.build_qwen();
            } break;
        case LLM_ARCH_QWEN2:
            {
                result = llm.build_qwen2();
            } break;
        case LLM_ARCH_PHI2:
            {
                result = llm.build_phi2();
            } break;
        case LLM_ARCH_PLAMO:
            {
                result = llm.build_plamo();
            } break;
        case LLM_ARCH_GPT2:
            {
                result = llm.build_gpt2();
            } break;
        case LLM_ARCH_CODESHELL:
            {
                result = llm.build_codeshell();
            } break;
        default:
            GGML_ASSERT(false);
    }

    llm.free();

    return result;
}

// decode a batch of tokens by evaluating the transformer
//
//   - lctx:      llama context
//   - batch:     batch to evaluate
//
// return 0 on success
// return positive int on warning
// return negative int on error
//
static int llama_decode_internal(
         llama_context & lctx,
           llama_batch   all_batch) {

    const uint32_t n_tokens_all = all_batch.n_tokens;

    if (n_tokens_all == 0) {
        LLAMA_LOG_ERROR("%s: n_tokens == 0", __func__);
        return -1;
    }

    const auto & model   = lctx.model;
    const auto & hparams = model.hparams;
    const auto & cparams = lctx.cparams;

    GGML_ASSERT((!all_batch.token && all_batch.embd) || (all_batch.token && !all_batch.embd)); // NOLINT

    GGML_ASSERT(n_tokens_all <= cparams.n_ctx);

    const int64_t t_start_us = ggml_time_us();

#ifdef GGML_USE_MPI
    // TODO: needs fix after #3228
    GGML_ASSERT(false && "not implemented");
    //ggml_mpi_eval_init(lctx.ctx_mpi, &n_tokens, &n_past, &n_threads);
#endif

    auto & kv_self = lctx.kv_self;

    const int64_t n_embd  = hparams.n_embd;
    const int64_t n_vocab = hparams.n_vocab;


    auto * logits_out = lctx.logits;

#ifndef NDEBUG
    auto & logits_valid = lctx.logits_valid;
    logits_valid.clear();
    logits_valid.resize(n_tokens_all);

    memset(logits_out, 0, lctx.logits_size*sizeof(float));
#endif


    const uint32_t n_ubatch = cparams.n_ubatch;

    //printf("n_tokens_all = %u, n_ubatch = %u\n", n_tokens_all, n_ubatch);

    for (uint32_t cur_token = 0; cur_token < n_tokens_all; cur_token += n_ubatch) {
        const uint32_t n_tokens = std::min(n_ubatch, n_tokens_all - cur_token);

        llama_batch batch = {
            /* .n_tokens   = */ (int32_t) n_tokens,
            /* .token      = */ all_batch.token     ? all_batch.token    + cur_token        : nullptr,
            /* .embd       = */ all_batch.embd      ? all_batch.embd     + cur_token*n_embd : nullptr,
            /* .pos        = */ all_batch.pos       ? all_batch.pos      + cur_token        : nullptr,
            /* .n_seq_id   = */ all_batch.n_seq_id  ? all_batch.n_seq_id + cur_token        : nullptr,
            /* .seq_id     = */ all_batch.seq_id    ? all_batch.seq_id   + cur_token        : nullptr,
            /* .logits     = */ all_batch.logits    ? all_batch.logits   + cur_token        : nullptr,
            /* .all_pos_0  = */ all_batch.all_pos_0 + (llama_pos) cur_token*all_batch.all_pos_1,
            /* .all_pos_1  = */ all_batch.all_pos_1,
            /* .all_seq_id = */ all_batch.all_seq_id,
        };

        int n_threads = n_tokens == 1 ? cparams.n_threads : cparams.n_threads_batch;
        GGML_ASSERT(n_threads > 0);

        // helpers for smoother batch API transition
        // after deprecating the llama_eval calls, these will be removed
        std::vector<llama_pos> pos;

        std::vector<int32_t>                   n_seq_id;
        std::vector<llama_seq_id *>            seq_id_arr;
        std::vector<std::vector<llama_seq_id>> seq_id;

        if (batch.pos == nullptr) {
            pos.resize(n_tokens);
            for (uint32_t i = 0; i < n_tokens; i++) {
                pos[i] = batch.all_pos_0 + i*batch.all_pos_1;
            }

            batch.pos = pos.data();
        }

        if (batch.seq_id == nullptr) {
            n_seq_id.resize(n_tokens);
            seq_id.resize(n_tokens);
            seq_id_arr.resize(n_tokens);
            for (uint32_t i = 0; i < n_tokens; i++) {
                n_seq_id[i] = 1;
                seq_id[i].resize(1);
                seq_id[i][0] = batch.all_seq_id;
                seq_id_arr[i] = seq_id[i].data();
            }

            batch.n_seq_id = n_seq_id.data();
            batch.seq_id = seq_id_arr.data();
        }

        // if we have enough unused cells before the current head ->
        //   better to start searching from the beginning of the cache, hoping to fill it
        if (kv_self.head > kv_self.used + 2*n_tokens) {
            kv_self.head = 0;
        }

        if (!llama_kv_cache_find_slot(kv_self, batch)) {
            LLAMA_LOG_ERROR("%s: failed to find a slot in the cache", __func__);
            return 1;
        }

        // a heuristic, to avoid attending the full cache if it is not yet utilized
        // after enough generations, the benefit from this heuristic disappears
        // if we start defragmenting the cache, the benefit from this will be more important
        kv_self.n = std::min((int32_t) cparams.n_ctx, std::max(32, GGML_PAD(llama_kv_cache_cell_max(kv_self), 32)));
        //kv_self.n = llama_kv_cache_cell_max(kv_self);

        //printf("kv_self.n = %5d, kv_self.used = %5d, kv_self.head = %5d\n", kv_self.n, kv_self.used, kv_self.head);

        // change the CPU compute buffer to avoid overwriting inputs
        size_t i_compute_buf = lctx.i_compute_buf;
        lctx.i_compute_buf = (lctx.i_compute_buf + 1) % lctx.n_compute_bufs;
        if (i_compute_buf == 0 && cur_token > 0) {
            // sync all backends to ensure that the current buffer is not in use
            printf("not enough buffers, syncing now\n");
            ggml_backend_sched_synchronize(lctx.sched);
        }
        for (auto it : lctx.bufs_compute) {
            ggml_tallocr_t alloc = ggml_backend_sched_get_tallocr(lctx.sched, it.first);
            ggml_tallocr_set_buffer(alloc, it.second.at(i_compute_buf));
        }

        ggml_backend_sched_reset(lctx.sched);

        ggml_cgraph * gf = llama_build_graph(lctx, batch);

        // the output is always the last tensor in the graph
        struct ggml_tensor * res = gf->nodes[gf->n_nodes - 1];
        GGML_ASSERT(strcmp(res->name, "result_output") == 0);

        // the embeddings could be the second to last tensor, or the third to last tensor
        struct ggml_tensor * embeddings = gf->nodes[gf->n_nodes - 2];
        if (strcmp(embeddings->name, "result_norm") != 0) {
            embeddings = gf->nodes[gf->n_nodes - 3];
            GGML_ASSERT(strcmp(embeddings->name, "result_norm") == 0);
        }

        // LLAMA_LOG_INFO("graph build time: %.3f ms (%d nodes, %d leafs)\n", (ggml_time_us() - t_start_us)/1000.0, gf->n_nodes, gf->n_leafs);

        // for big prompts, if BLAS is enabled, it is better to use only one thread
        // otherwise, the threads are spin-lock waiting for the BLAS calls and are degrading the performance
        // TODO: this is mostly important for Apple Silicon where CBLAS is still performing very well
        //       we still need some threads to process all non-mul_mat ops, but not too much to avoid interfering
        //       with the BLAS calls. need a better solution
        if (n_tokens >= 32 && ggml_cpu_has_blas() && !ggml_cpu_has_gpublas()) {
            n_threads = std::min(4, n_threads);
        }

    #ifdef GGML_USE_MPI
        const int64_t n_layer = hparams.n_layer;
        ggml_mpi_graph_compute_pre(lctx.ctx_mpi, gf, n_layer);
    #endif

    #ifdef GGML_USE_METAL
        if (lctx.backend_metal != nullptr) {
            ggml_backend_metal_set_n_cb(lctx.backend_metal, n_threads);
        }
    #endif

        if (lctx.backend_cpu != nullptr) {
            ggml_backend_cpu_set_n_threads(lctx.backend_cpu, n_threads);
        }

        ggml_backend_sched_graph_compute(lctx.sched, gf);

    #ifdef GGML_USE_MPI
        ggml_mpi_graph_compute_post(lctx.ctx_mpi, gf, n_layer);
    #endif

        // update the kv ring buffer
        {
            if (kv_self.has_shift) {
                kv_self.has_shift = false;
                for (uint32_t i = 0; i < kv_self.size; ++i) {
                    kv_self.cells[i].delta = 0;
                }
            }

            kv_self.head += n_tokens;

            // Ensure kv cache head points to a valid index.
            if (kv_self.head >= kv_self.size) {
                kv_self.head = 0;
            }
        }

    #ifdef GGML_PERF
        // print timing information per ggml operation (for debugging purposes)
        // requires GGML_PERF to be defined
        ggml_graph_print(gf);
    #endif

        // plot the computation graph in dot format (for debugging purposes)
        //if (n_past%100 == 0) {
        //    ggml_graph_dump_dot(gf, NULL, "llama.dot");
        //}

        // extract logits
        // TODO: do not compute and extract logits if only embeddings are needed
        //       need to update the graphs to skip "result_output"
        {
            ggml_backend_t res_backend = ggml_backend_sched_get_node_backend(lctx.sched, res);
            GGML_ASSERT(res_backend != nullptr);
            if (batch.logits) {
                for (uint32_t i = 0; i < n_tokens; i++) {
                    if (batch.logits[i] == 0) {
                        continue;
                    }
                    ggml_backend_tensor_get_async(res_backend, res, logits_out + n_vocab*(cur_token + i), n_vocab*i*sizeof(float), n_vocab*sizeof(float));
    #ifndef NDEBUG
                    logits_valid[cur_token + i] = true;
    #endif
                }
            } else if (lctx.logits_all) {
                ggml_backend_tensor_get_async(res_backend, res, logits_out + n_vocab*cur_token, 0, n_vocab*n_tokens*sizeof(float));
    #ifndef NDEBUG
                std::fill(logits_valid.begin() + cur_token, logits_valid.begin() + cur_token + n_tokens, true);
    #endif
            } else {
                if (cur_token + n_tokens >= n_tokens_all) {
                    ggml_backend_tensor_get_async(res_backend, res, logits_out, n_vocab*(n_tokens - 1)*sizeof(float), n_vocab*sizeof(float));
    #ifndef NDEBUG
                    logits_valid[0] = true;
    #endif
                }
            }
        }

        // FIXME
        // extract embeddings
        if (!lctx.embedding.empty()) {
            GGML_ASSERT(!"not implemented");
            auto & embedding_out = lctx.embedding;

            embedding_out.resize(n_embd);
            ggml_backend_t embeddings_backend = ggml_backend_sched_get_node_backend(lctx.sched, embeddings);
            ggml_backend_tensor_get_async(embeddings_backend, embeddings, embedding_out.data(), (n_embd*(n_tokens - 1))*sizeof(float), n_embd*sizeof(float));
        }
    }

    ggml_backend_sched_synchronize(lctx.sched);
    lctx.i_compute_buf = 0;

    // measure the performance only for the single-token evals
    if (n_tokens_all == 1) {
        lctx.t_eval_us += ggml_time_us() - t_start_us;
        lctx.n_eval++;
    }
    else if (n_tokens_all > 1) {
        lctx.t_p_eval_us += ggml_time_us() - t_start_us;
        lctx.n_p_eval += n_tokens_all;
    }

    // get a more accurate load time, upon first eval
    // TODO: fix this
    if (!lctx.has_evaluated_once) {
        lctx.t_load_us = ggml_time_us() - lctx.t_start_us;
        lctx.has_evaluated_once = true;
    }

    return 0;
}

//
// tokenizer
//

static enum llama_vocab_type llama_vocab_get_type(const llama_vocab & vocab) {
    return vocab.type;
}

static bool llama_is_normal_token(const llama_vocab & vocab, llama_token id) {
    return vocab.id_to_token[id].type == LLAMA_TOKEN_TYPE_NORMAL;
}

static bool llama_is_unknown_token(const llama_vocab & vocab, llama_token id) {
    return vocab.id_to_token[id].type == LLAMA_TOKEN_TYPE_UNKNOWN;
}

static bool llama_is_control_token(const llama_vocab & vocab, llama_token id) {
    return vocab.id_to_token[id].type == LLAMA_TOKEN_TYPE_CONTROL;
}

static bool llama_is_byte_token(const llama_vocab & vocab, llama_token id) {
    return vocab.id_to_token[id].type == LLAMA_TOKEN_TYPE_BYTE;
}

static bool llama_is_user_defined_token(const llama_vocab& vocab, llama_token id) {
    return vocab.id_to_token[id].type == LLAMA_TOKEN_TYPE_USER_DEFINED;
}

static uint8_t llama_token_to_byte(const llama_vocab& vocab, llama_token id) {
    GGML_ASSERT(llama_is_byte_token(vocab, id));
    const auto& token_data = vocab.id_to_token.at(id);
    switch (llama_vocab_get_type(vocab)) {
    case LLAMA_VOCAB_TYPE_SPM: {
        auto buf = token_data.text.substr(3, 2);
        return strtol(buf.c_str(), NULL, 16);
    }
    case LLAMA_VOCAB_TYPE_BPE: {
        GGML_ASSERT(false);
        return unicode_to_bytes_bpe(token_data.text);
    }
    default:
        GGML_ASSERT(false);
    }
}

static llama_token llama_byte_to_token(const llama_vocab & vocab, uint8_t ch) {
    static const char * hex = "0123456789ABCDEF";
    switch (llama_vocab_get_type(vocab)) {
        case LLAMA_VOCAB_TYPE_SPM: {
            const char buf[7] = { '<', '0', 'x', hex[ch >> 4], hex[ch & 15], '>', 0 };
            return vocab.token_to_id.at(buf);
        }
        case LLAMA_VOCAB_TYPE_BPE: {
            return vocab.token_to_id.at(bytes_to_unicode_bpe(ch));
        }
        default:
            GGML_ASSERT(false);
    }
}

static void llama_escape_whitespace(std::string & text) {
    replace_all(text, " ", "\xe2\x96\x81");
}

static void llama_unescape_whitespace(std::string & word) {
    replace_all(word, "\xe2\x96\x81", " ");
}

struct llm_symbol {
    using index = int;
    index prev;
    index next;
    const char * text;
    size_t n;
};

static_assert(std::is_trivially_copyable<llm_symbol>::value, "llm_symbol is not trivially copyable");

// SPM tokenizer
// original implementation:
// https://github.com/ggerganov/llama.cpp/commit/074bea2eb1f1349a0118239c4152914aecaa1be4

struct llm_bigram_spm {
    struct comparator {
        bool operator()(llm_bigram_spm & l, llm_bigram_spm & r) {
            return (l.score < r.score) || (l.score == r.score && l.left > r.left);
        }
    };
    using queue_storage = std::vector<llm_bigram_spm>;
    using queue = std::priority_queue<llm_bigram_spm, queue_storage, comparator>;
    llm_symbol::index left;
    llm_symbol::index right;
    float score;
    size_t size;
};

struct llm_tokenizer_spm {
    llm_tokenizer_spm(const llama_vocab & vocab): vocab(vocab) {}

    void tokenize(const std::string & text, std::vector<llama_vocab::id> & output) {
        // split string into utf8 chars
        int index = 0;
        size_t offs = 0;
        while (offs < text.size()) {
            llm_symbol sym;
            size_t len = utf8_len(text[offs]);
            sym.text = text.c_str() + offs;
            sym.n = std::min(len, text.size() - offs);
            offs += sym.n;
            sym.prev = index - 1;
            sym.next = offs == text.size() ? -1 : index + 1;
            index++;
            symbols.emplace_back(sym);
        }

        // seed the work queue with all possible 2-character tokens.
        for (size_t i = 1; i < symbols.size(); ++i) {
            try_add_bigram(i - 1, i);
        }

        // keep substituting the highest frequency pairs for as long as we can.
        while (!work_queue.empty()) {
            auto bigram = work_queue.top();
            work_queue.pop();

            auto & left_sym = symbols[bigram.left];
            auto & right_sym = symbols[bigram.right];

            // if one of the symbols already got merged, skip it.
            if (left_sym.n == 0 || right_sym.n == 0 ||
                left_sym.n + right_sym.n != bigram.size) {
                continue;
            }

            // merge the right sym into the left one
            left_sym.n += right_sym.n;
            right_sym.n = 0;

            //LLAMA_LOG_INFO("left = '%*s' size = %zu\n", (int) left_sym.n, left_sym.text, bigram.size);

            // remove the right sym from the chain
            left_sym.next = right_sym.next;
            if (right_sym.next >= 0) {
                symbols[right_sym.next].prev = bigram.left;
            }

            // find more substitutions
            try_add_bigram(left_sym.prev, bigram.left);
            try_add_bigram(bigram.left, left_sym.next);
        }

        for (int i = 0; i != -1; i = symbols[i].next) {
            auto & symbol = symbols[i];
            resegment(symbol, output);
        }
    }

private:
    void resegment(llm_symbol & symbol, std::vector<llama_vocab::id> & output) {
        auto text = std::string(symbol.text, symbol.n);
        auto token = vocab.token_to_id.find(text);

        // Do we need to support is_unused?
        if (token != vocab.token_to_id.end()) {
            output.push_back((*token).second);
            return;
        }

        const auto p = rev_merge.find(text);

        if (p == rev_merge.end()) {
            // output any symbols that did not form tokens as bytes.
            for (int j = 0; j < (int)symbol.n; ++j) {
                llama_vocab::id token_id = llama_byte_to_token(vocab, symbol.text[j]);
                output.push_back(token_id);
            }
            return;
        }

        resegment(symbols[p->second.first],  output);
        resegment(symbols[p->second.second], output);
    }

    void try_add_bigram(int left, int right) {
        if (left == -1 || right == -1) {
            return;
        }

        const std::string text = std::string(symbols[left].text, symbols[left].n + symbols[right].n);
        auto token = vocab.token_to_id.find(text);

        if (token == vocab.token_to_id.end()) {
            return;
        }

        if (static_cast<size_t>((*token).second) >= vocab.id_to_token.size()) {
            return;
        }

        const auto & tok_data = vocab.id_to_token[(*token).second];

        llm_bigram_spm bigram;
        bigram.left  = left;
        bigram.right = right;
        bigram.score = tok_data.score;
        bigram.size  = text.size();

        work_queue.push(bigram);

        // Do we need to support is_unused?
        rev_merge[text] = std::make_pair(left, right);
    }

    const llama_vocab & vocab;

    std::vector<llm_symbol> symbols;
    llm_bigram_spm::queue work_queue;

    std::map<std::string, std::pair<int, int>> rev_merge;
};

// BPE tokenizer
// adapted from https://github.com/cmp-nct/ggllm.cpp [MIT License]
// tried to simplify unicode stuff, so most likely does not work 100% correctly!

// TODO: there are a lot of common parts between spm and bpe tokenizers, should be refactored and reused

struct llm_bigram_bpe {
    struct comparator {
        bool operator()(const llm_bigram_bpe & l, const llm_bigram_bpe & r) const {
            return l.rank > r.rank || (l.rank == r.rank && l.left > r.left);
        }
    };

    using queue_storage = std::vector<llm_bigram_bpe>;
    using queue = std::priority_queue<llm_bigram_bpe, queue_storage, comparator>;
    llm_symbol::index left;
    llm_symbol::index right;
    std::string text;
    int rank;
    size_t size;
};

struct llm_tokenizer_bpe {
    llm_tokenizer_bpe(const llama_vocab & vocab): vocab(vocab) {}

    void tokenize(const std::string & text, std::vector<llama_vocab::id> & output) {
        int final_prev_index = -1;
        auto word_collection = bpe_gpt2_preprocess(text);

        symbols_final.clear();

        for (auto & word : word_collection) {
            work_queue = llm_bigram_bpe::queue();
            symbols.clear();

            int index = 0;
            size_t offset = 0;

            while (offset < word.size()) {
                llm_symbol sym;
                size_t char_len = std::min(word.size() - offset, (size_t) ::utf8_len(word[offset]));
                sym.text = word.c_str() + offset;
                sym.n = char_len;
                offset += sym.n;
                sym.prev = index - 1;
                sym.next = offset == word.size() ? -1 : index + 1;
                index++;
                symbols.emplace_back(sym);
            }
            for (size_t i = 1; i < symbols.size(); ++i) {
                add_new_bigram(i - 1, i);
            }

            // build token(s)
            while (!work_queue.empty()) {
                auto bigram = work_queue.top();
                work_queue.pop();

                auto & left_symbol = symbols[bigram.left];
                auto & right_symbol = symbols[bigram.right];

                if (left_symbol.n == 0 || right_symbol.n == 0) {
                    continue;
                }
                std::string left_token = std::string(left_symbol.text, left_symbol.n);
                std::string right_token = std::string(right_symbol.text, right_symbol.n);
                if (left_token + right_token != bigram.text) {
                    continue;  // Skip this bigram if it's outdated
                }

                // merge the right sym into the left one
                left_symbol.n += right_symbol.n;
                right_symbol.n = 0;

                // remove the right sym from the chain
                left_symbol.next = right_symbol.next;
                if (right_symbol.next >= 0) {
                    symbols[right_symbol.next].prev = bigram.left;
                }

                add_new_bigram(left_symbol.prev, bigram.left);  // left side of current symbol
                add_new_bigram(bigram.left, left_symbol.next);  // right side of current symbol
            }

            // add the fnished tokens to the final list keeping correct order for next and prev
            for (auto & sym : symbols) {
                if (sym.n > 0) {
                    sym.prev = final_prev_index;
                    sym.next = -1;
                    if (final_prev_index != -1) {
                        symbols_final[final_prev_index].next = symbols_final.size();
                    }
                    symbols_final.emplace_back(sym);
                    final_prev_index = symbols_final.size() - 1;
                }
            }
        }

        symbols = symbols_final;

        if (!symbols.empty()) {
            for (int i = 0; i != -1; i = symbols[i].next) {
                auto & symbol = symbols[i];
                if (symbol.n == 0) {
                    continue;
                }

                const std::string str = std::string(symbol.text, symbol.n);
                const auto token = vocab.token_to_id.find(str);

                if (token == vocab.token_to_id.end()) {
                    for (auto j = str.begin(); j != str.end(); ++j) {
                        std::string byte_str(1, *j);
                        auto token_multibyte = vocab.token_to_id.find(byte_str);
                        if (token_multibyte == vocab.token_to_id.end()) {
                            throw std::runtime_error("ERROR: byte not found in vocab");
                        }
                        output.push_back((*token_multibyte).second);
                    }
                } else {
                    output.push_back((*token).second);
                }
            }
        }
    }

private:
    void add_new_bigram(int left, int right) {
        if (left == -1 || right == -1) {
            return;
        }

        std::string left_token  = std::string(symbols[left].text,  symbols[left].n);
        std::string right_token = std::string(symbols[right].text, symbols[right].n);

        int rank_found = -1;

        rank_found = vocab.find_bpe_rank(left_token, right_token);

        if (rank_found < 0) {
            return;
        }

        llm_bigram_bpe bigram;

        bigram.left  = left;
        bigram.right = right;
        bigram.text  = left_token + right_token;
        bigram.size  = left_token.size() + right_token.size();
        bigram.rank  = rank_found;

        work_queue.push(bigram);
    }

    std::vector<std::string> bpe_gpt2_preprocess(const std::string & text) {
        std::vector<std::string> bpe_words;
        std::vector<std::string> bpe_encoded_words;

        std::string token = "";
        // GPT2 system regex:  's|'t|'re|'ve|'m|'ll|'d| ?\p{L}+| ?\p{N}+| ?[^\s\p{L}\p{N}]+|\s+(?!\S)|\s+
        bool collecting_numeric = false;
        bool collecting_letter = false;
        bool collecting_special = false;
        bool collecting_whitespace_lookahead = false;
        bool collecting = false;

        std::vector<std::string> text_utf;
        text_utf.reserve(text.size());
        bpe_words.reserve(text.size());
        bpe_encoded_words.reserve(text.size());

        auto cps = codepoints_from_utf8(text);
        for (size_t i = 0; i < cps.size(); ++i)
            text_utf.emplace_back(codepoint_to_utf8(cps[i]));

        for (int i = 0; i < (int)text_utf.size(); i++) {
            const std::string & utf_char = text_utf[i];
            bool split_condition = false;
            int bytes_remain = text_utf.size() - i;
            // forward backward lookups
            const std::string & utf_char_next = (i + 1 < (int)text_utf.size()) ? text_utf[i + 1] : "";
            const std::string & utf_char_next_next = (i + 2 < (int)text_utf.size()) ? text_utf[i + 2] : "";

            // handling contractions
            if (!split_condition && bytes_remain >= 2) {
                // 's|'t|'m|'d
                if (utf_char == "\'" && (utf_char_next == "s" || utf_char_next == "t" || utf_char_next == "m" || utf_char_next == "d")) {
                    split_condition = true;
                }
                if (split_condition) {
                    if (token.size()) {
                        bpe_words.emplace_back(token); // push previous content as token
                    }
                    token = utf_char + utf_char_next;
                    bpe_words.emplace_back(token);
                    token = "";
                    i++;
                    continue;
                }
            }
            if (!split_condition && bytes_remain >= 3) {
                // 're|'ve|'ll
                if (utf_char == "\'" && (
                    (utf_char_next == "r" && utf_char_next_next == "e") ||
                    (utf_char_next == "v" && utf_char_next_next == "e") ||
                    (utf_char_next == "l" && utf_char_next_next == "l"))
                    ) {
                    split_condition = true;
                }
                if (split_condition) {
                    // current token + next token can be defined
                    if (token.size()) {
                        bpe_words.emplace_back(token); // push previous content as token
                    }
                    token = utf_char + utf_char_next + utf_char_next_next;
                    bpe_words.emplace_back(token); // the contraction
                    token = "";
                    i += 2;
                    continue;
                }
            }

            if (!split_condition && !collecting) {
                if (codepoint_type(utf_char) == CODEPOINT_TYPE_LETTER || (!token.size() && utf_char == " " && codepoint_type(utf_char_next) == CODEPOINT_TYPE_LETTER)) {
                    collecting_letter = true;
                    collecting = true;
                }
                else if (codepoint_type(utf_char) == CODEPOINT_TYPE_DIGIT || (!token.size() && utf_char == " " && codepoint_type(utf_char_next) == CODEPOINT_TYPE_DIGIT)) {
                    collecting_numeric = true;
                    collecting = true;
                }
                else if (
                    ((codepoint_type(utf_char) != CODEPOINT_TYPE_LETTER && codepoint_type(utf_char) != CODEPOINT_TYPE_DIGIT) && (codepoint_type(utf_char) != CODEPOINT_TYPE_WHITESPACE)) ||
                    (!token.size() && utf_char == " " && codepoint_type(utf_char_next) != CODEPOINT_TYPE_LETTER && codepoint_type(utf_char_next) != CODEPOINT_TYPE_DIGIT && codepoint_type(utf_char_next) != CODEPOINT_TYPE_WHITESPACE)
                    ) {
                    collecting_special = true;
                    collecting = true;
                }
                else if (codepoint_type(utf_char) == CODEPOINT_TYPE_WHITESPACE && codepoint_type(utf_char_next) == CODEPOINT_TYPE_WHITESPACE) {
                    collecting_whitespace_lookahead = true;
                    collecting = true;
                }
                else if (codepoint_type(utf_char) == CODEPOINT_TYPE_WHITESPACE) {
                    split_condition = true;
                }
            }
            else if (!split_condition && collecting) {
                if (collecting_letter && codepoint_type(utf_char) != CODEPOINT_TYPE_LETTER) {
                    split_condition = true;
                }
                else if (collecting_numeric && codepoint_type(utf_char) != CODEPOINT_TYPE_DIGIT) {
                    split_condition = true;
                }
                else if (collecting_special && (codepoint_type(utf_char) == CODEPOINT_TYPE_LETTER || codepoint_type(utf_char) == CODEPOINT_TYPE_DIGIT || codepoint_type(utf_char) == CODEPOINT_TYPE_WHITESPACE)) {
                    split_condition = true;
                }
                else if (collecting_whitespace_lookahead && (codepoint_type(utf_char_next) == CODEPOINT_TYPE_LETTER || codepoint_type(utf_char_next) == CODEPOINT_TYPE_DIGIT)) {
                    split_condition = true;
                }
            }

            if (utf_char_next == "") {
                split_condition = true; // final
                token += utf_char;
            }

            if (split_condition) {
                if (token.size()) {
                    bpe_words.emplace_back(token);
                }
                token = utf_char;
                collecting = false;
                collecting_letter = false;
                collecting_numeric = false;
                collecting_special = false;
                collecting_whitespace_lookahead = false;
            }
            else {
                token += utf_char;
            }
        }

        for (std::string & word : bpe_words) {
            std::string encoded_token = "";
            for (char & c : word) {
                encoded_token += bytes_to_unicode_bpe(c);
            }
            bpe_encoded_words.emplace_back(encoded_token);
        }

        return bpe_encoded_words;
    }

    const llama_vocab & vocab;

    std::vector<llm_symbol> symbols;
    std::vector<llm_symbol> symbols_final;

    llm_bigram_bpe::queue work_queue;
};

typedef enum FRAGMENT_BUFFER_VARIANT_TYPE{
    FRAGMENT_BUFFER_VARIANT_TYPE_TOKEN,
    FRAGMENT_BUFFER_VARIANT_TYPE_RAW_TEXT
} FRAGMENT_BUFFER_VARIANT_TYPE;

struct fragment_buffer_variant{
    fragment_buffer_variant(llama_vocab::id _token)
    :
        type(FRAGMENT_BUFFER_VARIANT_TYPE_TOKEN),
        token(_token),
        raw_text(_dummy),
        offset(0),
        length(0){}
    fragment_buffer_variant(const std::string & _raw_text, int64_t _offset, int64_t _length)
    :
        type(FRAGMENT_BUFFER_VARIANT_TYPE_RAW_TEXT),
        token((llama_vocab::id)-1),
        raw_text(_raw_text),
        offset(_offset),
        length(_length){
            GGML_ASSERT( _offset >= 0 );
            GGML_ASSERT( _length >= 1 );
            GGML_ASSERT( offset + length <= raw_text.length() );
        }

    const FRAGMENT_BUFFER_VARIANT_TYPE type;
    const llama_vocab::id token;
    const std::string _dummy;
    const std::string & raw_text;
    const uint64_t offset;
    const uint64_t length;
};

// #define PRETOKENIZERDEBUG

static void tokenizer_st_partition(const llama_vocab & vocab, std::forward_list<fragment_buffer_variant> & buffer)
{
    // for each special token
    for (const auto & st: vocab.special_tokens_cache) {
        const auto & special_token = st.first;
        const auto & special_id    = st.second;

        // for each text fragment
        std::forward_list<fragment_buffer_variant>::iterator it = buffer.begin();
        while (it != buffer.end()) {
            auto & fragment = (*it);

            // if a fragment is text ( not yet processed )
            if (fragment.type == FRAGMENT_BUFFER_VARIANT_TYPE_RAW_TEXT) {
                auto * raw_text = &(fragment.raw_text);

                auto raw_text_base_offset = fragment.offset;
                auto raw_text_base_length = fragment.length;

                // loop over the text
                while (true) {
                    // find the first occurrence of a given special token in this fragment
                    //  passing offset argument only limit the "search area" but match coordinates
                    //  are still relative to the source full raw_text
                    auto match = raw_text->find(special_token, raw_text_base_offset);

                    // no occurrences found, stop processing this fragment for a given special token
                    if (match == std::string::npos) break;

                    // check if match is within bounds of offset <-> length
                    if (match + special_token.length() > raw_text_base_offset + raw_text_base_length) break;

#ifdef PRETOKENIZERDEBUG
                    LLAMA_LOG_WARN("FF: (%ld %ld %ld) '%s'\n", raw_text->length(), raw_text_base_offset, raw_text_base_length, raw_text->substr(raw_text_base_offset, raw_text_base_length).c_str());
#endif
                    auto source = std::distance(buffer.begin(), it);

                    // if match is further than base offset
                    //  then we have some text to the left of it
                    if (match > raw_text_base_offset) {
                        // left
                        const int64_t left_reminder_offset = raw_text_base_offset + 0;
                        const int64_t left_reminder_length = match - raw_text_base_offset;
                        buffer.emplace_after(it, (*raw_text), left_reminder_offset, left_reminder_length);

#ifdef PRETOKENIZERDEBUG
                        LLAMA_LOG_WARN("FL: (%ld %ld) '%s'\n", left_reminder_offset, left_reminder_length, raw_text->substr(left_reminder_offset, left_reminder_length).c_str());
#endif
                        it++;
                    }

                    // special token
                    buffer.emplace_after(it, special_id);
                    it++;

                    // right
                    if (match + special_token.length() < raw_text_base_offset + raw_text_base_length) {
                        const int64_t right_reminder_offset = match + special_token.length();
                        const int64_t right_reminder_length = raw_text_base_length - ((match - raw_text_base_offset) + special_token.length());
                        buffer.emplace_after(it, (*raw_text), right_reminder_offset, right_reminder_length);

#ifdef PRETOKENIZERDEBUG
                        LLAMA_LOG_WARN("FR: (%ld %ld) '%s'\n", right_reminder_offset, right_reminder_length, raw_text->substr(right_reminder_offset, right_reminder_length).c_str());
#endif

                        it++;

                        if (source == 0) {
                            buffer.erase_after(buffer.before_begin());
                        } else {
                            buffer.erase_after(std::next(buffer.begin(), (source-1)));
                        }

                        // repeat for the right side
                        raw_text_base_offset = right_reminder_offset;
                        raw_text_base_length = right_reminder_length;

#ifdef PRETOKENIZERDEBUG
                        LLAMA_LOG_WARN("RR: (%ld %ld) '%s'\n", raw_text_base_offset, raw_text_base_length, raw_text->substr(raw_text_base_offset, raw_text_base_length).c_str());
#endif
                    } else {
                        if (source == 0) {
                            buffer.erase_after(buffer.before_begin());
                        } else {
                            buffer.erase_after(std::next(buffer.begin(), (source-1)));
                        }
                        break;
                    }
                }
            }
            it++;
        }
    }
}

static std::vector<llama_vocab::id> llama_tokenize_internal(const llama_vocab & vocab, std::string raw_text, bool bos, bool special) {
    std::vector<llama_vocab::id> output;

    // OG tokenizer behavior:
    //
    // tokenizer.encode('', add_bos=True)  returns [1]
    // tokenizer.encode('', add_bos=False) returns []

    if (bos && vocab.special_bos_id != -1) {
        output.push_back(vocab.special_bos_id);
    }

    if (raw_text.empty()) {
        return output;
    }

    std::forward_list<fragment_buffer_variant> fragment_buffer;
    fragment_buffer.emplace_front( raw_text, 0, raw_text.length() );

    if (special) tokenizer_st_partition( vocab, fragment_buffer );

    switch (vocab.type) {
        case LLAMA_VOCAB_TYPE_SPM:
            {
                for (const auto & fragment: fragment_buffer)
                {
                    if (fragment.type == FRAGMENT_BUFFER_VARIANT_TYPE_RAW_TEXT)
                    {
                        // without adding this leading whitespace, we do not get the same results as the original tokenizer

                        // TODO: It's likely possible to get rid of this string copy entirely
                        //  by modifying llm_tokenizer_x to operate with string offsets like pre-tokenizer
                        //  and passing 'add space prefix' as bool argument
                        //
                        auto raw_text = fragment.raw_text.substr(fragment.offset, fragment.length);
                        if (&fragment == &fragment_buffer.front()) {
                            raw_text = " " + raw_text; // prefix with space if the first token is not special
                        }

#ifdef PRETOKENIZERDEBUG
                        LLAMA_LOG_WARN("TT: (%ld %ld %ld) '%s'\n", raw_text.length(), fragment.offset, fragment.length, raw_text.c_str());
#endif
                        llm_tokenizer_spm tokenizer(vocab);
                        llama_escape_whitespace(raw_text);
                        tokenizer.tokenize(raw_text, output);
                    }
                    else // if (fragment.type == FRAGMENT_BUFFER_VARIANT_TYPE_TOKEN)
                    {
                        output.push_back(fragment.token);
                    }
                }
            } break;
        case LLAMA_VOCAB_TYPE_BPE:
            {
                for (const auto & fragment: fragment_buffer)
                {
                    if (fragment.type == FRAGMENT_BUFFER_VARIANT_TYPE_RAW_TEXT)
                    {
                        auto raw_text = fragment.raw_text.substr(fragment.offset, fragment.length);

#ifdef PRETOKENIZERDEBUG
                        LLAMA_LOG_WARN("TT: (%ld %ld %ld) '%s'\n", raw_text.length(), fragment.offset, fragment.length, raw_text.c_str());
#endif
                        llm_tokenizer_bpe tokenizer(vocab);
                        tokenizer.tokenize(raw_text, output);
                    }
                    else // if (fragment.type == FRAGMENT_BUFFER_VARIANT_TYPE_TOKEN)
                    {
                        output.push_back(fragment.token);
                    }
                }
            } break;
    }

    return output;
}

//
// grammar - internal
//

struct llama_partial_utf8 {
    uint32_t value;    // bit value so far (unshifted)
    int      n_remain; // num bytes remaining; -1 indicates invalid sequence
};

struct llama_grammar {
    const std::vector<std::vector<llama_grammar_element>>   rules;
    std::vector<std::vector<const llama_grammar_element *>> stacks;

    // buffer for partially generated UTF-8 sequence from accepted tokens
    llama_partial_utf8                                      partial_utf8;
};

struct llama_grammar_candidate {
    size_t               index;
    const uint32_t     * code_points;
    llama_partial_utf8   partial_utf8;
};

// Decodes a UTF-8 string which may end in an incomplete sequence. Adds a terminating 0 for use as
// pointer. If an invalid sequence is encountered, returns `llama_partial_utf8.n_remain == -1`.
static std::pair<std::vector<uint32_t>, llama_partial_utf8> decode_utf8(
        const std::string & src,
        llama_partial_utf8   partial_start) {
    static const int      lookup[] = { 1, 1, 1, 1, 1, 1, 1, 1, 0, 0, 0, 0, 2, 2, 3, 4 };
    const char          * pos      = src.c_str();
    std::vector<uint32_t> code_points;
    // common english strings have the same number of codepoints and bytes. `+ 1` for the terminating 0.
    code_points.reserve(src.size() + 1);
    uint32_t              value    = partial_start.value;
    int                   n_remain = partial_start.n_remain;

    // continue previous decode, if applicable
    while (*pos != 0 && n_remain > 0) {
        uint8_t next_byte = static_cast<uint8_t>(*pos);
        if ((next_byte >> 6) != 2) {
            // invalid sequence, abort
            code_points.push_back(0);
            return std::make_pair(std::move(code_points), llama_partial_utf8{ 0, -1 });
        }
        value = (value << 6) + (next_byte & 0x3F);
        ++pos;
        --n_remain;
    }

    if (partial_start.n_remain > 0 && n_remain == 0) {
        code_points.push_back(value);
    }

    // decode any subsequent utf-8 sequences, which may end in an incomplete one
    while (*pos != 0) {
        uint8_t  first_byte = static_cast<uint8_t>(*pos);
        uint8_t  highbits   = first_byte >> 4;
                 n_remain   = lookup[highbits] - 1;

        if (n_remain < 0) {
            // invalid sequence, abort
            code_points.clear();
            code_points.push_back(0);
            return std::make_pair(std::move(code_points), llama_partial_utf8{ 0, n_remain });
        }

        uint8_t  mask       = (1 << (7 - n_remain)) - 1;
                 value      = first_byte & mask;
        ++pos;
        while (*pos != 0 && n_remain > 0) {
            value = (value << 6) + (static_cast<uint8_t>(*pos) & 0x3F);
            ++pos;
            --n_remain;
        }
        if (n_remain == 0) {
            code_points.push_back(value);
        }
    }
    code_points.push_back(0);

    return std::make_pair(std::move(code_points), llama_partial_utf8{ value, n_remain });
}

// returns true iff pos points to the end of one of the definitions of a rule
static bool llama_grammar_is_end_of_sequence(const llama_grammar_element * pos) {
    switch (pos->type) {
        case LLAMA_GRETYPE_END: return true;  // NOLINT
        case LLAMA_GRETYPE_ALT: return true;  // NOLINT
        default:                return false;
    }
}

// returns true iff chr satisfies the char range at pos (regular or inverse range)
// asserts that pos is pointing to a char range element
static std::pair<bool, const llama_grammar_element *> llama_grammar_match_char(
        const llama_grammar_element * pos,
        const uint32_t                chr) {

    bool found            = false;
    bool is_positive_char = pos->type == LLAMA_GRETYPE_CHAR;

    GGML_ASSERT(is_positive_char || pos->type == LLAMA_GRETYPE_CHAR_NOT); // NOLINT

    do {
        if (pos[1].type == LLAMA_GRETYPE_CHAR_RNG_UPPER) {
            // inclusive range, e.g. [a-z]
            found = found || (pos->value <= chr && chr <= pos[1].value);
            pos += 2;
        } else {
            // exact char match, e.g. [a] or "a"
            found = found || pos->value == chr;
            pos += 1;
        }
    } while (pos->type == LLAMA_GRETYPE_CHAR_ALT);

    return std::make_pair(found == is_positive_char, pos);
}

// returns true iff some continuation of the given partial UTF-8 sequence could satisfy the char
// range at pos (regular or inverse range)
// asserts that pos is pointing to a char range element
static bool llama_grammar_match_partial_char(
        const llama_grammar_element * pos,
        const llama_partial_utf8      partial_utf8) {

    bool is_positive_char = pos->type == LLAMA_GRETYPE_CHAR;
    GGML_ASSERT(is_positive_char || pos->type == LLAMA_GRETYPE_CHAR_NOT);

    uint32_t partial_value = partial_utf8.value;
    int      n_remain      = partial_utf8.n_remain;

    // invalid sequence or 7-bit char split across 2 bytes (overlong)
    if (n_remain < 0 || (n_remain == 1 && partial_value < 2)) {
        return false;
    }

    // range of possible code points this partial UTF-8 sequence could complete to
    uint32_t low  = partial_value << (n_remain * 6);
    uint32_t high = low | ((1 << (n_remain * 6)) - 1);

    if (low == 0) {
        if (n_remain == 2) {
            low = 1 << 11;
        } else if (n_remain == 3) {
            low = 1 << 16;
        }
    }

    do {
        if (pos[1].type == LLAMA_GRETYPE_CHAR_RNG_UPPER) {
            // inclusive range, e.g. [a-z]
            if (pos->value <= high && low <= pos[1].value) {
                return is_positive_char;
            }
            pos += 2;
        } else {
            // exact char match, e.g. [a] or "a"
            if (low <= pos->value && pos->value <= high) {
                return is_positive_char;
            }
            pos += 1;
        }
    } while (pos->type == LLAMA_GRETYPE_CHAR_ALT);

    return !is_positive_char;
}


// transforms a grammar pushdown stack into N possible stacks, all ending
// at a character range (terminal element)
static void llama_grammar_advance_stack(
        const std::vector<std::vector<llama_grammar_element>>   & rules,
        const std::vector<const llama_grammar_element *>        & stack,
        std::vector<std::vector<const llama_grammar_element *>> & new_stacks) {

    if (stack.empty()) {
        new_stacks.emplace_back(stack);
        return;
    }

    const llama_grammar_element * pos = stack.back();

    switch (pos->type) {
        case LLAMA_GRETYPE_RULE_REF: {
            const size_t                  rule_id = static_cast<size_t>(pos->value);
            const llama_grammar_element * subpos  = rules[rule_id].data();
            do {
                // init new stack without the top (pos)
                std::vector<const llama_grammar_element *> new_stack(stack.begin(), stack.end() - 1);
                if (!llama_grammar_is_end_of_sequence(pos + 1)) {
                    // if this rule ref is followed by another element, add that to stack
                    new_stack.push_back(pos + 1);
                }
                if (!llama_grammar_is_end_of_sequence(subpos)) {
                    // if alternate is nonempty, add to stack
                    new_stack.push_back(subpos);
                }
                llama_grammar_advance_stack(rules, new_stack, new_stacks);
                while (!llama_grammar_is_end_of_sequence(subpos)) {
                    // scan to end of alternate def
                    subpos++;
                }
                if (subpos->type == LLAMA_GRETYPE_ALT) {
                    // there's another alternate def of this rule to process
                    subpos++;
                } else {
                    break;
                }
            } while (true);
            break;
        }
        case LLAMA_GRETYPE_CHAR:
        case LLAMA_GRETYPE_CHAR_NOT:
            new_stacks.emplace_back(stack);
            break;
        default:
            // end of alternate (LLAMA_GRETYPE_END, LLAMA_GRETYPE_ALT) or middle of char range
            // (LLAMA_GRETYPE_CHAR_ALT, LLAMA_GRETYPE_CHAR_RNG_UPPER); stack should never be left on
            // those
            GGML_ASSERT(false);
    }
}

// takes a set of possible pushdown stacks on a grammar, which are required to
// be positioned at a character range (see `llama_grammar_advance_stack`), and
// produces the N possible stacks if the given char is accepted at those
// positions
static std::vector<std::vector<const llama_grammar_element *>> llama_grammar_accept(
        const std::vector<std::vector<llama_grammar_element>>         & rules,
        const std::vector<std::vector<const llama_grammar_element *>> & stacks,
        const uint32_t                                                  chr) {

    std::vector<std::vector<const llama_grammar_element *>> new_stacks;

    for (const auto & stack : stacks) {
        if (stack.empty()) {
            continue;
        }

        auto match = llama_grammar_match_char(stack.back(), chr);
        if (match.first) {
            const llama_grammar_element * pos = match.second;

            // update top of stack to next element, if any
            std::vector<const llama_grammar_element *> new_stack(stack.begin(), stack.end() - 1);
            if (!llama_grammar_is_end_of_sequence(pos)) {
                new_stack.push_back(pos);
            }
            llama_grammar_advance_stack(rules, new_stack, new_stacks);
        }
    }

    return new_stacks;
}

static std::vector<llama_grammar_candidate> llama_grammar_reject_candidates(
        const std::vector<std::vector<llama_grammar_element>>         & rules,
        const std::vector<std::vector<const llama_grammar_element *>> & stacks,
        const std::vector<llama_grammar_candidate>                    & candidates);

static std::vector<llama_grammar_candidate> llama_grammar_reject_candidates_for_stack(
        const std::vector<std::vector<llama_grammar_element>> & rules,
        const std::vector<const llama_grammar_element *>      & stack,
        const std::vector<llama_grammar_candidate>            & candidates) {

    std::vector<llama_grammar_candidate> rejects;

    if (stack.empty()) {
        for (const auto & tok : candidates) {
            if (*tok.code_points != 0 || tok.partial_utf8.n_remain != 0) {
                rejects.push_back(tok);
            }
        }
        return rejects;
    }

    const llama_grammar_element * stack_pos = stack.back();

    std::vector<llama_grammar_candidate> next_candidates;
    for (const auto & tok : candidates) {
        if (*tok.code_points == 0) {
            // reached end of full codepoints in token, reject iff it ended in a partial sequence
            // that cannot satisfy this position in grammar
            if (tok.partial_utf8.n_remain != 0 &&
                    !llama_grammar_match_partial_char(stack_pos, tok.partial_utf8)) {
                rejects.push_back(tok);
            }
        } else if (llama_grammar_match_char(stack_pos, *tok.code_points).first) {
            next_candidates.push_back({ tok.index, tok.code_points + 1, tok.partial_utf8 });
        } else {
            rejects.push_back(tok);
        }
    }

    const auto * stack_pos_after = llama_grammar_match_char(stack_pos, 0).second;

    // update top of stack to next element, if any
    std::vector<const llama_grammar_element *> stack_after(stack.begin(), stack.end() - 1);
    if (!llama_grammar_is_end_of_sequence(stack_pos_after)) {
        stack_after.push_back(stack_pos_after);
    }
    std::vector<std::vector<const llama_grammar_element *>> next_stacks;
    llama_grammar_advance_stack(rules, stack_after, next_stacks);

    auto next_rejects = llama_grammar_reject_candidates(rules, next_stacks, next_candidates);
    for (const auto & tok : next_rejects) {
        rejects.push_back({ tok.index, tok.code_points - 1, tok.partial_utf8 });
    }

    return rejects;
}

static std::vector<llama_grammar_candidate> llama_grammar_reject_candidates(
        const std::vector<std::vector<llama_grammar_element>>         & rules,
        const std::vector<std::vector<const llama_grammar_element *>> & stacks,
        const std::vector<llama_grammar_candidate>                    & candidates) {
    GGML_ASSERT(!stacks.empty()); // REVIEW

    if (candidates.empty()) {
        return std::vector<llama_grammar_candidate>();
    }

    auto rejects = llama_grammar_reject_candidates_for_stack(rules, stacks.front(), candidates);

    for (size_t i = 1, size = stacks.size(); i < size; ++i) {
        rejects = llama_grammar_reject_candidates_for_stack(rules, stacks[i], rejects);
    }
    return rejects;
}

//
// grammar - external
//

struct llama_grammar * llama_grammar_init(
            const llama_grammar_element ** rules,
                                 size_t    n_rules,
                                 size_t    start_rule_index) {
    const llama_grammar_element * pos;

    // copy rule definitions into vectors
    std::vector<std::vector<llama_grammar_element>> vec_rules(n_rules);
    for (size_t i = 0; i < n_rules; i++) {
        for (pos = rules[i]; pos->type != LLAMA_GRETYPE_END; pos++) {
            vec_rules[i].push_back(*pos);
        }
        vec_rules[i].push_back({LLAMA_GRETYPE_END, 0});
    }

    // loop over alternates of start rule to build initial stacks
    std::vector<std::vector<const llama_grammar_element *>> stacks;
    pos = rules[start_rule_index];
    do {
        std::vector<const llama_grammar_element *> stack;
        if (!llama_grammar_is_end_of_sequence(pos)) {
            // if alternate is nonempty, add to stack
            stack.push_back(pos);
        }
        llama_grammar_advance_stack(vec_rules, stack, stacks);
        while (!llama_grammar_is_end_of_sequence(pos)) {
            // scan to end of alternate def
            pos++;
        }
        if (pos->type == LLAMA_GRETYPE_ALT) {
            // there's another alternate def of this rule to process
            pos++;
        } else {
            break;
        }
    } while (true);

    return new llama_grammar{ std::move(vec_rules), std::move(stacks), {} };
}

void llama_grammar_free(struct llama_grammar * grammar) {
    delete grammar;
}

struct llama_grammar * llama_grammar_copy(const struct llama_grammar * grammar) {
    llama_grammar * result = new llama_grammar{ grammar->rules, grammar->stacks, grammar->partial_utf8 };

    // redirect elements in stacks to point to new rules
    for (size_t is = 0; is < result->stacks.size(); is++) {
        for (size_t ie = 0; ie < result->stacks[is].size(); ie++) {
            for (size_t ir0 = 0; ir0 < grammar->rules.size(); ir0++) {
                for (size_t ir1 = 0; ir1 < grammar->rules[ir0].size(); ir1++) {
                    if (grammar->stacks[is][ie] == &grammar->rules[ir0][ir1]) {
                         result->stacks[is][ie]  =  &result->rules[ir0][ir1];
                    }
                }
            }
        }
    }

    return result;
}

//
// sampling
//

void llama_set_rng_seed(struct llama_context * ctx, uint32_t seed) {
    if (seed == LLAMA_DEFAULT_SEED) {
        seed = time(NULL);
    }
    ctx->rng.seed(seed);
}

void llama_sample_softmax(struct llama_context * ctx, llama_token_data_array * candidates) {
    GGML_ASSERT(candidates->size > 0);

    const int64_t t_start_sample_us = ggml_time_us();

    // Sort the logits in descending order
    if (!candidates->sorted) {
        std::sort(candidates->data, candidates->data + candidates->size, [](const llama_token_data & a, const llama_token_data & b) {
            return a.logit > b.logit;
        });
        candidates->sorted = true;
    }

    float max_l = candidates->data[0].logit;
    float cum_sum = 0.0f;
    for (size_t i = 0; i < candidates->size; ++i) {
        float p = expf(candidates->data[i].logit - max_l);
        candidates->data[i].p = p;
        cum_sum += p;
    }
    for (size_t i = 0; i < candidates->size; ++i) {
        candidates->data[i].p /= cum_sum;
    }

    if (ctx) {
        ctx->t_sample_us += ggml_time_us() - t_start_sample_us;
    }
}

void llama_sample_top_k(struct llama_context * ctx, llama_token_data_array * candidates, int32_t k, size_t min_keep) {
    const int64_t t_start_sample_us = ggml_time_us();

    k = std::max(k, (int) min_keep);
    k = std::min(k, (int) candidates->size);

    // Sort scores in descending order
    if (!candidates->sorted) {
        auto comp = [](const llama_token_data & a, const llama_token_data & b) {
            return a.logit > b.logit;
        };
        if (k == (int) candidates->size) {
            std::sort(candidates->data, candidates->data + candidates->size, comp);
        } else {
            std::partial_sort(candidates->data, candidates->data + k, candidates->data + candidates->size, comp);
        }
        candidates->sorted = true;
    }
    candidates->size = k;

    if (ctx) {
        ctx->t_sample_us += ggml_time_us() - t_start_sample_us;
    }
}

void llama_sample_top_p(struct llama_context * ctx, llama_token_data_array * candidates, float p, size_t min_keep) {
    if (p >= 1.0f) {
        return;
    }

    llama_sample_softmax(ctx, candidates);

    const int64_t t_start_sample_us = ggml_time_us();

    // Compute the cumulative probabilities
    float cum_sum = 0.0f;
    size_t last_idx = candidates->size;

    for (size_t i = 0; i < candidates->size; ++i) {
        cum_sum += candidates->data[i].p;

        // Check if the running sum is at least p or if we have kept at least min_keep tokens
        // we set the last index to i+1 to indicate that the current iterate should be included in the set
        if (cum_sum >= p && i + 1 >= min_keep) {
            last_idx = i + 1;
            break;
        }
    }

    // Resize the output vector to keep only the top-p tokens
    candidates->size = last_idx;

    if (ctx) {
        ctx->t_sample_us += ggml_time_us() - t_start_sample_us;
    }
}

void llama_sample_min_p(struct llama_context * ctx, llama_token_data_array * candidates, float p, size_t min_keep) {
    if (p <= 0.0f || !candidates->size) {
        return;
    }

    llama_sample_softmax(ctx, candidates);

    const int64_t t_start_sample_us = ggml_time_us();

    float scale = candidates->data[0].p; // scale by max prob
    size_t i = 1; // first token always matches

    for (; i < candidates->size; ++i) {
        if (candidates->data[i].p < p * scale && i >= min_keep) {
            break; // prob too small
        }
    }

    // Resize the output vector to keep only the matching tokens
    candidates->size = i;

    if (ctx) {
        ctx->t_sample_us += ggml_time_us() - t_start_sample_us;
    }
}

void llama_sample_tail_free(struct llama_context * ctx, llama_token_data_array * candidates, float z, size_t min_keep) {
    if (z >= 1.0f || candidates->size <= 2) {
        return;
    }

    llama_sample_softmax(nullptr, candidates);
    const int64_t t_start_sample_us = ggml_time_us();

    // Compute the first and second derivatives
    std::vector<float> first_derivatives(candidates->size - 1);
    std::vector<float> second_derivatives(candidates->size - 2);

    for (size_t i = 0; i < first_derivatives.size(); ++i) {
        first_derivatives[i] = candidates->data[i].p - candidates->data[i + 1].p;
    }
    for (size_t i = 0; i < second_derivatives.size(); ++i) {
        second_derivatives[i] = first_derivatives[i] - first_derivatives[i + 1];
    }

    // Calculate absolute value of second derivatives
    for (size_t i = 0; i < second_derivatives.size(); ++i) {
        second_derivatives[i] = std::abs(second_derivatives[i]);
    }

    // Normalize the second derivatives
    {
        const float second_derivatives_sum = std::accumulate(second_derivatives.begin(), second_derivatives.end(), 0.0f);

        if (second_derivatives_sum > 1e-6f) {
            for (float & value : second_derivatives) {
                value /= second_derivatives_sum;
            }
        } else {
            for (float & value : second_derivatives) {
                value = 1.0f / second_derivatives.size();
            }
        }
    }

    float cum_sum = 0.0f;
    size_t last_idx = candidates->size;
    for (size_t i = 0; i < second_derivatives.size(); ++i) {
        cum_sum += second_derivatives[i];

        // Check if the running sum is greater than z or if we have kept at least min_keep tokens
        if (cum_sum > z && i >= min_keep) {
            last_idx = i;
            break;
        }
    }

    // Resize the output vector to keep only the tokens above the tail location
    candidates->size = last_idx;

    if (ctx) {
        ctx->t_sample_us += ggml_time_us() - t_start_sample_us;
    }
}

void llama_sample_typical(struct llama_context * ctx, llama_token_data_array * candidates, float p, size_t min_keep) {
    // Reference implementation:
    // https://github.com/huggingface/transformers/compare/main...cimeister:typical-sampling:typical-pr
    if (p >= 1.0f) {
        return;
    }

    // Compute the softmax of logits and calculate entropy
    llama_sample_softmax(nullptr, candidates);

    const int64_t t_start_sample_us = ggml_time_us();

    float entropy = 0.0f;
    for (size_t i = 0; i < candidates->size; ++i) {
        entropy += -candidates->data[i].p * logf(candidates->data[i].p);
    }

    // Compute the absolute difference between negative log probability and entropy for each candidate
    std::vector<float> shifted_scores;
    for (size_t i = 0; i < candidates->size; ++i) {
        float shifted_score = fabsf(-logf(candidates->data[i].p) - entropy);
        shifted_scores.push_back(shifted_score);
    }

    // Sort tokens based on the shifted_scores and their corresponding indices
    std::vector<size_t> indices(candidates->size);
    std::iota(indices.begin(), indices.end(), 0);

    std::sort(indices.begin(), indices.end(), [&](size_t a, size_t b) {
        return shifted_scores[a] < shifted_scores[b];
    });

    // Compute the cumulative probabilities
    float cum_sum = 0.0f;
    size_t last_idx = indices.size();

    for (size_t i = 0; i < indices.size(); ++i) {
        size_t idx = indices[i];
        cum_sum += candidates->data[idx].p;

        // Check if the running sum is greater than typical or if we have kept at least min_keep tokens
        if (cum_sum > p && i >= min_keep - 1) {
            last_idx = i + 1;
            break;
        }
    }

    // Resize the output vector to keep only the locally typical tokens
    std::vector<llama_token_data> new_candidates;
    for (size_t i = 0; i < last_idx; ++i) {
        size_t idx = indices[i];
        new_candidates.push_back(candidates->data[idx]);
    }

    // Replace the data in candidates with the new_candidates data
    std::copy(new_candidates.begin(), new_candidates.end(), candidates->data);
    candidates->size = new_candidates.size();
    candidates->sorted = false;

    if (ctx) {
        ctx->t_sample_us += ggml_time_us() - t_start_sample_us;
    }
}

void llama_sample_temp(struct llama_context * ctx, llama_token_data_array * candidates_p, float temp) {
    const int64_t t_start_sample_us = ggml_time_us();

    for (size_t i = 0; i < candidates_p->size; ++i) {
        candidates_p->data[i].logit /= temp;
    }

    if (ctx) {
        ctx->t_sample_us += ggml_time_us() - t_start_sample_us;
    }
}

void llama_sample_temperature(struct llama_context * ctx, llama_token_data_array * candidates_p, float temp) {
    llama_sample_temp(ctx, candidates_p, temp);
}

void llama_sample_repetition_penalties(
            struct llama_context * ctx,
          llama_token_data_array * candidates,
               const llama_token * last_tokens,
                          size_t   penalty_last_n,
                           float   penalty_repeat,
                           float   penalty_freq,
                           float   penalty_present) {
    if (penalty_last_n == 0 || (penalty_repeat == 1.0f && penalty_freq == 0.0f && penalty_present == 0.0f)) {
        return;
    }

    const int64_t t_start_sample_us = ggml_time_us();

    // Create a frequency map to count occurrences of each token in last_tokens
    std::unordered_map<llama_token, int> token_count;
    for (size_t i = 0; i < penalty_last_n; ++i) {
        token_count[last_tokens[i]]++;
    }

    // Apply frequency and presence penalties to the candidates
    for (size_t i = 0; i < candidates->size; ++i) {
        const auto token_iter = token_count.find(candidates->data[i].id);
        if (token_iter == token_count.end()) {
            continue;
        }

        const int count = token_iter->second;

        // The academic publication that described this technique actually just only divided, but that would cause tokens with negative logits to become more likely, which is obviously wrong.
        // This is common fix for this problem, which is to multiply by the penalty instead of dividing.
        if (candidates->data[i].logit <= 0) {
            candidates->data[i].logit *= penalty_repeat;
        } else {
            candidates->data[i].logit /= penalty_repeat;
        }

        candidates->data[i].logit -= float(count) * penalty_freq + float(count > 0) * penalty_present;
    }

    candidates->sorted = false;

    if (ctx) {
        ctx->t_sample_us += ggml_time_us() - t_start_sample_us;
    }
}

void llama_sample_grammar(struct llama_context * ctx, llama_token_data_array * candidates, const struct llama_grammar * grammar) {
    GGML_ASSERT(ctx);
    const int64_t t_start_sample_us = ggml_time_us();

    bool allow_eos = false;
    for (const auto & stack : grammar->stacks) {
        if (stack.empty()) {
            allow_eos = true;
            break;
        }
    }

    const llama_token eos = llama_token_eos(&ctx->model);

    std::vector<std::pair<std::vector<uint32_t>, llama_partial_utf8>> candidates_decoded;
    candidates_decoded.reserve(candidates->size);
    std::vector<llama_grammar_candidate>                              candidates_grammar;
    candidates_grammar.reserve(candidates->size);

    for (size_t i = 0; i < candidates->size; ++i) {
        const llama_token id    = candidates->data[i].id;
        const std::string piece = llama_token_to_piece(ctx, id);
        if (id == eos) {
            if (!allow_eos) {
                candidates->data[i].logit = -INFINITY;
            }
        } else if (piece.empty() || piece[0] == 0) {
            candidates->data[i].logit = -INFINITY;
        } else {
            candidates_decoded.push_back(decode_utf8(piece, grammar->partial_utf8));
            candidates_grammar.push_back({ i, candidates_decoded.back().first.data(), candidates_decoded.back().second });
        }
    }

    const auto rejects = llama_grammar_reject_candidates(grammar->rules, grammar->stacks, candidates_grammar);
    for (const auto & reject : rejects) {
        candidates->data[reject.index].logit = -INFINITY;
    }

    ctx->t_sample_us += ggml_time_us() - t_start_sample_us;
}

static void llama_log_softmax(float * array, size_t size) {
    float max_l = *std::max_element(array, array + size);
    float sum = 0.f;
    for (size_t i = 0; i < size; ++i) {
        float p = expf(array[i] - max_l);
        sum += p;
        array[i] = p;
    }

    for (size_t i = 0; i < size; ++i) {
        array[i] = logf(array[i] / sum);
    }
}

void llama_sample_apply_guidance(
          struct llama_context * ctx,
                         float * logits,
                         float * logits_guidance,
                         float   scale) {
    GGML_ASSERT(ctx);

    const auto t_start_sample_us = ggml_time_us();
    const auto n_vocab = llama_n_vocab(llama_get_model(ctx));

    llama_log_softmax(logits, n_vocab);
    llama_log_softmax(logits_guidance, n_vocab);

    for (int i = 0; i < n_vocab; ++i) {
              auto & l = logits[i];
        const auto & g = logits_guidance[i];

        l = scale * (l - g) + g;
    }

    ctx->t_sample_us += ggml_time_us() - t_start_sample_us;
}

void llama_sample_classifier_free_guidance(
          struct llama_context * ctx,
        llama_token_data_array * candidates,
          struct llama_context * guidance_ctx,
                         float   scale) {
    GGML_ASSERT(ctx);
    int64_t t_start_sample_us;

    t_start_sample_us = ggml_time_us();
    const size_t n_vocab = llama_n_vocab(llama_get_model(ctx));

    GGML_ASSERT(n_vocab == candidates->size);
    GGML_ASSERT(!candidates->sorted);

    std::vector<float> logits_base(n_vocab);
    for (size_t i = 0; i < n_vocab; ++i) {
        logits_base[i] = candidates->data[i].logit;
    }

    float * logits_guidance = llama_get_logits(guidance_ctx);

    ctx->t_sample_us += ggml_time_us() - t_start_sample_us;
    llama_sample_apply_guidance(ctx, logits_base.data(), logits_guidance, scale);
    t_start_sample_us = ggml_time_us();

    for (size_t i = 0; i < n_vocab; ++i) {
        candidates->data[i].logit = logits_base[i];
    }

    ctx->t_sample_us += ggml_time_us() - t_start_sample_us;
}

llama_token llama_sample_token_mirostat(struct llama_context * ctx, llama_token_data_array * candidates, float tau, float eta, int32_t m, float * mu) {
    GGML_ASSERT(ctx);

    auto N = float(llama_n_vocab(llama_get_model(ctx)));
    int64_t t_start_sample_us;
    t_start_sample_us = ggml_time_us();

    llama_sample_softmax(nullptr, candidates);

    // Estimate s_hat using the most probable m tokens
    float s_hat = 0.0;
    float sum_ti_bi = 0.0;
    float sum_ti_sq = 0.0;
    for (size_t i = 0; i < size_t(m - 1) && i < candidates->size - 1; ++i) {
        float t_i = logf(float(i + 2) / float(i + 1));
        float b_i = logf(candidates->data[i].p / candidates->data[i + 1].p);
        sum_ti_bi += t_i * b_i;
        sum_ti_sq += t_i * t_i;
    }
    s_hat = sum_ti_bi / sum_ti_sq;

    // Compute k from the estimated s_hat and target surprise value
    float epsilon_hat = s_hat - 1;
    float k = powf((epsilon_hat * powf(2, *mu)) / (1 - powf(N, -epsilon_hat)), 1 / s_hat);

    // Sample the next word X using top-k sampling
    llama_sample_top_k(nullptr, candidates, int(k), 1);
    if (ctx) {
        ctx->t_sample_us += ggml_time_us() - t_start_sample_us;
    }
    llama_token X = llama_sample_token(ctx, candidates);
    t_start_sample_us = ggml_time_us();

    // Compute error as the difference between observed surprise and target surprise value
    size_t X_idx = std::distance(candidates->data, std::find_if(candidates->data, candidates->data + candidates->size, [&](const llama_token_data & candidate) {
        return candidate.id == X;
    }));
    float observed_surprise = -log2f(candidates->data[X_idx].p);
    float e = observed_surprise - tau;

    // Update mu using the learning rate and error
    *mu = *mu - eta * e;

    if (ctx) {
        ctx->t_sample_us += ggml_time_us() - t_start_sample_us;
    }
    return X;
}

llama_token llama_sample_token_mirostat_v2(struct llama_context * ctx, llama_token_data_array * candidates, float tau, float eta, float * mu) {
    int64_t t_start_sample_us;
    t_start_sample_us = ggml_time_us();

    llama_sample_softmax(ctx, candidates);

    // Truncate the words with surprise values greater than mu
    candidates->size = std::distance(candidates->data, std::find_if(candidates->data, candidates->data + candidates->size, [&](const llama_token_data & candidate) {
        return -log2f(candidate.p) > *mu;
    }));

    if (candidates->size == 0) {
        candidates->size = 1;
    }

    if (ctx) {
        ctx->t_sample_us += ggml_time_us() - t_start_sample_us;
    }

    // Normalize the probabilities of the remaining words
    llama_sample_softmax(ctx, candidates);

    // Sample the next word X from the remaining words
    llama_token X = llama_sample_token(ctx, candidates);
    t_start_sample_us = ggml_time_us();

    // Compute error as the difference between observed surprise and target surprise value
    size_t X_idx = std::distance(candidates->data, std::find_if(candidates->data, candidates->data + candidates->size, [&](const llama_token_data & candidate) {
        return candidate.id == X;
    }));
    float observed_surprise = -log2f(candidates->data[X_idx].p);
    float e = observed_surprise - tau;

    // Update mu using the learning rate and error
    *mu = *mu - eta * e;

    if (ctx) {
        ctx->t_sample_us += ggml_time_us() - t_start_sample_us;
    }
    return X;
}

llama_token llama_sample_token_greedy(struct llama_context * ctx, llama_token_data_array * candidates) {
    const int64_t t_start_sample_us = ggml_time_us();

    // Find max element
    auto * max_iter = std::max_element(candidates->data, candidates->data + candidates->size, [](const llama_token_data & a, const llama_token_data & b) {
        return a.logit < b.logit;
    });

    llama_token result = max_iter->id;
    if (ctx) {
        ctx->t_sample_us += ggml_time_us() - t_start_sample_us;
        ctx->n_sample++;
    }
    return result;
}

llama_token llama_sample_token(struct llama_context * ctx, llama_token_data_array * candidates) {
    GGML_ASSERT(ctx);

    const int64_t t_start_sample_us = ggml_time_us();
    llama_sample_softmax(nullptr, candidates);

    std::vector<float> probs;
    probs.reserve(candidates->size);
    for (size_t i = 0; i < candidates->size; ++i) {
        probs.push_back(candidates->data[i].p);
    }

    std::discrete_distribution<> dist(probs.begin(), probs.end());
    auto & rng = ctx->rng;
    int idx = dist(rng);

    llama_token result = candidates->data[idx].id;

    ctx->t_sample_us += ggml_time_us() - t_start_sample_us;
    ctx->n_sample++;
    return result;
}

void llama_grammar_accept_token(struct llama_context * ctx, struct llama_grammar * grammar, llama_token token) {
    const int64_t t_start_sample_us = ggml_time_us();

    if (token == llama_token_eos(&ctx->model)) {
        for (const auto & stack : grammar->stacks) {
            if (stack.empty()) {
                return;
            }
        }
        GGML_ASSERT(false);
    }

    const std::string piece = llama_token_to_piece(ctx, token);

    // Note terminating 0 in decoded string
    const auto   decoded     = decode_utf8(piece, grammar->partial_utf8);
    const auto & code_points = decoded.first;
    for (auto it = code_points.begin(), end = code_points.end() - 1; it != end; ++it) {
        grammar->stacks = llama_grammar_accept(grammar->rules, grammar->stacks, *it);
    }
    grammar->partial_utf8 = decoded.second;
    GGML_ASSERT(!grammar->stacks.empty());

    ctx->t_sample_us += ggml_time_us() - t_start_sample_us;
}

//
// Beam search
//

struct llama_beam {
    std::vector<llama_token> tokens;
    float p;  // Cumulative beam probability (renormalized relative to all beams)
    bool eob; // Initialize end-of-beam to false. Callback sets this to true.
    // Sort beams by probability. In case of ties, prefer beams at eob.
    bool operator<(const llama_beam & rhs) const {
        return std::make_pair(p, eob) < std::make_pair(rhs.p, rhs.eob);
    }
    // Shift off first n tokens and discard them.
    void shift_tokens(const size_t n) {
        if (n) {
            std::copy(tokens.begin() + n, tokens.end(), tokens.begin());
            tokens.resize(tokens.size() - n);
        }
    }
    llama_beam_view view() const { return {tokens.data(), tokens.size(), p, eob}; }
};

// A struct for calculating logit-related info.
struct llama_logit_info {
    const float * const logits;
    const int n_vocab;
    const float max_l;
    const float normalizer;
    struct sum_exp {
        float max_l;
        float operator()(float sum, float l) const { return sum + std::exp(l - max_l); }
    };
    llama_logit_info(llama_context * ctx)
      : logits(llama_get_logits(ctx))
      , n_vocab(llama_n_vocab(llama_get_model(ctx)))
      , max_l(*std::max_element(logits, logits + n_vocab))
      , normalizer(1.0f / std::accumulate(logits, logits + n_vocab, 0.0f, sum_exp{max_l}))
      { }
    llama_token_data get_token_data(const llama_token token_id) const {
        constexpr auto p = std::numeric_limits<float>::quiet_NaN();  // never used
        return {token_id, logits[token_id], p};
    }
    // Return top k token_data by logit.
    std::vector<llama_token_data> top_k(size_t k) {
        std::vector<llama_token_data> min_heap;  // min-heap by logit
        const llama_token k_min = std::min(static_cast<llama_token>(k), n_vocab);
        min_heap.reserve(k_min);
        for (llama_token token_id = 0 ; token_id < k_min ; ++token_id) {
            min_heap.push_back(get_token_data(token_id));
        }
        auto comp = [](const llama_token_data & a, const llama_token_data & b) { return a.logit > b.logit; };
        std::make_heap(min_heap.begin(), min_heap.end(), comp);
        for (llama_token token_id = k_min ; token_id < n_vocab ; ++token_id) {
            if (min_heap.front().logit < logits[token_id]) {
                std::pop_heap(min_heap.begin(), min_heap.end(), comp);
                min_heap.back().id = token_id;
                min_heap.back().logit = logits[token_id];
                std::push_heap(min_heap.begin(), min_heap.end(), comp);
            }
        }
        return min_heap;
    }
    float probability_from_logit(float logit) const {
        return normalizer * std::exp(logit - max_l);
    }
};

struct llama_beam_search_data {
    llama_context * ctx;
    size_t n_beams;
    int n_past;
    int n_predict;
    std::vector<llama_beam> beams;
    std::vector<llama_beam> next_beams;

    // Re-calculated on each loop iteration
    size_t common_prefix_length;

    // Used to communicate to/from callback on beams state.
    std::vector<llama_beam_view> beam_views;

    llama_beam_search_data(llama_context * ctx, size_t n_beams, int n_past, int n_predict)
      : ctx(ctx)
      , n_beams(n_beams)
      , n_past(n_past)
      , n_predict(n_predict)
      , beam_views(n_beams) {
        beams.reserve(n_beams);
        next_beams.reserve(n_beams);
    }

    // Collapse beams to a single beam given by index.
    void collapse_beams(const size_t beam_idx) {
        if (0u < beam_idx) {
            std::swap(beams[0], beams[beam_idx]);
        }
        beams.resize(1);
    }

    // Min-heaps are used to efficiently collect the top-k elements (k=n_beams).
    // The repetitive patterns below reflect the 2 stages of heaps:
    //  * Gather elements until the vector is full, then call std::make_heap() on it.
    //  * If the heap is full and a new element is found that should be included, pop the
    //    least element to the back(), replace it with the new, then push it into the heap.
    void fill_next_beams_by_top_probabilities(llama_beam & beam) {
        // Min-heaps use a greater-than comparator.
        const auto comp = [](const llama_beam & a, const llama_beam & b) { return a.p > b.p; };
        if (beam.eob) {
            // beam is at end-of-sentence, so just copy it to next_beams if its probability is high enough.
            if (next_beams.size() < n_beams) {
                next_beams.push_back(std::move(beam));
                if (next_beams.size() == n_beams) {
                    std::make_heap(next_beams.begin(), next_beams.end(), comp);
                }
            } else if (next_beams.front().p < beam.p) {
                std::pop_heap(next_beams.begin(), next_beams.end(), comp);
                next_beams.back() = std::move(beam);
                std::push_heap(next_beams.begin(), next_beams.end(), comp);
            }
        } else {
            // beam is not at end-of-sentence, so branch with next top_k tokens.
            if (!beam.tokens.empty()) {
                llama_decode(ctx, llama_batch_get_one(beam.tokens.data(), beam.tokens.size(), n_past, 0));
            }
            llama_logit_info logit_info(ctx);
            std::vector<llama_token_data> next_tokens = logit_info.top_k(n_beams);
            size_t i=0;
            if (next_beams.size() < n_beams) {
                for (; next_beams.size() < n_beams ; ++i) {
                    llama_beam next_beam = beam;
                    next_beam.tokens.push_back(next_tokens[i].id);
                    next_beam.p *= logit_info.probability_from_logit(next_tokens[i].logit);
                    next_beams.push_back(std::move(next_beam));
                }
                std::make_heap(next_beams.begin(), next_beams.end(), comp);
            } else {
                for (; next_beams.front().p == 0.0f ; ++i) {
                    std::pop_heap(next_beams.begin(), next_beams.end(), comp);
                    next_beams.back() = beam;
                    next_beams.back().tokens.push_back(next_tokens[i].id);
                    next_beams.back().p *= logit_info.probability_from_logit(next_tokens[i].logit);
                    std::push_heap(next_beams.begin(), next_beams.end(), comp);
                }
            }
            for (; i < n_beams ; ++i) {
                const float next_p = beam.p * logit_info.probability_from_logit(next_tokens[i].logit);
                if (next_beams.front().p < next_p) {
                    std::pop_heap(next_beams.begin(), next_beams.end(), comp);
                    next_beams.back() = beam;
                    next_beams.back().tokens.push_back(next_tokens[i].id);
                    next_beams.back().p = next_p;
                    std::push_heap(next_beams.begin(), next_beams.end(), comp);
                }
            }
        }
    }

    // Find common_prefix_length based on beams.
    // Requires beams is not empty.
    size_t find_common_prefix_length() {
        size_t common_prefix_length = beams[0].tokens.size();
        for (size_t i = 1 ; i < beams.size() ; ++i) {
            common_prefix_length = std::min(common_prefix_length, beams[i].tokens.size());
            for (size_t j = 0 ; j < common_prefix_length ; ++j) {
                if (beams[0].tokens[j] != beams[i].tokens[j]) {
                    common_prefix_length = j;
                    break;
                }
            }
        }
        return common_prefix_length;
    }

    // Construct beams_state to send back to caller via the callback function.
    // Side effect: set common_prefix_length = find_common_prefix_length();
    llama_beams_state get_beams_state(const bool last_call) {
        for (size_t i = 0 ; i < beams.size() ; ++i) {
            beam_views[i] = beams[i].view();
        }
        common_prefix_length = find_common_prefix_length();
        return {beam_views.data(), beams.size(), common_prefix_length, last_call};
    }

    // Loop:
    //  * while i < n_predict, AND
    //  * any of the beams have not yet reached end-of-beam (eob), AND
    //  * the highest probability beam(s) (plural in case of ties) are not at end-of-sentence
    //    (since all other beam probabilities can only decrease)
    void loop(const llama_beam_search_callback_fn_t callback, void * const callback_data) {
        beams.push_back({{}, 1.0f, false});  // Start with one empty beam w/ probability = 1.0 and !eob.
        const auto not_eob = [](const llama_beam & beam) { return !beam.eob; };
        for (int i = 0 ; i < n_predict && std::any_of(beams.begin(),beams.end(),not_eob) &&
                       !beams[top_beam_index()].eob ; ++i) {
            callback(callback_data, get_beams_state(false));  // Sets common_prefix_length
            update_beams_from_beam_views();   // Update values (p,eob) that callback may have changed.
            if (common_prefix_length) {
                llama_decode(ctx, llama_batch_get_one(beams[0].tokens.data(), common_prefix_length, n_past, 0));
                n_past += common_prefix_length;
            }
            // Zero-out next_beam probabilities to place them last in following min-heap.
            std::for_each(next_beams.begin(), next_beams.end(), [](llama_beam & beam) { beam.p = 0.0f; });
            for (llama_beam & beam : beams) {
                beam.shift_tokens(common_prefix_length);
                fill_next_beams_by_top_probabilities(beam);
            }
            // next_beams become the beams of next/final iteration. Swap them to re-use memory.
            beams.swap(next_beams);
            renormalize_beam_probabilities(beams);
        }
        collapse_beams(top_beam_index());
        callback(callback_data, get_beams_state(true));
    }

    // As beams grow, the cumulative probabilities decrease.
    // Renormalize them to avoid floating point underflow.
    static void renormalize_beam_probabilities(std::vector<llama_beam> & beams) {
        const auto sum_p = [](float sum, llama_beam & beam) { return sum + beam.p; };
        const float inv_sum = 1.0f / std::accumulate(beams.begin(), beams.end(), 0.0f, sum_p);
        std::for_each(beams.begin(), beams.end(), [=](llama_beam & beam) { beam.p *= inv_sum; });
    }

    // Assumes beams is non-empty.  Uses llama_beam::operator<() for ordering.
    size_t top_beam_index() {
        return std::max_element(beams.begin(), beams.end()) - beams.begin();
    }

    // Copy (p,eob) for each beam which may have been changed by the callback.
    void update_beams_from_beam_views() {
        for (size_t i = 0 ; i < beams.size() ; ++i) {
            beams[i].p = beam_views[i].p;
            beams[i].eob = beam_views[i].eob;
        }
    }
};

void llama_beam_search(llama_context * ctx,
                       llama_beam_search_callback_fn_t callback, void * callback_data,
                       size_t n_beams, int n_past, int n_predict) {
    assert(ctx);
    const int64_t t_start_sample_us = ggml_time_us();

    llama_beam_search_data beam_search_data(ctx, n_beams, n_past, n_predict);

    beam_search_data.loop(callback, callback_data);

    ctx->t_sample_us += ggml_time_us() - t_start_sample_us;
    ctx->n_sample++;
}

//
// quantization
//

struct quantize_state_internal {
    const llama_model                 & model;
    const llama_model_quantize_params * params;

    int n_attention_wv    = 0;
    int n_ffn_down        = 0;
    int n_ffn_gate        = 0;
    int n_ffn_up          = 0;
    int i_attention_wv    = 0;
    int i_ffn_down        = 0;
    int i_ffn_gate        = 0;
    int i_ffn_up          = 0;

    int n_k_quantized     = 0;
    int n_fallback        = 0;

    bool has_imatrix      = false;

    quantize_state_internal(const llama_model & model, const llama_model_quantize_params * params)
        : model(model)
        , params(params)
        {}
};

static void llama_convert_tensor_internal(
    struct ggml_tensor * tensor, std::vector<no_init<float>> & output, std::vector<std::thread> & workers,
    const size_t nelements, const int nthread
) {
    if (output.size() < nelements) {
        output.resize(nelements);
    }
    float * f32_output = (float *) output.data();

    ggml_type_traits_t qtype;
    if (ggml_is_quantized(tensor->type)) {
        qtype = ggml_internal_get_type_traits(tensor->type);
        if (qtype.to_float == NULL) {
            throw std::runtime_error(format("type %s unsupported for integer quantization: no dequantization available", ggml_type_name(tensor->type)));
        }
    } else if (tensor->type != GGML_TYPE_F16) {
        throw std::runtime_error(format("cannot dequantize/convert tensor type %s", ggml_type_name(tensor->type)));
    }

    if (nthread < 2) {
        if (tensor->type == GGML_TYPE_F16) {
            ggml_fp16_to_fp32_row((ggml_fp16_t *)tensor->data, f32_output, nelements);
        } else if (ggml_is_quantized(tensor->type)) {
            qtype.to_float(tensor->data, f32_output, nelements);
        } else {
            GGML_ASSERT(false); // unreachable
        }
        return;
    }

    size_t block_size = tensor->type == GGML_TYPE_F16 ? 1 : (size_t)ggml_blck_size(tensor->type);
    size_t block_size_bytes = ggml_type_size(tensor->type);

    GGML_ASSERT(nelements % block_size == 0);
    size_t nblocks = nelements / block_size;
    size_t blocks_per_thread = nblocks / nthread;
    size_t spare_blocks = nblocks - (blocks_per_thread * nthread); // if blocks aren't divisible by thread count

    size_t in_buff_offs = 0;
    size_t out_buff_offs = 0;

    for (int tnum = 0; tnum < nthread; tnum++) {
        size_t thr_blocks = blocks_per_thread + (tnum == nthread - 1 ? spare_blocks : 0); // num blocks for this thread
        size_t thr_elems = thr_blocks * block_size; // number of elements for this thread
        size_t thr_block_bytes = thr_blocks * block_size_bytes; // number of input bytes for this thread

        auto compute = [qtype] (ggml_type typ, uint8_t * inbuf, float * outbuf, int nels) {
            if (typ == GGML_TYPE_F16) {
                ggml_fp16_to_fp32_row((ggml_fp16_t *)inbuf, outbuf, nels);
            } else {
                qtype.to_float(inbuf, outbuf, nels);
            }
        };
        workers.emplace_back(compute, tensor->type, (uint8_t *) tensor->data + in_buff_offs, f32_output + out_buff_offs, thr_elems);
        in_buff_offs += thr_block_bytes;
        out_buff_offs += thr_elems;
    }
    for (auto & w : workers) { w.join(); }
    workers.clear();
}

static ggml_type get_k_quant_type(quantize_state_internal & qs, ggml_type new_type, const ggml_tensor * tensor, llama_ftype ftype) {
    const std::string name = ggml_get_name(tensor);

    // TODO: avoid hardcoded tensor names - use the TN_* constants
    const llm_arch arch = qs.model.arch;
    const auto       tn = LLM_TN(arch);

    auto use_more_bits = [](int i_layer, int num_layers) -> bool {
        return i_layer < num_layers/8 || i_layer >= 7*num_layers/8 || (i_layer - num_layers/8)%3 == 2;
    };

    if (name == tn(LLM_TENSOR_OUTPUT, "weight")) {
        int nx = tensor->ne[0];
        if (arch == LLM_ARCH_FALCON || nx % QK_K != 0) {
            new_type = GGML_TYPE_Q8_0;
        }
        else if (ftype == LLAMA_FTYPE_MOSTLY_IQ2_XXS || ftype == LLAMA_FTYPE_MOSTLY_IQ2_XS) {
            new_type = GGML_TYPE_Q5_K;
        }
        else if (new_type != GGML_TYPE_Q8_0) {
            new_type = GGML_TYPE_Q6_K;
        }
    } else if (ftype == LLAMA_FTYPE_MOSTLY_IQ2_XXS || ftype == LLAMA_FTYPE_MOSTLY_IQ2_XS) {
        if (name.find("attn_v.weight") != std::string::npos) {
            if (qs.model.hparams.n_gqa() >= 4 || qs.model.hparams.n_expert >= 4) new_type = GGML_TYPE_Q4_K;
            else new_type = GGML_TYPE_Q2_K;
            ++qs.i_attention_wv;
        }
        else if (name.find("ffn_down") != std::string::npos) {
            if (qs.i_ffn_down < qs.n_ffn_down/8) new_type = GGML_TYPE_Q2_K;
            ++qs.i_ffn_down;
        }
        else if (name == "token_embd.weight") new_type = GGML_TYPE_Q2_K;
    } else if (name.find("attn_v.weight") != std::string::npos) {
        if      (ftype == LLAMA_FTYPE_MOSTLY_Q2_K) {
            new_type = qs.model.hparams.n_gqa() >= 4 ? GGML_TYPE_Q4_K : GGML_TYPE_Q3_K;
        }
        else if (ftype == LLAMA_FTYPE_MOSTLY_Q2_K_S && qs.model.hparams.n_gqa() >= 4) {
            new_type = GGML_TYPE_Q4_K;
        }
        else if (ftype == LLAMA_FTYPE_MOSTLY_Q3_K_M) {
            new_type = qs.i_attention_wv < 2 ? GGML_TYPE_Q5_K : GGML_TYPE_Q4_K;
        }
        else if (ftype == LLAMA_FTYPE_MOSTLY_Q3_K_L) new_type = GGML_TYPE_Q5_K;
        else if ((ftype == LLAMA_FTYPE_MOSTLY_Q4_K_M || ftype == LLAMA_FTYPE_MOSTLY_Q5_K_M) &&
                use_more_bits(qs.i_attention_wv, qs.n_attention_wv)) new_type = GGML_TYPE_Q6_K;
        else if (ftype == LLAMA_FTYPE_MOSTLY_Q4_K_S && qs.i_attention_wv < 4) new_type = GGML_TYPE_Q5_K;
        else if (QK_K == 64 && (ftype == LLAMA_FTYPE_MOSTLY_Q4_K_S || ftype == LLAMA_FTYPE_MOSTLY_Q3_K_S) &&
                (qs.i_attention_wv < qs.n_attention_wv/8 || qs.i_attention_wv >= 7*qs.n_attention_wv/8)) new_type = GGML_TYPE_Q6_K;
        if (qs.model.type == MODEL_70B) {
            // In the 70B model we have 8 heads sharing the same attn_v weights. As a result, the attn_v.weight tensor is
            // 8x smaller compared to attn_q.weight. Hence, we can get a nice boost in quantization accuracy with
            // nearly negligible increase in model size by quantizing this tensor with more bits:
            if (new_type == GGML_TYPE_Q3_K || new_type == GGML_TYPE_Q4_K) new_type = GGML_TYPE_Q5_K;
        }
        if (qs.model.hparams.n_expert == 8) {
            // for the 8-expert model, bumping this to Q8_0 trades just ~128MB
            // TODO: explore better strategies
            new_type = GGML_TYPE_Q8_0;
        }
        ++qs.i_attention_wv;
    } else if (name.find("attn_k.weight") != std::string::npos) {
        if (qs.model.hparams.n_expert == 8) {
            // for the 8-expert model, bumping this to Q8_0 trades just ~128MB
            // TODO: explore better strategies
            new_type = GGML_TYPE_Q8_0;
        }
        else if (ftype == LLAMA_FTYPE_MOSTLY_Q3_K_XS) {
            new_type = GGML_TYPE_Q2_K;
        }
    } else if (name.find("ffn_down") != std::string::npos) {
        const int n_expert = std::max(1, (int)qs.model.hparams.n_expert);
        int i_layer, n_layer;
        if (n_expert == 1) {
            i_layer = qs.i_ffn_down;
            n_layer = qs.n_ffn_down;
        } else {
            // Believe it or not, "experts" in the FFN of Mixtral-8x7B are not consecutive, but iccasionally randomly
            // sprinkled in the model. Hence, simply dividing i_ffn_down by n_expert does not work
            // for getting the current layer as I initially thought, and we need to resort to parsing the
            // tensor name.
            n_layer = qs.n_ffn_down / n_expert;
            if (sscanf(name.c_str(), "blk.%d.ffn_down", &i_layer) != 1) {
                throw std::runtime_error(format("Failed to determine layer for tensor %s", name.c_str()));
            }
            if (i_layer < 0 || i_layer >= n_layer) {
                throw std::runtime_error(format("Bad layer %d for tensor %s. Must be in [0, %d)", i_layer, name.c_str(), n_layer));
            }
        }
        if      (ftype == LLAMA_FTYPE_MOSTLY_Q2_K) new_type = GGML_TYPE_Q3_K;
        else if (ftype == LLAMA_FTYPE_MOSTLY_Q2_K_S || ftype == LLAMA_FTYPE_MOSTLY_Q3_K_XS) {
            if (i_layer < n_layer/8) new_type = GGML_TYPE_Q4_K;
        }
        else if (ftype == LLAMA_FTYPE_MOSTLY_Q3_K_M) {
            new_type = i_layer < n_layer/16 ? GGML_TYPE_Q5_K
                     : arch != LLM_ARCH_FALCON || use_more_bits(i_layer, n_layer) ? GGML_TYPE_Q4_K
                     : GGML_TYPE_Q3_K;
        }
        else if (ftype == LLAMA_FTYPE_MOSTLY_Q3_K_L) {
            new_type = arch == LLM_ARCH_FALCON ? GGML_TYPE_Q4_K : GGML_TYPE_Q5_K;
        }
        else if (ftype == LLAMA_FTYPE_MOSTLY_Q4_K_M) {
            if (arch == LLM_ARCH_FALCON) {
                new_type = i_layer < n_layer/16 ? GGML_TYPE_Q6_K :
                           use_more_bits(i_layer, n_layer) ? GGML_TYPE_Q5_K : GGML_TYPE_Q4_K;
            } else {
                if (use_more_bits(i_layer, n_layer)) new_type = GGML_TYPE_Q6_K;
            }
        }
        else if (ftype == LLAMA_FTYPE_MOSTLY_Q5_K_M && use_more_bits(i_layer, n_layer)) new_type = GGML_TYPE_Q6_K;
        else if (ftype == LLAMA_FTYPE_MOSTLY_Q4_K_S && arch != LLM_ARCH_FALCON && i_layer < n_layer/8) {
            new_type = GGML_TYPE_Q5_K;
        }
        else if ((ftype == LLAMA_FTYPE_MOSTLY_Q4_0 || ftype == LLAMA_FTYPE_MOSTLY_Q5_0)
                && qs.has_imatrix && i_layer < n_layer/8) {
            // Guard against craziness in the first few ffn_down layers that can happen even with imatrix for Q4_0/Q5_0.
            // We only do it when an imatrix is provided because a) we want to make sure that one can always get the
            // same quantization as before imatrix stuff, and b) Q4_1/Q5_1 do go crazy on ffn_down without an imatrix.
            new_type = ftype == LLAMA_FTYPE_MOSTLY_Q4_0 ? GGML_TYPE_Q4_1 : GGML_TYPE_Q5_1;
        }
        ++qs.i_ffn_down;
    } else if (name.find("attn_output.weight") != std::string::npos) {
        if (arch != LLM_ARCH_FALCON) {
            if (qs.model.hparams.n_expert == 8) {
                if (ftype == LLAMA_FTYPE_MOSTLY_Q2_K   || ftype == LLAMA_FTYPE_MOSTLY_Q3_K_XS ||
                    ftype == LLAMA_FTYPE_MOSTLY_Q3_K_S || ftype == LLAMA_FTYPE_MOSTLY_Q3_K_M ||
                    ftype == LLAMA_FTYPE_MOSTLY_Q4_K_S || ftype == LLAMA_FTYPE_MOSTLY_Q4_K_M) {
                    new_type = GGML_TYPE_Q5_K;
                }
            } else {
                if      (ftype == LLAMA_FTYPE_MOSTLY_Q2_K  ) new_type = GGML_TYPE_Q3_K;
                else if (ftype == LLAMA_FTYPE_MOSTLY_Q3_K_M) new_type = GGML_TYPE_Q4_K;
                else if (ftype == LLAMA_FTYPE_MOSTLY_Q3_K_L) new_type = GGML_TYPE_Q5_K;
            }
        } else {
            if (ftype == LLAMA_FTYPE_MOSTLY_Q3_K_L) new_type = GGML_TYPE_Q4_K;
        }
    }
    else if (name.find("attn_qkv.weight") != std::string::npos) {
        if (ftype == LLAMA_FTYPE_MOSTLY_Q3_K_M || ftype == LLAMA_FTYPE_MOSTLY_Q3_K_L) new_type = GGML_TYPE_Q4_K;
        else if (ftype == LLAMA_FTYPE_MOSTLY_Q4_K_M) new_type = GGML_TYPE_Q5_K;
        else if (ftype == LLAMA_FTYPE_MOSTLY_Q5_K_M) new_type = GGML_TYPE_Q6_K;
    }
    else if (name.find("ffn_gate") != std::string::npos) {
        if (ftype == LLAMA_FTYPE_MOSTLY_Q3_K_XS && !use_more_bits(qs.i_ffn_gate, qs.n_ffn_gate)) {
            new_type = GGML_TYPE_Q2_K;
        }
        ++qs.i_ffn_gate;
    }
    else if (name.find("ffn_up") != std::string::npos) {
        if (ftype == LLAMA_FTYPE_MOSTLY_Q3_K_XS && !use_more_bits(qs.i_ffn_up, qs.n_ffn_up)) {
            new_type = GGML_TYPE_Q2_K;
        }
        ++qs.i_ffn_up;
    }
    //    if (ftype == LLAMA_FTYPE_MOSTLY_Q2_K) new_type = GGML_TYPE_Q3_K;
    //}
    // IK: let's remove this, else Q2_K is almost the same as Q3_K_S
    //else if (name.find("ffn_gate") != std::string::npos || name.find("ffn_up") != std::string::npos) {
    //    if (ftype == LLAMA_FTYPE_MOSTLY_Q2_K) new_type = GGML_TYPE_Q3_K;
    //}
    // This can be used to reduce the size of the Q5_K_S model.
    // The associated PPL increase is fully in line with the size reduction
    //else {
    //    if (ftype == LLAMA_FTYPE_MOSTLY_Q5_K_S) new_type = GGML_TYPE_Q4_K;
    //}
    bool convert_incompatible_tensor = false;
    if (new_type == GGML_TYPE_Q2_K || new_type == GGML_TYPE_Q3_K || new_type == GGML_TYPE_Q4_K ||
        new_type == GGML_TYPE_Q5_K || new_type == GGML_TYPE_Q6_K ||
        new_type == GGML_TYPE_IQ2_XS || new_type == GGML_TYPE_IQ2_XXS) {
        int nx = tensor->ne[0];
        int ny = tensor->ne[1];
        if (nx % QK_K != 0) {
            LLAMA_LOG_WARN("\n\n%s : tensor cols %d x %d are not divisible by %d, required for %s", __func__, nx, ny, QK_K, ggml_type_name(new_type));
            convert_incompatible_tensor = true;
        } else {
            ++qs.n_k_quantized;
        }
    }
    if (convert_incompatible_tensor) {
        switch (new_type) {
            case GGML_TYPE_IQ2_XXS:
            case GGML_TYPE_IQ2_XS:
            case GGML_TYPE_Q2_K: new_type = GGML_TYPE_Q4_0; break;
            case GGML_TYPE_Q3_K: new_type = GGML_TYPE_Q4_1; break;
            case GGML_TYPE_Q4_K: new_type = GGML_TYPE_Q5_0; break;
            case GGML_TYPE_Q5_K: new_type = GGML_TYPE_Q5_1; break;
            case GGML_TYPE_Q6_K: new_type = GGML_TYPE_Q8_0; break;
            default: throw std::runtime_error("\nUnsupported tensor size encountered\n");
        }
        LLAMA_LOG_WARN(" - using fallback quantization %s\n", ggml_type_name(new_type));
        ++qs.n_fallback;
    }

    return new_type;
}

static void llama_model_quantize_internal(const std::string & fname_inp, const std::string & fname_out, const llama_model_quantize_params * params) {
    ggml_type quantized_type;
    llama_ftype ftype = params->ftype;

    switch (params->ftype) {
        case LLAMA_FTYPE_MOSTLY_Q4_0: quantized_type = GGML_TYPE_Q4_0; break;
        case LLAMA_FTYPE_MOSTLY_Q4_1: quantized_type = GGML_TYPE_Q4_1; break;
        case LLAMA_FTYPE_MOSTLY_Q5_0: quantized_type = GGML_TYPE_Q5_0; break;
        case LLAMA_FTYPE_MOSTLY_Q5_1: quantized_type = GGML_TYPE_Q5_1; break;
        case LLAMA_FTYPE_MOSTLY_Q8_0: quantized_type = GGML_TYPE_Q8_0; break;
        case LLAMA_FTYPE_MOSTLY_F16:  quantized_type = GGML_TYPE_F16;  break;
        case LLAMA_FTYPE_ALL_F32:     quantized_type = GGML_TYPE_F32;  break;

        // K-quants
        case LLAMA_FTYPE_MOSTLY_Q2_K_S:
        case LLAMA_FTYPE_MOSTLY_Q2_K:   quantized_type = GGML_TYPE_Q2_K; break;
        case LLAMA_FTYPE_MOSTLY_Q3_K_XS:
        case LLAMA_FTYPE_MOSTLY_Q3_K_S:
        case LLAMA_FTYPE_MOSTLY_Q3_K_M:
        case LLAMA_FTYPE_MOSTLY_Q3_K_L: quantized_type = GGML_TYPE_Q3_K; break;
        case LLAMA_FTYPE_MOSTLY_Q4_K_S:
        case LLAMA_FTYPE_MOSTLY_Q4_K_M: quantized_type = GGML_TYPE_Q4_K; break;
        case LLAMA_FTYPE_MOSTLY_Q5_K_S:
        case LLAMA_FTYPE_MOSTLY_Q5_K_M: quantized_type = GGML_TYPE_Q5_K; break;
        case LLAMA_FTYPE_MOSTLY_Q6_K:   quantized_type = GGML_TYPE_Q6_K; break;
        case LLAMA_FTYPE_MOSTLY_IQ2_XXS:quantized_type = GGML_TYPE_IQ2_XXS; break;
        case LLAMA_FTYPE_MOSTLY_IQ2_XS :quantized_type = GGML_TYPE_IQ2_XS;  break;

        default: throw std::runtime_error(format("invalid output file type %d\n", ftype));
    }

    int nthread = params->nthread;

    if (nthread <= 0) {
        nthread = std::thread::hardware_concurrency();
    }

    // mmap consistently increases speed Linux, and also increases speed on Windows with
    // hot cache. It may cause a slowdown on macOS, possibly related to free memory.
#if defined(__linux__) || defined(_WIN32)
    constexpr bool use_mmap = true;
#else
    constexpr bool use_mmap = false;
#endif

    llama_model_loader ml(fname_inp, use_mmap, NULL);
    ml.init_mapping(false); // no prefetching?

    llama_model model;
    llm_load_arch(ml, model);
    llm_load_hparams(ml, model);

    struct quantize_state_internal qs(model, params);

    if (params->only_copy) {
        ftype = model.ftype;
    }
    const std::unordered_map<std::string, std::vector<float>> * imatrix_data = nullptr;
    if (params->imatrix) {
        imatrix_data = static_cast<const std::unordered_map<std::string, std::vector<float>>*>(params->imatrix);
        if (imatrix_data) {
            LLAMA_LOG_INFO("================================ Have weights data with %d entries\n",int(imatrix_data->size()));
            qs.has_imatrix = true;
        }
    }

    const size_t align = GGUF_DEFAULT_ALIGNMENT;
    struct gguf_context * ctx_out = gguf_init_empty();

    // copy the KV pairs from the input file
    gguf_set_kv     (ctx_out, ml.ctx_gguf);
    gguf_set_val_u32(ctx_out, "general.quantization_version", GGML_QNT_VERSION);
    gguf_set_val_u32(ctx_out, "general.file_type", ftype);

    for (int i = 0; i < ml.n_tensors; ++i) {
        struct ggml_tensor * meta = ml.get_tensor_meta(i);

        const std::string name = ggml_get_name(meta);

        // TODO: avoid hardcoded tensor names - use the TN_* constants
        if (name.find("attn_v.weight") != std::string::npos || name.find("attn_qkv.weight") != std::string::npos) {
            ++qs.n_attention_wv;
        }
        else if (name.find("ffn_down") != std::string::npos) {
            ++qs.n_ffn_down;
        }
        else if (name.find("ffn_gate") != std::string::npos) {
            ++qs.n_ffn_gate;
        }
        else if (name.find("ffn_up") != std::string::npos) {
            ++qs.n_ffn_up;
        }
    }
    if (qs.n_attention_wv != qs.n_ffn_down || (uint32_t)qs.n_attention_wv != model.hparams.n_layer) {
        LLAMA_LOG_WARN("%s ============ Strange model: n_attention_wv = %d, n_ffn_down = %d, hparams.n_layer = %d\n",
                __func__, qs.n_attention_wv, qs.n_ffn_down, model.hparams.n_layer);
    }

    size_t total_size_org = 0;
    size_t total_size_new = 0;
    std::vector<int64_t> hist_all(1 << 4, 0);

    std::vector<std::thread> workers;
    workers.reserve(nthread);
    std::mutex mutex;

    int idx = 0;

    std::vector<no_init<uint8_t>> read_data;
    std::vector<no_init<uint8_t>> work;
    std::vector<no_init<float>> f32_conv_buf;

    // populate the original tensors so we get an initial meta data
    for (int i = 0; i < ml.n_tensors; ++i) {
        struct ggml_tensor * meta = ml.get_tensor_meta(i);
        gguf_add_tensor(ctx_out, meta);
    }

    std::ofstream fout(fname_out, std::ios::binary);
    fout.exceptions(std::ofstream::failbit); // fail fast on write errors

    const size_t meta_size = gguf_get_meta_size(ctx_out);

    LLAMA_LOG_INFO("%s: meta size = %zu bytes\n", __func__, meta_size);

    // placeholder for the meta data
    ::zeros(fout, meta_size);

    for (int i = 0; i < ml.n_tensors; ++i) {
        struct ggml_tensor * tensor = ml.get_tensor_meta(i);

        const std::string name = ggml_get_name(tensor);

        if (!ml.use_mmap) {
            if (read_data.size() < ggml_nbytes(tensor)) {
                read_data.resize(ggml_nbytes(tensor));
            }
            tensor->data = read_data.data();
        }
        ml.load_data_for(tensor);

        LLAMA_LOG_INFO("[%4d/%4d] %36s - [%s], type = %6s, ",
               ++idx, ml.n_tensors,
               ggml_get_name(tensor),
               llama_format_tensor_shape(tensor).c_str(),
               ggml_type_name(tensor->type));

        // This used to be a regex, but <regex> has an extreme cost to compile times.
        bool quantize = name.rfind("weight") == name.size() - 6; // ends with 'weight'?

        // quantize only 2D tensors
        quantize &= (ggml_n_dims(tensor) == 2);
        quantize &= params->quantize_output_tensor || name != "output.weight";
        quantize &= !params->only_copy;

        // do not quantize expert gating tensors
        quantize &= name.find("ffn_gate_inp.weight") == std::string::npos;

        enum ggml_type new_type;
        void * new_data;
        size_t new_size;

        if (quantize) {
            new_type = quantized_type;
            if (!params->pure) {
                new_type = get_k_quant_type(qs, new_type, tensor, ftype);
            }

            // If we've decided to quantize to the same type the tensor is already
            // in then there's nothing to do.
            quantize = tensor->type != new_type;
        }
        if (!quantize) {
            new_type = tensor->type;
            new_data = tensor->data;
            new_size = ggml_nbytes(tensor);
            LLAMA_LOG_INFO("size = %8.3f MB\n", ggml_nbytes(tensor)/1024.0/1024.0);
        } else {
            const size_t nelements = ggml_nelements(tensor);

            const float * imatrix = nullptr;
            if (imatrix_data) {
                auto it = imatrix_data->find(tensor->name);
                if (it == imatrix_data->end()) {
                    LLAMA_LOG_INFO("\n====== %s: did not find weights for %s\n", __func__, tensor->name);
                } else {
                    if (it->second.size() == (size_t)tensor->ne[0]) {
                        imatrix = it->second.data();
                    } else {
                        LLAMA_LOG_INFO("\n====== %s: imatrix size %d is different from tensor size %d for %s\n", __func__,
                                int(it->second.size()), int(tensor->ne[0]), tensor->name);
                    }
                }
            }
            if ((new_type == GGML_TYPE_IQ2_XXS ||
                 new_type == GGML_TYPE_IQ2_XS  ||
                (new_type == GGML_TYPE_Q2_K && params->ftype == LLAMA_FTYPE_MOSTLY_Q2_K_S && strcmp(tensor->name, "token_embd.weight") != 0)) && !imatrix) {
                LLAMA_LOG_ERROR("\n\n============================================================\n");
                LLAMA_LOG_ERROR("Missing importance matrix for tensor %s in a very low-bit quantization\n", tensor->name);
                LLAMA_LOG_ERROR("The result will be garbage, so bailing out\n");
                LLAMA_LOG_ERROR("============================================================\n\n");
                throw std::runtime_error(format("Missing importance matrix for tensor %s in a very low-bit quantization", tensor->name));
            }

            float * f32_data;

            if (tensor->type == GGML_TYPE_F32) {
                f32_data = (float *) tensor->data;
            } else if (ggml_is_quantized(tensor->type) && !params->allow_requantize) {
                throw std::runtime_error(format("requantizing from type %s is disabled", ggml_type_name(tensor->type)));
            } else {
                llama_convert_tensor_internal(tensor, f32_conv_buf, workers, nelements, nthread);
                f32_data = (float *) f32_conv_buf.data();
            }

            LLAMA_LOG_INFO("quantizing to %s .. ", ggml_type_name(new_type));
            fflush(stdout);

            if (work.size() < nelements * 4) {
                work.resize(nelements * 4); // upper bound on size
            }
            new_data = work.data();
            std::array<int64_t, 1 << 4> hist_cur = {};

            const int n_per_row = tensor->ne[0];
            const int nrows = nelements / n_per_row;

            static const int min_chunk_size = 32 * 512;
            const int chunk_size = n_per_row >= min_chunk_size ? n_per_row : n_per_row * ((min_chunk_size + n_per_row - 1)/n_per_row);

            const int nchunk = (nelements + chunk_size - 1)/chunk_size;
            const int nthread_use = nthread > 1 ? std::max(1, std::min(nthread, nchunk)) : 1;
            if (nthread_use < 2) {
                new_size = ggml_quantize_chunk(new_type, f32_data, new_data, 0, nrows, n_per_row, hist_cur.data(), imatrix);
            } else {
                int counter = 0;
                new_size = 0;
                auto compute = [&mutex, &counter, &hist_cur, &new_size, new_type, f32_data, new_data, chunk_size,
                     nrows, n_per_row, imatrix]() {
                    std::array<int64_t, 1 << 4> local_hist = {};
                    const int nrows_per_chunk = chunk_size / n_per_row;
                    size_t local_size = 0;
                    while (true) {
                        std::unique_lock<std::mutex> lock(mutex);
                        int first_row = counter; counter += nrows_per_chunk;
                        if (first_row >= nrows) {
                            if (local_size > 0) {
                                for (int j=0; j<int(local_hist.size()); ++j) {
                                    hist_cur[j] += local_hist[j];
                                }
                                new_size += local_size;
                            }
                            break;
                        }
                        lock.unlock();
                        const int this_nrow = std::min(nrows - first_row, nrows_per_chunk);
                        local_size += ggml_quantize_chunk(new_type, f32_data, new_data,
                                first_row * n_per_row, this_nrow, n_per_row, local_hist.data(), imatrix);
                    }
                };
                for (int it = 0; it < nthread_use - 1; ++it) {
                    workers.emplace_back(compute);
                }
                compute();
                for (auto & w : workers) { w.join(); }
                workers.clear();
            }

            LLAMA_LOG_INFO("size = %8.2f MiB -> %8.2f MiB", ggml_nbytes(tensor)/1024.0/1024.0, new_size/1024.0/1024.0);
            int64_t tot_count = 0;
            for (size_t i = 0; i < hist_cur.size(); i++) {
                hist_all[i] += hist_cur[i];
                tot_count += hist_cur[i];
            }

            if (tot_count > 0) {
                LLAMA_LOG_INFO(" | hist: ");
                for (size_t i = 0; i < hist_cur.size(); i++) {
                    LLAMA_LOG_INFO("%5.3f ", hist_cur[i] / float(nelements));
                }
            }
            LLAMA_LOG_INFO("\n");
        }
        total_size_org += ggml_nbytes(tensor);
        total_size_new += new_size;

        // update the gguf meta data as we go
        gguf_set_tensor_type(ctx_out, name.c_str(), new_type);
        gguf_set_tensor_data(ctx_out, name.c_str(), new_data, new_size);

        // write tensor data + padding
        fout.write((const char *) new_data, new_size);
        zeros(fout, GGML_PAD(new_size, align) - new_size);
    }

    // go back to beginning of file and write the updated meta data
    {
        fout.seekp(0);
        std::vector<uint8_t> data(gguf_get_meta_size(ctx_out));
        gguf_get_meta_data(ctx_out, data.data());
        fout.write((const char *) data.data(), data.size());
    }

    fout.close();

    gguf_free(ctx_out);

    LLAMA_LOG_INFO("%s: model size  = %8.2f MB\n", __func__, total_size_org/1024.0/1024.0);
    LLAMA_LOG_INFO("%s: quant size  = %8.2f MB\n", __func__, total_size_new/1024.0/1024.0);

    // print histogram for all tensors
    {
        int64_t sum_all = 0;
        for (size_t i = 0; i < hist_all.size(); i++) {
            sum_all += hist_all[i];
        }

        if (sum_all > 0) {
            LLAMA_LOG_INFO("%s: hist: ", __func__);
            for (size_t i = 0; i < hist_all.size(); i++) {
                LLAMA_LOG_INFO("%5.3f ", hist_all[i] / float(sum_all));
            }
            LLAMA_LOG_INFO("\n");
        }
    }

    if (qs.n_fallback > 0) {
        LLAMA_LOG_WARN("%s: WARNING: %d of %d tensor(s) incompatible with k-quants and required fallback quantization\n",
                __func__, qs.n_fallback, qs.n_k_quantized + qs.n_fallback);
    }
}

static int llama_apply_lora_from_file_internal(
    const struct llama_model & model, const char * path_lora, float scale, const char * path_base_model, int n_threads
) {
    LLAMA_LOG_INFO("%s: applying lora adapter from '%s' - please wait ...\n", __func__, path_lora);

    const int64_t t_start_lora_us = ggml_time_us();

    llama_file fin(path_lora, "rb");

    // verify magic and version
    {
        uint32_t magic = fin.read_u32();
        if (magic != LLAMA_FILE_MAGIC_GGLA) {
            LLAMA_LOG_ERROR("%s: bad file magic\n", __func__);
            return 1;
        }

        uint32_t format_version = fin.read_u32();
        if (format_version != 1) {
            LLAMA_LOG_ERROR("%s: unsupported file version\n", __func__ );
            return 1;
        }
    }

    int32_t lora_r = fin.read_u32();
    int32_t lora_alpha = fin.read_u32();
    float scaling = scale * (float)lora_alpha / (float)lora_r;

    LLAMA_LOG_INFO("%s: r = %d, alpha = %d, scaling = %.2f\n", __func__, lora_r, lora_alpha, scaling);

    // load base model
    std::unique_ptr<llama_model_loader> ml;
    if (path_base_model) {
        LLAMA_LOG_INFO("%s: loading base model from '%s'\n", __func__, path_base_model);
        ml.reset(new llama_model_loader(path_base_model, /*use_mmap*/ true, /*kv_overrides*/ nullptr));
        ml->init_mapping(/*prefetch*/ false); // no prefetching
    }

    struct tensor_meta {
        std::string name;
        ggml_type type;
        int32_t ne[2];
        size_t offset;
    };
    std::map<std::string, tensor_meta> tensor_meta_map;

    // load all tensor meta
    while (true) {
        if (fin.tell() == fin.size) {
            // eof
            break;
        }

        int32_t n_dims;
        int32_t name_len;
        int32_t ftype;

        fin.read_raw(&n_dims, sizeof(n_dims));
        fin.read_raw(&name_len, sizeof(name_len));
        fin.read_raw(&ftype, sizeof(ftype));

        if (n_dims != 1 && n_dims != 2) {
            LLAMA_LOG_ERROR("%s: unsupported tensor dimension %d\n", __func__, n_dims);
            return 1;
        }

        int32_t ne[2] = { 1, 1 };
        for (int i = 0; i < n_dims; ++i) {
            fin.read_raw(&ne[i], sizeof(ne[i]));
        }

        std::string name;
        {
            GGML_ASSERT(name_len < GGML_MAX_NAME);
            char buf[GGML_MAX_NAME];
            fin.read_raw(buf, name_len);
            name = std::string(buf, name_len);
        }

        // check for lora suffix
        std::string lora_suffix;
        if (name.length() > 6) {
            lora_suffix = name.substr(name.length() - 6);
        }
        if (lora_suffix != ".loraA" && lora_suffix != ".loraB") {
            LLAMA_LOG_ERROR("%s: error: '%s' is not a lora tensor\n", __func__, name.c_str());
            return 1;
        }

        // tensor type
        ggml_type wtype;
        switch (ftype) {
            case 0: wtype = GGML_TYPE_F32;  break;
            case 1: wtype = GGML_TYPE_F16;  break;
            default:
                    {
                        LLAMA_LOG_ERROR("%s: invalid tensor data type '%d'\n",
                                __func__, ftype);
                        return false;
                    }
        }

        // data offset
        size_t offset = fin.tell();
        offset = (offset + 31) & -32;

        // skip tensor data
        fin.seek(offset + ggml_row_size(wtype, ne[0]) * ne[1], SEEK_SET);

        tensor_meta_map.emplace(name, tensor_meta{ name, wtype, { ne[0], ne[1] }, offset });
    }

    bool warned = false;
    int n_tensors = 0;

    // apply
    ggml_backend_t backend_cpu = ggml_backend_cpu_init();
    if (backend_cpu == nullptr) {
        LLAMA_LOG_ERROR("%s: error: failed to initialize cpu backend\n", __func__);
        return 1;
    }
    ggml_backend_cpu_set_n_threads(backend_cpu, n_threads);

    std::vector<no_init<uint8_t>> read_buf;
    for (const auto & it : model.tensors_by_name) {
        const std::string & base_name = it.first;
        ggml_tensor * model_t = it.second;

        if (tensor_meta_map.find(base_name + ".loraA") == tensor_meta_map.end() ||
            tensor_meta_map.find(base_name + ".loraB") == tensor_meta_map.end()) {
            continue;
        }

        tensor_meta & metaA = tensor_meta_map.at(base_name + ".loraA");
        tensor_meta & metaB = tensor_meta_map.at(base_name + ".loraB");

        ggml_init_params lora_init_params = {
            /* .mem_size   */ ggml_tensor_overhead()*128 + ggml_graph_overhead(),
            /* .mem_buffer */ nullptr,
            /* .no_alloc   */ true,
        };
        ggml_context * lora_ctx = ggml_init(lora_init_params);
        if (lora_ctx == nullptr) {
            LLAMA_LOG_ERROR("%s: error: failed to initialize lora context\n", __func__);
            ggml_backend_free(backend_cpu);
            return 1;
        }

        // create tensors
        ggml_tensor * loraA = ggml_new_tensor_2d(lora_ctx, metaA.type, metaA.ne[0], metaA.ne[1]);
        ggml_tensor * loraB = ggml_new_tensor_2d(lora_ctx, metaB.type, metaB.ne[0], metaB.ne[1]);
        ggml_set_name(loraA, metaA.name.c_str());
        ggml_set_name(loraB, metaB.name.c_str());

        ggml_tensor * base_t;
        if (ml) {
            if (gguf_find_tensor(ml->ctx_gguf, base_name.c_str()) < 0) {
                LLAMA_LOG_ERROR("%s: error: tensor '%s' not found in base model\n", __func__, base_name.c_str());
                return 1;
            }
            base_t = ggml_dup_tensor(lora_ctx, ml->get_tensor_meta(base_name.c_str()));
        } else {
            base_t = ggml_dup_tensor(lora_ctx, model_t);
        }
        ggml_set_name(base_t, base_name.c_str());

        // allocate in backend buffer
        ggml_backend_buffer_t lora_buf = ggml_backend_alloc_ctx_tensors_from_buft(lora_ctx, ggml_backend_cpu_buffer_type());
        if (lora_buf == nullptr) {
            LLAMA_LOG_ERROR("%s: error: failed to allocate lora tensors\n", __func__);
            return 1;
        }

        // load tensor data
        auto load_tensor = [&read_buf, &fin](const tensor_meta & tensor_meta, ggml_tensor * tensor) {
            read_buf.resize(ggml_nbytes(tensor));
            fin.seek(tensor_meta.offset, SEEK_SET);
            fin.read_raw(read_buf.data(), ggml_nbytes(tensor));
            ggml_backend_tensor_set(tensor, read_buf.data(), 0, read_buf.size());
        };
        load_tensor(metaA, loraA);
        load_tensor(metaB, loraB);

        // load base model tensor data
        if (ml) {
            ml->load_data_for(base_t);
        } else {
            ggml_backend_tensor_copy(model_t, base_t);
        }

        if (ggml_is_quantized(base_t->type) && !warned) {
            LLAMA_LOG_WARN("%s: warning: using a lora adapter with a quantized model may result in poor quality, "
                            "use a f16 or f32 base model with --lora-base\n", __func__);
            warned = true;
        }

        if (base_t->ne[0] != loraA->ne[1] || base_t->ne[1] != loraB->ne[1]) {
            LLAMA_LOG_ERROR("%s: incompatible tensor dimensions (%" PRId64 " and %" PRId64 ");"
                            " are you sure that this adapter is for this model?\n", __func__, base_t->ne[0], loraA->ne[1]);
            ggml_free(lora_ctx);
            ggml_backend_buffer_free(lora_buf);
            ggml_backend_free(backend_cpu);
            return 1;
        }

        auto build_lora_graph = [&]() {
            // w = w + BA*s
            ggml_tensor * BA = ggml_mul_mat(lora_ctx, loraA, loraB);
            ggml_set_name(BA, "BA");

            if (scaling != 1.0f) {
                BA = ggml_scale(lora_ctx, BA, scaling);
                ggml_set_name(BA, "BA_scaled");
            }

            ggml_tensor * r;
            r = ggml_add_inplace(lora_ctx, base_t, BA);
            ggml_set_name(r, "r_add");

            if (base_t->type != model_t->type) {
                // convert the result to the model type
                r = ggml_cast(lora_ctx, r, model_t->type);
                ggml_set_name(r, "r_cast");
            }

            return r;
        };

        ggml_cgraph * gf = ggml_new_graph(lora_ctx);
        ggml_tensor * r = build_lora_graph();
        ggml_build_forward_expand(gf, r);

        ggml_backend_buffer_t graph_buf = ggml_backend_alloc_ctx_tensors_from_buft(lora_ctx, ggml_backend_cpu_buffer_type());
        if (graph_buf == nullptr) {
            LLAMA_LOG_ERROR("%s: error: failed to allocate graph tensors\n", __func__);
            ggml_free(lora_ctx);
            ggml_backend_buffer_free(lora_buf);
            ggml_backend_free(backend_cpu);
            return 1;
        }

        ggml_backend_graph_compute(backend_cpu, gf);

        ggml_backend_tensor_set(model_t, r->data, 0, ggml_nbytes(r));

#if 0
        // TODO: use scheduler with fallback to CPU for less copies between CPU and GPU
        //ggml_backend_sched_t sched = ggml_backend_sched_new(backends.data(), backends.size(), GGML_DEFAULT_GRAPH_SIZE);

        // sched compute
        ggml_build_forward_expand(gf, build_graph());
        ggml_backend_sched_init_measure(sched, gf);

        // create the graph again, since the previous one was destroyed by the measure
        ggml_graph_clear(gf);
        ggml_build_forward_expand(gf, build_graph());
        ggml_backend_sched_graph_compute(sched, gf);
        ggml_backend_sched_free(sched);
#endif

        ggml_backend_buffer_free(lora_buf);
        ggml_backend_buffer_free(graph_buf);
        ggml_free(lora_ctx);

        n_tensors++;
        if (n_tensors % 4 == 0) {
            LLAMA_LOG_INFO(".");
        }
    }

    ggml_backend_free(backend_cpu);

    const int64_t t_lora_us = ggml_time_us() - t_start_lora_us;
    LLAMA_LOG_INFO(" done (%.2f ms)\n", t_lora_us / 1000.0);

    return 0;
}

//
// interface implementation
//
struct llama_model_params llama_model_default_params() {
    struct llama_model_params result = {
        /*.n_gpu_layers                =*/ 0,
        /*.split_mode                  =*/ LLAMA_SPLIT_LAYER,
        /*.main_gpu                    =*/ 0,
        /*.tensor_split                =*/ nullptr,
        /*.progress_callback           =*/ nullptr,
        /*.progress_callback_user_data =*/ nullptr,
        /*.kv_overrides                =*/ nullptr,
        /*.vocab_only                  =*/ false,
        /*.use_mmap                    =*/ true,
        /*.use_mlock                   =*/ false,
    };

#ifdef GGML_USE_METAL
    // note: we usually have plenty of VRAM, so by default offload all layers to the GPU
    result.n_gpu_layers = 999;
#endif

    return result;
}

struct llama_context_params llama_context_default_params() {
    struct llama_context_params result = {
        /*.seed                        =*/ LLAMA_DEFAULT_SEED,
        /*.n_ctx                       =*/ 512,
        /*.n_batch                     =*/ 4096,
        /*.n_ubatch                    =*/ 256,
        /*.n_threads                   =*/ GGML_DEFAULT_N_THREADS, // TODO: better default
        /*.n_threads_batch             =*/ GGML_DEFAULT_N_THREADS,
        /*.rope_scaling_type           =*/ LLAMA_ROPE_SCALING_UNSPECIFIED,
        /*.rope_freq_base              =*/ 0.0f,
        /*.rope_freq_scale             =*/ 0.0f,
        /*.yarn_ext_factor             =*/ -1.0f,
        /*.yarn_attn_factor            =*/ 1.0f,
        /*.yarn_beta_fast              =*/ 32.0f,
        /*.yarn_beta_slow              =*/ 1.0f,
        /*.yarn_orig_ctx               =*/ 0,
        /*.cb_eval                     =*/ nullptr,
        /*.cb_eval_user_data           =*/ nullptr,
        /*.type_k                      =*/ GGML_TYPE_F16,
        /*.type_v                      =*/ GGML_TYPE_F16,
        /*.mul_mat_q                   =*/ true,
        /*.logits_all                  =*/ false,
        /*.embedding                   =*/ false,
        /*.offload_kqv                 =*/ true,
    };

    return result;
}

struct llama_model_quantize_params llama_model_quantize_default_params() {
    struct llama_model_quantize_params result = {
        /*.nthread                     =*/ 0,
        /*.ftype                       =*/ LLAMA_FTYPE_MOSTLY_Q5_1,
        /*.allow_requantize            =*/ false,
        /*.quantize_output_tensor      =*/ true,
        /*.only_copy                   =*/ false,
        /*.pure                        =*/ false,
        /*.imatrix                     =*/ nullptr,
    };

    return result;
}

int32_t llama_max_devices(void) {
    return LLAMA_MAX_DEVICES;
}

bool llama_mmap_supported(void) {
    return llama_mmap::SUPPORTED;
}

bool llama_mlock_supported(void) {
    return llama_mlock::SUPPORTED;
}

void llama_backend_init(bool numa) {
    ggml_time_init();

    // needed to initialize f16 tables
    {
        struct ggml_init_params params = { 0, NULL, false };
        struct ggml_context * ctx = ggml_init(params);
        ggml_free(ctx);
    }

    if (numa) {
        ggml_numa_init();
    }

#ifdef GGML_USE_MPI
    ggml_mpi_backend_init();
#endif
}

void llama_backend_free(void) {
#ifdef GGML_USE_MPI
    ggml_mpi_backend_free();
#endif
    ggml_quantize_free();
}

int64_t llama_time_us(void) {
    return ggml_time_us();
}

struct llama_model * llama_load_model_from_file(
                             const char * path_model,
              struct llama_model_params   params) {
    ggml_time_init();

    llama_model * model = new llama_model;

    unsigned cur_percentage = 0;
    if (params.progress_callback == NULL) {
        params.progress_callback_user_data = &cur_percentage;
        params.progress_callback = [](float progress, void * ctx) {
            unsigned * cur_percentage_p = (unsigned *) ctx;
            unsigned percentage = (unsigned) (100 * progress);
            while (percentage > *cur_percentage_p) {
                *cur_percentage_p = percentage;
                LLAMA_LOG_INFO(".");
                if (percentage >= 100) {
                    LLAMA_LOG_INFO("\n");
                }
            }
            return true;
        };
    }

    int status = llama_model_load(path_model, *model, params);
    GGML_ASSERT(status <= 0);
    if (status < 0) {
        if (status == -1) {
            LLAMA_LOG_ERROR("%s: failed to load model\n", __func__);
        } else if (status == -2) {
            LLAMA_LOG_INFO("%s: cancelled model load\n", __func__);
        }
        delete model;
        return nullptr;
    }

    return model;
}

void llama_free_model(struct llama_model * model) {
    delete model;
}

struct llama_context * llama_new_context_with_model(
                 struct llama_model * model,
        struct llama_context_params   params) {

    if (!model) {
        return nullptr;
    }

    llama_context * ctx = new llama_context(*model);

    const auto & hparams = model->hparams;
    auto       & cparams = ctx->cparams;

    cparams.n_batch          = params.n_batch;
    cparams.n_ubatch         = params.n_ubatch == 0 ? params.n_batch : params.n_ubatch;
    cparams.n_threads        = params.n_threads;
    cparams.n_threads_batch  = params.n_threads_batch;
    cparams.yarn_ext_factor  = params.yarn_ext_factor;
    cparams.yarn_attn_factor = params.yarn_attn_factor;
    cparams.yarn_beta_fast   = params.yarn_beta_fast;
    cparams.yarn_beta_slow   = params.yarn_beta_slow;
    cparams.mul_mat_q        = params.mul_mat_q;
    cparams.offload_kqv      = params.offload_kqv;

    cparams.n_ctx            = params.n_ctx           == 0    ? hparams.n_ctx_train           : params.n_ctx;
    cparams.rope_freq_base   = params.rope_freq_base  == 0.0f ? hparams.rope_freq_base_train  : params.rope_freq_base;
    cparams.rope_freq_scale  = params.rope_freq_scale == 0.0f ? hparams.rope_freq_scale_train : params.rope_freq_scale;

    cparams.n_yarn_orig_ctx  = params.yarn_orig_ctx    != 0 ? params.yarn_orig_ctx    :
                               hparams.n_yarn_orig_ctx != 0 ? hparams.n_yarn_orig_ctx :
                                                              hparams.n_ctx_train;

    cparams.cb_eval           = params.cb_eval;
    cparams.cb_eval_user_data = params.cb_eval_user_data;

    auto rope_scaling_type = params.rope_scaling_type;
    if (rope_scaling_type == LLAMA_ROPE_SCALING_UNSPECIFIED) {
        rope_scaling_type = hparams.rope_scaling_type_train;
    }

    if (rope_scaling_type == LLAMA_ROPE_SCALING_NONE) {
        cparams.rope_freq_scale = 1.0f; // never scale if scaling type is none
    }

    if (cparams.yarn_ext_factor < 0.0f) { // negative indicates 'not set'
        cparams.yarn_ext_factor = rope_scaling_type == LLAMA_ROPE_SCALING_YARN ? 1.0f : 0.0f;
    }

    if (params.seed == LLAMA_DEFAULT_SEED) {
        params.seed = time(NULL);
    }

    LLAMA_LOG_INFO("%s: n_ctx      = %u\n",     __func__, cparams.n_ctx);
    LLAMA_LOG_INFO("%s: n_batch    = %u\n",     __func__, cparams.n_batch);
    LLAMA_LOG_INFO("%s: n_ubatch   = %u\n",     __func__, cparams.n_ubatch);
    LLAMA_LOG_INFO("%s: freq_base  = %.1f\n",   __func__, cparams.rope_freq_base);
    LLAMA_LOG_INFO("%s: freq_scale = %g\n",     __func__, cparams.rope_freq_scale);

    ctx->rng = std::mt19937(params.seed);
    ctx->logits_all = params.logits_all;

    const ggml_type type_k = params.type_k;
    const ggml_type type_v = params.type_v;

    GGML_ASSERT(hparams.n_embd_head_k % ggml_blck_size(type_k) == 0);
    GGML_ASSERT(hparams.n_embd_head_v % ggml_blck_size(type_v) == 0);

    if (!hparams.vocab_only) {
        // initialize backends
#ifdef GGML_USE_METAL
        if (model->n_gpu_layers > 0) {
            ctx->backend_metal = ggml_backend_metal_init();
            if (ctx->backend_metal == nullptr) {
                LLAMA_LOG_ERROR("%s: failed to initialize Metal backend\n", __func__);
                llama_free(ctx);
                return nullptr;
            }
            ctx->backends.push_back(ctx->backend_metal);
        }
#elif defined(GGML_USE_CUBLAS)
        if (model->n_gpu_layers > 0) {
            // with split_mode LLAMA_SPLIT_NONE or LLAMA_SPLIT_ROW, only the main GPU backend is used
            if (model->split_mode == LLAMA_SPLIT_NONE || model->split_mode == LLAMA_SPLIT_ROW) {
                ggml_backend_t backend = ggml_backend_cuda_init(model->main_gpu);
                if (backend == nullptr) {
                    LLAMA_LOG_ERROR("%s: failed to initialize CUDA%d backend\n", __func__, model->main_gpu);
                    llama_free(ctx);
                    return nullptr;
                }
                ctx->backends.push_back(backend);
            } else {
                // LLAMA_SPLIT_LAYER requires a backend for each GPU
                for (int device = 0; device < ggml_backend_cuda_get_device_count(); ++device) {
                    ggml_backend_t backend = ggml_backend_cuda_init(device);
                    if (backend == nullptr) {
                        LLAMA_LOG_ERROR("%s: failed to initialize CUDA%d backend\n", __func__, device);
                        llama_free(ctx);
                        return nullptr;
                    }
                    ctx->backends.push_back(backend);
                }
            }
        }
#endif
        ctx->backend_cpu = ggml_backend_cpu_init();
        if (ctx->backend_cpu == nullptr) {
            LLAMA_LOG_ERROR("%s: failed to initialize CPU backend\n", __func__);
            llama_free(ctx);
            return nullptr;
        }
        ctx->backends.push_back(ctx->backend_cpu);

        if (!llama_kv_cache_init(ctx->kv_self, ctx->model, type_k, type_v,
                cparams.n_ctx, cparams.offload_kqv)) {
            LLAMA_LOG_ERROR("%s: llama_kv_cache_init() failed for self-attention cache\n", __func__);
            llama_free(ctx);
            return nullptr;
        }

        {
            size_t memory_size_k = 0;
            size_t memory_size_v = 0;

            for (auto & k : ctx->kv_self.k_l) {
                memory_size_k += ggml_nbytes(k);
            }

            for (auto & v : ctx->kv_self.v_l) {
                memory_size_v += ggml_nbytes(v);
            }

            LLAMA_LOG_INFO("%s: KV self size  = %7.2f MiB, K (%s): %7.2f MiB, V (%s): %7.2f MiB\n", __func__,
                (float)(memory_size_k + memory_size_v) / (1024.0f * 1024.0f),
                ggml_type_name(type_k), (float)memory_size_k / (1024.0f * 1024.0f),
                ggml_type_name(type_v), (float)memory_size_v / (1024.0f * 1024.0f));
        }

        // resized during inference, reserve maximum
        //ctx->logits.reserve(hparams.n_vocab*cparams.n_batch);
        ctx->logits_size = hparams.n_vocab*cparams.n_ctx;

        if (params.embedding){
            ctx->embedding.resize(hparams.n_embd);
        }

        // graph inputs
        {
            ggml_init_params init_params = {
                /* .mem_size   */ ggml_tensor_overhead()*5,
                /* .mem_buffer */ nullptr,
                /* .no_alloc   */ true,
            };
            ctx->ctx_input = ggml_init(init_params);

            ctx->inp_tokens  = ggml_new_tensor_1d(ctx->ctx_input, GGML_TYPE_I32, cparams.n_batch);
            ctx->inp_embd    = ggml_new_tensor_2d(ctx->ctx_input, GGML_TYPE_F32, hparams.n_embd, cparams.n_batch);
            ctx->inp_pos     = ggml_new_tensor_1d(ctx->ctx_input, GGML_TYPE_I32, cparams.n_batch);
            ctx->inp_KQ_mask = ggml_new_tensor_2d(ctx->ctx_input, GGML_TYPE_F32, cparams.n_ctx, cparams.n_batch);
            ctx->inp_K_shift = ggml_new_tensor_1d(ctx->ctx_input, GGML_TYPE_I32, cparams.n_ctx);

            ggml_set_name(ctx->inp_tokens,  "inp_tokens");
            ggml_set_name(ctx->inp_embd,    "inp_embd");
            ggml_set_name(ctx->inp_pos,     "inp_pos");
            ggml_set_name(ctx->inp_KQ_mask, "inp_KQ_mask");
            ggml_set_name(ctx->inp_K_shift, "inp_K_shift");

            ctx->buf_input = ggml_backend_alloc_ctx_tensors_from_buft(ctx->ctx_input, llama_default_buffer_type_cpu(true));

            LLAMA_LOG_INFO("%s: %10s input buffer size   = %8.2f MiB\n", __func__,
                    ggml_backend_buffer_name(ctx->buf_input),
                    ggml_backend_buffer_get_size(ctx->buf_input) / 1024.0 / 1024.0);
        }

        // scheduler and compute buffers
        {
            // buffer types used for the compute buffer of each backend
            std::vector<ggml_backend_buffer_type_t> backend_buft;
            for (auto * backend : ctx->backends) {
                if (ggml_backend_is_cpu(backend)) {
                    // use host buffers for the CPU backend compute buffer
                    backend_buft.push_back(llama_default_buffer_type_cpu(true));
                } else {
                    backend_buft.push_back(ggml_backend_get_default_buffer_type(backend));
                }
            }

            // buffer used to store the computation graph and the tensor meta data
            ctx->buf_compute_meta.resize(ggml_tensor_overhead()*LLAMA_MAX_NODES + ggml_graph_overhead());

            ctx->sched = ggml_backend_sched_new(ctx->backends.data(), backend_buft.data(), ctx->backends.size(), LLAMA_MAX_NODES);
            ctx->alloc_cpu = ggml_backend_sched_get_tallocr(ctx->sched, ctx->backend_cpu);

            // build worst-case graph
            int n_tokens = (int)std::min(cparams.n_ctx, cparams.n_ubatch);
            int n_past = cparams.n_ctx - n_tokens;
            llama_token token = llama_token_bos(&ctx->model); // not actually used by llama_build_graph, but required to choose between token and embedding inputs graph
            ggml_cgraph * gf = llama_build_graph(*ctx, llama_batch_get_one(&token, n_tokens, n_past, 0));

            // initialize scheduler with the worst-case graph
            ggml_backend_sched_init_measure(ctx->sched, gf);
<<<<<<< HEAD
            // note: the number of splits during measure is higher than during inference due to the kv shift
            int n_splits = ggml_backend_sched_get_n_splits(ctx->sched);
            LLAMA_LOG_INFO("%s: graph splits (measure): %d\n", __func__, n_splits);
            ctx->alloc_cpu = ggml_backend_sched_get_tallocr(ctx->sched, ctx->backend_cpu);
=======
            ctx->alloc = ggml_backend_sched_get_tallocr(ctx->sched, ctx->backend_cpu);
>>>>>>> c9b316c7

            for (ggml_backend_t backend : ctx->backends) {
                ggml_backend_buffer_t buf = ggml_backend_sched_get_buffer(ctx->sched, backend);
                LLAMA_LOG_INFO("%s: %10s compute buffer size = %8.2f MiB\n", __func__,
                        ggml_backend_buffer_name(buf),
                        ggml_backend_buffer_get_size(buf) / 1024.0 / 1024.0);
            }

<<<<<<< HEAD
            // duplicate cpu buffers for microbatching
            const int n_ub = (cparams.n_batch + cparams.n_ubatch - 1) / cparams.n_ubatch;
            ctx->n_compute_bufs = n_ub;
            LLAMA_LOG_INFO("%s: allocating %d compute buffers\n", __func__, n_ub);

            for (ggml_backend_t b : ctx->backends) {
                ggml_tallocr_t alloc = ggml_backend_sched_get_tallocr(ctx->sched, b);
                ggml_backend_buffer_t buf = ggml_tallocr_get_buffer(alloc);
                size_t buf_size = ggml_backend_buffer_get_size(buf);
                ctx->bufs_compute[b].push_back(buf);
                auto * buft = ggml_backend_buffer_get_type(buf);
                for (int i = 1; i < n_ub; ++i) {
                    ggml_backend_buffer_t buf = ggml_backend_buft_alloc_buffer(buft, buf_size);
                    if (buf == nullptr) {
                        LLAMA_LOG_ERROR("%s: failed to allocate compute buffer\n", __func__);
                        llama_free(ctx);
                        return nullptr;
                    }
                    ctx->bufs_compute[b].push_back(buf);
                }
            }

            // allocate buffer for logits output
            ctx->buf_logits = ggml_backend_buft_alloc_buffer(llama_default_buffer_type_cpu(true), hparams.n_vocab*cparams.n_ctx*sizeof(float));
            if (ctx->buf_logits == nullptr) {
                LLAMA_LOG_ERROR("%s: failed to allocate logits buffer\n", __func__);
                llama_free(ctx);
                return nullptr;
            }
            ctx->logits = (float *) ggml_backend_buffer_get_base(ctx->buf_logits);
            ggml_backend_buffer_clear(ctx->buf_logits, 0);
            LLAMA_LOG_INFO("%s: logits buffer size = %8.2f MiB, type = %s\n", __func__,
                    ggml_backend_buffer_get_size(ctx->buf_logits) / 1024.0 / 1024.0,
                    ggml_backend_buffer_name(ctx->buf_logits));
=======
            // note: the number of splits during measure is higher than during inference due to the kv shift
            int n_splits = ggml_backend_sched_get_n_splits(ctx->sched);
            LLAMA_LOG_INFO("%s: graph splits (measure): %d\n", __func__, n_splits);
>>>>>>> c9b316c7
        }
    }

#ifdef GGML_USE_MPI
    ctx->ctx_mpi = ggml_mpi_init();

    if (ggml_mpi_rank(ctx->ctx_mpi) > 0) {
        // Enter a blocking eval loop with dummy input, letting rank=0 drive the process
        // TODO: needs fix after #3228
        GGML_ASSERT(false && "not implemented");
        //const std::vector<llama_token> tmp(ctx->model.hparams.n_ctx, llama_token_bos(ctx));
        //while (!llama_eval(ctx, tmp.data(), tmp.size(), 0, 0)) {};
        llama_backend_free();
        exit(1);
    }
#endif

    return ctx;
}

void llama_free(struct llama_context * ctx) {
    delete ctx;
}

const llama_model * llama_get_model(const struct llama_context * ctx) {
    return &ctx->model;
}

uint32_t llama_n_ctx(const struct llama_context * ctx) {
    return ctx->cparams.n_ctx;
}

uint32_t llama_n_batch(const struct llama_context * ctx) {
    return ctx->cparams.n_batch;
}

enum llama_vocab_type llama_vocab_type(const struct llama_model * model) {
    return model->vocab.type;
}

int32_t llama_n_vocab(const struct llama_model * model) {
    return model->vocab.id_to_token.size();
}

int32_t llama_n_ctx_train(const struct llama_model * model) {
    return model->hparams.n_ctx_train;
}

int32_t llama_n_embd(const struct llama_model * model) {
    return model->hparams.n_embd;
}

float llama_rope_freq_scale_train(const struct llama_model * model) {
    return model->hparams.rope_freq_scale_train;
}

int32_t llama_model_meta_val_str(const struct llama_model * model, const char * key, char * buf, size_t buf_size) {
    const auto & it = model->gguf_kv.find(key);
    if (it == model->gguf_kv.end()) {
        if (buf_size > 0) {
            buf[0] = '\0';
        }
        return -1;
    }
    return snprintf(buf, buf_size, "%s", it->second.c_str());
}

int32_t llama_model_meta_count(const struct llama_model * model) {
    return (int)model->gguf_kv.size();
}

int32_t llama_model_meta_key_by_index(const struct llama_model * model, int i, char * buf, size_t buf_size) {
    if (i < 0 || i >= (int)model->gguf_kv.size()) {
        if (buf_size > 0) {
            buf[0] = '\0';
        }
        return -1;
    }
    auto it = model->gguf_kv.begin();
    std::advance(it, i);
    return snprintf(buf, buf_size, "%s", it->first.c_str());
}

int32_t llama_model_meta_val_str_by_index(const struct llama_model * model, int32_t i, char * buf, size_t buf_size) {
    if (i < 0 || i >= (int)model->gguf_kv.size()) {
        if (buf_size > 0) {
            buf[0] = '\0';
        }
        return -1;
    }
    auto it = model->gguf_kv.begin();
    std::advance(it, i);
    return snprintf(buf, buf_size, "%s", it->second.c_str());
}

int32_t llama_model_desc(const struct llama_model * model, char * buf, size_t buf_size) {
    return snprintf(buf, buf_size, "%s %s %s",
            llama_model_arch_name(model->arch).c_str(),
            llama_model_type_name(model->type),
            llama_model_ftype_name(model->ftype).c_str());
}

uint64_t llama_model_size(const struct llama_model * model) {
    uint64_t size = 0;
    for (const auto & it : model->tensors_by_name) {
        size += ggml_nbytes(it.second);
    }
    return size;
}

uint64_t llama_model_n_params(const struct llama_model * model) {
    uint64_t nparams = 0;
    for (const auto & it : model->tensors_by_name) {
        nparams += ggml_nelements(it.second);
    }
    return nparams;
}

struct ggml_tensor * llama_get_model_tensor(struct llama_model * model, const char * name) {
    auto it = std::find_if(model->tensors_by_name.begin(), model->tensors_by_name.end(),
            [name](const std::pair<std::string, struct ggml_tensor *> & it) {
                return it.first == name;
            });
    if (it == model->tensors_by_name.end()) {
        return nullptr;
    }
    return it->second;
}

uint32_t llama_model_quantize(
        const char * fname_inp,
        const char * fname_out,
        const llama_model_quantize_params * params) {
    try {
        llama_model_quantize_internal(fname_inp, fname_out, params);
        return 0;
    } catch (const std::exception & err) {
        LLAMA_LOG_ERROR("%s: failed to quantize: %s\n", __func__, err.what());
        return 1;
    }
}

int32_t llama_apply_lora_from_file(struct llama_context * ctx, const char * path_lora, float scale, const char * path_base_model, int32_t n_threads) {
    try {
        return llama_apply_lora_from_file_internal(ctx->model, path_lora, scale, path_base_model, n_threads);
    } catch (const std::exception & err) {
        LLAMA_LOG_ERROR("%s: failed to apply lora adapter: %s\n", __func__, err.what());
        return 1;
    }
}

int32_t llama_model_apply_lora_from_file(const struct llama_model * model, const char * path_lora, float scale, const char * path_base_model, int32_t n_threads) {
    try {
        return llama_apply_lora_from_file_internal(*model, path_lora, scale, path_base_model, n_threads);
    } catch (const std::exception & err) {
        LLAMA_LOG_ERROR("%s: failed to apply lora adapter: %s\n", __func__, err.what());
        return 1;
    }
}

struct llama_kv_cache_view llama_kv_cache_view_init(const struct llama_context * ctx, int32_t n_max_seq) {
    struct llama_kv_cache_view result = {
        /*.n_cells            = */ 0,
        /*.n_max_seq          = */ n_max_seq,
        /*.token_count        = */ 0,
        /*.used_cells         = */ llama_get_kv_cache_used_cells(ctx),
        /*.max_contiguous     = */ 0,
        /*.max_contiguous_idx = */ -1,
        /*.cells              = */ nullptr,
        /*.cells_sequences    = */ nullptr,
    };
    return result;
}

void llama_kv_cache_view_free(struct llama_kv_cache_view * view) {
    if (view->cells != nullptr) {
        free(view->cells);
        view->cells = nullptr;
    }
    if (view->cells_sequences != nullptr) {
        free(view->cells_sequences);
        view->cells_sequences = nullptr;
    }
}

void llama_kv_cache_view_update(const struct llama_context * ctx, struct llama_kv_cache_view * view) {
    if (uint32_t(view->n_cells) < ctx->kv_self.size || view->cells == nullptr) {
        view->n_cells = int32_t(ctx->kv_self.size);
        void * p = realloc(view->cells, sizeof(struct llama_kv_cache_view_cell) * view->n_cells);
        GGML_ASSERT(p != nullptr && "Failed to alloc kv_cache_view cells");
        view->cells = (struct llama_kv_cache_view_cell *)p;
        p = realloc(view->cells_sequences, sizeof(llama_seq_id) * view->n_max_seq * view->n_cells);
        GGML_ASSERT(p != nullptr && "Failed to alloc kv_cache_view cells sequences");
        view->cells_sequences = (llama_seq_id *)p;
    }

    const std::vector<llama_kv_cell> & kv_cells = ctx->kv_self.cells;
    llama_kv_cache_view_cell * c_curr = view->cells;
    llama_seq_id * cs_curr = view->cells_sequences;
    int32_t used_cells = 0;
    int32_t token_count = 0;
    int32_t curr_contig_idx = -1;
    uint32_t max_contig = 0;
    int32_t max_contig_idx = -1;

    for (int32_t i = 0; i < int32_t(ctx->kv_self.size); i++, c_curr++, cs_curr += view->n_max_seq) {
        const size_t curr_size = kv_cells[i].seq_id.size();
        token_count += curr_size;
        c_curr->pos = kv_cells[i].pos + kv_cells[i].delta;

        if (curr_size > 0) {
            if (curr_contig_idx >= 0 && uint32_t(i - curr_contig_idx) > max_contig) {
                max_contig = i - curr_contig_idx;
                max_contig_idx = curr_contig_idx;
            }
            curr_contig_idx = -1;
        } else if (curr_contig_idx < 0) {
            curr_contig_idx = i;
        }

        int seq_idx = 0;
        for (const llama_seq_id it : kv_cells[i].seq_id) {
            if (seq_idx >= view->n_max_seq) {
                break;
            }
            cs_curr[seq_idx] = it;
            seq_idx++;
        }
        if (seq_idx != 0) {
            used_cells++;
        }
        for (; seq_idx < view->n_max_seq; seq_idx++) {
            cs_curr[seq_idx] = -1;
        }
    }
    if (curr_contig_idx >= 0 && kv_cells.size() - curr_contig_idx > max_contig) {
        max_contig_idx = curr_contig_idx;
        max_contig = kv_cells.size() - curr_contig_idx;
    }
    view->max_contiguous = max_contig;
    view->max_contiguous_idx = max_contig_idx;
    view->token_count = token_count;
    view->used_cells = used_cells;
    if (uint32_t(used_cells) != ctx->kv_self.used) {
        LLAMA_LOG_ERROR("%s: used cells mismatch. kv_cache says %d but we calculated %d\n",
            __func__, ctx->kv_self.used, used_cells);
    }
}

int32_t llama_get_kv_cache_token_count(const struct llama_context * ctx) {
    int result = 0;

    for (uint32_t i = 0; i < ctx->kv_self.size; i++) {
        result += ctx->kv_self.cells[i].seq_id.size();
    }

    return result;
}

int32_t llama_get_kv_cache_used_cells(const struct llama_context * ctx) {
    return ctx->kv_self.used;
}

void llama_kv_cache_clear(struct llama_context * ctx) {
    llama_kv_cache_clear(ctx->kv_self);
}

void llama_kv_cache_seq_rm(struct llama_context * ctx, llama_seq_id seq_id, llama_pos p0, llama_pos p1) {
    llama_kv_cache_seq_rm(ctx->kv_self, seq_id, p0, p1);
}

void llama_kv_cache_seq_cp(struct llama_context * ctx, llama_seq_id seq_id_src, llama_seq_id seq_id_dst, llama_pos p0, llama_pos p1) {
    if (seq_id_src == seq_id_dst) {
        return;
    }
    llama_kv_cache_seq_cp(ctx->kv_self, seq_id_src, seq_id_dst, p0, p1);
}

void llama_kv_cache_seq_keep(struct llama_context * ctx, llama_seq_id seq_id) {
    llama_kv_cache_seq_keep(ctx->kv_self, seq_id);
}

void llama_kv_cache_seq_shift(struct llama_context * ctx, llama_seq_id seq_id, llama_pos p0, llama_pos p1, llama_pos delta) {
    if (delta == 0) {
        return;
    }

    llama_kv_cache_seq_shift(ctx->kv_self, seq_id, p0, p1, delta);
}

void llama_kv_cache_seq_div(struct llama_context * ctx, llama_seq_id seq_id, llama_pos p0, llama_pos p1, int d) {
    if (d == 1) {
        return;
    }

    llama_kv_cache_seq_div(ctx->kv_self, seq_id, p0, p1, d);
}

// Returns the *maximum* size of the state
size_t llama_get_state_size(const struct llama_context * ctx) {
    // we don't know size of rng until we actually serialize it. so reserve more than enough memory for its serialized state.
    // for reference, std::mt19937(1337) serializes to 6701 bytes.
    const size_t s_rng_size        = sizeof(size_t);
    const size_t s_rng             = LLAMA_MAX_RNG_STATE;
    const size_t s_logits_size     = sizeof(size_t);
    // assume worst case for logits although only currently set ones are serialized
    const size_t s_logits          = ctx->logits_size * sizeof(float);
    const size_t s_embedding_size  = sizeof(size_t);
    const size_t s_embedding       = ctx->embedding.size() * sizeof(float);
    const size_t s_kv_size         = sizeof(size_t);
    const size_t s_kv_ntok         = sizeof(int);
    const size_t s_kv              = ctx->kv_self.total_size();

    const size_t s_total = (
        + s_rng_size
        + s_rng
        + s_logits_size
        + s_logits
        + s_embedding_size
        + s_embedding
        + s_kv_size
        + s_kv_ntok
        + s_kv
    );

    return s_total;
}

// llama_context_data
struct llama_data_context {
    virtual void write(const void * src, size_t size) = 0;
    virtual size_t get_size_written() = 0;
    virtual ~llama_data_context() = default;
};

struct llama_data_buffer_context : llama_data_context {
    uint8_t * ptr;
    size_t size_written = 0;

    llama_data_buffer_context(uint8_t * p) : ptr(p) {}

    void write(const void * src, size_t size) override {
        memcpy(ptr, src, size);
        ptr += size;
        size_written += size;
    }

    size_t get_size_written() override {
        return size_written;
    }
};

struct llama_data_file_context : llama_data_context {
    llama_file * file;
    size_t size_written = 0;

    llama_data_file_context(llama_file * f) : file(f) {}

    void write(const void * src, size_t size) override {
        file->write_raw(src, size);
        size_written += size;
    }

    size_t get_size_written() override {
        return size_written;
    }
};

/** copy state data into either a buffer or file depending on the passed in context
 *
 * file context:
 * llama_file file("/path", "wb");
 * llama_data_file_context data_ctx(&file);
 * llama_copy_state_data(ctx, &data_ctx);
 *
 * buffer context:
 * std::vector<uint8_t> buf(max_size, 0);
 * llama_data_buffer_context data_ctx(&buf.data());
 * llama_copy_state_data(ctx, &data_ctx);
 *
*/
static void llama_copy_state_data_internal(struct llama_context * ctx, llama_data_context * data_ctx) {
    // copy rng
    {
        std::ostringstream rng_ss;
        rng_ss << ctx->rng;

        const std::string & rng_str = rng_ss.str();
        const size_t        rng_size = rng_str.size();

        GGML_ASSERT(rng_size <= LLAMA_MAX_RNG_STATE);

        data_ctx->write(&rng_size,      sizeof(rng_size));
        data_ctx->write(rng_str.data(), rng_size);
    }

    // copy logits
    {
        const size_t logits_size = ctx->logits_size;

        data_ctx->write(&logits_size, sizeof(logits_size));

        if (logits_size) {
            data_ctx->write(ctx->logits, logits_size * sizeof(float));
        }
    }

    // copy embeddings
    {
        const size_t embedding_size = ctx->embedding.size();

        data_ctx->write(&embedding_size, sizeof(embedding_size));

        if (embedding_size) {
            data_ctx->write(ctx->embedding.data(), embedding_size * sizeof(float));
        }
    }

    // copy kv cache
    {
        const auto & kv_self = ctx->kv_self;
        const auto & hparams = ctx->model.hparams;
        const auto & cparams = ctx->cparams;

        const auto   n_layer      = hparams.n_layer;
        const auto   n_embd_k_gqa = hparams.n_embd_k_gqa();
        const auto   n_embd_v_gqa = hparams.n_embd_v_gqa();
        const auto   n_ctx        = cparams.n_ctx;

        const size_t   kv_buf_size = kv_self.total_size();
        const uint32_t kv_head     = kv_self.head;
        const uint32_t kv_size     = kv_self.size;
        const uint32_t kv_used     = kv_self.used;

        data_ctx->write(&kv_buf_size, sizeof(kv_buf_size));
        data_ctx->write(&kv_head,     sizeof(kv_head));
        data_ctx->write(&kv_size,     sizeof(kv_size));
        data_ctx->write(&kv_used,     sizeof(kv_used));

        if (kv_buf_size) {
            const size_t elt_size = ggml_element_size(kv_self.k_l[0]);

            std::vector<uint8_t> tmp_buf;
            for (int il = 0; il < (int) n_layer; ++il) {
                tmp_buf.resize(elt_size*n_embd_k_gqa*kv_head);
                ggml_backend_tensor_get(kv_self.k_l[il], tmp_buf.data(), 0, tmp_buf.size());
                data_ctx->write(tmp_buf.data(), tmp_buf.size());

                // v is not contiguous, copy row by row
                tmp_buf.resize(elt_size*kv_head);
                for (int ir = 0; ir < (int) n_embd_v_gqa; ++ir) {
                    ggml_backend_tensor_get(kv_self.v_l[il], tmp_buf.data(), ir*elt_size*n_ctx, tmp_buf.size());
                    data_ctx->write(tmp_buf.data(), tmp_buf.size());
                }
            }
        }

        for (uint32_t i = 0; i < kv_size; ++i) {
            const auto & cell = kv_self.cells[i];

            const llama_pos pos         = cell.pos;
            const size_t    seq_id_size = cell.seq_id.size();

            data_ctx->write(&pos,         sizeof(pos));
            data_ctx->write(&seq_id_size, sizeof(seq_id_size));

            for (auto seq_id : cell.seq_id) {
                data_ctx->write(&seq_id, sizeof(seq_id));
            }
        }
    }
}

size_t llama_copy_state_data(struct llama_context * ctx, uint8_t * dst) {
    llama_data_buffer_context data_ctx(dst);
    llama_copy_state_data_internal(ctx, &data_ctx);

    return data_ctx.get_size_written();
}

// Sets the state reading from the specified source address
size_t llama_set_state_data(struct llama_context * ctx, uint8_t * src) {
    uint8_t * inp = src;

    // set rng
    {
        size_t rng_size;
        memcpy(&rng_size, inp, sizeof(rng_size)); inp += sizeof(rng_size);

        GGML_ASSERT(rng_size <= LLAMA_MAX_RNG_STATE);

        std::string rng_str((char *)inp, rng_size); inp += rng_size;

        std::istringstream rng_ss(rng_str);
        rng_ss >> ctx->rng;

        GGML_ASSERT(!rng_ss.fail());
    }

    // set logits
    {
        size_t logits_size;

        memcpy(&logits_size, inp, sizeof(logits_size)); inp += sizeof(logits_size);

        GGML_ASSERT(ctx->logits_size >= logits_size);

        if (logits_size) {
            //ctx->logits.resize(logits_size);

            memcpy(ctx->logits, inp, logits_size * sizeof(float));
            inp += logits_size * sizeof(float);
        }
    }

    // set embeddings
    {
        size_t embedding_size;

        memcpy(&embedding_size, inp, sizeof(embedding_size)); inp += sizeof(embedding_size);

        GGML_ASSERT(ctx->embedding.capacity() == embedding_size);

        if (embedding_size) {
            memcpy(ctx->embedding.data(), inp, embedding_size * sizeof(float));
            inp += embedding_size * sizeof(float);
        }
    }

    // set kv cache
    {
        const auto & kv_self = ctx->kv_self;
        const auto & hparams = ctx->model.hparams;
        const auto & cparams = ctx->cparams;

        const int    n_layer      = hparams.n_layer;
        const int    n_embd_k_gqa = hparams.n_embd_k_gqa();
        const int    n_embd_v_gqa = hparams.n_embd_v_gqa();
        const int    n_ctx        = cparams.n_ctx;

        size_t   kv_buf_size;
        uint32_t kv_head;
        uint32_t kv_size;
        uint32_t kv_used;

        memcpy(&kv_buf_size, inp, sizeof(kv_buf_size)); inp += sizeof(kv_buf_size);
        memcpy(&kv_head,     inp, sizeof(kv_head));     inp += sizeof(kv_head);
        memcpy(&kv_size,     inp, sizeof(kv_size));     inp += sizeof(kv_size);
        memcpy(&kv_used,     inp, sizeof(kv_used));     inp += sizeof(kv_used);

        if (kv_buf_size) {
            GGML_ASSERT(kv_self.total_size() == kv_buf_size);

            const size_t elt_size = ggml_element_size(kv_self.k_l[0]);

            for (int il = 0; il < (int) n_layer; ++il) {
                size_t k_size = elt_size*n_embd_k_gqa*kv_head;
                ggml_backend_tensor_set(kv_self.k_l[il], inp, 0, k_size);
                inp += k_size;

                // v is not contiguous, copy row by row
                size_t v_row_size = elt_size*kv_head;
                for (int ir = 0; ir < (int) n_embd_v_gqa; ++ir) {
                    ggml_backend_tensor_set(kv_self.v_l[il], inp, ir*elt_size*n_ctx, v_row_size);
                    inp += v_row_size;
                }
            }
        }

        ctx->kv_self.head = kv_head;
        ctx->kv_self.size = kv_size;
        ctx->kv_self.used = kv_used;

        ctx->kv_self.cells.resize(kv_size);

        for (uint32_t i = 0; i < kv_size; ++i) {
            llama_pos pos;
            size_t    seq_id_size;

            memcpy(&pos,         inp, sizeof(pos));         inp += sizeof(pos);
            memcpy(&seq_id_size, inp, sizeof(seq_id_size)); inp += sizeof(seq_id_size);

            ctx->kv_self.cells[i].pos = pos;

            llama_seq_id seq_id;

            for (size_t j = 0; j < seq_id_size; ++j) {
                memcpy(&seq_id, inp, sizeof(seq_id)); inp += sizeof(seq_id);
                ctx->kv_self.cells[i].seq_id.insert(seq_id);
            }
        }
    }

    const size_t nread    = inp - src;
    const size_t max_size = llama_get_state_size(ctx);

    GGML_ASSERT(nread <= max_size);

    return nread;
}

static bool llama_load_session_file_internal(struct llama_context * ctx, const char * path_session, llama_token * tokens_out, size_t n_token_capacity, size_t * n_token_count_out) {
    llama_file file(path_session, "rb");

    // sanity checks
    {
        const uint32_t magic   = file.read_u32();
        const uint32_t version = file.read_u32();

        if (magic != LLAMA_SESSION_MAGIC || version != LLAMA_SESSION_VERSION) {
            LLAMA_LOG_ERROR("%s : unknown (magic, version) for session file: %08x, %08x\n", __func__, magic, version);
            return false;
        }

        llama_hparams session_hparams;
        file.read_raw(&session_hparams, sizeof(llama_hparams));

        if (session_hparams != ctx->model.hparams) {
            LLAMA_LOG_INFO("%s : model hparams didn't match from session file!\n", __func__);
            return false;
        }
    }

    // load the prompt
    {
        const uint32_t n_token_count = file.read_u32();

        if (n_token_count > n_token_capacity) {
            LLAMA_LOG_ERROR("%s : token count in session file exceeded capacity! %u > %zu\n", __func__, n_token_count, n_token_capacity);
            return false;
        }

        file.read_raw(tokens_out, sizeof(llama_token) * n_token_count);
        *n_token_count_out = n_token_count;
    }

    // restore the context state
    {
        const size_t n_state_size_cur = file.size - file.tell();
        const size_t n_state_size_max = llama_get_state_size(ctx);

        if (n_state_size_cur > n_state_size_max) {
            LLAMA_LOG_ERROR("%s : the state size in session file is too big! max %zu, got %zu\n", __func__, n_state_size_max, n_state_size_cur);
            return false;
        }

        std::vector<uint8_t> state_data(n_state_size_max);
        file.read_raw(state_data.data(), n_state_size_cur);

        llama_set_state_data(ctx, state_data.data());
    }

    return true;
}

bool llama_load_session_file(struct llama_context * ctx, const char * path_session, llama_token * tokens_out, size_t n_token_capacity, size_t * n_token_count_out) {
    try {
        return llama_load_session_file_internal(ctx, path_session, tokens_out, n_token_capacity, n_token_count_out);
    } catch (const std::exception & err) {
        LLAMA_LOG_ERROR("error loading session file: %s\n", err.what());
        return false;
    }
}

bool llama_save_session_file(struct llama_context * ctx, const char * path_session, const llama_token * tokens, size_t n_token_count) {
    llama_file file(path_session, "wb");

    file.write_u32(LLAMA_SESSION_MAGIC);
    file.write_u32(LLAMA_SESSION_VERSION);

    file.write_raw(&ctx->model.hparams, sizeof(llama_hparams));

    // save the prompt
    file.write_u32((uint32_t) n_token_count);
    file.write_raw(tokens, sizeof(llama_token) * n_token_count);

    // save the context state using stream saving
    llama_data_file_context data_ctx(&file);
    llama_copy_state_data_internal(ctx, &data_ctx);

    return true;
}

int llama_eval(
        struct llama_context * ctx,
                 llama_token * tokens,
                     int32_t   n_tokens,
                     int32_t   n_past) {
    llama_kv_cache_seq_rm(ctx->kv_self, -1, n_past, -1);

    const int ret = llama_decode_internal(*ctx, llama_batch_get_one(tokens, n_tokens, n_past, 0));
    if (ret < 0) {
        LLAMA_LOG_ERROR("%s: failed to decode, ret = %d\n", __func__, ret);
    }

    return ret;
}

int llama_eval_embd(
            struct llama_context * ctx,
                           float * embd,
                         int32_t   n_tokens,
                         int32_t   n_past) {
    llama_kv_cache_seq_rm(ctx->kv_self, -1, n_past, -1);

    llama_batch batch = { n_tokens, nullptr, embd, nullptr, nullptr, nullptr, nullptr, n_past, 1, 0, };

    const int ret = llama_decode_internal(*ctx, batch);
    if (ret < 0) {
        LLAMA_LOG_ERROR("%s: failed to decode, ret = %d\n", __func__, ret);
    }

    return ret;
}

void llama_set_n_threads(struct llama_context * ctx, uint32_t n_threads, uint32_t n_threads_batch) {
    ctx->cparams.n_threads       = n_threads;
    ctx->cparams.n_threads_batch = n_threads_batch;
}

struct llama_batch llama_batch_get_one(
             llama_token * tokens,
                 int32_t   n_tokens,
               llama_pos   pos_0,
            llama_seq_id   seq_id) {
    return {
        /*n_tokens       =*/ n_tokens,
        /*tokens         =*/ tokens,
        /*embd           =*/ nullptr,
        /*pos            =*/ nullptr,
        /*n_seq_id       =*/ nullptr,
        /*seq_id         =*/ nullptr,
        /*logits         =*/ nullptr,
        /*all_pos_0      =*/ pos_0,
        /*all_pos_1      =*/ 1,
        /*all_seq_id     =*/ seq_id,
    };
}

struct llama_batch llama_batch_init(int32_t n_tokens, int32_t embd, int32_t n_seq_max) {
    llama_batch batch = { 0, nullptr, nullptr, nullptr, nullptr, nullptr, nullptr, 0, 0, 0, };

    if (embd) {
        batch.embd = (float *) malloc(sizeof(float) * n_tokens * embd);
    } else {
        batch.token = (llama_token *) malloc(sizeof(llama_token) * n_tokens);
    }

    batch.pos      = (llama_pos *)     malloc(sizeof(llama_pos)      * n_tokens);
    batch.n_seq_id = (int32_t *)       malloc(sizeof(int32_t)        * n_tokens);
    batch.seq_id   = (llama_seq_id **) malloc(sizeof(llama_seq_id *) * n_tokens);
    for (int i = 0; i < n_tokens; ++i) {
        batch.seq_id[i] = (llama_seq_id *) malloc(sizeof(llama_seq_id) * n_seq_max);
    }
    batch.logits   = (int8_t *)        malloc(sizeof(int8_t)         * n_tokens);

    return batch;
}

void llama_batch_free(struct llama_batch batch) {
    if (batch.token)    free(batch.token);
    if (batch.embd)     free(batch.embd);
    if (batch.pos)      free(batch.pos);
    if (batch.n_seq_id) free(batch.n_seq_id);
    if (batch.seq_id) {
        for (int i = 0; i < batch.n_tokens; ++i) {
            free(batch.seq_id[i]);
        }
        free(batch.seq_id);
    }
    if (batch.logits)   free(batch.logits);
}

int32_t llama_decode(
        struct llama_context * ctx,
          struct llama_batch   batch) {
    const int ret = llama_decode_internal(*ctx, batch);
    if (ret < 0) {
        LLAMA_LOG_ERROR("%s: failed to decode, ret = %d\n", __func__, ret);
    }

    return ret;
}

float * llama_get_logits(struct llama_context * ctx) {
    ggml_backend_sched_synchronize(ctx->sched);
    ctx->i_compute_buf = 0;
    return ctx->logits;
}

float * llama_get_logits_ith(struct llama_context * ctx, int32_t i) {
    ggml_backend_sched_synchronize(ctx->sched);
    ctx->i_compute_buf = 0;

    assert(ctx->logits_valid.at(i));
    return ctx->logits + i*ctx->model.hparams.n_vocab;
}

float * llama_get_embeddings(struct llama_context * ctx) {
    ggml_backend_sched_synchronize(ctx->sched);
    ctx->i_compute_buf = 0;

    return ctx->embedding.data();
}

const char * llama_token_get_text(const struct llama_model * model, llama_token token) {
    return model->vocab.id_to_token[token].text.c_str();
}

float llama_token_get_score(const struct llama_model * model, llama_token token) {
    return model->vocab.id_to_token[token].score;
}

llama_token_type llama_token_get_type(const struct llama_model * model, llama_token token) {
    return model->vocab.id_to_token[token].type;
}

llama_token llama_token_bos(const struct llama_model * model) {
    return model->vocab.special_bos_id;
}

llama_token llama_token_eos(const struct llama_model * model) {
    return model->vocab.special_eos_id;
}

llama_token llama_token_nl(const struct llama_model * model) {
    return model->vocab.linefeed_id;
}

int32_t llama_add_bos_token(const struct llama_model * model) {
    return model->vocab.special_add_bos;
}

int32_t llama_add_eos_token(const struct llama_model * model) {
    return model->vocab.special_add_eos;
}

llama_token llama_token_prefix(const struct llama_model * model) {
    return model->vocab.special_prefix_id;
}

llama_token llama_token_middle(const struct llama_model * model) {
    return model->vocab.special_middle_id;
}

llama_token llama_token_suffix(const struct llama_model * model) {
    return model->vocab.special_suffix_id;
}

llama_token llama_token_eot(const struct llama_model * model) {
    return model->vocab.special_eot_id;
}

int32_t llama_tokenize(
    const struct llama_model * model,
                  const char * text,
                     int32_t   text_len,
                 llama_token * tokens,
                     int32_t   n_max_tokens,
                        bool   add_bos,
                        bool   special) {
    auto res = llama_tokenize_internal(model->vocab, std::string(text, text_len), add_bos, special);

    if (n_max_tokens < (int) res.size()) {
        // LLAMA_LOG_ERROR("%s: too many tokens\n", __func__);
        return -((int) res.size());
    }

    for (size_t i = 0; i < res.size(); i++) {
        tokens[i] = res[i];
    }

    return res.size();
}

static std::string llama_decode_text(const std::string & text) {
    std::string decoded_text;
    auto unicode_sequences = codepoints_from_utf8(text);
    for (auto& unicode_sequence : unicode_sequences) {
        decoded_text += unicode_to_bytes_bpe(codepoint_to_utf8(unicode_sequence));
    }

    return decoded_text;
}

// does not write null-terminator to buf
int32_t llama_token_to_piece(const struct llama_model * model, llama_token token, char * buf, int32_t length) {
    if (0 <= token && token < llama_n_vocab(model)) {
        switch (llama_vocab_get_type(model->vocab)) {
        case LLAMA_VOCAB_TYPE_SPM: {
            // NOTE: we accept all unsupported token types,
            // suppressing them like CONTROL tokens.
            if (llama_is_normal_token(model->vocab, token)) {
                std::string result = model->vocab.id_to_token[token].text;
                llama_unescape_whitespace(result);
                if (length < (int) result.length()) {
                    return -(int) result.length();
                }
                memcpy(buf, result.c_str(), result.length());
                return result.length();
            } else if (llama_is_user_defined_token(model->vocab, token)) {
                std::string result = model->vocab.id_to_token[token].text;
                if (length < (int) result.length()) {
                    return -result.length();
                }
                memcpy(buf, result.c_str(), result.length());
                return result.length();
            } else if (llama_is_unknown_token(model->vocab, token)) { // NOLINT
                if (length < 3) {
                    return -3;
                }
                memcpy(buf, "\xe2\x96\x85", 3);
                return 3;
            } else if (llama_is_control_token(model->vocab, token)) {
                ;
            } else if (llama_is_byte_token(model->vocab, token)) {
                if (length < 1) {
                    return -1;
                }
                buf[0] = llama_token_to_byte(model->vocab, token);
                return 1;
            }
            break;
        }
        case LLAMA_VOCAB_TYPE_BPE: {
            // NOTE: we accept all unsupported token types,
            // suppressing them like CONTROL tokens.
            if (llama_is_normal_token(model->vocab, token)) {
                std::string result = model->vocab.id_to_token[token].text;
                result = llama_decode_text(result);
                if (length < (int) result.length()) {
                    return -(int) result.length();
                }
                memcpy(buf, result.c_str(), result.length());
                return result.length();
            } else if (llama_is_user_defined_token(model->vocab, token)) {
                std::string result = model->vocab.id_to_token[token].text;
                if (length < (int) result.length()) {
                    return -result.length();
                }
                memcpy(buf, result.c_str(), result.length());
                return result.length();
            } else if (llama_is_control_token(model->vocab, token)) {
                ;
            }
            break;
        }
        default:
            GGML_ASSERT(false);
        }
    }
    return 0;
}

struct llama_timings llama_get_timings(struct llama_context * ctx) {
    struct llama_timings result = {
        /*.t_start_ms  =*/ 1e-3 * ctx->t_start_us,
        /*.t_end_ms    =*/ 1.00 * ggml_time_ms(),
        /*.t_load_ms   =*/ 1e-3 * ctx->t_load_us,
        /*.t_sample_ms =*/ 1e-3 * ctx->t_sample_us,
        /*.t_p_eval_ms =*/ 1e-3 * ctx->t_p_eval_us,
        /*.t_eval_ms   =*/ 1e-3 * ctx->t_eval_us,

        /*.n_sample =*/ std::max(1, ctx->n_sample),
        /*.n_p_eval =*/ std::max(1, ctx->n_p_eval),
        /*.n_eval   =*/ std::max(1, ctx->n_eval),
    };

    return result;
}

void llama_print_timings(struct llama_context * ctx) {
    const llama_timings timings = llama_get_timings(ctx);

    LLAMA_LOG_INFO("\n");
    LLAMA_LOG_INFO("%s:        load time = %10.2f ms\n", __func__, timings.t_load_ms);
    LLAMA_LOG_INFO("%s:      sample time = %10.2f ms / %5d runs   (%8.2f ms per token, %8.2f tokens per second)\n",
            __func__, timings.t_sample_ms, timings.n_sample, timings.t_sample_ms / timings.n_sample, 1e3 / timings.t_sample_ms * timings.n_sample);
    LLAMA_LOG_INFO("%s: prompt eval time = %10.2f ms / %5d tokens (%8.2f ms per token, %8.2f tokens per second)\n",
            __func__, timings.t_p_eval_ms, timings.n_p_eval, timings.t_p_eval_ms / timings.n_p_eval, 1e3 / timings.t_p_eval_ms * timings.n_p_eval);
    LLAMA_LOG_INFO("%s:        eval time = %10.2f ms / %5d runs   (%8.2f ms per token, %8.2f tokens per second)\n",
            __func__, timings.t_eval_ms, timings.n_eval, timings.t_eval_ms / timings.n_eval, 1e3 / timings.t_eval_ms * timings.n_eval);
    LLAMA_LOG_INFO("%s:       total time = %10.2f ms / %5d tokens\n", __func__, (timings.t_end_ms - timings.t_start_ms), (timings.n_p_eval + timings.n_eval));
}

void llama_reset_timings(struct llama_context * ctx) {
    ctx->t_start_us = ggml_time_us();
    ctx->t_sample_us = ctx->n_sample = 0;
    ctx->t_eval_us   = ctx->n_eval   = 0;
    ctx->t_p_eval_us = ctx->n_p_eval = 0;
}

const char * llama_print_system_info(void) {
    static std::string s;

    s  = "";
    s += "AVX = "         + std::to_string(ggml_cpu_has_avx())         + " | ";
    s += "AVX_VNNI = "    + std::to_string(ggml_cpu_has_avx_vnni())    + " | ";
    s += "AVX2 = "        + std::to_string(ggml_cpu_has_avx2())        + " | ";
    s += "AVX512 = "      + std::to_string(ggml_cpu_has_avx512())      + " | ";
    s += "AVX512_VBMI = " + std::to_string(ggml_cpu_has_avx512_vbmi()) + " | ";
    s += "AVX512_VNNI = " + std::to_string(ggml_cpu_has_avx512_vnni()) + " | ";
    s += "FMA = "         + std::to_string(ggml_cpu_has_fma())         + " | ";
    s += "NEON = "        + std::to_string(ggml_cpu_has_neon())        + " | ";
    s += "ARM_FMA = "     + std::to_string(ggml_cpu_has_arm_fma())     + " | ";
    s += "F16C = "        + std::to_string(ggml_cpu_has_f16c())        + " | ";
    s += "FP16_VA = "     + std::to_string(ggml_cpu_has_fp16_va())     + " | ";
    s += "WASM_SIMD = "   + std::to_string(ggml_cpu_has_wasm_simd())   + " | ";
    s += "BLAS = "        + std::to_string(ggml_cpu_has_blas())        + " | ";
    s += "SSE3 = "        + std::to_string(ggml_cpu_has_sse3())        + " | ";
    s += "SSSE3 = "       + std::to_string(ggml_cpu_has_ssse3())       + " | ";
    s += "VSX = "         + std::to_string(ggml_cpu_has_vsx())         + " | ";

    return s.c_str();
}

void llama_dump_timing_info_yaml(FILE * stream, const llama_context * ctx) {
    fprintf(stream, "\n");
    fprintf(stream, "###########\n");
    fprintf(stream, "# Timings #\n");
    fprintf(stream, "###########\n");
    fprintf(stream, "\n");

    fprintf(stream, "mst_eval: %.2f  # ms / token during generation\n",
            1.0e-3 * ctx->t_eval_us / ctx->n_eval);
    fprintf(stream, "mst_p_eval: %.2f  # ms / token during prompt processing\n",
            1.0e-3 * ctx->t_p_eval_us / ctx->n_p_eval);
    fprintf(stream, "mst_sample: %.2f  # ms / token during sampling\n",
            1.0e-3 * ctx->t_sample_us / ctx->n_sample);
    fprintf(stream, "n_eval: %d  # number of tokens generated (excluding the first one)\n", ctx->n_eval);
    fprintf(stream, "n_p_eval: %d  # number of tokens processed in batches at the beginning\n", ctx->n_p_eval);
    fprintf(stream, "n_sample: %d  # number of sampled tokens\n", ctx->n_sample);
    fprintf(stream, "t_eval_us: %" PRId64 "  # total microseconds spent generating tokens\n", ctx->t_eval_us);
    fprintf(stream, "t_load_us: %" PRId64 "  # total microseconds spent loading the model\n", ctx->t_load_us);
    fprintf(stream, "t_p_eval_us: %" PRId64 "  # total microseconds spent prompt processing\n", ctx->t_p_eval_us);
    fprintf(stream, "t_sample_us: %" PRId64 "  # total microseconds spent sampling\n", ctx->t_sample_us);
    fprintf(stream, "ts_eval: %.2f  # tokens / second during generation\n",
            1.0e6 * ctx->n_eval / ctx->t_eval_us);
    fprintf(stream, "ts_p_eval: %.2f  # tokens / second during prompt processing\n",
            1.0e6 * ctx->n_p_eval / ctx->t_p_eval_us);
    fprintf(stream, "ts_sample: %.2f  # tokens / second during sampling\n",
            1.0e6 * ctx->n_sample / ctx->t_sample_us);
}

// For internal test use
const std::vector<std::pair<std::string, struct ggml_tensor *>> & llama_internal_get_tensor_map(
    struct llama_context * ctx
) {
    return ctx->model.tensors_by_name;
}

void llama_log_set(ggml_log_callback log_callback, void * user_data) {
    g_state.log_callback = log_callback ? log_callback : llama_log_callback_default;
    g_state.log_callback_user_data = user_data;
#ifdef GGML_USE_METAL
    ggml_backend_metal_log_set_callback(g_state.log_callback, g_state.log_callback_user_data);
#endif
}

static void llama_log_internal_v(ggml_log_level level, const char * format, va_list args) {
    va_list args_copy;
    va_copy(args_copy, args);
    char buffer[128];
    int len = vsnprintf(buffer, 128, format, args);
    if (len < 128) {
        g_state.log_callback(level, buffer, g_state.log_callback_user_data);
    } else {
        char* buffer2 = new char[len+1];
        vsnprintf(buffer2, len+1, format, args_copy);
        buffer2[len] = 0;
        g_state.log_callback(level, buffer2, g_state.log_callback_user_data);
        delete[] buffer2;
    }
    va_end(args_copy);
}

static void llama_log_internal(ggml_log_level level, const char * format, ...) {
    va_list args;
    va_start(args, format);
    llama_log_internal_v(level, format, args);
    va_end(args);
}

static void llama_log_callback_default(ggml_log_level level, const char * text, void * user_data) {
    (void) level;
    (void) user_data;
    fputs(text, stderr);
    fflush(stderr);
}<|MERGE_RESOLUTION|>--- conflicted
+++ resolved
@@ -1681,13 +1681,9 @@
             ggml_backend_free(backend);
         }
 
-<<<<<<< HEAD
         ggml_backend_buffer_free(buf_logits);
-
-=======
         ggml_backend_buffer_free(buf_input);
         ggml_free(ctx_input);
->>>>>>> c9b316c7
     }
 
     llama_cparams cparams;
@@ -6420,51 +6416,19 @@
 
     struct ggml_cgraph * result = NULL;
 
-<<<<<<< HEAD
-        if (!alloc_inp_tokens && strcmp(name, "inp_tokens") == 0) {
-            ggml_tallocr_alloc(lctx.alloc_cpu, cur);
-
-            if (!ggml_tallocr_is_measure(lctx.alloc_cpu) && batch.token) {
-                const int64_t n_tokens = cur->ne[0];
-=======
     struct llm_build_context llm(lctx, batch, cb, worst_case);
 
     //
     // set input data
     //
->>>>>>> c9b316c7
-
-    if (!ggml_tallocr_is_measure(lctx.alloc)) {
+
+    if (!ggml_tallocr_is_measure(lctx.alloc_cpu)) {
         if (batch.token) {
             const int64_t n_tokens = batch.n_tokens;
 
             ggml_backend_tensor_set(lctx.inp_tokens, batch.token, 0, n_tokens*ggml_element_size(lctx.inp_tokens));
         }
 
-<<<<<<< HEAD
-        if (!alloc_inp_embd && strcmp(name, "inp_embd") == 0 && batch.embd) {
-            ggml_tallocr_alloc(lctx.alloc_cpu, cur);
-
-            if (!ggml_tallocr_is_measure(lctx.alloc_cpu) && batch.embd) {
-                const int64_t n_embd   = cur->ne[0];
-                const int64_t n_tokens = cur->ne[1];
-
-                ggml_backend_tensor_set(cur, batch.embd, 0, n_tokens*n_embd*ggml_element_size(cur));
-            }
-
-            alloc_inp_embd = true;
-        }
-
-        if (!alloc_inp_pos && strcmp(name, "inp_pos") == 0) {
-            ggml_tallocr_alloc(lctx.alloc_cpu, cur);
-
-            if (!ggml_tallocr_is_measure(lctx.alloc_cpu) && batch.pos) {
-                const int64_t n_tokens = cur->ne[0];
-
-                static_assert(std::is_same<llama_pos, int32_t>::value, "llama_pos must be int32_t");
-                ggml_backend_tensor_set(cur, batch.pos, 0, n_tokens*ggml_element_size(cur));
-            }
-=======
         if (batch.embd) {
             const int64_t n_embd   = llm.n_embd;
             const int64_t n_tokens = batch.n_tokens;
@@ -6474,26 +6438,16 @@
 
         if (batch.pos) {
             const int64_t n_tokens = batch.n_tokens;
->>>>>>> c9b316c7
 
             ggml_backend_tensor_set(lctx.inp_pos, batch.pos, 0, n_tokens*ggml_element_size(lctx.inp_pos));
         }
 
-<<<<<<< HEAD
-        if (!alloc_inp_KQ_mask && strcmp(name, "KQ_mask") == 0) {
-            ggml_tallocr_alloc(lctx.alloc_cpu, cur);
-
-            if (!ggml_tallocr_is_measure(lctx.alloc_cpu)) {
-                const int64_t n_kv     = cur->ne[0];
-                const int64_t n_tokens = cur->ne[1];
-=======
         {
             const int64_t n_kv     = llm.n_kv;
             const int64_t n_tokens = batch.n_tokens;
 
             GGML_ASSERT(ggml_backend_buffer_is_host(lctx.inp_KQ_mask->buffer));
             float * data = (float *) lctx.inp_KQ_mask->data;
->>>>>>> c9b316c7
 
             for (int h = 0; h < 1; ++h) {
                 for (int j = 0; j < n_tokens; ++j) {
@@ -6513,16 +6467,8 @@
             }
         }
 
-<<<<<<< HEAD
-        if (!alloc_inp_K_shift && strcmp(name, "K_shift") == 0) {
-            ggml_tallocr_alloc(lctx.alloc_cpu, cur);
-
-            if (!ggml_tallocr_is_measure(lctx.alloc_cpu)) {
-                const int64_t n_ctx = cur->ne[0];
-=======
         if (llm.do_rope_shift) {
             const int64_t n_ctx = llm.n_ctx;
->>>>>>> c9b316c7
 
             GGML_ASSERT(ggml_backend_buffer_is_host(lctx.inp_K_shift->buffer));
             int32_t * data = (int32_t *) lctx.inp_K_shift->data;
@@ -10086,14 +10032,7 @@
 
             // initialize scheduler with the worst-case graph
             ggml_backend_sched_init_measure(ctx->sched, gf);
-<<<<<<< HEAD
-            // note: the number of splits during measure is higher than during inference due to the kv shift
-            int n_splits = ggml_backend_sched_get_n_splits(ctx->sched);
-            LLAMA_LOG_INFO("%s: graph splits (measure): %d\n", __func__, n_splits);
             ctx->alloc_cpu = ggml_backend_sched_get_tallocr(ctx->sched, ctx->backend_cpu);
-=======
-            ctx->alloc = ggml_backend_sched_get_tallocr(ctx->sched, ctx->backend_cpu);
->>>>>>> c9b316c7
 
             for (ggml_backend_t backend : ctx->backends) {
                 ggml_backend_buffer_t buf = ggml_backend_sched_get_buffer(ctx->sched, backend);
@@ -10102,7 +10041,6 @@
                         ggml_backend_buffer_get_size(buf) / 1024.0 / 1024.0);
             }
 
-<<<<<<< HEAD
             // duplicate cpu buffers for microbatching
             const int n_ub = (cparams.n_batch + cparams.n_ubatch - 1) / cparams.n_ubatch;
             ctx->n_compute_bufs = n_ub;
@@ -10137,11 +10075,10 @@
             LLAMA_LOG_INFO("%s: logits buffer size = %8.2f MiB, type = %s\n", __func__,
                     ggml_backend_buffer_get_size(ctx->buf_logits) / 1024.0 / 1024.0,
                     ggml_backend_buffer_name(ctx->buf_logits));
-=======
+
             // note: the number of splits during measure is higher than during inference due to the kv shift
             int n_splits = ggml_backend_sched_get_n_splits(ctx->sched);
             LLAMA_LOG_INFO("%s: graph splits (measure): %d\n", __func__, n_splits);
->>>>>>> c9b316c7
         }
     }
 
