// Defines fileno on msys:
#ifndef _GNU_SOURCE
#define _GNU_SOURCE
#include <cstddef>
#include <cstdint>
#include <cstdio>
#endif

#include "llama-util.h"
#include "llama.h"

#include "ggml.h"
#ifdef GGML_USE_CUBLAS
#include "ggml-cuda.h"
#elif defined(GGML_USE_CLBLAST)
#include "ggml-opencl.h"
#endif

#ifdef GGML_USE_METAL
#include "ggml-metal.h"
#endif
#ifdef GGML_USE_MPI
#include "ggml-mpi.h"
#endif
#ifdef GGML_USE_K_QUANTS
#ifndef QK_K
#ifdef GGML_QKK_64
#define QK_K 64
#else
#define QK_K 256
#endif
#endif
#endif

#include <array>
#include <ctime>
#include <cinttypes>
#include <fstream>
#include <random>
#include <map>
#include <unordered_map>
#include <queue>
#include <cassert>
#include <cstring>
#include <climits>
#include <memory>
#include <algorithm>
#include <initializer_list>
#include <thread>
#include <atomic>
#include <mutex>
#include <sstream>
#include <numeric>

#if defined(_MSC_VER)
#pragma warning(disable: 4244 4267) // possible loss of data
#endif

<<<<<<< HEAD
static void llama_log_internal(llama_log_level level, const char* format, ...);
static void llama_log_callback_default(llama_log_level level, const char * text, void * user_data);
#define LLAMA_LOG_INFO(...)  llama_log_internal(LLAMA_LOG_LEVEL_INFO , __VA_ARGS__)
#define LLAMA_LOG_WARN(...)  llama_log_internal(LLAMA_LOG_LEVEL_WARN , __VA_ARGS__)
#define LLAMA_LOG_ERROR(...) llama_log_internal(LLAMA_LOG_LEVEL_ERROR, __VA_ARGS__)


=======
#if !defined(GGML_USE_CUBLAS) && !defined(GGML_USE_METAL)
#include "ggml-alloc.h"
#define LLAMA_USE_ALLOCATOR
#else
>>>>>>> c574bddb
#define LLAMA_USE_SCRATCH
#define LLAMA_MAX_SCRATCH_BUFFERS 16
#endif


// available llama models
enum e_model {
    MODEL_UNKNOWN,
    MODEL_3B,
    MODEL_7B,
    MODEL_13B,
    MODEL_30B,
    MODEL_65B,
    MODEL_70B,
};

static const size_t kB = 1024;
static const size_t MB = 1024*1024;

// computed for n_ctx == 2048
// TODO: dynamically determine these sizes
//       needs modifications in ggml

typedef void (*offload_func_t)(struct ggml_tensor * tensor);

void llama_nop(struct ggml_tensor * tensor) { // don't offload by default
    (void) tensor;
}

//
// ggml helpers
//

static void ggml_graph_compute_helper(std::vector<uint8_t> & buf, ggml_cgraph * graph, int n_threads) {
    struct ggml_cplan plan = ggml_graph_plan(graph, n_threads);

    if (plan.work_size > 0) {
        buf.resize(plan.work_size);
        plan.work_data = buf.data();
    }

    ggml_graph_compute(graph, &plan);
}

//
// memory sizes (calculated for n_batch == 512)
//

static const std::map<e_model, size_t> & MEM_REQ_SCRATCH0(int n_ctx)
{
    static std::map<e_model, size_t> k_sizes = {
        { MODEL_3B,   ((size_t) n_ctx / 16ull +  92ull) * MB },
        { MODEL_7B,   ((size_t) n_ctx / 16ull + 100ull) * MB },
        { MODEL_13B,  ((size_t) n_ctx / 12ull + 120ull) * MB },
        { MODEL_30B,  ((size_t) n_ctx /  9ull + 160ull) * MB },
        { MODEL_65B,  ((size_t) n_ctx /  6ull + 256ull) * MB }, // guess
        { MODEL_70B,  ((size_t) n_ctx /  7ull + 164ull) * MB },
    };
    return k_sizes;
}

static const std::map<e_model, size_t> & MEM_REQ_SCRATCH1()
{
    static std::map<e_model, size_t> k_sizes = {
        { MODEL_3B,  128ull * MB },
        { MODEL_7B,  160ull * MB },
        { MODEL_13B, 192ull * MB },
        { MODEL_30B, 256ull * MB },
        { MODEL_65B, 384ull * MB }, // guess
        { MODEL_70B, 304ull * MB },
    };
    return k_sizes;
}

// used to store the compute graph tensors + non-scratch data
static const std::map<e_model, size_t> & MEM_REQ_EVAL()
{
    static std::map<e_model, size_t> k_sizes = {
        { MODEL_3B,   8ull * MB },
        { MODEL_7B,  10ull * MB },
        { MODEL_13B, 12ull * MB },
        { MODEL_30B, 16ull * MB },
        { MODEL_65B, 24ull * MB }, // guess
        { MODEL_70B, 24ull * MB },
    };
    return k_sizes;
}

// amount of VRAM needed per batch size to hold temporary results
// the values for 3b and 65b are not derived from testing but instead chosen conservatively
static const std::map<e_model, size_t> & VRAM_REQ_SCRATCH_BASE()
{
    static std::map<e_model, size_t> k_sizes = {
        { MODEL_3B,   512ull * kB },
        { MODEL_7B,   512ull * kB },
        { MODEL_13B,  640ull * kB },
        { MODEL_30B,  768ull * kB },
        { MODEL_65B, 1536ull * kB },
        { MODEL_70B, 1536ull * kB }, // TODO (likely can be reduced)
    };
    return k_sizes;
}

// amount of VRAM needed per batch size and context to hold temporary results
// the values for 3b and 65b are not derived from testing but instead chosen conservatively
static const std::map<e_model, size_t> & VRAM_REQ_SCRATCH_PER_CONTEXT()
{
    static std::map<e_model, size_t> k_sizes = {
        { MODEL_3B,  128ull },
        { MODEL_7B,  128ull },
        { MODEL_13B, 160ull },
        { MODEL_30B, 208ull },
        { MODEL_65B, 416ull },
        { MODEL_70B, 416ull }, // TODO (likely can be reduced)
    };
    return k_sizes;
}

// default hparams (LLaMA 7B)
struct llama_hparams {
    uint32_t n_vocab   = 32000;
    uint32_t n_ctx     = 512;   // this is provided as user input?
    uint32_t n_embd    = 4096;
    uint32_t n_mult    = 256;
    uint32_t n_head    = 32;
    uint32_t n_head_kv = 32;
    uint32_t n_layer   = 32;
    uint32_t n_rot     = 64;

    // LLaMAv2
    // TODO: load from model data hparams
    float f_ffn_mult = 1.0f;
    float f_rms_norm_eps = LLAMA_DEFAULT_RMS_EPS;

    float rope_freq_base  = 10000.0f;
    float rope_freq_scale = 1.0f;

    enum llama_ftype ftype = LLAMA_FTYPE_MOSTLY_F16;

    bool operator!=(const llama_hparams & other) const {
        return static_cast<bool>(memcmp(this, &other, sizeof(llama_hparams))); // NOLINT
    }

    uint32_t n_gqa() const {
        return n_head/n_head_kv;
    }

    uint32_t n_embd_head() const {
        return n_embd/n_head;
    }

    uint32_t n_embd_gqa() const {
        return n_embd/n_gqa();
    }

    size_t kv_size() const {
        size_t result = 2ull;
        result *= (size_t) n_embd_gqa();
        result *= (size_t) n_ctx;
        result *= (size_t) n_layer;
        result *= sizeof(ggml_fp16_t);
        return result;
    }
};

struct llama_layer {
    // normalization
    struct ggml_tensor * attention_norm;

    // attention
    struct ggml_tensor * wq;
    struct ggml_tensor * wk;
    struct ggml_tensor * wv;
    struct ggml_tensor * wo;

    // normalization
    struct ggml_tensor * ffn_norm;

    // ff
    struct ggml_tensor * w1;
    struct ggml_tensor * w2;
    struct ggml_tensor * w3;
};

struct llama_kv_cache {
    struct ggml_tensor * k = NULL;
    struct ggml_tensor * v = NULL;

    struct ggml_context * ctx = NULL;

    llama_ctx_buffer buf;

    int n; // number of tokens currently in the cache

    ~llama_kv_cache() {
        if (ctx) {
            ggml_free(ctx);
        }

#ifdef GGML_USE_CUBLAS
        ggml_cuda_free_data(k);
        ggml_cuda_free_data(v);
#endif // GGML_USE_CUBLAS
    }
};

struct llama_vocab {
    using id    = int32_t;
    using token = std::string;

    struct token_score {
        token tok;
        float score;
    };

    std::unordered_map<token, id> token_to_id;
    std::vector<token_score> id_to_token;
};

struct llama_model {
    e_model type = MODEL_UNKNOWN;

    llama_hparams hparams;

    struct ggml_tensor * tok_embeddings;

    struct ggml_tensor * norm;
    struct ggml_tensor * output;

    std::vector<llama_layer> layers;
    int n_gpu_layers;

    // context
    struct ggml_context * ctx = NULL;

    // the model memory buffer
    llama_ctx_buffer buf;

    // model memory mapped file
    std::unique_ptr<llama_mmap> mapping;

    // objects representing data potentially being locked in memory
    llama_mlock mlock_buf;
    llama_mlock mlock_mmap;

    // for quantize-stats only
    std::vector<std::pair<std::string, struct ggml_tensor *>> tensors_by_name;

    int64_t t_load_us = 0;
    int64_t t_start_us = 0;

    llama_vocab vocab;

    ~llama_model() {
        if (ctx) {
            ggml_free(ctx);
        }

#ifdef GGML_USE_CUBLAS
        for (size_t i = 0; i < tensors_by_name.size(); ++i) {
            ggml_cuda_free_data(tensors_by_name[i].second);
        }
        ggml_cuda_free_scratch();
#elif defined(GGML_USE_CLBLAST)
        for (size_t i = 0; i < tensors_by_name.size(); ++i) {
            ggml_cl_free_data(tensors_by_name[i].second);
        }
#endif
    }
};

struct llama_context {
    llama_context(const llama_model & model) : model(model), t_load_us(model.t_load_us), t_start_us(model.t_start_us) {}
    ~llama_context() {
        if (model_owner) {
            delete &model;
        }
#ifdef GGML_USE_METAL
        if (ctx_metal) {
            ggml_metal_free(ctx_metal);
        }
#endif
#ifdef LLAMA_USE_ALLOCATOR
        if (alloc) {
            ggml_allocr_free(alloc);
        }
#endif
    }

    std::mt19937 rng;

    bool has_evaluated_once = false;

    int64_t t_sample_us = 0;
    int64_t t_eval_us   = 0;
    int64_t t_p_eval_us = 0;

    int32_t n_sample = 0; // number of tokens sampled
    int32_t n_eval   = 0; // number of eval calls
    int32_t n_p_eval = 0; // number of tokens in eval calls for the prompt (with batch size > 1)

    const llama_model & model;

    bool model_owner = false;

    int64_t t_load_us;
    int64_t t_start_us;

    // key + value cache for the self attention
    struct llama_kv_cache kv_self;

    size_t mem_per_token = 0;

    // decode output (2-dimensional array: [n_tokens][n_vocab])
    std::vector<float> logits;
    bool logits_all = false;

    // input embedding (1-dimensional array: [n_embd])
    std::vector<float> embedding;

    // reusable buffer for `struct ggml_graph_plan.work_data`
    std::vector<uint8_t> work_buffer;

    // memory buffers used to evaluate the model
    // TODO: move in llama_state
    llama_ctx_buffer buf_compute;

#ifdef LLAMA_USE_ALLOCATOR
    llama_ctx_buffer buf_alloc;
    ggml_allocr * alloc = NULL;
#endif

#ifdef LLAMA_USE_SCRATCH
    llama_ctx_buffer buf_scratch[LLAMA_MAX_SCRATCH_BUFFERS];
    int    buf_last = 0;
    size_t buf_max_size[LLAMA_MAX_SCRATCH_BUFFERS] = { 0 };
#endif

#ifdef GGML_USE_METAL
    ggml_metal_context * ctx_metal = NULL;
#endif

#ifdef GGML_USE_MPI
    ggml_mpi_context * ctx_mpi = NULL;
#endif

    void use_buf(struct ggml_context * ctx, int i) {
#if defined(LLAMA_USE_SCRATCH)
        size_t last_size = 0;

        if (i == -1) {
            last_size = ggml_set_scratch(ctx, { 0, 0, nullptr, });
        } else {
            auto & buf = buf_scratch[i];
            last_size = ggml_set_scratch(ctx, { 0, buf.size, buf.addr, });
        }

        if (buf_last >= 0) {
            buf_max_size[buf_last] = std::max(buf_max_size[buf_last], last_size);
        }

        buf_last = i;
#else
        (void) i;
        (void) ctx;
#endif
    }

    size_t get_buf_max_mem(int i) const {
#if defined(LLAMA_USE_SCRATCH)
        return buf_max_size[i];
#else
        (void) i;
        return 0;
#endif
    }
};

struct llama_state {
    // We save the log callback globally
    llama_log_callback log_callback = llama_log_callback_default;
    void * log_callback_user_data = nullptr;
};
// global state
static llama_state g_state;

template <typename T>
static T checked_mul(T a, T b) {
    T ret = a * b;
    if (a != 0 && ret / a != b) {
        throw std::runtime_error(format("overflow multiplying %llu * %llu",
                     (unsigned long long) a, (unsigned long long) b));
    }
    return ret;
}

static size_t checked_div(size_t a, size_t b) {
    if (b == 0 || a % b != 0) {
        throw std::runtime_error(format("error dividing %zu / %zu", a, b));
    }
    return a / b;
}

static std::string llama_format_tensor_shape(const std::vector<uint32_t> & ne) {
    char buf[256];
    snprintf(buf, sizeof(buf), "%5u", ne.at(0));
    for (size_t i = 1; i < ne.size(); i++) {
        snprintf(buf + strlen(buf), sizeof(buf) - strlen(buf), " x %5u", ne.at(i));
    }
    return buf;
}

static size_t llama_calc_tensor_size(const std::vector<uint32_t> & ne, enum ggml_type type) {
    size_t size = ggml_type_size(type);
    for (uint32_t dim : ne) {
        size = checked_mul<size_t>(size, dim);
    }
    return size / ggml_blck_size(type);
}

struct llama_load_tensor {
    std::string name;
    enum ggml_type type = GGML_TYPE_F32;
    std::vector<uint32_t> ne;
    size_t file_off;
    size_t size;
    struct ggml_tensor * ggml_tensor = NULL;
    uint8_t * data;
};

struct llama_load_tensors_map {
    // tensors is kept in a separate vector to preserve file order
    std::vector<llama_load_tensor> tensors;
    std::unordered_map<std::string, size_t> name_to_idx;
};

enum llama_file_version {
    LLAMA_FILE_VERSION_GGML,
    LLAMA_FILE_VERSION_GGMF_V1, // added version field and scores in vocab
    LLAMA_FILE_VERSION_GGJT_V1, // added padding
    LLAMA_FILE_VERSION_GGJT_V2, // changed quantization format
    LLAMA_FILE_VERSION_GGJT_V3, // changed Q4 and Q8 quantization format
};

struct llama_file_loader {
    llama_file file;
    llama_file_version file_version;
    llama_hparams hparams;
    llama_vocab vocab;

    llama_file_loader(const char * fname, llama_load_tensors_map & tensors_map)
        : file(fname, "rb") {
        LLAMA_LOG_INFO("llama.cpp: loading model from %s", fname);
        read_magic();
        read_hparams();
        read_vocab();
        read_tensor_metadata(tensors_map);
    }
    void read_magic() {
        uint32_t magic = file.read_u32();

        if (magic == LLAMA_FILE_MAGIC_GGML) {
            file_version = LLAMA_FILE_VERSION_GGML;
            return;
        }

        uint32_t version = file.read_u32();

        switch (magic) {
            case LLAMA_FILE_MAGIC_GGMF:
                switch (version) {
                    case 1: file_version = LLAMA_FILE_VERSION_GGMF_V1; return;
                }
                break;
            case LLAMA_FILE_MAGIC_GGJT:
                switch (version) {
                    case 1: file_version = LLAMA_FILE_VERSION_GGJT_V1; return;
                    case 2: file_version = LLAMA_FILE_VERSION_GGJT_V2; return;
                    case 3: file_version = LLAMA_FILE_VERSION_GGJT_V3; return;
                }
        }

        throw std::runtime_error(format("unknown (magic, version) combination: %08x, %08x; is this really a GGML file?",
                     magic, version));
    }
    void read_hparams() {
        hparams.n_vocab = file.read_u32();
        hparams.n_embd  = file.read_u32();
        hparams.n_mult  = file.read_u32();
        hparams.n_head  = file.read_u32();
        hparams.n_layer = file.read_u32();
        hparams.n_rot   = file.read_u32();
        hparams.ftype   = (enum llama_ftype) file.read_u32();

        // LLaMAv2
        // TODO: read from header
        hparams.n_head_kv = hparams.n_head;
    }
    void read_vocab() {
        vocab.id_to_token.resize(hparams.n_vocab);

        for (uint32_t i = 0; i < hparams.n_vocab; i++) {
            uint32_t len = file.read_u32();
            std::string word = file.read_string(len);

            float score = 0.0f;
            file.read_raw(&score, sizeof(score));

            vocab.token_to_id[word] = i;

            auto & tok_score = vocab.id_to_token[i];
            tok_score.tok = std::move(word);
            tok_score.score = score;
        }
    }
    void read_tensor_metadata(llama_load_tensors_map & tensors_map) {
        while (file.tell() < file.size) {
            llama_load_tensor tensor;
            uint32_t n_dims = file.read_u32();
            uint32_t name_len = file.read_u32();
            tensor.type = (enum ggml_type) file.read_u32();
            tensor.ne.resize(n_dims);
            file.read_raw(tensor.ne.data(), sizeof(tensor.ne[0]) * n_dims);
            std::string name = file.read_string(name_len);
            if (n_dims < 1 || n_dims > 2) {
                throw std::runtime_error(format("llama.cpp: tensor '%s' should not be %u-dimensional", name.c_str(), n_dims));
            }
            switch (tensor.type) {
                case GGML_TYPE_F32:
                case GGML_TYPE_F16:
                case GGML_TYPE_Q4_0:
                case GGML_TYPE_Q4_1:
                case GGML_TYPE_Q5_0:
                case GGML_TYPE_Q5_1:
                case GGML_TYPE_Q8_0:
                case GGML_TYPE_Q2_K:
                case GGML_TYPE_Q3_K:
                case GGML_TYPE_Q4_K:
                case GGML_TYPE_Q5_K:
                case GGML_TYPE_Q6_K:
                    break;
                default: {
                    throw std::runtime_error(format("unrecognized tensor type %u\n", tensor.type));
                }
            }

            // skip to the next multiple of 32 bytes
            if (file_version >= LLAMA_FILE_VERSION_GGJT_V1) {
                file.seek(-static_cast<ptrdiff_t>(file.tell()) & 31, SEEK_CUR);
            }

            tensor.file_off = file.tell();
            tensor.name = name;
            tensor.size = llama_calc_tensor_size(tensor.ne, tensor.type);
            file.seek(tensor.size, SEEK_CUR);

            tensors_map.tensors.push_back(tensor);
            tensors_map.name_to_idx[name] = tensors_map.tensors.size() - 1;
        }
    }
};

struct llama_file_saver {
    llama_file file;
    llama_file_loader * any_file_loader;
    llama_file_saver(const char * fname, llama_file_loader * any_file_loader, enum llama_ftype new_ftype)
        : file(fname, "wb"), any_file_loader(any_file_loader) {
        LLAMA_LOG_INFO("llama.cpp: saving model to %s", fname);
        write_magic();
        write_hparams(new_ftype);
        write_vocab();
    }
    void write_magic() {
        file.write_u32(LLAMA_FILE_MAGIC);   // magic
        file.write_u32(LLAMA_FILE_VERSION); // version
    }
    void write_hparams(enum llama_ftype new_ftype) {
        const llama_hparams & hparams = any_file_loader->hparams;
        file.write_u32(hparams.n_vocab);
        file.write_u32(hparams.n_embd);
        file.write_u32(hparams.n_mult);
        file.write_u32(hparams.n_head);
        file.write_u32(hparams.n_layer);
        file.write_u32(hparams.n_rot);
        file.write_u32(new_ftype);
    }
    void write_vocab() {
        if (any_file_loader->file_version == LLAMA_FILE_VERSION_GGML) {
            LLAMA_LOG_WARN("llama.cpp: WARNING: input is an old file that doesn't have scores; will add dummy scores");
        }
        uint32_t n_vocab = any_file_loader->hparams.n_vocab;
        for (uint32_t i = 0; i < n_vocab; i++) {
            const auto & token_score = any_file_loader->vocab.id_to_token.at(i);
            file.write_u32((uint32_t) token_score.tok.size());
            file.write_raw(token_score.tok.data(), token_score.tok.size());
            file.write_raw(&token_score.score, sizeof(token_score.score));
        }
    }
    void write_tensor(llama_load_tensor & tensor, enum ggml_type new_type, const void * new_data, size_t new_size) {
        switch (new_type) {
            case GGML_TYPE_F32:
            case GGML_TYPE_F16:
            case GGML_TYPE_Q4_0:
            case GGML_TYPE_Q4_1:
            case GGML_TYPE_Q5_0:
            case GGML_TYPE_Q5_1:
            case GGML_TYPE_Q8_0:
            case GGML_TYPE_Q2_K:
            case GGML_TYPE_Q3_K:
            case GGML_TYPE_Q4_K:
            case GGML_TYPE_Q5_K:
            case GGML_TYPE_Q6_K:
                break;
            default: LLAMA_ASSERT(false);
        }
        file.write_u32((uint32_t) tensor.ne.size());
        file.write_u32((uint32_t) tensor.name.size());
        file.write_u32(new_type);
        file.write_raw(tensor.ne.data(), sizeof(tensor.ne[0]) * tensor.ne.size());
        file.write_raw(tensor.name.data(), tensor.name.size());
        file.seek(-static_cast<ptrdiff_t>(file.tell()) & 31, SEEK_CUR);
        LLAMA_ASSERT(new_size == llama_calc_tensor_size(tensor.ne, new_type));
        file.write_raw(new_data, new_size);
    }
};

struct llama_model_loader {
    std::unique_ptr<llama_file_loader> file_loader;
    llama_load_tensors_map tensors_map;
    bool use_mmap;
    size_t num_ggml_tensors_created = 0;
    struct ggml_context * ggml_ctx = NULL;
    std::unique_ptr<llama_mmap> mapping;

    llama_model_loader(const std::string & fname_base, bool use_mmap) {
        file_loader = std::unique_ptr<llama_file_loader>(new llama_file_loader(fname_base.c_str(), tensors_map));
        if (!llama_mmap::SUPPORTED) {
            use_mmap = false;
        }
        this->use_mmap = use_mmap;
    }

    void calc_sizes(size_t * ctx_size_p, size_t * mmapped_size_p) const {
        *ctx_size_p = *mmapped_size_p = 0;
        for (const llama_load_tensor & lt : tensors_map.tensors) {
            *ctx_size_p += sizeof(struct ggml_tensor) + GGML_OBJECT_SIZE;
            *(use_mmap ? mmapped_size_p : ctx_size_p) += lt.size + 16;
        }
    }

    struct ggml_tensor * get_tensor(const std::string & name, const std::vector<uint32_t> & ne, ggml_backend backend) {
        auto it = tensors_map.name_to_idx.find(name);
        if (it == tensors_map.name_to_idx.end()) {
            throw std::runtime_error(std::runtime_error(format("llama.cpp: tensor '%s' is missing from model", name.c_str())));
        }
        llama_load_tensor & lt = tensors_map.tensors.at(it->second);
        if (lt.ne != ne) {
            throw std::runtime_error(format("llama.cpp: tensor '%s' has wrong shape; expected %s, got %s",
                         name.c_str(), llama_format_tensor_shape(ne).c_str(), llama_format_tensor_shape(lt.ne).c_str()));
        }

        return get_tensor_for(lt, backend);
    }

    struct ggml_tensor * get_tensor_for(llama_load_tensor & lt, ggml_backend backend) {
        struct ggml_tensor * tensor;
        if (backend != GGML_BACKEND_CPU) {
            ggml_set_no_alloc(ggml_ctx, true);
        }
        if (lt.ne.size() == 2) {
            tensor = ggml_new_tensor_2d(ggml_ctx, lt.type, lt.ne.at(0), lt.ne.at(1));
        } else {
            LLAMA_ASSERT(lt.ne.size() == 1);
            tensor = ggml_new_tensor_1d(ggml_ctx, lt.type, lt.ne.at(0));
        }
        ggml_set_name(tensor, lt.name.c_str());
        LLAMA_ASSERT(lt.ggml_tensor == NULL); // if this fails, we called get_tensor twice on the same tensor

        if (backend != GGML_BACKEND_CPU) {
            ggml_set_no_alloc(ggml_ctx, use_mmap);
        }
        tensor->backend = backend;
        lt.ggml_tensor = tensor;
        num_ggml_tensors_created++;
        return tensor;
    }

    void done_getting_tensors() const {
        if (num_ggml_tensors_created != tensors_map.tensors.size()) {
            throw std::runtime_error(std::string("llama.cpp: file contained more tensors than expected"));
        }
    }

    void load_all_data(llama_progress_callback progress_callback, void *  progress_callback_user_data, llama_mlock * lmlock) {
        size_t data_size = 0;
        size_t prefetch_size = 0;
        size_t lock_size = 0;
        for (const llama_load_tensor & lt : tensors_map.tensors) {
            data_size += lt.size;
            if (lt.ggml_tensor->backend == GGML_BACKEND_CPU) {
                prefetch_size += lt.size;
            }
        }

        if (use_mmap) {
            mapping.reset(new llama_mmap(&file_loader->file, prefetch_size, ggml_is_numa()));
            if (lmlock) {
                lmlock->init(mapping->addr);
            }
        }

        size_t done_size = 0;
        for (llama_load_tensor & lt : tensors_map.tensors) {
            if (progress_callback) {
                progress_callback((float) done_size / data_size, progress_callback_user_data);
            }
            LLAMA_ASSERT(lt.ggml_tensor); // unused tensors should have been caught by load_data already
            lt.data = (uint8_t *) lt.ggml_tensor->data;

            // allocate temp buffer if not using mmap
            if (!use_mmap && lt.data == NULL) {
                GGML_ASSERT(lt.ggml_tensor->backend != GGML_BACKEND_CPU);
                lt.data = (uint8_t*)malloc(ggml_nbytes(lt.ggml_tensor));
            }

            load_data_for(lt);

            switch(lt.ggml_tensor->backend) {
                case GGML_BACKEND_CPU:
                    lt.ggml_tensor->data = lt.data;
                    if (use_mmap && lmlock) {
                        lock_size += lt.size;
                        lmlock->grow_to(lock_size);
                    }
                    break;
#if defined(GGML_USE_CUBLAS)
                case GGML_BACKEND_GPU:
                case GGML_BACKEND_GPU_SPLIT:
                    ggml_cuda_transform_tensor(lt.data, lt.ggml_tensor);
                    if (!use_mmap) {
                        free(lt.data);
                    }
                    break;
#elif defined(GGML_USE_CLBLAST)
                case GGML_BACKEND_GPU:
                    ggml_cl_transform_tensor(lt.data, lt.ggml_tensor);
                    if (!use_mmap) {
                        free(lt.data);
                    }
                    break;
#endif
                default:
                    continue;
            }

            done_size += lt.size;
        }
    }

    void load_data_for(llama_load_tensor & lt) {
        if (use_mmap) {
            lt.data = (uint8_t *) mapping->addr + lt.file_off;
        } else {
            llama_file & file = file_loader->file;
            file.seek(lt.file_off, SEEK_SET);
            file.read_raw(lt.data, lt.size);
        }

        if (0) {
            print_checksum(lt);
        }
    }

    static void print_checksum(llama_load_tensor & lt) {
        uint32_t sum = 0;
        for (size_t i = 0; i < lt.size; i++) {
            uint8_t byte = lt.data[i];
            sum = byte + (sum << 6) + (sum << 16) - sum; // sdbm hash
        }
        LLAMA_LOG_INFO("%s checksum: %#08x (%s, size %zu)", lt.name.c_str(), sum,
                llama_format_tensor_shape(lt.ne).c_str(), lt.size);
    }

};

//
// kv cache
//

static bool kv_cache_init(
        const struct llama_hparams & hparams,
             struct llama_kv_cache & cache,
                         ggml_type   wtype,
                               int   n_ctx,
                               int   n_gpu_layers) {
    const int n_embd  = hparams.n_embd_gqa();
    const int n_layer = hparams.n_layer;

    const int64_t n_mem      = n_layer*n_ctx;
    const int64_t n_elements = n_embd*n_mem;

    cache.buf.resize(2u*n_elements*ggml_type_size(wtype) + 2u*MB);
    cache.n = 0;

    struct ggml_init_params params;
    params.mem_size   = cache.buf.size;
    params.mem_buffer = cache.buf.addr;
    params.no_alloc   = false;

    cache.ctx = ggml_init(params);

    if (!cache.ctx) {
        LLAMA_LOG_ERROR("%s: failed to allocate memory for kv cache", __func__);
        return false;
    }

    cache.k = ggml_new_tensor_1d(cache.ctx, wtype, n_elements);
    cache.v = ggml_new_tensor_1d(cache.ctx, wtype, n_elements);
    ggml_set_name(cache.k, "cache_k");
    ggml_set_name(cache.v, "cache_v");

    (void) n_gpu_layers;
#ifdef GGML_USE_CUBLAS
    if (n_gpu_layers > n_layer + 1) {
        ggml_cuda_assign_buffers_no_scratch(cache.v);
    }
    if (n_gpu_layers > n_layer + 2) {
        ggml_cuda_assign_buffers_no_scratch(cache.k);
    }
#endif // GGML_USE_CUBLAS

    return true;
}

struct llama_context_params llama_context_default_params() {
    struct llama_context_params result = {
        /*.seed                        =*/ LLAMA_DEFAULT_SEED,
        /*.n_ctx                       =*/ 512,
        /*.n_batch                     =*/ 512,
        /*.n_gqa                       =*/ 1,
        /*.rms_norm_eps                =*/ LLAMA_DEFAULT_RMS_EPS,
        /*.gpu_layers                  =*/ 0,
        /*.main_gpu                    =*/ 0,
        /*.tensor_split                =*/ nullptr,
        /*.rope_freq_base              =*/ 10000.0f,
        /*.rope_freq_scale             =*/ 1.0f,
        /*.progress_callback           =*/ nullptr,
        /*.progress_callback_user_data =*/ nullptr,
        /*.low_vram                    =*/ false,
        /*.mul_mat_q                   =*/ false,
        /*.f16_kv                      =*/ true,
        /*.logits_all                  =*/ false,
        /*.vocab_only                  =*/ false,
        /*.use_mmap                    =*/ true,
        /*.use_mlock                   =*/ false,
        /*.embedding                   =*/ false,
    };

    return result;
}

struct llama_model_quantize_params llama_model_quantize_default_params() {
    struct llama_model_quantize_params result = {
        /*.nthread                     =*/ 0,
        /*.ftype                       =*/ LLAMA_FTYPE_MOSTLY_Q5_1,
        /*.allow_requantize            =*/ false,
        /*.quantize_output_tensor      =*/ true,
    };

    return result;
}

int llama_max_devices() {
    return LLAMA_MAX_DEVICES;
}

bool llama_mmap_supported() {
    return llama_mmap::SUPPORTED;
}

bool llama_mlock_supported() {
    return llama_mlock::SUPPORTED;
}

void llama_backend_init(bool numa) {
    ggml_time_init();

    // needed to initialize f16 tables
    {
        struct ggml_init_params params = { 0, NULL, false };
        struct ggml_context * ctx = ggml_init(params);
        ggml_free(ctx);
    }

    if (numa) {
        ggml_numa_init();
    }

#ifdef GGML_USE_MPI
    ggml_mpi_backend_init();
#endif
}

void llama_backend_free() {
#ifdef GGML_USE_MPI
    ggml_mpi_backend_free();
#endif
}

int64_t llama_time_us() {
    return ggml_time_us();
}

//
// model loading
//

static const char *llama_file_version_name(llama_file_version version) {
    switch (version) {
        case LLAMA_FILE_VERSION_GGML: return "'ggml' (old version with low tokenizer quality and no mmap support)";
        case LLAMA_FILE_VERSION_GGMF_V1: return "ggmf v1 (old version with no mmap support)";
        case LLAMA_FILE_VERSION_GGJT_V1: return "ggjt v1 (pre #1405)";
        case LLAMA_FILE_VERSION_GGJT_V2: return "ggjt v2 (pre #1508)";
        case LLAMA_FILE_VERSION_GGJT_V3: return "ggjt v3 (latest)";
    }

    return "unknown";
}

static const char *llama_ftype_name(enum llama_ftype ftype) {
    switch (ftype) {
        case LLAMA_FTYPE_ALL_F32:     return "all F32";
        case LLAMA_FTYPE_MOSTLY_F16:  return "mostly F16";
        case LLAMA_FTYPE_MOSTLY_Q4_0: return "mostly Q4_0";
        case LLAMA_FTYPE_MOSTLY_Q4_1: return "mostly Q4_1";
        case LLAMA_FTYPE_MOSTLY_Q4_1_SOME_F16:
                                      return "mostly Q4_1, some F16";
        case LLAMA_FTYPE_MOSTLY_Q5_0: return "mostly Q5_0";
        case LLAMA_FTYPE_MOSTLY_Q5_1: return "mostly Q5_1";
        case LLAMA_FTYPE_MOSTLY_Q8_0: return "mostly Q8_0";
        // K-quants
        case LLAMA_FTYPE_MOSTLY_Q2_K: return "mostly Q2_K";
        case LLAMA_FTYPE_MOSTLY_Q3_K_S: return "mostly Q3_K - Small";
        case LLAMA_FTYPE_MOSTLY_Q3_K_M: return "mostly Q3_K - Medium";
        case LLAMA_FTYPE_MOSTLY_Q3_K_L: return "mostly Q3_K - Large";
        case LLAMA_FTYPE_MOSTLY_Q4_K_S: return "mostly Q4_K - Small";
        case LLAMA_FTYPE_MOSTLY_Q4_K_M: return "mostly Q4_K - Medium";
        case LLAMA_FTYPE_MOSTLY_Q5_K_S: return "mostly Q5_K - Small";
        case LLAMA_FTYPE_MOSTLY_Q5_K_M: return "mostly Q5_K - Medium";
        case LLAMA_FTYPE_MOSTLY_Q6_K: return "mostly Q6_K";
        default:                      return "unknown, may not work";
    }
}

static const char *llama_model_type_name(e_model type) {
    switch (type) {
        case MODEL_3B: return "3B";
        case MODEL_7B: return "7B";
        case MODEL_13B: return "13B";
        case MODEL_30B: return "30B";
        case MODEL_65B: return "65B";
        case MODEL_70B: return "70B";
        default: LLAMA_ASSERT(false);
    }
}

static void llama_model_load_internal(
        const std::string & fname,
        llama_model & model,
        llama_vocab & vocab,
        int n_ctx,
        int n_batch,
        int n_gqa,
        float rms_norm_eps,
        int n_gpu_layers,
        int main_gpu,
        const float * tensor_split,
        const bool mul_mat_q,
        float rope_freq_base,
        float rope_freq_scale,
        bool low_vram,
        ggml_type memory_type,
        bool use_mmap,
        bool use_mlock,
        bool vocab_only,
        llama_progress_callback progress_callback,
        void * progress_callback_user_data) {

    model.t_start_us = ggml_time_us();

    std::unique_ptr<llama_model_loader> ml(new llama_model_loader(fname, use_mmap));

    vocab = std::move(ml->file_loader->vocab);
    model.hparams = ml->file_loader->hparams;
    model.n_gpu_layers = n_gpu_layers;
    llama_file_version file_version = ml->file_loader->file_version;

    auto & hparams = model.hparams;

    // TODO: read from file
    hparams.f_rms_norm_eps = rms_norm_eps;

    {
        switch (hparams.n_layer) {
            case 26: model.type = e_model::MODEL_3B; break;
            case 32: model.type = e_model::MODEL_7B; break;
            case 40: model.type = e_model::MODEL_13B; break;
            case 60: model.type = e_model::MODEL_30B; break;
            case 80: model.type = e_model::MODEL_65B; break;
            default:
                {
                    if (hparams.n_layer < 32) {
                        model.type = e_model::MODEL_7B;
                    }
                } break;
        }

        hparams.n_ctx = n_ctx;

        // LLaMAv2
        // TODO: temporary until GGUF
        LLAMA_ASSERT(hparams.n_head % n_gqa == 0);
        hparams.n_head_kv = hparams.n_head / n_gqa;
        if (model.type == e_model::MODEL_65B && n_gqa == 8) {
            LLAMA_LOG_WARN("%s: warning: assuming 70B model based on GQA == %d", __func__, n_gqa);
            model.type = e_model::MODEL_70B;
            hparams.f_ffn_mult = 1.3f; // from the params.json of the 70B model
        }

        hparams.rope_freq_base  = rope_freq_base;
        hparams.rope_freq_scale = rope_freq_scale;
    }

    // ref: https://github.com/facebookresearch/llama/blob/6c7fe276574e78057f917549435a2554000a876d/llama/model.py#L194-L199
    const uint32_t n_ff_raw  = 2*(4*hparams.n_embd)/3;
    const uint32_t n_ff_mult = hparams.f_ffn_mult*n_ff_raw;
    const uint32_t n_ff      = ((n_ff_mult + hparams.n_mult - 1)/hparams.n_mult)*hparams.n_mult;
    //const uint32_t n_ff = 28672;

    {
<<<<<<< HEAD
        LLAMA_LOG_INFO("%s: format     = %s",      __func__, llama_file_version_name(file_version));
        LLAMA_LOG_INFO("%s: n_vocab    = %u",      __func__, hparams.n_vocab);
        LLAMA_LOG_INFO("%s: n_ctx      = %u",      __func__, hparams.n_ctx);
        LLAMA_LOG_INFO("%s: n_embd     = %u",      __func__, hparams.n_embd);
        LLAMA_LOG_INFO("%s: n_mult     = %u",      __func__, hparams.n_mult);
        LLAMA_LOG_INFO("%s: n_head     = %u",      __func__, hparams.n_head);
        LLAMA_LOG_INFO("%s: n_head_kv  = %u",      __func__, hparams.n_head_kv);
        LLAMA_LOG_INFO("%s: n_layer    = %u",      __func__, hparams.n_layer);
        LLAMA_LOG_INFO("%s: n_rot      = %u",      __func__, hparams.n_rot); // a.k.a. n_embd_head, n_head_dim
        LLAMA_LOG_INFO("%s: n_gqa      = %u",      __func__, hparams.n_gqa());
        LLAMA_LOG_INFO("%s: n_ff       = %u",      __func__, n_ff);
        LLAMA_LOG_INFO("%s: freq_base  = %.1f",    __func__, hparams.rope_freq_base);
        LLAMA_LOG_INFO("%s: freq_scale = %g",      __func__, hparams.rope_freq_scale);
        LLAMA_LOG_INFO("%s: ftype      = %u (%s)", __func__, hparams.ftype, llama_ftype_name(hparams.ftype));
        LLAMA_LOG_INFO("%s: model size = %s",      __func__, llama_model_type_name(model.type));
=======
        fprintf(stderr, "%s: format     = %s\n",   __func__, llama_file_version_name(file_version));
        fprintf(stderr, "%s: n_vocab    = %u\n",   __func__, hparams.n_vocab);
        fprintf(stderr, "%s: n_ctx      = %u\n",   __func__, hparams.n_ctx);
        fprintf(stderr, "%s: n_embd     = %u\n",   __func__, hparams.n_embd);
        fprintf(stderr, "%s: n_mult     = %u\n",   __func__, hparams.n_mult);
        fprintf(stderr, "%s: n_head     = %u\n",   __func__, hparams.n_head);
        fprintf(stderr, "%s: n_head_kv  = %u\n",   __func__, hparams.n_head_kv);
        fprintf(stderr, "%s: n_layer    = %u\n",   __func__, hparams.n_layer);
        fprintf(stderr, "%s: n_rot      = %u\n",   __func__, hparams.n_rot); // a.k.a. n_embd_head, n_head_dim
        fprintf(stderr, "%s: n_gqa      = %u\n",   __func__, hparams.n_gqa());
        fprintf(stderr, "%s: rnorm_eps  = %.1e\n", __func__, hparams.f_rms_norm_eps);
        fprintf(stderr, "%s: n_ff       = %u\n",   __func__, n_ff);
        fprintf(stderr, "%s: freq_base  = %.1f\n", __func__, hparams.rope_freq_base);
        fprintf(stderr, "%s: freq_scale = %g\n",   __func__, hparams.rope_freq_scale);
        fprintf(stderr, "%s: ftype      = %u (%s)\n", __func__, hparams.ftype, llama_ftype_name(hparams.ftype));
        fprintf(stderr, "%s: model size = %s\n",   __func__, llama_model_type_name(model.type));
>>>>>>> c574bddb
    }

    if (file_version < LLAMA_FILE_VERSION_GGJT_V2) {
        if (hparams.ftype != LLAMA_FTYPE_ALL_F32     &&
            hparams.ftype != LLAMA_FTYPE_MOSTLY_F16  &&
            hparams.ftype != LLAMA_FTYPE_MOSTLY_Q8_0) {
            throw std::runtime_error(format("this format is no longer supported (see https://github.com/ggerganov/llama.cpp/pull/1405)"));
        }
    }

    if (file_version < LLAMA_FILE_VERSION_GGJT_V3) {
        if (hparams.ftype == LLAMA_FTYPE_MOSTLY_Q4_0 ||
            hparams.ftype == LLAMA_FTYPE_MOSTLY_Q4_1 ||
            hparams.ftype == LLAMA_FTYPE_MOSTLY_Q8_0) {
            throw std::runtime_error(format("this format is no longer supported (see https://github.com/ggerganov/llama.cpp/pull/1508)"));
        }
    }

    if (vocab_only) {
        return;
    }

    auto & ctx = model.ctx;

    size_t ctx_size;
    size_t mmapped_size;
    ml->calc_sizes(&ctx_size, &mmapped_size);
    LLAMA_LOG_INFO("%s: ggml ctx size = %7.2f MB", __func__, ctx_size/1024.0/1024.0);

    // create the ggml context
    {
        model.buf.resize(ctx_size);
        if (use_mlock) {
            model.mlock_buf.init   (model.buf.addr);
            model.mlock_buf.grow_to(model.buf.size);
        }

        struct ggml_init_params params = {
            /*.mem_size   =*/ model.buf.size,
            /*.mem_buffer =*/ model.buf.addr,
            /*.no_alloc   =*/ ml->use_mmap,
        };

        model.ctx = ggml_init(params);
        if (!model.ctx) {
            throw std::runtime_error(format("ggml_init() failed"));
        }
    }

    (void) main_gpu;
    (void) mul_mat_q;
#if defined(GGML_USE_CUBLAS)
    LLAMA_LOG_INFO("%s: using CUDA for GPU acceleration", __func__);
    ggml_cuda_set_main_device(main_gpu);
    ggml_cuda_set_mul_mat_q(mul_mat_q);
#define LLAMA_BACKEND_OFFLOAD       GGML_BACKEND_GPU
#define LLAMA_BACKEND_OFFLOAD_SPLIT GGML_BACKEND_GPU_SPLIT
#elif defined(GGML_USE_CLBLAST)
    LLAMA_LOG_INFO("%s: using OpenCL for GPU acceleration", __func__);
#define LLAMA_BACKEND_OFFLOAD       GGML_BACKEND_GPU
#define LLAMA_BACKEND_OFFLOAD_SPLIT GGML_BACKEND_GPU
#else
#define LLAMA_BACKEND_OFFLOAD       GGML_BACKEND_CPU
#define LLAMA_BACKEND_OFFLOAD_SPLIT GGML_BACKEND_CPU
#endif

    // prepare memory for the weights
    size_t vram_weights = 0;
    size_t vram_scratch = 0;
    {
        const uint32_t n_embd     = hparams.n_embd;
        const uint32_t n_embd_gqa = hparams.n_embd_gqa();
        const uint32_t n_layer    = hparams.n_layer;
        const uint32_t n_vocab    = hparams.n_vocab;

        ml->ggml_ctx = ctx;

        model.tok_embeddings = ml->get_tensor("tok_embeddings.weight", {n_embd, n_vocab}, GGML_BACKEND_CPU);

        // "output" tensor
        {
            ggml_backend backend_norm;
            ggml_backend backend_output;
            if (n_gpu_layers > int(n_layer)) { // NOLINT
                // norm is not performance relevant on its own but keeping it in VRAM reduces data copying
                // on Windows however this is detrimental unless everything is on the GPU
#ifndef _WIN32
                backend_norm = low_vram ? GGML_BACKEND_CPU : LLAMA_BACKEND_OFFLOAD;
#else
                backend_norm = low_vram || n_gpu_layers <= (int) n_layer + 2 ? GGML_BACKEND_CPU : LLAMA_BACKEND_OFFLOAD;
#endif // _WIN32

                backend_output = LLAMA_BACKEND_OFFLOAD_SPLIT;
            } else {
                backend_norm = GGML_BACKEND_CPU;
                backend_output = GGML_BACKEND_CPU;
            }

            model.norm   = ml->get_tensor("norm.weight",   {n_embd},          backend_norm);
            model.output = ml->get_tensor("output.weight", {n_embd, n_vocab}, backend_output);
            if (backend_norm == GGML_BACKEND_GPU) {
                vram_weights += ggml_nbytes(model.norm);
            }
            if (backend_output == GGML_BACKEND_GPU_SPLIT) {
                vram_weights += ggml_nbytes(model.output);
            }
        }

        const int i_gpu_start = n_layer - n_gpu_layers;

        model.layers.resize(n_layer);
        for (uint32_t i = 0; i < n_layer; ++i) {
            const ggml_backend backend = int(i) < i_gpu_start ? GGML_BACKEND_CPU : LLAMA_BACKEND_OFFLOAD; // NOLINT
            const ggml_backend backend_split = int(i) < i_gpu_start ? GGML_BACKEND_CPU : LLAMA_BACKEND_OFFLOAD_SPLIT; // NOLINT

            auto & layer = model.layers[i];

            std::string layers_i = "layers." + std::to_string(i);

            layer.attention_norm = ml->get_tensor(layers_i + ".attention_norm.weight", {n_embd}, backend);

            layer.wq = ml->get_tensor(layers_i + ".attention.wq.weight", {n_embd, n_embd},     backend_split);
            layer.wk = ml->get_tensor(layers_i + ".attention.wk.weight", {n_embd, n_embd_gqa}, backend_split);
            layer.wv = ml->get_tensor(layers_i + ".attention.wv.weight", {n_embd, n_embd_gqa}, backend_split);
            layer.wo = ml->get_tensor(layers_i + ".attention.wo.weight", {n_embd, n_embd},     backend_split);

            layer.ffn_norm = ml->get_tensor(layers_i + ".ffn_norm.weight", {n_embd}, backend);

            layer.w1 = ml->get_tensor(layers_i + ".feed_forward.w1.weight", {n_embd,   n_ff}, backend_split);
            layer.w2 = ml->get_tensor(layers_i + ".feed_forward.w2.weight", {  n_ff, n_embd}, backend_split);
            layer.w3 = ml->get_tensor(layers_i + ".feed_forward.w3.weight", {n_embd,   n_ff}, backend_split);

            if (backend == GGML_BACKEND_GPU) {
                vram_weights +=
                    ggml_nbytes(layer.attention_norm) + ggml_nbytes(layer.wq) + ggml_nbytes(layer.wk)             +
                    ggml_nbytes(layer.wv)             + ggml_nbytes(layer.wo) + ggml_nbytes(layer.ffn_norm) +
                    ggml_nbytes(layer.w1)             + ggml_nbytes(layer.w2) + ggml_nbytes(layer.w3);
            }
        }
    }

    ml->done_getting_tensors();

    // print memory requirements
    {
        const size_t scale = memory_type == GGML_TYPE_F32 ? 2 : 1;

        // this is the total memory required to run the inference
        size_t mem_required =
            ctx_size +
            mmapped_size - vram_weights; // weights in VRAM not in memory

#ifndef LLAMA_USE_ALLOCATOR
        mem_required +=
            MEM_REQ_SCRATCH0(hparams.n_ctx).at(model.type) +
            MEM_REQ_SCRATCH1().at(model.type) +
            MEM_REQ_EVAL().at(model.type);
#endif

        // this is the memory required by one llama_state
        const size_t mem_required_state =
            scale*hparams.kv_size();

        LLAMA_LOG_INFO("%s: mem required  = %7.2f MB (+ %7.2f MB per state)", __func__,
                mem_required / 1024.0 / 1024.0, mem_required_state / 1024.0 / 1024.0);

        (void) vram_scratch;
        (void) n_batch;
#ifdef GGML_USE_CUBLAS
        if (low_vram) {
            LLAMA_LOG_INFO("%s: not allocating a VRAM scratch buffer due to low VRAM option", __func__);
            ggml_cuda_set_scratch_size(0); // disable scratch
        } else {
            const size_t vram_scratch_base = VRAM_REQ_SCRATCH_BASE().at(model.type);
            const size_t vram_scratch_per_context = VRAM_REQ_SCRATCH_PER_CONTEXT().at(model.type);
            vram_scratch = n_batch * (vram_scratch_base + n_ctx * vram_scratch_per_context);
            ggml_cuda_set_scratch_size(vram_scratch);
            if (n_gpu_layers > 0) {
                LLAMA_LOG_INFO("%s: allocating batch_size x (%zd kB + n_ctx x %zd B) = %zd MB VRAM for the scratch buffer",
                        __func__, vram_scratch_base / kB, vram_scratch_per_context,
                        (vram_scratch + MB - 1) / MB); // round up
            }
        }
#endif // GGML_USE_CUBLAS

#if defined(GGML_USE_CUBLAS) || defined(GGML_USE_CLBLAST)
        const int n_gpu = std::min(n_gpu_layers, int(hparams.n_layer));

        LLAMA_LOG_INFO("%s: offloading %d repeating layers to GPU", __func__, n_gpu);
        if (n_gpu_layers > (int) hparams.n_layer) {
            LLAMA_LOG_INFO("%s: offloading non-repeating layers to GPU", __func__);
        }
        size_t vram_kv_cache = 0;

#ifdef GGML_USE_CUBLAS
        const int max_backend_supported_layers = hparams.n_layer + 3;
        const int max_offloadable_layers = low_vram ? hparams.n_layer + 1 : hparams.n_layer + 3;
        if (n_gpu_layers > (int) hparams.n_layer + 1) {
            if (low_vram) {
                LLAMA_LOG_INFO("%s: cannot offload v cache to GPU due to low VRAM option", __func__);
            } else {
                LLAMA_LOG_INFO("%s: offloading v cache to GPU", __func__);
                vram_kv_cache += hparams.kv_size() / 2;
            }
        }
        if (n_gpu_layers > (int) hparams.n_layer + 2) {
            if (low_vram) {
                LLAMA_LOG_WARN("%s: cannot offload k cache to GPU due to low VRAM option", __func__);
            } else {
                LLAMA_LOG_INFO("%s: offloading k cache to GPU", __func__);
                vram_kv_cache += hparams.kv_size() / 2;
            }
        }
#elif defined(GGML_USE_CLBLAST)
        const int max_backend_supported_layers = hparams.n_layer + 1;
        const int max_offloadable_layers = hparams.n_layer + 1;
#endif // GGML_USE_CUBLAS

        LLAMA_LOG_INFO("%s: offloaded %d/%d layers to GPU",
                __func__, std::min(n_gpu_layers, max_offloadable_layers), max_backend_supported_layers);
        LLAMA_LOG_INFO("%s: total VRAM used: %zu MB",
                __func__, (vram_weights + vram_scratch + vram_kv_cache + MB - 1) / MB); // round up
#else
        (void) n_gpu_layers;
#endif // defined(GGML_USE_CUBLAS) || defined(GGML_USE_CLBLAST)
    }

    // populate `tensors_by_name`
    for (llama_load_tensor & lt : ml->tensors_map.tensors) {
        model.tensors_by_name.emplace_back(lt.name, lt.ggml_tensor);
    }

    (void) tensor_split;
#if defined(GGML_USE_CUBLAS)
    {
        ggml_cuda_set_tensor_split(tensor_split);
    }
#endif

    ml->load_all_data(progress_callback, progress_callback_user_data, use_mlock ? &model.mlock_mmap : NULL);

    if (progress_callback) {
        progress_callback(1.0f, progress_callback_user_data);
    }

    model.mapping = std::move(ml->mapping);

    // loading time will be recalculate after the first eval, so
    // we take page faults deferred by mmap() into consideration
    model.t_load_us = ggml_time_us() - model.t_start_us;
}

static bool llama_model_load(
        const std::string & fname,
        llama_model & model,
        llama_vocab & vocab,
        int n_ctx,
        int n_batch,
        int n_gqa,
        float rms_norm_eps,
        int n_gpu_layers,
        int main_gpu,
        const float * tensor_split,
        const bool mul_mat_q,
        float rope_freq_base,
        float rope_freq_scale,
        bool low_vram,
        ggml_type memory_type,
        bool use_mmap,
        bool use_mlock,
        bool vocab_only,
        llama_progress_callback progress_callback,
        void *progress_callback_user_data) {
    try {
        llama_model_load_internal(fname, model, vocab, n_ctx, n_batch, n_gqa, rms_norm_eps, n_gpu_layers,
                                  main_gpu, tensor_split, mul_mat_q, rope_freq_base, rope_freq_scale, low_vram, memory_type,
                                  use_mmap, use_mlock, vocab_only, progress_callback, progress_callback_user_data);
        return true;
    } catch (const std::exception & err) {
        LLAMA_LOG_ERROR("error loading model: %s", err.what());
        return false;
    }
}

static struct ggml_cgraph * llama_build_graph(
         llama_context & lctx,
     const llama_token * tokens,
           const float * embd,
                   int   n_tokens,
                   int   n_past) {

    LLAMA_ASSERT((!tokens && embd) || (tokens && !embd));

    const int N = n_tokens;

    const auto & model   = lctx.model;
    const auto & hparams = model.hparams;

    const auto & kv_self = lctx.kv_self;

    LLAMA_ASSERT(!!kv_self.ctx);

    const int64_t n_embd      = hparams.n_embd;
    const int64_t n_layer     = hparams.n_layer;
    const int64_t n_ctx       = hparams.n_ctx;
    const int64_t n_head      = hparams.n_head;
    const int64_t n_head_kv   = hparams.n_head_kv;
    const int64_t n_embd_head = hparams.n_embd_head();
    const int64_t n_embd_gqa  = hparams.n_embd_gqa();

    LLAMA_ASSERT(n_embd_head == hparams.n_rot);

    const float freq_base  = hparams.rope_freq_base;
    const float freq_scale = hparams.rope_freq_scale;
    const float rms_norm_eps = hparams.f_rms_norm_eps;

    const int n_gpu_layers = model.n_gpu_layers;

    auto & mem_per_token = lctx.mem_per_token;
    auto & buf_compute   = lctx.buf_compute;


    struct ggml_init_params params = {
        /*.mem_size   =*/ buf_compute.size,
        /*.mem_buffer =*/ buf_compute.addr,
        /*.no_alloc   =*/ false,
    };

#ifdef LLAMA_USE_ALLOCATOR
    params.no_alloc = true;
#endif

    struct ggml_context * ctx0 = ggml_init(params);

    ggml_cgraph * gf = ggml_new_graph(ctx0);

    struct ggml_tensor * cur;
    struct ggml_tensor * inpL;

    if (tokens) {
        struct ggml_tensor * inp_tokens = ggml_new_tensor_1d(ctx0, GGML_TYPE_I32, N);

#ifdef LLAMA_USE_ALLOCATOR
        ggml_allocr_alloc(lctx.alloc, inp_tokens);
        if (!ggml_allocr_is_measure(lctx.alloc)) {
            memcpy(inp_tokens->data, tokens, N*ggml_element_size(inp_tokens));
        }
#else
        memcpy(inp_tokens->data, tokens, N*ggml_element_size(inp_tokens));
#endif
        ggml_set_name(inp_tokens, "inp_tokens");

        inpL = ggml_get_rows(ctx0, model.tok_embeddings, inp_tokens);
    } else {
#ifdef GGML_USE_MPI
        GGML_ASSERT(false && "not implemented");
#endif

        inpL = ggml_new_tensor_2d(ctx0, GGML_TYPE_F32, n_embd, N);

#ifdef LLAMA_USE_ALLOCATOR
        ggml_allocr_alloc(lctx.alloc, inpL);
        if (!ggml_allocr_is_measure(lctx.alloc)) {
            memcpy(inpL->data, embd, N * n_embd * ggml_element_size(inpL));
        }
#else
        memcpy(inpL->data, embd, N * n_embd * ggml_element_size(inpL));
#endif
    }

    const int i_gpu_start = n_layer - n_gpu_layers;
    (void) i_gpu_start;

    // offload functions set the tensor output backend to GPU
    // tensors are GPU-accelerated if any input or the output has been offloaded
    //
    // with the low VRAM option VRAM scratch is disabled in llama_load_model_internal
    // in that case ggml_cuda_assign_buffers has no effect
    offload_func_t offload_func_nr = llama_nop; // nr = non-repeating
    offload_func_t offload_func_kq = llama_nop;
    offload_func_t offload_func_v  = llama_nop;

#ifdef GGML_USE_CUBLAS
    if (n_gpu_layers > n_layer) {
        offload_func_nr = ggml_cuda_assign_buffers;
    }
    if (n_gpu_layers > n_layer + 1) {
        offload_func_v  = ggml_cuda_assign_buffers;
    }
    if (n_gpu_layers > n_layer + 2) {
        offload_func_kq = ggml_cuda_assign_buffers;
    }
#endif // GGML_USE_CUBLAS

    struct ggml_tensor * KQ_scale = ggml_new_tensor_1d(ctx0, GGML_TYPE_F32, 1);
#ifdef LLAMA_USE_ALLOCATOR
    ggml_allocr_alloc(lctx.alloc, KQ_scale);
    if (!ggml_allocr_is_measure(lctx.alloc)) {
        ggml_set_f32(KQ_scale, 1.0f/sqrtf(float(n_embd)/n_head));
    }
#else
    ggml_set_f32(KQ_scale, 1.0f/sqrtf(float(n_embd)/n_head));
#endif
    ggml_set_name(KQ_scale, "1/sqrt(n_embd_head)");

    for (int il = 0; il < n_layer; ++il) {
        ggml_format_name(inpL, "layer_inp_%d", il);

        offload_func_t offload_func = llama_nop;

#ifdef GGML_USE_CUBLAS
        if (il >= i_gpu_start) {
            offload_func = ggml_cuda_assign_buffers;
        }
#endif // GGML_USE_CUBLAS

        struct ggml_tensor * inpSA = inpL;

        lctx.use_buf(ctx0, 0);

        // norm
        {
            cur = ggml_rms_norm(ctx0, inpL, rms_norm_eps);
            offload_func(cur);
            ggml_set_name(cur, "rms_norm_0");

            // cur = cur*attention_norm(broadcasted)
            cur = ggml_mul(ctx0, cur, model.layers[il].attention_norm);
            offload_func(cur);
            ggml_set_name(cur, "attention_norm_0");
        }

        // self-attention
        {
            // compute Q and K and RoPE them
            struct ggml_tensor * tmpk = ggml_mul_mat(ctx0, model.layers[il].wk, cur);
            offload_func_kq(tmpk);
            ggml_set_name(tmpk, "tmpk");

            struct ggml_tensor * tmpq = ggml_mul_mat(ctx0, model.layers[il].wq, cur);
            offload_func_kq(tmpq);
            ggml_set_name(tmpq, "tmpq");

            struct ggml_tensor * Kcur = ggml_rope_custom_inplace(ctx0, ggml_reshape_3d(ctx0, tmpk, n_embd_head, n_head_kv, N), n_past, n_embd_head, 0, 0, freq_base, freq_scale);
            offload_func_kq(Kcur);
            ggml_set_name(Kcur, "Kcur");

            struct ggml_tensor * Qcur = ggml_rope_custom_inplace(ctx0, ggml_reshape_3d(ctx0, tmpq, n_embd_head, n_head, N),    n_past, n_embd_head, 0, 0, freq_base, freq_scale);
            offload_func_kq(Qcur);
            ggml_set_name(Qcur, "Qcur");

            // store key and value to memory
            {
                // compute the transposed [N, n_embd] V matrix

                struct ggml_tensor * tmpv = ggml_mul_mat(ctx0, model.layers[il].wv, cur);
                offload_func_v(tmpv);
                ggml_set_name(tmpv, "tmpv");

                struct ggml_tensor * Vcur = ggml_transpose(ctx0, ggml_reshape_2d(ctx0, tmpv, n_embd_gqa, N));
                offload_func_v(Vcur);
                ggml_set_name(Vcur, "Vcur");

                struct ggml_tensor * k = ggml_view_1d(ctx0, kv_self.k, N*n_embd_gqa, (ggml_element_size(kv_self.k)*n_embd_gqa)*(il*n_ctx + n_past));
                offload_func_kq(k);
                ggml_set_name(k, "k");

                struct ggml_tensor * v = ggml_view_2d(ctx0, kv_self.v, N, n_embd_gqa,
                        (   n_ctx)*ggml_element_size(kv_self.v),
                        (il*n_ctx)*ggml_element_size(kv_self.v)*n_embd_gqa + n_past*ggml_element_size(kv_self.v));
                offload_func_v(v);
                ggml_set_name(v, "v");

                // important: storing RoPE-ed version of K in the KV cache!
                ggml_build_forward_expand(gf, ggml_cpy(ctx0, Kcur, k));
                ggml_build_forward_expand(gf, ggml_cpy(ctx0, Vcur, v));
            }

            struct ggml_tensor * Q =
                ggml_permute(ctx0,
                        Qcur,
                        0, 2, 1, 3);
            offload_func_kq(Q);
            ggml_set_name(Q, "Q");

            struct ggml_tensor * K =
                ggml_permute(ctx0,
                        ggml_reshape_3d(ctx0,
                            ggml_view_1d(ctx0, kv_self.k, (n_past + N)*n_embd_gqa, il*n_ctx*ggml_element_size(kv_self.k)*n_embd_gqa),
                            n_embd_head, n_head_kv, n_past + N),
                        0, 2, 1, 3);
            offload_func_kq(K);
            ggml_set_name(K, "K");

            // K * Q
            struct ggml_tensor * KQ = ggml_mul_mat(ctx0, K, Q);
            offload_func_kq(KQ);
            ggml_set_name(KQ, "KQ");

            // KQ_scaled = KQ / sqrt(n_embd_head)
            // KQ_scaled shape [n_past + N, N, n_head, 1]
            struct ggml_tensor * KQ_scaled = ggml_scale_inplace(ctx0, KQ, KQ_scale);
            offload_func_kq(KQ_scaled);
            ggml_set_name(KQ_scaled, "KQ_scaled");

            // KQ_masked = mask_past(KQ_scaled)
            struct ggml_tensor * KQ_masked = ggml_diag_mask_inf_inplace(ctx0, KQ_scaled, n_past);
            offload_func_kq(KQ_masked);
            ggml_set_name(KQ_masked, "KQ_masked");

            // KQ = soft_max(KQ_masked)
            struct ggml_tensor * KQ_soft_max = ggml_soft_max_inplace(ctx0, KQ_masked);
            offload_func_v(KQ_soft_max);
            ggml_set_name(KQ_soft_max, "KQ_soft_max");

            // split cached V into n_head heads
            struct ggml_tensor * V =
                ggml_view_3d(ctx0, kv_self.v,
                        n_past + N, n_embd_head, n_head_kv,
                        n_ctx*ggml_element_size(kv_self.v),
                        n_ctx*ggml_element_size(kv_self.v)*n_embd_head,
                        n_ctx*ggml_element_size(kv_self.v)*n_embd_gqa*il);
            offload_func_v(V);
            ggml_set_name(V, "V");

#if 1
            struct ggml_tensor * KQV = ggml_mul_mat(ctx0, V, KQ_soft_max);
            offload_func_v(KQV);
            ggml_set_name(KQV, "KQV");
#else
            // make V contiguous in memory to speed up the matmul, however we waste time on the copy
            // on M1 this is faster for the perplexity computation, but ~5% slower for the single-token generation
            // is there a better way?
            struct ggml_tensor * V_cont = ggml_cpy(ctx0, V, ggml_new_tensor_3d(ctx0, kv_self.v->type, n_past + N, n_embd_head, n_head));
            struct ggml_tensor * KQV = ggml_mul_mat(ctx0, V_cont, KQ_soft_max);
#endif

            // KQV_merged = KQV.permute(0, 2, 1, 3)
            struct ggml_tensor * KQV_merged = ggml_permute(ctx0, KQV, 0, 2, 1, 3);
            offload_func_v(KQV_merged);
            ggml_set_name(KQV_merged, "KQV_merged");

            // cur = KQV_merged.contiguous().view(n_embd, N)
            cur = ggml_cpy(ctx0,
                    KQV_merged,
                    ggml_new_tensor_2d(ctx0, GGML_TYPE_F32, n_embd, N));
            offload_func_v(cur);
            ggml_set_name(cur, "KQV_merged_contiguous");

            // projection (no bias)
            cur = ggml_mul_mat(ctx0,
                    model.layers[il].wo,
                    cur);
            offload_func(cur);
            ggml_set_name(cur, "result_wo");
        }

        lctx.use_buf(ctx0, 1);

        struct ggml_tensor * inpFF = ggml_add(ctx0, cur, inpSA);
        offload_func(inpFF);
        ggml_set_name(inpFF, "inpFF");

        // feed-forward network
        {
            // norm
            {
                cur = ggml_rms_norm(ctx0, inpFF, rms_norm_eps);
                offload_func(cur);
                ggml_set_name(cur, "rms_norm_1");

                // cur = cur*ffn_norm(broadcasted)
                cur = ggml_mul(ctx0, cur, model.layers[il].ffn_norm);
                offload_func(cur);
                ggml_set_name(cur, "ffn_norm");
            }

            struct ggml_tensor * tmp = ggml_mul_mat(ctx0,
                    model.layers[il].w3,
                    cur);
            offload_func(tmp);
            ggml_set_name(tmp, "result_w3");

            cur = ggml_mul_mat(ctx0,
                    model.layers[il].w1,
                    cur);
            offload_func(cur);
            ggml_set_name(cur, "result_w1");

            // SILU activation
            cur = ggml_silu(ctx0, cur);
            offload_func(cur);
            ggml_set_name(cur, "silu");

            cur = ggml_mul(ctx0, cur, tmp);
            offload_func(cur);
            ggml_set_name(cur, "silu_x_result_w3");

            cur = ggml_mul_mat(ctx0,
                    model.layers[il].w2,
                    cur);
            offload_func(cur);
            ggml_set_name(cur, "result_w2");
        }

        cur = ggml_add(ctx0, cur, inpFF);
        offload_func(cur);
        ggml_set_name(cur, "inpFF_+_result_w2");

        // input for next layer
        inpL = cur;
    }

    lctx.use_buf(ctx0, 0);

    // norm
    {
        cur = ggml_rms_norm(ctx0, inpL, rms_norm_eps);
        offload_func_nr(cur);
        ggml_set_name(cur, "rms_norm_2");

        // cur = cur*norm(broadcasted)
        cur = ggml_mul(ctx0, cur, model.norm);
        // offload_func_nr(cur); // TODO CPU + GPU mirrored backend
        ggml_set_name(cur, "result_norm");
    }

    // lm_head
    cur = ggml_mul_mat(ctx0, model.output, cur);
    ggml_set_name(cur, "result_output");

    lctx.use_buf(ctx0, -1);

    // logits -> probs
    //cur = ggml_soft_max_inplace(ctx0, cur);

    ggml_build_forward_expand(gf, cur);

    if (mem_per_token == 0) {
        mem_per_token = ggml_used_mem(ctx0)/N;
    }

#if 0
    printf("\n%s: used_mem: eval ctx %.3f MB, scratch %.3f MB %.3f MB, work buf %.3f MB, n_past = %d, N = %d\n", __func__,
            ggml_used_mem(ctx0)/1024.0/1024.0,
            lctx.get_buf_max_mem(0)/1024.0/1024.0,
            lctx.get_buf_max_mem(1)/1024.0/1024.0,
            lctx.work_buffer.size()/1024.0/1024.0,
            n_past, N);
#endif

    ggml_free(ctx0);

    return gf;
}

// evaluate the transformer
//
//   - lctx:      llama context
//   - tokens:    new batch of tokens to process
//   - embd       embeddings input
//   - n_tokens   number of tokens
//   - n_past:    the context size so far
//   - n_threads: number of threads to use
//
static bool llama_eval_internal(
         llama_context & lctx,
     const llama_token * tokens,
           const float * embd,
                   int   n_tokens,
                   int   n_past,
                   int   n_threads,
            const char * cgraph_fname) {

    LLAMA_ASSERT((!tokens && embd) || (tokens && !embd));

    const int64_t t_start_us = ggml_time_us();

#ifdef GGML_USE_MPI
    ggml_mpi_eval_init(lctx.ctx_mpi, &n_tokens, &n_past, &n_threads);
#endif

    const int N = n_tokens;

    const auto & model   = lctx.model;
    const auto & hparams = model.hparams;

    const auto & kv_self = lctx.kv_self;

    LLAMA_ASSERT(!!kv_self.ctx);

    const int64_t n_embd      = hparams.n_embd;
    const int64_t n_vocab     = hparams.n_vocab;

#ifdef LLAMA_USE_ALLOCATOR
    ggml_allocr_reset(lctx.alloc);
#endif

    ggml_cgraph * gf = llama_build_graph(lctx, tokens, embd, n_tokens, n_past);

#ifdef LLAMA_USE_ALLOCATOR
    ggml_allocr_alloc_graph(lctx.alloc, gf);
#endif

    // fprintf(stderr, "graph build time: %.3f ms (%d nodes, %d leafs)\n", (ggml_time_us() - t_start_us)/1000.0, gf->n_nodes, gf->n_leafs);

    // for big prompts, if BLAS is enabled, it is better to use only one thread
    // otherwise, the threads are spin-lock waiting for the BLAS calls and are degrading the performance
    n_threads = N >= 32 && ggml_cpu_has_blas() && !ggml_cpu_has_gpublas() ? 1 : n_threads;

    struct ggml_tensor * res = gf->nodes[gf->n_nodes - 1];
    struct ggml_tensor * embeddings = gf->nodes[gf->n_nodes - 2];

    LLAMA_ASSERT(strcmp(res->name, "result_output") == 0);
    LLAMA_ASSERT(strcmp(embeddings->name, "result_norm") == 0);

#if GGML_USE_MPI
    const int64_t n_layer = hparams.n_layer;
    ggml_mpi_graph_compute_pre(lctx.ctx_mpi, gf, n_layer);
#endif

#ifdef GGML_USE_METAL
    if (lctx.ctx_metal && N == 1) {
        // TODO: disabled until #2413 is resolved
        //if (!ggml_metal_if_optimized(lctx.ctx_metal)) {
        //    ggml_metal_graph_find_concurrency(lctx.ctx_metal, gf);
        //}
        ggml_metal_set_n_cb     (lctx.ctx_metal, n_threads);
        ggml_metal_graph_compute(lctx.ctx_metal, gf);
        ggml_metal_get_tensor   (lctx.ctx_metal, res);
        if (!lctx.embedding.empty()) {
            ggml_metal_get_tensor(lctx.ctx_metal, embeddings);
        }
    } else {
        // IMPORTANT:
        // Since we don't have efficient Matrix x Matrix Metal multiplication yet, we fallback to vanilla
        // ggml_graph_compute(). It uses Apple's Accelerate CBLAS API which takes advantage of the ANE or the AMX
        // coprocessor.
        //
        // When we implement Matrix x Matrix Metal multiplication, we can avoid this branch.
        // But for now, we have focused only on Matrix x Vector Metal multiplication.
        //
        // TODO: avoid these syncs via shared memory (ref #1696)
        //
        if (lctx.ctx_metal) {
            // We need to sync the GPU KV cache with the CPU KV cache
            ggml_metal_get_tensor(lctx.ctx_metal, kv_self.k);
            ggml_metal_get_tensor(lctx.ctx_metal, kv_self.v);
        }

        ggml_graph_compute_helper(lctx.work_buffer, gf, n_threads);
    }
#else
    ggml_graph_compute_helper(lctx.work_buffer, gf, n_threads);
#endif

#if GGML_USE_MPI
    ggml_mpi_graph_compute_post(lctx.ctx_mpi, gf, n_layer);
#endif

    // update kv token count
    lctx.kv_self.n = n_past + N;

    if (cgraph_fname) {
        ggml_graph_export(gf, cgraph_fname);
    }

#ifdef GGML_PERF
    // print timing information per ggml operation (for debugging purposes)
    // requires GGML_PERF to be defined
    ggml_graph_print(gf);
#endif

    // plot the computation graph in dot format (for debugging purposes)
    //if (n_past%100 == 0) {
    //    ggml_graph_dump_dot(gf, NULL, "llama.dot");
    //}

    // extract logits
    {
        auto & logits_out = lctx.logits;

        if (lctx.logits_all) {
            logits_out.resize(n_vocab * N);
            memcpy(logits_out.data(), (float *) ggml_get_data(res), sizeof(float)*n_vocab*N);
        } else {
            // return result for just the last token
            logits_out.resize(n_vocab);
            memcpy(logits_out.data(), (float *) ggml_get_data(res) + (n_vocab*(N-1)), sizeof(float)*n_vocab);
        }
    }

    // extract embeddings
    if (!lctx.embedding.empty()) {
        auto & embedding_out = lctx.embedding;

        embedding_out.resize(n_embd);
        memcpy(embedding_out.data(), (float *) ggml_get_data(embeddings) + (n_embd*(N - 1)), sizeof(float)*n_embd);
    }

    // measure the performance only for the single-token evals
    if (N == 1) {
        lctx.t_eval_us += ggml_time_us() - t_start_us;
        lctx.n_eval++;
    }
    else if (N > 1) {
        lctx.t_p_eval_us += ggml_time_us() - t_start_us;
        lctx.n_p_eval += N;
    }

    return true;
}

//
// tokenizer
//

static size_t utf8_len(char src) {
    const size_t lookup[] = { 1, 1, 1, 1, 1, 1, 1, 1, 1, 1, 1, 1, 2, 2, 3, 4 };
    uint8_t highbits = static_cast<uint8_t>(src) >> 4;
    return lookup[highbits];
}

struct llama_sp_symbol {
    using index = int;
    index prev;
    index next;
    const char * text;
    size_t n;
};

static_assert(std::is_trivially_copyable<llama_sp_symbol>::value, "llama_sp_symbol is not trivially copyable");

struct llama_sp_bigram {
    struct comparator {
        bool operator()(llama_sp_bigram & l, llama_sp_bigram & r) {
            return (l.score < r.score) || (l.score == r.score && l.left > r.left);
        }
    };
    using queue_storage = std::vector<llama_sp_bigram>;
    using queue = std::priority_queue<llama_sp_bigram, queue_storage, comparator>;
    llama_sp_symbol::index left;
    llama_sp_symbol::index right;
    float score;
    size_t size;
};

// original implementation:
// https://github.com/ggerganov/llama.cpp/commit/074bea2eb1f1349a0118239c4152914aecaa1be4
struct llama_tokenizer {
    llama_tokenizer(const llama_vocab & vocab): vocab_(vocab) {}

    void tokenize(const std::string & text, std::vector<llama_vocab::id> & output) {
        // split string into utf8 chars
        int index = 0;
        size_t offs = 0;
        while (offs < text.size()) {
            llama_sp_symbol sym;
            size_t char_len = std::min(text.size() - offs, utf8_len(text[offs]));
            sym.text = text.c_str() + offs;
            sym.n = char_len;
            offs += char_len;
            sym.prev = index - 1;
            sym.next = offs == text.size() ? -1 : index + 1;
            index++;
            symbols_.emplace_back(sym);
        }

        // seed the work queue with all possible 2-character tokens.
        for (size_t i = 1; i < symbols_.size(); ++i) {
            try_add_bigram(i - 1, i);
        }

        // keep substituting the highest frequency pairs for as long as we can.
        while (!work_queue_.empty()) {
            auto bigram = work_queue_.top();
            work_queue_.pop();

            auto & left_sym = symbols_[bigram.left];
            auto & right_sym = symbols_[bigram.right];

            // if one of the symbols already got merged, skip it.
            if (left_sym.n == 0 || right_sym.n == 0 ||
                left_sym.n + right_sym.n != bigram.size) {
                continue;
            }

            // merge the right sym into the left one
            left_sym.n += right_sym.n;
            right_sym.n = 0;

            //printf("left = '%*s' size = %zu\n", (int) left_sym.n, left_sym.text, bigram.size);

            // remove the right sym from the chain
            left_sym.next = right_sym.next;
            if (right_sym.next >= 0) {
                symbols_[right_sym.next].prev = bigram.left;
            }

            // find more substitutions
            try_add_bigram(left_sym.prev, bigram.left);
            try_add_bigram(bigram.left, left_sym.next);
        }

        for (int i = 0; i != -1; i = symbols_[i].next) {
            auto & symbol = symbols_[i];
            auto token = vocab_.token_to_id.find(std::string(symbol.text, symbol.n));

            if (token == vocab_.token_to_id.end()) {
                // output any symbols that did not form tokens as bytes.
                for (int j = 0; j < (int) symbol.n; ++j) {
                    // NOTE: old version, before #2420 - not sure what are the implications of this
                    //llama_vocab::id token_id = static_cast<uint8_t>(symbol.text[j]) + 3;
                    llama_vocab::id token_id = vocab_.token_to_id.at(std::string(1, symbol.text[j]));
                    output.push_back(token_id);
                }
            } else {
                output.push_back((*token).second);
            }
        }
    }

private:
    void try_add_bigram(int left, int right) {
        if (left == -1 || right == -1) {
            return;
        }

        const std::string text = std::string(symbols_[left].text, symbols_[left].n + symbols_[right].n);
        auto token = vocab_.token_to_id.find(text);

        if (token == vocab_.token_to_id.end()) {
            return;
        }

        if (static_cast<size_t>((*token).second) >= vocab_.id_to_token.size()) {
            return;
        }

        const auto &tok_score = vocab_.id_to_token[(*token).second];

        llama_sp_bigram bigram;
        bigram.left = left;
        bigram.right = right;
        bigram.score = tok_score.score;
        bigram.size = text.size();
        work_queue_.push(bigram);
    }

    const llama_vocab & vocab_;
    std::vector<llama_sp_symbol> symbols_;
    llama_sp_bigram::queue work_queue_;
};

static std::vector<llama_vocab::id> llama_tokenize(const llama_vocab & vocab, const std::string & text, bool bos) {
    llama_tokenizer tokenizer(vocab);
    std::vector<llama_vocab::id> output;

    if (text.empty()) {
        return output;
    }

    if (bos) {
        output.push_back(llama_token_bos());
    }

    tokenizer.tokenize(text, output);
    return output;
}

//
// grammar - internal
//

struct llama_grammar {
    const std::vector<std::vector<llama_grammar_element>>   rules;
    std::vector<std::vector<const llama_grammar_element *>> stacks;
};

struct llama_grammar_candidate {
    size_t           index;
    const uint32_t * code_points;
};

// NOTE: assumes valid utf8 (but checks for overrun)
// adds a terminating 0 for use as pointer
std::vector<uint32_t> decode_utf8(const char * src) {
    static const int      lookup[] = { 1, 1, 1, 1, 1, 1, 1, 1, 1, 1, 1, 1, 2, 2, 3, 4 };
    const char          * pos      = src;
    std::vector<uint32_t> code_points;
    while (*pos != 0) {
        uint8_t  first_byte = static_cast<uint8_t>(*pos);
        uint8_t  highbits   = first_byte >> 4;
        int      len        = lookup[highbits];
        uint8_t  mask       = (1 << (8 - len)) - 1;
        uint32_t value      = first_byte & mask;
        const char * end    = pos + len; // may overrun!
        ++pos;
        for ( ; pos < end && *pos != 0; ++pos) {
            value = (value << 6) + (static_cast<uint8_t>(*pos) & 0x3F);
        }
        code_points.push_back(value);
    }
    code_points.push_back(0);
    return code_points;
}

// returns true iff pos points to the end of one of the definitions of a rule
static bool llama_grammar_is_end_of_sequence(const llama_grammar_element * pos) {
    switch (pos->type) {
        case LLAMA_GRETYPE_END: return true;
        case LLAMA_GRETYPE_ALT: return true;
        default:                return false;
    }
}

// returns true iff chr satisfies the char range at pos (regular or inverse range)
// asserts that pos is pointing to a char range element
static std::pair<bool, const llama_grammar_element *> llama_grammar_match_char(
        const llama_grammar_element * pos,
        const uint32_t                chr) {

    bool found            = false;
    bool is_positive_char = pos->type == LLAMA_GRETYPE_CHAR;
    LLAMA_ASSERT(is_positive_char || pos->type == LLAMA_GRETYPE_CHAR_NOT);

    do {
        if (pos[1].type == LLAMA_GRETYPE_CHAR_RNG_UPPER) {
            // inclusive range, e.g. [a-z]
            found = found || (pos->value <= chr && chr <= pos[1].value);
            pos += 2;
        } else {
            // exact char match, e.g. [a] or "a"
            found = found || pos->value == chr;
            pos += 1;
        }
    } while (pos->type == LLAMA_GRETYPE_CHAR_ALT);

    return std::make_pair(found == is_positive_char, pos);
}

// transforms a grammar pushdown stack into N possible stacks, all ending
// at a character range (terminal element)
static void llama_grammar_advance_stack(
        const std::vector<std::vector<llama_grammar_element>>   & rules,
        const std::vector<const llama_grammar_element *>        & stack,
        std::vector<std::vector<const llama_grammar_element *>> & new_stacks) {

    if (stack.empty()) {
        new_stacks.push_back(stack);
        return;
    }

    const llama_grammar_element * pos = stack.back();

    switch (pos->type) {
        case LLAMA_GRETYPE_RULE_REF: {
            const size_t                  rule_id = static_cast<size_t>(pos->value);
            const llama_grammar_element * subpos  = rules[rule_id].data();
            do {
                // init new stack without the top (pos)
                std::vector<const llama_grammar_element *> new_stack(stack.begin(), stack.end() - 1);
                if (!llama_grammar_is_end_of_sequence(pos + 1)) {
                    // if this rule ref is followed by another element, add that to stack
                    new_stack.push_back(pos + 1);
                }
                if (!llama_grammar_is_end_of_sequence(subpos)) {
                    // if alternate is nonempty, add to stack
                    new_stack.push_back(subpos);
                }
                llama_grammar_advance_stack(rules, new_stack, new_stacks);
                while (!llama_grammar_is_end_of_sequence(subpos)) {
                    // scan to end of alternate def
                    subpos++;
                }
                if (subpos->type == LLAMA_GRETYPE_ALT) {
                    // there's another alternate def of this rule to process
                    subpos++;
                } else {
                    break;
                }
            } while (true);
            break;
        }
        case LLAMA_GRETYPE_CHAR:
        case LLAMA_GRETYPE_CHAR_NOT:
            new_stacks.push_back(stack);
            break;
        default:
            // end of alternate (LLAMA_GRETYPE_END, LLAMA_GRETYPE_ALT) or middle of char range
            // (LLAMA_GRETYPE_CHAR_ALT, LLAMA_GRETYPE_CHAR_RNG_UPPER); stack should never be left on
            // those
            LLAMA_ASSERT(false);
    }
}

// takes a set of possible pushdown stacks on a grammar, which are required to
// be positioned at a character range (see `llama_grammar_advance_stack`), and
// produces the N possible stacks if the given char is accepted at those
// positions
static std::vector<std::vector<const llama_grammar_element *>> llama_grammar_accept(
        const std::vector<std::vector<llama_grammar_element>>         & rules,
        const std::vector<std::vector<const llama_grammar_element *>> & stacks,
        const uint32_t                                                  chr) {

    std::vector<std::vector<const llama_grammar_element *>> new_stacks;

    for (const auto & stack : stacks) {
        if (stack.empty()) {
            continue;
        }

        auto match = llama_grammar_match_char(stack.back(), chr);
        if (match.first) {
            const llama_grammar_element * pos = match.second;

            // update top of stack to next element, if any
            std::vector<const llama_grammar_element *> new_stack(stack.begin(), stack.end() - 1);
            if (!llama_grammar_is_end_of_sequence(pos)) {
                new_stack.push_back(pos);
            }
            llama_grammar_advance_stack(rules, new_stack, new_stacks);
        }
    }

    return new_stacks;
}

static std::vector<llama_grammar_candidate> llama_grammar_reject_candidates(
        const std::vector<std::vector<llama_grammar_element>>         & rules,
        const std::vector<std::vector<const llama_grammar_element *>> & stacks,
        const std::vector<llama_grammar_candidate>                    & candidates);

static std::vector<llama_grammar_candidate> llama_grammar_reject_candidates_for_stack(
        const std::vector<std::vector<llama_grammar_element>> & rules,
        const std::vector<const llama_grammar_element *>      & stack,
        const std::vector<llama_grammar_candidate>            & candidates) {

    std::vector<llama_grammar_candidate> rejects;

    if (stack.empty()) {
        // accept nothing; EOS is handled elsewhere
        rejects.insert(rejects.end(), candidates.begin(), candidates.end());
        return rejects;
    }

    const llama_grammar_element * stack_pos = stack.back();

    std::vector<llama_grammar_candidate> next_candidates;
    for (auto tok : candidates) {
        if (llama_grammar_match_char(stack_pos, tok.code_points[0]).first) {
            if (tok.code_points[1] != 0) {
                next_candidates.push_back({ tok.index, tok.code_points + 1 });
            }
        } else {
            rejects.push_back(tok);
        }
    }

    auto stack_pos_after = llama_grammar_match_char(stack_pos, 0).second;

    // update top of stack to next element, if any
    std::vector<const llama_grammar_element *> stack_after(stack.begin(), stack.end() - 1);
    if (!llama_grammar_is_end_of_sequence(stack_pos_after)) {
        stack_after.push_back(stack_pos_after);
    }
    std::vector<std::vector<const llama_grammar_element *>> next_stacks;
    llama_grammar_advance_stack(rules, stack_after, next_stacks);

    auto next_rejects = llama_grammar_reject_candidates(rules, next_stacks, next_candidates);
    for (auto tok : next_rejects) {
        rejects.push_back({ tok.index, tok.code_points - 1 });
    }

    return rejects;
}

static std::vector<llama_grammar_candidate> llama_grammar_reject_candidates(
        const std::vector<std::vector<llama_grammar_element>>         & rules,
        const std::vector<std::vector<const llama_grammar_element *>> & stacks,
        const std::vector<llama_grammar_candidate>                    & candidates) {
    LLAMA_ASSERT(!stacks.empty()); // REVIEW

    if (candidates.empty()) {
        return std::vector<llama_grammar_candidate>();
    }

    auto rejects = llama_grammar_reject_candidates_for_stack(rules, stacks.front(), candidates);

    for (size_t i = 1, size = stacks.size(); i < size; ++i) {
        rejects = llama_grammar_reject_candidates_for_stack(rules, stacks[i], rejects);
    }
    return rejects;
}

//
// grammar - external
//

struct llama_grammar * llama_grammar_init(
            const llama_grammar_element ** rules,
                                 size_t    n_rules,
                                 size_t    start_rule_index) {
    const llama_grammar_element * pos;

    // copy rule definitions into vectors
    std::vector<std::vector<llama_grammar_element>> vec_rules(n_rules);
    for (size_t i = 0; i < n_rules; i++) {
        for (pos = rules[i]; pos->type != LLAMA_GRETYPE_END; pos++) {
            vec_rules[i].push_back(*pos);
        }
        vec_rules[i].push_back({LLAMA_GRETYPE_END, 0});
    }

    // loop over alternates of start rule to build initial stacks
    std::vector<std::vector<const llama_grammar_element *>> stacks;
    pos = rules[start_rule_index];
    do {
        std::vector<const llama_grammar_element *> stack;
        if (!llama_grammar_is_end_of_sequence(pos)) {
            // if alternate is nonempty, add to stack
            stack.push_back(pos);
        }
        llama_grammar_advance_stack(vec_rules, stack, stacks);
        while (!llama_grammar_is_end_of_sequence(pos)) {
            // scan to end of alternate def
            pos++;
        }
        if (pos->type == LLAMA_GRETYPE_ALT) {
            // there's another alternate def of this rule to process
            pos++;
        } else {
            break;
        }
    } while (true);

    return new llama_grammar{ std::move(vec_rules), std::move(stacks) };
}

void llama_grammar_free(struct llama_grammar * grammar) {
    delete grammar;
}

//
// sampling
//

void llama_sample_softmax(struct llama_context * ctx, llama_token_data_array * candidates) {
    assert(candidates->size > 0);

    const int64_t t_start_sample_us = ggml_time_us();

    // Sort the logits in descending order
    if (!candidates->sorted) {
        std::sort(candidates->data, candidates->data + candidates->size, [](const llama_token_data & a, const llama_token_data & b) {
            return a.logit > b.logit;
        });
        candidates->sorted = true;
    }

    float max_l = candidates->data[0].logit;
    float cum_sum = 0.0f;
    for (size_t i = 0; i < candidates->size; ++i) {
        float p = expf(candidates->data[i].logit - max_l);
        candidates->data[i].p = p;
        cum_sum += p;
    }
    for (size_t i = 0; i < candidates->size; ++i) {
        candidates->data[i].p /= cum_sum;
    }

    if (ctx) {
        ctx->t_sample_us += ggml_time_us() - t_start_sample_us;
    }
}

void llama_sample_top_k(struct llama_context * ctx, llama_token_data_array * candidates, int k, size_t min_keep) {
    const int64_t t_start_sample_us = ggml_time_us();

    k = std::max(k, (int) min_keep);
    k = std::min(k, (int) candidates->size);

    // Sort scores in descending order
    if (!candidates->sorted) {
        auto comp = [](const llama_token_data & a, const llama_token_data & b) {
            return a.logit > b.logit;
        };
        if (k == (int) candidates->size) {
            std::sort(candidates->data, candidates->data + candidates->size, comp);
        } else {
            std::partial_sort(candidates->data, candidates->data + k, candidates->data + candidates->size, comp);
        }
        candidates->sorted = true;
    }
    candidates->size = k;

    if (ctx) {
        ctx->t_sample_us += ggml_time_us() - t_start_sample_us;
    }
}

void llama_sample_top_p(struct llama_context * ctx, llama_token_data_array * candidates, float p, size_t min_keep) {
    if (p >= 1.0f) {
        return;
    }

    llama_sample_softmax(ctx, candidates);

    const int64_t t_start_sample_us = ggml_time_us();

    // Compute the cumulative probabilities
    float cum_sum = 0.0f;
    size_t last_idx = candidates->size;

    for (size_t i = 0; i < candidates->size; ++i) {
        cum_sum += candidates->data[i].p;

        // Check if the running sum is at least p or if we have kept at least min_keep tokens
        // we set the last index to i+1 to indicate that the current iterate should be included in the set
        if (cum_sum >= p && i + 1 >= min_keep) {
            last_idx = i + 1;
            break;
        }
    }

    // Resize the output vector to keep only the top-p tokens
    candidates->size = last_idx;

    if (ctx) {
        ctx->t_sample_us += ggml_time_us() - t_start_sample_us;
    }
}

void llama_sample_tail_free(struct llama_context * ctx, llama_token_data_array * candidates, float z, size_t min_keep) {
    if (z >= 1.0f || candidates->size <= 2) {
        return;
    }

    llama_sample_softmax(nullptr, candidates);
    const int64_t t_start_sample_us = ggml_time_us();

    // Compute the first and second derivatives
    std::vector<float> first_derivatives(candidates->size - 1);
    std::vector<float> second_derivatives(candidates->size - 2);

    for (size_t i = 0; i < first_derivatives.size(); ++i) {
        first_derivatives[i] = candidates->data[i].p - candidates->data[i + 1].p;
    }
    for (size_t i = 0; i < second_derivatives.size(); ++i) {
        second_derivatives[i] = first_derivatives[i] - first_derivatives[i + 1];
    }

    // Calculate absolute value of second derivatives
    for (size_t i = 0; i < second_derivatives.size(); ++i) {
        second_derivatives[i] = abs(second_derivatives[i]);
    }

    // Normalize the second derivatives
    {
        const float second_derivatives_sum = std::accumulate(second_derivatives.begin(), second_derivatives.end(), 0.0f);

        if (second_derivatives_sum > 1e-6f) {
            for (float & value : second_derivatives) {
                value /= second_derivatives_sum;
            }
        } else {
            for (float & value : second_derivatives) {
                value = 1.0f / second_derivatives.size();
            }
        }
    }

    float cum_sum = 0.0f;
    size_t last_idx = candidates->size;
    for (size_t i = 0; i < second_derivatives.size(); ++i) {
        cum_sum += second_derivatives[i];

        // Check if the running sum is greater than z or if we have kept at least min_keep tokens
        if (cum_sum > z && i >= min_keep) {
            last_idx = i;
            break;
        }
    }

    // Resize the output vector to keep only the tokens above the tail location
    candidates->size = last_idx;

    if (ctx) {
        ctx->t_sample_us += ggml_time_us() - t_start_sample_us;
    }
}


void llama_sample_typical(struct llama_context * ctx, llama_token_data_array * candidates, float p, size_t min_keep) {
    // Reference implementation:
    // https://github.com/huggingface/transformers/compare/main...cimeister:typical-sampling:typical-pr
    if (p >= 1.0f) {
        return;
    }

    // Compute the softmax of logits and calculate entropy
    llama_sample_softmax(nullptr, candidates);

    const int64_t t_start_sample_us = ggml_time_us();

    float entropy = 0.0f;
    for (size_t i = 0; i < candidates->size; ++i) {
        entropy += -candidates->data[i].p * logf(candidates->data[i].p);
    }

    // Compute the absolute difference between negative log probability and entropy for each candidate
    std::vector<float> shifted_scores;
    for (size_t i = 0; i < candidates->size; ++i) {
        float shifted_score = fabsf(-logf(candidates->data[i].p) - entropy);
        shifted_scores.push_back(shifted_score);
    }

    // Sort tokens based on the shifted_scores and their corresponding indices
    std::vector<size_t> indices(candidates->size);
    std::iota(indices.begin(), indices.end(), 0);

    std::sort(indices.begin(), indices.end(), [&](size_t a, size_t b) {
        return shifted_scores[a] < shifted_scores[b];
    });

    // Compute the cumulative probabilities
    float cum_sum = 0.0f;
    size_t last_idx = indices.size();

    for (size_t i = 0; i < indices.size(); ++i) {
        size_t idx = indices[i];
        cum_sum += candidates->data[idx].p;

        // Check if the running sum is greater than typical or if we have kept at least min_keep tokens
        if (cum_sum > p && i >= min_keep - 1) {
            last_idx = i + 1;
            break;
        }
    }

    // Resize the output vector to keep only the locally typical tokens
    std::vector<llama_token_data> new_candidates;
    for (size_t i = 0; i < last_idx; ++i) {
        size_t idx = indices[i];
        new_candidates.push_back(candidates->data[idx]);
    }

    // Replace the data in candidates with the new_candidates data
    std::copy(new_candidates.begin(), new_candidates.end(), candidates->data);
    candidates->size = new_candidates.size();

    if (ctx) {
        ctx->t_sample_us += ggml_time_us() - t_start_sample_us;
    }
}

void llama_sample_temperature(struct llama_context * ctx, llama_token_data_array * candidates_p, float temp) {
    const int64_t t_start_sample_us = ggml_time_us();

    for (size_t i = 0; i < candidates_p->size; ++i) {
        candidates_p->data[i].logit /= temp;
    }

    if (ctx) {
        ctx->t_sample_us += ggml_time_us() - t_start_sample_us;
    }
}

void llama_sample_repetition_penalty(struct llama_context * ctx, llama_token_data_array * candidates, const llama_token * last_tokens, size_t last_tokens_size, float penalty) {
    if (last_tokens_size == 0 || penalty == 1.0f) {
        return;
    }

    const int64_t t_start_sample_us = ggml_time_us();

    for (size_t i = 0; i < candidates->size; ++i) {
        const auto * token_iter = std::find(last_tokens, last_tokens + last_tokens_size, candidates->data[i].id);
        if (token_iter == last_tokens + last_tokens_size) {
            continue;
        }

        // The academic publication that described this technique actually just only divided, but that would cause tokens with negative logits to become more likely, which is obviously wrong.
        // This is common fix for this problem, which is to multiply by the penalty instead of dividing.
        if (candidates->data[i].logit <= 0) {
            candidates->data[i].logit *= penalty;
        } else {
            candidates->data[i].logit /= penalty;
        }
    }

    candidates->sorted = false;

    if (ctx) {
        ctx->t_sample_us += ggml_time_us() - t_start_sample_us;
    }
}

void llama_sample_frequency_and_presence_penalties(struct llama_context * ctx, llama_token_data_array * candidates, const llama_token * last_tokens_p, size_t last_tokens_size, float alpha_frequency, float alpha_presence) {
    if (last_tokens_size == 0 || (alpha_frequency == 0.0f && alpha_presence == 0.0f)) {
        return;
    }

    const int64_t t_start_sample_us = ggml_time_us();

    // Create a frequency map to count occurrences of each token in last_tokens
    std::unordered_map<llama_token, int> token_count;
    for (size_t i = 0; i < last_tokens_size; ++i) {
        token_count[last_tokens_p[i]]++;
    }

    // Apply frequency and presence penalties to the candidates
    for (size_t i = 0; i < candidates->size; ++i) {
        auto token_iter = token_count.find(candidates->data[i].id);
        if (token_iter == token_count.end()) {
            continue;
        }

        int count = token_iter->second;
        candidates->data[i].logit -= float(count) * alpha_frequency + float(count > 0) * alpha_presence;
    }

    candidates->sorted = false;

    if (ctx) {
        ctx->t_sample_us += ggml_time_us() - t_start_sample_us;
    }
}

void llama_sample_grammar(struct llama_context * ctx, llama_token_data_array * candidates, const struct llama_grammar * grammar) {
    assert(ctx);
    const int64_t t_start_sample_us = ggml_time_us();

    bool allow_eos = false;
    for (const auto & stack : grammar->stacks) {
        if (stack.empty()) {
            allow_eos = true;
            break;
        }
    }

    const llama_token eos = llama_token_eos();

    std::vector<std::vector<uint32_t>>   candidates_decoded;
    std::vector<llama_grammar_candidate> candidates_grammar;

    for (size_t i = 0; i < candidates->size; ++i) {
        const llama_token id  = candidates->data[i].id;
        const char *      str = llama_token_to_str(ctx, id);
        if (id == eos) {
            if (!allow_eos) {
                candidates->data[i].logit = -INFINITY;
            }
        } else if (*str == 0) {
            candidates->data[i].logit = -INFINITY;
        } else {
            candidates_decoded.push_back(decode_utf8(str));
            candidates_grammar.push_back({ i, candidates_decoded.back().data() });
        }
    }

    const auto rejects =
        llama_grammar_reject_candidates(grammar->rules, grammar->stacks, candidates_grammar);
    for (auto & reject : rejects) {
        candidates->data[reject.index].logit = -INFINITY;
    }

    ctx->t_sample_us += ggml_time_us() - t_start_sample_us;
}

static void llama_log_softmax(float * array, size_t size) {
    float max_l = *std::max_element(array, array + size);
    float sum = 0.f;
    for (size_t i = 0; i < size; ++i) {
        float p = expf(array[i] - max_l);
        sum += p;
        array[i] = p;
    }

    for (size_t i = 0; i < size; ++i) {
        array[i] = logf(array[i] / sum);
    }
}

void llama_sample_classifier_free_guidance(
          struct llama_context * ctx,
        llama_token_data_array * candidates,
          struct llama_context * guidance_ctx,
                         float   scale) {
    int64_t t_start_sample_us = ggml_time_us();

    assert(ctx);
    auto n_vocab = llama_n_vocab(ctx);
    assert(n_vocab == (int)candidates->size);
    assert(!candidates->sorted);

    std::vector<float> logits_base;
    logits_base.reserve(candidates->size);
    for (size_t i = 0; i < candidates->size; ++i) {
        logits_base.push_back(candidates->data[i].logit);
    }
    llama_log_softmax(logits_base.data(), candidates->size);

    float* logits_guidance = llama_get_logits(guidance_ctx);
    llama_log_softmax(logits_guidance, n_vocab);

    for (int i = 0; i < n_vocab; ++i) {
        float logit_guidance = logits_guidance[i];
        float logit_base = logits_base[i];
        candidates->data[i].logit = scale * (logit_base - logit_guidance) + logit_guidance;
    }

    if (ctx) {
        ctx->t_sample_us += ggml_time_us() - t_start_sample_us;
    }
}

llama_token llama_sample_token_mirostat(struct llama_context * ctx, llama_token_data_array * candidates, float tau, float eta, int m, float * mu) {
    assert(ctx);
    auto N = float(llama_n_vocab(ctx));
    int64_t t_start_sample_us;
    t_start_sample_us = ggml_time_us();

    llama_sample_softmax(nullptr, candidates);

    // Estimate s_hat using the most probable m tokens
    float s_hat = 0.0;
    float sum_ti_bi = 0.0;
    float sum_ti_sq = 0.0;
    for (size_t i = 0; i < size_t(m - 1) && i < candidates->size - 1; ++i) {
        float t_i = logf(float(i + 2) / float(i + 1));
        float b_i = logf(candidates->data[i].p / candidates->data[i + 1].p);
        sum_ti_bi += t_i * b_i;
        sum_ti_sq += t_i * t_i;
    }
    s_hat = sum_ti_bi / sum_ti_sq;

    // Compute k from the estimated s_hat and target surprise value
    float epsilon_hat = s_hat - 1;
    float k = powf((epsilon_hat * powf(2, *mu)) / (1 - powf(N, -epsilon_hat)), 1 / s_hat);

    // Sample the next word X using top-k sampling
    llama_sample_top_k(nullptr, candidates, int(k), 1);
    if (ctx) {
        ctx->t_sample_us += ggml_time_us() - t_start_sample_us;
    }
    llama_token X = llama_sample_token(ctx, candidates);
    t_start_sample_us = ggml_time_us();

    // Compute error as the difference between observed surprise and target surprise value
    size_t X_idx = std::distance(candidates->data, std::find_if(candidates->data, candidates->data + candidates->size, [&](const llama_token_data & candidate) {
        return candidate.id == X;
    }));
    float observed_surprise = -log2f(candidates->data[X_idx].p);
    float e = observed_surprise - tau;

    // Update mu using the learning rate and error
    *mu = *mu - eta * e;

    if (ctx) {
        ctx->t_sample_us += ggml_time_us() - t_start_sample_us;
    }
    return X;
}

llama_token llama_sample_token_mirostat_v2(struct llama_context * ctx, llama_token_data_array * candidates, float tau, float eta, float * mu) {
    int64_t t_start_sample_us;
    t_start_sample_us = ggml_time_us();

    llama_sample_softmax(ctx, candidates);

    // Truncate the words with surprise values greater than mu
    candidates->size = std::distance(candidates->data, std::find_if(candidates->data, candidates->data + candidates->size, [&](const llama_token_data & candidate) {
        return -log2f(candidate.p) > *mu;
    }));

    if (candidates->size == 0) {
        candidates->size = 1;
    }

    if (ctx) {
        ctx->t_sample_us += ggml_time_us() - t_start_sample_us;
    }

    // Normalize the probabilities of the remaining words
    llama_sample_softmax(ctx, candidates);

    // Sample the next word X from the remaining words
    llama_token X = llama_sample_token(ctx, candidates);
    t_start_sample_us = ggml_time_us();

    // Compute error as the difference between observed surprise and target surprise value
    size_t X_idx = std::distance(candidates->data, std::find_if(candidates->data, candidates->data + candidates->size, [&](const llama_token_data & candidate) {
        return candidate.id == X;
    }));
    float observed_surprise = -log2f(candidates->data[X_idx].p);
    float e = observed_surprise - tau;

    // Update mu using the learning rate and error
    *mu = *mu - eta * e;

    if (ctx) {
        ctx->t_sample_us += ggml_time_us() - t_start_sample_us;
    }
    return X;
}

llama_token llama_sample_token_greedy(struct llama_context * ctx, llama_token_data_array * candidates) {
    const int64_t t_start_sample_us = ggml_time_us();

    // Find max element
    auto * max_iter = std::max_element(candidates->data, candidates->data + candidates->size, [](const llama_token_data & a, const llama_token_data & b) {
        return a.logit < b.logit;
    });

    llama_token result = max_iter->id;
    if (ctx) {
        ctx->t_sample_us += ggml_time_us() - t_start_sample_us;
        ctx->n_sample++;
    }
    return result;
}

llama_token llama_sample_token(struct llama_context * ctx, llama_token_data_array * candidates) {
    assert(ctx);
    const int64_t t_start_sample_us = ggml_time_us();
    llama_sample_softmax(nullptr, candidates);

    std::vector<float> probs;
    probs.reserve(candidates->size);
    for (size_t i = 0; i < candidates->size; ++i) {
        probs.push_back(candidates->data[i].p);
    }

    std::discrete_distribution<> dist(probs.begin(), probs.end());
    auto & rng = ctx->rng;
    int idx = dist(rng);

    llama_token result = candidates->data[idx].id;

    ctx->t_sample_us += ggml_time_us() - t_start_sample_us;
    ctx->n_sample++;
    return result;
}

void llama_grammar_accept_token(struct llama_context * ctx, struct llama_grammar * grammar, llama_token token) {
    const int64_t t_start_sample_us = ggml_time_us();

    if (token == llama_token_eos()) {
        for (const auto & stack : grammar->stacks) {
            if (stack.empty()) {
                return;
            }
        }
        LLAMA_ASSERT(false);
    }

    const char * str = llama_token_to_str(ctx, token);
    // Note terminating 0 in decoded string
    auto code_points = decode_utf8(str);
    for (auto it = code_points.begin(), end = code_points.end() - 1; it != end; ++it) {
        grammar->stacks = llama_grammar_accept(grammar->rules, grammar->stacks, *it);
    }
    LLAMA_ASSERT(!grammar->stacks.empty());

    ctx->t_sample_us += ggml_time_us() - t_start_sample_us;
}

//
// quantization
//

static void llama_convert_tensor_internal(const llama_load_tensor & tensor, llama_buffer & output, const int nelements, const int nthread) {
    if (output.size < nelements * sizeof(float)) {
        output.resize(nelements * sizeof(float));
    }
    float * f32_output = (float *) output.addr;

    ggml_type_traits_t qtype;
    if (ggml_is_quantized(tensor.type)) {
        qtype = ggml_internal_get_type_traits(tensor.type);
        if (qtype.to_float == NULL) {
            throw std::runtime_error(format("type %s unsupported for integer quantization: no dequantization available", ggml_type_name(tensor.type)));
        }
    } else if (tensor.type != GGML_TYPE_F16) {
        throw std::runtime_error(format("cannot dequantize/convert tensor type %s", ggml_type_name(tensor.type)));
    }

    if (nthread < 2) {
        if (tensor.type == GGML_TYPE_F16) {
            ggml_fp16_to_fp32_row((ggml_fp16_t *)tensor.data, f32_output, nelements);
        } else if (ggml_is_quantized(tensor.type)) {
            qtype.to_float(tensor.data, f32_output, nelements);
        } else {
            LLAMA_ASSERT(false); // unreachable
        }
        return;
    }

    auto block_size = tensor.type == GGML_TYPE_F16 ? 1 : (size_t)ggml_blck_size(tensor.type);
    auto block_size_bytes = ggml_type_size(tensor.type);

    LLAMA_ASSERT(nelements % block_size == 0);
    auto nblocks = nelements / block_size;
    auto blocks_per_thread = nblocks / nthread;
    auto spare_blocks = nblocks - (blocks_per_thread * nthread); // if blocks aren't divisible by thread count

    std::vector<std::thread> workers;
    for (auto tnum = 0, in_buff_offs = 0, out_buff_offs = 0; tnum < nthread; tnum++) {
        auto thr_blocks = blocks_per_thread + (tnum == nthread - 1 ? spare_blocks : 0); // num blocks for this thread
        auto thr_elems = thr_blocks * block_size; // number of elements for this thread
        auto thr_block_bytes = thr_blocks * block_size_bytes; // number of input bytes for this thread

        auto compute = [qtype] (ggml_type typ, uint8_t * inbuf, float * outbuf, int nels) {
            if (typ == GGML_TYPE_F16) {
                ggml_fp16_to_fp32_row((ggml_fp16_t *)inbuf, outbuf, nels);
            } else {
                qtype.to_float(inbuf, outbuf, nels);
            }
        };
        workers.push_back(std::thread(compute, tensor.type, tensor.data + in_buff_offs, f32_output + out_buff_offs, thr_elems));
        in_buff_offs += thr_block_bytes;
        out_buff_offs += thr_elems;
    }
    for (auto & worker : workers) {
        worker.join();
    }

}

static void llama_model_quantize_internal(const std::string & fname_inp, const std::string & fname_out, const llama_model_quantize_params * params) {
    ggml_type quantized_type;
    llama_ftype ftype = params->ftype;
    int nthread = params->nthread;

    switch (params->ftype) {
        case LLAMA_FTYPE_MOSTLY_Q4_0: quantized_type = GGML_TYPE_Q4_0; break;
        case LLAMA_FTYPE_MOSTLY_Q4_1: quantized_type = GGML_TYPE_Q4_1; break;
        case LLAMA_FTYPE_MOSTLY_Q5_0: quantized_type = GGML_TYPE_Q5_0; break;
        case LLAMA_FTYPE_MOSTLY_Q5_1: quantized_type = GGML_TYPE_Q5_1; break;
        case LLAMA_FTYPE_MOSTLY_Q8_0: quantized_type = GGML_TYPE_Q8_0; break;
        case LLAMA_FTYPE_MOSTLY_F16:  quantized_type = GGML_TYPE_F16;  break;
        case LLAMA_FTYPE_ALL_F32:     quantized_type = GGML_TYPE_F32;  break;

#ifdef GGML_USE_K_QUANTS
        // K-quants
        case LLAMA_FTYPE_MOSTLY_Q2_K:   quantized_type = GGML_TYPE_Q2_K; break;
        case LLAMA_FTYPE_MOSTLY_Q3_K_S:
        case LLAMA_FTYPE_MOSTLY_Q3_K_M:
        case LLAMA_FTYPE_MOSTLY_Q3_K_L: quantized_type = GGML_TYPE_Q3_K; break;
        case LLAMA_FTYPE_MOSTLY_Q4_K_S:
        case LLAMA_FTYPE_MOSTLY_Q4_K_M: quantized_type = GGML_TYPE_Q4_K; break;
        case LLAMA_FTYPE_MOSTLY_Q5_K_S:
        case LLAMA_FTYPE_MOSTLY_Q5_K_M: quantized_type = GGML_TYPE_Q5_K; break;
        case LLAMA_FTYPE_MOSTLY_Q6_K:   quantized_type = GGML_TYPE_Q6_K; break;
#endif
        default: throw std::runtime_error(format("invalid output file type %d\n", ftype));
    }

    if (nthread <= 0) {
        nthread = std::thread::hardware_concurrency();
    }

    std::unique_ptr<llama_model_loader> model_loader(new llama_model_loader(fname_inp, /*use_mmap*/ false));
    llama_file_saver file_saver(fname_out.c_str(), model_loader->file_loader.get(), params->ftype);

#ifdef GGML_USE_K_QUANTS
    int n_attention_wv    = 0;
    int n_feed_forward_w2 = 0;
    for (auto& tensor : model_loader->tensors_map.tensors) {
        if (tensor.name.find("attention.wv.weight") != std::string::npos) {
            ++n_attention_wv;
        }
        else if (tensor.name.find("feed_forward.w2.weight") != std::string::npos) {
            ++n_feed_forward_w2;
        }
    }

    int i_attention_wv = 0;
    int i_feed_forward_w2 = 0;
#endif

    size_t total_size_org = 0;
    size_t total_size_new = 0;
    std::vector<int64_t> hist_all(1 << 4, 0);

    std::vector<std::thread> workers;
    std::mutex mutex;

    auto use_more_bits = [] (int i_layer, int num_layers) -> bool {
        return i_layer < num_layers/8 || i_layer >= 7*num_layers/8 || (i_layer - num_layers/8)%3 == 2;
    };

    size_t idx = 0;
    for (llama_load_tensor & tensor : model_loader->tensors_map.tensors) {
        llama_buffer read_data;
        read_data.resize(tensor.size);
        tensor.data = read_data.addr;
        model_loader->load_data_for(tensor);

        printf("[%4zu/%4zu] %36s - %16s, type = %6s, ",
               ++idx, model_loader->tensors_map.tensors.size(),
               tensor.name.c_str(), llama_format_tensor_shape(tensor.ne).c_str(),
               ggml_type_name(tensor.type));

        // This used to be a regex, but <regex> has an extreme cost to compile times.
        bool quantize = tensor.name.rfind("weight") == tensor.name.size() - 6; // ends with 'weight'?

        // quantize only 2D tensors
        quantize &= (tensor.ne.size() == 2);
        quantize &= params->quantize_output_tensor || tensor.name != "output.weight";
        quantize &= quantized_type != tensor.type;

        enum ggml_type new_type;
        void * new_data;
        size_t new_size;
        llama_buffer work;

        if (!quantize) {
            new_type = tensor.type;
            new_data = tensor.data;
            new_size = tensor.size;
            printf("size = %8.3f MB\n", tensor.size/1024.0/1024.0);
        } else {
            new_type = quantized_type;
#ifdef GGML_USE_K_QUANTS
            if (tensor.name == "output.weight") {
                int nx = tensor.ne.at(0);
                int ny = tensor.ne.at(1);
                if (nx % QK_K == 0 && ny % QK_K == 0) {
                    new_type = GGML_TYPE_Q6_K;
                }
            } else if (tensor.name.find("attention.wv.weight") != std::string::npos) {
                if      (ftype == LLAMA_FTYPE_MOSTLY_Q3_K_M || ftype == LLAMA_FTYPE_MOSTLY_Q2_K) new_type = GGML_TYPE_Q4_K;
                else if (ftype == LLAMA_FTYPE_MOSTLY_Q3_K_L) new_type = GGML_TYPE_Q5_K;
                else if ((ftype == LLAMA_FTYPE_MOSTLY_Q4_K_M || ftype == LLAMA_FTYPE_MOSTLY_Q5_K_M) &&
                        use_more_bits(i_attention_wv, n_attention_wv)) new_type = GGML_TYPE_Q6_K;
                else if (QK_K == 64 && (ftype == LLAMA_FTYPE_MOSTLY_Q4_K_S || ftype == LLAMA_FTYPE_MOSTLY_Q3_K_S) &&
                        (i_attention_wv < n_attention_wv/8 || i_attention_wv >= 7*n_attention_wv/8)) new_type = GGML_TYPE_Q6_K;
                ++i_attention_wv;
            } else if (tensor.name.find("feed_forward.w2.weight") != std::string::npos) {
                if      (ftype == LLAMA_FTYPE_MOSTLY_Q3_K_M || ftype == LLAMA_FTYPE_MOSTLY_Q2_K) new_type = GGML_TYPE_Q4_K;
                else if (ftype == LLAMA_FTYPE_MOSTLY_Q3_K_L) new_type = GGML_TYPE_Q5_K;
                else if ((ftype == LLAMA_FTYPE_MOSTLY_Q4_K_M || ftype == LLAMA_FTYPE_MOSTLY_Q5_K_M) &&
                         use_more_bits(i_feed_forward_w2, n_feed_forward_w2)) new_type = GGML_TYPE_Q6_K;
                //else if (ftype == LLAMA_FTYPE_MOSTLY_Q4_K_S && i_feed_forward_w2 < n_feed_forward_w2/8) new_type = GGML_TYPE_Q6_K;
                ++i_feed_forward_w2;
            } else if (tensor.name.find("attention.wo.weight") != std::string::npos) {
                if      (ftype == LLAMA_FTYPE_MOSTLY_Q3_K_M || ftype == LLAMA_FTYPE_MOSTLY_Q2_K) new_type = GGML_TYPE_Q4_K;
                else if (ftype == LLAMA_FTYPE_MOSTLY_Q3_K_L) new_type = GGML_TYPE_Q5_K;
            }
            bool convert_incompatible_tensor = false;
            if (new_type == GGML_TYPE_Q2_K || new_type == GGML_TYPE_Q3_K || new_type == GGML_TYPE_Q4_K ||
                new_type == GGML_TYPE_Q5_K || new_type == GGML_TYPE_Q6_K) {
                int nx = tensor.ne.at(0);
                int ny = tensor.ne.at(1);
                if (nx % QK_K != 0 || ny % QK_K != 0) {
                    LLAMA_LOG_INFO("\n\nTensor sizes %d x %d are not divisible by %d, required for k-quants.",nx,ny,QK_K);
                    convert_incompatible_tensor = true;
                }
            }
            if (convert_incompatible_tensor) {
                if (tensor.name == "output.weight") {
                    new_type = GGML_TYPE_F16; //fall back to F16 instead of just failing.
                    LLAMA_LOG_WARN("F16 will be used for this tensor instead.\n");
                } else if (tensor.name == "tok_embeddings.weight") {
                    new_type = GGML_TYPE_Q4_0; //fall back to Q4_0 instead of just failing.
                    LLAMA_LOG_WARN("Q4_0 will be used for this tensor instead.\n");
                } else {
                    throw std::runtime_error("Unsupported tensor size encountered\n");
                }
            }
#endif

            float * f32_data;
            size_t nelements = tensor.ne.at(0) * tensor.ne.at(1);
            llama_buffer f32_conv_buf;

            if (tensor.type == GGML_TYPE_F32) {
                f32_data = (float *) tensor.data;
            } else if (ggml_is_quantized(tensor.type) && !params->allow_requantize) {
                throw std::runtime_error(format("requantizing from type %s is disabled", ggml_type_name(tensor.type)));
            } else {
                llama_convert_tensor_internal(tensor, f32_conv_buf, nelements, nthread);
                f32_data = (float *) f32_conv_buf.addr;
            }

            printf("quantizing to %s .. ", ggml_type_name(new_type));
            fflush(stdout);

            work.resize(nelements * 4); // upper bound on size
            new_data = work.addr;
            std::vector<int64_t> hist_cur(1 << 4, 0);

            int chunk_size = 32 * 512;
            const int nchunk = (nelements + chunk_size - 1)/chunk_size;
            const int nthread_use = nthread > 1 ? std::max(1, std::min(nthread, nchunk)) : 1;
            if (nthread_use < 2) {
                new_size = ggml_quantize_chunk(new_type, f32_data, new_data, 0, nelements, hist_cur.data());
            } else {
                size_t counter = 0;
                new_size = 0;
                auto compute = [&mutex, &counter, &hist_cur, &new_size, new_type, f32_data, new_data, nelements, chunk_size] () {
                    std::vector<int64_t> local_hist;
                    size_t local_size = 0;
                    while (true) {
                        std::unique_lock<std::mutex> lock(mutex);
                        size_t first = counter; counter += chunk_size;
                        if (first >= nelements) {
                            if (!local_hist.empty()) {
                                for (int j=0; j<int(local_hist.size()); ++j) {
                                    hist_cur[j] += local_hist[j];
                                }
                                new_size += local_size;
                            }
                            break;
                        }
                        lock.unlock();
                        size_t last = std::min(nelements, first + chunk_size);
                        if (local_hist.empty()) {
                            local_hist.resize(hist_cur.size(), 0);
                        }
                        local_size += ggml_quantize_chunk(new_type, f32_data, new_data, first, last - first, local_hist.data());
                    }
                };
                if ((int) workers.size() < nthread_use - 1) {
                    workers.resize(nthread_use - 1);
                }
                for (int it = 0; it < nthread_use - 1; ++it) {
                    workers[it] = std::thread(compute);
                }
                compute();
                for (int it = 0; it < nthread_use - 1; ++it) {
                    workers[it].join();
                }
            }

            printf("size = %8.2f MB -> %8.2f MB | hist: ", tensor.size/1024.0/1024.0, new_size/1024.0/1024.0);
            int64_t tot_count = 0;
            for (size_t i = 0; i < hist_cur.size(); i++) {
                hist_all[i] += hist_cur[i];
                tot_count += hist_cur[i];
            }

            if (tot_count > 0) {
                for (size_t i = 0; i < hist_cur.size(); i++) {
                    printf("%5.3f ", hist_cur[i] / float(nelements));
                }
            }
            printf("\n");
        }
        total_size_org += tensor.size;
        total_size_new += new_size;
        file_saver.write_tensor(tensor, new_type, new_data, new_size);
    }

    printf("%s: model size  = %8.2f MB\n", __func__, total_size_org/1024.0/1024.0);
    printf("%s: quant size  = %8.2f MB\n", __func__, total_size_new/1024.0/1024.0);

    {
        int64_t sum_all = 0;
        for (size_t i = 0; i < hist_all.size(); i++) {
            sum_all += hist_all[i];
        }

        if (sum_all > 0) {
            printf("%s: hist: ", __func__);
            for (size_t i = 0; i < hist_all.size(); i++) {
                printf("%5.3f ", hist_all[i] / float(sum_all));
            }
            printf("\n");
        }
    }
}



//
// interface implementation
//

struct llama_model * llama_load_model_from_file(
                             const char * path_model,
            struct llama_context_params   params) {
    ggml_time_init();

    llama_model * model = new llama_model;

    ggml_type memory_type = params.f16_kv ? GGML_TYPE_F16 : GGML_TYPE_F32;

    if (!llama_model_load(path_model, *model, model->vocab, params.n_ctx, params.n_batch, params.n_gqa, params.rms_norm_eps, params.n_gpu_layers,
                params.main_gpu, params.tensor_split, params.mul_mat_q, params.rope_freq_base, params.rope_freq_scale,params.low_vram,
                memory_type, params.use_mmap, params.use_mlock, params.vocab_only, params.progress_callback,
                params.progress_callback_user_data)) {
        LLAMA_LOG_ERROR("%s: failed to load model", __func__);
        delete model;
        return nullptr;
    }

    return model;
}

void llama_free_model(struct llama_model * model) {
    delete model;
}

struct llama_context * llama_new_context_with_model(
                 struct llama_model * model,
        struct llama_context_params   params) {

    if (!model) {
        return nullptr;
    }

    llama_context * ctx = new llama_context(*model);

    if (params.seed == LLAMA_DEFAULT_SEED) {
        params.seed = time(NULL);
    }

    unsigned cur_percentage = 0;
    if (params.progress_callback == NULL) {
        params.progress_callback_user_data = &cur_percentage;
        params.progress_callback = [](float progress, void * ctx) {
            unsigned * cur_percentage_p = (unsigned *) ctx;
            unsigned percentage = (unsigned) (100 * progress);
            while (percentage > *cur_percentage_p) {
                *cur_percentage_p = percentage;
                fprintf(stderr, ".");
                fflush(stderr);
                if (percentage >= 100) {
                    fprintf(stderr, "\n");
                }
            }
        };
    }

    ctx->rng = std::mt19937(params.seed);
    ctx->logits_all = params.logits_all;

    ggml_type memory_type = params.f16_kv ? GGML_TYPE_F16 : GGML_TYPE_F32;

    // reserve memory for context buffers
    if (!params.vocab_only) {
        if (!kv_cache_init(ctx->model.hparams, ctx->kv_self, memory_type, ctx->model.hparams.n_ctx, params.n_gpu_layers)) {
            LLAMA_LOG_ERROR("%s: kv_cache_init() failed for self-attention cache", __func__);
            llama_free(ctx);
            return nullptr;
        }

        {
            const size_t memory_size = ggml_nbytes(ctx->kv_self.k) + ggml_nbytes(ctx->kv_self.v);
            LLAMA_LOG_INFO("%s: kv self size  = %7.2f MB", __func__, memory_size / 1024.0 / 1024.0);
        }

        const auto & hparams = ctx->model.hparams;

        // resized during inference
        if (params.logits_all) {
            ctx->logits.reserve(hparams.n_ctx*hparams.n_vocab);
        } else {
            ctx->logits.reserve(hparams.n_vocab);
        }

        if (params.embedding){
            ctx->embedding.resize(hparams.n_embd);
        }

#ifdef LLAMA_USE_ALLOCATOR
        {
            static const size_t tensor_alignment = 32;
            // the compute buffer is used to store the tensor and graph structs, while the allocator buffer is used for the tensor data
            ctx->buf_compute.resize(ggml_tensor_overhead()*GGML_MAX_NODES + ggml_graph_overhead());

            // create measure allocator
            ctx->alloc = ggml_allocr_new_measure(tensor_alignment);

            // build worst-case graph
            int n_tokens = std::min((int)hparams.n_ctx, params.n_batch);
            int n_past = hparams.n_ctx - n_tokens;
            llama_token token = llama_token_bos(); // not actually used by llama_build_graph, but required to choose between token and embedding inputs graph
            ggml_cgraph * gf = llama_build_graph(*ctx, &token, NULL, n_tokens, n_past);

            // measure memory requirements for the graph
            size_t alloc_size = ggml_allocr_alloc_graph(ctx->alloc, gf) + tensor_alignment;

            fprintf(stderr, "%s: compute buffer total size = %7.2f MB\n", __func__, (ctx->buf_compute.size + alloc_size) / 1024.0 / 1024.0);

            // debug - for comparison with scratch buffer
            //size_t prev_req =
            //    MEM_REQ_SCRATCH0(hparams.n_ctx).at(ctx->model.type) +
            //    MEM_REQ_SCRATCH1().at(ctx->model.type) +
            //    MEM_REQ_EVAL().at(ctx->model.type);
            //fprintf(stderr, "%s: (debug) equivalent with scratch buffer = %7.2f MB\n", __func__, prev_req / 1024.0 / 1024.0);

            // recreate allocator with exact memory requirements
            ggml_allocr_free(ctx->alloc);

            ctx->buf_alloc.resize(alloc_size);
            ctx->alloc = ggml_allocr_new(ctx->buf_alloc.addr, ctx->buf_alloc.size, tensor_alignment);
        }
#else
        ctx->buf_compute.resize(MEM_REQ_EVAL().at(ctx->model.type) + ggml_graph_overhead());
#endif

#ifdef LLAMA_USE_SCRATCH
        ctx->buf_scratch[0].resize(MEM_REQ_SCRATCH0(hparams.n_ctx).at(ctx->model.type));
        ctx->buf_scratch[1].resize(MEM_REQ_SCRATCH1().at(ctx->model.type));
#endif
    }

#ifdef GGML_USE_METAL
    if (params.n_gpu_layers > 0) {
        // this allocates all Metal resources and memory buffers
        ctx->ctx_metal = ggml_metal_init(1);

        void * data_ptr  = NULL;
        size_t data_size = 0;

        if (params.use_mmap) {
            data_ptr  = ctx->model.mapping->addr;
            data_size = ctx->model.mapping->size;
        } else {
            data_ptr  = ggml_get_mem_buffer(ctx->model.ctx);
            data_size = ggml_get_mem_size  (ctx->model.ctx);
        }

        const size_t max_size = ggml_get_max_tensor_size(ctx->model.ctx);

        LLAMA_LOG_INFO("%s: max tensor size = %8.2f MB\n", __func__, max_size/1024.0/1024.0);

#define LLAMA_METAL_CHECK_BUF(result)                                          \
    if (!(result)) {                                                           \
        LLAMA_LOG_ERROR("%s: failed to add buffer", __func__);                 \
        llama_free(ctx);                                                       \
        return NULL;                                                           \
    }

        LLAMA_METAL_CHECK_BUF(ggml_metal_add_buffer(ctx->ctx_metal, "data", data_ptr, data_size, max_size));

        LLAMA_METAL_CHECK_BUF(ggml_metal_add_buffer(ctx->ctx_metal, "eval", ctx->buf_compute.addr, ctx->buf_compute.size, 0));
        LLAMA_METAL_CHECK_BUF(ggml_metal_add_buffer(ctx->ctx_metal, "kv",   ctx->kv_self.buf.addr, ctx->kv_self.buf.size, 0));

        LLAMA_METAL_CHECK_BUF(ggml_metal_add_buffer(ctx->ctx_metal, "scr0", ctx->buf_scratch[0].addr, ctx->buf_scratch[0].size, 0));
        LLAMA_METAL_CHECK_BUF(ggml_metal_add_buffer(ctx->ctx_metal, "scr1", ctx->buf_scratch[1].addr, ctx->buf_scratch[1].size, 0));
#undef LLAMA_METAL_CHECK_BUF
    }
#endif

#ifdef GGML_USE_MPI
    ctx->ctx_mpi = ggml_mpi_init();

    if (ggml_mpi_rank(ctx->ctx_mpi) > 0) {
        // Enter a blocking eval loop with dummy input, letting rank=0 drive the process
        const std::vector<llama_token> tmp(ctx->model.hparams.n_ctx, llama_token_bos());
        while (!llama_eval(ctx, tmp.data(), tmp.size(), 0, 0)) {};
        llama_backend_free();
        exit(1);
    }
#endif

    return ctx;
}

struct llama_context * llama_init_from_file(
                             const char * path_model,
            struct llama_context_params   params) {

    struct llama_model * model = llama_load_model_from_file(path_model, params);
    if (!model) {
        return nullptr;
    }
    struct llama_context * ctx = llama_new_context_with_model(model, params);
    ctx->model_owner = true;
    return ctx;
}

void llama_free(struct llama_context * ctx) {
    delete ctx;
}

int llama_model_quantize(
        const char * fname_inp,
        const char * fname_out,
        const llama_model_quantize_params *params) {
    try {
        llama_model_quantize_internal(fname_inp, fname_out, params);
        return 0;
    } catch (const std::exception & err) {
        LLAMA_LOG_ERROR("%s: failed to quantize: %s", __func__, err.what());
        return 1;
    }
}

int llama_apply_lora_from_file_internal(const struct llama_model & model, const char * path_lora, const char * path_base_model, int n_threads) {
    LLAMA_LOG_INFO("%s: applying lora adapter from '%s' - please wait ...", __func__, path_lora);

    const int64_t t_start_lora_us = ggml_time_us();

    auto fin = std::ifstream(path_lora, std::ios::binary);
    if (!fin) {
        LLAMA_LOG_ERROR("%s: failed to open '%s'", __func__, path_lora);
        return 1;
    }

    // verify magic and version
    {
        uint32_t magic;
        fin.read((char *) &magic, sizeof(magic));
        if (magic != LLAMA_FILE_MAGIC_GGLA) {
            LLAMA_LOG_ERROR("%s: bad file magic", __func__);
            return 1;
        }
        uint32_t format_version;
        fin.read((char *) &format_version, sizeof(format_version));

        if (format_version != 1) {
            LLAMA_LOG_ERROR("%s: unsupported file version", __func__ );
            return 1;
        }
    }

    int32_t lora_r;
    int32_t lora_alpha;
    fin.read((char *) &lora_r, sizeof(lora_r));
    fin.read((char *) &lora_alpha, sizeof(lora_alpha));
    float scaling = (float)lora_alpha / (float)lora_r;

    LLAMA_LOG_INFO("%s: r = %d, alpha = %d, scaling = %.2f", __func__, lora_r, lora_alpha, scaling);


    // create a temporary ggml context to store the lora tensors
    // todo: calculate size from biggest possible tensor
    std::vector<uint8_t> lora_buf(1024ull * 1024ull * 1024ull);
    struct ggml_init_params params;
    params.mem_size   = lora_buf.size();
    params.mem_buffer = lora_buf.data();
    params.no_alloc   = false;

    ggml_context * lora_ctx = ggml_init(params);
    std::unordered_map<std::string, struct ggml_tensor *> lora_tensors;

    // create a name -> tensor map of the model to accelerate lookups
    std::unordered_map<std::string, struct ggml_tensor*> model_tensors;
    for (const auto & kv: model.tensors_by_name) {
        model_tensors.insert(kv);
    }


    // load base model
    std::unique_ptr<llama_model_loader> model_loader;
    ggml_context * base_ctx = NULL;
    llama_buffer base_buf;
    if (path_base_model) {
        LLAMA_LOG_INFO("%s: loading base model from '%s'", __func__, path_base_model);
        model_loader.reset(new llama_model_loader(path_base_model, /*use_mmap*/ true));

        size_t ctx_size;
        size_t mmapped_size;
        model_loader->calc_sizes(&ctx_size, &mmapped_size);
        base_buf.resize(ctx_size);

        ggml_init_params base_params;
        base_params.mem_size   = base_buf.size;
        base_params.mem_buffer = base_buf.addr;
        base_params.no_alloc   = model_loader->use_mmap;

        base_ctx = ggml_init(base_params);

        model_loader->ggml_ctx = base_ctx;

        // maybe this should in llama_model_loader
        if (model_loader->use_mmap) {
            model_loader->mapping.reset(new llama_mmap(&model_loader->file_loader->file, /* prefetch */ 0, ggml_is_numa()));
        }
    }

    // read tensors and apply
    bool warned = false;
    int n_tensors = 0;

    std::vector<uint8_t> work_buffer;

    while (true) {
        int32_t n_dims;
        int32_t length;
        int32_t ftype;

        fin.read(reinterpret_cast<char *>(&n_dims), sizeof(n_dims));
        fin.read(reinterpret_cast<char *>(&length), sizeof(length));
        fin.read(reinterpret_cast<char *>(&ftype),  sizeof(ftype));
        if (fin.eof()) {
            break;
        }

        int32_t ne[2] = { 1, 1 };
        for (int i = 0; i < n_dims; ++i) {
            fin.read(reinterpret_cast<char *>(&ne[i]), sizeof(ne[i]));
        }

        std::string name;
        {
            char buf[1024];
            fin.read(buf, length);
            name = std::string(buf, length);
        }

        // check for lora suffix and get the type of tensor
        const std::string lora_suffix = ".lora";
        size_t pos = name.rfind(lora_suffix);
        if (pos == std::string::npos) {
            LLAMA_LOG_ERROR("%s: error: '%s' is not a lora tensor", __func__, name.c_str());
            return 1;
        }

        std::string lora_type = name.substr(pos + lora_suffix.length());
        std::string base_name = name;
        base_name.erase(pos);
        // LLAMA_LOG_INFO("%s: %s => %s (lora type %s) ", __func__, name.c_str(),base_name.c_str(), lora_type.c_str());

        if (model_tensors.find(base_name) == model_tensors.end()) {
            LLAMA_LOG_ERROR("%s: unknown tensor '%s' in lora adapter", __func__, name.data());
            return 1;
        }

        // create ggml tensor
        ggml_type wtype;
        switch (ftype) {
            case 0: wtype = GGML_TYPE_F32;  break;
            case 1: wtype = GGML_TYPE_F16;  break;
            default:
                    {
                        LLAMA_LOG_ERROR("%s: invalid tensor data type '%d'",
                                __func__, ftype);
                        return false;
                    }
        }
        ggml_tensor * lora_tensor;
        if (n_dims == 2) {
            lora_tensor = ggml_new_tensor_2d(lora_ctx, wtype, ne[0], ne[1]);
        }
        else {
            LLAMA_LOG_ERROR("%s: unsupported tensor dimension %d", __func__, n_dims);
            return 1;
        }
        ggml_set_name(lora_tensor, "lora_tensor");

        // load tensor data
        size_t offset = fin.tellg();
        size_t tensor_data_size = ggml_nbytes(lora_tensor);
        offset = (offset + 31) & -32;
        fin.seekg(offset);
        fin.read((char*)lora_tensor->data, tensor_data_size);

        lora_tensors[name] = lora_tensor;

        // check if we have both A and B tensors and apply
        if (lora_tensors.find(base_name + ".loraA") != lora_tensors.end() &&
            lora_tensors.find(base_name + ".loraB") != lora_tensors.end()) {

            ggml_tensor * dest_t = model_tensors[base_name];

            offload_func_t offload_func = llama_nop;
            offload_func_t offload_func_force_inplace = llama_nop;

#ifdef GGML_USE_CUBLAS
            if (dest_t->backend == GGML_BACKEND_GPU || dest_t->backend == GGML_BACKEND_GPU_SPLIT) {
                if (dest_t->type != GGML_TYPE_F16) {
                    throw std::runtime_error(format(
                        "%s: error: the simultaneous use of LoRAs and GPU acceleration is only supported for f16 models", __func__));
                }
                offload_func = ggml_cuda_assign_buffers;
                offload_func_force_inplace = ggml_cuda_assign_buffers_force_inplace;
            }
#endif // GGML_USE_CUBLAS

            ggml_tensor * base_t;
            if (model_loader) {
                // load from base model
                if (model_loader->tensors_map.name_to_idx.find(base_name) == model_loader->tensors_map.name_to_idx.end()) {
                    LLAMA_LOG_ERROR("%s: error: tensor '%s' not found in base model", __func__, base_name.c_str());
                    return 1;
                }
                size_t idx = model_loader->tensors_map.name_to_idx[base_name];
                llama_load_tensor & lt = model_loader->tensors_map.tensors[idx];
                base_t = model_loader->get_tensor(base_name, { (uint32_t)dest_t->ne[0], (uint32_t)dest_t->ne[1] }, GGML_BACKEND_CPU);
                lt.data = (uint8_t *) lt.ggml_tensor->data;
                model_loader->load_data_for(lt);
                lt.ggml_tensor->data = lt.data;
            }
            else {
                base_t = dest_t;
            }

            if (ggml_is_quantized(base_t->type)) {
                if (!warned) {
                    LLAMA_LOG_WARN("%s: warning: using a lora adapter with a quantized model may result in poor quality, "
                                   "use a f16 or f32 base model with --lora-base", __func__);
                    warned = true;
                }
            }

            ggml_tensor * loraA = lora_tensors[base_name + ".loraA"];
            GGML_ASSERT(loraA->type == GGML_TYPE_F32);
            ggml_set_name(loraA, "loraA");

            ggml_tensor * loraB = lora_tensors[base_name + ".loraB"];
            GGML_ASSERT(loraB->type == GGML_TYPE_F32);
            ggml_set_name(loraB, "loraB");

            if (base_t->ne[0] != loraA->ne[1] || base_t->ne[1] != loraB->ne[1]) {
                LLAMA_LOG_ERROR("%s: incompatible tensor dimensions (%" PRId64 " and %" PRId64 ");"
                                " are you sure that this adapter is for this model?", __func__, base_t->ne[0], loraA->ne[1]);
                return 1;
            }

            // w = w + BA*s
            ggml_tensor * BA = ggml_mul_mat(lora_ctx, loraA, loraB);
            offload_func(BA);
            ggml_set_name(BA, "BA");

            if (scaling != 1.0f) {
                ggml_tensor * scale_tensor = ggml_new_f32(lora_ctx, scaling);
                ggml_set_name(scale_tensor, "scale_tensor");

                BA = ggml_scale_inplace(lora_ctx, BA, scale_tensor);
                offload_func(BA);
                ggml_set_name(BA, "BA_scaled");
            }

            ggml_tensor * r;
            if (base_t == dest_t) {
                r = ggml_add_inplace(lora_ctx, dest_t, BA);
                offload_func_force_inplace(r);
                ggml_set_name(r, "r_add_inplace");
            }
            else {
                r = ggml_add(lora_ctx, base_t, BA);
                offload_func(r);
                ggml_set_name(r, "r_add");

                r = ggml_cpy(lora_ctx, r, dest_t);
                offload_func(r);
                ggml_set_name(r, "r_cpy");
            }

            struct ggml_cgraph gf = ggml_build_forward(r);

            ggml_graph_compute_helper(work_buffer, &gf, n_threads);

            // we won't need these tensors again, reset the context to save memory
            ggml_free(lora_ctx);
            lora_ctx = ggml_init(params);
            lora_tensors.clear();

            n_tensors++;
            if (n_tensors % 4 == 0) {
                fprintf(stderr, ".");
            }
        }
    }

    // TODO: this should be in a destructor, it will leak on failure
    ggml_free(lora_ctx);
    if (base_ctx) {
        ggml_free(base_ctx);
    }

    const int64_t t_lora_us = ggml_time_us() - t_start_lora_us;
    LLAMA_LOG_INFO(" done (%.2f ms)", t_lora_us / 1000.0);

    return 0;
}

int llama_apply_lora_from_file(struct llama_context * ctx, const char * path_lora, const char * path_base_model, int n_threads) {
    try {
        return llama_apply_lora_from_file_internal(ctx->model, path_lora, path_base_model, n_threads);
    } catch (const std::exception & err) {
        LLAMA_LOG_ERROR("%s: failed to apply lora adapter: %s", __func__, err.what());
        return 1;
    }
}

int llama_model_apply_lora_from_file(const struct llama_model * model, const char * path_lora, const char * path_base_model, int n_threads) {
    try {
        return llama_apply_lora_from_file_internal(*model, path_lora, path_base_model, n_threads);
    } catch (const std::exception & err) {
        LLAMA_LOG_ERROR("%s: failed to apply lora adapter: %s", __func__, err.what());
        return 1;
    }
}

int llama_get_kv_cache_token_count(const struct llama_context * ctx) {
    return ctx->kv_self.n;
}

#define LLAMA_MAX_RNG_STATE (64*1024)

void llama_set_rng_seed(struct llama_context * ctx, uint32_t seed) {
    if (seed == LLAMA_DEFAULT_SEED) {
        seed = time(NULL);
    }
    ctx->rng.seed(seed);
}

// Returns the *maximum* size of the state
size_t llama_get_state_size(const struct llama_context * ctx) {
    // we don't know size of rng until we actually serialize it. so reserve more than enough memory for its serialized state.
    // for reference, std::mt19937(1337) serializes to 6701 bytes.
    const size_t s_rng_size        = sizeof(size_t);
    const size_t s_rng             = LLAMA_MAX_RNG_STATE;
    const size_t s_logits_capacity = sizeof(size_t);
    const size_t s_logits_size     = sizeof(size_t);
    const size_t s_logits          = ctx->logits.capacity() * sizeof(float);
    const size_t s_embedding_size  = sizeof(size_t);
    const size_t s_embedding       = ctx->embedding.size() * sizeof(float);
    const size_t s_kv_size         = sizeof(size_t);
    const size_t s_kv_ntok         = sizeof(int);
    const size_t s_kv              = ctx->kv_self.buf.size;

    const size_t s_total = (
        + s_rng_size
        + s_rng
        + s_logits_capacity
        + s_logits_size
        + s_logits
        + s_embedding_size
        + s_embedding
        + s_kv_size
        + s_kv_ntok
        + s_kv
    );

    return s_total;
}

// Copies the state to the specified destination address
size_t llama_copy_state_data(struct llama_context * ctx, uint8_t * dst) {
    uint8_t * out = dst;

    // copy rng
    {
        std::stringstream rng_ss;
        rng_ss << ctx->rng;

        const size_t rng_size = rng_ss.str().size();
        char rng_buf[LLAMA_MAX_RNG_STATE];

        memset(&rng_buf[0], 0, LLAMA_MAX_RNG_STATE);
        memcpy(&rng_buf[0], rng_ss.str().data(), rng_ss.str().size());

        memcpy(out, &rng_size,   sizeof(rng_size));    out += sizeof(rng_size);
        memcpy(out, &rng_buf[0], LLAMA_MAX_RNG_STATE); out += LLAMA_MAX_RNG_STATE;
    }

    // copy logits
    {
        const size_t logits_cap  = ctx->logits.capacity();
        const size_t logits_size = ctx->logits.size();

        memcpy(out, &logits_cap,  sizeof(logits_cap));  out += sizeof(logits_cap);
        memcpy(out, &logits_size, sizeof(logits_size)); out += sizeof(logits_size);

        if (logits_size) {
            memcpy(out, ctx->logits.data(), logits_size * sizeof(float));
        }

        out += logits_cap * sizeof(float);
    }

    // copy embeddings
    {
        const size_t embedding_size = ctx->embedding.size();

        memcpy(out, &embedding_size, sizeof(embedding_size)); out += sizeof(embedding_size);

        if (embedding_size) {
            memcpy(out, ctx->embedding.data(), embedding_size * sizeof(float));
            out += embedding_size * sizeof(float);
        }
    }

    // copy kv cache
    {
        const auto & kv_self = ctx->kv_self;
        const auto & hparams = ctx->model.hparams;
        const int    n_layer = hparams.n_layer;
        const int    n_embd  = hparams.n_embd_gqa();
        const int    n_ctx   = hparams.n_ctx;

        const size_t kv_size = kv_self.buf.size;
        const int    kv_ntok = llama_get_kv_cache_token_count(ctx);

        memcpy(out, &kv_size, sizeof(kv_size)); out += sizeof(kv_size);
        memcpy(out, &kv_ntok, sizeof(kv_ntok)); out += sizeof(kv_ntok);

        if (kv_size) {
            const size_t elt_size = ggml_element_size(kv_self.k);

            ggml_context * cpy_ctx = ggml_init({ 4096, NULL, /* no_alloc */ true });
            ggml_cgraph gf{};

            ggml_tensor * kout3d = ggml_new_tensor_3d(cpy_ctx, kv_self.k->type, n_embd, kv_ntok, n_layer);
            kout3d->data = out;
            out += ggml_nbytes(kout3d);

            ggml_tensor * vout3d = ggml_new_tensor_3d(cpy_ctx, kv_self.v->type, kv_ntok, n_embd, n_layer);
            vout3d->data = out;
            out += ggml_nbytes(vout3d);

            ggml_tensor * k3d = ggml_view_3d(cpy_ctx, kv_self.k,
                n_embd, kv_ntok, n_layer,
                elt_size*n_embd, elt_size*n_embd*n_ctx, 0);

            ggml_tensor * v3d = ggml_view_3d(cpy_ctx, kv_self.v,
                kv_ntok, n_embd, n_layer,
                elt_size*n_ctx, elt_size*n_ctx*n_embd, 0);

            ggml_build_forward_expand(&gf, ggml_cpy(cpy_ctx, k3d, kout3d));
            ggml_build_forward_expand(&gf, ggml_cpy(cpy_ctx, v3d, vout3d));
            ggml_graph_compute_helper(ctx->work_buffer, &gf, /*n_threads*/ 1);

            ggml_free(cpy_ctx);
        }
    }

    const size_t written  = out - dst;
    const size_t max_size = llama_get_state_size(ctx);

    LLAMA_ASSERT(written <= max_size);

    return written;
}

// Sets the state reading from the specified source address
size_t llama_set_state_data(struct llama_context * ctx, uint8_t * src) {
    uint8_t * inp = src;

    // set rng
    {
        size_t rng_size;
        char   rng_buf[LLAMA_MAX_RNG_STATE];

        memcpy(&rng_size,   inp, sizeof(rng_size));    inp += sizeof(rng_size);
        memcpy(&rng_buf[0], inp, LLAMA_MAX_RNG_STATE); inp += LLAMA_MAX_RNG_STATE;

        std::stringstream rng_ss;
        rng_ss.str(std::string(&rng_buf[0], rng_size));
        rng_ss >> ctx->rng;

        LLAMA_ASSERT(rng_ss.fail() == false);
    }

    // set logits
    {
        size_t logits_cap;
        size_t logits_size;

        memcpy(&logits_cap,  inp, sizeof(logits_cap));  inp += sizeof(logits_cap);
        memcpy(&logits_size, inp, sizeof(logits_size)); inp += sizeof(logits_size);

        LLAMA_ASSERT(ctx->logits.capacity() == logits_cap);

        if (logits_size) {
            ctx->logits.resize(logits_size);
            memcpy(ctx->logits.data(), inp, logits_size * sizeof(float));
        }

        inp += logits_cap * sizeof(float);
    }

    // set embeddings
    {
        size_t embedding_size;

        memcpy(&embedding_size, inp, sizeof(embedding_size)); inp += sizeof(embedding_size);

        LLAMA_ASSERT(ctx->embedding.capacity() == embedding_size);

        if (embedding_size) {
            memcpy(ctx->embedding.data(), inp, embedding_size * sizeof(float));
            inp += embedding_size * sizeof(float);
        }
    }

    // set kv cache
    {
        const auto & kv_self = ctx->kv_self;
        const auto & hparams = ctx->model.hparams;
        const int    n_layer = hparams.n_layer;
        const int    n_embd  = hparams.n_embd_gqa();
        const int    n_ctx   = hparams.n_ctx;

        size_t kv_size;
        int kv_ntok;

        memcpy(&kv_size, inp, sizeof(kv_size)); inp += sizeof(kv_size);
        memcpy(&kv_ntok, inp, sizeof(kv_ntok)); inp += sizeof(kv_ntok);

        if (kv_size) {
            LLAMA_ASSERT(kv_self.buf.size == kv_size);

            const size_t elt_size = ggml_element_size(kv_self.k);

            ggml_context * cpy_ctx = ggml_init({ 4096, NULL, /* no_alloc */ true });
            ggml_cgraph gf{};

            ggml_tensor * kin3d = ggml_new_tensor_3d(cpy_ctx, kv_self.k->type, n_embd, kv_ntok, n_layer);
            kin3d->data = (void *) inp;
            inp += ggml_nbytes(kin3d);

            ggml_tensor * vin3d = ggml_new_tensor_3d(cpy_ctx, kv_self.v->type, kv_ntok, n_embd, n_layer);
            vin3d->data = (void *) inp;
            inp += ggml_nbytes(vin3d);

            ggml_tensor * k3d = ggml_view_3d(cpy_ctx, kv_self.k,
                n_embd, kv_ntok, n_layer,
                elt_size*n_embd, elt_size*n_embd*n_ctx, 0);

            ggml_tensor * v3d = ggml_view_3d(cpy_ctx, kv_self.v,
                kv_ntok, n_embd, n_layer,
                elt_size*n_ctx, elt_size*n_ctx*n_embd, 0);

            ggml_build_forward_expand(&gf, ggml_cpy(cpy_ctx, kin3d, k3d));
            ggml_build_forward_expand(&gf, ggml_cpy(cpy_ctx, vin3d, v3d));
            ggml_graph_compute_helper(ctx->work_buffer, &gf, /*n_threads*/ 1);

            ggml_free(cpy_ctx);
        }

        ctx->kv_self.n = kv_ntok;
    }

    const size_t nread    = inp - src;
    const size_t max_size = llama_get_state_size(ctx);

    LLAMA_ASSERT(nread <= max_size);

    return nread;
}

static bool llama_load_session_file_internal(struct llama_context * ctx, const char * path_session, llama_token * tokens_out, size_t n_token_capacity, size_t * n_token_count_out) {
    llama_file file(path_session, "rb");

    // sanity checks
    {
        const uint32_t magic   = file.read_u32();
        const uint32_t version = file.read_u32();

        if (magic != LLAMA_SESSION_MAGIC || version != LLAMA_SESSION_VERSION) {
            LLAMA_LOG_ERROR("%s : unknown (magic, version) for session file: %08x, %08x", __func__, magic, version);
            return false;
        }

        llama_hparams session_hparams;
        file.read_raw(&session_hparams, sizeof(llama_hparams));

        if (session_hparams != ctx->model.hparams) {
            LLAMA_LOG_INFO("%s : model hparams didn't match from session file!", __func__);
            return false;
        }
    }

    // load the prompt
    {
        const uint32_t n_token_count = file.read_u32();

        if (n_token_count > n_token_capacity) {
            LLAMA_LOG_ERROR("%s : token count in session file exceeded capacity! %u > %zu", __func__, n_token_count, n_token_capacity);
            return false;
        }

        file.read_raw(tokens_out, sizeof(llama_token) * n_token_count);
        *n_token_count_out = n_token_count;
    }

    // restore the context state
    {
        const size_t n_state_size_cur = file.size - file.tell();
        const size_t n_state_size_max = llama_get_state_size(ctx);

        if (n_state_size_cur > n_state_size_max) {
            LLAMA_LOG_ERROR("%s : the state size in session file is too big! max %zu, got %zu", __func__, n_state_size_max, n_state_size_cur);
            return false;
        }

        std::vector<uint8_t> state_data(n_state_size_max);
        file.read_raw(state_data.data(), n_state_size_cur);

        llama_set_state_data(ctx, state_data.data());
    }

    return true;
}

bool llama_load_session_file(struct llama_context * ctx, const char * path_session, llama_token * tokens_out, size_t n_token_capacity, size_t * n_token_count_out) {
    try {
        return llama_load_session_file_internal(ctx, path_session, tokens_out, n_token_capacity, n_token_count_out);
    } catch (const std::exception & err) {
        LLAMA_LOG_ERROR("error loading session file: %s", err.what());
        return false;
    }
}

bool llama_save_session_file(struct llama_context * ctx, const char * path_session, const llama_token * tokens, size_t n_token_count) {
    llama_file file(path_session, "wb");

    file.write_u32(LLAMA_SESSION_MAGIC);
    file.write_u32(LLAMA_SESSION_VERSION);

    file.write_raw(&ctx->model.hparams, sizeof(llama_hparams));

    // save the prompt
    file.write_u32((uint32_t) n_token_count);
    file.write_raw(tokens, sizeof(llama_token) * n_token_count);

    // save the context state
    {
        const size_t n_state_size_max = llama_get_state_size(ctx);

        std::vector<uint8_t> state_data(n_state_size_max);
        const size_t n_state_size_cur = llama_copy_state_data(ctx, state_data.data());

        file.write_raw(state_data.data(), n_state_size_cur);
    }

    return true;
}

int llama_eval(
        struct llama_context * ctx,
           const llama_token * tokens,
                         int   n_tokens,
                         int   n_past,
                         int   n_threads) {
    if (!llama_eval_internal(*ctx, tokens, nullptr, n_tokens, n_past, n_threads, nullptr)) {
        LLAMA_LOG_ERROR("%s: failed to eval", __func__);
        return 1;
    }

    // get a more accurate load time, upon first eval
    // TODO: fix this
    if (!ctx->has_evaluated_once) {
        ctx->t_load_us = ggml_time_us() - ctx->t_start_us;
        ctx->has_evaluated_once = true;
    }

    return 0;
}


int llama_eval_embd(
            struct llama_context * ctx,
                     const float * embd,
                             int   n_tokens,
                             int   n_past,
                             int   n_threads) {
    if (!llama_eval_internal(*ctx, nullptr, embd, n_tokens, n_past, n_threads, nullptr)) {
        LLAMA_LOG_ERROR("%s: failed to eval", __func__);
        return 1;
    }

    // get a more accurate load time, upon first eval
    // TODO: fix this
    if (!ctx->has_evaluated_once) {
        ctx->t_load_us = ggml_time_us() - ctx->t_start_us;
        ctx->has_evaluated_once = true;
    }

    return 0;
}

int llama_eval_export(struct llama_context * ctx, const char * fname) {
    const int n_batch = 1;
    const int n_ctx   = 512 - n_batch;

    const std::vector<llama_token> tmp(n_batch, llama_token_bos());

    if (!llama_eval_internal(*ctx, tmp.data(), nullptr, tmp.size(), n_ctx, 1, fname)) {
        LLAMA_LOG_ERROR("%s: failed to eval", __func__);
        return 1;
    }

    return 0;
}

int llama_tokenize_with_model(
    const struct llama_model * model,
                  const char * text,
                 llama_token * tokens,
                         int   n_max_tokens,
                        bool   add_bos) {
    auto res = llama_tokenize(model->vocab, text, add_bos);

    if (n_max_tokens < (int) res.size()) {
        LLAMA_LOG_ERROR("%s: too many tokens", __func__);
        return -((int) res.size());
    }

    for (size_t i = 0; i < res.size(); i++) {
        tokens[i] = res[i];
    }

    return res.size();
}

int llama_tokenize(
        struct llama_context * ctx,
                  const char * text,
                 llama_token * tokens,
                         int   n_max_tokens,
                        bool   add_bos) {
    return llama_tokenize_with_model(&ctx->model, text, tokens, n_max_tokens, add_bos);
}

int llama_n_vocab_from_model(const struct llama_model * model) {
    return model->vocab.id_to_token.size();
}

int llama_n_ctx_from_model(const struct llama_model * model) {
    return model->hparams.n_ctx;
}

int llama_n_embd_from_model(const struct llama_model * model) {
    return model->hparams.n_embd;
}

int llama_n_vocab(const struct llama_context * ctx) {
    return ctx->model.vocab.id_to_token.size();
}

int llama_n_ctx(const struct llama_context * ctx) {
    return ctx->model.hparams.n_ctx;
}

int llama_n_embd(const struct llama_context * ctx) {
    return ctx->model.hparams.n_embd;
}

int llama_get_vocab_from_model(
        const struct llama_model * model,
        const char * * strings,
        float  * scores,
        int capacity) {
    int n = std::min(capacity, (int) model->vocab.id_to_token.size());
    for (int i = 0; i<n; ++i) {
        strings[i] = model->vocab.id_to_token[i].tok.c_str();
        scores[i]  = model->vocab.id_to_token[i].score;
    }
    return n;
}

int llama_get_vocab(
        const struct llama_context * ctx,
        const char * * strings,
        float  * scores,
        int capacity) {
    return llama_get_vocab_from_model(&ctx->model, strings, scores, capacity);
}

float * llama_get_logits(struct llama_context * ctx) {
    return ctx->logits.data();
}

float * llama_get_embeddings(struct llama_context * ctx) {
    return ctx->embedding.data();
}

const char * llama_token_to_str_with_model(const struct llama_model * model, llama_token token) {
    if (token >= llama_n_vocab_from_model(model)) {
        return nullptr;
    }

    return model->vocab.id_to_token[token].tok.c_str();
}

const char * llama_token_to_str(const struct llama_context * ctx, llama_token token) {
    return llama_token_to_str_with_model(&ctx->model, token);
}

llama_token llama_token_bos() {
    return 1;
}

llama_token llama_token_eos() {
    return 2;
}

llama_token llama_token_nl() {
    return 13;
}

struct llama_timings llama_get_timings(struct llama_context * ctx) {
    struct llama_timings result = {
        /*.t_start_ms  =*/ 1e-3 * ctx->t_start_us,
        /*.t_end_ms    =*/ 1.00 * ggml_time_ms(),
        /*.t_load_ms   =*/ 1e-3 * ctx->t_load_us,
        /*.t_sample_ms =*/ 1e-3 * ctx->t_sample_us,
        /*.t_p_eval_ms =*/ 1e-3 * ctx->t_p_eval_us,
        /*.t_eval_ms   =*/ 1e-3 * ctx->t_eval_us,

        /*.n_sample =*/ std::max(1, ctx->n_sample),
        /*.n_p_eval =*/ std::max(1, ctx->n_p_eval),
        /*.n_eval   =*/ std::max(1, ctx->n_eval),
    };

    return result;
}

void llama_print_timings(struct llama_context * ctx) {
    const llama_timings timings = llama_get_timings(ctx);

    LLAMA_LOG_INFO("");
    LLAMA_LOG_INFO("%s:        load time = %8.2f ms", __func__, timings.t_load_ms);
    LLAMA_LOG_INFO("%s:      sample time = %8.2f ms / %5d runs   (%8.2f ms per token, %8.2f tokens per second)",
            __func__, timings.t_sample_ms, timings.n_sample, timings.t_sample_ms / timings.n_sample, 1e3 / timings.t_sample_ms * timings.n_sample);
    LLAMA_LOG_INFO("%s: prompt eval time = %8.2f ms / %5d tokens (%8.2f ms per token, %8.2f tokens per second)",
            __func__, timings.t_p_eval_ms, timings.n_p_eval, timings.t_p_eval_ms / timings.n_p_eval, 1e3 / timings.t_p_eval_ms * timings.n_p_eval);
    LLAMA_LOG_INFO("%s:        eval time = %8.2f ms / %5d runs   (%8.2f ms per token, %8.2f tokens per second)",
            __func__, timings.t_eval_ms, timings.n_eval, timings.t_eval_ms / timings.n_eval, 1e3 / timings.t_eval_ms * timings.n_eval);
    LLAMA_LOG_INFO("%s:       total time = %8.2f ms", __func__, (timings.t_end_ms - timings.t_start_ms));
}

void llama_reset_timings(struct llama_context * ctx) {
    ctx->t_start_us = ggml_time_us();
    ctx->t_sample_us = ctx->n_sample = 0;
    ctx->t_eval_us   = ctx->n_eval   = 0;
    ctx->t_p_eval_us = ctx->n_p_eval = 0;
}

const char * llama_print_system_info(void) {
    static std::string s;

    s  = "";
    s += "AVX = "         + std::to_string(ggml_cpu_has_avx())         + " | ";
    s += "AVX2 = "        + std::to_string(ggml_cpu_has_avx2())        + " | ";
    s += "AVX512 = "      + std::to_string(ggml_cpu_has_avx512())      + " | ";
    s += "AVX512_VBMI = " + std::to_string(ggml_cpu_has_avx512_vbmi()) + " | ";
    s += "AVX512_VNNI = " + std::to_string(ggml_cpu_has_avx512_vnni()) + " | ";
    s += "FMA = "         + std::to_string(ggml_cpu_has_fma())         + " | ";
    s += "NEON = "        + std::to_string(ggml_cpu_has_neon())        + " | ";
    s += "ARM_FMA = "     + std::to_string(ggml_cpu_has_arm_fma())     + " | ";
    s += "F16C = "        + std::to_string(ggml_cpu_has_f16c())        + " | ";
    s += "FP16_VA = "     + std::to_string(ggml_cpu_has_fp16_va())     + " | ";
    s += "WASM_SIMD = "   + std::to_string(ggml_cpu_has_wasm_simd())   + " | ";
    s += "BLAS = "        + std::to_string(ggml_cpu_has_blas())        + " | ";
    s += "SSE3 = "        + std::to_string(ggml_cpu_has_sse3())        + " | ";
    s += "VSX = "         + std::to_string(ggml_cpu_has_vsx())         + " | ";

    return s.c_str();
}

// For internal test use
const std::vector<std::pair<std::string, struct ggml_tensor *>>& llama_internal_get_tensor_map(struct llama_context * ctx) {
    return ctx->model.tensors_by_name;
}


void llama_log_set(llama_log_callback log_callback, void * user_data) {
    g_state.log_callback = log_callback ? log_callback : llama_log_callback_default;
    g_state.log_callback_user_data = user_data;
}

#if defined(_MSC_VER) && !defined(vsnprintf)
#define vsnprintf _vsnprintf
#endif

static void llama_log_internal_v(llama_log_level level, const char * format, va_list args) {
    va_list args_copy;
    va_copy(args_copy, args);
    char buffer[128];
    int len = vsnprintf(buffer, 128, format, args);
    if (len < 128) {
        g_state.log_callback(level, buffer, g_state.log_callback_user_data);
    } else {
        char* buffer2 = new char[len+1];
        vsnprintf(buffer2, len+1, format, args_copy);
        buffer2[len] = 0;
        g_state.log_callback(level, buffer2, g_state.log_callback_user_data);
        delete[] buffer2;
    }
    va_end(args_copy);
}

static void llama_log_internal(llama_log_level level, const char * format, ...) {
    va_list args;
    va_start(args, format);
    llama_log_internal_v(level, format, args);
    va_end(args);
}

static void llama_log_callback_default(llama_log_level level, const char * text, void * user_data) {
    (void) level;
    (void) user_data;
    fprintf(stderr, "%s\n", text);
}<|MERGE_RESOLUTION|>--- conflicted
+++ resolved
@@ -56,7 +56,6 @@
 #pragma warning(disable: 4244 4267) // possible loss of data
 #endif
 
-<<<<<<< HEAD
 static void llama_log_internal(llama_log_level level, const char* format, ...);
 static void llama_log_callback_default(llama_log_level level, const char * text, void * user_data);
 #define LLAMA_LOG_INFO(...)  llama_log_internal(LLAMA_LOG_LEVEL_INFO , __VA_ARGS__)
@@ -64,12 +63,10 @@
 #define LLAMA_LOG_ERROR(...) llama_log_internal(LLAMA_LOG_LEVEL_ERROR, __VA_ARGS__)
 
 
-=======
 #if !defined(GGML_USE_CUBLAS) && !defined(GGML_USE_METAL)
 #include "ggml-alloc.h"
 #define LLAMA_USE_ALLOCATOR
 #else
->>>>>>> c574bddb
 #define LLAMA_USE_SCRATCH
 #define LLAMA_MAX_SCRATCH_BUFFERS 16
 #endif
@@ -1110,40 +1107,22 @@
     //const uint32_t n_ff = 28672;
 
     {
-<<<<<<< HEAD
-        LLAMA_LOG_INFO("%s: format     = %s",      __func__, llama_file_version_name(file_version));
-        LLAMA_LOG_INFO("%s: n_vocab    = %u",      __func__, hparams.n_vocab);
-        LLAMA_LOG_INFO("%s: n_ctx      = %u",      __func__, hparams.n_ctx);
-        LLAMA_LOG_INFO("%s: n_embd     = %u",      __func__, hparams.n_embd);
-        LLAMA_LOG_INFO("%s: n_mult     = %u",      __func__, hparams.n_mult);
-        LLAMA_LOG_INFO("%s: n_head     = %u",      __func__, hparams.n_head);
-        LLAMA_LOG_INFO("%s: n_head_kv  = %u",      __func__, hparams.n_head_kv);
-        LLAMA_LOG_INFO("%s: n_layer    = %u",      __func__, hparams.n_layer);
-        LLAMA_LOG_INFO("%s: n_rot      = %u",      __func__, hparams.n_rot); // a.k.a. n_embd_head, n_head_dim
-        LLAMA_LOG_INFO("%s: n_gqa      = %u",      __func__, hparams.n_gqa());
-        LLAMA_LOG_INFO("%s: n_ff       = %u",      __func__, n_ff);
-        LLAMA_LOG_INFO("%s: freq_base  = %.1f",    __func__, hparams.rope_freq_base);
-        LLAMA_LOG_INFO("%s: freq_scale = %g",      __func__, hparams.rope_freq_scale);
-        LLAMA_LOG_INFO("%s: ftype      = %u (%s)", __func__, hparams.ftype, llama_ftype_name(hparams.ftype));
-        LLAMA_LOG_INFO("%s: model size = %s",      __func__, llama_model_type_name(model.type));
-=======
-        fprintf(stderr, "%s: format     = %s\n",   __func__, llama_file_version_name(file_version));
-        fprintf(stderr, "%s: n_vocab    = %u\n",   __func__, hparams.n_vocab);
-        fprintf(stderr, "%s: n_ctx      = %u\n",   __func__, hparams.n_ctx);
-        fprintf(stderr, "%s: n_embd     = %u\n",   __func__, hparams.n_embd);
-        fprintf(stderr, "%s: n_mult     = %u\n",   __func__, hparams.n_mult);
-        fprintf(stderr, "%s: n_head     = %u\n",   __func__, hparams.n_head);
-        fprintf(stderr, "%s: n_head_kv  = %u\n",   __func__, hparams.n_head_kv);
-        fprintf(stderr, "%s: n_layer    = %u\n",   __func__, hparams.n_layer);
-        fprintf(stderr, "%s: n_rot      = %u\n",   __func__, hparams.n_rot); // a.k.a. n_embd_head, n_head_dim
-        fprintf(stderr, "%s: n_gqa      = %u\n",   __func__, hparams.n_gqa());
-        fprintf(stderr, "%s: rnorm_eps  = %.1e\n", __func__, hparams.f_rms_norm_eps);
-        fprintf(stderr, "%s: n_ff       = %u\n",   __func__, n_ff);
-        fprintf(stderr, "%s: freq_base  = %.1f\n", __func__, hparams.rope_freq_base);
-        fprintf(stderr, "%s: freq_scale = %g\n",   __func__, hparams.rope_freq_scale);
-        fprintf(stderr, "%s: ftype      = %u (%s)\n", __func__, hparams.ftype, llama_ftype_name(hparams.ftype));
-        fprintf(stderr, "%s: model size = %s\n",   __func__, llama_model_type_name(model.type));
->>>>>>> c574bddb
+        LLAMA_LOG_INFO("%s: format     = %s\n",   __func__, llama_file_version_name(file_version));
+        LLAMA_LOG_INFO("%s: n_vocab    = %u\n",   __func__, hparams.n_vocab);
+        LLAMA_LOG_INFO("%s: n_ctx      = %u\n",   __func__, hparams.n_ctx);
+        LLAMA_LOG_INFO("%s: n_embd     = %u\n",   __func__, hparams.n_embd);
+        LLAMA_LOG_INFO("%s: n_mult     = %u\n",   __func__, hparams.n_mult);
+        LLAMA_LOG_INFO("%s: n_head     = %u\n",   __func__, hparams.n_head);
+        LLAMA_LOG_INFO("%s: n_head_kv  = %u\n",   __func__, hparams.n_head_kv);
+        LLAMA_LOG_INFO("%s: n_layer    = %u\n",   __func__, hparams.n_layer);
+        LLAMA_LOG_INFO("%s: n_rot      = %u\n",   __func__, hparams.n_rot); // a.k.a. n_embd_head, n_head_dim
+        LLAMA_LOG_INFO("%s: n_gqa      = %u\n",   __func__, hparams.n_gqa());
+        LLAMA_LOG_INFO("%s: rnorm_eps  = %.1e\n", __func__, hparams.f_rms_norm_eps);
+        LLAMA_LOG_INFO("%s: n_ff       = %u\n",   __func__, n_ff);
+        LLAMA_LOG_INFO("%s: freq_base  = %.1f\n", __func__, hparams.rope_freq_base);
+        LLAMA_LOG_INFO("%s: freq_scale = %g\n",   __func__, hparams.rope_freq_scale);
+        LLAMA_LOG_INFO("%s: ftype      = %u (%s)\n", __func__, hparams.ftype, llama_ftype_name(hparams.ftype));
+        LLAMA_LOG_INFO("%s: model size = %s\n",   __func__, llama_model_type_name(model.type));
     }
 
     if (file_version < LLAMA_FILE_VERSION_GGJT_V2) {
