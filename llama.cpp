--- conflicted
+++ resolved
@@ -1653,7 +1653,6 @@
             new_data = work.addr;
             std::vector<int64_t> hist_cur(1 << 4, 0);
 
-<<<<<<< HEAD
             int chunk_size = 32 * 512;
             const int nchunk = (nelements + chunk_size - 1)/chunk_size;
             const int nthread_use = nthread > 1 ? std::max(1, std::min(nthread, nchunk)) : 1;
@@ -1685,27 +1684,6 @@
                 for (int it = 0; it < nthread_use - 1; ++it) workers[it] = std::thread(compute);
                 compute();
                 for (int it = 0; it < nthread_use - 1; ++it) workers[it].join();
-=======
-            switch (new_type) {
-                case GGML_TYPE_Q4_0:
-                    {
-                        new_size = ggml_quantize_q4_0(f32_data, new_data, nelements, (int) tensor.ne.at(0), hist_cur.data());
-                    } break;
-                case GGML_TYPE_Q4_1:
-                    {
-                        new_size = ggml_quantize_q4_1(f32_data, new_data, nelements, (int) tensor.ne.at(0), hist_cur.data());
-                    } break;
-                case GGML_TYPE_Q4_2:
-                    {
-                        new_size = ggml_quantize_q4_2(f32_data, new_data, nelements, (int) tensor.ne.at(0), hist_cur.data());
-                    } break;
-                case GGML_TYPE_Q4_3:
-                    {
-                        new_size = ggml_quantize_q4_3(f32_data, new_data, nelements, (int) tensor.ne.at(0), hist_cur.data());
-                    } break;
-                default:
-                    LLAMA_ASSERT(false);
->>>>>>> e0305ead
             }
 
             printf("size = %8.2f MB -> %8.2f MB | hist: ", tensor.size/1024.0/1024.0, new_size/1024.0/1024.0);
