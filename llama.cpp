--- conflicted
+++ resolved
@@ -105,20 +105,12 @@
 static const std::map<e_model, size_t> & MEM_REQ_SCRATCH0(int n_ctx)
 {
     static std::map<e_model, size_t> k_sizes = {
-<<<<<<< HEAD
         /* empirical scaling, still a guess */
-        { MODEL_3B,   ((size_t) n_ctx / 11ull + 320ull) * MB },
+        { MODEL_3B,   ((size_t) n_ctx / 12ull + 320ull) * MB },
         { MODEL_7B,   ((size_t) n_ctx / 11ull + 440ull) * MB },
         { MODEL_13B,  ((size_t) n_ctx / 10ull + 560ull) * MB },
         { MODEL_30B,  ((size_t) n_ctx / 9ull + 680ull) * MB },
-        { MODEL_65B,  ((size_t) n_ctx / 8ull + 1000ull) * MB },
-=======
-        { MODEL_3B,   ((size_t) n_ctx / 16ull +  92ull) * MB },
-        { MODEL_7B,   ((size_t) n_ctx / 16ull + 100ull) * MB },
-        { MODEL_13B,  ((size_t) n_ctx / 12ull + 120ull) * MB },
-        { MODEL_30B,  ((size_t) n_ctx /  9ull + 160ull) * MB },
-        { MODEL_65B,  ((size_t) n_ctx /  6ull + 256ull) * MB }, // guess
->>>>>>> b9b7d94f
+        { MODEL_65B,  ((size_t) n_ctx / 6ull + 820ull) * MB },
     };
     return k_sizes;
 }
@@ -126,19 +118,11 @@
 static const std::map<e_model, size_t> & MEM_REQ_SCRATCH1()
 {
     static std::map<e_model, size_t> k_sizes = {
-<<<<<<< HEAD
-        { MODEL_3B,    256ull * MB },
-        { MODEL_7B,    512ull * MB },
-        { MODEL_13B,   512ull * MB },
-        { MODEL_30B,   640ull * MB },
-        { MODEL_65B,  1024ull * MB },
-=======
-        { MODEL_3B,  128ull * MB },
-        { MODEL_7B,  160ull * MB },
-        { MODEL_13B, 192ull * MB },
-        { MODEL_30B, 256ull * MB },
-        { MODEL_65B, 384ull * MB }, // guess
->>>>>>> b9b7d94f
+        { MODEL_3B,  256ull * MB },
+        { MODEL_7B,  320ull * MB },
+        { MODEL_13B, 400ull * MB },
+        { MODEL_30B, 512ull * MB },
+        { MODEL_65B, 840ull * MB }, // guess
     };
     return k_sizes;
 }
@@ -147,33 +131,11 @@
 static const std::map<e_model, size_t> & MEM_REQ_EVAL()
 {
     static std::map<e_model, size_t> k_sizes = {
-<<<<<<< HEAD
-        { MODEL_3B,    682ull * MB },
-        { MODEL_7B,   1026ull * MB },
-        { MODEL_13B,  1608ull * MB },
-        { MODEL_30B,  3224ull * MB },
-        { MODEL_65B,  5120ull * MB },
-    };
-    return k_sizes;
-}
-
-// this is mostly needed for temporary mul_mat buffers to dequantize the data
-// not actually needed if BLAS is disabled
-static const std::map<e_model, size_t> & MEM_REQ_EVAL(int n_ctx)
-{
-    static std::map<e_model, size_t> k_sizes = {
-        { MODEL_3B,  ((size_t) n_ctx / 256ull +  512ull) * MB },
-        { MODEL_7B,  ((size_t) n_ctx / 256ull +  800ull) * MB },
-        { MODEL_13B, ((size_t) n_ctx / 256ull + 1024ull) * MB },
-        { MODEL_30B, ((size_t) n_ctx / 256ull + 1380ull) * MB },
-        { MODEL_65B, ((size_t) n_ctx / 256ull + 1536ull) * MB },
-=======
-        { MODEL_3B,   8ull * MB },
-        { MODEL_7B,  10ull * MB },
-        { MODEL_13B, 12ull * MB },
-        { MODEL_30B, 16ull * MB },
-        { MODEL_65B, 24ull * MB }, // guess
->>>>>>> b9b7d94f
+        { MODEL_3B,  16ull * MB },
+        { MODEL_7B,  32ull * MB },
+        { MODEL_13B, 48ull * MB },
+        { MODEL_30B, 64ull * MB },
+        { MODEL_65B, 96ull * MB }, // guess
     };
     return k_sizes;
 }
