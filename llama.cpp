// Defines fileno on msys:
#ifndef _GNU_SOURCE
#define _GNU_SOURCE
#include <cstddef>
#include <cstdint>
#include <cstdio>
#endif

#include "llama-util.h"
#include "llama.h"

#include "ggml.h"
#ifdef GGML_USE_CUBLAS
#include "ggml-cuda.h"
#elif defined(GGML_USE_CLBLAST)
#include "ggml-opencl.h"
#endif

#ifdef GGML_USE_METAL
#include "ggml-metal.h"
#endif
#ifdef GGML_USE_MPI
#include "ggml-mpi.h"
#endif
#ifdef GGML_USE_K_QUANTS
#ifndef QK_K
#ifdef GGML_QKK_64
#define QK_K 64
#else
#define QK_K 256
#endif
#endif
#endif

#include <array>
#include <ctime>
#include <cinttypes>
#include <fstream>
#include <random>
#include <map>
#include <unordered_map>
#include <queue>
#include <cassert>
#include <cstring>
#include <climits>
#include <memory>
#include <algorithm>
#include <initializer_list>
#include <thread>
#include <atomic>
#include <mutex>
#include <sstream>
#include <numeric>

#if defined(_MSC_VER)
#pragma warning(disable: 4244 4267) // possible loss of data
#endif

static void llama_log_internal(llama_log_level level, const char* format, ...);
static void llama_log_callback_default(llama_log_level level, const char * text, void * user_data);
#define LLAMA_LOG_INFO(...)  llama_log_internal(LLAMA_LOG_LEVEL_INFO , __VA_ARGS__)
#define LLAMA_LOG_WARN(...)  llama_log_internal(LLAMA_LOG_LEVEL_WARN , __VA_ARGS__)
#define LLAMA_LOG_ERROR(...) llama_log_internal(LLAMA_LOG_LEVEL_ERROR, __VA_ARGS__)


#if !defined(GGML_USE_CUBLAS)
#include "ggml-alloc.h"
#define LLAMA_USE_ALLOCATOR
#else
#define LLAMA_USE_SCRATCH
#define LLAMA_MAX_SCRATCH_BUFFERS 16
#endif


// available llama models
enum e_model {
    MODEL_UNKNOWN,
    MODEL_3B,
    MODEL_7B,
    MODEL_13B,
    MODEL_30B,
    MODEL_65B,
    MODEL_70B,
};

static const size_t kB = 1024;
static const size_t MB = 1024*1024;

// computed for n_ctx == 2048
// TODO: dynamically determine these sizes
//       needs modifications in ggml

typedef void (*offload_func_t)(struct ggml_tensor * tensor);

void llama_nop(struct ggml_tensor * tensor) { // don't offload by default
    (void) tensor;
}

//
// ggml helpers
//

static void ggml_graph_compute_helper(std::vector<uint8_t> & buf, ggml_cgraph * graph, int n_threads) {
    struct ggml_cplan plan = ggml_graph_plan(graph, n_threads);

    if (plan.work_size > 0) {
        buf.resize(plan.work_size);
        plan.work_data = buf.data();
    }

    ggml_graph_compute(graph, &plan);
}

//
// memory sizes (calculated for n_batch == 512)
//

static const std::map<e_model, size_t> & MEM_REQ_SCRATCH0(int n_ctx)
{
    static std::map<e_model, size_t> k_sizes = {
        { MODEL_3B,   ((size_t) n_ctx / 16ull +  92ull) * MB },
        { MODEL_7B,   ((size_t) n_ctx / 16ull + 100ull) * MB },
        { MODEL_13B,  ((size_t) n_ctx / 12ull + 120ull) * MB },
        { MODEL_30B,  ((size_t) n_ctx /  9ull + 160ull) * MB },
        { MODEL_65B,  ((size_t) n_ctx /  6ull + 256ull) * MB }, // guess
        { MODEL_70B,  ((size_t) n_ctx /  7ull + 164ull) * MB },
    };
    return k_sizes;
}

static const std::map<e_model, size_t> & MEM_REQ_SCRATCH1()
{
    static std::map<e_model, size_t> k_sizes = {
        { MODEL_3B,  128ull * MB },
        { MODEL_7B,  160ull * MB },
        { MODEL_13B, 192ull * MB },
        { MODEL_30B, 256ull * MB },
        { MODEL_65B, 384ull * MB }, // guess
        { MODEL_70B, 304ull * MB },
    };
    return k_sizes;
}

// used to store the compute graph tensors + non-scratch data
static const std::map<e_model, size_t> & MEM_REQ_EVAL()
{
    static std::map<e_model, size_t> k_sizes = {
        { MODEL_3B,   8ull * MB },
        { MODEL_7B,  10ull * MB },
        { MODEL_13B, 12ull * MB },
        { MODEL_30B, 16ull * MB },
        { MODEL_65B, 24ull * MB }, // guess
        { MODEL_70B, 24ull * MB },
    };
    return k_sizes;
}

// amount of VRAM needed per batch size to hold temporary results
// the values for 3b are not derived from testing but instead chosen conservatively
static const std::map<e_model, size_t> & VRAM_REQ_SCRATCH_BASE()
{
    static std::map<e_model, size_t> k_sizes = {
        { MODEL_3B,   512ull * kB },
        { MODEL_7B,   512ull * kB },
        { MODEL_13B,  640ull * kB },
        { MODEL_30B,  768ull * kB },
        { MODEL_65B, 1280ull * kB },
        { MODEL_70B, 1280ull * kB },
    };
    return k_sizes;
}

// amount of VRAM needed per batch size and context to hold temporary results
// the values for 3b are not derived from testing but instead chosen conservatively
static const std::map<e_model, size_t> & VRAM_REQ_SCRATCH_PER_CONTEXT()
{
    static std::map<e_model, size_t> k_sizes = {
        { MODEL_3B,  128ull },
        { MODEL_7B,  128ull },
        { MODEL_13B, 160ull },
        { MODEL_30B, 208ull },
        { MODEL_65B, 256ull },
        { MODEL_70B, 256ull },
    };
    return k_sizes;
}

// default hparams (LLaMA 7B)
struct llama_hparams {
    uint32_t n_vocab   = 32000;
    uint32_t n_ctx     = 512;   // this is provided as user input?
    uint32_t n_embd    = 4096;
    uint32_t n_mult    = 256;
    uint32_t n_head    = 32;
    uint32_t n_head_kv = 32;
    uint32_t n_layer   = 32;
    uint32_t n_rot     = 64;

    // LLaMAv2
    // TODO: load from model data hparams
    float f_ffn_mult = 1.0f;
    float f_rms_norm_eps = LLAMA_DEFAULT_RMS_EPS;

    float rope_freq_base  = 10000.0f;
    float rope_freq_scale = 1.0f;

    enum llama_ftype ftype = LLAMA_FTYPE_MOSTLY_F16;

    bool operator!=(const llama_hparams & other) const {
        return static_cast<bool>(memcmp(this, &other, sizeof(llama_hparams))); // NOLINT
    }

    uint32_t n_gqa() const {
        return n_head/n_head_kv;
    }

    uint32_t n_embd_head() const {
        return n_embd/n_head;
    }

    uint32_t n_embd_gqa() const {
        return n_embd/n_gqa();
    }

    size_t kv_size() const {
        size_t result = 2ull;
        result *= (size_t) n_embd_gqa();
        result *= (size_t) n_ctx;
        result *= (size_t) n_layer;
        result *= sizeof(ggml_fp16_t);
        return result;
    }
};

struct llama_layer {
    // normalization
    struct ggml_tensor * attention_norm;

    // attention
    struct ggml_tensor * wq;
    struct ggml_tensor * wk;
    struct ggml_tensor * wv;
    struct ggml_tensor * wo;

    // normalization
    struct ggml_tensor * ffn_norm;

    // ff
    struct ggml_tensor * w1;
    struct ggml_tensor * w2;
    struct ggml_tensor * w3;
};

struct llama_kv_cache {
    struct ggml_tensor * k = NULL;
    struct ggml_tensor * v = NULL;

    struct ggml_context * ctx = NULL;

    llama_ctx_buffer buf;

    int n; // number of tokens currently in the cache

    ~llama_kv_cache() {
        if (ctx) {
            ggml_free(ctx);
        }

#ifdef GGML_USE_CUBLAS
        ggml_cuda_free_data(k);
        ggml_cuda_free_data(v);
#endif // GGML_USE_CUBLAS
    }
};

struct llama_vocab {
    using id    = int32_t;
    using token = std::string;

    struct token_score {
        token tok;
        float score;
    };

    std::unordered_map<token, id> token_to_id;
    std::vector<token_score> id_to_token;
};

struct llama_model {
    e_model type = MODEL_UNKNOWN;

    llama_hparams hparams;

    struct ggml_tensor * tok_embeddings;

    struct ggml_tensor * norm;
    struct ggml_tensor * output;

    std::vector<llama_layer> layers;
    int n_gpu_layers;

    // context
    struct ggml_context * ctx = NULL;

    // the model memory buffer
    llama_ctx_buffer buf;

    // model memory mapped file
    std::unique_ptr<llama_mmap> mapping;

    // objects representing data potentially being locked in memory
    llama_mlock mlock_buf;
    llama_mlock mlock_mmap;

    // for quantize-stats only
    std::vector<std::pair<std::string, struct ggml_tensor *>> tensors_by_name;

    int64_t t_load_us = 0;
    int64_t t_start_us = 0;

    llama_vocab vocab;

    ~llama_model() {
        if (ctx) {
            ggml_free(ctx);
        }

#ifdef GGML_USE_CUBLAS
        for (size_t i = 0; i < tensors_by_name.size(); ++i) {
            ggml_cuda_free_data(tensors_by_name[i].second);
        }
        ggml_cuda_free_scratch();
#elif defined(GGML_USE_CLBLAST)
        for (size_t i = 0; i < tensors_by_name.size(); ++i) {
            ggml_cl_free_data(tensors_by_name[i].second);
        }
#endif
    }
};

struct llama_context {
    llama_context(const llama_model & model) : model(model), t_load_us(model.t_load_us), t_start_us(model.t_start_us) {}
    ~llama_context() {
        if (model_owner) {
            delete &model;
        }
#ifdef GGML_USE_METAL
        if (ctx_metal) {
            ggml_metal_free(ctx_metal);
        }
#endif
#ifdef LLAMA_USE_ALLOCATOR
        if (alloc) {
            ggml_allocr_free(alloc);
        }
#endif
    }

    std::mt19937 rng;

    bool has_evaluated_once = false;

    int64_t t_sample_us = 0;
    int64_t t_eval_us   = 0;
    int64_t t_p_eval_us = 0;

    int32_t n_sample = 0; // number of tokens sampled
    int32_t n_eval   = 0; // number of eval calls
    int32_t n_p_eval = 0; // number of tokens in eval calls for the prompt (with batch size > 1)

    const llama_model & model;

    bool model_owner = false;

    int64_t t_load_us;
    int64_t t_start_us;

    // key + value cache for the self attention
    struct llama_kv_cache kv_self;

    size_t mem_per_token = 0;

    // decode output (2-dimensional array: [n_tokens][n_vocab])
    std::vector<float> logits;
    bool logits_all = false;

    // input embedding (1-dimensional array: [n_embd])
    std::vector<float> embedding;

    // reusable buffer for `struct ggml_graph_plan.work_data`
    std::vector<uint8_t> work_buffer;

    // memory buffers used to evaluate the model
    // TODO: move in llama_state
    llama_ctx_buffer buf_compute;

#ifdef LLAMA_USE_ALLOCATOR
    llama_ctx_buffer buf_alloc;
    ggml_allocr * alloc = NULL;
#endif

#ifdef LLAMA_USE_SCRATCH
    llama_ctx_buffer buf_scratch[LLAMA_MAX_SCRATCH_BUFFERS];
    int    buf_last = 0;
    size_t buf_max_size[LLAMA_MAX_SCRATCH_BUFFERS] = { 0 };
#endif

#ifdef GGML_USE_METAL
    ggml_metal_context * ctx_metal = NULL;
#endif

#ifdef GGML_USE_MPI
    ggml_mpi_context * ctx_mpi = NULL;
#endif

    void use_buf(struct ggml_context * ctx, int i) {
#if defined(LLAMA_USE_SCRATCH)
        size_t last_size = 0;

        if (i == -1) {
            last_size = ggml_set_scratch(ctx, { 0, 0, nullptr, });
        } else {
            auto & buf = buf_scratch[i];
            last_size = ggml_set_scratch(ctx, { 0, buf.size, buf.addr, });
        }

        if (buf_last >= 0) {
            buf_max_size[buf_last] = std::max(buf_max_size[buf_last], last_size);
        }

        buf_last = i;
#else
        (void) i;
        (void) ctx;
#endif
    }

    size_t get_buf_max_mem(int i) const {
#if defined(LLAMA_USE_SCRATCH)
        return buf_max_size[i];
#else
        (void) i;
        return 0;
#endif
    }
};

struct llama_state {
    // We save the log callback globally
    llama_log_callback log_callback = llama_log_callback_default;
    void * log_callback_user_data = nullptr;
};
// global state
static llama_state g_state;

template <typename T>
static T checked_mul(T a, T b) {
    T ret = a * b;
    if (a != 0 && ret / a != b) {
        throw std::runtime_error(format("overflow multiplying %llu * %llu",
                     (unsigned long long) a, (unsigned long long) b));
    }
    return ret;
}

static size_t checked_div(size_t a, size_t b) {
    if (b == 0 || a % b != 0) {
        throw std::runtime_error(format("error dividing %zu / %zu", a, b));
    }
    return a / b;
}

static std::string llama_format_tensor_shape(const std::vector<uint32_t> & ne) {
    char buf[256];
    snprintf(buf, sizeof(buf), "%5u", ne.at(0));
    for (size_t i = 1; i < ne.size(); i++) {
        snprintf(buf + strlen(buf), sizeof(buf) - strlen(buf), " x %5u", ne.at(i));
    }
    return buf;
}

static size_t llama_calc_tensor_size(const std::vector<uint32_t> & ne, enum ggml_type type) {
    size_t size = ggml_type_size(type);
    for (uint32_t dim : ne) {
        size = checked_mul<size_t>(size, dim);
    }
    return size / ggml_blck_size(type);
}

struct llama_load_tensor {
    std::string name;
    enum ggml_type type = GGML_TYPE_F32;
    std::vector<uint32_t> ne;
    size_t file_off;
    size_t size;
    struct ggml_tensor * ggml_tensor = NULL;
    uint8_t * data;
};

struct llama_load_tensors_map {
    // tensors is kept in a separate vector to preserve file order
    std::vector<llama_load_tensor> tensors;
    std::unordered_map<std::string, size_t> name_to_idx;
};

enum llama_file_version {
    LLAMA_FILE_VERSION_GGML,
    LLAMA_FILE_VERSION_GGMF_V1, // added version field and scores in vocab
    LLAMA_FILE_VERSION_GGJT_V1, // added padding
    LLAMA_FILE_VERSION_GGJT_V2, // changed quantization format
    LLAMA_FILE_VERSION_GGJT_V3, // changed Q4 and Q8 quantization format
};

struct llama_file_loader {
    llama_file file;
    llama_file_version file_version;
    llama_hparams hparams;
    llama_vocab vocab;

    llama_file_loader(const char * fname, llama_load_tensors_map & tensors_map)
        : file(fname, "rb") {
        LLAMA_LOG_INFO("llama.cpp: loading model from %s\n", fname);
        read_magic();
        read_hparams();
        read_vocab();
        read_tensor_metadata(tensors_map);
    }
    void read_magic() {
        uint32_t magic = file.read_u32();

        if (magic == LLAMA_FILE_MAGIC_GGML) {
            file_version = LLAMA_FILE_VERSION_GGML;
            return;
        }

        uint32_t version = file.read_u32();

        switch (magic) {
            case LLAMA_FILE_MAGIC_GGMF:
                switch (version) {
                    case 1: file_version = LLAMA_FILE_VERSION_GGMF_V1; return;
                }
                break;
            case LLAMA_FILE_MAGIC_GGJT:
                switch (version) {
                    case 1: file_version = LLAMA_FILE_VERSION_GGJT_V1; return;
                    case 2: file_version = LLAMA_FILE_VERSION_GGJT_V2; return;
                    case 3: file_version = LLAMA_FILE_VERSION_GGJT_V3; return;
                }
        }

        throw std::runtime_error(format("unknown (magic, version) combination: %08x, %08x; is this really a GGML file?",
                     magic, version));
    }
    void read_hparams() {
        hparams.n_vocab = file.read_u32();
        hparams.n_embd  = file.read_u32();
        hparams.n_mult  = file.read_u32();
        hparams.n_head  = file.read_u32();
        hparams.n_layer = file.read_u32();
        hparams.n_rot   = file.read_u32();
        hparams.ftype   = (enum llama_ftype) file.read_u32();

        // LLaMAv2
        // TODO: read from header
        hparams.n_head_kv = hparams.n_head;
    }
    void read_vocab() {
        vocab.id_to_token.resize(hparams.n_vocab);

        for (uint32_t i = 0; i < hparams.n_vocab; i++) {
            uint32_t len = file.read_u32();
            std::string word = file.read_string(len);

            float score = 0.0f;
            file.read_raw(&score, sizeof(score));

            vocab.token_to_id[word] = i;

            auto & tok_score = vocab.id_to_token[i];
            tok_score.tok = std::move(word);
            tok_score.score = score;
        }
    }
    void read_tensor_metadata(llama_load_tensors_map & tensors_map) {
        while (file.tell() < file.size) {
            llama_load_tensor tensor;
            uint32_t n_dims = file.read_u32();
            uint32_t name_len = file.read_u32();
            tensor.type = (enum ggml_type) file.read_u32();
            tensor.ne.resize(n_dims);
            file.read_raw(tensor.ne.data(), sizeof(tensor.ne[0]) * n_dims);
            std::string name = file.read_string(name_len);
            if (n_dims < 1 || n_dims > 2) {
                throw std::runtime_error(format("llama.cpp: tensor '%s' should not be %u-dimensional", name.c_str(), n_dims));
            }
            switch (tensor.type) {
                case GGML_TYPE_F32:
                case GGML_TYPE_F16:
                case GGML_TYPE_Q4_0:
                case GGML_TYPE_Q4_1:
                case GGML_TYPE_Q5_0:
                case GGML_TYPE_Q5_1:
                case GGML_TYPE_Q8_0:
                case GGML_TYPE_Q2_K:
                case GGML_TYPE_Q3_K:
                case GGML_TYPE_Q4_K:
                case GGML_TYPE_Q5_K:
                case GGML_TYPE_Q6_K:
                    break;
                default: {
                    throw std::runtime_error(format("unrecognized tensor type %u\n", tensor.type));
                }
            }

            // skip to the next multiple of 32 bytes
            if (file_version >= LLAMA_FILE_VERSION_GGJT_V1) {
                file.seek(-static_cast<ptrdiff_t>(file.tell()) & 31, SEEK_CUR);
            }

            tensor.file_off = file.tell();
            tensor.name = name;
            tensor.size = llama_calc_tensor_size(tensor.ne, tensor.type);
            file.seek(tensor.size, SEEK_CUR);

            tensors_map.tensors.push_back(tensor);
            tensors_map.name_to_idx[name] = tensors_map.tensors.size() - 1;
        }
    }
};

struct llama_file_saver {
    llama_file file;
    llama_file_loader * any_file_loader;
    llama_file_saver(const char * fname, llama_file_loader * any_file_loader, enum llama_ftype new_ftype)
        : file(fname, "wb"), any_file_loader(any_file_loader) {
        LLAMA_LOG_INFO("llama.cpp: saving model to %s\n", fname);
        write_magic();
        write_hparams(new_ftype);
        write_vocab();
    }
    void write_magic() {
        file.write_u32(LLAMA_FILE_MAGIC);   // magic
        file.write_u32(LLAMA_FILE_VERSION); // version
    }
    void write_hparams(enum llama_ftype new_ftype) {
        const llama_hparams & hparams = any_file_loader->hparams;
        file.write_u32(hparams.n_vocab);
        file.write_u32(hparams.n_embd);
        file.write_u32(hparams.n_mult);
        file.write_u32(hparams.n_head);
        file.write_u32(hparams.n_layer);
        file.write_u32(hparams.n_rot);
        file.write_u32(new_ftype);
    }
    void write_vocab() {
        if (any_file_loader->file_version == LLAMA_FILE_VERSION_GGML) {
            LLAMA_LOG_WARN("llama.cpp: WARNING: input is an old file that doesn't have scores; will add dummy scores\n");
        }
        uint32_t n_vocab = any_file_loader->hparams.n_vocab;
        for (uint32_t i = 0; i < n_vocab; i++) {
            const auto & token_score = any_file_loader->vocab.id_to_token.at(i);
            file.write_u32((uint32_t) token_score.tok.size());
            file.write_raw(token_score.tok.data(), token_score.tok.size());
            file.write_raw(&token_score.score, sizeof(token_score.score));
        }
    }
    void write_tensor(llama_load_tensor & tensor, enum ggml_type new_type, const void * new_data, size_t new_size) {
        switch (new_type) {
            case GGML_TYPE_F32:
            case GGML_TYPE_F16:
            case GGML_TYPE_Q4_0:
            case GGML_TYPE_Q4_1:
            case GGML_TYPE_Q5_0:
            case GGML_TYPE_Q5_1:
            case GGML_TYPE_Q8_0:
            case GGML_TYPE_Q2_K:
            case GGML_TYPE_Q3_K:
            case GGML_TYPE_Q4_K:
            case GGML_TYPE_Q5_K:
            case GGML_TYPE_Q6_K:
                break;
            default: LLAMA_ASSERT(false);
        }
        file.write_u32((uint32_t) tensor.ne.size());
        file.write_u32((uint32_t) tensor.name.size());
        file.write_u32(new_type);
        file.write_raw(tensor.ne.data(), sizeof(tensor.ne[0]) * tensor.ne.size());
        file.write_raw(tensor.name.data(), tensor.name.size());
        file.seek(-static_cast<ptrdiff_t>(file.tell()) & 31, SEEK_CUR);
        LLAMA_ASSERT(new_size == llama_calc_tensor_size(tensor.ne, new_type));
        file.write_raw(new_data, new_size);
    }
};

struct llama_model_loader {
    std::unique_ptr<llama_file_loader> file_loader;
    llama_load_tensors_map tensors_map;
    bool use_mmap;
    size_t num_ggml_tensors_created = 0;
    struct ggml_context * ggml_ctx = NULL;
    std::unique_ptr<llama_mmap> mapping;

    llama_model_loader(const std::string & fname_base, bool use_mmap) {
        file_loader = std::unique_ptr<llama_file_loader>(new llama_file_loader(fname_base.c_str(), tensors_map));
        if (!llama_mmap::SUPPORTED) {
            use_mmap = false;
        }
        this->use_mmap = use_mmap;
    }

    void calc_sizes(size_t * ctx_size_p, size_t * mmapped_size_p) const {
        *ctx_size_p = *mmapped_size_p = 0;
        for (const llama_load_tensor & lt : tensors_map.tensors) {
            *ctx_size_p += sizeof(struct ggml_tensor) + GGML_OBJECT_SIZE;
            *(use_mmap ? mmapped_size_p : ctx_size_p) += lt.size + 16;
        }
    }

    struct ggml_tensor * get_tensor(const std::string & name, const std::vector<uint32_t> & ne, ggml_backend backend) {
        auto it = tensors_map.name_to_idx.find(name);
        if (it == tensors_map.name_to_idx.end()) {
            throw std::runtime_error(std::runtime_error(format("llama.cpp: tensor '%s' is missing from model", name.c_str())));
        }
        llama_load_tensor & lt = tensors_map.tensors.at(it->second);
        if (lt.ne != ne) {
            throw std::runtime_error(format("llama.cpp: tensor '%s' has wrong shape; expected %s, got %s",
                         name.c_str(), llama_format_tensor_shape(ne).c_str(), llama_format_tensor_shape(lt.ne).c_str()));
        }

        return get_tensor_for(lt, backend);
    }

    struct ggml_tensor * get_tensor_for(llama_load_tensor & lt, ggml_backend backend) {
        struct ggml_tensor * tensor;
        if (backend != GGML_BACKEND_CPU) {
            ggml_set_no_alloc(ggml_ctx, true);
        }
        if (lt.ne.size() == 2) {
            tensor = ggml_new_tensor_2d(ggml_ctx, lt.type, lt.ne.at(0), lt.ne.at(1));
        } else {
            LLAMA_ASSERT(lt.ne.size() == 1);
            tensor = ggml_new_tensor_1d(ggml_ctx, lt.type, lt.ne.at(0));
        }
        ggml_set_name(tensor, lt.name.c_str());
        LLAMA_ASSERT(lt.ggml_tensor == NULL); // if this fails, we called get_tensor twice on the same tensor

        if (backend != GGML_BACKEND_CPU) {
            ggml_set_no_alloc(ggml_ctx, use_mmap);
        }
        tensor->backend = backend;
        lt.ggml_tensor = tensor;
        num_ggml_tensors_created++;
        return tensor;
    }

    void done_getting_tensors() const {
        if (num_ggml_tensors_created != tensors_map.tensors.size()) {
            throw std::runtime_error(std::string("llama.cpp: file contained more tensors than expected"));
        }
    }

    void load_all_data(llama_progress_callback progress_callback, void *  progress_callback_user_data, llama_mlock * lmlock) {
        size_t data_size = 0;
        size_t prefetch_size = file_loader->file.size;
        size_t lock_size = 0;
        for (const llama_load_tensor & lt : tensors_map.tensors) {
            data_size += lt.size;
            if (lt.ggml_tensor->backend != GGML_BACKEND_CPU) {
                prefetch_size -= lt.size;
            }
        }

        if (use_mmap) {
            mapping.reset(new llama_mmap(&file_loader->file, prefetch_size, ggml_is_numa()));
            if (lmlock) {
                lmlock->init(mapping->addr);
            }
        }

        size_t done_size = 0;
        for (llama_load_tensor & lt : tensors_map.tensors) {
            if (progress_callback) {
                progress_callback((float) done_size / data_size, progress_callback_user_data);
            }
            LLAMA_ASSERT(lt.ggml_tensor); // unused tensors should have been caught by load_data already
            lt.data = (uint8_t *) lt.ggml_tensor->data;

            // allocate temp buffer if not using mmap
            if (!use_mmap && lt.data == NULL) {
                GGML_ASSERT(lt.ggml_tensor->backend != GGML_BACKEND_CPU);
                lt.data = (uint8_t*)malloc(ggml_nbytes(lt.ggml_tensor));
            }

            load_data_for(lt);

            switch(lt.ggml_tensor->backend) {
                case GGML_BACKEND_CPU:
                    lt.ggml_tensor->data = lt.data;
                    if (use_mmap && lmlock) {
                        lock_size += lt.size;
                        lmlock->grow_to(lock_size);
                    }
                    break;
#if defined(GGML_USE_CUBLAS)
                case GGML_BACKEND_GPU:
                case GGML_BACKEND_GPU_SPLIT:
                    ggml_cuda_transform_tensor(lt.data, lt.ggml_tensor);
                    if (!use_mmap) {
                        free(lt.data);
                    }
                    break;
#elif defined(GGML_USE_CLBLAST)
                case GGML_BACKEND_GPU:
                    ggml_cl_transform_tensor(lt.data, lt.ggml_tensor);
                    if (!use_mmap) {
                        free(lt.data);
                    }
                    break;
#endif
                default:
                    continue;
            }

            done_size += lt.size;
        }
    }

    void load_data_for(llama_load_tensor & lt) {
        if (use_mmap) {
            lt.data = (uint8_t *) mapping->addr + lt.file_off;
        } else {
            llama_file & file = file_loader->file;
            file.seek(lt.file_off, SEEK_SET);
            file.read_raw(lt.data, lt.size);
        }

        if (0) {
            print_checksum(lt);
        }
    }

    static void print_checksum(llama_load_tensor & lt) {
        uint32_t sum = 0;
        for (size_t i = 0; i < lt.size; i++) {
            uint8_t byte = lt.data[i];
            sum = byte + (sum << 6) + (sum << 16) - sum; // sdbm hash
        }
        LLAMA_LOG_INFO("%s checksum: %#08x (%s, size %zu)\n", lt.name.c_str(), sum,
                llama_format_tensor_shape(lt.ne).c_str(), lt.size);
    }

};

//
// kv cache
//

static bool kv_cache_init(
        const struct llama_hparams & hparams,
             struct llama_kv_cache & cache,
                         ggml_type   wtype,
                               int   n_ctx,
                               int   n_gpu_layers) {
    const int n_embd  = hparams.n_embd_gqa();
    const int n_layer = hparams.n_layer;

    const int64_t n_mem      = n_layer*n_ctx;
    const int64_t n_elements = n_embd*n_mem;

    cache.buf.resize(2u*n_elements*ggml_type_size(wtype) + 2u*MB);
    cache.n = 0;

    struct ggml_init_params params;
    params.mem_size   = cache.buf.size;
    params.mem_buffer = cache.buf.addr;
    params.no_alloc   = false;

    cache.ctx = ggml_init(params);

    if (!cache.ctx) {
        LLAMA_LOG_ERROR("%s: failed to allocate memory for kv cache\n", __func__);
        return false;
    }

    cache.k = ggml_new_tensor_1d(cache.ctx, wtype, n_elements);
    cache.v = ggml_new_tensor_1d(cache.ctx, wtype, n_elements);
    ggml_set_name(cache.k, "cache_k");
    ggml_set_name(cache.v, "cache_v");

    (void) n_gpu_layers;
#ifdef GGML_USE_CUBLAS
    if (n_gpu_layers > n_layer + 1) {
        ggml_cuda_assign_buffers_no_scratch(cache.v);
    }
    if (n_gpu_layers > n_layer + 2) {
        ggml_cuda_assign_buffers_no_scratch(cache.k);
    }
#endif // GGML_USE_CUBLAS

    return true;
}

struct llama_context_params llama_context_default_params() {
    struct llama_context_params result = {
        /*.seed                        =*/ LLAMA_DEFAULT_SEED,
        /*.n_ctx                       =*/ 512,
        /*.n_batch                     =*/ 512,
        /*.n_gqa                       =*/ 1,
        /*.rms_norm_eps                =*/ LLAMA_DEFAULT_RMS_EPS,
        /*.gpu_layers                  =*/ 0,
        /*.main_gpu                    =*/ 0,
        /*.tensor_split                =*/ nullptr,
        /*.rope_freq_base              =*/ 10000.0f,
        /*.rope_freq_scale             =*/ 1.0f,
        /*.progress_callback           =*/ nullptr,
        /*.progress_callback_user_data =*/ nullptr,
        /*.low_vram                    =*/ false,
        /*.mul_mat_q                   =*/ false,
        /*.f16_kv                      =*/ true,
        /*.logits_all                  =*/ false,
        /*.vocab_only                  =*/ false,
        /*.use_mmap                    =*/ true,
        /*.use_mlock                   =*/ false,
        /*.embedding                   =*/ false,
    };

    return result;
}

struct llama_model_quantize_params llama_model_quantize_default_params() {
    struct llama_model_quantize_params result = {
        /*.nthread                     =*/ 0,
        /*.ftype                       =*/ LLAMA_FTYPE_MOSTLY_Q5_1,
        /*.allow_requantize            =*/ false,
        /*.quantize_output_tensor      =*/ true,
    };

    return result;
}

int llama_max_devices() {
    return LLAMA_MAX_DEVICES;
}

bool llama_mmap_supported() {
    return llama_mmap::SUPPORTED;
}

bool llama_mlock_supported() {
    return llama_mlock::SUPPORTED;
}

void llama_backend_init(bool numa) {
    ggml_time_init();

    // needed to initialize f16 tables
    {
        struct ggml_init_params params = { 0, NULL, false };
        struct ggml_context * ctx = ggml_init(params);
        ggml_free(ctx);
    }

    if (numa) {
        ggml_numa_init();
    }

#ifdef GGML_USE_MPI
    ggml_mpi_backend_init();
#endif
}

void llama_backend_free() {
#ifdef GGML_USE_MPI
    ggml_mpi_backend_free();
#endif
}

int64_t llama_time_us() {
    return ggml_time_us();
}

//
// model loading
//

static const char *llama_file_version_name(llama_file_version version) {
    switch (version) {
        case LLAMA_FILE_VERSION_GGML: return "'ggml' (old version with low tokenizer quality and no mmap support)";
        case LLAMA_FILE_VERSION_GGMF_V1: return "ggmf v1 (old version with no mmap support)";
        case LLAMA_FILE_VERSION_GGJT_V1: return "ggjt v1 (pre #1405)";
        case LLAMA_FILE_VERSION_GGJT_V2: return "ggjt v2 (pre #1508)";
        case LLAMA_FILE_VERSION_GGJT_V3: return "ggjt v3 (latest)";
    }

    return "unknown";
}

static const char *llama_ftype_name(enum llama_ftype ftype) {
    switch (ftype) {
        case LLAMA_FTYPE_ALL_F32:     return "all F32";
        case LLAMA_FTYPE_MOSTLY_F16:  return "mostly F16";
        case LLAMA_FTYPE_MOSTLY_Q4_0: return "mostly Q4_0";
        case LLAMA_FTYPE_MOSTLY_Q4_1: return "mostly Q4_1";
        case LLAMA_FTYPE_MOSTLY_Q4_1_SOME_F16:
                                      return "mostly Q4_1, some F16";
        case LLAMA_FTYPE_MOSTLY_Q5_0: return "mostly Q5_0";
        case LLAMA_FTYPE_MOSTLY_Q5_1: return "mostly Q5_1";
        case LLAMA_FTYPE_MOSTLY_Q8_0: return "mostly Q8_0";
        // K-quants
        case LLAMA_FTYPE_MOSTLY_Q2_K: return "mostly Q2_K";
        case LLAMA_FTYPE_MOSTLY_Q3_K_S: return "mostly Q3_K - Small";
        case LLAMA_FTYPE_MOSTLY_Q3_K_M: return "mostly Q3_K - Medium";
        case LLAMA_FTYPE_MOSTLY_Q3_K_L: return "mostly Q3_K - Large";
        case LLAMA_FTYPE_MOSTLY_Q4_K_S: return "mostly Q4_K - Small";
        case LLAMA_FTYPE_MOSTLY_Q4_K_M: return "mostly Q4_K - Medium";
        case LLAMA_FTYPE_MOSTLY_Q5_K_S: return "mostly Q5_K - Small";
        case LLAMA_FTYPE_MOSTLY_Q5_K_M: return "mostly Q5_K - Medium";
        case LLAMA_FTYPE_MOSTLY_Q6_K: return "mostly Q6_K";
        default:                      return "unknown, may not work";
    }
}

static const char *llama_model_type_name(e_model type) {
    switch (type) {
        case MODEL_3B: return "3B";
        case MODEL_7B: return "7B";
        case MODEL_13B: return "13B";
        case MODEL_30B: return "30B";
        case MODEL_65B: return "65B";
        case MODEL_70B: return "70B";
        default: LLAMA_ASSERT(false);
    }
}

static void llama_model_load_internal(
        const std::string & fname,
        llama_model & model,
        llama_vocab & vocab,
        int n_ctx,
        int n_batch,
        int n_gqa,
        float rms_norm_eps,
        int n_gpu_layers,
        int main_gpu,
        const float * tensor_split,
        const bool mul_mat_q,
        float rope_freq_base,
        float rope_freq_scale,
        bool low_vram,
        ggml_type memory_type,
        bool use_mmap,
        bool use_mlock,
        bool vocab_only,
        llama_progress_callback progress_callback,
        void * progress_callback_user_data) {

    model.t_start_us = ggml_time_us();

    std::unique_ptr<llama_model_loader> ml(new llama_model_loader(fname, use_mmap));

    vocab = std::move(ml->file_loader->vocab);
    model.hparams = ml->file_loader->hparams;
    model.n_gpu_layers = n_gpu_layers;
    llama_file_version file_version = ml->file_loader->file_version;

    auto & hparams = model.hparams;

    // TODO: read from file
    hparams.f_rms_norm_eps = rms_norm_eps;

    {
        switch (hparams.n_layer) {
            case 26: model.type = e_model::MODEL_3B; break;
            case 32: model.type = e_model::MODEL_7B; break;
            case 40: model.type = e_model::MODEL_13B; break;
            case 60: model.type = e_model::MODEL_30B; break;
            case 80: model.type = e_model::MODEL_65B; break;
            default:
                {
                    if (hparams.n_layer < 32) {
                        model.type = e_model::MODEL_7B;
                    }
                } break;
        }

        hparams.n_ctx = n_ctx;

        // LLaMAv2
        // TODO: temporary until GGUF
        LLAMA_ASSERT(hparams.n_head % n_gqa == 0);
        hparams.n_head_kv = hparams.n_head / n_gqa;
        if (model.type == e_model::MODEL_65B && n_gqa == 8) {
            LLAMA_LOG_WARN("%s: warning: assuming 70B model based on GQA == %d\n", __func__, n_gqa);
            model.type = e_model::MODEL_70B;
            hparams.f_ffn_mult = 1.3f; // from the params.json of the 70B model
        }

        hparams.rope_freq_base  = rope_freq_base;
        hparams.rope_freq_scale = rope_freq_scale;
    }

    // ref: https://github.com/facebookresearch/llama/blob/6c7fe276574e78057f917549435a2554000a876d/llama/model.py#L194-L199
    const uint32_t n_ff_raw  = 2*(4*hparams.n_embd)/3;
    const uint32_t n_ff_mult = hparams.f_ffn_mult*n_ff_raw;
    const uint32_t n_ff      = ((n_ff_mult + hparams.n_mult - 1)/hparams.n_mult)*hparams.n_mult;
    //const uint32_t n_ff = 28672;

    {
        LLAMA_LOG_INFO("%s: format     = %s\n",   __func__, llama_file_version_name(file_version));
        LLAMA_LOG_INFO("%s: n_vocab    = %u\n",   __func__, hparams.n_vocab);
        LLAMA_LOG_INFO("%s: n_ctx      = %u\n",   __func__, hparams.n_ctx);
        LLAMA_LOG_INFO("%s: n_embd     = %u\n",   __func__, hparams.n_embd);
        LLAMA_LOG_INFO("%s: n_mult     = %u\n",   __func__, hparams.n_mult);
        LLAMA_LOG_INFO("%s: n_head     = %u\n",   __func__, hparams.n_head);
        LLAMA_LOG_INFO("%s: n_head_kv  = %u\n",   __func__, hparams.n_head_kv);
        LLAMA_LOG_INFO("%s: n_layer    = %u\n",   __func__, hparams.n_layer);
        LLAMA_LOG_INFO("%s: n_rot      = %u\n",   __func__, hparams.n_rot); // a.k.a. n_embd_head, n_head_dim
        LLAMA_LOG_INFO("%s: n_gqa      = %u\n",   __func__, hparams.n_gqa());
        LLAMA_LOG_INFO("%s: rnorm_eps  = %.1e\n", __func__, hparams.f_rms_norm_eps);
        LLAMA_LOG_INFO("%s: n_ff       = %u\n",   __func__, n_ff);
        LLAMA_LOG_INFO("%s: freq_base  = %.1f\n", __func__, hparams.rope_freq_base);
        LLAMA_LOG_INFO("%s: freq_scale = %g\n",   __func__, hparams.rope_freq_scale);
        LLAMA_LOG_INFO("%s: ftype      = %u (%s)\n", __func__, hparams.ftype, llama_ftype_name(hparams.ftype));
        LLAMA_LOG_INFO("%s: model size = %s\n",   __func__, llama_model_type_name(model.type));
    }

    if (file_version < LLAMA_FILE_VERSION_GGJT_V2) {
        if (hparams.ftype != LLAMA_FTYPE_ALL_F32     &&
            hparams.ftype != LLAMA_FTYPE_MOSTLY_F16  &&
            hparams.ftype != LLAMA_FTYPE_MOSTLY_Q8_0) {
            throw std::runtime_error(format("this format is no longer supported (see https://github.com/ggerganov/llama.cpp/pull/1405)"));
        }
    }

    if (file_version < LLAMA_FILE_VERSION_GGJT_V3) {
        if (hparams.ftype == LLAMA_FTYPE_MOSTLY_Q4_0 ||
            hparams.ftype == LLAMA_FTYPE_MOSTLY_Q4_1 ||
            hparams.ftype == LLAMA_FTYPE_MOSTLY_Q8_0) {
            throw std::runtime_error(format("this format is no longer supported (see https://github.com/ggerganov/llama.cpp/pull/1508)"));
        }
    }

    if (vocab_only) {
        return;
    }

    auto & ctx = model.ctx;

    size_t ctx_size;
    size_t mmapped_size;
    ml->calc_sizes(&ctx_size, &mmapped_size);
    LLAMA_LOG_INFO("%s: ggml ctx size = %7.2f MB\n", __func__, ctx_size/1024.0/1024.0);

    // create the ggml context
    {
        model.buf.resize(ctx_size);
        if (use_mlock) {
            model.mlock_buf.init   (model.buf.addr);
            model.mlock_buf.grow_to(model.buf.size);
        }

        struct ggml_init_params params = {
            /*.mem_size   =*/ model.buf.size,
            /*.mem_buffer =*/ model.buf.addr,
            /*.no_alloc   =*/ ml->use_mmap,
        };

        model.ctx = ggml_init(params);
        if (!model.ctx) {
            throw std::runtime_error(format("ggml_init() failed"));
        }
    }

    (void) main_gpu;
    (void) mul_mat_q;
#if defined(GGML_USE_CUBLAS)
    LLAMA_LOG_INFO("%s: using CUDA for GPU acceleration\n", __func__);
    ggml_cuda_set_main_device(main_gpu);
    ggml_cuda_set_mul_mat_q(mul_mat_q);
#define LLAMA_BACKEND_OFFLOAD       GGML_BACKEND_GPU
#define LLAMA_BACKEND_OFFLOAD_SPLIT GGML_BACKEND_GPU_SPLIT
#elif defined(GGML_USE_CLBLAST)
    LLAMA_LOG_INFO("%s: using OpenCL for GPU acceleration\n", __func__);
#define LLAMA_BACKEND_OFFLOAD       GGML_BACKEND_GPU
#define LLAMA_BACKEND_OFFLOAD_SPLIT GGML_BACKEND_GPU
#else
#define LLAMA_BACKEND_OFFLOAD       GGML_BACKEND_CPU
#define LLAMA_BACKEND_OFFLOAD_SPLIT GGML_BACKEND_CPU
#endif

    // prepare memory for the weights
    size_t vram_weights = 0;
    size_t vram_scratch = 0;
    {
        const uint32_t n_embd     = hparams.n_embd;
        const uint32_t n_embd_gqa = hparams.n_embd_gqa();
        const uint32_t n_layer    = hparams.n_layer;
        const uint32_t n_vocab    = hparams.n_vocab;

        ml->ggml_ctx = ctx;

        model.tok_embeddings = ml->get_tensor("tok_embeddings.weight", {n_embd, n_vocab}, GGML_BACKEND_CPU);

        // "output" tensor
        {
            ggml_backend backend_norm;
            ggml_backend backend_output;
            if (n_gpu_layers > int(n_layer)) { // NOLINT
                // norm is not performance relevant on its own but keeping it in VRAM reduces data copying
                // on Windows however this is detrimental unless everything is on the GPU
#ifndef _WIN32
                backend_norm = low_vram ? GGML_BACKEND_CPU : LLAMA_BACKEND_OFFLOAD;
#else
                backend_norm = low_vram || n_gpu_layers <= (int) n_layer + 2 ? GGML_BACKEND_CPU : LLAMA_BACKEND_OFFLOAD;
#endif // _WIN32

                backend_output = LLAMA_BACKEND_OFFLOAD_SPLIT;
            } else {
                backend_norm = GGML_BACKEND_CPU;
                backend_output = GGML_BACKEND_CPU;
            }

            model.norm   = ml->get_tensor("norm.weight",   {n_embd},          backend_norm);
            model.output = ml->get_tensor("output.weight", {n_embd, n_vocab}, backend_output);
            if (backend_norm == GGML_BACKEND_GPU) {
                vram_weights += ggml_nbytes(model.norm);
            }
            if (backend_output == GGML_BACKEND_GPU_SPLIT) {
                vram_weights += ggml_nbytes(model.output);
            }
        }

        const int i_gpu_start = n_layer - n_gpu_layers;

        model.layers.resize(n_layer);
        for (uint32_t i = 0; i < n_layer; ++i) {
            const ggml_backend backend = int(i) < i_gpu_start ? GGML_BACKEND_CPU : LLAMA_BACKEND_OFFLOAD; // NOLINT
            const ggml_backend backend_split = int(i) < i_gpu_start ? GGML_BACKEND_CPU : LLAMA_BACKEND_OFFLOAD_SPLIT; // NOLINT

            auto & layer = model.layers[i];

            std::string layers_i = "layers." + std::to_string(i);

            layer.attention_norm = ml->get_tensor(layers_i + ".attention_norm.weight", {n_embd}, backend);

            layer.wq = ml->get_tensor(layers_i + ".attention.wq.weight", {n_embd, n_embd},     backend_split);
            layer.wk = ml->get_tensor(layers_i + ".attention.wk.weight", {n_embd, n_embd_gqa}, backend_split);
            layer.wv = ml->get_tensor(layers_i + ".attention.wv.weight", {n_embd, n_embd_gqa}, backend_split);
            layer.wo = ml->get_tensor(layers_i + ".attention.wo.weight", {n_embd, n_embd},     backend_split);

            layer.ffn_norm = ml->get_tensor(layers_i + ".ffn_norm.weight", {n_embd}, backend);

            layer.w1 = ml->get_tensor(layers_i + ".feed_forward.w1.weight", {n_embd,   n_ff}, backend_split);
            layer.w2 = ml->get_tensor(layers_i + ".feed_forward.w2.weight", {  n_ff, n_embd}, backend_split);
            layer.w3 = ml->get_tensor(layers_i + ".feed_forward.w3.weight", {n_embd,   n_ff}, backend_split);

            if (backend == GGML_BACKEND_GPU) {
                vram_weights +=
                    ggml_nbytes(layer.attention_norm) + ggml_nbytes(layer.wq) + ggml_nbytes(layer.wk)             +
                    ggml_nbytes(layer.wv)             + ggml_nbytes(layer.wo) + ggml_nbytes(layer.ffn_norm) +
                    ggml_nbytes(layer.w1)             + ggml_nbytes(layer.w2) + ggml_nbytes(layer.w3);
            }
        }
    }

    ml->done_getting_tensors();

    // print memory requirements
    {
        const size_t scale = memory_type == GGML_TYPE_F32 ? 2 : 1;

        // this is the total memory required to run the inference
        size_t mem_required =
            ctx_size +
            mmapped_size - vram_weights; // weights in VRAM not in memory

#ifndef LLAMA_USE_ALLOCATOR
        mem_required +=
            MEM_REQ_SCRATCH0(hparams.n_ctx).at(model.type) +
            MEM_REQ_SCRATCH1().at(model.type) +
            MEM_REQ_EVAL().at(model.type);
#endif

        // this is the memory required by one llama_state
        const size_t mem_required_state =
            scale*hparams.kv_size();

        LLAMA_LOG_INFO("%s: mem required  = %7.2f MB (+ %7.2f MB per state)\n", __func__,
                mem_required / 1024.0 / 1024.0, mem_required_state / 1024.0 / 1024.0);

        (void) vram_scratch;
        (void) n_batch;
#ifdef GGML_USE_CUBLAS
        if (low_vram) {
            LLAMA_LOG_INFO("%s: not allocating a VRAM scratch buffer due to low VRAM option\n", __func__);
            ggml_cuda_set_scratch_size(0); // disable scratch
        } else {
            const size_t vram_scratch_base = VRAM_REQ_SCRATCH_BASE().at(model.type);
            const size_t vram_scratch_per_context = VRAM_REQ_SCRATCH_PER_CONTEXT().at(model.type);
            vram_scratch = n_batch * (vram_scratch_base + n_ctx * vram_scratch_per_context);
            ggml_cuda_set_scratch_size(vram_scratch);
            if (n_gpu_layers > 0) {
                LLAMA_LOG_INFO("%s: allocating batch_size x (%zd kB + n_ctx x %zd B) = %zd MB VRAM for the scratch buffer\n",
                        __func__, vram_scratch_base / kB, vram_scratch_per_context,
                        (vram_scratch + MB - 1) / MB); // round up
            }
        }
#endif // GGML_USE_CUBLAS

#if defined(GGML_USE_CUBLAS) || defined(GGML_USE_CLBLAST)
        const int n_gpu = std::min(n_gpu_layers, int(hparams.n_layer));

        LLAMA_LOG_INFO("%s: offloading %d repeating layers to GPU\n", __func__, n_gpu);
        if (n_gpu_layers > (int) hparams.n_layer) {
            LLAMA_LOG_INFO("%s: offloading non-repeating layers to GPU\n", __func__);
        }
        size_t vram_kv_cache = 0;

#ifdef GGML_USE_CUBLAS
        const int max_backend_supported_layers = hparams.n_layer + 3;
        const int max_offloadable_layers = low_vram ? hparams.n_layer + 1 : hparams.n_layer + 3;
        if (n_gpu_layers > (int) hparams.n_layer + 1) {
            if (low_vram) {
                LLAMA_LOG_INFO("%s: cannot offload v cache to GPU due to low VRAM option\n", __func__);
            } else {
                LLAMA_LOG_INFO("%s: offloading v cache to GPU\n", __func__);
                vram_kv_cache += hparams.kv_size() / 2;
            }
        }
        if (n_gpu_layers > (int) hparams.n_layer + 2) {
            if (low_vram) {
                LLAMA_LOG_WARN("%s: cannot offload k cache to GPU due to low VRAM option\n", __func__);
            } else {
                LLAMA_LOG_INFO("%s: offloading k cache to GPU\n", __func__);
                vram_kv_cache += hparams.kv_size() / 2;
            }
        }
#elif defined(GGML_USE_CLBLAST)
        const int max_backend_supported_layers = hparams.n_layer + 1;
        const int max_offloadable_layers = hparams.n_layer + 1;
#endif // GGML_USE_CUBLAS

        LLAMA_LOG_INFO("%s: offloaded %d/%d layers to GPU\n",
                __func__, std::min(n_gpu_layers, max_offloadable_layers), max_backend_supported_layers);
        LLAMA_LOG_INFO("%s: total VRAM used: %zu MB\n",
                __func__, (vram_weights + vram_scratch + vram_kv_cache + MB - 1) / MB); // round up
#else
        (void) n_gpu_layers;
#endif // defined(GGML_USE_CUBLAS) || defined(GGML_USE_CLBLAST)
    }

    // populate `tensors_by_name`
    for (llama_load_tensor & lt : ml->tensors_map.tensors) {
        model.tensors_by_name.emplace_back(lt.name, lt.ggml_tensor);
    }

    (void) tensor_split;
#if defined(GGML_USE_CUBLAS)
    {
        ggml_cuda_set_tensor_split(tensor_split);
    }
#endif

    ml->load_all_data(progress_callback, progress_callback_user_data, use_mlock ? &model.mlock_mmap : NULL);

    if (progress_callback) {
        progress_callback(1.0f, progress_callback_user_data);
    }

    model.mapping = std::move(ml->mapping);

    // loading time will be recalculate after the first eval, so
    // we take page faults deferred by mmap() into consideration
    model.t_load_us = ggml_time_us() - model.t_start_us;
}

static bool llama_model_load(
        const std::string & fname,
        llama_model & model,
        llama_vocab & vocab,
        int n_ctx,
        int n_batch,
        int n_gqa,
        float rms_norm_eps,
        int n_gpu_layers,
        int main_gpu,
        const float * tensor_split,
        const bool mul_mat_q,
        float rope_freq_base,
        float rope_freq_scale,
        bool low_vram,
        ggml_type memory_type,
        bool use_mmap,
        bool use_mlock,
        bool vocab_only,
        llama_progress_callback progress_callback,
        void *progress_callback_user_data) {
    try {
        llama_model_load_internal(fname, model, vocab, n_ctx, n_batch, n_gqa, rms_norm_eps, n_gpu_layers,
                                  main_gpu, tensor_split, mul_mat_q, rope_freq_base, rope_freq_scale, low_vram, memory_type,
                                  use_mmap, use_mlock, vocab_only, progress_callback, progress_callback_user_data);
        return true;
    } catch (const std::exception & err) {
        LLAMA_LOG_ERROR("error loading model: %s\n", err.what());
        return false;
    }
}

static struct ggml_cgraph * llama_build_graph(
         llama_context & lctx,
     const llama_token * tokens,
           const float * embd,
                   int   n_tokens,
                   int   n_past) {

    LLAMA_ASSERT((!tokens && embd) || (tokens && !embd));

    const int N = n_tokens;

    const auto & model   = lctx.model;
    const auto & hparams = model.hparams;

    const auto & kv_self = lctx.kv_self;

    LLAMA_ASSERT(!!kv_self.ctx);

    const int64_t n_embd      = hparams.n_embd;
    const int64_t n_layer     = hparams.n_layer;
    const int64_t n_ctx       = hparams.n_ctx;
    const int64_t n_head      = hparams.n_head;
    const int64_t n_head_kv   = hparams.n_head_kv;
    const int64_t n_embd_head = hparams.n_embd_head();
    const int64_t n_embd_gqa  = hparams.n_embd_gqa();

    LLAMA_ASSERT(n_embd_head == hparams.n_rot);

    const float freq_base  = hparams.rope_freq_base;
    const float freq_scale = hparams.rope_freq_scale;
    const float rms_norm_eps = hparams.f_rms_norm_eps;

    const int n_gpu_layers = model.n_gpu_layers;

    auto & mem_per_token = lctx.mem_per_token;
    auto & buf_compute   = lctx.buf_compute;


    struct ggml_init_params params = {
        /*.mem_size   =*/ buf_compute.size,
        /*.mem_buffer =*/ buf_compute.addr,
        /*.no_alloc   =*/ false,
    };

#ifdef LLAMA_USE_ALLOCATOR
    params.no_alloc = true;
#endif

    struct ggml_context * ctx0 = ggml_init(params);

    ggml_cgraph * gf = ggml_new_graph(ctx0);

    struct ggml_tensor * cur;
    struct ggml_tensor * inpL;

    if (tokens) {
        struct ggml_tensor * inp_tokens = ggml_new_tensor_1d(ctx0, GGML_TYPE_I32, N);

#ifdef LLAMA_USE_ALLOCATOR
        ggml_allocr_alloc(lctx.alloc, inp_tokens);
        if (!ggml_allocr_is_measure(lctx.alloc)) {
            memcpy(inp_tokens->data, tokens, N*ggml_element_size(inp_tokens));
        }
#else
        memcpy(inp_tokens->data, tokens, N*ggml_element_size(inp_tokens));
#endif
        ggml_set_name(inp_tokens, "inp_tokens");

        inpL = ggml_get_rows(ctx0, model.tok_embeddings, inp_tokens);
    } else {
#ifdef GGML_USE_MPI
        GGML_ASSERT(false && "not implemented");
#endif

        inpL = ggml_new_tensor_2d(ctx0, GGML_TYPE_F32, n_embd, N);

#ifdef LLAMA_USE_ALLOCATOR
        ggml_allocr_alloc(lctx.alloc, inpL);
        if (!ggml_allocr_is_measure(lctx.alloc)) {
            memcpy(inpL->data, embd, N * n_embd * ggml_element_size(inpL));
        }
#else
        memcpy(inpL->data, embd, N * n_embd * ggml_element_size(inpL));
#endif
    }

    const int i_gpu_start = n_layer - n_gpu_layers;
    (void) i_gpu_start;

    // offload functions set the tensor output backend to GPU
    // tensors are GPU-accelerated if any input or the output has been offloaded
    //
    // with the low VRAM option VRAM scratch is disabled in llama_load_model_internal
    // in that case ggml_cuda_assign_buffers has no effect
    offload_func_t offload_func_nr = llama_nop; // nr = non-repeating
    offload_func_t offload_func_kq = llama_nop;
    offload_func_t offload_func_v  = llama_nop;

#ifdef GGML_USE_CUBLAS
    if (n_gpu_layers > n_layer) {
        offload_func_nr = ggml_cuda_assign_buffers;
    }
    if (n_gpu_layers > n_layer + 1) {
        offload_func_v  = ggml_cuda_assign_buffers;
    }
    if (n_gpu_layers > n_layer + 2) {
        offload_func_kq = ggml_cuda_assign_buffers;
    }
#endif // GGML_USE_CUBLAS

    struct ggml_tensor * KQ_scale = ggml_new_tensor_1d(ctx0, GGML_TYPE_F32, 1);
#ifdef LLAMA_USE_ALLOCATOR
    ggml_allocr_alloc(lctx.alloc, KQ_scale);
    if (!ggml_allocr_is_measure(lctx.alloc)) {
        ggml_set_f32(KQ_scale, 1.0f/sqrtf(float(n_embd)/n_head));
    }
#else
    ggml_set_f32(KQ_scale, 1.0f/sqrtf(float(n_embd)/n_head));
#endif
    ggml_set_name(KQ_scale, "1/sqrt(n_embd_head)");

    for (int il = 0; il < n_layer; ++il) {
        ggml_format_name(inpL, "layer_inp_%d", il);

        offload_func_t offload_func = llama_nop;

#ifdef GGML_USE_CUBLAS
        if (il >= i_gpu_start) {
            offload_func = ggml_cuda_assign_buffers;
        }
#endif // GGML_USE_CUBLAS

        struct ggml_tensor * inpSA = inpL;

        lctx.use_buf(ctx0, 0);

        // norm
        {
            cur = ggml_rms_norm(ctx0, inpL, rms_norm_eps);
            offload_func(cur);
            ggml_set_name(cur, "rms_norm_0");

            // cur = cur*attention_norm(broadcasted)
            cur = ggml_mul(ctx0, cur, model.layers[il].attention_norm);
            offload_func(cur);
            ggml_set_name(cur, "attention_norm_0");
        }

        // self-attention
        {
            // compute Q and K and RoPE them
            struct ggml_tensor * tmpk = ggml_mul_mat(ctx0, model.layers[il].wk, cur);
            offload_func_kq(tmpk);
            ggml_set_name(tmpk, "tmpk");

            struct ggml_tensor * tmpq = ggml_mul_mat(ctx0, model.layers[il].wq, cur);
            offload_func_kq(tmpq);
            ggml_set_name(tmpq, "tmpq");

            struct ggml_tensor * Kcur = ggml_rope_custom_inplace(ctx0, ggml_reshape_3d(ctx0, tmpk, n_embd_head, n_head_kv, N), n_past, n_embd_head, 0, 0, freq_base, freq_scale);
            offload_func_kq(Kcur);
            ggml_set_name(Kcur, "Kcur");

            struct ggml_tensor * Qcur = ggml_rope_custom_inplace(ctx0, ggml_reshape_3d(ctx0, tmpq, n_embd_head, n_head, N),    n_past, n_embd_head, 0, 0, freq_base, freq_scale);
            offload_func_kq(Qcur);
            ggml_set_name(Qcur, "Qcur");

            // store key and value to memory
            {
                // compute the transposed [N, n_embd] V matrix

                struct ggml_tensor * tmpv = ggml_mul_mat(ctx0, model.layers[il].wv, cur);
                offload_func_v(tmpv);
                ggml_set_name(tmpv, "tmpv");

                struct ggml_tensor * Vcur = ggml_transpose(ctx0, ggml_reshape_2d(ctx0, tmpv, n_embd_gqa, N));
                offload_func_v(Vcur);
                ggml_set_name(Vcur, "Vcur");

                struct ggml_tensor * k = ggml_view_1d(ctx0, kv_self.k, N*n_embd_gqa, (ggml_element_size(kv_self.k)*n_embd_gqa)*(il*n_ctx + n_past));
                offload_func_kq(k);
                ggml_set_name(k, "k");

                struct ggml_tensor * v = ggml_view_2d(ctx0, kv_self.v, N, n_embd_gqa,
                        (   n_ctx)*ggml_element_size(kv_self.v),
                        (il*n_ctx)*ggml_element_size(kv_self.v)*n_embd_gqa + n_past*ggml_element_size(kv_self.v));
                offload_func_v(v);
                ggml_set_name(v, "v");

                // important: storing RoPE-ed version of K in the KV cache!
                ggml_build_forward_expand(gf, ggml_cpy(ctx0, Kcur, k));
                ggml_build_forward_expand(gf, ggml_cpy(ctx0, Vcur, v));
            }

            struct ggml_tensor * Q =
                ggml_permute(ctx0,
                        Qcur,
                        0, 2, 1, 3);
            offload_func_kq(Q);
            ggml_set_name(Q, "Q");

            struct ggml_tensor * K =
                ggml_permute(ctx0,
                        ggml_reshape_3d(ctx0,
                            ggml_view_1d(ctx0, kv_self.k, (n_past + N)*n_embd_gqa, il*n_ctx*ggml_element_size(kv_self.k)*n_embd_gqa),
                            n_embd_head, n_head_kv, n_past + N),
                        0, 2, 1, 3);
            offload_func_kq(K);
            ggml_set_name(K, "K");

            // K * Q
            struct ggml_tensor * KQ = ggml_mul_mat(ctx0, K, Q);
            offload_func_kq(KQ);
            ggml_set_name(KQ, "KQ");

            // KQ_scaled = KQ / sqrt(n_embd_head)
            // KQ_scaled shape [n_past + N, N, n_head, 1]
            struct ggml_tensor * KQ_scaled = ggml_scale_inplace(ctx0, KQ, KQ_scale);
            offload_func_kq(KQ_scaled);
            ggml_set_name(KQ_scaled, "KQ_scaled");

            // KQ_masked = mask_past(KQ_scaled)
            struct ggml_tensor * KQ_masked = ggml_diag_mask_inf_inplace(ctx0, KQ_scaled, n_past);
            offload_func_kq(KQ_masked);
            ggml_set_name(KQ_masked, "KQ_masked");

            // KQ = soft_max(KQ_masked)
            struct ggml_tensor * KQ_soft_max = ggml_soft_max_inplace(ctx0, KQ_masked);
            offload_func_v(KQ_soft_max);
            ggml_set_name(KQ_soft_max, "KQ_soft_max");

            // split cached V into n_head heads
            struct ggml_tensor * V =
                ggml_view_3d(ctx0, kv_self.v,
                        n_past + N, n_embd_head, n_head_kv,
                        n_ctx*ggml_element_size(kv_self.v),
                        n_ctx*ggml_element_size(kv_self.v)*n_embd_head,
                        n_ctx*ggml_element_size(kv_self.v)*n_embd_gqa*il);
            offload_func_v(V);
            ggml_set_name(V, "V");

#if 1
            struct ggml_tensor * KQV = ggml_mul_mat(ctx0, V, KQ_soft_max);
            offload_func_v(KQV);
            ggml_set_name(KQV, "KQV");
#else
            // make V contiguous in memory to speed up the matmul, however we waste time on the copy
            // on M1 this is faster for the perplexity computation, but ~5% slower for the single-token generation
            // is there a better way?
            struct ggml_tensor * V_cont = ggml_cpy(ctx0, V, ggml_new_tensor_3d(ctx0, kv_self.v->type, n_past + N, n_embd_head, n_head));
            struct ggml_tensor * KQV = ggml_mul_mat(ctx0, V_cont, KQ_soft_max);
#endif

            // KQV_merged = KQV.permute(0, 2, 1, 3)
            struct ggml_tensor * KQV_merged = ggml_permute(ctx0, KQV, 0, 2, 1, 3);
            offload_func_v(KQV_merged);
            ggml_set_name(KQV_merged, "KQV_merged");

            // cur = KQV_merged.contiguous().view(n_embd, N)
            cur = ggml_cpy(ctx0,
                    KQV_merged,
                    ggml_new_tensor_2d(ctx0, GGML_TYPE_F32, n_embd, N));
            offload_func_v(cur);
            ggml_set_name(cur, "KQV_merged_contiguous");

            // projection (no bias)
            cur = ggml_mul_mat(ctx0,
                    model.layers[il].wo,
                    cur);
            offload_func(cur);
            ggml_set_name(cur, "result_wo");
        }

        lctx.use_buf(ctx0, 1);

        struct ggml_tensor * inpFF = ggml_add(ctx0, cur, inpSA);
        offload_func(inpFF);
        ggml_set_name(inpFF, "inpFF");

        // feed-forward network
        {
            // norm
            {
                cur = ggml_rms_norm(ctx0, inpFF, rms_norm_eps);
                offload_func(cur);
                ggml_set_name(cur, "rms_norm_1");

                // cur = cur*ffn_norm(broadcasted)
                cur = ggml_mul(ctx0, cur, model.layers[il].ffn_norm);
                offload_func(cur);
                ggml_set_name(cur, "ffn_norm");
            }

            struct ggml_tensor * tmp = ggml_mul_mat(ctx0,
                    model.layers[il].w3,
                    cur);
            offload_func(tmp);
            ggml_set_name(tmp, "result_w3");

            cur = ggml_mul_mat(ctx0,
                    model.layers[il].w1,
                    cur);
            offload_func(cur);
            ggml_set_name(cur, "result_w1");

            // SILU activation
            cur = ggml_silu(ctx0, cur);
            offload_func(cur);
            ggml_set_name(cur, "silu");

            cur = ggml_mul(ctx0, cur, tmp);
            offload_func(cur);
            ggml_set_name(cur, "silu_x_result_w3");

            cur = ggml_mul_mat(ctx0,
                    model.layers[il].w2,
                    cur);
            offload_func(cur);
            ggml_set_name(cur, "result_w2");
        }

        cur = ggml_add(ctx0, cur, inpFF);
        offload_func(cur);
        ggml_set_name(cur, "inpFF_+_result_w2");

        // input for next layer
        inpL = cur;
    }

    lctx.use_buf(ctx0, 0);

    // norm
    {
        cur = ggml_rms_norm(ctx0, inpL, rms_norm_eps);
        offload_func_nr(cur);
        ggml_set_name(cur, "rms_norm_2");

        // cur = cur*norm(broadcasted)
        cur = ggml_mul(ctx0, cur, model.norm);
        // offload_func_nr(cur); // TODO CPU + GPU mirrored backend
        ggml_set_name(cur, "result_norm");
    }

    // lm_head
    cur = ggml_mul_mat(ctx0, model.output, cur);
    ggml_set_name(cur, "result_output");

    lctx.use_buf(ctx0, -1);

    // logits -> probs
    //cur = ggml_soft_max_inplace(ctx0, cur);

    ggml_build_forward_expand(gf, cur);

    if (mem_per_token == 0) {
        mem_per_token = ggml_used_mem(ctx0)/N;
    }

#if 0
    LLAMA_LOG_INFO("\n%s: used_mem: eval ctx %.3f MB, scratch %.3f MB %.3f MB, work buf %.3f MB, n_past = %d, N = %d\n", __func__,
            ggml_used_mem(ctx0)/1024.0/1024.0,
            lctx.get_buf_max_mem(0)/1024.0/1024.0,
            lctx.get_buf_max_mem(1)/1024.0/1024.0,
            lctx.work_buffer.size()/1024.0/1024.0,
            n_past, N);
#endif

    ggml_free(ctx0);

    return gf;
}

// evaluate the transformer
//
//   - lctx:      llama context
//   - tokens:    new batch of tokens to process
//   - embd       embeddings input
//   - n_tokens   number of tokens
//   - n_past:    the context size so far
//   - n_threads: number of threads to use
//
static bool llama_eval_internal(
         llama_context & lctx,
     const llama_token * tokens,
           const float * embd,
                   int   n_tokens,
                   int   n_past,
                   int   n_threads,
            const char * cgraph_fname) {

    LLAMA_ASSERT((!tokens && embd) || (tokens && !embd));

    const int64_t t_start_us = ggml_time_us();

#ifdef GGML_USE_MPI
    ggml_mpi_eval_init(lctx.ctx_mpi, &n_tokens, &n_past, &n_threads);
#endif

    const int N = n_tokens;

    const auto & model   = lctx.model;
    const auto & hparams = model.hparams;

    const auto & kv_self = lctx.kv_self;

    LLAMA_ASSERT(!!kv_self.ctx);

    const int64_t n_embd      = hparams.n_embd;
    const int64_t n_vocab     = hparams.n_vocab;

#ifdef LLAMA_USE_ALLOCATOR
    ggml_allocr_reset(lctx.alloc);
#endif

    ggml_cgraph * gf = llama_build_graph(lctx, tokens, embd, n_tokens, n_past);

#ifdef LLAMA_USE_ALLOCATOR
    ggml_allocr_alloc_graph(lctx.alloc, gf);
#endif

    // LLAMA_LOG_INFO("graph build time: %.3f ms (%d nodes, %d leafs)\n", (ggml_time_us() - t_start_us)/1000.0, gf->n_nodes, gf->n_leafs);

    // for big prompts, if BLAS is enabled, it is better to use only one thread
    // otherwise, the threads are spin-lock waiting for the BLAS calls and are degrading the performance
    n_threads = N >= 32 && ggml_cpu_has_blas() && !ggml_cpu_has_gpublas() ? 1 : n_threads;

    struct ggml_tensor * res = gf->nodes[gf->n_nodes - 1];
    struct ggml_tensor * embeddings = gf->nodes[gf->n_nodes - 2];

    LLAMA_ASSERT(strcmp(res->name, "result_output") == 0);
    LLAMA_ASSERT(strcmp(embeddings->name, "result_norm") == 0);

#if GGML_USE_MPI
    const int64_t n_layer = hparams.n_layer;
    ggml_mpi_graph_compute_pre(lctx.ctx_mpi, gf, n_layer);
#endif

#ifdef GGML_USE_METAL
<<<<<<< HEAD
    if (lctx.ctx_metal && N == 1) {
=======
    if (lctx.ctx_metal) {
        // TODO: disabled until #2413 is resolved
        //if (!ggml_metal_if_optimized(lctx.ctx_metal)) {
        //    ggml_metal_graph_find_concurrency(lctx.ctx_metal, gf);
        //}
>>>>>>> bf83bff6
        ggml_metal_set_n_cb     (lctx.ctx_metal, n_threads);
        ggml_metal_graph_compute(lctx.ctx_metal, gf);
        ggml_metal_get_tensor   (lctx.ctx_metal, res);
        if (!lctx.embedding.empty()) {
            ggml_metal_get_tensor(lctx.ctx_metal, embeddings);
        }
    } else {
        ggml_graph_compute_helper(lctx.work_buffer, gf, n_threads);
    }
#else
    ggml_graph_compute_helper(lctx.work_buffer, gf, n_threads);
#endif

#if GGML_USE_MPI
    ggml_mpi_graph_compute_post(lctx.ctx_mpi, gf, n_layer);
#endif

    // update kv token count
    lctx.kv_self.n = n_past + N;

    if (cgraph_fname) {
        ggml_graph_export(gf, cgraph_fname);
    }

#ifdef GGML_PERF
    // print timing information per ggml operation (for debugging purposes)
    // requires GGML_PERF to be defined
    ggml_graph_print(gf);
#endif

    // plot the computation graph in dot format (for debugging purposes)
    //if (n_past%100 == 0) {
    //    ggml_graph_dump_dot(gf, NULL, "llama.dot");
    //}

    // extract logits
    {
        auto & logits_out = lctx.logits;

        if (lctx.logits_all) {
            logits_out.resize(n_vocab * N);
            memcpy(logits_out.data(), (float *) ggml_get_data(res), sizeof(float)*n_vocab*N);
        } else {
            // return result for just the last token
            logits_out.resize(n_vocab);
            memcpy(logits_out.data(), (float *) ggml_get_data(res) + (n_vocab*(N-1)), sizeof(float)*n_vocab);
        }
    }

    // extract embeddings
    if (!lctx.embedding.empty()) {
        auto & embedding_out = lctx.embedding;

        embedding_out.resize(n_embd);
        memcpy(embedding_out.data(), (float *) ggml_get_data(embeddings) + (n_embd*(N - 1)), sizeof(float)*n_embd);
    }

    // measure the performance only for the single-token evals
    if (N == 1) {
        lctx.t_eval_us += ggml_time_us() - t_start_us;
        lctx.n_eval++;
    }
    else if (N > 1) {
        lctx.t_p_eval_us += ggml_time_us() - t_start_us;
        lctx.n_p_eval += N;
    }

    return true;
}

//
// tokenizer
//

static size_t utf8_len(char src) {
    const size_t lookup[] = { 1, 1, 1, 1, 1, 1, 1, 1, 1, 1, 1, 1, 2, 2, 3, 4 };
    uint8_t highbits = static_cast<uint8_t>(src) >> 4;
    return lookup[highbits];
}

struct llama_sp_symbol {
    using index = int;
    index prev;
    index next;
    const char * text;
    size_t n;
};

static_assert(std::is_trivially_copyable<llama_sp_symbol>::value, "llama_sp_symbol is not trivially copyable");

struct llama_sp_bigram {
    struct comparator {
        bool operator()(llama_sp_bigram & l, llama_sp_bigram & r) {
            return (l.score < r.score) || (l.score == r.score && l.left > r.left);
        }
    };
    using queue_storage = std::vector<llama_sp_bigram>;
    using queue = std::priority_queue<llama_sp_bigram, queue_storage, comparator>;
    llama_sp_symbol::index left;
    llama_sp_symbol::index right;
    float score;
    size_t size;
};

// original implementation:
// https://github.com/ggerganov/llama.cpp/commit/074bea2eb1f1349a0118239c4152914aecaa1be4
struct llama_tokenizer {
    llama_tokenizer(const llama_vocab & vocab): vocab_(vocab) {}

    void tokenize(const std::string & text, std::vector<llama_vocab::id> & output) {
        // split string into utf8 chars
        int index = 0;
        size_t offs = 0;
        while (offs < text.size()) {
            llama_sp_symbol sym;
            size_t char_len = std::min(text.size() - offs, utf8_len(text[offs]));
            sym.text = text.c_str() + offs;
            sym.n = char_len;
            offs += char_len;
            sym.prev = index - 1;
            sym.next = offs == text.size() ? -1 : index + 1;
            index++;
            symbols_.emplace_back(sym);
        }

        // seed the work queue with all possible 2-character tokens.
        for (size_t i = 1; i < symbols_.size(); ++i) {
            try_add_bigram(i - 1, i);
        }

        // keep substituting the highest frequency pairs for as long as we can.
        while (!work_queue_.empty()) {
            auto bigram = work_queue_.top();
            work_queue_.pop();

            auto & left_sym = symbols_[bigram.left];
            auto & right_sym = symbols_[bigram.right];

            // if one of the symbols already got merged, skip it.
            if (left_sym.n == 0 || right_sym.n == 0 ||
                left_sym.n + right_sym.n != bigram.size) {
                continue;
            }

            // merge the right sym into the left one
            left_sym.n += right_sym.n;
            right_sym.n = 0;

            //LLAMA_LOG_INFO("left = '%*s' size = %zu\n", (int) left_sym.n, left_sym.text, bigram.size);

            // remove the right sym from the chain
            left_sym.next = right_sym.next;
            if (right_sym.next >= 0) {
                symbols_[right_sym.next].prev = bigram.left;
            }

            // find more substitutions
            try_add_bigram(left_sym.prev, bigram.left);
            try_add_bigram(bigram.left, left_sym.next);
        }

        for (int i = 0; i != -1; i = symbols_[i].next) {
            auto & symbol = symbols_[i];
            auto token = vocab_.token_to_id.find(std::string(symbol.text, symbol.n));

            if (token == vocab_.token_to_id.end()) {
                // output any symbols that did not form tokens as bytes.
                for (int j = 0; j < (int) symbol.n; ++j) {
                    // NOTE: old version, before #2420 - not sure what are the implications of this
                    //llama_vocab::id token_id = static_cast<uint8_t>(symbol.text[j]) + 3;
                    llama_vocab::id token_id = vocab_.token_to_id.at(std::string(1, symbol.text[j]));
                    output.push_back(token_id);
                }
            } else {
                output.push_back((*token).second);
            }
        }
    }

private:
    void try_add_bigram(int left, int right) {
        if (left == -1 || right == -1) {
            return;
        }

        const std::string text = std::string(symbols_[left].text, symbols_[left].n + symbols_[right].n);
        auto token = vocab_.token_to_id.find(text);

        if (token == vocab_.token_to_id.end()) {
            return;
        }

        if (static_cast<size_t>((*token).second) >= vocab_.id_to_token.size()) {
            return;
        }

        const auto &tok_score = vocab_.id_to_token[(*token).second];

        llama_sp_bigram bigram;
        bigram.left = left;
        bigram.right = right;
        bigram.score = tok_score.score;
        bigram.size = text.size();
        work_queue_.push(bigram);
    }

    const llama_vocab & vocab_;
    std::vector<llama_sp_symbol> symbols_;
    llama_sp_bigram::queue work_queue_;
};

static std::vector<llama_vocab::id> llama_tokenize(const llama_vocab & vocab, const std::string & text, bool bos) {
    llama_tokenizer tokenizer(vocab);
    std::vector<llama_vocab::id> output;

    if (text.empty()) {
        return output;
    }

    if (bos) {
        output.push_back(llama_token_bos());
    }

    tokenizer.tokenize(text, output);
    return output;
}

//
// grammar - internal
//

struct llama_grammar {
    const std::vector<std::vector<llama_grammar_element>>   rules;
    std::vector<std::vector<const llama_grammar_element *>> stacks;
};

struct llama_grammar_candidate {
    size_t           index;
    const uint32_t * code_points;
};

// NOTE: assumes valid utf8 (but checks for overrun)
// adds a terminating 0 for use as pointer
std::vector<uint32_t> decode_utf8(const char * src) {
    static const int      lookup[] = { 1, 1, 1, 1, 1, 1, 1, 1, 1, 1, 1, 1, 2, 2, 3, 4 };
    const char          * pos      = src;
    std::vector<uint32_t> code_points;
    while (*pos != 0) {
        uint8_t  first_byte = static_cast<uint8_t>(*pos);
        uint8_t  highbits   = first_byte >> 4;
        int      len        = lookup[highbits];
        uint8_t  mask       = (1 << (8 - len)) - 1;
        uint32_t value      = first_byte & mask;
        const char * end    = pos + len; // may overrun!
        ++pos;
        for ( ; pos < end && *pos != 0; ++pos) {
            value = (value << 6) + (static_cast<uint8_t>(*pos) & 0x3F);
        }
        code_points.push_back(value);
    }
    code_points.push_back(0);
    return code_points;
}

// returns true iff pos points to the end of one of the definitions of a rule
static bool llama_grammar_is_end_of_sequence(const llama_grammar_element * pos) {
    switch (pos->type) {
        case LLAMA_GRETYPE_END: return true;
        case LLAMA_GRETYPE_ALT: return true;
        default:                return false;
    }
}

// returns true iff chr satisfies the char range at pos (regular or inverse range)
// asserts that pos is pointing to a char range element
static std::pair<bool, const llama_grammar_element *> llama_grammar_match_char(
        const llama_grammar_element * pos,
        const uint32_t                chr) {

    bool found            = false;
    bool is_positive_char = pos->type == LLAMA_GRETYPE_CHAR;
    LLAMA_ASSERT(is_positive_char || pos->type == LLAMA_GRETYPE_CHAR_NOT);

    do {
        if (pos[1].type == LLAMA_GRETYPE_CHAR_RNG_UPPER) {
            // inclusive range, e.g. [a-z]
            found = found || (pos->value <= chr && chr <= pos[1].value);
            pos += 2;
        } else {
            // exact char match, e.g. [a] or "a"
            found = found || pos->value == chr;
            pos += 1;
        }
    } while (pos->type == LLAMA_GRETYPE_CHAR_ALT);

    return std::make_pair(found == is_positive_char, pos);
}

// transforms a grammar pushdown stack into N possible stacks, all ending
// at a character range (terminal element)
static void llama_grammar_advance_stack(
        const std::vector<std::vector<llama_grammar_element>>   & rules,
        const std::vector<const llama_grammar_element *>        & stack,
        std::vector<std::vector<const llama_grammar_element *>> & new_stacks) {

    if (stack.empty()) {
        new_stacks.push_back(stack);
        return;
    }

    const llama_grammar_element * pos = stack.back();

    switch (pos->type) {
        case LLAMA_GRETYPE_RULE_REF: {
            const size_t                  rule_id = static_cast<size_t>(pos->value);
            const llama_grammar_element * subpos  = rules[rule_id].data();
            do {
                // init new stack without the top (pos)
                std::vector<const llama_grammar_element *> new_stack(stack.begin(), stack.end() - 1);
                if (!llama_grammar_is_end_of_sequence(pos + 1)) {
                    // if this rule ref is followed by another element, add that to stack
                    new_stack.push_back(pos + 1);
                }
                if (!llama_grammar_is_end_of_sequence(subpos)) {
                    // if alternate is nonempty, add to stack
                    new_stack.push_back(subpos);
                }
                llama_grammar_advance_stack(rules, new_stack, new_stacks);
                while (!llama_grammar_is_end_of_sequence(subpos)) {
                    // scan to end of alternate def
                    subpos++;
                }
                if (subpos->type == LLAMA_GRETYPE_ALT) {
                    // there's another alternate def of this rule to process
                    subpos++;
                } else {
                    break;
                }
            } while (true);
            break;
        }
        case LLAMA_GRETYPE_CHAR:
        case LLAMA_GRETYPE_CHAR_NOT:
            new_stacks.push_back(stack);
            break;
        default:
            // end of alternate (LLAMA_GRETYPE_END, LLAMA_GRETYPE_ALT) or middle of char range
            // (LLAMA_GRETYPE_CHAR_ALT, LLAMA_GRETYPE_CHAR_RNG_UPPER); stack should never be left on
            // those
            LLAMA_ASSERT(false);
    }
}

// takes a set of possible pushdown stacks on a grammar, which are required to
// be positioned at a character range (see `llama_grammar_advance_stack`), and
// produces the N possible stacks if the given char is accepted at those
// positions
static std::vector<std::vector<const llama_grammar_element *>> llama_grammar_accept(
        const std::vector<std::vector<llama_grammar_element>>         & rules,
        const std::vector<std::vector<const llama_grammar_element *>> & stacks,
        const uint32_t                                                  chr) {

    std::vector<std::vector<const llama_grammar_element *>> new_stacks;

    for (const auto & stack : stacks) {
        if (stack.empty()) {
            continue;
        }

        auto match = llama_grammar_match_char(stack.back(), chr);
        if (match.first) {
            const llama_grammar_element * pos = match.second;

            // update top of stack to next element, if any
            std::vector<const llama_grammar_element *> new_stack(stack.begin(), stack.end() - 1);
            if (!llama_grammar_is_end_of_sequence(pos)) {
                new_stack.push_back(pos);
            }
            llama_grammar_advance_stack(rules, new_stack, new_stacks);
        }
    }

    return new_stacks;
}

static std::vector<llama_grammar_candidate> llama_grammar_reject_candidates(
        const std::vector<std::vector<llama_grammar_element>>         & rules,
        const std::vector<std::vector<const llama_grammar_element *>> & stacks,
        const std::vector<llama_grammar_candidate>                    & candidates);

static std::vector<llama_grammar_candidate> llama_grammar_reject_candidates_for_stack(
        const std::vector<std::vector<llama_grammar_element>> & rules,
        const std::vector<const llama_grammar_element *>      & stack,
        const std::vector<llama_grammar_candidate>            & candidates) {

    std::vector<llama_grammar_candidate> rejects;

    if (stack.empty()) {
        // accept nothing; EOS is handled elsewhere
        rejects.insert(rejects.end(), candidates.begin(), candidates.end());
        return rejects;
    }

    const llama_grammar_element * stack_pos = stack.back();

    std::vector<llama_grammar_candidate> next_candidates;
    for (auto tok : candidates) {
        if (llama_grammar_match_char(stack_pos, tok.code_points[0]).first) {
            if (tok.code_points[1] != 0) {
                next_candidates.push_back({ tok.index, tok.code_points + 1 });
            }
        } else {
            rejects.push_back(tok);
        }
    }

    auto stack_pos_after = llama_grammar_match_char(stack_pos, 0).second;

    // update top of stack to next element, if any
    std::vector<const llama_grammar_element *> stack_after(stack.begin(), stack.end() - 1);
    if (!llama_grammar_is_end_of_sequence(stack_pos_after)) {
        stack_after.push_back(stack_pos_after);
    }
    std::vector<std::vector<const llama_grammar_element *>> next_stacks;
    llama_grammar_advance_stack(rules, stack_after, next_stacks);

    auto next_rejects = llama_grammar_reject_candidates(rules, next_stacks, next_candidates);
    for (auto tok : next_rejects) {
        rejects.push_back({ tok.index, tok.code_points - 1 });
    }

    return rejects;
}

static std::vector<llama_grammar_candidate> llama_grammar_reject_candidates(
        const std::vector<std::vector<llama_grammar_element>>         & rules,
        const std::vector<std::vector<const llama_grammar_element *>> & stacks,
        const std::vector<llama_grammar_candidate>                    & candidates) {
    LLAMA_ASSERT(!stacks.empty()); // REVIEW

    if (candidates.empty()) {
        return std::vector<llama_grammar_candidate>();
    }

    auto rejects = llama_grammar_reject_candidates_for_stack(rules, stacks.front(), candidates);

    for (size_t i = 1, size = stacks.size(); i < size; ++i) {
        rejects = llama_grammar_reject_candidates_for_stack(rules, stacks[i], rejects);
    }
    return rejects;
}

//
// grammar - external
//

struct llama_grammar * llama_grammar_init(
            const llama_grammar_element ** rules,
                                 size_t    n_rules,
                                 size_t    start_rule_index) {
    const llama_grammar_element * pos;

    // copy rule definitions into vectors
    std::vector<std::vector<llama_grammar_element>> vec_rules(n_rules);
    for (size_t i = 0; i < n_rules; i++) {
        for (pos = rules[i]; pos->type != LLAMA_GRETYPE_END; pos++) {
            vec_rules[i].push_back(*pos);
        }
        vec_rules[i].push_back({LLAMA_GRETYPE_END, 0});
    }

    // loop over alternates of start rule to build initial stacks
    std::vector<std::vector<const llama_grammar_element *>> stacks;
    pos = rules[start_rule_index];
    do {
        std::vector<const llama_grammar_element *> stack;
        if (!llama_grammar_is_end_of_sequence(pos)) {
            // if alternate is nonempty, add to stack
            stack.push_back(pos);
        }
        llama_grammar_advance_stack(vec_rules, stack, stacks);
        while (!llama_grammar_is_end_of_sequence(pos)) {
            // scan to end of alternate def
            pos++;
        }
        if (pos->type == LLAMA_GRETYPE_ALT) {
            // there's another alternate def of this rule to process
            pos++;
        } else {
            break;
        }
    } while (true);

    return new llama_grammar{ std::move(vec_rules), std::move(stacks) };
}

void llama_grammar_free(struct llama_grammar * grammar) {
    delete grammar;
}

//
// sampling
//

void llama_sample_softmax(struct llama_context * ctx, llama_token_data_array * candidates) {
    assert(candidates->size > 0);

    const int64_t t_start_sample_us = ggml_time_us();

    // Sort the logits in descending order
    if (!candidates->sorted) {
        std::sort(candidates->data, candidates->data + candidates->size, [](const llama_token_data & a, const llama_token_data & b) {
            return a.logit > b.logit;
        });
        candidates->sorted = true;
    }

    float max_l = candidates->data[0].logit;
    float cum_sum = 0.0f;
    for (size_t i = 0; i < candidates->size; ++i) {
        float p = expf(candidates->data[i].logit - max_l);
        candidates->data[i].p = p;
        cum_sum += p;
    }
    for (size_t i = 0; i < candidates->size; ++i) {
        candidates->data[i].p /= cum_sum;
    }

    if (ctx) {
        ctx->t_sample_us += ggml_time_us() - t_start_sample_us;
    }
}

void llama_sample_top_k(struct llama_context * ctx, llama_token_data_array * candidates, int k, size_t min_keep) {
    const int64_t t_start_sample_us = ggml_time_us();

    k = std::max(k, (int) min_keep);
    k = std::min(k, (int) candidates->size);

    // Sort scores in descending order
    if (!candidates->sorted) {
        auto comp = [](const llama_token_data & a, const llama_token_data & b) {
            return a.logit > b.logit;
        };
        if (k == (int) candidates->size) {
            std::sort(candidates->data, candidates->data + candidates->size, comp);
        } else {
            std::partial_sort(candidates->data, candidates->data + k, candidates->data + candidates->size, comp);
        }
        candidates->sorted = true;
    }
    candidates->size = k;

    if (ctx) {
        ctx->t_sample_us += ggml_time_us() - t_start_sample_us;
    }
}

void llama_sample_top_p(struct llama_context * ctx, llama_token_data_array * candidates, float p, size_t min_keep) {
    if (p >= 1.0f) {
        return;
    }

    llama_sample_softmax(ctx, candidates);

    const int64_t t_start_sample_us = ggml_time_us();

    // Compute the cumulative probabilities
    float cum_sum = 0.0f;
    size_t last_idx = candidates->size;

    for (size_t i = 0; i < candidates->size; ++i) {
        cum_sum += candidates->data[i].p;

        // Check if the running sum is at least p or if we have kept at least min_keep tokens
        // we set the last index to i+1 to indicate that the current iterate should be included in the set
        if (cum_sum >= p && i + 1 >= min_keep) {
            last_idx = i + 1;
            break;
        }
    }

    // Resize the output vector to keep only the top-p tokens
    candidates->size = last_idx;

    if (ctx) {
        ctx->t_sample_us += ggml_time_us() - t_start_sample_us;
    }
}

void llama_sample_tail_free(struct llama_context * ctx, llama_token_data_array * candidates, float z, size_t min_keep) {
    if (z >= 1.0f || candidates->size <= 2) {
        return;
    }

    llama_sample_softmax(nullptr, candidates);
    const int64_t t_start_sample_us = ggml_time_us();

    // Compute the first and second derivatives
    std::vector<float> first_derivatives(candidates->size - 1);
    std::vector<float> second_derivatives(candidates->size - 2);

    for (size_t i = 0; i < first_derivatives.size(); ++i) {
        first_derivatives[i] = candidates->data[i].p - candidates->data[i + 1].p;
    }
    for (size_t i = 0; i < second_derivatives.size(); ++i) {
        second_derivatives[i] = first_derivatives[i] - first_derivatives[i + 1];
    }

    // Calculate absolute value of second derivatives
    for (size_t i = 0; i < second_derivatives.size(); ++i) {
        second_derivatives[i] = abs(second_derivatives[i]);
    }

    // Normalize the second derivatives
    {
        const float second_derivatives_sum = std::accumulate(second_derivatives.begin(), second_derivatives.end(), 0.0f);

        if (second_derivatives_sum > 1e-6f) {
            for (float & value : second_derivatives) {
                value /= second_derivatives_sum;
            }
        } else {
            for (float & value : second_derivatives) {
                value = 1.0f / second_derivatives.size();
            }
        }
    }

    float cum_sum = 0.0f;
    size_t last_idx = candidates->size;
    for (size_t i = 0; i < second_derivatives.size(); ++i) {
        cum_sum += second_derivatives[i];

        // Check if the running sum is greater than z or if we have kept at least min_keep tokens
        if (cum_sum > z && i >= min_keep) {
            last_idx = i;
            break;
        }
    }

    // Resize the output vector to keep only the tokens above the tail location
    candidates->size = last_idx;

    if (ctx) {
        ctx->t_sample_us += ggml_time_us() - t_start_sample_us;
    }
}


void llama_sample_typical(struct llama_context * ctx, llama_token_data_array * candidates, float p, size_t min_keep) {
    // Reference implementation:
    // https://github.com/huggingface/transformers/compare/main...cimeister:typical-sampling:typical-pr
    if (p >= 1.0f) {
        return;
    }

    // Compute the softmax of logits and calculate entropy
    llama_sample_softmax(nullptr, candidates);

    const int64_t t_start_sample_us = ggml_time_us();

    float entropy = 0.0f;
    for (size_t i = 0; i < candidates->size; ++i) {
        entropy += -candidates->data[i].p * logf(candidates->data[i].p);
    }

    // Compute the absolute difference between negative log probability and entropy for each candidate
    std::vector<float> shifted_scores;
    for (size_t i = 0; i < candidates->size; ++i) {
        float shifted_score = fabsf(-logf(candidates->data[i].p) - entropy);
        shifted_scores.push_back(shifted_score);
    }

    // Sort tokens based on the shifted_scores and their corresponding indices
    std::vector<size_t> indices(candidates->size);
    std::iota(indices.begin(), indices.end(), 0);

    std::sort(indices.begin(), indices.end(), [&](size_t a, size_t b) {
        return shifted_scores[a] < shifted_scores[b];
    });

    // Compute the cumulative probabilities
    float cum_sum = 0.0f;
    size_t last_idx = indices.size();

    for (size_t i = 0; i < indices.size(); ++i) {
        size_t idx = indices[i];
        cum_sum += candidates->data[idx].p;

        // Check if the running sum is greater than typical or if we have kept at least min_keep tokens
        if (cum_sum > p && i >= min_keep - 1) {
            last_idx = i + 1;
            break;
        }
    }

    // Resize the output vector to keep only the locally typical tokens
    std::vector<llama_token_data> new_candidates;
    for (size_t i = 0; i < last_idx; ++i) {
        size_t idx = indices[i];
        new_candidates.push_back(candidates->data[idx]);
    }

    // Replace the data in candidates with the new_candidates data
    std::copy(new_candidates.begin(), new_candidates.end(), candidates->data);
    candidates->size = new_candidates.size();

    if (ctx) {
        ctx->t_sample_us += ggml_time_us() - t_start_sample_us;
    }
}

void llama_sample_temperature(struct llama_context * ctx, llama_token_data_array * candidates_p, float temp) {
    const int64_t t_start_sample_us = ggml_time_us();

    for (size_t i = 0; i < candidates_p->size; ++i) {
        candidates_p->data[i].logit /= temp;
    }

    if (ctx) {
        ctx->t_sample_us += ggml_time_us() - t_start_sample_us;
    }
}

void llama_sample_repetition_penalty(struct llama_context * ctx, llama_token_data_array * candidates, const llama_token * last_tokens, size_t last_tokens_size, float penalty) {
    if (last_tokens_size == 0 || penalty == 1.0f) {
        return;
    }

    const int64_t t_start_sample_us = ggml_time_us();

    for (size_t i = 0; i < candidates->size; ++i) {
        const auto * token_iter = std::find(last_tokens, last_tokens + last_tokens_size, candidates->data[i].id);
        if (token_iter == last_tokens + last_tokens_size) {
            continue;
        }

        // The academic publication that described this technique actually just only divided, but that would cause tokens with negative logits to become more likely, which is obviously wrong.
        // This is common fix for this problem, which is to multiply by the penalty instead of dividing.
        if (candidates->data[i].logit <= 0) {
            candidates->data[i].logit *= penalty;
        } else {
            candidates->data[i].logit /= penalty;
        }
    }

    candidates->sorted = false;

    if (ctx) {
        ctx->t_sample_us += ggml_time_us() - t_start_sample_us;
    }
}

void llama_sample_frequency_and_presence_penalties(struct llama_context * ctx, llama_token_data_array * candidates, const llama_token * last_tokens_p, size_t last_tokens_size, float alpha_frequency, float alpha_presence) {
    if (last_tokens_size == 0 || (alpha_frequency == 0.0f && alpha_presence == 0.0f)) {
        return;
    }

    const int64_t t_start_sample_us = ggml_time_us();

    // Create a frequency map to count occurrences of each token in last_tokens
    std::unordered_map<llama_token, int> token_count;
    for (size_t i = 0; i < last_tokens_size; ++i) {
        token_count[last_tokens_p[i]]++;
    }

    // Apply frequency and presence penalties to the candidates
    for (size_t i = 0; i < candidates->size; ++i) {
        auto token_iter = token_count.find(candidates->data[i].id);
        if (token_iter == token_count.end()) {
            continue;
        }

        int count = token_iter->second;
        candidates->data[i].logit -= float(count) * alpha_frequency + float(count > 0) * alpha_presence;
    }

    candidates->sorted = false;

    if (ctx) {
        ctx->t_sample_us += ggml_time_us() - t_start_sample_us;
    }
}

void llama_sample_grammar(struct llama_context * ctx, llama_token_data_array * candidates, const struct llama_grammar * grammar) {
    assert(ctx);
    const int64_t t_start_sample_us = ggml_time_us();

    bool allow_eos = false;
    for (const auto & stack : grammar->stacks) {
        if (stack.empty()) {
            allow_eos = true;
            break;
        }
    }

    const llama_token eos = llama_token_eos();

    std::vector<std::vector<uint32_t>>   candidates_decoded;
    std::vector<llama_grammar_candidate> candidates_grammar;

    for (size_t i = 0; i < candidates->size; ++i) {
        const llama_token id  = candidates->data[i].id;
        const char *      str = llama_token_to_str(ctx, id);
        if (id == eos) {
            if (!allow_eos) {
                candidates->data[i].logit = -INFINITY;
            }
        } else if (*str == 0) {
            candidates->data[i].logit = -INFINITY;
        } else {
            candidates_decoded.push_back(decode_utf8(str));
            candidates_grammar.push_back({ i, candidates_decoded.back().data() });
        }
    }

    const auto rejects =
        llama_grammar_reject_candidates(grammar->rules, grammar->stacks, candidates_grammar);
    for (auto & reject : rejects) {
        candidates->data[reject.index].logit = -INFINITY;
    }

    ctx->t_sample_us += ggml_time_us() - t_start_sample_us;
}

static void llama_log_softmax(float * array, size_t size) {
    float max_l = *std::max_element(array, array + size);
    float sum = 0.f;
    for (size_t i = 0; i < size; ++i) {
        float p = expf(array[i] - max_l);
        sum += p;
        array[i] = p;
    }

    for (size_t i = 0; i < size; ++i) {
        array[i] = logf(array[i] / sum);
    }
}

void llama_sample_classifier_free_guidance(
          struct llama_context * ctx,
        llama_token_data_array * candidates,
          struct llama_context * guidance_ctx,
                         float   scale) {
    int64_t t_start_sample_us = ggml_time_us();

    assert(ctx);
    auto n_vocab = llama_n_vocab(ctx);
    assert(n_vocab == (int)candidates->size);
    assert(!candidates->sorted);

    std::vector<float> logits_base;
    logits_base.reserve(candidates->size);
    for (size_t i = 0; i < candidates->size; ++i) {
        logits_base.push_back(candidates->data[i].logit);
    }
    llama_log_softmax(logits_base.data(), candidates->size);

    float* logits_guidance = llama_get_logits(guidance_ctx);
    llama_log_softmax(logits_guidance, n_vocab);

    for (int i = 0; i < n_vocab; ++i) {
        float logit_guidance = logits_guidance[i];
        float logit_base = logits_base[i];
        candidates->data[i].logit = scale * (logit_base - logit_guidance) + logit_guidance;
    }

    if (ctx) {
        ctx->t_sample_us += ggml_time_us() - t_start_sample_us;
    }
}

llama_token llama_sample_token_mirostat(struct llama_context * ctx, llama_token_data_array * candidates, float tau, float eta, int m, float * mu) {
    assert(ctx);
    auto N = float(llama_n_vocab(ctx));
    int64_t t_start_sample_us;
    t_start_sample_us = ggml_time_us();

    llama_sample_softmax(nullptr, candidates);

    // Estimate s_hat using the most probable m tokens
    float s_hat = 0.0;
    float sum_ti_bi = 0.0;
    float sum_ti_sq = 0.0;
    for (size_t i = 0; i < size_t(m - 1) && i < candidates->size - 1; ++i) {
        float t_i = logf(float(i + 2) / float(i + 1));
        float b_i = logf(candidates->data[i].p / candidates->data[i + 1].p);
        sum_ti_bi += t_i * b_i;
        sum_ti_sq += t_i * t_i;
    }
    s_hat = sum_ti_bi / sum_ti_sq;

    // Compute k from the estimated s_hat and target surprise value
    float epsilon_hat = s_hat - 1;
    float k = powf((epsilon_hat * powf(2, *mu)) / (1 - powf(N, -epsilon_hat)), 1 / s_hat);

    // Sample the next word X using top-k sampling
    llama_sample_top_k(nullptr, candidates, int(k), 1);
    if (ctx) {
        ctx->t_sample_us += ggml_time_us() - t_start_sample_us;
    }
    llama_token X = llama_sample_token(ctx, candidates);
    t_start_sample_us = ggml_time_us();

    // Compute error as the difference between observed surprise and target surprise value
    size_t X_idx = std::distance(candidates->data, std::find_if(candidates->data, candidates->data + candidates->size, [&](const llama_token_data & candidate) {
        return candidate.id == X;
    }));
    float observed_surprise = -log2f(candidates->data[X_idx].p);
    float e = observed_surprise - tau;

    // Update mu using the learning rate and error
    *mu = *mu - eta * e;

    if (ctx) {
        ctx->t_sample_us += ggml_time_us() - t_start_sample_us;
    }
    return X;
}

llama_token llama_sample_token_mirostat_v2(struct llama_context * ctx, llama_token_data_array * candidates, float tau, float eta, float * mu) {
    int64_t t_start_sample_us;
    t_start_sample_us = ggml_time_us();

    llama_sample_softmax(ctx, candidates);

    // Truncate the words with surprise values greater than mu
    candidates->size = std::distance(candidates->data, std::find_if(candidates->data, candidates->data + candidates->size, [&](const llama_token_data & candidate) {
        return -log2f(candidate.p) > *mu;
    }));

    if (candidates->size == 0) {
        candidates->size = 1;
    }

    if (ctx) {
        ctx->t_sample_us += ggml_time_us() - t_start_sample_us;
    }

    // Normalize the probabilities of the remaining words
    llama_sample_softmax(ctx, candidates);

    // Sample the next word X from the remaining words
    llama_token X = llama_sample_token(ctx, candidates);
    t_start_sample_us = ggml_time_us();

    // Compute error as the difference between observed surprise and target surprise value
    size_t X_idx = std::distance(candidates->data, std::find_if(candidates->data, candidates->data + candidates->size, [&](const llama_token_data & candidate) {
        return candidate.id == X;
    }));
    float observed_surprise = -log2f(candidates->data[X_idx].p);
    float e = observed_surprise - tau;

    // Update mu using the learning rate and error
    *mu = *mu - eta * e;

    if (ctx) {
        ctx->t_sample_us += ggml_time_us() - t_start_sample_us;
    }
    return X;
}

llama_token llama_sample_token_greedy(struct llama_context * ctx, llama_token_data_array * candidates) {
    const int64_t t_start_sample_us = ggml_time_us();

    // Find max element
    auto * max_iter = std::max_element(candidates->data, candidates->data + candidates->size, [](const llama_token_data & a, const llama_token_data & b) {
        return a.logit < b.logit;
    });

    llama_token result = max_iter->id;
    if (ctx) {
        ctx->t_sample_us += ggml_time_us() - t_start_sample_us;
        ctx->n_sample++;
    }
    return result;
}

llama_token llama_sample_token(struct llama_context * ctx, llama_token_data_array * candidates) {
    assert(ctx);
    const int64_t t_start_sample_us = ggml_time_us();
    llama_sample_softmax(nullptr, candidates);

    std::vector<float> probs;
    probs.reserve(candidates->size);
    for (size_t i = 0; i < candidates->size; ++i) {
        probs.push_back(candidates->data[i].p);
    }

    std::discrete_distribution<> dist(probs.begin(), probs.end());
    auto & rng = ctx->rng;
    int idx = dist(rng);

    llama_token result = candidates->data[idx].id;

    ctx->t_sample_us += ggml_time_us() - t_start_sample_us;
    ctx->n_sample++;
    return result;
}

void llama_grammar_accept_token(struct llama_context * ctx, struct llama_grammar * grammar, llama_token token) {
    const int64_t t_start_sample_us = ggml_time_us();

    if (token == llama_token_eos()) {
        for (const auto & stack : grammar->stacks) {
            if (stack.empty()) {
                return;
            }
        }
        LLAMA_ASSERT(false);
    }

    const char * str = llama_token_to_str(ctx, token);
    // Note terminating 0 in decoded string
    auto code_points = decode_utf8(str);
    for (auto it = code_points.begin(), end = code_points.end() - 1; it != end; ++it) {
        grammar->stacks = llama_grammar_accept(grammar->rules, grammar->stacks, *it);
    }
    LLAMA_ASSERT(!grammar->stacks.empty());

    ctx->t_sample_us += ggml_time_us() - t_start_sample_us;
}

//
// quantization
//

static void llama_convert_tensor_internal(const llama_load_tensor & tensor, llama_buffer & output, const int nelements, const int nthread) {
    if (output.size < nelements * sizeof(float)) {
        output.resize(nelements * sizeof(float));
    }
    float * f32_output = (float *) output.addr;

    ggml_type_traits_t qtype;
    if (ggml_is_quantized(tensor.type)) {
        qtype = ggml_internal_get_type_traits(tensor.type);
        if (qtype.to_float == NULL) {
            throw std::runtime_error(format("type %s unsupported for integer quantization: no dequantization available", ggml_type_name(tensor.type)));
        }
    } else if (tensor.type != GGML_TYPE_F16) {
        throw std::runtime_error(format("cannot dequantize/convert tensor type %s", ggml_type_name(tensor.type)));
    }

    if (nthread < 2) {
        if (tensor.type == GGML_TYPE_F16) {
            ggml_fp16_to_fp32_row((ggml_fp16_t *)tensor.data, f32_output, nelements);
        } else if (ggml_is_quantized(tensor.type)) {
            qtype.to_float(tensor.data, f32_output, nelements);
        } else {
            LLAMA_ASSERT(false); // unreachable
        }
        return;
    }

    auto block_size = tensor.type == GGML_TYPE_F16 ? 1 : (size_t)ggml_blck_size(tensor.type);
    auto block_size_bytes = ggml_type_size(tensor.type);

    LLAMA_ASSERT(nelements % block_size == 0);
    auto nblocks = nelements / block_size;
    auto blocks_per_thread = nblocks / nthread;
    auto spare_blocks = nblocks - (blocks_per_thread * nthread); // if blocks aren't divisible by thread count

    std::vector<std::thread> workers;
    for (auto tnum = 0, in_buff_offs = 0, out_buff_offs = 0; tnum < nthread; tnum++) {
        auto thr_blocks = blocks_per_thread + (tnum == nthread - 1 ? spare_blocks : 0); // num blocks for this thread
        auto thr_elems = thr_blocks * block_size; // number of elements for this thread
        auto thr_block_bytes = thr_blocks * block_size_bytes; // number of input bytes for this thread

        auto compute = [qtype] (ggml_type typ, uint8_t * inbuf, float * outbuf, int nels) {
            if (typ == GGML_TYPE_F16) {
                ggml_fp16_to_fp32_row((ggml_fp16_t *)inbuf, outbuf, nels);
            } else {
                qtype.to_float(inbuf, outbuf, nels);
            }
        };
        workers.push_back(std::thread(compute, tensor.type, tensor.data + in_buff_offs, f32_output + out_buff_offs, thr_elems));
        in_buff_offs += thr_block_bytes;
        out_buff_offs += thr_elems;
    }
    for (auto & worker : workers) {
        worker.join();
    }

}

static void llama_model_quantize_internal(const std::string & fname_inp, const std::string & fname_out, const llama_model_quantize_params * params) {
    ggml_type quantized_type;
    llama_ftype ftype = params->ftype;
    int nthread = params->nthread;

    switch (params->ftype) {
        case LLAMA_FTYPE_MOSTLY_Q4_0: quantized_type = GGML_TYPE_Q4_0; break;
        case LLAMA_FTYPE_MOSTLY_Q4_1: quantized_type = GGML_TYPE_Q4_1; break;
        case LLAMA_FTYPE_MOSTLY_Q5_0: quantized_type = GGML_TYPE_Q5_0; break;
        case LLAMA_FTYPE_MOSTLY_Q5_1: quantized_type = GGML_TYPE_Q5_1; break;
        case LLAMA_FTYPE_MOSTLY_Q8_0: quantized_type = GGML_TYPE_Q8_0; break;
        case LLAMA_FTYPE_MOSTLY_F16:  quantized_type = GGML_TYPE_F16;  break;
        case LLAMA_FTYPE_ALL_F32:     quantized_type = GGML_TYPE_F32;  break;

#ifdef GGML_USE_K_QUANTS
        // K-quants
        case LLAMA_FTYPE_MOSTLY_Q2_K:   quantized_type = GGML_TYPE_Q2_K; break;
        case LLAMA_FTYPE_MOSTLY_Q3_K_S:
        case LLAMA_FTYPE_MOSTLY_Q3_K_M:
        case LLAMA_FTYPE_MOSTLY_Q3_K_L: quantized_type = GGML_TYPE_Q3_K; break;
        case LLAMA_FTYPE_MOSTLY_Q4_K_S:
        case LLAMA_FTYPE_MOSTLY_Q4_K_M: quantized_type = GGML_TYPE_Q4_K; break;
        case LLAMA_FTYPE_MOSTLY_Q5_K_S:
        case LLAMA_FTYPE_MOSTLY_Q5_K_M: quantized_type = GGML_TYPE_Q5_K; break;
        case LLAMA_FTYPE_MOSTLY_Q6_K:   quantized_type = GGML_TYPE_Q6_K; break;
#endif
        default: throw std::runtime_error(format("invalid output file type %d\n", ftype));
    }

    if (nthread <= 0) {
        nthread = std::thread::hardware_concurrency();
    }

    std::unique_ptr<llama_model_loader> model_loader(new llama_model_loader(fname_inp, /*use_mmap*/ false));
    llama_file_saver file_saver(fname_out.c_str(), model_loader->file_loader.get(), params->ftype);

#ifdef GGML_USE_K_QUANTS
    int n_attention_wv    = 0;
    int n_feed_forward_w2 = 0;
    for (auto& tensor : model_loader->tensors_map.tensors) {
        if (tensor.name.find("attention.wv.weight") != std::string::npos) {
            ++n_attention_wv;
        }
        else if (tensor.name.find("feed_forward.w2.weight") != std::string::npos) {
            ++n_feed_forward_w2;
        }
    }

    int i_attention_wv = 0;
    int i_feed_forward_w2 = 0;
#endif

    size_t total_size_org = 0;
    size_t total_size_new = 0;
    std::vector<int64_t> hist_all(1 << 4, 0);

    std::vector<std::thread> workers;
    std::mutex mutex;

    auto use_more_bits = [] (int i_layer, int num_layers) -> bool {
        return i_layer < num_layers/8 || i_layer >= 7*num_layers/8 || (i_layer - num_layers/8)%3 == 2;
    };

    size_t idx = 0;
    for (llama_load_tensor & tensor : model_loader->tensors_map.tensors) {
        llama_buffer read_data;
        read_data.resize(tensor.size);
        tensor.data = read_data.addr;
        model_loader->load_data_for(tensor);

        LLAMA_LOG_INFO("[%4zu/%4zu] %36s - %16s, type = %6s, ",
               ++idx, model_loader->tensors_map.tensors.size(),
               tensor.name.c_str(), llama_format_tensor_shape(tensor.ne).c_str(),
               ggml_type_name(tensor.type));

        // This used to be a regex, but <regex> has an extreme cost to compile times.
        bool quantize = tensor.name.rfind("weight") == tensor.name.size() - 6; // ends with 'weight'?

        // quantize only 2D tensors
        quantize &= (tensor.ne.size() == 2);
        quantize &= params->quantize_output_tensor || tensor.name != "output.weight";
        quantize &= quantized_type != tensor.type;

        enum ggml_type new_type;
        void * new_data;
        size_t new_size;
        llama_buffer work;

        if (!quantize) {
            new_type = tensor.type;
            new_data = tensor.data;
            new_size = tensor.size;
            LLAMA_LOG_INFO("size = %8.3f MB\n", tensor.size/1024.0/1024.0);
        } else {
            new_type = quantized_type;
#ifdef GGML_USE_K_QUANTS
            if (tensor.name == "output.weight") {
                int nx = tensor.ne.at(0);
                int ny = tensor.ne.at(1);
                if (nx % QK_K == 0 && ny % QK_K == 0) {
                    new_type = GGML_TYPE_Q6_K;
                }
            } else if (tensor.name.find("attention.wv.weight") != std::string::npos) {
                if      (ftype == LLAMA_FTYPE_MOSTLY_Q3_K_M || ftype == LLAMA_FTYPE_MOSTLY_Q2_K) new_type = GGML_TYPE_Q4_K;
                else if (ftype == LLAMA_FTYPE_MOSTLY_Q3_K_L) new_type = GGML_TYPE_Q5_K;
                else if ((ftype == LLAMA_FTYPE_MOSTLY_Q4_K_M || ftype == LLAMA_FTYPE_MOSTLY_Q5_K_M) &&
                        use_more_bits(i_attention_wv, n_attention_wv)) new_type = GGML_TYPE_Q6_K;
                else if (QK_K == 64 && (ftype == LLAMA_FTYPE_MOSTLY_Q4_K_S || ftype == LLAMA_FTYPE_MOSTLY_Q3_K_S) &&
                        (i_attention_wv < n_attention_wv/8 || i_attention_wv >= 7*n_attention_wv/8)) new_type = GGML_TYPE_Q6_K;
                ++i_attention_wv;
            } else if (tensor.name.find("feed_forward.w2.weight") != std::string::npos) {
                if      (ftype == LLAMA_FTYPE_MOSTLY_Q3_K_M || ftype == LLAMA_FTYPE_MOSTLY_Q2_K) new_type = GGML_TYPE_Q4_K;
                else if (ftype == LLAMA_FTYPE_MOSTLY_Q3_K_L) new_type = GGML_TYPE_Q5_K;
                else if ((ftype == LLAMA_FTYPE_MOSTLY_Q4_K_M || ftype == LLAMA_FTYPE_MOSTLY_Q5_K_M) &&
                         use_more_bits(i_feed_forward_w2, n_feed_forward_w2)) new_type = GGML_TYPE_Q6_K;
                //else if (ftype == LLAMA_FTYPE_MOSTLY_Q4_K_S && i_feed_forward_w2 < n_feed_forward_w2/8) new_type = GGML_TYPE_Q6_K;
                ++i_feed_forward_w2;
            } else if (tensor.name.find("attention.wo.weight") != std::string::npos) {
                if      (ftype == LLAMA_FTYPE_MOSTLY_Q3_K_M || ftype == LLAMA_FTYPE_MOSTLY_Q2_K) new_type = GGML_TYPE_Q4_K;
                else if (ftype == LLAMA_FTYPE_MOSTLY_Q3_K_L) new_type = GGML_TYPE_Q5_K;
            }
            bool convert_incompatible_tensor = false;
            if (new_type == GGML_TYPE_Q2_K || new_type == GGML_TYPE_Q3_K || new_type == GGML_TYPE_Q4_K ||
                new_type == GGML_TYPE_Q5_K || new_type == GGML_TYPE_Q6_K) {
                int nx = tensor.ne.at(0);
                int ny = tensor.ne.at(1);
                if (nx % QK_K != 0 || ny % QK_K != 0) {
                    LLAMA_LOG_INFO("\n\nTensor sizes %d x %d are not divisible by %d, required for k-quants.\n",nx,ny,QK_K);
                    convert_incompatible_tensor = true;
                }
            }
            if (convert_incompatible_tensor) {
                if (tensor.name == "output.weight") {
                    new_type = GGML_TYPE_F16; //fall back to F16 instead of just failing.
                    LLAMA_LOG_WARN("F16 will be used for this tensor instead.\n");
                } else if (tensor.name == "tok_embeddings.weight") {
                    new_type = GGML_TYPE_Q4_0; //fall back to Q4_0 instead of just failing.
                    LLAMA_LOG_WARN("Q4_0 will be used for this tensor instead.\n");
                } else {
                    throw std::runtime_error("Unsupported tensor size encountered\n");
                }
            }
#endif

            float * f32_data;
            size_t nelements = tensor.ne.at(0) * tensor.ne.at(1);
            llama_buffer f32_conv_buf;

            if (tensor.type == GGML_TYPE_F32) {
                f32_data = (float *) tensor.data;
            } else if (ggml_is_quantized(tensor.type) && !params->allow_requantize) {
                throw std::runtime_error(format("requantizing from type %s is disabled", ggml_type_name(tensor.type)));
            } else {
                llama_convert_tensor_internal(tensor, f32_conv_buf, nelements, nthread);
                f32_data = (float *) f32_conv_buf.addr;
            }

            LLAMA_LOG_INFO("quantizing to %s .. ", ggml_type_name(new_type));
            fflush(stdout);

            work.resize(nelements * 4); // upper bound on size
            new_data = work.addr;
            std::vector<int64_t> hist_cur(1 << 4, 0);

            int chunk_size = 32 * 512;
            const int nchunk = (nelements + chunk_size - 1)/chunk_size;
            const int nthread_use = nthread > 1 ? std::max(1, std::min(nthread, nchunk)) : 1;
            if (nthread_use < 2) {
                new_size = ggml_quantize_chunk(new_type, f32_data, new_data, 0, nelements, hist_cur.data());
            } else {
                size_t counter = 0;
                new_size = 0;
                auto compute = [&mutex, &counter, &hist_cur, &new_size, new_type, f32_data, new_data, nelements, chunk_size] () {
                    std::vector<int64_t> local_hist;
                    size_t local_size = 0;
                    while (true) {
                        std::unique_lock<std::mutex> lock(mutex);
                        size_t first = counter; counter += chunk_size;
                        if (first >= nelements) {
                            if (!local_hist.empty()) {
                                for (int j=0; j<int(local_hist.size()); ++j) {
                                    hist_cur[j] += local_hist[j];
                                }
                                new_size += local_size;
                            }
                            break;
                        }
                        lock.unlock();
                        size_t last = std::min(nelements, first + chunk_size);
                        if (local_hist.empty()) {
                            local_hist.resize(hist_cur.size(), 0);
                        }
                        local_size += ggml_quantize_chunk(new_type, f32_data, new_data, first, last - first, local_hist.data());
                    }
                };
                if ((int) workers.size() < nthread_use - 1) {
                    workers.resize(nthread_use - 1);
                }
                for (int it = 0; it < nthread_use - 1; ++it) {
                    workers[it] = std::thread(compute);
                }
                compute();
                for (int it = 0; it < nthread_use - 1; ++it) {
                    workers[it].join();
                }
            }

            LLAMA_LOG_INFO("size = %8.2f MB -> %8.2f MB | hist: ", tensor.size/1024.0/1024.0, new_size/1024.0/1024.0);
            int64_t tot_count = 0;
            for (size_t i = 0; i < hist_cur.size(); i++) {
                hist_all[i] += hist_cur[i];
                tot_count += hist_cur[i];
            }

            if (tot_count > 0) {
                for (size_t i = 0; i < hist_cur.size(); i++) {
                    LLAMA_LOG_INFO("%5.3f ", hist_cur[i] / float(nelements));
                }
            }
            LLAMA_LOG_INFO("\n");
        }
        total_size_org += tensor.size;
        total_size_new += new_size;
        file_saver.write_tensor(tensor, new_type, new_data, new_size);
    }

    LLAMA_LOG_INFO("%s: model size  = %8.2f MB\n", __func__, total_size_org/1024.0/1024.0);
    LLAMA_LOG_INFO("%s: quant size  = %8.2f MB\n", __func__, total_size_new/1024.0/1024.0);

    {
        int64_t sum_all = 0;
        for (size_t i = 0; i < hist_all.size(); i++) {
            sum_all += hist_all[i];
        }

        if (sum_all > 0) {
            LLAMA_LOG_INFO("%s: hist: ", __func__);
            for (size_t i = 0; i < hist_all.size(); i++) {
                LLAMA_LOG_INFO("%5.3f ", hist_all[i] / float(sum_all));
            }
            LLAMA_LOG_INFO("\n");
        }
    }
}



//
// interface implementation
//

struct llama_model * llama_load_model_from_file(
                             const char * path_model,
            struct llama_context_params   params) {
    ggml_time_init();

    llama_model * model = new llama_model;

    ggml_type memory_type = params.f16_kv ? GGML_TYPE_F16 : GGML_TYPE_F32;

    if (!llama_model_load(path_model, *model, model->vocab, params.n_ctx, params.n_batch, params.n_gqa, params.rms_norm_eps, params.n_gpu_layers,
                params.main_gpu, params.tensor_split, params.mul_mat_q, params.rope_freq_base, params.rope_freq_scale,params.low_vram,
                memory_type, params.use_mmap, params.use_mlock, params.vocab_only, params.progress_callback,
                params.progress_callback_user_data)) {
        LLAMA_LOG_ERROR("%s: failed to load model\n", __func__);
        delete model;
        return nullptr;
    }

    return model;
}

void llama_free_model(struct llama_model * model) {
    delete model;
}

struct llama_context * llama_new_context_with_model(
                 struct llama_model * model,
        struct llama_context_params   params) {

    if (!model) {
        return nullptr;
    }

    llama_context * ctx = new llama_context(*model);

    if (params.seed == LLAMA_DEFAULT_SEED) {
        params.seed = time(NULL);
    }

    unsigned cur_percentage = 0;
    if (params.progress_callback == NULL) {
        params.progress_callback_user_data = &cur_percentage;
        params.progress_callback = [](float progress, void * ctx) {
            unsigned * cur_percentage_p = (unsigned *) ctx;
            unsigned percentage = (unsigned) (100 * progress);
            while (percentage > *cur_percentage_p) {
                *cur_percentage_p = percentage;
                LLAMA_LOG_INFO(".");
                if (percentage >= 100) {
                    LLAMA_LOG_INFO("\n");
                }
            }
        };
    }

    ctx->rng = std::mt19937(params.seed);
    ctx->logits_all = params.logits_all;

    ggml_type memory_type = params.f16_kv ? GGML_TYPE_F16 : GGML_TYPE_F32;

    // reserve memory for context buffers
    if (!params.vocab_only) {
        if (!kv_cache_init(ctx->model.hparams, ctx->kv_self, memory_type, ctx->model.hparams.n_ctx, params.n_gpu_layers)) {
            LLAMA_LOG_ERROR("%s: kv_cache_init() failed for self-attention cache\n", __func__);
            llama_free(ctx);
            return nullptr;
        }

        {
            const size_t memory_size = ggml_nbytes(ctx->kv_self.k) + ggml_nbytes(ctx->kv_self.v);
            LLAMA_LOG_INFO("%s: kv self size  = %7.2f MB\n", __func__, memory_size / 1024.0 / 1024.0);
        }

        const auto & hparams = ctx->model.hparams;

        // resized during inference
        if (params.logits_all) {
            ctx->logits.reserve(hparams.n_ctx*hparams.n_vocab);
        } else {
            ctx->logits.reserve(hparams.n_vocab);
        }

        if (params.embedding){
            ctx->embedding.resize(hparams.n_embd);
        }

#ifdef LLAMA_USE_ALLOCATOR
        {
            static const size_t tensor_alignment = 32;
            // the compute buffer is used to store the tensor and graph structs, while the allocator buffer is used for the tensor data
            ctx->buf_compute.resize(ggml_tensor_overhead()*GGML_MAX_NODES + ggml_graph_overhead());

            // create measure allocator
            ctx->alloc = ggml_allocr_new_measure(tensor_alignment);

            // build worst-case graph
            int n_tokens = std::min((int)hparams.n_ctx, params.n_batch);
            int n_past = hparams.n_ctx - n_tokens;
            llama_token token = llama_token_bos(); // not actually used by llama_build_graph, but required to choose between token and embedding inputs graph
            ggml_cgraph * gf = llama_build_graph(*ctx, &token, NULL, n_tokens, n_past);
#ifdef GGML_USE_METAL
            if (params.n_gpu_layers > 0) {
                ctx->ctx_metal = ggml_metal_init(1);
                if (!ctx->ctx_metal) {
                    LLAMA_LOG_ERROR("%s: ggml_metal_init() failed\n", __func__);
                    llama_free(ctx);
                    return NULL;
                }
                ggml_metal_graph_find_concurrency(ctx->ctx_metal, gf, false);
                ggml_allocr_set_parse_seq(ctx->alloc, ggml_metal_get_concur_list(ctx->ctx_metal), ggml_metal_if_optimized(ctx->ctx_metal));
            }
#endif
            // measure memory requirements for the graph
            size_t alloc_size = ggml_allocr_alloc_graph(ctx->alloc, gf) + tensor_alignment;

            LLAMA_LOG_INFO("%s: compute buffer total size = %7.2f MB\n", __func__, (ctx->buf_compute.size + alloc_size) / 1024.0 / 1024.0);

            // debug - for comparison with scratch buffer
            //size_t prev_req =
            //    MEM_REQ_SCRATCH0(hparams.n_ctx).at(ctx->model.type) +
            //    MEM_REQ_SCRATCH1().at(ctx->model.type) +
            //    MEM_REQ_EVAL().at(ctx->model.type);
            //LLAMA_LOG_INFO("%s: (debug) equivalent with scratch buffer = %7.2f MB\n", __func__, prev_req / 1024.0 / 1024.0);

            // recreate allocator with exact memory requirements
            ggml_allocr_free(ctx->alloc);

            ctx->buf_alloc.resize(alloc_size);
            ctx->alloc = ggml_allocr_new(ctx->buf_alloc.addr, ctx->buf_alloc.size, tensor_alignment);
#ifdef GGML_USE_METAL
            if (ctx->ctx_metal) {
                ggml_allocr_set_parse_seq(ctx->alloc, ggml_metal_get_concur_list(ctx->ctx_metal), ggml_metal_if_optimized(ctx->ctx_metal));
            }
#endif
        }
#else
        ctx->buf_compute.resize(MEM_REQ_EVAL().at(ctx->model.type) + ggml_graph_overhead());
#endif

#ifdef LLAMA_USE_SCRATCH
        ctx->buf_scratch[0].resize(MEM_REQ_SCRATCH0(hparams.n_ctx).at(ctx->model.type));
        ctx->buf_scratch[1].resize(MEM_REQ_SCRATCH1().at(ctx->model.type));
#endif
    }

#ifdef GGML_USE_METAL
    if (params.n_gpu_layers > 0) {
        // this allocates all Metal resources and memory buffers

        void * data_ptr  = NULL;
        size_t data_size = 0;

        if (params.use_mmap) {
            data_ptr  = ctx->model.mapping->addr;
            data_size = ctx->model.mapping->size;
        } else {
            data_ptr  = ggml_get_mem_buffer(ctx->model.ctx);
            data_size = ggml_get_mem_size  (ctx->model.ctx);
        }

        const size_t max_size = ggml_get_max_tensor_size(ctx->model.ctx);

        LLAMA_LOG_INFO("%s: max tensor size = %8.2f MB\n", __func__, max_size/1024.0/1024.0);

#define LLAMA_METAL_CHECK_BUF(result)                            \
    if (!(result)) {                                             \
        LLAMA_LOG_ERROR("%s: failed to add buffer\n", __func__); \
        llama_free(ctx);                                         \
        return NULL;                                             \
    }

        LLAMA_METAL_CHECK_BUF(ggml_metal_add_buffer(ctx->ctx_metal, "data", data_ptr, data_size, max_size));

        LLAMA_METAL_CHECK_BUF(ggml_metal_add_buffer(ctx->ctx_metal, "eval", ctx->buf_compute.addr, ctx->buf_compute.size, 0));
        LLAMA_METAL_CHECK_BUF(ggml_metal_add_buffer(ctx->ctx_metal, "kv",   ctx->kv_self.buf.addr, ctx->kv_self.buf.size, 0));

        LLAMA_METAL_CHECK_BUF(ggml_metal_add_buffer(ctx->ctx_metal, "alloc", ctx->buf_alloc.addr, ctx->buf_alloc.size, 0));
#undef LLAMA_METAL_CHECK_BUF
    }
#endif

#ifdef GGML_USE_MPI
    ctx->ctx_mpi = ggml_mpi_init();

    if (ggml_mpi_rank(ctx->ctx_mpi) > 0) {
        // Enter a blocking eval loop with dummy input, letting rank=0 drive the process
        const std::vector<llama_token> tmp(ctx->model.hparams.n_ctx, llama_token_bos());
        while (!llama_eval(ctx, tmp.data(), tmp.size(), 0, 0)) {};
        llama_backend_free();
        exit(1);
    }
#endif

    return ctx;
}

struct llama_context * llama_init_from_file(
                             const char * path_model,
            struct llama_context_params   params) {

    struct llama_model * model = llama_load_model_from_file(path_model, params);
    if (!model) {
        return nullptr;
    }
    struct llama_context * ctx = llama_new_context_with_model(model, params);
    ctx->model_owner = true;
    return ctx;
}

void llama_free(struct llama_context * ctx) {
    delete ctx;
}

int llama_model_quantize(
        const char * fname_inp,
        const char * fname_out,
        const llama_model_quantize_params *params) {
    try {
        llama_model_quantize_internal(fname_inp, fname_out, params);
        return 0;
    } catch (const std::exception & err) {
        LLAMA_LOG_ERROR("%s: failed to quantize: %s\n", __func__, err.what());
        return 1;
    }
}

int llama_apply_lora_from_file_internal(const struct llama_model & model, const char * path_lora, const char * path_base_model, int n_threads) {
    LLAMA_LOG_INFO("%s: applying lora adapter from '%s' - please wait ...\n", __func__, path_lora);

    const int64_t t_start_lora_us = ggml_time_us();

    auto fin = std::ifstream(path_lora, std::ios::binary);
    if (!fin) {
        LLAMA_LOG_ERROR("%s: failed to open '%s'\n", __func__, path_lora);
        return 1;
    }

    // verify magic and version
    {
        uint32_t magic;
        fin.read((char *) &magic, sizeof(magic));
        if (magic != LLAMA_FILE_MAGIC_GGLA) {
            LLAMA_LOG_ERROR("%s: bad file magic\n", __func__);
            return 1;
        }
        uint32_t format_version;
        fin.read((char *) &format_version, sizeof(format_version));

        if (format_version != 1) {
            LLAMA_LOG_ERROR("%s: unsupported file version\n", __func__ );
            return 1;
        }
    }

    int32_t lora_r;
    int32_t lora_alpha;
    fin.read((char *) &lora_r, sizeof(lora_r));
    fin.read((char *) &lora_alpha, sizeof(lora_alpha));
    float scaling = (float)lora_alpha / (float)lora_r;

    LLAMA_LOG_INFO("%s: r = %d, alpha = %d, scaling = %.2f\n", __func__, lora_r, lora_alpha, scaling);


    // create a temporary ggml context to store the lora tensors
    // todo: calculate size from biggest possible tensor
    std::vector<uint8_t> lora_buf(1024ull * 1024ull * 1024ull);
    struct ggml_init_params params;
    params.mem_size   = lora_buf.size();
    params.mem_buffer = lora_buf.data();
    params.no_alloc   = false;

    ggml_context * lora_ctx = ggml_init(params);
    std::unordered_map<std::string, struct ggml_tensor *> lora_tensors;

    // create a name -> tensor map of the model to accelerate lookups
    std::unordered_map<std::string, struct ggml_tensor*> model_tensors;
    for (const auto & kv: model.tensors_by_name) {
        model_tensors.insert(kv);
    }


    // load base model
    std::unique_ptr<llama_model_loader> model_loader;
    ggml_context * base_ctx = NULL;
    llama_buffer base_buf;
    if (path_base_model) {
        LLAMA_LOG_INFO("%s: loading base model from '%s'\n", __func__, path_base_model);
        model_loader.reset(new llama_model_loader(path_base_model, /*use_mmap*/ true));

        size_t ctx_size;
        size_t mmapped_size;
        model_loader->calc_sizes(&ctx_size, &mmapped_size);
        base_buf.resize(ctx_size);

        ggml_init_params base_params;
        base_params.mem_size   = base_buf.size;
        base_params.mem_buffer = base_buf.addr;
        base_params.no_alloc   = model_loader->use_mmap;

        base_ctx = ggml_init(base_params);

        model_loader->ggml_ctx = base_ctx;

        // maybe this should in llama_model_loader
        if (model_loader->use_mmap) {
            model_loader->mapping.reset(new llama_mmap(&model_loader->file_loader->file, /* prefetch */ 0, ggml_is_numa()));
        }
    }

    // read tensors and apply
    bool warned = false;
    int n_tensors = 0;

    std::vector<uint8_t> work_buffer;

    while (true) {
        int32_t n_dims;
        int32_t length;
        int32_t ftype;

        fin.read(reinterpret_cast<char *>(&n_dims), sizeof(n_dims));
        fin.read(reinterpret_cast<char *>(&length), sizeof(length));
        fin.read(reinterpret_cast<char *>(&ftype),  sizeof(ftype));
        if (fin.eof()) {
            break;
        }

        int32_t ne[2] = { 1, 1 };
        for (int i = 0; i < n_dims; ++i) {
            fin.read(reinterpret_cast<char *>(&ne[i]), sizeof(ne[i]));
        }

        std::string name;
        {
            char buf[1024];
            fin.read(buf, length);
            name = std::string(buf, length);
        }

        // check for lora suffix and get the type of tensor
        const std::string lora_suffix = ".lora";
        size_t pos = name.rfind(lora_suffix);
        if (pos == std::string::npos) {
            LLAMA_LOG_ERROR("%s: error: '%s' is not a lora tensor\n", __func__, name.c_str());
            return 1;
        }

        std::string lora_type = name.substr(pos + lora_suffix.length());
        std::string base_name = name;
        base_name.erase(pos);
        // LLAMA_LOG_INFO("%s: %s => %s (lora type %s) \n", __func__, name.c_str(),base_name.c_str(), lora_type.c_str());

        if (model_tensors.find(base_name) == model_tensors.end()) {
            LLAMA_LOG_ERROR("%s: unknown tensor '%s' in lora adapter\n", __func__, name.data());
            return 1;
        }

        // create ggml tensor
        ggml_type wtype;
        switch (ftype) {
            case 0: wtype = GGML_TYPE_F32;  break;
            case 1: wtype = GGML_TYPE_F16;  break;
            default:
                    {
                        LLAMA_LOG_ERROR("%s: invalid tensor data type '%d'\n",
                                __func__, ftype);
                        return false;
                    }
        }
        ggml_tensor * lora_tensor;
        if (n_dims == 2) {
            lora_tensor = ggml_new_tensor_2d(lora_ctx, wtype, ne[0], ne[1]);
        }
        else {
            LLAMA_LOG_ERROR("%s: unsupported tensor dimension %d\n", __func__, n_dims);
            return 1;
        }
        ggml_set_name(lora_tensor, "lora_tensor");

        // load tensor data
        size_t offset = fin.tellg();
        size_t tensor_data_size = ggml_nbytes(lora_tensor);
        offset = (offset + 31) & -32;
        fin.seekg(offset);
        fin.read((char*)lora_tensor->data, tensor_data_size);

        lora_tensors[name] = lora_tensor;

        // check if we have both A and B tensors and apply
        if (lora_tensors.find(base_name + ".loraA") != lora_tensors.end() &&
            lora_tensors.find(base_name + ".loraB") != lora_tensors.end()) {

            ggml_tensor * dest_t = model_tensors[base_name];

            offload_func_t offload_func = llama_nop;
            offload_func_t offload_func_force_inplace = llama_nop;

#ifdef GGML_USE_CUBLAS
            if (dest_t->backend == GGML_BACKEND_GPU || dest_t->backend == GGML_BACKEND_GPU_SPLIT) {
                if (dest_t->type != GGML_TYPE_F16) {
                    throw std::runtime_error(format(
                        "%s: error: the simultaneous use of LoRAs and GPU acceleration is only supported for f16 models", __func__));
                }
                offload_func = ggml_cuda_assign_buffers;
                offload_func_force_inplace = ggml_cuda_assign_buffers_force_inplace;
            }
#endif // GGML_USE_CUBLAS

            ggml_tensor * base_t;
            if (model_loader) {
                // load from base model
                if (model_loader->tensors_map.name_to_idx.find(base_name) == model_loader->tensors_map.name_to_idx.end()) {
                    LLAMA_LOG_ERROR("%s: error: tensor '%s' not found in base model\n", __func__, base_name.c_str());
                    return 1;
                }
                size_t idx = model_loader->tensors_map.name_to_idx[base_name];
                llama_load_tensor & lt = model_loader->tensors_map.tensors[idx];
                base_t = model_loader->get_tensor(base_name, { (uint32_t)dest_t->ne[0], (uint32_t)dest_t->ne[1] }, GGML_BACKEND_CPU);
                lt.data = (uint8_t *) lt.ggml_tensor->data;
                model_loader->load_data_for(lt);
                lt.ggml_tensor->data = lt.data;
            }
            else {
                base_t = dest_t;
            }

            if (ggml_is_quantized(base_t->type)) {
                if (!warned) {
                    LLAMA_LOG_WARN("%s: warning: using a lora adapter with a quantized model may result in poor quality, "
                                   "use a f16 or f32 base model with --lora-base\n", __func__);
                    warned = true;
                }
            }

            ggml_tensor * loraA = lora_tensors[base_name + ".loraA"];
            GGML_ASSERT(loraA->type == GGML_TYPE_F32);
            ggml_set_name(loraA, "loraA");

            ggml_tensor * loraB = lora_tensors[base_name + ".loraB"];
            GGML_ASSERT(loraB->type == GGML_TYPE_F32);
            ggml_set_name(loraB, "loraB");

            if (base_t->ne[0] != loraA->ne[1] || base_t->ne[1] != loraB->ne[1]) {
                LLAMA_LOG_ERROR("%s: incompatible tensor dimensions (%" PRId64 " and %" PRId64 ");"
                                " are you sure that this adapter is for this model?\n", __func__, base_t->ne[0], loraA->ne[1]);
                return 1;
            }

            // w = w + BA*s
            ggml_tensor * BA = ggml_mul_mat(lora_ctx, loraA, loraB);
            offload_func(BA);
            ggml_set_name(BA, "BA");

            if (scaling != 1.0f) {
                ggml_tensor * scale_tensor = ggml_new_f32(lora_ctx, scaling);
                ggml_set_name(scale_tensor, "scale_tensor");

                BA = ggml_scale_inplace(lora_ctx, BA, scale_tensor);
                offload_func(BA);
                ggml_set_name(BA, "BA_scaled");
            }

            ggml_tensor * r;
            if (base_t == dest_t) {
                r = ggml_add_inplace(lora_ctx, dest_t, BA);
                offload_func_force_inplace(r);
                ggml_set_name(r, "r_add_inplace");
            }
            else {
                r = ggml_add(lora_ctx, base_t, BA);
                offload_func(r);
                ggml_set_name(r, "r_add");

                r = ggml_cpy(lora_ctx, r, dest_t);
                offload_func(r);
                ggml_set_name(r, "r_cpy");
            }

            struct ggml_cgraph gf = ggml_build_forward(r);

            ggml_graph_compute_helper(work_buffer, &gf, n_threads);

            // we won't need these tensors again, reset the context to save memory
            ggml_free(lora_ctx);
            lora_ctx = ggml_init(params);
            lora_tensors.clear();

            n_tensors++;
            if (n_tensors % 4 == 0) {
                LLAMA_LOG_INFO(".");
            }
        }
    }

    // TODO: this should be in a destructor, it will leak on failure
    ggml_free(lora_ctx);
    if (base_ctx) {
        ggml_free(base_ctx);
    }

    const int64_t t_lora_us = ggml_time_us() - t_start_lora_us;
    LLAMA_LOG_INFO(" done (%.2f ms)\n", t_lora_us / 1000.0);

    return 0;
}

int llama_apply_lora_from_file(struct llama_context * ctx, const char * path_lora, const char * path_base_model, int n_threads) {
    try {
        return llama_apply_lora_from_file_internal(ctx->model, path_lora, path_base_model, n_threads);
    } catch (const std::exception & err) {
        LLAMA_LOG_ERROR("%s: failed to apply lora adapter: %s\n", __func__, err.what());
        return 1;
    }
}

int llama_model_apply_lora_from_file(const struct llama_model * model, const char * path_lora, const char * path_base_model, int n_threads) {
    try {
        return llama_apply_lora_from_file_internal(*model, path_lora, path_base_model, n_threads);
    } catch (const std::exception & err) {
        LLAMA_LOG_ERROR("%s: failed to apply lora adapter: %s\n", __func__, err.what());
        return 1;
    }
}

int llama_get_kv_cache_token_count(const struct llama_context * ctx) {
    return ctx->kv_self.n;
}

#define LLAMA_MAX_RNG_STATE (64*1024)

void llama_set_rng_seed(struct llama_context * ctx, uint32_t seed) {
    if (seed == LLAMA_DEFAULT_SEED) {
        seed = time(NULL);
    }
    ctx->rng.seed(seed);
}

// Returns the *maximum* size of the state
size_t llama_get_state_size(const struct llama_context * ctx) {
    // we don't know size of rng until we actually serialize it. so reserve more than enough memory for its serialized state.
    // for reference, std::mt19937(1337) serializes to 6701 bytes.
    const size_t s_rng_size        = sizeof(size_t);
    const size_t s_rng             = LLAMA_MAX_RNG_STATE;
    const size_t s_logits_capacity = sizeof(size_t);
    const size_t s_logits_size     = sizeof(size_t);
    const size_t s_logits          = ctx->logits.capacity() * sizeof(float);
    const size_t s_embedding_size  = sizeof(size_t);
    const size_t s_embedding       = ctx->embedding.size() * sizeof(float);
    const size_t s_kv_size         = sizeof(size_t);
    const size_t s_kv_ntok         = sizeof(int);
    const size_t s_kv              = ctx->kv_self.buf.size;

    const size_t s_total = (
        + s_rng_size
        + s_rng
        + s_logits_capacity
        + s_logits_size
        + s_logits
        + s_embedding_size
        + s_embedding
        + s_kv_size
        + s_kv_ntok
        + s_kv
    );

    return s_total;
}

/** copy state data into either a buffer or file depending on the passed in context
 *
 * file context:
 * llama_file file("/path", "wb");
 * llama_data_file_context data_ctx(&file);
 * llama_copy_state_data(ctx, &data_ctx);
 *
 * buffer context:
 * std::vector<uint8_t> buf(max_size, 0);
 * llama_data_buffer_context data_ctx(&buf.data());
 * llama_copy_state_data(ctx, &data_ctx);
 *
*/
void llama_copy_state_data_internal(struct llama_context * ctx, llama_data_context * data_ctx) {
    // copy rng
    {
        std::stringstream rng_ss;
        rng_ss << ctx->rng;

        const size_t rng_size = rng_ss.str().size();
        char rng_buf[LLAMA_MAX_RNG_STATE];

        memset(&rng_buf[0], 0, LLAMA_MAX_RNG_STATE);
        memcpy(&rng_buf[0], rng_ss.str().data(), rng_ss.str().size());

        data_ctx->write(&rng_size,   sizeof(rng_size));
        data_ctx->write(&rng_buf[0], LLAMA_MAX_RNG_STATE);
    }

    // copy logits
    {
        const size_t logits_cap  = ctx->logits.capacity();
        const size_t logits_size = ctx->logits.size();

        data_ctx->write(&logits_cap,  sizeof(logits_cap));
        data_ctx->write(&logits_size, sizeof(logits_size));

        if (logits_size) {
            data_ctx->write(ctx->logits.data(), logits_size * sizeof(float));
        }

        // If there is a gap between the size and the capacity, write padding
        size_t padding_size = (logits_cap - logits_size) * sizeof(float);
        if (padding_size > 0) {
            std::vector<uint8_t> padding(padding_size, 0); // Create a buffer filled with zeros
            data_ctx->write(padding.data(), padding_size);
        }
    }

    // copy embeddings
    {
        const size_t embedding_size = ctx->embedding.size();

        data_ctx->write(&embedding_size, sizeof(embedding_size));

        if (embedding_size) {
            data_ctx->write(ctx->embedding.data(), embedding_size * sizeof(float));
        }
    }

    // copy kv cache
    {
        const auto & kv_self = ctx->kv_self;
        const auto & hparams = ctx->model.hparams;
        const int    n_layer = hparams.n_layer;
        const int    n_embd  = hparams.n_embd_gqa();
        const int    n_ctx   = hparams.n_ctx;

        const size_t kv_size = kv_self.buf.size;
        const int    kv_ntok = llama_get_kv_cache_token_count(ctx);

        data_ctx->write(&kv_size, sizeof(kv_size));
        data_ctx->write(&kv_ntok, sizeof(kv_ntok));

        if (kv_size) {
            const size_t elt_size = ggml_element_size(kv_self.k);

            ggml_context * cpy_ctx = ggml_init({ 4096, NULL, /* no_alloc */ true });
            ggml_cgraph gf{};

            ggml_tensor * kout3d = ggml_new_tensor_3d(cpy_ctx, kv_self.k->type, n_embd, kv_ntok, n_layer);
            std::vector<uint8_t> kout3d_data(ggml_nbytes(kout3d), 0);
            kout3d->data = kout3d_data.data();

            ggml_tensor * vout3d = ggml_new_tensor_3d(cpy_ctx, kv_self.v->type, kv_ntok, n_embd, n_layer);
            std::vector<uint8_t> vout3d_data(ggml_nbytes(vout3d), 0);
            vout3d->data = vout3d_data.data();

            ggml_tensor * k3d = ggml_view_3d(cpy_ctx, kv_self.k,
                n_embd, kv_ntok, n_layer,
                elt_size*n_embd, elt_size*n_embd*n_ctx, 0);

            ggml_tensor * v3d = ggml_view_3d(cpy_ctx, kv_self.v,
                kv_ntok, n_embd, n_layer,
                elt_size*n_ctx, elt_size*n_ctx*n_embd, 0);

            ggml_build_forward_expand(&gf, ggml_cpy(cpy_ctx, k3d, kout3d));
            ggml_build_forward_expand(&gf, ggml_cpy(cpy_ctx, v3d, vout3d));
            ggml_graph_compute_helper(ctx->work_buffer, &gf, /*n_threads*/ 1);

            ggml_free(cpy_ctx);

            // our data is now in the kout3d_data and vout3d_data buffers
            // write them to file
            data_ctx->write(kout3d_data.data(), kout3d_data.size());
            data_ctx->write(vout3d_data.data(), vout3d_data.size());
        }
    }
}

size_t llama_copy_state_data(struct llama_context * ctx, uint8_t * dst) {
    llama_data_buffer_context data_ctx(dst);
    llama_copy_state_data_internal(ctx, &data_ctx);

    return data_ctx.get_size_written();
}

// Sets the state reading from the specified source address
size_t llama_set_state_data(struct llama_context * ctx, uint8_t * src) {
    uint8_t * inp = src;

    // set rng
    {
        size_t rng_size;
        char   rng_buf[LLAMA_MAX_RNG_STATE];

        memcpy(&rng_size,   inp, sizeof(rng_size));    inp += sizeof(rng_size);
        memcpy(&rng_buf[0], inp, LLAMA_MAX_RNG_STATE); inp += LLAMA_MAX_RNG_STATE;

        std::stringstream rng_ss;
        rng_ss.str(std::string(&rng_buf[0], rng_size));
        rng_ss >> ctx->rng;

        LLAMA_ASSERT(rng_ss.fail() == false);
    }

    // set logits
    {
        size_t logits_cap;
        size_t logits_size;

        memcpy(&logits_cap,  inp, sizeof(logits_cap));  inp += sizeof(logits_cap);
        memcpy(&logits_size, inp, sizeof(logits_size)); inp += sizeof(logits_size);

        LLAMA_ASSERT(ctx->logits.capacity() == logits_cap);

        if (logits_size) {
            ctx->logits.resize(logits_size);
            memcpy(ctx->logits.data(), inp, logits_size * sizeof(float));
        }

        inp += logits_cap * sizeof(float);
    }

    // set embeddings
    {
        size_t embedding_size;

        memcpy(&embedding_size, inp, sizeof(embedding_size)); inp += sizeof(embedding_size);

        LLAMA_ASSERT(ctx->embedding.capacity() == embedding_size);

        if (embedding_size) {
            memcpy(ctx->embedding.data(), inp, embedding_size * sizeof(float));
            inp += embedding_size * sizeof(float);
        }
    }

    // set kv cache
    {
        const auto & kv_self = ctx->kv_self;
        const auto & hparams = ctx->model.hparams;
        const int    n_layer = hparams.n_layer;
        const int    n_embd  = hparams.n_embd_gqa();
        const int    n_ctx   = hparams.n_ctx;

        size_t kv_size;
        int kv_ntok;

        memcpy(&kv_size, inp, sizeof(kv_size)); inp += sizeof(kv_size);
        memcpy(&kv_ntok, inp, sizeof(kv_ntok)); inp += sizeof(kv_ntok);

        if (kv_size) {
            LLAMA_ASSERT(kv_self.buf.size == kv_size);

            const size_t elt_size = ggml_element_size(kv_self.k);

            ggml_context * cpy_ctx = ggml_init({ 4096, NULL, /* no_alloc */ true });
            ggml_cgraph gf{};

            ggml_tensor * kin3d = ggml_new_tensor_3d(cpy_ctx, kv_self.k->type, n_embd, kv_ntok, n_layer);
            kin3d->data = (void *) inp;
            inp += ggml_nbytes(kin3d);

            ggml_tensor * vin3d = ggml_new_tensor_3d(cpy_ctx, kv_self.v->type, kv_ntok, n_embd, n_layer);
            vin3d->data = (void *) inp;
            inp += ggml_nbytes(vin3d);

            ggml_tensor * k3d = ggml_view_3d(cpy_ctx, kv_self.k,
                n_embd, kv_ntok, n_layer,
                elt_size*n_embd, elt_size*n_embd*n_ctx, 0);

            ggml_tensor * v3d = ggml_view_3d(cpy_ctx, kv_self.v,
                kv_ntok, n_embd, n_layer,
                elt_size*n_ctx, elt_size*n_ctx*n_embd, 0);

            ggml_build_forward_expand(&gf, ggml_cpy(cpy_ctx, kin3d, k3d));
            ggml_build_forward_expand(&gf, ggml_cpy(cpy_ctx, vin3d, v3d));
            ggml_graph_compute_helper(ctx->work_buffer, &gf, /*n_threads*/ 1);

            ggml_free(cpy_ctx);
        }

        ctx->kv_self.n = kv_ntok;
    }

    const size_t nread    = inp - src;
    const size_t max_size = llama_get_state_size(ctx);

    LLAMA_ASSERT(nread <= max_size);

    return nread;
}

static bool llama_load_session_file_internal(struct llama_context * ctx, const char * path_session, llama_token * tokens_out, size_t n_token_capacity, size_t * n_token_count_out) {
    llama_file file(path_session, "rb");

    // sanity checks
    {
        const uint32_t magic   = file.read_u32();
        const uint32_t version = file.read_u32();

        if (magic != LLAMA_SESSION_MAGIC || version != LLAMA_SESSION_VERSION) {
            LLAMA_LOG_ERROR("%s : unknown (magic, version) for session file: %08x, %08x\n", __func__, magic, version);
            return false;
        }

        llama_hparams session_hparams;
        file.read_raw(&session_hparams, sizeof(llama_hparams));

        if (session_hparams != ctx->model.hparams) {
            LLAMA_LOG_INFO("%s : model hparams didn't match from session file!\n", __func__);
            return false;
        }
    }

    // load the prompt
    {
        const uint32_t n_token_count = file.read_u32();

        if (n_token_count > n_token_capacity) {
            LLAMA_LOG_ERROR("%s : token count in session file exceeded capacity! %u > %zu\n", __func__, n_token_count, n_token_capacity);
            return false;
        }

        file.read_raw(tokens_out, sizeof(llama_token) * n_token_count);
        *n_token_count_out = n_token_count;
    }

    // restore the context state
    {
        const size_t n_state_size_cur = file.size - file.tell();
        const size_t n_state_size_max = llama_get_state_size(ctx);

        if (n_state_size_cur > n_state_size_max) {
            LLAMA_LOG_ERROR("%s : the state size in session file is too big! max %zu, got %zu\n", __func__, n_state_size_max, n_state_size_cur);
            return false;
        }

        std::vector<uint8_t> state_data(n_state_size_max);
        file.read_raw(state_data.data(), n_state_size_cur);

        llama_set_state_data(ctx, state_data.data());
    }

    return true;
}

bool llama_load_session_file(struct llama_context * ctx, const char * path_session, llama_token * tokens_out, size_t n_token_capacity, size_t * n_token_count_out) {
    try {
        return llama_load_session_file_internal(ctx, path_session, tokens_out, n_token_capacity, n_token_count_out);
    } catch (const std::exception & err) {
        LLAMA_LOG_ERROR("error loading session file: %s\n", err.what());
        return false;
    }
}

bool llama_save_session_file(struct llama_context * ctx, const char * path_session, const llama_token * tokens, size_t n_token_count) {
    llama_file file(path_session, "wb");

    file.write_u32(LLAMA_SESSION_MAGIC);
    file.write_u32(LLAMA_SESSION_VERSION);

    file.write_raw(&ctx->model.hparams, sizeof(llama_hparams));

    // save the prompt
    file.write_u32((uint32_t) n_token_count);
    file.write_raw(tokens, sizeof(llama_token) * n_token_count);

    // save the context state using stream saving
    llama_data_file_context data_ctx(&file);
    llama_copy_state_data_internal(ctx, &data_ctx);

    return true;
}

int llama_eval(
        struct llama_context * ctx,
           const llama_token * tokens,
                         int   n_tokens,
                         int   n_past,
                         int   n_threads) {
    if (!llama_eval_internal(*ctx, tokens, nullptr, n_tokens, n_past, n_threads, nullptr)) {
        LLAMA_LOG_ERROR("%s: failed to eval\n", __func__);
        return 1;
    }

    // get a more accurate load time, upon first eval
    // TODO: fix this
    if (!ctx->has_evaluated_once) {
        ctx->t_load_us = ggml_time_us() - ctx->t_start_us;
        ctx->has_evaluated_once = true;
    }

    return 0;
}


int llama_eval_embd(
            struct llama_context * ctx,
                     const float * embd,
                             int   n_tokens,
                             int   n_past,
                             int   n_threads) {
    if (!llama_eval_internal(*ctx, nullptr, embd, n_tokens, n_past, n_threads, nullptr)) {
        LLAMA_LOG_ERROR("%s: failed to eval\n", __func__);
        return 1;
    }

    // get a more accurate load time, upon first eval
    // TODO: fix this
    if (!ctx->has_evaluated_once) {
        ctx->t_load_us = ggml_time_us() - ctx->t_start_us;
        ctx->has_evaluated_once = true;
    }

    return 0;
}

int llama_eval_export(struct llama_context * ctx, const char * fname) {
    const int n_batch = 1;
    const int n_ctx   = 512 - n_batch;

    const std::vector<llama_token> tmp(n_batch, llama_token_bos());

    if (!llama_eval_internal(*ctx, tmp.data(), nullptr, tmp.size(), n_ctx, 1, fname)) {
        LLAMA_LOG_ERROR("%s: failed to eval\n", __func__);
        return 1;
    }

    return 0;
}

int llama_tokenize_with_model(
    const struct llama_model * model,
                  const char * text,
                 llama_token * tokens,
                         int   n_max_tokens,
                        bool   add_bos) {
    auto res = llama_tokenize(model->vocab, text, add_bos);

    if (n_max_tokens < (int) res.size()) {
        LLAMA_LOG_ERROR("%s: too many tokens\n", __func__);
        return -((int) res.size());
    }

    for (size_t i = 0; i < res.size(); i++) {
        tokens[i] = res[i];
    }

    return res.size();
}

int llama_tokenize(
        struct llama_context * ctx,
                  const char * text,
                 llama_token * tokens,
                         int   n_max_tokens,
                        bool   add_bos) {
    return llama_tokenize_with_model(&ctx->model, text, tokens, n_max_tokens, add_bos);
}

int llama_n_vocab_from_model(const struct llama_model * model) {
    return model->vocab.id_to_token.size();
}

int llama_n_ctx_from_model(const struct llama_model * model) {
    return model->hparams.n_ctx;
}

int llama_n_embd_from_model(const struct llama_model * model) {
    return model->hparams.n_embd;
}

int llama_n_vocab(const struct llama_context * ctx) {
    return ctx->model.vocab.id_to_token.size();
}

int llama_n_ctx(const struct llama_context * ctx) {
    return ctx->model.hparams.n_ctx;
}

int llama_n_embd(const struct llama_context * ctx) {
    return ctx->model.hparams.n_embd;
}

int llama_get_vocab_from_model(
        const struct llama_model * model,
        const char * * strings,
        float  * scores,
        int capacity) {
    int n = std::min(capacity, (int) model->vocab.id_to_token.size());
    for (int i = 0; i<n; ++i) {
        strings[i] = model->vocab.id_to_token[i].tok.c_str();
        scores[i]  = model->vocab.id_to_token[i].score;
    }
    return n;
}

int llama_get_vocab(
        const struct llama_context * ctx,
        const char * * strings,
        float  * scores,
        int capacity) {
    return llama_get_vocab_from_model(&ctx->model, strings, scores, capacity);
}

float * llama_get_logits(struct llama_context * ctx) {
    return ctx->logits.data();
}

float * llama_get_embeddings(struct llama_context * ctx) {
    return ctx->embedding.data();
}

const char * llama_token_to_str_with_model(const struct llama_model * model, llama_token token) {
    if (token >= llama_n_vocab_from_model(model)) {
        return nullptr;
    }

    return model->vocab.id_to_token[token].tok.c_str();
}

const char * llama_token_to_str(const struct llama_context * ctx, llama_token token) {
    return llama_token_to_str_with_model(&ctx->model, token);
}

llama_token llama_token_bos() {
    return 1;
}

llama_token llama_token_eos() {
    return 2;
}

llama_token llama_token_nl() {
    return 13;
}

struct llama_timings llama_get_timings(struct llama_context * ctx) {
    struct llama_timings result = {
        /*.t_start_ms  =*/ 1e-3 * ctx->t_start_us,
        /*.t_end_ms    =*/ 1.00 * ggml_time_ms(),
        /*.t_load_ms   =*/ 1e-3 * ctx->t_load_us,
        /*.t_sample_ms =*/ 1e-3 * ctx->t_sample_us,
        /*.t_p_eval_ms =*/ 1e-3 * ctx->t_p_eval_us,
        /*.t_eval_ms   =*/ 1e-3 * ctx->t_eval_us,

        /*.n_sample =*/ std::max(1, ctx->n_sample),
        /*.n_p_eval =*/ std::max(1, ctx->n_p_eval),
        /*.n_eval   =*/ std::max(1, ctx->n_eval),
    };

    return result;
}

void llama_print_timings(struct llama_context * ctx) {
    const llama_timings timings = llama_get_timings(ctx);

    LLAMA_LOG_INFO("\n");
    LLAMA_LOG_INFO("%s:        load time = %8.2f ms\n", __func__, timings.t_load_ms);
    LLAMA_LOG_INFO("%s:      sample time = %8.2f ms / %5d runs   (%8.2f ms per token, %8.2f tokens per second)\n",
            __func__, timings.t_sample_ms, timings.n_sample, timings.t_sample_ms / timings.n_sample, 1e3 / timings.t_sample_ms * timings.n_sample);
    LLAMA_LOG_INFO("%s: prompt eval time = %8.2f ms / %5d tokens (%8.2f ms per token, %8.2f tokens per second)\n",
            __func__, timings.t_p_eval_ms, timings.n_p_eval, timings.t_p_eval_ms / timings.n_p_eval, 1e3 / timings.t_p_eval_ms * timings.n_p_eval);
    LLAMA_LOG_INFO("%s:        eval time = %8.2f ms / %5d runs   (%8.2f ms per token, %8.2f tokens per second)\n",
            __func__, timings.t_eval_ms, timings.n_eval, timings.t_eval_ms / timings.n_eval, 1e3 / timings.t_eval_ms * timings.n_eval);
    LLAMA_LOG_INFO("%s:       total time = %8.2f ms\n", __func__, (timings.t_end_ms - timings.t_start_ms));
}

void llama_reset_timings(struct llama_context * ctx) {
    ctx->t_start_us = ggml_time_us();
    ctx->t_sample_us = ctx->n_sample = 0;
    ctx->t_eval_us   = ctx->n_eval   = 0;
    ctx->t_p_eval_us = ctx->n_p_eval = 0;
}

const char * llama_print_system_info(void) {
    static std::string s;

    s  = "";
    s += "AVX = "         + std::to_string(ggml_cpu_has_avx())         + " | ";
    s += "AVX2 = "        + std::to_string(ggml_cpu_has_avx2())        + " | ";
    s += "AVX512 = "      + std::to_string(ggml_cpu_has_avx512())      + " | ";
    s += "AVX512_VBMI = " + std::to_string(ggml_cpu_has_avx512_vbmi()) + " | ";
    s += "AVX512_VNNI = " + std::to_string(ggml_cpu_has_avx512_vnni()) + " | ";
    s += "FMA = "         + std::to_string(ggml_cpu_has_fma())         + " | ";
    s += "NEON = "        + std::to_string(ggml_cpu_has_neon())        + " | ";
    s += "ARM_FMA = "     + std::to_string(ggml_cpu_has_arm_fma())     + " | ";
    s += "F16C = "        + std::to_string(ggml_cpu_has_f16c())        + " | ";
    s += "FP16_VA = "     + std::to_string(ggml_cpu_has_fp16_va())     + " | ";
    s += "WASM_SIMD = "   + std::to_string(ggml_cpu_has_wasm_simd())   + " | ";
    s += "BLAS = "        + std::to_string(ggml_cpu_has_blas())        + " | ";
    s += "SSE3 = "        + std::to_string(ggml_cpu_has_sse3())        + " | ";
    s += "VSX = "         + std::to_string(ggml_cpu_has_vsx())         + " | ";

    return s.c_str();
}

// For internal test use
const std::vector<std::pair<std::string, struct ggml_tensor *>>& llama_internal_get_tensor_map(struct llama_context * ctx) {
    return ctx->model.tensors_by_name;
}


void llama_log_set(llama_log_callback log_callback, void * user_data) {
    g_state.log_callback = log_callback ? log_callback : llama_log_callback_default;
    g_state.log_callback_user_data = user_data;
}

#if defined(_MSC_VER) && !defined(vsnprintf)
#define vsnprintf _vsnprintf
#endif

static void llama_log_internal_v(llama_log_level level, const char * format, va_list args) {
    va_list args_copy;
    va_copy(args_copy, args);
    char buffer[128];
    int len = vsnprintf(buffer, 128, format, args);
    if (len < 128) {
        g_state.log_callback(level, buffer, g_state.log_callback_user_data);
    } else {
        char* buffer2 = new char[len+1];
        vsnprintf(buffer2, len+1, format, args_copy);
        buffer2[len] = 0;
        g_state.log_callback(level, buffer2, g_state.log_callback_user_data);
        delete[] buffer2;
    }
    va_end(args_copy);
}

static void llama_log_internal(llama_log_level level, const char * format, ...) {
    va_list args;
    va_start(args, format);
    llama_log_internal_v(level, format, args);
    va_end(args);
}

static void llama_log_callback_default(llama_log_level level, const char * text, void * user_data) {
    (void) level;
    (void) user_data;
    fputs(text, stderr);
    fflush(stderr);
}<|MERGE_RESOLUTION|>--- conflicted
+++ resolved
@@ -1845,15 +1845,7 @@
 #endif
 
 #ifdef GGML_USE_METAL
-<<<<<<< HEAD
-    if (lctx.ctx_metal && N == 1) {
-=======
     if (lctx.ctx_metal) {
-        // TODO: disabled until #2413 is resolved
-        //if (!ggml_metal_if_optimized(lctx.ctx_metal)) {
-        //    ggml_metal_graph_find_concurrency(lctx.ctx_metal, gf);
-        //}
->>>>>>> bf83bff6
         ggml_metal_set_n_cb     (lctx.ctx_metal, n_threads);
         ggml_metal_graph_compute(lctx.ctx_metal, gf);
         ggml_metal_get_tensor   (lctx.ctx_metal, res);
