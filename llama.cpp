--- conflicted
+++ resolved
@@ -350,14 +350,10 @@
     LLM_TENSOR_FFN_GATE,
     LLM_TENSOR_FFN_DOWN,
     LLM_TENSOR_FFN_UP,
-<<<<<<< HEAD
     LLM_TENSOR_FFN_ACT,
-    LLM_TENSOR_FFN_NORM,
-=======
     LLM_TENSOR_FFN_DOWN_EXP,
     LLM_TENSOR_FFN_GATE_EXP,
     LLM_TENSOR_FFN_UP_EXP,
->>>>>>> 328b83de
     LLM_TENSOR_ATTN_Q_NORM,
     LLM_TENSOR_ATTN_K_NORM,
 };
