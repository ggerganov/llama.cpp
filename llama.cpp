#define LLAMA_API_INTERNAL
//#define LLAMA_GGML_BACKEND_CUDA_TEST // for testing only - enables ggml-cuda through ggml-backend, disables partial offloading
#include "llama.h"

#include "unicode.h"

#include "ggml.h"
#include "ggml-alloc.h"
#include "ggml-backend.h"

#ifdef GGML_USE_CUBLAS
#  include "ggml-cuda.h"
#elif defined(GGML_USE_CLBLAST)
#  include "ggml-opencl.h"
#endif

#ifdef GGML_USE_METAL
#  include "ggml-metal.h"
#endif
#ifdef GGML_USE_MPI
#  include "ggml-mpi.h"
#endif
#ifndef QK_K
#  ifdef GGML_QKK_64
#    define QK_K 64
#  else
#    define QK_K 256
#  endif
#endif

#ifdef __has_include
    #if __has_include(<unistd.h>)
        #include <unistd.h>
        #if defined(_POSIX_MAPPED_FILES)
            #include <sys/mman.h>
            #include <fcntl.h>
        #endif
        #if defined(_POSIX_MEMLOCK_RANGE)
            #include <sys/resource.h>
        #endif
    #endif
#endif

#if defined(_WIN32)
    #define WIN32_LEAN_AND_MEAN
    #ifndef NOMINMAX
        #define NOMINMAX
    #endif
    #include <windows.h>
    #include <io.h>
#endif

#include <algorithm>
#include <array>
#include <cassert>
#include <cinttypes>
#include <climits>
#include <cmath>
#include <cstdarg>
#include <cstddef>
#include <cstdint>
#include <cstdio>
#include <cstring>
#include <ctime>
#include <forward_list>
#include <fstream>
#include <functional>
#include <initializer_list>
#include <map>
#include <memory>
#include <mutex>
#include <numeric>
#include <queue>
#include <random>
#include <regex>
#include <set>
#include <sstream>
#include <thread>
#include <type_traits>
#include <unordered_map>

#if defined(_MSC_VER)
#pragma warning(disable: 4244 4267) // possible loss of data
#endif

#ifdef __GNUC__
#ifdef __MINGW32__
#define LLAMA_ATTRIBUTE_FORMAT(...) __attribute__((format(gnu_printf, __VA_ARGS__)))
#else
#define LLAMA_ATTRIBUTE_FORMAT(...) __attribute__((format(printf, __VA_ARGS__)))
#endif
#else
#define LLAMA_ATTRIBUTE_FORMAT(...)
#endif

#define LLAMA_MAX_NODES   8192
#define LLAMA_MAX_EXPERTS 8

//
// logging
//

LLAMA_ATTRIBUTE_FORMAT(2, 3)
static void llama_log_internal        (ggml_log_level level, const char* format, ...);
static void llama_log_callback_default(ggml_log_level level, const char * text, void * user_data);

#define LLAMA_LOG_INFO(...)  llama_log_internal(GGML_LOG_LEVEL_INFO , __VA_ARGS__)
#define LLAMA_LOG_WARN(...)  llama_log_internal(GGML_LOG_LEVEL_WARN , __VA_ARGS__)
#define LLAMA_LOG_ERROR(...) llama_log_internal(GGML_LOG_LEVEL_ERROR, __VA_ARGS__)

//
// helpers
//

static size_t utf8_len(char src) {
    const size_t lookup[] = { 1, 1, 1, 1, 1, 1, 1, 1, 1, 1, 1, 1, 2, 2, 3, 4 };
    uint8_t highbits = static_cast<uint8_t>(src) >> 4;
    return lookup[highbits];
}

static void replace_all(std::string & s, const std::string & search, const std::string & replace) {
    std::string result;
    for (size_t pos = 0; ; pos += search.length()) {
        auto new_pos = s.find(search, pos);
        if (new_pos == std::string::npos) {
            result += s.substr(pos, s.size() - pos);
            break;
        }
        result += s.substr(pos, new_pos - pos) + replace;
        pos = new_pos;
    }
    s = std::move(result);
}

static bool is_float_close(float a, float b, float abs_tol) {
    // Check for non-negative tolerance
    if (abs_tol < 0.0) {
        throw std::invalid_argument("Tolerance must be non-negative");
    }

    // Exact equality check
    if (a == b) {
        return true;
    }

    // Check for infinities
    if (std::isinf(a) || std::isinf(b)) {
        return false;
    }

    // Regular comparison using the provided absolute tolerance
    return std::fabs(b - a) <= abs_tol;
}

#ifdef GGML_USE_CPU_HBM
#include <hbwmalloc.h>
#endif

static void zeros(std::ofstream & file, size_t n) {
    char zero = 0;
    for (size_t i = 0; i < n; ++i) {
        file.write(&zero, 1);
    }
}

LLAMA_ATTRIBUTE_FORMAT(1, 2)
static std::string format(const char * fmt, ...) {
    va_list ap;
    va_list ap2;
    va_start(ap, fmt);
    va_copy(ap2, ap);
    int size = vsnprintf(NULL, 0, fmt, ap);
    GGML_ASSERT(size >= 0 && size < INT_MAX); // NOLINT
    std::vector<char> buf(size + 1);
    int size2 = vsnprintf(buf.data(), size + 1, fmt, ap2);
    GGML_ASSERT(size2 == size);
    va_end(ap2);
    va_end(ap);
    return std::string(buf.data(), size);
}

//
// gguf constants (sync with gguf.py)
//

enum llm_arch {
    LLM_ARCH_LLAMA,
    LLM_ARCH_FALCON,
    LLM_ARCH_BAICHUAN,
    LLM_ARCH_GPT2,
    LLM_ARCH_GPTJ,
    LLM_ARCH_GPTNEOX,
    LLM_ARCH_MPT,
    LLM_ARCH_STARCODER,
    LLM_ARCH_PERSIMMON,
    LLM_ARCH_REFACT,
    LLM_ARCH_BLOOM,
    LLM_ARCH_STABLELM,
    LLM_ARCH_QWEN,
    LLM_ARCH_PHI2,
    LLM_ARCH_UNKNOWN,
};

static std::map<llm_arch, std::string> LLM_ARCH_NAMES = {
    { LLM_ARCH_LLAMA,           "llama"     },
    { LLM_ARCH_FALCON,          "falcon"    },
    { LLM_ARCH_GPT2,            "gpt2"      },
    { LLM_ARCH_GPTJ,            "gptj"      },
    { LLM_ARCH_GPTNEOX,         "gptneox"   },
    { LLM_ARCH_MPT,             "mpt"       },
    { LLM_ARCH_BAICHUAN,        "baichuan"  },
    { LLM_ARCH_STARCODER,       "starcoder" },
    { LLM_ARCH_PERSIMMON,       "persimmon" },
    { LLM_ARCH_REFACT,          "refact"    },
    { LLM_ARCH_BLOOM,           "bloom"     },
    { LLM_ARCH_STABLELM,        "stablelm"  },
    { LLM_ARCH_QWEN,            "qwen"      },
    { LLM_ARCH_PHI2,            "phi2"      },
};

enum llm_kv {
    LLM_KV_GENERAL_ARCHITECTURE,
    LLM_KV_GENERAL_QUANTIZATION_VERSION,
    LLM_KV_GENERAL_ALIGNMENT,
    LLM_KV_GENERAL_NAME,
    LLM_KV_GENERAL_AUTHOR,
    LLM_KV_GENERAL_URL,
    LLM_KV_GENERAL_DESCRIPTION,
    LLM_KV_GENERAL_LICENSE,
    LLM_KV_GENERAL_SOURCE_URL,
    LLM_KV_GENERAL_SOURCE_HF_REPO,

    LLM_KV_CONTEXT_LENGTH,
    LLM_KV_EMBEDDING_LENGTH,
    LLM_KV_BLOCK_COUNT,
    LLM_KV_FEED_FORWARD_LENGTH,
    LLM_KV_USE_PARALLEL_RESIDUAL,
    LLM_KV_TENSOR_DATA_LAYOUT,
    LLM_KV_EXPERT_COUNT,
    LLM_KV_EXPERT_USED_COUNT,

    LLM_KV_ATTENTION_HEAD_COUNT,
    LLM_KV_ATTENTION_HEAD_COUNT_KV,
    LLM_KV_ATTENTION_MAX_ALIBI_BIAS,
    LLM_KV_ATTENTION_CLAMP_KQV,
    LLM_KV_ATTENTION_LAYERNORM_EPS,
    LLM_KV_ATTENTION_LAYERNORM_RMS_EPS,

    LLM_KV_ROPE_DIMENSION_COUNT,
    LLM_KV_ROPE_FREQ_BASE,
    LLM_KV_ROPE_SCALE_LINEAR,
    LLM_KV_ROPE_SCALING_TYPE,
    LLM_KV_ROPE_SCALING_FACTOR,
    LLM_KV_ROPE_SCALING_ORIG_CTX_LEN,
    LLM_KV_ROPE_SCALING_FINETUNED,

    LLM_KV_TOKENIZER_MODEL,
    LLM_KV_TOKENIZER_LIST,
    LLM_KV_TOKENIZER_TOKEN_TYPE,
    LLM_KV_TOKENIZER_SCORES,
    LLM_KV_TOKENIZER_MERGES,
    LLM_KV_TOKENIZER_BOS_ID,
    LLM_KV_TOKENIZER_EOS_ID,
    LLM_KV_TOKENIZER_UNK_ID,
    LLM_KV_TOKENIZER_SEP_ID,
    LLM_KV_TOKENIZER_PAD_ID,
    LLM_KV_TOKENIZER_ADD_BOS,
    LLM_KV_TOKENIZER_ADD_EOS,
    LLM_KV_TOKENIZER_HF_JSON,
    LLM_KV_TOKENIZER_RWKV,
};

static std::map<llm_kv, std::string> LLM_KV_NAMES = {
    { LLM_KV_GENERAL_ARCHITECTURE,          "general.architecture"                  },
    { LLM_KV_GENERAL_QUANTIZATION_VERSION,  "general.quantization_version"          },
    { LLM_KV_GENERAL_ALIGNMENT,             "general.alignment"                     },
    { LLM_KV_GENERAL_NAME,                  "general.name"                          },
    { LLM_KV_GENERAL_AUTHOR,                "general.author"                        },
    { LLM_KV_GENERAL_URL,                   "general.url"                           },
    { LLM_KV_GENERAL_DESCRIPTION,           "general.description"                   },
    { LLM_KV_GENERAL_LICENSE,               "general.license"                       },
    { LLM_KV_GENERAL_SOURCE_URL,            "general.source.url"                    },
    { LLM_KV_GENERAL_SOURCE_HF_REPO,        "general.source.huggingface.repository" },

    { LLM_KV_CONTEXT_LENGTH,                "%s.context_length"        },
    { LLM_KV_EMBEDDING_LENGTH,              "%s.embedding_length"      },
    { LLM_KV_BLOCK_COUNT,                   "%s.block_count"           },
    { LLM_KV_FEED_FORWARD_LENGTH,           "%s.feed_forward_length"   },
    { LLM_KV_USE_PARALLEL_RESIDUAL,         "%s.use_parallel_residual" },
    { LLM_KV_TENSOR_DATA_LAYOUT,            "%s.tensor_data_layout"    },
    { LLM_KV_EXPERT_COUNT,                  "%s.expert_count"          },
    { LLM_KV_EXPERT_USED_COUNT,             "%s.expert_used_count"     },

    { LLM_KV_ATTENTION_HEAD_COUNT,          "%s.attention.head_count"             },
    { LLM_KV_ATTENTION_HEAD_COUNT_KV,       "%s.attention.head_count_kv"          },
    { LLM_KV_ATTENTION_MAX_ALIBI_BIAS,      "%s.attention.max_alibi_bias"         },
    { LLM_KV_ATTENTION_CLAMP_KQV,           "%s.attention.clamp_kqv"              },
    { LLM_KV_ATTENTION_LAYERNORM_EPS,       "%s.attention.layer_norm_epsilon"     },
    { LLM_KV_ATTENTION_LAYERNORM_RMS_EPS,   "%s.attention.layer_norm_rms_epsilon" },

    { LLM_KV_ROPE_DIMENSION_COUNT,          "%s.rope.dimension_count"                 },
    { LLM_KV_ROPE_FREQ_BASE,                "%s.rope.freq_base"                       },
    { LLM_KV_ROPE_SCALE_LINEAR,             "%s.rope.scale_linear"                    },
    { LLM_KV_ROPE_SCALING_TYPE,             "%s.rope.scaling.type"                    },
    { LLM_KV_ROPE_SCALING_FACTOR,           "%s.rope.scaling.factor"                  },
    { LLM_KV_ROPE_SCALING_ORIG_CTX_LEN,     "%s.rope.scaling.original_context_length" },
    { LLM_KV_ROPE_SCALING_FINETUNED,        "%s.rope.scaling.finetuned"               },

    { LLM_KV_TOKENIZER_MODEL,               "tokenizer.ggml.model"              },
    { LLM_KV_TOKENIZER_LIST,                "tokenizer.ggml.tokens"             },
    { LLM_KV_TOKENIZER_TOKEN_TYPE,          "tokenizer.ggml.token_type"         },
    { LLM_KV_TOKENIZER_SCORES,              "tokenizer.ggml.scores"             },
    { LLM_KV_TOKENIZER_MERGES,              "tokenizer.ggml.merges"             },
    { LLM_KV_TOKENIZER_BOS_ID,              "tokenizer.ggml.bos_token_id"       },
    { LLM_KV_TOKENIZER_EOS_ID,              "tokenizer.ggml.eos_token_id"       },
    { LLM_KV_TOKENIZER_UNK_ID,              "tokenizer.ggml.unknown_token_id"   },
    { LLM_KV_TOKENIZER_SEP_ID,              "tokenizer.ggml.seperator_token_id" },
    { LLM_KV_TOKENIZER_PAD_ID,              "tokenizer.ggml.padding_token_id"   },
    { LLM_KV_TOKENIZER_ADD_BOS,             "tokenizer.ggml.add_bos_token"      },
    { LLM_KV_TOKENIZER_ADD_EOS,             "tokenizer.ggml.add_eos_token"      },
    { LLM_KV_TOKENIZER_HF_JSON,             "tokenizer.huggingface.json"        },
    { LLM_KV_TOKENIZER_RWKV,                "tokenizer.rwkv.world"              },
};

struct LLM_KV {
    LLM_KV(llm_arch arch) : arch(arch) {}

    llm_arch arch;

    std::string operator()(llm_kv kv) const {
        return ::format(LLM_KV_NAMES[kv].c_str(), LLM_ARCH_NAMES[arch].c_str());
    }
};

enum llm_tensor {
    LLM_TENSOR_TOKEN_EMBD,
    LLM_TENSOR_TOKEN_EMBD_NORM,
    LLM_TENSOR_POS_EMBD,
    LLM_TENSOR_OUTPUT,
    LLM_TENSOR_OUTPUT_NORM,
    LLM_TENSOR_ROPE_FREQS,
    LLM_TENSOR_ATTN_Q,
    LLM_TENSOR_ATTN_K,
    LLM_TENSOR_ATTN_V,
    LLM_TENSOR_ATTN_QKV,
    LLM_TENSOR_ATTN_OUT,
    LLM_TENSOR_ATTN_NORM,
    LLM_TENSOR_ATTN_NORM_2,
    LLM_TENSOR_ATTN_ROT_EMBD,
    LLM_TENSOR_FFN_GATE_INP,
    LLM_TENSOR_FFN_NORM,
    LLM_TENSOR_FFN_GATE,
    LLM_TENSOR_FFN_DOWN,
    LLM_TENSOR_FFN_UP,
    LLM_TENSOR_FFN_ACT,
    LLM_TENSOR_FFN_DOWN_EXP,
    LLM_TENSOR_FFN_GATE_EXP,
    LLM_TENSOR_FFN_UP_EXP,
    LLM_TENSOR_ATTN_Q_NORM,
    LLM_TENSOR_ATTN_K_NORM,
};

static std::map<llm_arch, std::map<llm_tensor, std::string>> LLM_TENSOR_NAMES = {
    {
        LLM_ARCH_LLAMA,
        {
            { LLM_TENSOR_TOKEN_EMBD,      "token_embd" },
            { LLM_TENSOR_OUTPUT_NORM,     "output_norm" },
            { LLM_TENSOR_OUTPUT,          "output" },
            { LLM_TENSOR_ROPE_FREQS,      "rope_freqs" },
            { LLM_TENSOR_ATTN_NORM,       "blk.%d.attn_norm" },
            { LLM_TENSOR_ATTN_Q,          "blk.%d.attn_q" },
            { LLM_TENSOR_ATTN_K,          "blk.%d.attn_k" },
            { LLM_TENSOR_ATTN_V,          "blk.%d.attn_v" },
            { LLM_TENSOR_ATTN_OUT,        "blk.%d.attn_output" },
            { LLM_TENSOR_ATTN_ROT_EMBD,   "blk.%d.attn_rot_embd" },
            { LLM_TENSOR_FFN_GATE_INP,    "blk.%d.ffn_gate_inp" },
            { LLM_TENSOR_FFN_NORM,        "blk.%d.ffn_norm" },
            { LLM_TENSOR_FFN_GATE,        "blk.%d.ffn_gate" },
            { LLM_TENSOR_FFN_DOWN,        "blk.%d.ffn_down" },
            { LLM_TENSOR_FFN_UP,          "blk.%d.ffn_up" },
            { LLM_TENSOR_FFN_GATE_EXP,    "blk.%d.ffn_gate.%d" },
            { LLM_TENSOR_FFN_DOWN_EXP,    "blk.%d.ffn_down.%d" },
            { LLM_TENSOR_FFN_UP_EXP,      "blk.%d.ffn_up.%d" },
        },
    },
    {
        LLM_ARCH_BAICHUAN,
        {
            { LLM_TENSOR_TOKEN_EMBD,      "token_embd" },
            { LLM_TENSOR_OUTPUT_NORM,     "output_norm" },
            { LLM_TENSOR_OUTPUT,          "output" },
            { LLM_TENSOR_ROPE_FREQS,      "rope_freqs" },
            { LLM_TENSOR_ATTN_NORM,       "blk.%d.attn_norm" },
            { LLM_TENSOR_ATTN_Q,          "blk.%d.attn_q" },
            { LLM_TENSOR_ATTN_K,          "blk.%d.attn_k" },
            { LLM_TENSOR_ATTN_V,          "blk.%d.attn_v" },
            { LLM_TENSOR_ATTN_OUT,        "blk.%d.attn_output" },
            { LLM_TENSOR_ATTN_ROT_EMBD,   "blk.%d.attn_rot_embd" },
            { LLM_TENSOR_FFN_NORM,        "blk.%d.ffn_norm" },
            { LLM_TENSOR_FFN_GATE,        "blk.%d.ffn_gate" },
            { LLM_TENSOR_FFN_DOWN,        "blk.%d.ffn_down" },
            { LLM_TENSOR_FFN_UP,          "blk.%d.ffn_up" },
        },
    },
    {
        LLM_ARCH_FALCON,
        {
            { LLM_TENSOR_TOKEN_EMBD,      "token_embd" },
            { LLM_TENSOR_OUTPUT_NORM,     "output_norm" },
            { LLM_TENSOR_OUTPUT,          "output" },
            { LLM_TENSOR_ATTN_NORM,       "blk.%d.attn_norm" },
            { LLM_TENSOR_ATTN_NORM_2,     "blk.%d.attn_norm_2" },
            { LLM_TENSOR_ATTN_QKV,        "blk.%d.attn_qkv" },
            { LLM_TENSOR_ATTN_OUT,        "blk.%d.attn_output" },
            { LLM_TENSOR_FFN_DOWN,        "blk.%d.ffn_down" },
            { LLM_TENSOR_FFN_UP,          "blk.%d.ffn_up" },
        },
    },
    {
        LLM_ARCH_GPT2,
        {
            { LLM_TENSOR_TOKEN_EMBD,      "token_embd" },
        },
    },
    {
        LLM_ARCH_GPTJ,
        {
            { LLM_TENSOR_TOKEN_EMBD,      "token_embd" },
        },
    },
    {
        LLM_ARCH_GPTNEOX,
        {
            { LLM_TENSOR_TOKEN_EMBD,      "token_embd" },
            { LLM_TENSOR_OUTPUT_NORM,     "output_norm" },
            { LLM_TENSOR_OUTPUT,          "output" },
            { LLM_TENSOR_ATTN_NORM,       "blk.%d.attn_norm" },
            { LLM_TENSOR_ATTN_QKV,        "blk.%d.attn_qkv" },
            { LLM_TENSOR_ATTN_OUT,        "blk.%d.attn_output" },
            { LLM_TENSOR_FFN_NORM,        "blk.%d.ffn_norm" },
            { LLM_TENSOR_FFN_DOWN,        "blk.%d.ffn_down" },
            { LLM_TENSOR_FFN_UP,          "blk.%d.ffn_up" },
        },
    },
    {
        LLM_ARCH_PERSIMMON,
        {
            { LLM_TENSOR_TOKEN_EMBD,      "token_embd"},
            { LLM_TENSOR_OUTPUT_NORM,     "output_norm"},
            { LLM_TENSOR_OUTPUT,          "output"},
            { LLM_TENSOR_ATTN_NORM,       "blk.%d.attn_norm"},
            { LLM_TENSOR_ATTN_QKV,        "blk.%d.attn_qkv"},
            { LLM_TENSOR_ATTN_OUT,        "blk.%d.attn_output"},
            { LLM_TENSOR_ATTN_Q_NORM,     "blk.%d.attn_q_norm"},
            { LLM_TENSOR_ATTN_K_NORM,     "blk.%d.attn_k_norm"},
            { LLM_TENSOR_FFN_NORM,        "blk.%d.ffn_norm"},
            { LLM_TENSOR_FFN_DOWN,        "blk.%d.ffn_down"},
            { LLM_TENSOR_FFN_UP,          "blk.%d.ffn_up"},
            { LLM_TENSOR_ATTN_ROT_EMBD,   "blk.%d.attn_rot_embd"},
        },
    },
    {
        LLM_ARCH_MPT,
        {
            { LLM_TENSOR_TOKEN_EMBD,      "token_embd" },
            { LLM_TENSOR_OUTPUT_NORM,     "output_norm" },
            { LLM_TENSOR_OUTPUT,          "output" },
            { LLM_TENSOR_ATTN_NORM,       "blk.%d.attn_norm" },
            { LLM_TENSOR_FFN_NORM,        "blk.%d.ffn_norm" },
            { LLM_TENSOR_ATTN_QKV,        "blk.%d.attn_qkv" },
            { LLM_TENSOR_ATTN_OUT,        "blk.%d.attn_output" },
            { LLM_TENSOR_FFN_DOWN,        "blk.%d.ffn_down" },
            { LLM_TENSOR_FFN_UP,          "blk.%d.ffn_up" },
            { LLM_TENSOR_FFN_ACT,         "blk.%d.ffn.act" },
        },
    },
    {
        LLM_ARCH_STARCODER,
        {
            { LLM_TENSOR_TOKEN_EMBD,      "token_embd" },
            { LLM_TENSOR_POS_EMBD,        "position_embd" },
            { LLM_TENSOR_OUTPUT_NORM,     "output_norm" },
            { LLM_TENSOR_OUTPUT,          "output" },
            { LLM_TENSOR_ATTN_NORM,       "blk.%d.attn_norm" },
            { LLM_TENSOR_ATTN_QKV,        "blk.%d.attn_qkv" },
            { LLM_TENSOR_ATTN_OUT,        "blk.%d.attn_output" },
            { LLM_TENSOR_FFN_NORM,        "blk.%d.ffn_norm" },
            { LLM_TENSOR_FFN_UP,          "blk.%d.ffn_up" },
            { LLM_TENSOR_FFN_DOWN,        "blk.%d.ffn_down" },
        },
    },
    {
        LLM_ARCH_REFACT,
        {
            { LLM_TENSOR_TOKEN_EMBD,      "token_embd" },
            { LLM_TENSOR_OUTPUT_NORM,     "output_norm" },
            { LLM_TENSOR_OUTPUT,          "output" },
            { LLM_TENSOR_ATTN_NORM,       "blk.%d.attn_norm" },
            { LLM_TENSOR_ATTN_Q,          "blk.%d.attn_q" },
            { LLM_TENSOR_ATTN_K,          "blk.%d.attn_k" },
            { LLM_TENSOR_ATTN_V,          "blk.%d.attn_v" },
            { LLM_TENSOR_ATTN_OUT,        "blk.%d.attn_output" },
            { LLM_TENSOR_FFN_NORM,        "blk.%d.ffn_norm" },
            { LLM_TENSOR_FFN_GATE,        "blk.%d.ffn_gate" },
            { LLM_TENSOR_FFN_DOWN,        "blk.%d.ffn_down" },
            { LLM_TENSOR_FFN_UP,          "blk.%d.ffn_up" },
        },
    },
    {
        LLM_ARCH_BLOOM,
        {
            { LLM_TENSOR_TOKEN_EMBD,      "token_embd" },
            { LLM_TENSOR_TOKEN_EMBD_NORM, "token_embd_norm" },
            { LLM_TENSOR_OUTPUT_NORM,     "output_norm" },
            { LLM_TENSOR_OUTPUT,          "output" },
            { LLM_TENSOR_ATTN_NORM,       "blk.%d.attn_norm" },
            { LLM_TENSOR_ATTN_QKV,        "blk.%d.attn_qkv" },
            { LLM_TENSOR_ATTN_OUT,        "blk.%d.attn_output" },
            { LLM_TENSOR_FFN_NORM,        "blk.%d.ffn_norm" },
            { LLM_TENSOR_FFN_UP,          "blk.%d.ffn_up" },
            { LLM_TENSOR_FFN_DOWN,        "blk.%d.ffn_down" },
        },
    },
    {
        LLM_ARCH_STABLELM,
        {
            { LLM_TENSOR_TOKEN_EMBD,      "token_embd" },
            { LLM_TENSOR_OUTPUT_NORM,     "output_norm" },
            { LLM_TENSOR_OUTPUT,          "output" },
            { LLM_TENSOR_ROPE_FREQS,      "rope_freqs" },
            { LLM_TENSOR_ATTN_NORM,       "blk.%d.attn_norm" },
            { LLM_TENSOR_ATTN_Q,          "blk.%d.attn_q" },
            { LLM_TENSOR_ATTN_K,          "blk.%d.attn_k" },
            { LLM_TENSOR_ATTN_V,          "blk.%d.attn_v" },
            { LLM_TENSOR_ATTN_OUT,        "blk.%d.attn_output" },
            { LLM_TENSOR_FFN_NORM,        "blk.%d.ffn_norm" },
            { LLM_TENSOR_FFN_GATE,        "blk.%d.ffn_gate" },
            { LLM_TENSOR_FFN_DOWN,        "blk.%d.ffn_down" },
            { LLM_TENSOR_FFN_UP,          "blk.%d.ffn_up" },
        },
    },
    {
        LLM_ARCH_QWEN,
        {
            { LLM_TENSOR_TOKEN_EMBD,      "token_embd" },
            { LLM_TENSOR_OUTPUT_NORM,     "output_norm" },
            { LLM_TENSOR_OUTPUT,          "output" },
            { LLM_TENSOR_ROPE_FREQS,      "rope_freqs" },
            { LLM_TENSOR_ATTN_NORM,       "blk.%d.attn_norm" },
            { LLM_TENSOR_ATTN_QKV,        "blk.%d.attn_qkv" },
            { LLM_TENSOR_ATTN_OUT,        "blk.%d.attn_output" },
            { LLM_TENSOR_FFN_NORM,        "blk.%d.ffn_norm" },
            { LLM_TENSOR_FFN_GATE,        "blk.%d.ffn_gate" },
            { LLM_TENSOR_FFN_DOWN,        "blk.%d.ffn_down" },
            { LLM_TENSOR_FFN_UP,          "blk.%d.ffn_up" },
        },
    },
    {
        LLM_ARCH_PHI2,
        {
            { LLM_TENSOR_TOKEN_EMBD,      "token_embd" },
            { LLM_TENSOR_OUTPUT_NORM,     "output_norm" },
            { LLM_TENSOR_OUTPUT,          "output" },
            { LLM_TENSOR_ATTN_NORM,       "blk.%d.attn_norm" },
            { LLM_TENSOR_ATTN_QKV,        "blk.%d.attn_qkv" },
            { LLM_TENSOR_ATTN_OUT,        "blk.%d.attn_output" },
            { LLM_TENSOR_FFN_DOWN,        "blk.%d.ffn_down" },
            { LLM_TENSOR_FFN_UP,          "blk.%d.ffn_up" },
        },
    },

    {
        LLM_ARCH_UNKNOWN,
        {
            { LLM_TENSOR_TOKEN_EMBD,      "token_embd" },
        },
    },
};

static llm_arch llm_arch_from_string(const std::string & name) {
    for (const auto & kv : LLM_ARCH_NAMES) { // NOLINT
        if (kv.second == name) {
            return kv.first;
        }
    }

    return LLM_ARCH_UNKNOWN;
}

// helper to handle gguf constants
// usage:
//
//   const auto tn = LLM_TN(LLM_ARCH_LLAMA);
//
//   std::string name = tn(LLM_TENSOR_OUTPUT);                     -> "output"
//   std::string name = tn(LLM_TENSOR_TOKEN_EMBD, "bias");         -> "token_embd.bias"
//   std::string name = tn(LLM_TENSOR_ATTN_NORM, "weight", 3);     -> "blk.3.attn_norm.weight"
//
struct LLM_TN {
    LLM_TN(llm_arch arch) : arch(arch) {}

    llm_arch arch;

    std::string operator()(llm_tensor tensor) const {
        return LLM_TENSOR_NAMES[arch].at(tensor);
    }

    std::string operator()(llm_tensor tensor, const std::string & suffix) const {
        return LLM_TENSOR_NAMES[arch].at(tensor) + "." + suffix;
    }

    std::string operator()(llm_tensor tensor, int bid) const {
        return ::format(LLM_TENSOR_NAMES[arch].at(tensor).c_str(), bid);
    }

    std::string operator()(llm_tensor tensor, const std::string & suffix, int bid) const {
        return ::format(LLM_TENSOR_NAMES[arch].at(tensor).c_str(), bid) + "." + suffix;
    }

    std::string operator()(llm_tensor tensor, const std::string & suffix, int bid, int xid) const {
        return ::format(LLM_TENSOR_NAMES[arch].at(tensor).c_str(), bid, xid) + "." + suffix;
    }
};

//
// gguf helpers
//

static std::map<int8_t, std::string> LLAMA_ROPE_SCALING_TYPES = {
    { LLAMA_ROPE_SCALING_NONE,   "none"   },
    { LLAMA_ROPE_SCALING_LINEAR, "linear" },
    { LLAMA_ROPE_SCALING_YARN,   "yarn"   },
};

static int8_t llama_rope_scaling_type_from_string(const std::string & name) {
    for (const auto & kv : LLAMA_ROPE_SCALING_TYPES) {
        if (kv.second == name) {
            return kv.first;
        }
    }

    return LLAMA_ROPE_SCALING_UNSPECIFIED;
}

static std::string gguf_data_to_str(enum gguf_type type, const void * data, int i) {
    switch (type) {
        case GGUF_TYPE_UINT8:   return std::to_string(((const uint8_t  *)data)[i]);
        case GGUF_TYPE_INT8:    return std::to_string(((const int8_t   *)data)[i]);
        case GGUF_TYPE_UINT16:  return std::to_string(((const uint16_t *)data)[i]);
        case GGUF_TYPE_INT16:   return std::to_string(((const int16_t  *)data)[i]);
        case GGUF_TYPE_UINT32:  return std::to_string(((const uint32_t *)data)[i]);
        case GGUF_TYPE_INT32:   return std::to_string(((const int32_t  *)data)[i]);
        case GGUF_TYPE_UINT64:  return std::to_string(((const uint64_t *)data)[i]);
        case GGUF_TYPE_INT64:   return std::to_string(((const int64_t  *)data)[i]);
        case GGUF_TYPE_FLOAT32: return std::to_string(((const float    *)data)[i]);
        case GGUF_TYPE_FLOAT64: return std::to_string(((const double   *)data)[i]);
        case GGUF_TYPE_BOOL:    return ((const bool *)data)[i] ? "true" : "false";
        default:                return format("unknown type %d", type);
    }
}

static std::string gguf_kv_to_str(const struct gguf_context * ctx_gguf, int i) {
    const enum gguf_type type = gguf_get_kv_type(ctx_gguf, i);

    switch (type) {
        case GGUF_TYPE_STRING:
            return gguf_get_val_str(ctx_gguf, i);
        case GGUF_TYPE_ARRAY:
            {
                const enum gguf_type arr_type = gguf_get_arr_type(ctx_gguf, i);
                int arr_n = gguf_get_arr_n(ctx_gguf, i);
                const void * data = gguf_get_arr_data(ctx_gguf, i);
                std::stringstream ss;
                ss << "[";
                for (int j = 0; j < arr_n; j++) {
                    if (arr_type == GGUF_TYPE_STRING) {
                        std::string val = gguf_get_arr_str(ctx_gguf, i, j);
                        // escape quotes
                        replace_all(val, "\\", "\\\\");
                        replace_all(val, "\"", "\\\"");
                        ss << '"' << val << '"';
                    } else if (arr_type == GGUF_TYPE_ARRAY) {
                        ss << "???";
                    } else {
                        ss << gguf_data_to_str(arr_type, data, j);
                    }
                    if (j < arr_n - 1) {
                        ss << ", ";
                    }
                }
                ss << "]";
                return ss.str();
            }
        default:
            return gguf_data_to_str(type, gguf_get_val_data(ctx_gguf, i), 0);
    }
}

//
// ggml helpers
//

static void ggml_graph_compute_helper(std::vector<uint8_t> & buf, ggml_cgraph * graph, int n_threads) {
    struct ggml_cplan plan = ggml_graph_plan(graph, n_threads);

    if (plan.work_size > 0) {
        buf.resize(plan.work_size);
        plan.work_data = buf.data();
    }

    ggml_graph_compute(graph, &plan);
}

//
// llama helpers
//

#if defined(_WIN32)
static std::string llama_format_win_err(DWORD err) {
    LPSTR buf;
    size_t size = FormatMessageA(FORMAT_MESSAGE_ALLOCATE_BUFFER | FORMAT_MESSAGE_FROM_SYSTEM | FORMAT_MESSAGE_IGNORE_INSERTS,
                                 NULL, err, MAKELANGID(LANG_NEUTRAL, SUBLANG_DEFAULT), (LPSTR)&buf, 0, NULL);
    if (!size) {
        return "FormatMessageA failed";
    }
    std::string ret(buf, size);
    LocalFree(buf);
    return ret;
}
#endif

template <typename T>
struct no_init {
    T value;
    no_init() { /* do nothing */ }
};

struct llama_file {
    // use FILE * so we don't have to re-open the file to mmap
    FILE * fp;
    size_t size;

    llama_file(const char * fname, const char * mode) {
        fp = std::fopen(fname, mode);
        if (fp == NULL) {
            throw std::runtime_error(format("failed to open %s: %s", fname, strerror(errno)));
        }
        seek(0, SEEK_END);
        size = tell();
        seek(0, SEEK_SET);
    }

    size_t tell() const {
#ifdef _WIN32
        __int64 ret = _ftelli64(fp);
#else
        long ret = std::ftell(fp);
#endif
        GGML_ASSERT(ret != -1); // this really shouldn't fail
        return (size_t) ret;
    }

    void seek(size_t offset, int whence) const {
#ifdef _WIN32
        int ret = _fseeki64(fp, (__int64) offset, whence);
#else
        int ret = std::fseek(fp, (long) offset, whence);
#endif
        GGML_ASSERT(ret == 0); // same
    }

    void read_raw(void * ptr, size_t len) const {
        if (len == 0) {
            return;
        }
        errno = 0;
        std::size_t ret = std::fread(ptr, len, 1, fp);
        if (ferror(fp)) {
            throw std::runtime_error(format("read error: %s", strerror(errno)));
        }
        if (ret != 1) {
            throw std::runtime_error(std::string("unexpectedly reached end of file"));
        }
    }

    uint32_t read_u32() const {
        uint32_t ret;
        read_raw(&ret, sizeof(ret));
        return ret;
    }

    void write_raw(const void * ptr, size_t len) const {
        if (len == 0) {
            return;
        }
        errno = 0;
        size_t ret = std::fwrite(ptr, len, 1, fp);
        if (ret != 1) {
            throw std::runtime_error(format("write error: %s", strerror(errno)));
        }
    }

    void write_u32(std::uint32_t val) const {
        write_raw(&val, sizeof(val));
    }

    ~llama_file() {
        if (fp) {
            std::fclose(fp);
        }
    }
};

struct llama_mmap {
    void * addr;
    size_t size;

    llama_mmap(const llama_mmap &) = delete;

#ifdef _POSIX_MAPPED_FILES
    static constexpr bool SUPPORTED = true;

    // list of mapped fragments (first_offset, last_offset)
    std::vector<std::pair<size_t, size_t>> mapped_fragments;

    llama_mmap(struct llama_file * file, size_t prefetch = (size_t) -1 /* -1 = max value */, bool numa = false) {
        size = file->size;
        int fd = fileno(file->fp);
        int flags = MAP_SHARED;
        // prefetch/readahead impairs performance on NUMA systems
        if (numa) { prefetch = 0; }
#ifdef __linux__
        // advise the kernel to read the file sequentially (increases readahead)
        if (posix_fadvise(fd, 0, 0, POSIX_FADV_SEQUENTIAL)) {
            LLAMA_LOG_WARN("warning: posix_fadvise(.., POSIX_FADV_SEQUENTIAL) failed: %s\n",
                    strerror(errno));
        }
        if (prefetch) { flags |= MAP_POPULATE; }
#endif
        addr = mmap(NULL, file->size, PROT_READ, flags, fd, 0);
        if (addr == MAP_FAILED) { // NOLINT
            throw std::runtime_error(format("mmap failed: %s", strerror(errno)));
        }

        if (prefetch > 0) {
            // advise the kernel to preload the mapped memory
            if (posix_madvise(addr, std::min(file->size, prefetch), POSIX_MADV_WILLNEED)) {
                LLAMA_LOG_WARN("warning: posix_madvise(.., POSIX_MADV_WILLNEED) failed: %s\n",
                        strerror(errno));
            }
        }
        if (numa) {
            // advise the kernel not to use readahead
            // (because the next page might not belong on the same node)
            if (posix_madvise(addr, file->size, POSIX_MADV_RANDOM)) {
                LLAMA_LOG_WARN("warning: posix_madvise(.., POSIX_MADV_RANDOM) failed: %s\n",
                        strerror(errno));
            }
        }

        // initialize list of mapped_fragments
        mapped_fragments.emplace_back(0, file->size);
    }

    static void align_range(size_t * first, size_t * last, size_t page_size) {
        // align first to the next page
        size_t offset_in_page = *first & (page_size - 1);
        size_t offset_to_page = offset_in_page == 0 ? 0 : page_size - offset_in_page;
        *first += offset_to_page;

        // align last to the previous page
        *last = *last & ~(page_size - 1);

        if (*last <= *first) {
            *last = *first;
        }
    }

    // partially unmap the file in the range [first, last)
    void unmap_fragment(size_t first, size_t last) {
        // note: this function must not be called multiple times with overlapping ranges
        // otherwise, there is a risk of invalidating addresses that have been repurposed for other mappings
        int page_size = sysconf(_SC_PAGESIZE);
        align_range(&first, &last, page_size);
        size_t len = last - first;

        if (len == 0) {
            return;
        }

        GGML_ASSERT(first % page_size == 0);
        GGML_ASSERT(last % page_size == 0);
        GGML_ASSERT(last > first);

        void * next_page_start = (uint8_t *) addr + first;

        // unmap the range
        if (munmap(next_page_start, len)) {
            LLAMA_LOG_WARN("warning: munmap failed: %s\n", strerror(errno));
        }

        // update the list of mapped fragments to avoid unmapping the same range again in the destructor
        std::vector<std::pair<size_t, size_t>> new_mapped_fragments;
        for (const auto & frag : mapped_fragments) {
            if (frag.first < first && frag.second > last) {
                // the range is in the middle of the fragment, split it
                new_mapped_fragments.emplace_back(frag.first, first);
                new_mapped_fragments.emplace_back(last, frag.second);
            } else if (frag.first < first && frag.second > first) {
                // the range starts in the middle of the fragment
                new_mapped_fragments.emplace_back(frag.first, first);
            } else if (frag.first < last && frag.second > last) {
                // the range ends in the middle of the fragment
                new_mapped_fragments.emplace_back(last, frag.second);
            } else if (frag.first >= first && frag.second <= last) {
                // the range covers the entire fragment
            } else {
                // the range is outside the fragment
                new_mapped_fragments.push_back(frag);
            }
        }
        mapped_fragments = std::move(new_mapped_fragments);
    }

    ~llama_mmap() {
        for (const auto & frag : mapped_fragments) {
            if (munmap((char *) addr + frag.first, frag.second - frag.first)) {
                LLAMA_LOG_WARN("warning: munmap failed: %s\n", strerror(errno));
            }
        }
    }
#elif defined(_WIN32)
    static constexpr bool SUPPORTED = true;

    llama_mmap(struct llama_file * file, bool prefetch = true, bool numa = false) {
        (void) numa;

        size = file->size;

        HANDLE hFile = (HANDLE) _get_osfhandle(_fileno(file->fp));

        HANDLE hMapping = CreateFileMappingA(hFile, NULL, PAGE_READONLY, 0, 0, NULL);
        DWORD error = GetLastError();

        if (hMapping == NULL) {
            throw std::runtime_error(format("CreateFileMappingA failed: %s", llama_format_win_err(error).c_str()));
        }

        addr = MapViewOfFile(hMapping, FILE_MAP_READ, 0, 0, 0);
        error = GetLastError();
        CloseHandle(hMapping);

        if (addr == NULL) {
            throw std::runtime_error(format("MapViewOfFile failed: %s", llama_format_win_err(error).c_str()));
        }

        if (prefetch) {
            // PrefetchVirtualMemory is only present on Windows 8 and above, so we dynamically load it
            BOOL (WINAPI *pPrefetchVirtualMemory) (HANDLE, ULONG_PTR, PWIN32_MEMORY_RANGE_ENTRY, ULONG);
            HMODULE hKernel32 = GetModuleHandleW(L"kernel32.dll");

            // may fail on pre-Windows 8 systems
            pPrefetchVirtualMemory = reinterpret_cast<decltype(pPrefetchVirtualMemory)> (GetProcAddress(hKernel32, "PrefetchVirtualMemory"));

            if (pPrefetchVirtualMemory) {
                // advise the kernel to preload the mapped memory
                WIN32_MEMORY_RANGE_ENTRY range;
                range.VirtualAddress = addr;
                range.NumberOfBytes = (SIZE_T)size;
                if (!pPrefetchVirtualMemory(GetCurrentProcess(), 1, &range, 0)) {
                    fprintf(stderr, "warning: PrefetchVirtualMemory failed: %s\n",
                            llama_format_win_err(GetLastError()).c_str());
                }
            }
        }
    }

    void unmap_fragment(size_t first, size_t last) {
        // not supported
        GGML_UNUSED(first);
        GGML_UNUSED(last);
    }

    ~llama_mmap() {
        if (!UnmapViewOfFile(addr)) {
            fprintf(stderr, "warning: UnmapViewOfFile failed: %s\n",
                    llama_format_win_err(GetLastError()).c_str());
        }
    }
#else
    static constexpr bool SUPPORTED = false;

    llama_mmap(struct llama_file * file, bool prefetch = true, bool numa = false) {
        (void) file;
        (void) prefetch;
        (void) numa;

        throw std::runtime_error(std::string("mmap not supported"));
    }

    void unmap(size_t offset, size_t len) {
        (void) offset;
        (void) len;

        throw std::runtime_error(std::string("mmap not supported"));
    }
#endif
};

// Represents some region of memory being locked using mlock or VirtualLock;
// will automatically unlock on destruction.
struct llama_mlock {
    void * addr = NULL;
    size_t size = 0;

    bool failed_already = false;

    llama_mlock() {}
    llama_mlock(const llama_mlock &) = delete;

    ~llama_mlock() {
        if (size) {
            raw_unlock(addr, size);
        }
    }

    void init(void * ptr) {
        GGML_ASSERT(addr == NULL && size == 0); // NOLINT
        addr = ptr;
    }

    void grow_to(size_t target_size) {
        GGML_ASSERT(addr);
        if (failed_already) {
            return;
        }
        size_t granularity = lock_granularity();
        target_size = (target_size + granularity - 1) & ~(granularity - 1);
        if (target_size > size) {
            if (raw_lock((uint8_t *) addr + size, target_size - size)) {
                size = target_size;
            } else {
                failed_already = true;
            }
        }
    }

#ifdef _POSIX_MEMLOCK_RANGE
    static constexpr bool SUPPORTED = true;

    static size_t lock_granularity() {
        return (size_t) sysconf(_SC_PAGESIZE);
    }

    #ifdef __APPLE__
        #define MLOCK_SUGGESTION \
            "Try increasing the sysctl values 'vm.user_wire_limit' and 'vm.global_user_wire_limit' and/or " \
            "decreasing 'vm.global_no_user_wire_amount'.  Also try increasing RLIMIT_MLOCK (ulimit -l).\n"
    #else
        #define MLOCK_SUGGESTION \
            "Try increasing RLIMIT_MLOCK ('ulimit -l' as root).\n"
    #endif

    bool raw_lock(const void * addr, size_t size) const {
        if (!mlock(addr, size)) {
            return true;
        }

        char* errmsg = std::strerror(errno);
        bool suggest = (errno == ENOMEM);

        // Check if the resource limit is fine after all
        struct rlimit lock_limit;
        if (suggest && getrlimit(RLIMIT_MEMLOCK, &lock_limit)) {
            suggest = false;
        }
        if (suggest && (lock_limit.rlim_max > lock_limit.rlim_cur + size)) {
            suggest = false;
        }

        fprintf(stderr, "warning: failed to mlock %zu-byte buffer (after previously locking %zu bytes): %s\n%s",
                size, this->size, errmsg, suggest ? MLOCK_SUGGESTION : "");
        return false;
    }

    #undef MLOCK_SUGGESTION

    static void raw_unlock(void * addr, size_t size) {
        if (munlock(addr, size)) {
            fprintf(stderr, "warning: failed to munlock buffer: %s\n", std::strerror(errno));
        }
    }
#elif defined(_WIN32)
    static constexpr bool SUPPORTED = true;

    static size_t lock_granularity() {
        SYSTEM_INFO si;
        GetSystemInfo(&si);
        return (size_t) si.dwPageSize;
    }

    bool raw_lock(void * ptr, size_t len) const {
        for (int tries = 1; ; tries++) {
            if (VirtualLock(ptr, len)) {
                return true;
            }
            if (tries == 2) {
                fprintf(stderr, "warning: failed to VirtualLock %zu-byte buffer (after previously locking %zu bytes): %s\n",
                    len, size, llama_format_win_err(GetLastError()).c_str());
                return false;
            }

            // It failed but this was only the first try; increase the working
            // set size and try again.
            SIZE_T min_ws_size, max_ws_size;
            if (!GetProcessWorkingSetSize(GetCurrentProcess(), &min_ws_size, &max_ws_size)) {
                fprintf(stderr, "warning: GetProcessWorkingSetSize failed: %s\n",
                        llama_format_win_err(GetLastError()).c_str());
                return false;
            }
            // Per MSDN: "The maximum number of pages that a process can lock
            // is equal to the number of pages in its minimum working set minus
            // a small overhead."
            // Hopefully a megabyte is enough overhead:
            size_t increment = len + 1048576;
            // The minimum must be <= the maximum, so we need to increase both:
            min_ws_size += increment;
            max_ws_size += increment;
            if (!SetProcessWorkingSetSize(GetCurrentProcess(), min_ws_size, max_ws_size)) {
                fprintf(stderr, "warning: SetProcessWorkingSetSize failed: %s\n",
                        llama_format_win_err(GetLastError()).c_str());
                return false;
            }
        }
    }

    static void raw_unlock(void * ptr, size_t len) {
        if (!VirtualUnlock(ptr, len)) {
            fprintf(stderr, "warning: failed to VirtualUnlock buffer: %s\n",
                    llama_format_win_err(GetLastError()).c_str());
        }
    }
#else
    static constexpr bool SUPPORTED = false;

    static size_t lock_granularity() {
        return (size_t) 65536;
    }

    bool raw_lock(const void * addr, size_t len) const {
        fprintf(stderr, "warning: mlock not supported on this system\n");
        return false;
    }

    static void raw_unlock(const void * addr, size_t len) {}
#endif
};

typedef void (*offload_func_t)(struct ggml_tensor * tensor);

static void ggml_offload_nop(struct ggml_tensor * tensor) {
    (void) tensor;
}

static std::string llama_token_to_piece(const struct llama_context * ctx, llama_token token) {
    std::vector<char> result(8, 0);
    const int n_tokens = llama_token_to_piece(llama_get_model(ctx), token, result.data(), result.size());
    if (n_tokens < 0) {
        result.resize(-n_tokens);
        int check = llama_token_to_piece(llama_get_model(ctx), token, result.data(), result.size());
        GGML_ASSERT(check == -n_tokens);
    }
    else {
        result.resize(n_tokens);
    }

    return std::string(result.data(), result.size());
}

static ggml_backend_buffer_type_t llama_default_buffer_type(int n_gpu_layers) {
#ifdef GGML_USE_METAL
    if (n_gpu_layers > 0) {
        return ggml_backend_metal_buffer_type();
    }
#elif defined(GGML_USE_CUBLAS) && defined(LLAMA_GGML_BACKEND_CUDA_TEST)
    if (n_gpu_layers > 0) {
        return ggml_backend_cuda_buffer_type(0);
    }
#elif defined(GGML_USE_CUBLAS)
    return ggml_backend_cuda_host_buffer_type();
#elif defined(GGML_USE_CPU_HBM)
    return ggml_backend_cpu_hbm_buffer_type();
#endif

    return ggml_backend_cpu_buffer_type();

    GGML_UNUSED(n_gpu_layers);
}

//
// globals
//

struct llama_state {
    llama_state() {
#ifdef GGML_USE_METAL
        ggml_metal_log_set_callback(log_callback, log_callback_user_data);
#endif
    }

    // We save the log callback globally
    ggml_log_callback log_callback = llama_log_callback_default;
    void * log_callback_user_data = nullptr;
};

static llama_state g_state;

// available llama models
enum e_model {
    MODEL_UNKNOWN,
    MODEL_1B,
    MODEL_3B,
    MODEL_7B,
    MODEL_8B,
    MODEL_13B,
    MODEL_15B,
    MODEL_30B,
    MODEL_34B,
    MODEL_40B,
    MODEL_65B,
    MODEL_70B,
};

static const size_t kiB = 1024;
static const size_t MiB = 1024*kiB;
static const size_t GiB = 1024*MiB;

struct llama_hparams {
    bool     vocab_only;
    uint32_t n_vocab;
    uint32_t n_ctx_train; // context size the model was trained on
    uint32_t n_embd;
    uint32_t n_head;
    uint32_t n_head_kv;
    uint32_t n_layer;
    uint32_t n_rot;
    uint32_t n_ff;
    uint32_t n_expert = 0;
    uint32_t n_expert_used = 0;

    float f_norm_eps;
    float f_norm_rms_eps;

    float    rope_freq_base_train;
    float    rope_freq_scale_train;
    uint32_t n_yarn_orig_ctx;
    int8_t   rope_scaling_type_train : 3;
    bool     rope_finetuned : 1;

    float f_clamp_kqv;
    float f_max_alibi_bias;

    bool use_awq;

    bool operator!=(const llama_hparams & other) const {
        if (this->vocab_only    != other.vocab_only)    return true;
        if (this->n_vocab       != other.n_vocab)       return true;
        if (this->n_ctx_train   != other.n_ctx_train)   return true;
        if (this->n_embd        != other.n_embd)        return true;
        if (this->n_head        != other.n_head)        return true;
        if (this->n_head_kv     != other.n_head_kv)     return true;
        if (this->n_layer       != other.n_layer)       return true;
        if (this->n_rot         != other.n_rot)         return true;
        if (this->n_ff          != other.n_ff)          return true;
        if (this->n_expert      != other.n_expert)      return true;
        if (this->n_expert_used != other.n_expert_used) return true;

        if (this->rope_finetuned  != other.rope_finetuned)  return true;
        if (this->n_yarn_orig_ctx != other.n_yarn_orig_ctx) return true;

        const float EPSILON = 1e-9;

        if (!is_float_close(this->f_norm_eps,            other.f_norm_eps,            EPSILON)) return true;
        if (!is_float_close(this->f_norm_rms_eps,        other.f_norm_rms_eps,        EPSILON)) return true;
        if (!is_float_close(this->rope_freq_base_train,  other.rope_freq_base_train,  EPSILON)) return true;
        if (!is_float_close(this->rope_freq_scale_train, other.rope_freq_scale_train, EPSILON)) return true;

        return false;
    }

    uint32_t n_gqa() const {
        return n_head/n_head_kv;
    }

    uint32_t n_embd_head() const {
        return n_embd/n_head;
    }

    uint32_t n_embd_gqa() const {
        return n_embd/n_gqa();
    }
};

struct llama_cparams {
    uint32_t n_ctx;       // context size used during inference
    uint32_t n_batch;
    uint32_t n_threads;       // number of threads to use for generation
    uint32_t n_threads_batch; // number of threads to use for batch processing

    float    rope_freq_base;
    float    rope_freq_scale;

    uint32_t n_yarn_orig_ctx;
    // These hyperparameters are not exposed in GGUF, because all
    // existing YaRN models use the same values for them.
    float yarn_ext_factor;
    float yarn_attn_factor;
    float yarn_beta_fast;
    float yarn_beta_slow;

    bool mul_mat_q;
    bool offload_kqv;
};

struct llama_layer {
    // normalization
    struct ggml_tensor * attn_norm;
    struct ggml_tensor * attn_norm_b;
    struct ggml_tensor * attn_norm_2;
    struct ggml_tensor * attn_norm_2_b;
    struct ggml_tensor * attn_q_norm;
    struct ggml_tensor * attn_q_norm_b;
    struct ggml_tensor * attn_k_norm;
    struct ggml_tensor * attn_k_norm_b;

    // attention
    struct ggml_tensor * wq;
    struct ggml_tensor * wk;
    struct ggml_tensor * wv;
    struct ggml_tensor * wo;
    struct ggml_tensor * wqkv;

    // attention bias
    struct ggml_tensor * bq;
    struct ggml_tensor * bk;
    struct ggml_tensor * bv;
    struct ggml_tensor * bo;
    struct ggml_tensor * bqkv;

    // normalization
    struct ggml_tensor * ffn_norm;
    struct ggml_tensor * ffn_norm_b;

    // ff
    struct ggml_tensor * ffn_gate; // w1
    struct ggml_tensor * ffn_down; // w2
    struct ggml_tensor * ffn_up;   // w3

    // ff MoE
    struct ggml_tensor * ffn_gate_inp;
    struct ggml_tensor * ffn_gate_exp[LLAMA_MAX_EXPERTS];
    struct ggml_tensor * ffn_down_exp[LLAMA_MAX_EXPERTS];
    struct ggml_tensor * ffn_up_exp  [LLAMA_MAX_EXPERTS];

    // ff bias
    struct ggml_tensor * ffn_down_b; // b2
    struct ggml_tensor * ffn_up_b;   // b3
    struct ggml_tensor * ffn_act;
};

struct llama_kv_cell {
    llama_pos pos   = -1;
    llama_pos delta = 0;

    std::set<llama_seq_id> seq_id;

    bool has_seq_id(const llama_seq_id & id) const {
        return seq_id.find(id) != seq_id.end();
    }
};

// ring-buffer of cached KV data
struct llama_kv_cache {
    bool has_shift = false;

    // Note: The value of head isn't only used to optimize searching
    // for a free KV slot. llama_decode_internal also uses it, so it
    // cannot be freely changed after a slot has been allocated.
    uint32_t head = 0;
    uint32_t size = 0;
    uint32_t used = 0; // used cells (i.e. at least one seq_id)

    // computed before each graph build
    uint32_t n = 0;

    std::vector<llama_kv_cell> cells;

    std::vector<struct ggml_tensor *> k_l; // per layer
    std::vector<struct ggml_tensor *> v_l;

    struct ggml_context * ctx = NULL;

    ggml_backend_buffer_t buf = NULL;

    ~llama_kv_cache() {
#if defined(GGML_USE_CUBLAS) && !defined(LLAMA_GGML_BACKEND_CUDA_TEST)
        if (ggml_cublas_loaded()) {
            for (size_t i = 0; i < k_l.size(); ++i) {
                ggml_cuda_free_data(k_l[i]);
                ggml_cuda_free_data(v_l[i]);
            }
        }
#endif
        if (ctx) {
            ggml_free(ctx);
        }

        ggml_backend_buffer_free(buf);
    }
};

struct llama_vocab {
    using id    = int32_t;
    using token = std::string;
    using ttype = llama_token_type;

    struct token_data {
        token text;
        float score;
        ttype type;
    };

    enum llama_vocab_type type = LLAMA_VOCAB_TYPE_SPM;

    std::unordered_map<token, id> token_to_id;
    std::vector<token_data>       id_to_token;

    std::unordered_map<token, id> special_tokens_cache;

    std::map<std::pair<std::string, std::string>, int> bpe_ranks;

    // default LLaMA special tokens
    id special_bos_id = 1;
    id special_eos_id = 2;
    id special_unk_id = 0;
    id special_sep_id = -1;
    id special_pad_id = -1;

    int special_add_bos = -1; // -1 unknown, 1 add, 0 don't add.
    int special_add_eos = -1; // -1 unknown, 1 add, 0 don't add.

    id linefeed_id       = 13;
    id special_prefix_id = 32007;
    id special_middle_id = 32009;
    id special_suffix_id = 32008;
    id special_eot_id    = 32010;

    int find_bpe_rank(const std::string & token_left, const std::string & token_right) const {
        GGML_ASSERT(token_left.find(' ') == std::string::npos);
        GGML_ASSERT(token_left.find('\n') == std::string::npos);
        GGML_ASSERT(token_right.find(' ') == std::string::npos);
        GGML_ASSERT(token_right.find('\n') == std::string::npos);

        auto it = bpe_ranks.find(std::make_pair(token_left, token_right));
        if (it == bpe_ranks.end()) {
            return -1;
        }

        return it->second;
    }
};

struct llama_model {
    e_model     type  = MODEL_UNKNOWN;
    llm_arch    arch  = LLM_ARCH_UNKNOWN;
    llama_ftype ftype = LLAMA_FTYPE_ALL_F32;

    std::string name = "n/a";

    llama_hparams hparams = {};
    llama_vocab   vocab;

    struct ggml_tensor * tok_embd;
    struct ggml_tensor * pos_embd;
    struct ggml_tensor * tok_norm;
    struct ggml_tensor * tok_norm_b;

    struct ggml_tensor * output_norm;
    struct ggml_tensor * output_norm_b;
    struct ggml_tensor * output;
    struct ggml_tensor * output_b;

    std::vector<llama_layer> layers;

    int n_gpu_layers;

    // gguf metadata
    std::unordered_map<std::string, std::string> gguf_kv;

    // context
    struct ggml_context * ctx = NULL;

    // the model memory buffer
    ggml_backend_buffer_t buf = NULL;

    // model memory mapped file
    std::unique_ptr<llama_mmap> mapping;

    // objects representing data potentially being locked in memory
    llama_mlock mlock_buf;
    llama_mlock mlock_mmap;

    // for quantize-stats only
    std::vector<std::pair<std::string, struct ggml_tensor *>> tensors_by_name;

    int64_t t_load_us = 0;
    int64_t t_start_us = 0;

    ~llama_model() {
#if defined(GGML_USE_CUBLAS) && !defined(LLAMA_GGML_BACKEND_CUDA_TEST)
        if (ggml_cublas_loaded()) {
            for (size_t i = 0; i < tensors_by_name.size(); ++i) {
                ggml_cuda_free_data(tensors_by_name[i].second);
            }
            ggml_cuda_free_scratch();
        }
#endif

#if defined(GGML_USE_CLBLAST)
        for (size_t i = 0; i < tensors_by_name.size(); ++i) {
            ggml_cl_free_data(tensors_by_name[i].second);
        }
#endif
        if (ctx) {
            ggml_free(ctx);
        }

        ggml_backend_buffer_free(buf);
    }
};

struct llama_context {
    llama_context(const llama_model & model) : model(model), t_start_us(model.t_start_us), t_load_us(model.t_load_us) {}
    ~llama_context() {
        ggml_allocr_free(alloc);
        ggml_backend_buffer_free(buf_alloc);
        ggml_backend_free(backend);
    }

    llama_cparams cparams;

    ggml_backend_t backend = nullptr;

    const llama_model & model;

    // key + value cache for the self attention
    struct llama_kv_cache kv_self;

    std::mt19937 rng;

    bool has_evaluated_once = false;

    int64_t t_start_us;
    int64_t t_load_us;
    int64_t t_sample_us = 0;
    int64_t t_p_eval_us = 0;
    int64_t t_eval_us   = 0;

    int32_t n_sample = 0; // number of tokens sampled
    int32_t n_p_eval = 0; // number of tokens in eval calls for the prompt (with batch size > 1)
    int32_t n_eval   = 0; // number of eval calls

    // decode output (2-dimensional array: [n_tokens][n_vocab])
    std::vector<float> logits;
#ifndef NDEBUG
    // guard against access to unset logits
    std::vector<bool>  logits_valid;
#endif
    bool logits_all = false;

    // input embedding (1-dimensional array: [n_embd])
    std::vector<float> embedding;

    // memory buffers used to evaluate the model
    std::vector<uint8_t> buf_compute_meta;
    ggml_backend_buffer_t buf_alloc = NULL;
    ggml_allocr * alloc = NULL;

    // temporary buffer for copying data to/from the backend
    std::vector<no_init<uint8_t>> buf_copy;

#ifdef GGML_USE_MPI
    ggml_mpi_context * ctx_mpi = NULL;
#endif
};

//
// kv cache helpers
//

static bool llama_kv_cache_init(
        const struct llama_hparams & hparams,
             struct llama_kv_cache & cache,
                         ggml_type   ktype,
                         ggml_type   vtype,
                          uint32_t   n_ctx,
                               int   n_gpu_layers,
                              bool   offload) {
    const uint32_t n_embd  = hparams.n_embd_gqa();
    const uint32_t n_layer = hparams.n_layer;

    cache.has_shift = false;

    cache.head = 0;
    cache.size = n_ctx;
    cache.used = 0;

    cache.cells.clear();
    cache.cells.resize(n_ctx);

    struct ggml_init_params params;
    params.mem_size   = 2u*n_layer*ggml_tensor_overhead();
    params.mem_buffer = NULL;
    params.no_alloc   = true;

    cache.ctx = ggml_init(params);

    size_t vram_kv_cache = 0;

    if (!cache.ctx) {
        LLAMA_LOG_ERROR("%s: failed to allocate memory for kv cache\n", __func__);
        return false;
    }

    cache.k_l.reserve(n_layer);
    cache.v_l.reserve(n_layer);

    const int i_gpu_start = (int) n_layer - n_gpu_layers;

    for (int i = 0; i < (int) n_layer; i++) {
        ggml_tensor * k = ggml_new_tensor_1d(cache.ctx, ktype, n_embd*n_ctx);
        ggml_tensor * v = ggml_new_tensor_1d(cache.ctx, vtype, n_embd*n_ctx);
        ggml_format_name(k, "cache_k_l%d", i);
        ggml_format_name(v, "cache_v_l%d", i);
        cache.k_l.push_back(k);
        cache.v_l.push_back(v);
#if defined(GGML_USE_CUBLAS) && !defined(LLAMA_GGML_BACKEND_CUDA_TEST)
        if (i >= i_gpu_start) {
            if (offload) {
                ggml_cuda_assign_buffers_no_scratch(k);
                ggml_cuda_assign_buffers_no_scratch(v);
                vram_kv_cache += ggml_nbytes(k);
                vram_kv_cache += ggml_nbytes(v);
                // HACK: mark tensor as allocated
                k->data = v->data = (void *)(uintptr_t)1;
            }
        }
#endif // GGML_USE_CUBLAS
    }

    // allocate tensors
    cache.buf = ggml_backend_alloc_ctx_tensors_from_buft(cache.ctx, llama_default_buffer_type(n_gpu_layers));

    // buf may be NULL with full offload
    if (cache.buf) {
        // initialize the buffer to avoid NaNs in the padding
        ggml_backend_buffer_clear(cache.buf, 0);
    }

    if (vram_kv_cache > 0) {
        LLAMA_LOG_INFO("%s: VRAM kv self = %.2f MB\n", __func__, vram_kv_cache / 1024.0 / 1024.0);
    }

    GGML_UNUSED(i_gpu_start);
    GGML_UNUSED(offload);

    return true;
}

// find an empty slot of size "n_tokens" in the cache
// updates the cache head
// Note: On success, it's important that cache.head points
// to the first cell of the slot.
static bool llama_kv_cache_find_slot(
           struct llama_kv_cache & cache,
        const struct llama_batch & batch) {
    const uint32_t n_ctx    = cache.size;
    const uint32_t n_tokens = batch.n_tokens;

    if (n_tokens > n_ctx) {
        LLAMA_LOG_ERROR("%s: n_tokens=%d > n_ctx=%d\n", __func__, n_tokens, n_ctx);
        return false;
    }

    uint32_t n_tested = 0;

    while (true) {
        if (cache.head + n_tokens > n_ctx) {
            n_tested += n_ctx - cache.head;
            cache.head = 0;
            continue;
        }

        bool found = true;
        for (uint32_t i = 0; i < n_tokens; i++) {
            if (cache.cells[cache.head + i].pos >= 0) {
                found = false;
                cache.head += i + 1;
                n_tested   += i + 1;
                break;
            }
        }

        if (found) {
            break;
        }

        if (n_tested >= n_ctx) {
            //LLAMA_LOG_ERROR("%s: failed to find a slot for %d tokens\n", __func__, n_tokens);
            return false;
        }
    }

    for (uint32_t i = 0; i < n_tokens; i++) {
        cache.cells[cache.head + i].pos = batch.pos[i];

        for (int32_t j = 0; j < batch.n_seq_id[i]; j++) {
            cache.cells[cache.head + i].seq_id.insert(batch.seq_id[i][j]);
        }
    }

    cache.used += n_tokens;

    return true;
}

// find how many cells are currently in use
static int32_t llama_kv_cache_cell_max(const struct llama_kv_cache & cache) {
    for (uint32_t i = cache.size - 1; i > 0; --i) {
        if (cache.cells[i].pos >= 0 && !cache.cells[i].seq_id.empty()) {
            return i + 1;
        }
    }

    return 0;
}

static void llama_kv_cache_clear(struct llama_kv_cache & cache) {
    for (int32_t i = 0; i < (int32_t) cache.size; ++i) {
        cache.cells[i].pos = -1;
        cache.cells[i].seq_id.clear();
    }
    cache.head = 0;
    cache.used = 0;
}

static void llama_kv_cache_seq_rm(
        struct llama_kv_cache & cache,
                 llama_seq_id   seq_id,
                    llama_pos   p0,
                    llama_pos   p1) {
    uint32_t new_head = cache.size;

    if (p0 < 0) p0 = 0;
    if (p1 < 0) p1 = std::numeric_limits<llama_pos>::max();

    for (uint32_t i = 0; i < cache.size; ++i) {
        if (cache.cells[i].pos >= p0 && cache.cells[i].pos < p1) {
            if (seq_id < 0) {
                cache.cells[i].seq_id.clear();
            } else if (cache.cells[i].has_seq_id(seq_id)) {
                cache.cells[i].seq_id.erase(seq_id);
            } else {
                continue;
            }
            if (cache.cells[i].seq_id.empty()) {
                // keep count of the number of used cells
                if (cache.cells[i].pos >= 0) cache.used--;

                cache.cells[i].pos = -1;
                if (new_head == cache.size) new_head = i;
            }
        }
    }

    // If we freed up a slot, set head to it so searching can start there.
    if (new_head != cache.size && new_head < cache.head) cache.head = new_head;
}

static void llama_kv_cache_seq_cp(
        struct llama_kv_cache & cache,
                 llama_seq_id   seq_id_src,
                 llama_seq_id   seq_id_dst,
                    llama_pos   p0,
                    llama_pos   p1) {
    if (p0 < 0) p0 = 0;
    if (p1 < 0) p1 = std::numeric_limits<llama_pos>::max();

    cache.head = 0;

    for (uint32_t i = 0; i < cache.size; ++i) {
        if (cache.cells[i].has_seq_id(seq_id_src) && cache.cells[i].pos >= p0 && cache.cells[i].pos < p1) {
            cache.cells[i].seq_id.insert(seq_id_dst);
        }
    }
}

static void llama_kv_cache_seq_keep(struct llama_kv_cache & cache, llama_seq_id seq_id) {
    uint32_t new_head = cache.size;

    for (uint32_t i = 0; i < cache.size; ++i) {
        if (!cache.cells[i].has_seq_id(seq_id)) {
            if (cache.cells[i].pos >= 0) cache.used--;
            cache.cells[i].pos = -1;
            cache.cells[i].seq_id.clear();
            if (new_head == cache.size) new_head = i;
        } else {
            cache.cells[i].seq_id.clear();
            cache.cells[i].seq_id.insert(seq_id);
        }
    }

    // If we freed up a slot, set head to it so searching can start there.
    if (new_head != cache.size && new_head < cache.head) cache.head = new_head;
}

static void llama_kv_cache_seq_shift(
        struct llama_kv_cache & cache,
                 llama_seq_id   seq_id,
                    llama_pos   p0,
                    llama_pos   p1,
                    llama_pos   delta) {
    uint32_t new_head = cache.size;

    if (p0 < 0) p0 = 0;
    if (p1 < 0) p1 = std::numeric_limits<llama_pos>::max();

    for (uint32_t i = 0; i < cache.size; ++i) {
        if (cache.cells[i].has_seq_id(seq_id) && cache.cells[i].pos >= p0 && cache.cells[i].pos < p1) {
            cache.has_shift = true;
            cache.cells[i].pos   += delta;
            cache.cells[i].delta += delta;

            if (cache.cells[i].pos < 0) {
                if (!cache.cells[i].seq_id.empty()) cache.used--;
                cache.cells[i].pos = -1;
                cache.cells[i].seq_id.clear();
                if (new_head == cache.size) new_head = i;
            }
        }
    }

    // If we freed up a slot, set head to it so searching can start there.
    // Otherwise we just start the next search from the beginning.
    cache.head = new_head != cache.size ? new_head : 0;
}

//
// model loading and saving
//

enum llama_fver {
    GGUF_FILE_VERSION_V1 = 1,
    GGUF_FILE_VERSION_V2 = 2,
    GGUF_FILE_VERSION_V3 = 3,
};

static const char * llama_file_version_name(llama_fver version) {
    switch (version) {
        case GGUF_FILE_VERSION_V1: return "GGUF V1 (support until nov 2023)";
        case GGUF_FILE_VERSION_V2: return "GGUF V2";
        case GGUF_FILE_VERSION_V3: return "GGUF V3 (latest)";
    }

    return "unknown";
}

static std::string llama_format_tensor_shape(const std::vector<int64_t> & ne) {
    char buf[256];
    snprintf(buf, sizeof(buf), "%5" PRId64, ne.at(0));
    for (size_t i = 1; i < ne.size(); i++) {
        snprintf(buf + strlen(buf), sizeof(buf) - strlen(buf), ", %5" PRId64, ne.at(i));
    }
    return buf;
}

static std::string llama_format_tensor_shape(const struct ggml_tensor * t) {
    char buf[256];
    snprintf(buf, sizeof(buf), "%5" PRId64, t->ne[0]);
    for (int i = 1; i < GGML_MAX_DIMS; i++) {
        snprintf(buf + strlen(buf), sizeof(buf) - strlen(buf), ", %5" PRId64, t->ne[i]);
    }
    return buf;
}

namespace GGUFMeta {
    template <typename T, gguf_type gt_, T (*gfun)(const gguf_context *, const int)>
    struct GKV_Base_Type {
        static constexpr gguf_type gt = gt_;

        static T getter(const gguf_context * ctx, const int kid) {
            return gfun(ctx, kid);
        }
    };

    template<typename T> struct GKV_Base;

    template<> struct GKV_Base<bool        >: GKV_Base_Type<bool,         GGUF_TYPE_BOOL,    gguf_get_val_bool> {};
    template<> struct GKV_Base<uint8_t     >: GKV_Base_Type<uint8_t,      GGUF_TYPE_UINT8,   gguf_get_val_u8  > {};
    template<> struct GKV_Base<uint16_t    >: GKV_Base_Type<uint16_t,     GGUF_TYPE_UINT16,  gguf_get_val_u16 > {};
    template<> struct GKV_Base<uint32_t    >: GKV_Base_Type<uint32_t,     GGUF_TYPE_UINT32,  gguf_get_val_u32 > {};
    template<> struct GKV_Base<uint64_t    >: GKV_Base_Type<uint64_t,     GGUF_TYPE_UINT64,  gguf_get_val_u64 > {};
    template<> struct GKV_Base<int8_t      >: GKV_Base_Type<int8_t,       GGUF_TYPE_INT8,    gguf_get_val_i8  > {};
    template<> struct GKV_Base<int16_t     >: GKV_Base_Type<int16_t,      GGUF_TYPE_INT16,   gguf_get_val_i16 > {};
    template<> struct GKV_Base<int32_t     >: GKV_Base_Type<int32_t,      GGUF_TYPE_INT32,   gguf_get_val_i32 > {};
    template<> struct GKV_Base<int64_t     >: GKV_Base_Type<int64_t,      GGUF_TYPE_INT64,   gguf_get_val_i64 > {};
    template<> struct GKV_Base<float       >: GKV_Base_Type<float,        GGUF_TYPE_FLOAT32, gguf_get_val_f32 > {};
    template<> struct GKV_Base<double      >: GKV_Base_Type<double,       GGUF_TYPE_FLOAT64, gguf_get_val_f64 > {};
    template<> struct GKV_Base<const char *>: GKV_Base_Type<const char *, GGUF_TYPE_STRING,  gguf_get_val_str > {};

    template<> struct GKV_Base<std::string> {
        static constexpr gguf_type gt = GGUF_TYPE_STRING;

        static std::string getter(const gguf_context * ctx, const int kid) {
            return gguf_get_val_str(ctx, kid);
        }
    };

    struct ArrayInfo{
        const gguf_type gt;
        const size_t length;
        const void * data;
    };

    template<> struct GKV_Base<ArrayInfo> {
        public:
        static constexpr gguf_type gt = GGUF_TYPE_ARRAY;
        static ArrayInfo getter(const gguf_context *ctx, const int k) {
            return ArrayInfo {
                gguf_get_arr_type(ctx, k),
                size_t(gguf_get_arr_n(ctx, k)),
                gguf_get_arr_data(ctx, k),
            };
        }
    };

    template<typename T>
    class GKV: public GKV_Base<T> {
        GKV() = delete;

        public:
        static T get_kv(const gguf_context * ctx, const int k) {
            const enum gguf_type kt = gguf_get_kv_type(ctx, k);

            if (kt != GKV::gt) {
                throw std::runtime_error(format("key %s has wrong type %s but expected type %s",
                    gguf_get_key(ctx, k), gguf_type_name(kt), gguf_type_name(GKV::gt)));
            }
            return GKV::getter(ctx, k);
        }

        static const char * override_type_to_str(const llama_model_kv_override_type ty) {
            switch (ty) {
                case LLAMA_KV_OVERRIDE_BOOL:  return "bool";
                case LLAMA_KV_OVERRIDE_INT:   return "int";
                case LLAMA_KV_OVERRIDE_FLOAT: return "float";
            }
            return "unknown";
        }

        static bool validate_override(const llama_model_kv_override_type expected_type, const struct llama_model_kv_override *override) {
            if (!override) { return false; }
            if (override->tag == expected_type) {
                LLAMA_LOG_INFO("%s: Using metadata override (%5s) '%s' = ",
                    __func__, override_type_to_str(override->tag), override->key);
                switch (override->tag) {
                    case LLAMA_KV_OVERRIDE_BOOL:  {
                        printf("%s\n", override->bool_value ? "true" : "false");
                    } break;
                    case LLAMA_KV_OVERRIDE_INT:   {
                        printf("%" PRId64 "\n", override->int_value);
                    } break;
                    case LLAMA_KV_OVERRIDE_FLOAT: {
                        printf("%.6f\n", override->float_value);
                    } break;
                    default:
                        // Shouldn't be possible to end up here, but just in case...
                        throw std::runtime_error(
                            format("Unsupported attempt to override %s type for metadata key %s\n",
                                override_type_to_str(override->tag), override->key));
                }
                return true;
            }
            LLAMA_LOG_WARN("%s: Warning: Bad metadata override type for key '%s', expected %s but got %s\n",
                __func__, override->key, override_type_to_str(expected_type), override_type_to_str(override->tag));
            return false;
        }

        template<typename OT>
        static typename std::enable_if<std::is_same<OT, bool>::value, bool>::type
        try_override(OT & target, const struct llama_model_kv_override *override) {
            if (validate_override(LLAMA_KV_OVERRIDE_BOOL, override)) {
                target = override->bool_value;
                return true;
            }
            return false;
        }

        template<typename OT>
        static typename std::enable_if<!std::is_same<OT, bool>::value && std::is_integral<OT>::value, bool>::type
        try_override(OT & target, const struct llama_model_kv_override *override) {
            if (validate_override(LLAMA_KV_OVERRIDE_INT, override)) {
                target = override->int_value;
                return true;
            }
            return false;
        }

        template<typename OT>
        static typename std::enable_if<std::is_floating_point<OT>::value, bool>::type
        try_override(T & target, const struct llama_model_kv_override *override) {
            if (validate_override(LLAMA_KV_OVERRIDE_FLOAT, override)) {
                target = override->float_value;
                return true;
            }
            return false;
        }

        template<typename OT>
        static typename std::enable_if<std::is_same<OT, std::string>::value, bool>::type
        try_override(T & target, const struct llama_model_kv_override *override) {
            (void)target;
            (void)override;
            if (!override) { return false; }
            // Currently, we should never end up here so it would be a bug if we do.
            throw std::runtime_error(format("Unsupported attempt to override string type for metadata key %s\n",
                override ? override->key : "NULL"));
        }

        static bool set(const gguf_context * ctx, const int k, T & target, const struct llama_model_kv_override *override = nullptr) {
            if (try_override<T>(target, override)) {
                return true;
            }
            if (k < 0) { return false; }
            target = get_kv(ctx, k);
            return true;
        }

        static bool set(const gguf_context * ctx, const char * key, T & target, const struct llama_model_kv_override *override = nullptr) {
            return set(ctx, gguf_find_key(ctx, key), target, override);
        }

        static bool set(const gguf_context * ctx, const std::string & key, T & target, const struct llama_model_kv_override *override = nullptr) {
            return set(ctx, key.c_str(), target, override);
        }
    };
}

struct llama_model_loader {
    int n_kv      = 0;
    int n_tensors = 0;
    int n_created = 0;

    int64_t n_elements = 0;
    size_t  n_bytes    = 0;

    bool use_mmap = false;

    llama_file  file;
    llama_ftype ftype;
    llama_fver  fver;

    std::unique_ptr<llama_mmap> mapping;
    std::unordered_map<std::string, struct llama_model_kv_override> kv_overrides;

    struct gguf_context * ctx_gguf = NULL;
    struct ggml_context * ctx_meta = NULL;

    std::string arch_name;
    LLM_KV      llm_kv    = LLM_KV(LLM_ARCH_UNKNOWN);

    llama_model_loader(const std::string & fname, bool use_mmap, const struct llama_model_kv_override * param_overrides_p) : file(fname.c_str(), "rb") {
        struct gguf_init_params params = {
            /*.no_alloc = */ true,
            /*.ctx      = */ &ctx_meta,
        };

        if (param_overrides_p != nullptr) {
            for (const struct llama_model_kv_override *p = param_overrides_p; p->key[0] != 0; p++) {
                kv_overrides.insert({std::string(p->key), *p});
            }
        }

        ctx_gguf = gguf_init_from_file(fname.c_str(), params);
        if (!ctx_gguf) {
            throw std::runtime_error(format("%s: failed to load model from %s\n", __func__, fname.c_str()));
        }

        get_key(llm_kv(LLM_KV_GENERAL_ARCHITECTURE), arch_name, false);
        llm_kv = LLM_KV(llm_arch_from_string(arch_name));

        n_kv      = gguf_get_n_kv(ctx_gguf);
        n_tensors = gguf_get_n_tensors(ctx_gguf);

        fver = (enum llama_fver ) gguf_get_version(ctx_gguf);

        for (int i = 0; i < n_tensors; i++) {
            const char * name = gguf_get_tensor_name(ctx_gguf, i);
            struct ggml_tensor * t = ggml_get_tensor(ctx_meta, name);
            n_elements += ggml_nelements(t);
            n_bytes    += ggml_nbytes(t);
        }

        LLAMA_LOG_INFO("%s: loaded meta data with %d key-value pairs and %d tensors from %s (version %s)\n",
                __func__, n_kv, n_tensors, fname.c_str(), llama_file_version_name(fver));

        // determine file type based on the number of tensors for each quantization and print meta data
        // TODO: make optional
        {
            std::map<enum ggml_type, uint32_t> n_type;

            uint32_t n_type_max = 0;
            enum ggml_type type_max = GGML_TYPE_F32;

            for (int i = 0; i < n_tensors; i++) {
                enum ggml_type type = gguf_get_tensor_type(ctx_gguf, i);

                n_type[type]++;

                if (n_type_max < n_type[type]) {
                    n_type_max = n_type[type];
                    type_max   = type;
                }

                // LLAMA_LOG_INFO("%s: - tensor %4d: %32s %-8s [ %s ]\n", __func__, i, name, ggml_type_name(meta->type), llama_format_tensor_shape(meta).c_str());
            }

            switch (type_max) {
                case GGML_TYPE_F32:  ftype = LLAMA_FTYPE_ALL_F32;       break;
                case GGML_TYPE_F16:  ftype = LLAMA_FTYPE_MOSTLY_F16;    break;
                case GGML_TYPE_Q4_0: ftype = LLAMA_FTYPE_MOSTLY_Q4_0;   break;
                case GGML_TYPE_Q4_1: ftype = LLAMA_FTYPE_MOSTLY_Q4_1;   break;
                case GGML_TYPE_Q5_0: ftype = LLAMA_FTYPE_MOSTLY_Q5_0;   break;
                case GGML_TYPE_Q5_1: ftype = LLAMA_FTYPE_MOSTLY_Q5_1;   break;
                case GGML_TYPE_Q8_0: ftype = LLAMA_FTYPE_MOSTLY_Q8_0;   break;
                case GGML_TYPE_Q2_K: ftype = LLAMA_FTYPE_MOSTLY_Q2_K;   break;
                case GGML_TYPE_Q3_K: ftype = LLAMA_FTYPE_MOSTLY_Q3_K_M; break;
                case GGML_TYPE_Q4_K: ftype = LLAMA_FTYPE_MOSTLY_Q4_K_M; break;
                case GGML_TYPE_Q5_K: ftype = LLAMA_FTYPE_MOSTLY_Q5_K_M; break;
                case GGML_TYPE_Q6_K: ftype = LLAMA_FTYPE_MOSTLY_Q6_K;   break;
                default:
                    {
                        LLAMA_LOG_WARN("%s: unknown type %s\n", __func__, ggml_type_name(type_max));
                        ftype = LLAMA_FTYPE_ALL_F32;
                    } break;
            }

            // this is a way to mark that we have "guessed" the file type
            ftype = (llama_ftype) (ftype | LLAMA_FTYPE_GUESSED);

            {
                const int kid = gguf_find_key(ctx_gguf, "general.file_type");
                if (kid >= 0) {
                    ftype = (llama_ftype) gguf_get_val_u32(ctx_gguf, kid);
                }
            }

            LLAMA_LOG_INFO("%s: Dumping metadata keys/values. Note: KV overrides do not apply in this output.\n", __func__);
            for (int i = 0; i < n_kv; i++) {
                const char * name           = gguf_get_key(ctx_gguf, i);
                const enum gguf_type type   = gguf_get_kv_type(ctx_gguf, i);
                const std::string type_name =
                    type == GGUF_TYPE_ARRAY
                    ? format("%s[%s,%d]", gguf_type_name(type), gguf_type_name(gguf_get_arr_type(ctx_gguf, i)), gguf_get_arr_n(ctx_gguf, i))
                    : gguf_type_name(type);

                std::string value          = gguf_kv_to_str(ctx_gguf, i);
                const size_t MAX_VALUE_LEN = 40;
                if (value.size() > MAX_VALUE_LEN) {
                    value = format("%s...", value.substr(0, MAX_VALUE_LEN - 3).c_str());
                }
                replace_all(value, "\n", "\\n");

                LLAMA_LOG_INFO("%s: - kv %3d: %42s %-16s = %s\n", __func__, i, name, type_name.c_str(), value.c_str());
            }

            // print type counts
            for (auto & kv : n_type) {
                if (kv.second == 0) {
                    continue;
                }

                LLAMA_LOG_INFO("%s: - type %4s: %4d tensors\n", __func__, ggml_type_name(kv.first), kv.second);
            }
        }

        if (!llama_mmap::SUPPORTED) {
            LLAMA_LOG_WARN("%s: mmap is not supported on this platform\n", __func__);
            use_mmap = false;
        }

        this->use_mmap = use_mmap;
    }

    ~llama_model_loader() {
        if (ctx_gguf) {
            gguf_free(ctx_gguf);
        }
        if (ctx_meta) {
            ggml_free(ctx_meta);
        }
    }

    template<typename T>
    typename std::enable_if<std::is_integral<T>::value, bool>::type
    get_arr_n(const std::string & key, T & result, const bool required = true) {
        const int kid = gguf_find_key(ctx_gguf, key.c_str());

        if (kid < 0) {
            if (required) {
                throw std::runtime_error(format("key not found in model: %s", key.c_str()));
            }
            return false;
        }

        struct GGUFMeta::ArrayInfo arr_info =
            GGUFMeta::GKV<GGUFMeta::ArrayInfo>::get_kv(ctx_gguf, kid);


        result = arr_info.length;
        return true;
    }

    template<typename T>
    typename std::enable_if<std::is_integral<T>::value, bool>::type
    get_arr_n(const enum llm_kv kid, T & result, const bool required = true) {
        return get_arr_n(llm_kv(kid), result, required);
    }

    template<typename T>
    bool get_key(const std::string & key, T & result, const bool required = true) {
        auto it = kv_overrides.find(key);

        const struct llama_model_kv_override * override =
            it != kv_overrides.end() ? &it->second : nullptr;

        const bool found = GGUFMeta::GKV<T>::set(ctx_gguf, key, result, override);

        if (required && !found) {
            throw std::runtime_error(format("key not found in model: %s", key.c_str()));
        }

        return found;
    }

    template<typename T>
    bool get_key(const enum llm_kv kid, T & result, const bool required = true) {
        return get_key(llm_kv(kid), result, required);
    }

    std::string get_arch_name() const {
        return arch_name;
    }

    enum llm_arch get_arch() const {
        return llm_kv.arch;
    }

    const char * get_tensor_name(int i) const {
        return gguf_get_tensor_name(ctx_gguf, i);
    }

    struct ggml_tensor * get_tensor_meta(const char * name) const {
        return ggml_get_tensor(ctx_meta, name);
    }

    struct ggml_tensor * get_tensor_meta(int i) const {
        return get_tensor_meta(get_tensor_name(i));
    }

    struct ggml_tensor * create_tensor_for(struct ggml_context * ctx, struct ggml_tensor * meta, ggml_backend_type backend) {
        struct ggml_tensor * tensor = ggml_dup_tensor(ctx, meta);
        tensor->backend = backend; // TODO: ggml_set_backend
        ggml_set_name(tensor, ggml_get_name(meta));

        n_created++;

        return tensor;
    }

    struct ggml_tensor * create_tensor(struct ggml_context * ctx, const std::string & name, const std::vector<int64_t> & ne, ggml_backend_type backend, bool required = true) {
        struct ggml_tensor * cur = ggml_get_tensor(ctx_meta, name.c_str());

        if (cur == NULL) {
            if (!required) {
                return NULL;
            }
            throw std::runtime_error(format("%s: tensor '%s' not found", __func__, name.c_str()));
        }

        if (backend == GGML_BACKEND_GPU_SPLIT) {
            if (ne.size() == 1) {
                throw std::runtime_error(format("%s: 1-dimensional tensor '%s' cannot be split on the GPU", __func__, name.c_str()));
            }
        }

        {
            bool is_ok = true;
            for (size_t i = 0; i < ne.size(); ++i) {
                if (ne[i] != cur->ne[i]) {
                    is_ok = false;
                    break;
                }
            }
            if (!is_ok) {
                throw std::runtime_error(
                        format("%s: tensor '%s' has wrong shape; expected %s, got %s",
                            __func__, name.c_str(),
                            llama_format_tensor_shape(ne).c_str(),
                            llama_format_tensor_shape(cur).c_str()));
            }
        }

        return create_tensor_for(ctx, cur, backend);
    }

    void done_getting_tensors() const {
        if (n_created != n_tensors) {
            throw std::runtime_error(format("%s: wrong number of tensors; expected %d, got %d", __func__, n_tensors, n_created));
        }
    }

    size_t file_offset(const char * name) const {
        const int idx = gguf_find_tensor(ctx_gguf, name);

        if (idx < 0) {
            throw std::runtime_error(format("%s: tensor '%s' not found in the file", __func__, name));
        }

        return gguf_get_data_offset(ctx_gguf) + gguf_get_tensor_offset(ctx_gguf, idx);
    }

    void init_mapping(bool prefetch = true) {
        /*
        // prefetch only CPU tensors
        if (use_mmap) {
            size_t size_pref = 0; // prefetch

            for (int i = 0; i < gguf_get_n_tensors(ctx_gguf); i++) {
                struct ggml_tensor * cur = ggml_get_tensor(ctx, gguf_get_tensor_name(ctx_gguf, i));
                if (cur->backend == GGML_BACKEND_CPU) {
                    size_t tensor_end = gguf_get_tensor_offset(ctx_gguf, i) + ggml_nbytes(cur);
                    size_pref = std::max(size_pref, tensor_end);
                }
            }
            mapping.reset(new llama_mmap(&file, gguf_get_data_offset(ctx_gguf) + size_pref, ggml_is_numa()));
        }
        */
        // prefetch the whole file - all the data is needed anyway
        if (use_mmap) {
            mapping.reset(new llama_mmap(&file, prefetch ? -1 : 0, ggml_is_numa()));
        }
    }

    // for backwards compatibility, does not support ggml-backend
    void load_data_for(struct ggml_tensor * cur) const {
        const size_t offs = file_offset(ggml_get_name(cur));

        if (use_mmap && mapping) {
            GGML_ASSERT(cur->data == nullptr);
            cur->data = (uint8_t *)mapping->addr + offs;
        } else {
            GGML_ASSERT(cur->data != nullptr);
            file.seek(offs, SEEK_SET);
            file.read_raw(cur->data, ggml_nbytes(cur));
        }
    }

    // Returns false if cancelled by progress_callback
    bool load_all_data(struct ggml_context * ctx, llama_progress_callback progress_callback, void * progress_callback_user_data, ggml_backend_buffer_t buf_mmap, llama_mlock * lmlock) const {
        size_t size_data = 0;

        for (int i = 0; i < gguf_get_n_tensors(ctx_gguf); i++) {
            struct ggml_tensor * cur = ggml_get_tensor(ctx, gguf_get_tensor_name(ctx_gguf, i));
            size_data += ggml_nbytes(cur);
        }

        if (use_mmap && buf_mmap) {
            if (lmlock) {
                lmlock->init(mapping->addr);
            }
        }

#if (defined(GGML_USE_CUBLAS) && !defined(LLAMA_GGML_BACKEND_CUDA_TEST)) || defined(GGML_USE_CLBLAST)
        const bool legacy_offload = true;
#else
        const bool legacy_offload = false;
#endif

        std::vector<no_init<uint8_t>> read_buf;

        size_t size_done = 0;

        size_t mmap_first = -1;
        size_t mmap_last  = 0;

        for (int i = 0; i < gguf_get_n_tensors(ctx_gguf); i++) {
            struct ggml_tensor * cur = ggml_get_tensor(ctx, gguf_get_tensor_name(ctx_gguf, i));
            GGML_ASSERT(cur); // unused tensors should have been caught by load_data already

            if (progress_callback) {
                if (!progress_callback((float) size_done / size_data, progress_callback_user_data)) {
                    return false;
                }
            }

            const size_t offs = file_offset(ggml_get_name(cur));

            if (!legacy_offload || cur->backend == GGML_BACKEND_CPU) {
                if (use_mmap && mapping) {
                    if (buf_mmap) {
                        ggml_backend_tensor_alloc(buf_mmap, cur, (uint8_t *) mapping->addr + offs);
                        if (lmlock) {
                            lmlock->grow_to(offs + ggml_nbytes(cur));
                        }
                        mmap_first = std::min(mmap_first, offs);
                        mmap_last  = std::max(mmap_last,  offs + ggml_nbytes(cur));
                    } else {
                        ggml_backend_tensor_set(cur, (uint8_t *) mapping->addr + offs, 0, ggml_nbytes(cur));
                    }
                } else {
                    if (ggml_backend_buffer_is_host(cur->buffer)) {
                        file.seek(offs, SEEK_SET);
                        file.read_raw(cur->data, ggml_nbytes(cur));
                    } else {
                        read_buf.resize(ggml_nbytes(cur));
                        file.seek(offs, SEEK_SET);
                        file.read_raw(read_buf.data(), ggml_nbytes(cur));
                        ggml_backend_tensor_set(cur, read_buf.data(), 0, ggml_nbytes(cur));
                    }
                }
            } else {
                // HACK: mark tensor as allocated
                cur->data = (void *)(uintptr_t)1;
                void * data;
                if (use_mmap && mapping) {
                    data = (uint8_t *) mapping->addr + offs;
                } else {
                    read_buf.resize(ggml_nbytes(cur));
                    file.seek(offs, SEEK_SET);
                    file.read_raw(read_buf.data(), ggml_nbytes(cur));
                    data = read_buf.data();
                }

#if defined(GGML_USE_CUBLAS) && !defined(LLAMA_GGML_BACKEND_CUDA_TEST)
                ggml_cuda_transform_tensor(data, cur);
#elif defined(GGML_USE_CLBLAST)
                GGML_ASSERT(cur->backend == GGML_BACKEND_GPU);
                ggml_cl_transform_tensor(data, cur);
#else
                GGML_ASSERT(!"GPU tensor without a GPU backend");
                GGML_UNUSED(data);
#endif
            }

            size_done += ggml_nbytes(cur);
        }

        // unmap offloaded tensors and metadata
        if (use_mmap && mapping) {
            mapping->unmap_fragment(0, mmap_first);
            mapping->unmap_fragment(mmap_last, mapping->size);
        }

        if (progress_callback) {
            // Even though the model is done loading, we still honor
            // cancellation since we need to free allocations.
            return progress_callback(1.0f, progress_callback_user_data);
        }
        return true;
    }
};

//
// load LLaMA models
//

static std::string llama_model_arch_name(llm_arch arch) {
    auto it = LLM_ARCH_NAMES.find(arch);
    if (it == LLM_ARCH_NAMES.end()) {
        return "unknown";
    }
    return it->second;
}

static std::string llama_model_ftype_name(llama_ftype ftype) {
    if (ftype & LLAMA_FTYPE_GUESSED) {
        return llama_model_ftype_name((enum llama_ftype) (ftype & ~LLAMA_FTYPE_GUESSED)) + " (guessed)";
    }

    switch (ftype) {
        case LLAMA_FTYPE_ALL_F32:     return "all F32";
        case LLAMA_FTYPE_MOSTLY_F16:  return "F16";
        case LLAMA_FTYPE_MOSTLY_Q4_0: return "Q4_0";
        case LLAMA_FTYPE_MOSTLY_Q4_1: return "Q4_1";
        case LLAMA_FTYPE_MOSTLY_Q4_1_SOME_F16:
                                      return "Q4_1, some F16";
        case LLAMA_FTYPE_MOSTLY_Q5_0: return "Q5_0";
        case LLAMA_FTYPE_MOSTLY_Q5_1: return "Q5_1";
        case LLAMA_FTYPE_MOSTLY_Q8_0: return "Q8_0";

        // K-quants
        case LLAMA_FTYPE_MOSTLY_Q2_K:   return "Q2_K";
        case LLAMA_FTYPE_MOSTLY_Q3_K_S: return "Q3_K - Small";
        case LLAMA_FTYPE_MOSTLY_Q3_K_M: return "Q3_K - Medium";
        case LLAMA_FTYPE_MOSTLY_Q3_K_L: return "Q3_K - Large";
        case LLAMA_FTYPE_MOSTLY_Q4_K_S: return "Q4_K - Small";
        case LLAMA_FTYPE_MOSTLY_Q4_K_M: return "Q4_K - Medium";
        case LLAMA_FTYPE_MOSTLY_Q5_K_S: return "Q5_K - Small";
        case LLAMA_FTYPE_MOSTLY_Q5_K_M: return "Q5_K - Medium";
        case LLAMA_FTYPE_MOSTLY_Q6_K:   return "Q6_K";

        default: return "unknown, may not work";
    }
}

static const char * llama_model_type_name(e_model type) {
    switch (type) {
        case MODEL_1B:  return "1B";
        case MODEL_3B:  return "3B";
        case MODEL_7B:  return "7B";
        case MODEL_8B:  return "8B";
        case MODEL_13B: return "13B";
        case MODEL_15B: return "15B";
        case MODEL_30B: return "30B";
        case MODEL_34B: return "34B";
        case MODEL_40B: return "40B";
        case MODEL_65B: return "65B";
        case MODEL_70B: return "70B";
        default:        return "?B";
    }
}

static void llm_load_arch(llama_model_loader & ml, llama_model & model) {
    model.arch = ml.get_arch();
    if (model.arch == LLM_ARCH_UNKNOWN) {
        throw std::runtime_error("unknown model architecture: '" + ml.get_arch_name() + "'");
    }
}

static void llm_load_hparams(
        llama_model_loader & ml,
        llama_model & model) {
    auto & hparams = model.hparams;
    const gguf_context * ctx = ml.ctx_gguf;

    // get metadata as string
    for (int i = 0; i < gguf_get_n_kv(ctx); i++) {
        enum gguf_type type = gguf_get_kv_type(ctx, i);
        if (type == GGUF_TYPE_ARRAY) {
            continue;
        }
        const char * name = gguf_get_key(ctx, i);
        const std::string value = gguf_kv_to_str(ctx, i);
        model.gguf_kv.emplace(name, value);
    }

    // get general kv
    ml.get_key(LLM_KV_GENERAL_NAME, model.name, false);

    // get hparams kv
    ml.get_arr_n(LLM_KV_TOKENIZER_LIST,       hparams.n_vocab);
    ml.get_key  (LLM_KV_CONTEXT_LENGTH,       hparams.n_ctx_train);
    ml.get_key  (LLM_KV_EMBEDDING_LENGTH,     hparams.n_embd);
    ml.get_key  (LLM_KV_FEED_FORWARD_LENGTH,  hparams.n_ff);
    ml.get_key  (LLM_KV_ATTENTION_HEAD_COUNT, hparams.n_head);
    ml.get_key  (LLM_KV_BLOCK_COUNT,          hparams.n_layer);
    ml.get_key  (LLM_KV_EXPERT_COUNT,         hparams.n_expert,      false);
    ml.get_key  (LLM_KV_EXPERT_USED_COUNT,    hparams.n_expert_used, false);

    GGML_ASSERT(hparams.n_expert <= LLAMA_MAX_EXPERTS);
    GGML_ASSERT(hparams.n_expert_used <= hparams.n_expert);
    if (hparams.n_expert > 0) {
        GGML_ASSERT(hparams.n_expert_used > 0);
    } else {
        GGML_ASSERT(hparams.n_expert_used == 0);
    }

    // n_head_kv is optional, default to n_head
    hparams.n_head_kv = hparams.n_head;
    ml.get_key(LLM_KV_ATTENTION_HEAD_COUNT_KV, hparams.n_head_kv, false);

    bool rope_finetuned = false;
    ml.get_key(LLM_KV_ROPE_SCALING_FINETUNED, rope_finetuned, false);
    hparams.rope_finetuned = rope_finetuned;

    hparams.n_yarn_orig_ctx = hparams.n_ctx_train;
    ml.get_key(LLM_KV_ROPE_SCALING_ORIG_CTX_LEN, hparams.n_yarn_orig_ctx, false);

    // rope_freq_base (optional)
    hparams.rope_freq_base_train = 10000.0f;
    ml.get_key(LLM_KV_ROPE_FREQ_BASE, hparams.rope_freq_base_train, false);

    std::string rope_scaling("linear");
    ml.get_key(LLM_KV_ROPE_SCALING_TYPE, rope_scaling, false);
    hparams.rope_scaling_type_train = llama_rope_scaling_type_from_string(rope_scaling);
    GGML_ASSERT(hparams.rope_scaling_type_train != LLAMA_ROPE_SCALING_UNSPECIFIED);

    // rope_freq_scale (inverse of the kv) is optional
    float ropescale = 0.0f;
    if (!ml.get_key(LLM_KV_ROPE_SCALING_FACTOR, ropescale, false)) {
        // try the old key name
        ml.get_key(LLM_KV_ROPE_SCALE_LINEAR, ropescale, false);
    }
    hparams.rope_freq_scale_train = ropescale == 0.0f ? 1.0f : 1.0f/ropescale;

    // sanity check for n_rot (optional)
    {
        hparams.n_rot = hparams.n_embd / hparams.n_head;

        ml.get_key(LLM_KV_ROPE_DIMENSION_COUNT, hparams.n_rot, false);

        if (model.arch == LLM_ARCH_LLAMA || model.arch == LLM_ARCH_FALCON) {
            if (hparams.n_rot != hparams.n_embd / hparams.n_head) {
                throw std::runtime_error(format("invalid n_rot: %u, expected %u", hparams.n_rot, hparams.n_embd / hparams.n_head));
            }
        }
        // gpt-neox n_rot = rotary_pct * (n_embd / n_head)
        // gpt-j n_rot = rotary_dim
    }

    // arch-specific KVs
    switch (model.arch) {
        case LLM_ARCH_LLAMA:
            {
                ml.get_key(LLM_KV_ATTENTION_LAYERNORM_RMS_EPS, hparams.f_norm_rms_eps);

                switch (hparams.n_layer) {
                    case 22: model.type = e_model::MODEL_1B; break;
                    case 26: model.type = e_model::MODEL_3B; break;
                    case 32: model.type = e_model::MODEL_7B; break;
                    case 40: model.type = e_model::MODEL_13B; break;
                    case 48: model.type = e_model::MODEL_34B; break;
                    case 60: model.type = e_model::MODEL_30B; break;
                    case 80: model.type = hparams.n_head == hparams.n_head_kv ? e_model::MODEL_65B : e_model::MODEL_70B; break;
                    default: model.type = e_model::MODEL_UNKNOWN;
                }
            } break;
        case LLM_ARCH_FALCON:
            {
                ml.get_key(LLM_KV_ATTENTION_LAYERNORM_EPS, hparams.f_norm_eps);

                switch (hparams.n_layer) {
                    case 32: model.type = e_model::MODEL_7B; break;
                    case 60: model.type = e_model::MODEL_40B; break;
                    default: model.type = e_model::MODEL_UNKNOWN;
                }
            } break;
        case LLM_ARCH_BAICHUAN:
            {
                ml.get_key(LLM_KV_ATTENTION_LAYERNORM_RMS_EPS, hparams.f_norm_rms_eps);
                switch (hparams.n_layer) {
                    case 32: model.type = e_model::MODEL_7B; break;
                    case 40: model.type = e_model::MODEL_13B; break;
                    default: model.type = e_model::MODEL_UNKNOWN;
                }
            } break;
        case LLM_ARCH_STARCODER:
            {
                ml.get_key(LLM_KV_ATTENTION_LAYERNORM_EPS, hparams.f_norm_eps);
                switch (hparams.n_layer) {
                    case 24: model.type = e_model::MODEL_1B; break;
                    case 36: model.type = e_model::MODEL_3B; break;
                    case 42: model.type = e_model::MODEL_7B; break;
                    case 40: model.type = e_model::MODEL_15B; break;
                    default: model.type = e_model::MODEL_UNKNOWN;
                }
            } break;
        case LLM_ARCH_PERSIMMON:
            {
                ml.get_key(LLM_KV_ATTENTION_LAYERNORM_EPS, hparams.f_norm_eps);
                switch (hparams.n_layer) {
                    case 36: model.type = e_model::MODEL_8B; break;
                    default: model.type = e_model::MODEL_UNKNOWN;
                }
            } break;
        case LLM_ARCH_REFACT:
            {
                ml.get_key(LLM_KV_ATTENTION_LAYERNORM_RMS_EPS, hparams.f_norm_rms_eps);
                switch (hparams.n_layer) {
                    case 32: model.type = e_model::MODEL_1B; break;
                    default: model.type = e_model::MODEL_UNKNOWN;
                }
            } break;
        case LLM_ARCH_BLOOM:
            {
                ml.get_key(LLM_KV_ATTENTION_LAYERNORM_EPS, hparams.f_norm_eps);

                switch (hparams.n_layer) {
                    case 24: model.type = e_model::MODEL_1B; break;
                    case 30:
                        switch (hparams.n_embd) {
                            case 2560: model.type = e_model::MODEL_3B; break;
                            case 4096: model.type = e_model::MODEL_7B; break;
                        } break;
                }
            } break;
        case LLM_ARCH_MPT:
            {
                hparams.f_clamp_kqv = 0.0f;

                ml.get_key(LLM_KV_ATTENTION_LAYERNORM_EPS,  hparams.f_norm_eps);
                ml.get_key(LLM_KV_ATTENTION_CLAMP_KQV,      hparams.f_clamp_kqv, false);
                ml.get_key(LLM_KV_ATTENTION_MAX_ALIBI_BIAS, hparams.f_max_alibi_bias);

                switch (hparams.n_layer) {
                    case 32: model.type = e_model::MODEL_7B; break;
                    case 48: model.type = e_model::MODEL_30B; break;
                    default: model.type = e_model::MODEL_UNKNOWN;
                }
            } break;
        case LLM_ARCH_STABLELM:
            {
                ml.get_key(LLM_KV_ATTENTION_LAYERNORM_EPS, hparams.f_norm_eps);

                switch (hparams.n_layer) {
                    case 32: model.type = e_model::MODEL_3B; break;
                    default: model.type = e_model::MODEL_UNKNOWN;
               }
            } break;
        case LLM_ARCH_QWEN:
            {
                ml.get_key(LLM_KV_ATTENTION_LAYERNORM_RMS_EPS, hparams.f_norm_rms_eps);

                switch (hparams.n_layer) {
                    case 32: model.type = e_model::MODEL_7B; break;
                    case 40: model.type = e_model::MODEL_13B; break;
                    default: model.type = e_model::MODEL_UNKNOWN;
                }
            } break;
        case LLM_ARCH_PHI2:
            {
                ml.get_key(LLM_KV_ATTENTION_LAYERNORM_EPS, hparams.f_norm_eps);

                switch (hparams.n_layer) {
                    case 32: model.type = e_model::MODEL_3B; break;
                    default: model.type = e_model::MODEL_UNKNOWN;
                }
            } break;

        default: (void)0;
    }

    model.ftype = ml.ftype;
}

// TODO: This should probably be in llama.h
static std::vector<llama_vocab::id> llama_tokenize_internal(const llama_vocab & vocab, std::string raw_text, bool bos, bool special = false);
static llama_token llama_byte_to_token(const llama_vocab & vocab, uint8_t ch);

static void llm_load_vocab(
        llama_model_loader & ml,
        llama_model & model) {
    auto & vocab = model.vocab;

    struct gguf_context * ctx = ml.ctx_gguf;

    const auto kv = LLM_KV(model.arch);

    const int token_idx = gguf_find_key(ctx, kv(LLM_KV_TOKENIZER_LIST).c_str());
    if (token_idx == -1) {
        throw std::runtime_error("cannot find tokenizer vocab in model file\n");
    }

    const float * scores = nullptr;
    const int score_idx = gguf_find_key(ctx, kv(LLM_KV_TOKENIZER_SCORES).c_str());
    if (score_idx != -1) {
        scores = (const float * ) gguf_get_arr_data(ctx, score_idx);
    }

    const int * toktypes = nullptr;
    const int toktype_idx = gguf_find_key(ctx, kv(LLM_KV_TOKENIZER_TOKEN_TYPE).c_str());
    if (toktype_idx != -1) {
        toktypes = (const int * ) gguf_get_arr_data(ctx, toktype_idx);
    }

    // determine vocab type
    {
        std::string tokenizer_name;

        ml.get_key(LLM_KV_TOKENIZER_MODEL, tokenizer_name);

        if (tokenizer_name == "llama") {
            vocab.type = LLAMA_VOCAB_TYPE_SPM;

            // default special tokens
            vocab.special_bos_id = 1;
            vocab.special_eos_id = 2;
            vocab.special_unk_id = 0;
            vocab.special_sep_id = -1;
            vocab.special_pad_id = -1;
        } else if (tokenizer_name == "gpt2") {
            vocab.type = LLAMA_VOCAB_TYPE_BPE;

            // read bpe merges and populate bpe ranks
            const int merges_keyidx = gguf_find_key(ctx, kv(LLM_KV_TOKENIZER_MERGES).c_str());
            if (merges_keyidx == -1) {
                throw std::runtime_error("cannot find tokenizer merges in model file\n");
            }

            const int n_merges = gguf_get_arr_n(ctx, merges_keyidx);

            for (int i = 0; i < n_merges; i++) {
                const std::string word = gguf_get_arr_str(ctx, merges_keyidx, i);
                GGML_ASSERT(codepoints_from_utf8(word).size() > 0);

                std::string first;
                std::string second;

                const size_t pos = word.find(' ', 1);

                if (pos != std::string::npos) {
                    first  = word.substr(0, pos);
                    second = word.substr(pos + 1);
                }

                vocab.bpe_ranks.emplace(std::make_pair(first, second), i);
            }

            // default special tokens
            vocab.special_bos_id = 11;
            vocab.special_eos_id = 11;
            vocab.special_unk_id = -1;
            vocab.special_sep_id = -1;
            vocab.special_pad_id = -1;
        } else {
            LLAMA_LOG_WARN("%s: unknown tokenizer: '%s'", __func__, tokenizer_name.c_str());
            LLAMA_LOG_WARN("%s: using default tokenizer: 'llama'", __func__);

            vocab.type = LLAMA_VOCAB_TYPE_SPM;
        }
    }

    const uint32_t n_vocab = gguf_get_arr_n(ctx, token_idx);

    vocab.id_to_token.resize(n_vocab);

    for (uint32_t i = 0; i < n_vocab; i++) {
        std::string word = gguf_get_arr_str(ctx, token_idx, i);
        GGML_ASSERT(codepoints_from_utf8(word).size() > 0);

        vocab.token_to_id[word] = i;

        auto & token_data = vocab.id_to_token[i];
        token_data.text  = std::move(word);
        token_data.score = scores ? scores[i] : 0.0f;
        token_data.type  = toktypes ? (llama_token_type) toktypes[i] : LLAMA_TOKEN_TYPE_NORMAL;
    }
    GGML_ASSERT(vocab.id_to_token.size() == vocab.token_to_id.size());

    // determine the newline token: LLaMA "<0x0A>" == 10 == '\n', Falcon 193 == '\n'
    if (vocab.type == LLAMA_VOCAB_TYPE_SPM) {
        vocab.linefeed_id = llama_byte_to_token(vocab, '\n');
    } else {
        const std::vector<int> ids = llama_tokenize_internal(vocab, "\u010A", false);
        GGML_ASSERT(!ids.empty() && "model vocab missing newline token");
        vocab.linefeed_id = ids[0];
    }

    // special tokens
    {
        const std::vector<std::pair<enum llm_kv, int32_t &>> special_token_types = {
            { LLM_KV_TOKENIZER_BOS_ID, vocab.special_bos_id },
            { LLM_KV_TOKENIZER_EOS_ID, vocab.special_eos_id },
            { LLM_KV_TOKENIZER_UNK_ID, vocab.special_unk_id },
            { LLM_KV_TOKENIZER_SEP_ID, vocab.special_sep_id },
            { LLM_KV_TOKENIZER_PAD_ID, vocab.special_pad_id },
        };
        for (const auto & it : special_token_types) {
            const std::string & key = kv(std::get<0>(it));
            int32_t & id = std::get<1>(it);

            uint32_t new_id;
            if (!ml.get_key(std::get<0>(it), new_id, false)) {
                continue;
            }
            if (new_id >= vocab.id_to_token.size()) {
                LLAMA_LOG_WARN("%s: bad special token: '%s' = %ud, using default id %d\n",
                    __func__, key.c_str(), new_id, id);
            } else {
                id = new_id;
            }

        }

        // Handle add_bos_token and add_eos_token
        {
            bool temp = true;

            if (ml.get_key(LLM_KV_TOKENIZER_ADD_BOS, temp, false)) {
                vocab.special_add_bos = int(temp);
            }
            if (ml.get_key(LLM_KV_TOKENIZER_ADD_EOS, temp, false)) {
                vocab.special_add_eos = int(temp);
            }
        }
    }

    // build special tokens cache
    {
        // TODO: It is unclear (to me) at this point, whether special tokes are guaranteed to be of a deterministic type,
        //  and will always be correctly labeled in 'added_tokens.json' etc.
        // The assumption is, since special tokens aren't meant to be exposed to end user, they are designed
        //  to be unmatchable by the tokenizer, therefore tokens from the vocab, which are unmatchable by the tokenizer
        //  are special tokens.
        // From testing, this appears to correlate 1:1 with special tokens.
        //

        // Counting special tokens and verifying in only one direction
        //  is sufficient to detect difference in those two sets.
        //
        uint32_t special_tokens_count_by_type = 0;
        uint32_t special_tokens_count_from_verification = 0;

        bool special_tokens_definition_mismatch = false;

        for (const auto & t : vocab.token_to_id) {
            const auto & token = t.first;
            const auto & id    = t.second;

            // Count all non-normal tokens in the vocab while iterating
            if (vocab.id_to_token[id].type != LLAMA_TOKEN_TYPE_NORMAL) {
                special_tokens_count_by_type++;
            }

            // Skip single character tokens
            if (token.length() > 1) {
                bool is_tokenizable = false;

                // Split token string representation in two, in all possible ways
                //  and check if both halves can be matched to a valid token
                for (unsigned i = 1; i < token.length();) {
                    const auto left  = token.substr(0, i);
                    const auto right = token.substr(i);

                    // check if we didnt partition in the middle of a utf sequence
                    auto utf = utf8_len(left.at(left.length() - 1));

                    if (utf == 1) {
                        if (vocab.token_to_id.find(left)  != vocab.token_to_id.end() &&
                            vocab.token_to_id.find(right) != vocab.token_to_id.end() ) {
                            is_tokenizable = true;
                            break;
                        }
                        i++;
                    } else {
                        // skip over the rest of multibyte utf sequence
                        i += utf - 1;
                    }
                }

                if (!is_tokenizable) {
                    // Some tokens are multibyte, but they are utf sequences with equivalent text length of 1
                    //  it's faster to re-filter them here, since there are way less candidates now

                    // Calculate a total "utf" length of a token string representation
                    size_t utf8_str_len = 0;
                    for (unsigned i = 0; i < token.length();) {
                        utf8_str_len++;
                        i += utf8_len(token.at(i));
                    }

                    // And skip the ones which are one character
                    if (utf8_str_len > 1) {
                        // At this point what we have left are special tokens only
                        vocab.special_tokens_cache[token] = id;

                        // Count manually found special tokens
                        special_tokens_count_from_verification++;

                        // If this manually found special token is not marked as such, flag a mismatch
                        if (vocab.id_to_token[id].type == LLAMA_TOKEN_TYPE_NORMAL) {
                            special_tokens_definition_mismatch = true;
                        }
                    }
                }
            }
        }

        if (special_tokens_definition_mismatch || special_tokens_count_from_verification != special_tokens_count_by_type) {
            LLAMA_LOG_WARN("%s: mismatch in special tokens definition ( %u/%zu vs %u/%zu ).\n",
                __func__,
                special_tokens_count_from_verification, vocab.id_to_token.size(),
                special_tokens_count_by_type, vocab.id_to_token.size()
            );
        } else {
            LLAMA_LOG_INFO("%s: special tokens definition check successful ( %u/%zu ).\n",
                __func__,
                special_tokens_count_from_verification, vocab.id_to_token.size()
            );
        }
    }
}

static void llm_load_print_meta(llama_model_loader & ml, llama_model & model) {
    const auto & hparams = model.hparams;
    const auto & vocab   = model.vocab;

    const auto rope_scaling_type = LLAMA_ROPE_SCALING_TYPES.at(hparams.rope_scaling_type_train);

    // hparams
    LLAMA_LOG_INFO("%s: format           = %s\n",     __func__, llama_file_version_name(ml.fver));
    LLAMA_LOG_INFO("%s: arch             = %s\n",     __func__, LLM_ARCH_NAMES.at(model.arch).c_str());
    LLAMA_LOG_INFO("%s: vocab type       = %s\n",     __func__, vocab.type == LLAMA_VOCAB_TYPE_SPM ? "SPM" : "BPE"); // TODO: fix
    LLAMA_LOG_INFO("%s: n_vocab          = %u\n",     __func__, hparams.n_vocab);
    LLAMA_LOG_INFO("%s: n_merges         = %u\n",     __func__, (int) vocab.bpe_ranks.size());
    LLAMA_LOG_INFO("%s: n_ctx_train      = %u\n",     __func__, hparams.n_ctx_train);
    LLAMA_LOG_INFO("%s: n_embd           = %u\n",     __func__, hparams.n_embd);
    LLAMA_LOG_INFO("%s: n_head           = %u\n",     __func__, hparams.n_head);
    LLAMA_LOG_INFO("%s: n_head_kv        = %u\n",     __func__, hparams.n_head_kv);
    LLAMA_LOG_INFO("%s: n_layer          = %u\n",     __func__, hparams.n_layer);
    LLAMA_LOG_INFO("%s: n_rot            = %u\n",     __func__, hparams.n_rot); // a.k.a. n_embd_head, n_head_dim
    LLAMA_LOG_INFO("%s: n_gqa            = %u\n",     __func__, hparams.n_gqa());
    LLAMA_LOG_INFO("%s: f_norm_eps       = %.1e\n",   __func__, hparams.f_norm_eps);
    LLAMA_LOG_INFO("%s: f_norm_rms_eps   = %.1e\n",   __func__, hparams.f_norm_rms_eps);
    LLAMA_LOG_INFO("%s: f_clamp_kqv      = %.1e\n",   __func__, hparams.f_clamp_kqv);
    LLAMA_LOG_INFO("%s: f_max_alibi_bias = %.1e\n",   __func__, hparams.f_max_alibi_bias);
    LLAMA_LOG_INFO("%s: n_ff             = %u\n",     __func__, hparams.n_ff);
    LLAMA_LOG_INFO("%s: n_expert         = %u\n",     __func__, hparams.n_expert);
    LLAMA_LOG_INFO("%s: n_expert_used    = %u\n",     __func__, hparams.n_expert_used);
    LLAMA_LOG_INFO("%s: rope scaling     = %s\n",     __func__, rope_scaling_type.c_str());
    LLAMA_LOG_INFO("%s: freq_base_train  = %.1f\n",   __func__, hparams.rope_freq_base_train);
    LLAMA_LOG_INFO("%s: freq_scale_train = %g\n",     __func__, hparams.rope_freq_scale_train);
    LLAMA_LOG_INFO("%s: n_yarn_orig_ctx  = %u\n",     __func__, hparams.n_yarn_orig_ctx);
    LLAMA_LOG_INFO("%s: rope_finetuned   = %s\n",     __func__, hparams.rope_finetuned ? "yes" : "unknown");
    LLAMA_LOG_INFO("%s: model type       = %s\n",     __func__, llama_model_type_name(model.type));
    LLAMA_LOG_INFO("%s: model ftype      = %s\n",     __func__, llama_model_ftype_name(model.ftype).c_str());
    LLAMA_LOG_INFO("%s: model params     = %.2f B\n", __func__, ml.n_elements*1e-9);
    if (ml.n_bytes < GiB) {
        LLAMA_LOG_INFO("%s: model size       = %.2f MiB (%.2f BPW) \n", __func__, ml.n_bytes/1024.0/1024.0,        ml.n_bytes*8.0/ml.n_elements);
    } else {
        LLAMA_LOG_INFO("%s: model size       = %.2f GiB (%.2f BPW) \n", __func__, ml.n_bytes/1024.0/1024.0/1024.0, ml.n_bytes*8.0/ml.n_elements);
    }

    // general kv
    LLAMA_LOG_INFO("%s: general.name     = %s\n",    __func__, model.name.c_str());

    // special tokens
    if (vocab.special_bos_id != -1) { LLAMA_LOG_INFO( "%s: BOS token        = %d '%s'\n", __func__, vocab.special_bos_id, vocab.id_to_token[vocab.special_bos_id].text.c_str() ); }
    if (vocab.special_eos_id != -1) { LLAMA_LOG_INFO( "%s: EOS token        = %d '%s'\n", __func__, vocab.special_eos_id, vocab.id_to_token[vocab.special_eos_id].text.c_str() ); }
    if (vocab.special_unk_id != -1) { LLAMA_LOG_INFO( "%s: UNK token        = %d '%s'\n", __func__, vocab.special_unk_id, vocab.id_to_token[vocab.special_unk_id].text.c_str() ); }
    if (vocab.special_sep_id != -1) { LLAMA_LOG_INFO( "%s: SEP token        = %d '%s'\n", __func__, vocab.special_sep_id, vocab.id_to_token[vocab.special_sep_id].text.c_str() ); }
    if (vocab.special_pad_id != -1) { LLAMA_LOG_INFO( "%s: PAD token        = %d '%s'\n", __func__, vocab.special_pad_id, vocab.id_to_token[vocab.special_pad_id].text.c_str() ); }
    if (vocab.linefeed_id    != -1) { LLAMA_LOG_INFO( "%s: LF token         = %d '%s'\n", __func__, vocab.linefeed_id,    vocab.id_to_token[vocab.linefeed_id].text.c_str() );    }
}

// Returns false if cancelled by progress_callback
static bool llm_load_tensors(
        llama_model_loader & ml,
        llama_model & model,
        int n_gpu_layers,
        int main_gpu,
        const float * tensor_split,
        bool use_mlock,
        llama_progress_callback progress_callback,
        void * progress_callback_user_data) {
    model.t_start_us = ggml_time_us();

    auto & ctx     = model.ctx;
    auto & hparams = model.hparams;

    model.n_gpu_layers = n_gpu_layers;

    size_t ctx_size = ggml_tensor_overhead() * ml.n_tensors;

    LLAMA_LOG_INFO("%s: ggml ctx size       = %7.2f MiB\n", __func__, ctx_size/1024.0/1024.0);

    // create the ggml context
    {
        struct ggml_init_params params = {
            /*.mem_size   =*/ ctx_size,
            /*.mem_buffer =*/ NULL,
            /*.no_alloc   =*/ true,
        };

        model.ctx = ggml_init(params);
        if (!model.ctx) {
            throw std::runtime_error(format("ggml_init() failed"));
        }
    }

    (void) main_gpu;

    enum ggml_backend_type llama_backend_offload       = GGML_BACKEND_CPU;
    enum ggml_backend_type llama_backend_offload_split = GGML_BACKEND_CPU;

#if defined(GGML_USE_CUBLAS) && !defined(LLAMA_GGML_BACKEND_CUDA_TEST)
    if (ggml_cublas_loaded()) {
        LLAMA_LOG_INFO("%s: using " GGML_CUDA_NAME " for GPU acceleration\n", __func__);
        ggml_cuda_set_main_device(main_gpu);

        llama_backend_offload       = GGML_BACKEND_GPU;
        llama_backend_offload_split = GGML_BACKEND_GPU_SPLIT;
    }
#elif defined(GGML_USE_CLBLAST)
        LLAMA_LOG_INFO("%s: using OpenCL for GPU acceleration\n", __func__);
        llama_backend_offload       = GGML_BACKEND_GPU;
        llama_backend_offload_split = GGML_BACKEND_GPU;
#endif

    // create tensors for the weights
    {
        const int64_t n_embd     = hparams.n_embd;
        const int64_t n_embd_gqa = hparams.n_embd_gqa();
        const int64_t n_layer    = hparams.n_layer;
        const int64_t n_vocab    = hparams.n_vocab;

        const auto tn = LLM_TN(model.arch);
        switch (model.arch) {
            case LLM_ARCH_LLAMA:
            case LLM_ARCH_REFACT:
                {
                    model.tok_embd = ml.create_tensor(ctx, tn(LLM_TENSOR_TOKEN_EMBD, "weight"), {n_embd, n_vocab}, GGML_BACKEND_CPU);

                    // output
                    {
                        ggml_backend_type backend_norm;
                        ggml_backend_type backend_output;

                        if (n_gpu_layers > int(n_layer)) {
                            backend_norm   = llama_backend_offload;
                            backend_output = llama_backend_offload_split;
                        } else {
                            backend_norm   = GGML_BACKEND_CPU;
                            backend_output = GGML_BACKEND_CPU;
                        }

                        model.output_norm = ml.create_tensor(ctx, tn(LLM_TENSOR_OUTPUT_NORM, "weight"), {n_embd},          backend_norm);
                        model.output      = ml.create_tensor(ctx, tn(LLM_TENSOR_OUTPUT,      "weight"), {n_embd, n_vocab}, backend_output);
                    }

                    const uint32_t n_ff = hparams.n_ff;

                    const int i_gpu_start = n_layer - n_gpu_layers;

                    model.layers.resize(n_layer);

                    for (uint32_t i = 0; i < n_layer; ++i) {
                        const ggml_backend_type backend = int(i) < i_gpu_start ? GGML_BACKEND_CPU : llama_backend_offload; // NOLINT
                        const ggml_backend_type backend_split = int(i) < i_gpu_start ? GGML_BACKEND_CPU : llama_backend_offload_split; // NOLINT

                        auto & layer = model.layers[i];

                        layer.attn_norm = ml.create_tensor(ctx, tn(LLM_TENSOR_ATTN_NORM, "weight", i), {n_embd}, backend);

                        layer.wq = ml.create_tensor(ctx, tn(LLM_TENSOR_ATTN_Q,   "weight", i), {n_embd, n_embd},     backend_split);
                        layer.wk = ml.create_tensor(ctx, tn(LLM_TENSOR_ATTN_K,   "weight", i), {n_embd, n_embd_gqa}, backend_split);
                        layer.wv = ml.create_tensor(ctx, tn(LLM_TENSOR_ATTN_V,   "weight", i), {n_embd, n_embd_gqa}, backend_split);
                        layer.wo = ml.create_tensor(ctx, tn(LLM_TENSOR_ATTN_OUT, "weight", i), {n_embd, n_embd},     backend_split);

                        // optional bias tensors
                        layer.bq = ml.create_tensor(ctx, tn(LLM_TENSOR_ATTN_Q,   "bias", i), {n_embd},     backend, false);
                        layer.bk = ml.create_tensor(ctx, tn(LLM_TENSOR_ATTN_K,   "bias", i), {n_embd_gqa}, backend, false);
                        layer.bv = ml.create_tensor(ctx, tn(LLM_TENSOR_ATTN_V,   "bias", i), {n_embd_gqa}, backend, false);
                        layer.bo = ml.create_tensor(ctx, tn(LLM_TENSOR_ATTN_OUT, "bias", i), {n_embd},     backend, false);

                        layer.ffn_norm = ml.create_tensor(ctx, tn(LLM_TENSOR_FFN_NORM, "weight", i), {n_embd}, backend);

                        layer.ffn_gate_inp = ml.create_tensor(ctx, tn(LLM_TENSOR_FFN_GATE_INP, "weight", i), {n_embd}, backend, false);

                        if (layer.ffn_gate_inp == nullptr) {
                            GGML_ASSERT(hparams.n_expert      == 0);
                            GGML_ASSERT(hparams.n_expert_used == 0);

                            layer.ffn_gate = ml.create_tensor(ctx, tn(LLM_TENSOR_FFN_GATE, "weight", i), {n_embd,   n_ff}, backend_split);
                            layer.ffn_down = ml.create_tensor(ctx, tn(LLM_TENSOR_FFN_DOWN, "weight", i), {  n_ff, n_embd}, backend_split);
                            layer.ffn_up   = ml.create_tensor(ctx, tn(LLM_TENSOR_FFN_UP,   "weight", i), {n_embd,   n_ff}, backend_split);
                        } else {
                            GGML_ASSERT(hparams.n_expert      > 0);
                            GGML_ASSERT(hparams.n_expert_used > 0);

                            // MoE branch
                            for (uint32_t x = 0; x < hparams.n_expert; ++x) {
                                layer.ffn_gate_exp[x] = ml.create_tensor(ctx, tn(LLM_TENSOR_FFN_GATE_EXP, "weight", i, x), {n_embd,   n_ff}, backend_split);
                                layer.ffn_down_exp[x] = ml.create_tensor(ctx, tn(LLM_TENSOR_FFN_DOWN_EXP, "weight", i, x), {  n_ff, n_embd}, backend_split);
                                layer.ffn_up_exp[x]   = ml.create_tensor(ctx, tn(LLM_TENSOR_FFN_UP_EXP,   "weight", i, x), {n_embd,   n_ff}, backend_split);
                            }
                        }
                    }
                } break;
            case LLM_ARCH_BAICHUAN:
                {
                    model.tok_embd = ml.create_tensor(ctx, tn(LLM_TENSOR_TOKEN_EMBD, "weight"), {n_embd, n_vocab}, GGML_BACKEND_CPU);
                    {
                        ggml_backend_type backend_norm;
                        ggml_backend_type backend_output;

                        if (n_gpu_layers > int(n_layer)) {
                            backend_norm   = llama_backend_offload;
                            backend_output = llama_backend_offload_split;
                        } else {
                            backend_norm   = GGML_BACKEND_CPU;
                            backend_output = GGML_BACKEND_CPU;
                        }

                        model.output_norm = ml.create_tensor(ctx, tn(LLM_TENSOR_OUTPUT_NORM, "weight"), {n_embd},          backend_norm);
                        model.output      = ml.create_tensor(ctx, tn(LLM_TENSOR_OUTPUT,      "weight"), {n_embd, n_vocab}, backend_output);
                    }

                    const uint32_t n_ff = hparams.n_ff;

                    const int i_gpu_start = n_layer - n_gpu_layers;

                    model.layers.resize(n_layer);

                    for (uint32_t i = 0; i < n_layer; ++i) {
                        const ggml_backend_type backend = int(i) < i_gpu_start ? GGML_BACKEND_CPU : llama_backend_offload; // NOLINT
                        const ggml_backend_type backend_split = int(i) < i_gpu_start ? GGML_BACKEND_CPU : llama_backend_offload_split; // NOLINT

                        auto & layer = model.layers[i];

                        layer.attn_norm = ml.create_tensor(ctx, tn(LLM_TENSOR_ATTN_NORM, "weight", i), {n_embd}, backend);

                        layer.wq = ml.create_tensor(ctx, tn(LLM_TENSOR_ATTN_Q,   "weight", i), {n_embd, n_embd},     backend_split);
                        layer.wk = ml.create_tensor(ctx, tn(LLM_TENSOR_ATTN_K,   "weight", i), {n_embd, n_embd_gqa}, backend_split);
                        layer.wv = ml.create_tensor(ctx, tn(LLM_TENSOR_ATTN_V,   "weight", i), {n_embd, n_embd_gqa}, backend_split);
                        layer.wo = ml.create_tensor(ctx, tn(LLM_TENSOR_ATTN_OUT, "weight", i), {n_embd, n_embd},     backend_split);

                        layer.ffn_norm = ml.create_tensor(ctx, tn(LLM_TENSOR_FFN_NORM, "weight", i), {n_embd}, backend);

                        layer.ffn_gate = ml.create_tensor(ctx, tn(LLM_TENSOR_FFN_GATE, "weight", i), {n_embd,   n_ff}, backend_split);
                        layer.ffn_down = ml.create_tensor(ctx, tn(LLM_TENSOR_FFN_DOWN, "weight", i), {  n_ff, n_embd}, backend_split);
                        layer.ffn_up   = ml.create_tensor(ctx, tn(LLM_TENSOR_FFN_UP,   "weight", i), {n_embd,   n_ff}, backend_split);
                    }
                } break;
            case LLM_ARCH_FALCON:
                {
                    model.tok_embd = ml.create_tensor(ctx, tn(LLM_TENSOR_TOKEN_EMBD, "weight"), {n_embd, n_vocab}, GGML_BACKEND_CPU);

                    // output
                    {
                        ggml_backend_type backend_norm;
                        ggml_backend_type backend_output;

                        if (n_gpu_layers > int(n_layer)) {
                            backend_norm   = llama_backend_offload;
                            backend_output = llama_backend_offload_split;
                        } else {
                            backend_norm   = GGML_BACKEND_CPU;
                            backend_output = GGML_BACKEND_CPU;
                        }

                        model.output_norm   = ml.create_tensor(ctx, tn(LLM_TENSOR_OUTPUT_NORM, "weight"), {n_embd},          backend_norm);
                        model.output_norm_b = ml.create_tensor(ctx, tn(LLM_TENSOR_OUTPUT_NORM, "bias"),   {n_embd},          backend_norm);
                        model.output        = ml.create_tensor(ctx, tn(LLM_TENSOR_OUTPUT,      "weight"), {n_embd, n_vocab}, backend_output);
                    }

                    const uint32_t n_ff = hparams.n_ff;

                    const int i_gpu_start = n_layer - n_gpu_layers;

                    model.layers.resize(n_layer);

                    for (uint32_t i = 0; i < n_layer; ++i) {
                        const ggml_backend_type backend       = int(i) < i_gpu_start ? GGML_BACKEND_CPU : llama_backend_offload; // NOLINT
                        const ggml_backend_type backend_split = int(i) < i_gpu_start ? GGML_BACKEND_CPU : llama_backend_offload_split; // NOLINT

                        auto & layer = model.layers[i];

                        layer.attn_norm   = ml.create_tensor(ctx, tn(LLM_TENSOR_ATTN_NORM,   "weight", i), {n_embd}, backend);
                        layer.attn_norm_b = ml.create_tensor(ctx, tn(LLM_TENSOR_ATTN_NORM,   "bias", i),   {n_embd}, backend);

                        if (gguf_find_tensor(ml.ctx_gguf, tn(LLM_TENSOR_ATTN_NORM_2, "weight", i).c_str()) >= 0) {
                            layer.attn_norm_2   = ml.create_tensor(ctx, tn(LLM_TENSOR_ATTN_NORM_2, "weight", i), {n_embd}, backend);
                            layer.attn_norm_2_b = ml.create_tensor(ctx, tn(LLM_TENSOR_ATTN_NORM_2, "bias", i),   {n_embd}, backend);
                        }

                        layer.wqkv = ml.create_tensor(ctx, tn(LLM_TENSOR_ATTN_QKV, "weight", i), {n_embd, n_embd + 2*n_embd_gqa}, backend_split);
                        layer.wo   = ml.create_tensor(ctx, tn(LLM_TENSOR_ATTN_OUT, "weight", i), {n_embd, n_embd},                backend_split);

                        layer.ffn_down = ml.create_tensor(ctx, tn(LLM_TENSOR_FFN_DOWN, "weight", i), {  n_ff, n_embd}, backend_split);
                        layer.ffn_up   = ml.create_tensor(ctx, tn(LLM_TENSOR_FFN_UP,   "weight", i), {n_embd,   n_ff}, backend_split);
                    }
                } break;
            case LLM_ARCH_STARCODER:
                {
                    model.tok_embd = ml.create_tensor(ctx, tn(LLM_TENSOR_TOKEN_EMBD, "weight"), {n_embd, n_vocab},             GGML_BACKEND_CPU);
                    model.pos_embd = ml.create_tensor(ctx, tn(LLM_TENSOR_POS_EMBD, "weight"),   {n_embd, hparams.n_ctx_train}, GGML_BACKEND_CPU);

                    // output
                    {
                        ggml_backend_type backend_norm;
                        ggml_backend_type backend_output;

                        if (n_gpu_layers > int(n_layer)) {
                            backend_norm   = llama_backend_offload;
                            backend_output = llama_backend_offload_split;
                        } else {
                            backend_norm   = GGML_BACKEND_CPU;
                            backend_output = GGML_BACKEND_CPU;
                        }

                        model.output_norm   = ml.create_tensor(ctx, tn(LLM_TENSOR_OUTPUT_NORM, "weight"), {n_embd},          backend_norm);
                        model.output_norm_b = ml.create_tensor(ctx, tn(LLM_TENSOR_OUTPUT_NORM, "bias"),   {n_embd},          backend_norm);
                        model.output        = ml.create_tensor(ctx, tn(LLM_TENSOR_OUTPUT,      "weight"), {n_embd, n_vocab}, backend_output);
                    }

                    const uint32_t n_ff = hparams.n_ff;

                    const int i_gpu_start = n_layer - n_gpu_layers;

                    model.layers.resize(n_layer);

                    for (uint32_t i = 0; i < n_layer; ++i) {
                        const ggml_backend_type backend       = int(i) < i_gpu_start ? GGML_BACKEND_CPU : llama_backend_offload; // NOLINT
                        const ggml_backend_type backend_split = int(i) < i_gpu_start ? GGML_BACKEND_CPU : llama_backend_offload_split; // NOLINT

                        auto & layer = model.layers[i];

                        layer.attn_norm   = ml.create_tensor(ctx, tn(LLM_TENSOR_ATTN_NORM,   "weight", i), {n_embd}, backend);
                        layer.attn_norm_b = ml.create_tensor(ctx, tn(LLM_TENSOR_ATTN_NORM,   "bias", i),   {n_embd}, backend);

                        layer.wqkv = ml.create_tensor(ctx, tn(LLM_TENSOR_ATTN_QKV, "weight", i), {n_embd, n_embd + 2*n_embd_gqa}, backend_split);
                        layer.bqkv = ml.create_tensor(ctx, tn(LLM_TENSOR_ATTN_QKV, "bias", i),   {n_embd + 2*n_embd_gqa},         backend);

                        layer.wo   = ml.create_tensor(ctx, tn(LLM_TENSOR_ATTN_OUT, "weight", i), {n_embd, n_embd},   backend_split);
                        layer.bo   = ml.create_tensor(ctx, tn(LLM_TENSOR_ATTN_OUT, "bias", i),   {n_embd},           backend);

                        layer.ffn_norm   = ml.create_tensor(ctx, tn(LLM_TENSOR_FFN_NORM, "weight", i), {n_embd}, backend);
                        layer.ffn_norm_b = ml.create_tensor(ctx, tn(LLM_TENSOR_FFN_NORM, "bias", i),   {n_embd}, backend);

                        layer.ffn_down   = ml.create_tensor(ctx, tn(LLM_TENSOR_FFN_DOWN, "weight", i), {n_ff, n_embd}, backend_split);
                        layer.ffn_down_b = ml.create_tensor(ctx, tn(LLM_TENSOR_FFN_DOWN, "bias", i),   {n_embd},       backend);

                        layer.ffn_up   = ml.create_tensor(ctx, tn(LLM_TENSOR_FFN_UP,   "weight", i), {n_embd, n_ff}, backend_split);
                        layer.ffn_up_b = ml.create_tensor(ctx, tn(LLM_TENSOR_FFN_UP,   "bias", i),           {n_ff}, backend);
                    }
                } break;
            case LLM_ARCH_PERSIMMON:
                {
                    model.tok_embd = ml.create_tensor(ctx, tn(LLM_TENSOR_TOKEN_EMBD, "weight"),  {n_embd, n_vocab}, GGML_BACKEND_CPU);

                    {
                        ggml_backend_type backend_norm;
                        ggml_backend_type backend_output;

                        if (n_gpu_layers > int(n_layer)) {
                            backend_norm   = llama_backend_offload;
                            backend_output = llama_backend_offload_split;
                        } else {
                            backend_norm   = GGML_BACKEND_CPU;
                            backend_output = GGML_BACKEND_CPU;
                        }

                        model.output_norm    = ml.create_tensor(ctx, tn(LLM_TENSOR_OUTPUT_NORM, "weight"), {n_embd},          backend_norm);
                        model.output_norm_b  = ml.create_tensor(ctx, tn(LLM_TENSOR_OUTPUT_NORM, "bias"),   {n_embd},          backend_norm);
                        model.output         = ml.create_tensor(ctx, tn(LLM_TENSOR_OUTPUT,      "weight"), {n_embd, n_vocab}, backend_output);
                    }

                    const uint32_t n_ff = hparams.n_ff;
                    const int i_gpu_start = n_layer - n_gpu_layers;
                    model.layers.resize(n_layer);
                    for (uint32_t i = 0; i < n_layer; ++i) {
                        const ggml_backend_type backend = int(i) < i_gpu_start ? GGML_BACKEND_CPU : llama_backend_offload;
                        const ggml_backend_type backend_split = int(i) < i_gpu_start ? GGML_BACKEND_CPU : llama_backend_offload_split;
                        auto & layer = model.layers[i];
                        layer.attn_norm     = ml.create_tensor(ctx, tn(LLM_TENSOR_ATTN_NORM,   "weight", i), {n_embd}, backend);
                        layer.attn_norm_b   = ml.create_tensor(ctx, tn(LLM_TENSOR_ATTN_NORM,   "bias",   i), {n_embd}, backend);
                        layer.wqkv          = ml.create_tensor(ctx, tn(LLM_TENSOR_ATTN_QKV,    "weight", i), {n_embd, n_embd + 2*n_embd_gqa}, backend_split);
                        layer.bqkv          = ml.create_tensor(ctx, tn(LLM_TENSOR_ATTN_QKV,    "bias",   i), {n_embd + 2*n_embd_gqa},         backend);
                        layer.wo            = ml.create_tensor(ctx, tn(LLM_TENSOR_ATTN_OUT,    "weight", i), {n_embd, n_embd},   backend_split);
                        layer.bo            = ml.create_tensor(ctx, tn(LLM_TENSOR_ATTN_OUT,    "bias",   i), {n_embd},           backend);
                        layer.ffn_down      = ml.create_tensor(ctx, tn(LLM_TENSOR_FFN_DOWN,    "weight", i), {n_ff, n_embd}, backend_split);
                        layer.ffn_down_b    = ml.create_tensor(ctx, tn(LLM_TENSOR_FFN_DOWN,    "bias",   i), {n_embd},       backend);
                        layer.ffn_up        = ml.create_tensor(ctx, tn(LLM_TENSOR_FFN_UP,      "weight", i), {n_embd,   n_ff}, backend_split);
                        layer.ffn_up_b      = ml.create_tensor(ctx, tn(LLM_TENSOR_FFN_UP,      "bias",   i), {n_ff},           backend);
                        layer.ffn_norm      = ml.create_tensor(ctx, tn(LLM_TENSOR_FFN_NORM,    "weight", i), {n_embd}, backend);
                        layer.ffn_norm_b    = ml.create_tensor(ctx, tn(LLM_TENSOR_FFN_NORM,    "bias",   i), {n_embd}, backend);
                        layer.attn_q_norm   = ml.create_tensor(ctx, tn(LLM_TENSOR_ATTN_Q_NORM, "weight", i), {64}, backend);
                        layer.attn_q_norm_b = ml.create_tensor(ctx, tn(LLM_TENSOR_ATTN_Q_NORM, "bias",   i), {64}, backend);
                        layer.attn_k_norm   = ml.create_tensor(ctx, tn(LLM_TENSOR_ATTN_K_NORM, "weight", i), {64}, backend);
                        layer.attn_k_norm_b = ml.create_tensor(ctx, tn(LLM_TENSOR_ATTN_K_NORM, "bias",   i), {64}, backend);
                    }
                } break;
            case LLM_ARCH_BLOOM:
                {
                    model.tok_embd   = ml.create_tensor(ctx, tn(LLM_TENSOR_TOKEN_EMBD,      "weight"), {n_embd, n_vocab}, GGML_BACKEND_CPU);
                    model.tok_norm   = ml.create_tensor(ctx, tn(LLM_TENSOR_TOKEN_EMBD_NORM, "weight"), {n_embd},          GGML_BACKEND_CPU);
                    model.tok_norm_b = ml.create_tensor(ctx, tn(LLM_TENSOR_TOKEN_EMBD_NORM, "bias"),   {n_embd},          GGML_BACKEND_CPU);

                    // output
                    {
                        ggml_backend_type backend_norm;
                        ggml_backend_type backend_output;

                        if (n_gpu_layers > int(n_layer)) {
                            backend_norm   = llama_backend_offload;
                            backend_output = llama_backend_offload_split;
                        } else {
                            backend_norm   = GGML_BACKEND_CPU;
                            backend_output = GGML_BACKEND_CPU;
                        }

                        model.output_norm   = ml.create_tensor(ctx, tn(LLM_TENSOR_OUTPUT_NORM, "weight"), {n_embd},          backend_norm);
                        model.output_norm_b = ml.create_tensor(ctx, tn(LLM_TENSOR_OUTPUT_NORM, "bias"),   {n_embd},          backend_norm);
                        model.output        = ml.create_tensor(ctx, tn(LLM_TENSOR_OUTPUT,      "weight"), {n_embd, n_vocab}, backend_output);
                    }

                    const uint32_t n_ff = hparams.n_ff;

                    const int i_gpu_start = n_layer - n_gpu_layers;

                    model.layers.resize(n_layer);

                    for (uint32_t i = 0; i < n_layer; ++i) {
                        const ggml_backend_type backend       = int(i) < i_gpu_start ? GGML_BACKEND_CPU : llama_backend_offload; // NOLINT
                        const ggml_backend_type backend_split = int(i) < i_gpu_start ? GGML_BACKEND_CPU : llama_backend_offload_split; // NOLINT

                        auto & layer = model.layers[i];

                        layer.attn_norm   = ml.create_tensor(ctx, tn(LLM_TENSOR_ATTN_NORM,   "weight", i), {n_embd}, backend);
                        layer.attn_norm_b = ml.create_tensor(ctx, tn(LLM_TENSOR_ATTN_NORM,   "bias", i),   {n_embd}, backend);

                        layer.wqkv = ml.create_tensor(ctx, tn(LLM_TENSOR_ATTN_QKV, "weight", i), {n_embd, n_embd + 2*n_embd_gqa}, backend_split);
                        layer.bqkv = ml.create_tensor(ctx, tn(LLM_TENSOR_ATTN_QKV, "bias", i),   {n_embd + 2*n_embd_gqa},         backend);

                        layer.wo   = ml.create_tensor(ctx, tn(LLM_TENSOR_ATTN_OUT, "weight", i), {n_embd, n_embd},                backend_split);
                        layer.bo   = ml.create_tensor(ctx, tn(LLM_TENSOR_ATTN_OUT, "bias", i),   {n_embd},                        backend);

                        layer.ffn_norm   = ml.create_tensor(ctx, tn(LLM_TENSOR_FFN_NORM, "weight", i), {n_embd}, backend);
                        layer.ffn_norm_b = ml.create_tensor(ctx, tn(LLM_TENSOR_FFN_NORM, "bias", i),   {n_embd}, backend);

                        layer.ffn_down   = ml.create_tensor(ctx, tn(LLM_TENSOR_FFN_DOWN, "weight", i), {n_ff, n_embd}, backend_split);
                        layer.ffn_down_b = ml.create_tensor(ctx, tn(LLM_TENSOR_FFN_DOWN, "bias", i),   {n_embd},       backend);

                        layer.ffn_up   = ml.create_tensor(ctx, tn(LLM_TENSOR_FFN_UP,   "weight", i), {n_embd,   n_ff}, backend_split);
                        layer.ffn_up_b = ml.create_tensor(ctx, tn(LLM_TENSOR_FFN_UP,   "bias", i),   {n_ff},           backend);
                    }
                } break;
            case LLM_ARCH_MPT:
                {
                    model.tok_embd = ml.create_tensor(ctx, tn(LLM_TENSOR_TOKEN_EMBD, "weight"), {n_embd, n_vocab}, GGML_BACKEND_CPU);
                    // output
                    {
                        ggml_backend_type backend_norm;
                        ggml_backend_type backend_output;

                        if (n_gpu_layers > int(n_layer)) {
                            backend_norm   = llama_backend_offload;
                            backend_output = llama_backend_offload_split;
                        } else {
                            backend_norm   = GGML_BACKEND_CPU;
                            backend_output = GGML_BACKEND_CPU;
                        }

                        model.output_norm   = ml.create_tensor(ctx, tn(LLM_TENSOR_OUTPUT_NORM, "weight"), {n_embd},          backend_norm);
                        model.output        = ml.create_tensor(ctx, tn(LLM_TENSOR_OUTPUT,      "weight"), {n_embd, n_vocab}, backend_output);
                    }

                    const uint32_t n_ff = hparams.n_ff;

                    const int i_gpu_start = n_layer - n_gpu_layers;

                    model.layers.resize(n_layer);

                    for (uint32_t i = 0; i < n_layer; ++i) {
                        const ggml_backend_type backend = int(i) < i_gpu_start ? GGML_BACKEND_CPU : llama_backend_offload; // NOLINT
                        const ggml_backend_type backend_split = int(i) < i_gpu_start ? GGML_BACKEND_CPU : llama_backend_offload_split; // NOLINT

                        auto & layer = model.layers[i];

                        layer.attn_norm = ml.create_tensor(ctx, tn(LLM_TENSOR_ATTN_NORM, "weight", i), {n_embd}, backend);
                        layer.wqkv = ml.create_tensor(ctx, tn(LLM_TENSOR_ATTN_QKV, "weight", i), {n_embd, n_embd + 2*n_embd_gqa}, backend_split);
                        layer.wo   = ml.create_tensor(ctx, tn(LLM_TENSOR_ATTN_OUT, "weight", i), {n_embd, n_embd},                backend_split);

                        layer.ffn_norm = ml.create_tensor(ctx, tn(LLM_TENSOR_FFN_NORM, "weight", i), {n_embd}, backend);

                        layer.ffn_down = ml.create_tensor(ctx, tn(LLM_TENSOR_FFN_DOWN, "weight", i), {  n_ff, n_embd}, backend_split);
                        layer.ffn_up   = ml.create_tensor(ctx, tn(LLM_TENSOR_FFN_UP,   "weight", i), {n_embd,   n_ff}, backend_split);
<<<<<<< HEAD
                        if (model.hparams.use_awq) {
                            layer.ffn_act = ml.create_tensor(ctx, tn(LLM_TENSOR_FFN_ACT, "scales", i), {n_ff}, backend);
                        }

                        if (backend == GGML_BACKEND_GPU) {
                            if (model.hparams.use_awq) {
                                vram_weights +=
                                ggml_nbytes(layer.attn_norm) +
                                ggml_nbytes(layer.wqkv)      +
                                ggml_nbytes(layer.wo)        +
                                ggml_nbytes(layer.ffn_norm)  +
                                ggml_nbytes(layer.ffn_down)  +
                                ggml_nbytes(layer.ffn_up)    +
                                ggml_nbytes(layer.ffn_act);
                            } else {
                                vram_weights +=
                                ggml_nbytes(layer.attn_norm) +
                                ggml_nbytes(layer.wqkv)      +
                                ggml_nbytes(layer.wo)        +
                                ggml_nbytes(layer.ffn_norm)  +
                                ggml_nbytes(layer.ffn_down)  +
                                ggml_nbytes(layer.ffn_up);
                            }
                        }
=======
>>>>>>> 48b24b17
                    }
                } break;
            case LLM_ARCH_STABLELM:
                {
                    model.tok_embd = ml.create_tensor(ctx, tn(LLM_TENSOR_TOKEN_EMBD, "weight"), {n_embd, n_vocab}, GGML_BACKEND_CPU);

                    // output
                    {
                        ggml_backend_type backend_norm;
                        ggml_backend_type backend_output;

                        if (n_gpu_layers > int(n_layer)) {
                            backend_norm   = llama_backend_offload;
                            backend_output = llama_backend_offload_split;
                        } else {
                            backend_norm   = GGML_BACKEND_CPU;
                            backend_output = GGML_BACKEND_CPU;
                        }

                        model.output_norm_b = ml.create_tensor(ctx, tn(LLM_TENSOR_OUTPUT_NORM, "bias"), {n_embd},          backend_norm);
                        model.output_norm = ml.create_tensor(ctx, tn(LLM_TENSOR_OUTPUT_NORM, "weight"), {n_embd},          backend_norm);
                        model.output      = ml.create_tensor(ctx, tn(LLM_TENSOR_OUTPUT,      "weight"), {n_embd, n_vocab}, backend_output);
                    }

                    const uint32_t n_ff = hparams.n_ff;

                    const int i_gpu_start = n_layer - n_gpu_layers;

                    model.layers.resize(n_layer);

                    for (uint32_t i = 0; i < n_layer; ++i) {
                        /*
                        llama_model_loader: - tensor    4:         blk.0.attn_output.weight f16      [  2560,  2560,     1,     1 ]
                        */
                        const ggml_backend_type backend = int(i) < i_gpu_start ? GGML_BACKEND_CPU : llama_backend_offload; // NOLINT
                        const ggml_backend_type backend_split = int(i) < i_gpu_start ? GGML_BACKEND_CPU : llama_backend_offload_split; // NOLINT

                        auto & layer = model.layers[i];

                        layer.attn_norm = ml.create_tensor(ctx, tn(LLM_TENSOR_ATTN_NORM, "weight", i), {n_embd}, backend);
                        layer.attn_norm_b = ml.create_tensor(ctx, tn(LLM_TENSOR_ATTN_NORM, "bias", i), {n_embd}, backend);

                        layer.wq = ml.create_tensor(ctx, tn(LLM_TENSOR_ATTN_Q,   "weight", i), {n_embd, n_embd},     backend_split);
                        layer.wk = ml.create_tensor(ctx, tn(LLM_TENSOR_ATTN_K,   "weight", i), {n_embd, n_embd_gqa}, backend_split);
                        layer.wv = ml.create_tensor(ctx, tn(LLM_TENSOR_ATTN_V,   "weight", i), {n_embd, n_embd_gqa}, backend_split);
                        layer.wo = ml.create_tensor(ctx, tn(LLM_TENSOR_ATTN_OUT, "weight", i), {n_embd, n_embd},     backend_split);

                        layer.ffn_norm = ml.create_tensor(ctx, tn(LLM_TENSOR_FFN_NORM, "weight", i), {n_embd}, backend);
                        layer.ffn_norm_b = ml.create_tensor(ctx, tn(LLM_TENSOR_FFN_NORM, "bias", i), {n_embd}, backend);

                        layer.ffn_gate = ml.create_tensor(ctx, tn(LLM_TENSOR_FFN_GATE, "weight", i), {n_embd,   n_ff}, backend_split);
                        layer.ffn_down = ml.create_tensor(ctx, tn(LLM_TENSOR_FFN_DOWN, "weight", i), {  n_ff, n_embd}, backend_split);
                        layer.ffn_up = ml.create_tensor(ctx, tn(LLM_TENSOR_FFN_UP,   "weight", i), {n_embd,   n_ff}, backend_split);
                    }
                } break;
            case LLM_ARCH_QWEN:
                {
                    model.tok_embd = ml.create_tensor(ctx, tn(LLM_TENSOR_TOKEN_EMBD, "weight"), {n_embd, n_vocab}, GGML_BACKEND_CPU);
                    {
                        ggml_backend_type backend_norm;
                        ggml_backend_type backend_output;

                        if (n_gpu_layers > int(n_layer)) {
                            backend_norm   = llama_backend_offload;
                            backend_output = llama_backend_offload_split;
                        } else {
                            backend_norm   = GGML_BACKEND_CPU;
                            backend_output = GGML_BACKEND_CPU;
                        }

                        model.output_norm = ml.create_tensor(ctx, tn(LLM_TENSOR_OUTPUT_NORM, "weight"), {n_embd},          backend_norm);
                        model.output      = ml.create_tensor(ctx, tn(LLM_TENSOR_OUTPUT,      "weight"), {n_embd, n_vocab}, backend_output);
                   }

                    const uint32_t n_ff = hparams.n_ff / 2;

                    const int i_gpu_start = n_layer - n_gpu_layers;

                    model.layers.resize(n_layer);

                    for (uint32_t i = 0; i < n_layer; ++i) {
                        const ggml_backend_type backend = int(i) < i_gpu_start ? GGML_BACKEND_CPU : llama_backend_offload; // NOLINT
                        const ggml_backend_type backend_split = int(i) < i_gpu_start ? GGML_BACKEND_CPU : llama_backend_offload_split; // NOLINT

                        auto & layer = model.layers[i];

                        layer.attn_norm = ml.create_tensor(ctx, tn(LLM_TENSOR_ATTN_NORM, "weight", i), {n_embd}, backend);

                        layer.wqkv = ml.create_tensor(ctx, tn(LLM_TENSOR_ATTN_QKV, "weight", i), {n_embd, n_embd * 3}, backend_split);
                        layer.bqkv = ml.create_tensor(ctx, tn(LLM_TENSOR_ATTN_QKV, "bias", i),   {n_embd * 3},         backend);
                        layer.wo   = ml.create_tensor(ctx, tn(LLM_TENSOR_ATTN_OUT, "weight", i), {n_embd, n_embd},     backend_split);

                        layer.ffn_norm = ml.create_tensor(ctx, tn(LLM_TENSOR_FFN_NORM, "weight", i), {n_embd}, backend);

                        layer.ffn_gate = ml.create_tensor(ctx, tn(LLM_TENSOR_FFN_GATE, "weight", i), {n_embd,   n_ff}, backend_split);
                        layer.ffn_down = ml.create_tensor(ctx, tn(LLM_TENSOR_FFN_DOWN, "weight", i), {  n_ff, n_embd}, backend_split);
                        layer.ffn_up   = ml.create_tensor(ctx, tn(LLM_TENSOR_FFN_UP,   "weight", i), {n_embd,   n_ff}, backend_split);
                    }
                } break;
            case LLM_ARCH_PHI2:
                {
                    model.tok_embd = ml.create_tensor(ctx, tn(LLM_TENSOR_TOKEN_EMBD, "weight"), {n_embd, n_vocab}, GGML_BACKEND_CPU);

                    // output
                    {
                        ggml_backend_type backend_norm;
                        ggml_backend_type backend_output;

                        if (n_gpu_layers > int(n_layer)) {
                            backend_norm   = llama_backend_offload;
                            backend_output = llama_backend_offload;
                        } else {
                            backend_norm   = GGML_BACKEND_CPU;
                            backend_output = GGML_BACKEND_CPU;
                        }

                        model.output_norm   = ml.create_tensor(ctx, tn(LLM_TENSOR_OUTPUT_NORM, "weight"), {n_embd},          backend_norm);
                        model.output_norm_b = ml.create_tensor(ctx, tn(LLM_TENSOR_OUTPUT_NORM, "bias"),   {n_embd},          backend_norm);
                        model.output        = ml.create_tensor(ctx, tn(LLM_TENSOR_OUTPUT,      "weight"), {n_embd, n_vocab}, backend_output);
                        model.output_b      = ml.create_tensor(ctx, tn(LLM_TENSOR_OUTPUT,      "bias"),   {n_vocab},         backend_output);
                    }

                    const uint32_t n_ff = hparams.n_ff;

                    const int i_gpu_start = n_layer - n_gpu_layers;

                    model.layers.resize(n_layer);

                    for (uint32_t i = 0; i < n_layer; ++i) {
                        const ggml_backend_type backend       = int(i) < i_gpu_start ? GGML_BACKEND_CPU : llama_backend_offload; // NOLINT
                        const ggml_backend_type backend_split = int(i) < i_gpu_start ? GGML_BACKEND_CPU : llama_backend_offload_split; // NOLINT

                        auto & layer = model.layers[i];

                        layer.attn_norm   = ml.create_tensor(ctx, tn(LLM_TENSOR_ATTN_NORM, "weight", i), {n_embd}, backend);
                        layer.attn_norm_b = ml.create_tensor(ctx, tn(LLM_TENSOR_ATTN_NORM, "bias", i),   {n_embd}, backend);

                        layer.wqkv = ml.create_tensor(ctx, tn(LLM_TENSOR_ATTN_QKV, "weight", i), {n_embd, n_embd + 2*n_embd_gqa}, backend_split);
                        layer.bqkv = ml.create_tensor(ctx, tn(LLM_TENSOR_ATTN_QKV, "bias", i),   {n_embd + 2*n_embd_gqa},         backend);

                        layer.wo   = ml.create_tensor(ctx, tn(LLM_TENSOR_ATTN_OUT, "weight", i), {n_embd, n_embd}, backend_split);
                        layer.bo   = ml.create_tensor(ctx, tn(LLM_TENSOR_ATTN_OUT, "bias", i),   {n_embd},         backend);

                        layer.ffn_down   = ml.create_tensor(ctx, tn(LLM_TENSOR_FFN_DOWN, "weight", i), {n_ff, n_embd}, backend_split);
                        layer.ffn_down_b = ml.create_tensor(ctx, tn(LLM_TENSOR_FFN_DOWN, "bias", i),   {n_embd},       backend);

                        layer.ffn_up   = ml.create_tensor(ctx, tn(LLM_TENSOR_FFN_UP, "weight", i), {n_embd, n_ff}, backend_split);
                        layer.ffn_up_b = ml.create_tensor(ctx, tn(LLM_TENSOR_FFN_UP, "bias", i),   {n_ff},         backend);
                    }
                } break;
            default:
                throw std::runtime_error("unknown architecture");
        }
    }

    ml.done_getting_tensors();

    ml.init_mapping();

    // allocate tensors
    size_t vram_weights = 0;
    size_t buf_size = 0;

    ggml_backend_buffer_type_t buft = llama_default_buffer_type(n_gpu_layers);

    for (struct ggml_tensor * t = ggml_get_first_tensor(ctx); t != nullptr; t = ggml_get_next_tensor(ctx, t)) {
        // GGML_BACKEND_GPU tensors are for CUDA and OpenCL only, which are handled separately without ggml-backend
        if (t->backend == GGML_BACKEND_CPU) {
            buf_size += GGML_PAD(ggml_backend_buft_get_alloc_size(buft, t), ggml_backend_buft_get_alignment(buft));
        } else {
            vram_weights += ggml_nbytes(t);
        }
    }

    // create backend buffer
    ggml_backend_buffer_t buf_mmap = nullptr;

#ifdef GGML_USE_METAL
    if (n_gpu_layers > 0) {
        if (ml.use_mmap) {
            const size_t max_size = ggml_get_max_tensor_size(ctx);
            model.buf = ggml_backend_metal_buffer_from_ptr(ml.mapping->addr, ml.mapping->size, max_size);
            buf_mmap = model.buf;
        } else {
            model.buf = ggml_backend_alloc_ctx_tensors_from_buft(ctx, ggml_backend_metal_buffer_type());
        }
    }
#elif defined(GGML_USE_CUBLAS) && defined(LLAMA_GGML_BACKEND_CUDA_TEST)
    // for testing only
    if (n_gpu_layers > 0) {
        model.buf = ggml_backend_alloc_ctx_tensors_from_buft(ctx, ggml_backend_cuda_buffer_type(0));
    }
#endif

    if (model.buf == nullptr) {
        // CPU backend, and indirectly CUDA and OpenCL
        if (ml.use_mmap) {
            model.buf = ggml_backend_cpu_buffer_from_ptr(ml.mapping->addr, ml.mapping->size);
            buf_mmap = model.buf;
        } else {
            // allocate only CPU tensors
            model.buf = ggml_backend_buft_alloc_buffer(buft, buf_size);
            ggml_tallocr_t alloc = ggml_tallocr_new_from_buffer(model.buf);
            for (struct ggml_tensor * t = ggml_get_first_tensor(ctx); t != nullptr; t = ggml_get_next_tensor(ctx, t)) {
                if (t->backend == GGML_BACKEND_CPU) {
                    ggml_tallocr_alloc(alloc, t);
                }
            }
            ggml_tallocr_free(alloc);
        }
    }

    if (use_mlock && ggml_backend_buffer_is_host(model.buf)) {
        model.mlock_buf.init   (ggml_backend_buffer_get_base(model.buf));
        model.mlock_buf.grow_to(ggml_backend_buffer_get_size(model.buf));
    }

    // print memory requirements
    {
        size_t sys_mem_required = ctx_size + buf_size;

        if (sys_mem_required > 0) {
            LLAMA_LOG_INFO("%s: system memory used  = %7.2f MiB\n", __func__, sys_mem_required / 1024.0 / 1024.0);
        }
        if (vram_weights > 0) {
            LLAMA_LOG_INFO("%s: VRAM used           = %7.2f MiB\n", __func__, vram_weights / 1024.0 / 1024.0);
        }

#if (defined(GGML_USE_CUBLAS) && !defined(LLAMA_GGML_BACKEND_CUDA_TEST)) || defined(GGML_USE_CLBLAST)
        const int n_gpu = std::min(n_gpu_layers, int(hparams.n_layer));

        LLAMA_LOG_INFO("%s: offloading %d repeating layers to GPU\n", __func__, n_gpu);
        if (n_gpu_layers > (int) hparams.n_layer) {
            LLAMA_LOG_INFO("%s: offloading non-repeating layers to GPU\n", __func__);
        }

        const int max_backend_supported_layers = hparams.n_layer + 1;
        const int max_offloadable_layers       = hparams.n_layer + 1;

        LLAMA_LOG_INFO("%s: offloaded %d/%d layers to GPU\n", __func__, std::min(n_gpu_layers, max_offloadable_layers), max_backend_supported_layers);
#endif // defined(GGML_USE_CUBLAS) || defined(GGML_USE_CLBLAST)
    }

#if defined(GGML_USE_CUBLAS) && !defined(LLAMA_GGML_BACKEND_CUDA_TEST)
    ggml_cuda_set_tensor_split(tensor_split);
#else
    GGML_UNUSED(tensor_split);
#endif // GGML_USE_CUBLAS

    // populate tensors_by_name
    for (int i = 0; i < ml.n_tensors; ++i) {
        struct ggml_tensor * cur = ggml_get_tensor(ctx, ml.get_tensor_name(i));
        model.tensors_by_name.emplace_back(ggml_get_name(cur), cur);
    }

    if (!ml.load_all_data(ctx, progress_callback, progress_callback_user_data, buf_mmap, use_mlock ? &model.mlock_mmap : NULL)) {
        return false;
    }

    model.mapping = std::move(ml.mapping);

    // loading time will be recalculate after the first eval, so
    // we take page faults deferred by mmap() into consideration
    model.t_load_us = ggml_time_us() - model.t_start_us;
    return true;
}

// Returns 0 on success, -1 on error, and -2 on cancellation via llama_progress_callback
static int llama_model_load(const std::string & fname, llama_model & model, const llama_model_params & params) {
    try {
        llama_model_loader ml(fname, params.use_mmap, params.kv_overrides);

        model.hparams.vocab_only = params.vocab_only;
        model.hparams.use_awq    = params.use_awq;

        llm_load_arch   (ml, model);
        llm_load_hparams(ml, model);
        llm_load_vocab  (ml, model);

        llm_load_print_meta(ml, model);

        if (model.hparams.n_vocab != model.vocab.id_to_token.size()) {
            throw std::runtime_error("vocab size mismatch");
        }

        if (params.vocab_only) {
            LLAMA_LOG_INFO("%s: vocab only - skipping tensors\n", __func__);
            return 0;
        }

        if (!llm_load_tensors(
            ml, model, params.n_gpu_layers, params.main_gpu, params.tensor_split, params.use_mlock,
            params.progress_callback, params.progress_callback_user_data
        )) {
            return -2;
        }
    } catch (const std::exception & err) {
        LLAMA_LOG_ERROR("error loading model: %s\n", err.what());
        return -1;
    }

    return 0;
}

//
// llm_build
//

using llm_build_cb = std::function<void(struct ggml_tensor * cur, const char * name, int nl)>;

enum llm_rope_type {
    LLM_ROPE,
    LLM_ROPE_NEOX,
    LLM_ROPE_GLM,
};

enum llm_ffn_op_type {
    LLM_FFN_SILU,
    LLM_FFN_GELU,
    LLM_FFN_GELU_ACT,
    LLM_FFN_RELU,
    LLM_FFN_RELU_SQR,
};

enum llm_ffn_gate_type {
    LLM_FFN_SEQ,
    LLM_FFN_PAR, // ffn_gate is parallel to ffn_up
};

enum llm_norm_type {
    LLM_NORM,
    LLM_NORM_RMS,
};

static struct ggml_tensor * llm_build_inp_embd(
        struct ggml_context * ctx,
        const llama_hparams & hparams,
          const llama_batch & batch,
         struct ggml_tensor * tok_embd,
         const llm_build_cb & cb) {
    const int64_t n_embd = hparams.n_embd;

    struct ggml_tensor * inpL;

    if (batch.token) {
        struct ggml_tensor * inp_tokens = ggml_new_tensor_1d(ctx, GGML_TYPE_I32, batch.n_tokens);
        cb(inp_tokens, "inp_tokens", -1);

        inpL = ggml_get_rows(ctx, tok_embd, inp_tokens);
    } else {
#ifdef GGML_USE_MPI
        GGML_ASSERT(false && "not implemented");
#endif

        inpL = ggml_new_tensor_2d(ctx, GGML_TYPE_F32, n_embd, batch.n_tokens);
    }

    return inpL;
}

// Persimmon: n_rot = n_embd_head/2
// Other:     n_rot = n_embd_head
static void llm_build_k_shift(
      struct ggml_context * ctx,
      const llama_hparams & hparams,
      const llama_cparams & cparams,
     const llama_kv_cache & kv,
       struct ggml_cgraph * graph,
            llm_rope_type   type,
                  int64_t   n_ctx,
                  int       n_rot,
                  float     freq_base,
                  float     freq_scale,
       const llm_build_cb & cb) {
    const int64_t n_layer     = hparams.n_layer;
    const int64_t n_head_kv   = hparams.n_head_kv;
    const int64_t n_embd_gqa  = hparams.n_embd_gqa();
    const int64_t n_embd_head = hparams.n_embd_head();
    const int32_t n_orig_ctx  = cparams.n_yarn_orig_ctx;
    const float   ext_factor  = cparams.yarn_ext_factor;
    const float   attn_factor = cparams.yarn_attn_factor;
    const float   beta_fast   = cparams.yarn_beta_fast;
    const float   beta_slow   = cparams.yarn_beta_slow;

    GGML_ASSERT(n_embd_head % n_rot == 0);

    struct ggml_tensor * K_shift = ggml_new_tensor_1d(ctx, GGML_TYPE_I32, n_ctx);
    cb(K_shift, "K_shift", -1);

    int rope_type = 0;

    switch (type) {
        case LLM_ROPE:      rope_type = 0; break;
        case LLM_ROPE_NEOX: rope_type = 2; break;
        case LLM_ROPE_GLM:  rope_type = 4; break;
    }

    for (int il = 0; il < n_layer; ++il) {
        struct ggml_tensor * tmp =
            // we rotate only the first n_rot dimensions
            ggml_rope_custom_inplace(ctx,
                    ggml_view_3d(ctx, kv.k_l[il],
                        n_embd_head, n_head_kv, n_ctx,
                        ggml_row_size(kv.k_l[il]->type, n_embd_head),
                        ggml_row_size(kv.k_l[il]->type, n_embd_gqa),
                        0),
                    K_shift, n_rot, rope_type, 0, n_orig_ctx, freq_base, freq_scale,
                    ext_factor, attn_factor, beta_fast, beta_slow);
        cb(tmp, "K_shifted", il);
        ggml_build_forward_expand(graph, tmp);
    }
}

static void llm_build_kv_store(
        struct ggml_context * ctx,
        const llama_hparams & hparams,
       const llama_kv_cache & kv,
         struct ggml_cgraph * graph,
         struct ggml_tensor * k_cur,
         struct ggml_tensor * v_cur,
                    int64_t   n_ctx,
                    int32_t   n_tokens,
                    int32_t   kv_head,
         const llm_build_cb & cb,
                    int64_t   il) {
    const int64_t n_embd_gqa = hparams.n_embd_gqa();

    // compute the transposed [n_tokens, n_embd] V matrix
    struct ggml_tensor * v_cur_t = ggml_transpose(ctx, ggml_reshape_2d(ctx, v_cur, n_embd_gqa, n_tokens));
    //struct ggml_tensor * v_cur_t = ggml_transpose(ctx, v_cur); // TODO: reshape above is likely not needed
    cb(v_cur_t, "v_cur_t", il);

    struct ggml_tensor * k_cache_view = ggml_view_1d(ctx, kv.k_l[il], n_tokens*n_embd_gqa,
            (ggml_row_size(kv.k_l[il]->type, n_embd_gqa))*kv_head);
    cb(k_cache_view, "k_cache_view", il);

    struct ggml_tensor * v_cache_view = ggml_view_2d(ctx, kv.v_l[il], n_tokens, n_embd_gqa,
            (  n_ctx)*ggml_element_size(kv.v_l[il]),
            (kv_head)*ggml_element_size(kv.v_l[il]));
    cb(v_cache_view, "v_cache_view", il);

    // important: storing RoPE-ed version of K in the KV cache!
    ggml_build_forward_expand(graph, ggml_cpy(ctx, k_cur,   k_cache_view));
    ggml_build_forward_expand(graph, ggml_cpy(ctx, v_cur_t, v_cache_view));
}

static struct ggml_tensor * llm_build_norm(
        struct ggml_context * ctx,
         struct ggml_tensor * cur,
        const llama_hparams & hparams,
         struct ggml_tensor * mw,
         struct ggml_tensor * mb,
              llm_norm_type   type,
         const llm_build_cb & cb,
                        int   il) {
    switch (type) {
        case LLM_NORM:     cur = ggml_norm    (ctx, cur, hparams.f_norm_eps);     break;
        case LLM_NORM_RMS: cur = ggml_rms_norm(ctx, cur, hparams.f_norm_rms_eps); break;
    }

    if (mw || mb) {
        cb(cur, "norm", il);
    }

    if (mw) {
        cur = ggml_mul(ctx, cur, mw);
        if (mb) {
            cb(cur, "norm_w", il);
        }
    }

    if (mb) {
        cur = ggml_add(ctx, cur, mb);
    }

    return cur;
}

static struct ggml_tensor * llm_build_ffn(
        struct ggml_context * ctx,
         struct ggml_tensor * cur,
         struct ggml_tensor * up,
         struct ggml_tensor * up_b,
         struct ggml_tensor * gate,
         struct ggml_tensor * gate_b,
         struct ggml_tensor * down,
         struct ggml_tensor * down_b,
            llm_ffn_op_type   type_op,
          llm_ffn_gate_type   type_gate,
         const llm_build_cb & cb,
                        int   il) {
    struct ggml_tensor * tmp = ggml_mul_mat(ctx, up, cur);
    cb(tmp, "ffn_up", il);

    if (up_b) {
        tmp = ggml_add(ctx, tmp, up_b);
        cb(tmp, "ffn_up_b", il);
    }

    if (gate) {
        switch (type_gate) {
            case LLM_FFN_SEQ:
                {
                    cur = ggml_mul_mat(ctx, gate, tmp);
                    cb(cur, "ffn_gate", il);
                } break;
            case LLM_FFN_PAR:
                {
                    cur = ggml_mul_mat(ctx, gate, cur);
                    cb(cur, "ffn_gate", il);
                } break;
        }

        if (gate_b) {
            cur = ggml_add(ctx, cur, gate_b);
            cb(cur, "ffn_gate_b", il);
        }
    } else {
        cur = tmp;
    }

    switch (type_op) {
        case LLM_FFN_SILU:
            {
                cur = ggml_silu(ctx, cur);
                cb(cur, "ffn_silu", il);
            } break;
        case LLM_FFN_GELU:
            {
                cur = ggml_gelu(ctx, cur);
                cb(cur, "ffn_gelu", il);
            } break;
        case LLM_FFN_RELU:
            {
                cur = ggml_relu(ctx, cur);
                cb(cur, "ffn_relu", il);
            } break;
        case LLM_FFN_RELU_SQR:
            {
                cur = ggml_relu(ctx, cur);
                cb(cur, "ffn_relu", il);

                cur = ggml_sqr(ctx, cur);
                cb(cur, "ffn_sqr(relu)", il);
            } break;
    }

    if (type_gate == LLM_FFN_PAR) {
        cur = ggml_mul(ctx, cur, tmp);
        cb(cur, "ffn_gate_par", il);
    }

    cur = ggml_mul_mat(ctx, down, cur);
    if (down_b) {
        cb(cur, "ffn_down", il);
    }

    if (down_b) {
        cur = ggml_add(ctx, cur, down_b);
    }

    return cur;
}

static struct ggml_tensor * llm_build_ffn_mpt_awq(
        struct ggml_context * ctx,
         struct ggml_tensor * cur,
         struct ggml_tensor * up,
         struct ggml_tensor * up_b,
         struct ggml_tensor * down,
         struct ggml_tensor * down_b,
         struct ggml_tensor * act_scales,
            llm_ffn_op_type   type_op,
          llm_ffn_gate_type   type_gate,
         const llm_build_cb & cb,
                        int   il) {
    struct ggml_tensor * tmp = ggml_mul_mat(ctx, up, cur);
    cb(tmp, "ffn_up", il);

    if (up_b) {
        tmp = ggml_add(ctx, tmp, up_b);
        cb(tmp, "ffn_up_b", il);
    }

    cur = tmp;

    switch (type_op) {
        case LLM_FFN_GELU_ACT:
            {
                cur = ggml_gelu(ctx, cur);
                cb(cur, "ffn_relu", il);
                struct ggml_tensor *repeat = ggml_repeat(ctx, act_scales, cur);
                cb(repeat, "ffn_repeat(scales)", il);
                cur = ggml_div(ctx, cur, repeat);
                cb(cur, "ffn_div(gelu)", il);
            } break;
    }

    if (type_gate == LLM_FFN_PAR) {
        cur = ggml_mul(ctx, cur, tmp);
        cb(cur, "ffn_gate_par", il);
    }

    cur = ggml_mul_mat(ctx, down, cur);
    if (down_b) {
        cb(cur, "ffn_down", il);
    }

    if (down_b) {
        cur = ggml_add(ctx, cur, down_b);
    }

    return cur;
}

// if max_alibi_bias > 0 then apply ALiBi
static struct ggml_tensor * llm_build_kqv(
        struct ggml_context * ctx,
          const llama_model & model,
        const llama_hparams & hparams,
       const llama_kv_cache & kv,
         struct ggml_tensor * wo,
         struct ggml_tensor * wo_b,
         struct ggml_tensor * q_cur,
         struct ggml_tensor * kq_mask,
                    int64_t   n_ctx,
                    int32_t   n_tokens,
                    int32_t   n_kv,
                    float     max_alibi_bias,
                    float     kq_scale,
         const llm_build_cb & cb,
                    int       il) {
    const int64_t n_embd      = hparams.n_embd;
    const int64_t n_head      = hparams.n_head;
    const int64_t n_head_kv   = hparams.n_head_kv;
    const int64_t n_embd_head = hparams.n_embd_head();
    const int64_t n_embd_gqa  = hparams.n_embd_gqa();

    struct ggml_tensor * q = ggml_permute(ctx, q_cur, 0, 2, 1, 3);
    cb(q, "q", il);

    struct ggml_tensor * k =
        ggml_view_3d(ctx, kv.k_l[il],
                n_embd_head, n_kv, n_head_kv,
                ggml_row_size(kv.k_l[il]->type, n_embd_gqa),
                ggml_row_size(kv.k_l[il]->type, n_embd_head),
                0);
    cb(k, "k", il);

    struct ggml_tensor * kq = ggml_mul_mat(ctx, k, q);
    cb(kq, "kq", il);

    if (model.arch == LLM_ARCH_PHI2) {
        // for this arch, we need to perform the KQ multiplication with F32 precision, otherwise we get NaNs
        // ref: https://github.com/ggerganov/llama.cpp/pull/4490#issuecomment-1859055847
        ggml_mul_mat_set_prec(kq, GGML_PREC_F32);
    }

    if (max_alibi_bias > 0.0f) {
        // temporary branch until we figure out how to handle ggml_alibi through ggml_add
        kq = ggml_scale(ctx, kq, kq_scale);
        cb(kq, "kq_scaled", il);

        if (max_alibi_bias > 0.0f) {
            // TODO: n_head or n_head_kv
            // TODO: K-shift is likely not working
            // TODO: change to ggml_add
            kq = ggml_alibi(ctx, kq, /*n_past*/ 0, n_head, max_alibi_bias);
            cb(kq, "kq_scaled_alibi", il);
        }

        kq = ggml_add(ctx, kq, kq_mask);
        cb(kq, "kq_masked", il);

        kq = ggml_soft_max(ctx, kq);
        cb(kq, "kq_soft_max", il);
    } else {
        kq = ggml_soft_max_ext(ctx, kq, kq_mask, kq_scale);
        cb(kq, "kq_soft_max_ext", il);
    }

    // split cached v into n_head heads
    struct ggml_tensor * v =
        ggml_view_3d(ctx, kv.v_l[il],
                n_kv, n_embd_head, n_head_kv,
                ggml_element_size(kv.v_l[il])*n_ctx,
                ggml_element_size(kv.v_l[il])*n_ctx*n_embd_head,
                0);
    cb(v, "v", il);

    struct ggml_tensor * kqv = ggml_mul_mat(ctx, v, kq);
    cb(kqv, "kqv", il);

    struct ggml_tensor * kqv_merged = ggml_permute(ctx, kqv, 0, 2, 1, 3);
    cb(kqv_merged, "kqv_merged", il);

    struct ggml_tensor * cur = ggml_cont_2d(ctx, kqv_merged, n_embd, n_tokens);
    cb(cur, "kqv_merged_cont", il);

    cur = ggml_mul_mat(ctx, wo, cur);
    if (wo_b) {
        cb(cur, "kqv_wo", il);
    }

    if (wo_b) {
        cur = ggml_add(ctx, cur, wo_b);
    }

    return cur;
}

struct llm_build_context {
    const llama_model    & model;
    const llama_hparams  & hparams;
    const llama_cparams  & cparams;
    const llama_batch    & batch;
    const llama_kv_cache & kv_self;

    const int64_t n_embd;
    const int64_t n_layer;
    const int64_t n_ctx;       // user-specified context size (can be different from n_ctx_train)
    const int64_t n_head;
    const int64_t n_head_kv;
    const int64_t n_embd_head;
    const int64_t n_embd_gqa;
    const int64_t n_expert;
    const int64_t n_expert_used;

    const float freq_base;
    const float freq_scale;
    const float ext_factor;
    const float attn_factor;
    const float beta_fast;
    const float beta_slow;
    const float norm_eps;
    const float norm_rms_eps;

    const int32_t n_tokens;
    const int32_t n_kv;     // size of KV cache to consider (n_kv <= n_ctx)
    const int32_t kv_head;  // index of where we store new KV data in the cache
    const int32_t n_orig_ctx;

    const bool do_rope_shift;

    const llm_build_cb & cb;

    std::vector<uint8_t> & buf_compute_meta;

    struct ggml_context * ctx0 = nullptr;

    // TODO: consider making the entire interface noexcept
    llm_build_context(
        llama_context  & lctx,
    const llama_batch  & batch,
    const llm_build_cb & cb,
                  bool   worst_case) :
        model            (lctx.model),
        hparams          (model.hparams),
        cparams          (lctx.cparams),
        batch            (batch),
        kv_self          (lctx.kv_self),
        n_embd           (hparams.n_embd),
        n_layer          (hparams.n_layer),
        n_ctx            (cparams.n_ctx),
        n_head           (hparams.n_head),
        n_head_kv        (hparams.n_head_kv),
        n_embd_head      (hparams.n_embd_head()),
        n_embd_gqa       (hparams.n_embd_gqa()),
        n_expert         (hparams.n_expert),
        n_expert_used    (hparams.n_expert_used),
        freq_base        (cparams.rope_freq_base),
        freq_scale       (cparams.rope_freq_scale),
        ext_factor       (cparams.yarn_ext_factor),
        attn_factor      (cparams.yarn_attn_factor),
        beta_fast        (cparams.yarn_beta_fast),
        beta_slow        (cparams.yarn_beta_slow),
        norm_eps         (hparams.f_norm_eps),
        norm_rms_eps     (hparams.f_norm_rms_eps),
        n_tokens         (batch.n_tokens),
        n_kv             (worst_case ? n_ctx            : kv_self.n),
        kv_head          (worst_case ? n_ctx - n_tokens : kv_self.head),
        n_orig_ctx       (cparams.n_yarn_orig_ctx),
        do_rope_shift    (worst_case || kv_self.has_shift),
        cb               (cb),
        buf_compute_meta (lctx.buf_compute_meta) {
            GGML_ASSERT(!!kv_self.ctx);

            // all initializations should be done in init()
        }

    void init() {
        struct ggml_init_params params = {
            /*.mem_size   =*/ buf_compute_meta.size(),
            /*.mem_buffer =*/ buf_compute_meta.data(),
            /*.no_alloc   =*/ true,
        };

        ctx0 = ggml_init(params);
    }

    void free() {
        if (ctx0) {
            ggml_free(ctx0);
            ctx0 = nullptr;
        }
    }

    struct ggml_cgraph * build_llama() {
        struct ggml_cgraph * gf = ggml_new_graph_custom(ctx0, LLAMA_MAX_NODES, false);

        GGML_ASSERT(n_embd_head == hparams.n_rot);

        struct ggml_tensor * cur;
        struct ggml_tensor * inpL;

        inpL = llm_build_inp_embd(ctx0, hparams, batch, model.tok_embd, cb);
        cb(inpL, "inp_embd", -1);

        // inp_pos - contains the positions
        struct ggml_tensor * inp_pos = ggml_new_tensor_1d(ctx0, GGML_TYPE_I32, n_tokens);
        cb(inp_pos, "inp_pos", -1);

        // KQ_mask (mask for 1 head, it will be broadcasted to all heads)
        struct ggml_tensor * KQ_mask = ggml_new_tensor_3d(ctx0, GGML_TYPE_F32, n_kv, n_tokens, 1);
        cb(KQ_mask, "KQ_mask", -1);

        // shift the entire K-cache if needed
        if (do_rope_shift) {
            llm_build_k_shift(ctx0, hparams, cparams, kv_self, gf, LLM_ROPE, n_ctx, n_embd_head, freq_base, freq_scale, cb);
        }

        for (int il = 0; il < n_layer; ++il) {
            struct ggml_tensor * inpSA = inpL;

            // norm
            cur = llm_build_norm(ctx0, inpL, hparams,
                    model.layers[il].attn_norm, NULL,
                    LLM_NORM_RMS, cb, il);
            cb(cur, "attn_norm", il);

            // self-attention
            {
                // compute Q and K and RoPE them
                struct ggml_tensor * Qcur = ggml_mul_mat(ctx0, model.layers[il].wq, cur);
                cb(Qcur, "Qcur", il);
                if (model.layers[il].bq) {
                    Qcur = ggml_add(ctx0, Qcur, model.layers[il].bq);
                    cb(Qcur, "Qcur", il);
                }

                struct ggml_tensor * Kcur = ggml_mul_mat(ctx0, model.layers[il].wk, cur);
                cb(Kcur, "Kcur", il);
                if (model.layers[il].bk) {
                    Kcur = ggml_add(ctx0, Kcur, model.layers[il].bk);
                    cb(Kcur, "Kcur", il);
                }

                struct ggml_tensor * Vcur = ggml_mul_mat(ctx0, model.layers[il].wv, cur);
                cb(Vcur, "Vcur", il);
                if (model.layers[il].bv) {
                    Vcur = ggml_add(ctx0, Vcur, model.layers[il].bv);
                    cb(Vcur, "Vcur", il);
                }

                Qcur = ggml_rope_custom(
                    ctx0, ggml_reshape_3d(ctx0, Qcur, n_embd_head, n_head,    n_tokens), inp_pos,
                    n_embd_head, 0, 0, n_orig_ctx, freq_base, freq_scale,
                    ext_factor, attn_factor, beta_fast, beta_slow
                );
                cb(Qcur, "Qcur", il);

                Kcur = ggml_rope_custom(
                    ctx0, ggml_reshape_3d(ctx0, Kcur, n_embd_head, n_head_kv, n_tokens), inp_pos,
                    n_embd_head, 0, 0, n_orig_ctx, freq_base, freq_scale,
                    ext_factor, attn_factor, beta_fast, beta_slow
                );
                cb(Kcur, "Kcur", il);

                llm_build_kv_store(ctx0, hparams, kv_self, gf, Kcur, Vcur, n_ctx, n_tokens, kv_head, cb, il);

                cur = llm_build_kqv(ctx0, model, hparams, kv_self,
                        model.layers[il].wo, model.layers[il].bo,
                        Qcur, KQ_mask, n_ctx, n_tokens, n_kv, -1.0f, 1.0f/sqrtf(float(n_embd_head)), cb, il);
                cb(cur, "kqv_out", il);
            }

            struct ggml_tensor * ffn_inp = ggml_add(ctx0, cur, inpSA);
            cb(ffn_inp, "ffn_inp", il);

            // feed-forward network
            if (model.layers[il].ffn_gate_inp == nullptr) {
                cur = llm_build_norm(ctx0, ffn_inp, hparams,
                        model.layers[il].ffn_norm, NULL,
                        LLM_NORM_RMS, cb, il);
                cb(cur, "ffn_norm", il);

                cur = llm_build_ffn(ctx0, cur,
                        model.layers[il].ffn_up,   NULL,
                        model.layers[il].ffn_gate, NULL,
                        model.layers[il].ffn_down, NULL,
                        LLM_FFN_SILU, LLM_FFN_PAR, cb, il);
                cb(cur, "ffn_out", il);
            } else {
                // MoE branch
                cur = llm_build_norm(ctx0, ffn_inp, hparams,
                        model.layers[il].ffn_norm, NULL,
                        LLM_NORM_RMS, cb, il);
                cb(cur, "ffn_norm", il);

                ggml_tensor * logits = ggml_mul_mat(ctx0, model.layers[il].ffn_gate_inp, cur); // [n_tokens, num_experts]
                cb(logits, "ffn_moe_logits", il);

                ggml_tensor * probs = ggml_soft_max(ctx0, logits); // [n_tokens, num_experts]
                cb(probs, "ffn_moe_probs", il);

                // select experts
                ggml_tensor * selected_experts = ggml_top_k(ctx0, probs, n_expert_used); // [n_tokens, num_experts_per_tok]
                cb(selected_experts->src[0], "ffn_moe_argsort", il);

                ggml_tensor * weights = ggml_get_rows(ctx0,
                        ggml_reshape_3d(ctx0, probs, 1, n_expert, n_tokens), selected_experts);
                cb(weights, "ffn_moe_weights", il);

                weights = ggml_reshape_2d(ctx0, weights, n_expert_used, n_tokens); // [n_tokens, num_experts_per_tok]

                ggml_tensor * weights_sum = ggml_sum_rows(ctx0, weights);
                cb(weights_sum, "ffn_moe_weights_sum", il);

                weights = ggml_div(ctx0, weights, weights_sum); // [n_tokens, num_experts_per_tok]
                cb(weights, "ffn_moe_weights_norm", il);

                // compute expert outputs
                ggml_tensor * moe_out = nullptr;

                for (int i = 0; i < n_expert_used; ++i) {
                    ggml_tensor * cur_expert;

                    ggml_tensor * cur_up = ggml_mul_mat_id(ctx0, model.layers[il].ffn_up_exp, n_expert, selected_experts, i, cur);
                    cb(cur_up, "ffn_moe_up", il);

                    ggml_tensor * cur_gate = ggml_mul_mat_id(ctx0, model.layers[il].ffn_gate_exp, n_expert, selected_experts, i, cur);
                    cb(cur_gate, "ffn_moe_gate", il);

                    cur_gate = ggml_silu(ctx0, cur_gate);
                    cb(cur_gate, "ffn_moe_silu", il);

                    cur_expert = ggml_mul(ctx0, cur_up, cur_gate); // [n_tokens, n_embd]
                    cb(cur_expert, "ffn_moe_gate_par", il);

                    cur_expert = ggml_mul_mat_id(ctx0, model.layers[il].ffn_down_exp, n_expert, selected_experts, i, cur_expert); // [n_tokens, n_embd]
                    cb(cur_expert, "ffn_moe_down", il);

                    cur_expert = ggml_mul(ctx0, cur_expert,
                            ggml_view_2d(ctx0, weights, 1, n_tokens, weights->nb[1], i*weights->nb[0]));
                    cb(cur_expert, "ffn_moe_weighted", il);

                    if (i == 0) {
                        moe_out = cur_expert;
                    } else {
                        moe_out = ggml_add(ctx0, moe_out, cur_expert);
                        cb(moe_out, "ffn_moe_out", il);
                    }
                }

                cur = moe_out;
            }

            cur = ggml_add(ctx0, cur, ffn_inp);
            cb(cur, "l_out", il);

            // input for next layer
            inpL = cur;
        }

        cur = inpL;

        cur = llm_build_norm(ctx0, cur, hparams,
                model.output_norm, NULL,
                LLM_NORM_RMS, cb, -1);
        cb(cur, "result_norm", -1);

        // lm_head
        cur = ggml_mul_mat(ctx0, model.output, cur);
        cb(cur, "result_output", -1);

        ggml_build_forward_expand(gf, cur);

        return gf;
    }

    struct ggml_cgraph * build_baichuan() {
        struct ggml_cgraph * gf = ggml_new_graph_custom(ctx0, LLAMA_MAX_NODES, false);

        struct ggml_tensor * cur;
        struct ggml_tensor * inpL;

        inpL = llm_build_inp_embd(ctx0, hparams, batch, model.tok_embd, cb);
        cb(inpL, "inp_embd", -1);

        // inp_pos - contains the positions
        struct ggml_tensor * inp_pos = ggml_new_tensor_1d(ctx0, GGML_TYPE_I32, n_tokens);
        cb(inp_pos, "inp_pos", -1);

        // KQ_mask (mask for 1 head, it will be broadcasted to all heads)
        struct ggml_tensor * KQ_mask = ggml_new_tensor_3d(ctx0, GGML_TYPE_F32, n_kv, n_tokens, 1);
        cb(KQ_mask, "KQ_mask", -1);

        // shift the entire K-cache if needed
        if (do_rope_shift) {
            llm_build_k_shift(ctx0, hparams, cparams, kv_self, gf, LLM_ROPE, n_ctx, n_embd_head, freq_base, freq_scale, cb);
        }

        for (int il = 0; il < n_layer; ++il) {
            struct ggml_tensor * inpSA = inpL;

            cur = llm_build_norm(ctx0, inpL, hparams,
                    model.layers[il].attn_norm, NULL,
                    LLM_NORM_RMS, cb, il);
            cb(cur, "attn_norm", il);

            // self-attention
            {
                struct ggml_tensor * Qcur = ggml_mul_mat(ctx0, model.layers[il].wq, cur);
                cb(Qcur, "Qcur", il);

                struct ggml_tensor * Kcur = ggml_mul_mat(ctx0, model.layers[il].wk, cur);
                cb(Kcur, "Kcur", il);

                struct ggml_tensor * Vcur = ggml_mul_mat(ctx0, model.layers[il].wv, cur);
                cb(Vcur, "Vcur", il);

                switch (model.type) {
                    case MODEL_7B:
                        Qcur = ggml_rope_custom(
                            ctx0, ggml_reshape_3d(ctx0, Qcur, n_embd_head, n_head, n_tokens), inp_pos,
                            n_embd_head, 0, 0, n_orig_ctx, freq_base, freq_scale,
                            ext_factor, attn_factor, beta_fast, beta_slow
                        );
                        Kcur = ggml_rope_custom(
                            ctx0, ggml_reshape_3d(ctx0, Kcur, n_embd_head, n_head_kv, n_tokens), inp_pos,
                            n_embd_head, 0, 0, n_orig_ctx, freq_base, freq_scale,
                            ext_factor, attn_factor, beta_fast, beta_slow
                        );
                        break;
                    case MODEL_13B:
                        Qcur = ggml_reshape_3d(ctx0, Qcur, n_embd/n_head, n_head, n_tokens);
                        Kcur = ggml_reshape_3d(ctx0, Kcur, n_embd/n_head, n_head, n_tokens);
                        break;
                    default:
                        GGML_ASSERT(false);
                }
                cb(Qcur, "Qcur", il);
                cb(Kcur, "Kcur", il);

                llm_build_kv_store(ctx0, hparams, kv_self, gf, Kcur, Vcur, n_ctx, n_tokens, kv_head, cb, il);

                // apply ALiBi for 13B model
                const float max_alibi_bias = model.type == MODEL_13B ? 8.0f : -1.0f;

                cur = llm_build_kqv(ctx0, model, hparams, kv_self,
                        model.layers[il].wo, NULL,
                        Qcur, KQ_mask, n_ctx, n_tokens, n_kv, max_alibi_bias, 1.0f/sqrtf(float(n_embd_head)), cb, il);
                cb(cur, "kqv_out", il);
            }

            struct ggml_tensor * ffn_inp = ggml_add(ctx0, cur, inpSA);
            cb(ffn_inp, "ffn_inp", il);

            // feed-forward network
            {
                cur = llm_build_norm(ctx0, ffn_inp, hparams,
                        model.layers[il].ffn_norm, NULL,
                        LLM_NORM_RMS, cb, il);
                cb(cur, "ffn_norm", il);

                cur = llm_build_ffn(ctx0, cur,
                        model.layers[il].ffn_up,   NULL,
                        model.layers[il].ffn_gate, NULL,
                        model.layers[il].ffn_down, NULL,
                        LLM_FFN_SILU, LLM_FFN_PAR, cb, il);
                cb(cur, "ffn_out", il);
            }

            cur = ggml_add(ctx0, cur, ffn_inp);
            cb(cur, "l_out", il);

            // input for next layer
            inpL = cur;
        }

        cur = inpL;

        cur = llm_build_norm(ctx0, cur, hparams,
                model.output_norm, NULL,
                LLM_NORM_RMS, cb, -1);
        cb(cur, "result_norm", -1);

        // lm_head
        cur = ggml_mul_mat(ctx0, model.output, cur);
        cb(cur, "result_output", -1);

        ggml_build_forward_expand(gf, cur);

        return gf;
    }

    struct ggml_cgraph * build_falcon() {
        struct ggml_cgraph * gf = ggml_new_graph_custom(ctx0, LLAMA_MAX_NODES, false);

        struct ggml_tensor * cur;
        struct ggml_tensor * inpL;

        inpL = llm_build_inp_embd(ctx0, hparams, batch, model.tok_embd, cb);
        cb(inpL, "inp_embd", -1);

        // inp_pos - contains the positions
        struct ggml_tensor * inp_pos = ggml_new_tensor_1d(ctx0, GGML_TYPE_I32, n_tokens);
        cb(inp_pos, "inp_pos", -1);

        // KQ_mask (mask for 1 head, it will be broadcasted to all heads)
        struct ggml_tensor * KQ_mask = ggml_new_tensor_3d(ctx0, GGML_TYPE_F32, n_kv, n_tokens, 1);
        cb(KQ_mask, "KQ_mask", -1);

        // shift the entire K-cache if needed
        if (do_rope_shift) {
            llm_build_k_shift(ctx0, hparams, cparams, kv_self, gf, LLM_ROPE_NEOX, n_ctx, n_embd_head, freq_base, freq_scale, cb);
        }

        for (int il = 0; il < n_layer; ++il) {
            struct ggml_tensor * attn_norm;

            attn_norm = llm_build_norm(ctx0, inpL, hparams,
                    model.layers[il].attn_norm,
                    model.layers[il].attn_norm_b,
                    LLM_NORM, cb, il);
            cb(attn_norm, "attn_norm", il);

            // self-attention
            {
                if (model.layers[il].attn_norm_2) {
                    // Falcon-40B
                    cur = llm_build_norm(ctx0, inpL, hparams,
                            model.layers[il].attn_norm_2,
                            model.layers[il].attn_norm_2_b,
                            LLM_NORM, cb, il);
                    cb(cur, "attn_norm_2", il);
                } else {
                    cur = attn_norm;
                }

                cur = ggml_mul_mat(ctx0, model.layers[il].wqkv, cur);
                cb(cur, "wqkv", il);

                struct ggml_tensor * Qcur = ggml_cont(ctx0, ggml_view_2d(ctx0, cur, n_embd,     n_tokens, cur->nb[1], 0*sizeof(float)*(n_embd)));
                struct ggml_tensor * Kcur = ggml_cont(ctx0, ggml_view_2d(ctx0, cur, n_embd_gqa, n_tokens, cur->nb[1], 1*sizeof(float)*(n_embd)));
                struct ggml_tensor * Vcur = ggml_cont(ctx0, ggml_view_2d(ctx0, cur, n_embd_gqa, n_tokens, cur->nb[1], 1*sizeof(float)*(n_embd + n_embd_gqa)));

                cb(Qcur, "Qcur", il);
                cb(Kcur, "Kcur", il);
                cb(Vcur, "Vcur", il);

                Qcur = ggml_reshape_3d(ctx0, Qcur, n_embd_head, n_head,    n_tokens);
                Kcur = ggml_reshape_3d(ctx0, Kcur, n_embd_head, n_head_kv, n_tokens);

                // using mode = 2 for neox mode
                Qcur = ggml_rope_custom(
                    ctx0, Qcur, inp_pos, n_embd_head, 2, 0, n_orig_ctx,
                    freq_base, freq_scale, ext_factor, attn_factor, beta_fast, beta_slow
                );
                cb(Qcur, "Qcur", il);

                Kcur = ggml_rope_custom(
                    ctx0, Kcur, inp_pos, n_embd_head, 2, 0, n_orig_ctx,
                    freq_base, freq_scale, ext_factor, attn_factor, beta_fast, beta_slow
                );
                cb(Kcur, "Kcur", il);

                llm_build_kv_store(ctx0, hparams, kv_self, gf, Kcur, Vcur, n_ctx, n_tokens, kv_head, cb, il);

                cur = llm_build_kqv(ctx0, model, hparams, kv_self,
                        model.layers[il].wo, NULL,
                        Qcur, KQ_mask, n_ctx, n_tokens, n_kv, -1.0f, 1.0f/sqrtf(float(n_embd_head)), cb, il);
                cb(cur, "kqv_out", il);
            }

            struct ggml_tensor * ffn_inp = cur;

            // feed forward
            {
                cur = llm_build_ffn(ctx0, attn_norm, // !! use the attn norm, not the result
                        model.layers[il].ffn_up,   NULL,
                        NULL,                      NULL,
                        model.layers[il].ffn_down, NULL,
                        LLM_FFN_GELU, LLM_FFN_SEQ, cb, il);
                cb(cur, "ffn_out", il);
            }

            cur = ggml_add(ctx0, cur, ffn_inp);
            cb(cur, "l_out", il);

            cur = ggml_add(ctx0, cur, inpL);
            cb(cur, "l_out", il);

            // input for next layer
            inpL = cur;
        }

        cur = inpL;

        // norm
        cur = llm_build_norm(ctx0, cur, hparams,
                model.output_norm,
                model.output_norm_b,
                LLM_NORM, cb, -1);
        cb(cur, "result_norm", -1);

        cur = ggml_mul_mat(ctx0, model.output, cur);
        cb(cur, "result_output", -1);

        ggml_build_forward_expand(gf, cur);

        return gf;
    }

    struct ggml_cgraph * build_starcoder() {
        struct ggml_cgraph * gf = ggml_new_graph_custom(ctx0, LLAMA_MAX_NODES, false);

        struct ggml_tensor * cur;
        struct ggml_tensor * pos;
        struct ggml_tensor * inpL;

        inpL = llm_build_inp_embd(ctx0, hparams, batch, model.tok_embd, cb);
        cb(inpL, "inp_embd", -1);

        // inp_pos - contains the positions
        struct ggml_tensor * inp_pos = ggml_new_tensor_1d(ctx0, GGML_TYPE_I32, n_tokens);
        cb(inp_pos, "inp_pos", -1);

        // KQ_mask (mask for 1 head, it will be broadcasted to all heads)
        struct ggml_tensor * KQ_mask = ggml_new_tensor_3d(ctx0, GGML_TYPE_F32, n_kv, n_tokens, 1);
        cb(KQ_mask, "KQ_mask", -1);

        pos = ggml_get_rows(ctx0, model.pos_embd, inp_pos);
        cb(pos, "pos_embd", -1);

        inpL = ggml_add(ctx0, inpL, pos);
        cb(inpL, "inpL", -1);

        for (int il = 0; il < n_layer; ++il) {
            cur = llm_build_norm(ctx0, inpL, hparams,
                    model.layers[il].attn_norm,
                    model.layers[il].attn_norm_b,
                    LLM_NORM, cb, il);
            cb(cur, "attn_norm", il);

            // self-attention
            {
                cur = ggml_mul_mat(ctx0, model.layers[il].wqkv, cur);
                cb(cur, "wqkv", il);

                cur = ggml_add(ctx0, cur, model.layers[il].bqkv);
                cb(cur, "bqkv", il);

                struct ggml_tensor * Qcur = ggml_cont(ctx0, ggml_view_2d(ctx0, cur, n_embd,     n_tokens, cur->nb[1], 0*sizeof(float)*(n_embd)));
                struct ggml_tensor * Kcur = ggml_cont(ctx0, ggml_view_2d(ctx0, cur, n_embd_gqa, n_tokens, cur->nb[1], 1*sizeof(float)*(n_embd)));
                struct ggml_tensor * Vcur = ggml_cont(ctx0, ggml_view_2d(ctx0, cur, n_embd_gqa, n_tokens, cur->nb[1], 1*sizeof(float)*(n_embd + n_embd_gqa)));

                cb(Qcur, "Qcur", il);
                cb(Kcur, "Kcur", il);
                cb(Vcur, "Vcur", il);

                Qcur = ggml_reshape_3d(ctx0, Qcur, n_embd_head, n_head, n_tokens);

                llm_build_kv_store(ctx0, hparams, kv_self, gf, Kcur, Vcur, n_ctx, n_tokens, kv_head, cb, il);

                cur = llm_build_kqv(ctx0, model, hparams, kv_self,
                        model.layers[il].wo, model.layers[il].bo,
                        Qcur, KQ_mask, n_ctx, n_tokens, n_kv, -1.0f, 1.0f/sqrtf(float(n_embd_head)), cb, il);
                cb(cur, "kqv_out", il);
            }

            // add the input
            struct ggml_tensor * ffn_inp = ggml_add(ctx0, cur, inpL);
            cb(ffn_inp, "ffn_inp", il);

            // FF
            {
                cur = llm_build_norm(ctx0, ffn_inp, hparams,
                        model.layers[il].ffn_norm,
                        model.layers[il].ffn_norm_b,
                        LLM_NORM, cb, il);
                cb(cur, "ffn_norm", il);

                cur = llm_build_ffn(ctx0, cur,
                        model.layers[il].ffn_up,   model.layers[il].ffn_up_b,
                        NULL,                      NULL,
                        model.layers[il].ffn_down, model.layers[il].ffn_down_b,
                        LLM_FFN_GELU, LLM_FFN_SEQ, cb, il);
                cb(cur, "ffn_out", il);
            }

            inpL = ggml_add(ctx0, cur, ffn_inp);
            cb(inpL, "l_out", il);
        }

        cur = llm_build_norm(ctx0, inpL, hparams,
                model.output_norm,
                model.output_norm_b,
                LLM_NORM, cb, -1);
        cb(cur, "result_norm", -1);

        cur = ggml_mul_mat(ctx0, model.output, cur);
        cb(cur, "result_output", -1);

        ggml_build_forward_expand(gf, cur);

        return gf;
    }

    struct ggml_cgraph * build_persimmon() {
        struct ggml_cgraph * gf = ggml_new_graph_custom(ctx0, LLAMA_MAX_NODES, false);

        const int64_t n_rot = n_embd_head / 2;

        struct ggml_tensor * cur;
        struct ggml_tensor * inpL;

        inpL = llm_build_inp_embd(ctx0, hparams, batch, model.tok_embd, cb);
        cb(inpL, "imp_embd", -1);

        // inp_pos - contains the positions
        struct ggml_tensor * inp_pos = ggml_new_tensor_1d(ctx0, GGML_TYPE_I32, n_tokens);
        cb(inp_pos, "inp_pos", -1);

        // KQ_mask (mask for 1 head, it will be broadcasted to all heads)
        struct ggml_tensor * KQ_mask = ggml_new_tensor_3d(ctx0, GGML_TYPE_F32, n_kv, n_tokens, 1);
        cb(KQ_mask, "KQ_mask", -1);

        if (do_rope_shift) {
            llm_build_k_shift(ctx0, hparams, cparams, kv_self, gf, LLM_ROPE_NEOX, n_ctx, n_embd_head, freq_base, freq_scale, cb);
        }

        for (int il = 0; il < n_layer; ++il) {
            struct ggml_tensor * residual = inpL;

            cur = llm_build_norm(ctx0, inpL, hparams,
                    model.layers[il].attn_norm,
                    model.layers[il].attn_norm_b,
                    LLM_NORM, cb, il);
            cb(cur, "attn_norm", il);

            // self attention
            {
                cur = ggml_mul_mat(ctx0, model.layers[il].wqkv, cur);
                cb(cur, "wqkv", il);

                cur = ggml_add(ctx0, cur, model.layers[il].bqkv);
                cb(cur, "bqkv", il);

                // split qkv
                GGML_ASSERT(n_head_kv == n_head);

                struct ggml_tensor * tmpqkv = ggml_reshape_4d(ctx0, cur, n_embd_head, 3, n_head, n_tokens);
                cb(tmpqkv, "tmpqkv", il);

                struct ggml_tensor * tmpqkv_perm = ggml_cont(ctx0, ggml_permute(ctx0, tmpqkv, 0, 3, 1, 2));
                cb(tmpqkv_perm, "tmpqkv", il);

                struct ggml_tensor * tmpq = ggml_view_3d(
                        ctx0, tmpqkv_perm, n_embd_head, n_head, n_tokens,
                        ggml_element_size(tmpqkv_perm) * n_embd_head,
                        ggml_element_size(tmpqkv_perm) * n_embd_head * n_head,
                        0
                        );
                cb(tmpq, "tmpq", il);

                struct ggml_tensor * tmpk = ggml_view_3d(
                        ctx0, tmpqkv_perm, n_embd_head, n_head, n_tokens,
                        ggml_element_size(tmpqkv_perm) * n_embd_head,
                        ggml_element_size(tmpqkv_perm) * n_embd_head * n_head,
                        ggml_element_size(tmpqkv_perm) * n_embd_head * n_head * n_tokens
                        );
                cb(tmpk, "tmpk", il);

                // Q/K Layernorm
                tmpq = llm_build_norm(ctx0, tmpq, hparams,
                        model.layers[il].attn_q_norm,
                        model.layers[il].attn_q_norm_b,
                        LLM_NORM, cb, il);
                cb(tmpq, "tmpq", il);

                tmpk = llm_build_norm(ctx0, tmpk, hparams,
                        model.layers[il].attn_k_norm,
                        model.layers[il].attn_k_norm_b,
                        LLM_NORM, cb, il);
                cb(tmpk, "tmpk", il);

                // RoPE the first n_rot of q/k, pass the other half, and concat.
                struct ggml_tensor * qrot = ggml_view_3d(
                        ctx0, tmpq, n_rot, n_head, n_tokens,
                        ggml_element_size(tmpq) * n_embd_head,
                        ggml_element_size(tmpq) * n_embd_head * n_head,
                        0
                        );
                cb(qrot, "qrot", il);

                struct ggml_tensor * krot = ggml_view_3d(
                        ctx0, tmpk, n_rot, n_head, n_tokens,
                        ggml_element_size(tmpk) * n_embd_head,
                        ggml_element_size(tmpk) * n_embd_head * n_head,
                        0
                        );
                cb(krot, "krot", il);

                // get the second half of tmpq, e.g tmpq[n_rot:, :, :]
                struct ggml_tensor * qpass = ggml_view_3d(
                        ctx0, tmpq, n_rot, n_head, n_tokens,
                        ggml_element_size(tmpq) * n_embd_head,
                        ggml_element_size(tmpq) * n_embd_head * n_head,
                        ggml_element_size(tmpq) * n_rot
                        );
                cb(qpass, "qpass", il);

                struct ggml_tensor * kpass = ggml_view_3d(
                        ctx0, tmpk, n_rot, n_head, n_tokens,
                        ggml_element_size(tmpk) * n_embd_head,
                        ggml_element_size(tmpk) * n_embd_head * n_head,
                        ggml_element_size(tmpk) * n_rot
                        );
                cb(kpass, "kpass", il);

                struct ggml_tensor * qrotated = ggml_rope_custom(
                    ctx0, qrot, inp_pos, n_rot, 2, 0, n_orig_ctx,
                    freq_base, freq_scale, ext_factor, attn_factor, beta_fast, beta_slow
                );
                cb(qrotated, "qrotated", il);

                struct ggml_tensor * krotated = ggml_rope_custom(
                    ctx0, krot, inp_pos, n_rot, 2, 0, n_orig_ctx,
                    freq_base, freq_scale, ext_factor, attn_factor, beta_fast, beta_slow
                );
                cb(krotated, "krotated", il);

                // ggml currently only supports concatenation on dim=2
                // so we need to permute qrot, qpass, concat, then permute back.
                qrotated = ggml_cont(ctx0, ggml_permute(ctx0, qrotated, 2, 1, 0, 3));
                cb(qrotated, "qrotated", il);

                krotated = ggml_cont(ctx0, ggml_permute(ctx0, krotated, 2, 1, 0, 3));
                cb(krotated, "krotated", il);

                qpass = ggml_cont(ctx0, ggml_permute(ctx0, qpass, 2, 1, 0, 3));
                cb(qpass, "qpass", il);

                kpass = ggml_cont(ctx0, ggml_permute(ctx0, kpass, 2, 1, 0, 3));
                cb(kpass, "kpass", il);

                struct ggml_tensor * Qcur = ggml_concat(ctx0, qrotated, qpass);
                cb(Qcur, "Qcur", il);

                struct ggml_tensor * Kcur = ggml_concat(ctx0, krotated, kpass);
                cb(Kcur, "Kcur", il);

                struct ggml_tensor * Q = ggml_cont(ctx0, ggml_permute(ctx0, Qcur, 2, 1, 0, 3));
                cb(Q, "Q", il);

                Kcur = ggml_cont(ctx0, ggml_permute(ctx0, Kcur, 2, 1, 0, 3));
                cb(Kcur, "Kcur", il);

                struct ggml_tensor * Vcur = ggml_view_3d(
                        ctx0, tmpqkv_perm, n_embd_head, n_head, n_tokens,
                        ggml_element_size(tmpqkv_perm) * n_embd_head,
                        ggml_element_size(tmpqkv_perm) * n_embd_head * n_head,
                        ggml_element_size(tmpqkv_perm) * n_embd_head * n_head * n_tokens * 2
                        );
                cb(Vcur, "Vcur", il);

                llm_build_kv_store(ctx0, hparams, kv_self, gf, Kcur, Vcur, n_ctx, n_tokens, kv_head, cb, il);

                // TODO: not tested, could be broken
                cur = llm_build_kqv(ctx0, model, hparams, kv_self,
                        model.layers[il].wo, model.layers[il].bo,
                        Q, KQ_mask, n_ctx, n_tokens, n_kv, -1.0f, 1.0f/sqrtf(float(n_embd_head)), cb, il);
                cb(cur, "kqv_out", il);
            }

            struct ggml_tensor * ffn_inp = ggml_add(ctx0, residual, cur);
            cb(ffn_inp, "ffn_inp", il);

            // feed-forward network
            {
                cur = llm_build_norm(ctx0, ffn_inp, hparams,
                        model.layers[il].ffn_norm,
                        model.layers[il].ffn_norm_b,
                        LLM_NORM, cb, il);
                cb(cur, "ffn_norm", il);

                cur = llm_build_ffn(ctx0, cur,
                        model.layers[il].ffn_up,   model.layers[il].ffn_up_b,
                        NULL,                      NULL,
                        model.layers[il].ffn_down, model.layers[il].ffn_down_b,
                        LLM_FFN_RELU_SQR, LLM_FFN_SEQ, cb, il);
                cb(cur, "ffn_out", il);
            }

            cur = ggml_add(ctx0, cur, ffn_inp);
            cb(cur, "l_out", il);

            inpL = cur;
        }

        cur = inpL;

        cur = llm_build_norm(ctx0, cur, hparams,
                model.output_norm,
                model.output_norm_b,
                LLM_NORM, cb, -1);
        cb(cur, "result_norm", -1);

        cur = ggml_mul_mat(ctx0, model.output, cur);
        cb(cur, "result_output", -1);

        ggml_build_forward_expand(gf, cur);

        return gf;
    }

    struct ggml_cgraph * build_refact() {
        struct ggml_cgraph * gf = ggml_new_graph_custom(ctx0, LLAMA_MAX_NODES, false);

        struct ggml_tensor * cur;
        struct ggml_tensor * inpL;

        inpL = llm_build_inp_embd(ctx0, hparams, batch, model.tok_embd, cb);
        cb(inpL, "inp_embd", -1);

        // KQ_mask (mask for 1 head, it will be broadcasted to all heads)
        struct ggml_tensor * KQ_mask = ggml_new_tensor_3d(ctx0, GGML_TYPE_F32, n_kv, n_tokens, 1);
        cb(KQ_mask, "KQ_mask", -1);

        for (int il = 0; il < n_layer; ++il) {
            struct ggml_tensor * inpSA = inpL;

            cur = llm_build_norm(ctx0, inpL, hparams,
                    model.layers[il].attn_norm, NULL,
                    LLM_NORM_RMS, cb, il);
            cb(cur, "attn_norm", il);

            // self-attention
            {
                struct ggml_tensor * Qcur = ggml_mul_mat(ctx0, model.layers[il].wq, cur);
                cb(Qcur, "Qcur", il);

                struct ggml_tensor * Kcur = ggml_mul_mat(ctx0, model.layers[il].wk, cur);
                cb(Kcur, "Kcur", il);

                struct ggml_tensor * Vcur = ggml_mul_mat(ctx0, model.layers[il].wv, cur);
                cb(Vcur, "Vcur", il);

                Kcur = ggml_reshape_3d(ctx0, Kcur, n_embd_head, n_head_kv, n_tokens);
                cb(Kcur, "Kcur", il);

                Qcur = ggml_reshape_3d(ctx0, Qcur, n_embd_head, n_head,    n_tokens);
                cb(Qcur, "Qcur", il);

                llm_build_kv_store(ctx0, hparams, kv_self, gf, Kcur, Vcur, n_ctx, n_tokens, kv_head, cb, il);

                cur = llm_build_kqv(ctx0, model, hparams, kv_self,
                        model.layers[il].wo, NULL,
                        Qcur, KQ_mask, n_ctx, n_tokens, n_kv, 8.0f, 1.0f/sqrtf(float(n_embd_head)), cb, il);
                cb(cur, "kqv_out", il);
            }

            struct ggml_tensor * ffn_inp = ggml_add(ctx0, cur, inpSA);
            cb(ffn_inp, "ffn_inp", il);

            // feed-forward network
            {
                cur = llm_build_norm(ctx0, ffn_inp, hparams,
                        model.layers[il].ffn_norm, NULL,
                        LLM_NORM_RMS, cb, il);
                cb(cur, "ffn_norm", il);

                cur = llm_build_ffn(ctx0, cur,
                        model.layers[il].ffn_up,   NULL,
                        model.layers[il].ffn_gate, NULL,
                        model.layers[il].ffn_down, NULL,
                        LLM_FFN_SILU, LLM_FFN_PAR, cb, il);
                cb(cur, "ffn_out", il);
            }

            cur = ggml_add(ctx0, cur, ffn_inp);
            cb(cur, "l_out", il);

            // input for next layer
            inpL = cur;
        }

        cur = inpL;

        cur = llm_build_norm(ctx0, cur, hparams,
                model.output_norm, NULL,
                LLM_NORM_RMS, cb, -1);
        cb(cur, "result_norm", -1);

        // lm_head
        cur = ggml_mul_mat(ctx0, model.output, cur);
        cb(cur, "result_output", -1);

        ggml_build_forward_expand(gf, cur);

        return gf;
    }

    struct ggml_cgraph * build_bloom() {
        struct ggml_cgraph * gf = ggml_new_graph_custom(ctx0, LLAMA_MAX_NODES, false);

        struct ggml_tensor * cur;
        struct ggml_tensor * inpL;

        inpL = llm_build_inp_embd(ctx0, hparams, batch, model.tok_embd, cb);
        cb(inpL, "inp_embd", -1);

        // KQ_mask (mask for 1 head, it will be broadcasted to all heads)
        struct ggml_tensor * KQ_mask = ggml_new_tensor_3d(ctx0, GGML_TYPE_F32, n_kv, n_tokens, 1);
        cb(KQ_mask, "KQ_mask", -1);

        inpL = llm_build_norm(ctx0, inpL, hparams,
                model.tok_norm,
                model.tok_norm_b,
                LLM_NORM, cb, -1);
        cb(inpL, "inp_norm", -1);

        for (int il = 0; il < n_layer; ++il) {
            cur = llm_build_norm(ctx0, inpL, hparams,
                    model.layers[il].attn_norm,
                    model.layers[il].attn_norm_b,
                    LLM_NORM, cb, il);
            cb(cur, "attn_norm", il);

            // self-attention
            {
                cur = ggml_mul_mat(ctx0, model.layers[il].wqkv, cur);
                cb(cur, "wqkv", il);

                cur = ggml_add(ctx0, cur, model.layers[il].bqkv);
                cb(cur, "bqkv", il);

                struct ggml_tensor * Qcur = ggml_cont(ctx0, ggml_view_2d(ctx0, cur, n_embd,     n_tokens, cur->nb[1], 0*sizeof(float)*(n_embd)));
                struct ggml_tensor * Kcur = ggml_cont(ctx0, ggml_view_2d(ctx0, cur, n_embd_gqa, n_tokens, cur->nb[1], 1*sizeof(float)*(n_embd)));
                struct ggml_tensor * Vcur = ggml_cont(ctx0, ggml_view_2d(ctx0, cur, n_embd_gqa, n_tokens, cur->nb[1], 1*sizeof(float)*(n_embd + n_embd_gqa)));

                cb(Qcur, "Qcur", il);
                cb(Kcur, "Kcur", il);
                cb(Vcur, "Vcur", il);

                Qcur = ggml_reshape_3d(ctx0, Qcur, n_embd_head, n_head, n_tokens);

                llm_build_kv_store(ctx0, hparams, kv_self, gf, Kcur, Vcur, n_ctx, n_tokens, kv_head, cb, il);

                cur = llm_build_kqv(ctx0, model, hparams, kv_self,
                        model.layers[il].wo, model.layers[il].bo,
                        Qcur, KQ_mask, n_ctx, n_tokens, n_kv, 8.0f, 1.0f/sqrtf(float(n_embd_head)), cb, il);
                cb(cur, "kqv_out", il);
            }

            // Add the input
            struct ggml_tensor * ffn_inp = ggml_add(ctx0, cur, inpL);
            cb(ffn_inp, "ffn_inp", il);

            // FF
            {
                cur = llm_build_norm(ctx0, ffn_inp, hparams,
                        model.layers[il].ffn_norm,
                        model.layers[il].ffn_norm_b,
                        LLM_NORM, cb, il);
                cb(cur, "ffn_norm", il);

                cur = llm_build_ffn(ctx0, cur,
                        model.layers[il].ffn_up,   model.layers[il].ffn_up_b,
                        NULL,                      NULL,
                        model.layers[il].ffn_down, model.layers[il].ffn_down_b,
                        LLM_FFN_GELU, LLM_FFN_SEQ, cb, il);
                cb(cur, "ffn_out", il);
            }

            inpL = ggml_add(ctx0, cur, ffn_inp);
            cb(inpL, "l_out", il);
        }

        cur = llm_build_norm(ctx0, inpL, hparams,
                model.output_norm,
                model.output_norm_b,
                LLM_NORM, cb, -1);
        cb(cur, "result_norm", -1);

        cur = ggml_mul_mat(ctx0, model.output, cur);
        cb(cur, "result_output", -1);

        ggml_build_forward_expand(gf, cur);

        return gf;
    }

    struct ggml_cgraph * build_mpt() {
        struct ggml_cgraph * gf = ggml_new_graph_custom(ctx0, LLAMA_MAX_NODES, false);

        struct ggml_tensor * cur;
        struct ggml_tensor * inpL;

        inpL = llm_build_inp_embd(ctx0, hparams, batch, model.tok_embd, cb);
        cb(inpL, "inp_embd", -1);

        // KQ_mask (mask for 1 head, it will be broadcasted to all heads)
        struct ggml_tensor * KQ_mask = ggml_new_tensor_3d(ctx0, GGML_TYPE_F32, n_kv, n_tokens, 1);
        cb(KQ_mask, "KQ_mask", -1);

        for (int il = 0; il < n_layer; ++il) {
            struct ggml_tensor * attn_norm;

            attn_norm = llm_build_norm(ctx0, inpL, hparams,
                    model.layers[il].attn_norm,
                    NULL,
                    LLM_NORM, cb, il);
            cb(attn_norm, "attn_norm", il);

            // self-attention
            {
                cur = attn_norm;

                cur = ggml_mul_mat(ctx0, model.layers[il].wqkv, cur);
                cb(cur, "wqkv", il);

                if (hparams.f_clamp_kqv > 0.0f) {
                    cur = ggml_clamp(ctx0, cur, -hparams.f_clamp_kqv, hparams.f_clamp_kqv);
                    cb(cur, "wqkv_clamped", il);
                }

                struct ggml_tensor * Qcur = ggml_cont(ctx0, ggml_view_2d(ctx0, cur, n_embd,     n_tokens, cur->nb[1], 0*sizeof(float)*(n_embd)));
                struct ggml_tensor * Kcur = ggml_cont(ctx0, ggml_view_2d(ctx0, cur, n_embd_gqa, n_tokens, cur->nb[1], 1*sizeof(float)*(n_embd)));
                struct ggml_tensor * Vcur = ggml_cont(ctx0, ggml_view_2d(ctx0, cur, n_embd_gqa, n_tokens, cur->nb[1], 1*sizeof(float)*(n_embd + n_embd_gqa)));

                cb(Qcur, "Qcur", il);
                cb(Kcur, "Kcur", il);
                cb(Vcur, "Vcur", il);

                Qcur = ggml_reshape_3d(ctx0, Qcur, n_embd_head, n_head, n_tokens);

                llm_build_kv_store(ctx0, hparams, kv_self, gf, Kcur, Vcur, n_ctx, n_tokens, kv_head, cb, il);

                cur = llm_build_kqv(ctx0, model, hparams, kv_self,
                        model.layers[il].wo, NULL,
                        Qcur, KQ_mask, n_ctx, n_tokens, n_kv, hparams.f_max_alibi_bias, 1.0f/sqrtf(float(n_embd_head)), cb, il);
                cb(cur, "kqv_out", il);
            }

            // Add the input
            struct ggml_tensor * ffn_inp = ggml_add(ctx0, cur, inpL);
            cb(ffn_inp, "ffn_inp", il);

            // feed forward
            {
                cur = llm_build_norm(ctx0, ffn_inp, hparams,
                        model.layers[il].ffn_norm,
                        NULL,
                        LLM_NORM, cb, il);
                cb(cur, "ffn_norm", il);
                if (hparams.use_awq) {
                    cur = llm_build_ffn_mpt_awq(ctx0, cur,
                            model.layers[il].ffn_up,   NULL,
                            model.layers[il].ffn_down, NULL,
                            model.layers[il].ffn_act,
                            LLM_FFN_GELU_ACT, LLM_FFN_SEQ, cb, il);
                } else {
                    cur = llm_build_ffn(ctx0, cur,
                            model.layers[il].ffn_up,   NULL,
                            NULL,                      NULL,
                            model.layers[il].ffn_down, NULL,
                            LLM_FFN_GELU, LLM_FFN_SEQ, cb, il);
                }
                cb(cur, "ffn_out", il);
            }

            cur = ggml_add(ctx0, cur, ffn_inp);
            cb(cur, "l_out", il);

            // input for next layer
            inpL = cur;
        }

        cur = inpL;

        cur = llm_build_norm(ctx0, cur, hparams,
                model.output_norm,
                NULL,
                LLM_NORM, cb, -1);
        cb(cur, "result_norm", -1);

        cur = ggml_mul_mat(ctx0, model.output, cur);
        cb(cur, "result_output", -1);

        ggml_build_forward_expand(gf, cur);

        return gf;
    }

    struct ggml_cgraph * build_stablelm() {
        struct ggml_cgraph * gf = ggml_new_graph(ctx0);

        struct ggml_tensor * cur;
        struct ggml_tensor * inpL;

        inpL = llm_build_inp_embd(ctx0, hparams, batch, model.tok_embd, cb);
        cb(inpL, "inp_embd", -1);

        // inp_pos - contains the positions
        struct ggml_tensor * inp_pos = ggml_new_tensor_1d(ctx0, GGML_TYPE_I32, n_tokens);
        cb(inp_pos, "inp_pos", -1);

        // KQ_mask (mask for 1 head, it will be broadcasted to all heads)
        struct ggml_tensor * KQ_mask = ggml_new_tensor_3d(ctx0, GGML_TYPE_F32, n_kv, n_tokens, 1);
        cb(KQ_mask, "KQ_mask", -1);

        // shift the entire K-cache if needed
        if (do_rope_shift) {
            llm_build_k_shift(ctx0, hparams, cparams, kv_self, gf, LLM_ROPE_NEOX, n_ctx, hparams.n_rot, freq_base, freq_scale, cb);
        }

        for (int il = 0; il < n_layer; ++il) {
            struct ggml_tensor * inpSA = inpL;

            // norm
            cur = llm_build_norm(ctx0, inpL, hparams,
                    model.layers[il].attn_norm,
                    model.layers[il].attn_norm_b,
                    LLM_NORM, cb, il);
            cb(cur, "attn_norm", il);

            // self-attention
            {
                // compute Q and K and RoPE them
                struct ggml_tensor * Qcur = ggml_mul_mat(ctx0, model.layers[il].wq, cur);
                cb(Qcur, "Qcur", il);

                struct ggml_tensor * Kcur = ggml_mul_mat(ctx0, model.layers[il].wk, cur);
                cb(Kcur, "Kcur", il);

                struct ggml_tensor * Vcur = ggml_mul_mat(ctx0, model.layers[il].wv, cur);
                cb(Vcur, "Vcur", il);

                Qcur = ggml_rope_custom(
                    ctx0, ggml_reshape_3d(ctx0, Qcur, n_embd_head, n_head,    n_tokens), inp_pos,
                    hparams.n_rot, 2, 0, n_orig_ctx, freq_base, freq_scale,
                    ext_factor, attn_factor, beta_fast, beta_slow
                );
                cb(Qcur, "Qcur", il);

                Kcur = ggml_rope_custom(
                    ctx0, ggml_reshape_3d(ctx0, Kcur, n_embd_head, n_head_kv, n_tokens), inp_pos,
                    hparams.n_rot, 2, 0, n_orig_ctx, freq_base, freq_scale,
                    ext_factor, attn_factor, beta_fast, beta_slow
                );
                cb(Kcur, "Kcur", il);

                llm_build_kv_store(ctx0, hparams, kv_self, gf, Kcur, Vcur, n_ctx, n_tokens, kv_head, cb, il);

                cur = llm_build_kqv(ctx0, model, hparams, kv_self,
                        model.layers[il].wo, NULL,
                        Qcur, KQ_mask, n_ctx, n_tokens, n_kv, -1.0f, 1.0f/sqrtf(float(n_embd_head)), cb, il);
                cb(cur, "kqv_out", il);
            }

            struct ggml_tensor * ffn_inp = ggml_add(ctx0, cur, inpSA);
            cb(ffn_inp, "ffn_inp", il);

            // feed-forward network
            {
                cur = llm_build_norm(ctx0, ffn_inp, hparams,
                        model.layers[il].ffn_norm,
                        model.layers[il].ffn_norm_b,
                        LLM_NORM, cb, il);
                cb(cur, "ffn_norm", il);

                cur = llm_build_ffn(ctx0, cur,
                        model.layers[il].ffn_up,   NULL,
                        model.layers[il].ffn_gate, NULL,
                        model.layers[il].ffn_down, NULL,
                        LLM_FFN_SILU, LLM_FFN_PAR, cb, il);
                cb(cur, "ffn_out", il);
            }

            cur = ggml_add(ctx0, cur, ffn_inp);
            cb(cur, "l_out", il);

            // input for next layer
            inpL = cur;
        }

        cur = inpL;

        cur = llm_build_norm(ctx0, cur, hparams,
                model.output_norm,
                model.output_norm_b,
                LLM_NORM, cb, -1);
        cb(cur, "result_norm", -1);

        // lm_head
        cur = ggml_mul_mat(ctx0, model.output, cur);
        cb(cur, "result_output", -1);

        ggml_build_forward_expand(gf, cur);

        return gf;
    }

    struct ggml_cgraph * build_qwen() {
        struct ggml_cgraph * gf = ggml_new_graph_custom(ctx0, LLAMA_MAX_NODES, false);

        struct ggml_tensor * cur;
        struct ggml_tensor * inpL;

        inpL = llm_build_inp_embd(ctx0, hparams, batch, model.tok_embd, cb);
        cb(inpL, "inp_embd", -1);

        // inp_pos - contains the positions
        struct ggml_tensor * inp_pos = ggml_new_tensor_1d(ctx0, GGML_TYPE_I32, n_tokens);
        cb(inp_pos, "inp_pos", -1);

        // KQ_mask (mask for 1 head, it will be broadcasted to all heads)
        struct ggml_tensor * KQ_mask = ggml_new_tensor_3d(ctx0, GGML_TYPE_F32, n_kv, n_tokens, 1);
        cb(KQ_mask, "KQ_mask", -1);

        // shift the entire K-cache if needed
        if (do_rope_shift) {
            llm_build_k_shift(ctx0, hparams, cparams, kv_self, gf, LLM_ROPE_NEOX, n_ctx, n_embd_head, freq_base, freq_scale, cb);
        }

        for (int il = 0; il < n_layer; ++il) {
            struct ggml_tensor * inpSA = inpL;

            cur = llm_build_norm(ctx0, inpL, hparams,
                    model.layers[il].attn_norm, NULL,
                    LLM_NORM_RMS, cb, il);
            cb(cur, "attn_norm", il);

            // self-attention
            {
                cur = ggml_mul_mat(ctx0, model.layers[il].wqkv, cur);
                cb(cur, "wqkv", il);

                cur = ggml_add(ctx0, cur, model.layers[il].bqkv);
                cb(cur, "bqkv", il);

                struct ggml_tensor * Qcur = ggml_cont(ctx0, ggml_view_2d(ctx0, cur, n_embd, n_tokens, cur->nb[1], 0*sizeof(float)*(n_embd)));
                struct ggml_tensor * Kcur = ggml_cont(ctx0, ggml_view_2d(ctx0, cur, n_embd, n_tokens, cur->nb[1], 1*sizeof(float)*(n_embd)));
                struct ggml_tensor * Vcur = ggml_cont(ctx0, ggml_view_2d(ctx0, cur, n_embd, n_tokens, cur->nb[1], 2*sizeof(float)*(n_embd)));

                cb(Qcur, "Qcur", il);
                cb(Kcur, "Kcur", il);
                cb(Vcur, "Vcur", il);

                Qcur = ggml_reshape_3d(ctx0, Qcur, n_embd_head, n_head,    n_tokens);
                Kcur = ggml_reshape_3d(ctx0, Kcur, n_embd_head, n_head_kv, n_tokens);

                // using mode = 2 for neox mode
                Qcur = ggml_rope_custom(
                    ctx0, Qcur, inp_pos, n_embd_head, 2, 0, n_orig_ctx,
                    freq_base, freq_scale, ext_factor, attn_factor, beta_fast, beta_slow
                );
                cb(Qcur, "Qcur", il);

                Kcur = ggml_rope_custom(
                    ctx0, Kcur, inp_pos, n_embd_head, 2, 0, n_orig_ctx,
                    freq_base, freq_scale, ext_factor, attn_factor, beta_fast, beta_slow
                );
                cb(Kcur, "Kcur", il);

                llm_build_kv_store(ctx0, hparams, kv_self, gf, Kcur, Vcur, n_ctx, n_tokens, kv_head, cb, il);

                cur = llm_build_kqv(ctx0, model, hparams, kv_self,
                        model.layers[il].wo, NULL,
                        Qcur, KQ_mask, n_ctx, n_tokens, n_kv, -1.0f, 1.0f/sqrtf(float(n_embd_head)), cb, il);
                cb(cur, "kqv_out", il);
            }

            struct ggml_tensor * ffn_inp = ggml_add(ctx0, cur, inpSA);
            cb(ffn_inp, "ffn_inp", il);

            // feed-forward forward
            {
                cur = llm_build_norm(ctx0, ffn_inp, hparams,
                        model.layers[il].ffn_norm, NULL,
                        LLM_NORM_RMS, cb, il);
                cb(cur, "ffn_norm", il);

                cur = llm_build_ffn(ctx0, cur,
                        model.layers[il].ffn_up,   NULL,
                        model.layers[il].ffn_gate, NULL,
                        model.layers[il].ffn_down, NULL,
                        LLM_FFN_SILU, LLM_FFN_PAR, cb, il);
                cb(cur, "ffn_out", il);
            }

            cur = ggml_add(ctx0, cur, ffn_inp);
            cb(cur, "l_out", il);

            // input for next layer
            inpL = cur;
        }

        cur = inpL;

        cur = llm_build_norm(ctx0, cur, hparams,
                model.output_norm, NULL,
                LLM_NORM_RMS, cb, -1);
        cb(cur, "result_norm", -1);

        // lm_head
        cur = ggml_mul_mat(ctx0, model.output, cur);
        cb(cur, "result_output", -1);

        ggml_build_forward_expand(gf, cur);

        return gf;
    }
    struct ggml_cgraph * build_phi2() {
        struct ggml_cgraph * gf = ggml_new_graph_custom(ctx0, LLAMA_MAX_NODES, false);

        struct ggml_tensor * cur;
        struct ggml_tensor * attn_norm_output;
        struct ggml_tensor * ffn_output;
        struct ggml_tensor * inpL;

        inpL = llm_build_inp_embd(ctx0, hparams, batch, model.tok_embd, cb);
        cb(inpL, "inp_embd", -1);

        // inp_pos - contains the positions
        struct ggml_tensor * inp_pos = ggml_new_tensor_1d(ctx0, GGML_TYPE_I32, n_tokens);
        cb(inp_pos, "inp_pos", -1);

        // KQ_mask (mask for 1 head, it will be broadcasted to all heads)
        struct ggml_tensor * KQ_mask = ggml_new_tensor_3d(ctx0, GGML_TYPE_F32, n_kv, n_tokens, 1);
        cb(KQ_mask, "KQ_mask", -1);

        // shift the entire K-cache if needed
        if (do_rope_shift) {
            llm_build_k_shift(ctx0, hparams, cparams, kv_self, gf, LLM_ROPE_NEOX, n_ctx, n_embd_head, freq_base, freq_scale, cb);
        }

        for (int il = 0; il < n_layer; ++il) {
            attn_norm_output = llm_build_norm(ctx0, inpL, hparams,
                    model.layers[il].attn_norm,
                    model.layers[il].attn_norm_b,
                    LLM_NORM, cb, il);
            cb(attn_norm_output, "attn_norm", il);

            // self-attention
            {
                cur = ggml_mul_mat(ctx0, model.layers[il].wqkv, attn_norm_output);
                cb(cur, "wqkv", il);

                cur = ggml_add(ctx0, cur, model.layers[il].bqkv);
                cb(cur, "bqkv", il);

                struct ggml_tensor * Qcur = ggml_cont(ctx0, ggml_view_2d(ctx0, cur, n_embd,     n_tokens, cur->nb[1], 0*sizeof(float)*(n_embd)));
                struct ggml_tensor * Kcur = ggml_cont(ctx0, ggml_view_2d(ctx0, cur, n_embd_gqa, n_tokens, cur->nb[1], 1*sizeof(float)*(n_embd)));
                struct ggml_tensor * Vcur = ggml_cont(ctx0, ggml_view_2d(ctx0, cur, n_embd_gqa, n_tokens, cur->nb[1], 1*sizeof(float)*(n_embd + n_embd_gqa)));

                cb(Qcur, "Qcur", il);
                cb(Kcur, "Kcur", il);
                cb(Vcur, "Vcur", il);

                Qcur = ggml_reshape_3d(ctx0, Qcur, n_embd_head, n_head,    n_tokens);
                Kcur = ggml_reshape_3d(ctx0, Kcur, n_embd_head, n_head_kv, n_tokens);

                Qcur = ggml_rope_custom(
                    ctx0, Qcur, inp_pos, hparams.n_rot, 2, 0, n_orig_ctx,
                    freq_base, freq_scale, ext_factor, attn_factor, beta_fast, beta_slow
                );
                cb(Qcur, "Qcur", il);

                // with phi2, we scale the Q to avoid precision issues
                // ref: https://github.com/ml-explore/mlx-examples/blob/08e862336ade809bc37d1035f94b359e7d1a5152/phi2/phi2.py#L64-L66
                Qcur = ggml_scale(ctx0, Qcur, 1.0f/sqrtf(float(n_embd_head)));
                cb(Qcur, "Qcur", il);

                Kcur = ggml_rope_custom(
                    ctx0, Kcur, inp_pos, hparams.n_rot, 2, 0, n_orig_ctx,
                    freq_base, freq_scale, ext_factor, attn_factor, beta_fast, beta_slow
                );
                cb(Kcur, "Kcur", il);

                llm_build_kv_store(ctx0, hparams, kv_self, gf, Kcur, Vcur, n_ctx, n_tokens, kv_head, cb, il);

                cur = llm_build_kqv(ctx0, model, hparams, kv_self,
                        model.layers[il].wo, model.layers[il].bo,
                        Qcur, KQ_mask, n_ctx, n_tokens, n_kv, -1.0f, 1.0f, cb, il);
                cb(cur, "kqv_out", il);
            }

            // FF
            {
                ffn_output = llm_build_ffn(ctx0, attn_norm_output,
                        model.layers[il].ffn_up,   model.layers[il].ffn_up_b,
                        NULL,                      NULL,
                        model.layers[il].ffn_down, model.layers[il].ffn_down_b,
                        LLM_FFN_GELU, LLM_FFN_SEQ, cb, il);
                cb(ffn_output, "ffn_out", il);
            }

            cur = ggml_add(ctx0, cur, ffn_output);
            cb(cur, "l_out", il);

            cur = ggml_add(ctx0, cur, inpL);
            cb(cur, "l_out", il);

            inpL = cur;
        }

        cur = llm_build_norm(ctx0, inpL, hparams,
                model.output_norm,
                model.output_norm_b,
                LLM_NORM, cb, -1);
        cb(cur, "result_norm", -1);

        cur = ggml_mul_mat(ctx0, model.output, cur);
        cb(cur, "result_output_no_bias", -1);

        cur = ggml_add(ctx0, cur, model.output_b);
        cb(cur, "result_output", -1);

        ggml_build_forward_expand(gf, cur);

        return gf;
    }
};

//
// tensor offloading helpers
//
// TODO: will be removed with backend v2

enum llm_offload_func_e {
    OFFLOAD_FUNC_NOP,
    OFFLOAD_FUNC,
    OFFLOAD_FUNC_FRC, // force offload
    OFFLOAD_FUNC_KQV,
    OFFLOAD_FUNC_NR,
    OFFLOAD_FUNC_EMB, // embeddings
    OFFLOAD_FUNC_OUT,
};

// TODO: will be removed with backend v2
struct llm_offload_trie {
    struct node {
        ~node() {
            for (int i = 0; i < 256; ++i) {
                if (children[i]) {
                    delete children[i];
                }
            }
        }

        node * children[256] = { nullptr };
        llm_offload_func_e func = OFFLOAD_FUNC_NOP;
    };

    llm_offload_trie() {
        root = new node;
    }

    llm_offload_trie(const std::unordered_map<const char *, llm_offload_func_e> & map) {
        root = new node;

        for (const auto & kv : map) {
            add(kv.first, kv.second);
        }
    }

    ~llm_offload_trie() {
        delete root;
    }

    void add(const char * name, llm_offload_func_e func) {
        node * cur = root;

        for (int i = 0; ; ++i) {
            const uint8_t c = name[i];

            if (!c) {
                break;
            }

            if (!cur->children[c]) {
                cur->children[c] = new node;
            }

            cur = cur->children[c];
        }

        cur->func = func;
    }

    llm_offload_func_e find(const char * name) const {
        const node * cur = root;

        for (int i = 0; ; ++i) {
            const uint8_t c = name[i];

            if (!c) {
                break;
            }

            if (!cur->children[c]) {
                return OFFLOAD_FUNC_NOP;
            }

            cur = cur->children[c];
        }

        return cur->func;
    }

    node * root = nullptr;
};

// TODO: will be removed with backend v2
static const std::unordered_map<const char *, llm_offload_func_e> k_offload_map = {
  //{ "inp_tokens",                 OFFLOAD_FUNC_NR  }, // TODO: missing K-quants get_rows kernel
  //{ "inp_embd",                   OFFLOAD_FUNC_NR  }, // TODO: missing K-quants get_rows kernel
    { "pos_embd",                   OFFLOAD_FUNC_NR  },

    { "inp_pos",                    OFFLOAD_FUNC_FRC }, // this is often used for KQ ops (e.g. rope)
    { "KQ_mask",                    OFFLOAD_FUNC_FRC },
    { "K_shift",                    OFFLOAD_FUNC_FRC },

    { "K_shifted",                  OFFLOAD_FUNC     },

    { "inp_norm",                   OFFLOAD_FUNC_NR  },
    { "inp_norm_w",                 OFFLOAD_FUNC_NR  },
    { "inp_norm_wb",                OFFLOAD_FUNC_NR  },

    { "norm",                       OFFLOAD_FUNC     },
    { "norm_w",                     OFFLOAD_FUNC     },
    { "norm_wb",                    OFFLOAD_FUNC     },

    { "attn_norm",                  OFFLOAD_FUNC     },
    { "attn_norm_2",                OFFLOAD_FUNC     },

    { "wqkv",                       OFFLOAD_FUNC_KQV },
    { "bqkv",                       OFFLOAD_FUNC_KQV },
    { "wqkv_clamped",               OFFLOAD_FUNC_KQV },

    { "tmpk",                       OFFLOAD_FUNC_KQV },
    { "tmpq",                       OFFLOAD_FUNC_KQV },
    { "tmpv",                       OFFLOAD_FUNC_KQV },
    { "Kcur",                       OFFLOAD_FUNC_KQV },
    { "Qcur",                       OFFLOAD_FUNC_KQV },
    { "Vcur",                       OFFLOAD_FUNC_KQV },

    { "krot",                       OFFLOAD_FUNC_KQV },
    { "qrot",                       OFFLOAD_FUNC_KQV },
    { "kpass",                      OFFLOAD_FUNC_KQV },
    { "qpass",                      OFFLOAD_FUNC_KQV },
    { "krotated",                   OFFLOAD_FUNC_KQV },
    { "qrotated",                   OFFLOAD_FUNC_KQV },

    { "q",                          OFFLOAD_FUNC_KQV },
    { "k",                          OFFLOAD_FUNC_KQV },
    { "kq",                         OFFLOAD_FUNC_KQV },
    { "kq_scaled",                  OFFLOAD_FUNC_KQV },
    { "kq_scaled_alibi",            OFFLOAD_FUNC_KQV },
    { "kq_masked",                  OFFLOAD_FUNC_KQV },
    { "kq_soft_max",                OFFLOAD_FUNC_KQV },
    { "kq_soft_max_ext",            OFFLOAD_FUNC_KQV },
    { "v",                          OFFLOAD_FUNC_KQV },
    { "kqv",                        OFFLOAD_FUNC_KQV },
    { "kqv_merged",                 OFFLOAD_FUNC_KQV },
    { "kqv_merged_cont",            OFFLOAD_FUNC_KQV },
    { "kqv_wo",                     OFFLOAD_FUNC_KQV },
    { "kqv_out",                    OFFLOAD_FUNC_KQV },

    { "ffn_inp",                    OFFLOAD_FUNC     },
    { "ffn_norm",                   OFFLOAD_FUNC     },

    { "ffn_up",                     OFFLOAD_FUNC     },
    { "ffn_up_b",                   OFFLOAD_FUNC     },
    { "ffn_gate",                   OFFLOAD_FUNC     },
    { "ffn_gate_b",                 OFFLOAD_FUNC     },
    { "ffn_gate_par",               OFFLOAD_FUNC     },
    { "ffn_act",                    OFFLOAD_FUNC     },
    { "ffn_down",                   OFFLOAD_FUNC     },
    { "ffn_down_b",                 OFFLOAD_FUNC     },
    { "ffn_out",                    OFFLOAD_FUNC     },

    { "ffn_silu",                   OFFLOAD_FUNC     },
    { "ffn_gelu",                   OFFLOAD_FUNC     },
    { "ffn_relu",                   OFFLOAD_FUNC     },
    { "ffn_sqr(relu)",              OFFLOAD_FUNC     },

    { "ffn_moe_logits",             OFFLOAD_FUNC     },
    { "ffn_moe_probs",              OFFLOAD_FUNC     },
    { "ffn_moe_argsort",            OFFLOAD_FUNC     },
    { "ffn_moe_weights",            OFFLOAD_FUNC     },
    { "ffn_moe_weights_sum",        OFFLOAD_FUNC     },
    { "ffn_moe_weights_norm",       OFFLOAD_FUNC     },
    { "ffn_moe_weighted",           OFFLOAD_FUNC     },
    { "ffn_moe_up",                 OFFLOAD_FUNC     },
    { "ffn_moe_gate",               OFFLOAD_FUNC     },
    { "ffn_moe_silu",               OFFLOAD_FUNC     },
    { "ffn_moe_gate_par",           OFFLOAD_FUNC     },
    { "ffn_moe_down",               OFFLOAD_FUNC     },
    { "ffn_moe_out",                OFFLOAD_FUNC     },

    { "l_out",                      OFFLOAD_FUNC     },

    { "result_norm",                OFFLOAD_FUNC_EMB },
    { "result_output_no_bias",      OFFLOAD_FUNC_EMB },
    { "result_output",              OFFLOAD_FUNC_OUT },
};

static llm_offload_trie k_offload_func_trie(k_offload_map);

static struct ggml_cgraph * llama_build_graph(
         llama_context & lctx,
     const llama_batch & batch) {
    const auto & model = lctx.model;

    // check if we should build the worst-case graph (for memory measurement)
    const bool worst_case = ggml_allocr_is_measure(lctx.alloc);

    // keep track of the input that has already been allocated
    bool alloc_inp_tokens   = false;
    bool alloc_inp_embd     = false;
    bool alloc_inp_pos      = false;
    bool alloc_inp_KQ_mask  = false;
    bool alloc_inp_K_shift  = false;

#if defined(GGML_USE_CUBLAS) && !defined(LLAMA_GGML_BACKEND_CUDA_TEST)
    const bool do_offload = true;
#else
    const bool do_offload = true; // TODO: set to false after finishing refactoring
#endif

    int n_non_view = 0; // number of non-view tensors that have been processed by the callback

    // this callback allows us to apply custom logic to each tensor (e.g. ggml-alloc, offloading, etc.)
    // TODO: will be removed with backend v2
    llm_build_cb cb = [&](struct ggml_tensor * cur, const char * name, int il) {
        if (il >= 0) {
            ggml_format_name(cur, "%s-%d", name, il);
        } else {
            ggml_set_name(cur, name);
        }

        //
        // allocate input tensors and set input data
        //
        // TODO: will be removed with backend v2

        if (!alloc_inp_tokens && strcmp(name, "inp_tokens") == 0) {
            ggml_allocr_alloc(lctx.alloc, cur);

            if (!ggml_allocr_is_measure(lctx.alloc) && batch.token) {
                const int64_t n_tokens = cur->ne[0];

                ggml_backend_tensor_set(cur, batch.token, 0, n_tokens*ggml_element_size(cur));
            }

            alloc_inp_tokens = true;
        }

        if (!alloc_inp_embd && strcmp(name, "inp_embd") == 0) {
            ggml_allocr_alloc(lctx.alloc, cur);

            if (!ggml_allocr_is_measure(lctx.alloc) && batch.embd) {
                const int64_t n_embd   = cur->ne[0];
                const int64_t n_tokens = cur->ne[1];

                ggml_backend_tensor_set(cur, batch.embd, 0, n_tokens*n_embd*ggml_element_size(cur));
            }

            alloc_inp_embd = true;
        }

        if (!alloc_inp_pos && strcmp(name, "inp_pos") == 0) {
            ggml_allocr_alloc(lctx.alloc, cur);

            if (!ggml_allocr_is_measure(lctx.alloc) && batch.pos) {
                const int64_t n_tokens = cur->ne[0];

                static_assert(std::is_same<llama_pos, int32_t>::value, "llama_pos must be int32_t");
                ggml_backend_tensor_set(cur, batch.pos, 0, n_tokens*ggml_element_size(cur));
            }

            alloc_inp_pos = true;
        }

        if (!alloc_inp_KQ_mask && strcmp(name, "KQ_mask") == 0) {
            ggml_allocr_alloc(lctx.alloc, cur);

            if (!ggml_allocr_is_measure(lctx.alloc)) {
                const int64_t n_kv     = cur->ne[0];
                const int64_t n_tokens = cur->ne[1];

                float * data;
                if (ggml_backend_buffer_is_host(cur->buffer)) {
                    data = (float *) cur->data;
                } else {
                    lctx.buf_copy.resize(ggml_nbytes(cur));
                    data = (float *) lctx.buf_copy.data();
                }

                for (int h = 0; h < 1; ++h) {
                    for (int j = 0; j < n_tokens; ++j) {
                        const llama_pos    pos    = batch.pos[j];
                        const llama_seq_id seq_id = batch.seq_id[j][0];

                        for (int i = 0; i < n_kv; ++i) {
                            float f;
                            if (!lctx.kv_self.cells[i].has_seq_id(seq_id) || lctx.kv_self.cells[i].pos > pos) {
                                f = -INFINITY;
                            } else {
                                f = 0;
                            }
                            data[h*(n_kv*n_tokens) + j*n_kv + i] = f;
                        }
                    }
                }

                if (data != cur->data) {
                    ggml_backend_tensor_set(cur, data, 0, ggml_nbytes(cur));
                }
            }

            alloc_inp_KQ_mask = true;
        }

        if (!alloc_inp_K_shift && strcmp(name, "K_shift") == 0) {
            ggml_allocr_alloc(lctx.alloc, cur);

            if (!ggml_allocr_is_measure(lctx.alloc)) {
                const int64_t n_ctx = cur->ne[0];

                int32_t * data;
                if (ggml_backend_buffer_is_host(cur->buffer)) {
                    data = (int32_t *) cur->data;
                } else {
                    lctx.buf_copy.resize(ggml_nbytes(cur));
                    data = (int32_t *) lctx.buf_copy.data();
                }

                for (int i = 0; i < n_ctx; ++i) {
                    data[i] = lctx.kv_self.cells[i].delta;
                }

                if (data != cur->data) {
                    ggml_backend_tensor_set(cur, data, 0, ggml_nbytes(cur));
                }
            }

            alloc_inp_K_shift = true;
        }

        // view tensors are not processed further
        if (cur->view_src != nullptr) {
            return;
        }

        if (cur->op != GGML_OP_NONE) {
            n_non_view++;
        }

        //
        // offload layers
        //
        // TODO: will be removed with backend v2

//#define LLAMA_OFFLOAD_DEBUG

        if (!do_offload) {
            return;
        }

        const int n_layer = model.hparams.n_layer;

        const int n_gpu_layers = model.n_gpu_layers;
        const int i_gpu_start  = n_layer - n_gpu_layers;

        // should we offload the final norm? yes if we are not computing embeddings
        const bool offload_emb = lctx.embedding.empty();

        static const std::unordered_map<llm_offload_func_e, std::string, std::hash<int>> k_offload_func_name = {
            { OFFLOAD_FUNC_NOP, "CPU" },
            { OFFLOAD_FUNC_OUT, "CPU" },
#if defined(GGML_USE_CUBLAS) && !defined(LLAMA_GGML_BACKEND_CUDA_TEST)
            { OFFLOAD_FUNC,     "GPU (CUDA)"     },
            { OFFLOAD_FUNC_FRC, "GPU (CUDA) FRC" },
            { OFFLOAD_FUNC_KQV, "GPU (CUDA) KQV" },
            { OFFLOAD_FUNC_NR,  "GPU (CUDA) NR"  },
            { OFFLOAD_FUNC_EMB, "GPU (CUDA) EMB" },
#else
            { OFFLOAD_FUNC,     "CPU" },
            { OFFLOAD_FUNC_FRC, "CPU" },
            { OFFLOAD_FUNC_KQV, "CPU" },
            { OFFLOAD_FUNC_NR,  "CPU" },
            { OFFLOAD_FUNC_EMB, "CPU" },
#endif // GGML_USE_CUBLAS
        };

        // check the global map for what offload function to use for this tensor
        llm_offload_func_e func_e = k_offload_func_trie.find(name);

        if (func_e == OFFLOAD_FUNC_NOP) {
#ifdef LLAMA_OFFLOAD_DEBUG
            // if a tensor hasn't been offloaded, we warn the user
            if (worst_case) {
                LLAMA_LOG_WARN("%s: %32s: not offloaded (ref: %s)\n", __func__,
                        cur->name, "https://github.com/ggerganov/llama.cpp/pull/3837");
            }
#endif

            return;
        }

        // count the number of layers and respect the provided n_gpu_layers
        switch (func_e) {
            case OFFLOAD_FUNC_NOP:
            case OFFLOAD_FUNC_OUT:
                break;
            case OFFLOAD_FUNC:
                if (n_gpu_layers < n_layer) {
                    if (il < i_gpu_start) {
                        func_e = OFFLOAD_FUNC_NOP;
                    }
                }
                break;
            case OFFLOAD_FUNC_FRC:
                if (!lctx.cparams.offload_kqv) {
                    func_e = OFFLOAD_FUNC_NOP;
                } break;
            case OFFLOAD_FUNC_KQV:
                if (!lctx.cparams.offload_kqv) {
                    func_e = OFFLOAD_FUNC_NOP;
                } else {
                    if (n_gpu_layers < n_layer) {
                        if (il < i_gpu_start) {
                            func_e = OFFLOAD_FUNC_NOP;
                        }
                    }
                }
                break;
            case OFFLOAD_FUNC_NR:
                if (n_gpu_layers <= n_layer + 0) {
                    func_e = OFFLOAD_FUNC_NOP;
                }
                break;
            case OFFLOAD_FUNC_EMB:
                if (!offload_emb || n_gpu_layers < n_layer) {
                    func_e = OFFLOAD_FUNC_NOP;
                }
                break;
            default: GGML_ASSERT(false);
        }

        offload_func_t func = ggml_offload_nop;

        // this is needed for compatibility with Metal for example
#if defined(GGML_USE_CUBLAS) && !defined(LLAMA_GGML_BACKEND_CUDA_TEST)
        static offload_func_t ggml_offload_gpu = ggml_cuda_assign_buffers_no_alloc;
#else
        static offload_func_t ggml_offload_gpu = ggml_offload_nop;
#endif

        switch (func_e) {
            case OFFLOAD_FUNC_NOP:
            case OFFLOAD_FUNC_OUT: func = ggml_offload_nop; break;
            case OFFLOAD_FUNC:
            case OFFLOAD_FUNC_KQV:
            case OFFLOAD_FUNC_FRC:
            case OFFLOAD_FUNC_NR:
            case OFFLOAD_FUNC_EMB: func = ggml_offload_gpu; break;
            default: GGML_ASSERT(false);
        }

        // apply offload function to the tensor
        func(cur);

#ifdef LLAMA_OFFLOAD_DEBUG
        if (worst_case) {
            LLAMA_LOG_INFO("%s: %32s: %s\n", __func__, cur->name, k_offload_func_name.at(func_e).c_str());
        }
#endif
    };

    struct ggml_cgraph * result = NULL;

    struct llm_build_context llm(lctx, batch, cb, worst_case);

    llm.init();

    switch (model.arch) {
        case LLM_ARCH_LLAMA:
            {
                result = llm.build_llama();
            } break;
        case LLM_ARCH_BAICHUAN:
            {
                result = llm.build_baichuan();
            } break;
        case LLM_ARCH_FALCON:
            {
                result = llm.build_falcon();
            } break;
        case LLM_ARCH_STARCODER:
            {
                result = llm.build_starcoder();
            } break;
        case LLM_ARCH_PERSIMMON:
            {
                result = llm.build_persimmon();
            } break;
        case LLM_ARCH_REFACT:
            {
                result = llm.build_refact();
            } break;
        case LLM_ARCH_BLOOM:
            {
                result = llm.build_bloom();
            } break;
        case LLM_ARCH_MPT:
            {
                result = llm.build_mpt();
            } break;
         case LLM_ARCH_STABLELM:
            {
                result = llm.build_stablelm();
            } break;
        case LLM_ARCH_QWEN:
            {
                result = llm.build_qwen();
            } break;
        case LLM_ARCH_PHI2:
            {
                result = llm.build_phi2();
            } break;
        default:
            GGML_ASSERT(false);
    }

    llm.free();

    if (worst_case) {
        int n_non_view_total = 0;

        for (int i = 0; i < result->n_nodes; ++i) {
            if (result->nodes[i]->view_src == nullptr) {
                n_non_view_total++;
            }
        }

        LLAMA_LOG_INFO("%s: non-view tensors processed: %d/%d\n", __func__, n_non_view, n_non_view_total);

        if (n_non_view != n_non_view_total) {
            LLAMA_LOG_WARN("%s: ****************************************************************\n", __func__);
            LLAMA_LOG_WARN("%s: not all non-view tensors have been processed with a callback\n",     __func__);
            LLAMA_LOG_WARN("%s: this can indicate an inefficiency in the graph implementation\n",    __func__);
            LLAMA_LOG_WARN("%s: build with LLAMA_OFFLOAD_DEBUG for more info\n",                     __func__);
            LLAMA_LOG_WARN("%s: ref: https://github.com/ggerganov/llama.cpp/pull/3837\n",            __func__);
            LLAMA_LOG_WARN("%s: ****************************************************************\n", __func__);
        }
    }

    return result;
}

// decode a batch of tokens by evaluating the transformer
//
//   - lctx:      llama context
//   - batch:     batch to evaluate
//
// return 0 on success
// return positive int on warning
// return negative int on error
//
static int llama_decode_internal(
         llama_context & lctx,
           llama_batch   batch) {
    const uint32_t n_tokens = batch.n_tokens;

    if (n_tokens == 0) {
        LLAMA_LOG_ERROR("%s: n_tokens == 0", __func__);
        return -1;
    }

    const auto & model   = lctx.model;
    const auto & hparams = model.hparams;
    const auto & cparams = lctx.cparams;

    const auto n_batch = cparams.n_batch;

    GGML_ASSERT(n_tokens <= n_batch);

    int n_threads = n_tokens == 1 ? cparams.n_threads : cparams.n_threads_batch;
    GGML_ASSERT((!batch.token && batch.embd) || (batch.token && !batch.embd)); // NOLINT

    const int64_t t_start_us = ggml_time_us();

#ifdef GGML_USE_MPI
    // TODO: needs fix after #3228
    GGML_ASSERT(false && "not implemented");
    //ggml_mpi_eval_init(lctx.ctx_mpi, &n_tokens, &n_past, &n_threads);
#endif

    GGML_ASSERT(n_threads > 0);

    auto & kv_self = lctx.kv_self;

    GGML_ASSERT(!!kv_self.ctx);

    const int64_t n_embd  = hparams.n_embd;
    const int64_t n_vocab = hparams.n_vocab;

    // helpers for smoother batch API transition
    // after deprecating the llama_eval calls, these will be removed
    std::vector<llama_pos> pos;

    std::vector<int32_t>                   n_seq_id;
    std::vector<llama_seq_id *>            seq_id_arr;
    std::vector<std::vector<llama_seq_id>> seq_id;

    if (batch.pos == nullptr) {
        pos.resize(n_tokens);
        for (uint32_t i = 0; i < n_tokens; i++) {
            pos[i] = batch.all_pos_0 + i*batch.all_pos_1;
        }

        batch.pos = pos.data();
    }

    if (batch.seq_id == nullptr) {
        n_seq_id.resize(n_tokens);
        seq_id.resize(n_tokens);
        seq_id_arr.resize(n_tokens);
        for (uint32_t i = 0; i < n_tokens; i++) {
            n_seq_id[i] = 1;
            seq_id[i].resize(1);
            seq_id[i][0] = batch.all_seq_id;
            seq_id_arr[i] = seq_id[i].data();
        }

        batch.n_seq_id = n_seq_id.data();
        batch.seq_id = seq_id_arr.data();
    }

    // if we have enough unused cells before the current head ->
    //   better to start searching from the beginning of the cache, hoping to fill it
    if (kv_self.head > kv_self.used + 2*n_tokens) {
        kv_self.head = 0;
    }

    if (!llama_kv_cache_find_slot(kv_self, batch)) {
        return 1;
    }

    // a heuristic, to avoid attending the full cache if it is not yet utilized
    // after enough generations, the benefit from this heuristic disappears
    // if we start defragmenting the cache, the benefit from this will be more important
    kv_self.n = std::min((int32_t) cparams.n_ctx, std::max(32, GGML_PAD(llama_kv_cache_cell_max(kv_self), 32)));
    //kv_self.n = llama_kv_cache_cell_max(kv_self);

    //printf("kv_self.n = %5d, kv_self.used = %5d, kv_self.head = %5d\n", kv_self.n, kv_self.used, kv_self.head);

    ggml_allocr_reset(lctx.alloc);

    ggml_cgraph * gf = llama_build_graph(lctx, batch);

    ggml_allocr_alloc_graph(lctx.alloc, gf);

    // the output is always the last tensor in the graph
    struct ggml_tensor * res = gf->nodes[gf->n_nodes - 1];
    GGML_ASSERT(strcmp(res->name, "result_output") == 0);

    // the embeddings could be the second to last tensor, or the third to last tensor
    struct ggml_tensor * embeddings = gf->nodes[gf->n_nodes - 2];
    if (strcmp(embeddings->name, "result_norm") != 0) {
        embeddings = gf->nodes[gf->n_nodes - 3];
        GGML_ASSERT(strcmp(embeddings->name, "result_norm") == 0);
    }

#if defined(GGML_USE_CUBLAS) && !defined(LLAMA_GGML_BACKEND_CUDA_TEST)
    char * buf_alloc_base = (char *)ggml_backend_buffer_get_base(lctx.buf_alloc);
    for (int i = 0; i < gf->n_leafs; i++) {
        ggml_tensor * node = gf->leafs[i];
        if (node->backend == GGML_BACKEND_GPU && node->extra == NULL) {
            ggml_cuda_assign_scratch_offset(node, (char *)node->data - buf_alloc_base);
            ggml_cuda_copy_to_device(node);
        }
    }

    for (int i = 0; i < gf->n_nodes; i++) {
        ggml_tensor * node = gf->nodes[i];
        if (node->backend == GGML_BACKEND_GPU && node->extra == NULL) {
            ggml_cuda_assign_scratch_offset(node, (char *)node->data - buf_alloc_base);
        }
    }

    // HACK: ggml-alloc may change the tensor backend when reusing a parent, so force output to be on the CPU here if needed
    if (!lctx.embedding.empty()) {
        embeddings->backend = GGML_BACKEND_CPU;
    }
    res->backend = GGML_BACKEND_CPU;
#endif

    // LLAMA_LOG_INFO("graph build time: %.3f ms (%d nodes, %d leafs)\n", (ggml_time_us() - t_start_us)/1000.0, gf->n_nodes, gf->n_leafs);

    // for big prompts, if BLAS is enabled, it is better to use only one thread
    // otherwise, the threads are spin-lock waiting for the BLAS calls and are degrading the performance
    // TODO: this is mostly important for Apple Silicon where CBLAS is still performing very well
    //       we still need some threads to process all non-mul_mat ops, but not too much to avoid interfering
    //       with the BLAS calls. need a better solution
    if (n_tokens >= 32 && ggml_cpu_has_blas() && !ggml_cpu_has_gpublas()) {
        n_threads = std::min(4, n_threads);
    }

    const bool fully_offloaded = model.n_gpu_layers >= (int) hparams.n_layer + 1;
    if (ggml_cpu_has_cublas() && fully_offloaded) {
        n_threads = 1;
    }

#ifdef GGML_USE_MPI
    const int64_t n_layer = hparams.n_layer;
    ggml_mpi_graph_compute_pre(lctx.ctx_mpi, gf, n_layer);
#endif

#ifdef GGML_USE_METAL
    if (ggml_backend_is_metal(lctx.backend)) {
        ggml_backend_metal_set_n_cb(lctx.backend, n_threads);
    }
#endif

    if (ggml_backend_is_cpu(lctx.backend)) {
        ggml_backend_cpu_set_n_threads(lctx.backend, n_threads);
    }
    ggml_backend_graph_compute(lctx.backend, gf);

#ifdef GGML_USE_MPI
    ggml_mpi_graph_compute_post(lctx.ctx_mpi, gf, n_layer);
#endif

    // update the kv ring buffer
    {
        if (kv_self.has_shift) {
            kv_self.has_shift = false;
            for (uint32_t i = 0; i < kv_self.size; ++i) {
                kv_self.cells[i].delta = 0;
            }
        }

        kv_self.head += n_tokens;

        // Ensure kv cache head points to a valid index.
        if (kv_self.head >= kv_self.size) {
            kv_self.head = 0;
        }
    }

#ifdef GGML_PERF
    // print timing information per ggml operation (for debugging purposes)
    // requires GGML_PERF to be defined
    ggml_graph_print(gf);
#endif

    // plot the computation graph in dot format (for debugging purposes)
    //if (n_past%100 == 0) {
    //    ggml_graph_dump_dot(gf, NULL, "llama.dot");
    //}

    // extract logits
    // TODO: do not compute and extract logits if only embeddings are needed
    //       need to update the graphs to skip "result_output"
    {
        auto & logits_out = lctx.logits;

#ifndef NDEBUG
        auto & logits_valid = lctx.logits_valid;
        logits_valid.clear();
        logits_valid.resize(n_tokens);

        logits_out.clear();
#endif

        if (batch.logits) {
            logits_out.resize(n_vocab * n_tokens);
            for (uint32_t i = 0; i < n_tokens; i++) {
                if (batch.logits[i] == 0) {
                    continue;
                }
                ggml_backend_tensor_get(res, logits_out.data() + (n_vocab*i), (n_vocab*i)*sizeof(float), n_vocab*sizeof(float));
#ifndef NDEBUG
                logits_valid[i] = true;
#endif
            }
        } else if (lctx.logits_all) {
            logits_out.resize(n_vocab * n_tokens);
            ggml_backend_tensor_get(res, logits_out.data(), 0, n_vocab*n_tokens*sizeof(float));
#ifndef NDEBUG
            std::fill(logits_valid.begin(), logits_valid.end(), true);
#endif
        } else {
            logits_out.resize(n_vocab);
            ggml_backend_tensor_get(res, logits_out.data(), (n_vocab*(n_tokens - 1))*sizeof(float), n_vocab*sizeof(float));
#ifndef NDEBUG
            logits_valid[0] = true;
#endif
        }
    }

    // extract embeddings
    if (!lctx.embedding.empty()) {
        auto & embedding_out = lctx.embedding;

        embedding_out.resize(n_embd);
        ggml_backend_tensor_get(embeddings, embedding_out.data(), (n_embd*(n_tokens - 1))*sizeof(float), n_embd*sizeof(float));
    }

    // measure the performance only for the single-token evals
    if (n_tokens == 1) {
        lctx.t_eval_us += ggml_time_us() - t_start_us;
        lctx.n_eval++;
    }
    else if (n_tokens > 1) {
        lctx.t_p_eval_us += ggml_time_us() - t_start_us;
        lctx.n_p_eval += n_tokens;
    }

    // get a more accurate load time, upon first eval
    // TODO: fix this
    if (!lctx.has_evaluated_once) {
        lctx.t_load_us = ggml_time_us() - lctx.t_start_us;
        lctx.has_evaluated_once = true;
    }

    return 0;
}

//
// tokenizer
//

static enum llama_vocab_type llama_vocab_get_type(const llama_vocab & vocab) {
    return vocab.type;
}

static bool llama_is_normal_token(const llama_vocab & vocab, llama_token id) {
    return vocab.id_to_token[id].type == LLAMA_TOKEN_TYPE_NORMAL;
}

static bool llama_is_unknown_token(const llama_vocab & vocab, llama_token id) {
    return vocab.id_to_token[id].type == LLAMA_TOKEN_TYPE_UNKNOWN;
}

static bool llama_is_control_token(const llama_vocab & vocab, llama_token id) {
    return vocab.id_to_token[id].type == LLAMA_TOKEN_TYPE_CONTROL;
}

static bool llama_is_byte_token(const llama_vocab & vocab, llama_token id) {
    return vocab.id_to_token[id].type == LLAMA_TOKEN_TYPE_BYTE;
}

static bool llama_is_user_defined_token(const llama_vocab& vocab, llama_token id) {
    return vocab.id_to_token[id].type == LLAMA_TOKEN_TYPE_USER_DEFINED;
}

static uint8_t llama_token_to_byte(const llama_vocab& vocab, llama_token id) {
    GGML_ASSERT(llama_is_byte_token(vocab, id));
    const auto& token_data = vocab.id_to_token.at(id);
    switch (llama_vocab_get_type(vocab)) {
    case LLAMA_VOCAB_TYPE_SPM: {
        auto buf = token_data.text.substr(3, 2);
        return strtol(buf.c_str(), NULL, 16);
    }
    case LLAMA_VOCAB_TYPE_BPE: {
        GGML_ASSERT(false);
        return unicode_to_bytes_bpe(token_data.text);
    }
    default:
        GGML_ASSERT(false);
    }
}

static llama_token llama_byte_to_token(const llama_vocab & vocab, uint8_t ch) {
    static const char * hex = "0123456789ABCDEF";
    switch (llama_vocab_get_type(vocab)) {
    case LLAMA_VOCAB_TYPE_SPM: {
        const char buf[7] = { '<', '0', 'x', hex[ch >> 4], hex[ch & 15], '>', 0 };
        return vocab.token_to_id.at(buf);
    }
    case LLAMA_VOCAB_TYPE_BPE: {
        return vocab.token_to_id.at(bytes_to_unicode_bpe(ch));
    }
    default:
        GGML_ASSERT(false);
    }
}

static void llama_escape_whitespace(std::string & text) {
    replace_all(text, " ", "\xe2\x96\x81");
}

static void llama_unescape_whitespace(std::string & word) {
    replace_all(word, "\xe2\x96\x81", " ");
}

struct llm_symbol {
    using index = int;
    index prev;
    index next;
    const char * text;
    size_t n;
};

static_assert(std::is_trivially_copyable<llm_symbol>::value, "llm_symbol is not trivially copyable");

// SPM tokenizer
// original implementation:
// https://github.com/ggerganov/llama.cpp/commit/074bea2eb1f1349a0118239c4152914aecaa1be4

struct llm_bigram_spm {
    struct comparator {
        bool operator()(llm_bigram_spm & l, llm_bigram_spm & r) {
            return (l.score < r.score) || (l.score == r.score && l.left > r.left);
        }
    };
    using queue_storage = std::vector<llm_bigram_spm>;
    using queue = std::priority_queue<llm_bigram_spm, queue_storage, comparator>;
    llm_symbol::index left;
    llm_symbol::index right;
    float score;
    size_t size;
};

struct llm_tokenizer_spm {
    llm_tokenizer_spm(const llama_vocab & vocab): vocab(vocab) {}

    void tokenize(const std::string & text, std::vector<llama_vocab::id> & output) {
        // split string into utf8 chars
        int index = 0;
        size_t offs = 0;
        while (offs < text.size()) {
            llm_symbol sym;
            size_t len = utf8_len(text[offs]);
            sym.text = text.c_str() + offs;
            sym.n = std::min(len, text.size() - offs);
            offs += sym.n;
            sym.prev = index - 1;
            sym.next = offs == text.size() ? -1 : index + 1;
            index++;
            symbols.emplace_back(sym);
        }

        // seed the work queue with all possible 2-character tokens.
        for (size_t i = 1; i < symbols.size(); ++i) {
            try_add_bigram(i - 1, i);
        }

        // keep substituting the highest frequency pairs for as long as we can.
        while (!work_queue.empty()) {
            auto bigram = work_queue.top();
            work_queue.pop();

            auto & left_sym = symbols[bigram.left];
            auto & right_sym = symbols[bigram.right];

            // if one of the symbols already got merged, skip it.
            if (left_sym.n == 0 || right_sym.n == 0 ||
                left_sym.n + right_sym.n != bigram.size) {
                continue;
            }

            // merge the right sym into the left one
            left_sym.n += right_sym.n;
            right_sym.n = 0;

            //LLAMA_LOG_INFO("left = '%*s' size = %zu\n", (int) left_sym.n, left_sym.text, bigram.size);

            // remove the right sym from the chain
            left_sym.next = right_sym.next;
            if (right_sym.next >= 0) {
                symbols[right_sym.next].prev = bigram.left;
            }

            // find more substitutions
            try_add_bigram(left_sym.prev, bigram.left);
            try_add_bigram(bigram.left, left_sym.next);
        }

        for (int i = 0; i != -1; i = symbols[i].next) {
            auto & symbol = symbols[i];
            resegment(symbol, output);
        }
    }

private:
    void resegment(llm_symbol & symbol, std::vector<llama_vocab::id> & output) {
        auto text = std::string(symbol.text, symbol.n);
        auto token = vocab.token_to_id.find(text);

        // Do we need to support is_unused?
        if (token != vocab.token_to_id.end()) {
            output.push_back((*token).second);
            return;
        }

        const auto p = rev_merge.find(text);

        if (p == rev_merge.end()) {
            // output any symbols that did not form tokens as bytes.
            for (int j = 0; j < (int)symbol.n; ++j) {
                llama_vocab::id token_id = llama_byte_to_token(vocab, symbol.text[j]);
                output.push_back(token_id);
            }
            return;
        }

        resegment(symbols[p->second.first],  output);
        resegment(symbols[p->second.second], output);
    }

    void try_add_bigram(int left, int right) {
        if (left == -1 || right == -1) {
            return;
        }

        const std::string text = std::string(symbols[left].text, symbols[left].n + symbols[right].n);
        auto token = vocab.token_to_id.find(text);

        if (token == vocab.token_to_id.end()) {
            return;
        }

        if (static_cast<size_t>((*token).second) >= vocab.id_to_token.size()) {
            return;
        }

        const auto & tok_data = vocab.id_to_token[(*token).second];

        llm_bigram_spm bigram;
        bigram.left  = left;
        bigram.right = right;
        bigram.score = tok_data.score;
        bigram.size  = text.size();

        work_queue.push(bigram);

        // Do we need to support is_unused?
        rev_merge[text] = std::make_pair(left, right);
    }

    const llama_vocab & vocab;

    std::vector<llm_symbol> symbols;
    llm_bigram_spm::queue work_queue;

    std::map<std::string, std::pair<int, int>> rev_merge;
};

// BPE tokenizer
// adapted from https://github.com/cmp-nct/ggllm.cpp [MIT License]
// tried to simplify unicode stuff, so most likely does not work 100% correctly!

// TODO: there are a lot of common parts between spm and bpe tokenizers, should be refactored and reused

struct llm_bigram_bpe {
    struct comparator {
        bool operator()(const llm_bigram_bpe & l, const llm_bigram_bpe & r) const {
            return l.rank > r.rank || (l.rank == r.rank && l.left > r.left);
        }
    };

    using queue_storage = std::vector<llm_bigram_bpe>;
    using queue = std::priority_queue<llm_bigram_bpe, queue_storage, comparator>;
    llm_symbol::index left;
    llm_symbol::index right;
    std::string text;
    int rank;
    size_t size;
};

struct llm_tokenizer_bpe {
    llm_tokenizer_bpe(const llama_vocab & vocab): vocab(vocab) {}

    void tokenize(const std::string & text, std::vector<llama_vocab::id> & output) {
        int final_prev_index = -1;
        auto word_collection = bpe_gpt2_preprocess(text);

        symbols_final.clear();

        for (auto & word : word_collection) {
            work_queue = llm_bigram_bpe::queue();
            symbols.clear();

            int index = 0;
            size_t offset = 0;

            while (offset < word.size()) {
                llm_symbol sym;
                size_t char_len = std::min(word.size() - offset, (size_t) ::utf8_len(word[offset]));
                sym.text = word.c_str() + offset;
                sym.n = char_len;
                offset += sym.n;
                sym.prev = index - 1;
                sym.next = offset == word.size() ? -1 : index + 1;
                index++;
                symbols.emplace_back(sym);
            }
            for (size_t i = 1; i < symbols.size(); ++i) {
                add_new_bigram(i - 1, i);
            }

            // build token(s)
            while (!work_queue.empty()) {
                auto bigram = work_queue.top();
                work_queue.pop();

                auto & left_symbol = symbols[bigram.left];
                auto & right_symbol = symbols[bigram.right];

                if (left_symbol.n == 0 || right_symbol.n == 0) {
                    continue;
                }
                std::string left_token = std::string(left_symbol.text, left_symbol.n);
                std::string right_token = std::string(right_symbol.text, right_symbol.n);
                if (left_token + right_token != bigram.text) {
                    continue;  // Skip this bigram if it's outdated
                }

                // merge the right sym into the left one
                left_symbol.n += right_symbol.n;
                right_symbol.n = 0;

                // remove the right sym from the chain
                left_symbol.next = right_symbol.next;
                if (right_symbol.next >= 0) {
                    symbols[right_symbol.next].prev = bigram.left;
                }

                add_new_bigram(left_symbol.prev, bigram.left);  // left side of current symbol
                add_new_bigram(bigram.left, left_symbol.next);  // right side of current symbol
            }

            // add the fnished tokens to the final list keeping correct order for next and prev
            for (auto & sym : symbols) {
                if (sym.n > 0) {
                    sym.prev = final_prev_index;
                    sym.next = -1;
                    if (final_prev_index != -1) {
                        symbols_final[final_prev_index].next = symbols_final.size();
                    }
                    symbols_final.emplace_back(sym);
                    final_prev_index = symbols_final.size() - 1;
                }
            }
        }

        symbols = symbols_final;

        if (!symbols.empty()) {
            for (int i = 0; i != -1; i = symbols[i].next) {
                auto & symbol = symbols[i];
                if (symbol.n == 0) {
                    continue;
                }

                const std::string str = std::string(symbol.text, symbol.n);
                const auto token = vocab.token_to_id.find(str);

                if (token == vocab.token_to_id.end()) {
                    for (auto j = str.begin(); j != str.end(); ++j) {
                        std::string byte_str(1, *j);
                        auto token_multibyte = vocab.token_to_id.find(byte_str);
                        if (token_multibyte == vocab.token_to_id.end()) {
                            throw std::runtime_error("ERROR: byte not found in vocab");
                        }
                        output.push_back((*token_multibyte).second);
                    }
                } else {
                    output.push_back((*token).second);
                }
            }
        }
    }

private:
    void add_new_bigram(int left, int right) {
        if (left == -1 || right == -1) {
            return;
        }

        std::string left_token  = std::string(symbols[left].text,  symbols[left].n);
        std::string right_token = std::string(symbols[right].text, symbols[right].n);

        int rank_found = -1;

        rank_found = vocab.find_bpe_rank(left_token, right_token);

        if (rank_found < 0) {
            return;
        }

        llm_bigram_bpe bigram;

        bigram.left  = left;
        bigram.right = right;
        bigram.text  = left_token + right_token;
        bigram.size  = left_token.size() + right_token.size();
        bigram.rank  = rank_found;

        work_queue.push(bigram);
    }

    std::vector<std::string> bpe_gpt2_preprocess(const std::string & text) {
        std::vector<std::string> bpe_words;
        std::vector<std::string> bpe_encoded_words;

        std::string token = "";
        // GPT2 system regex:  's|'t|'re|'ve|'m|'ll|'d| ?\p{L}+| ?\p{N}+| ?[^\s\p{L}\p{N}]+|\s+(?!\S)|\s+
        bool collecting_numeric = false;
        bool collecting_letter = false;
        bool collecting_special = false;
        bool collecting_whitespace_lookahead = false;
        bool collecting = false;

        std::vector<std::string> text_utf;
        text_utf.reserve(text.size());
        bpe_words.reserve(text.size());
        bpe_encoded_words.reserve(text.size());

        auto cps = codepoints_from_utf8(text);
        for (size_t i = 0; i < cps.size(); ++i)
            text_utf.emplace_back(codepoint_to_utf8(cps[i]));

        for (int i = 0; i < (int)text_utf.size(); i++) {
            const std::string & utf_char = text_utf[i];
            bool split_condition = false;
            int bytes_remain = text_utf.size() - i;
            // forward backward lookups
            const std::string & utf_char_next = (i + 1 < (int)text_utf.size()) ? text_utf[i + 1] : "";
            const std::string & utf_char_next_next = (i + 2 < (int)text_utf.size()) ? text_utf[i + 2] : "";

            // handling contractions
            if (!split_condition && bytes_remain >= 2) {
                // 's|'t|'m|'d
                if (utf_char == "\'" && (utf_char_next == "s" || utf_char_next == "t" || utf_char_next == "m" || utf_char_next == "d")) {
                    split_condition = true;
                }
                if (split_condition) {
                    if (token.size()) {
                        bpe_words.emplace_back(token); // push previous content as token
                    }
                    token = utf_char + utf_char_next;
                    bpe_words.emplace_back(token);
                    token = "";
                    i++;
                    continue;
                }
            }
            if (!split_condition && bytes_remain >= 3) {
                // 're|'ve|'ll
                if (utf_char == "\'" && (
                    (utf_char_next == "r" && utf_char_next_next == "e") ||
                    (utf_char_next == "v" && utf_char_next_next == "e") ||
                    (utf_char_next == "l" && utf_char_next_next == "l"))
                    ) {
                    split_condition = true;
                }
                if (split_condition) {
                    // current token + next token can be defined
                    if (token.size()) {
                        bpe_words.emplace_back(token); // push previous content as token
                    }
                    token = utf_char + utf_char_next + utf_char_next_next;
                    bpe_words.emplace_back(token); // the contraction
                    token = "";
                    i += 2;
                    continue;
                }
            }

            if (!split_condition && !collecting) {
                if (codepoint_type(utf_char) == CODEPOINT_TYPE_LETTER || (!token.size() && utf_char == " " && codepoint_type(utf_char_next) == CODEPOINT_TYPE_LETTER)) {
                    collecting_letter = true;
                    collecting = true;
                }
                else if (codepoint_type(utf_char) == CODEPOINT_TYPE_DIGIT || (!token.size() && utf_char == " " && codepoint_type(utf_char_next) == CODEPOINT_TYPE_DIGIT)) {
                    collecting_numeric = true;
                    collecting = true;
                }
                else if (
                    ((codepoint_type(utf_char) != CODEPOINT_TYPE_LETTER && codepoint_type(utf_char) != CODEPOINT_TYPE_DIGIT) && (codepoint_type(utf_char) != CODEPOINT_TYPE_WHITESPACE)) ||
                    (!token.size() && utf_char == " " && codepoint_type(utf_char_next) != CODEPOINT_TYPE_LETTER && codepoint_type(utf_char_next) != CODEPOINT_TYPE_DIGIT && codepoint_type(utf_char_next) != CODEPOINT_TYPE_WHITESPACE)
                    ) {
                    collecting_special = true;
                    collecting = true;
                }
                else if (codepoint_type(utf_char) == CODEPOINT_TYPE_WHITESPACE && codepoint_type(utf_char_next) == CODEPOINT_TYPE_WHITESPACE) {
                    collecting_whitespace_lookahead = true;
                    collecting = true;
                }
                else if (codepoint_type(utf_char) == CODEPOINT_TYPE_WHITESPACE) {
                    split_condition = true;
                }
            }
            else if (!split_condition && collecting) {
                if (collecting_letter && codepoint_type(utf_char) != CODEPOINT_TYPE_LETTER) {
                    split_condition = true;
                }
                else if (collecting_numeric && codepoint_type(utf_char) != CODEPOINT_TYPE_DIGIT) {
                    split_condition = true;
                }
                else if (collecting_special && (codepoint_type(utf_char) == CODEPOINT_TYPE_LETTER || codepoint_type(utf_char) == CODEPOINT_TYPE_DIGIT || codepoint_type(utf_char) == CODEPOINT_TYPE_WHITESPACE)) {
                    split_condition = true;
                }
                else if (collecting_whitespace_lookahead && (codepoint_type(utf_char_next) == CODEPOINT_TYPE_LETTER || codepoint_type(utf_char_next) == CODEPOINT_TYPE_DIGIT)) {
                    split_condition = true;
                }
            }

            if (utf_char_next == "") {
                split_condition = true; // final
                token += utf_char;
            }

            if (split_condition) {
                if (token.size()) {
                    bpe_words.emplace_back(token);
                }
                token = utf_char;
                collecting = false;
                collecting_letter = false;
                collecting_numeric = false;
                collecting_special = false;
                collecting_whitespace_lookahead = false;
            }
            else {
                token += utf_char;
            }
        }

        for (std::string & word : bpe_words) {
            std::string encoded_token = "";
            for (char & c : word) {
                encoded_token += bytes_to_unicode_bpe(c);
            }
            bpe_encoded_words.emplace_back(encoded_token);
        }

        return bpe_encoded_words;
    }

    const llama_vocab & vocab;

    std::vector<llm_symbol> symbols;
    std::vector<llm_symbol> symbols_final;

    llm_bigram_bpe::queue work_queue;
};

typedef enum FRAGMENT_BUFFER_VARIANT_TYPE{
    FRAGMENT_BUFFER_VARIANT_TYPE_TOKEN,
    FRAGMENT_BUFFER_VARIANT_TYPE_RAW_TEXT
} FRAGMENT_BUFFER_VARIANT_TYPE;

struct fragment_buffer_variant{
    fragment_buffer_variant(llama_vocab::id _token)
    :
        type(FRAGMENT_BUFFER_VARIANT_TYPE_TOKEN),
        token(_token),
        raw_text(_dummy),
        offset(0),
        length(0){}
    fragment_buffer_variant(const std::string & _raw_text, int64_t _offset, int64_t _length)
    :
        type(FRAGMENT_BUFFER_VARIANT_TYPE_RAW_TEXT),
        token((llama_vocab::id)-1),
        raw_text(_raw_text),
        offset(_offset),
        length(_length){
            GGML_ASSERT( _offset >= 0 );
            GGML_ASSERT( _length >= 1 );
            GGML_ASSERT( offset + length <= raw_text.length() );
        }

    const FRAGMENT_BUFFER_VARIANT_TYPE type;
    const llama_vocab::id token;
    const std::string _dummy;
    const std::string & raw_text;
    const uint64_t offset;
    const uint64_t length;
};

// #define PRETOKENIZERDEBUG

static void tokenizer_st_partition(const llama_vocab & vocab, std::forward_list<fragment_buffer_variant> & buffer)
{
    // for each special token
    for (const auto & st: vocab.special_tokens_cache) {
        const auto & special_token = st.first;
        const auto & special_id    = st.second;

        // for each text fragment
        std::forward_list<fragment_buffer_variant>::iterator it = buffer.begin();
        while (it != buffer.end()) {
            auto & fragment = (*it);

            // if a fragment is text ( not yet processed )
            if (fragment.type == FRAGMENT_BUFFER_VARIANT_TYPE_RAW_TEXT) {
                auto * raw_text = &(fragment.raw_text);

                auto raw_text_base_offset = fragment.offset;
                auto raw_text_base_length = fragment.length;

                // loop over the text
                while (true) {
                    // find the first occurrence of a given special token in this fragment
                    //  passing offset argument only limit the "search area" but match coordinates
                    //  are still relative to the source full raw_text
                    auto match = raw_text->find(special_token, raw_text_base_offset);

                    // no occurrences found, stop processing this fragment for a given special token
                    if (match == std::string::npos) break;

                    // check if match is within bounds of offset <-> length
                    if (match + special_token.length() > raw_text_base_offset + raw_text_base_length) break;

#ifdef PRETOKENIZERDEBUG
                    fprintf(stderr, "FF: (%ld %ld %ld) '%s'\n", raw_text->length(), raw_text_base_offset, raw_text_base_length, raw_text->substr(raw_text_base_offset, raw_text_base_length).c_str());
#endif
                    auto source = std::distance(buffer.begin(), it);

                    // if match is further than base offset
                    //  then we have some text to the left of it
                    if (match > raw_text_base_offset) {
                        // left
                        const int64_t left_reminder_offset = raw_text_base_offset + 0;
                        const int64_t left_reminder_length = match - raw_text_base_offset;
                        buffer.emplace_after(it, (*raw_text), left_reminder_offset, left_reminder_length);

#ifdef PRETOKENIZERDEBUG
                        fprintf(stderr, "FL: (%ld %ld) '%s'\n", left_reminder_offset, left_reminder_length, raw_text->substr(left_reminder_offset, left_reminder_length).c_str());
#endif
                        it++;
                    }

                    // special token
                    buffer.emplace_after(it, special_id);
                    it++;

                    // right
                    if (match + special_token.length() < raw_text_base_offset + raw_text_base_length) {
                        const int64_t right_reminder_offset = match + special_token.length();
                        const int64_t right_reminder_length = raw_text_base_length - ((match - raw_text_base_offset) + special_token.length());
                        buffer.emplace_after(it, (*raw_text), right_reminder_offset, right_reminder_length);

#ifdef PRETOKENIZERDEBUG
                        fprintf(stderr, "FR: (%ld %ld) '%s'\n", right_reminder_offset, right_reminder_length, raw_text->substr(right_reminder_offset, right_reminder_length).c_str());
#endif

                        it++;

                        if (source == 0) {
                            buffer.erase_after(buffer.before_begin());
                        } else {
                            buffer.erase_after(std::next(buffer.begin(), (source-1)));
                        }

                        // repeat for the right side
                        raw_text_base_offset = right_reminder_offset;
                        raw_text_base_length = right_reminder_length;

#ifdef PRETOKENIZERDEBUG
                        fprintf(stderr, "RR: (%ld %ld) '%s'\n", raw_text_base_offset, raw_text_base_length, raw_text->substr(raw_text_base_offset, raw_text_base_length).c_str());
#endif
                    } else {
                        if (source == 0) {
                            buffer.erase_after(buffer.before_begin());
                        } else {
                            buffer.erase_after(std::next(buffer.begin(), (source-1)));
                        }
                        break;
                    }
                }
            }
            it++;
        }
    }
}

static std::vector<llama_vocab::id> llama_tokenize_internal(const llama_vocab & vocab, std::string raw_text, bool bos, bool special) {
    std::vector<llama_vocab::id> output;

    // OG tokenizer behavior:
    //
    // tokenizer.encode('', add_bos=True)  returns [1]
    // tokenizer.encode('', add_bos=False) returns []

    if (bos && vocab.special_bos_id != -1) {
        output.push_back(vocab.special_bos_id);
    }

    if (raw_text.empty()) {
        return output;
    }

    std::forward_list<fragment_buffer_variant> fragment_buffer;
    fragment_buffer.emplace_front( raw_text, 0, raw_text.length() );

    if (special) tokenizer_st_partition( vocab, fragment_buffer );

    switch (vocab.type) {
        case LLAMA_VOCAB_TYPE_SPM:
            {
                for (const auto & fragment: fragment_buffer)
                {
                    if (fragment.type == FRAGMENT_BUFFER_VARIANT_TYPE_RAW_TEXT)
                    {
                        // without adding this leading whitespace, we do not get the same results as the original tokenizer

                        // TODO: It's likely possible to get rid of this string copy entirely
                        //  by modifying llm_tokenizer_x to operate with string offsets like pre-tokenizer
                        //  and passing 'add space prefix' as bool argument
                        //
                        auto raw_text = fragment.raw_text.substr(fragment.offset, fragment.length);
                        if (&fragment == &fragment_buffer.front()) {
                            raw_text = " " + raw_text; // prefix with space if the first token is not special
                        }

#ifdef PRETOKENIZERDEBUG
                        fprintf(stderr,"TT: (%ld %ld %ld) '%s'\n", raw_text.length(), fragment.offset, fragment.length, raw_text.c_str());
#endif
                        llm_tokenizer_spm tokenizer(vocab);
                        llama_escape_whitespace(raw_text);
                        tokenizer.tokenize(raw_text, output);
                    }
                    else // if (fragment.type == FRAGMENT_BUFFER_VARIANT_TYPE_TOKEN)
                    {
                        output.push_back(fragment.token);
                    }
                }
            } break;
        case LLAMA_VOCAB_TYPE_BPE:
            {
                for (const auto & fragment: fragment_buffer)
                {
                    if (fragment.type == FRAGMENT_BUFFER_VARIANT_TYPE_RAW_TEXT)
                    {
                        auto raw_text = fragment.raw_text.substr(fragment.offset, fragment.length);

#ifdef PRETOKENIZERDEBUG
                        fprintf(stderr,"TT: (%ld %ld %ld) '%s'\n", raw_text.length(), fragment.offset, fragment.length, raw_text.c_str());
#endif
                        llm_tokenizer_bpe tokenizer(vocab);
                        tokenizer.tokenize(raw_text, output);
                    }
                    else // if (fragment.type == FRAGMENT_BUFFER_VARIANT_TYPE_TOKEN)
                    {
                        output.push_back(fragment.token);
                    }
                }
            } break;
    }

    return output;
}

//
// grammar - internal
//

struct llama_partial_utf8 {
    uint32_t value;    // bit value so far (unshifted)
    int      n_remain; // num bytes remaining; -1 indicates invalid sequence
};

struct llama_grammar {
    const std::vector<std::vector<llama_grammar_element>>   rules;
    std::vector<std::vector<const llama_grammar_element *>> stacks;

    // buffer for partially generated UTF-8 sequence from accepted tokens
    llama_partial_utf8                                      partial_utf8;
};

struct llama_grammar_candidate {
    size_t               index;
    const uint32_t     * code_points;
    llama_partial_utf8   partial_utf8;
};

// Decodes a UTF-8 string which may end in an incomplete sequence. Adds a terminating 0 for use as
// pointer. If an invalid sequence is encountered, returns `llama_partial_utf8.n_remain == -1`.
static std::pair<std::vector<uint32_t>, llama_partial_utf8> decode_utf8(
        const std::string & src,
        llama_partial_utf8   partial_start) {
    static const int      lookup[] = { 1, 1, 1, 1, 1, 1, 1, 1, 0, 0, 0, 0, 2, 2, 3, 4 };
    const char          * pos      = src.c_str();
    std::vector<uint32_t> code_points;
    // common english strings have the same number of codepoints and bytes. `+ 1` for the terminating 0.
    code_points.reserve(src.size() + 1);
    uint32_t              value    = partial_start.value;
    int                   n_remain = partial_start.n_remain;

    // continue previous decode, if applicable
    while (*pos != 0 && n_remain > 0) {
        uint8_t next_byte = static_cast<uint8_t>(*pos);
        if ((next_byte >> 6) != 2) {
            // invalid sequence, abort
            code_points.push_back(0);
            return std::make_pair(std::move(code_points), llama_partial_utf8{ 0, -1 });
        }
        value = (value << 6) + (next_byte & 0x3F);
        ++pos;
        --n_remain;
    }

    if (partial_start.n_remain > 0 && n_remain == 0) {
        code_points.push_back(value);
    }

    // decode any subsequent utf-8 sequences, which may end in an incomplete one
    while (*pos != 0) {
        uint8_t  first_byte = static_cast<uint8_t>(*pos);
        uint8_t  highbits   = first_byte >> 4;
                 n_remain   = lookup[highbits] - 1;

        if (n_remain < 0) {
            // invalid sequence, abort
            code_points.clear();
            code_points.push_back(0);
            return std::make_pair(std::move(code_points), llama_partial_utf8{ 0, n_remain });
        }

        uint8_t  mask       = (1 << (7 - n_remain)) - 1;
                 value      = first_byte & mask;
        ++pos;
        while (*pos != 0 && n_remain > 0) {
            value = (value << 6) + (static_cast<uint8_t>(*pos) & 0x3F);
            ++pos;
            --n_remain;
        }
        if (n_remain == 0) {
            code_points.push_back(value);
        }
    }
    code_points.push_back(0);

    return std::make_pair(std::move(code_points), llama_partial_utf8{ value, n_remain });
}

// returns true iff pos points to the end of one of the definitions of a rule
static bool llama_grammar_is_end_of_sequence(const llama_grammar_element * pos) {
    switch (pos->type) {
        case LLAMA_GRETYPE_END: return true;  // NOLINT
        case LLAMA_GRETYPE_ALT: return true;  // NOLINT
        default:                return false;
    }
}

// returns true iff chr satisfies the char range at pos (regular or inverse range)
// asserts that pos is pointing to a char range element
static std::pair<bool, const llama_grammar_element *> llama_grammar_match_char(
        const llama_grammar_element * pos,
        const uint32_t                chr) {

    bool found            = false;
    bool is_positive_char = pos->type == LLAMA_GRETYPE_CHAR;

    GGML_ASSERT(is_positive_char || pos->type == LLAMA_GRETYPE_CHAR_NOT); // NOLINT

    do {
        if (pos[1].type == LLAMA_GRETYPE_CHAR_RNG_UPPER) {
            // inclusive range, e.g. [a-z]
            found = found || (pos->value <= chr && chr <= pos[1].value);
            pos += 2;
        } else {
            // exact char match, e.g. [a] or "a"
            found = found || pos->value == chr;
            pos += 1;
        }
    } while (pos->type == LLAMA_GRETYPE_CHAR_ALT);

    return std::make_pair(found == is_positive_char, pos);
}

// returns true iff some continuation of the given partial UTF-8 sequence could satisfy the char
// range at pos (regular or inverse range)
// asserts that pos is pointing to a char range element
static bool llama_grammar_match_partial_char(
        const llama_grammar_element * pos,
        const llama_partial_utf8      partial_utf8) {

    bool is_positive_char = pos->type == LLAMA_GRETYPE_CHAR;
    GGML_ASSERT(is_positive_char || pos->type == LLAMA_GRETYPE_CHAR_NOT);

    uint32_t partial_value = partial_utf8.value;
    int      n_remain      = partial_utf8.n_remain;

    // invalid sequence or 7-bit char split across 2 bytes (overlong)
    if (n_remain < 0 || (n_remain == 1 && partial_value < 2)) {
        return false;
    }

    // range of possible code points this partial UTF-8 sequence could complete to
    uint32_t low  = partial_value << (n_remain * 6);
    uint32_t high = low | ((1 << (n_remain * 6)) - 1);

    if (low == 0) {
        if (n_remain == 2) {
            low = 1 << 11;
        } else if (n_remain == 3) {
            low = 1 << 16;
        }
    }

    do {
        if (pos[1].type == LLAMA_GRETYPE_CHAR_RNG_UPPER) {
            // inclusive range, e.g. [a-z]
            if (pos->value <= high && low <= pos[1].value) {
                return is_positive_char;
            }
            pos += 2;
        } else {
            // exact char match, e.g. [a] or "a"
            if (low <= pos->value && pos->value <= high) {
                return is_positive_char;
            }
            pos += 1;
        }
    } while (pos->type == LLAMA_GRETYPE_CHAR_ALT);

    return !is_positive_char;
}


// transforms a grammar pushdown stack into N possible stacks, all ending
// at a character range (terminal element)
static void llama_grammar_advance_stack(
        const std::vector<std::vector<llama_grammar_element>>   & rules,
        const std::vector<const llama_grammar_element *>        & stack,
        std::vector<std::vector<const llama_grammar_element *>> & new_stacks) {

    if (stack.empty()) {
        new_stacks.emplace_back(stack);
        return;
    }

    const llama_grammar_element * pos = stack.back();

    switch (pos->type) {
        case LLAMA_GRETYPE_RULE_REF: {
            const size_t                  rule_id = static_cast<size_t>(pos->value);
            const llama_grammar_element * subpos  = rules[rule_id].data();
            do {
                // init new stack without the top (pos)
                std::vector<const llama_grammar_element *> new_stack(stack.begin(), stack.end() - 1);
                if (!llama_grammar_is_end_of_sequence(pos + 1)) {
                    // if this rule ref is followed by another element, add that to stack
                    new_stack.push_back(pos + 1);
                }
                if (!llama_grammar_is_end_of_sequence(subpos)) {
                    // if alternate is nonempty, add to stack
                    new_stack.push_back(subpos);
                }
                llama_grammar_advance_stack(rules, new_stack, new_stacks);
                while (!llama_grammar_is_end_of_sequence(subpos)) {
                    // scan to end of alternate def
                    subpos++;
                }
                if (subpos->type == LLAMA_GRETYPE_ALT) {
                    // there's another alternate def of this rule to process
                    subpos++;
                } else {
                    break;
                }
            } while (true);
            break;
        }
        case LLAMA_GRETYPE_CHAR:
        case LLAMA_GRETYPE_CHAR_NOT:
            new_stacks.emplace_back(stack);
            break;
        default:
            // end of alternate (LLAMA_GRETYPE_END, LLAMA_GRETYPE_ALT) or middle of char range
            // (LLAMA_GRETYPE_CHAR_ALT, LLAMA_GRETYPE_CHAR_RNG_UPPER); stack should never be left on
            // those
            GGML_ASSERT(false);
    }
}

// takes a set of possible pushdown stacks on a grammar, which are required to
// be positioned at a character range (see `llama_grammar_advance_stack`), and
// produces the N possible stacks if the given char is accepted at those
// positions
static std::vector<std::vector<const llama_grammar_element *>> llama_grammar_accept(
        const std::vector<std::vector<llama_grammar_element>>         & rules,
        const std::vector<std::vector<const llama_grammar_element *>> & stacks,
        const uint32_t                                                  chr) {

    std::vector<std::vector<const llama_grammar_element *>> new_stacks;

    for (const auto & stack : stacks) {
        if (stack.empty()) {
            continue;
        }

        auto match = llama_grammar_match_char(stack.back(), chr);
        if (match.first) {
            const llama_grammar_element * pos = match.second;

            // update top of stack to next element, if any
            std::vector<const llama_grammar_element *> new_stack(stack.begin(), stack.end() - 1);
            if (!llama_grammar_is_end_of_sequence(pos)) {
                new_stack.push_back(pos);
            }
            llama_grammar_advance_stack(rules, new_stack, new_stacks);
        }
    }

    return new_stacks;
}

static std::vector<llama_grammar_candidate> llama_grammar_reject_candidates(
        const std::vector<std::vector<llama_grammar_element>>         & rules,
        const std::vector<std::vector<const llama_grammar_element *>> & stacks,
        const std::vector<llama_grammar_candidate>                    & candidates);

static std::vector<llama_grammar_candidate> llama_grammar_reject_candidates_for_stack(
        const std::vector<std::vector<llama_grammar_element>> & rules,
        const std::vector<const llama_grammar_element *>      & stack,
        const std::vector<llama_grammar_candidate>            & candidates) {

    std::vector<llama_grammar_candidate> rejects;

    if (stack.empty()) {
        for (const auto & tok : candidates) {
            if (*tok.code_points != 0 || tok.partial_utf8.n_remain != 0) {
                rejects.push_back(tok);
            }
        }
        return rejects;
    }

    const llama_grammar_element * stack_pos = stack.back();

    std::vector<llama_grammar_candidate> next_candidates;
    for (const auto & tok : candidates) {
        if (*tok.code_points == 0) {
            // reached end of full codepoints in token, reject iff it ended in a partial sequence
            // that cannot satisfy this position in grammar
            if (tok.partial_utf8.n_remain != 0 &&
                    !llama_grammar_match_partial_char(stack_pos, tok.partial_utf8)) {
                rejects.push_back(tok);
            }
        } else if (llama_grammar_match_char(stack_pos, *tok.code_points).first) {
            next_candidates.push_back({ tok.index, tok.code_points + 1, tok.partial_utf8 });
        } else {
            rejects.push_back(tok);
        }
    }

    const auto * stack_pos_after = llama_grammar_match_char(stack_pos, 0).second;

    // update top of stack to next element, if any
    std::vector<const llama_grammar_element *> stack_after(stack.begin(), stack.end() - 1);
    if (!llama_grammar_is_end_of_sequence(stack_pos_after)) {
        stack_after.push_back(stack_pos_after);
    }
    std::vector<std::vector<const llama_grammar_element *>> next_stacks;
    llama_grammar_advance_stack(rules, stack_after, next_stacks);

    auto next_rejects = llama_grammar_reject_candidates(rules, next_stacks, next_candidates);
    for (const auto & tok : next_rejects) {
        rejects.push_back({ tok.index, tok.code_points - 1, tok.partial_utf8 });
    }

    return rejects;
}

static std::vector<llama_grammar_candidate> llama_grammar_reject_candidates(
        const std::vector<std::vector<llama_grammar_element>>         & rules,
        const std::vector<std::vector<const llama_grammar_element *>> & stacks,
        const std::vector<llama_grammar_candidate>                    & candidates) {
    GGML_ASSERT(!stacks.empty()); // REVIEW

    if (candidates.empty()) {
        return std::vector<llama_grammar_candidate>();
    }

    auto rejects = llama_grammar_reject_candidates_for_stack(rules, stacks.front(), candidates);

    for (size_t i = 1, size = stacks.size(); i < size; ++i) {
        rejects = llama_grammar_reject_candidates_for_stack(rules, stacks[i], rejects);
    }
    return rejects;
}

//
// grammar - external
//

struct llama_grammar * llama_grammar_init(
            const llama_grammar_element ** rules,
                                 size_t    n_rules,
                                 size_t    start_rule_index) {
    const llama_grammar_element * pos;

    // copy rule definitions into vectors
    std::vector<std::vector<llama_grammar_element>> vec_rules(n_rules);
    for (size_t i = 0; i < n_rules; i++) {
        for (pos = rules[i]; pos->type != LLAMA_GRETYPE_END; pos++) {
            vec_rules[i].push_back(*pos);
        }
        vec_rules[i].push_back({LLAMA_GRETYPE_END, 0});
    }

    // loop over alternates of start rule to build initial stacks
    std::vector<std::vector<const llama_grammar_element *>> stacks;
    pos = rules[start_rule_index];
    do {
        std::vector<const llama_grammar_element *> stack;
        if (!llama_grammar_is_end_of_sequence(pos)) {
            // if alternate is nonempty, add to stack
            stack.push_back(pos);
        }
        llama_grammar_advance_stack(vec_rules, stack, stacks);
        while (!llama_grammar_is_end_of_sequence(pos)) {
            // scan to end of alternate def
            pos++;
        }
        if (pos->type == LLAMA_GRETYPE_ALT) {
            // there's another alternate def of this rule to process
            pos++;
        } else {
            break;
        }
    } while (true);

    return new llama_grammar{ std::move(vec_rules), std::move(stacks), {} };
}

void llama_grammar_free(struct llama_grammar * grammar) {
    delete grammar;
}

struct llama_grammar * llama_grammar_copy(const struct llama_grammar * grammar) {
    llama_grammar * result = new llama_grammar{ grammar->rules, grammar->stacks, grammar->partial_utf8 };

    // redirect elements in stacks to point to new rules
    for (size_t is = 0; is < result->stacks.size(); is++) {
        for (size_t ie = 0; ie < result->stacks[is].size(); ie++) {
            for (size_t ir0 = 0; ir0 < grammar->rules.size(); ir0++) {
                for (size_t ir1 = 0; ir1 < grammar->rules[ir0].size(); ir1++) {
                    if (grammar->stacks[is][ie] == &grammar->rules[ir0][ir1]) {
                         result->stacks[is][ie]  =  &result->rules[ir0][ir1];
                    }
                }
            }
        }
    }

    return result;
}

//
// sampling
//

void llama_set_rng_seed(struct llama_context * ctx, uint32_t seed) {
    if (seed == LLAMA_DEFAULT_SEED) {
        seed = time(NULL);
    }
    ctx->rng.seed(seed);
}

void llama_sample_softmax(struct llama_context * ctx, llama_token_data_array * candidates) {
    GGML_ASSERT(candidates->size > 0);

    const int64_t t_start_sample_us = ggml_time_us();

    // Sort the logits in descending order
    if (!candidates->sorted) {
        std::sort(candidates->data, candidates->data + candidates->size, [](const llama_token_data & a, const llama_token_data & b) {
            return a.logit > b.logit;
        });
        candidates->sorted = true;
    }

    float max_l = candidates->data[0].logit;
    float cum_sum = 0.0f;
    for (size_t i = 0; i < candidates->size; ++i) {
        float p = expf(candidates->data[i].logit - max_l);
        candidates->data[i].p = p;
        cum_sum += p;
    }
    for (size_t i = 0; i < candidates->size; ++i) {
        candidates->data[i].p /= cum_sum;
    }

    if (ctx) {
        ctx->t_sample_us += ggml_time_us() - t_start_sample_us;
    }
}

void llama_sample_top_k(struct llama_context * ctx, llama_token_data_array * candidates, int k, size_t min_keep) {
    const int64_t t_start_sample_us = ggml_time_us();

    k = std::max(k, (int) min_keep);
    k = std::min(k, (int) candidates->size);

    // Sort scores in descending order
    if (!candidates->sorted) {
        auto comp = [](const llama_token_data & a, const llama_token_data & b) {
            return a.logit > b.logit;
        };
        if (k == (int) candidates->size) {
            std::sort(candidates->data, candidates->data + candidates->size, comp);
        } else {
            std::partial_sort(candidates->data, candidates->data + k, candidates->data + candidates->size, comp);
        }
        candidates->sorted = true;
    }
    candidates->size = k;

    if (ctx) {
        ctx->t_sample_us += ggml_time_us() - t_start_sample_us;
    }
}

void llama_sample_top_p(struct llama_context * ctx, llama_token_data_array * candidates, float p, size_t min_keep) {
    if (p >= 1.0f) {
        return;
    }

    llama_sample_softmax(ctx, candidates);

    const int64_t t_start_sample_us = ggml_time_us();

    // Compute the cumulative probabilities
    float cum_sum = 0.0f;
    size_t last_idx = candidates->size;

    for (size_t i = 0; i < candidates->size; ++i) {
        cum_sum += candidates->data[i].p;

        // Check if the running sum is at least p or if we have kept at least min_keep tokens
        // we set the last index to i+1 to indicate that the current iterate should be included in the set
        if (cum_sum >= p && i + 1 >= min_keep) {
            last_idx = i + 1;
            break;
        }
    }

    // Resize the output vector to keep only the top-p tokens
    candidates->size = last_idx;

    if (ctx) {
        ctx->t_sample_us += ggml_time_us() - t_start_sample_us;
    }
}

void llama_sample_min_p(struct llama_context * ctx, llama_token_data_array * candidates, float p, size_t min_keep) {
    if (p <= 0.0f || !candidates->size) {
        return;
    }

    llama_sample_softmax(ctx, candidates);

    const int64_t t_start_sample_us = ggml_time_us();

    float scale = candidates->data[0].p; // scale by max prob
    size_t i = 1; // first token always matches

    for (; i < candidates->size; ++i) {
        if (candidates->data[i].p < p * scale && i >= min_keep) {
            break; // prob too small
        }
    }

    // Resize the output vector to keep only the matching tokens
    candidates->size = i;

    if (ctx) {
        ctx->t_sample_us += ggml_time_us() - t_start_sample_us;
    }
}

void llama_sample_tail_free(struct llama_context * ctx, llama_token_data_array * candidates, float z, size_t min_keep) {
    if (z >= 1.0f || candidates->size <= 2) {
        return;
    }

    llama_sample_softmax(nullptr, candidates);
    const int64_t t_start_sample_us = ggml_time_us();

    // Compute the first and second derivatives
    std::vector<float> first_derivatives(candidates->size - 1);
    std::vector<float> second_derivatives(candidates->size - 2);

    for (size_t i = 0; i < first_derivatives.size(); ++i) {
        first_derivatives[i] = candidates->data[i].p - candidates->data[i + 1].p;
    }
    for (size_t i = 0; i < second_derivatives.size(); ++i) {
        second_derivatives[i] = first_derivatives[i] - first_derivatives[i + 1];
    }

    // Calculate absolute value of second derivatives
    for (size_t i = 0; i < second_derivatives.size(); ++i) {
        second_derivatives[i] = std::abs(second_derivatives[i]);
    }

    // Normalize the second derivatives
    {
        const float second_derivatives_sum = std::accumulate(second_derivatives.begin(), second_derivatives.end(), 0.0f);

        if (second_derivatives_sum > 1e-6f) {
            for (float & value : second_derivatives) {
                value /= second_derivatives_sum;
            }
        } else {
            for (float & value : second_derivatives) {
                value = 1.0f / second_derivatives.size();
            }
        }
    }

    float cum_sum = 0.0f;
    size_t last_idx = candidates->size;
    for (size_t i = 0; i < second_derivatives.size(); ++i) {
        cum_sum += second_derivatives[i];

        // Check if the running sum is greater than z or if we have kept at least min_keep tokens
        if (cum_sum > z && i >= min_keep) {
            last_idx = i;
            break;
        }
    }

    // Resize the output vector to keep only the tokens above the tail location
    candidates->size = last_idx;

    if (ctx) {
        ctx->t_sample_us += ggml_time_us() - t_start_sample_us;
    }
}

void llama_sample_typical(struct llama_context * ctx, llama_token_data_array * candidates, float p, size_t min_keep) {
    // Reference implementation:
    // https://github.com/huggingface/transformers/compare/main...cimeister:typical-sampling:typical-pr
    if (p >= 1.0f) {
        return;
    }

    // Compute the softmax of logits and calculate entropy
    llama_sample_softmax(nullptr, candidates);

    const int64_t t_start_sample_us = ggml_time_us();

    float entropy = 0.0f;
    for (size_t i = 0; i < candidates->size; ++i) {
        entropy += -candidates->data[i].p * logf(candidates->data[i].p);
    }

    // Compute the absolute difference between negative log probability and entropy for each candidate
    std::vector<float> shifted_scores;
    for (size_t i = 0; i < candidates->size; ++i) {
        float shifted_score = fabsf(-logf(candidates->data[i].p) - entropy);
        shifted_scores.push_back(shifted_score);
    }

    // Sort tokens based on the shifted_scores and their corresponding indices
    std::vector<size_t> indices(candidates->size);
    std::iota(indices.begin(), indices.end(), 0);

    std::sort(indices.begin(), indices.end(), [&](size_t a, size_t b) {
        return shifted_scores[a] < shifted_scores[b];
    });

    // Compute the cumulative probabilities
    float cum_sum = 0.0f;
    size_t last_idx = indices.size();

    for (size_t i = 0; i < indices.size(); ++i) {
        size_t idx = indices[i];
        cum_sum += candidates->data[idx].p;

        // Check if the running sum is greater than typical or if we have kept at least min_keep tokens
        if (cum_sum > p && i >= min_keep - 1) {
            last_idx = i + 1;
            break;
        }
    }

    // Resize the output vector to keep only the locally typical tokens
    std::vector<llama_token_data> new_candidates;
    for (size_t i = 0; i < last_idx; ++i) {
        size_t idx = indices[i];
        new_candidates.push_back(candidates->data[idx]);
    }

    // Replace the data in candidates with the new_candidates data
    std::copy(new_candidates.begin(), new_candidates.end(), candidates->data);
    candidates->size = new_candidates.size();
    candidates->sorted = false;

    if (ctx) {
        ctx->t_sample_us += ggml_time_us() - t_start_sample_us;
    }
}

void llama_sample_temp(struct llama_context * ctx, llama_token_data_array * candidates_p, float temp) {
    const int64_t t_start_sample_us = ggml_time_us();

    for (size_t i = 0; i < candidates_p->size; ++i) {
        candidates_p->data[i].logit /= temp;
    }

    if (ctx) {
        ctx->t_sample_us += ggml_time_us() - t_start_sample_us;
    }
}

void llama_sample_temperature(struct llama_context * ctx, llama_token_data_array * candidates_p, float temp) {
    llama_sample_temp(ctx, candidates_p, temp);
}

void llama_sample_repetition_penalties(
            struct llama_context * ctx,
          llama_token_data_array * candidates,
               const llama_token * last_tokens,
                          size_t   penalty_last_n,
                           float   penalty_repeat,
                           float   penalty_freq,
                           float   penalty_present) {
    if (penalty_last_n == 0 || (penalty_repeat == 1.0f && penalty_freq == 0.0f && penalty_present == 0.0f)) {
        return;
    }

    const int64_t t_start_sample_us = ggml_time_us();

    // Create a frequency map to count occurrences of each token in last_tokens
    std::unordered_map<llama_token, int> token_count;
    for (size_t i = 0; i < penalty_last_n; ++i) {
        token_count[last_tokens[i]]++;
    }

    // Apply frequency and presence penalties to the candidates
    for (size_t i = 0; i < candidates->size; ++i) {
        const auto token_iter = token_count.find(candidates->data[i].id);
        if (token_iter == token_count.end()) {
            continue;
        }

        const int count = token_iter->second;

        // The academic publication that described this technique actually just only divided, but that would cause tokens with negative logits to become more likely, which is obviously wrong.
        // This is common fix for this problem, which is to multiply by the penalty instead of dividing.
        if (candidates->data[i].logit <= 0) {
            candidates->data[i].logit *= penalty_repeat;
        } else {
            candidates->data[i].logit /= penalty_repeat;
        }

        candidates->data[i].logit -= float(count) * penalty_freq + float(count > 0) * penalty_present;
    }

    candidates->sorted = false;

    if (ctx) {
        ctx->t_sample_us += ggml_time_us() - t_start_sample_us;
    }
}

void llama_sample_grammar(struct llama_context * ctx, llama_token_data_array * candidates, const struct llama_grammar * grammar) {
    GGML_ASSERT(ctx);
    const int64_t t_start_sample_us = ggml_time_us();

    bool allow_eos = false;
    for (const auto & stack : grammar->stacks) {
        if (stack.empty()) {
            allow_eos = true;
            break;
        }
    }

    const llama_token eos = llama_token_eos(&ctx->model);

    std::vector<std::pair<std::vector<uint32_t>, llama_partial_utf8>> candidates_decoded;
    candidates_decoded.reserve(candidates->size);
    std::vector<llama_grammar_candidate>                              candidates_grammar;
    candidates_grammar.reserve(candidates->size);

    for (size_t i = 0; i < candidates->size; ++i) {
        const llama_token id    = candidates->data[i].id;
        const std::string piece = llama_token_to_piece(ctx, id);
        if (id == eos) {
            if (!allow_eos) {
                candidates->data[i].logit = -INFINITY;
            }
        } else if (piece.empty() || piece[0] == 0) {
            candidates->data[i].logit = -INFINITY;
        } else {
            candidates_decoded.push_back(decode_utf8(piece, grammar->partial_utf8));
            candidates_grammar.push_back({ i, candidates_decoded.back().first.data(), candidates_decoded.back().second });
        }
    }

    const auto rejects = llama_grammar_reject_candidates(grammar->rules, grammar->stacks, candidates_grammar);
    for (const auto & reject : rejects) {
        candidates->data[reject.index].logit = -INFINITY;
    }

    ctx->t_sample_us += ggml_time_us() - t_start_sample_us;
}

static void llama_log_softmax(float * array, size_t size) {
    float max_l = *std::max_element(array, array + size);
    float sum = 0.f;
    for (size_t i = 0; i < size; ++i) {
        float p = expf(array[i] - max_l);
        sum += p;
        array[i] = p;
    }

    for (size_t i = 0; i < size; ++i) {
        array[i] = logf(array[i] / sum);
    }
}

void llama_sample_classifier_free_guidance(
          struct llama_context * ctx,
        llama_token_data_array * candidates,
          struct llama_context * guidance_ctx,
                         float   scale) {
    int64_t t_start_sample_us = ggml_time_us();

    GGML_ASSERT(ctx);

    auto n_vocab = llama_n_vocab(llama_get_model(ctx));

    GGML_ASSERT(n_vocab == (int)candidates->size);
    GGML_ASSERT(!candidates->sorted);

    std::vector<float> logits_base;
    logits_base.reserve(candidates->size);
    for (size_t i = 0; i < candidates->size; ++i) {
        logits_base.push_back(candidates->data[i].logit);
    }
    llama_log_softmax(logits_base.data(), candidates->size);

    float* logits_guidance = llama_get_logits(guidance_ctx);
    llama_log_softmax(logits_guidance, n_vocab);

    for (int i = 0; i < n_vocab; ++i) {
        float logit_guidance = logits_guidance[i];
        float logit_base = logits_base[i];
        candidates->data[i].logit = scale * (logit_base - logit_guidance) + logit_guidance;
    }

    if (ctx) {
        ctx->t_sample_us += ggml_time_us() - t_start_sample_us;
    }
}

llama_token llama_sample_token_mirostat(struct llama_context * ctx, llama_token_data_array * candidates, float tau, float eta, int m, float * mu) {
    GGML_ASSERT(ctx);

    auto N = float(llama_n_vocab(llama_get_model(ctx)));
    int64_t t_start_sample_us;
    t_start_sample_us = ggml_time_us();

    llama_sample_softmax(nullptr, candidates);

    // Estimate s_hat using the most probable m tokens
    float s_hat = 0.0;
    float sum_ti_bi = 0.0;
    float sum_ti_sq = 0.0;
    for (size_t i = 0; i < size_t(m - 1) && i < candidates->size - 1; ++i) {
        float t_i = logf(float(i + 2) / float(i + 1));
        float b_i = logf(candidates->data[i].p / candidates->data[i + 1].p);
        sum_ti_bi += t_i * b_i;
        sum_ti_sq += t_i * t_i;
    }
    s_hat = sum_ti_bi / sum_ti_sq;

    // Compute k from the estimated s_hat and target surprise value
    float epsilon_hat = s_hat - 1;
    float k = powf((epsilon_hat * powf(2, *mu)) / (1 - powf(N, -epsilon_hat)), 1 / s_hat);

    // Sample the next word X using top-k sampling
    llama_sample_top_k(nullptr, candidates, int(k), 1);
    if (ctx) {
        ctx->t_sample_us += ggml_time_us() - t_start_sample_us;
    }
    llama_token X = llama_sample_token(ctx, candidates);
    t_start_sample_us = ggml_time_us();

    // Compute error as the difference between observed surprise and target surprise value
    size_t X_idx = std::distance(candidates->data, std::find_if(candidates->data, candidates->data + candidates->size, [&](const llama_token_data & candidate) {
        return candidate.id == X;
    }));
    float observed_surprise = -log2f(candidates->data[X_idx].p);
    float e = observed_surprise - tau;

    // Update mu using the learning rate and error
    *mu = *mu - eta * e;

    if (ctx) {
        ctx->t_sample_us += ggml_time_us() - t_start_sample_us;
    }
    return X;
}

llama_token llama_sample_token_mirostat_v2(struct llama_context * ctx, llama_token_data_array * candidates, float tau, float eta, float * mu) {
    int64_t t_start_sample_us;
    t_start_sample_us = ggml_time_us();

    llama_sample_softmax(ctx, candidates);

    // Truncate the words with surprise values greater than mu
    candidates->size = std::distance(candidates->data, std::find_if(candidates->data, candidates->data + candidates->size, [&](const llama_token_data & candidate) {
        return -log2f(candidate.p) > *mu;
    }));

    if (candidates->size == 0) {
        candidates->size = 1;
    }

    if (ctx) {
        ctx->t_sample_us += ggml_time_us() - t_start_sample_us;
    }

    // Normalize the probabilities of the remaining words
    llama_sample_softmax(ctx, candidates);

    // Sample the next word X from the remaining words
    llama_token X = llama_sample_token(ctx, candidates);
    t_start_sample_us = ggml_time_us();

    // Compute error as the difference between observed surprise and target surprise value
    size_t X_idx = std::distance(candidates->data, std::find_if(candidates->data, candidates->data + candidates->size, [&](const llama_token_data & candidate) {
        return candidate.id == X;
    }));
    float observed_surprise = -log2f(candidates->data[X_idx].p);
    float e = observed_surprise - tau;

    // Update mu using the learning rate and error
    *mu = *mu - eta * e;

    if (ctx) {
        ctx->t_sample_us += ggml_time_us() - t_start_sample_us;
    }
    return X;
}

llama_token llama_sample_token_greedy(struct llama_context * ctx, llama_token_data_array * candidates) {
    const int64_t t_start_sample_us = ggml_time_us();

    // Find max element
    auto * max_iter = std::max_element(candidates->data, candidates->data + candidates->size, [](const llama_token_data & a, const llama_token_data & b) {
        return a.logit < b.logit;
    });

    llama_token result = max_iter->id;
    if (ctx) {
        ctx->t_sample_us += ggml_time_us() - t_start_sample_us;
        ctx->n_sample++;
    }
    return result;
}

llama_token llama_sample_token(struct llama_context * ctx, llama_token_data_array * candidates) {
    GGML_ASSERT(ctx);

    const int64_t t_start_sample_us = ggml_time_us();
    llama_sample_softmax(nullptr, candidates);

    std::vector<float> probs;
    probs.reserve(candidates->size);
    for (size_t i = 0; i < candidates->size; ++i) {
        probs.push_back(candidates->data[i].p);
    }

    std::discrete_distribution<> dist(probs.begin(), probs.end());
    auto & rng = ctx->rng;
    int idx = dist(rng);

    llama_token result = candidates->data[idx].id;

    ctx->t_sample_us += ggml_time_us() - t_start_sample_us;
    ctx->n_sample++;
    return result;
}

void llama_grammar_accept_token(struct llama_context * ctx, struct llama_grammar * grammar, llama_token token) {
    const int64_t t_start_sample_us = ggml_time_us();

    if (token == llama_token_eos(&ctx->model)) {
        for (const auto & stack : grammar->stacks) {
            if (stack.empty()) {
                return;
            }
        }
        GGML_ASSERT(false);
    }

    const std::string piece = llama_token_to_piece(ctx, token);

    // Note terminating 0 in decoded string
    const auto   decoded     = decode_utf8(piece, grammar->partial_utf8);
    const auto & code_points = decoded.first;
    for (auto it = code_points.begin(), end = code_points.end() - 1; it != end; ++it) {
        grammar->stacks = llama_grammar_accept(grammar->rules, grammar->stacks, *it);
    }
    grammar->partial_utf8 = decoded.second;
    GGML_ASSERT(!grammar->stacks.empty());

    ctx->t_sample_us += ggml_time_us() - t_start_sample_us;
}

//
// Beam search
//

struct llama_beam {
    std::vector<llama_token> tokens;
    float p;  // Cumulative beam probability (renormalized relative to all beams)
    bool eob; // Initialize end-of-beam to false. Callback sets this to true.
    // Sort beams by probability. In case of ties, prefer beams at eob.
    bool operator<(const llama_beam & rhs) const {
        return std::make_pair(p, eob) < std::make_pair(rhs.p, rhs.eob);
    }
    // Shift off first n tokens and discard them.
    void shift_tokens(const size_t n) {
        if (n) {
            std::copy(tokens.begin() + n, tokens.end(), tokens.begin());
            tokens.resize(tokens.size() - n);
        }
    }
    llama_beam_view view() const { return {tokens.data(), tokens.size(), p, eob}; }
};

// A struct for calculating logit-related info.
struct llama_logit_info {
    const float * const logits;
    const int n_vocab;
    const float max_l;
    const float normalizer;
    struct sum_exp {
        float max_l;
        float operator()(float sum, float l) const { return sum + std::exp(l - max_l); }
    };
    llama_logit_info(llama_context * ctx)
      : logits(llama_get_logits(ctx))
      , n_vocab(llama_n_vocab(llama_get_model(ctx)))
      , max_l(*std::max_element(logits, logits + n_vocab))
      , normalizer(1.0f / std::accumulate(logits, logits + n_vocab, 0.0f, sum_exp{max_l}))
      { }
    llama_token_data get_token_data(const llama_token token_id) const {
        constexpr auto p = std::numeric_limits<float>::quiet_NaN();  // never used
        return {token_id, logits[token_id], p};
    }
    // Return top k token_data by logit.
    std::vector<llama_token_data> top_k(size_t k) {
        std::vector<llama_token_data> min_heap;  // min-heap by logit
        const llama_token k_min = std::min(static_cast<llama_token>(k), n_vocab);
        min_heap.reserve(k_min);
        for (llama_token token_id = 0 ; token_id < k_min ; ++token_id) {
            min_heap.push_back(get_token_data(token_id));
        }
        auto comp = [](const llama_token_data & a, const llama_token_data & b) { return a.logit > b.logit; };
        std::make_heap(min_heap.begin(), min_heap.end(), comp);
        for (llama_token token_id = k_min ; token_id < n_vocab ; ++token_id) {
            if (min_heap.front().logit < logits[token_id]) {
                std::pop_heap(min_heap.begin(), min_heap.end(), comp);
                min_heap.back().id = token_id;
                min_heap.back().logit = logits[token_id];
                std::push_heap(min_heap.begin(), min_heap.end(), comp);
            }
        }
        return min_heap;
    }
    float probability_from_logit(float logit) const {
        return normalizer * std::exp(logit - max_l);
    }
};

struct llama_beam_search_data {
    llama_context * ctx;
    size_t n_beams;
    int n_past;
    int n_predict;
    std::vector<llama_beam> beams;
    std::vector<llama_beam> next_beams;

    // Re-calculated on each loop iteration
    size_t common_prefix_length;

    // Used to communicate to/from callback on beams state.
    std::vector<llama_beam_view> beam_views;

    llama_beam_search_data(llama_context * ctx, size_t n_beams, int n_past, int n_predict)
      : ctx(ctx)
      , n_beams(n_beams)
      , n_past(n_past)
      , n_predict(n_predict)
      , beam_views(n_beams) {
        beams.reserve(n_beams);
        next_beams.reserve(n_beams);
    }

    // Collapse beams to a single beam given by index.
    void collapse_beams(const size_t beam_idx) {
        if (0u < beam_idx) {
            std::swap(beams[0], beams[beam_idx]);
        }
        beams.resize(1);
    }

    // Min-heaps are used to efficiently collect the top-k elements (k=n_beams).
    // The repetitive patterns below reflect the 2 stages of heaps:
    //  * Gather elements until the vector is full, then call std::make_heap() on it.
    //  * If the heap is full and a new element is found that should be included, pop the
    //    least element to the back(), replace it with the new, then push it into the heap.
    void fill_next_beams_by_top_probabilities(llama_beam & beam) {
        // Min-heaps use a greater-than comparator.
        const auto comp = [](const llama_beam & a, const llama_beam & b) { return a.p > b.p; };
        if (beam.eob) {
            // beam is at end-of-sentence, so just copy it to next_beams if its probability is high enough.
            if (next_beams.size() < n_beams) {
                next_beams.push_back(std::move(beam));
                if (next_beams.size() == n_beams) {
                    std::make_heap(next_beams.begin(), next_beams.end(), comp);
                }
            } else if (next_beams.front().p < beam.p) {
                std::pop_heap(next_beams.begin(), next_beams.end(), comp);
                next_beams.back() = std::move(beam);
                std::push_heap(next_beams.begin(), next_beams.end(), comp);
            }
        } else {
            // beam is not at end-of-sentence, so branch with next top_k tokens.
            if (!beam.tokens.empty()) {
                llama_decode(ctx, llama_batch_get_one(beam.tokens.data(), beam.tokens.size(), n_past, 0));
            }
            llama_logit_info logit_info(ctx);
            std::vector<llama_token_data> next_tokens = logit_info.top_k(n_beams);
            size_t i=0;
            if (next_beams.size() < n_beams) {
                for (; next_beams.size() < n_beams ; ++i) {
                    llama_beam next_beam = beam;
                    next_beam.tokens.push_back(next_tokens[i].id);
                    next_beam.p *= logit_info.probability_from_logit(next_tokens[i].logit);
                    next_beams.push_back(std::move(next_beam));
                }
                std::make_heap(next_beams.begin(), next_beams.end(), comp);
            } else {
                for (; next_beams.front().p == 0.0f ; ++i) {
                    std::pop_heap(next_beams.begin(), next_beams.end(), comp);
                    next_beams.back() = beam;
                    next_beams.back().tokens.push_back(next_tokens[i].id);
                    next_beams.back().p *= logit_info.probability_from_logit(next_tokens[i].logit);
                    std::push_heap(next_beams.begin(), next_beams.end(), comp);
                }
            }
            for (; i < n_beams ; ++i) {
                const float next_p = beam.p * logit_info.probability_from_logit(next_tokens[i].logit);
                if (next_beams.front().p < next_p) {
                    std::pop_heap(next_beams.begin(), next_beams.end(), comp);
                    next_beams.back() = beam;
                    next_beams.back().tokens.push_back(next_tokens[i].id);
                    next_beams.back().p = next_p;
                    std::push_heap(next_beams.begin(), next_beams.end(), comp);
                }
            }
        }
    }

    // Find common_prefix_length based on beams.
    // Requires beams is not empty.
    size_t find_common_prefix_length() {
        size_t common_prefix_length = beams[0].tokens.size();
        for (size_t i = 1 ; i < beams.size() ; ++i) {
            common_prefix_length = std::min(common_prefix_length, beams[i].tokens.size());
            for (size_t j = 0 ; j < common_prefix_length ; ++j) {
                if (beams[0].tokens[j] != beams[i].tokens[j]) {
                    common_prefix_length = j;
                    break;
                }
            }
        }
        return common_prefix_length;
    }

    // Construct beams_state to send back to caller via the callback function.
    // Side effect: set common_prefix_length = find_common_prefix_length();
    llama_beams_state get_beams_state(const bool last_call) {
        for (size_t i = 0 ; i < beams.size() ; ++i) {
            beam_views[i] = beams[i].view();
        }
        common_prefix_length = find_common_prefix_length();
        return {beam_views.data(), beams.size(), common_prefix_length, last_call};
    }

    // Loop:
    //  * while i < n_predict, AND
    //  * any of the beams have not yet reached end-of-beam (eob), AND
    //  * the highest probability beam(s) (plural in case of ties) are not at end-of-sentence
    //    (since all other beam probabilities can only decrease)
    void loop(const llama_beam_search_callback_fn_t callback, void * const callback_data) {
        beams.push_back({{}, 1.0f, false});  // Start with one empty beam w/ probability = 1.0 and !eob.
        const auto not_eob = [](const llama_beam & beam) { return !beam.eob; };
        for (int i = 0 ; i < n_predict && std::any_of(beams.begin(),beams.end(),not_eob) &&
                       !beams[top_beam_index()].eob ; ++i) {
            callback(callback_data, get_beams_state(false));  // Sets common_prefix_length
            update_beams_from_beam_views();   // Update values (p,eob) that callback may have changed.
            if (common_prefix_length) {
                llama_decode(ctx, llama_batch_get_one(beams[0].tokens.data(), common_prefix_length, n_past, 0));
                n_past += common_prefix_length;
            }
            // Zero-out next_beam probabilities to place them last in following min-heap.
            std::for_each(next_beams.begin(), next_beams.end(), [](llama_beam & beam) { beam.p = 0.0f; });
            for (llama_beam & beam : beams) {
                beam.shift_tokens(common_prefix_length);
                fill_next_beams_by_top_probabilities(beam);
            }
            // next_beams become the beams of next/final iteration. Swap them to re-use memory.
            beams.swap(next_beams);
            renormalize_beam_probabilities(beams);
        }
        collapse_beams(top_beam_index());
        callback(callback_data, get_beams_state(true));
    }

    // As beams grow, the cumulative probabilities decrease.
    // Renormalize them to avoid floating point underflow.
    static void renormalize_beam_probabilities(std::vector<llama_beam> & beams) {
        const auto sum_p = [](float sum, llama_beam & beam) { return sum + beam.p; };
        const float inv_sum = 1.0f / std::accumulate(beams.begin(), beams.end(), 0.0f, sum_p);
        std::for_each(beams.begin(), beams.end(), [=](llama_beam & beam) { beam.p *= inv_sum; });
    }

    // Assumes beams is non-empty.  Uses llama_beam::operator<() for ordering.
    size_t top_beam_index() {
        return std::max_element(beams.begin(), beams.end()) - beams.begin();
    }

    // Copy (p,eob) for each beam which may have been changed by the callback.
    void update_beams_from_beam_views() {
        for (size_t i = 0 ; i < beams.size() ; ++i) {
            beams[i].p = beam_views[i].p;
            beams[i].eob = beam_views[i].eob;
        }
    }
};

void llama_beam_search(llama_context * ctx,
                       llama_beam_search_callback_fn_t callback, void * callback_data,
                       size_t n_beams, int n_past, int n_predict) {
    assert(ctx);
    const int64_t t_start_sample_us = ggml_time_us();

    llama_beam_search_data beam_search_data(ctx, n_beams, n_past, n_predict);

    beam_search_data.loop(callback, callback_data);

    ctx->t_sample_us += ggml_time_us() - t_start_sample_us;
    ctx->n_sample++;
}

//
// quantization
//

struct quantize_state_internal {
    const llama_model                 & model;
    const llama_model_quantize_params * params;

    int n_attention_wv    = 0;
    int n_feed_forward_w2 = 0;
    int i_attention_wv    = 0;
    int i_feed_forward_w2 = 0;

    int n_k_quantized     = 0;
    int n_fallback        = 0;

    quantize_state_internal(const llama_model & model, const llama_model_quantize_params * params)
        : model(model)
        , params(params)
        {}
};

static void llama_convert_tensor_internal(
    struct ggml_tensor * tensor, std::vector<no_init<float>> & output, std::vector<std::thread> & workers,
    const size_t nelements, const int nthread
) {
    if (output.size() < nelements) {
        output.resize(nelements);
    }
    float * f32_output = (float *) output.data();

    ggml_type_traits_t qtype;
    if (ggml_is_quantized(tensor->type)) {
        qtype = ggml_internal_get_type_traits(tensor->type);
        if (qtype.to_float == NULL) {
            throw std::runtime_error(format("type %s unsupported for integer quantization: no dequantization available", ggml_type_name(tensor->type)));
        }
    } else if (tensor->type != GGML_TYPE_F16) {
        throw std::runtime_error(format("cannot dequantize/convert tensor type %s", ggml_type_name(tensor->type)));
    }

    if (nthread < 2) {
        if (tensor->type == GGML_TYPE_F16) {
            ggml_fp16_to_fp32_row((ggml_fp16_t *)tensor->data, f32_output, nelements);
        } else if (ggml_is_quantized(tensor->type)) {
            qtype.to_float(tensor->data, f32_output, nelements);
        } else {
            GGML_ASSERT(false); // unreachable
        }
        return;
    }

    size_t block_size = tensor->type == GGML_TYPE_F16 ? 1 : (size_t)ggml_blck_size(tensor->type);
    size_t block_size_bytes = ggml_type_size(tensor->type);

    GGML_ASSERT(nelements % block_size == 0);
    size_t nblocks = nelements / block_size;
    size_t blocks_per_thread = nblocks / nthread;
    size_t spare_blocks = nblocks - (blocks_per_thread * nthread); // if blocks aren't divisible by thread count

    size_t in_buff_offs = 0;
    size_t out_buff_offs = 0;

    for (int tnum = 0; tnum < nthread; tnum++) {
        size_t thr_blocks = blocks_per_thread + (tnum == nthread - 1 ? spare_blocks : 0); // num blocks for this thread
        size_t thr_elems = thr_blocks * block_size; // number of elements for this thread
        size_t thr_block_bytes = thr_blocks * block_size_bytes; // number of input bytes for this thread

        auto compute = [qtype] (ggml_type typ, uint8_t * inbuf, float * outbuf, int nels) {
            if (typ == GGML_TYPE_F16) {
                ggml_fp16_to_fp32_row((ggml_fp16_t *)inbuf, outbuf, nels);
            } else {
                qtype.to_float(inbuf, outbuf, nels);
            }
        };
        workers.emplace_back(compute, tensor->type, (uint8_t *) tensor->data + in_buff_offs, f32_output + out_buff_offs, thr_elems);
        in_buff_offs += thr_block_bytes;
        out_buff_offs += thr_elems;
    }
    for (auto & w : workers) { w.join(); }
    workers.clear();
}

static ggml_type get_k_quant_type(quantize_state_internal & qs, ggml_type new_type, const ggml_tensor * tensor, llama_ftype ftype) {
    const std::string name = ggml_get_name(tensor);

    // TODO: avoid hardcoded tensor names - use the TN_* constants
    const llm_arch arch = qs.model.arch;
    const auto       tn = LLM_TN(arch);

    auto use_more_bits = [](int i_layer, int num_layers) -> bool {
        return i_layer < num_layers/8 || i_layer >= 7*num_layers/8 || (i_layer - num_layers/8)%3 == 2;
    };

    if (name == tn(LLM_TENSOR_OUTPUT, "weight")) {
        int nx = tensor->ne[0];
        if (arch == LLM_ARCH_FALCON || nx % QK_K != 0) {
            new_type = GGML_TYPE_Q8_0;
        }
        else if (new_type != GGML_TYPE_Q8_0) {
            new_type = GGML_TYPE_Q6_K;
        }
    } else if (name.find("attn_v.weight") != std::string::npos) {
        if      (ftype == LLAMA_FTYPE_MOSTLY_Q2_K) new_type = GGML_TYPE_Q3_K;
        else if (ftype == LLAMA_FTYPE_MOSTLY_Q3_K_M) {
            new_type = qs.i_attention_wv < 2 ? GGML_TYPE_Q5_K : GGML_TYPE_Q4_K;
        }
        else if (ftype == LLAMA_FTYPE_MOSTLY_Q3_K_L) new_type = GGML_TYPE_Q5_K;
        else if ((ftype == LLAMA_FTYPE_MOSTLY_Q4_K_M || ftype == LLAMA_FTYPE_MOSTLY_Q5_K_M) &&
                use_more_bits(qs.i_attention_wv, qs.n_attention_wv)) new_type = GGML_TYPE_Q6_K;
        else if (ftype == LLAMA_FTYPE_MOSTLY_Q4_K_S && qs.i_attention_wv < 4) new_type = GGML_TYPE_Q5_K;
        else if (QK_K == 64 && (ftype == LLAMA_FTYPE_MOSTLY_Q4_K_S || ftype == LLAMA_FTYPE_MOSTLY_Q3_K_S) &&
                (qs.i_attention_wv < qs.n_attention_wv/8 || qs.i_attention_wv >= 7*qs.n_attention_wv/8)) new_type = GGML_TYPE_Q6_K;
        if (qs.model.type == MODEL_70B) {
            // In the 70B model we have 8 heads sharing the same attn_v weights. As a result, the attn_v.weight tensor is
            // 8x smaller compared to attn_q.weight. Hence, we can get a nice boost in quantization accuracy with
            // nearly negligible increase in model size by quantizing this tensor with more bits:
            if (new_type == GGML_TYPE_Q3_K || new_type == GGML_TYPE_Q4_K) new_type = GGML_TYPE_Q5_K;
        }
        if (qs.model.hparams.n_expert == 8) {
            // for the 8-expert model, bumping this to Q8_0 trades just ~128MB
            // TODO: explore better strategies
            new_type = GGML_TYPE_Q8_0;
        }
        ++qs.i_attention_wv;
    } else if (name.find("attn_k.weight") != std::string::npos) {
        if (qs.model.hparams.n_expert == 8) {
            // for the 8-expert model, bumping this to Q8_0 trades just ~128MB
            // TODO: explore better strategies
            new_type = GGML_TYPE_Q8_0;
        }
    } else if (name.find("ffn_down.weight") != std::string::npos) {
        if      (ftype == LLAMA_FTYPE_MOSTLY_Q2_K) new_type = GGML_TYPE_Q3_K;
        else if (ftype == LLAMA_FTYPE_MOSTLY_Q3_K_M) {
            new_type = qs.i_feed_forward_w2 < 2 ? GGML_TYPE_Q5_K
                     : arch != LLM_ARCH_FALCON || use_more_bits(qs.i_feed_forward_w2, qs.n_feed_forward_w2) ? GGML_TYPE_Q4_K
                     : GGML_TYPE_Q3_K;
        }
        else if (ftype == LLAMA_FTYPE_MOSTLY_Q3_K_L) {
            new_type = arch == LLM_ARCH_FALCON ? GGML_TYPE_Q4_K : GGML_TYPE_Q5_K;
        }
        else if (ftype == LLAMA_FTYPE_MOSTLY_Q4_K_M) {
            if (arch == LLM_ARCH_FALCON) {
                new_type = qs.i_feed_forward_w2 < 2 ? GGML_TYPE_Q6_K :
                           use_more_bits(qs.i_feed_forward_w2, qs.n_feed_forward_w2) ? GGML_TYPE_Q5_K : GGML_TYPE_Q4_K;
            } else {
                if (use_more_bits(qs.i_feed_forward_w2, qs.n_feed_forward_w2)) new_type = GGML_TYPE_Q6_K;
            }
        }
        else if (ftype == LLAMA_FTYPE_MOSTLY_Q5_K_M && use_more_bits(qs.i_feed_forward_w2, qs.n_feed_forward_w2)) new_type = GGML_TYPE_Q6_K;
        else if (ftype == LLAMA_FTYPE_MOSTLY_Q4_K_S && arch != LLM_ARCH_FALCON && qs.i_feed_forward_w2 < 4) {
            new_type = GGML_TYPE_Q5_K;
        }
        ++qs.i_feed_forward_w2;
    } else if (name.find("attn_output.weight") != std::string::npos) {
        if (arch != LLM_ARCH_FALCON) {
            if      (ftype == LLAMA_FTYPE_MOSTLY_Q2_K  ) new_type = GGML_TYPE_Q3_K;
            else if (ftype == LLAMA_FTYPE_MOSTLY_Q3_K_M) new_type = GGML_TYPE_Q4_K;
            else if (ftype == LLAMA_FTYPE_MOSTLY_Q3_K_L) new_type = GGML_TYPE_Q5_K;
        } else {
            if (ftype == LLAMA_FTYPE_MOSTLY_Q3_K_L) new_type = GGML_TYPE_Q4_K;
        }
    }
    else if (name.find("attn_qkv.weight") != std::string::npos) {
        if (ftype == LLAMA_FTYPE_MOSTLY_Q3_K_M || ftype == LLAMA_FTYPE_MOSTLY_Q3_K_L) new_type = GGML_TYPE_Q4_K;
        else if (ftype == LLAMA_FTYPE_MOSTLY_Q4_K_M) new_type = GGML_TYPE_Q5_K;
        else if (ftype == LLAMA_FTYPE_MOSTLY_Q5_K_M) new_type = GGML_TYPE_Q6_K;
    }
    else if (name.find("ffn_gate.weight") != std::string::npos || name.find("ffn_up.weight") != std::string::npos) {
        if (ftype == LLAMA_FTYPE_MOSTLY_Q2_K) new_type = GGML_TYPE_Q3_K;
    }
    // This can be used to reduce the size of the Q5_K_S model.
    // The associated PPL increase is fully in line with the size reduction
    //else {
    //    if (ftype == LLAMA_FTYPE_MOSTLY_Q5_K_S) new_type = GGML_TYPE_Q4_K;
    //}
    bool convert_incompatible_tensor = false;
    if (new_type == GGML_TYPE_Q2_K || new_type == GGML_TYPE_Q3_K || new_type == GGML_TYPE_Q4_K ||
        new_type == GGML_TYPE_Q5_K || new_type == GGML_TYPE_Q6_K) {
        int nx = tensor->ne[0];
        int ny = tensor->ne[1];
        if (nx % QK_K != 0) {
            LLAMA_LOG_WARN("\n\n%s : tensor cols %d x %d are not divisible by %d, required for %s", __func__, nx, ny, QK_K, ggml_type_name(new_type));
            convert_incompatible_tensor = true;
        } else {
            ++qs.n_k_quantized;
        }
    }
    if (convert_incompatible_tensor) {
        switch (new_type) {
            case GGML_TYPE_Q2_K: new_type = GGML_TYPE_Q4_0; break;
            case GGML_TYPE_Q3_K: new_type = GGML_TYPE_Q4_1; break;
            case GGML_TYPE_Q4_K: new_type = GGML_TYPE_Q5_0; break;
            case GGML_TYPE_Q5_K: new_type = GGML_TYPE_Q5_1; break;
            case GGML_TYPE_Q6_K: new_type = GGML_TYPE_Q8_0; break;
            default: throw std::runtime_error("\nUnsupported tensor size encountered\n");
        }
        LLAMA_LOG_WARN(" - using fallback quantization %s\n", ggml_type_name(new_type));
        ++qs.n_fallback;
    }

    return new_type;
}

static void llama_model_quantize_internal(const std::string & fname_inp, const std::string & fname_out, const llama_model_quantize_params * params) {
    ggml_type quantized_type;
    llama_ftype ftype = params->ftype;

    switch (params->ftype) {
        case LLAMA_FTYPE_MOSTLY_Q4_0: quantized_type = GGML_TYPE_Q4_0; break;
        case LLAMA_FTYPE_MOSTLY_Q4_1: quantized_type = GGML_TYPE_Q4_1; break;
        case LLAMA_FTYPE_MOSTLY_Q5_0: quantized_type = GGML_TYPE_Q5_0; break;
        case LLAMA_FTYPE_MOSTLY_Q5_1: quantized_type = GGML_TYPE_Q5_1; break;
        case LLAMA_FTYPE_MOSTLY_Q8_0: quantized_type = GGML_TYPE_Q8_0; break;
        case LLAMA_FTYPE_MOSTLY_F16:  quantized_type = GGML_TYPE_F16;  break;
        case LLAMA_FTYPE_ALL_F32:     quantized_type = GGML_TYPE_F32;  break;

        // K-quants
        case LLAMA_FTYPE_MOSTLY_Q2_K:   quantized_type = GGML_TYPE_Q2_K; break;
        case LLAMA_FTYPE_MOSTLY_Q3_K_S:
        case LLAMA_FTYPE_MOSTLY_Q3_K_M:
        case LLAMA_FTYPE_MOSTLY_Q3_K_L: quantized_type = GGML_TYPE_Q3_K; break;
        case LLAMA_FTYPE_MOSTLY_Q4_K_S:
        case LLAMA_FTYPE_MOSTLY_Q4_K_M: quantized_type = GGML_TYPE_Q4_K; break;
        case LLAMA_FTYPE_MOSTLY_Q5_K_S:
        case LLAMA_FTYPE_MOSTLY_Q5_K_M: quantized_type = GGML_TYPE_Q5_K; break;
        case LLAMA_FTYPE_MOSTLY_Q6_K:   quantized_type = GGML_TYPE_Q6_K; break;

        default: throw std::runtime_error(format("invalid output file type %d\n", ftype));
    }

    int nthread = params->nthread;

    if (nthread <= 0) {
        nthread = std::thread::hardware_concurrency();
    }

    // mmap consistently increases speed Linux, and also increases speed on Windows with
    // hot cache. It may cause a slowdown on macOS, possibly related to free memory.
#if defined(__linux__) || defined(_WIN32)
    constexpr bool use_mmap = true;
#else
    constexpr bool use_mmap = false;
#endif

    llama_model_loader ml(fname_inp, use_mmap, NULL);
    ml.init_mapping(false); // no prefetching?

    llama_model model;
    llm_load_arch(ml, model);
    llm_load_hparams(ml, model);

    struct quantize_state_internal qs(model, params);

    if (params->only_copy) {
        ftype = model.ftype;
    }

    const size_t align = GGUF_DEFAULT_ALIGNMENT;
    struct gguf_context * ctx_out = gguf_init_empty();

    // copy the KV pairs from the input file
    gguf_set_kv     (ctx_out, ml.ctx_gguf);
    gguf_set_val_u32(ctx_out, "general.quantization_version", GGML_QNT_VERSION);
    gguf_set_val_u32(ctx_out, "general.file_type", ftype);

    for (int i = 0; i < ml.n_tensors; ++i) {
        struct ggml_tensor * meta = ml.get_tensor_meta(i);

        const std::string name = ggml_get_name(meta);

        // TODO: avoid hardcoded tensor names - use the TN_* constants
        if (name.find("attn_v.weight") != std::string::npos || name.find("attn_qkv.weight") != std::string::npos) {
            ++qs.n_attention_wv;
        }
        else if (name.find("ffn_down.weight") != std::string::npos) {
            ++qs.n_feed_forward_w2;
        }
    }
    if (qs.n_attention_wv != qs.n_feed_forward_w2 || (uint32_t)qs.n_attention_wv != model.hparams.n_layer) {
        LLAMA_LOG_WARN("%s ============ Strange model: n_attention_wv = %d, n_feed_forward_w2 = %d, hparams.n_layer = %d\n",
                __func__, qs.n_attention_wv, qs.n_feed_forward_w2, model.hparams.n_layer);
    }

    size_t total_size_org = 0;
    size_t total_size_new = 0;
    std::vector<int64_t> hist_all(1 << 4, 0);

    std::vector<std::thread> workers;
    workers.reserve(nthread);
    std::mutex mutex;

    int idx = 0;

    std::vector<no_init<uint8_t>> read_data;
    std::vector<no_init<uint8_t>> work;
    std::vector<no_init<float>> f32_conv_buf;

    // populate the original tensors so we get an initial meta data
    for (int i = 0; i < ml.n_tensors; ++i) {
        struct ggml_tensor * meta = ml.get_tensor_meta(i);
        gguf_add_tensor(ctx_out, meta);
    }

    std::ofstream fout(fname_out, std::ios::binary);
    fout.exceptions(std::ofstream::failbit); // fail fast on write errors

    const size_t meta_size = gguf_get_meta_size(ctx_out);

    LLAMA_LOG_INFO("%s: meta size = %zu bytes\n", __func__, meta_size);

    // placeholder for the meta data
    ::zeros(fout, meta_size);

    for (int i = 0; i < ml.n_tensors; ++i) {
        struct ggml_tensor * tensor = ml.get_tensor_meta(i);

        const std::string name = ggml_get_name(tensor);

        if (!ml.use_mmap) {
            if (read_data.size() < ggml_nbytes(tensor)) {
                read_data.resize(ggml_nbytes(tensor));
            }
            tensor->data = read_data.data();
        }
        ml.load_data_for(tensor);

        LLAMA_LOG_INFO("[%4d/%4d] %36s - [%s], type = %6s, ",
               ++idx, ml.n_tensors,
               ggml_get_name(tensor),
               llama_format_tensor_shape(tensor).c_str(),
               ggml_type_name(tensor->type));

        // This used to be a regex, but <regex> has an extreme cost to compile times.
        bool quantize = name.rfind("weight") == name.size() - 6; // ends with 'weight'?

        // quantize only 2D tensors
        quantize &= (ggml_n_dims(tensor) == 2);
        quantize &= params->quantize_output_tensor || name != "output.weight";
        quantize &= !params->only_copy;

        // do not quantize expert gating tensors
        quantize &= name.find("ffn_gate_inp.weight") == std::string::npos;

        enum ggml_type new_type;
        void * new_data;
        size_t new_size;

        if (quantize) {
            new_type = quantized_type;
            if (!params->pure) {
                new_type = get_k_quant_type(qs, new_type, tensor, ftype);
            }

            // If we've decided to quantize to the same type the tensor is already
            // in then there's nothing to do.
            quantize = tensor->type != new_type;
        }
        if (!quantize) {
            new_type = tensor->type;
            new_data = tensor->data;
            new_size = ggml_nbytes(tensor);
            LLAMA_LOG_INFO("size = %8.3f MB\n", ggml_nbytes(tensor)/1024.0/1024.0);
        } else {
            const size_t nelements = ggml_nelements(tensor);

            float * f32_data;

            if (tensor->type == GGML_TYPE_F32) {
                f32_data = (float *) tensor->data;
            } else if (ggml_is_quantized(tensor->type) && !params->allow_requantize) {
                throw std::runtime_error(format("requantizing from type %s is disabled", ggml_type_name(tensor->type)));
            } else {
                llama_convert_tensor_internal(tensor, f32_conv_buf, workers, nelements, nthread);
                f32_data = (float *) f32_conv_buf.data();
            }

            LLAMA_LOG_INFO("quantizing to %s .. ", ggml_type_name(new_type));
            fflush(stdout);

            if (work.size() < nelements * 4) {
                work.resize(nelements * 4); // upper bound on size
            }
            new_data = work.data();
            std::array<int64_t, 1 << 4> hist_cur = {};

            static const int chunk_size = 32 * 512;
            const int nchunk = (nelements + chunk_size - 1)/chunk_size;
            const int nthread_use = nthread > 1 ? std::max(1, std::min(nthread, nchunk)) : 1;
            if (nthread_use < 2) {
                new_size = ggml_quantize_chunk(new_type, f32_data, new_data, 0, nelements, hist_cur.data());
            } else {
                size_t counter = 0;
                new_size = 0;
                auto compute = [&mutex, &counter, &hist_cur, &new_size, new_type, f32_data, new_data, nelements]() {
                    std::array<int64_t, 1 << 4> local_hist = {};
                    size_t local_size = 0;
                    while (true) {
                        std::unique_lock<std::mutex> lock(mutex);
                        size_t first = counter; counter += chunk_size;
                        if (first >= nelements) {
                            if (local_size > 0) {
                                for (int j=0; j<int(local_hist.size()); ++j) {
                                    hist_cur[j] += local_hist[j];
                                }
                                new_size += local_size;
                            }
                            break;
                        }
                        lock.unlock();
                        size_t last = std::min(nelements, first + chunk_size);
                        local_size += ggml_quantize_chunk(new_type, f32_data, new_data, first, last - first, local_hist.data());
                    }
                };
                for (int it = 0; it < nthread_use - 1; ++it) {
                    workers.emplace_back(compute);
                }
                compute();
                for (auto & w : workers) { w.join(); }
                workers.clear();
            }

            LLAMA_LOG_INFO("size = %8.2f MiB -> %8.2f MiB | hist: ", ggml_nbytes(tensor)/1024.0/1024.0, new_size/1024.0/1024.0);
            int64_t tot_count = 0;
            for (size_t i = 0; i < hist_cur.size(); i++) {
                hist_all[i] += hist_cur[i];
                tot_count += hist_cur[i];
            }

            if (tot_count > 0) {
                for (size_t i = 0; i < hist_cur.size(); i++) {
                    LLAMA_LOG_INFO("%5.3f ", hist_cur[i] / float(nelements));
                }
            }
            LLAMA_LOG_INFO("\n");
        }
        total_size_org += ggml_nbytes(tensor);
        total_size_new += new_size;

        // update the gguf meta data as we go
        gguf_set_tensor_type(ctx_out, name.c_str(), new_type);
        gguf_set_tensor_data(ctx_out, name.c_str(), new_data, new_size);

        // write tensor data + padding
        fout.write((const char *) new_data, new_size);
        zeros(fout, GGML_PAD(new_size, align) - new_size);
    }

    // go back to beginning of file and write the updated meta data
    {
        fout.seekp(0);
        std::vector<uint8_t> data(gguf_get_meta_size(ctx_out));
        gguf_get_meta_data(ctx_out, data.data());
        fout.write((const char *) data.data(), data.size());
    }

    fout.close();

    gguf_free(ctx_out);

    LLAMA_LOG_INFO("%s: model size  = %8.2f MB\n", __func__, total_size_org/1024.0/1024.0);
    LLAMA_LOG_INFO("%s: quant size  = %8.2f MB\n", __func__, total_size_new/1024.0/1024.0);

    // print histogram for all tensors
    {
        int64_t sum_all = 0;
        for (size_t i = 0; i < hist_all.size(); i++) {
            sum_all += hist_all[i];
        }

        if (sum_all > 0) {
            LLAMA_LOG_INFO("%s: hist: ", __func__);
            for (size_t i = 0; i < hist_all.size(); i++) {
                LLAMA_LOG_INFO("%5.3f ", hist_all[i] / float(sum_all));
            }
            LLAMA_LOG_INFO("\n");
        }
    }

    if (qs.n_fallback > 0) {
        LLAMA_LOG_WARN("%s: WARNING: %d of %d tensor(s) incompatible with k-quants and required fallback quantization\n",
                __func__, qs.n_fallback, qs.n_k_quantized + qs.n_fallback);
    }
}

static int llama_apply_lora_from_file_internal(
    const struct llama_model & model, const char * path_lora, float scale, const char * path_base_model, int n_threads
) {
    LLAMA_LOG_INFO("%s: applying lora adapter from '%s' - please wait ...\n", __func__, path_lora);

    const int64_t t_start_lora_us = ggml_time_us();

    llama_file fin(path_lora, "rb");

    // verify magic and version
    {
        uint32_t magic = fin.read_u32();
        if (magic != LLAMA_FILE_MAGIC_GGLA) {
            LLAMA_LOG_ERROR("%s: bad file magic\n", __func__);
            return 1;
        }

        uint32_t format_version = fin.read_u32();
        if (format_version != 1) {
            LLAMA_LOG_ERROR("%s: unsupported file version\n", __func__ );
            return 1;
        }
    }

    int32_t lora_r = fin.read_u32();
    int32_t lora_alpha = fin.read_u32();
    float scaling = scale * (float)lora_alpha / (float)lora_r;

    LLAMA_LOG_INFO("%s: r = %d, alpha = %d, scaling = %.2f\n", __func__, lora_r, lora_alpha, scaling);

    // create a name -> tensor map of the model to accelerate lookups
    // find the max tensor size to estimate the required temporary buffer size
    size_t max_tensor_size = 0;
    std::unordered_map<std::string, struct ggml_tensor*> model_tensors;
    for (const auto & kv : model.tensors_by_name) {
        model_tensors.insert(kv);
        size_t f32_size = ggml_nelements(kv.second) * sizeof(float);
        max_tensor_size = std::max(max_tensor_size, f32_size);
    }

    // create a temporary ggml context to store the lora tensors
    // TODO: use ggml-alloc
    size_t lora_ctx_size = max_tensor_size * 3;
    LLAMA_LOG_INFO("%s: allocating %.f MB for lora temporary buffer\n", __func__, lora_ctx_size / 1024.0 / 1024.0);
    std::vector<uint8_t> lora_buf(lora_ctx_size);

    struct ggml_init_params params;
    params.mem_size   = lora_buf.size();
    params.mem_buffer = lora_buf.data();
    params.no_alloc   = false;

    using unique_context = std::unique_ptr<ggml_context, decltype(&ggml_free)>;

    unique_context lora_ctx(nullptr, ggml_free);
    lora_ctx.reset(ggml_init(params));
    std::unordered_map<std::string, struct ggml_tensor *> lora_tensors;

    // load base model
    std::unique_ptr<llama_model_loader> ml;

   if (path_base_model) {
        LLAMA_LOG_INFO("%s: loading base model from '%s'\n", __func__, path_base_model);
        ml.reset(new llama_model_loader(path_base_model, /*use_mmap*/ true, /*kv_overrides*/ nullptr));
        ml->init_mapping(false); // no prefetching
    }

    // read tensors and apply
    bool warned = false;
    int n_tensors = 0;

    std::vector<uint8_t> work_buffer;

    while (true) {
        if (fin.tell() == fin.size) {
            // eof
            break;
        }

        int32_t n_dims;
        int32_t name_len;
        int32_t ftype;

        fin.read_raw(&n_dims, sizeof(n_dims));
        fin.read_raw(&name_len, sizeof(name_len));
        fin.read_raw(&ftype,  sizeof(ftype));

        if (n_dims != 1 && n_dims != 2) {
            LLAMA_LOG_ERROR("%s: unsupported tensor dimension %d\n", __func__, n_dims);
            return 1;
        }

        int32_t ne[2] = { 1, 1 };
        for (int i = 0; i < n_dims; ++i) {
            fin.read_raw(&ne[i], sizeof(ne[i]));
        }

        std::string name;
        {
            GGML_ASSERT(name_len <= 1024);
            char buf[1024];
            fin.read_raw(buf, name_len);
            name = std::string(buf, name_len);
        }

        // check for lora suffix and get the type of tensor
        const std::string lora_suffix = ".lora";
        size_t pos = name.rfind(lora_suffix);
        if (pos == std::string::npos) {
            LLAMA_LOG_ERROR("%s: error: '%s' is not a lora tensor\n", __func__, name.c_str());
            return 1;
        }

        std::string lora_type = name.substr(pos + lora_suffix.length());
        std::string base_name = name;
        base_name.erase(pos);
        // LLAMA_LOG_INFO("%s: %s => %s (lora type %s) \n", __func__, name.c_str(), base_name.c_str(), lora_type.c_str());

        if (model_tensors.find(base_name) == model_tensors.end()) {
            LLAMA_LOG_ERROR("%s: unknown tensor '%s' in lora adapter\n", __func__, name.data());
            return 1;
        }

        // create ggml tensor
        ggml_type wtype;
        switch (ftype) {
            case 0: wtype = GGML_TYPE_F32;  break;
            case 1: wtype = GGML_TYPE_F16;  break;
            default:
                    {
                        LLAMA_LOG_ERROR("%s: invalid tensor data type '%d'\n",
                                __func__, ftype);
                        return false;
                    }
        }
        ggml_tensor * lora_tensor = ggml_new_tensor_2d(lora_ctx.get(), wtype, ne[0], ne[1]);
        ggml_set_name(lora_tensor, name.c_str());

        // load tensor data
        size_t offset = fin.tell();
        size_t tensor_data_size = ggml_nbytes(lora_tensor);
        offset = (offset + 31) & -32;
        fin.seek(offset, SEEK_SET);
        fin.read_raw(lora_tensor->data, tensor_data_size);

        lora_tensors[name] = lora_tensor;

        // check if we have both A and B tensors and apply
        if (lora_tensors.find(base_name + ".loraA") != lora_tensors.end() &&
            lora_tensors.find(base_name + ".loraB") != lora_tensors.end()) {

            ggml_tensor * dest_t = model_tensors[base_name];

            offload_func_t offload_func               = ggml_offload_nop;
            offload_func_t offload_func_force_inplace = ggml_offload_nop;

#if defined(GGML_USE_CUBLAS) && !defined(LLAMA_GGML_BACKEND_CUDA_TEST)
            if (dest_t->backend == GGML_BACKEND_GPU || dest_t->backend == GGML_BACKEND_GPU_SPLIT) {
                if (dest_t->type != GGML_TYPE_F16) {
                    throw std::runtime_error(format(
                        "%s: error: the simultaneous use of LoRAs and GPU acceleration is only supported for f16 models. dest_t->type: %d", __func__, dest_t->type));
                }
                offload_func = ggml_cuda_assign_buffers;
                offload_func_force_inplace = ggml_cuda_assign_buffers_force_inplace;
            }
#endif // GGML_USE_CUBLAS

            ggml_tensor * base_t;
            if (ml) {
                struct gguf_context * ctx_gguf = ml->ctx_gguf;

                // load from base model
                if (gguf_find_tensor(ctx_gguf, base_name.c_str()) < 0) {
                    LLAMA_LOG_ERROR("%s: error: tensor '%s' not found in base model\n", __func__, base_name.c_str());
                    return 1;
                }

                base_t = ml->get_tensor_meta(base_name.c_str());
                ml->load_data_for(base_t);
            } else {
                base_t = dest_t;
            }

            if (ggml_is_quantized(base_t->type)) {
                if (!warned) {
                    LLAMA_LOG_WARN("%s: warning: using a lora adapter with a quantized model may result in poor quality, "
                                   "use a f16 or f32 base model with --lora-base\n", __func__);
                    warned = true;
                }
            }

            ggml_tensor * loraA = lora_tensors[base_name + ".loraA"];
            GGML_ASSERT(loraA->type == GGML_TYPE_F32);
            ggml_set_name(loraA, "loraA");

            ggml_tensor * loraB = lora_tensors[base_name + ".loraB"];
            GGML_ASSERT(loraB->type == GGML_TYPE_F32);
            ggml_set_name(loraB, "loraB");

            if (base_t->ne[0] != loraA->ne[1] || base_t->ne[1] != loraB->ne[1]) {
                LLAMA_LOG_ERROR("%s: incompatible tensor dimensions (%" PRId64 " and %" PRId64 ");"
                                " are you sure that this adapter is for this model?\n", __func__, base_t->ne[0], loraA->ne[1]);
                return 1;
            }

            // w = w + BA*s
            ggml_tensor * BA = ggml_mul_mat(lora_ctx.get(), loraA, loraB);
            offload_func(BA);
            ggml_set_name(BA, "BA");

            if (scaling != 1.0f) {
                BA = ggml_scale_inplace(lora_ctx.get(), BA, scaling);
                offload_func(BA);
                ggml_set_name(BA, "BA_scaled");
            }

            ggml_tensor * r;
            if (base_t == dest_t) {
                r = ggml_add_inplace(lora_ctx.get(), dest_t, BA);
                offload_func_force_inplace(r);
                ggml_set_name(r, "r_add_inplace");
            }
            else {
                r = ggml_add(lora_ctx.get(), base_t, BA);
                offload_func(r);
                ggml_set_name(r, "r_add");

                r = ggml_cpy(lora_ctx.get(), r, dest_t);
                offload_func(r);
                ggml_set_name(r, "r_cpy");
            }

            struct ggml_cgraph * gf = ggml_new_graph(lora_ctx.get());
            ggml_build_forward_expand(gf, r);

            ggml_graph_compute_helper(work_buffer, gf, n_threads);

            // the tensors in the adapter must be sorted such that loraA and loraB of the same tensor are next to each other
            GGML_ASSERT(lora_tensors.size() == 2);

            // we won't need these tensors again, reset the context to save memory
            lora_ctx.reset(ggml_init(params));
            lora_tensors.clear();

            n_tensors++;
            if (n_tensors % 4 == 0) {
                LLAMA_LOG_INFO(".");
            }
        }
    }

    const int64_t t_lora_us = ggml_time_us() - t_start_lora_us;
    LLAMA_LOG_INFO(" done (%.2f ms)\n", t_lora_us / 1000.0);

    return 0;
}

//
// interface implementation
//
struct llama_model_params llama_model_default_params() {
    struct llama_model_params result = {
        /*.n_gpu_layers                =*/ 0,
        /*.main_gpu                    =*/ 0,
        /*.tensor_split                =*/ nullptr,
        /*.progress_callback           =*/ nullptr,
        /*.progress_callback_user_data =*/ nullptr,
        /*.kv_overrides                =*/ nullptr,
        /*.vocab_only                  =*/ false,
        /*.use_mmap                    =*/ true,
        /*.use_mlock                   =*/ false,
        /*.use_awq                     =*/ false,
    };

#ifdef GGML_USE_METAL
    result.n_gpu_layers = 1;
#endif

    return result;
}

struct llama_context_params llama_context_default_params() {
    struct llama_context_params result = {
        /*.seed                        =*/ LLAMA_DEFAULT_SEED,
        /*.n_ctx                       =*/ 512,
        /*.n_batch                     =*/ 512,
        /*.n_threads                   =*/ GGML_DEFAULT_N_THREADS, // TODO: better default
        /*.n_threads_batch             =*/ GGML_DEFAULT_N_THREADS,
        /*.rope_scaling_type           =*/ LLAMA_ROPE_SCALING_UNSPECIFIED,
        /*.rope_freq_base              =*/ 0.0f,
        /*.rope_freq_scale             =*/ 0.0f,
        /*.yarn_ext_factor             =*/ -1.0f,
        /*.yarn_attn_factor            =*/ 1.0f,
        /*.yarn_beta_fast              =*/ 32.0f,
        /*.yarn_beta_slow              =*/ 1.0f,
        /*.yarn_orig_ctx               =*/ 0,
        /*.type_k                      =*/ GGML_TYPE_F16,
        /*.type_v                      =*/ GGML_TYPE_F16,
        /*.mul_mat_q                   =*/ true,
        /*.logits_all                  =*/ false,
        /*.embedding                   =*/ false,
        /*.offload_kqv                 =*/ true,
    };

    return result;
}

struct llama_model_quantize_params llama_model_quantize_default_params() {
    struct llama_model_quantize_params result = {
        /*.nthread                     =*/ 0,
        /*.ftype                       =*/ LLAMA_FTYPE_MOSTLY_Q5_1,
        /*.allow_requantize            =*/ false,
        /*.quantize_output_tensor      =*/ true,
        /*.only_copy                   =*/ false,
        /*.pure                        =*/ false,
    };

    return result;
}

int llama_max_devices(void) {
    return LLAMA_MAX_DEVICES;
}

bool llama_mmap_supported(void) {
    return llama_mmap::SUPPORTED;
}

bool llama_mlock_supported(void) {
    return llama_mlock::SUPPORTED;
}

void llama_backend_init(bool numa) {
    ggml_time_init();

    // needed to initialize f16 tables
    {
        struct ggml_init_params params = { 0, NULL, false };
        struct ggml_context * ctx = ggml_init(params);
        ggml_free(ctx);
    }

    if (numa) {
        ggml_numa_init();
    }

#ifdef GGML_USE_MPI
    ggml_mpi_backend_init();
#endif
}

void llama_backend_free(void) {
#ifdef GGML_USE_MPI
    ggml_mpi_backend_free();
#endif
}

int64_t llama_time_us(void) {
    return ggml_time_us();
}

struct llama_model * llama_load_model_from_file(
                             const char * path_model,
              struct llama_model_params   params) {
    ggml_time_init();

    llama_model * model = new llama_model;

    unsigned cur_percentage = 0;
    if (params.progress_callback == NULL) {
        params.progress_callback_user_data = &cur_percentage;
        params.progress_callback = [](float progress, void * ctx) {
            unsigned * cur_percentage_p = (unsigned *) ctx;
            unsigned percentage = (unsigned) (100 * progress);
            while (percentage > *cur_percentage_p) {
                *cur_percentage_p = percentage;
                LLAMA_LOG_INFO(".");
                if (percentage >= 100) {
                    LLAMA_LOG_INFO("\n");
                }
            }
            return true;
        };
    }

    int status = llama_model_load(path_model, *model, params);
    GGML_ASSERT(status <= 0);
    if (status < 0) {
        if (status == -1) {
            LLAMA_LOG_ERROR("%s: failed to load model\n", __func__);
        } else if (status == -2) {
            LLAMA_LOG_INFO("%s: cancelled model load\n", __func__);
        }
        delete model;
        return nullptr;
    }

    return model;
}

void llama_free_model(struct llama_model * model) {
    delete model;
}

struct llama_context * llama_new_context_with_model(
                 struct llama_model * model,
        struct llama_context_params   params) {

    if (!model) {
        return nullptr;
    }

    llama_context * ctx = new llama_context(*model);

    const auto & hparams = model->hparams;
    auto       & cparams = ctx->cparams;

    cparams.n_batch          = params.n_batch;
    cparams.n_threads        = params.n_threads;
    cparams.n_threads_batch  = params.n_threads_batch;
    cparams.yarn_ext_factor  = params.yarn_ext_factor;
    cparams.yarn_attn_factor = params.yarn_attn_factor;
    cparams.yarn_beta_fast   = params.yarn_beta_fast;
    cparams.yarn_beta_slow   = params.yarn_beta_slow;
    cparams.mul_mat_q        = params.mul_mat_q;
    cparams.offload_kqv      = params.offload_kqv;

    cparams.n_ctx            = params.n_ctx           == 0    ? hparams.n_ctx_train           : params.n_ctx;
    cparams.rope_freq_base   = params.rope_freq_base  == 0.0f ? hparams.rope_freq_base_train  : params.rope_freq_base;
    cparams.rope_freq_scale  = params.rope_freq_scale == 0.0f ? hparams.rope_freq_scale_train : params.rope_freq_scale;

    cparams.n_yarn_orig_ctx  = params.yarn_orig_ctx    != 0 ? params.yarn_orig_ctx    :
                               hparams.n_yarn_orig_ctx != 0 ? hparams.n_yarn_orig_ctx :
                                                              hparams.n_ctx_train;

    auto rope_scaling_type = params.rope_scaling_type;
    if (rope_scaling_type == LLAMA_ROPE_SCALING_UNSPECIFIED) {
        rope_scaling_type = hparams.rope_scaling_type_train;
    }

    if (rope_scaling_type == LLAMA_ROPE_SCALING_NONE) {
        cparams.rope_freq_scale = 1.0f; // never scale if scaling type is none
    }

    if (cparams.yarn_ext_factor < 0.0f) { // negative indicates 'not set'
        cparams.yarn_ext_factor = rope_scaling_type == LLAMA_ROPE_SCALING_YARN ? 1.0f : 0.0f;
    }

    if (params.seed == LLAMA_DEFAULT_SEED) {
        params.seed = time(NULL);
    }

    LLAMA_LOG_INFO("%s: n_ctx      = %u\n",     __func__, cparams.n_ctx);
    LLAMA_LOG_INFO("%s: freq_base  = %.1f\n",   __func__, cparams.rope_freq_base);
    LLAMA_LOG_INFO("%s: freq_scale = %g\n",     __func__, cparams.rope_freq_scale);

    ctx->rng = std::mt19937(params.seed);
    ctx->logits_all = params.logits_all;

    const ggml_type type_k = params.type_k;
    const ggml_type type_v = params.type_v;

    GGML_ASSERT(hparams.n_embd_head() % ggml_blck_size(type_k) == 0);
    GGML_ASSERT(hparams.n_embd_head() % ggml_blck_size(type_v) == 0);

    // reserve memory for context buffers
    if (!hparams.vocab_only) {
        // initialize backend
#ifdef GGML_USE_METAL
        if (model->n_gpu_layers > 0) {
            ctx->backend = ggml_backend_metal_init();
            if (ctx->backend == nullptr) {
                LLAMA_LOG_ERROR("%s: failed to initialize Metal backend\n", __func__);
            }
        }
#elif defined(GGML_USE_CUBLAS) && defined(LLAMA_GGML_BACKEND_CUDA_TEST)
        // for testing only
        if (model->n_gpu_layers > 0) {
            ctx->backend = ggml_backend_cuda_init(0);
            if (ctx->backend == nullptr) {
                LLAMA_LOG_ERROR("%s: failed to initialize CUDA backend\n", __func__);
            }
        }
#endif

        if (ctx->backend == nullptr && ggml_backend_buffer_is_host(model->buf)) {
            ctx->backend = ggml_backend_cpu_init();
            if (ctx->backend == nullptr) {
                LLAMA_LOG_ERROR("%s: failed to initialize CPU backend\n", __func__);
            }
        }

        if (ctx->backend == nullptr) {
            LLAMA_LOG_ERROR("%s: failed to initialize a backend\n", __func__);
            delete ctx;
            return nullptr;
        }

        if (!llama_kv_cache_init(ctx->model.hparams, ctx->kv_self, type_k, type_v,
                cparams.n_ctx, model->n_gpu_layers, cparams.offload_kqv)) {
            LLAMA_LOG_ERROR("%s: llama_kv_cache_init() failed for self-attention cache\n", __func__);
            llama_free(ctx);
            return nullptr;
        }

        {
            size_t memory_size_k = 0;
            size_t memory_size_v = 0;

            for (auto & k : ctx->kv_self.k_l) {
                memory_size_k += ggml_nbytes(k);
            }

            for (auto & v : ctx->kv_self.v_l) {
                memory_size_v += ggml_nbytes(v);
            }

            LLAMA_LOG_INFO("%s: KV self size  = %7.2f MiB, K (%s): %7.2f MiB, V (%s): %7.2f MiB\n", __func__,
                (float)(memory_size_k + memory_size_v) / (1024.0f * 1024.0f),
                ggml_type_name(type_k), (float)memory_size_k / (1024.0f * 1024.0f),
                ggml_type_name(type_v), (float)memory_size_v / (1024.0f * 1024.0f));
        }

        // resized during inference
        if (params.logits_all) {
            ctx->logits.reserve(cparams.n_ctx*hparams.n_vocab);
        } else {
            ctx->logits.reserve(hparams.n_vocab);
        }

        if (params.embedding){
            ctx->embedding.resize(hparams.n_embd);
        }

        {
            // the compute buffer is used to store the tensor and graph structs, while the allocator buffer is used for the tensor data
            ctx->buf_compute_meta.resize(ggml_tensor_overhead()*LLAMA_MAX_NODES + ggml_graph_overhead());

            // create measure allocator
            ctx->alloc = ggml_allocr_new_measure_from_backend(ctx->backend);

            // build worst-case graph
            int n_tokens = (int)std::min(cparams.n_ctx, cparams.n_batch);
            int n_past = cparams.n_ctx - n_tokens;
            llama_token token = llama_token_bos(&ctx->model); // not actually used by llama_build_graph, but required to choose between token and embedding inputs graph
            ggml_cgraph * gf = llama_build_graph(*ctx, llama_batch_get_one(&token, n_tokens, n_past, 0));

            // measure memory requirements for the graph
            size_t alloc_size = ggml_allocr_alloc_graph(ctx->alloc, gf);

            LLAMA_LOG_INFO("%s: compute buffer total size = %.2f MiB\n", __func__, (ctx->buf_compute_meta.size() + alloc_size) / 1024.0 / 1024.0);

            // create allocator again with exact memory requirements
            ggml_allocr_free(ctx->alloc);

            ctx->buf_alloc = ggml_backend_alloc_buffer(ctx->backend, alloc_size);
            ctx->alloc = ggml_allocr_new_from_buffer(ctx->buf_alloc);
#if defined(GGML_USE_CUBLAS) && !defined(LLAMA_GGML_BACKEND_CUDA_TEST)
            if (model->n_gpu_layers > 0) {
                ggml_cuda_set_scratch_size(alloc_size);
                LLAMA_LOG_INFO("%s: VRAM scratch buffer: %.2f MiB\n", __func__, alloc_size / 1024.0 / 1024.0);

                // calculate total VRAM usage
                auto add_tensor = [](const ggml_tensor * t, size_t & size) {
                    if (t->backend == GGML_BACKEND_GPU || t->backend == GGML_BACKEND_GPU_SPLIT) {
                        size += ggml_nbytes(t);
                    }
                };
                size_t model_vram_size = 0;
                for (const auto & kv : model->tensors_by_name) {
                    add_tensor(kv.second, model_vram_size);
                }

                size_t kv_vram_size = 0;
                for (auto & k : ctx->kv_self.k_l) {
                    add_tensor(k, kv_vram_size);
                }
                for (auto & v : ctx->kv_self.v_l) {
                    add_tensor(v, kv_vram_size);
                }

                size_t ctx_vram_size = alloc_size + kv_vram_size;
                size_t total_vram_size = model_vram_size + ctx_vram_size;

                LLAMA_LOG_INFO("%s: total VRAM used: %.2f MiB (model: %.2f MiB, context: %.2f MiB)\n", __func__,
                        total_vram_size / 1024.0 / 1024.0,
                        model_vram_size / 1024.0 / 1024.0,
                        ctx_vram_size   / 1024.0 / 1024.0);
            }
#endif
        }
    }

#ifdef GGML_USE_MPI
    ctx->ctx_mpi = ggml_mpi_init();

    if (ggml_mpi_rank(ctx->ctx_mpi) > 0) {
        // Enter a blocking eval loop with dummy input, letting rank=0 drive the process
        // TODO: needs fix after #3228
        GGML_ASSERT(false && "not implemented");
        //const std::vector<llama_token> tmp(ctx->model.hparams.n_ctx, llama_token_bos(ctx));
        //while (!llama_eval(ctx, tmp.data(), tmp.size(), 0, 0)) {};
        llama_backend_free();
        exit(1);
    }
#endif

    return ctx;
}

void llama_free(struct llama_context * ctx) {
    delete ctx;
}

const llama_model * llama_get_model(const struct llama_context * ctx) {
    return &ctx->model;
}

uint32_t llama_n_ctx(const struct llama_context * ctx) {
    return ctx->cparams.n_ctx;
}

uint32_t llama_n_batch(const struct llama_context * ctx) {
    return ctx->cparams.n_batch;
}

enum llama_vocab_type llama_vocab_type(const struct llama_model * model) {
    return model->vocab.type;
}

int llama_n_vocab(const struct llama_model * model) {
    return model->vocab.id_to_token.size();
}

int llama_n_ctx_train(const struct llama_model * model) {
    return model->hparams.n_ctx_train;
}

int llama_n_embd(const struct llama_model * model) {
    return model->hparams.n_embd;
}

float llama_rope_freq_scale_train(const struct llama_model * model) {
    return model->hparams.rope_freq_scale_train;
}

int llama_model_meta_val_str(const struct llama_model * model, const char * key, char * buf, size_t buf_size) {
    const auto & it = model->gguf_kv.find(key);
    if (it == model->gguf_kv.end()) {
        if (buf_size > 0) {
            buf[0] = '\0';
        }
        return -1;
    }
    return snprintf(buf, buf_size, "%s", it->second.c_str());
}

int llama_model_meta_count(const struct llama_model * model) {
    return (int)model->gguf_kv.size();
}

int llama_model_meta_key_by_index(const struct llama_model * model, int i, char * buf, size_t buf_size) {
    if (i < 0 || i >= (int)model->gguf_kv.size()) {
        if (buf_size > 0) {
            buf[0] = '\0';
        }
        return -1;
    }
    auto it = model->gguf_kv.begin();
    std::advance(it, i);
    return snprintf(buf, buf_size, "%s", it->first.c_str());
}

int llama_model_meta_val_str_by_index(const struct llama_model * model, int i, char * buf, size_t buf_size) {
    if (i < 0 || i >= (int)model->gguf_kv.size()) {
        if (buf_size > 0) {
            buf[0] = '\0';
        }
        return -1;
    }
    auto it = model->gguf_kv.begin();
    std::advance(it, i);
    return snprintf(buf, buf_size, "%s", it->second.c_str());
}

int llama_model_desc(const struct llama_model * model, char * buf, size_t buf_size) {
    return snprintf(buf, buf_size, "%s %s %s",
            llama_model_arch_name(model->arch).c_str(),
            llama_model_type_name(model->type),
            llama_model_ftype_name(model->ftype).c_str());
}

uint64_t llama_model_size(const struct llama_model * model) {
    uint64_t size = 0;
    for (const auto & it : model->tensors_by_name) {
        size += ggml_nbytes(it.second);
    }
    return size;
}

uint64_t llama_model_n_params(const struct llama_model * model) {
    uint64_t nparams = 0;
    for (const auto & it : model->tensors_by_name) {
        nparams += ggml_nelements(it.second);
    }
    return nparams;
}

struct ggml_tensor * llama_get_model_tensor(struct llama_model * model, const char * name) {
    return ggml_get_tensor(model->ctx, name);
}

int llama_model_quantize(
        const char * fname_inp,
        const char * fname_out,
        const llama_model_quantize_params * params) {
    try {
        llama_model_quantize_internal(fname_inp, fname_out, params);
        return 0;
    } catch (const std::exception & err) {
        LLAMA_LOG_ERROR("%s: failed to quantize: %s\n", __func__, err.what());
        return 1;
    }
}

int llama_apply_lora_from_file(struct llama_context * ctx, const char * path_lora, float scale, const char * path_base_model, int n_threads) {
    try {
        return llama_apply_lora_from_file_internal(ctx->model, path_lora, scale, path_base_model, n_threads);
    } catch (const std::exception & err) {
        LLAMA_LOG_ERROR("%s: failed to apply lora adapter: %s\n", __func__, err.what());
        return 1;
    }
}

int llama_model_apply_lora_from_file(const struct llama_model * model, const char * path_lora, float scale, const char * path_base_model, int n_threads) {
    try {
        return llama_apply_lora_from_file_internal(*model, path_lora, scale, path_base_model, n_threads);
    } catch (const std::exception & err) {
        LLAMA_LOG_ERROR("%s: failed to apply lora adapter: %s\n", __func__, err.what());
        return 1;
    }
}

struct llama_kv_cache_view llama_kv_cache_view_init(const struct llama_context * ctx, int32_t n_max_seq) {
    struct llama_kv_cache_view result = {
        /*.n_cells            = */ 0,
        /*.n_max_seq          = */ n_max_seq,
        /*.token_count        = */ 0,
        /*.used_cells         = */ llama_get_kv_cache_used_cells(ctx),
        /*.max_contiguous     = */ 0,
        /*.max_contiguous_idx = */ -1,
        /*.cells              = */ nullptr,
        /*.cells_sequences    = */ nullptr,
    };
    return result;
}

void llama_kv_cache_view_free(struct llama_kv_cache_view * view) {
    if (view->cells != nullptr) {
        free(view->cells);
        view->cells = nullptr;
    }
    if (view->cells_sequences != nullptr) {
        free(view->cells_sequences);
        view->cells_sequences = nullptr;
    }
}

void llama_kv_cache_view_update(const struct llama_context * ctx, struct llama_kv_cache_view * view) {
    if (uint32_t(view->n_cells) < ctx->kv_self.size || view->cells == nullptr) {
        view->n_cells = int32_t(ctx->kv_self.size);
        void * p = realloc(view->cells, sizeof(struct llama_kv_cache_view_cell) * view->n_cells);
        GGML_ASSERT(p != nullptr && "Failed to alloc kv_cache_view cells");
        view->cells = (struct llama_kv_cache_view_cell *)p;
        p = realloc(view->cells_sequences, sizeof(llama_seq_id) * view->n_max_seq * view->n_cells);
        GGML_ASSERT(p != nullptr && "Failed to alloc kv_cache_view cells sequences");
        view->cells_sequences = (llama_seq_id *)p;
    }

    const std::vector<llama_kv_cell> & kv_cells = ctx->kv_self.cells;
    llama_kv_cache_view_cell * c_curr = view->cells;
    llama_seq_id * cs_curr = view->cells_sequences;
    int32_t used_cells = 0;
    int32_t token_count = 0;
    int32_t curr_contig_idx = -1;
    uint32_t max_contig = 0;
    int32_t max_contig_idx = -1;

    for (int32_t i = 0; i < int32_t(ctx->kv_self.size); i++, c_curr++, cs_curr += view->n_max_seq) {
        const size_t curr_size = kv_cells[i].seq_id.size();
        token_count += curr_size;
        c_curr->pos = kv_cells[i].pos + kv_cells[i].delta;

        if (curr_size > 0) {
            if (curr_contig_idx >= 0 && uint32_t(i - curr_contig_idx) > max_contig) {
                max_contig = i - curr_contig_idx;
                max_contig_idx = curr_contig_idx;
            }
            curr_contig_idx = -1;
        } else if (curr_contig_idx < 0) {
            curr_contig_idx = i;
        }

        int seq_idx = 0;
        for (const llama_seq_id it : kv_cells[i].seq_id) {
            if (seq_idx >= view->n_max_seq) {
                break;
            }
            cs_curr[seq_idx] = it;
            seq_idx++;
        }
        if (seq_idx != 0) {
            used_cells++;
        }
        for (; seq_idx < view->n_max_seq; seq_idx++) {
            cs_curr[seq_idx] = -1;
        }
    }
    if (curr_contig_idx >= 0 && kv_cells.size() - curr_contig_idx > max_contig) {
        max_contig_idx = curr_contig_idx;
        max_contig = kv_cells.size() - curr_contig_idx;
    }
    view->max_contiguous = max_contig;
    view->max_contiguous_idx = max_contig_idx;
    view->token_count = token_count;
    view->used_cells = used_cells;
    if (uint32_t(used_cells) != ctx->kv_self.used) {
        LLAMA_LOG_ERROR("%s: used cells mismatch. kv_cache says %d but we calculated %d\n",
            __func__, ctx->kv_self.used, used_cells);
    }
}

int llama_get_kv_cache_token_count(const struct llama_context * ctx) {
    int result = 0;

    for (uint32_t i = 0; i < ctx->kv_self.size; i++) {
        result += ctx->kv_self.cells[i].seq_id.size();
    }

    return result;
}

int llama_get_kv_cache_used_cells(const struct llama_context * ctx) {
    return ctx->kv_self.used;
}

void llama_kv_cache_clear(struct llama_context * ctx) {
    llama_kv_cache_clear(ctx->kv_self);
}

void llama_kv_cache_seq_rm(struct llama_context * ctx, llama_seq_id seq_id, llama_pos p0, llama_pos p1) {
    llama_kv_cache_seq_rm(ctx->kv_self, seq_id, p0, p1);
}

void llama_kv_cache_seq_cp(struct llama_context * ctx, llama_seq_id seq_id_src, llama_seq_id seq_id_dst, llama_pos p0, llama_pos p1) {
    if (seq_id_src == seq_id_dst) {
        return;
    }
    llama_kv_cache_seq_cp(ctx->kv_self, seq_id_src, seq_id_dst, p0, p1);
}

void llama_kv_cache_seq_keep(struct llama_context * ctx, llama_seq_id seq_id) {
    llama_kv_cache_seq_keep(ctx->kv_self, seq_id);
}

void llama_kv_cache_seq_shift(struct llama_context * ctx, llama_seq_id seq_id, llama_pos p0, llama_pos p1, llama_pos delta) {
    llama_kv_cache_seq_shift(ctx->kv_self, seq_id, p0, p1, delta);
}

// Returns the *maximum* size of the state
size_t llama_get_state_size(const struct llama_context * ctx) {
    // we don't know size of rng until we actually serialize it. so reserve more than enough memory for its serialized state.
    // for reference, std::mt19937(1337) serializes to 6701 bytes.
    const size_t s_rng_size        = sizeof(size_t);
    const size_t s_rng             = LLAMA_MAX_RNG_STATE;
    const size_t s_logits_capacity = sizeof(size_t);
    const size_t s_logits_size     = sizeof(size_t);
    const size_t s_logits          = ctx->logits.capacity() * sizeof(float);
    const size_t s_embedding_size  = sizeof(size_t);
    const size_t s_embedding       = ctx->embedding.size() * sizeof(float);
    const size_t s_kv_size         = sizeof(size_t);
    const size_t s_kv_ntok         = sizeof(int);
    const size_t s_kv              = ggml_backend_buffer_get_size(ctx->kv_self.buf);

    const size_t s_total = (
        + s_rng_size
        + s_rng
        + s_logits_capacity
        + s_logits_size
        + s_logits
        + s_embedding_size
        + s_embedding
        + s_kv_size
        + s_kv_ntok
        + s_kv
    );

    return s_total;
}

// llama_context_data
struct llama_data_context {
    virtual void write(const void * src, size_t size) = 0;
    virtual size_t get_size_written() = 0;
    virtual ~llama_data_context() = default;
};

struct llama_data_buffer_context : llama_data_context {
    uint8_t * ptr;
    size_t size_written = 0;

    llama_data_buffer_context(uint8_t * p) : ptr(p) {}

    void write(const void * src, size_t size) override {
        memcpy(ptr, src, size);
        ptr += size;
        size_written += size;
    }

    size_t get_size_written() override {
        return size_written;
    }
};

struct llama_data_file_context : llama_data_context {
    llama_file * file;
    size_t size_written = 0;

    llama_data_file_context(llama_file * f) : file(f) {}

    void write(const void * src, size_t size) override {
        file->write_raw(src, size);
        size_written += size;
    }

    size_t get_size_written() override {
        return size_written;
    }
};

/** copy state data into either a buffer or file depending on the passed in context
 *
 * file context:
 * llama_file file("/path", "wb");
 * llama_data_file_context data_ctx(&file);
 * llama_copy_state_data(ctx, &data_ctx);
 *
 * buffer context:
 * std::vector<uint8_t> buf(max_size, 0);
 * llama_data_buffer_context data_ctx(&buf.data());
 * llama_copy_state_data(ctx, &data_ctx);
 *
*/
static void llama_copy_state_data_internal(struct llama_context * ctx, llama_data_context * data_ctx) {
    // copy rng
    {
        std::stringstream rng_ss;
        rng_ss << ctx->rng;

        const size_t rng_size = rng_ss.str().size();
        char rng_buf[LLAMA_MAX_RNG_STATE];

        memset(&rng_buf[0], 0, LLAMA_MAX_RNG_STATE);
        memcpy(&rng_buf[0], rng_ss.str().data(), rng_ss.str().size());

        data_ctx->write(&rng_size,   sizeof(rng_size));
        data_ctx->write(&rng_buf[0], LLAMA_MAX_RNG_STATE);
    }

    // copy logits
    {
        const size_t logits_cap  = ctx->logits.capacity();
        const size_t logits_size = ctx->logits.size();

        data_ctx->write(&logits_cap,  sizeof(logits_cap));
        data_ctx->write(&logits_size, sizeof(logits_size));

        if (logits_size) {
            data_ctx->write(ctx->logits.data(), logits_size * sizeof(float));
        }

        // If there is a gap between the size and the capacity, write padding
        size_t padding_size = (logits_cap - logits_size) * sizeof(float);
        if (padding_size > 0) {
            std::vector<uint8_t> padding(padding_size, 0); // Create a buffer filled with zeros
            data_ctx->write(padding.data(), padding_size);
        }
    }

    // copy embeddings
    {
        const size_t embedding_size = ctx->embedding.size();

        data_ctx->write(&embedding_size, sizeof(embedding_size));

        if (embedding_size) {
            data_ctx->write(ctx->embedding.data(), embedding_size * sizeof(float));
        }
    }

    // copy kv cache
    {
        const auto & kv_self = ctx->kv_self;
        const auto & hparams = ctx->model.hparams;
        const auto & cparams = ctx->cparams;

        const auto   n_layer = hparams.n_layer;
        const auto   n_embd  = hparams.n_embd_gqa();
        const auto   n_ctx   = cparams.n_ctx;

        const size_t   kv_buf_size = ggml_backend_buffer_get_size(kv_self.buf);
        const uint32_t kv_head     = kv_self.head;
        const uint32_t kv_size     = kv_self.size;
        const uint32_t kv_used     = kv_self.used;

        data_ctx->write(&kv_buf_size, sizeof(kv_buf_size));
        data_ctx->write(&kv_head,     sizeof(kv_head));
        data_ctx->write(&kv_size,     sizeof(kv_size));
        data_ctx->write(&kv_used,     sizeof(kv_used));

        if (kv_buf_size) {
            const size_t elt_size = ggml_element_size(kv_self.k_l[0]);

            ggml_context * cpy_ctx = ggml_init({ 6*n_layer*ggml_tensor_overhead() + ggml_graph_overhead(), NULL, /* no_alloc */ true });
            ggml_cgraph * gf = ggml_new_graph(cpy_ctx);

            std::vector<struct ggml_tensor *> kout2d(n_layer);
            std::vector<struct ggml_tensor *> vout2d(n_layer);

            for (int il = 0; il < (int) n_layer; ++il) {
                kout2d[il] = ggml_new_tensor_2d(cpy_ctx, kv_self.k_l[il]->type, n_embd, kv_head);
                vout2d[il] = ggml_new_tensor_2d(cpy_ctx, kv_self.v_l[il]->type, kv_head, n_embd);

                ggml_tensor * k2d = ggml_view_2d(cpy_ctx, kv_self.k_l[il],
                        n_embd, kv_head,
                        elt_size*n_embd, 0);

                ggml_tensor * v2d = ggml_view_2d(cpy_ctx, kv_self.v_l[il],
                        kv_head, n_embd,
                        elt_size*n_ctx, 0);

                ggml_build_forward_expand(gf, ggml_cpy(cpy_ctx, k2d, kout2d[il]));
                ggml_build_forward_expand(gf, ggml_cpy(cpy_ctx, v2d, vout2d[il]));
            }

            ggml_backend_buffer_t buf = ggml_backend_alloc_ctx_tensors(cpy_ctx, ctx->backend);

            ggml_backend_graph_compute(ctx->backend, gf);

            std::vector<uint8_t> tmp_buf;
            for (int il = 0; il < (int) n_layer; ++il) {
                tmp_buf.resize(ggml_nbytes(kout2d[il]));
                ggml_backend_tensor_get(kout2d[il], tmp_buf.data(), 0, tmp_buf.size());
                data_ctx->write(tmp_buf.data(), tmp_buf.size());

                tmp_buf.resize(ggml_nbytes(vout2d[il]));
                ggml_backend_tensor_get(vout2d[il], tmp_buf.data(), 0, tmp_buf.size());
                data_ctx->write(tmp_buf.data(), tmp_buf.size());
            }

            ggml_free(cpy_ctx);

            ggml_backend_buffer_free(buf);
        }

        for (uint32_t i = 0; i < kv_size; ++i) {
            const auto & cell = kv_self.cells[i];

            const llama_pos pos         = cell.pos;
            const size_t    seq_id_size = cell.seq_id.size();

            data_ctx->write(&pos,         sizeof(pos));
            data_ctx->write(&seq_id_size, sizeof(seq_id_size));

            for (auto seq_id : cell.seq_id) {
                data_ctx->write(&seq_id, sizeof(seq_id));
            }
        }
    }
}

size_t llama_copy_state_data(struct llama_context * ctx, uint8_t * dst) {
    llama_data_buffer_context data_ctx(dst);
    llama_copy_state_data_internal(ctx, &data_ctx);

    return data_ctx.get_size_written();
}

// Sets the state reading from the specified source address
size_t llama_set_state_data(struct llama_context * ctx, uint8_t * src) {
    uint8_t * inp = src;

    // set rng
    {
        size_t rng_size;
        char   rng_buf[LLAMA_MAX_RNG_STATE];

        memcpy(&rng_size,   inp, sizeof(rng_size));    inp += sizeof(rng_size);
        memcpy(&rng_buf[0], inp, LLAMA_MAX_RNG_STATE); inp += LLAMA_MAX_RNG_STATE;

        std::stringstream rng_ss;
        rng_ss.str(std::string(&rng_buf[0], rng_size));
        rng_ss >> ctx->rng;

        GGML_ASSERT(!rng_ss.fail());
    }

    // set logits
    {
        size_t logits_cap;
        size_t logits_size;

        memcpy(&logits_cap,  inp, sizeof(logits_cap));  inp += sizeof(logits_cap);
        memcpy(&logits_size, inp, sizeof(logits_size)); inp += sizeof(logits_size);

        GGML_ASSERT(ctx->logits.capacity() == logits_cap);

        if (logits_size) {
            ctx->logits.resize(logits_size);
            memcpy(ctx->logits.data(), inp, logits_size * sizeof(float));
        }

        inp += logits_cap * sizeof(float);
    }

    // set embeddings
    {
        size_t embedding_size;

        memcpy(&embedding_size, inp, sizeof(embedding_size)); inp += sizeof(embedding_size);

        GGML_ASSERT(ctx->embedding.capacity() == embedding_size);

        if (embedding_size) {
            memcpy(ctx->embedding.data(), inp, embedding_size * sizeof(float));
            inp += embedding_size * sizeof(float);
        }
    }

    // set kv cache
    {
        const auto & kv_self = ctx->kv_self;
        const auto & hparams = ctx->model.hparams;
        const auto & cparams = ctx->cparams;

        const int    n_layer = hparams.n_layer;
        const int    n_embd  = hparams.n_embd_gqa();
        const int    n_ctx   = cparams.n_ctx;

        size_t   kv_buf_size;
        uint32_t kv_head;
        uint32_t kv_size;
        uint32_t kv_used;

        memcpy(&kv_buf_size, inp, sizeof(kv_buf_size)); inp += sizeof(kv_buf_size);
        memcpy(&kv_head,     inp, sizeof(kv_head));     inp += sizeof(kv_head);
        memcpy(&kv_size,     inp, sizeof(kv_size));     inp += sizeof(kv_size);
        memcpy(&kv_used,     inp, sizeof(kv_used));     inp += sizeof(kv_used);

        if (kv_buf_size) {
            GGML_ASSERT(ggml_backend_buffer_get_size(kv_self.buf) == kv_buf_size);

            const size_t elt_size = ggml_element_size(kv_self.k_l[0]);

            ggml_context * cpy_ctx = ggml_init({ 6*n_layer*ggml_tensor_overhead() + ggml_graph_overhead(), NULL, /* no_alloc */ true });
            ggml_cgraph * gf = ggml_new_graph(cpy_ctx);

            std::vector<struct ggml_tensor *> kin2d(n_layer);
            std::vector<struct ggml_tensor *> vin2d(n_layer);

            for (int il = 0; il < n_layer; ++il) {
                kin2d[il] = ggml_new_tensor_2d(cpy_ctx, kv_self.k_l[il]->type, n_embd, kv_head);
                vin2d[il] = ggml_new_tensor_2d(cpy_ctx, kv_self.v_l[il]->type, kv_head, n_embd);

                ggml_tensor * k2d = ggml_view_2d(cpy_ctx, kv_self.k_l[il],
                    n_embd, kv_head,
                    elt_size*n_embd, 0);

                ggml_tensor * v2d = ggml_view_2d(cpy_ctx, kv_self.v_l[il],
                    kv_head, n_embd,
                    elt_size*n_ctx, 0);

                ggml_build_forward_expand(gf, ggml_cpy(cpy_ctx, kin2d[il], k2d));
                ggml_build_forward_expand(gf, ggml_cpy(cpy_ctx, vin2d[il], v2d));
            }

            ggml_backend_buffer_t buf = ggml_backend_alloc_ctx_tensors(cpy_ctx, ctx->backend);

            // load data into the tensors
            for (int il = 0; il < n_layer; ++il) {
                ggml_backend_tensor_set(kin2d[il], inp, 0, ggml_nbytes(kin2d[il]));
                inp += ggml_nbytes(kin2d[il]);

                ggml_backend_tensor_set(vin2d[il], inp, 0, ggml_nbytes(vin2d[il]));
                inp += ggml_nbytes(vin2d[il]);
            }

            ggml_backend_graph_compute(ctx->backend, gf);

            ggml_free(cpy_ctx);

            ggml_backend_buffer_free(buf);
        }

        ctx->kv_self.head = kv_head;
        ctx->kv_self.size = kv_size;
        ctx->kv_self.used = kv_used;

        ctx->kv_self.cells.resize(kv_size);

        for (uint32_t i = 0; i < kv_size; ++i) {
            llama_pos pos;
            size_t    seq_id_size;

            memcpy(&pos,         inp, sizeof(pos));         inp += sizeof(pos);
            memcpy(&seq_id_size, inp, sizeof(seq_id_size)); inp += sizeof(seq_id_size);

            ctx->kv_self.cells[i].pos = pos;

            llama_seq_id seq_id;

            for (size_t j = 0; j < seq_id_size; ++j) {
                memcpy(&seq_id, inp, sizeof(seq_id)); inp += sizeof(seq_id);
                ctx->kv_self.cells[i].seq_id.insert(seq_id);
            }
        }
    }

    const size_t nread    = inp - src;
    const size_t max_size = llama_get_state_size(ctx);

    GGML_ASSERT(nread <= max_size);

    return nread;
}

static bool llama_load_session_file_internal(struct llama_context * ctx, const char * path_session, llama_token * tokens_out, size_t n_token_capacity, size_t * n_token_count_out) {
    llama_file file(path_session, "rb");

    // sanity checks
    {
        const uint32_t magic   = file.read_u32();
        const uint32_t version = file.read_u32();

        if (magic != LLAMA_SESSION_MAGIC || version != LLAMA_SESSION_VERSION) {
            LLAMA_LOG_ERROR("%s : unknown (magic, version) for session file: %08x, %08x\n", __func__, magic, version);
            return false;
        }

        llama_hparams session_hparams;
        file.read_raw(&session_hparams, sizeof(llama_hparams));

        if (session_hparams != ctx->model.hparams) {
            LLAMA_LOG_INFO("%s : model hparams didn't match from session file!\n", __func__);
            return false;
        }
    }

    // load the prompt
    {
        const uint32_t n_token_count = file.read_u32();

        if (n_token_count > n_token_capacity) {
            LLAMA_LOG_ERROR("%s : token count in session file exceeded capacity! %u > %zu\n", __func__, n_token_count, n_token_capacity);
            return false;
        }

        file.read_raw(tokens_out, sizeof(llama_token) * n_token_count);
        *n_token_count_out = n_token_count;
    }

    // restore the context state
    {
        const size_t n_state_size_cur = file.size - file.tell();
        const size_t n_state_size_max = llama_get_state_size(ctx);

        if (n_state_size_cur > n_state_size_max) {
            LLAMA_LOG_ERROR("%s : the state size in session file is too big! max %zu, got %zu\n", __func__, n_state_size_max, n_state_size_cur);
            return false;
        }

        std::vector<uint8_t> state_data(n_state_size_max);
        file.read_raw(state_data.data(), n_state_size_cur);

        llama_set_state_data(ctx, state_data.data());
    }

    return true;
}

bool llama_load_session_file(struct llama_context * ctx, const char * path_session, llama_token * tokens_out, size_t n_token_capacity, size_t * n_token_count_out) {
    try {
        return llama_load_session_file_internal(ctx, path_session, tokens_out, n_token_capacity, n_token_count_out);
    } catch (const std::exception & err) {
        LLAMA_LOG_ERROR("error loading session file: %s\n", err.what());
        return false;
    }
}

bool llama_save_session_file(struct llama_context * ctx, const char * path_session, const llama_token * tokens, size_t n_token_count) {
    llama_file file(path_session, "wb");

    file.write_u32(LLAMA_SESSION_MAGIC);
    file.write_u32(LLAMA_SESSION_VERSION);

    file.write_raw(&ctx->model.hparams, sizeof(llama_hparams));

    // save the prompt
    file.write_u32((uint32_t) n_token_count);
    file.write_raw(tokens, sizeof(llama_token) * n_token_count);

    // save the context state using stream saving
    llama_data_file_context data_ctx(&file);
    llama_copy_state_data_internal(ctx, &data_ctx);

    return true;
}

int llama_eval(
        struct llama_context * ctx,
                 llama_token * tokens,
                     int32_t   n_tokens,
                         int   n_past) {
    llama_kv_cache_seq_rm(ctx->kv_self, -1, n_past, -1);

    const int ret = llama_decode_internal(*ctx, llama_batch_get_one(tokens, n_tokens, n_past, 0));
    if (ret < 0) {
        LLAMA_LOG_ERROR("%s: failed to decode, ret = %d\n", __func__, ret);
    }

    return ret;
}

int llama_eval_embd(
            struct llama_context * ctx,
                           float * embd,
                         int32_t   n_tokens,
                             int   n_past) {
    llama_kv_cache_seq_rm(ctx->kv_self, -1, n_past, -1);

    llama_batch batch = { n_tokens, nullptr, embd, nullptr, nullptr, nullptr, nullptr, n_past, 1, 0, };

    const int ret = llama_decode_internal(*ctx, batch);
    if (ret < 0) {
        LLAMA_LOG_ERROR("%s: failed to decode, ret = %d\n", __func__, ret);
    }

    return ret;
}

void llama_set_n_threads(struct llama_context * ctx, uint32_t n_threads, uint32_t n_threads_batch) {
    ctx->cparams.n_threads       = n_threads;
    ctx->cparams.n_threads_batch = n_threads_batch;
}

struct llama_batch llama_batch_get_one(
             llama_token * tokens,
                 int32_t   n_tokens,
               llama_pos   pos_0,
            llama_seq_id   seq_id) {
    return {
        /*n_tokens       =*/ n_tokens,
        /*tokens         =*/ tokens,
        /*embd           =*/ nullptr,
        /*pos            =*/ nullptr,
        /*n_seq_id       =*/ nullptr,
        /*seq_id         =*/ nullptr,
        /*logits         =*/ nullptr,
        /*all_pos_0      =*/ pos_0,
        /*all_pos_1      =*/ 1,
        /*all_seq_id     =*/ seq_id,
    };
}

struct llama_batch llama_batch_init(int32_t n_tokens, int32_t embd, int32_t n_seq_max) {
    llama_batch batch = { 0, nullptr, nullptr, nullptr, nullptr, nullptr, nullptr, 0, 0, 0, };

    if (embd) {
        batch.embd = (float *) malloc(sizeof(float) * n_tokens * embd);
    } else {
        batch.token = (llama_token *) malloc(sizeof(llama_token) * n_tokens);
    }

    batch.pos      = (llama_pos *)     malloc(sizeof(llama_pos)      * n_tokens);
    batch.n_seq_id = (int32_t *)       malloc(sizeof(int32_t)        * n_tokens);
    batch.seq_id   = (llama_seq_id **) malloc(sizeof(llama_seq_id *) * n_tokens);
    for (int i = 0; i < n_tokens; ++i) {
        batch.seq_id[i] = (llama_seq_id *) malloc(sizeof(llama_seq_id) * n_seq_max);
    }
    batch.logits   = (int8_t *)        malloc(sizeof(int8_t)         * n_tokens);

    return batch;
}

void llama_batch_free(struct llama_batch batch) {
    if (batch.token)    free(batch.token);
    if (batch.embd)     free(batch.embd);
    if (batch.pos)      free(batch.pos);
    if (batch.n_seq_id) free(batch.n_seq_id);
    if (batch.seq_id) {
        for (int i = 0; i < batch.n_tokens; ++i) {
            free(batch.seq_id[i]);
        }
        free(batch.seq_id);
    }
    if (batch.logits)   free(batch.logits);
}

int llama_decode(
        struct llama_context * ctx,
          struct llama_batch   batch) {
    const int ret = llama_decode_internal(*ctx, batch);
    if (ret < 0) {
        LLAMA_LOG_ERROR("%s: failed to decode, ret = %d\n", __func__, ret);
    }

    return ret;
}

float * llama_get_logits(struct llama_context * ctx) {
    return ctx->logits.data();
}

float * llama_get_logits_ith(struct llama_context * ctx, int32_t i) {
    assert(ctx->logits_valid.at(i));
    return ctx->logits.data() + i*ctx->model.hparams.n_vocab;
}

float * llama_get_embeddings(struct llama_context * ctx) {
    return ctx->embedding.data();
}

const char * llama_token_get_text(const struct llama_model * model, llama_token token) {
    return model->vocab.id_to_token[token].text.c_str();
}

float llama_token_get_score(const struct llama_model * model, llama_token token) {
    return model->vocab.id_to_token[token].score;
}

llama_token_type llama_token_get_type(const struct llama_model * model, llama_token token) {
    return model->vocab.id_to_token[token].type;
}

llama_token llama_token_bos(const struct llama_model * model) {
    return model->vocab.special_bos_id;
}

llama_token llama_token_eos(const struct llama_model * model) {
    return model->vocab.special_eos_id;
}

llama_token llama_token_nl(const struct llama_model * model) {
    return model->vocab.linefeed_id;
}

int llama_add_bos_token(const struct llama_model * model) {
    return model->vocab.special_add_bos;
}

int llama_add_eos_token(const struct llama_model * model) {
    return model->vocab.special_add_eos;
}

llama_token llama_token_prefix(const struct llama_model * model) {
    return model->vocab.special_prefix_id;
}

llama_token llama_token_middle(const struct llama_model * model) {
    return model->vocab.special_middle_id;
}

llama_token llama_token_suffix(const struct llama_model * model) {
    return model->vocab.special_suffix_id;
}

llama_token llama_token_eot(const struct llama_model * model) {
    return model->vocab.special_eot_id;
}

int llama_tokenize(
    const struct llama_model * model,
                  const char * text,
                         int   text_len,
                 llama_token * tokens,
                         int   n_max_tokens,
                        bool   add_bos,
                        bool   special) {
    auto res = llama_tokenize_internal(model->vocab, std::string(text, text_len), add_bos, special);

    if (n_max_tokens < (int) res.size()) {
        // LLAMA_LOG_ERROR("%s: too many tokens\n", __func__);
        return -((int) res.size());
    }

    for (size_t i = 0; i < res.size(); i++) {
        tokens[i] = res[i];
    }

    return res.size();
}

static std::string llama_decode_text(const std::string & text) {
    std::string decoded_text;
    auto unicode_sequences = codepoints_from_utf8(text);
    for (auto& unicode_sequence : unicode_sequences) {
        decoded_text += unicode_to_bytes_bpe(codepoint_to_utf8(unicode_sequence));
    }

    return decoded_text;
}

// does not write null-terminator to buf
int llama_token_to_piece(const struct llama_model * model, llama_token token, char * buf, int length) {
    if (0 <= token && token < llama_n_vocab(model)) {
        switch (llama_vocab_get_type(model->vocab)) {
        case LLAMA_VOCAB_TYPE_SPM: {
            if (llama_is_normal_token(model->vocab, token)) {
                std::string result = model->vocab.id_to_token[token].text;
                llama_unescape_whitespace(result);
                if (length < (int) result.length()) {
                    return -result.length();
                }
                memcpy(buf, result.c_str(), result.length());
                return result.length();
            } else if (llama_is_unknown_token(model->vocab, token)) { // NOLINT
                if (length < 3) {
                    return -3;
                }
                memcpy(buf, "\xe2\x96\x85", 3);
                return 3;
            } else if (llama_is_control_token(model->vocab, token)) {
                ;
            } else if (llama_is_byte_token(model->vocab, token)) {
                if (length < 1) {
                    return -1;
                }
                buf[0] = llama_token_to_byte(model->vocab, token);
                return 1;
            } else {
                // TODO: for now we accept all unsupported token types,
                // suppressing them like CONTROL tokens.
                // GGML_ASSERT(false);
            }
            break;
        }
        case LLAMA_VOCAB_TYPE_BPE: {
            if (llama_is_normal_token(model->vocab, token)) {
                std::string result = model->vocab.id_to_token[token].text;
                result = llama_decode_text(result);
                if (length < (int) result.length()) {
                    return -result.length();
                }
                memcpy(buf, result.c_str(), result.length());
                return result.length();
            } else if (llama_is_control_token(model->vocab, token)) {
                ;
            } else {
                // TODO: for now we accept all unsupported token types,
                // suppressing them like CONTROL tokens.
                // GGML_ASSERT(false);
            }
            break;
        }
        default:
            GGML_ASSERT(false);
        }
    }
    return 0;
}

struct llama_timings llama_get_timings(struct llama_context * ctx) {
    struct llama_timings result = {
        /*.t_start_ms  =*/ 1e-3 * ctx->t_start_us,
        /*.t_end_ms    =*/ 1.00 * ggml_time_ms(),
        /*.t_load_ms   =*/ 1e-3 * ctx->t_load_us,
        /*.t_sample_ms =*/ 1e-3 * ctx->t_sample_us,
        /*.t_p_eval_ms =*/ 1e-3 * ctx->t_p_eval_us,
        /*.t_eval_ms   =*/ 1e-3 * ctx->t_eval_us,

        /*.n_sample =*/ std::max(1, ctx->n_sample),
        /*.n_p_eval =*/ std::max(1, ctx->n_p_eval),
        /*.n_eval   =*/ std::max(1, ctx->n_eval),
    };

    return result;
}

void llama_print_timings(struct llama_context * ctx) {
    const llama_timings timings = llama_get_timings(ctx);

    LLAMA_LOG_INFO("\n");
    LLAMA_LOG_INFO("%s:        load time = %10.2f ms\n", __func__, timings.t_load_ms);
    LLAMA_LOG_INFO("%s:      sample time = %10.2f ms / %5d runs   (%8.2f ms per token, %8.2f tokens per second)\n",
            __func__, timings.t_sample_ms, timings.n_sample, timings.t_sample_ms / timings.n_sample, 1e3 / timings.t_sample_ms * timings.n_sample);
    LLAMA_LOG_INFO("%s: prompt eval time = %10.2f ms / %5d tokens (%8.2f ms per token, %8.2f tokens per second)\n",
            __func__, timings.t_p_eval_ms, timings.n_p_eval, timings.t_p_eval_ms / timings.n_p_eval, 1e3 / timings.t_p_eval_ms * timings.n_p_eval);
    LLAMA_LOG_INFO("%s:        eval time = %10.2f ms / %5d runs   (%8.2f ms per token, %8.2f tokens per second)\n",
            __func__, timings.t_eval_ms, timings.n_eval, timings.t_eval_ms / timings.n_eval, 1e3 / timings.t_eval_ms * timings.n_eval);
    LLAMA_LOG_INFO("%s:       total time = %10.2f ms\n", __func__, (timings.t_end_ms - timings.t_start_ms));
}

void llama_reset_timings(struct llama_context * ctx) {
    ctx->t_start_us = ggml_time_us();
    ctx->t_sample_us = ctx->n_sample = 0;
    ctx->t_eval_us   = ctx->n_eval   = 0;
    ctx->t_p_eval_us = ctx->n_p_eval = 0;
}

const char * llama_print_system_info(void) {
    static std::string s;

    s  = "";
    s += "AVX = "         + std::to_string(ggml_cpu_has_avx())         + " | ";
    s += "AVX2 = "        + std::to_string(ggml_cpu_has_avx2())        + " | ";
    s += "AVX512 = "      + std::to_string(ggml_cpu_has_avx512())      + " | ";
    s += "AVX512_VBMI = " + std::to_string(ggml_cpu_has_avx512_vbmi()) + " | ";
    s += "AVX512_VNNI = " + std::to_string(ggml_cpu_has_avx512_vnni()) + " | ";
    s += "FMA = "         + std::to_string(ggml_cpu_has_fma())         + " | ";
    s += "NEON = "        + std::to_string(ggml_cpu_has_neon())        + " | ";
    s += "ARM_FMA = "     + std::to_string(ggml_cpu_has_arm_fma())     + " | ";
    s += "F16C = "        + std::to_string(ggml_cpu_has_f16c())        + " | ";
    s += "FP16_VA = "     + std::to_string(ggml_cpu_has_fp16_va())     + " | ";
    s += "WASM_SIMD = "   + std::to_string(ggml_cpu_has_wasm_simd())   + " | ";
    s += "BLAS = "        + std::to_string(ggml_cpu_has_blas())        + " | ";
    s += "SSE3 = "        + std::to_string(ggml_cpu_has_sse3())        + " | ";
    s += "SSSE3 = "       + std::to_string(ggml_cpu_has_ssse3())       + " | ";
    s += "VSX = "         + std::to_string(ggml_cpu_has_vsx())         + " | ";

    return s.c_str();
}

void llama_dump_timing_info_yaml(FILE * stream, const llama_context * ctx) {
    fprintf(stream, "\n");
    fprintf(stream, "###########\n");
    fprintf(stream, "# Timings #\n");
    fprintf(stream, "###########\n");
    fprintf(stream, "\n");

    fprintf(stream, "mst_eval: %.2f  # ms / token during generation\n",
            1.0e-3 * ctx->t_eval_us / ctx->n_eval);
    fprintf(stream, "mst_p_eval: %.2f  # ms / token during prompt processing\n",
            1.0e-3 * ctx->t_p_eval_us / ctx->n_p_eval);
    fprintf(stream, "mst_sample: %.2f  # ms / token during sampling\n",
            1.0e-3 * ctx->t_sample_us / ctx->n_sample);
    fprintf(stream, "n_eval: %d  # number of tokens generated (excluding the first one)\n", ctx->n_eval);
    fprintf(stream, "n_p_eval: %d  # number of tokens processed in batches at the beginning\n", ctx->n_p_eval);
    fprintf(stream, "n_sample: %d  # number of sampled tokens\n", ctx->n_sample);
    fprintf(stream, "t_eval_us: %" PRId64 "  # total microseconds spent generating tokens\n", ctx->t_eval_us);
    fprintf(stream, "t_load_us: %" PRId64 "  # total microseconds spent loading the model\n", ctx->t_load_us);
    fprintf(stream, "t_p_eval_us: %" PRId64 "  # total microseconds spent prompt processing\n", ctx->t_p_eval_us);
    fprintf(stream, "t_sample_us: %" PRId64 "  # total microseconds spent sampling\n", ctx->t_sample_us);
    fprintf(stream, "ts_eval: %.2f  # tokens / second during generation\n",
            1.0e6 * ctx->n_eval / ctx->t_eval_us);
    fprintf(stream, "ts_p_eval: %.2f  # tokens / second during prompt processing\n",
            1.0e6 * ctx->n_p_eval / ctx->t_p_eval_us);
    fprintf(stream, "ts_sample: %.2f  # tokens / second during sampling\n",
            1.0e6 * ctx->n_sample / ctx->t_sample_us);
}

// For internal test use
const std::vector<std::pair<std::string, struct ggml_tensor *>> & llama_internal_get_tensor_map(
    struct llama_context * ctx
) {
    return ctx->model.tensors_by_name;
}

void llama_log_set(ggml_log_callback log_callback, void * user_data) {
    g_state.log_callback = log_callback ? log_callback : llama_log_callback_default;
    g_state.log_callback_user_data = user_data;
#ifdef GGML_USE_METAL
    ggml_metal_log_set_callback(g_state.log_callback, g_state.log_callback_user_data);
#endif
}

static void llama_log_internal_v(ggml_log_level level, const char * format, va_list args) {
    va_list args_copy;
    va_copy(args_copy, args);
    char buffer[128];
    int len = vsnprintf(buffer, 128, format, args);
    if (len < 128) {
        g_state.log_callback(level, buffer, g_state.log_callback_user_data);
    } else {
        char* buffer2 = new char[len+1];
        vsnprintf(buffer2, len+1, format, args_copy);
        buffer2[len] = 0;
        g_state.log_callback(level, buffer2, g_state.log_callback_user_data);
        delete[] buffer2;
    }
    va_end(args_copy);
}

static void llama_log_internal(ggml_log_level level, const char * format, ...) {
    va_list args;
    va_start(args, format);
    llama_log_internal_v(level, format, args);
    va_end(args);
}

static void llama_log_callback_default(ggml_log_level level, const char * text, void * user_data) {
    (void) level;
    (void) user_data;
    fputs(text, stderr);
    fflush(stderr);
}<|MERGE_RESOLUTION|>--- conflicted
+++ resolved
@@ -3478,33 +3478,9 @@
 
                         layer.ffn_down = ml.create_tensor(ctx, tn(LLM_TENSOR_FFN_DOWN, "weight", i), {  n_ff, n_embd}, backend_split);
                         layer.ffn_up   = ml.create_tensor(ctx, tn(LLM_TENSOR_FFN_UP,   "weight", i), {n_embd,   n_ff}, backend_split);
-<<<<<<< HEAD
                         if (model.hparams.use_awq) {
                             layer.ffn_act = ml.create_tensor(ctx, tn(LLM_TENSOR_FFN_ACT, "scales", i), {n_ff}, backend);
                         }
-
-                        if (backend == GGML_BACKEND_GPU) {
-                            if (model.hparams.use_awq) {
-                                vram_weights +=
-                                ggml_nbytes(layer.attn_norm) +
-                                ggml_nbytes(layer.wqkv)      +
-                                ggml_nbytes(layer.wo)        +
-                                ggml_nbytes(layer.ffn_norm)  +
-                                ggml_nbytes(layer.ffn_down)  +
-                                ggml_nbytes(layer.ffn_up)    +
-                                ggml_nbytes(layer.ffn_act);
-                            } else {
-                                vram_weights +=
-                                ggml_nbytes(layer.attn_norm) +
-                                ggml_nbytes(layer.wqkv)      +
-                                ggml_nbytes(layer.wo)        +
-                                ggml_nbytes(layer.ffn_norm)  +
-                                ggml_nbytes(layer.ffn_down)  +
-                                ggml_nbytes(layer.ffn_up);
-                            }
-                        }
-=======
->>>>>>> 48b24b17
                     }
                 } break;
             case LLM_ARCH_STABLELM:
