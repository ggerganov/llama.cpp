#define LLAMA_API_INTERNAL
#include "llama.h"

#include "unicode.h"

#include "ggml.h"

#include "ggml-alloc.h"

#ifdef GGML_USE_CUBLAS
#include "ggml-cuda.h"
#endif
#if defined(GGML_USE_CLBLAST)
#include "ggml-opencl.h"
#endif

#ifdef GGML_USE_METAL
#  include "ggml-metal.h"
#endif
#ifdef GGML_USE_MPI
#  include "ggml-mpi.h"
#endif
#ifdef GGML_USE_K_QUANTS
#  ifndef QK_K
#    ifdef GGML_QKK_64
#      define QK_K 64
#    else
#      define QK_K 256
#    endif
#  endif
#endif

#ifdef __has_include
    #if __has_include(<unistd.h>)
        #include <unistd.h>
        #if defined(_POSIX_MAPPED_FILES)
            #include <sys/mman.h>
        #endif
        #if defined(_POSIX_MEMLOCK_RANGE)
            #include <sys/resource.h>
        #endif
    #endif
#endif

#if defined(_WIN32)
    #define WIN32_LEAN_AND_MEAN
    #ifndef NOMINMAX
        #define NOMINMAX
    #endif
    #include <windows.h>
    #include <io.h>
    #include <stdio.h> // for _fseeki64
#endif

#include <algorithm>
#include <array>
#include <cassert>
#include <cinttypes>
#include <climits>
#include <cstdarg>
#include <cstddef>
#include <cstdint>
#include <cstdio>
#include <cstring>
#include <ctime>
#include <fstream>
#include <initializer_list>
#include <map>
#include <memory>
#include <mutex>
#include <numeric>
#include <queue>
#include <random>
#include <regex>
#include <sstream>
#include <thread>
#include <unordered_map>
#include <set>

#if defined(_MSC_VER)
#pragma warning(disable: 4244 4267) // possible loss of data
#endif

#ifdef __GNUC__
#ifdef __MINGW32__
#define LLAMA_ATTRIBUTE_FORMAT(...) __attribute__((format(gnu_printf, __VA_ARGS__)))
#else
#define LLAMA_ATTRIBUTE_FORMAT(...) __attribute__((format(printf, __VA_ARGS__)))
#endif
#else
#define LLAMA_ATTRIBUTE_FORMAT(...)
#endif

//
// logging
//

LLAMA_ATTRIBUTE_FORMAT(2, 3)
static void llama_log_internal        (ggml_log_level level, const char* format, ...);
static void llama_log_callback_default(ggml_log_level level, const char * text, void * user_data);

#define LLAMA_LOG_INFO(...)  llama_log_internal(GGML_LOG_LEVEL_INFO , __VA_ARGS__)
#define LLAMA_LOG_WARN(...)  llama_log_internal(GGML_LOG_LEVEL_WARN , __VA_ARGS__)
#define LLAMA_LOG_ERROR(...) llama_log_internal(GGML_LOG_LEVEL_ERROR, __VA_ARGS__)

//
// helpers
//

static size_t utf8_len(char src) {
    const size_t lookup[] = { 1, 1, 1, 1, 1, 1, 1, 1, 1, 1, 1, 1, 2, 2, 3, 4 };
    uint8_t highbits = static_cast<uint8_t>(src) >> 4;
    return lookup[highbits];
}

static void replace_all(std::string & s, const std::string & search, const std::string & replace) {
    std::string result;
    for (size_t pos = 0; ; pos += search.length()) {
        auto new_pos = s.find(search, pos);
        if (new_pos == std::string::npos) {
            result += s.substr(pos, s.size() - pos);
            break;
        }
        result += s.substr(pos, new_pos - pos) + replace;
        pos = new_pos;
    }
    s = std::move(result);
}

static bool is_float_close(float a, float b, float abs_tol) {
    // Check for non-negative tolerance
    if (abs_tol < 0.0) {
        throw std::invalid_argument("Tolerance must be non-negative");
    }

    // Exact equality check
    if (a == b) {
        return true;
    }

    // Check for infinities
    if (std::isinf(a) || std::isinf(b)) {
        return false;
    }

    // Regular comparison using the provided absolute tolerance
    return std::fabs(b - a) <= abs_tol;
}

#ifdef GGML_USE_CPU_HBM
#include <hbwmalloc.h>
#endif

static void zeros(std::ofstream & file, size_t n) {
    char zero = 0;
    for (size_t i = 0; i < n; ++i) {
        file.write(&zero, 1);
    }
}

LLAMA_ATTRIBUTE_FORMAT(1, 2)
static std::string format(const char * fmt, ...) {
    va_list ap;
    va_list ap2;
    va_start(ap, fmt);
    va_copy(ap2, ap);
    int size = vsnprintf(NULL, 0, fmt, ap);
    GGML_ASSERT(size >= 0 && size < INT_MAX); // NOLINT
    std::vector<char> buf(size + 1);
    int size2 = vsnprintf(buf.data(), size + 1, fmt, ap2);
    GGML_ASSERT(size2 == size);
    va_end(ap2);
    va_end(ap);
    return std::string(buf.data(), size);
}

//
// gguf constants (sync with gguf.py)
//

enum llm_arch {
    LLM_ARCH_LLAMA,
    LLM_ARCH_FALCON,
    LLM_ARCH_BAICHUAN,
    LLM_ARCH_GPT2,
    LLM_ARCH_GPTJ,
    LLM_ARCH_GPTNEOX,
    LLM_ARCH_MPT,
    LLM_ARCH_STARCODER,
    LLM_ARCH_PERSIMMON,
    LLM_ARCH_REFACT,
    LLM_ARCH_UNKNOWN,
};

static std::map<llm_arch, std::string> LLM_ARCH_NAMES = {
    { LLM_ARCH_LLAMA,           "llama"     },
    { LLM_ARCH_FALCON,          "falcon"    },
    { LLM_ARCH_GPT2,            "gpt2"      },
    { LLM_ARCH_GPTJ,            "gptj"      },
    { LLM_ARCH_GPTNEOX,         "gptneox"   },
    { LLM_ARCH_MPT,             "mpt"       },
    { LLM_ARCH_BAICHUAN,        "baichuan"  },
    { LLM_ARCH_STARCODER,       "starcoder" },
    { LLM_ARCH_PERSIMMON,       "persimmon" },
    { LLM_ARCH_REFACT,          "refact" },
};

enum llm_kv {
    LLM_KV_GENERAL_ARCHITECTURE,
    LLM_KV_GENERAL_QUANTIZATION_VERSION,
    LLM_KV_GENERAL_ALIGNMENT,
    LLM_KV_GENERAL_NAME,
    LLM_KV_GENERAL_AUTHOR,
    LLM_KV_GENERAL_URL,
    LLM_KV_GENERAL_DESCRIPTION,
    LLM_KV_GENERAL_LICENSE,
    LLM_KV_GENERAL_SOURCE_URL,
    LLM_KV_GENERAL_SOURCE_HF_REPO,

    LLM_KV_CONTEXT_LENGTH,
    LLM_KV_EMBEDDING_LENGTH,
    LLM_KV_BLOCK_COUNT,
    LLM_KV_FEED_FORWARD_LENGTH,
    LLM_KV_USE_PARALLEL_RESIDUAL,
    LLM_KV_TENSOR_DATA_LAYOUT,

    LLM_KV_ATTENTION_HEAD_COUNT,
    LLM_KV_ATTENTION_HEAD_COUNT_KV,
    LLM_KV_ATTENTION_MAX_ALIBI_BIAS,
    LLM_KV_ATTENTION_CLAMP_KQV,
    LLM_KV_ATTENTION_LAYERNORM_EPS,
    LLM_KV_ATTENTION_LAYERNORM_RMS_EPS,

    LLM_KV_ROPE_DIMENSION_COUNT,
    LLM_KV_ROPE_FREQ_BASE,
    LLM_KV_ROPE_SCALE_LINEAR,

    LLM_KV_TOKENIZER_MODEL,
    LLM_KV_TOKENIZER_LIST,
    LLM_KV_TOKENIZER_TOKEN_TYPE,
    LLM_KV_TOKENIZER_SCORES,
    LLM_KV_TOKENIZER_MERGES,
    LLM_KV_TOKENIZER_BOS_ID,
    LLM_KV_TOKENIZER_EOS_ID,
    LLM_KV_TOKENIZER_UNK_ID,
    LLM_KV_TOKENIZER_SEP_ID,
    LLM_KV_TOKENIZER_PAD_ID,
    LLM_KV_TOKENIZER_HF_JSON,
    LLM_KV_TOKENIZER_RWKV,
};

static std::map<llm_kv, std::string> LLM_KV_NAMES = {
    { LLM_KV_GENERAL_ARCHITECTURE,          "general.architecture"                  },
    { LLM_KV_GENERAL_QUANTIZATION_VERSION,  "general.quantization_version"          },
    { LLM_KV_GENERAL_ALIGNMENT,             "general.alignment"                     },
    { LLM_KV_GENERAL_NAME,                  "general.name"                          },
    { LLM_KV_GENERAL_AUTHOR,                "general.author"                        },
    { LLM_KV_GENERAL_URL,                   "general.url"                           },
    { LLM_KV_GENERAL_DESCRIPTION,           "general.description"                   },
    { LLM_KV_GENERAL_LICENSE,               "general.license"                       },
    { LLM_KV_GENERAL_SOURCE_URL,            "general.source.url"                    },
    { LLM_KV_GENERAL_SOURCE_HF_REPO,        "general.source.huggingface.repository" },

    { LLM_KV_CONTEXT_LENGTH,                "%s.context_length"        },
    { LLM_KV_EMBEDDING_LENGTH,              "%s.embedding_length"      },
    { LLM_KV_BLOCK_COUNT,                   "%s.block_count"           },
    { LLM_KV_FEED_FORWARD_LENGTH,           "%s.feed_forward_length"   },
    { LLM_KV_USE_PARALLEL_RESIDUAL,         "%s.use_parallel_residual" },
    { LLM_KV_TENSOR_DATA_LAYOUT,            "%s.tensor_data_layout"    },

    { LLM_KV_ATTENTION_HEAD_COUNT,          "%s.attention.head_count"             },
    { LLM_KV_ATTENTION_HEAD_COUNT_KV,       "%s.attention.head_count_kv"          },
    { LLM_KV_ATTENTION_MAX_ALIBI_BIAS,      "%s.attention.max_alibi_bias"         },
    { LLM_KV_ATTENTION_CLAMP_KQV,           "%s.attention.clamp_kqv"              },
    { LLM_KV_ATTENTION_LAYERNORM_EPS,       "%s.attention.layer_norm_epsilon"     },
    { LLM_KV_ATTENTION_LAYERNORM_RMS_EPS,   "%s.attention.layer_norm_rms_epsilon" },

    { LLM_KV_ROPE_DIMENSION_COUNT,          "%s.rope.dimension_count" },
    { LLM_KV_ROPE_FREQ_BASE,                "%s.rope.freq_base"       },
    { LLM_KV_ROPE_SCALE_LINEAR,             "%s.rope.scale_linear"    },

    { LLM_KV_TOKENIZER_MODEL,               "tokenizer.ggml.model"              },
    { LLM_KV_TOKENIZER_LIST,                "tokenizer.ggml.tokens"             },
    { LLM_KV_TOKENIZER_TOKEN_TYPE,          "tokenizer.ggml.token_type"         },
    { LLM_KV_TOKENIZER_SCORES,              "tokenizer.ggml.scores"             },
    { LLM_KV_TOKENIZER_MERGES,              "tokenizer.ggml.merges"             },
    { LLM_KV_TOKENIZER_BOS_ID,              "tokenizer.ggml.bos_token_id"       },
    { LLM_KV_TOKENIZER_EOS_ID,              "tokenizer.ggml.eos_token_id"       },
    { LLM_KV_TOKENIZER_UNK_ID,              "tokenizer.ggml.unknown_token_id"   },
    { LLM_KV_TOKENIZER_SEP_ID,              "tokenizer.ggml.seperator_token_id" },
    { LLM_KV_TOKENIZER_PAD_ID,              "tokenizer.ggml.padding_token_id"   },
    { LLM_KV_TOKENIZER_HF_JSON,             "tokenizer.huggingface.json"        },
    { LLM_KV_TOKENIZER_RWKV,                "tokenizer.rwkv.world"              },
};

struct LLM_KV {
    LLM_KV(llm_arch arch) : arch(arch) {}

    llm_arch arch;

    std::string operator()(llm_kv kv) const {
        return ::format(LLM_KV_NAMES[kv].c_str(), LLM_ARCH_NAMES[arch].c_str());
    }
};

enum llm_tensor {
    LLM_TENSOR_TOKEN_EMBD,
    LLM_TENSOR_POS_EMBD,
    LLM_TENSOR_OUTPUT,
    LLM_TENSOR_OUTPUT_NORM,
    LLM_TENSOR_ROPE_FREQS,
    LLM_TENSOR_ATTN_Q,
    LLM_TENSOR_ATTN_K,
    LLM_TENSOR_ATTN_V,
    LLM_TENSOR_ATTN_QKV,
    LLM_TENSOR_ATTN_OUT,
    LLM_TENSOR_ATTN_NORM,
    LLM_TENSOR_ATTN_NORM_2,
    LLM_TENSOR_ATTN_ROT_EMBD,
    LLM_TENSOR_FFN_GATE,
    LLM_TENSOR_FFN_DOWN,
    LLM_TENSOR_FFN_UP,
    LLM_TENSOR_FFN_NORM,
    LLM_TENSOR_ATTN_Q_NORM,
    LLM_TENSOR_ATTN_K_NORM,
};

static std::map<llm_arch, std::map<llm_tensor, std::string>> LLM_TENSOR_NAMES = {
    {
        LLM_ARCH_LLAMA,
        {
            { LLM_TENSOR_TOKEN_EMBD,      "token_embd" },
            { LLM_TENSOR_OUTPUT_NORM,     "output_norm" },
            { LLM_TENSOR_OUTPUT,          "output" },
            { LLM_TENSOR_ROPE_FREQS,      "rope_freqs" },
            { LLM_TENSOR_ATTN_NORM,       "blk.%d.attn_norm" },
            { LLM_TENSOR_ATTN_Q,          "blk.%d.attn_q" },
            { LLM_TENSOR_ATTN_K,          "blk.%d.attn_k" },
            { LLM_TENSOR_ATTN_V,          "blk.%d.attn_v" },
            { LLM_TENSOR_ATTN_OUT,        "blk.%d.attn_output" },
            { LLM_TENSOR_ATTN_ROT_EMBD,   "blk.%d.attn_rot_embd" },
            { LLM_TENSOR_FFN_NORM,        "blk.%d.ffn_norm" },
            { LLM_TENSOR_FFN_GATE,        "blk.%d.ffn_gate" },
            { LLM_TENSOR_FFN_DOWN,        "blk.%d.ffn_down" },
            { LLM_TENSOR_FFN_UP,          "blk.%d.ffn_up" },
        },
    },
    {
        LLM_ARCH_BAICHUAN,
        {
            { LLM_TENSOR_TOKEN_EMBD,      "token_embd" },
            { LLM_TENSOR_OUTPUT_NORM,     "output_norm" },
            { LLM_TENSOR_OUTPUT,          "output" },
            { LLM_TENSOR_ROPE_FREQS,      "rope_freqs" },
            { LLM_TENSOR_ATTN_NORM,       "blk.%d.attn_norm" },
            { LLM_TENSOR_ATTN_Q,          "blk.%d.attn_q" },
            { LLM_TENSOR_ATTN_K,          "blk.%d.attn_k" },
            { LLM_TENSOR_ATTN_V,          "blk.%d.attn_v" },
            { LLM_TENSOR_ATTN_OUT,        "blk.%d.attn_output" },
            { LLM_TENSOR_ATTN_ROT_EMBD,   "blk.%d.attn_rot_embd" },
            { LLM_TENSOR_FFN_NORM,        "blk.%d.ffn_norm" },
            { LLM_TENSOR_FFN_GATE,        "blk.%d.ffn_gate" },
            { LLM_TENSOR_FFN_DOWN,        "blk.%d.ffn_down" },
            { LLM_TENSOR_FFN_UP,          "blk.%d.ffn_up" },
        },
    },
    {
        LLM_ARCH_FALCON,
        {
            { LLM_TENSOR_TOKEN_EMBD,      "token_embd" },
            { LLM_TENSOR_OUTPUT_NORM,     "output_norm" },
            { LLM_TENSOR_OUTPUT,          "output" },
            { LLM_TENSOR_ATTN_NORM,       "blk.%d.attn_norm" },
            { LLM_TENSOR_ATTN_NORM_2,     "blk.%d.attn_norm_2" },
            { LLM_TENSOR_ATTN_QKV,        "blk.%d.attn_qkv" },
            { LLM_TENSOR_ATTN_OUT,        "blk.%d.attn_output" },
            { LLM_TENSOR_FFN_DOWN,        "blk.%d.ffn_down" },
            { LLM_TENSOR_FFN_UP,          "blk.%d.ffn_up" },
        },
    },
    {
        LLM_ARCH_GPT2,
        {
            { LLM_TENSOR_TOKEN_EMBD,      "token_embd" },
        },
    },
    {
        LLM_ARCH_GPTJ,
        {
            { LLM_TENSOR_TOKEN_EMBD,      "token_embd" },
        },
    },
    {
        LLM_ARCH_GPTNEOX,
        {
            { LLM_TENSOR_TOKEN_EMBD,      "token_embd" },
            { LLM_TENSOR_OUTPUT_NORM,     "output_norm" },
            { LLM_TENSOR_OUTPUT,          "output" },
            { LLM_TENSOR_ATTN_NORM,       "blk.%d.attn_norm" },
            { LLM_TENSOR_ATTN_QKV,        "blk.%d.attn_qkv" },
            { LLM_TENSOR_ATTN_OUT,        "blk.%d.attn_output" },
            { LLM_TENSOR_FFN_NORM,        "blk.%d.ffn_norm" },
            { LLM_TENSOR_FFN_DOWN,        "blk.%d.ffn_down" },
            { LLM_TENSOR_FFN_UP,          "blk.%d.ffn_up" },
        },
    },
    {
        LLM_ARCH_PERSIMMON,
        {
            { LLM_TENSOR_TOKEN_EMBD,      "token_embd"},
            { LLM_TENSOR_OUTPUT_NORM,     "output_norm"},
            { LLM_TENSOR_OUTPUT,          "output"},
            { LLM_TENSOR_ATTN_NORM,       "blk.%d.attn_norm"},
            { LLM_TENSOR_ATTN_QKV,        "blk.%d.attn_qkv"},
            { LLM_TENSOR_ATTN_OUT,        "blk.%d.attn_output"},
            { LLM_TENSOR_ATTN_Q_NORM,     "blk.%d.attn_q_norm"},
            { LLM_TENSOR_ATTN_K_NORM,     "blk.%d.attn_k_norm"},
            { LLM_TENSOR_FFN_NORM,        "blk.%d.ffn_norm"},
            { LLM_TENSOR_FFN_DOWN,        "blk.%d.ffn_down"},
            { LLM_TENSOR_FFN_UP,          "blk.%d.ffn_up"},
            { LLM_TENSOR_ATTN_ROT_EMBD,   "blk.%d.attn_rot_embd"},
        },
    },
    {
        LLM_ARCH_MPT,
        {
            { LLM_TENSOR_TOKEN_EMBD,      "token_embd" },
        },
    },
    {
        LLM_ARCH_STARCODER,
        {
            { LLM_TENSOR_TOKEN_EMBD,      "token_embd" },
            { LLM_TENSOR_POS_EMBD,        "position_embd" },
            { LLM_TENSOR_OUTPUT_NORM,     "output_norm" },
            { LLM_TENSOR_OUTPUT,          "output" },
            { LLM_TENSOR_ATTN_NORM,       "blk.%d.attn_norm" },
            { LLM_TENSOR_ATTN_QKV,        "blk.%d.attn_qkv" },
            { LLM_TENSOR_ATTN_OUT,        "blk.%d.attn_output" },
            { LLM_TENSOR_FFN_NORM,        "blk.%d.ffn_norm" },
            { LLM_TENSOR_FFN_UP,          "blk.%d.ffn_up" },
            { LLM_TENSOR_FFN_DOWN,        "blk.%d.ffn_down" },
        },
    },
    {
        LLM_ARCH_REFACT,
        {
            { LLM_TENSOR_TOKEN_EMBD,      "token_embd" },
            { LLM_TENSOR_OUTPUT_NORM,     "output_norm" },
            { LLM_TENSOR_OUTPUT,          "output" },
            { LLM_TENSOR_ATTN_NORM,       "blk.%d.attn_norm" },
            { LLM_TENSOR_ATTN_Q,          "blk.%d.attn_q" },
            { LLM_TENSOR_ATTN_K,          "blk.%d.attn_k" },
            { LLM_TENSOR_ATTN_V,          "blk.%d.attn_v" },
            { LLM_TENSOR_ATTN_OUT,        "blk.%d.attn_output" },
            { LLM_TENSOR_FFN_NORM,        "blk.%d.ffn_norm" },
            { LLM_TENSOR_FFN_GATE,        "blk.%d.ffn_gate" },
            { LLM_TENSOR_FFN_DOWN,        "blk.%d.ffn_down" },
            { LLM_TENSOR_FFN_UP,          "blk.%d.ffn_up" },
        },
    },
    {
        LLM_ARCH_UNKNOWN,
        {
            { LLM_TENSOR_TOKEN_EMBD,      "token_embd" },
        },
    },
};

static llm_arch llm_arch_from_string(const std::string & name) {
    for (const auto & kv : LLM_ARCH_NAMES) { // NOLINT
        if (kv.second == name) {
            return kv.first;
        }
    }

    return LLM_ARCH_UNKNOWN;
}

// helper to handle gguf constants
// usage:
//
//   const auto tn = LLM_TN(LLM_ARCH_LLAMA);
//
//   std::string name = tn(LLM_TENSOR_OUTPUT);                     -> "output"
//   std::string name = tn(LLM_TENSOR_TOKEN_EMBD, "bias");         -> "token_embd.bias"
//   std::string name = tn(LLM_TENSOR_ATTN_NORM, "weight", 3);     -> "blk.3.attn_norm.weight"
//
struct LLM_TN {
    LLM_TN(llm_arch arch) : arch(arch) {}

    llm_arch arch;

    std::string operator()(llm_tensor tensor) const {
        return LLM_TENSOR_NAMES[arch].at(tensor);
    }

    std::string operator()(llm_tensor tensor, const std::string & suffix) const {
        return LLM_TENSOR_NAMES[arch].at(tensor) + "." + suffix;
    }

    std::string operator()(llm_tensor tensor, int bid) const {
        return ::format(LLM_TENSOR_NAMES[arch].at(tensor).c_str(), bid);
    }

    std::string operator()(llm_tensor tensor, const std::string & suffix, int bid) const {
        return ::format(LLM_TENSOR_NAMES[arch].at(tensor).c_str(), bid) + "." + suffix;
    }
};

//
// gguf helpers
//

#define GGUF_GET_KEY(ctx, dst, func, type, req, key) \
do { \
    const std::string skey(key); \
    const int kid = gguf_find_key(ctx, skey.c_str()); \
    if (kid >= 0) { \
        enum gguf_type ktype = gguf_get_kv_type(ctx, kid); \
        if (ktype != (type)) { \
            throw std::runtime_error(format("key %s has wrong type: %s", skey.c_str(), gguf_type_name(ktype))); \
        } \
        (dst) = func(ctx, kid); \
    } else if (req) { \
        throw std::runtime_error(format("key not found in model: %s", skey.c_str())); \
    } \
} while (0)

//
// ggml helpers
//

static void ggml_graph_compute_helper(std::vector<uint8_t> & buf, ggml_cgraph * graph, int n_threads) {
    struct ggml_cplan plan = ggml_graph_plan(graph, n_threads);

    if (plan.work_size > 0) {
        buf.resize(plan.work_size);
        plan.work_data = buf.data();
    }

    ggml_graph_compute(graph, &plan);
}

//
// llama helpers
//

#ifdef GGML_USE_CUBLAS
#   define llama_host_malloc(n)  ggml_cuda_host_malloc(n)
#   define llama_host_free(data) ggml_cuda_host_free(data)
#elif GGML_USE_METAL
#   define llama_host_malloc(n)  ggml_metal_host_malloc(n)
#   define llama_host_free(data) ggml_metal_host_free(data)
#elif GGML_USE_CPU_HBM
#   define llama_host_malloc(n)  hbw_malloc(n)
#   define llama_host_free(data) if (data != NULL) hbw_free(data)
#else
#   define llama_host_malloc(n)  malloc(n)
#   define llama_host_free(data) free(data)
#endif

#if defined(_WIN32)
static std::string llama_format_win_err(DWORD err) {
    LPSTR buf;
    size_t size = FormatMessageA(FORMAT_MESSAGE_ALLOCATE_BUFFER | FORMAT_MESSAGE_FROM_SYSTEM | FORMAT_MESSAGE_IGNORE_INSERTS,
                                 NULL, err, MAKELANGID(LANG_NEUTRAL, SUBLANG_DEFAULT), (LPSTR)&buf, 0, NULL);
    if (!size) {
        return "FormatMessageA failed";
    }
    std::string ret(buf, size);
    LocalFree(buf);
    return ret;
}
#endif

struct llama_buffer {
    void * data = NULL;
    size_t size = 0;

    // fallback to malloc / free
    // useful in cases where CUDA can try to allocate PINNED memory
    bool fallback = false;

    void resize(size_t n) {
        llama_host_free(data);

        data = llama_host_malloc(n);
        if (!data) {
            fallback = true;
            data = malloc(n);
        } else {
            fallback = false;
        }

        GGML_ASSERT(data);
        size = n;
    }

    ~llama_buffer() {
        if (data) {
            if (fallback) { // NOLINT
                free(data);
            } else {
                llama_host_free(data);
            }
        }

        data = NULL;
    }
};

struct llama_file {
    // use FILE * so we don't have to re-open the file to mmap
    FILE * fp;
    size_t size;

    llama_file(const char * fname, const char * mode) {
        fp = std::fopen(fname, mode);
        if (fp == NULL) {
            throw std::runtime_error(format("failed to open %s: %s", fname, strerror(errno)));
        }
        seek(0, SEEK_END);
        size = tell();
        seek(0, SEEK_SET);
    }

    size_t tell() const {
#ifdef _WIN32
        __int64 ret = _ftelli64(fp);
#else
        long ret = std::ftell(fp);
#endif
        GGML_ASSERT(ret != -1); // this really shouldn't fail
        return (size_t) ret;
    }

    void seek(size_t offset, int whence) const {
#ifdef _WIN32
        int ret = _fseeki64(fp, (__int64) offset, whence);
#else
        int ret = std::fseek(fp, (long) offset, whence);
#endif
        GGML_ASSERT(ret == 0); // same
    }

    void read_raw(void * ptr, size_t len) const {
        if (len == 0) {
            return;
        }
        errno = 0;
        std::size_t ret = std::fread(ptr, len, 1, fp);
        if (ferror(fp)) {
            throw std::runtime_error(format("read error: %s", strerror(errno)));
        }
        if (ret != 1) {
            throw std::runtime_error(std::string("unexpectedly reached end of file"));
        }
    }

    uint32_t read_u32() const {
        uint32_t ret;
        read_raw(&ret, sizeof(ret));
        return ret;
    }

    void write_raw(const void * ptr, size_t len) const {
        if (len == 0) {
            return;
        }
        errno = 0;
        size_t ret = std::fwrite(ptr, len, 1, fp);
        if (ret != 1) {
            throw std::runtime_error(format("write error: %s", strerror(errno)));
        }
    }

    void write_u32(std::uint32_t val) const {
        write_raw(&val, sizeof(val));
    }

    ~llama_file() {
        if (fp) {
            std::fclose(fp);
        }
    }
};

struct llama_mmap {
    void * addr;
    size_t size;

    llama_mmap(const llama_mmap &) = delete;

#ifdef _POSIX_MAPPED_FILES
    static constexpr bool SUPPORTED = true;

    llama_mmap(struct llama_file * file, size_t prefetch = (size_t) -1 /* -1 = max value */, bool numa = false) {
        size = file->size;
        int fd = fileno(file->fp);
        int flags = MAP_SHARED;
        // prefetch/readahead impairs performance on NUMA systems
        if (numa) { prefetch = 0; }
#ifdef __linux__
        if (prefetch) { flags |= MAP_POPULATE; }
#endif
        addr = mmap(NULL, file->size, PROT_READ, flags, fd, 0);
        if (addr == MAP_FAILED) {
            throw std::runtime_error(format("mmap failed: %s", strerror(errno)));
        }

        if (prefetch > 0) {
            // Advise the kernel to preload the mapped memory
            if (posix_madvise(addr, std::min(file->size, prefetch), POSIX_MADV_WILLNEED)) {
                fprintf(stderr, "warning: posix_madvise(.., POSIX_MADV_WILLNEED) failed: %s\n",
                        strerror(errno));
            }
        }
        if (numa) {
            // advise the kernel not to use readahead
            // (because the next page might not belong on the same node)
            if (posix_madvise(addr, file->size, POSIX_MADV_RANDOM)) {
                fprintf(stderr, "warning: posix_madvise(.., POSIX_MADV_RANDOM) failed: %s\n",
                        strerror(errno));
            }
        }
    }

    ~llama_mmap() {
        munmap(addr, size);
    }
#elif defined(_WIN32)
    static constexpr bool SUPPORTED = true;

    llama_mmap(struct llama_file * file, bool prefetch = true, bool numa = false) {
        (void) numa;

        size = file->size;

        HANDLE hFile = (HANDLE) _get_osfhandle(_fileno(file->fp));

        HANDLE hMapping = CreateFileMappingA(hFile, NULL, PAGE_READONLY, 0, 0, NULL);
        DWORD error = GetLastError();

        if (hMapping == NULL) {
            throw std::runtime_error(format("CreateFileMappingA failed: %s", llama_format_win_err(error).c_str()));
        }

        addr = MapViewOfFile(hMapping, FILE_MAP_READ, 0, 0, 0);
        error = GetLastError();
        CloseHandle(hMapping);

        if (addr == NULL) {
            throw std::runtime_error(format("MapViewOfFile failed: %s", llama_format_win_err(error).c_str()));
        }

        #ifndef USE_FAILSAFE
        if (prefetch) {
            // PrefetchVirtualMemory is only present on Windows 8 and above, so we dynamically load it
            BOOL (WINAPI *pPrefetchVirtualMemory) (HANDLE, ULONG_PTR, PWIN32_MEMORY_RANGE_ENTRY, ULONG);
            HMODULE hKernel32 = GetModuleHandleW(L"kernel32.dll");

            // may fail on pre-Windows 8 systems
            pPrefetchVirtualMemory = reinterpret_cast<decltype(pPrefetchVirtualMemory)> (GetProcAddress(hKernel32, "PrefetchVirtualMemory"));

            if (pPrefetchVirtualMemory) {
                // advise the kernel to preload the mapped memory
                WIN32_MEMORY_RANGE_ENTRY range;
                range.VirtualAddress = addr;
                range.NumberOfBytes = (SIZE_T)size;
                if (!pPrefetchVirtualMemory(GetCurrentProcess(), 1, &range, 0)) {
                    fprintf(stderr, "warning: PrefetchVirtualMemory failed: %s\n",
                            llama_format_win_err(GetLastError()).c_str());
                }
            }
        }
        #else
        printf("\nPrefetchVirtualMemory skipped in compatibility mode.\n");
        #endif
    }

    ~llama_mmap() {
        if (!UnmapViewOfFile(addr)) {
            fprintf(stderr, "warning: UnmapViewOfFile failed: %s\n",
                    llama_format_win_err(GetLastError()).c_str());
        }
    }
#else
    static constexpr bool SUPPORTED = false;

    llama_mmap(struct llama_file * file, bool prefetch = true, bool numa = false) {
        (void) file;
        (void) prefetch;
        (void) numa;

        throw std::runtime_error(std::string("mmap not supported"));
    }
#endif
};

// Represents some region of memory being locked using mlock or VirtualLock;
// will automatically unlock on destruction.
struct llama_mlock {
    void * addr = NULL;
    size_t size = 0;

    bool failed_already = false;

    llama_mlock() {}
    llama_mlock(const llama_mlock &) = delete;

    ~llama_mlock() {
        if (size) {
            raw_unlock(addr, size);
        }
    }

    void init(void * ptr) {
        GGML_ASSERT(addr == NULL && size == 0); // NOLINT
        addr = ptr;
    }

    void grow_to(size_t target_size) {
        GGML_ASSERT(addr);
        if (failed_already) {
            return;
        }
        size_t granularity = lock_granularity();
        target_size = (target_size + granularity - 1) & ~(granularity - 1);
        if (target_size > size) {
            if (raw_lock((uint8_t *) addr + size, target_size - size)) {
                size = target_size;
            } else {
                failed_already = true;
            }
        }
    }

#ifdef _POSIX_MEMLOCK_RANGE
    static constexpr bool SUPPORTED = true;

    static size_t lock_granularity() {
        return (size_t) sysconf(_SC_PAGESIZE);
    }

    #ifdef __APPLE__
        #define MLOCK_SUGGESTION \
            "Try increasing the sysctl values 'vm.user_wire_limit' and 'vm.global_user_wire_limit' and/or " \
            "decreasing 'vm.global_no_user_wire_amount'.  Also try increasing RLIMIT_MLOCK (ulimit -l).\n"
    #else
        #define MLOCK_SUGGESTION \
            "Try increasing RLIMIT_MLOCK ('ulimit -l' as root).\n"
    #endif

    bool raw_lock(const void * addr, size_t size) const {
        if (!mlock(addr, size)) {
            return true;
        }

        char* errmsg = std::strerror(errno);
        bool suggest = (errno == ENOMEM);

        // Check if the resource limit is fine after all
        struct rlimit lock_limit;
        if (suggest && getrlimit(RLIMIT_MEMLOCK, &lock_limit)) {
            suggest = false;
        }
        if (suggest && (lock_limit.rlim_max > lock_limit.rlim_cur + size)) {
            suggest = false;
        }

        fprintf(stderr, "warning: failed to mlock %zu-byte buffer (after previously locking %zu bytes): %s\n%s",
                size, this->size, errmsg, suggest ? MLOCK_SUGGESTION : "");
        return false;
    }

    #undef MLOCK_SUGGESTION

    static void raw_unlock(void * addr, size_t size) {
        if (munlock(addr, size)) {
            fprintf(stderr, "warning: failed to munlock buffer: %s\n", std::strerror(errno));
        }
    }
#elif defined(_WIN32)
    static constexpr bool SUPPORTED = true;

    static size_t lock_granularity() {
        SYSTEM_INFO si;
        GetSystemInfo(&si);
        return (size_t) si.dwPageSize;
    }

    bool raw_lock(void * ptr, size_t len) const {
        for (int tries = 1; ; tries++) {
            if (VirtualLock(ptr, len)) {
                return true;
            }
            if (tries == 2) {
                fprintf(stderr, "warning: failed to VirtualLock %zu-byte buffer (after previously locking %zu bytes): %s\n",
                    len, size, llama_format_win_err(GetLastError()).c_str());
                return false;
            }

            // It failed but this was only the first try; increase the working
            // set size and try again.
            SIZE_T min_ws_size, max_ws_size;
            if (!GetProcessWorkingSetSize(GetCurrentProcess(), &min_ws_size, &max_ws_size)) {
                fprintf(stderr, "warning: GetProcessWorkingSetSize failed: %s\n",
                        llama_format_win_err(GetLastError()).c_str());
                return false;
            }
            // Per MSDN: "The maximum number of pages that a process can lock
            // is equal to the number of pages in its minimum working set minus
            // a small overhead."
            // Hopefully a megabyte is enough overhead:
            size_t increment = len + 1048576;
            // The minimum must be <= the maximum, so we need to increase both:
            min_ws_size += increment;
            max_ws_size += increment;
            if (!SetProcessWorkingSetSize(GetCurrentProcess(), min_ws_size, max_ws_size)) {
                fprintf(stderr, "warning: SetProcessWorkingSetSize failed: %s\n",
                        llama_format_win_err(GetLastError()).c_str());
                return false;
            }
        }
    }

    static void raw_unlock(void * ptr, size_t len) {
        if (!VirtualUnlock(ptr, len)) {
            fprintf(stderr, "warning: failed to VirtualUnlock buffer: %s\n",
                    llama_format_win_err(GetLastError()).c_str());
        }
    }
#else
    static constexpr bool SUPPORTED = false;

    static size_t lock_granularity() {
        return (size_t) 65536;
    }

    bool raw_lock(const void * addr, size_t len) const {
        fprintf(stderr, "warning: mlock not supported on this system\n");
        return false;
    }

    static void raw_unlock(const void * addr, size_t len) {}
#endif
};

typedef void (*offload_func_t)(struct ggml_tensor * tensor);

static void llama_nop(struct ggml_tensor * tensor) { // don't offload by default
    (void) tensor;
}

static std::string llama_token_to_str(const struct llama_context * ctx, llama_token token) {
    std::vector<char> result(8, 0);
    const int n_tokens = llama_token_to_piece(llama_get_model(ctx), token, result.data(), result.size());
    if (n_tokens < 0) {
        result.resize(-n_tokens);
        int check = llama_token_to_piece(llama_get_model(ctx), token, result.data(), result.size());
        GGML_ASSERT(check == -n_tokens);
    } else {
        result.resize(n_tokens);
    }

    return std::string(result.data(), result.size());
}

//
// globals
//

struct llama_state {
    // We save the log callback globally
    ggml_log_callback log_callback = llama_log_callback_default;
    void * log_callback_user_data = nullptr;
};

static llama_state g_state;

// available llama models
enum e_model {
    MODEL_UNKNOWN,
    MODEL_1B,
    MODEL_3B,
    MODEL_7B,
    MODEL_8B,
    MODEL_13B,
    MODEL_15B,
    MODEL_30B,
    MODEL_34B,
    MODEL_40B,
    MODEL_65B,
    MODEL_70B,
};

static const size_t kB = 1024;
static const size_t MB = kB*kB;
static const size_t GB = kB*kB*kB;

struct llama_hparams {
    bool     vocab_only;
    uint32_t n_vocab;
    uint32_t n_ctx_train; // context size the model was trained on
    uint32_t n_embd;
    uint32_t n_head;
    uint32_t n_head_kv;
    uint32_t n_layer;
    uint32_t n_rot;
    uint32_t n_ff;

    float f_norm_eps;
    float f_norm_rms_eps;

    float rope_freq_base_train;
    float rope_freq_scale_train;

    bool operator!=(const llama_hparams & other) const {
        if (this->vocab_only != other.vocab_only) return true;
        if (this->n_vocab != other.n_vocab) return true;
        if (this->n_ctx_train != other.n_ctx_train) return true;
        if (this->n_embd != other.n_embd) return true;
        if (this->n_head != other.n_head) return true;
        if (this->n_head_kv != other.n_head_kv) return true;
        if (this->n_layer != other.n_layer) return true;
        if (this->n_rot != other.n_rot) return true;
        if (this->n_ff != other.n_ff) return true;

        const float EPSILON = 1e-9;

        if (!is_float_close(this->f_norm_eps, other.f_norm_eps, EPSILON)) return true;
        if (!is_float_close(this->f_norm_rms_eps, other.f_norm_rms_eps, EPSILON)) return true;
        if (!is_float_close(this->rope_freq_base_train, other.rope_freq_base_train, EPSILON)) return true;
        if (!is_float_close(this->rope_freq_scale_train, other.rope_freq_scale_train, EPSILON)) return true;

        return false;
    }

    uint32_t n_gqa() const {
        return n_head/n_head_kv;
    }

    uint32_t n_embd_head() const {
        return n_embd/n_head;
    }

    uint32_t n_embd_gqa() const {
        return n_embd/n_gqa();
    }
};

struct llama_cparams {
    uint32_t n_ctx;       // context size used during inference
    uint32_t n_batch;
    uint32_t n_threads;       // number of threads to use for generation
    uint32_t n_threads_batch; // number of threads to use for batch processing

    float rope_freq_base;
    float rope_freq_scale;

    bool mul_mat_q;
};

struct llama_layer {
    // normalization
    struct ggml_tensor * attn_norm;
    struct ggml_tensor * attn_norm_b;
    struct ggml_tensor * attn_norm_2;
    struct ggml_tensor * attn_norm_2_b;
    struct ggml_tensor * attn_q_norm;
    struct ggml_tensor * attn_q_norm_b;
    struct ggml_tensor * attn_k_norm;
    struct ggml_tensor * attn_k_norm_b;

    // attention
    struct ggml_tensor * wq;
    struct ggml_tensor * wk;
    struct ggml_tensor * wv;
    struct ggml_tensor * wo;
    struct ggml_tensor * wqkv;

    // attention bias
    struct ggml_tensor * bo;
    struct ggml_tensor * bqkv;

    // normalization
    struct ggml_tensor * ffn_norm;
    struct ggml_tensor * ffn_norm_b;

    // ff
    struct ggml_tensor * w1; // ffn_gate
    struct ggml_tensor * w2; // ffn_down
    struct ggml_tensor * w3; // ffn_up

    // ff bias
    struct ggml_tensor * b2; // ffn_down
    struct ggml_tensor * b3; // ffn_up
};

struct llama_kv_cell {
    llama_pos pos   = -1;
    llama_pos delta = 0;

    std::set<llama_seq_id> seq_id;

    bool has_seq_id(const llama_seq_id & id) const {
        return seq_id.find(id) != seq_id.end();
    }
};

// ring-buffer of cached KV data
struct llama_kv_cache {
    bool has_shift = false;

    // Note: The value of head isn't only used to optimize searching
    // for a free KV slot. llama_decode_internal also uses it, so it
    // cannot be freely changed after a slot has been allocated.
    uint32_t head = 0;
    uint32_t size = 0;

    // computed before each graph build
    uint32_t n = 0;

    std::vector<llama_kv_cell> cells;

    struct ggml_tensor * k = NULL;
    struct ggml_tensor * v = NULL;

    struct ggml_context * ctx = NULL;

    llama_buffer buf;

    ~llama_kv_cache() {
        if (ctx) {
            ggml_free(ctx);
        }

#ifdef GGML_USE_CUBLAS
        ggml_cuda_free_data(k);
        ggml_cuda_free_data(v);
#endif // GGML_USE_CUBLAS
    }
};

struct llama_vocab {
    using id    = int32_t;
    using token = std::string;
    using ttype = llama_token_type;

    struct token_data {
        token text;
        float score;
        ttype type;
    };

    enum llama_vocab_type type = LLAMA_VOCAB_TYPE_SPM;

    std::unordered_map<token, id> token_to_id;
    std::vector<token_data>       id_to_token;

    std::map<std::pair<std::string, std::string>, int> bpe_ranks;

    // default LLaMA special tokens
    id special_bos_id = 1;
    id special_eos_id = 2;
    id special_unk_id = 0;
    id special_sep_id = -1;
    id special_pad_id = -1;

    id linefeed_id = 13;
    id special_prefix_id = 32007;
    id special_middle_id = 32009;
    id special_suffix_id = 32008;
    id special_eot_id = 32010;

    int find_bpe_rank(std::string token_left, std::string token_right) const {
        replace_all(token_left,  " ",  "\u0120");
        replace_all(token_left,  "\n", "\u010A");
        replace_all(token_right, " ",  "\u0120");
        replace_all(token_right, "\n", "\u010A");

        auto it = bpe_ranks.find(std::make_pair(token_left, token_right));
        if (it == bpe_ranks.end()) {
            return -1;
        }

        return it->second;
    }
};

struct llama_model {
    e_model     type  = MODEL_UNKNOWN;
    llm_arch    arch  = LLM_ARCH_UNKNOWN;
    llama_ftype ftype = LLAMA_FTYPE_ALL_F32;

    std::string name = "n/a";

    llama_hparams hparams = {};
    llama_vocab   vocab;

    struct ggml_tensor * tok_embeddings;
    struct ggml_tensor * pos_embeddings;

    struct ggml_tensor * output_norm;
    struct ggml_tensor * output_norm_b;
    struct ggml_tensor * output;

    std::vector<llama_layer> layers;

    int n_gpu_layers;

    // context
    struct ggml_context * ctx = NULL;

    // the model memory buffer
    llama_buffer buf;

    // model memory mapped file
    std::unique_ptr<llama_mmap> mapping;

    // objects representing data potentially being locked in memory
    llama_mlock mlock_buf;
    llama_mlock mlock_mmap;

    // for quantize-stats only
    std::vector<std::pair<std::string, struct ggml_tensor *>> tensors_by_name;

    int64_t t_load_us = 0;
    int64_t t_start_us = 0;

    ~llama_model() {
        if (ctx) {
            ggml_free(ctx);
        }

#ifdef GGML_USE_CUBLAS
        for (size_t i = 0; i < tensors_by_name.size(); ++i) {
            ggml_cuda_free_data(tensors_by_name[i].second);
        }
        ggml_cuda_free_scratch();
#elif defined(GGML_USE_CLBLAST)
        for (size_t i = 0; i < tensors_by_name.size(); ++i) {
            ggml_cl_free_data(tensors_by_name[i].second);
        }
#endif
    }
};

struct llama_context {
    llama_context(const llama_model & model) : model(model), t_start_us(model.t_start_us), t_load_us(model.t_load_us) {}
    ~llama_context() {
#ifdef GGML_USE_METAL
        if (ctx_metal) {
            ggml_metal_free(ctx_metal);
        }
#endif
        if (alloc) {
            ggml_allocr_free(alloc);
        }
    }

    llama_cparams cparams;

    const llama_model & model;

    // key + value cache for the self attention
    struct llama_kv_cache kv_self;

    std::mt19937 rng;

    bool has_evaluated_once = false;

    int64_t t_start_us;
    int64_t t_load_us;
    int64_t t_sample_us = 0;
    int64_t t_p_eval_us = 0;
    int64_t t_eval_us   = 0;

    int32_t n_sample = 0; // number of tokens sampled
    int32_t n_p_eval = 0; // number of tokens in eval calls for the prompt (with batch size > 1)
    int32_t n_eval   = 0; // number of eval calls

    // decode output (2-dimensional array: [n_tokens][n_vocab])
    std::vector<float> logits;
    bool logits_all = false;

    // input embedding (1-dimensional array: [n_embd])
    std::vector<float> embedding;

    // reusable buffer for `struct ggml_graph_plan.work_data`
    std::vector<uint8_t> work_buffer;

    // memory buffers used to evaluate the model
    llama_buffer buf_compute;

    llama_buffer buf_alloc;
    ggml_allocr * alloc = NULL;

#ifdef GGML_USE_METAL
    ggml_metal_context * ctx_metal = NULL;
#endif

#ifdef GGML_USE_MPI
    ggml_mpi_context * ctx_mpi = NULL;
#endif
};

//
// kv cache helpers
//

static bool llama_kv_cache_init(
        const struct llama_hparams & hparams,
             struct llama_kv_cache & cache,
                         ggml_type   wtype,
                          uint32_t   n_ctx,
                               int   n_gpu_layers) {
    const uint32_t n_embd  = hparams.n_embd_gqa();
    const uint32_t n_layer = hparams.n_layer;

    const int64_t n_mem      = n_layer*n_ctx;
    const int64_t n_elements = n_embd*n_mem;

    cache.has_shift = false;

    cache.head = 0;
    cache.size = n_ctx;

    cache.cells.clear();
    cache.cells.resize(n_ctx);

    cache.buf.resize(2u*n_elements*ggml_type_size(wtype) + 2u*MB);

    struct ggml_init_params params;
    params.mem_size   = cache.buf.size;
    params.mem_buffer = cache.buf.data;
    params.no_alloc   = false;

    cache.ctx = ggml_init(params);

    if (!cache.ctx) {
        LLAMA_LOG_ERROR("%s: failed to allocate memory for kv cache\n", __func__);
        return false;
    }

    cache.k = ggml_new_tensor_1d(cache.ctx, wtype, n_elements);
    cache.v = ggml_new_tensor_1d(cache.ctx, wtype, n_elements);
    ggml_set_name(cache.k, "cache_k");
    ggml_set_name(cache.v, "cache_v");

    (void) n_gpu_layers;
#ifdef GGML_USE_CUBLAS
    size_t vram_kv_cache = 0;

    if (n_gpu_layers > (int)n_layer + 1) {
        ggml_cuda_assign_buffers_no_scratch(cache.v);
        LLAMA_LOG_INFO("%s: offloading v cache to GPU\n", __func__);
        vram_kv_cache += ggml_nbytes(cache.v);
    }
    if (n_gpu_layers > (int)n_layer + 2) {
        ggml_cuda_assign_buffers_no_scratch(cache.k);
        LLAMA_LOG_INFO("%s: offloading k cache to GPU\n", __func__);
        vram_kv_cache += ggml_nbytes(cache.k);
    }
    if (vram_kv_cache > 0) {
        LLAMA_LOG_INFO("%s: VRAM kv self = %.2f MB\n", __func__, vram_kv_cache / 1024.0 / 1024.0);
    }
#endif // GGML_USE_CUBLAS

    return true;
}

// find an empty slot of size "n_tokens" in the cache
// updates the cache head
// Note: On success, it's important that cache.head points
// to the first cell of the slot.
static bool llama_kv_cache_find_slot(
           struct llama_kv_cache & cache,
        const struct llama_batch & batch) {
    const uint32_t n_ctx    = cache.size;
    const uint32_t n_tokens = batch.n_tokens;

    if (n_tokens > n_ctx) {
        LLAMA_LOG_ERROR("%s: n_tokens=%d > n_ctx=%d\n", __func__, n_tokens, n_ctx);
        return false;
    }

    uint32_t n_tested = 0;

    while (true) {
        if (cache.head + n_tokens > n_ctx) {
            n_tested += n_ctx - cache.head;
            cache.head = 0;
            continue;
        }

        bool found = true;
        for (uint32_t i = 0; i < n_tokens; i++) {
            if (cache.cells[cache.head + i].pos >= 0) {
                found = false;
                cache.head += i + 1;
                n_tested   += i + 1;
                break;
            }
        }

        if (found) {
            break;
        }

        if (n_tested >= n_ctx) {
            //LLAMA_LOG_ERROR("%s: failed to find a slot for %d tokens\n", __func__, n_tokens);
            return false;
        }
    }

    for (uint32_t i = 0; i < n_tokens; i++) {
        cache.cells[cache.head + i].pos = batch.pos[i];
        cache.cells[cache.head + i].seq_id.insert(batch.seq_id[i]);
    }

    return true;
}

// find how many cells are currently in use
static int32_t llama_kv_cache_cell_max(const struct llama_kv_cache & cache) {
    for (uint32_t i = cache.size - 1; i > 0; --i) {
        if (cache.cells[i].pos >= 0 && !cache.cells[i].seq_id.empty()) {
            return i + 1;
        }
    }

    return 0;
}

static void llama_kv_cache_tokens_rm(struct llama_kv_cache & cache, int32_t c0, int32_t c1) {
    if (c0 < 0) c0 = 0;
    if (c1 < 0) c1 = cache.size;

    for (int32_t i = c0; i < c1; ++i) {
        cache.cells[i].pos = -1;
        cache.cells[i].seq_id.clear();
    }

    // Searching for a free slot can start here since we know it will be empty.
    cache.head = uint32_t(c0);
}

static void llama_kv_cache_seq_rm(
        struct llama_kv_cache & cache,
                 llama_seq_id   seq_id,
                    llama_pos   p0,
                    llama_pos   p1) {
    uint32_t new_head = cache.size;

    if (p0 < 0) p0 = 0;
    if (p1 < 0) p1 = std::numeric_limits<llama_pos>::max();

    for (uint32_t i = 0; i < cache.size; ++i) {
        if (cache.cells[i].has_seq_id(seq_id) && cache.cells[i].pos >= p0 && cache.cells[i].pos < p1) {
            cache.cells[i].seq_id.erase(seq_id);
            if (cache.cells[i].seq_id.empty()) {
                cache.cells[i].pos = -1;
                if (new_head == cache.size) new_head = i;
            }
        }
    }

    // If we freed up a slot, set head to it so searching can start there.
    if (new_head != cache.size) cache.head = new_head;
}

static void llama_kv_cache_seq_cp(
        struct llama_kv_cache & cache,
                 llama_seq_id   seq_id_src,
                 llama_seq_id   seq_id_dst,
                    llama_pos   p0,
                    llama_pos   p1) {
    if (p0 < 0) p0 = 0;
    if (p1 < 0) p1 = std::numeric_limits<llama_pos>::max();

    cache.head = 0;

    for (uint32_t i = 0; i < cache.size; ++i) {
        if (cache.cells[i].has_seq_id(seq_id_src) && cache.cells[i].pos >= p0 && cache.cells[i].pos < p1) {
            cache.cells[i].seq_id.insert(seq_id_dst);
        }
    }
}

static void llama_kv_cache_seq_keep(struct llama_kv_cache & cache, llama_seq_id seq_id) {
    uint32_t new_head = cache.size;

    for (uint32_t i = 0; i < cache.size; ++i) {
        if (!cache.cells[i].has_seq_id(seq_id)) {
            cache.cells[i].pos = -1;
            cache.cells[i].seq_id.clear();
            if (new_head == cache.size) new_head = i;
        }
    }

    // If we freed up a slot, set head to it so searching can start there.
    if (new_head != cache.size) cache.head = new_head;
}

static void llama_kv_cache_seq_shift(
        struct llama_kv_cache & cache,
                 llama_seq_id   seq_id,
                    llama_pos   p0,
                    llama_pos   p1,
                    llama_pos   delta) {
    uint32_t new_head = cache.size;

    if (p0 < 0) p0 = 0;
    if (p1 < 0) p1 = std::numeric_limits<llama_pos>::max();

    for (uint32_t i = 0; i < cache.size; ++i) {
        if (cache.cells[i].has_seq_id(seq_id) && cache.cells[i].pos >= p0 && cache.cells[i].pos < p1) {
            cache.cells[i].pos += delta;
            if (cache.cells[i].pos < 0) {
                cache.cells[i].pos = -1;
                cache.cells[i].seq_id.clear();
                if (new_head == cache.size) new_head = i;
            } else {
                cache.has_shift = true;
                cache.cells[i].delta = delta;
            }
        }
    }

    // If we freed up a slot, set head to it so searching can start there.
    // Otherwise we just start the next search from the beginning.
    cache.head = new_head != cache.size ? new_head : 0;
}

//
// model loading and saving
//

enum llama_fver {
    GGUF_FILE_VERSION_V1 = 1,
    GGUF_FILE_VERSION_V2 = 2,
};

static const char * llama_file_version_name(llama_fver version) {
    switch (version) {
        case GGUF_FILE_VERSION_V1: return "GGUF V1 (support until nov 2023)";
        case GGUF_FILE_VERSION_V2: return "GGUF V2 (latest)";
    }

    return "unknown";
}

static std::string llama_format_tensor_shape(const std::vector<int64_t> & ne) {
    char buf[256];
    snprintf(buf, sizeof(buf), "%5" PRId64, ne.at(0));
    for (size_t i = 1; i < ne.size(); i++) {
        snprintf(buf + strlen(buf), sizeof(buf) - strlen(buf), ", %5" PRId64, ne.at(i));
    }
    return buf;
}

static std::string llama_format_tensor_shape(const struct ggml_tensor * t) {
    char buf[256];
    snprintf(buf, sizeof(buf), "%5" PRId64, t->ne[0]);
    for (int i = 1; i < GGML_MAX_DIMS; i++) {
        snprintf(buf + strlen(buf), sizeof(buf) - strlen(buf), ", %5" PRId64, t->ne[i]);
    }
    return buf;
}

struct llama_model_loader {
    int n_kv      = 0;
    int n_tensors = 0;
    int n_created = 0;

    int64_t n_elements = 0;
    size_t  n_bytes    = 0;

    bool use_mmap = false;

    llama_file  file;
    llama_ftype ftype;
    llama_fver  fver;

    std::unique_ptr<llama_mmap> mapping;

    struct gguf_context * ctx_gguf = NULL;
    struct ggml_context * ctx_meta = NULL;

    llama_model_loader(const std::string & fname, bool use_mmap) : file(fname.c_str(), "rb") {
        struct gguf_init_params params = {
            /*.no_alloc = */ true,
            /*.ctx      = */ &ctx_meta,
        };

        ctx_gguf = gguf_init_from_file(fname.c_str(), params);
        if (!ctx_gguf) {
            throw std::runtime_error(format("%s: failed to load model from %s\n", __func__, fname.c_str()));
        }

        n_kv      = gguf_get_n_kv(ctx_gguf);
        n_tensors = gguf_get_n_tensors(ctx_gguf);

        fver = (enum llama_fver ) gguf_get_version(ctx_gguf);

        for (int i = 0; i < n_tensors; i++) {
            const char * name = gguf_get_tensor_name(ctx_gguf, i);
            struct ggml_tensor * t = ggml_get_tensor(ctx_meta, name);
            n_elements += ggml_nelements(t);
            n_bytes    += ggml_nbytes(t);
        }

        LLAMA_LOG_INFO("%s: loaded meta data with %d key-value pairs and %d tensors from %s (version %s)\n",
                __func__, n_kv, n_tensors, fname.c_str(), llama_file_version_name(fver));

        // determine file type based on the number of tensors for each quantization and print meta data
        // TODO: make optional
        if(false) //disable this log for now
        {
            std::map<enum ggml_type, uint32_t> n_type;

            uint32_t n_type_max = 0;
            enum ggml_type type_max = GGML_TYPE_F32;

            for (int i = 0; i < n_tensors; i++) {
                const char * name = gguf_get_tensor_name(ctx_gguf, i);
                struct ggml_tensor * meta = ggml_get_tensor(ctx_meta, name);

                n_type[meta->type]++;

                if (n_type_max < n_type[meta->type]) {
                    n_type_max = n_type[meta->type];
                    type_max   = meta->type;
                }

                LLAMA_LOG_INFO("%s: - tensor %4d: %32s %-8s [ %s ]\n", __func__, i, name, ggml_type_name(meta->type), llama_format_tensor_shape(meta).c_str());
            }

            switch (type_max) {
                case GGML_TYPE_F32:  ftype = LLAMA_FTYPE_ALL_F32;       break;
                case GGML_TYPE_F16:  ftype = LLAMA_FTYPE_MOSTLY_F16;    break;
                case GGML_TYPE_Q4_0: ftype = LLAMA_FTYPE_MOSTLY_Q4_0;   break;
                case GGML_TYPE_Q4_1: ftype = LLAMA_FTYPE_MOSTLY_Q4_1;   break;
                case GGML_TYPE_Q5_0: ftype = LLAMA_FTYPE_MOSTLY_Q5_0;   break;
                case GGML_TYPE_Q5_1: ftype = LLAMA_FTYPE_MOSTLY_Q5_1;   break;
                case GGML_TYPE_Q8_0: ftype = LLAMA_FTYPE_MOSTLY_Q8_0;   break;
                case GGML_TYPE_Q2_K: ftype = LLAMA_FTYPE_MOSTLY_Q2_K;   break;
                case GGML_TYPE_Q3_K: ftype = LLAMA_FTYPE_MOSTLY_Q3_K_M; break;
                case GGML_TYPE_Q4_K: ftype = LLAMA_FTYPE_MOSTLY_Q4_K_M; break;
                case GGML_TYPE_Q5_K: ftype = LLAMA_FTYPE_MOSTLY_Q5_K_M; break;
                case GGML_TYPE_Q6_K: ftype = LLAMA_FTYPE_MOSTLY_Q6_K;   break;
                default:
                     {
                         LLAMA_LOG_WARN("%s: unknown type %s\n", __func__, ggml_type_name(type_max));
                         ftype = LLAMA_FTYPE_ALL_F32;
                     } break;
            }

            // this is a way to mark that we have "guessed" the file type
            ftype = (llama_ftype) (ftype | LLAMA_FTYPE_GUESSED);

            {
                const int kid = gguf_find_key(ctx_gguf, "general.file_type");
                if (kid >= 0) {
                    ftype = (llama_ftype) gguf_get_val_u32(ctx_gguf, kid);
                }
            }

            for (int i = 0; i < n_kv; i++) {
                const char * name         = gguf_get_key(ctx_gguf, i);
                const enum gguf_type type = gguf_get_kv_type(ctx_gguf, i);

                LLAMA_LOG_INFO("%s: - kv %3d: %42s %-8s\n", __func__, i, name, gguf_type_name(type));
            }

            // print type counts
            for (auto & kv : n_type) {
                if (kv.second == 0) {
                    continue;
                }

                LLAMA_LOG_INFO("%s: - type %4s: %4d tensors\n", __func__, ggml_type_name(kv.first), kv.second);
            }
        }

        if (!llama_mmap::SUPPORTED) {
            LLAMA_LOG_WARN("%s: mmap is not supported on this platform\n", __func__);
            use_mmap = false;
        }

        this->use_mmap = use_mmap;
    }

    ~llama_model_loader() {
        if (ctx_gguf) {
            gguf_free(ctx_gguf);
        }
        if (ctx_meta) {
            ggml_free(ctx_meta);
        }
    }

    std::string get_arch_name() const {
        const auto kv = LLM_KV(LLM_ARCH_UNKNOWN);

        std::string arch_name;
        GGUF_GET_KEY(ctx_gguf, arch_name, gguf_get_val_str, GGUF_TYPE_STRING, false, kv(LLM_KV_GENERAL_ARCHITECTURE));

        return arch_name;
    }

    enum llm_arch get_arch() const {
        const std::string arch_name = get_arch_name();

        return llm_arch_from_string(arch_name);
    }

    const char * get_tensor_name(int i) const {
        return gguf_get_tensor_name(ctx_gguf, i);
    }

    struct ggml_tensor * get_tensor_meta(int i) const {
        return ggml_get_tensor(ctx_meta, get_tensor_name(i));
    }

    void calc_sizes(size_t & ctx_size_p, size_t & mmapped_size_p) const {
        ctx_size_p     = 0;
        mmapped_size_p = 0;

        for (int i = 0; i < n_tensors; i++) {
            struct ggml_tensor * meta = get_tensor_meta(i);
            ctx_size_p += sizeof(struct ggml_tensor) + GGML_OBJECT_SIZE;
            (use_mmap ? mmapped_size_p : ctx_size_p) += ggml_nbytes_pad(meta);
        }
    }

    struct ggml_tensor * create_tensor_for(struct ggml_context * ctx, struct ggml_tensor * meta, ggml_backend backend) {
        if (backend != GGML_BACKEND_CPU) {
            ggml_set_no_alloc(ctx, true);
        }

        struct ggml_tensor * tensor = ggml_dup_tensor(ctx, meta);
        tensor->backend = backend; // TODO: ggml_set_backend
        ggml_set_name(tensor, ggml_get_name(meta));

        if (backend != GGML_BACKEND_CPU) {
            ggml_set_no_alloc(ctx, use_mmap);
        }

        n_created++;

        return tensor;
    }

    struct ggml_tensor * create_tensor(struct ggml_context * ctx, const std::string & name, const std::vector<int64_t> & ne, ggml_backend backend) {
        struct ggml_tensor * cur = ggml_get_tensor(ctx_meta, name.c_str());

        if (cur == NULL) {
            throw std::runtime_error(format("%s: tensor '%s' not found", __func__, name.c_str()));
        }

        {
            bool is_ok = true;
            for (size_t i = 0; i < ne.size(); ++i) {
                if (ne[i] != cur->ne[i]) {
                    is_ok = false;
                    break;
                }
            }
            if (!is_ok) {
                throw std::runtime_error(
                        format("%s: tensor '%s' has wrong shape; expected %s, got %s",
                            __func__, name.c_str(),
                            llama_format_tensor_shape(ne).c_str(),
                            llama_format_tensor_shape(cur).c_str()));
            }
        }

        return create_tensor_for(ctx, cur, backend);
    }

    void done_getting_tensors() const {
        if (n_created != n_tensors) {
            throw std::runtime_error(format("%s: wrong number of tensors; expected %d, got %d", __func__, n_tensors, n_created));
        }
    }

    size_t file_offset(const char * name) const {
        const int idx = gguf_find_tensor(ctx_gguf, name);

        if (idx < 0) {
            throw std::runtime_error(format("%s: tensor '%s' not found in the file", __func__, name));
        }

        return gguf_get_data_offset(ctx_gguf) + gguf_get_tensor_offset(ctx_gguf, idx);
    }

    void load_data_for(struct ggml_tensor * cur) const {
        const size_t offs = file_offset(ggml_get_name(cur));

        if (use_mmap) {
            cur->data = (uint8_t *) mapping->addr + offs;
        } else {
            file.seek(offs, SEEK_SET);
            file.read_raw(cur->data, ggml_nbytes(cur));
        }
    }

    void load_all_data(struct ggml_context * ctx, llama_progress_callback progress_callback, void * progress_callback_user_data, llama_mlock * lmlock) {
        size_t size_data = 0;
        size_t size_lock = 0;
        size_t size_pref = 0; // prefetch

        for (int i = 0; i < gguf_get_n_tensors(ctx_gguf); i++) {
            struct ggml_tensor * cur = ggml_get_tensor(ctx, gguf_get_tensor_name(ctx_gguf, i));
            size_data += ggml_nbytes(cur);
            if (cur->backend == GGML_BACKEND_CPU) {
                size_pref += ggml_nbytes(cur);
            }
        }

        if (use_mmap) {
            mapping.reset(new llama_mmap(&file, size_pref, ggml_is_numa()));
            if (lmlock) {
                lmlock->init(mapping->addr);
            }
        }

        size_t done_size = 0;
        for (int i = 0; i < gguf_get_n_tensors(ctx_gguf); i++) {
            struct ggml_tensor * cur = ggml_get_tensor(ctx, gguf_get_tensor_name(ctx_gguf, i));
            GGML_ASSERT(cur); // unused tensors should have been caught by load_data already

            if (progress_callback) {
                progress_callback((float) done_size / size_data, progress_callback_user_data);
            }

            // allocate temp buffer if not using mmap
            if (!use_mmap && cur->data == NULL) {
                GGML_ASSERT(cur->backend != GGML_BACKEND_CPU);
                #ifdef GGML_USE_CPU_HBM
                cur->data = (uint8_t*)hbw_malloc(ggml_nbytes(cur));
                #else
                cur->data = (uint8_t*)malloc(ggml_nbytes(cur));
                #endif
            }

            load_data_for(cur);

            switch (cur->backend) {
                case GGML_BACKEND_CPU:
                    if (use_mmap && lmlock) {
                        size_lock += ggml_nbytes(cur);
                        lmlock->grow_to(size_lock);
                    }
                    break;
#ifdef GGML_USE_CUBLAS
                case GGML_BACKEND_GPU:
                case GGML_BACKEND_GPU_SPLIT:
                    // old code:
                    //ggml_cuda_transform_tensor(lt.data, lt.ggml_tensor);

                    // TODO: test if this works !!
                    ggml_cuda_transform_tensor(cur->data, cur);
                    if (!use_mmap) {
                        free(cur->data);
                    }
                    break;
#elif defined(GGML_USE_CLBLAST)
                case GGML_BACKEND_GPU:
                    ggml_cl_transform_tensor(cur->data, cur);
                    if (!use_mmap) {
                        free(cur->data);
                    }
                    break;
#endif
                default:
                    continue;
            }

            done_size += ggml_nbytes(cur);
        }
    }
};

//
// load LLaMA models
//

static std::string llama_model_arch_name(llm_arch arch) {
    auto it = LLM_ARCH_NAMES.find(arch);
    if (it == LLM_ARCH_NAMES.end()) {
        return "unknown";
    }
    return it->second;
}

static std::string llama_model_ftype_name(llama_ftype ftype) {
    if (ftype & LLAMA_FTYPE_GUESSED) {
        return llama_model_ftype_name((enum llama_ftype) (ftype & ~LLAMA_FTYPE_GUESSED)) + " (guessed)";
    }

    switch (ftype) {
        case LLAMA_FTYPE_ALL_F32:     return "all F32";
        case LLAMA_FTYPE_MOSTLY_F16:  return "mostly F16";
        case LLAMA_FTYPE_MOSTLY_Q4_0: return "mostly Q4_0";
        case LLAMA_FTYPE_MOSTLY_Q4_1: return "mostly Q4_1";
        case LLAMA_FTYPE_MOSTLY_Q4_1_SOME_F16:
                                      return "mostly Q4_1, some F16";
        case LLAMA_FTYPE_MOSTLY_Q5_0: return "mostly Q5_0";
        case LLAMA_FTYPE_MOSTLY_Q5_1: return "mostly Q5_1";
        case LLAMA_FTYPE_MOSTLY_Q8_0: return "mostly Q8_0";

        // K-quants
        case LLAMA_FTYPE_MOSTLY_Q2_K:   return "mostly Q2_K";
        case LLAMA_FTYPE_MOSTLY_Q3_K_S: return "mostly Q3_K - Small";
        case LLAMA_FTYPE_MOSTLY_Q3_K_M: return "mostly Q3_K - Medium";
        case LLAMA_FTYPE_MOSTLY_Q3_K_L: return "mostly Q3_K - Large";
        case LLAMA_FTYPE_MOSTLY_Q4_K_S: return "mostly Q4_K - Small";
        case LLAMA_FTYPE_MOSTLY_Q4_K_M: return "mostly Q4_K - Medium";
        case LLAMA_FTYPE_MOSTLY_Q5_K_S: return "mostly Q5_K - Small";
        case LLAMA_FTYPE_MOSTLY_Q5_K_M: return "mostly Q5_K - Medium";
        case LLAMA_FTYPE_MOSTLY_Q6_K:   return "mostly Q6_K";

        default: return "unknown, may not work";
    }
}

static const char * llama_model_type_name(e_model type) {
    switch (type) {
        case MODEL_1B:  return "1B";
        case MODEL_3B:  return "3B";
        case MODEL_7B:  return "7B";
        case MODEL_8B:  return "8B";
        case MODEL_13B: return "13B";
        case MODEL_15B: return "15B";
        case MODEL_30B: return "30B";
        case MODEL_34B: return "34B";
        case MODEL_40B: return "40B";
        case MODEL_65B: return "65B";
        case MODEL_70B: return "70B";
        default:        return "?B";
    }
}

static void llm_load_arch(llama_model_loader & ml, llama_model & model) {
    model.arch = ml.get_arch();
    if (model.arch == LLM_ARCH_UNKNOWN) {
        throw std::runtime_error("unknown model architecture: '" + ml.get_arch_name() + "'");
    }
}

static void llm_load_hparams(
        llama_model_loader & ml,
        llama_model & model) {
    struct gguf_context * ctx = ml.ctx_gguf;

    const auto kv = LLM_KV(model.arch);

    auto & hparams = model.hparams;

    // get general kv
    GGUF_GET_KEY(ctx, model.name, gguf_get_val_str, GGUF_TYPE_STRING, false, kv(LLM_KV_GENERAL_NAME));

    // get hparams kv
    GGUF_GET_KEY(ctx, hparams.n_vocab,        gguf_get_arr_n,   GGUF_TYPE_ARRAY,  true, kv(LLM_KV_TOKENIZER_LIST));
    GGUF_GET_KEY(ctx, hparams.n_ctx_train,    gguf_get_val_u32, GGUF_TYPE_UINT32, true, kv(LLM_KV_CONTEXT_LENGTH));
    GGUF_GET_KEY(ctx, hparams.n_embd,         gguf_get_val_u32, GGUF_TYPE_UINT32, true, kv(LLM_KV_EMBEDDING_LENGTH));
    GGUF_GET_KEY(ctx, hparams.n_ff,           gguf_get_val_u32, GGUF_TYPE_UINT32, true, kv(LLM_KV_FEED_FORWARD_LENGTH));
    GGUF_GET_KEY(ctx, hparams.n_head,         gguf_get_val_u32, GGUF_TYPE_UINT32, true, kv(LLM_KV_ATTENTION_HEAD_COUNT));
    GGUF_GET_KEY(ctx, hparams.n_layer,        gguf_get_val_u32, GGUF_TYPE_UINT32, true, kv(LLM_KV_BLOCK_COUNT));

    // n_head_kv is optional, default to n_head
    hparams.n_head_kv = hparams.n_head;
    GGUF_GET_KEY(ctx, hparams.n_head_kv, gguf_get_val_u32, GGUF_TYPE_UINT32, false, kv(LLM_KV_ATTENTION_HEAD_COUNT_KV));

    // rope_freq_base (optional)
    hparams.rope_freq_base_train = 10000.0f;
    GGUF_GET_KEY(ctx, hparams.rope_freq_base_train, gguf_get_val_f32, GGUF_TYPE_FLOAT32, false, kv(LLM_KV_ROPE_FREQ_BASE));

    // rope_freq_scale (inverse of the kv) is optional
    float ropescale = 1.0f;
    GGUF_GET_KEY(ctx, ropescale, gguf_get_val_f32, GGUF_TYPE_FLOAT32, false, kv(LLM_KV_ROPE_SCALE_LINEAR));
    hparams.rope_freq_scale_train = 1.0f/ropescale;

    // sanity check for n_rot (optional)
    {
        hparams.n_rot = hparams.n_embd / hparams.n_head;

        GGUF_GET_KEY(ctx, hparams.n_rot, gguf_get_val_u32, GGUF_TYPE_UINT32, false, kv(LLM_KV_ROPE_DIMENSION_COUNT));

        if (model.arch == LLM_ARCH_LLAMA || model.arch == LLM_ARCH_FALCON) {
            if (hparams.n_rot != hparams.n_embd / hparams.n_head) {
                throw std::runtime_error(format("invalid n_rot: %u, expected %u", hparams.n_rot, hparams.n_embd / hparams.n_head));
            }
        }
        // gpt-neox n_rot = rotary_pct * (n_embd / n_head)
        // gpt-j n_rot = rotary_dim
    }

    // arch-specific KVs
    switch (model.arch) {
        case LLM_ARCH_LLAMA:
            {
                GGUF_GET_KEY(ctx, hparams.f_norm_rms_eps, gguf_get_val_f32, GGUF_TYPE_FLOAT32, true, kv(LLM_KV_ATTENTION_LAYERNORM_RMS_EPS));

                switch (hparams.n_layer) {
                    case 26: model.type = e_model::MODEL_3B; break;
                    case 32: model.type = e_model::MODEL_7B; break;
                    case 40: model.type = e_model::MODEL_13B; break;
                    case 48: model.type = e_model::MODEL_34B; break;
                    case 60: model.type = e_model::MODEL_30B; break;
                    case 80: model.type = hparams.n_head == hparams.n_head_kv ? e_model::MODEL_65B : e_model::MODEL_70B; break;
                    default: model.type = e_model::MODEL_UNKNOWN;
                }
            } break;
        case LLM_ARCH_FALCON:
            {
                GGUF_GET_KEY(ctx, hparams.f_norm_eps, gguf_get_val_f32, GGUF_TYPE_FLOAT32, true, kv(LLM_KV_ATTENTION_LAYERNORM_EPS));

                switch (hparams.n_layer) {
                    case 32: model.type = e_model::MODEL_7B; break;
                    case 60: model.type = e_model::MODEL_40B; break;
                    default: model.type = e_model::MODEL_UNKNOWN;
                }
            } break;
        case LLM_ARCH_BAICHUAN:
            {
                GGUF_GET_KEY(ctx, hparams.f_norm_rms_eps, gguf_get_val_f32, GGUF_TYPE_FLOAT32, true, kv(LLM_KV_ATTENTION_LAYERNORM_RMS_EPS));
                switch (hparams.n_layer) {
                    case 32: model.type = e_model::MODEL_7B; break;
                    case 40: model.type = e_model::MODEL_13B; break;
                    default: model.type = e_model::MODEL_UNKNOWN;
                }
            } break;
        case LLM_ARCH_STARCODER:
            {
                GGUF_GET_KEY(ctx, hparams.f_norm_eps, gguf_get_val_f32, GGUF_TYPE_FLOAT32, true, kv(LLM_KV_ATTENTION_LAYERNORM_EPS));
                switch (hparams.n_layer) {
                    case 24: model.type = e_model::MODEL_1B; break;
                    case 36: model.type = e_model::MODEL_3B; break;
                    case 42: model.type = e_model::MODEL_7B; break;
                    case 40: model.type = e_model::MODEL_15B; break;
                    default: model.type = e_model::MODEL_UNKNOWN;
                }
            } break;
        case LLM_ARCH_PERSIMMON:
        {
            GGUF_GET_KEY(ctx, hparams.f_norm_eps, gguf_get_val_f32, GGUF_TYPE_FLOAT32, true, kv(LLM_KV_ATTENTION_LAYERNORM_EPS));
            switch (hparams.n_layer) {
                case 36: model.type = e_model::MODEL_8B; break;
                default: model.type = e_model::MODEL_UNKNOWN;
            }
        }
        case LLM_ARCH_REFACT:
            {
                GGUF_GET_KEY(ctx, hparams.f_norm_rms_eps, gguf_get_val_f32, GGUF_TYPE_FLOAT32, true, kv(LLM_KV_ATTENTION_LAYERNORM_RMS_EPS));
                switch (hparams.n_layer) {
                    case 32: model.type = e_model::MODEL_1B; break;
                    default: model.type = e_model::MODEL_UNKNOWN;
                }
            } break;
        default: (void)0;
    }

    model.ftype = ml.ftype;
}

// TODO: This should probably be in llama.h
static std::vector<llama_vocab::id> llama_tokenize_internal(const llama_vocab & vocab, std::string raw_text, bool bos);
static llama_token llama_byte_to_token(const llama_vocab & vocab, uint8_t ch);

static void llm_load_vocab(
        llama_model_loader & ml,
        llama_model & model) {
    auto & vocab = model.vocab;

    struct gguf_context * ctx = ml.ctx_gguf;

    const auto kv = LLM_KV(model.arch);

    const int token_idx = gguf_find_key(ctx, kv(LLM_KV_TOKENIZER_LIST).c_str());
    if (token_idx == -1) {
        throw std::runtime_error("cannot find tokenizer vocab in model file\n");
    }

    const float * scores = nullptr;
    const int score_idx = gguf_find_key(ctx, kv(LLM_KV_TOKENIZER_SCORES).c_str());
    if (score_idx != -1) {
        scores = (const float * ) gguf_get_arr_data(ctx, score_idx);
    }

    const int * toktypes = nullptr;
    const int toktype_idx = gguf_find_key(ctx, kv(LLM_KV_TOKENIZER_TOKEN_TYPE).c_str());
    if (toktype_idx != -1) {
        toktypes = (const int * ) gguf_get_arr_data(ctx, toktype_idx);
    }

    // determine vocab type
    {
        std::string tokenizer_name;

        GGUF_GET_KEY(ctx, tokenizer_name, gguf_get_val_str, GGUF_TYPE_STRING, true, kv(LLM_KV_TOKENIZER_MODEL));

        if (tokenizer_name == "llama") {
            vocab.type = LLAMA_VOCAB_TYPE_SPM;

            // default special tokens
            vocab.special_bos_id = 1;
            vocab.special_eos_id = 2;
            vocab.special_unk_id = 0;
            vocab.special_sep_id = -1;
            vocab.special_pad_id = -1;
        } else if (tokenizer_name == "gpt2") {
            vocab.type = LLAMA_VOCAB_TYPE_BPE;

            // read bpe merges and populate bpe ranks
            const int merges_keyidx = gguf_find_key(ctx, kv(LLM_KV_TOKENIZER_MERGES).c_str());
            if (merges_keyidx == -1) {
                throw std::runtime_error("cannot find tokenizer merges in model file\n");
            }

            const int n_merges = gguf_get_arr_n(ctx, merges_keyidx);

            for (int i = 0; i < n_merges; i++) {
                const std::string word = gguf_get_arr_str(ctx, merges_keyidx, i);
                GGML_ASSERT(codepoints_from_utf8(word).size() > 0);

                std::string first;
                std::string second;

                const size_t pos = word.find(' ', 1);

                if (pos != std::string::npos) {
                    first  = word.substr(0, pos);
                    second = word.substr(pos + 1);
                }

                vocab.bpe_ranks.emplace(std::make_pair(first, second), i);
            }

            // default special tokens
            vocab.special_bos_id = 11;
            vocab.special_eos_id = 11;
            vocab.special_unk_id = -1;
            vocab.special_sep_id = -1;
            vocab.special_pad_id = -1;
        } else {
            LLAMA_LOG_WARN("%s: unknown tokenizer: '%s'", __func__, tokenizer_name.c_str());
            LLAMA_LOG_WARN("%s: using default tokenizer: 'llama'", __func__);

            vocab.type = LLAMA_VOCAB_TYPE_SPM;
        }
    }

    const uint32_t n_vocab = gguf_get_arr_n(ctx, token_idx);

    vocab.id_to_token.resize(n_vocab);

    for (uint32_t i = 0; i < n_vocab; i++) {
        std::string word = gguf_get_arr_str(ctx, token_idx, i);
        GGML_ASSERT(codepoints_from_utf8(word).size() > 0);

        vocab.token_to_id[word] = i;

        auto & token_data = vocab.id_to_token[i];
        token_data.text  = std::move(word);
        token_data.score = scores ? scores[i] : 0.0f;
        token_data.type  = toktypes ? (llama_token_type) toktypes[i] : LLAMA_TOKEN_TYPE_NORMAL;
    }
    GGML_ASSERT(vocab.id_to_token.size() == vocab.token_to_id.size());

    // determine the newline token: LLaMA "<0x0A>" == 10 == '\n', Falcon 193 == '\n'
    if (vocab.type == LLAMA_VOCAB_TYPE_SPM) {
        vocab.linefeed_id = llama_byte_to_token(vocab, '\n');
    } else {
        vocab.linefeed_id = llama_tokenize_internal(vocab, "\u010A", false)[0];
    }

    // special tokens
    GGUF_GET_KEY(ctx, vocab.special_bos_id, gguf_get_val_u32, GGUF_TYPE_UINT32, false, kv(LLM_KV_TOKENIZER_BOS_ID));
    GGUF_GET_KEY(ctx, vocab.special_eos_id, gguf_get_val_u32, GGUF_TYPE_UINT32, false, kv(LLM_KV_TOKENIZER_EOS_ID));
    GGUF_GET_KEY(ctx, vocab.special_unk_id, gguf_get_val_u32, GGUF_TYPE_UINT32, false, kv(LLM_KV_TOKENIZER_UNK_ID));
    GGUF_GET_KEY(ctx, vocab.special_sep_id, gguf_get_val_u32, GGUF_TYPE_UINT32, false, kv(LLM_KV_TOKENIZER_SEP_ID));
    GGUF_GET_KEY(ctx, vocab.special_pad_id, gguf_get_val_u32, GGUF_TYPE_UINT32, false, kv(LLM_KV_TOKENIZER_PAD_ID));
}

static void llm_load_print_meta(llama_model_loader & ml, llama_model & model) {
    const auto & hparams = model.hparams;
    const auto & vocab   = model.vocab;

    // hparams
    LLAMA_LOG_INFO("%s: format           = %s\n",     __func__, llama_file_version_name(ml.fver));
    LLAMA_LOG_INFO("%s: arch             = %s\n",     __func__, LLM_ARCH_NAMES.at(model.arch).c_str());
    LLAMA_LOG_INFO("%s: vocab type       = %s\n",     __func__, vocab.type == LLAMA_VOCAB_TYPE_SPM ? "SPM" : "BPE"); // TODO: fix
    LLAMA_LOG_INFO("%s: n_vocab          = %u\n",     __func__, hparams.n_vocab);
    LLAMA_LOG_INFO("%s: n_merges         = %u\n",     __func__, (int) vocab.bpe_ranks.size());
    LLAMA_LOG_INFO("%s: n_ctx_train      = %u\n",     __func__, hparams.n_ctx_train);
    LLAMA_LOG_INFO("%s: n_embd           = %u\n",     __func__, hparams.n_embd);
    LLAMA_LOG_INFO("%s: n_head           = %u\n",     __func__, hparams.n_head);
    LLAMA_LOG_INFO("%s: n_head_kv        = %u\n",     __func__, hparams.n_head_kv);
    LLAMA_LOG_INFO("%s: n_layer          = %u\n",     __func__, hparams.n_layer);
    LLAMA_LOG_INFO("%s: n_rot            = %u\n",     __func__, hparams.n_rot); // a.k.a. n_embd_head, n_head_dim
    LLAMA_LOG_INFO("%s: n_gqa            = %u\n",     __func__, hparams.n_gqa());
    LLAMA_LOG_INFO("%s: f_norm_eps       = %.1e\n",   __func__, hparams.f_norm_eps);
    LLAMA_LOG_INFO("%s: f_norm_rms_eps   = %.1e\n",   __func__, hparams.f_norm_rms_eps);
    LLAMA_LOG_INFO("%s: n_ff             = %u\n",     __func__, hparams.n_ff);
    LLAMA_LOG_INFO("%s: freq_base_train  = %.1f\n",   __func__, hparams.rope_freq_base_train);
    LLAMA_LOG_INFO("%s: freq_scale_train = %g\n",     __func__, hparams.rope_freq_scale_train);
    LLAMA_LOG_INFO("%s: model type       = %s\n",     __func__, llama_model_type_name(model.type));
    LLAMA_LOG_INFO("%s: model ftype      = %s\n",     __func__, llama_model_ftype_name(model.ftype).c_str());
    LLAMA_LOG_INFO("%s: model params     = %.2f B\n", __func__, ml.n_elements*1e-9);
    if (ml.n_bytes < GB) {
        LLAMA_LOG_INFO("%s: model size       = %.2f MiB (%.2f BPW) \n", __func__, ml.n_bytes/1024.0/1024.0, ml.n_bytes*8.0/ml.n_elements);
    } else {
        LLAMA_LOG_INFO("%s: model size       = %.2f GiB (%.2f BPW) \n", __func__, ml.n_bytes/1024.0/1024.0/1024.0, ml.n_bytes*8.0/ml.n_elements);
    }

    // general kv
    LLAMA_LOG_INFO("%s: general.name   = %s\n",    __func__, model.name.c_str());

    // special tokens
    if (vocab.special_bos_id != -1) { LLAMA_LOG_INFO( "%s: BOS token = %d '%s'\n", __func__, vocab.special_bos_id, vocab.id_to_token[vocab.special_bos_id].text.c_str() ); }
    if (vocab.special_eos_id != -1) { LLAMA_LOG_INFO( "%s: EOS token = %d '%s'\n", __func__, vocab.special_eos_id, vocab.id_to_token[vocab.special_eos_id].text.c_str() ); }
    if (vocab.special_unk_id != -1) { LLAMA_LOG_INFO( "%s: UNK token = %d '%s'\n", __func__, vocab.special_unk_id, vocab.id_to_token[vocab.special_unk_id].text.c_str() ); }
    if (vocab.special_sep_id != -1) { LLAMA_LOG_INFO( "%s: SEP token = %d '%s'\n", __func__, vocab.special_sep_id, vocab.id_to_token[vocab.special_sep_id].text.c_str() ); }
    if (vocab.special_pad_id != -1) { LLAMA_LOG_INFO( "%s: PAD token = %d '%s'\n", __func__, vocab.special_pad_id, vocab.id_to_token[vocab.special_pad_id].text.c_str() ); }
    if (vocab.linefeed_id    != -1) { LLAMA_LOG_INFO( "%s: LF token  = %d '%s'\n", __func__, vocab.linefeed_id,    vocab.id_to_token[vocab.linefeed_id].text.c_str() );    }
}

static void llm_load_tensors(
        llama_model_loader & ml,
        llama_model & model,
        int n_gpu_layers,
        int main_gpu,
        const float * tensor_split,
        bool use_mlock,
        llama_progress_callback progress_callback,
        void * progress_callback_user_data) {
    model.t_start_us = ggml_time_us();

    auto & ctx     = model.ctx;
    auto & hparams = model.hparams;

    model.n_gpu_layers = n_gpu_layers;

    size_t ctx_size;
    size_t mmapped_size;

    ml.calc_sizes(ctx_size, mmapped_size);

    LLAMA_LOG_INFO("%s: ggml ctx size = %7.2f MB\n", __func__, ctx_size/1024.0/1024.0);

    // create the ggml context
    {
        model.buf.resize(ctx_size);
        if (use_mlock) {
            model.mlock_buf.init   (model.buf.data);
            model.mlock_buf.grow_to(model.buf.size);
        }

        struct ggml_init_params params;
        /*.mem_size   =*/ params.mem_size = model.buf.size;
        /*.mem_buffer =*/ params.mem_buffer = model.buf.data;
        /*.no_alloc   =*/ params.no_alloc = ml.use_mmap;


        model.ctx = ggml_init(params);
        if (!model.ctx) {
            throw std::runtime_error(format("ggml_init() failed"));
        }
    }

    (void) main_gpu;
#ifdef GGML_USE_CUBLAS
    LLAMA_LOG_INFO("%s: using " GGML_CUDA_NAME " for GPU acceleration\n", __func__);
    ggml_cuda_set_main_device(main_gpu);
#define LLAMA_BACKEND_OFFLOAD       GGML_BACKEND_GPU
#define LLAMA_BACKEND_OFFLOAD_SPLIT GGML_BACKEND_GPU_SPLIT
#elif defined(GGML_USE_CLBLAST)
    LLAMA_LOG_INFO("%s: using OpenCL for GPU acceleration\n", __func__);
#define LLAMA_BACKEND_OFFLOAD       GGML_BACKEND_GPU
#define LLAMA_BACKEND_OFFLOAD_SPLIT GGML_BACKEND_GPU
#else
#define LLAMA_BACKEND_OFFLOAD       GGML_BACKEND_CPU
#define LLAMA_BACKEND_OFFLOAD_SPLIT GGML_BACKEND_CPU
#endif

    // prepare memory for the weights
    size_t vram_weights = 0;
    {
        const int64_t n_embd     = hparams.n_embd;
        const int64_t n_embd_gqa = hparams.n_embd_gqa();
        const int64_t n_layer    = hparams.n_layer;
        const int64_t n_vocab    = hparams.n_vocab;

        const auto tn = LLM_TN(model.arch);
        switch (model.arch) {
            case LLM_ARCH_LLAMA:
            case LLM_ARCH_REFACT:
                {
                    model.tok_embeddings = ml.create_tensor(ctx, tn(LLM_TENSOR_TOKEN_EMBD, "weight"), {n_embd, n_vocab}, GGML_BACKEND_CPU);

                    // output
                    {
                        ggml_backend backend_norm;
                        ggml_backend backend_output;

                        if (n_gpu_layers > int(n_layer)) {
                            // norm is not performance relevant on its own but keeping it in VRAM reduces data copying
                            // on Windows however this is detrimental unless everything is on the GPU
#ifndef _WIN32
                            backend_norm = LLAMA_BACKEND_OFFLOAD;
#else
                            backend_norm = n_gpu_layers <= (int) n_layer + 2 ? GGML_BACKEND_CPU : LLAMA_BACKEND_OFFLOAD;
#endif // _WIN32

                            backend_output = LLAMA_BACKEND_OFFLOAD_SPLIT;
                        } else {
                            backend_norm   = GGML_BACKEND_CPU;
                            backend_output = GGML_BACKEND_CPU;
                        }

                        model.output_norm = ml.create_tensor(ctx, tn(LLM_TENSOR_OUTPUT_NORM, "weight"), {n_embd},          backend_norm);
                        model.output      = ml.create_tensor(ctx, tn(LLM_TENSOR_OUTPUT,      "weight"), {n_embd, n_vocab}, backend_output);

                        if (backend_norm == GGML_BACKEND_GPU) {
                            vram_weights += ggml_nbytes(model.output_norm);
                        }
                        if (backend_output == GGML_BACKEND_GPU_SPLIT) {
                            vram_weights += ggml_nbytes(model.output);
                        }
                    }

                    const uint32_t n_ff = hparams.n_ff;

                    const int i_gpu_start = n_layer - n_gpu_layers;

                    model.layers.resize(n_layer);

                    for (uint32_t i = 0; i < n_layer; ++i) {
                        const ggml_backend backend = int(i) < i_gpu_start ? GGML_BACKEND_CPU : LLAMA_BACKEND_OFFLOAD; // NOLINT
                        const ggml_backend backend_split = int(i) < i_gpu_start ? GGML_BACKEND_CPU : LLAMA_BACKEND_OFFLOAD_SPLIT; // NOLINT

                        auto & layer = model.layers[i];

                        layer.attn_norm = ml.create_tensor(ctx, tn(LLM_TENSOR_ATTN_NORM, "weight", i), {n_embd}, backend);

                        layer.wq = ml.create_tensor(ctx, tn(LLM_TENSOR_ATTN_Q,   "weight", i), {n_embd, n_embd},     backend_split);
                        layer.wk = ml.create_tensor(ctx, tn(LLM_TENSOR_ATTN_K,   "weight", i), {n_embd, n_embd_gqa}, backend_split);
                        layer.wv = ml.create_tensor(ctx, tn(LLM_TENSOR_ATTN_V,   "weight", i), {n_embd, n_embd_gqa}, backend_split);
                        layer.wo = ml.create_tensor(ctx, tn(LLM_TENSOR_ATTN_OUT, "weight", i), {n_embd, n_embd},     backend_split);

                        layer.ffn_norm = ml.create_tensor(ctx, tn(LLM_TENSOR_FFN_NORM, "weight", i), {n_embd}, backend);

                        layer.w1 = ml.create_tensor(ctx, tn(LLM_TENSOR_FFN_GATE, "weight", i), {n_embd,   n_ff}, backend_split);
                        layer.w2 = ml.create_tensor(ctx, tn(LLM_TENSOR_FFN_DOWN, "weight", i), {  n_ff, n_embd}, backend_split);
                        layer.w3 = ml.create_tensor(ctx, tn(LLM_TENSOR_FFN_UP,   "weight", i), {n_embd,   n_ff}, backend_split);

                        if (backend == GGML_BACKEND_GPU) {
                            vram_weights +=
                                ggml_nbytes(layer.attn_norm) + ggml_nbytes(layer.wq) + ggml_nbytes(layer.wk)       +
                                ggml_nbytes(layer.wv)        + ggml_nbytes(layer.wo) + ggml_nbytes(layer.ffn_norm) +
                                ggml_nbytes(layer.w1)        + ggml_nbytes(layer.w2) + ggml_nbytes(layer.w3);
                        }
                    }
                } break;
            case LLM_ARCH_BAICHUAN:
                {
                    model.tok_embeddings = ml.create_tensor(ctx, tn(LLM_TENSOR_TOKEN_EMBD, "weight"), {n_embd, n_vocab}, GGML_BACKEND_CPU);
                    {
                        ggml_backend backend_norm;
                        ggml_backend backend_output;

                        if (n_gpu_layers > int(n_layer)) {
                            // norm is not performance relevant on its own but keeping it in VRAM reduces data copying
                            // on Windows however this is detrimental unless everything is on the GPU
#ifndef _WIN32
                            backend_norm = LLAMA_BACKEND_OFFLOAD;
#else
                            backend_norm = n_gpu_layers <= (int) n_layer + 2 ? GGML_BACKEND_CPU : LLAMA_BACKEND_OFFLOAD;
#endif // _WIN32

                            backend_output = LLAMA_BACKEND_OFFLOAD_SPLIT;
                        } else {
                            backend_norm   = GGML_BACKEND_CPU;
                            backend_output = GGML_BACKEND_CPU;
                        }

                        model.output_norm = ml.create_tensor(ctx, tn(LLM_TENSOR_OUTPUT_NORM, "weight"), {n_embd},          backend_norm);
                        model.output      = ml.create_tensor(ctx, tn(LLM_TENSOR_OUTPUT,      "weight"), {n_embd, n_vocab}, backend_output);

                        if (backend_norm == GGML_BACKEND_GPU) {
                            vram_weights += ggml_nbytes(model.output_norm);
                        }
                        if (backend_output == GGML_BACKEND_GPU_SPLIT) {
                            vram_weights += ggml_nbytes(model.output);
                        }
                    }

                    const uint32_t n_ff = hparams.n_ff;

                    const int i_gpu_start = n_layer - n_gpu_layers;

                    model.layers.resize(n_layer);

                    for (uint32_t i = 0; i < n_layer; ++i) {
                        const ggml_backend backend = int(i) < i_gpu_start ? GGML_BACKEND_CPU : LLAMA_BACKEND_OFFLOAD; // NOLINT
                        const ggml_backend backend_split = int(i) < i_gpu_start ? GGML_BACKEND_CPU : LLAMA_BACKEND_OFFLOAD_SPLIT; // NOLINT

                        auto & layer = model.layers[i];

                        layer.attn_norm = ml.create_tensor(ctx, tn(LLM_TENSOR_ATTN_NORM, "weight", i), {n_embd}, backend);

                        layer.wq = ml.create_tensor(ctx, tn(LLM_TENSOR_ATTN_Q,   "weight", i), {n_embd, n_embd},     backend_split);
                        layer.wk = ml.create_tensor(ctx, tn(LLM_TENSOR_ATTN_K,   "weight", i), {n_embd, n_embd_gqa}, backend_split);
                        layer.wv = ml.create_tensor(ctx, tn(LLM_TENSOR_ATTN_V,   "weight", i), {n_embd, n_embd_gqa}, backend_split);
                        layer.wo = ml.create_tensor(ctx, tn(LLM_TENSOR_ATTN_OUT, "weight", i), {n_embd, n_embd},     backend_split);

                        layer.ffn_norm = ml.create_tensor(ctx, tn(LLM_TENSOR_FFN_NORM, "weight", i), {n_embd}, backend);

                        layer.w1 = ml.create_tensor(ctx, tn(LLM_TENSOR_FFN_GATE, "weight", i), {n_embd,   n_ff}, backend_split);
                        layer.w2 = ml.create_tensor(ctx, tn(LLM_TENSOR_FFN_DOWN, "weight", i), {  n_ff, n_embd}, backend_split);
                        layer.w3 = ml.create_tensor(ctx, tn(LLM_TENSOR_FFN_UP,   "weight", i), {n_embd,   n_ff}, backend_split);

                        if (backend == GGML_BACKEND_GPU) {
                            vram_weights +=
                                ggml_nbytes(layer.attn_norm) + ggml_nbytes(layer.wq) + ggml_nbytes(layer.wk)       +
                                ggml_nbytes(layer.wv)        + ggml_nbytes(layer.wo) + ggml_nbytes(layer.ffn_norm) +
                                ggml_nbytes(layer.w1)        + ggml_nbytes(layer.w2) + ggml_nbytes(layer.w3);
                        }
                    }
                } break;
            case LLM_ARCH_FALCON:
                {
                    // TODO: CPU-only for now

                    model.tok_embeddings = ml.create_tensor(ctx, tn(LLM_TENSOR_TOKEN_EMBD, "weight"), {n_embd, n_vocab}, GGML_BACKEND_CPU);

                    // output
                    {
                        ggml_backend backend_norm;
                        ggml_backend backend_output;

                        if (n_gpu_layers > int(n_layer)) {
                            // norm is not performance relevant on its own but keeping it in VRAM reduces data copying
                            // on Windows however this is detrimental unless everything is on the GPU
#ifndef _WIN32
                            backend_norm = LLAMA_BACKEND_OFFLOAD;
#else
                            backend_norm = n_gpu_layers <= (int) n_layer + 2 ? GGML_BACKEND_CPU : LLAMA_BACKEND_OFFLOAD;
#endif // _WIN32

                            backend_output = LLAMA_BACKEND_OFFLOAD_SPLIT;
                        } else {
                            backend_norm   = GGML_BACKEND_CPU;
                            backend_output = GGML_BACKEND_CPU;
                        }

                        model.output_norm   = ml.create_tensor(ctx, tn(LLM_TENSOR_OUTPUT_NORM, "weight"), {n_embd},          backend_norm);
                        model.output_norm_b = ml.create_tensor(ctx, tn(LLM_TENSOR_OUTPUT_NORM, "bias"),   {n_embd},          backend_norm);
                        model.output        = ml.create_tensor(ctx, tn(LLM_TENSOR_OUTPUT,      "weight"), {n_embd, n_vocab}, backend_output);

                        if (backend_norm == GGML_BACKEND_GPU) {
                            vram_weights += ggml_nbytes(model.output_norm);
                            vram_weights += ggml_nbytes(model.output_norm_b);
                        }
                        if (backend_output == GGML_BACKEND_GPU_SPLIT) {
                            vram_weights += ggml_nbytes(model.output);
                        }
                    }

                    const uint32_t n_ff = hparams.n_ff;

                    const int i_gpu_start = n_layer - n_gpu_layers;

                    model.layers.resize(n_layer);

                    for (uint32_t i = 0; i < n_layer; ++i) {
                        const ggml_backend backend       = int(i) < i_gpu_start ? GGML_BACKEND_CPU : LLAMA_BACKEND_OFFLOAD; // NOLINT
                        const ggml_backend backend_split = int(i) < i_gpu_start ? GGML_BACKEND_CPU : LLAMA_BACKEND_OFFLOAD_SPLIT; // NOLINT

                        auto & layer = model.layers[i];

                        layer.attn_norm   = ml.create_tensor(ctx, tn(LLM_TENSOR_ATTN_NORM,   "weight", i), {n_embd}, backend);
                        layer.attn_norm_b = ml.create_tensor(ctx, tn(LLM_TENSOR_ATTN_NORM,   "bias", i),   {n_embd}, backend);

                        if (gguf_find_tensor(ml.ctx_gguf, tn(LLM_TENSOR_ATTN_NORM_2, "weight", i).c_str()) >= 0) {
                            layer.attn_norm_2   = ml.create_tensor(ctx, tn(LLM_TENSOR_ATTN_NORM_2, "weight", i), {n_embd}, backend);
                            layer.attn_norm_2_b = ml.create_tensor(ctx, tn(LLM_TENSOR_ATTN_NORM_2, "bias", i),   {n_embd}, backend);

                            if (backend == GGML_BACKEND_GPU) {
                                vram_weights += ggml_nbytes(layer.attn_norm_2);
                                vram_weights += ggml_nbytes(layer.attn_norm_2_b);
                            }
                        }

                        layer.wqkv = ml.create_tensor(ctx, tn(LLM_TENSOR_ATTN_QKV, "weight", i), {n_embd, n_embd + 2*n_embd_gqa}, backend_split);
                        layer.wo   = ml.create_tensor(ctx, tn(LLM_TENSOR_ATTN_OUT, "weight", i), {n_embd, n_embd},                backend_split);

                        layer.w2 = ml.create_tensor(ctx, tn(LLM_TENSOR_FFN_DOWN, "weight", i), {  n_ff, n_embd}, backend_split);
                        layer.w3 = ml.create_tensor(ctx, tn(LLM_TENSOR_FFN_UP,   "weight", i), {n_embd,   n_ff}, backend_split);

                        if (backend == GGML_BACKEND_GPU) {
                            vram_weights +=
                                ggml_nbytes(layer.attn_norm) + ggml_nbytes(layer.attn_norm_b) +
                                ggml_nbytes(layer.wqkv)      + ggml_nbytes(layer.wo)          +
                                ggml_nbytes(layer.w2)        + ggml_nbytes(layer.w3);
                        }
                    }
                } break;
            case LLM_ARCH_STARCODER:
                {
                    model.tok_embeddings = ml.create_tensor(ctx, tn(LLM_TENSOR_TOKEN_EMBD, "weight"), {n_embd, n_vocab}, GGML_BACKEND_CPU);
                    model.pos_embeddings = ml.create_tensor(ctx, tn(LLM_TENSOR_POS_EMBD, "weight"), {n_embd, hparams.n_ctx_train}, GGML_BACKEND_CPU);

                    // output
                    {
                        ggml_backend backend_norm;
                        ggml_backend backend_output;

                        if (n_gpu_layers > int(n_layer)) {
                            // norm is not performance relevant on its own but keeping it in VRAM reduces data copying
                            // on Windows however this is detrimental unless everything is on the GPU
#ifndef _WIN32
                            backend_norm = LLAMA_BACKEND_OFFLOAD;
#else
                            backend_norm = n_gpu_layers <= (int) n_layer + 2 ? GGML_BACKEND_CPU : LLAMA_BACKEND_OFFLOAD;
#endif // _WIN32

                            backend_output = LLAMA_BACKEND_OFFLOAD_SPLIT;
                        } else {
                            backend_norm   = GGML_BACKEND_CPU;
                            backend_output = GGML_BACKEND_CPU;
                        }

                        model.output_norm   = ml.create_tensor(ctx, tn(LLM_TENSOR_OUTPUT_NORM, "weight"), {n_embd},          backend_norm);
                        model.output_norm_b = ml.create_tensor(ctx, tn(LLM_TENSOR_OUTPUT_NORM, "bias"),   {n_embd},          backend_norm);
                        model.output        = ml.create_tensor(ctx, tn(LLM_TENSOR_OUTPUT,      "weight"), {n_embd, n_vocab}, backend_output);

                        if (backend_norm == GGML_BACKEND_GPU) {
                            vram_weights += ggml_nbytes(model.output_norm);
                            vram_weights += ggml_nbytes(model.output_norm_b);
                        }
                        if (backend_output == GGML_BACKEND_GPU_SPLIT) {
                            vram_weights += ggml_nbytes(model.output);
                        }
                    }

                    const uint32_t n_ff = hparams.n_ff;

                    const int i_gpu_start = n_layer - n_gpu_layers;

                    model.layers.resize(n_layer);

                    for (uint32_t i = 0; i < n_layer; ++i) {
                        const ggml_backend backend       = int(i) < i_gpu_start ? GGML_BACKEND_CPU : LLAMA_BACKEND_OFFLOAD; // NOLINT
                        const ggml_backend backend_split = int(i) < i_gpu_start ? GGML_BACKEND_CPU : LLAMA_BACKEND_OFFLOAD_SPLIT; // NOLINT

                        auto & layer = model.layers[i];

                        layer.attn_norm   = ml.create_tensor(ctx, tn(LLM_TENSOR_ATTN_NORM,   "weight", i), {n_embd}, backend);
                        layer.attn_norm_b = ml.create_tensor(ctx, tn(LLM_TENSOR_ATTN_NORM,   "bias", i),   {n_embd}, backend);

                        layer.wqkv = ml.create_tensor(ctx, tn(LLM_TENSOR_ATTN_QKV, "weight", i), {n_embd, n_embd + 2*n_embd_gqa}, backend_split);
                        layer.bqkv = ml.create_tensor(ctx, tn(LLM_TENSOR_ATTN_QKV, "bias", i),   {n_embd + 2*n_embd_gqa},         backend_split);

                        layer.wo   = ml.create_tensor(ctx, tn(LLM_TENSOR_ATTN_OUT, "weight", i), {n_embd, n_embd},   backend_split);
                        layer.bo   = ml.create_tensor(ctx, tn(LLM_TENSOR_ATTN_OUT, "bias", i),   {n_embd},           backend_split);

                        layer.ffn_norm   = ml.create_tensor(ctx, tn(LLM_TENSOR_FFN_NORM, "weight", i), {n_embd}, backend);
                        layer.ffn_norm_b = ml.create_tensor(ctx, tn(LLM_TENSOR_FFN_NORM, "bias", i),   {n_embd}, backend);

                        layer.w2 = ml.create_tensor(ctx, tn(LLM_TENSOR_FFN_DOWN, "weight", i), {n_ff, n_embd}, backend_split);
                        layer.b2 = ml.create_tensor(ctx, tn(LLM_TENSOR_FFN_DOWN, "bias", i),   {n_embd},       backend_split);

                        layer.w3 = ml.create_tensor(ctx, tn(LLM_TENSOR_FFN_UP,   "weight", i), {n_embd,   n_ff}, backend_split);
                        layer.b3 = ml.create_tensor(ctx, tn(LLM_TENSOR_FFN_UP,   "bias", i),   {n_ff},           backend_split);

                        if (backend == GGML_BACKEND_GPU) {
                            vram_weights +=
                                ggml_nbytes(layer.attn_norm) + ggml_nbytes(layer.attn_norm_b) +
                                ggml_nbytes(layer.wqkv)      + ggml_nbytes(layer.bqkv)        +
                                ggml_nbytes(layer.wo)        + ggml_nbytes(layer.bo)          +
                                ggml_nbytes(layer.ffn_norm)  + ggml_nbytes(layer.ffn_norm_b)  +
                                ggml_nbytes(layer.w2)        + ggml_nbytes(layer.b2)          +
                                ggml_nbytes(layer.w3)        + ggml_nbytes(layer.b3);
                        }
                    }
                } break;
            case LLM_ARCH_PERSIMMON:
                {
                    model.tok_embeddings = ml.create_tensor(ctx, tn(LLM_TENSOR_TOKEN_EMBD, "weight"),  {n_embd, n_vocab}, GGML_BACKEND_CPU);

                    {
                        ggml_backend backend_norm;
                        ggml_backend backend_output;

                        if (n_gpu_layers > int(n_layer)) {
                            // norm is not performance relevant on its own but keeping it in VRAM reduces data copying
                            // on Windows however this is detrimental unless everything is on the GPU
#ifndef _WIN32
                            backend_norm = LLAMA_BACKEND_OFFLOAD;
#else
                            backend_norm = n_gpu_layers <= (int) n_layer + 2 ? GGML_BACKEND_CPU : LLAMA_BACKEND_OFFLOAD;
#endif // _WIN32

                            backend_output = LLAMA_BACKEND_OFFLOAD_SPLIT;
                        } else {
                            backend_norm   = GGML_BACKEND_CPU;
                            backend_output = GGML_BACKEND_CPU;
                        }

                        model.output_norm    = ml.create_tensor(ctx, tn(LLM_TENSOR_OUTPUT_NORM, "weight"), {n_embd},          backend_norm);
                        model.output_norm_b  = ml.create_tensor(ctx, tn(LLM_TENSOR_OUTPUT_NORM, "bias"),   {n_embd},          backend_norm);
                        model.output         = ml.create_tensor(ctx, tn(LLM_TENSOR_OUTPUT,      "weight"), {n_embd, n_vocab}, backend_output);

                        if (backend_norm == GGML_BACKEND_GPU) {
                            vram_weights += ggml_nbytes(model.output_norm);
                            vram_weights += ggml_nbytes(model.output_norm_b);
                        }
                        if (backend_output == GGML_BACKEND_GPU_SPLIT) {
                            vram_weights += ggml_nbytes(model.output);
                        }
                    }

                    const uint32_t n_ff = hparams.n_ff;
                    const int i_gpu_start = n_layer - n_gpu_layers;
                    model.layers.resize(n_layer);
                    for (uint32_t i = 0; i < n_layer; ++i) {
                        const ggml_backend backend = int(i) < i_gpu_start ? GGML_BACKEND_CPU : LLAMA_BACKEND_OFFLOAD;
                        const ggml_backend backend_split = int(i) < i_gpu_start ? GGML_BACKEND_CPU : LLAMA_BACKEND_OFFLOAD_SPLIT;
                        auto & layer = model.layers[i];
                        layer.attn_norm   = ml.create_tensor(ctx, tn(LLM_TENSOR_ATTN_NORM, "weight", i), {n_embd}, backend);
                        layer.attn_norm_b = ml.create_tensor(ctx, tn(LLM_TENSOR_ATTN_NORM, "bias", i),   {n_embd}, backend);
                        layer.wqkv = ml.create_tensor(ctx, tn(LLM_TENSOR_ATTN_QKV, "weight", i), {n_embd, n_embd + 2*n_embd_gqa}, backend_split);
                        layer.bqkv = ml.create_tensor(ctx, tn(LLM_TENSOR_ATTN_QKV, "bias", i),   {n_embd + 2*n_embd_gqa},         backend_split);
                        layer.wo   = ml.create_tensor(ctx, tn(LLM_TENSOR_ATTN_OUT, "weight", i), {n_embd, n_embd},   backend_split);
                        layer.bo   = ml.create_tensor(ctx, tn(LLM_TENSOR_ATTN_OUT, "bias", i),   {n_embd},           backend_split);
                        layer.w2 = ml.create_tensor(ctx, tn(LLM_TENSOR_FFN_DOWN, "weight", i), {n_ff, n_embd}, backend_split);
                        layer.b2 = ml.create_tensor(ctx, tn(LLM_TENSOR_FFN_DOWN, "bias", i),   {n_embd},       backend_split);
                        layer.w3 = ml.create_tensor(ctx, tn(LLM_TENSOR_FFN_UP,   "weight", i), {n_embd,   n_ff}, backend_split);
                        layer.b3 = ml.create_tensor(ctx, tn(LLM_TENSOR_FFN_UP,   "bias", i),   {n_ff},           backend_split);
                        layer.ffn_norm   = ml.create_tensor(ctx, tn(LLM_TENSOR_FFN_NORM, "weight", i), {n_embd}, backend);
                        layer.ffn_norm_b = ml.create_tensor(ctx, tn(LLM_TENSOR_FFN_NORM, "bias", i),   {n_embd}, backend);
                        layer.attn_q_norm   = ml.create_tensor(ctx, tn(LLM_TENSOR_ATTN_Q_NORM, "weight", i), {64}, backend);
                        layer.attn_q_norm_b = ml.create_tensor(ctx, tn(LLM_TENSOR_ATTN_Q_NORM, "bias", i),   {64}, backend);
                        layer.attn_k_norm   = ml.create_tensor(ctx, tn(LLM_TENSOR_ATTN_K_NORM, "weight", i), {64}, backend);
                        layer.attn_k_norm_b = ml.create_tensor(ctx, tn(LLM_TENSOR_ATTN_K_NORM, "bias", i),   {64}, backend);
                    }
                } break;
            default:
                throw std::runtime_error("unknown architecture");
        }
    }

    ml.done_getting_tensors();

    // print memory requirements
    {
        // this is the total memory required to run the inference
        size_t mem_required =
            ctx_size +
            mmapped_size - vram_weights; // weights in VRAM not in memory

        LLAMA_LOG_INFO("%s: mem required  = %7.2f MB\n", __func__, mem_required / 1024.0 / 1024.0);

#if defined(GGML_USE_CUBLAS) || defined(GGML_USE_CLBLAST)
        const int n_gpu = std::min(n_gpu_layers, int(hparams.n_layer));

        LLAMA_LOG_INFO("%s: offloading %d repeating layers to GPU\n", __func__, n_gpu);
        if (n_gpu_layers > (int) hparams.n_layer) {
            LLAMA_LOG_INFO("%s: offloading non-repeating layers to GPU\n", __func__);
        }

#ifdef GGML_USE_CUBLAS
        const int max_backend_supported_layers = hparams.n_layer + 3;
        const int max_offloadable_layers = hparams.n_layer + 3;
#elif defined(GGML_USE_CLBLAST)
        const int max_backend_supported_layers = hparams.n_layer + 1;
        const int max_offloadable_layers = hparams.n_layer + 1;
#endif // GGML_USE_CUBLAS

        LLAMA_LOG_INFO("%s: offloaded %d/%d layers to GPU\n", __func__, std::min(n_gpu_layers, max_offloadable_layers), max_backend_supported_layers);
        LLAMA_LOG_INFO("%s: VRAM used: %.2f MB\n", __func__, vram_weights / 1024.0 / 1024.0);
#else
        (void) n_gpu_layers;
#endif // defined(GGML_USE_CUBLAS) || defined(GGML_USE_CLBLAST)
    }

    // populate `tensors_by_name`
    for (int i = 0; i < ml.n_tensors; ++i) {
        struct ggml_tensor * cur = ggml_get_tensor(ctx, ml.get_tensor_name(i));
        model.tensors_by_name.emplace_back(ggml_get_name(cur), cur);
    }

    (void) tensor_split;
#ifdef GGML_USE_CUBLAS
    {
        ggml_cuda_set_tensor_split(tensor_split);
    }
#endif

    ml.load_all_data(ctx, progress_callback, progress_callback_user_data, use_mlock ? &model.mlock_mmap : NULL);

    if (progress_callback) {
        progress_callback(1.0f, progress_callback_user_data);
    }

    model.mapping = std::move(ml.mapping);

    // loading time will be recalculate after the first eval, so
    // we take page faults deferred by mmap() into consideration
    model.t_load_us = ggml_time_us() - model.t_start_us;
}

static bool llama_model_load(
        const std::string & fname,
        llama_model & model,
        int n_gpu_layers,
        int main_gpu,
        const float * tensor_split,
        bool use_mmap,
        bool use_mlock,
        bool vocab_only,
        llama_progress_callback progress_callback,
        void *progress_callback_user_data) {
    try {
        llama_model_loader ml(fname, use_mmap);

        model.hparams.vocab_only = vocab_only;

        llm_load_arch   (ml, model);
        llm_load_hparams(ml, model);
        llm_load_vocab  (ml, model);

        llm_load_print_meta(ml, model);

        if (model.hparams.n_vocab != model.vocab.id_to_token.size()) {
            throw std::runtime_error("vocab size mismatch");
        }

        if (vocab_only) {
            LLAMA_LOG_INFO("%s: vocab only - skipping tensors\n", __func__);
            return true;
        }

        llm_load_tensors(
                ml, model, n_gpu_layers,
                main_gpu, tensor_split,
                use_mlock, progress_callback, progress_callback_user_data);
    } catch (const std::exception & err) {
        LLAMA_LOG_ERROR("error loading model: %s\n", err.what());
        return false;
    }

    return true;
}

static struct ggml_cgraph * llm_build_llama(
    llama_context & lctx,
    const llama_batch & batch) {
    const auto & model   = lctx.model;
    const auto & hparams = model.hparams;
    const auto & cparams = lctx.cparams;

    const auto & kv_self = lctx.kv_self;

    GGML_ASSERT(!!kv_self.ctx);

    const int64_t n_embd      = hparams.n_embd;
    const int64_t n_layer     = hparams.n_layer;
    const int64_t n_ctx       = cparams.n_ctx;
    const int64_t n_head      = hparams.n_head;
    const int64_t n_head_kv   = hparams.n_head_kv;
    const int64_t n_embd_head = hparams.n_embd_head();
    const int64_t n_embd_gqa  = hparams.n_embd_gqa();

    GGML_ASSERT(n_embd_head == hparams.n_rot);

    const float freq_base    = cparams.rope_freq_base;
    const float freq_scale   = cparams.rope_freq_scale;
    const float norm_rms_eps = hparams.f_norm_rms_eps;

    const int n_gpu_layers = model.n_gpu_layers;

    const int32_t n_tokens = batch.n_tokens;
    const int32_t n_kv     = ggml_allocr_is_measure(lctx.alloc) ? n_ctx            : kv_self.n;
    const int32_t kv_head  = ggml_allocr_is_measure(lctx.alloc) ? n_ctx - n_tokens : kv_self.head;

    const bool do_rope_shift = ggml_allocr_is_measure(lctx.alloc) || kv_self.has_shift;

    //printf("n_kv = %d\n", n_kv);

    auto & buf_compute = lctx.buf_compute;

    struct ggml_init_params params = {
        /*.mem_size   =*/ buf_compute.size,
        /*.mem_buffer =*/ buf_compute.data,
        /*.no_alloc   =*/ true,
    };

    struct ggml_context * ctx0 = ggml_init(params);

    ggml_cgraph * gf = ggml_new_graph(ctx0);

    struct ggml_tensor * cur;
    struct ggml_tensor * inpL;

    if (batch.token) {
        struct ggml_tensor * inp_tokens = ggml_new_tensor_1d(ctx0, GGML_TYPE_I32, n_tokens);

        ggml_allocr_alloc(lctx.alloc, inp_tokens);
        if (!ggml_allocr_is_measure(lctx.alloc)) {
            memcpy(inp_tokens->data, batch.token, n_tokens*ggml_element_size(inp_tokens));
        }
        ggml_set_name(inp_tokens, "inp_tokens");

        inpL = ggml_get_rows(ctx0, model.tok_embeddings, inp_tokens);
    } else {
#ifdef GGML_USE_MPI
        GGML_ASSERT(false && "not implemented");
#endif

        inpL = ggml_new_tensor_2d(ctx0, GGML_TYPE_F32, n_embd, n_tokens);

        ggml_allocr_alloc(lctx.alloc, inpL);
        if (!ggml_allocr_is_measure(lctx.alloc)) {
            memcpy(inpL->data, batch.embd, n_tokens * n_embd * ggml_element_size(inpL));
        }
    }

    const int i_gpu_start = n_layer - n_gpu_layers;
    (void) i_gpu_start;

    // offload functions set the tensor output backend to GPU
    // tensors are GPU-accelerated if any input or the output has been offloaded
    offload_func_t offload_func_nr = llama_nop; // nr = non-repeating
    offload_func_t offload_func_kq = llama_nop;
    offload_func_t offload_func_v  = llama_nop;

#ifdef GGML_USE_CUBLAS
    if (n_gpu_layers > n_layer) {
        offload_func_nr = ggml_cuda_assign_buffers_no_alloc;
    }
    if (n_gpu_layers > n_layer + 1) {
        offload_func_v  = ggml_cuda_assign_buffers_no_alloc;
    }
    if (n_gpu_layers > n_layer + 2) {
        offload_func_kq = ggml_cuda_assign_buffers_no_alloc;
    }
#endif // GGML_USE_CUBLAS

    // KQ_scale
    struct ggml_tensor * KQ_scale = ggml_new_tensor_1d(ctx0, GGML_TYPE_F32, 1);
    ggml_set_name(KQ_scale, "1/sqrt(n_embd_head)");
    ggml_allocr_alloc(lctx.alloc, KQ_scale);
    if (!ggml_allocr_is_measure(lctx.alloc)) {
        ggml_set_f32(KQ_scale, 1.0f/sqrtf(float(n_embd_head)));
    }

    // KQ_mask (mask for 1 head, it will be broadcasted to all heads)
    struct ggml_tensor * KQ_mask = ggml_new_tensor_3d(ctx0, GGML_TYPE_F32, n_kv, n_tokens, 1);
    offload_func_kq(KQ_mask);
    ggml_set_name(KQ_mask, "KQ_mask");
    ggml_allocr_alloc(lctx.alloc, KQ_mask);
    if (!ggml_allocr_is_measure(lctx.alloc)) {
        float * data = (float *) KQ_mask->data;
        memset(data, 0, ggml_nbytes(KQ_mask));

        for (int h = 0; h < 1; ++h) {
            for (int j = 0; j < n_tokens; ++j) {
                const llama_pos    pos    = batch.pos[j];
                const llama_seq_id seq_id = batch.seq_id[j];

                for (int i = 0; i < n_kv; ++i) {
                    if (!kv_self.cells[i].has_seq_id(seq_id) || kv_self.cells[i].pos > pos) {
                        data[h*(n_kv*n_tokens) + j*n_kv + i] = -INFINITY;
                    }
                }
            }
        }
    }

    // KQ_pos - contains the positions
    struct ggml_tensor * KQ_pos = ggml_new_tensor_1d(ctx0, GGML_TYPE_I32, n_tokens);
    offload_func_kq(KQ_pos);
    ggml_set_name(KQ_pos, "KQ_pos");
    ggml_allocr_alloc(lctx.alloc, KQ_pos);
    if (!ggml_allocr_is_measure(lctx.alloc)) {
        int * data = (int *) KQ_pos->data;
        for (int i = 0; i < n_tokens; ++i) {
            data[i] = batch.pos[i];
        }
    }

    // shift the entire K-cache if needed
    if (do_rope_shift) {
        struct ggml_tensor * K_shift = ggml_new_tensor_1d(ctx0, GGML_TYPE_I32, n_ctx);
        offload_func_kq(K_shift);
        ggml_set_name(K_shift, "K_shift");
        ggml_allocr_alloc(lctx.alloc, K_shift);
        if (!ggml_allocr_is_measure(lctx.alloc)) {
            int * data = (int *) K_shift->data;
            for (int i = 0; i < n_ctx; ++i) {
                data[i] = kv_self.cells[i].delta;
            }
        }

        for (int il = 0; il < n_layer; ++il) {
            struct ggml_tensor * tmp =
                    ggml_rope_custom_inplace(ctx0,
                        ggml_view_3d(ctx0, kv_self.k,
                            n_embd_head, n_head_kv, n_ctx,
                            ggml_element_size(kv_self.k)*n_embd_head,
                            ggml_element_size(kv_self.k)*n_embd_gqa,
                            ggml_element_size(kv_self.k)*n_embd_gqa*n_ctx*il),
                        K_shift, n_embd_head, 0, 0, freq_base, freq_scale);
            offload_func_kq(tmp);
            ggml_build_forward_expand(gf, tmp);
        }
    }

    for (int il = 0; il < n_layer; ++il) {
        ggml_format_name(inpL, "layer_inp_%d", il);

        offload_func_t offload_func = llama_nop;

#ifdef GGML_USE_CUBLAS
        if (il >= i_gpu_start) {
            offload_func = ggml_cuda_assign_buffers_no_alloc;
        }
#endif // GGML_USE_CUBLAS

        struct ggml_tensor * inpSA = inpL;

        // norm
        {
            cur = ggml_rms_norm(ctx0, inpL, norm_rms_eps);
            offload_func(cur);
            ggml_set_name(cur, "rms_norm_0");

            // cur = cur*attn_norm(broadcasted)
            cur = ggml_mul(ctx0, cur, model.layers[il].attn_norm);
            offload_func(cur);
            ggml_set_name(cur, "attention_norm_0");
        }

        // self-attention
        {
            // compute Q and K and RoPE them
            struct ggml_tensor * tmpk = ggml_mul_mat(ctx0, model.layers[il].wk, cur);
            offload_func_kq(tmpk);
            ggml_set_name(tmpk, "tmpk");

            struct ggml_tensor * tmpq = ggml_mul_mat(ctx0, model.layers[il].wq, cur);
            offload_func_kq(tmpq);
            ggml_set_name(tmpq, "tmpq");

            struct ggml_tensor * Kcur = ggml_rope_custom(ctx0, ggml_reshape_3d(ctx0, tmpk, n_embd_head, n_head_kv, n_tokens), KQ_pos, n_embd_head, 0, 0, freq_base, freq_scale);
            offload_func_kq(Kcur);
            ggml_set_name(Kcur, "Kcur");

            struct ggml_tensor * Qcur = ggml_rope_custom(ctx0, ggml_reshape_3d(ctx0, tmpq, n_embd_head, n_head,    n_tokens), KQ_pos, n_embd_head, 0, 0, freq_base, freq_scale);
            offload_func_kq(Qcur);
            ggml_set_name(Qcur, "Qcur");

            // store key and value to memory
            {
                // compute the transposed [n_tokens, n_embd] V matrix

                struct ggml_tensor * tmpv = ggml_mul_mat(ctx0, model.layers[il].wv, cur);
                offload_func_v(tmpv);
                ggml_set_name(tmpv, "tmpv");

                struct ggml_tensor * Vcur = ggml_transpose(ctx0, ggml_reshape_2d(ctx0, tmpv, n_embd_gqa, n_tokens));
                offload_func_v(Vcur);
                ggml_set_name(Vcur, "Vcur");

                struct ggml_tensor * k = ggml_view_1d(ctx0, kv_self.k, n_tokens*n_embd_gqa, (ggml_element_size(kv_self.k)*n_embd_gqa)*(il*n_ctx + kv_head));
                offload_func_kq(k);
                ggml_set_name(k, "k");

                struct ggml_tensor * v = ggml_view_2d(ctx0, kv_self.v, n_tokens, n_embd_gqa,
                        (   n_ctx)*ggml_element_size(kv_self.v),
                        (il*n_ctx)*ggml_element_size(kv_self.v)*n_embd_gqa + kv_head*ggml_element_size(kv_self.v));
                offload_func_v(v);
                ggml_set_name(v, "v");

                // important: storing RoPE-ed version of K in the KV cache!
                ggml_build_forward_expand(gf, ggml_cpy(ctx0, Kcur, k));
                ggml_build_forward_expand(gf, ggml_cpy(ctx0, Vcur, v));
            }

            struct ggml_tensor * Q = ggml_permute(ctx0, Qcur, 0, 2, 1, 3);
            offload_func_kq(Q);
            ggml_set_name(Q, "Q");

            struct ggml_tensor * K =
                ggml_view_3d(ctx0, kv_self.k,
                        n_embd_head, n_kv, n_head_kv,
                        ggml_element_size(kv_self.k)*n_embd_gqa,
                        ggml_element_size(kv_self.k)*n_embd_head,
                        ggml_element_size(kv_self.k)*n_embd_gqa*n_ctx*il);
            offload_func_kq(K);
            ggml_set_name(K, "K");

            // K * Q
            struct ggml_tensor * KQ = ggml_mul_mat(ctx0, K, Q);
            offload_func_kq(KQ);
            ggml_set_name(KQ, "KQ");

            // KQ_scaled = KQ / sqrt(n_embd_head)
            // KQ_scaled shape [n_kv, n_tokens, n_head, 1]
            struct ggml_tensor * KQ_scaled = ggml_scale(ctx0, KQ, KQ_scale);
            offload_func_kq(KQ_scaled);
            ggml_set_name(KQ_scaled, "KQ_scaled");

            // KQ_masked = mask_past(KQ_scaled)
            struct ggml_tensor * KQ_masked = ggml_add(ctx0, KQ_scaled, KQ_mask);
            offload_func_kq(KQ_masked);
            ggml_set_name(KQ_masked, "KQ_masked");

            // KQ = soft_max(KQ_masked)
            struct ggml_tensor * KQ_soft_max = ggml_soft_max(ctx0, KQ_masked);
            offload_func_v(KQ_soft_max);
            ggml_set_name(KQ_soft_max, "KQ_soft_max");

            // split cached V into n_head heads
            struct ggml_tensor * V =
                ggml_view_3d(ctx0, kv_self.v,
                        n_kv, n_embd_head, n_head_kv,
                        ggml_element_size(kv_self.v)*n_ctx,
                        ggml_element_size(kv_self.v)*n_ctx*n_embd_head,
                        ggml_element_size(kv_self.v)*n_ctx*n_embd_gqa*il);
            offload_func_v(V);
            ggml_set_name(V, "V");

#if 1
            struct ggml_tensor * KQV = ggml_mul_mat(ctx0, V, KQ_soft_max);
            offload_func_v(KQV);
            ggml_set_name(KQV, "KQV");
#else
            // make V contiguous in memory to speed up the matmul, however we waste time on the copy
            // on M1 this is faster for the perplexity computation, but ~5% slower for the single-token generation
            // is there a better way?
            struct ggml_tensor * V_cont = ggml_cpy(ctx0, V, ggml_new_tensor_3d(ctx0, kv_self.v->type, n_ctx, n_embd_head, n_head));
            struct ggml_tensor * KQV = ggml_mul_mat(ctx0, V_cont, KQ_soft_max);
#endif

            // KQV_merged = KQV.permute(0, 2, 1, 3)
            struct ggml_tensor * KQV_merged = ggml_permute(ctx0, KQV, 0, 2, 1, 3);
            offload_func_v(KQV_merged);
            ggml_set_name(KQV_merged, "KQV_merged");

            // cur = KQV_merged.contiguous().view(n_embd, n_tokens)
            cur = ggml_cont_2d(ctx0, KQV_merged, n_embd, n_tokens);
            offload_func_v(cur);
            ggml_set_name(cur, "KQV_merged_contiguous");

            // projection (no bias)
            cur = ggml_mul_mat(ctx0,
                    model.layers[il].wo,
                    cur);
            offload_func(cur);
            ggml_set_name(cur, "result_wo");
        }

        struct ggml_tensor * inpFF = ggml_add(ctx0, cur, inpSA);
        offload_func(inpFF);
        ggml_set_name(inpFF, "inpFF");

        // feed-forward network
        {
            // norm
            {
                cur = ggml_rms_norm(ctx0, inpFF, norm_rms_eps);
                offload_func(cur);
                ggml_set_name(cur, "rms_norm_1");

                // cur = cur*ffn_norm(broadcasted)
                cur = ggml_mul(ctx0, cur, model.layers[il].ffn_norm);
                offload_func(cur);
                ggml_set_name(cur, "ffn_norm");
            }

            struct ggml_tensor * tmp = ggml_mul_mat(ctx0,
                    model.layers[il].w3,
                    cur);
            offload_func(tmp);
            ggml_set_name(tmp, "result_w3");

            cur = ggml_mul_mat(ctx0,
                    model.layers[il].w1,
                    cur);
            offload_func(cur);
            ggml_set_name(cur, "result_w1");

            // SILU activation
            cur = ggml_silu(ctx0, cur);
            offload_func(cur);
            ggml_set_name(cur, "silu");

            cur = ggml_mul(ctx0, cur, tmp);
            offload_func(cur);
            ggml_set_name(cur, "silu_x_result_w3");

            cur = ggml_mul_mat(ctx0,
                    model.layers[il].w2,
                    cur);
            offload_func(cur);
            ggml_set_name(cur, "result_w2");
        }

        cur = ggml_add(ctx0, cur, inpFF);
        offload_func(cur);
        ggml_set_name(cur, "inpFF_+_result_w2");

        // input for next layer
        inpL = cur;
    }

    cur = inpL;

    // norm
    {
        cur = ggml_rms_norm(ctx0, cur, norm_rms_eps);
        offload_func_nr(cur);
        ggml_set_name(cur, "rms_norm_2");

        // cur = cur*norm(broadcasted)
        cur = ggml_mul(ctx0, cur, model.output_norm);
        // offload_func_nr(cur); // TODO CPU + GPU mirrored backend
        ggml_set_name(cur, "result_norm");
    }

    // lm_head
    cur = ggml_mul_mat(ctx0, model.output, cur);
    ggml_set_name(cur, "result_output");

    ggml_build_forward_expand(gf, cur);

    ggml_free(ctx0);

    return gf;
}

static struct ggml_cgraph * llm_build_baichaun(
         llama_context & lctx,
     const llama_batch & batch) {
    const auto & model   = lctx.model;
    const auto & hparams = model.hparams;
    const auto & cparams = lctx.cparams;

    const auto & kv_self = lctx.kv_self;

    GGML_ASSERT(!!kv_self.ctx);

    const int64_t n_embd      = hparams.n_embd;
    const int64_t n_layer     = hparams.n_layer;
    const int64_t n_ctx       = cparams.n_ctx;
    const int64_t n_head      = hparams.n_head;
    const int64_t n_head_kv   = hparams.n_head_kv;
    const int64_t n_embd_head = hparams.n_embd_head();
    const int64_t n_embd_gqa  = hparams.n_embd_gqa();

    GGML_ASSERT(n_embd_head == hparams.n_rot);

    const float freq_base    = cparams.rope_freq_base;
    const float freq_scale   = cparams.rope_freq_scale;
    const float norm_rms_eps = hparams.f_norm_rms_eps;

    const int n_gpu_layers = model.n_gpu_layers;

    const int32_t n_tokens = batch.n_tokens;
    const int32_t n_kv     = ggml_allocr_is_measure(lctx.alloc) ? n_ctx            : kv_self.n;
    const int32_t kv_head  = ggml_allocr_is_measure(lctx.alloc) ? n_ctx - n_tokens : kv_self.head;

    const bool do_rope_shift = ggml_allocr_is_measure(lctx.alloc) || kv_self.has_shift;

    auto & buf_compute = lctx.buf_compute;

    struct ggml_init_params params = {
        /*.mem_size   =*/ buf_compute.size,
        /*.mem_buffer =*/ buf_compute.data,
        /*.no_alloc   =*/ true,
    };

    struct ggml_context * ctx0 = ggml_init(params);

    ggml_cgraph * gf = ggml_new_graph(ctx0);

    struct ggml_tensor * cur;
    struct ggml_tensor * inpL;

    if (batch.token) {
        struct ggml_tensor * inp_tokens = ggml_new_tensor_1d(ctx0, GGML_TYPE_I32, n_tokens);

        ggml_allocr_alloc(lctx.alloc, inp_tokens);
        if (!ggml_allocr_is_measure(lctx.alloc)) {
            memcpy(inp_tokens->data, batch.token, n_tokens*ggml_element_size(inp_tokens));
        }
        ggml_set_name(inp_tokens, "inp_tokens");

        inpL = ggml_get_rows(ctx0, model.tok_embeddings, inp_tokens);
    } else {
#ifdef GGML_USE_MPI
        GGML_ASSERT(false && "not implemented");
#endif

        inpL = ggml_new_tensor_2d(ctx0, GGML_TYPE_F32, n_embd, n_tokens);

        ggml_allocr_alloc(lctx.alloc, inpL);
        if (!ggml_allocr_is_measure(lctx.alloc)) {
            memcpy(inpL->data, batch.embd, n_tokens * n_embd * ggml_element_size(inpL));
        }
    }

    const int i_gpu_start = n_layer - n_gpu_layers;
    (void) i_gpu_start;

    // offload functions set the tensor output backend to GPU
    // tensors are GPU-accelerated if any input or the output has been offloaded
    offload_func_t offload_func_nr = llama_nop; // nr = non-repeating
    offload_func_t offload_func_kq = llama_nop;
    offload_func_t offload_func_v  = llama_nop;

#ifdef GGML_USE_CUBLAS
    if (n_gpu_layers > n_layer) {
        offload_func_nr = ggml_cuda_assign_buffers_no_alloc;
    }
    if (n_gpu_layers > n_layer + 1) {
        offload_func_v  = ggml_cuda_assign_buffers_no_alloc;
    }
    if (n_gpu_layers > n_layer + 2) {
        offload_func_kq = ggml_cuda_assign_buffers_no_alloc;
    }
#endif // GGML_USE_CUBLAS

    // KQ_scale
    struct ggml_tensor * KQ_scale = ggml_new_tensor_1d(ctx0, GGML_TYPE_F32, 1);
    ggml_set_name(KQ_scale, "1/sqrt(n_embd_head)");
    ggml_allocr_alloc(lctx.alloc, KQ_scale);
    if (!ggml_allocr_is_measure(lctx.alloc)) {
        ggml_set_f32(KQ_scale, 1.0f/sqrtf(float(n_embd)/n_head));
    }

    // KQ_mask (mask for 1 head, it will be broadcasted to all heads)
    struct ggml_tensor * KQ_mask = ggml_new_tensor_3d(ctx0, GGML_TYPE_F32, n_kv, n_tokens, 1);
    offload_func_kq(KQ_mask);
    ggml_set_name(KQ_mask, "KQ_mask");
    ggml_allocr_alloc(lctx.alloc, KQ_mask);
    if (!ggml_allocr_is_measure(lctx.alloc)) {
        float * data = (float *) KQ_mask->data;
        memset(data, 0, ggml_nbytes(KQ_mask));

        for (int h = 0; h < 1; ++h) {
            for (int j = 0; j < n_tokens; ++j) {
                const llama_pos    pos    = batch.pos[j];
                const llama_seq_id seq_id = batch.seq_id[j];

                for (int i = 0; i < n_kv; ++i) {
                    if (!kv_self.cells[i].has_seq_id(seq_id) || kv_self.cells[i].pos > pos) {
                        data[h*(n_kv*n_tokens) + j*n_kv + i] = -INFINITY;
                    }
                }
            }
        }
    }

    // KQ_pos - contains the positions
    struct ggml_tensor * KQ_pos = ggml_new_tensor_1d(ctx0, GGML_TYPE_I32, n_tokens);
    offload_func_kq(KQ_pos);
    ggml_set_name(KQ_pos, "KQ_pos");
    ggml_allocr_alloc(lctx.alloc, KQ_pos);
    if (!ggml_allocr_is_measure(lctx.alloc)) {
        int * data = (int *) KQ_pos->data;
        for (int i = 0; i < n_tokens; ++i) {
            data[i] = batch.pos[i];
        }
    }

    // shift the entire K-cache if needed
    if (do_rope_shift) {
        struct ggml_tensor * K_shift = ggml_new_tensor_1d(ctx0, GGML_TYPE_I32, n_ctx);
        offload_func_kq(K_shift);
        ggml_set_name(K_shift, "K_shift");
        ggml_allocr_alloc(lctx.alloc, K_shift);
        if (!ggml_allocr_is_measure(lctx.alloc)) {
            int * data = (int *) K_shift->data;
            for (int i = 0; i < n_ctx; ++i) {
                data[i] = kv_self.cells[i].delta;
            }
        }

        for (int il = 0; il < n_layer; ++il) {
            struct ggml_tensor * tmp =
                    ggml_rope_custom_inplace(ctx0,
                        ggml_view_3d(ctx0, kv_self.k,
                            n_embd_head, n_head_kv, n_ctx,
                            ggml_element_size(kv_self.k)*n_embd_head,
                            ggml_element_size(kv_self.k)*n_embd_gqa,
                            ggml_element_size(kv_self.k)*n_embd_gqa*n_ctx*il),
                        K_shift, n_embd_head, 0, 0, freq_base, freq_scale);
            offload_func_kq(tmp);
            ggml_build_forward_expand(gf, tmp);
        }
    }

    for (int il = 0; il < n_layer; ++il) {
        ggml_format_name(inpL, "layer_inp_%d", il);

        offload_func_t offload_func = llama_nop;

#ifdef GGML_USE_CUBLAS
        if (il >= i_gpu_start) {
            offload_func = ggml_cuda_assign_buffers_no_alloc;
        }
#endif // GGML_USE_CUBLAS

        struct ggml_tensor * inpSA = inpL;

        // norm
        {
            cur = ggml_rms_norm(ctx0, inpL, norm_rms_eps);
            offload_func(cur);
            ggml_set_name(cur, "rms_norm_0");

            // cur = cur*attn_norm(broadcasted)
            cur = ggml_mul(ctx0, cur, model.layers[il].attn_norm);
            offload_func(cur);
            ggml_set_name(cur, "attention_norm_0");
        }

        // self-attention
        {
            // compute Q and K and RoPE them
            struct ggml_tensor * tmpk = ggml_mul_mat(ctx0, model.layers[il].wk, cur);
            offload_func_kq(tmpk);
            ggml_set_name(tmpk, "tmpk");

            struct ggml_tensor * tmpq = ggml_mul_mat(ctx0, model.layers[il].wq, cur);
            offload_func_kq(tmpq);
            ggml_set_name(tmpq, "tmpq");

            struct ggml_tensor * Kcur;
            struct ggml_tensor * Qcur;
            switch (model.type) {
                case MODEL_7B:
                    Kcur = ggml_rope_custom(ctx0, ggml_reshape_3d(ctx0, tmpk, n_embd_head, n_head_kv, n_tokens), KQ_pos, n_embd_head, 0, 0, freq_base, freq_scale);
                    Qcur = ggml_rope_custom(ctx0, ggml_reshape_3d(ctx0, tmpq, n_embd_head, n_head, n_tokens),    KQ_pos, n_embd_head, 0, 0, freq_base, freq_scale);
                    break;
                case MODEL_13B:
                    Kcur = ggml_reshape_3d(ctx0, tmpk, n_embd/n_head, n_head, n_tokens);
                    Qcur = ggml_reshape_3d(ctx0, tmpq, n_embd/n_head, n_head, n_tokens);
                    break;
                default:
                    GGML_ASSERT(false);
            }

            offload_func_kq(Kcur);
            ggml_set_name(Kcur, "Kcur");

            offload_func_kq(Qcur);
            ggml_set_name(Qcur, "Qcur");

            // store key and value to memory
            {
                // compute the transposed [n_tokens, n_embd] V matrix

                struct ggml_tensor * tmpv = ggml_mul_mat(ctx0, model.layers[il].wv, cur);
                offload_func_v(tmpv);
                ggml_set_name(tmpv, "tmpv");

                struct ggml_tensor * Vcur = ggml_transpose(ctx0, ggml_reshape_2d(ctx0, tmpv, n_embd_gqa, n_tokens));
                offload_func_v(Vcur);
                ggml_set_name(Vcur, "Vcur");

                struct ggml_tensor * k = ggml_view_1d(ctx0, kv_self.k, n_tokens*n_embd_gqa, (ggml_element_size(kv_self.k)*n_embd_gqa)*(il*n_ctx + kv_head));
                offload_func_kq(k);
                ggml_set_name(k, "k");

                struct ggml_tensor * v = ggml_view_2d(ctx0, kv_self.v, n_tokens, n_embd_gqa,
                        (   n_ctx)*ggml_element_size(kv_self.v),
                        (il*n_ctx)*ggml_element_size(kv_self.v)*n_embd_gqa + kv_head*ggml_element_size(kv_self.v));
                offload_func_v(v);
                ggml_set_name(v, "v");

                // important: storing RoPE-ed version of K in the KV cache!
                ggml_build_forward_expand(gf, ggml_cpy(ctx0, Kcur, k));
                ggml_build_forward_expand(gf, ggml_cpy(ctx0, Vcur, v));
            }

            struct ggml_tensor * Q = ggml_permute(ctx0, Qcur, 0, 2, 1, 3);
            offload_func_kq(Q);
            ggml_set_name(Q, "Q");

            struct ggml_tensor * K =
                ggml_view_3d(ctx0, kv_self.k,
                        n_embd_head, n_kv, n_head_kv,
                        ggml_element_size(kv_self.k)*n_embd_gqa,
                        ggml_element_size(kv_self.k)*n_embd_head,
                        ggml_element_size(kv_self.k)*n_embd_gqa*n_ctx*il);
            offload_func_kq(K);
            ggml_set_name(K, "K");

            // K * Q
            struct ggml_tensor * KQ = ggml_mul_mat(ctx0, K, Q);
            offload_func_kq(KQ);
            ggml_set_name(KQ, "KQ");

            // KQ_scaled = KQ / sqrt(n_embd_head)
            // KQ_scaled shape [n_past + n_tokens, n_tokens, n_head, 1]
            struct ggml_tensor * KQ_scaled = ggml_scale(ctx0, KQ, KQ_scale);
            offload_func_kq(KQ_scaled);
            ggml_set_name(KQ_scaled, "KQ_scaled");

            struct ggml_tensor * KQ_masked;
            struct ggml_tensor * KQ_scaled_alibi;

            switch (model.type) {
                case MODEL_7B:
                    KQ_masked = ggml_add(ctx0, KQ_scaled, KQ_mask);
                    break;
                case MODEL_13B:
                    // TODO: replace with ggml_add()
                    KQ_scaled_alibi = ggml_alibi(ctx0, KQ_scaled, /*n_past*/ 0, n_head, 8);
                    ggml_set_name(KQ_scaled_alibi, "KQ_scaled_alibi");
                    KQ_masked = ggml_add(ctx0, KQ_scaled_alibi, KQ_mask);
                    break;
                default:
                    GGML_ASSERT(false);
            }

            // KQ = soft_max(KQ_masked)
            struct ggml_tensor * KQ_soft_max = ggml_soft_max(ctx0, KQ_masked);
            offload_func_v(KQ_soft_max);
            ggml_set_name(KQ_soft_max, "KQ_soft_max");

            // split cached V into n_head heads
            struct ggml_tensor * V =
                ggml_view_3d(ctx0, kv_self.v,
                        n_kv, n_embd_head, n_head_kv,
                        ggml_element_size(kv_self.v)*n_ctx,
                        ggml_element_size(kv_self.v)*n_ctx*n_embd_head,
                        ggml_element_size(kv_self.v)*n_ctx*n_embd_gqa*il);
            offload_func_v(V);
            ggml_set_name(V, "V");

            struct ggml_tensor * KQV = ggml_mul_mat(ctx0, V, KQ_soft_max);
            offload_func_v(KQV);
            ggml_set_name(KQV, "KQV");

            // KQV_merged = KQV.permute(0, 2, 1, 3)
            struct ggml_tensor * KQV_merged = ggml_permute(ctx0, KQV, 0, 2, 1, 3);
            offload_func_v(KQV_merged);
            ggml_set_name(KQV_merged, "KQV_merged");

            // cur = KQV_merged.contiguous().view(n_embd, n_tokens)
            cur = ggml_cont_2d(ctx0, KQV_merged, n_embd, n_tokens);
            offload_func_v(cur);
            ggml_set_name(cur, "KQV_merged_contiguous");

            // projection (no bias)
            cur = ggml_mul_mat(ctx0,
                    model.layers[il].wo,
                    cur);
            offload_func(cur);
            ggml_set_name(cur, "result_wo");
        }

        struct ggml_tensor * inpFF = ggml_add(ctx0, cur, inpSA);
        offload_func(inpFF);
        ggml_set_name(inpFF, "inpFF");

        // feed-forward network
        {
            // norm
            {
                cur = ggml_rms_norm(ctx0, inpFF, norm_rms_eps);
                offload_func(cur);
                ggml_set_name(cur, "rms_norm_1");

                // cur = cur*ffn_norm(broadcasted)
                cur = ggml_mul(ctx0, cur, model.layers[il].ffn_norm);
                offload_func(cur);
                ggml_set_name(cur, "ffn_norm");
            }

            struct ggml_tensor * tmp = ggml_mul_mat(ctx0,
                    model.layers[il].w3,
                    cur);
            offload_func(tmp);
            ggml_set_name(tmp, "result_w3");

            cur = ggml_mul_mat(ctx0,
                    model.layers[il].w1,
                    cur);
            offload_func(cur);
            ggml_set_name(cur, "result_w1");

            // SILU activation
            cur = ggml_silu(ctx0, cur);
            offload_func(cur);
            ggml_set_name(cur, "silu");

            cur = ggml_mul(ctx0, cur, tmp);
            offload_func(cur);
            ggml_set_name(cur, "silu_x_result_w3");

            cur = ggml_mul_mat(ctx0,
                    model.layers[il].w2,
                    cur);
            offload_func(cur);
            ggml_set_name(cur, "result_w2");
        }

        cur = ggml_add(ctx0, cur, inpFF);
        offload_func(cur);
        ggml_set_name(cur, "inpFF_+_result_w2");

        // input for next layer
        inpL = cur;
    }

    cur = inpL;

    // norm
    {
        cur = ggml_rms_norm(ctx0, cur, norm_rms_eps);
        offload_func_nr(cur);
        ggml_set_name(cur, "rms_norm_2");

        // cur = cur*norm(broadcasted)
        cur = ggml_mul(ctx0, cur, model.output_norm);
        // offload_func_nr(cur); // TODO CPU + GPU mirrored backend
        ggml_set_name(cur, "result_norm");
    }

    // lm_head
    cur = ggml_mul_mat(ctx0, model.output, cur);
    ggml_set_name(cur, "result_output");

    ggml_build_forward_expand(gf, cur);

    ggml_free(ctx0);

    return gf;
}

static struct ggml_cgraph * llm_build_refact(
         llama_context & lctx,
     const llama_batch & batch) {
    const auto & model   = lctx.model;
    const auto & hparams = model.hparams;
    const auto & cparams = lctx.cparams;

    const auto & kv_self = lctx.kv_self;

    GGML_ASSERT(!!kv_self.ctx);

    const int64_t n_embd      = hparams.n_embd;
    const int64_t n_layer     = hparams.n_layer;
    const int64_t n_ctx       = cparams.n_ctx;
    const int64_t n_head      = hparams.n_head;
    const int64_t n_head_kv   = hparams.n_head_kv;
    const int64_t n_embd_head = hparams.n_embd_head();
    const int64_t n_embd_gqa  = hparams.n_embd_gqa();

    const float norm_rms_eps = hparams.f_norm_rms_eps;

    const int n_gpu_layers = model.n_gpu_layers;

    const int32_t n_tokens = batch.n_tokens;
    const int32_t n_kv     = ggml_allocr_is_measure(lctx.alloc) ? n_ctx            : kv_self.n;
    const int32_t kv_head  = ggml_allocr_is_measure(lctx.alloc) ? n_ctx - n_tokens : kv_self.head;

    // printf("n_kv = %d\n", n_kv);

    auto & buf_compute = lctx.buf_compute;

    struct ggml_init_params params = {
        /*.mem_size   =*/ buf_compute.size,
        /*.mem_buffer =*/ buf_compute.data,
        /*.no_alloc   =*/ true,
    };

    struct ggml_context * ctx0 = ggml_init(params);

    ggml_cgraph * gf = ggml_new_graph(ctx0);

    struct ggml_tensor * cur;
    struct ggml_tensor * inpL;

    if (batch.token) {
        struct ggml_tensor * inp_tokens = ggml_new_tensor_1d(ctx0, GGML_TYPE_I32, n_tokens);

        ggml_allocr_alloc(lctx.alloc, inp_tokens);
        if (!ggml_allocr_is_measure(lctx.alloc)) {
            memcpy(inp_tokens->data, batch.token, n_tokens*ggml_element_size(inp_tokens));
        }
        ggml_set_name(inp_tokens, "inp_tokens");

        inpL = ggml_get_rows(ctx0, model.tok_embeddings, inp_tokens);
    } else {
#ifdef GGML_USE_MPI
        GGML_ASSERT(false && "not implemented");
#endif

        inpL = ggml_new_tensor_2d(ctx0, GGML_TYPE_F32, n_embd, n_tokens);

        ggml_allocr_alloc(lctx.alloc, inpL);
        if (!ggml_allocr_is_measure(lctx.alloc)) {
            memcpy(inpL->data, batch.embd, n_tokens * n_embd * ggml_element_size(inpL));
        }
    }

    const int i_gpu_start = n_layer - n_gpu_layers;
    (void) i_gpu_start;

    // offload functions set the tensor output backend to GPU
    // tensors are GPU-accelerated if any input or the output has been offloaded
    offload_func_t offload_func_nr = llama_nop; // nr = non-repeating
    offload_func_t offload_func_kq = llama_nop;
    offload_func_t offload_func_v  = llama_nop;

#ifdef GGML_USE_CUBLAS
    if (n_gpu_layers > n_layer) {
        offload_func_nr = ggml_cuda_assign_buffers_no_alloc;
    }
    if (n_gpu_layers > n_layer + 1) {
        offload_func_v  = ggml_cuda_assign_buffers_no_alloc;
    }
    if (n_gpu_layers > n_layer + 2) {
        offload_func_kq = ggml_cuda_assign_buffers_no_alloc;
    }
#endif // GGML_USE_CUBLAS

    // KQ_scale
    struct ggml_tensor * KQ_scale = ggml_new_tensor_1d(ctx0, GGML_TYPE_F32, 1);
    ggml_set_name(KQ_scale, "1/sqrt(n_embd_head)");
    ggml_allocr_alloc(lctx.alloc, KQ_scale);
    if (!ggml_allocr_is_measure(lctx.alloc)) {
        ggml_set_f32(KQ_scale, 1.0f/sqrtf(float(n_embd_head)));
    }

    // KQ_mask (mask for 1 head, it will be broadcasted to all heads)
    struct ggml_tensor * KQ_mask = ggml_new_tensor_3d(ctx0, GGML_TYPE_F32, n_kv, n_tokens, 1);
    offload_func_kq(KQ_mask);
    ggml_set_name(KQ_mask, "KQ_mask");
    ggml_allocr_alloc(lctx.alloc, KQ_mask);
    if (!ggml_allocr_is_measure(lctx.alloc)) {
        float * data = (float *) KQ_mask->data;
        memset(data, 0, ggml_nbytes(KQ_mask));

        for (int h = 0; h < 1; ++h) {
            for (int j = 0; j < n_tokens; ++j) {
                const llama_pos    pos    = batch.pos[j];
                const llama_seq_id seq_id = batch.seq_id[j];

                for (int i = 0; i < n_kv; ++i) {
                    if (!kv_self.cells[i].has_seq_id(seq_id) || kv_self.cells[i].pos > pos) {
                        data[h*(n_kv*n_tokens) + j*n_kv + i] = -INFINITY;
                    }
                }
            }
        }
    }

    for (int il = 0; il < n_layer; ++il) {
        ggml_format_name(inpL, "layer_inp_%d", il);

        offload_func_t offload_func = llama_nop;

#ifdef GGML_USE_CUBLAS
        if (il >= i_gpu_start) {
            offload_func = ggml_cuda_assign_buffers_no_alloc;
        }
#endif // GGML_USE_CUBLAS

        struct ggml_tensor * inpSA = inpL;

        // norm
        {
            cur = ggml_rms_norm(ctx0, inpL, norm_rms_eps);
            offload_func(cur);
            ggml_set_name(cur, "rms_norm_0");

            // cur = cur*attn_norm(broadcasted)
            cur = ggml_mul(ctx0, cur, model.layers[il].attn_norm);
            offload_func(cur);
            ggml_set_name(cur, "attention_norm_0");
        }

        // self-attention
        {
            // compute Q and K
            struct ggml_tensor * tmpk = ggml_mul_mat(ctx0, model.layers[il].wk, cur);
            offload_func_kq(tmpk);
            ggml_set_name(tmpk, "tmpk");

            struct ggml_tensor * tmpq = ggml_mul_mat(ctx0, model.layers[il].wq, cur);
            offload_func_kq(tmpq);
            ggml_set_name(tmpq, "tmpq");

            struct ggml_tensor * Kcur = ggml_reshape_3d(ctx0, tmpk, n_embd_head, n_head_kv, n_tokens);
            offload_func_kq(Kcur);
            ggml_set_name(Kcur, "Kcur");

            struct ggml_tensor * Qcur = ggml_reshape_3d(ctx0, tmpq, n_embd_head, n_head,    n_tokens);
            offload_func_kq(Qcur);
            ggml_set_name(Qcur, "Qcur");

            // store key and value to memory
            {
                // compute the transposed [n_tokens, n_embd] V matrix

                struct ggml_tensor * tmpv = ggml_mul_mat(ctx0, model.layers[il].wv, cur);
                offload_func_v(tmpv);
                ggml_set_name(tmpv, "tmpv");

                struct ggml_tensor * Vcur = ggml_transpose(ctx0, ggml_reshape_2d(ctx0, tmpv, n_embd_gqa, n_tokens));
                offload_func_v(Vcur);
                ggml_set_name(Vcur, "Vcur");

                struct ggml_tensor * k = ggml_view_1d(ctx0, kv_self.k, n_tokens*n_embd_gqa, (ggml_element_size(kv_self.k)*n_embd_gqa)*(il*n_ctx + kv_head));
                offload_func_kq(k);
                ggml_set_name(k, "k");

                struct ggml_tensor * v = ggml_view_2d(ctx0, kv_self.v, n_tokens, n_embd_gqa,
                        (   n_ctx)*ggml_element_size(kv_self.v),
                        (il*n_ctx)*ggml_element_size(kv_self.v)*n_embd_gqa + kv_head*ggml_element_size(kv_self.v));
                offload_func_v(v);
                ggml_set_name(v, "v");

                ggml_build_forward_expand(gf, ggml_cpy(ctx0, Kcur, k));
                ggml_build_forward_expand(gf, ggml_cpy(ctx0, Vcur, v));
            }

            struct ggml_tensor * Q = ggml_permute(ctx0, Qcur, 0, 2, 1, 3);
            offload_func_kq(Q);
            ggml_set_name(Q, "Q");

            struct ggml_tensor * K =
                ggml_view_3d(ctx0, kv_self.k,
                        n_embd_head, n_kv, n_head_kv,
                        ggml_element_size(kv_self.k)*n_embd_gqa,
                        ggml_element_size(kv_self.k)*n_embd_head,
                        ggml_element_size(kv_self.k)*n_embd_gqa*n_ctx*il);
            offload_func_kq(K);
            ggml_set_name(K, "K");

            // K * Q
            struct ggml_tensor * KQ = ggml_mul_mat(ctx0, K, Q);
            offload_func_kq(KQ);
            ggml_set_name(KQ, "KQ");

            // KQ_scaled = KQ / sqrt(n_embd_head)
            // KQ_scaled shape [n_kv, n_tokens, n_head, 1]
            struct ggml_tensor * KQ_scaled = ggml_scale(ctx0, KQ, KQ_scale);
            offload_func_kq(KQ_scaled);
            ggml_set_name(KQ_scaled, "KQ_scaled");

            // KQ_masked = mask_past(KQ_scaled)
            struct ggml_tensor * KQ_scaled_alibi = ggml_alibi(ctx0, KQ_scaled, /*n_past*/ 0, n_head, 8);
            ggml_set_name(KQ_scaled_alibi, "KQ_scaled_alibi");

            struct ggml_tensor * KQ_masked = ggml_add(ctx0, KQ_scaled_alibi, KQ_mask);
            offload_func_kq(KQ_masked);
            ggml_set_name(KQ_masked, "KQ_masked");

            // KQ = soft_max(KQ_masked)
            struct ggml_tensor * KQ_soft_max = ggml_soft_max(ctx0, KQ_masked);
            offload_func_v(KQ_soft_max);
            ggml_set_name(KQ_soft_max, "KQ_soft_max");

            // split cached V into n_head heads
            struct ggml_tensor * V =
                ggml_view_3d(ctx0, kv_self.v,
                        n_kv, n_embd_head, n_head_kv,
                        ggml_element_size(kv_self.v)*n_ctx,
                        ggml_element_size(kv_self.v)*n_ctx*n_embd_head,
                        ggml_element_size(kv_self.v)*n_ctx*n_embd_gqa*il);
            offload_func_v(V);
            ggml_set_name(V, "V");

#if 1
            struct ggml_tensor * KQV = ggml_mul_mat(ctx0, V, KQ_soft_max);
            offload_func_v(KQV);
            ggml_set_name(KQV, "KQV");
#else
            // make V contiguous in memory to speed up the matmul, however we waste time on the copy
            // on M1 this is faster for the perplexity computation, but ~5% slower for the single-token generation
            // is there a better way?
            struct ggml_tensor * V_cont = ggml_cpy(ctx0, V, ggml_new_tensor_3d(ctx0, kv_self.v->type, n_ctx, n_embd_head, n_head));
            struct ggml_tensor * KQV = ggml_mul_mat(ctx0, V_cont, KQ_soft_max);
#endif

            // KQV_merged = KQV.permute(0, 2, 1, 3)
            struct ggml_tensor * KQV_merged = ggml_permute(ctx0, KQV, 0, 2, 1, 3);
            offload_func_v(KQV_merged);
            ggml_set_name(KQV_merged, "KQV_merged");

            // cur = KQV_merged.contiguous().view(n_embd, n_tokens)
            cur = ggml_cont_2d(ctx0, KQV_merged, n_embd, n_tokens);
            offload_func_v(cur);
            ggml_set_name(cur, "KQV_merged_contiguous");

            // projection (no bias)
            cur = ggml_mul_mat(ctx0,
                    model.layers[il].wo,
                    cur);
            offload_func(cur);
            ggml_set_name(cur, "result_wo");
        }

        struct ggml_tensor * inpFF = ggml_add(ctx0, cur, inpSA);
        offload_func(inpFF);
        ggml_set_name(inpFF, "inpFF");

        // feed-forward network
        {
            // norm
            {
                cur = ggml_rms_norm(ctx0, inpFF, norm_rms_eps);
                offload_func(cur);
                ggml_set_name(cur, "rms_norm_1");

                // cur = cur*ffn_norm(broadcasted)
                cur = ggml_mul(ctx0, cur, model.layers[il].ffn_norm);
                offload_func(cur);
                ggml_set_name(cur, "ffn_norm");
            }

            struct ggml_tensor * tmp = ggml_mul_mat(ctx0,
                    model.layers[il].w3,
                    cur);
            offload_func(tmp);
            ggml_set_name(tmp, "result_w3");

            cur = ggml_mul_mat(ctx0,
                    model.layers[il].w1,
                    cur);
            offload_func(cur);
            ggml_set_name(cur, "result_w1");

            // SILU activation
            cur = ggml_silu(ctx0, cur);
            offload_func(cur);
            ggml_set_name(cur, "silu");

            cur = ggml_mul(ctx0, cur, tmp);
            offload_func(cur);
            ggml_set_name(cur, "silu_x_result_w3");

            cur = ggml_mul_mat(ctx0,
                    model.layers[il].w2,
                    cur);
            offload_func(cur);
            ggml_set_name(cur, "result_w2");
        }

        cur = ggml_add(ctx0, cur, inpFF);
        offload_func(cur);
        ggml_set_name(cur, "inpFF_+_result_w2");

        // input for next layer
        inpL = cur;
    }

    cur = inpL;

    // norm
    {
        cur = ggml_rms_norm(ctx0, cur, norm_rms_eps);
        offload_func_nr(cur);
        ggml_set_name(cur, "rms_norm_2");

        // cur = cur*norm(broadcasted)
        cur = ggml_mul(ctx0, cur, model.output_norm);
        // offload_func_nr(cur); // TODO CPU + GPU mirrored backend
        ggml_set_name(cur, "result_norm");
    }

    // lm_head
    cur = ggml_mul_mat(ctx0, model.output, cur);
    ggml_set_name(cur, "result_output");

    ggml_build_forward_expand(gf, cur);

    ggml_free(ctx0);

    return gf;
}

static struct ggml_cgraph * llm_build_falcon(
         llama_context & lctx,
     const llama_batch & batch) {
    const auto & model   = lctx.model;
    const auto & hparams = model.hparams;
    const auto & cparams = lctx.cparams;

    const auto & kv_self = lctx.kv_self;

    GGML_ASSERT(!!kv_self.ctx);

    const int64_t n_embd      = hparams.n_embd;
    const int64_t n_layer     = hparams.n_layer;
    const int64_t n_ctx       = cparams.n_ctx;
    const int64_t n_head      = hparams.n_head;
    const int64_t n_head_kv   = hparams.n_head_kv;
    const int64_t n_embd_head = hparams.n_embd_head();
    const int64_t n_embd_gqa  = hparams.n_embd_gqa();

    GGML_ASSERT(n_embd_head == hparams.n_rot);

    const float freq_base  = cparams.rope_freq_base;
    const float freq_scale = cparams.rope_freq_scale;
    const float norm_eps   = hparams.f_norm_eps;

    const int n_gpu_layers = model.n_gpu_layers;

    const int32_t n_tokens = batch.n_tokens;
    const int32_t n_kv     = ggml_allocr_is_measure(lctx.alloc) ? n_ctx            : kv_self.n;
    const int32_t kv_head  = ggml_allocr_is_measure(lctx.alloc) ? n_ctx - n_tokens : kv_self.head;

    const bool do_rope_shift = ggml_allocr_is_measure(lctx.alloc) || kv_self.has_shift;

    //printf("kv_head = %d, n_kv = %d, n_tokens = %d, n_ctx = %d, is_measure = %d, has_shift = %d\n",
    //        kv_head, n_kv, n_tokens, n_ctx, ggml_allocr_is_measure(lctx.alloc), kv_self.has_shift);

    auto & buf_compute = lctx.buf_compute;

    struct ggml_init_params params = {
        /*.mem_size   =*/ buf_compute.size,
        /*.mem_buffer =*/ buf_compute.data,
        /*.no_alloc   =*/ true,
    };

    struct ggml_context * ctx0 = ggml_init(params);

    ggml_cgraph * gf = ggml_new_graph(ctx0);

    struct ggml_tensor * cur;
    struct ggml_tensor * inpL;

    if (batch.token) {
        struct ggml_tensor * inp_tokens = ggml_new_tensor_1d(ctx0, GGML_TYPE_I32, n_tokens);

        ggml_allocr_alloc(lctx.alloc, inp_tokens);
        if (!ggml_allocr_is_measure(lctx.alloc)) {
            memcpy(inp_tokens->data, batch.token, n_tokens*ggml_element_size(inp_tokens));
        }
        ggml_set_name(inp_tokens, "inp_tokens");

        inpL = ggml_get_rows(ctx0, model.tok_embeddings, inp_tokens);
    } else {
#ifdef GGML_USE_MPI
        GGML_ASSERT(false && "not implemented");
#endif

        inpL = ggml_new_tensor_2d(ctx0, GGML_TYPE_F32, n_embd, n_tokens);

        ggml_allocr_alloc(lctx.alloc, inpL);
        if (!ggml_allocr_is_measure(lctx.alloc)) {
            memcpy(inpL->data, batch.embd, n_tokens * n_embd * ggml_element_size(inpL));
        }
    }

    const int i_gpu_start = n_layer - n_gpu_layers;
    (void) i_gpu_start;

    // offload functions set the tensor output backend to GPU
    // tensors are GPU-accelerated if any input or the output has been offloaded
    offload_func_t offload_func_nr = llama_nop; // nr = non-repeating
    offload_func_t offload_func_kq = llama_nop;
    offload_func_t offload_func_v  = llama_nop;

#ifdef GGML_USE_CUBLAS
    if (n_gpu_layers > n_layer) {
        offload_func_nr = ggml_cuda_assign_buffers_no_alloc;
    }
    if (n_gpu_layers > n_layer + 1) {
        offload_func_v  = ggml_cuda_assign_buffers_no_alloc;
    }
    if (n_gpu_layers > n_layer + 2) {
        offload_func_kq = ggml_cuda_assign_buffers_no_alloc;
    }
#endif // GGML_USE_CUBLAS

    // KQ_scale
    struct ggml_tensor * KQ_scale = ggml_new_tensor_1d(ctx0, GGML_TYPE_F32, 1);
    ggml_set_name(KQ_scale, "1/sqrt(n_embd_head)");
    ggml_allocr_alloc(lctx.alloc, KQ_scale);
    if (!ggml_allocr_is_measure(lctx.alloc)) {
        ggml_set_f32(KQ_scale, 1.0f/sqrtf(float(n_embd)/n_head));
    }

    // KQ_mask (mask for 1 head, it will be broadcasted to all heads)
    struct ggml_tensor * KQ_mask = ggml_new_tensor_3d(ctx0, GGML_TYPE_F32, n_kv, n_tokens, 1);
    offload_func_kq(KQ_mask);
    ggml_set_name(KQ_mask, "KQ_mask");
    ggml_allocr_alloc(lctx.alloc, KQ_mask);
    if (!ggml_allocr_is_measure(lctx.alloc)) {
        float * data = (float *) KQ_mask->data;
        memset(data, 0, ggml_nbytes(KQ_mask));

        for (int h = 0; h < 1; ++h) {
            for (int j = 0; j < n_tokens; ++j) {
                const llama_pos    pos    = batch.pos[j];
                const llama_seq_id seq_id = batch.seq_id[j];

                for (int i = 0; i < n_kv; ++i) {
                    if (!kv_self.cells[i].has_seq_id(seq_id) || kv_self.cells[i].pos > pos) {
                        data[h*(n_kv*n_tokens) + j*n_kv + i] = -INFINITY;
                    }
                }
            }
        }
    }

    // KQ_pos - contains the positions
    struct ggml_tensor * KQ_pos = ggml_new_tensor_1d(ctx0, GGML_TYPE_I32, n_tokens);
    offload_func_kq(KQ_pos);
    ggml_set_name(KQ_pos, "KQ_pos");
    ggml_allocr_alloc(lctx.alloc, KQ_pos);
    if (!ggml_allocr_is_measure(lctx.alloc)) {
        int * data = (int *) KQ_pos->data;
        for (int i = 0; i < n_tokens; ++i) {
            data[i] = batch.pos[i];
        }
    }

    // shift the entire K-cache if needed
    if (do_rope_shift) {
        struct ggml_tensor * K_shift = ggml_new_tensor_1d(ctx0, GGML_TYPE_I32, n_ctx);
        offload_func_kq(K_shift);
        ggml_set_name(K_shift, "K_shift");
        ggml_allocr_alloc(lctx.alloc, K_shift);
        if (!ggml_allocr_is_measure(lctx.alloc)) {
            int * data = (int *) K_shift->data;
            for (int i = 0; i < n_ctx; ++i) {
                data[i] = kv_self.cells[i].delta;
            }
        }

        for (int il = 0; il < n_layer; ++il) {
            struct ggml_tensor * tmp =
                    ggml_rope_custom_inplace(ctx0,
                        ggml_view_3d(ctx0, kv_self.k,
                            n_embd_head, n_head_kv, n_ctx,
                            ggml_element_size(kv_self.k)*n_embd_head,
                            ggml_element_size(kv_self.k)*n_embd_gqa,
                            ggml_element_size(kv_self.k)*n_embd_gqa*n_ctx*il),
                        K_shift, n_embd_head, 2, 0, freq_base, freq_scale);
            offload_func_kq(tmp);
            ggml_build_forward_expand(gf, tmp);
        }
    }

    for (int il = 0; il < n_layer; ++il) {
        struct ggml_tensor * attn_norm;

        offload_func_t offload_func = llama_nop;

#ifdef GGML_USE_CUBLAS
        if (il >= i_gpu_start) {
            offload_func = ggml_cuda_assign_buffers_no_alloc;
        }
#endif // GGML_USE_CUBLAS

        // self-attention
        // TODO: refactor into common function (shared with LLaMA)
        {
            attn_norm = ggml_norm(ctx0, inpL, norm_eps);
            offload_func(attn_norm);

            attn_norm = ggml_add(ctx0,
                    ggml_mul(ctx0, attn_norm, model.layers[il].attn_norm),
                    model.layers[il].attn_norm_b);
            offload_func(attn_norm->src[0]);
            offload_func(attn_norm);

            if (model.layers[il].attn_norm_2) { // Falcon-40B
                cur = ggml_norm(ctx0, inpL, norm_eps);
                offload_func(cur);

                cur = ggml_add(ctx0,
                        ggml_mul(ctx0, cur, model.layers[il].attn_norm_2),
                        model.layers[il].attn_norm_2_b);
                offload_func(cur->src[0]);
                offload_func(cur);
            } else { // Falcon 7B
                cur = attn_norm;
            }

            // compute QKV

            cur = ggml_mul_mat(ctx0, model.layers[il].wqkv, cur);
            offload_func_kq(cur);

            // Note that the strides for Kcur, Vcur are set up so that the
            // resulting views are misaligned with the tensor's storage
            // (by applying the K/V offset we shift the tensor's original
            // view to stick out behind the viewed QKV tensor's allocated
            // memory, so to say). This is ok because no actual accesses
            // happen to that out-of-range memory, but it can require some
            // trickery when trying to accurately dump these views for
            // debugging.

            const size_t wsize = ggml_type_size(cur->type);

            // TODO: these 2 ggml_conts are technically not needed, but we add them until CUDA support for
            //       non-contiguous views is added for the rope operator
            struct ggml_tensor * tmpq = ggml_cont(ctx0, ggml_view_3d(
                ctx0, cur, n_embd_head, n_head, n_tokens,
                wsize * n_embd_head,
                wsize * n_embd_head * (n_head + 2 * n_head_kv),
                0));
            offload_func_kq(tmpq);

            struct ggml_tensor * tmpk = ggml_cont(ctx0, ggml_view_3d(
                ctx0, cur, n_embd_head, n_head_kv, n_tokens,
                wsize * n_embd_head,
                wsize * n_embd_head * (n_head + 2 * n_head_kv),
                wsize * n_embd_head *  n_head));
            offload_func_kq(tmpk);

            struct ggml_tensor * tmpv = ggml_view_3d(
                ctx0, cur, n_embd_head, n_head_kv, n_tokens,
                wsize * n_embd_head,
                wsize * n_embd_head * (n_head + 2 * n_head_kv),
                wsize * n_embd_head * (n_head +     n_head_kv));
            offload_func_v(tmpv);

            // using mode = 2 for neox mode
            struct ggml_tensor * Qcur = ggml_rope_custom(ctx0, tmpq, KQ_pos, n_embd_head, 2, 0, freq_base, freq_scale);
            offload_func_kq(Qcur);
            struct ggml_tensor * Kcur = ggml_rope_custom(ctx0, tmpk, KQ_pos, n_embd_head, 2, 0, freq_base, freq_scale);
            offload_func_kq(Kcur);

            {
                struct ggml_tensor * Vcur = ggml_transpose(ctx0, ggml_reshape_2d(ctx0, ggml_cont(ctx0, tmpv), n_embd_gqa, n_tokens));
                offload_func_v(Vcur);
                offload_func_v(Vcur->src[0]->src[0]);
                ggml_set_name(Vcur, "Vcur");

                struct ggml_tensor * k = ggml_view_1d(ctx0, kv_self.k, n_tokens*n_embd_gqa, (ggml_element_size(kv_self.k)*n_embd_gqa)*(il*n_ctx + kv_head));
                offload_func_kq(k);
                ggml_set_name(k, "k");

                struct ggml_tensor * v = ggml_view_2d(ctx0, kv_self.v, n_tokens, n_embd_gqa,
                        (   n_ctx)*ggml_element_size(kv_self.v),
                        (il*n_ctx)*ggml_element_size(kv_self.v)*n_embd_gqa + kv_head*ggml_element_size(kv_self.v));
                offload_func_v(v);

                ggml_build_forward_expand(gf, ggml_cpy(ctx0, Kcur, k));
                ggml_build_forward_expand(gf, ggml_cpy(ctx0, Vcur, v));
            }

            struct ggml_tensor * Q = ggml_permute(ctx0, Qcur, 0, 2, 1, 3);
            offload_func_kq(Q);
            ggml_set_name(Q, "Q");

            struct ggml_tensor * K =
                ggml_view_3d(ctx0, kv_self.k,
                        n_embd_head, n_kv, n_head_kv,
                        ggml_element_size(kv_self.k)*n_embd_gqa,
                        ggml_element_size(kv_self.k)*n_embd_head,
                        ggml_element_size(kv_self.k)*n_embd_gqa*n_ctx*il);
            offload_func_kq(K);
            ggml_set_name(K, "K");

            struct ggml_tensor * KQ = ggml_mul_mat(ctx0, K, Q);
            offload_func_kq(KQ);
            ggml_set_name(KQ, "KQ");

            struct ggml_tensor * KQ_scaled = ggml_scale(ctx0, KQ, KQ_scale);
            offload_func_kq(KQ_scaled);
            ggml_set_name(KQ_scaled, "KQ_scaled");

            struct ggml_tensor * KQ_masked = ggml_add(ctx0, KQ_scaled, KQ_mask);
            offload_func_kq(KQ_masked);
            ggml_set_name(KQ_masked, "KQ_masked");

            struct ggml_tensor * KQ_soft_max = ggml_soft_max(ctx0, KQ_masked);
            offload_func_v(KQ_soft_max);
            ggml_set_name(KQ_soft_max, "KQ_soft_max");

            struct ggml_tensor * V =
                ggml_view_3d(ctx0, kv_self.v,
                        n_kv, n_embd_head, n_head_kv,
                        ggml_element_size(kv_self.v)*n_ctx,
                        ggml_element_size(kv_self.v)*n_ctx*n_embd_head,
                        ggml_element_size(kv_self.v)*n_ctx*n_embd_gqa*il);
            offload_func_v(V);
            ggml_set_name(V, "V");

            struct ggml_tensor * KQV = ggml_mul_mat(ctx0, V, KQ_soft_max);
            offload_func_v(KQV);
            ggml_set_name(KQV, "KQV");

            struct ggml_tensor * KQV_merged = ggml_permute(ctx0, KQV, 0, 2, 1, 3);
            offload_func_v(KQV_merged);
            ggml_set_name(KQV_merged, "KQV_merged");

            cur = ggml_cont_2d(ctx0, KQV_merged, n_embd, n_tokens);
            offload_func_v(cur);
            ggml_set_name(cur, "KQV_merged_contiguous");

            cur = ggml_mul_mat(ctx0, model.layers[il].wo, cur);
            offload_func(cur);
            ggml_set_name(cur, "result_wo");
        }

        struct ggml_tensor * attn_out = cur;

        // feed forward
        {
            struct ggml_tensor * inpFF = attn_norm;

            cur = ggml_mul_mat(ctx0, model.layers[il].w3, inpFF);
            offload_func(cur);

            cur = ggml_gelu(ctx0, cur);
            offload_func(cur);
            cur = ggml_mul_mat(ctx0, model.layers[il].w2, cur);
            offload_func(cur);
        }

        cur = ggml_add(ctx0, cur, attn_out);
        offload_func(cur);
        cur = ggml_add(ctx0, cur, inpL);
        offload_func(cur);

        // input for next layer
        inpL = cur;
    }

    cur = inpL;

    // norm
    {
        cur = ggml_norm(ctx0, cur, norm_eps);
        offload_func_nr(cur);

        cur = ggml_add(ctx0,
                ggml_mul(ctx0, cur, model.output_norm),
                model.output_norm_b);
        ggml_set_name(cur, "result_norm");
    }

    cur = ggml_mul_mat(ctx0, model.output, cur);
    ggml_set_name(cur, "result_output");

    ggml_build_forward_expand(gf, cur);

    ggml_free(ctx0);

    return gf;
}

static struct ggml_cgraph * llm_build_starcoder(
         llama_context & lctx,
     const llama_batch & batch) {
    const auto & model   = lctx.model;
    const auto & hparams = model.hparams;
    const auto & cparams = lctx.cparams;

    const auto & kv_self = lctx.kv_self;

    GGML_ASSERT(!!kv_self.ctx);

    const int64_t n_embd      = hparams.n_embd;
    const int64_t n_layer     = hparams.n_layer;
    const int64_t n_ctx       = cparams.n_ctx;
    const int64_t n_head      = hparams.n_head;
    const int64_t n_head_kv   = hparams.n_head_kv;
    const int64_t n_embd_head = hparams.n_embd_head();
    const int64_t n_embd_gqa  = hparams.n_embd_gqa();

    GGML_ASSERT(n_embd_head == hparams.n_rot);

    const float norm_eps = hparams.f_norm_eps;

    const int32_t n_tokens = batch.n_tokens;
    const int32_t n_kv     = ggml_allocr_is_measure(lctx.alloc) ? n_ctx            : kv_self.n;
    const int32_t kv_head  = ggml_allocr_is_measure(lctx.alloc) ? n_ctx - n_tokens : kv_self.head;

    auto & buf_compute = lctx.buf_compute;

    struct ggml_init_params params = {
        /*.mem_size   =*/ buf_compute.size,
        /*.mem_buffer =*/ buf_compute.data,
        /*.no_alloc   =*/ true,
    };

    struct ggml_context * ctx0 = ggml_init(params);

    ggml_cgraph * gf = ggml_new_graph(ctx0);

    struct ggml_tensor * cur;
    struct ggml_tensor * token;
    struct ggml_tensor * position;
    struct ggml_tensor * inpL;

    if (batch.token) {
        struct ggml_tensor * inp_tokens = ggml_new_tensor_1d(ctx0, GGML_TYPE_I32, n_tokens);

        ggml_allocr_alloc(lctx.alloc, inp_tokens);
        if (!ggml_allocr_is_measure(lctx.alloc)) {
            memcpy(inp_tokens->data, batch.token, n_tokens*ggml_element_size(inp_tokens));
        }
        ggml_set_name(inp_tokens, "inp_tokens");

        token = ggml_get_rows(ctx0, model.tok_embeddings, inp_tokens);
    } else {
#ifdef GGML_USE_MPI
        GGML_ASSERT(false && "not implemented");
#endif

        token = ggml_new_tensor_2d(ctx0, GGML_TYPE_F32, n_embd, n_tokens);

        ggml_allocr_alloc(lctx.alloc, token);
        if (!ggml_allocr_is_measure(lctx.alloc)) {
            memcpy(token->data, batch.embd, n_tokens * n_embd * ggml_element_size(token));
        }
    }

    {
        // Compute position embeddings.
        struct ggml_tensor * inp_positions = ggml_new_tensor_1d(ctx0, GGML_TYPE_I32, n_tokens);
        ggml_allocr_alloc(lctx.alloc, inp_positions);
        if (!ggml_allocr_is_measure(lctx.alloc)) {
            for (int i = 0; i < n_tokens; ++i) {
                ((int32_t *) inp_positions->data)[i] = batch.pos[i];
            }
        }
        ggml_set_name(inp_positions, "inp_positions");

        position = ggml_get_rows(ctx0, model.pos_embeddings, inp_positions);
    }

    // KQ_scale
    struct ggml_tensor * KQ_scale = ggml_new_tensor_1d(ctx0, GGML_TYPE_F32, 1);
    ggml_set_name(KQ_scale, "1/sqrt(n_embd_head)");
    ggml_allocr_alloc(lctx.alloc, KQ_scale);
    if (!ggml_allocr_is_measure(lctx.alloc)) {
        ggml_set_f32(KQ_scale, 1.0f/sqrtf(float(n_embd)/n_head));
    }

    // KQ_mask (mask for 1 head, it will be broadcasted to all heads)
    struct ggml_tensor * KQ_mask = ggml_new_tensor_3d(ctx0, GGML_TYPE_F32, n_kv, n_tokens, 1);
    ggml_set_name(KQ_mask, "KQ_mask");
    ggml_allocr_alloc(lctx.alloc, KQ_mask);
    if (!ggml_allocr_is_measure(lctx.alloc)) {
        float * data = (float *) KQ_mask->data;
        memset(data, 0, ggml_nbytes(KQ_mask));

        for (int h = 0; h < 1; ++h) {
            for (int j = 0; j < n_tokens; ++j) {
                const llama_pos    pos    = batch.pos[j];
                const llama_seq_id seq_id = batch.seq_id[j];

                for (int i = 0; i < n_kv; ++i) {
                    if (!kv_self.cells[i].has_seq_id(seq_id) || kv_self.cells[i].pos > pos) {
                        data[h*(n_kv*n_tokens) + j*n_kv + i] = -INFINITY;
                    }
                }
            }
        }
    }

    inpL = ggml_add(ctx0, token, position);
    ggml_set_name(inpL, "inpL");

    for (int il = 0; il < n_layer; ++il) {
        {
            // Norm
            cur = ggml_norm(ctx0, inpL, norm_eps);
            cur = ggml_add(ctx0, ggml_mul(ctx0, cur, model.layers[il].attn_norm), model.layers[il].attn_norm_b);
        }

        {
            // Self Attention
            cur = ggml_add(ctx0, ggml_mul_mat(ctx0, model.layers[il].wqkv, cur), model.layers[il].bqkv);

            struct ggml_tensor * tmpq = ggml_view_2d(ctx0, cur, n_embd, n_tokens, cur->nb[1], 0*sizeof(float)*n_embd);
            struct ggml_tensor * tmpk = ggml_view_2d(ctx0, cur, n_embd_gqa, n_tokens, cur->nb[1], sizeof(float)*n_embd);
            struct ggml_tensor * tmpv = ggml_view_2d(ctx0, cur, n_embd_gqa, n_tokens, cur->nb[1], sizeof(float)*(n_embd + n_embd_gqa));

            struct ggml_tensor * Qcur = tmpq;
            struct ggml_tensor * Kcur = tmpk;

            {
                struct ggml_tensor * Vcur = ggml_transpose(ctx0, ggml_reshape_2d(ctx0, ggml_cont(ctx0, tmpv), n_embd_gqa, n_tokens));
                ggml_set_name(Vcur, "Vcur");

                struct ggml_tensor * k = ggml_view_1d(ctx0, kv_self.k, n_tokens*n_embd_gqa, (ggml_element_size(kv_self.k)*n_embd_gqa)*(il*n_ctx + kv_head));
                ggml_set_name(k, "k");

                struct ggml_tensor * v = ggml_view_2d(ctx0, kv_self.v, n_tokens, n_embd_gqa,
                        (   n_ctx)*ggml_element_size(kv_self.v),
                        (il*n_ctx)*ggml_element_size(kv_self.v)*n_embd_gqa + kv_head*ggml_element_size(kv_self.v));

                ggml_build_forward_expand(gf, ggml_cpy(ctx0, Kcur, k));
                ggml_build_forward_expand(gf, ggml_cpy(ctx0, Vcur, v));
            }

            struct ggml_tensor * Q =
                ggml_permute(ctx0,
                        ggml_cpy(ctx0,
                            Qcur,
                            ggml_new_tensor_3d(ctx0, GGML_TYPE_F32, n_embd_head, n_head, n_tokens)),
                        0, 2, 1, 3);
            ggml_set_name(Q, "Q");

            struct ggml_tensor * K =
                ggml_view_3d(ctx0, kv_self.k,
                        n_embd_head, n_kv, n_head_kv,
                        ggml_element_size(kv_self.k)*n_embd_gqa,
                        ggml_element_size(kv_self.k)*n_embd_head,
                        ggml_element_size(kv_self.k)*n_embd_gqa*n_ctx*il);
            ggml_set_name(K, "K");

            // K * Q
            struct ggml_tensor * KQ = ggml_mul_mat(ctx0, K, Q);
            ggml_set_name(KQ, "KQ");

            // KQ_scaled = KQ / sqrt(n_embd_head)
            // KQ_scaled shape [n_past + n_tokens, n_tokens, n_head, 1]
            struct ggml_tensor * KQ_scaled = ggml_scale_inplace(ctx0, KQ, KQ_scale);
            ggml_set_name(KQ_scaled, "KQ_scaled");

            // KQ_masked = mask_past(KQ_scaled)
            struct ggml_tensor * KQ_masked = ggml_add(ctx0, KQ_scaled, KQ_mask);
            ggml_set_name(KQ_masked, "KQ_masked");

            // KQ = soft_max(KQ_masked)
            struct ggml_tensor * KQ_soft_max = ggml_soft_max_inplace(ctx0, KQ_masked);
            ggml_set_name(KQ_soft_max, "KQ_soft_max");

            // split cached V into n_head heads
            struct ggml_tensor * V =
                ggml_view_3d(ctx0, kv_self.v,
                        n_kv, n_embd_head, n_head_kv,
                        ggml_element_size(kv_self.v)*n_ctx,
                        ggml_element_size(kv_self.v)*n_ctx*n_embd_head,
                        ggml_element_size(kv_self.v)*n_ctx*n_embd_gqa*il);
            ggml_set_name(V, "V");

            struct ggml_tensor * KQV = ggml_mul_mat(ctx0, V, KQ_soft_max);
            ggml_set_name(KQV, "KQV");

            // KQV_merged = KQV.permute(0, 2, 1, 3)
            struct ggml_tensor * KQV_merged = ggml_permute(ctx0, KQV, 0, 2, 1, 3);
            ggml_set_name(KQV_merged, "KQV_merged");

            // cur = KQV_merged.contiguous().view(n_embd, n_tokens)
            cur = ggml_cont_2d(ctx0, KQV_merged, n_embd, n_tokens);
            ggml_set_name(cur, "KQV_merged_contiguous");
        }

        // Projection
        cur = ggml_add(ctx0, ggml_mul_mat(ctx0, model.layers[il].wo, cur), model.layers[il].bo);

        // Add the input
        cur = ggml_add(ctx0, cur, inpL);

        struct ggml_tensor * inpFF = cur;

        // FF
        {
            // Norm
            {
                cur = ggml_norm(ctx0, inpFF, norm_eps);
                cur = ggml_add(ctx0, ggml_mul(ctx0, cur, model.layers[il].ffn_norm), model.layers[il].ffn_norm_b);
            }

            cur = ggml_add(ctx0, ggml_mul_mat(ctx0, model.layers[il].w3, cur), model.layers[il].b3);

            // GELU activation
            cur = ggml_gelu(ctx0, cur);

            // Projection
            cur = ggml_add(ctx0, ggml_mul_mat(ctx0, model.layers[il].w2, cur), model.layers[il].b2);
        }

        inpL = ggml_add(ctx0, cur, inpFF);
    }

    // Output Norm
    {
        cur = ggml_norm(ctx0, inpL, norm_eps);
        cur = ggml_add(ctx0, ggml_mul(ctx0, cur, model.output_norm), model.output_norm_b);
    }
    ggml_set_name(cur, "result_norm");

    cur = ggml_mul_mat(ctx0, model.output, cur);
    ggml_set_name(cur, "result_output");

    ggml_build_forward_expand(gf, cur);
    ggml_free(ctx0);

    return gf;
}


static struct ggml_cgraph * llm_build_persimmon(
         llama_context & lctx,
     const llama_batch & batch) {
    const auto & model = lctx.model;
    const auto & hparams = model.hparams;

    const auto & kv_self = lctx.kv_self;

    GGML_ASSERT(!!kv_self.ctx);

    const auto & cparams = lctx.cparams;
    const int64_t n_embd      = hparams.n_embd;
    const int64_t n_layer     = hparams.n_layer;
    const int64_t n_ctx       = cparams.n_ctx;
    const int64_t n_head_kv   = hparams.n_head_kv;
    const int64_t n_head      = hparams.n_head;
    const int64_t n_embd_head = hparams.n_embd_head();
    const int64_t n_embd_gqa  = hparams.n_embd_gqa();
    const size_t n_rot        = n_embd_head / 2;

    const float freq_base  = cparams.rope_freq_base;
    const float freq_scale = cparams.rope_freq_scale;
    const float norm_eps = hparams.f_norm_eps;

    const int n_gpu_layers = model.n_gpu_layers;


    const int32_t n_tokens    = batch.n_tokens;
    const int32_t n_kv        = ggml_allocr_is_measure(lctx.alloc) ? n_ctx            : kv_self.n;
    const int32_t kv_head     = ggml_allocr_is_measure(lctx.alloc) ? n_ctx - n_tokens : kv_self.head;

    const bool do_rope_shift  = ggml_allocr_is_measure(lctx.alloc) || kv_self.has_shift;

    auto & buf_compute = lctx.buf_compute;
    struct ggml_init_params params = {
        /*.mem_size   =*/ buf_compute.size,
        /*.mem_buffer =*/ buf_compute.data,
        /*.no_alloc   =*/ true,
    };

    struct ggml_context * ctx0 = ggml_init(params);

    ggml_cgraph * gf = ggml_new_graph(ctx0);

    struct ggml_tensor * cur;
    struct ggml_tensor * inpL;

    if (batch.token) {
        struct ggml_tensor * inp_tokens = ggml_new_tensor_1d(ctx0, GGML_TYPE_I32, n_tokens);

        ggml_allocr_alloc(lctx.alloc, inp_tokens);
        if (!ggml_allocr_is_measure(lctx.alloc)) {
            memcpy(inp_tokens->data, batch.token, n_tokens*ggml_element_size(inp_tokens));
        }
        ggml_set_name(inp_tokens, "inp_tokens");
        inpL = ggml_get_rows(ctx0, model.tok_embeddings, inp_tokens);
    } else {
        inpL = ggml_new_tensor_2d(ctx0, GGML_TYPE_F32, n_embd, n_tokens);
        ggml_allocr_alloc(lctx.alloc, inpL);
        if (!ggml_allocr_is_measure(lctx.alloc)) {
            memcpy(inpL->data, batch.embd, n_tokens * n_embd * ggml_element_size(inpL));
        }
    }
    const int i_gpu_start = n_layer - n_gpu_layers;
    (void) i_gpu_start;
    offload_func_t offload_func_nr = llama_nop; // nr = non-repeating
    offload_func_t offload_func_kq = llama_nop;
    offload_func_t offload_func_v  = llama_nop;
    // KQ_scale
    struct ggml_tensor * KQ_scale = ggml_new_tensor_1d(ctx0, GGML_TYPE_F32, 1);
    ggml_allocr_alloc(lctx.alloc, KQ_scale);
    if (!ggml_allocr_is_measure(lctx.alloc)) {
        ggml_set_f32(KQ_scale, 1.0f/sqrtf(float(n_embd_head)));
    }
    ggml_set_name(KQ_scale, "1/sqrt(n_embd_head)");
    struct ggml_tensor * KQ_mask = ggml_new_tensor_3d(ctx0, GGML_TYPE_F32, n_kv, n_tokens, 1);
    offload_func_kq(KQ_mask);
    ggml_set_name(KQ_mask, "KQ_mask");
    ggml_allocr_alloc(lctx.alloc, KQ_mask);

    if (!ggml_allocr_is_measure(lctx.alloc)) {
        float * data = (float *) KQ_mask->data;
        memset(data, 0, ggml_nbytes(KQ_mask));
        for (int h = 0; h < 1; ++h) {
            for (int j = 0; j < n_tokens; ++j) {
                const llama_pos    pos    = batch.pos[j];
                const llama_seq_id seq_id = batch.seq_id[j];
                for (int i = 0; i < n_kv; ++i) {
                    if (!kv_self.cells[i].has_seq_id(seq_id) || kv_self.cells[i].pos > pos) {
                        data[h*(n_kv*n_tokens) + j*n_kv + i] = -INFINITY;
                    }
                }
            }
        }
    }

    struct ggml_tensor * KQ_pos = ggml_new_tensor_1d(ctx0, GGML_TYPE_I32, n_tokens);
    offload_func_kq(KQ_pos);
    ggml_set_name(KQ_pos, "KQ_pos");
    ggml_allocr_alloc(lctx.alloc, KQ_pos);
    if (!ggml_allocr_is_measure(lctx.alloc)) {
        int * data = (int *) KQ_pos->data;
        for (int i = 0; i < n_tokens; ++i) {
            data[i] = batch.pos[i];
        }
    }
    if (do_rope_shift) {
        struct ggml_tensor * K_shift = ggml_new_tensor_1d(ctx0, GGML_TYPE_I32, n_ctx);
        offload_func_kq(K_shift);
        ggml_set_name(K_shift, "K_shift");
        ggml_allocr_alloc(lctx.alloc, K_shift);
        if (!ggml_allocr_is_measure(lctx.alloc)) {
            int * data = (int *) K_shift->data;
            for (int i = 0; i < n_ctx; ++i) {
                data[i] = kv_self.cells[i].delta;
            }
        }
        for (int il = 0; il < n_layer; ++il) {
            struct ggml_tensor * tmp =
                    // we rotate only the first n_rot dimensions.
                    ggml_rope_custom_inplace(ctx0,
                        ggml_view_3d(ctx0, kv_self.k,
                            n_rot, n_head, n_ctx,
                            ggml_element_size(kv_self.k)*n_embd_gqa,
                            ggml_element_size(kv_self.k)*n_embd_head,
                            ggml_element_size(kv_self.k)*(n_embd_head*n_ctx*il)
                        ),
                        K_shift, n_rot, 2, 0, freq_base, freq_scale);
            offload_func_kq(tmp);
            ggml_build_forward_expand(gf, tmp);
        }
    }
    for (int il=0; il < n_layer; ++il) {
        struct ggml_tensor * residual = inpL;
        offload_func_t offload_func = llama_nop;
        {
            cur = ggml_norm(ctx0, inpL, norm_eps);
            offload_func(cur);
            cur = ggml_mul(ctx0, cur, model.layers[il].attn_norm);
            offload_func(cur);
            cur = ggml_add(ctx0, cur, model.layers[il].attn_norm_b);
            offload_func(cur);
            ggml_format_name(cur, "input_layernorm_%d", il);
        }
        // self attention
        {
            cur = ggml_mul_mat(ctx0, model.layers[il].wqkv, cur);
            offload_func_kq(cur);
            cur = ggml_add(ctx0, cur, model.layers[il].bqkv);
            offload_func_kq(cur);

            // split qkv
            GGML_ASSERT(n_head_kv == n_head);
            ggml_set_name(cur, format("qkv_%d", il).c_str());
            struct ggml_tensor * tmpqkv = ggml_reshape_4d(ctx0, cur, n_embd_head, 3, n_head, n_tokens);
            offload_func_kq(tmpqkv);
            struct ggml_tensor * tmpqkv_perm = ggml_cont(ctx0, ggml_permute(ctx0, tmpqkv, 0, 3, 1, 2));
            offload_func_kq(tmpqkv_perm);
            ggml_format_name(tmpqkv_perm, "tmpqkv_perm_%d", il);
            struct ggml_tensor * tmpq = ggml_view_3d(
                    ctx0, tmpqkv_perm, n_embd_head, n_head, n_tokens,
                    ggml_element_size(tmpqkv_perm) * n_embd_head,
                    ggml_element_size(tmpqkv_perm) * n_embd_head * n_head,
                    0
                );
            offload_func_kq(tmpq);
            struct ggml_tensor * tmpk = ggml_view_3d(
                    ctx0, tmpqkv_perm, n_embd_head, n_head, n_tokens,
                    ggml_element_size(tmpqkv_perm) * n_embd_head,
                    ggml_element_size(tmpqkv_perm) * n_embd_head * n_head,
                    ggml_element_size(tmpqkv_perm) * n_embd_head * n_head * n_tokens
                );
            offload_func_kq(tmpk);
            // Q/K Layernorm
            tmpq = ggml_norm(ctx0, tmpq, norm_eps);
            offload_func_kq(tmpq);
            tmpq =  ggml_mul(ctx0, tmpq, model.layers[il].attn_q_norm);
            offload_func_kq(tmpq);
            tmpq =  ggml_add(ctx0, tmpq, model.layers[il].attn_q_norm_b);
            offload_func_kq(tmpq);

            tmpk = ggml_norm(ctx0, tmpk, norm_eps);
            offload_func_v(tmpk);
            tmpk =  ggml_mul(ctx0, tmpk, model.layers[il].attn_k_norm);
            offload_func_v(tmpk);
            tmpk =  ggml_add(ctx0, tmpk, model.layers[il].attn_k_norm_b);
            offload_func_v(tmpk);

            // RoPE the first n_rot of q/k, pass the other half, and concat.
            struct ggml_tensor * qrot = ggml_view_3d(
                ctx0, tmpq, n_rot, n_head, n_tokens,
                ggml_element_size(tmpq) * n_embd_head,
                ggml_element_size(tmpq) * n_embd_head * n_head,
                0
            );
            offload_func_kq(qrot);
            ggml_format_name(qrot, "qrot_%d", il);
            struct ggml_tensor * krot = ggml_view_3d(
                ctx0, tmpk, n_rot, n_head, n_tokens,
                ggml_element_size(tmpk) * n_embd_head,
                ggml_element_size(tmpk) * n_embd_head * n_head,
                0
            );
            offload_func_kq(krot);
            ggml_format_name(krot, "krot_%d", il);

            // get the second half of tmpq, e.g tmpq[n_rot:, :, :]
            struct ggml_tensor * qpass = ggml_view_3d(
                ctx0, tmpq, n_rot, n_head, n_tokens,
                ggml_element_size(tmpq) * n_embd_head,
                ggml_element_size(tmpq) * n_embd_head * n_head,
                ggml_element_size(tmpq) * n_rot
            );
            offload_func_kq(qpass);
            ggml_format_name(qpass, "qpass_%d", il);
            struct ggml_tensor * kpass = ggml_view_3d(
                ctx0, tmpk, n_rot, n_head, n_tokens,
                ggml_element_size(tmpk) * n_embd_head,
                ggml_element_size(tmpk) * n_embd_head * n_head,
                ggml_element_size(tmpk) * n_rot
            );
            offload_func_kq(kpass);
            ggml_format_name(kpass, "kpass_%d", il);

            struct ggml_tensor * qrotated =  ggml_rope_custom(
                    ctx0, qrot, KQ_pos, n_rot, 2, 0, freq_base, freq_scale
            );
            offload_func_kq(qrotated);
            struct ggml_tensor * krotated = ggml_rope_custom(
                    ctx0, krot, KQ_pos, n_rot, 2, 0, freq_base, freq_scale
            );
            offload_func_kq(krotated);
            // ggml currently only supports concatenation on dim=2
            // so we need to permute qrot, qpass, concat, then permute back.
            qrotated = ggml_cont(ctx0, ggml_permute(ctx0, qrotated, 2, 1, 0, 3));
            offload_func_kq(qrotated);
            krotated = ggml_cont(ctx0, ggml_permute(ctx0, krotated, 2, 1, 0, 3));
            offload_func_kq(krotated);

            qpass = ggml_cont(ctx0, ggml_permute(ctx0, qpass, 2, 1, 0, 3));
            offload_func_kq(qpass);
            kpass = ggml_cont(ctx0, ggml_permute(ctx0, kpass, 2, 1, 0, 3));
            offload_func_kq(kpass);

            struct ggml_tensor * Qcur = ggml_concat(ctx0, qrotated, qpass);
            offload_func_kq(Qcur);
            struct ggml_tensor * Kcur = ggml_concat(ctx0, krotated, kpass);
            offload_func_kq(Kcur);

            struct ggml_tensor * Q = ggml_cont(ctx0, ggml_permute(ctx0, Qcur, 1, 2, 0, 3));
            offload_func_kq(Q);

            Kcur = ggml_cont(ctx0, ggml_permute(ctx0, Kcur, 2, 1, 0, 3));
            offload_func_kq(Kcur);
            {
                struct ggml_tensor * tmpv = ggml_view_3d(
                        ctx0, tmpqkv_perm, n_embd_head, n_head, n_tokens,
                        ggml_element_size(tmpqkv_perm) * n_embd_head,
                        ggml_element_size(tmpqkv_perm) * n_embd_head * n_head,
                        ggml_element_size(tmpqkv_perm) * n_embd_head * n_head * n_tokens * 2
                    );
                offload_func_v(tmpv);
                // store K, V in cache
                struct ggml_tensor * Vcur = ggml_transpose(ctx0, ggml_reshape_2d(ctx0, tmpv, n_embd_gqa, n_tokens));
                offload_func_v(Vcur);
                ggml_set_name(Vcur, "Vcur");

                struct ggml_tensor * k = ggml_view_1d(
                    ctx0, kv_self.k, n_tokens*n_embd_gqa,
                    (ggml_element_size(kv_self.k)*n_embd_gqa)*(il*n_ctx + kv_head)
                );
                offload_func_kq(k);
                ggml_set_name(k, "k");

                struct ggml_tensor * v = ggml_view_2d(ctx0, kv_self.v, n_tokens, n_embd_gqa,
                        (   n_ctx)*ggml_element_size(kv_self.v),
                        (il*n_ctx)*ggml_element_size(kv_self.v)*n_embd_gqa + kv_head*ggml_element_size(kv_self.v));
                offload_func_v(v);
                ggml_set_name(v, "v");

                // important: storing RoPE-ed version of K in the KV cache!
                ggml_build_forward_expand(gf, ggml_cpy(ctx0, Kcur, k));
                ggml_build_forward_expand(gf, ggml_cpy(ctx0, Vcur, v));
            }
            struct ggml_tensor * K = ggml_view_3d(ctx0, kv_self.k,
                    n_embd_head, n_kv, n_head_kv,
                    ggml_element_size(kv_self.k)*n_embd_gqa,
                    ggml_element_size(kv_self.k)*n_embd_head,
                    ggml_element_size(kv_self.k)*n_embd_gqa*n_ctx*il);

            offload_func_kq(K);
            ggml_format_name(K, "K_%d", il);

            struct ggml_tensor * KQ = ggml_mul_mat(ctx0, K, Q);
            offload_func_kq(KQ);
            ggml_set_name(KQ, "KQ");

            struct ggml_tensor * KQ_scaled = ggml_scale(ctx0, KQ, KQ_scale);
            offload_func_kq(KQ_scaled);
            ggml_set_name(KQ_scaled, "KQ_scaled");

            struct ggml_tensor * KQ_masked = ggml_add(ctx0, KQ_scaled, KQ_mask);
            offload_func_kq(KQ_masked);
            ggml_set_name(KQ_masked, "KQ_masked");

            struct ggml_tensor * KQ_soft_max = ggml_soft_max_inplace(ctx0, KQ_masked);
            offload_func_kq(KQ_soft_max);
            ggml_set_name(KQ_soft_max, "KQ_soft_max");

            struct ggml_tensor * V =
                ggml_view_3d(ctx0, kv_self.v,
                        n_kv, n_embd_head, n_head_kv,
                        ggml_element_size(kv_self.v)*n_ctx,
                        ggml_element_size(kv_self.v)*n_ctx*n_embd_head,
                        ggml_element_size(kv_self.v)*n_ctx*n_embd_gqa*il);
            offload_func_v(V);
            ggml_set_name(V, "V");

            struct ggml_tensor * KQV = ggml_mul_mat(ctx0, V, KQ_soft_max);
            offload_func_v(KQV);
            ggml_set_name(KQV, "KQV");

            struct ggml_tensor * KQV_merged = ggml_permute(ctx0, KQV, 0, 2, 1, 3);
            offload_func_v(KQV_merged);
            ggml_set_name(KQV_merged, "KQV_merged");

            cur = ggml_cont_2d(ctx0, KQV_merged, n_embd, n_tokens);
            offload_func_v(cur);
            ggml_set_name(cur, "KQV_merged_contiguous");

            cur = ggml_mul_mat(ctx0, model.layers[il].wo, cur);
            offload_func(cur);
            cur = ggml_add(ctx0, cur, model.layers[il].bo);
            offload_func(cur);
            ggml_set_name(cur, "result_wo");
        }

        struct ggml_tensor * inpFF = ggml_add(ctx0, residual, cur);
        offload_func(inpFF);
        ggml_set_name(inpFF, "inpFF");
        {
            // MLP
            {
                // Norm
                cur = ggml_norm(ctx0, inpFF, norm_eps);
                offload_func(cur);
                cur = ggml_add(ctx0,
                    ggml_mul(ctx0, cur, model.layers[il].ffn_norm),
                    model.layers[il].ffn_norm_b
                );
                ggml_set_name(cur, "ffn_norm");
                offload_func(cur);
            }
            cur = ggml_mul_mat(ctx0, model.layers[il].w3, cur);
            offload_func(cur);

            cur = ggml_add(ctx0, cur, model.layers[il].b3);
            offload_func(cur);
            ggml_set_name(cur, "result_ffn_up");

            cur = ggml_sqr(ctx0, ggml_relu(ctx0, cur));
            ggml_set_name(cur, "result_ffn_act");
            offload_func(cur);
            offload_func(cur->src[0]);

            cur = ggml_mul_mat(ctx0, model.layers[il].w2, cur);
            offload_func(cur);
            cur = ggml_add(ctx0,
                cur,
                model.layers[il].b2);
            offload_func(cur);
            ggml_set_name(cur, "outFF");
        }
        cur = ggml_add(ctx0, cur, inpFF);
        offload_func(cur);
        ggml_set_name(cur, "inpFF_+_outFF");
        inpL = cur;
    }
    cur = inpL;
    {
        cur = ggml_norm(ctx0, cur, norm_eps);
        offload_func_nr(cur);
        cur = ggml_mul(ctx0, cur, model.output_norm);
        offload_func_nr(cur);

        cur = ggml_add(ctx0, cur, model.output_norm_b);
        // offload_func_nr(cur);

        ggml_set_name(cur, "result_norm");
    }
    cur = ggml_mul_mat(ctx0, model.output, cur);
    ggml_set_name(cur, "result_output");
    ggml_build_forward_expand(gf, cur);
    ggml_free(ctx0);
    return gf;
}

static struct ggml_cgraph * llama_build_graph(
         llama_context & lctx,
     const llama_batch & batch) {
    const auto & model = lctx.model;

    struct ggml_cgraph * result = NULL;

    switch (model.arch) {
        case LLM_ARCH_LLAMA:
            {
                result = llm_build_llama(lctx, batch);
            } break;
        case LLM_ARCH_BAICHUAN:
            {
                result = llm_build_baichaun(lctx, batch);
            } break;
        case LLM_ARCH_FALCON:
            {
                result = llm_build_falcon(lctx, batch);
            } break;
        case LLM_ARCH_STARCODER:
            {
                result = llm_build_starcoder(lctx, batch);
            } break;
        case LLM_ARCH_PERSIMMON:
            {
                result = llm_build_persimmon(lctx, batch);
            }
        case LLM_ARCH_REFACT:
            {
                result = llm_build_refact(lctx, batch);
            } break;
        default:
            GGML_ASSERT(false);
    }

    return result;
}

// decode a batch of tokens by evaluating the transformer
//
//   - lctx:      llama context
//   - batch:     batch to evaluate
//   - n_threads: number of threads to use
//
// return 0 on success
// return positive int on warning
// return negative int on error
//
static int llama_decode_internal(
         llama_context & lctx,
           llama_batch   batch) {
    const uint32_t n_tokens = batch.n_tokens;

    if (n_tokens == 0) {
        LLAMA_LOG_ERROR("%s: n_tokens == 0", __func__);
        return -1;
    }

    const auto & model   = lctx.model;
    const auto & hparams = model.hparams;
    const auto & cparams = lctx.cparams;

    const auto n_batch = cparams.n_batch;

    GGML_ASSERT(n_tokens <= n_batch);

    int n_threads = n_tokens == 1 ? cparams.n_threads : cparams.n_threads_batch;
    GGML_ASSERT((!batch.token && batch.embd) || (batch.token && !batch.embd)); // NOLINT

    const int64_t t_start_us = ggml_time_us();

#ifdef GGML_USE_MPI
    // TODO: needs fix after #3228
    GGML_ASSERT(false && "not implemented");
    //ggml_mpi_eval_init(lctx.ctx_mpi, &n_tokens, &n_past, &n_threads);
#endif

    GGML_ASSERT(n_threads > 0);

    auto & kv_self = lctx.kv_self;

    GGML_ASSERT(!!kv_self.ctx);

    const int64_t n_embd  = hparams.n_embd;
    const int64_t n_vocab = hparams.n_vocab;

    // helpers for smoother batch API transistion
    // after deprecating the llama_eval calls, these will be removed
    std::vector<llama_pos>    pos;
    std::vector<llama_seq_id> seq_id;

    if (batch.pos == nullptr) {
        pos.resize(n_tokens);
        for (uint32_t i = 0; i < n_tokens; i++) {
            pos[i] = batch.all_pos_0 + i*batch.all_pos_1;
        }

        batch.pos = pos.data();
    }

    if (batch.seq_id == nullptr) {
        seq_id.resize(n_tokens);
        for (uint32_t i = 0; i < n_tokens; i++) {
            seq_id[i] = batch.all_seq_id;
        }

        batch.seq_id = seq_id.data();
    }

    if (!llama_kv_cache_find_slot(kv_self, batch)) {
        return 1;
    }

    // a heuristic, to avoid attending the full cache if it is not yet utilized
    // after enough generations, the benefit from this heuristic disappears
    // if we start defragmenting the cache, the benefit from this will be more important
    //kv_self.n = std::max(32, GGML_PAD(llama_kv_cache_cell_max(kv_self), 32));   // TODO: this might be better for CUDA?
    kv_self.n = std::min((int32_t) cparams.n_ctx, std::max(32, llama_kv_cache_cell_max(kv_self)));

    //printf("kv_self.n = %d\n", kv_self.n);

    ggml_allocr_reset(lctx.alloc);

    ggml_cgraph * gf = llama_build_graph(lctx, batch);

    ggml_allocr_alloc_graph(lctx.alloc, gf);

#ifdef GGML_USE_CUBLAS
    for (int i = 0; i < gf->n_leafs; i++) {
        ggml_tensor * node = gf->leafs[i];
        if (node->backend == GGML_BACKEND_GPU && node->extra == NULL) {
            ggml_cuda_assign_scratch_offset(node, (char*)node->data - (char *) lctx.buf_alloc.data);
            ggml_cuda_copy_to_device(node);
        }
    }

    for (int i = 0; i < gf->n_nodes; i++) {
        ggml_tensor * node = gf->nodes[i];
        if (node->backend == GGML_BACKEND_GPU && node->extra == NULL) {
            ggml_cuda_assign_scratch_offset(node, (char*)node->data - (char *) lctx.buf_alloc.data);
        }
    }

    ggml_cuda_set_mul_mat_q(cparams.mul_mat_q);
#endif

    // LLAMA_LOG_INFO("graph build time: %.3f ms (%d nodes, %d leafs)\n", (ggml_time_us() - t_start_us)/1000.0, gf->n_nodes, gf->n_leafs);

    // for big prompts, if BLAS is enabled, it is better to use only one thread
    // otherwise, the threads are spin-lock waiting for the BLAS calls and are degrading the performance
    // TODO: this is mostly important for Apple Silicon where CBLAS is still performing very well
    //       we still need some threads to process all non-mul_mat ops, but not too much to avoid interfering
    //       with the BLAS calls. need a better solution
    if (n_tokens >= 32 && ggml_cpu_has_blas() && !ggml_cpu_has_gpublas()) {
        n_threads = std::min(4, n_threads);
    }

    // If all tensors can be run on the GPU then using more than 1 thread is detrimental.
    const bool full_offload_supported = model.arch == LLM_ARCH_LLAMA ||
        model.arch == LLM_ARCH_BAICHUAN ||
        model.arch == LLM_ARCH_FALCON ||
        model.arch == LLM_ARCH_REFACT;
    const bool fully_offloaded = model.n_gpu_layers >= (int) hparams.n_layer + 3;
    if (ggml_cpu_has_cublas() && full_offload_supported && fully_offloaded) {
        n_threads = 1;
    }

    struct ggml_tensor * res        = gf->nodes[gf->n_nodes - 1];
    struct ggml_tensor * embeddings = gf->nodes[gf->n_nodes - 2];

    GGML_ASSERT(strcmp(res->name,        "result_output") == 0);
    GGML_ASSERT(strcmp(embeddings->name, "result_norm")   == 0);

#if GGML_USE_MPI
    const int64_t n_layer = hparams.n_layer;
    ggml_mpi_graph_compute_pre(lctx.ctx_mpi, gf, n_layer);
#endif

#ifdef GGML_USE_METAL
    if (lctx.ctx_metal) {
        ggml_metal_set_n_cb     (lctx.ctx_metal, n_threads);
        ggml_metal_graph_compute(lctx.ctx_metal, gf);
    } else {
        ggml_graph_compute_helper(lctx.work_buffer, gf, n_threads);
    }
#else
    ggml_graph_compute_helper(lctx.work_buffer, gf, n_threads);
#endif

#if GGML_USE_MPI
    ggml_mpi_graph_compute_post(lctx.ctx_mpi, gf, n_layer);
#endif

    // update the kv ring buffer
    lctx.kv_self.has_shift  = false;
    lctx.kv_self.head      += n_tokens;
    // Ensure kv cache head points to a valid index.
    if (lctx.kv_self.head >= lctx.kv_self.size) {
        lctx.kv_self.head = 0;
    }

#ifdef GGML_PERF
    // print timing information per ggml operation (for debugging purposes)
    // requires GGML_PERF to be defined
    ggml_graph_print(gf);
#endif

    // plot the computation graph in dot format (for debugging purposes)
    //if (n_past%100 == 0) {
    //    ggml_graph_dump_dot(gf, NULL, "llama.dot");
    //}

    // extract logits
    {
        auto & logits_out = lctx.logits;

        if (batch.logits) {
            logits_out.resize(n_vocab * n_tokens);
            for (uint32_t i = 0; i < n_tokens; i++) {
                if (batch.logits[i] == 0) {
                    continue;
                }
                memcpy(logits_out.data() + (n_vocab*i), (float *) ggml_get_data(res) + (n_vocab*i), sizeof(float)*n_vocab);
            }
        } else if (lctx.logits_all) {
            logits_out.resize(n_vocab * n_tokens);
            memcpy(logits_out.data(), (float *) ggml_get_data(res), sizeof(float)*n_vocab*n_tokens);
        } else {
            logits_out.resize(n_vocab);
            memcpy(logits_out.data(), (float *) ggml_get_data(res) + (n_vocab*(n_tokens - 1)), sizeof(float)*n_vocab);
        }
    }

    // extract embeddings
    if (!lctx.embedding.empty()) {
        auto & embedding_out = lctx.embedding;

        embedding_out.resize(n_embd);
        memcpy(embedding_out.data(), (float *) ggml_get_data(embeddings) + (n_embd*(n_tokens - 1)), sizeof(float)*n_embd);
    }

    // measure the performance only for the single-token evals
    if (n_tokens == 1) {
        lctx.t_eval_us += ggml_time_us() - t_start_us;
        lctx.n_eval++;
    }
    else if (n_tokens > 1) {
        lctx.t_p_eval_us += ggml_time_us() - t_start_us;
        lctx.n_p_eval += n_tokens;
    }

    // get a more accurate load time, upon first eval
    // TODO: fix this
    if (!lctx.has_evaluated_once) {
        lctx.t_load_us = ggml_time_us() - lctx.t_start_us;
        lctx.has_evaluated_once = true;
    }

    return 0;
}

//
// tokenizer
//

static enum llama_vocab_type llama_vocab_get_type(const llama_vocab & vocab) {
    return vocab.type;
}

static bool llama_is_normal_token(const llama_vocab & vocab, llama_token id) {
    return vocab.id_to_token[id].type == LLAMA_TOKEN_TYPE_NORMAL;
}

static bool llama_is_unknown_token(const llama_vocab & vocab, llama_token id) {
    return vocab.id_to_token[id].type == LLAMA_TOKEN_TYPE_UNKNOWN;
}

static bool llama_is_control_token(const llama_vocab & vocab, llama_token id) {
    return vocab.id_to_token[id].type == LLAMA_TOKEN_TYPE_CONTROL;
}

static bool llama_is_byte_token(const llama_vocab & vocab, llama_token id) {
    return vocab.id_to_token[id].type == LLAMA_TOKEN_TYPE_BYTE;
}

static bool llama_is_user_defined_token(const llama_vocab& vocab, llama_token id) {
    return vocab.id_to_token[id].type == LLAMA_TOKEN_TYPE_USER_DEFINED;
}

static uint8_t llama_token_to_byte(const llama_vocab& vocab, llama_token id) {
    GGML_ASSERT(llama_is_byte_token(vocab, id));
    const auto& token_data = vocab.id_to_token.at(id);
    switch (llama_vocab_get_type(vocab)) {
    case LLAMA_VOCAB_TYPE_SPM: {
        auto buf = token_data.text.substr(3, 2);
        return strtol(buf.c_str(), NULL, 16);
    }
    case LLAMA_VOCAB_TYPE_BPE: {
        GGML_ASSERT(false);
        return unicode_to_bytes_bpe(token_data.text);
    }
    default:
        GGML_ASSERT(false);
    }
}

static llama_token llama_byte_to_token(const llama_vocab & vocab, uint8_t ch) {
    switch (llama_vocab_get_type(vocab)) {
    case LLAMA_VOCAB_TYPE_SPM: {
        char buf[7];
        int result = snprintf(buf, sizeof(buf), "<0x%02X>", ch);
        GGML_ASSERT(0 <= result && result < 7);
        return vocab.token_to_id.at(buf);
    }
    case LLAMA_VOCAB_TYPE_BPE: {
        return vocab.token_to_id.at(bytes_to_unicode_bpe(ch));
    }
    default:
        GGML_ASSERT(false);
    }
}

static void llama_escape_whitespace(std::string & text) {
    replace_all(text, " ", "\xe2\x96\x81");
}

static void llama_unescape_whitespace(std::string & word) {
    replace_all(word, "\xe2\x96\x81", " ");
}

struct llm_symbol {
    using index = int;
    index prev;
    index next;
    const char * text;
    size_t n;
};

static_assert(std::is_trivially_copyable<llm_symbol>::value, "llm_symbol is not trivially copyable");

// SPM tokenizer
// original implementation:
// https://github.com/ggerganov/llama.cpp/commit/074bea2eb1f1349a0118239c4152914aecaa1be4

struct llm_bigram_spm {
    struct comparator {
        bool operator()(llm_bigram_spm & l, llm_bigram_spm & r) {
            return (l.score < r.score) || (l.score == r.score && l.left > r.left);
        }
    };
    using queue_storage = std::vector<llm_bigram_spm>;
    using queue = std::priority_queue<llm_bigram_spm, queue_storage, comparator>;
    llm_symbol::index left;
    llm_symbol::index right;
    float score;
    size_t size;
};

struct llm_tokenizer_spm {
    llm_tokenizer_spm(const llama_vocab & vocab): vocab(vocab) {}

    void tokenize(const std::string & text, std::vector<llama_vocab::id> & output) {
        // split string into utf8 chars
        int index = 0;
        size_t offs = 0;
        while (offs < text.size()) {
            llm_symbol sym;
            size_t len = utf8_len(text[offs]);
            sym.text = text.c_str() + offs;
            sym.n = std::min(len, text.size() - offs);
            offs += sym.n;
            sym.prev = index - 1;
            sym.next = offs == text.size() ? -1 : index + 1;
            index++;
            symbols.emplace_back(sym);
        }

        // seed the work queue with all possible 2-character tokens.
        for (size_t i = 1; i < symbols.size(); ++i) {
            try_add_bigram(i - 1, i);
        }

        // keep substituting the highest frequency pairs for as long as we can.
        while (!work_queue.empty()) {
            auto bigram = work_queue.top();
            work_queue.pop();

            auto & left_sym = symbols[bigram.left];
            auto & right_sym = symbols[bigram.right];

            // if one of the symbols already got merged, skip it.
            if (left_sym.n == 0 || right_sym.n == 0 ||
                left_sym.n + right_sym.n != bigram.size) {
                continue;
            }

            // merge the right sym into the left one
            left_sym.n += right_sym.n;
            right_sym.n = 0;

            //LLAMA_LOG_INFO("left = '%*s' size = %zu\n", (int) left_sym.n, left_sym.text, bigram.size);

            // remove the right sym from the chain
            left_sym.next = right_sym.next;
            if (right_sym.next >= 0) {
                symbols[right_sym.next].prev = bigram.left;
            }

            // find more substitutions
            try_add_bigram(left_sym.prev, bigram.left);
            try_add_bigram(bigram.left, left_sym.next);
        }

        for (int i = 0; i != -1; i = symbols[i].next) {
            auto & symbol = symbols[i];
            resegment(symbol, output);
        }
    }

private:
    void resegment(llm_symbol & symbol, std::vector<llama_vocab::id> & output) {
        auto text = std::string(symbol.text, symbol.n);
        auto token = vocab.token_to_id.find(text);

        // Do we need to support is_unused?
        if (token != vocab.token_to_id.end()) {
            output.push_back((*token).second);
            return;
        }

        const auto p = rev_merge.find(text);

        if (p == rev_merge.end()) {
            // output any symbols that did not form tokens as bytes.
            for (int j = 0; j < (int)symbol.n; ++j) {
                llama_vocab::id token_id = llama_byte_to_token(vocab, symbol.text[j]);
                output.push_back(token_id);
            }
            return;
        }

        resegment(symbols[p->second.first],  output);
        resegment(symbols[p->second.second], output);
    }

    void try_add_bigram(int left, int right) {
        if (left == -1 || right == -1) {
            return;
        }

        const std::string text = std::string(symbols[left].text, symbols[left].n + symbols[right].n);
        auto token = vocab.token_to_id.find(text);

        if (token == vocab.token_to_id.end()) {
            return;
        }

        if (static_cast<size_t>((*token).second) >= vocab.id_to_token.size()) {
            return;
        }

        const auto & tok_data = vocab.id_to_token[(*token).second];

        llm_bigram_spm bigram;
        bigram.left  = left;
        bigram.right = right;
        bigram.score = tok_data.score;
        bigram.size  = text.size();

        work_queue.push(bigram);

        // Do we need to support is_unused?
        rev_merge[text] = std::make_pair(left, right);
    }

    const llama_vocab & vocab;

    std::vector<llm_symbol> symbols;
    llm_bigram_spm::queue work_queue;

    std::map<std::string, std::pair<int, int>> rev_merge;
};

// BPE tokenizer
// adapted from https://github.com/cmp-nct/ggllm.cpp [MIT License]
// tried to simplify unicode stuff, so most likely does not work 100% correctly!

// TODO: there are a lot of common parts between spm and bpe tokenizers, should be refactored and reused

struct llm_bigram_bpe {
    struct comparator {
        bool operator()(const llm_bigram_bpe & l, const llm_bigram_bpe & r) const {
            return l.rank > r.rank || (l.rank == r.rank && l.left > r.left);
        }
    };

    using queue_storage = std::vector<llm_bigram_bpe>;
    using queue = std::priority_queue<llm_bigram_bpe, queue_storage, comparator>;
    llm_symbol::index left;
    llm_symbol::index right;
    std::string text;
    int rank;
    size_t size;
};

struct llm_tokenizer_bpe {
    llm_tokenizer_bpe(const llama_vocab & vocab): vocab(vocab) {}

    void tokenize(const std::string & text, std::vector<llama_vocab::id> & output) {
        int final_prev_index = -1;
        auto word_collection = bpe_gpt2_preprocess(text);

        symbols_final.clear();

        for (auto & word : word_collection) {
            work_queue = llm_bigram_bpe::queue();
            symbols.clear();

            int index = 0;
            size_t offset = 0;

            while (offset < word.size()) {
                llm_symbol sym;
                size_t char_len = std::min(word.size() - offset, (size_t) ::utf8_len(word[offset]));
                sym.text = word.c_str() + offset;
                sym.n = 1;
                sym.n = char_len;
                offset += sym.n;
                sym.prev = index - 1;
                sym.next = offset == word.size() ? -1 : index + 1;
                index++;
                symbols.emplace_back(sym);
            }
            for (size_t i = 1; i < symbols.size(); ++i) {
                add_new_bigram(i - 1, i);
            }

            // build token(s)
            while (!work_queue.empty()) {
                auto bigram = work_queue.top();
                work_queue.pop();

                auto & left_symbol = symbols[bigram.left];
                auto & right_symbol = symbols[bigram.right];

                if (left_symbol.n == 0 || right_symbol.n == 0) {
                    continue;
                }
                std::string left_token = std::string(left_symbol.text, left_symbol.n);
                std::string right_token = std::string(right_symbol.text, right_symbol.n);
                if (left_token + right_token != bigram.text) {
                    continue;  // Skip this bigram if it's outdated
                }

                // merge the right sym into the left one
                left_symbol.n += right_symbol.n;
                right_symbol.n = 0;

                // remove the right sym from the chain
                left_symbol.next = right_symbol.next;
                if (right_symbol.next >= 0) {
                    symbols[right_symbol.next].prev = bigram.left;
                }

                add_new_bigram(left_symbol.prev, bigram.left);  // left side of current symbol
                add_new_bigram(bigram.left, left_symbol.next);  // right side of current symbol
            }

            // add the fnished tokens to the final list keeping correct order for next and prev
            for (auto & sym : symbols) {
                if (sym.n > 0) {
                    sym.prev = final_prev_index;
                    sym.next = -1;
                    if (final_prev_index != -1) {
                        symbols_final[final_prev_index].next = symbols_final.size();
                    }
                    symbols_final.emplace_back(sym);
                    final_prev_index = symbols_final.size() - 1;
                }
            }
        }

        symbols = symbols_final;

        if (!symbols.empty()) {
            for (int i = 0; i != -1; i = symbols[i].next) {
                auto & symbol = symbols[i];
                if (symbol.n == 0) {
                    continue;
                }

                const std::string str = std::string(symbol.text, symbol.n);
                const auto token = vocab.token_to_id.find(str);

                if (token == vocab.token_to_id.end()) {
                    for (auto j = str.begin(); j != str.end(); ++j) {
                        std::string byte_str(1, *j);
                        auto token_multibyte = vocab.token_to_id.find(byte_str);
                        if (token_multibyte == vocab.token_to_id.end()) {
                            throw std::runtime_error("ERROR: byte not found in vocab");
                        }
                        output.push_back((*token_multibyte).second);
                    }
                } else {
                    output.push_back((*token).second);
                }
            }
        }
    }

private:
    void add_new_bigram(int left, int right) {
        if (left == -1 || right == -1) {
            return;
        }

        std::string left_token  = std::string(symbols[left].text,  symbols[left].n);
        std::string right_token = std::string(symbols[right].text, symbols[right].n);

        int rank_found = -1;

        rank_found = vocab.find_bpe_rank(left_token, right_token);

        if (rank_found < 0) {
            return;
        }

        llm_bigram_bpe bigram;

        bigram.left  = left;
        bigram.right = right;
        bigram.text  = left_token + right_token;
        bigram.size  = left_token.size() + right_token.size();
        bigram.rank  = rank_found;

        work_queue.push(bigram);
    }

    std::vector<std::string> bpe_gpt2_preprocess(const std::string & text) {
        std::vector<std::string> bpe_words;
        std::vector<std::string> bpe_encoded_words;

        std::string token = "";
        // GPT2 system regex:  's|'t|'re|'ve|'m|'ll|'d| ?\p{L}+| ?\p{N}+| ?[^\s\p{L}\p{N}]+|\s+(?!\S)|\s+
        bool collecting_numeric = false;
        bool collecting_letter = false;
        bool collecting_special = false;
        bool collecting_whitespace_lookahead = false;
        bool collecting = false;

        std::vector<std::string> text_utf;
        text_utf.reserve(text.size());
        bpe_words.reserve(text.size());
        bpe_encoded_words.reserve(text.size());

        auto cps = codepoints_from_utf8(text);
        for (size_t i = 0; i < cps.size(); ++i)
            text_utf.emplace_back(codepoint_to_utf8(cps[i]));

        for (int i = 0; i < (int)text_utf.size(); i++) {
            const std::string & utf_char = text_utf[i];
            bool split_condition = false;
            // const char* text_pos = raw_text_p + utf_char.seq_offset_bytes;
            int bytes_remain = text_utf.size() - i;
            // forward backward lookups
            const std::string & utf_char_next = (i + 1 < (int)text_utf.size()) ? text_utf[i + 1] : "";
            const std::string & utf_char_next_next = (i + 2 < (int)text_utf.size()) ? text_utf[i + 2] : "";

            // handling contractions
            if (!split_condition && bytes_remain >= 2) {
                // 's|'t|'m|'d
                if (utf_char == "\'" && (utf_char_next == "s" || utf_char_next == "t" || utf_char_next == "m" || utf_char_next == "d")) {
                    split_condition = true;
                }
                if (split_condition) {
                    if (token.size()) {
                        bpe_words.emplace_back(token); // push previous content as token
                    }
                    token = utf_char + utf_char_next;
                    bpe_words.emplace_back(token);
                    token = "";
                    i++;
                    continue;
                }
            }
            if (!split_condition && bytes_remain >= 3) {
                // 're|'ve|'ll
                if (utf_char == "\'" && (
                    (utf_char_next == "r" || utf_char_next_next == "e") ||
                    (utf_char_next == "v" || utf_char_next_next == "e") ||
                    (utf_char_next == "l" || utf_char_next_next == "l"))
                    ) {
                    split_condition = true;
                }
                if (split_condition) {
                    // current token + next token can be defined
                    if (token.size()) {
                        bpe_words.emplace_back(token); // push previous content as token
                    }
                    token = utf_char + utf_char_next + utf_char_next_next;
                    bpe_words.emplace_back(token); // the contraction
                    token = "";
                    i += 2;
                    continue;
                }
            }

            if (!split_condition && !collecting) {
                if (codepoint_type(utf_char) == CODEPOINT_TYPE_LETTER || (!token.size() && utf_char == " " && codepoint_type(utf_char_next) == CODEPOINT_TYPE_LETTER)) {
                    collecting_letter = true;
                    collecting = true;
                }
                else if (codepoint_type(utf_char) == CODEPOINT_TYPE_DIGIT || (!token.size() && utf_char == " " && codepoint_type(utf_char_next) == CODEPOINT_TYPE_DIGIT)) {
                    collecting_numeric = true;
                    collecting = true;
                }
                else if (
                    ((codepoint_type(utf_char) != CODEPOINT_TYPE_LETTER && codepoint_type(utf_char) != CODEPOINT_TYPE_DIGIT) && (codepoint_type(utf_char) != CODEPOINT_TYPE_WHITESPACE)) ||
                    (!token.size() && utf_char == " " && codepoint_type(utf_char_next) != CODEPOINT_TYPE_LETTER && codepoint_type(utf_char_next) != CODEPOINT_TYPE_DIGIT && codepoint_type(utf_char_next) != CODEPOINT_TYPE_WHITESPACE)
                    ) {
                    collecting_special = true;
                    collecting = true;
                }
                else if (codepoint_type(utf_char) == CODEPOINT_TYPE_WHITESPACE && codepoint_type(utf_char_next) == CODEPOINT_TYPE_WHITESPACE) {
                    collecting_whitespace_lookahead = true;
                    collecting = true;
                }
                else if (codepoint_type(utf_char) == CODEPOINT_TYPE_WHITESPACE) {
                    split_condition = true;
                }
            }
            else if (!split_condition && collecting) {
                if (collecting_letter && codepoint_type(utf_char) != CODEPOINT_TYPE_LETTER) {
                    split_condition = true;
                }
                else if (collecting_numeric && codepoint_type(utf_char) != CODEPOINT_TYPE_DIGIT) {
                    split_condition = true;
                }
                else if (collecting_special && (codepoint_type(utf_char) == CODEPOINT_TYPE_LETTER || codepoint_type(utf_char) == CODEPOINT_TYPE_DIGIT || codepoint_type(utf_char) == CODEPOINT_TYPE_WHITESPACE)) {
                    split_condition = true;
                }
                else if (collecting_whitespace_lookahead && codepoint_type(utf_char_next) != CODEPOINT_TYPE_WHITESPACE) {
                    split_condition = true;
                }
            }

            if (utf_char_next == "") {
                split_condition = true; // final
                token += utf_char;
            }

            if (split_condition) {
                if (token.size()) {
                    bpe_words.emplace_back(token);
                }
                token = utf_char;
                collecting = false;
                collecting_letter = false;
                collecting_numeric = false;
                collecting_special = false;
                collecting_whitespace_lookahead = false;
            }
            else {
                token += utf_char;
            }
        }

        for (std::string & word : bpe_words) {
            std::string encoded_token = "";
            for (char & c : word) {
                encoded_token += bytes_to_unicode_bpe(c);
            }
            bpe_encoded_words.emplace_back(encoded_token);
        }

        return bpe_encoded_words;
    }

    const llama_vocab & vocab;

    std::vector<llm_symbol> symbols;
    std::vector<llm_symbol> symbols_final;

    llm_bigram_bpe::queue work_queue;
};

static std::vector<llama_vocab::id> llama_tokenize_internal(const llama_vocab & vocab, std::string raw_text, bool bos) {
    std::vector<llama_vocab::id> output;

    // OG tokenizer behavior:
    //
    // tokenizer.encode('', add_bos=True)  returns [1]
    // tokenizer.encode('', add_bos=False) returns []

    if (bos && vocab.special_bos_id != -1) {
        output.push_back(vocab.special_bos_id);
    }

    if (raw_text.empty()) {
        return output;
    }

    switch (vocab.type) {
        case LLAMA_VOCAB_TYPE_SPM:
            {
                // without adding this leading whitespace, we do not get the same results as the original tokenizer
                raw_text = " " + raw_text;

                llm_tokenizer_spm tokenizer(vocab);
                llama_escape_whitespace(raw_text);
                tokenizer.tokenize(raw_text, output);
            } break;
        case LLAMA_VOCAB_TYPE_BPE:
            {
                llm_tokenizer_bpe tokenizer(vocab);
                tokenizer.tokenize(raw_text, output);
            } break;
    }

    return output;
}

//
// grammar - internal
//

struct llama_partial_utf8 {
    uint32_t value;    // bit value so far (unshifted)
    int      n_remain; // num bytes remaining; -1 indicates invalid sequence
};

struct llama_grammar {
    const std::vector<std::vector<llama_grammar_element>>   rules;
    std::vector<std::vector<const llama_grammar_element *>> stacks;

    // buffer for partially generated UTF-8 sequence from accepted tokens
    llama_partial_utf8                                      partial_utf8;
};

struct llama_grammar_candidate {
    size_t               index;
    const uint32_t     * code_points;
    llama_partial_utf8   partial_utf8;
};

// Decodes a UTF-8 string which may end in an incomplete sequence. Adds a terminating 0 for use as
// pointer. If an invalid sequence is encountered, returns `llama_partial_utf8.n_remain == -1`.
static std::pair<std::vector<uint32_t>, llama_partial_utf8> decode_utf8(
        const char         * src,
        llama_partial_utf8   partial_start) {
    static const int      lookup[] = { 1, 1, 1, 1, 1, 1, 1, 1, 0, 0, 0, 0, 2, 2, 3, 4 };
    const char          * pos      = src;
    std::vector<uint32_t> code_points;
    uint32_t              value    = partial_start.value;
    int                   n_remain = partial_start.n_remain;

    // continue previous decode, if applicable
    while (*pos != 0 && n_remain > 0) {
        uint8_t next_byte = static_cast<uint8_t>(*pos);
        if ((next_byte >> 6) != 2) {
            // invalid sequence, abort
            code_points.push_back(0);
            return std::make_pair(std::move(code_points), llama_partial_utf8{ 0, -1 });
        }
        value = (value << 6) + (next_byte & 0x3F);
        ++pos;
        --n_remain;
    }

    if (partial_start.n_remain > 0 && n_remain == 0) {
        code_points.push_back(value);
    }

    // decode any subsequent utf-8 sequences, which may end in an incomplete one
    while (*pos != 0) {
        uint8_t  first_byte = static_cast<uint8_t>(*pos);
        uint8_t  highbits   = first_byte >> 4;
                 n_remain   = lookup[highbits] - 1;

        if (n_remain < 0) {
            // invalid sequence, abort
            code_points.clear();
            code_points.push_back(0);
            return std::make_pair(std::move(code_points), llama_partial_utf8{ 0, n_remain });
        }

        uint8_t  mask       = (1 << (7 - n_remain)) - 1;
                 value      = first_byte & mask;
        ++pos;
        while (*pos != 0 && n_remain > 0) {
            value = (value << 6) + (static_cast<uint8_t>(*pos) & 0x3F);
            ++pos;
            --n_remain;
        }
        if (n_remain == 0) {
            code_points.push_back(value);
        }
    }
    code_points.push_back(0);

    return std::make_pair(std::move(code_points), llama_partial_utf8{ value, n_remain });
}

// returns true iff pos points to the end of one of the definitions of a rule
static bool llama_grammar_is_end_of_sequence(const llama_grammar_element * pos) {
    switch (pos->type) {
        case LLAMA_GRETYPE_END: return true;  // NOLINT
        case LLAMA_GRETYPE_ALT: return true;  // NOLINT
        default:                return false;
    }
}

// returns true iff chr satisfies the char range at pos (regular or inverse range)
// asserts that pos is pointing to a char range element
static std::pair<bool, const llama_grammar_element *> llama_grammar_match_char(
        const llama_grammar_element * pos,
        const uint32_t                chr) {

    bool found            = false;
    bool is_positive_char = pos->type == LLAMA_GRETYPE_CHAR;

    GGML_ASSERT(is_positive_char || pos->type == LLAMA_GRETYPE_CHAR_NOT); // NOLINT

    do {
        if (pos[1].type == LLAMA_GRETYPE_CHAR_RNG_UPPER) {
            // inclusive range, e.g. [a-z]
            found = found || (pos->value <= chr && chr <= pos[1].value);
            pos += 2;
        } else {
            // exact char match, e.g. [a] or "a"
            found = found || pos->value == chr;
            pos += 1;
        }
    } while (pos->type == LLAMA_GRETYPE_CHAR_ALT);

    return std::make_pair(found == is_positive_char, pos);
}

// returns true iff some continuation of the given partial UTF-8 sequence could satisfy the char
// range at pos (regular or inverse range)
// asserts that pos is pointing to a char range element
static bool llama_grammar_match_partial_char(
        const llama_grammar_element * pos,
        const llama_partial_utf8      partial_utf8) {

    bool is_positive_char = pos->type == LLAMA_GRETYPE_CHAR;
    GGML_ASSERT(is_positive_char || pos->type == LLAMA_GRETYPE_CHAR_NOT);

    uint32_t partial_value = partial_utf8.value;
    int      n_remain      = partial_utf8.n_remain;

    // invalid sequence or 7-bit char split across 2 bytes (overlong)
    if (n_remain < 0 || (n_remain == 1 && partial_value < 2)) {
        return false;
    }

    // range of possible code points this partial UTF-8 sequence could complete to
    uint32_t low  = partial_value << (n_remain * 6);
    uint32_t high = low | ((1 << (n_remain * 6)) - 1);

    if (low == 0) {
        if (n_remain == 2) {
            low = 1 << 11;
        } else if (n_remain == 3) {
            low = 1 << 16;
        }
    }

    do {
        if (pos[1].type == LLAMA_GRETYPE_CHAR_RNG_UPPER) {
            // inclusive range, e.g. [a-z]
            if (pos->value <= high && low <= pos[1].value) {
                return is_positive_char;
            }
            pos += 2;
        } else {
            // exact char match, e.g. [a] or "a"
            if (low <= pos->value && pos->value <= high) {
                return is_positive_char;
            }
            pos += 1;
        }
    } while (pos->type == LLAMA_GRETYPE_CHAR_ALT);

    return !is_positive_char;
}


// transforms a grammar pushdown stack into N possible stacks, all ending
// at a character range (terminal element)
static void llama_grammar_advance_stack(
        const std::vector<std::vector<llama_grammar_element>>   & rules,
        const std::vector<const llama_grammar_element *>        & stack,
        std::vector<std::vector<const llama_grammar_element *>> & new_stacks) {

    if (stack.empty()) {
        new_stacks.emplace_back(stack);
        return;
    }

    const llama_grammar_element * pos = stack.back();

    switch (pos->type) {
        case LLAMA_GRETYPE_RULE_REF: {
            const size_t                  rule_id = static_cast<size_t>(pos->value);
            const llama_grammar_element * subpos  = rules[rule_id].data();
            do {
                // init new stack without the top (pos)
                std::vector<const llama_grammar_element *> new_stack(stack.begin(), stack.end() - 1);
                if (!llama_grammar_is_end_of_sequence(pos + 1)) {
                    // if this rule ref is followed by another element, add that to stack
                    new_stack.push_back(pos + 1);
                }
                if (!llama_grammar_is_end_of_sequence(subpos)) {
                    // if alternate is nonempty, add to stack
                    new_stack.push_back(subpos);
                }
                llama_grammar_advance_stack(rules, new_stack, new_stacks);
                while (!llama_grammar_is_end_of_sequence(subpos)) {
                    // scan to end of alternate def
                    subpos++;
                }
                if (subpos->type == LLAMA_GRETYPE_ALT) {
                    // there's another alternate def of this rule to process
                    subpos++;
                } else {
                    break;
                }
            } while (true);
            break;
        }
        case LLAMA_GRETYPE_CHAR:
        case LLAMA_GRETYPE_CHAR_NOT:
            new_stacks.emplace_back(stack);
            break;
        default:
            // end of alternate (LLAMA_GRETYPE_END, LLAMA_GRETYPE_ALT) or middle of char range
            // (LLAMA_GRETYPE_CHAR_ALT, LLAMA_GRETYPE_CHAR_RNG_UPPER); stack should never be left on
            // those
            GGML_ASSERT(false);
    }
}

// takes a set of possible pushdown stacks on a grammar, which are required to
// be positioned at a character range (see `llama_grammar_advance_stack`), and
// produces the N possible stacks if the given char is accepted at those
// positions
static std::vector<std::vector<const llama_grammar_element *>> llama_grammar_accept(
        const std::vector<std::vector<llama_grammar_element>>         & rules,
        const std::vector<std::vector<const llama_grammar_element *>> & stacks,
        const uint32_t                                                  chr) {

    std::vector<std::vector<const llama_grammar_element *>> new_stacks;

    for (const auto & stack : stacks) {
        if (stack.empty()) {
            continue;
        }

        auto match = llama_grammar_match_char(stack.back(), chr);
        if (match.first) {
            const llama_grammar_element * pos = match.second;

            // update top of stack to next element, if any
            std::vector<const llama_grammar_element *> new_stack(stack.begin(), stack.end() - 1);
            if (!llama_grammar_is_end_of_sequence(pos)) {
                new_stack.push_back(pos);
            }
            llama_grammar_advance_stack(rules, new_stack, new_stacks);
        }
    }

    return new_stacks;
}

static std::vector<llama_grammar_candidate> llama_grammar_reject_candidates(
        const std::vector<std::vector<llama_grammar_element>>         & rules,
        const std::vector<std::vector<const llama_grammar_element *>> & stacks,
        const std::vector<llama_grammar_candidate>                    & candidates);

static std::vector<llama_grammar_candidate> llama_grammar_reject_candidates_for_stack(
        const std::vector<std::vector<llama_grammar_element>> & rules,
        const std::vector<const llama_grammar_element *>      & stack,
        const std::vector<llama_grammar_candidate>            & candidates) {

    std::vector<llama_grammar_candidate> rejects;

    if (stack.empty()) {
        for (auto tok : candidates) {
            if (*tok.code_points != 0 || tok.partial_utf8.n_remain != 0) {
                rejects.push_back(tok);
            }
        }
        return rejects;
    }

    const llama_grammar_element * stack_pos = stack.back();

    std::vector<llama_grammar_candidate> next_candidates;
    for (auto tok : candidates) {
        if (*tok.code_points == 0) {
            // reached end of full codepoints in token, reject iff it ended in a partial sequence
            // that cannot satisfy this position in grammar
            if (tok.partial_utf8.n_remain != 0 &&
                    !llama_grammar_match_partial_char(stack_pos, tok.partial_utf8)) {
                rejects.push_back(tok);
            }
        } else if (llama_grammar_match_char(stack_pos, *tok.code_points).first) {
            next_candidates.push_back({ tok.index, tok.code_points + 1, tok.partial_utf8 });
        } else {
            rejects.push_back(tok);
        }
    }

    const auto * stack_pos_after = llama_grammar_match_char(stack_pos, 0).second;

    // update top of stack to next element, if any
    std::vector<const llama_grammar_element *> stack_after(stack.begin(), stack.end() - 1);
    if (!llama_grammar_is_end_of_sequence(stack_pos_after)) {
        stack_after.push_back(stack_pos_after);
    }
    std::vector<std::vector<const llama_grammar_element *>> next_stacks;
    llama_grammar_advance_stack(rules, stack_after, next_stacks);

    auto next_rejects = llama_grammar_reject_candidates(rules, next_stacks, next_candidates);
    for (auto tok : next_rejects) {
        rejects.push_back({ tok.index, tok.code_points - 1, tok.partial_utf8 });
    }

    return rejects;
}

static std::vector<llama_grammar_candidate> llama_grammar_reject_candidates(
        const std::vector<std::vector<llama_grammar_element>>         & rules,
        const std::vector<std::vector<const llama_grammar_element *>> & stacks,
        const std::vector<llama_grammar_candidate>                    & candidates) {
    GGML_ASSERT(!stacks.empty()); // REVIEW

    if (candidates.empty()) {
        return std::vector<llama_grammar_candidate>();
    }

    auto rejects = llama_grammar_reject_candidates_for_stack(rules, stacks.front(), candidates);

    for (size_t i = 1, size = stacks.size(); i < size; ++i) {
        rejects = llama_grammar_reject_candidates_for_stack(rules, stacks[i], rejects);
    }
    return rejects;
}

//
// grammar - external
//

struct llama_grammar * llama_grammar_init(
            const llama_grammar_element ** rules,
                                 size_t    n_rules,
                                 size_t    start_rule_index) {
    const llama_grammar_element * pos;

    // copy rule definitions into vectors
    std::vector<std::vector<llama_grammar_element>> vec_rules(n_rules);
    for (size_t i = 0; i < n_rules; i++) {
        for (pos = rules[i]; pos->type != LLAMA_GRETYPE_END; pos++) {
            vec_rules[i].push_back(*pos);
        }
        vec_rules[i].push_back({LLAMA_GRETYPE_END, 0});
    }

    // loop over alternates of start rule to build initial stacks
    std::vector<std::vector<const llama_grammar_element *>> stacks;
    pos = rules[start_rule_index];
    do {
        std::vector<const llama_grammar_element *> stack;
        if (!llama_grammar_is_end_of_sequence(pos)) {
            // if alternate is nonempty, add to stack
            stack.push_back(pos);
        }
        llama_grammar_advance_stack(vec_rules, stack, stacks);
        while (!llama_grammar_is_end_of_sequence(pos)) {
            // scan to end of alternate def
            pos++;
        }
        if (pos->type == LLAMA_GRETYPE_ALT) {
            // there's another alternate def of this rule to process
            pos++;
        } else {
            break;
        }
    } while (true);

    return new llama_grammar{ std::move(vec_rules), std::move(stacks), {} };
}

void llama_grammar_free(struct llama_grammar * grammar) {
    delete grammar;
}

struct llama_grammar * llama_grammar_copy(const struct llama_grammar * grammar) {
    llama_grammar * result = new llama_grammar{ grammar->rules, grammar->stacks, grammar->partial_utf8 };

    // redirect elements in stacks to point to new rules
    for (size_t is = 0; is < result->stacks.size(); is++) {
        for (size_t ie = 0; ie < result->stacks[is].size(); ie++) {
            for (size_t ir0 = 0; ir0 < grammar->rules.size(); ir0++) {
                for (size_t ir1 = 0; ir1 < grammar->rules[ir0].size(); ir1++) {
                    if (grammar->stacks[is][ie] == &grammar->rules[ir0][ir1]) {
                         result->stacks[is][ie]  =  &result->rules[ir0][ir1];
                    }
                }
            }
        }
    }

    return result;
}

//
// sampling
//

void llama_set_rng_seed(struct llama_context * ctx, uint32_t seed) {
    if (seed == LLAMA_DEFAULT_SEED) {
        seed = time(NULL);
    }
    ctx->rng.seed(seed);
}

void llama_sample_softmax(struct llama_context * ctx, llama_token_data_array * candidates) {
    GGML_ASSERT(candidates->size > 0);

    const int64_t t_start_sample_us = ggml_time_us();

    // Sort the logits in descending order
    if (!candidates->sorted) {
        std::sort(candidates->data, candidates->data + candidates->size, [](const llama_token_data & a, const llama_token_data & b) {
            return a.logit > b.logit;
        });
        candidates->sorted = true;
    }

    float max_l = candidates->data[0].logit;
    float cum_sum = 0.0f;
    for (size_t i = 0; i < candidates->size; ++i) {
        float p = expf(candidates->data[i].logit - max_l);
        candidates->data[i].p = p;
        cum_sum += p;
    }
    for (size_t i = 0; i < candidates->size; ++i) {
        candidates->data[i].p /= cum_sum;
    }

    if (ctx) {
        ctx->t_sample_us += ggml_time_us() - t_start_sample_us;
    }
}

void llama_sample_top_k(struct llama_context * ctx, llama_token_data_array * candidates, int k, size_t min_keep) {
    const int64_t t_start_sample_us = ggml_time_us();

    k = std::max(k, (int) min_keep);
    k = std::min(k, (int) candidates->size);

    // Sort scores in descending order
    if (!candidates->sorted) {
        auto comp = [](const llama_token_data & a, const llama_token_data & b) {
            return a.logit > b.logit;
        };
        if (k == (int) candidates->size) {
            std::sort(candidates->data, candidates->data + candidates->size, comp);
        } else {
            std::partial_sort(candidates->data, candidates->data + k, candidates->data + candidates->size, comp);
        }
        candidates->sorted = true;
    }
    candidates->size = k;

    if (ctx) {
        ctx->t_sample_us += ggml_time_us() - t_start_sample_us;
    }
}

void llama_sample_top_p(struct llama_context * ctx, llama_token_data_array * candidates, float p, size_t min_keep) {
    if (p >= 1.0f) {
        return;
    }

    llama_sample_softmax(ctx, candidates);

    const int64_t t_start_sample_us = ggml_time_us();

    // Compute the cumulative probabilities
    float cum_sum = 0.0f;
    size_t last_idx = candidates->size;

    for (size_t i = 0; i < candidates->size; ++i) {
        cum_sum += candidates->data[i].p;

        // Check if the running sum is at least p or if we have kept at least min_keep tokens
        // we set the last index to i+1 to indicate that the current iterate should be included in the set
        if (cum_sum >= p && i + 1 >= min_keep) {
            last_idx = i + 1;
            break;
        }
    }

    // Resize the output vector to keep only the top-p tokens
    candidates->size = last_idx;

    if (ctx) {
        ctx->t_sample_us += ggml_time_us() - t_start_sample_us;
    }
}

void llama_sample_tail_free(struct llama_context * ctx, llama_token_data_array * candidates, float z, size_t min_keep) {
    if (z >= 1.0f || candidates->size <= 2) {
        return;
    }

    llama_sample_softmax(nullptr, candidates);
    const int64_t t_start_sample_us = ggml_time_us();

    // Compute the first and second derivatives
    std::vector<float> first_derivatives(candidates->size - 1);
    std::vector<float> second_derivatives(candidates->size - 2);

    for (size_t i = 0; i < first_derivatives.size(); ++i) {
        first_derivatives[i] = candidates->data[i].p - candidates->data[i + 1].p;
    }
    for (size_t i = 0; i < second_derivatives.size(); ++i) {
        second_derivatives[i] = first_derivatives[i] - first_derivatives[i + 1];
    }

    // Calculate absolute value of second derivatives
    for (size_t i = 0; i < second_derivatives.size(); ++i) {
        second_derivatives[i] = std::abs(second_derivatives[i]);
    }

    // Normalize the second derivatives
    {
        const float second_derivatives_sum = std::accumulate(second_derivatives.begin(), second_derivatives.end(), 0.0f);

        if (second_derivatives_sum > 1e-6f) {
            for (float & value : second_derivatives) {
                value /= second_derivatives_sum;
            }
        } else {
            for (float & value : second_derivatives) {
                value = 1.0f / second_derivatives.size();
            }
        }
    }

    float cum_sum = 0.0f;
    size_t last_idx = candidates->size;
    for (size_t i = 0; i < second_derivatives.size(); ++i) {
        cum_sum += second_derivatives[i];

        // Check if the running sum is greater than z or if we have kept at least min_keep tokens
        if (cum_sum > z && i >= min_keep) {
            last_idx = i;
            break;
        }
    }

    // Resize the output vector to keep only the tokens above the tail location
    candidates->size = last_idx;

    if (ctx) {
        ctx->t_sample_us += ggml_time_us() - t_start_sample_us;
    }
}

void llama_sample_typical(struct llama_context * ctx, llama_token_data_array * candidates, float p, size_t min_keep) {
    // Reference implementation:
    // https://github.com/huggingface/transformers/compare/main...cimeister:typical-sampling:typical-pr
    if (p >= 1.0f) {
        return;
    }

    // Compute the softmax of logits and calculate entropy
    llama_sample_softmax(nullptr, candidates);

    const int64_t t_start_sample_us = ggml_time_us();

    float entropy = 0.0f;
    for (size_t i = 0; i < candidates->size; ++i) {
        if(candidates->data[i].p>0)
        {
            entropy += -candidates->data[i].p * logf(candidates->data[i].p);
        }
    }

    // Compute the absolute difference between negative log probability and entropy for each candidate
    std::vector<float> shifted_scores;
    for (size_t i = 0; i < candidates->size; ++i) {
        float shifted_score = fabsf(-logf(candidates->data[i].p) - entropy);
        shifted_scores.push_back(shifted_score);
    }

    // Sort tokens based on the shifted_scores and their corresponding indices
    std::vector<size_t> indices(candidates->size);
    std::iota(indices.begin(), indices.end(), 0);

    std::sort(indices.begin(), indices.end(), [&](size_t a, size_t b) {
        return shifted_scores[a] < shifted_scores[b];
    });

    // Compute the cumulative probabilities
    float cum_sum = 0.0f;
    size_t last_idx = indices.size();

    for (size_t i = 0; i < indices.size(); ++i) {
        size_t idx = indices[i];
        cum_sum += candidates->data[idx].p;

        // Check if the running sum is greater than typical or if we have kept at least min_keep tokens
        if (cum_sum > p && i >= min_keep - 1) {
            last_idx = i + 1;
            break;
        }
    }

    // Resize the output vector to keep only the locally typical tokens
    std::vector<llama_token_data> new_candidates;
    for (size_t i = 0; i < last_idx; ++i) {
        size_t idx = indices[i];
        new_candidates.push_back(candidates->data[idx]);
    }

    // Replace the data in candidates with the new_candidates data
    std::copy(new_candidates.begin(), new_candidates.end(), candidates->data);
    candidates->size = new_candidates.size();

    if (ctx) {
        ctx->t_sample_us += ggml_time_us() - t_start_sample_us;
    }
}

void llama_sample_temp(struct llama_context * ctx, llama_token_data_array * candidates_p, float temp) {
    const int64_t t_start_sample_us = ggml_time_us();

    for (size_t i = 0; i < candidates_p->size; ++i) {
        candidates_p->data[i].logit /= temp;
    }

    if (ctx) {
        ctx->t_sample_us += ggml_time_us() - t_start_sample_us;
    }
}

void llama_sample_temperature(struct llama_context * ctx, llama_token_data_array * candidates_p, float temp) {
    llama_sample_temp(ctx, candidates_p, temp);
}

void llama_sample_repetition_penalty(struct llama_context * ctx, llama_token_data_array * candidates, const llama_token * last_tokens, size_t last_tokens_size, float penalty) {
    if (last_tokens_size == 0 || penalty == 1.0f) {
        return;
    }

    const int64_t t_start_sample_us = ggml_time_us();

    for (size_t i = 0; i < candidates->size; ++i) {
        const auto * token_iter = std::find(last_tokens, last_tokens + last_tokens_size, candidates->data[i].id);
        if (token_iter == last_tokens + last_tokens_size) {
            continue;
        }

        // The academic publication that described this technique actually just only divided, but that would cause tokens with negative logits to become more likely, which is obviously wrong.
        // This is common fix for this problem, which is to multiply by the penalty instead of dividing.
        if (candidates->data[i].logit <= 0) {
            candidates->data[i].logit *= penalty;
        } else {
            candidates->data[i].logit /= penalty;
        }
    }

    candidates->sorted = false;

    if (ctx) {
        ctx->t_sample_us += ggml_time_us() - t_start_sample_us;
    }
}

void llama_sample_frequency_and_presence_penalties(struct llama_context * ctx, llama_token_data_array * candidates, const llama_token * last_tokens_p, size_t last_tokens_size, float alpha_frequency, float alpha_presence) {
    if (last_tokens_size == 0 || (alpha_frequency == 0.0f && alpha_presence == 0.0f)) {
        return;
    }

    const int64_t t_start_sample_us = ggml_time_us();

    // Create a frequency map to count occurrences of each token in last_tokens
    std::unordered_map<llama_token, int> token_count;
    for (size_t i = 0; i < last_tokens_size; ++i) {
        token_count[last_tokens_p[i]]++;
    }

    // Apply frequency and presence penalties to the candidates
    for (size_t i = 0; i < candidates->size; ++i) {
        auto token_iter = token_count.find(candidates->data[i].id);
        if (token_iter == token_count.end()) {
            continue;
        }

        int count = token_iter->second;
        candidates->data[i].logit -= float(count) * alpha_frequency + float(count > 0) * alpha_presence;
    }

    candidates->sorted = false;

    if (ctx) {
        ctx->t_sample_us += ggml_time_us() - t_start_sample_us;
    }
}

void llama_sample_grammar(struct llama_context * ctx, llama_token_data_array * candidates, const struct llama_grammar * grammar) {
    GGML_ASSERT(ctx);
    const int64_t t_start_sample_us = ggml_time_us();

    bool allow_eos = false;
    for (const auto & stack : grammar->stacks) {
        if (stack.empty()) {
            allow_eos = true;
            break;
        }
    }

    const llama_token eos = llama_token_eos(ctx);

    std::vector<std::pair<std::vector<uint32_t>, llama_partial_utf8>> candidates_decoded;
    std::vector<llama_grammar_candidate>                              candidates_grammar;

    for (size_t i = 0; i < candidates->size; ++i) {
        const llama_token id    = candidates->data[i].id;
        const std::string piece = llama_token_to_str(ctx, id);
        if (id == eos) {
            if (!allow_eos) {
                candidates->data[i].logit = -INFINITY;
            }
        } else if (piece.empty() || piece[0] == 0) {
            candidates->data[i].logit = -INFINITY;
        } else {
            candidates_decoded.push_back(decode_utf8(piece.c_str(), grammar->partial_utf8));
            candidates_grammar.push_back({ i, candidates_decoded.back().first.data(), candidates_decoded.back().second });
        }
    }

    const auto rejects = llama_grammar_reject_candidates(grammar->rules, grammar->stacks, candidates_grammar);
    for (const auto & reject : rejects) {
        candidates->data[reject.index].logit = -INFINITY;
    }

    ctx->t_sample_us += ggml_time_us() - t_start_sample_us;
}

static void llama_log_softmax(float * array, size_t size) {
    float max_l = *std::max_element(array, array + size);
    float sum = 0.f;
    for (size_t i = 0; i < size; ++i) {
        float p = expf(array[i] - max_l);
        sum += p;
        array[i] = p;
    }

    for (size_t i = 0; i < size; ++i) {
        array[i] = logf(array[i] / sum);
    }
}

void llama_sample_classifier_free_guidance(
          struct llama_context * ctx,
        llama_token_data_array * candidates,
          struct llama_context * guidance_ctx,
                         float   scale) {
    int64_t t_start_sample_us = ggml_time_us();

    GGML_ASSERT(ctx);

    auto n_vocab = llama_n_vocab(llama_get_model(ctx));

    GGML_ASSERT(n_vocab == (int)candidates->size);
    GGML_ASSERT(!candidates->sorted);

    std::vector<float> logits_base;
    logits_base.reserve(candidates->size);
    for (size_t i = 0; i < candidates->size; ++i) {
        logits_base.push_back(candidates->data[i].logit);
    }
    llama_log_softmax(logits_base.data(), candidates->size);

    float* logits_guidance = llama_get_logits(guidance_ctx);
    llama_log_softmax(logits_guidance, n_vocab);

    for (int i = 0; i < n_vocab; ++i) {
        float logit_guidance = logits_guidance[i];
        float logit_base = logits_base[i];
        candidates->data[i].logit = scale * (logit_base - logit_guidance) + logit_guidance;
    }

    if (ctx) {
        ctx->t_sample_us += ggml_time_us() - t_start_sample_us;
    }
}

llama_token llama_sample_token_mirostat(struct llama_context * ctx, llama_token_data_array * candidates, float tau, float eta, int m, float * mu) {
    GGML_ASSERT(ctx);

    auto N = float(llama_n_vocab(llama_get_model(ctx)));
    int64_t t_start_sample_us;
    t_start_sample_us = ggml_time_us();

    llama_sample_softmax(nullptr, candidates);

    // Estimate s_hat using the most probable m tokens
    float s_hat = 0.0;
    float sum_ti_bi = 0.0;
    float sum_ti_sq = 0.0;
    for (size_t i = 0; i < size_t(m - 1) && i < candidates->size - 1; ++i) {
        float t_i = logf(float(i + 2) / float(i + 1));
        float b_i = logf(candidates->data[i].p / candidates->data[i + 1].p);
        sum_ti_bi += t_i * b_i;
        sum_ti_sq += t_i * t_i;
    }
    s_hat = sum_ti_bi / sum_ti_sq;

    // Compute k from the estimated s_hat and target surprise value
    float epsilon_hat = s_hat - 1;
    float k = powf((epsilon_hat * powf(2, *mu)) / (1 - powf(N, -epsilon_hat)), 1 / s_hat);

    // Sample the next word X using top-k sampling
    llama_sample_top_k(nullptr, candidates, int(k), 1);
    if (ctx) {
        ctx->t_sample_us += ggml_time_us() - t_start_sample_us;
    }
    llama_token X = llama_sample_token(ctx, candidates);
    t_start_sample_us = ggml_time_us();

    // Compute error as the difference between observed surprise and target surprise value
    size_t X_idx = std::distance(candidates->data, std::find_if(candidates->data, candidates->data + candidates->size, [&](const llama_token_data & candidate) {
        return candidate.id == X;
    }));
    float observed_surprise = -log2f(candidates->data[X_idx].p);
    float e = observed_surprise - tau;

    // Update mu using the learning rate and error
    *mu = *mu - eta * e;

    if (ctx) {
        ctx->t_sample_us += ggml_time_us() - t_start_sample_us;
    }
    return X;
}

llama_token llama_sample_token_mirostat_v2(struct llama_context * ctx, llama_token_data_array * candidates, float tau, float eta, float * mu) {
    int64_t t_start_sample_us;
    t_start_sample_us = ggml_time_us();

    llama_sample_softmax(ctx, candidates);

    // Truncate the words with surprise values greater than mu
    candidates->size = std::distance(candidates->data, std::find_if(candidates->data, candidates->data + candidates->size, [&](const llama_token_data & candidate) {
        return -log2f(candidate.p) > *mu;
    }));

    if (candidates->size == 0) {
        candidates->size = 1;
    }

    if (ctx) {
        ctx->t_sample_us += ggml_time_us() - t_start_sample_us;
    }

    // Normalize the probabilities of the remaining words
    llama_sample_softmax(ctx, candidates);

    // Sample the next word X from the remaining words
    llama_token X = llama_sample_token(ctx, candidates);
    t_start_sample_us = ggml_time_us();

    // Compute error as the difference between observed surprise and target surprise value
    size_t X_idx = std::distance(candidates->data, std::find_if(candidates->data, candidates->data + candidates->size, [&](const llama_token_data & candidate) {
        return candidate.id == X;
    }));
    float observed_surprise = -log2f(candidates->data[X_idx].p);
    float e = observed_surprise - tau;

    // Update mu using the learning rate and error
    *mu = *mu - eta * e;

    if (ctx) {
        ctx->t_sample_us += ggml_time_us() - t_start_sample_us;
    }
    return X;
}

llama_token llama_sample_token_greedy(struct llama_context * ctx, llama_token_data_array * candidates) {
    const int64_t t_start_sample_us = ggml_time_us();

    // Find max element
    auto * max_iter = std::max_element(candidates->data, candidates->data + candidates->size, [](const llama_token_data & a, const llama_token_data & b) {
        return a.logit < b.logit;
    });

    llama_token result = max_iter->id;
    if (ctx) {
        ctx->t_sample_us += ggml_time_us() - t_start_sample_us;
        ctx->n_sample++;
    }
    return result;
}

llama_token llama_sample_token(struct llama_context * ctx, llama_token_data_array * candidates) {
    GGML_ASSERT(ctx);

    const int64_t t_start_sample_us = ggml_time_us();
    llama_sample_softmax(nullptr, candidates);

    std::vector<float> probs;
    probs.reserve(candidates->size);
    for (size_t i = 0; i < candidates->size; ++i) {
        probs.push_back(candidates->data[i].p);
    }

    std::discrete_distribution<> dist(probs.begin(), probs.end());
    auto & rng = ctx->rng;
    int idx = dist(rng);

    llama_token result = candidates->data[idx].id;

    ctx->t_sample_us += ggml_time_us() - t_start_sample_us;
    ctx->n_sample++;
    return result;
}

void llama_grammar_accept_token(struct llama_context * ctx, struct llama_grammar * grammar, llama_token token) {
    const int64_t t_start_sample_us = ggml_time_us();

    if (token == llama_token_eos(ctx)) {
        for (const auto & stack : grammar->stacks) {
            if (stack.empty()) {
                return;
            }
        }
        GGML_ASSERT(false);
    }

    const std::string piece = llama_token_to_str(ctx, token);

    // Note terminating 0 in decoded string
    const auto   decoded     = decode_utf8(piece.c_str(), grammar->partial_utf8);
    const auto & code_points = decoded.first;
    for (auto it = code_points.begin(), end = code_points.end() - 1; it != end; ++it) {
        grammar->stacks = llama_grammar_accept(grammar->rules, grammar->stacks, *it);
    }
    grammar->partial_utf8 = decoded.second;
    GGML_ASSERT(!grammar->stacks.empty());

    ctx->t_sample_us += ggml_time_us() - t_start_sample_us;
}

//
// Beam search
//

struct llama_beam {
    std::vector<llama_token> tokens;
    float p;  // Cumulative beam probability (renormalized relative to all beams)
    bool eob; // Initialize end-of-beam to false. Callback sets this to true.
    // Sort beams by probability. In case of ties, prefer beams at eob.
    bool operator<(const llama_beam & rhs) const {
        return std::make_pair(p, eob) < std::make_pair(rhs.p, rhs.eob);
    }
    // Shift off first n tokens and discard them.
    void shift_tokens(const size_t n) {
        if (n) {
            std::copy(tokens.begin() + n, tokens.end(), tokens.begin());
            tokens.resize(tokens.size() - n);
        }
    }
    llama_beam_view view() const { return {tokens.data(), tokens.size(), p, eob}; }
};

// A struct for calculating logit-related info.
struct llama_logit_info {
    const float * const logits;
    const int n_vocab;
    const float max_l;
    const float normalizer;
    struct sum_exp {
        float max_l;
        float operator()(float sum, float l) const { return sum + std::exp(l - max_l); }
    };
    llama_logit_info(llama_context * ctx)
      : logits(llama_get_logits(ctx))
      , n_vocab(llama_n_vocab(llama_get_model(ctx)))
      , max_l(*std::max_element(logits, logits + n_vocab))
      , normalizer(1.0f / std::accumulate(logits, logits + n_vocab, 0.0f, sum_exp{max_l}))
      { }
    llama_token_data get_token_data(const llama_token token_id) const {
        constexpr auto p = std::numeric_limits<float>::quiet_NaN();  // never used
        return {token_id, logits[token_id], p};
    }
    // Return top k token_data by logit.
    std::vector<llama_token_data> top_k(size_t k) {
        std::vector<llama_token_data> min_heap;  // min-heap by logit
        const llama_token k_min = std::min(static_cast<llama_token>(k), n_vocab);
        min_heap.reserve(k_min);
        for (llama_token token_id = 0 ; token_id < k_min ; ++token_id) {
            min_heap.push_back(get_token_data(token_id));
        }
        auto comp = [](const llama_token_data & a, const llama_token_data & b) { return a.logit > b.logit; };
        std::make_heap(min_heap.begin(), min_heap.end(), comp);
        for (llama_token token_id = k_min ; token_id < n_vocab ; ++token_id) {
            if (min_heap.front().logit < logits[token_id]) {
                std::pop_heap(min_heap.begin(), min_heap.end(), comp);
                min_heap.back().id = token_id;
                min_heap.back().logit = logits[token_id];
                std::push_heap(min_heap.begin(), min_heap.end(), comp);
            }
        }
        return min_heap;
    }
    float probability_from_logit(float logit) const {
        return normalizer * std::exp(logit - max_l);
    }
};

struct llama_beam_search_data {
    llama_context * ctx;
    size_t n_beams;
    int n_past;
    int n_predict;
    std::vector<llama_beam> beams;
    std::vector<llama_beam> next_beams;

    // Re-calculated on each loop iteration
    size_t common_prefix_length;

    // Used to communicate to/from callback on beams state.
    std::vector<llama_beam_view> beam_views;

    llama_beam_search_data(llama_context * ctx, size_t n_beams, int n_past, int n_predict)
      : ctx(ctx)
      , n_beams(n_beams)
      , n_past(n_past)
      , n_predict(n_predict)
      , beam_views(n_beams) {
        beams.reserve(n_beams);
        next_beams.reserve(n_beams);
    }

    // Collapse beams to a single beam given by index.
    void collapse_beams(const size_t beam_idx) {
        if (0u < beam_idx) {
            std::swap(beams[0], beams[beam_idx]);
        }
        beams.resize(1);
    }

    // Min-heaps are used to efficiently collect the top-k elements (k=n_beams).
    // The repetative patterns below reflect the 2 stages of heaps:
    //  * Gather elements until the vector is full, then call std::make_heap() on it.
    //  * If the heap is full and a new element is found that should be included, pop the
    //    least element to the back(), replace it with the new, then push it into the heap.
    void fill_next_beams_by_top_probabilities(llama_beam & beam) {
        // Min-heaps use a greater-than comparator.
        const auto comp = [](const llama_beam & a, const llama_beam & b) { return a.p > b.p; };
        if (beam.eob) {
            // beam is at end-of-sentence, so just copy it to next_beams if its probability is high enough.
            if (next_beams.size() < n_beams) {
                next_beams.push_back(std::move(beam));
                if (next_beams.size() == n_beams) {
                    std::make_heap(next_beams.begin(), next_beams.end(), comp);
                }
            } else if (next_beams.front().p < beam.p) {
                std::pop_heap(next_beams.begin(), next_beams.end(), comp);
                next_beams.back() = std::move(beam);
                std::push_heap(next_beams.begin(), next_beams.end(), comp);
            }
        } else {
            // beam is not at end-of-sentence, so branch with next top_k tokens.
            if (!beam.tokens.empty()) {
                llama_decode(ctx, llama_batch_get_one(beam.tokens.data(), beam.tokens.size(), n_past, 0));
            }
            llama_logit_info logit_info(ctx);
            std::vector<llama_token_data> next_tokens = logit_info.top_k(n_beams);
            size_t i=0;
            if (next_beams.size() < n_beams) {
                for (; next_beams.size() < n_beams ; ++i) {
                    llama_beam next_beam = beam;
                    next_beam.tokens.push_back(next_tokens[i].id);
                    next_beam.p *= logit_info.probability_from_logit(next_tokens[i].logit);
                    next_beams.push_back(std::move(next_beam));
                }
                std::make_heap(next_beams.begin(), next_beams.end(), comp);
            } else {
                for (; next_beams.front().p == 0.0f ; ++i) {
                    std::pop_heap(next_beams.begin(), next_beams.end(), comp);
                    next_beams.back() = beam;
                    next_beams.back().tokens.push_back(next_tokens[i].id);
                    next_beams.back().p *= logit_info.probability_from_logit(next_tokens[i].logit);
                    std::push_heap(next_beams.begin(), next_beams.end(), comp);
                }
            }
            for (; i < n_beams ; ++i) {
                const float next_p = beam.p * logit_info.probability_from_logit(next_tokens[i].logit);
                if (next_beams.front().p < next_p) {
                    std::pop_heap(next_beams.begin(), next_beams.end(), comp);
                    next_beams.back() = beam;
                    next_beams.back().tokens.push_back(next_tokens[i].id);
                    next_beams.back().p = next_p;
                    std::push_heap(next_beams.begin(), next_beams.end(), comp);
                }
            }
        }
    }

    // Find common_prefix_length based on beams.
    // Requires beams is not empty.
    size_t find_common_prefix_length() {
        size_t common_prefix_length = beams[0].tokens.size();
        for (size_t i = 1 ; i < beams.size() ; ++i) {
            common_prefix_length = std::min(common_prefix_length, beams[i].tokens.size());
            for (size_t j = 0 ; j < common_prefix_length ; ++j) {
                if (beams[0].tokens[j] != beams[i].tokens[j]) {
                    common_prefix_length = j;
                    break;
                }
            }
        }
        return common_prefix_length;
    }

    // Construct beams_state to send back to caller via the callback function.
    // Side effect: set common_prefix_length = find_common_prefix_length();
    llama_beams_state get_beams_state(const bool last_call) {
        for (size_t i = 0 ; i < beams.size() ; ++i) {
            beam_views[i] = beams[i].view();
        }
        common_prefix_length = find_common_prefix_length();
        return {beam_views.data(), beams.size(), common_prefix_length, last_call};
    }

    // Loop:
    //  * while i < n_predict, AND
    //  * any of the beams have not yet reached end-of-beam (eob), AND
    //  * the highest probability beam(s) (plural in case of ties) are not at end-of-sentence
    //    (since all other beam probabilities can only decrease)
    void loop(const llama_beam_search_callback_fn_t callback, void * const callback_data) {
        beams.push_back({{}, 1.0f, false});  // Start with one empty beam w/ probability = 1.0 and !eob.
        const auto not_eob = [](const llama_beam & beam) { return !beam.eob; };
        for (int i = 0 ; i < n_predict && std::any_of(beams.begin(),beams.end(),not_eob) &&
                       !beams[top_beam_index()].eob ; ++i) {
            callback(callback_data, get_beams_state(false));  // Sets common_prefix_length
            update_beams_from_beam_views();   // Update values (p,eob) that callback may have changed.
            if (common_prefix_length) {
                llama_decode(ctx, llama_batch_get_one(beams[0].tokens.data(), common_prefix_length, n_past, 0));
                n_past += common_prefix_length;
            }
            // Zero-out next_beam probabilities to place them last in following min-heap.
            std::for_each(next_beams.begin(), next_beams.end(), [](llama_beam & beam) { beam.p = 0.0f; });
            for (llama_beam & beam : beams) {
                beam.shift_tokens(common_prefix_length);
                fill_next_beams_by_top_probabilities(beam);
            }
            // next_beams become the beams of next/final iteration. Swap them to re-use memory.
            beams.swap(next_beams);
            renormalize_beam_probabilities(beams);
        }
        collapse_beams(top_beam_index());
        callback(callback_data, get_beams_state(true));
    }

    // As beams grow, the cumulative probabilities decrease.
    // Renormalize them to avoid floating point underflow.
    static void renormalize_beam_probabilities(std::vector<llama_beam> & beams) {
        const auto sum_p = [](float sum, llama_beam & beam) { return sum + beam.p; };
        const float inv_sum = 1.0f / std::accumulate(beams.begin(), beams.end(), 0.0f, sum_p);
        std::for_each(beams.begin(), beams.end(), [=](llama_beam & beam) { beam.p *= inv_sum; });
    }

    // Assumes beams is non-empty.  Uses llama_beam::operator<() for ordering.
    size_t top_beam_index() {
        return std::max_element(beams.begin(), beams.end()) - beams.begin();
    }

    // Copy (p,eob) for each beam which may have been changed by the callback.
    void update_beams_from_beam_views() {
        for (size_t i = 0 ; i < beams.size() ; ++i) {
            beams[i].p = beam_views[i].p;
            beams[i].eob = beam_views[i].eob;
        }
    }
};

void llama_beam_search(llama_context * ctx,
                       llama_beam_search_callback_fn_t callback, void * callback_data,
                       size_t n_beams, int n_past, int n_predict) {
    assert(ctx);
    const int64_t t_start_sample_us = ggml_time_us();

    llama_beam_search_data beam_search_data(ctx, n_beams, n_past, n_predict);

    beam_search_data.loop(callback, callback_data);

    ctx->t_sample_us += ggml_time_us() - t_start_sample_us;
    ctx->n_sample++;
}

//
// quantization
//

template <typename T>
struct no_init {
    T value;
    no_init() { /* do nothing */ }
};

static void llama_convert_tensor_internal(
    struct ggml_tensor * tensor, std::vector<no_init<float>> & output, std::vector<std::thread> & workers,
    const size_t nelements, const int nthread
) {
    if (output.size() < nelements) {
        output.resize(nelements);
    }
    float * f32_output = (float *) output.data();

    ggml_type_traits_t qtype;
    if (ggml_is_quantized(tensor->type)) {
        qtype = ggml_internal_get_type_traits(tensor->type);
        if (qtype.to_float == NULL) {
            throw std::runtime_error(format("type %s unsupported for integer quantization: no dequantization available", ggml_type_name(tensor->type)));
        }
    } else if (tensor->type != GGML_TYPE_F16) {
        throw std::runtime_error(format("cannot dequantize/convert tensor type %s", ggml_type_name(tensor->type)));
    }

    if (nthread < 2) {
        if (tensor->type == GGML_TYPE_F16) {
            ggml_fp16_to_fp32_row((ggml_fp16_t *)tensor->data, f32_output, nelements);
        } else if (ggml_is_quantized(tensor->type)) {
            qtype.to_float(tensor->data, f32_output, nelements);
        } else {
            GGML_ASSERT(false); // unreachable
        }
        return;
    }

    auto block_size = tensor->type == GGML_TYPE_F16 ? 1 : (size_t)ggml_blck_size(tensor->type);
    auto block_size_bytes = ggml_type_size(tensor->type);

    GGML_ASSERT(nelements % block_size == 0);
    auto nblocks = nelements / block_size;
    auto blocks_per_thread = nblocks / nthread;
    auto spare_blocks = nblocks - (blocks_per_thread * nthread); // if blocks aren't divisible by thread count

    for (auto tnum = 0, in_buff_offs = 0, out_buff_offs = 0; tnum < nthread; tnum++) {
        auto thr_blocks = blocks_per_thread + (tnum == nthread - 1 ? spare_blocks : 0); // num blocks for this thread
        auto thr_elems = thr_blocks * block_size; // number of elements for this thread
        auto thr_block_bytes = thr_blocks * block_size_bytes; // number of input bytes for this thread

        auto compute = [qtype] (ggml_type typ, uint8_t * inbuf, float * outbuf, int nels) {
            if (typ == GGML_TYPE_F16) {
                ggml_fp16_to_fp32_row((ggml_fp16_t *)inbuf, outbuf, nels);
            } else {
                qtype.to_float(inbuf, outbuf, nels);
            }
        };
        workers.emplace_back(compute, tensor->type, (uint8_t *) tensor->data + in_buff_offs, f32_output + out_buff_offs, thr_elems);
        in_buff_offs += thr_block_bytes;
        out_buff_offs += thr_elems;
    }
    for (auto & w : workers) { w.join(); }
    workers.clear();
}

#ifdef GGML_USE_K_QUANTS
static ggml_type get_k_quant_type(
    ggml_type new_type, const ggml_tensor * tensor, const llama_model & model, llama_ftype ftype, int * i_attention_wv,
    int n_attention_wv, int * i_feed_forward_w2, int n_feed_forward_w2
) {
    const std::string name = ggml_get_name(tensor);
    // TODO: avoid hardcoded tensor names - use the TN_* constants
    const auto tn = LLM_TN(model.arch);

    auto use_more_bits = [](int i_layer, int num_layers) -> bool {
        return i_layer < num_layers/8 || i_layer >= 7*num_layers/8 || (i_layer - num_layers/8)%3 == 2;
    };

    if (name == tn(LLM_TENSOR_OUTPUT, "weight")) {
        int nx = tensor->ne[0];
        if (model.arch == LLM_ARCH_FALCON || nx % QK_K != 0) {
            new_type = GGML_TYPE_Q8_0;
        }
        else if (new_type != GGML_TYPE_Q8_0) {
            new_type = GGML_TYPE_Q6_K;
        }
    } else if (name.find("attn_v.weight") != std::string::npos) {
        if      (ftype == LLAMA_FTYPE_MOSTLY_Q2_K) new_type = GGML_TYPE_Q3_K;
        else if (ftype == LLAMA_FTYPE_MOSTLY_Q3_K_M) {
            new_type = *i_attention_wv < 2 ? GGML_TYPE_Q5_K : GGML_TYPE_Q4_K;
        }
        else if (ftype == LLAMA_FTYPE_MOSTLY_Q3_K_L) new_type = GGML_TYPE_Q5_K;
        else if ((ftype == LLAMA_FTYPE_MOSTLY_Q4_K_M || ftype == LLAMA_FTYPE_MOSTLY_Q5_K_M) &&
                use_more_bits(*i_attention_wv, n_attention_wv)) new_type = GGML_TYPE_Q6_K;
        else if (ftype == LLAMA_FTYPE_MOSTLY_Q4_K_S && *i_attention_wv < 4) new_type = GGML_TYPE_Q5_K;
        else if (QK_K == 64 && (ftype == LLAMA_FTYPE_MOSTLY_Q4_K_S || ftype == LLAMA_FTYPE_MOSTLY_Q3_K_S) &&
                (*i_attention_wv < n_attention_wv/8 || *i_attention_wv >= 7*n_attention_wv/8)) new_type = GGML_TYPE_Q6_K;
        if (model.type == MODEL_70B) {
            // In the 70B model we have 8 heads sharing the same attn_v weights. As a result, the attn_v.weight tensor is
            // 8x smaller compared to attn_q.weight. Hence, we can get a nice boost in quantization accuracy with
            // nearly negligible increase in model size by quantizing this tensor with more bits:
            if (new_type == GGML_TYPE_Q3_K || new_type == GGML_TYPE_Q4_K) new_type = GGML_TYPE_Q5_K;
        }
        ++*i_attention_wv;
    } else if (name.find("ffn_down.weight") != std::string::npos) {
        if      (ftype == LLAMA_FTYPE_MOSTLY_Q2_K) new_type = GGML_TYPE_Q3_K;
        else if (ftype == LLAMA_FTYPE_MOSTLY_Q3_K_M) {
            new_type = *i_feed_forward_w2 < 2 ? GGML_TYPE_Q5_K
                     : model.arch != LLM_ARCH_FALCON || use_more_bits(*i_feed_forward_w2, n_feed_forward_w2) ? GGML_TYPE_Q4_K
                     : GGML_TYPE_Q3_K;
        }
        else if (ftype == LLAMA_FTYPE_MOSTLY_Q3_K_L) {
            new_type = model.arch == LLM_ARCH_FALCON ? GGML_TYPE_Q4_K : GGML_TYPE_Q5_K;
        }
        else if (ftype == LLAMA_FTYPE_MOSTLY_Q4_K_M) {
            if (model.arch == LLM_ARCH_FALCON) {
                new_type = *i_feed_forward_w2 < 2 ? GGML_TYPE_Q6_K :
                           use_more_bits(*i_feed_forward_w2, n_feed_forward_w2) ? GGML_TYPE_Q5_K : GGML_TYPE_Q4_K;
            } else {
                if (use_more_bits(*i_feed_forward_w2, n_feed_forward_w2)) new_type = GGML_TYPE_Q6_K;
            }
        }
        else if (ftype == LLAMA_FTYPE_MOSTLY_Q5_K_M && use_more_bits(*i_feed_forward_w2, n_feed_forward_w2)) new_type = GGML_TYPE_Q6_K;
        else if (ftype == LLAMA_FTYPE_MOSTLY_Q4_K_S && model.arch != LLM_ARCH_FALCON && *i_feed_forward_w2 < 4) {
            new_type = GGML_TYPE_Q5_K;
        }
        ++*i_feed_forward_w2;
    } else if (name.find("attn_output.weight") != std::string::npos) {
        if (model.arch != LLM_ARCH_FALCON) {
            if      (ftype == LLAMA_FTYPE_MOSTLY_Q2_K  ) new_type = GGML_TYPE_Q3_K;
            else if (ftype == LLAMA_FTYPE_MOSTLY_Q3_K_M) new_type = GGML_TYPE_Q4_K;
            else if (ftype == LLAMA_FTYPE_MOSTLY_Q3_K_L) new_type = GGML_TYPE_Q5_K;
        } else {
            if (ftype == LLAMA_FTYPE_MOSTLY_Q3_K_L) new_type = GGML_TYPE_Q4_K;
        }
    }
    else if (name.find("attn_qkv.weight") != std::string::npos) {
        if (ftype == LLAMA_FTYPE_MOSTLY_Q3_K_M || ftype == LLAMA_FTYPE_MOSTLY_Q3_K_L) new_type = GGML_TYPE_Q4_K;
        else if (ftype == LLAMA_FTYPE_MOSTLY_Q4_K_M) new_type = GGML_TYPE_Q5_K;
        else if (ftype == LLAMA_FTYPE_MOSTLY_Q5_K_M) new_type = GGML_TYPE_Q6_K;
    }
    else if (name.find("ffn_gate.weight") != std::string::npos || name.find("ffn_up.weight") != std::string::npos) {
        if (ftype == LLAMA_FTYPE_MOSTLY_Q2_K) new_type = GGML_TYPE_Q3_K;
    }
    // This can be used to reduce the size of the Q5_K_S model.
    // The associated PPL increase is fully in line with the size reduction
    //else {
    //    if (ftype == LLAMA_FTYPE_MOSTLY_Q5_K_S) new_type = GGML_TYPE_Q4_K;
    //}
    bool convert_incompatible_tensor = false;
    if (new_type == GGML_TYPE_Q2_K || new_type == GGML_TYPE_Q3_K || new_type == GGML_TYPE_Q4_K ||
        new_type == GGML_TYPE_Q5_K || new_type == GGML_TYPE_Q6_K) {
        int nx = tensor->ne[0];
        int ny = tensor->ne[1];
        if (nx % QK_K != 0) {
            LLAMA_LOG_WARN("\n\n%s : tensor cols %d x %d are not divisible by %d, required for k-quants\n", __func__, nx, ny, QK_K);
            convert_incompatible_tensor = true;
        }
    }
    if (convert_incompatible_tensor) {
        if (name == tn(LLM_TENSOR_OUTPUT, "weight")) {
            new_type = GGML_TYPE_F16; //fall back to F16 instead of just failing.
            LLAMA_LOG_WARN("F16 will be used for this tensor instead.\n");
        } else if (name == tn(LLM_TENSOR_TOKEN_EMBD, "weight")) {
            new_type = GGML_TYPE_Q4_0; //fall back to Q4_0 instead of just failing.
            LLAMA_LOG_WARN("Q4_0 will be used for this tensor instead.\n");
        } else {
            throw std::runtime_error("Unsupported tensor size encountered\n");
        }
    }

    return new_type;
}
#endif

static void llama_model_quantize_internal(const std::string & fname_inp, const std::string & fname_out, const llama_model_quantize_params * params) {
    ggml_type quantized_type;
    llama_ftype ftype = params->ftype;

    switch (params->ftype) {
        case LLAMA_FTYPE_MOSTLY_Q4_0: quantized_type = GGML_TYPE_Q4_0; break;
        case LLAMA_FTYPE_MOSTLY_Q4_1: quantized_type = GGML_TYPE_Q4_1; break;
        case LLAMA_FTYPE_MOSTLY_Q5_0: quantized_type = GGML_TYPE_Q5_0; break;
        case LLAMA_FTYPE_MOSTLY_Q5_1: quantized_type = GGML_TYPE_Q5_1; break;
        case LLAMA_FTYPE_MOSTLY_Q8_0: quantized_type = GGML_TYPE_Q8_0; break;
        case LLAMA_FTYPE_MOSTLY_F16:  quantized_type = GGML_TYPE_F16;  break;
        case LLAMA_FTYPE_ALL_F32:     quantized_type = GGML_TYPE_F32;  break;

#ifdef GGML_USE_K_QUANTS
        // K-quants
        case LLAMA_FTYPE_MOSTLY_Q2_K:   quantized_type = GGML_TYPE_Q2_K; break;
        case LLAMA_FTYPE_MOSTLY_Q3_K_S:
        case LLAMA_FTYPE_MOSTLY_Q3_K_M:
        case LLAMA_FTYPE_MOSTLY_Q3_K_L: quantized_type = GGML_TYPE_Q3_K; break;
        case LLAMA_FTYPE_MOSTLY_Q4_K_S:
        case LLAMA_FTYPE_MOSTLY_Q4_K_M: quantized_type = GGML_TYPE_Q4_K; break;
        case LLAMA_FTYPE_MOSTLY_Q5_K_S:
        case LLAMA_FTYPE_MOSTLY_Q5_K_M: quantized_type = GGML_TYPE_Q5_K; break;
        case LLAMA_FTYPE_MOSTLY_Q6_K:   quantized_type = GGML_TYPE_Q6_K; break;
#endif
        default: throw std::runtime_error(format("invalid output file type %d\n", ftype));
    }

    int nthread = params->nthread;

    if (nthread <= 0) {
        nthread = std::thread::hardware_concurrency();
    }

    // mmap consistently increases speed Linux, and also increases speed on Windows with
    // hot cache. It may cause a slowdown on macOS, possibly related to free memory.
#if defined(__linux__) || defined(_WIN32)
    constexpr bool use_mmap = true;
#else
    constexpr bool use_mmap = false;
#endif

    llama_model_loader ml(fname_inp, use_mmap);
    if (ml.use_mmap) {
        ml.mapping.reset(new llama_mmap(&ml.file, /* prefetch */ 0, ggml_is_numa()));
    }

    llama_model model;
    llm_load_arch(ml, model);
    llm_load_hparams(ml, model);

    if (params->only_copy) {
        ftype = model.ftype;
    }

    const size_t align = GGUF_DEFAULT_ALIGNMENT;
    struct gguf_context * ctx_out = gguf_init_empty();

    // copy the KV pairs from the input file
    gguf_set_kv     (ctx_out, ml.ctx_gguf);
    gguf_set_val_u32(ctx_out, "general.quantization_version", GGML_QNT_VERSION);
    gguf_set_val_u32(ctx_out, "general.file_type", ftype);

#ifdef GGML_USE_K_QUANTS
    int n_attention_wv    = 0;
    int n_feed_forward_w2 = 0;

    for (int i = 0; i < ml.n_tensors; ++i) {
        struct ggml_tensor * meta = ml.get_tensor_meta(i);

        const std::string name = ggml_get_name(meta);

        // TODO: avoid hardcoded tensor names - use the TN_* constants
        if (name.find("attn_v.weight") != std::string::npos) {
            ++n_attention_wv;
        }
        else if (name.find("ffn_down.weight") != std::string::npos) {
            ++n_feed_forward_w2;
        }
    }
    if (n_attention_wv != n_feed_forward_w2 || (uint32_t)n_attention_wv != model.hparams.n_layer) {
        LLAMA_LOG_WARN("%s ============ Strange model: n_attention_wv = %d, n_feed_forward_w2 = %d, hparams.n_layer = %d\n",
                __func__, n_attention_wv, n_feed_forward_w2, model.hparams.n_layer);
    }

    int i_attention_wv = 0;
    int i_feed_forward_w2 = 0;
#endif

    size_t total_size_org = 0;
    size_t total_size_new = 0;
    std::vector<int64_t> hist_all(1 << 4, 0);

    std::vector<std::thread> workers;
    workers.reserve(nthread);
    std::mutex mutex;

    int idx = 0;

    std::vector<no_init<uint8_t>> read_data;
    std::vector<no_init<uint8_t>> work;
    std::vector<no_init<float>> f32_conv_buf;

    // populate the original tensors so we get an initial meta data
    for (int i = 0; i < ml.n_tensors; ++i) {
        struct ggml_tensor * meta = ml.get_tensor_meta(i);
        gguf_add_tensor(ctx_out, meta);
    }

    std::ofstream fout(fname_out, std::ios::binary);
    fout.exceptions(std::ofstream::failbit); // fail fast on write errors

    const size_t meta_size = gguf_get_meta_size(ctx_out);

    LLAMA_LOG_INFO("%s: meta size = %zu bytes\n", __func__, meta_size);

    // placeholder for the meta data
    ::zeros(fout, meta_size);

    for (int i = 0; i < ml.n_tensors; ++i) {
        struct ggml_tensor * tensor = ml.get_tensor_meta(i);

        const std::string name = ggml_get_name(tensor);

        if (!ml.use_mmap) {
            if (read_data.size() < ggml_nbytes(tensor)) {
                read_data.resize(ggml_nbytes(tensor));
            }
            tensor->data = read_data.data();
        }
        ml.load_data_for(tensor);

        LLAMA_LOG_INFO("[%4d/%4d] %36s - [%s], type = %6s, ",
               ++idx, ml.n_tensors,
               ggml_get_name(tensor),
               llama_format_tensor_shape(tensor).c_str(),
               ggml_type_name(tensor->type));

        // This used to be a regex, but <regex> has an extreme cost to compile times.
        bool quantize = name.rfind("weight") == name.size() - 6; // ends with 'weight'?

        // quantize only 2D tensors
        quantize &= (tensor->n_dims == 2);
        quantize &= params->quantize_output_tensor || name != "output.weight";
        quantize &= !params->only_copy;

        enum ggml_type new_type;
        void * new_data;
        size_t new_size;

        if (quantize) {
            new_type = quantized_type;
#ifdef GGML_USE_K_QUANTS
            new_type = get_k_quant_type(
                new_type, tensor, model, ftype, &i_attention_wv, n_attention_wv, &i_feed_forward_w2, n_feed_forward_w2
            );
#endif
            // If we've decided to quantize to the same type the tensor is already
            // in then there's nothing to do.
            quantize = tensor->type != new_type;
        }
        if (!quantize) {
            new_type = tensor->type;
            new_data = tensor->data;
            new_size = ggml_nbytes(tensor);
            LLAMA_LOG_INFO("size = %8.3f MB\n", ggml_nbytes(tensor)/1024.0/1024.0);
        } else {
            const size_t nelements = ggml_nelements(tensor);

            float * f32_data;

            if (tensor->type == GGML_TYPE_F32) {
                f32_data = (float *) tensor->data;
            } else if (ggml_is_quantized(tensor->type) && !params->allow_requantize) {
                throw std::runtime_error(format("requantizing from type %s is disabled", ggml_type_name(tensor->type)));
            } else {
                llama_convert_tensor_internal(tensor, f32_conv_buf, workers, nelements, nthread);
                f32_data = (float *) f32_conv_buf.data();
            }

            LLAMA_LOG_INFO("quantizing to %s .. ", ggml_type_name(new_type));
            fflush(stdout);

            if (work.size() < nelements * 4) {
                work.resize(nelements * 4); // upper bound on size
            }
            new_data = work.data();
            std::array<int64_t, 1 << 4> hist_cur = {};

            static const int chunk_size = 32 * 512;
            const int nchunk = (nelements + chunk_size - 1)/chunk_size;
            const int nthread_use = nthread > 1 ? std::max(1, std::min(nthread, nchunk)) : 1;
            if (nthread_use < 2) {
                new_size = ggml_quantize_chunk(new_type, f32_data, new_data, 0, nelements, hist_cur.data());
            } else {
                size_t counter = 0;
                new_size = 0;
                auto compute = [&mutex, &counter, &hist_cur, &new_size, new_type, f32_data, new_data, nelements]() {
                    std::array<int64_t, 1 << 4> local_hist = {};
                    size_t local_size = 0;
                    while (true) {
                        std::unique_lock<std::mutex> lock(mutex);
                        size_t first = counter; counter += chunk_size;
                        if (first >= nelements) {
                            if (local_size > 0) {
                                for (int j=0; j<int(local_hist.size()); ++j) {
                                    hist_cur[j] += local_hist[j];
                                }
                                new_size += local_size;
                            }
                            break;
                        }
                        lock.unlock();
                        size_t last = std::min(nelements, first + chunk_size);
                        local_size += ggml_quantize_chunk(new_type, f32_data, new_data, first, last - first, local_hist.data());
                    }
                };
                for (int it = 0; it < nthread_use - 1; ++it) {
                    workers.emplace_back(compute);
                }
                compute();
                for (auto & w : workers) { w.join(); }
                workers.clear();
            }

            LLAMA_LOG_INFO("size = %8.2f MB -> %8.2f MB | hist: ", ggml_nbytes(tensor)/1024.0/1024.0, new_size/1024.0/1024.0);
            int64_t tot_count = 0;
            for (size_t i = 0; i < hist_cur.size(); i++) {
                hist_all[i] += hist_cur[i];
                tot_count += hist_cur[i];
            }

            if (tot_count > 0) {
                for (size_t i = 0; i < hist_cur.size(); i++) {
                    LLAMA_LOG_INFO("%5.3f ", hist_cur[i] / float(nelements));
                }
            }
            LLAMA_LOG_INFO("\n");
        }
        total_size_org += ggml_nbytes(tensor);
        total_size_new += new_size;

        // update the gguf meta data as we go
        gguf_set_tensor_type(ctx_out, name.c_str(), new_type);
        gguf_set_tensor_data(ctx_out, name.c_str(), new_data, new_size);

        // write tensor data + padding
        fout.write((const char *) new_data, new_size);
        zeros(fout, GGML_PAD(new_size, align) - new_size);
    }

    // go back to beginning of file and write the updated meta data
    {
        fout.seekp(0);
        std::vector<uint8_t> data(gguf_get_meta_size(ctx_out));
        gguf_get_meta_data(ctx_out, data.data());
        fout.write((const char *) data.data(), data.size());
    }

    fout.close();

    gguf_free(ctx_out);

    LLAMA_LOG_INFO("%s: model size  = %8.2f MB\n", __func__, total_size_org/1024.0/1024.0);
    LLAMA_LOG_INFO("%s: quant size  = %8.2f MB\n", __func__, total_size_new/1024.0/1024.0);

    // print histogram for all tensors
    {
        int64_t sum_all = 0;
        for (size_t i = 0; i < hist_all.size(); i++) {
            sum_all += hist_all[i];
        }

        if (sum_all > 0) {
            LLAMA_LOG_INFO("%s: hist: ", __func__);
            for (size_t i = 0; i < hist_all.size(); i++) {
                LLAMA_LOG_INFO("%5.3f ", hist_all[i] / float(sum_all));
            }
            LLAMA_LOG_INFO("\n");
        }
    }
}

static int llama_apply_lora_from_file_internal(
    const struct llama_model & model, const char * path_lora, float scale, const char * path_base_model, int n_threads
) {
    LLAMA_LOG_INFO("%s: applying lora adapter from '%s' - please wait ...\n", __func__, path_lora);

    const int64_t t_start_lora_us = ggml_time_us();

    auto fin = std::ifstream(path_lora, std::ios::binary);
    if (!fin) {
        LLAMA_LOG_ERROR("%s: failed to open '%s'\n", __func__, path_lora);
        return 1;
    }

    // verify magic and version
    {
        uint32_t magic;
        fin.read((char *) &magic, sizeof(magic));
        uint32_t format_version;
        fin.read((char *) &format_version, sizeof(format_version));

        if (format_version != 1) {
            LLAMA_LOG_ERROR("%s: unsupported file version\n", __func__ );
            return 1;
        }
    }

    int32_t lora_r;
    int32_t lora_alpha;
    fin.read((char *) &lora_r, sizeof(lora_r));
    fin.read((char *) &lora_alpha, sizeof(lora_alpha));
    float scaling = scale * (float)lora_alpha / (float)lora_r;

    LLAMA_LOG_INFO("%s: r = %d, alpha = %d, scaling = %.2f\n", __func__, lora_r, lora_alpha, scaling);

    // create a temporary ggml context to store the lora tensors
    // todo: calculate size from biggest possible tensor
    std::vector<uint8_t> lora_buf(1024ull * 1024ull * 1024ull);
    struct ggml_init_params params;
    params.mem_size   = lora_buf.size();
    params.mem_buffer = lora_buf.data();
    params.no_alloc   = false;

    ggml_context * lora_ctx = ggml_init(params);
    std::unordered_map<std::string, struct ggml_tensor *> lora_tensors;

    // create a name -> tensor map of the model to accelerate lookups
    std::unordered_map<std::string, struct ggml_tensor*> model_tensors;
    for (const auto & kv : model.tensors_by_name) {
        model_tensors.insert(kv);
    }

    // load base model
    std::unique_ptr<llama_model_loader> ml;
    ggml_context * base_ctx = NULL;
    std::vector<uint8_t> base_buf;
    if (path_base_model) {
        LLAMA_LOG_INFO("%s: loading base model from '%s'\n", __func__, path_base_model);
        ml.reset(new llama_model_loader(path_base_model, /*use_mmap*/ true));

        size_t ctx_size;
        size_t mmapped_size;
        ml->calc_sizes(ctx_size, mmapped_size);
        base_buf.resize(ctx_size);

        ggml_init_params base_params;
        base_params.mem_size   = base_buf.size();
        base_params.mem_buffer = base_buf.data();
        base_params.no_alloc   = ml->use_mmap;

        base_ctx = ggml_init(base_params);

        // maybe this should in llama_model_loader
        if (ml->use_mmap) {
            ml->mapping.reset(new llama_mmap(&ml->file, /* prefetch */ 0, ggml_is_numa()));
        }
    }

    // read tensors and apply
    bool warned = false;
    int n_tensors = 0;

    std::vector<uint8_t> work_buffer;

    while (true) {
        int32_t n_dims;
        int32_t length;
        int32_t ftype;

        fin.read(reinterpret_cast<char *>(&n_dims), sizeof(n_dims));
        fin.read(reinterpret_cast<char *>(&length), sizeof(length));
        fin.read(reinterpret_cast<char *>(&ftype),  sizeof(ftype));
        if (fin.eof()) {
            break;
        }

        int32_t ne[2] = { 1, 1 };
        for (int i = 0; i < n_dims; ++i) {
            fin.read(reinterpret_cast<char *>(&ne[i]), sizeof(ne[i]));
        }

        std::string name;
        {
            char buf[1024];
            fin.read(buf, length);
            name = std::string(buf, length);
        }

        // check for lora suffix and get the type of tensor
        const std::string lora_suffix = ".lora";
        size_t pos = name.rfind(lora_suffix);
        if (pos == std::string::npos) {
            LLAMA_LOG_ERROR("%s: error: '%s' is not a lora tensor\n", __func__, name.c_str());
            return 1;
        }

        std::string lora_type = name.substr(pos + lora_suffix.length());
        std::string base_name = name;
        base_name.erase(pos);
        // LLAMA_LOG_INFO("%s: %s => %s (lora type %s) \n", __func__, name.c_str(),base_name.c_str(), lora_type.c_str());

        if (model_tensors.find(base_name) == model_tensors.end()) {
            LLAMA_LOG_ERROR("%s: unknown tensor '%s' in lora adapter\n", __func__, name.data());
            return 1;
        }

        // create ggml tensor
        ggml_type wtype;
        switch (ftype) {
            case 0: wtype = GGML_TYPE_F32;  break;
            case 1: wtype = GGML_TYPE_F16;  break;
            default:
                    {
                        LLAMA_LOG_ERROR("%s: invalid tensor data type '%d'\n",
                                __func__, ftype);
                        return false;
                    }
        }
        ggml_tensor * lora_tensor;
        if (n_dims == 2) {
            lora_tensor = ggml_new_tensor_2d(lora_ctx, wtype, ne[0], ne[1]);
        }
        else {
            LLAMA_LOG_ERROR("%s: unsupported tensor dimension %d\n", __func__, n_dims);
            return 1;
        }
        ggml_set_name(lora_tensor, "lora_tensor");

        // load tensor data
        size_t offset = fin.tellg();
        size_t tensor_data_size = ggml_nbytes(lora_tensor);
        offset = (offset + 31) & -32;
        fin.seekg(offset);
        fin.read((char*)lora_tensor->data, tensor_data_size);

        lora_tensors[name] = lora_tensor;

        // check if we have both A and B tensors and apply
        if (lora_tensors.find(base_name + ".loraA") != lora_tensors.end() &&
            lora_tensors.find(base_name + ".loraB") != lora_tensors.end()) {

            ggml_tensor * dest_t = model_tensors[base_name];

            offload_func_t offload_func = llama_nop;
            offload_func_t offload_func_force_inplace = llama_nop;

#ifdef GGML_USE_CUBLAS
            if (dest_t->backend == GGML_BACKEND_GPU || dest_t->backend == GGML_BACKEND_GPU_SPLIT) {
                if (dest_t->type != GGML_TYPE_F16) {
                    throw std::runtime_error(format(
                        "%s: error: the simultaneous use of LoRAs and GPU acceleration is only supported for f16 models", __func__));
                }
                offload_func = ggml_cuda_assign_buffers;
                offload_func_force_inplace = ggml_cuda_assign_buffers_force_inplace;
            }
#endif // GGML_USE_CUBLAS

            ggml_tensor * base_t;
            if (ml) {
                struct gguf_context * ctx_gguf = ml->ctx_gguf;

                // load from base model
                if (gguf_find_tensor(ctx_gguf, base_name.c_str()) < 0) {
                    // TODO: throw
                    LLAMA_LOG_ERROR("%s: error: tensor '%s' not found in base model\n", __func__, base_name.c_str());
                    return 1;
                }

                // TODO: not tested!! maybe not working!
                base_t = ml->create_tensor(base_ctx, base_name, { (uint32_t)dest_t->ne[0], (uint32_t)dest_t->ne[1] }, GGML_BACKEND_CPU);
                ml->load_data_for(base_t);
            } else {
                base_t = dest_t;
            }

            if (ggml_is_quantized(base_t->type)) {
                if (!warned) {
                    LLAMA_LOG_WARN("%s: warning: using a lora adapter with a quantized model may result in poor quality, "
                                   "use a f16 or f32 base model with --lora-base\n", __func__);
                    warned = true;
                }
            }

            ggml_tensor * loraA = lora_tensors[base_name + ".loraA"];
            GGML_ASSERT(loraA->type == GGML_TYPE_F32);
            ggml_set_name(loraA, "loraA");

            ggml_tensor * loraB = lora_tensors[base_name + ".loraB"];
            GGML_ASSERT(loraB->type == GGML_TYPE_F32);
            ggml_set_name(loraB, "loraB");

            if (base_t->ne[0] != loraA->ne[1] || base_t->ne[1] != loraB->ne[1]) {
                LLAMA_LOG_ERROR("%s: incompatible tensor dimensions (%" PRId64 " and %" PRId64 ");"
                                " are you sure that this adapter is for this model?\n", __func__, base_t->ne[0], loraA->ne[1]);
                return 1;
            }

            // w = w + BA*s
            ggml_tensor * BA = ggml_mul_mat(lora_ctx, loraA, loraB);
            offload_func(BA);
            ggml_set_name(BA, "BA");

            if (scaling != 1.0f) {
                ggml_tensor * scale_tensor = ggml_new_f32(lora_ctx, scaling);
                ggml_set_name(scale_tensor, "scale_tensor");

                BA = ggml_scale_inplace(lora_ctx, BA, scale_tensor);
                offload_func(BA);
                ggml_set_name(BA, "BA_scaled");
            }

            ggml_tensor * r;
            if (base_t == dest_t) {
                r = ggml_add_inplace(lora_ctx, dest_t, BA);
                offload_func_force_inplace(r);
                ggml_set_name(r, "r_add_inplace");
            }
            else {
                r = ggml_add(lora_ctx, base_t, BA);
                offload_func(r);
                ggml_set_name(r, "r_add");

                r = ggml_cpy(lora_ctx, r, dest_t);
                offload_func(r);
                ggml_set_name(r, "r_cpy");
            }

            struct ggml_cgraph * gf = ggml_new_graph(lora_ctx);
            ggml_build_forward_expand(gf, r);

            ggml_graph_compute_helper(work_buffer, gf, n_threads);

            // we won't need these tensors again, reset the context to save memory
            ggml_free(lora_ctx);
            lora_ctx = ggml_init(params);
            lora_tensors.clear();

            n_tensors++;
            if (n_tensors % 4 == 0) {
                LLAMA_LOG_INFO(".");
            }
        }
    }

    // TODO: this should be in a destructor, it will leak on failure
    ggml_free(lora_ctx);
    if (base_ctx) {
        ggml_free(base_ctx);
    }

    const int64_t t_lora_us = ggml_time_us() - t_start_lora_us;
    LLAMA_LOG_INFO(" done (%.2f ms)\n", t_lora_us / 1000.0);

    return 0;
}

//
// interface implementation
//
struct llama_model_params llama_model_default_params() {
    struct llama_model_params result = {
        /*.n_gpu_layers                =*/ 0,
        /*.main_gpu                    =*/ 0,
        /*.tensor_split                =*/ nullptr,
        /*.progress_callback           =*/ nullptr,
        /*.progress_callback_user_data =*/ nullptr,
        /*.vocab_only                  =*/ false,
        /*.use_mmap                    =*/ true,
        /*.use_mlock                   =*/ false,
    };

#ifdef GGML_USE_METAL
    result.n_gpu_layers = 1;
#endif

    return result;
}

struct llama_context_params llama_context_default_params() {
    struct llama_context_params result = {
        /*.seed                        =*/ LLAMA_DEFAULT_SEED,
        /*.n_ctx                       =*/ 512,
        /*.n_batch                     =*/ 512,
        /*.n_threads                   =*/ GGML_DEFAULT_N_THREADS, // TODO: better default
        /*.n_threads_batch             =*/ GGML_DEFAULT_N_THREADS,
        /*.rope_freq_base              =*/ 0.0f,
        /*.rope_freq_scale             =*/ 0.0f,
        /*.mul_mat_q                   =*/ true,
        /*.f16_kv                      =*/ true,
        /*.logits_all                  =*/ false,
        /*.embedding                   =*/ false,
    };

    return result;
}

struct llama_model_quantize_params llama_model_quantize_default_params() {
    struct llama_model_quantize_params result = {
        /*.nthread                     =*/ 0,
        /*.ftype                       =*/ LLAMA_FTYPE_MOSTLY_Q5_1,
        /*.allow_requantize            =*/ false,
        /*.quantize_output_tensor      =*/ true,
        /*.only_copy                   =*/ false,
    };

    return result;
}

int llama_max_devices(void) {
    return LLAMA_MAX_DEVICES;
}

bool llama_mmap_supported(void) {
    return llama_mmap::SUPPORTED;
}

bool llama_mlock_supported(void) {
    return llama_mlock::SUPPORTED;
}

void llama_backend_init(bool numa) {
    ggml_time_init();

    // needed to initialize f16 tables
    {
        struct ggml_init_params params = { 0, NULL, false };
        struct ggml_context * ctx = ggml_init(params);
        ggml_free(ctx);
    }

    if (numa) {
        ggml_numa_init();
    }

#ifdef GGML_USE_MPI
    ggml_mpi_backend_init();
#endif
}

void llama_backend_free(void) {
#ifdef GGML_USE_MPI
    ggml_mpi_backend_free();
#endif
}

int64_t llama_time_us(void) {
    return ggml_time_us();
}

struct llama_model * llama_load_model_from_file(
                             const char * path_model,
              struct llama_model_params   params) {
    ggml_time_init();

    llama_model * model = new llama_model;

    unsigned cur_percentage = 0;
    if (params.progress_callback == NULL) {
        params.progress_callback_user_data = &cur_percentage;
        params.progress_callback = [](float progress, void * ctx) {
            unsigned * cur_percentage_p = (unsigned *) ctx;
            unsigned percentage = (unsigned) (100 * progress);
            while (percentage > *cur_percentage_p) {
                *cur_percentage_p = percentage;
                LLAMA_LOG_INFO(".");
                if (percentage >= 100) {
                    LLAMA_LOG_INFO("\n");
                }
            }
        };
    }

    if (!llama_model_load(path_model, *model, params.n_gpu_layers,
                params.main_gpu, params.tensor_split,
                params.use_mmap, params.use_mlock, params.vocab_only,
                params.progress_callback, params.progress_callback_user_data)) {
        LLAMA_LOG_ERROR("%s: failed to load model\n", __func__);
        delete model;
        return nullptr;
    }

    return model;
}

void llama_free_model(struct llama_model * model) {
    delete model;
}

struct llama_context * llama_new_context_with_model(
                 struct llama_model * model,
        struct llama_context_params   params) {

    if (!model) {
        return nullptr;
    }

    llama_context * ctx = new llama_context(*model);

    const auto & hparams = model->hparams;
    auto       & cparams = ctx->cparams;

    cparams.n_batch         = params.n_batch;
    cparams.n_ctx           = params.n_ctx == 0           ? hparams.n_ctx_train           : params.n_ctx;
    cparams.rope_freq_base  = params.rope_freq_base == 0  ? hparams.rope_freq_base_train  : params.rope_freq_base;
    cparams.rope_freq_scale = params.rope_freq_scale == 0 ? hparams.rope_freq_scale_train : params.rope_freq_scale;
    cparams.n_threads       = params.n_threads;
    cparams.n_threads_batch = params.n_threads_batch;
    cparams.mul_mat_q       = params.mul_mat_q;

    if (params.seed == LLAMA_DEFAULT_SEED) {
        params.seed = time(NULL);
    }

    LLAMA_LOG_INFO("%s: n_ctx      = %u\n",     __func__, cparams.n_ctx);
    LLAMA_LOG_INFO("%s: freq_base  = %.1f\n",   __func__, cparams.rope_freq_base);
    LLAMA_LOG_INFO("%s: freq_scale = %g\n",     __func__, cparams.rope_freq_scale);

    ctx->rng = std::mt19937(params.seed);
    ctx->logits_all = params.logits_all;

    ggml_type memory_type = params.f16_kv ? GGML_TYPE_F16 : GGML_TYPE_F32;

    // reserve memory for context buffers
    if (!hparams.vocab_only) {
        if (!llama_kv_cache_init(ctx->model.hparams, ctx->kv_self, memory_type, cparams.n_ctx, model->n_gpu_layers)) {
            LLAMA_LOG_ERROR("%s: llama_kv_cache_init() failed for self-attention cache\n", __func__);
            llama_free(ctx);
            return nullptr;
        }

        {
            const size_t memory_size = ggml_nbytes(ctx->kv_self.k) + ggml_nbytes(ctx->kv_self.v);
            LLAMA_LOG_INFO("%s: kv self size  = %7.2f MB\n", __func__, memory_size / 1024.0 / 1024.0);
        }

        // resized during inference
        if (params.logits_all) {
            ctx->logits.reserve(cparams.n_ctx*hparams.n_vocab);
        } else {
            ctx->logits.reserve(hparams.n_vocab);
        }

        if (params.embedding){
            ctx->embedding.resize(hparams.n_embd);
        }

        {
            static const size_t tensor_alignment = 32;
            // the compute buffer is used to store the tensor and graph structs, while the allocator buffer is used for the tensor data
            ctx->buf_compute.resize(ggml_tensor_overhead()*GGML_MAX_NODES + ggml_graph_overhead());

            // create measure allocator
            ctx->alloc = ggml_allocr_new_measure(tensor_alignment);

            // build worst-case graph
            int n_tokens = (int)std::min(cparams.n_ctx, cparams.n_batch);
            int n_past = cparams.n_ctx - n_tokens;
            llama_token token = llama_token_bos(ctx); // not actually used by llama_build_graph, but required to choose between token and embedding inputs graph
            ggml_cgraph * gf = llama_build_graph(*ctx, llama_batch_get_one(&token, n_tokens, n_past, 0));

#ifdef GGML_USE_METAL
            if (model->n_gpu_layers > 0) {
                ggml_metal_log_set_callback(llama_log_callback_default, NULL);

                ctx->ctx_metal = ggml_metal_init(1);
                if (!ctx->ctx_metal) {
                    LLAMA_LOG_ERROR("%s: ggml_metal_init() failed\n", __func__);
                    llama_free(ctx);
                    return NULL;
                }
                //ggml_metal_graph_find_concurrency(ctx->ctx_metal, gf, false);
                //ggml_allocr_set_parse_seq(ctx->alloc, ggml_metal_get_concur_list(ctx->ctx_metal), ggml_metal_if_optimized(ctx->ctx_metal));
            }
#endif
            // measure memory requirements for the graph
            size_t alloc_size = ggml_allocr_alloc_graph(ctx->alloc, gf) + tensor_alignment;

            LLAMA_LOG_INFO("%s: compute buffer total size = %.2f MB\n", __func__, (ctx->buf_compute.size + alloc_size) / 1024.0 / 1024.0);

            // recreate allocator with exact memory requirements
            ggml_allocr_free(ctx->alloc);

            ctx->buf_alloc.resize(alloc_size);
            ctx->alloc = ggml_allocr_new(ctx->buf_alloc.data, ctx->buf_alloc.size, tensor_alignment);
#ifdef GGML_USE_METAL
            if (ctx->ctx_metal) {
                //ggml_allocr_set_parse_seq(ctx->alloc, ggml_metal_get_concur_list(ctx->ctx_metal), ggml_metal_if_optimized(ctx->ctx_metal));
            }
#endif
#ifdef GGML_USE_CUBLAS
            ggml_cuda_set_scratch_size(alloc_size);
            LLAMA_LOG_INFO("%s: VRAM scratch buffer: %.2f MB\n", __func__, alloc_size / 1024.0 / 1024.0);

            // calculate total VRAM usage
            auto add_tensor = [](const ggml_tensor * t, size_t & size) {
                if (t->backend == GGML_BACKEND_GPU || t->backend == GGML_BACKEND_GPU_SPLIT) {
                    size += ggml_nbytes(t);
                }
            };
            size_t model_vram_size = 0;
            for (const auto & kv : model->tensors_by_name) {
                add_tensor(kv.second, model_vram_size);
            }

            size_t kv_vram_size = 0;
            add_tensor(ctx->kv_self.k, kv_vram_size);
            add_tensor(ctx->kv_self.v, kv_vram_size);

            size_t ctx_vram_size = alloc_size + kv_vram_size;
            size_t total_vram_size = model_vram_size + ctx_vram_size;

            LLAMA_LOG_INFO("%s: total VRAM used: %.2f MB (model: %.2f MB, context: %.2f MB)\n", __func__,
                    total_vram_size / 1024.0 / 1024.0,
                    model_vram_size / 1024.0 / 1024.0,
                    ctx_vram_size / 1024.0 / 1024.0);
#endif
        }

#ifdef GGML_USE_METAL
        if (model->n_gpu_layers > 0) {
            // this allocates all Metal resources and memory buffers

            void * data_ptr  = NULL;
            size_t data_size = 0;

            if (ctx->model.mapping) {
                data_ptr  = ctx->model.mapping->addr;
                data_size = ctx->model.mapping->size;
            } else {
                data_ptr  = ggml_get_mem_buffer(ctx->model.ctx);
                data_size = ggml_get_mem_size  (ctx->model.ctx);
            }

            const size_t max_size = ggml_get_max_tensor_size(ctx->model.ctx);

            LLAMA_LOG_INFO("%s: max tensor size = %8.2f MB\n", __func__, max_size/1024.0/1024.0);

#define LLAMA_METAL_CHECK_BUF(result)                            \
            if (!(result)) {                                             \
                LLAMA_LOG_ERROR("%s: failed to add buffer\n", __func__); \
                llama_free(ctx);                                         \
                return NULL;                                             \
            }

            LLAMA_METAL_CHECK_BUF(ggml_metal_add_buffer(ctx->ctx_metal, "data",  data_ptr, data_size, max_size));
            LLAMA_METAL_CHECK_BUF(ggml_metal_add_buffer(ctx->ctx_metal, "kv",    ctx->kv_self.buf.data, ctx->kv_self.buf.size, 0));
            LLAMA_METAL_CHECK_BUF(ggml_metal_add_buffer(ctx->ctx_metal, "alloc", ctx->buf_alloc.data, ctx->buf_alloc.size, 0));
#undef LLAMA_METAL_CHECK_BUF
        }
#endif
    }

#ifdef GGML_USE_MPI
    ctx->ctx_mpi = ggml_mpi_init();

    if (ggml_mpi_rank(ctx->ctx_mpi) > 0) {
        // Enter a blocking eval loop with dummy input, letting rank=0 drive the process
        // TODO: needs fix after #3228
        GGML_ASSERT(false && "not implemented");
        //const std::vector<llama_token> tmp(ctx->model.hparams.n_ctx, llama_token_bos(ctx));
        //while (!llama_eval(ctx, tmp.data(), tmp.size(), 0, 0)) {};
        llama_backend_free();
        exit(1);
    }
#endif

    return ctx;
}

void llama_free(struct llama_context * ctx) {
    delete ctx;
}

const llama_model * llama_get_model(const struct llama_context * ctx) {
    return &ctx->model;
}

int llama_n_ctx(const struct llama_context * ctx) {
    return ctx->cparams.n_ctx;
}

enum llama_vocab_type llama_vocab_type(const struct llama_model * model) {
    return model->vocab.type;
}

int llama_n_vocab(const struct llama_model * model) {
    return model->vocab.id_to_token.size();
}

int llama_n_ctx_train(const struct llama_model * model) {
    return model->hparams.n_ctx_train;
}

int llama_n_embd(const struct llama_model * model) {
    return model->hparams.n_embd;
}

float llama_rope_freq_scale_train(const struct llama_model * model) {
    return model->hparams.rope_freq_scale_train;
}

int llama_model_desc(const struct llama_model * model, char * buf, size_t buf_size) {
    return snprintf(buf, buf_size, "%s %s %s",
            llama_model_arch_name(model->arch).c_str(),
            llama_model_type_name(model->type),
            llama_model_ftype_name(model->ftype).c_str());
}

uint64_t llama_model_size(const struct llama_model * model) {
    uint64_t size = 0;
    for (const auto & it : model->tensors_by_name) {
        size += ggml_nbytes(it.second);
    }
    return size;
}

uint64_t llama_model_n_params(const struct llama_model * model) {
    uint64_t nparams = 0;
    for (const auto & it : model->tensors_by_name) {
        nparams += ggml_nelements(it.second);
    }
    return nparams;
}

struct ggml_tensor * llama_get_model_tensor(struct llama_model * model, const char * name) {
    return ggml_get_tensor(model->ctx, name);
}

int llama_model_quantize(
        const char * fname_inp,
        const char * fname_out,
        const llama_model_quantize_params * params) {
    try {
        llama_model_quantize_internal(fname_inp, fname_out, params);
        return 0;
    } catch (const std::exception & err) {
        LLAMA_LOG_ERROR("%s: failed to quantize: %s\n", __func__, err.what());
        return 1;
    }
}

int llama_apply_lora_from_file(struct llama_context * ctx, const char * path_lora, float scale, const char * path_base_model, int n_threads) {
    try {
        return llama_apply_lora_from_file_internal(ctx->model, path_lora, scale, path_base_model, n_threads);
    } catch (const std::exception & err) {
        LLAMA_LOG_ERROR("%s: failed to apply lora adapter: %s\n", __func__, err.what());
        return 1;
    }
}

int llama_model_apply_lora_from_file(const struct llama_model * model, const char * path_lora, float scale, const char * path_base_model, int n_threads) {
    try {
        return llama_apply_lora_from_file_internal(*model, path_lora, scale, path_base_model, n_threads);
    } catch (const std::exception & err) {
        LLAMA_LOG_ERROR("%s: failed to apply lora adapter: %s\n", __func__, err.what());
        return 1;
    }
}

int llama_get_kv_cache_token_count(const struct llama_context * ctx) {
    return ctx->kv_self.head;
}

void llama_kv_cache_tokens_rm(struct llama_context * ctx, int32_t c0, int32_t c1) {
    llama_kv_cache_tokens_rm(ctx->kv_self, c0, c1);
}

void llama_kv_cache_seq_rm(struct llama_context * ctx, llama_seq_id seq_id, llama_pos p0, llama_pos p1) {
    llama_kv_cache_seq_rm(ctx->kv_self, seq_id, p0, p1);
}

void llama_kv_cache_seq_cp(struct llama_context * ctx, llama_seq_id seq_id_src, llama_seq_id seq_id_dst, llama_pos p0, llama_pos p1) {
    llama_kv_cache_seq_cp(ctx->kv_self, seq_id_src, seq_id_dst, p0, p1);
}

void llama_kv_cache_seq_keep(struct llama_context * ctx, llama_seq_id seq_id) {
    llama_kv_cache_seq_keep(ctx->kv_self, seq_id);
}

void llama_kv_cache_seq_shift(struct llama_context * ctx, llama_seq_id seq_id, llama_pos p0, llama_pos p1, llama_pos delta) {
    llama_kv_cache_seq_shift(ctx->kv_self, seq_id, p0, p1, delta);
}

// Returns the *maximum* size of the state
size_t llama_get_state_size(const struct llama_context * ctx) {
    // we don't know size of rng until we actually serialize it. so reserve more than enough memory for its serialized state.
    // for reference, std::mt19937(1337) serializes to 6701 bytes.
    const size_t s_rng_size        = sizeof(size_t);
    const size_t s_rng             = LLAMA_MAX_RNG_STATE;
    const size_t s_logits_capacity = sizeof(size_t);
    const size_t s_logits_size     = sizeof(size_t);
    const size_t s_logits          = ctx->logits.capacity() * sizeof(float);
    const size_t s_embedding_size  = sizeof(size_t);
    const size_t s_embedding       = ctx->embedding.size() * sizeof(float);
    const size_t s_kv_size         = sizeof(size_t);
    const size_t s_kv_ntok         = sizeof(int);
    const size_t s_kv              = ctx->kv_self.buf.size;

    const size_t s_total = (
        + s_rng_size
        + s_rng
        + s_logits_capacity
        + s_logits_size
        + s_logits
        + s_embedding_size
        + s_embedding
        + s_kv_size
        + s_kv_ntok
        + s_kv
    );

    return s_total;
}

// llama_context_data
struct llama_data_context {
    virtual void write(const void * src, size_t size) = 0;
    virtual size_t get_size_written() = 0;
    virtual ~llama_data_context() = default;
};

struct llama_data_buffer_context : llama_data_context {
    uint8_t * ptr;
    size_t size_written = 0;

    llama_data_buffer_context(uint8_t * p) : ptr(p) {}

    void write(const void * src, size_t size) override {
        memcpy(ptr, src, size);
        ptr += size;
        size_written += size;
    }

    size_t get_size_written() override {
        return size_written;
    }
};

struct llama_data_file_context : llama_data_context {
    llama_file * file;
    size_t size_written = 0;

    llama_data_file_context(llama_file * f) : file(f) {}

    void write(const void * src, size_t size) override {
        file->write_raw(src, size);
        size_written += size;
    }

    size_t get_size_written() override {
        return size_written;
    }
};

/** copy state data into either a buffer or file depending on the passed in context
 *
 * file context:
 * llama_file file("/path", "wb");
 * llama_data_file_context data_ctx(&file);
 * llama_copy_state_data(ctx, &data_ctx);
 *
 * buffer context:
 * std::vector<uint8_t> buf(max_size, 0);
 * llama_data_buffer_context data_ctx(&buf.data());
 * llama_copy_state_data(ctx, &data_ctx);
 *
*/
static void llama_copy_state_data_internal(struct llama_context * ctx, llama_data_context * data_ctx) {
    // copy rng
    {
        std::stringstream rng_ss;
        rng_ss << ctx->rng;

        const size_t rng_size = rng_ss.str().size();
        char rng_buf[LLAMA_MAX_RNG_STATE];

        memset(&rng_buf[0], 0, LLAMA_MAX_RNG_STATE);
        memcpy(&rng_buf[0], rng_ss.str().data(), rng_ss.str().size());

        data_ctx->write(&rng_size,   sizeof(rng_size));
        data_ctx->write(&rng_buf[0], LLAMA_MAX_RNG_STATE);
    }

    // copy logits
    {
        const size_t logits_cap  = ctx->logits.capacity();
        const size_t logits_size = ctx->logits.size();

        data_ctx->write(&logits_cap,  sizeof(logits_cap));
        data_ctx->write(&logits_size, sizeof(logits_size));

        if (logits_size) {
            data_ctx->write(ctx->logits.data(), logits_size * sizeof(float));
        }

        // If there is a gap between the size and the capacity, write padding
        size_t padding_size = (logits_cap - logits_size) * sizeof(float);
        if (padding_size > 0) {
            std::vector<uint8_t> padding(padding_size, 0); // Create a buffer filled with zeros
            data_ctx->write(padding.data(), padding_size);
        }
    }

    // copy embeddings
    {
        const size_t embedding_size = ctx->embedding.size();

        data_ctx->write(&embedding_size, sizeof(embedding_size));

        if (embedding_size) {
            data_ctx->write(ctx->embedding.data(), embedding_size * sizeof(float));
        }
    }

    // copy kv cache
    {
        const auto & kv_self = ctx->kv_self;
        const auto & hparams = ctx->model.hparams;
        const auto & cparams = ctx->cparams;

        const auto   n_layer = hparams.n_layer;
        const auto   n_embd  = hparams.n_embd_gqa();
        const auto   n_ctx   = cparams.n_ctx;

        const size_t   kv_buf_size = kv_self.buf.size;
        const uint32_t kv_head     = kv_self.head;
        const uint32_t kv_size     = kv_self.size;

        data_ctx->write(&kv_buf_size, sizeof(kv_buf_size));
        data_ctx->write(&kv_head,     sizeof(kv_head));
        data_ctx->write(&kv_size,     sizeof(kv_size));

        if (kv_buf_size) {
            const size_t elt_size = ggml_element_size(kv_self.k);

            ggml_context * cpy_ctx = ggml_init({ 4096, NULL, /* no_alloc */ true });
            ggml_cgraph gf{};

            ggml_tensor * kout3d = ggml_new_tensor_3d(cpy_ctx, kv_self.k->type, n_embd, kv_head, n_layer);
            std::vector<uint8_t> kout3d_data(ggml_nbytes(kout3d), 0);
            kout3d->data = kout3d_data.data();

            ggml_tensor * vout3d = ggml_new_tensor_3d(cpy_ctx, kv_self.v->type, kv_head, n_embd, n_layer);
            std::vector<uint8_t> vout3d_data(ggml_nbytes(vout3d), 0);
            vout3d->data = vout3d_data.data();

            ggml_tensor * k3d = ggml_view_3d(cpy_ctx, kv_self.k,
                n_embd, kv_head, n_layer,
                elt_size*n_embd, elt_size*n_embd*n_ctx, 0);

            ggml_tensor * v3d = ggml_view_3d(cpy_ctx, kv_self.v,
                kv_head, n_embd, n_layer,
                elt_size*n_ctx, elt_size*n_ctx*n_embd, 0);

            ggml_build_forward_expand(&gf, ggml_cpy(cpy_ctx, k3d, kout3d));
            ggml_build_forward_expand(&gf, ggml_cpy(cpy_ctx, v3d, vout3d));
            ggml_graph_compute_helper(ctx->work_buffer, &gf, /*n_threads*/ 1);

            ggml_free(cpy_ctx);

            // our data is now in the kout3d_data and vout3d_data buffers
            // write them to file
            data_ctx->write(kout3d_data.data(), kout3d_data.size());
            data_ctx->write(vout3d_data.data(), vout3d_data.size());
        }

        for (uint32_t i = 0; i < kv_size; ++i) {
            const auto & cell = kv_self.cells[i];

            const llama_pos pos         = cell.pos;
            const size_t    seq_id_size = cell.seq_id.size();

            data_ctx->write(&pos,         sizeof(pos));
            data_ctx->write(&seq_id_size, sizeof(seq_id_size));

            for (auto seq_id : cell.seq_id) {
                data_ctx->write(&seq_id, sizeof(seq_id));
            }
        }
    }
}

size_t llama_copy_state_data(struct llama_context * ctx, uint8_t * dst) {
    llama_data_buffer_context data_ctx(dst);
    llama_copy_state_data_internal(ctx, &data_ctx);

    return data_ctx.get_size_written();
}

// Sets the state reading from the specified source address
size_t llama_set_state_data(struct llama_context * ctx, uint8_t * src) {
    uint8_t * inp = src;

    // set rng
    {
        size_t rng_size;
        char   rng_buf[LLAMA_MAX_RNG_STATE];

        memcpy(&rng_size,   inp, sizeof(rng_size));    inp += sizeof(rng_size);
        memcpy(&rng_buf[0], inp, LLAMA_MAX_RNG_STATE); inp += LLAMA_MAX_RNG_STATE;

        std::stringstream rng_ss;
        rng_ss.str(std::string(&rng_buf[0], rng_size));
        rng_ss >> ctx->rng;

        GGML_ASSERT(!rng_ss.fail());
    }

    // set logits
    {
        size_t logits_cap;
        size_t logits_size;

        memcpy(&logits_cap,  inp, sizeof(logits_cap));  inp += sizeof(logits_cap);
        memcpy(&logits_size, inp, sizeof(logits_size)); inp += sizeof(logits_size);

        GGML_ASSERT(ctx->logits.capacity() == logits_cap);

        if (logits_size) {
            ctx->logits.resize(logits_size);
            memcpy(ctx->logits.data(), inp, logits_size * sizeof(float));
        }

        inp += logits_cap * sizeof(float);
    }

    // set embeddings
    {
        size_t embedding_size;

        memcpy(&embedding_size, inp, sizeof(embedding_size)); inp += sizeof(embedding_size);

        GGML_ASSERT(ctx->embedding.capacity() == embedding_size);

        if (embedding_size) {
            memcpy(ctx->embedding.data(), inp, embedding_size * sizeof(float));
            inp += embedding_size * sizeof(float);
        }
    }

    // set kv cache
    {
        const auto & kv_self = ctx->kv_self;
        const auto & hparams = ctx->model.hparams;
        const auto & cparams = ctx->cparams;

        const int    n_layer = hparams.n_layer;
        const int    n_embd  = hparams.n_embd_gqa();
        const int    n_ctx   = cparams.n_ctx;

        size_t   kv_buf_size;
        uint32_t kv_head;
        uint32_t kv_size;

        memcpy(&kv_buf_size, inp, sizeof(kv_buf_size)); inp += sizeof(kv_buf_size);
        memcpy(&kv_head,     inp, sizeof(kv_head));     inp += sizeof(kv_head);
        memcpy(&kv_size,     inp, sizeof(kv_size));     inp += sizeof(kv_size);

        if (kv_buf_size) {
            GGML_ASSERT(kv_self.buf.size == kv_buf_size);

            const size_t elt_size = ggml_element_size(kv_self.k);

            ggml_context * cpy_ctx = ggml_init({ 4096, NULL, /* no_alloc */ true });
            ggml_cgraph gf{};

            ggml_tensor * kin3d = ggml_new_tensor_3d(cpy_ctx, kv_self.k->type, n_embd, kv_head, n_layer);
            kin3d->data = (void *) inp;
            inp += ggml_nbytes(kin3d);

            ggml_tensor * vin3d = ggml_new_tensor_3d(cpy_ctx, kv_self.v->type, kv_head, n_embd, n_layer);
            vin3d->data = (void *) inp;
            inp += ggml_nbytes(vin3d);

            ggml_tensor * k3d = ggml_view_3d(cpy_ctx, kv_self.k,
                n_embd, kv_head, n_layer,
                elt_size*n_embd, elt_size*n_embd*n_ctx, 0);

            ggml_tensor * v3d = ggml_view_3d(cpy_ctx, kv_self.v,
                kv_head, n_embd, n_layer,
                elt_size*n_ctx, elt_size*n_ctx*n_embd, 0);

            ggml_build_forward_expand(&gf, ggml_cpy(cpy_ctx, kin3d, k3d));
            ggml_build_forward_expand(&gf, ggml_cpy(cpy_ctx, vin3d, v3d));
            ggml_graph_compute_helper(ctx->work_buffer, &gf, /*n_threads*/ 1);

            ggml_free(cpy_ctx);
        }

        ctx->kv_self.head = kv_head;
        ctx->kv_self.size = kv_size;

        ctx->kv_self.cells.resize(kv_size);

        for (uint32_t i = 0; i < kv_size; ++i) {
            llama_pos pos;
            size_t    seq_id_size;

            memcpy(&pos,         inp, sizeof(pos));         inp += sizeof(pos);
            memcpy(&seq_id_size, inp, sizeof(seq_id_size)); inp += sizeof(seq_id_size);

            ctx->kv_self.cells[i].pos = pos;

            llama_seq_id seq_id;

            for (size_t j = 0; j < seq_id_size; ++j) {
                memcpy(&seq_id, inp, sizeof(seq_id)); inp += sizeof(seq_id);
                ctx->kv_self.cells[i].seq_id.insert(seq_id);
            }
        }
    }

    const size_t nread    = inp - src;
    const size_t max_size = llama_get_state_size(ctx);

    GGML_ASSERT(nread <= max_size);

    return nread;
}

static bool llama_load_session_file_internal(struct llama_context * ctx, const char * path_session, llama_token * tokens_out, size_t n_token_capacity, size_t * n_token_count_out) {
    llama_file file(path_session, "rb");

    // sanity checks
    {
        const uint32_t magic   = file.read_u32();
        const uint32_t version = file.read_u32();

        if (magic != LLAMA_SESSION_MAGIC || version != LLAMA_SESSION_VERSION) {
            LLAMA_LOG_ERROR("%s : unknown (magic, version) for session file: %08x, %08x\n", __func__, magic, version);
            return false;
        }

        llama_hparams session_hparams;
        file.read_raw(&session_hparams, sizeof(llama_hparams));

        if (session_hparams != ctx->model.hparams) {
            LLAMA_LOG_INFO("%s : model hparams didn't match from session file!\n", __func__);
            return false;
        }
    }

    // load the prompt
    {
        const uint32_t n_token_count = file.read_u32();

        if (n_token_count > n_token_capacity) {
            LLAMA_LOG_ERROR("%s : token count in session file exceeded capacity! %u > %zu\n", __func__, n_token_count, n_token_capacity);
            return false;
        }

        file.read_raw(tokens_out, sizeof(llama_token) * n_token_count);
        *n_token_count_out = n_token_count;
    }

    // restore the context state
    {
        const size_t n_state_size_cur = file.size - file.tell();
        const size_t n_state_size_max = llama_get_state_size(ctx);

        if (n_state_size_cur > n_state_size_max) {
            LLAMA_LOG_ERROR("%s : the state size in session file is too big! max %zu, got %zu\n", __func__, n_state_size_max, n_state_size_cur);
            return false;
        }

        std::vector<uint8_t> state_data(n_state_size_max);
        file.read_raw(state_data.data(), n_state_size_cur);

        llama_set_state_data(ctx, state_data.data());
    }

    return true;
}

bool llama_load_session_file(struct llama_context * ctx, const char * path_session, llama_token * tokens_out, size_t n_token_capacity, size_t * n_token_count_out) {
    try {
        return llama_load_session_file_internal(ctx, path_session, tokens_out, n_token_capacity, n_token_count_out);
    } catch (const std::exception & err) {
        LLAMA_LOG_ERROR("error loading session file: %s\n", err.what());
        return false;
    }
}

bool llama_save_session_file(struct llama_context * ctx, const char * path_session, const llama_token * tokens, size_t n_token_count) {
    llama_file file(path_session, "wb");

    file.write_u32(LLAMA_SESSION_MAGIC);
    file.write_u32(LLAMA_SESSION_VERSION);

    file.write_raw(&ctx->model.hparams, sizeof(llama_hparams));

    // save the prompt
    file.write_u32((uint32_t) n_token_count);
    file.write_raw(tokens, sizeof(llama_token) * n_token_count);

    // save the context state using stream saving
    llama_data_file_context data_ctx(&file);
    llama_copy_state_data_internal(ctx, &data_ctx);

    return true;
}

int llama_eval(
        struct llama_context * ctx,
                 llama_token * tokens,
                     int32_t   n_tokens,
                         int   n_past) {
    llama_kv_cache_tokens_rm(ctx->kv_self, n_past, -1);

    const int ret = llama_decode_internal(*ctx, llama_batch_get_one(tokens, n_tokens, n_past, 0));
    if (ret < 0) {
        LLAMA_LOG_ERROR("%s: failed to decode, ret = %d\n", __func__, ret);
    }

    return ret;
}

int llama_eval_embd(
            struct llama_context * ctx,
                           float * embd,
                         int32_t   n_tokens,
                             int   n_past) {
    llama_kv_cache_tokens_rm(ctx->kv_self, n_past, -1);

    llama_batch batch = { n_tokens, nullptr, embd, nullptr, nullptr, nullptr, n_past, 1, 0, };

    const int ret = llama_decode_internal(*ctx, batch);
    if (ret < 0) {
        LLAMA_LOG_ERROR("%s: failed to decode, ret = %d\n", __func__, ret);
    }

    return ret;
}

void llama_set_n_threads(struct llama_context * ctx, uint32_t n_threads, uint32_t n_threads_batch) {
    ctx->cparams.n_threads       = n_threads;
    ctx->cparams.n_threads_batch = n_threads_batch;
}

struct llama_batch llama_batch_get_one(
             llama_token * tokens,
                 int32_t   n_tokens,
               llama_pos   pos_0,
            llama_seq_id   seq_id) {
    return {
        /*n_tokens    =*/ n_tokens,
        /*tokens      =*/ tokens,
        /*embd        =*/ nullptr,
        /*pos         =*/ nullptr,
        /*seq_id      =*/ nullptr,
        /*logits      =*/ nullptr,
        /*all_pos_0   =*/ pos_0,
        /*all_pos_1   =*/ 1,
        /*all_seq_id  =*/ seq_id,
    };
}

struct llama_batch llama_batch_init(int32_t n_tokens, int32_t embd) {
    llama_batch batch = { -1, nullptr, nullptr, nullptr, nullptr, nullptr, 0, 0, 0, };

    if (embd) {
        batch.embd = (float *) malloc(sizeof(float) * n_tokens * embd);
    } else {
        batch.token = (llama_token *) malloc(sizeof(llama_token) * n_tokens);
    }

    batch.pos    = (llama_pos *)    malloc(sizeof(llama_pos)    * n_tokens);
    batch.seq_id = (llama_seq_id *) malloc(sizeof(llama_seq_id) * n_tokens);
    batch.logits = (int8_t *)       malloc(sizeof(int8_t)       * n_tokens);

    return batch;
}

void llama_batch_free(struct llama_batch batch) {
    if (batch.token)  free(batch.token);
    if (batch.embd)   free(batch.embd);
    if (batch.pos)    free(batch.pos);
    if (batch.seq_id) free(batch.seq_id);
    if (batch.logits) free(batch.logits);
}

int llama_decode(
        struct llama_context * ctx,
          struct llama_batch   batch) {
    const int ret = llama_decode_internal(*ctx, batch);
    if (ret < 0) {
        LLAMA_LOG_ERROR("%s: failed to decode, ret = %d\n", __func__, ret);
    }

    return ret;
}

float * llama_get_logits(struct llama_context * ctx) {
    return ctx->logits.data();
}

float * llama_get_logits_ith(struct llama_context * ctx, int32_t i) {
    return ctx->logits.data() + i*ctx->model.hparams.n_vocab;
}

float * llama_get_embeddings(struct llama_context * ctx) {
    return ctx->embedding.data();
}

const char * llama_token_get_text(const struct llama_context * ctx, llama_token token) {
    return ctx->model.vocab.id_to_token[token].text.c_str();
}

float llama_token_get_score(const struct llama_context * ctx, llama_token token) {
    return ctx->model.vocab.id_to_token[token].score;
}

llama_token_type llama_token_get_type(const struct llama_context * ctx, llama_token token) {
    return ctx->model.vocab.id_to_token[token].type;
}

llama_token llama_token_bos(const struct llama_context * ctx) {
    return ctx->model.vocab.special_bos_id;
}

llama_token llama_token_eos(const struct llama_context * ctx) {
    return ctx->model.vocab.special_eos_id;
}

llama_token llama_token_nl(const struct llama_context * ctx) {
    return ctx->model.vocab.linefeed_id;
}
llama_token llama_token_prefix(const struct llama_context * ctx) {
    return ctx->model.vocab.special_prefix_id;
}

llama_token llama_token_middle(const struct llama_context * ctx) {
    return ctx->model.vocab.special_middle_id;
}

llama_token llama_token_suffix(const struct llama_context * ctx) {
    return ctx->model.vocab.special_suffix_id;
}

llama_token llama_token_eot(const struct llama_context * ctx) {
    return ctx->model.vocab.special_eot_id;
}


int llama_tokenize(
    const struct llama_model * model,
                  const char * text,
                         int   text_len,
                 llama_token * tokens,
                         int   n_max_tokens,
                        bool   add_bos) {
    auto res = llama_tokenize_internal(model->vocab, std::string(text, text_len), add_bos);

    if (n_max_tokens < (int) res.size()) {
        // LLAMA_LOG_ERROR("%s: too many tokens\n", __func__);
        return -((int) res.size());
    }

    for (size_t i = 0; i < res.size(); i++) {
        tokens[i] = res[i];
    }

    return res.size();
}

static std::string llama_decode_text(const std::string & text) {
    std::string decoded_text;
    auto unicode_sequences = codepoints_from_utf8(text);
    for (auto& unicode_sequence : unicode_sequences) {
        decoded_text += unicode_to_bytes_bpe(codepoint_to_utf8(unicode_sequence));
    }

    return decoded_text;
}

// does not write null-terminator to buf
int llama_token_to_piece(const struct llama_model * model, llama_token token, char * buf, int length) {
    if (0 <= token && token < llama_n_vocab(model)) {
        switch (llama_vocab_get_type(model->vocab)) {
        case LLAMA_VOCAB_TYPE_SPM: {
            if (llama_is_normal_token(model->vocab, token)) {
                std::string result = model->vocab.id_to_token[token].text;
                llama_unescape_whitespace(result);
                if (length < (int) result.length()) {
                    return -result.length();
                }
                memcpy(buf, result.c_str(), result.length());
                return result.length();
            } else if (llama_is_unknown_token(model->vocab, token)) { // NOLINT
                if (length < 3) {
                    return -3;
                }
                memcpy(buf, "\xe2\x96\x85", 3);
                return 3;
            } else if (llama_is_control_token(model->vocab, token)) {
                ;
            } else if (llama_is_byte_token(model->vocab, token)) {
                if (length < 1) {
                    return -1;
                }
                buf[0] = llama_token_to_byte(model->vocab, token);
                return 1;
            } else {
<<<<<<< HEAD
                LLAMA_LOG_WARN("%s: Unknown Tokenization Error 1\n", __func__);
=======
                // TODO: for now we accept all unsupported token types,
                // suppressing them like CONTROL tokens.
                // GGML_ASSERT(false);
>>>>>>> c47066d8
            }
            break;
        }
        case LLAMA_VOCAB_TYPE_BPE: {
            if (llama_is_normal_token(model->vocab, token)) {
                std::string result = model->vocab.id_to_token[token].text;
                result = llama_decode_text(result);
                if (length < (int) result.length()) {
                    return -result.length();
                }
                memcpy(buf, result.c_str(), result.length());
                return result.length();
            } else if (llama_is_control_token(model->vocab, token)) {
                ;
            } else {
<<<<<<< HEAD
                LLAMA_LOG_WARN("%s: Unknown Tokenization Error 2\n", __func__);
=======
                // TODO: for now we accept all unsupported token types,
                // suppressing them like CONTROL tokens.
                // GGML_ASSERT(false);
>>>>>>> c47066d8
            }
            break;
        }
        default:
            LLAMA_LOG_WARN("%s: Unknown Tokenization Error 3\n", __func__);
        }
    }
    return 0;
}

struct llama_timings llama_get_timings(struct llama_context * ctx) {
    struct llama_timings result = {
        /*.t_start_ms  =*/ 1e-3 * ctx->t_start_us,
        /*.t_end_ms    =*/ 1.00 * ggml_time_ms(),
        /*.t_load_ms   =*/ 1e-3 * ctx->t_load_us,
        /*.t_sample_ms =*/ 1e-3 * ctx->t_sample_us,
        /*.t_p_eval_ms =*/ 1e-3 * ctx->t_p_eval_us,
        /*.t_eval_ms   =*/ 1e-3 * ctx->t_eval_us,

        /*.n_sample =*/ std::max(1, ctx->n_sample),
        /*.n_p_eval =*/ std::max(1, ctx->n_p_eval),
        /*.n_eval   =*/ std::max(1, ctx->n_eval),
    };

    return result;
}

void llama_print_timings(struct llama_context * ctx) {
    const llama_timings timings = llama_get_timings(ctx);

    LLAMA_LOG_INFO("\n");
    LLAMA_LOG_INFO("%s:        load time = %10.2f ms\n", __func__, timings.t_load_ms);
    LLAMA_LOG_INFO("%s:      sample time = %10.2f ms / %5d runs   (%8.2f ms per token, %8.2f tokens per second)\n",
            __func__, timings.t_sample_ms, timings.n_sample, timings.t_sample_ms / timings.n_sample, 1e3 / timings.t_sample_ms * timings.n_sample);
    LLAMA_LOG_INFO("%s: prompt eval time = %10.2f ms / %5d tokens (%8.2f ms per token, %8.2f tokens per second)\n",
            __func__, timings.t_p_eval_ms, timings.n_p_eval, timings.t_p_eval_ms / timings.n_p_eval, 1e3 / timings.t_p_eval_ms * timings.n_p_eval);
    LLAMA_LOG_INFO("%s:        eval time = %10.2f ms / %5d runs   (%8.2f ms per token, %8.2f tokens per second)\n",
            __func__, timings.t_eval_ms, timings.n_eval, timings.t_eval_ms / timings.n_eval, 1e3 / timings.t_eval_ms * timings.n_eval);
    LLAMA_LOG_INFO("%s:       total time = %10.2f ms\n", __func__, (timings.t_end_ms - timings.t_start_ms));
}

void llama_reset_timings(struct llama_context * ctx) {
    ctx->t_start_us = ggml_time_us();
    ctx->t_sample_us = ctx->n_sample = 0;
    ctx->t_eval_us   = ctx->n_eval   = 0;
    ctx->t_p_eval_us = ctx->n_p_eval = 0;
}

const char * llama_print_system_info(void) {
    static std::string s;

    s  = "";
    s += "AVX = "         + std::to_string(ggml_cpu_has_avx())         + " | ";
    s += "AVX2 = "        + std::to_string(ggml_cpu_has_avx2())        + " | ";
    s += "AVX512 = "      + std::to_string(ggml_cpu_has_avx512())      + " | ";
    s += "AVX512_VBMI = " + std::to_string(ggml_cpu_has_avx512_vbmi()) + " | ";
    s += "AVX512_VNNI = " + std::to_string(ggml_cpu_has_avx512_vnni()) + " | ";
    s += "FMA = "         + std::to_string(ggml_cpu_has_fma())         + " | ";
    s += "NEON = "        + std::to_string(ggml_cpu_has_neon())        + " | ";
    s += "ARM_FMA = "     + std::to_string(ggml_cpu_has_arm_fma())     + " | ";
    s += "F16C = "        + std::to_string(ggml_cpu_has_f16c())        + " | ";
    s += "FP16_VA = "     + std::to_string(ggml_cpu_has_fp16_va())     + " | ";
    s += "WASM_SIMD = "   + std::to_string(ggml_cpu_has_wasm_simd())   + " | ";
    s += "BLAS = "        + std::to_string(ggml_cpu_has_blas())        + " | ";
    s += "SSE3 = "        + std::to_string(ggml_cpu_has_sse3())        + " | ";
    s += "SSSE3 = "       + std::to_string(ggml_cpu_has_ssse3())       + " | ";
    s += "VSX = "         + std::to_string(ggml_cpu_has_vsx())         + " | ";

    return s.c_str();
}

void llama_dump_timing_info_yaml(FILE * stream, const llama_context * ctx) {
    fprintf(stream, "\n");
    fprintf(stream, "###########\n");
    fprintf(stream, "# Timings #\n");
    fprintf(stream, "###########\n");
    fprintf(stream, "\n");

    fprintf(stream, "mst_eval: %.2f  # ms / token during generation\n",
            1.0e-3 * ctx->t_eval_us / ctx->n_eval);
    fprintf(stream, "mst_p_eval: %.2f  # ms / token during prompt processing\n",
            1.0e-3 * ctx->t_p_eval_us / ctx->n_p_eval);
    fprintf(stream, "mst_sample: %.2f  # ms / token during sampling\n",
            1.0e-3 * ctx->t_sample_us / ctx->n_sample);
    fprintf(stream, "n_eval: %d  # number of tokens generated (excluding the first one)\n", ctx->n_eval);
    fprintf(stream, "n_p_eval: %d  # number of tokens processed in batches at the beginning\n", ctx->n_p_eval);
    fprintf(stream, "n_sample: %d  # number of sampled tokens\n", ctx->n_sample);
    fprintf(stream, "t_eval_us: %" PRId64 "  # total microseconds spent generating tokens\n", ctx->t_eval_us);
    fprintf(stream, "t_load_us: %" PRId64 "  # total microseconds spent loading the model\n", ctx->t_load_us);
    fprintf(stream, "t_p_eval_us: %" PRId64 "  # total microseconds spent prompt processing\n", ctx->t_p_eval_us);
    fprintf(stream, "t_sample_us: %" PRId64 "  # total microseconds spent sampling\n", ctx->t_sample_us);
    fprintf(stream, "ts_eval: %.2f  # tokens / second during generation\n",
            1.0e6 * ctx->n_eval / ctx->t_eval_us);
    fprintf(stream, "ts_p_eval: %.2f  # tokens / second during prompt processing\n",
            1.0e6 * ctx->n_p_eval / ctx->t_p_eval_us);
    fprintf(stream, "ts_sample: %.2f  # tokens / second during sampling\n",
            1.0e6 * ctx->n_sample / ctx->t_sample_us);
}

// For internal test use
const std::vector<std::pair<std::string, struct ggml_tensor *>> & llama_internal_get_tensor_map(
    struct llama_context * ctx
) {
    return ctx->model.tensors_by_name;
}

void llama_log_set(ggml_log_callback log_callback, void * user_data) {
    g_state.log_callback = log_callback ? log_callback : llama_log_callback_default;
    g_state.log_callback_user_data = user_data;
}

static void llama_log_internal_v(ggml_log_level level, const char * format, va_list args) {
    va_list args_copy;
    va_copy(args_copy, args);
    char buffer[128];
    int len = vsnprintf(buffer, 128, format, args);
    if (len < 128) {
        g_state.log_callback(level, buffer, g_state.log_callback_user_data);
    } else {
        char* buffer2 = new char[len+1];
        vsnprintf(buffer2, len+1, format, args_copy);
        buffer2[len] = 0;
        g_state.log_callback(level, buffer2, g_state.log_callback_user_data);
        delete[] buffer2;
    }
    va_end(args_copy);
}

static void llama_log_internal(ggml_log_level level, const char * format, ...) {
    va_list args;
    va_start(args, format);
    llama_log_internal_v(level, format, args);
    va_end(args);
}

static void llama_log_callback_default(ggml_log_level level, const char * text, void * user_data) {
    (void) level;
    (void) user_data;
    fputs(text, stderr);
    fflush(stderr);
}<|MERGE_RESOLUTION|>--- conflicted
+++ resolved
@@ -8698,13 +8698,9 @@
                 buf[0] = llama_token_to_byte(model->vocab, token);
                 return 1;
             } else {
-<<<<<<< HEAD
-                LLAMA_LOG_WARN("%s: Unknown Tokenization Error 1\n", __func__);
-=======
                 // TODO: for now we accept all unsupported token types,
                 // suppressing them like CONTROL tokens.
                 // GGML_ASSERT(false);
->>>>>>> c47066d8
             }
             break;
         }
@@ -8720,13 +8716,7 @@
             } else if (llama_is_control_token(model->vocab, token)) {
                 ;
             } else {
-<<<<<<< HEAD
-                LLAMA_LOG_WARN("%s: Unknown Tokenization Error 2\n", __func__);
-=======
-                // TODO: for now we accept all unsupported token types,
-                // suppressing them like CONTROL tokens.
-                // GGML_ASSERT(false);
->>>>>>> c47066d8
+                GGML_ASSERT(false);
             }
             break;
         }
