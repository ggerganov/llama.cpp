--- conflicted
+++ resolved
@@ -2372,12 +2372,8 @@
         }
     }
 
-<<<<<<< HEAD
     // Returns false if cancelled by progress_callback
-    bool load_all_data(struct ggml_context * ctx, llama_progress_callback progress_callback, void * progress_callback_user_data, llama_mlock * lmlock) {
-=======
-    void load_all_data(struct ggml_context * ctx, llama_progress_callback progress_callback, void * progress_callback_user_data, ggml_backend_buffer_t buf_mmap, llama_mlock * lmlock) const {
->>>>>>> afefa319
+    bool load_all_data(struct ggml_context * ctx, llama_progress_callback progress_callback, void * progress_callback_user_data, ggml_backend_buffer_t buf_mmap, llama_mlock * lmlock) const {
         size_t size_data = 0;
 
         for (int i = 0; i < gguf_get_n_tensors(ctx_gguf); i++) {
@@ -2409,23 +2405,9 @@
             GGML_ASSERT(cur); // unused tensors should have been caught by load_data already
 
             if (progress_callback) {
-<<<<<<< HEAD
-                if (!progress_callback((float) done_size / size_data, progress_callback_user_data)) {
+                if (!progress_callback((float) size_done / size_data, progress_callback_user_data)) {
                     return false;
                 }
-            }
-
-            // allocate temp buffer if not using mmap
-            if (!use_mmap && cur->data == NULL) {
-                GGML_ASSERT(cur->backend != GGML_BACKEND_CPU);
-                #ifdef GGML_USE_CPU_HBM
-                cur->data = (uint8_t*)hbw_malloc(ggml_nbytes(cur));
-                #else
-                cur->data = (uint8_t*)malloc(ggml_nbytes(cur));
-                #endif
-=======
-                progress_callback((float) size_done / size_data, progress_callback_user_data);
->>>>>>> afefa319
             }
 
             const size_t offs = file_offset(ggml_get_name(cur));
@@ -3747,23 +3729,12 @@
         model.tensors_by_name.emplace_back(ggml_get_name(cur), cur);
     }
 
-<<<<<<< HEAD
-    (void) tensor_split;
-#ifdef GGML_USE_CUBLAS
-    {
-        ggml_cuda_set_tensor_split(tensor_split);
-    }
-#endif
-
-    ok = ok && ml.load_all_data(ctx, progress_callback, progress_callback_user_data, use_mlock ? &model.mlock_mmap : NULL);
+    ok = ok && ml.load_all_data(ctx, progress_callback, progress_callback_user_data, buf_mmap, use_mlock ? &model.mlock_mmap : NULL);
     if (progress_callback) {
         // Even though the model is done loading, we still honor
         // cancellation since we need to free allocations.
         ok = ok && progress_callback(1.0f, progress_callback_user_data);
     }
-=======
-    ml.load_all_data(ctx, progress_callback, progress_callback_user_data, buf_mmap, use_mlock ? &model.mlock_mmap : NULL);
->>>>>>> afefa319
 
     model.mapping = std::move(ml.mapping);
 
