--- conflicted
+++ resolved
@@ -3086,21 +3086,6 @@
     int result = snprintf(buf, sizeof(buf), "<0x%02X>", ch);
     GGML_ASSERT(0 <= result && result < 7);
     return vocab.token_to_id.at(buf);
-<<<<<<< HEAD
-}
-
-static std::string llama_escape_whitespace(const std::string& text) {
-    std::string result = "\xe2\x96\x81";
-    for (size_t offs = 0; offs < text.length(); ++offs) {
-        if (text[offs] == ' ') {
-            result += "\xe2\x96\x81";
-        } else {
-            result += text[offs];
-        }
-    }
-    return result;
-=======
->>>>>>> cf9b0848
 }
 
 static void llama_escape_whitespace(std::string & text) {
