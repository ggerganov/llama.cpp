// Defines fileno on msys:
#ifndef _GNU_SOURCE
#define _GNU_SOURCE
#include <cstddef>
#include <cstdint>
#include <cstdio>
#endif

#include "llama-util.h"
#include "llama.h"

#include "ggml.h"
#ifdef GGML_USE_CUBLAS
#include "ggml-cuda.h"
#elif defined(GGML_USE_CLBLAST)
#include "ggml-opencl.h"
#endif

#ifdef GGML_USE_METAL
#include "ggml-metal.h"
#endif

#include <array>
#include <ctime>
#include <cinttypes>
#include <fstream>
#include <random>
#include <map>
#include <unordered_map>
#include <queue>
#include <cassert>
#include <cstring>
#include <climits>
#include <memory>
#include <algorithm>
#include <initializer_list>
#include <thread>
#include <atomic>
#include <mutex>
#include <sstream>
#include <numeric>

#if defined(_MSC_VER)
#pragma warning(disable: 4244 4267) // possible loss of data
#endif

#define LLAMA_USE_SCRATCH
#define LLAMA_MAX_SCRATCH_BUFFERS 16

// available llama models
enum e_model {
    MODEL_UNKNOWN,
    MODEL_3B,
    MODEL_7B,
    MODEL_13B,
    MODEL_30B,
    MODEL_65B,
};

static const size_t MB = 1024*1024;

// computed for n_ctx == 2048
// TODO: dynamically determine these sizes
//       needs modifications in ggml

typedef void (*offload_func_t)(struct ggml_tensor * tensor);

void llama_nop(struct ggml_tensor * tensor) { // don't offload by default
    (void) tensor;
}

static const std::map<e_model, size_t> & MEM_REQ_SCRATCH0()
{
    static std::map<e_model, size_t> k_sizes = {
        { MODEL_3B,    256ull * MB },
        { MODEL_7B,    512ull * MB },
        { MODEL_13B,   512ull * MB },
        { MODEL_30B,   512ull * MB },
        { MODEL_65B,  1024ull * MB },
    };
    return k_sizes;
}

static const std::map<e_model, size_t> & MEM_REQ_SCRATCH1()
{
    static std::map<e_model, size_t> k_sizes = {
        { MODEL_3B,    256ull * MB },
        { MODEL_7B,    512ull * MB },
        { MODEL_13B,   512ull * MB },
        { MODEL_30B,   512ull * MB },
        { MODEL_65B,  1024ull * MB },
    };
    return k_sizes;
}

// 2*n_embd*n_ctx*n_layer*sizeof(float16)
static const std::map<e_model, size_t> & MEM_REQ_KV_SELF()
{
    static std::map<e_model, size_t> k_sizes = {
        { MODEL_3B,    682ull * MB },
        { MODEL_7B,   1026ull * MB },
        { MODEL_13B,  1608ull * MB },
        { MODEL_30B,  3124ull * MB },
        { MODEL_65B,  5120ull * MB },
    };
    return k_sizes;
}

// this is mostly needed for temporary mul_mat buffers to dequantize the data
// not actually needed if BLAS is disabled
static const std::map<e_model, size_t> & MEM_REQ_EVAL()
{
    static std::map<e_model, size_t> k_sizes = {
        { MODEL_3B,   512ull * MB },
        { MODEL_7B,   768ull * MB },
        { MODEL_13B, 1024ull * MB },
        { MODEL_30B, 1280ull * MB },
        { MODEL_65B, 1536ull * MB },
    };
    return k_sizes;
}

// default hparams (LLaMA 7B)
struct llama_hparams {
    uint32_t n_vocab = 32000;
    uint32_t n_ctx   = 512;   // this is provided as user input?
    uint32_t n_embd  = 4096;
    uint32_t n_mult  = 256;
    uint32_t n_head  = 32;
    uint32_t n_layer = 32;
    uint32_t n_rot   = 64;
    enum llama_ftype ftype = LLAMA_FTYPE_MOSTLY_F16;

    bool operator!=(const llama_hparams & other) const {
        return static_cast<bool>(memcmp(this, &other, sizeof(llama_hparams)));
    }
};

struct llama_layer {
    // normalization
    struct ggml_tensor * attention_norm;

    // attention
    struct ggml_tensor * wq;
    struct ggml_tensor * wk;
    struct ggml_tensor * wv;
    struct ggml_tensor * wo;

    // normalization
    struct ggml_tensor * ffn_norm;

    // ff
    struct ggml_tensor * w1;
    struct ggml_tensor * w2;
    struct ggml_tensor * w3;
};

struct llama_kv_cache {
    struct ggml_tensor * k;
    struct ggml_tensor * v;

    struct ggml_context * ctx = NULL;

    llama_ctx_buffer buf;

    int n; // number of tokens currently in the cache

    ~llama_kv_cache() {
        if (ctx) {
            ggml_free(ctx);
        }

#ifdef GGML_USE_CUBLAS
        ggml_cuda_free_data(k);
        ggml_cuda_free_data(v);
#endif // GGML_USE_CUBLAS
    }
};

struct llama_model {
    e_model type = MODEL_UNKNOWN;

    llama_hparams hparams;

    struct ggml_tensor * tok_embeddings;

    struct ggml_tensor * norm;
    struct ggml_tensor * output;

    std::vector<llama_layer> layers;
    int n_gpu_layers;

    // context
    struct ggml_context * ctx = NULL;

    // key + value cache for the self attention
    // TODO: move to llama_state
    struct llama_kv_cache kv_self;

    // the model memory buffer
    llama_ctx_buffer buf;

    // model memory mapped file
    std::unique_ptr<llama_mmap> mapping;

    // objects representing data potentially being locked in memory
    llama_mlock mlock_buf;
    llama_mlock mlock_mmap;

    // for quantize-stats only
    std::vector<std::pair<std::string, struct ggml_tensor *>> tensors_by_name;

    ~llama_model() {
        if (ctx) {
            ggml_free(ctx);
        }

#ifdef GGML_USE_CUBLAS
        for (size_t i = 0; i < tensors_by_name.size(); ++i) {
            ggml_cuda_free_data(tensors_by_name[i].second);
        }
        ggml_cuda_free_scratch();
#elif defined(GGML_USE_CLBLAST)
        for (size_t i = 0; i < tensors_by_name.size(); ++i) {
            ggml_cl_free_data(tensors_by_name[i].second);
        }
#endif
    }
};

struct llama_vocab {
    using id    = int32_t;
    using token = std::string;

    struct token_score {
        token tok;
        float score;
    };

    std::unordered_map<token, id> token_to_id;
    std::vector<token_score> id_to_token;
};

struct llama_context {
    std::mt19937 rng;

    int64_t t_load_us = 0;
    int64_t t_start_us = 0;
    bool has_evaluated_once = false;

    int64_t t_sample_us = 0;
    int64_t t_eval_us   = 0;
    int64_t t_p_eval_us = 0;

    int32_t n_sample = 0; // number of tokens sampled
    int32_t n_eval   = 0; // number of eval calls
    int32_t n_p_eval = 0; // number of tokens in eval calls for the prompt (with batch size > 1)

    llama_model model;
    llama_vocab vocab;

    size_t mem_per_token = 0;

    // decode output (2-dimensional array: [n_tokens][n_vocab])
    std::vector<float> logits;
    bool logits_all = false;

    // input embedding (1-dimensional array: [n_embd])
    std::vector<float> embedding;

    // memory buffers used to evaluate the model
    // TODO: move in llama_state
    llama_ctx_buffer buf_compute;
    llama_ctx_buffer buf_scratch[LLAMA_MAX_SCRATCH_BUFFERS];

#ifdef GGML_USE_METAL
    ggml_metal_context * ctx_metal = NULL;
#endif

    int    buf_last = 0;
    size_t buf_max_size[LLAMA_MAX_SCRATCH_BUFFERS] = { 0 };

    void use_buf(struct ggml_context * ctx, int i) {
#if defined(LLAMA_USE_SCRATCH)
        size_t last_size = 0;

        if (i == -1) {
            last_size = ggml_set_scratch(ctx, { 0, 0, nullptr, });
        } else {
            auto & buf = buf_scratch[i];
            last_size = ggml_set_scratch(ctx, { 0, buf.size, buf.addr, });
        }

        if (buf_last >= 0) {
            buf_max_size[buf_last] = std::max(buf_max_size[buf_last], last_size);
        }

        buf_last = i;
#else
        (void) i;
        (void) ctx;
#endif
    }

    size_t get_buf_max_mem(int i) const {
#if defined(LLAMA_USE_SCRATCH)
        return buf_max_size[i];
#else
        (void) i;
        return 0;
#endif
    }
};

template <typename T>
static T checked_mul(T a, T b) {
    T ret = a * b;
    if (a != 0 && ret / a != b) {
        throw std::runtime_error(format("overflow multiplying %llu * %llu",
                     (unsigned long long) a, (unsigned long long) b));
    }
    return ret;
}

static size_t checked_div(size_t a, size_t b) {
    if (b == 0 || a % b != 0) {
        throw std::runtime_error(format("error dividing %zu / %zu", a, b));
    }
    return a / b;
}

static std::string llama_format_tensor_shape(const std::vector<uint32_t> & ne) {
    char buf[256];
    snprintf(buf, sizeof(buf), "%5u", ne.at(0));
    for (size_t i = 1; i < ne.size(); i++) {
        snprintf(buf + strlen(buf), sizeof(buf) - strlen(buf), " x %5u", ne.at(i));
    }
    return buf;
}

static size_t llama_calc_tensor_size(const std::vector<uint32_t> & ne, enum ggml_type type) {
    size_t size = ggml_type_size(type);
    for (uint32_t dim : ne) {
        size = checked_mul<size_t>(size, dim);
    }
    return size / ggml_blck_size(type);
}

struct llama_load_tensor_shard {
    std::vector<uint32_t> ne;
    size_t size;
    enum ggml_type type;
    size_t file_idx;
    size_t file_off;

    void calc_size() {
        size = llama_calc_tensor_size(ne, type);
    }
};

enum llama_split_type {
    SPLIT_NONE,
    SPLIT_BY_COLUMNS,
    SPLIT_BY_ROWS
};

struct llama_load_tensor {
    std::vector<llama_load_tensor_shard> shards;

    std::string name;
    enum ggml_type type = GGML_TYPE_F32;
    llama_split_type split_type = SPLIT_NONE;
    std::vector<uint32_t> ne;
    size_t size;
    struct ggml_tensor * ggml_tensor = NULL;
    uint8_t * data;

    llama_load_tensor(const std::string & name) : name(name) {}

    void calc_all() {
        calc_type();
        calc_split_type();
        calc_ne();
        calc_size();
    }

    void calc_type() {
        const auto & first_shard = shards.at(0);
        for (const auto & shard : shards) {
            if (shard.type != first_shard.type) {
                throw std::runtime_error(format("inconsistent tensor shard type in '%s'", name.c_str()));
            }
        }
        type = first_shard.type;
    }

    void calc_split_type() {
        if (shards.at(0).ne.size() == 1 || // 1D tensors are just duplicated in every file
            shards.size() == 1) { // only one file?
            split_type = SPLIT_NONE;
        } else if (name.find("tok_embeddings.") == 0 ||
            name.find(".attention.wo.weight") != std::string::npos ||
            name.find(".feed_forward.w2.weight") != std::string::npos) {
            split_type = SPLIT_BY_COLUMNS;
        } else {
            split_type = SPLIT_BY_ROWS;
        }
    }

    void calc_ne() {
        const auto & first_shard = shards.at(0);
        for (const auto & shard : shards) {
            if (shard.ne != first_shard.ne) {
                throw std::runtime_error(format("inconsistent tensor shard shape in '%s': first was %s, other was %s",
                             name.c_str(), llama_format_tensor_shape(first_shard.ne).c_str(), llama_format_tensor_shape(shard.ne).c_str()));
            }
        }
        ne = first_shard.ne;
        LLAMA_ASSERT(shards.size() <= UINT32_MAX);
        uint32_t n_shards = (uint32_t) shards.size();
        switch (split_type) {
            case SPLIT_NONE:
                ne = first_shard.ne;
                break;
            case SPLIT_BY_COLUMNS:
                ne = {checked_mul<uint32_t>(first_shard.ne[0], n_shards),
                      first_shard.ne[1]};
                break;
            case SPLIT_BY_ROWS:
                ne = {first_shard.ne[0],
                      checked_mul<uint32_t>(first_shard.ne[1], n_shards)};
                break;
        }
    }

    void calc_size() {
        size = llama_calc_tensor_size(ne, type);
    }
};

struct llama_load_tensors_map {
    // tensors is kept in a separate vector to preserve file order
    std::vector<llama_load_tensor> tensors;
    std::unordered_map<std::string, size_t> name_to_idx;
};

enum llama_file_version {
    LLAMA_FILE_VERSION_GGML,
    LLAMA_FILE_VERSION_GGMF_V1, // added version field and scores in vocab
    LLAMA_FILE_VERSION_GGJT_V1, // added padding
    LLAMA_FILE_VERSION_GGJT_V2, // changed quantization format
    LLAMA_FILE_VERSION_GGJT_V3, // changed Q4 and Q8 quantization format
};

struct llama_file_loader {
    llama_file file;
    llama_file_version file_version;
    llama_hparams hparams;
    llama_vocab vocab;

    llama_file_loader(const char * fname, size_t file_idx, llama_load_tensors_map & tensors_map)
        : file(fname, "rb") {
        fprintf(stderr, "llama.cpp: loading model from %s\n", fname);
        read_magic();
        read_hparams();
        read_vocab();
        read_tensor_metadata(file_idx, tensors_map);
    }
    void read_magic() {
        uint32_t magic = file.read_u32();

        if (magic == LLAMA_FILE_MAGIC_GGML) {
            file_version = LLAMA_FILE_VERSION_GGML;
            return;
        }

        uint32_t version = file.read_u32();

        switch (magic) {
            case LLAMA_FILE_MAGIC_GGMF:
                switch (version) {
                    case 1: file_version = LLAMA_FILE_VERSION_GGMF_V1; return;
                }
                break;
            case LLAMA_FILE_MAGIC_GGJT:
                switch (version) {
                    case 1: file_version = LLAMA_FILE_VERSION_GGJT_V1; return;
                    case 2: file_version = LLAMA_FILE_VERSION_GGJT_V2; return;
                    case 3: file_version = LLAMA_FILE_VERSION_GGJT_V3; return;
                }
        }

        throw std::runtime_error(format("unknown (magic, version) combination: %08x, %08x; is this really a GGML file?",
                     magic, version));
    }
    void read_hparams() {
        hparams.n_vocab = file.read_u32();
        hparams.n_embd = file.read_u32();
        hparams.n_mult = file.read_u32();
        hparams.n_head = file.read_u32();
        hparams.n_layer = file.read_u32();
        hparams.n_rot = file.read_u32();
        hparams.ftype = (enum llama_ftype) file.read_u32();
    }
    void read_vocab() {
        vocab.id_to_token.resize(hparams.n_vocab);

        for (uint32_t i = 0; i < hparams.n_vocab; i++) {
            uint32_t len = file.read_u32();
            std::string word = file.read_string(len);

            float score = 0.0f;
            if (file_version >= LLAMA_FILE_VERSION_GGMF_V1) {
                file.read_raw(&score, sizeof(score));
            }

            vocab.token_to_id[word] = i;

            auto & tok_score = vocab.id_to_token[i];
            tok_score.tok = std::move(word);
            tok_score.score = score;
        }
    }
    void read_tensor_metadata(size_t file_idx, llama_load_tensors_map & tensors_map) {
        while (file.tell() < file.size) {
            llama_load_tensor_shard shard;
            uint32_t n_dims = file.read_u32();
            uint32_t name_len = file.read_u32();
            shard.type = (enum ggml_type) file.read_u32();
            shard.ne.resize(n_dims);
            file.read_raw(shard.ne.data(), sizeof(shard.ne[0]) * n_dims);
            std::string name = file.read_string(name_len);
            if (n_dims < 1 || n_dims > 2) {
                throw std::runtime_error(format("llama.cpp: tensor '%s' should not be %u-dimensional", name.c_str(), n_dims));
            }
            switch (shard.type) {
                case GGML_TYPE_F32:
                case GGML_TYPE_F16:
                case GGML_TYPE_Q4_0:
                case GGML_TYPE_Q4_1:
                case GGML_TYPE_Q5_0:
                case GGML_TYPE_Q5_1:
                case GGML_TYPE_Q8_0:
                case GGML_TYPE_Q2_K:
                case GGML_TYPE_Q3_K:
                case GGML_TYPE_Q4_K:
                case GGML_TYPE_Q5_K:
                case GGML_TYPE_Q6_K:
                    break;
                default: {
                    throw std::runtime_error(format("unrecognized tensor type %u\n", shard.type));
                }
            }

            if (file_version >= LLAMA_FILE_VERSION_GGJT_V1) {
                // skip to the next multiple of 32 bytes
                file.seek(-static_cast<ptrdiff_t>(file.tell()) & 31, SEEK_CUR);
            }
            shard.file_idx = file_idx;
            shard.file_off = file.tell();

            shard.calc_size();
            file.seek(shard.size, SEEK_CUR);

            auto it = tensors_map.name_to_idx.find(name);
            size_t idx;
            if (it != tensors_map.name_to_idx.end()) {
                idx = it->second;
            } else {
                tensors_map.tensors.emplace_back(name);
                idx = tensors_map.tensors.size() - 1;
                tensors_map.name_to_idx.emplace(name, idx);
            }
            tensors_map.tensors.at(idx).shards.push_back(shard);
        }
    }
};

struct llama_file_saver {
    llama_file file;
    llama_file_loader * any_file_loader;
    llama_file_saver(const char * fname, llama_file_loader * any_file_loader, enum llama_ftype new_ftype)
        : file(fname, "wb"), any_file_loader(any_file_loader) {
        fprintf(stderr, "llama.cpp: saving model to %s\n", fname);
        write_magic();
        write_hparams(new_ftype);
        write_vocab();
    }
    void write_magic() {
        file.write_u32(LLAMA_FILE_MAGIC);   // magic
        file.write_u32(LLAMA_FILE_VERSION); // version
    }
    void write_hparams(enum llama_ftype new_ftype) {
        const llama_hparams & hparams = any_file_loader->hparams;
        file.write_u32(hparams.n_vocab);
        file.write_u32(hparams.n_embd);
        file.write_u32(hparams.n_mult);
        file.write_u32(hparams.n_head);
        file.write_u32(hparams.n_layer);
        file.write_u32(hparams.n_rot);
        file.write_u32(new_ftype);
    }
    void write_vocab() {
        if (any_file_loader->file_version == LLAMA_FILE_VERSION_GGML) {
            fprintf(stderr, "llama.cpp: WARNING: input is an old file that doesn't have scores; will add dummy scores\n");
        }
        uint32_t n_vocab = any_file_loader->hparams.n_vocab;
        for (uint32_t i = 0; i < n_vocab; i++) {
            const auto & token_score = any_file_loader->vocab.id_to_token.at(i);
            file.write_u32((uint32_t) token_score.tok.size());
            file.write_raw(token_score.tok.data(), token_score.tok.size());
            file.write_raw(&token_score.score, sizeof(token_score.score));
        }
    }
    void write_tensor(llama_load_tensor & tensor, enum ggml_type new_type, const void * new_data, size_t new_size) {
        switch (new_type) {
            case GGML_TYPE_F32:
            case GGML_TYPE_F16:
            case GGML_TYPE_Q4_0:
            case GGML_TYPE_Q4_1:
            case GGML_TYPE_Q5_0:
            case GGML_TYPE_Q5_1:
            case GGML_TYPE_Q8_0:
            case GGML_TYPE_Q2_K:
            case GGML_TYPE_Q3_K:
            case GGML_TYPE_Q4_K:
            case GGML_TYPE_Q5_K:
            case GGML_TYPE_Q6_K:
                break;
            default: LLAMA_ASSERT(false);
        }
        file.write_u32((uint32_t) tensor.ne.size());
        file.write_u32((uint32_t) tensor.name.size());
        file.write_u32(new_type);
        file.write_raw(tensor.ne.data(), sizeof(tensor.ne[0]) * tensor.ne.size());
        file.write_raw(tensor.name.data(), tensor.name.size());
        file.seek(-static_cast<ptrdiff_t>(file.tell()) & 31, SEEK_CUR);
        LLAMA_ASSERT(new_size == llama_calc_tensor_size(tensor.ne, new_type));
        file.write_raw(new_data, new_size);
    }
};

struct llama_model_loader {
    std::vector<std::unique_ptr<llama_file_loader>> file_loaders;
    llama_load_tensors_map tensors_map;
    bool use_mmap;
    size_t num_ggml_tensors_created = 0;
    struct ggml_context * ggml_ctx = NULL;
    std::unique_ptr<llama_mmap> mapping;

    llama_model_loader(const std::string & fname_base, bool use_mmap, bool vocab_only) {
        auto * first_file = new llama_file_loader(fname_base.c_str(), 0, tensors_map);
        file_loaders.emplace_back(first_file);
        uint32_t n_parts = vocab_only ? 1 : guess_n_parts();
        for (uint32_t i = 1; i < n_parts; i++) {
            std::string fname = fname_base + "." + std::to_string(i);
            auto * ith_file = new llama_file_loader(fname.c_str(), i, tensors_map);
            file_loaders.emplace_back(ith_file);
            if (ith_file->hparams != first_file->hparams) {
                throw std::runtime_error(format("llama.cpp: hparams inconsistent between files"));
            }
        }
        if (!llama_mmap::SUPPORTED) {
            use_mmap = false;
        }
        if (use_mmap && alignment_prevents_mmap()) {
            fprintf(stderr, "llama.cpp: can't use mmap because tensors are not aligned; convert to new format to avoid this\n");
            use_mmap = false;
        }
        this->use_mmap = use_mmap;
        for (llama_load_tensor & lt : tensors_map.tensors) {
            lt.calc_all();
        }
    }

    bool alignment_prevents_mmap() {
        for (const llama_load_tensor & lt : tensors_map.tensors) {
            for (const llama_load_tensor_shard & shard : lt.shards) {
                if (shard.file_off & 3) {
                    return true;
                }
            }
        }
        return false;
    }

    uint32_t guess_n_parts() const {
        auto it = tensors_map.name_to_idx.find("tok_embeddings.weight");
        if (it == tensors_map.name_to_idx.end()) {
            throw std::runtime_error(std::string("missing tok_embeddings.weight"));
        }
        const llama_load_tensor & lt = tensors_map.tensors.at(it->second);
        return file_loaders.at(0)->hparams.n_embd / lt.shards.at(0).ne.at(0);
    }

    void calc_sizes(size_t * ctx_size_p, size_t * mmapped_size_p) const {
        *ctx_size_p = *mmapped_size_p = 0;
        for (const llama_load_tensor & lt : tensors_map.tensors) {
            *ctx_size_p += sizeof(struct ggml_tensor) + GGML_OBJECT_SIZE;
            *(use_mmap ? mmapped_size_p : ctx_size_p) += lt.size;
        }
    }

    struct ggml_tensor * get_tensor(const std::string & name, const std::vector<uint32_t> & ne, ggml_backend backend) {
        auto it = tensors_map.name_to_idx.find(name);
        if (it == tensors_map.name_to_idx.end()) {
            throw std::runtime_error(std::runtime_error(format("llama.cpp: tensor '%s' is missing from model", name.c_str())));
        }
        llama_load_tensor & lt = tensors_map.tensors.at(it->second);
        if (lt.ne != ne) {
            throw std::runtime_error(format("llama.cpp: tensor '%s' has wrong shape; expected %s, got %s",
                         name.c_str(), llama_format_tensor_shape(ne).c_str(), llama_format_tensor_shape(lt.ne).c_str()));
        }

        return get_tensor_for(lt, backend);
    }

    struct ggml_tensor * get_tensor_for(llama_load_tensor & lt, ggml_backend backend) {
        struct ggml_tensor * tensor;
        if (backend != GGML_BACKEND_CPU) {
            ggml_set_no_alloc(ggml_ctx, true);
        }
        if (lt.ne.size() == 2) {
            tensor = ggml_new_tensor_2d(ggml_ctx, lt.type, lt.ne.at(0), lt.ne.at(1));
        } else {
            LLAMA_ASSERT(lt.ne.size() == 1);
            tensor = ggml_new_tensor_1d(ggml_ctx, lt.type, lt.ne.at(0));
        }
        ggml_set_name(tensor, lt.name.c_str());
        LLAMA_ASSERT(lt.ggml_tensor == NULL); // if this fails, we called get_tensor twice on the same tensor

        if (backend != GGML_BACKEND_CPU) {
            ggml_set_no_alloc(ggml_ctx, use_mmap);
        }
        tensor->backend = backend;
        lt.ggml_tensor = tensor;
        num_ggml_tensors_created++;
        return tensor;
    }

    void done_getting_tensors() const {
        if (num_ggml_tensors_created != tensors_map.tensors.size()) {
            throw std::runtime_error(std::string("llama.cpp: file contained more tensors than expected"));
        }
    }

    void load_all_data(llama_progress_callback progress_callback, void *  progress_callback_user_data, llama_mlock * lmlock) {
        size_t data_size = 0;
        size_t prefetch_size = 0;
        size_t lock_size = 0;
        for (const llama_load_tensor & lt : tensors_map.tensors) {
            data_size += lt.size;
            if (lt.ggml_tensor->backend == GGML_BACKEND_CPU) {
                prefetch_size += lt.size;
            }
        }

        if (use_mmap) {
            mapping.reset(new llama_mmap(&file_loaders.at(0)->file, prefetch_size));
            if (lmlock) {
                lmlock->init(mapping->addr);
            }
        }

        size_t done_size = 0;
        for (llama_load_tensor & lt : tensors_map.tensors) {
            if (progress_callback) {
                progress_callback((float) done_size / data_size, progress_callback_user_data);
            }
            LLAMA_ASSERT(lt.ggml_tensor); // unused tensors should have been caught by load_data already
            lt.data = (uint8_t *) lt.ggml_tensor->data;

            // allocate temp buffer if not using mmap
            if (!use_mmap && lt.data == NULL) {
                GGML_ASSERT(lt.ggml_tensor->backend != GGML_BACKEND_CPU);
                lt.data = (uint8_t*)malloc(ggml_nbytes(lt.ggml_tensor));
            }

            load_data_for(lt);

            switch(lt.ggml_tensor->backend) {
                case GGML_BACKEND_CPU:
                    lt.ggml_tensor->data = lt.data;
                    if (use_mmap && lmlock) {
                        lock_size += lt.size;
                        lmlock->grow_to(lock_size);
                    }
                    break;
#if defined(GGML_USE_CUBLAS)
                case GGML_BACKEND_GPU:
                case GGML_BACKEND_GPU_SPLIT:
                    ggml_cuda_transform_tensor(lt.data, lt.ggml_tensor);
                    if (!use_mmap) {
                        free(lt.data);
                    }
                    break;
#elif defined(GGML_USE_CLBLAST)
                case GGML_BACKEND_GPU:
                    ggml_cl_transform_tensor(lt.data, lt.ggml_tensor);
                    if (!use_mmap) {
                        free(lt.data);
                    }
                    break;
#endif
                default:
                    continue;
            }

            done_size += lt.size;
        }
    }

    void load_data_for(llama_load_tensor & lt) {
        if (use_mmap) {
            LLAMA_ASSERT(lt.shards.size() == 1);
            lt.data = (uint8_t *) mapping->addr + lt.shards.at(0).file_off;
        } else if (lt.split_type == SPLIT_NONE) {
            llama_file & file = file_loaders.at(lt.shards.at(0).file_idx)->file;
            file.seek(lt.shards.at(0).file_off, SEEK_SET);
            file.read_raw(lt.data, lt.size);
        } else if (lt.split_type == SPLIT_BY_ROWS) {
            size_t offset = 0;
            for (llama_load_tensor_shard & shard : lt.shards) {
                llama_file & file = file_loaders.at(shard.file_idx)->file;
                file.seek(shard.file_off, SEEK_SET);
                file.read_raw(lt.data + offset, shard.size);
                offset += shard.size;
            }
            LLAMA_ASSERT(offset == lt.size);
        } else if (lt.split_type == SPLIT_BY_COLUMNS) {
            // Let's load the data into temporary buffers to ensure the OS performs large loads.
            std::vector<llama_buffer> tmp_bufs(lt.shards.size());
            for (size_t i = 0; i < lt.shards.size(); i++) {
                llama_load_tensor_shard & shard = lt.shards.at(i);
                llama_file & file = file_loaders.at(shard.file_idx)->file;
                file.seek(shard.file_off, SEEK_SET);
                tmp_bufs.at(i).resize(shard.size);
                file.read_raw(tmp_bufs.at(i).addr, shard.size);
            }
            // Then reshape.
            size_t num_rows = lt.ne.at(1);
            size_t per_shard_row_size = lt.shards.at(0).size / num_rows;
            size_t out_offset = 0;
            for (size_t row = 0; row < num_rows; row++) {
                for (llama_buffer & tmp_buf : tmp_bufs) {
                    memcpy(lt.data + out_offset,
                           tmp_buf.addr + row * per_shard_row_size,
                           per_shard_row_size);
                    out_offset += per_shard_row_size;
                }
            }
            LLAMA_ASSERT(out_offset == lt.size);
        }
        if (0) {
            print_checksum(lt);
        }
    }

    static void print_checksum(llama_load_tensor & lt) {
        uint32_t sum = 0;
        for (size_t i = 0; i < lt.size; i++) {
            uint8_t byte = lt.data[i];
            sum = byte + (sum << 6) + (sum << 16) - sum; // sdbm hash
        }
        fprintf(stderr, "%s checksum: %#08x (%s, size %zu)\n", lt.name.c_str(), sum,
                llama_format_tensor_shape(lt.ne).c_str(), lt.size);
    }

};


//
// kv cache
//

static bool kv_cache_init(
        const struct llama_hparams & hparams,
             struct llama_kv_cache & cache,
                         ggml_type   wtype,
                               int   n_ctx,
                               int   n_gpu_layers) {
    const int n_embd  = hparams.n_embd;
    const int n_layer = hparams.n_layer;

    const int64_t n_mem      = n_layer*n_ctx;
    const int64_t n_elements = n_embd*n_mem;

    cache.buf.resize(2u*n_elements*ggml_type_size(wtype) + 2u*MB);

    struct ggml_init_params params;
    params.mem_size   = cache.buf.size;
    params.mem_buffer = cache.buf.addr;
    params.no_alloc   = false;

    cache.ctx = ggml_init(params);

    if (!cache.ctx) {
        fprintf(stderr, "%s: failed to allocate memory for kv cache\n", __func__);
        return false;
    }

    cache.k = ggml_new_tensor_1d(cache.ctx, wtype, n_elements);
    cache.v = ggml_new_tensor_1d(cache.ctx, wtype, n_elements);
    ggml_set_name(cache.k, "cache_k");
    ggml_set_name(cache.v, "cache_v");

#ifdef GGML_USE_CUBLAS
    if (n_gpu_layers > n_layer + 1) {
        ggml_cuda_assign_buffers_no_scratch(cache.v);
    }
    if (n_gpu_layers > n_layer + 2) {
        ggml_cuda_assign_buffers_no_scratch(cache.k);
    }
#endif // GGML_USE_CUBLAS

    return true;
}

struct llama_context_params llama_context_default_params() {
    struct llama_context_params result = {
        /*.n_ctx                       =*/ 512,
        /*.n_batch                     =*/ 512,
        /*.gpu_layers                  =*/ 0,
        /*.main_gpu                    =*/ 0,
        /*.tensor_split                =*/ {0},
        /*.low_vram                    =*/ false,
        /*.seed                        =*/ -1,
        /*.f16_kv                      =*/ true,
        /*.logits_all                  =*/ false,
        /*.vocab_only                  =*/ false,
        /*.use_mmap                    =*/ true,
        /*.use_mlock                   =*/ false,
        /*.embedding                   =*/ false,
        /*.progress_callback           =*/ nullptr,
        /*.progress_callback_user_data =*/ nullptr,
    };

    return result;
}

struct llama_model_quantize_params llama_model_quantize_default_params() {
    struct llama_model_quantize_params result = {
        /*.nthread                     =*/ 0,
        /*.ftype                       =*/ LLAMA_FTYPE_MOSTLY_Q5_1,
        /*.allow_requantize            =*/ false,
        /*.quantize_output_tensor      =*/ true,
    };

    return result;
}

bool llama_mmap_supported() {
    return llama_mmap::SUPPORTED;
}

bool llama_mlock_supported() {
    return llama_mlock::SUPPORTED;
}

void llama_init_backend() {
    ggml_time_init();

    // needed to initialize f16 tables
    {
        struct ggml_init_params params = { 0, NULL, false };
        struct ggml_context * ctx = ggml_init(params);
        ggml_free(ctx);
    }
}

int64_t llama_time_us() {
    return ggml_time_us();
}

//
// model loading
//

static const char *llama_file_version_name(llama_file_version version) {
    switch (version) {
        case LLAMA_FILE_VERSION_GGML: return "'ggml' (old version with low tokenizer quality and no mmap support)";
        case LLAMA_FILE_VERSION_GGMF_V1: return "ggmf v1 (old version with no mmap support)";
        case LLAMA_FILE_VERSION_GGJT_V1: return "ggjt v1 (pre #1405)";
        case LLAMA_FILE_VERSION_GGJT_V2: return "ggjt v2 (pre #1508)";
        case LLAMA_FILE_VERSION_GGJT_V3: return "ggjt v3 (latest)";
    }

    return "unknown";
}

static const char *llama_ftype_name(enum llama_ftype ftype) {
    switch (ftype) {
        case LLAMA_FTYPE_ALL_F32:     return "all F32";
        case LLAMA_FTYPE_MOSTLY_F16:  return "mostly F16";
        case LLAMA_FTYPE_MOSTLY_Q4_0: return "mostly Q4_0";
        case LLAMA_FTYPE_MOSTLY_Q4_1: return "mostly Q4_1";
        case LLAMA_FTYPE_MOSTLY_Q4_1_SOME_F16:
                                      return "mostly Q4_1, some F16";
        case LLAMA_FTYPE_MOSTLY_Q5_0: return "mostly Q5_0";
        case LLAMA_FTYPE_MOSTLY_Q5_1: return "mostly Q5_1";
        case LLAMA_FTYPE_MOSTLY_Q8_0: return "mostly Q8_0";
        // K-quants
        case LLAMA_FTYPE_MOSTLY_Q2_K: return "mostly Q2_K";
        case LLAMA_FTYPE_MOSTLY_Q3_K_S: return "mostly Q3_K - Small";
        case LLAMA_FTYPE_MOSTLY_Q3_K_M: return "mostly Q3_K - Medium";
        case LLAMA_FTYPE_MOSTLY_Q3_K_L: return "mostly Q3_K - Large";
        case LLAMA_FTYPE_MOSTLY_Q4_K_S: return "mostly Q4_K - Small";
        case LLAMA_FTYPE_MOSTLY_Q4_K_M: return "mostly Q4_K - Medium";
        case LLAMA_FTYPE_MOSTLY_Q5_K_S: return "mostly Q5_K - Small";
        case LLAMA_FTYPE_MOSTLY_Q5_K_M: return "mostly Q5_K - Medium";
        case LLAMA_FTYPE_MOSTLY_Q6_K: return "mostly Q6_K";
        default:                      return "unknown, may not work";
    }
}

static const char *llama_model_type_name(e_model type) {
    switch (type) {
        case MODEL_3B: return "3B";
        case MODEL_7B: return "7B";
        case MODEL_13B: return "13B";
        case MODEL_30B: return "30B";
        case MODEL_65B: return "65B";
        default: LLAMA_ASSERT(false);
    }
}

static void llama_model_load_internal(
        const std::string & fname,
        llama_context & lctx,
        int n_ctx,
        int n_batch,
        int n_gpu_layers,
        int main_gpu,
        const float * tensor_split,
        bool low_vram,
        ggml_type memory_type,
        bool use_mmap,
        bool use_mlock,
        bool vocab_only,
        llama_progress_callback progress_callback,
        void * progress_callback_user_data) {

    lctx.t_start_us = ggml_time_us();

    std::unique_ptr<llama_model_loader> ml(new llama_model_loader(fname, use_mmap, vocab_only));

    lctx.vocab = std::move(ml->file_loaders.at(0)->vocab);
    auto & model = lctx.model;
    model.hparams = ml->file_loaders.at(0)->hparams;
    model.n_gpu_layers = n_gpu_layers;
    llama_file_version file_version = ml->file_loaders.at(0)->file_version;
    auto & hparams = model.hparams;

    {
        switch (hparams.n_layer) {
            case 26: model.type = e_model::MODEL_3B; break;
            case 32: model.type = e_model::MODEL_7B; break;
            case 40: model.type = e_model::MODEL_13B; break;
            case 60: model.type = e_model::MODEL_30B; break;
            case 80: model.type = e_model::MODEL_65B; break;
            default:
                {
                    if (hparams.n_layer < 32) {
                        model.type = e_model::MODEL_7B;
                    }
                } break;
        }

        hparams.n_ctx = n_ctx;
    }

    const uint32_t n_ff = ((2*(4*hparams.n_embd)/3 + hparams.n_mult - 1)/hparams.n_mult)*hparams.n_mult;

    {
        fprintf(stderr, "%s: format     = %s\n",  __func__, llama_file_version_name(file_version));
        fprintf(stderr, "%s: n_vocab    = %u\n",  __func__, hparams.n_vocab);
        fprintf(stderr, "%s: n_ctx      = %u\n",  __func__, hparams.n_ctx);
        fprintf(stderr, "%s: n_embd     = %u\n",  __func__, hparams.n_embd);
        fprintf(stderr, "%s: n_mult     = %u\n",  __func__, hparams.n_mult);
        fprintf(stderr, "%s: n_head     = %u\n",  __func__, hparams.n_head);
        fprintf(stderr, "%s: n_layer    = %u\n",  __func__, hparams.n_layer);
        fprintf(stderr, "%s: n_rot      = %u\n",  __func__, hparams.n_rot);
        fprintf(stderr, "%s: ftype      = %u (%s)\n", __func__, hparams.ftype, llama_ftype_name(hparams.ftype));
        fprintf(stderr, "%s: n_ff       = %u\n",  __func__, n_ff);
        fprintf(stderr, "%s: n_parts    = %zu\n", __func__, ml->file_loaders.size());
        fprintf(stderr, "%s: model size = %s\n",  __func__, llama_model_type_name(model.type));
    }

    if (file_version < LLAMA_FILE_VERSION_GGJT_V2) {
        if (hparams.ftype != LLAMA_FTYPE_ALL_F32     &&
            hparams.ftype != LLAMA_FTYPE_MOSTLY_F16  &&
            hparams.ftype != LLAMA_FTYPE_MOSTLY_Q8_0) {
            throw std::runtime_error(format("this format is no longer supported (see https://github.com/ggerganov/llama.cpp/pull/1405)"));
        }
    }

    if (file_version < LLAMA_FILE_VERSION_GGJT_V3) {
        if (hparams.ftype == LLAMA_FTYPE_MOSTLY_Q4_0 ||
            hparams.ftype == LLAMA_FTYPE_MOSTLY_Q4_1 ||
            hparams.ftype == LLAMA_FTYPE_MOSTLY_Q8_0) {
            throw std::runtime_error(format("this format is no longer supported (see https://github.com/ggerganov/llama.cpp/pull/1508)"));
        }
    }

    if (vocab_only) {
        return;
    }

    auto & ctx = model.ctx;

    size_t ctx_size;
    size_t mmapped_size;
    ml->calc_sizes(&ctx_size, &mmapped_size);
    fprintf(stderr, "%s: ggml ctx size = %7.2f MB\n", __func__, ctx_size/1024.0/1024.0);

    // create the ggml context
    {
        lctx.model.buf.resize(ctx_size);
        if (use_mlock) {
            lctx.model.mlock_buf.init(lctx.model.buf.addr);
            lctx.model.mlock_buf.grow_to(lctx.model.buf.size);
        }

        struct ggml_init_params params = {
            /*.mem_size   =*/ lctx.model.buf.size,
            /*.mem_buffer =*/ lctx.model.buf.addr,
            /*.no_alloc   =*/ ml->use_mmap,
        };

        model.ctx = ggml_init(params);
        if (!model.ctx) {
            throw std::runtime_error(format("ggml_init() failed"));
        }
    }

    (void) main_gpu;
#if defined(GGML_USE_CUBLAS)
    fprintf(stderr, "%s: using CUDA for GPU acceleration\n", __func__);
    ggml_cuda_set_main_device(main_gpu);
#define LLAMA_BACKEND_OFFLOAD       GGML_BACKEND_GPU
#define LLAMA_BACKEND_OFFLOAD_SPLIT GGML_BACKEND_GPU_SPLIT
#elif defined(GGML_USE_CLBLAST)
    fprintf(stderr, "%s: using OpenCL for GPU acceleration\n", __func__);
#define LLAMA_BACKEND_OFFLOAD       GGML_BACKEND_GPU
#define LLAMA_BACKEND_OFFLOAD_SPLIT GGML_BACKEND_GPU
#else
#define LLAMA_BACKEND_OFFLOAD       GGML_BACKEND_CPU
#define LLAMA_BACKEND_OFFLOAD_SPLIT GGML_BACKEND_CPU
#endif

    // prepare memory for the weights
    size_t vram_weights = 0;
    size_t vram_scratch = 0;
    {
        const uint32_t n_embd  = hparams.n_embd;
        const uint32_t n_layer = hparams.n_layer;
        const uint32_t n_vocab = hparams.n_vocab;

        ml->ggml_ctx = ctx;

        model.tok_embeddings = ml->get_tensor("tok_embeddings.weight", {n_embd, n_vocab}, GGML_BACKEND_CPU);

        // "output" tensor
        {
            ggml_backend backend_norm;
            ggml_backend backend_output;
            if (n_gpu_layers > int(n_layer)) { // NOLINT
                // norm is not performance relevant on its own but keeping it in VRAM reduces data copying
                // on Windows however this is detrimental unless everything is on the GPU
#ifndef _WIN32
                backend_norm = low_vram ? GGML_BACKEND_CPU : LLAMA_BACKEND_OFFLOAD;
#else
                backend_norm = low_vram || n_gpu_layers <= (int) n_layer + 2 ? GGML_BACKEND_CPU : LLAMA_BACKEND_OFFLOAD;
#endif // _WIN32

                backend_output = LLAMA_BACKEND_OFFLOAD_SPLIT;
            } else {
                backend_norm = GGML_BACKEND_CPU;
                backend_output = GGML_BACKEND_CPU;
            }

            model.norm   = ml->get_tensor("norm.weight",   {n_embd},          backend_norm);
            model.output = ml->get_tensor("output.weight", {n_embd, n_vocab}, backend_output);
            if (backend_norm == GGML_BACKEND_GPU) {
                vram_weights += ggml_nbytes(model.norm);
            }
            if (backend_output == GGML_BACKEND_GPU_SPLIT) {
                vram_weights += ggml_nbytes(model.output);
            }
        }

        const int i_gpu_start = n_layer - n_gpu_layers;

        model.layers.resize(n_layer);
        for (uint32_t i = 0; i < n_layer; ++i) {
            const ggml_backend backend = int(i) < i_gpu_start ? GGML_BACKEND_CPU : LLAMA_BACKEND_OFFLOAD; // NOLINT
            const ggml_backend backend_split = int(i) < i_gpu_start ? GGML_BACKEND_CPU : LLAMA_BACKEND_OFFLOAD_SPLIT; // NOLINT

            auto & layer = model.layers[i];

            std::string layers_i = "layers." + std::to_string(i);

            layer.attention_norm = ml->get_tensor(layers_i + ".attention_norm.weight", {n_embd}, backend);

            layer.wq = ml->get_tensor(layers_i + ".attention.wq.weight", {n_embd, n_embd}, backend_split);
            layer.wk = ml->get_tensor(layers_i + ".attention.wk.weight", {n_embd, n_embd}, backend_split);
            layer.wv = ml->get_tensor(layers_i + ".attention.wv.weight", {n_embd, n_embd}, backend_split);
            layer.wo = ml->get_tensor(layers_i + ".attention.wo.weight", {n_embd, n_embd}, backend_split);

            layer.ffn_norm = ml->get_tensor(layers_i + ".ffn_norm.weight", {n_embd}, backend);

            layer.w1 = ml->get_tensor(layers_i + ".feed_forward.w1.weight", {n_embd,   n_ff},   backend_split);
            layer.w2 = ml->get_tensor(layers_i + ".feed_forward.w2.weight", {  n_ff,   n_embd}, backend_split);
            layer.w3 = ml->get_tensor(layers_i + ".feed_forward.w3.weight", {n_embd,   n_ff},   backend_split);

            if (backend == GGML_BACKEND_GPU) {
                vram_weights +=
                    ggml_nbytes(layer.attention_norm) + ggml_nbytes(layer.wq) + ggml_nbytes(layer.wk)             +
                    ggml_nbytes(layer.wv)             + ggml_nbytes(layer.wo) + ggml_nbytes(layer.ffn_norm) +
                    ggml_nbytes(layer.w1)             + ggml_nbytes(layer.w2) + ggml_nbytes(layer.w3);
            }
        }
    }

    ml->done_getting_tensors();

    // print memory requirements
    {
        const size_t scale = memory_type == GGML_TYPE_F32 ? 2 : 1;

        // this is the total memory required to run the inference
        const size_t mem_required =
            ctx_size +
            mmapped_size - vram_weights + // weights in VRAM not in memory
            MEM_REQ_SCRATCH0().at(model.type) +
            MEM_REQ_SCRATCH1().at(model.type) +
            MEM_REQ_EVAL().at    (model.type);

        // this is the memory required by one llama_state
        const size_t mem_required_state =
            scale*MEM_REQ_KV_SELF().at(model.type);

        fprintf(stderr, "%s: mem required  = %7.2f MB (+ %7.2f MB per state)\n", __func__,
                mem_required / 1024.0 / 1024.0, mem_required_state / 1024.0 / 1024.0);

        (void) vram_scratch;
        (void) n_batch;
#ifdef GGML_USE_CUBLAS
        if (low_vram) {
            fprintf(stderr, "%s: not allocating a VRAM scratch buffer due to low VRAM option\n", __func__);
            ggml_cuda_set_scratch_size(0); // disable scratch
        } else {
            vram_scratch = n_batch * MB;
            ggml_cuda_set_scratch_size(vram_scratch);
            if (n_gpu_layers > 0) {
                fprintf(stderr, "%s: allocating batch_size x 1 MB = %ld MB VRAM for the scratch buffer\n",
                        __func__, vram_scratch / MB);
            }
        }
#endif // GGML_USE_CUBLAS
#if defined(GGML_USE_CUBLAS) || defined(GGML_USE_CLBLAST)
        const int n_gpu = std::min(n_gpu_layers, int(hparams.n_layer));

        fprintf(stderr, "%s: offloading %d repeating layers to GPU\n", __func__, n_gpu);
        if (n_gpu_layers > (int) hparams.n_layer) {
            fprintf(stderr, "%s: offloading non-repeating layers to GPU\n", __func__);
        }
        size_t vram_kv_cache = 0;
        if (n_gpu_layers > (int) hparams.n_layer + 1) {
            if (low_vram) {
                fprintf(stderr, "%s: cannot offload v cache to GPU due to low VRAM option\n", __func__);
            } else {
                fprintf(stderr, "%s: offloading v cache to GPU\n", __func__);
                vram_kv_cache += MEM_REQ_KV_SELF().at(model.type) / 2;
            }
        }
        if (n_gpu_layers > (int) hparams.n_layer + 2) {
            if (low_vram) {
                fprintf(stderr, "%s: cannot offload k cache to GPU due to low VRAM option\n", __func__);
            } else {
                fprintf(stderr, "%s: offloading k cache to GPU\n", __func__);
                vram_kv_cache += MEM_REQ_KV_SELF().at(model.type) / 2;
            }
        }
        const int max_offloadable_layers = low_vram ? hparams.n_layer + 1 : hparams.n_layer + 3;
        fprintf(stderr, "%s: offloaded %d/%d layers to GPU\n",
                __func__, std::min(n_gpu_layers, max_offloadable_layers), hparams.n_layer + 3);
        fprintf(stderr, "%s: total VRAM used: %zu MB\n",
                __func__, (vram_weights + vram_scratch + vram_kv_cache + MB - 1) / MB); // round up
#else
        (void) n_gpu_layers;
#endif
    }

    // populate `tensors_by_name`
    for (llama_load_tensor & lt : ml->tensors_map.tensors) {
        model.tensors_by_name.emplace_back(lt.name, lt.ggml_tensor);
    }

    (void) tensor_split;
#if defined(GGML_USE_CUBLAS)
    {
        ggml_cuda_set_tensor_split(tensor_split);
    }
#endif

    ml->load_all_data(progress_callback, progress_callback_user_data, use_mlock ? &lctx.model.mlock_mmap : NULL);

    if (progress_callback) {
        progress_callback(1.0f, progress_callback_user_data);
    }

    model.mapping = std::move(ml->mapping);

    // loading time will be recalculate after the first eval, so
    // we take page faults deferred by mmap() into consideration
    lctx.t_load_us = ggml_time_us() - lctx.t_start_us;
}

static bool llama_model_load(
        const std::string & fname,
        llama_context & lctx,
        int n_ctx,
        int n_batch,
        int n_gpu_layers,
        int main_gpu,
        float * tensor_split,
        bool low_vram,
        ggml_type memory_type,
        bool use_mmap,
        bool use_mlock,
        bool vocab_only,
        llama_progress_callback progress_callback,
        void *progress_callback_user_data) {
    try {
        llama_model_load_internal(fname, lctx, n_ctx, n_batch, n_gpu_layers, main_gpu, tensor_split, low_vram, memory_type,
                                  use_mmap, use_mlock, vocab_only, progress_callback, progress_callback_user_data);
        return true;
    } catch (const std::exception & err) {
        fprintf(stderr, "error loading model: %s\n", err.what());
        return false;
    }
}

<<<<<<< HEAD
static bool llama_eval_internal_tensor(
            llama_context& lctx,
            ggml_context* ctx0,
            ggml_tensor* inpL,
            const int   n_tokens,
            const int   n_past,
            const int   n_threads,
            const int64_t t_start_us) {
=======
// evaluate the transformer
//
//   - lctx:         llama context
//   - tokens:       new batch of tokens to process
//   - n_past:       the context size so far
//   - n_threads:    number of threads to use
//   - cgraph_fname: filename of the exported computation graph
//
static bool llama_eval_internal(
        llama_context &  lctx,
    const llama_token *  tokens,
            const int    n_tokens,
            const int    n_past,
            const int    n_threads,
            const char * cgraph_fname) {

    // enforce that the first token is BOS
    if (n_past == 0 && tokens[0] != llama_token_bos()) {
        fprintf(stderr, "%s: first token must be BOS\n", __func__);
        return false;
    }

    const int64_t t_start_us = ggml_time_us();
>>>>>>> fc45a81b

    const int N = n_tokens;

    const auto & model   = lctx.model;
    const auto & hparams = model.hparams;

    const auto & kv_self = model.kv_self;

<<<<<<< HEAD
    const int n_embd  = hparams.n_embd;
    const int n_layer = hparams.n_layer;
    const int n_ctx   = hparams.n_ctx;
    const int n_head  = hparams.n_head;
    const int n_vocab = hparams.n_vocab;
    const int n_rot   = hparams.n_embd/hparams.n_head;
=======
    LLAMA_ASSERT(!!kv_self.ctx);

    const int n_embd       = hparams.n_embd;
    const int n_layer      = hparams.n_layer;
    const int n_ctx        = hparams.n_ctx;
    const int n_head       = hparams.n_head;
    const int n_vocab      = hparams.n_vocab;
    const int n_rot        = hparams.n_embd/hparams.n_head;
    const int n_gpu_layers = model.n_gpu_layers;
>>>>>>> fc45a81b

    auto & mem_per_token = lctx.mem_per_token;

    LLAMA_ASSERT(!!kv_self.ctx);

    // for big prompts, if BLAS is enabled, it is better to use only one thread
    // otherwise, the threads are spin-lock waiting for the BLAS calls and are degrading the performance
    ggml_cgraph gf = {};
    gf.n_threads = N >= 32 && ggml_cpu_has_blas() && !ggml_cpu_has_gpublas() ? 1 : n_threads;

<<<<<<< HEAD
=======
    struct ggml_tensor * embd = ggml_new_tensor_1d(ctx0, GGML_TYPE_I32, N);
    ggml_set_name(embd, "embd");
    memcpy(embd->data, tokens, N*ggml_element_size(embd));

    struct ggml_tensor * cur;
    struct ggml_tensor * inpL = ggml_get_rows(ctx0, model.tok_embeddings, embd);
>>>>>>> fc45a81b

    const int i_gpu_start = n_layer - n_gpu_layers;
    (void) i_gpu_start;

    // offload functions set the tensor output backend to GPU
    // tensors are GPU-accelerated if any input or the output has been offloaded
    //
    // with the low VRAM option VRAM scratch is disabled in llama_load_model_internal
    // in that case ggml_cuda_assign_buffers has no effect
    offload_func_t offload_func_nr = llama_nop; // nr = non-repeating
    offload_func_t offload_func_kq = llama_nop;
    offload_func_t offload_func_v  = llama_nop;

#ifdef GGML_USE_CUBLAS
        if (n_gpu_layers > n_layer) {
            offload_func_nr = ggml_cuda_assign_buffers;
        }
        if (n_gpu_layers > n_layer + 1) {
            offload_func_v  = ggml_cuda_assign_buffers;
        }
        if (n_gpu_layers > n_layer + 2) {
            offload_func_kq = ggml_cuda_assign_buffers;
        }
#endif // GGML_USE_CUBLAS

    for (int il = 0; il < n_layer; ++il) {
        offload_func_t offload_func = llama_nop;

#ifdef GGML_USE_CUBLAS
        if (il >= i_gpu_start) {
            offload_func = ggml_cuda_assign_buffers;
        }
#endif // GGML_USE_CUBLAS

        struct ggml_tensor * inpSA = inpL;

        lctx.use_buf(ctx0, 0);

        // norm
        {
            cur = ggml_rms_norm(ctx0, inpL);
            offload_func(cur);
            ggml_set_name(cur, "rms_norm_0");

            // cur = cur*attention_norm(broadcasted)
            cur = ggml_mul(ctx0, cur, model.layers[il].attention_norm);
            offload_func(cur);
            ggml_set_name(cur, "attention_norm_0");
        }

        // self-attention
        {
            // compute Q and K and RoPE them
            struct ggml_tensor * tmpk = ggml_mul_mat(ctx0, model.layers[il].wk, cur);
            offload_func_kq(tmpk);
            ggml_set_name(tmpk, "tmpk");

            struct ggml_tensor * tmpq = ggml_mul_mat(ctx0, model.layers[il].wq, cur);
            offload_func_kq(tmpq);
            ggml_set_name(tmpq, "tmpq");

            struct ggml_tensor * Kcur = ggml_rope_inplace(ctx0, ggml_reshape_3d(ctx0, tmpk, n_embd/n_head, n_head, N), n_past, n_rot, 0);
            offload_func_kq(Kcur);
            ggml_set_name(Kcur, "Kcur");

            struct ggml_tensor * Qcur = ggml_rope_inplace(ctx0, ggml_reshape_3d(ctx0, tmpq, n_embd/n_head, n_head, N), n_past, n_rot, 0);
            offload_func_kq(Qcur);
            ggml_set_name(Qcur, "Qcur");

            // store key and value to memory
            {
                // compute the transposed [N, n_embd] V matrix

                struct ggml_tensor * tmpv = ggml_mul_mat(ctx0, model.layers[il].wv, cur);
                offload_func_v(tmpv);
                ggml_set_name(tmpv, "tmpv");

                struct ggml_tensor * Vcur = ggml_transpose(ctx0, ggml_reshape_2d(ctx0, tmpv, n_embd, N));
                offload_func_v(Vcur);
                ggml_set_name(Vcur, "Vcur");

                struct ggml_tensor * k = ggml_view_1d(ctx0, kv_self.k, N*n_embd, (ggml_element_size(kv_self.k)*n_embd)*(il*n_ctx + n_past));
                offload_func_kq(k);
                ggml_set_name(k, "k");

                struct ggml_tensor * v = ggml_view_2d(ctx0, kv_self.v, N, n_embd,
                        (   n_ctx)*ggml_element_size(kv_self.v),
                        (il*n_ctx)*ggml_element_size(kv_self.v)*n_embd + n_past*ggml_element_size(kv_self.v));
                offload_func_v(v);
                ggml_set_name(v, "v");

                // important: storing RoPE-ed version of K in the KV cache!
                ggml_build_forward_expand(&gf, ggml_cpy(ctx0, Kcur, k));
                ggml_build_forward_expand(&gf, ggml_cpy(ctx0, Vcur, v));
            }

            struct ggml_tensor * Q =
                ggml_permute(ctx0,
                        Qcur,
                        0, 2, 1, 3);
            offload_func_kq(Q);
            ggml_set_name(Q, "Q");

            struct ggml_tensor * K =
                ggml_permute(ctx0,
                        ggml_reshape_3d(ctx0,
                            ggml_view_1d(ctx0, kv_self.k, (n_past + N)*n_embd, il*n_ctx*ggml_element_size(kv_self.k)*n_embd),
                            n_embd/n_head, n_head, n_past + N),
                        0, 2, 1, 3);
            offload_func_kq(K);
            ggml_set_name(K, "K");

            // K * Q
            struct ggml_tensor * KQ = ggml_mul_mat(ctx0, K, Q);
            offload_func_kq(KQ);
            ggml_set_name(KQ, "KQ");

            // KQ_scaled = KQ / sqrt(n_embd/n_head)
            struct ggml_tensor * KQ_scale = ggml_new_f32(ctx0, 1.0f/sqrtf(float(n_embd)/n_head));
            ggml_set_name(KQ_scale, "1/sqrt(n_embd/n_head)");

            // KQ_scaled shape [n_past + N, N, n_head, 1]
            struct ggml_tensor * KQ_scaled = ggml_scale_inplace(ctx0, KQ, KQ_scale);
            offload_func_kq(KQ_scaled);
            ggml_set_name(KQ_scaled, "KQ_scaled");

            // KQ_masked = mask_past(KQ_scaled)
            struct ggml_tensor * KQ_masked = ggml_diag_mask_inf_inplace(ctx0, KQ_scaled, n_past);
            offload_func_kq(KQ_masked);
            ggml_set_name(KQ_masked, "KQ_masked");

            // KQ = soft_max(KQ_masked)
            struct ggml_tensor * KQ_soft_max = ggml_soft_max_inplace(ctx0, KQ_masked);
            offload_func_v(KQ_soft_max);
            ggml_set_name(KQ_soft_max, "KQ_soft_max");

            // split cached V into n_head heads
            struct ggml_tensor * V =
                ggml_view_3d(ctx0, kv_self.v,
                        n_past + N, n_embd/n_head, n_head,
                        n_ctx*ggml_element_size(kv_self.v),
                        n_ctx*ggml_element_size(kv_self.v)*n_embd/n_head,
                        il*n_ctx*ggml_element_size(kv_self.v)*n_embd);
            offload_func_v(V);
            ggml_set_name(V, "V");

#if 1
            struct ggml_tensor * KQV = ggml_mul_mat(ctx0, V, KQ_soft_max);
            offload_func_v(KQV);
            ggml_set_name(KQV, "KQV");
#else
            // make V contiguous in memory to speed up the matmul, however we waste time on the copy
            // on M1 this is faster for the perplexity computation, but ~5% slower for the single-token generation
            // is there a better way?
            struct ggml_tensor * V_cont = ggml_cpy(ctx0, V, ggml_new_tensor_3d(ctx0, kv_self.v->type, n_past + N, n_embd/n_head, n_head));
            struct ggml_tensor * KQV = ggml_mul_mat(ctx0, V_cont, KQ_soft_max);
#endif

            // KQV_merged = KQV.permute(0, 2, 1, 3)
            struct ggml_tensor * KQV_merged = ggml_permute(ctx0, KQV, 0, 2, 1, 3);
            offload_func_v(KQV_merged);
            ggml_set_name(KQV_merged, "KQV_merged");

            // cur = KQV_merged.contiguous().view(n_embd, N)
            cur = ggml_cpy(ctx0,
                    KQV_merged,
                    ggml_new_tensor_2d(ctx0, GGML_TYPE_F32, n_embd, N));
            offload_func_v(cur);
            ggml_set_name(cur, "KQV_merged_contiguous");

            // projection (no bias)
            cur = ggml_mul_mat(ctx0,
                    model.layers[il].wo,
                    cur);
            offload_func(cur);
            ggml_set_name(cur, "result_wo");
        }

        lctx.use_buf(ctx0, 1);

        struct ggml_tensor * inpFF = ggml_add(ctx0, cur, inpSA);
        offload_func(inpFF);
        ggml_set_name(inpFF, "inpFF");

        // feed-forward network
        {
            // norm
            {
                cur = ggml_rms_norm(ctx0, inpFF);
                offload_func(cur);
                ggml_set_name(cur, "rms_norm_1");

                // cur = cur*ffn_norm(broadcasted)
                cur = ggml_mul(ctx0, cur, model.layers[il].ffn_norm);
                offload_func(cur);
                ggml_set_name(cur, "ffn_norm");
            }

            struct ggml_tensor * tmp = ggml_mul_mat(ctx0,
                    model.layers[il].w3,
                    cur);
            offload_func(tmp);
            ggml_set_name(tmp, "result_w3");

            cur = ggml_mul_mat(ctx0,
                    model.layers[il].w1,
                    cur);
            offload_func(cur);
            ggml_set_name(cur, "result_w2");

            // SILU activation
            cur = ggml_silu(ctx0, cur);
            offload_func(cur);
            ggml_set_name(cur, "silu");

            cur = ggml_mul(ctx0, cur, tmp);
            offload_func(cur);
            ggml_set_name(cur, "silu_x_result_w3");

            cur = ggml_mul_mat(ctx0,
                    model.layers[il].w2,
                    cur);
            offload_func(cur);
            ggml_set_name(cur, "result_w2");
        }

        cur = ggml_add(ctx0, cur, inpFF);
        offload_func(cur);
        ggml_set_name(cur, "inpFF_+_result_w2");

        // input for next layer
        inpL = cur;

    }

    lctx.use_buf(ctx0, 0);

    // used at the end to optionally extract the embeddings
    struct ggml_tensor * embeddings = NULL;


    // norm
    {
        cur = ggml_rms_norm(ctx0, inpL);
        offload_func_nr(cur);
        ggml_set_name(cur, "rms_norm_inpL");

        cur = ggml_rms_norm(ctx0, cur);
        offload_func_nr(cur);
        ggml_set_name(cur, "rms_norm_after");

        // cur = cur*norm(broadcasted)
        cur = ggml_mul(ctx0, cur, model.norm);
        // offload_func_nr(cur); // TODO CPU + GPU mirrored backend
        ggml_set_name(cur, "result_norm");

        embeddings = cur;
    }


    // lm_head
    cur = ggml_mul_mat(ctx0, model.output, cur);
    ggml_set_name(cur, "result_output");

    lctx.use_buf(ctx0, -1);

    // logits -> probs
    //cur = ggml_soft_max_inplace(ctx0, cur);

    // run the computation
    ggml_build_forward_expand(&gf, cur);

#ifdef GGML_USE_METAL
    if (lctx.ctx_metal && N == 1) {
        ggml_metal_graph_compute(lctx.ctx_metal, &gf);
        ggml_metal_get_tensor   (lctx.ctx_metal, cur);
    } else {
        // IMPORTANT:
        // Since we don't have efficient Matrix x Matrix Metal multiplication yet, we fallback to vanilla
        // ggml_graph_compute(). It uses Apple's Accelerate CBLAS API which takes advantage of the ANE or the AMX
        // coprocessor.
        //
        // When we implement Matrix x Matrix Metal multiplication, we can avoid this branch.
        // But for now, we have focused only on Matrix x Vector Metal multiplication.
        //
        // TODO: avoid these syncs via shared memory (ref #1696)
        //
        if (lctx.ctx_metal) {
            // We need to sync the GPU KV cache with the CPU KV cache
            ggml_metal_get_tensor(lctx.ctx_metal, kv_self.k);
            ggml_metal_get_tensor(lctx.ctx_metal, kv_self.v);
        }

        ggml_graph_compute(ctx0, &gf);
    }
#else
    ggml_graph_compute(ctx0, &gf);
#endif

    if (cgraph_fname) {
        ggml_graph_export(&gf, cgraph_fname);
    }

#ifdef GGML_PERF
    // print timing information per ggml operation (for debugging purposes)
    // requires GGML_PERF to be defined
    ggml_graph_print(&gf);
#endif

    // plot the computation graph in dot format (for debugging purposes)
    //if (n_past%100 == 0) {
    //    ggml_graph_dump_dot(&gf, NULL, "llama.dot");
    //}

    //embd_w.resize(n_vocab*N);
    //memcpy(embd_w.data(), ggml_get_data(cur), sizeof(float)*n_vocab*N);

    // update kv token count
    lctx.model.kv_self.n = n_past + N;

    // extract logits
    {
        auto & logits_out = lctx.logits;

        if (lctx.logits_all) {
            logits_out.resize(n_vocab * N);
            memcpy(logits_out.data(), (float *) ggml_get_data(cur), sizeof(float)*n_vocab*N);
        } else {
            // return result for just the last token
            logits_out.resize(n_vocab);
            memcpy(logits_out.data(), (float *) ggml_get_data(cur) + (n_vocab*(N-1)), sizeof(float)*n_vocab);
        }
    }

    // extract embeddings
    if (!lctx.embedding.empty()) {
        auto & embedding_out = lctx.embedding;

        embedding_out.resize(n_embd);
        memcpy(embedding_out.data(), (float *) ggml_get_data(embeddings) + (n_embd*(N - 1)), sizeof(float)*n_embd);
    }

    if (mem_per_token == 0) {
        mem_per_token = ggml_used_mem(ctx0)/N;
    }

#if 0
    printf("\n%s: used_mem = %.3f MB, scratch -- %.3f MB %.3f MB\n", __func__,
            ggml_used_mem(ctx0)/1024.0/1024.0,
            lctx.get_buf_max_mem(0)/1024.0/1024.0,
            lctx.get_buf_max_mem(1)/1024.0/1024.0);
#endif

    ggml_free(ctx0);

    // measure the performance only for the single-token evals
    if (N == 1) {
        lctx.t_eval_us += ggml_time_us() - t_start_us;
        lctx.n_eval++;
    }
    else if (N > 1) {
        lctx.t_p_eval_us += ggml_time_us() - t_start_us;
        lctx.n_p_eval += N;
    }

    return true;
}


// evaluate the transformer
//
//   - lctx:      llama context
//   - tokens:    new batch of tokens to process
//   - n_past:    the context size so far
//   - n_threads: number of threads to use
//
static bool llama_eval_internal(
        llama_context & lctx,
    const llama_token * tokens,
            const int   n_tokens,
            const int   n_past,
            const int   n_threads) {

    // enforce that the first token is BOS
    if (n_past == 0 && tokens[0] != llama_token_bos()) {
        fprintf(stderr, "%s: first token must be BOS\n", __func__);
        return false;
    }

    const auto & model   = lctx.model;

    const int64_t t_start_us = ggml_time_us();

    const int N = n_tokens;

    auto & buf_compute   = lctx.buf_compute;

    struct ggml_init_params params = {
        /*.mem_size   =*/ buf_compute.size,
        /*.mem_buffer =*/ buf_compute.addr,
        /*.no_alloc   =*/ false,
    };

    struct ggml_context * ctx0 = ggml_init(params);


    struct ggml_tensor * embd = ggml_new_tensor_1d(ctx0, GGML_TYPE_I32, N);
    ggml_set_name(embd, "embd");
    memcpy(embd->data, tokens, N*ggml_element_size(embd));

    struct ggml_tensor * inpL = ggml_get_rows(ctx0, model.tok_embeddings, embd);
    return llama_eval_internal_tensor(lctx, ctx0, inpL, N, n_past, n_threads, t_start_us);
}

//
// tokenizer
//

static size_t utf8_len(char src) {
    const size_t lookup[] = { 1, 1, 1, 1, 1, 1, 1, 1, 1, 1, 1, 1, 2, 2, 3, 4 };
    uint8_t highbits = static_cast<uint8_t>(src) >> 4;
    return lookup[highbits];
}

struct llama_sp_symbol {
    using index = int;
    index prev;
    index next;
    const char * text;
    size_t n;
};

static_assert(std::is_trivially_copyable<llama_sp_symbol>::value, "llama_sp_symbol is not trivially copyable");

struct llama_sp_bigram {
    struct comparator {
        bool operator()(llama_sp_bigram & l, llama_sp_bigram & r) {
            return (l.score < r.score) || (l.score == r.score && l.left > r.left);
        }
    };
    using queue_storage = std::vector<llama_sp_bigram>;
    using queue = std::priority_queue<llama_sp_bigram, queue_storage, comparator>;
    llama_sp_symbol::index left;
    llama_sp_symbol::index right;
    float score;
    size_t size;
};

// original implementation:
// https://github.com/ggerganov/llama.cpp/commit/074bea2eb1f1349a0118239c4152914aecaa1be4
struct llama_tokenizer {
    llama_tokenizer(const llama_vocab & vocab): vocab_(vocab) {}

    void tokenize(const std::string & text, std::vector<llama_vocab::id> & output) {
        // split string into utf8 chars
        int index = 0;
        size_t offs = 0;
        while (offs < text.size()) {
            llama_sp_symbol sym;
            size_t char_len = std::min(text.size() - offs, utf8_len(text[offs]));
            sym.text = text.c_str() + offs;
            sym.n = char_len;
            offs += char_len;
            sym.prev = index - 1;
            sym.next = offs == text.size() ? -1 : index + 1;
            index++;
            symbols_.emplace_back(sym);
        }

        // seed the work queue with all possible 2-character tokens.
        for (size_t i = 1; i < symbols_.size(); ++i) {
            try_add_bigram(i - 1, i);
        }

        // keep substituting the highest frequency pairs for as long as we can.
        while (!work_queue_.empty()) {
            auto bigram = work_queue_.top();
            work_queue_.pop();

            auto & left_sym = symbols_[bigram.left];
            auto & right_sym = symbols_[bigram.right];

            // if one of the symbols already got merged, skip it.
            if (left_sym.n == 0 || right_sym.n == 0 ||
                left_sym.n + right_sym.n != bigram.size) {
                continue;
            }

            // merge the right sym into the left one
            left_sym.n += right_sym.n;
            right_sym.n = 0;

            //printf("left = '%*s' size = %zu\n", (int) left_sym.n, left_sym.text, bigram.size);

            // remove the right sym from the chain
            left_sym.next = right_sym.next;
            if (right_sym.next >= 0) {
                symbols_[right_sym.next].prev = bigram.left;
            }

            // find more substitutions
            try_add_bigram(left_sym.prev, bigram.left);
            try_add_bigram(bigram.left, left_sym.next);
        }

        for (int i = 0; i != -1; i = symbols_[i].next) {
            auto & symbol = symbols_[i];
            auto token = vocab_.token_to_id.find(std::string(symbol.text, symbol.n));

            if (token == vocab_.token_to_id.end()) {
                // output any symbols that did not form tokens as bytes.
                for (int j = 0; j < (int) symbol.n; ++j) {
                    llama_vocab::id token_id = static_cast<uint8_t>(symbol.text[j]) + 3;
                    output.push_back(token_id);
                }
            } else {
                output.push_back((*token).second);
            }
        }
    }

private:
    void try_add_bigram(int left, int right) {
        if (left == -1 || right == -1) {
            return;
        }

        const std::string text = std::string(symbols_[left].text, symbols_[left].n + symbols_[right].n);
        auto token = vocab_.token_to_id.find(text);

        if (token == vocab_.token_to_id.end()) {
            return;
        }

        if (static_cast<size_t>((*token).second) >= vocab_.id_to_token.size()) {
            return;
        }

        const auto &tok_score = vocab_.id_to_token[(*token).second];

        llama_sp_bigram bigram;
        bigram.left = left;
        bigram.right = right;
        bigram.score = tok_score.score;
        bigram.size = text.size();
        work_queue_.push(bigram);
    }

    const llama_vocab & vocab_;
    std::vector<llama_sp_symbol> symbols_;
    llama_sp_bigram::queue work_queue_;
};

static std::vector<llama_vocab::id> llama_tokenize(const llama_vocab & vocab, const std::string & text, bool bos) {
    llama_tokenizer tokenizer(vocab);
    std::vector<llama_vocab::id> output;

    if (text.empty()) {
        return output;
    }

    if (bos) {
        output.push_back(llama_token_bos());
    }

    tokenizer.tokenize(text, output);
    return output;
}

//
// sampling
//

void llama_sample_softmax(struct llama_context * ctx, llama_token_data_array * candidates) {
    assert(candidates->size > 0);

    const int64_t t_start_sample_us = ggml_time_us();

    // Sort the logits in descending order
    if (!candidates->sorted) {
        std::sort(candidates->data, candidates->data + candidates->size, [](const llama_token_data & a, const llama_token_data & b) {
            return a.logit > b.logit;
        });
        candidates->sorted = true;
    }

    float max_l = candidates->data[0].logit;
    float cum_sum = 0.0f;
    for (size_t i = 0; i < candidates->size; ++i) {
        float p = expf(candidates->data[i].logit - max_l);
        candidates->data[i].p = p;
        cum_sum += p;
    }
    for (size_t i = 0; i < candidates->size; ++i) {
        candidates->data[i].p /= cum_sum;
    }

    if (ctx) {
        ctx->t_sample_us += ggml_time_us() - t_start_sample_us;
    }
}

void llama_sample_top_k(struct llama_context * ctx, llama_token_data_array * candidates, int k, size_t min_keep) {
    const int64_t t_start_sample_us = ggml_time_us();

    k = std::max(k, (int) min_keep);
    k = std::min(k, (int) candidates->size);

    // Sort scores in descending order
    if (!candidates->sorted) {
        auto comp = [](const llama_token_data & a, const llama_token_data & b) {
            return a.logit > b.logit;
        };
        if (k == (int) candidates->size) {
            std::sort(candidates->data, candidates->data + candidates->size, comp);
        } else {
            std::partial_sort(candidates->data, candidates->data + k, candidates->data + candidates->size, comp);
        }
        candidates->sorted = true;
    }
    candidates->size = k;

    if (ctx) {
        ctx->t_sample_us += ggml_time_us() - t_start_sample_us;
    }
}

void llama_sample_top_p(struct llama_context * ctx, llama_token_data_array * candidates, float p, size_t min_keep) {
    if (p >= 1.0f) {
        return;
    }

    const int64_t t_start_sample_us = ggml_time_us();

    llama_sample_softmax(ctx, candidates);

    // Compute the cumulative probabilities
    float cum_sum = 0.0f;
    size_t last_idx = candidates->size;

    for (size_t i = 0; i < candidates->size; ++i) {
        cum_sum += candidates->data[i].p;

        // Check if the running sum is greater than p or if we have kept at least min_keep tokens
        if (cum_sum > p && i >= min_keep) {
            last_idx = i;
            break;
        }
    }

    // Resize the output vector to keep only the top-p tokens
    candidates->size = last_idx;

    if (ctx) {
        ctx->t_sample_us += ggml_time_us() - t_start_sample_us;
    }
}

void llama_sample_tail_free(struct llama_context * ctx, llama_token_data_array * candidates, float z, size_t min_keep) {
    if (z >= 1.0f || candidates->size <= 2) {
        return;
    }

    const int64_t t_start_sample_us = ggml_time_us();

    llama_sample_softmax(nullptr, candidates);

    // Compute the first and second derivatives
    std::vector<float> first_derivatives(candidates->size - 1);
    std::vector<float> second_derivatives(candidates->size - 2);

    for (size_t i = 0; i < first_derivatives.size(); ++i) {
        first_derivatives[i] = candidates->data[i].p - candidates->data[i + 1].p;
    }
    for (size_t i = 0; i < second_derivatives.size(); ++i) {
        second_derivatives[i] = first_derivatives[i] - first_derivatives[i + 1];
    }

    // Calculate absolute value of second derivatives
    for (size_t i = 0; i < second_derivatives.size(); ++i) {
        second_derivatives[i] = abs(second_derivatives[i]);
    }

    // Normalize the second derivatives
    float second_derivatives_sum = std::accumulate(second_derivatives.begin(), second_derivatives.end(), 0.0f);
    for (float & value : second_derivatives) {
        value /= second_derivatives_sum;
    }

    float cum_sum = 0.0f;
    size_t last_idx = candidates->size;
    for (size_t i = 0; i < second_derivatives.size(); ++i) {
        cum_sum += second_derivatives[i];

        // Check if the running sum is greater than z or if we have kept at least min_keep tokens
        if (cum_sum > z && i >= min_keep) {
            last_idx = i;
            break;
        }
    }

    // Resize the output vector to keep only the tokens above the tail location
    candidates->size = last_idx;

    if (ctx) {
        ctx->t_sample_us += ggml_time_us() - t_start_sample_us;
    }
}


void llama_sample_typical(struct llama_context * ctx, llama_token_data_array * candidates, float p, size_t min_keep) {
    // Reference implementation:
    // https://github.com/huggingface/transformers/compare/main...cimeister:typical-sampling:typical-pr
    if (p >= 1.0f) {
        return;
    }

    const int64_t t_start_sample_us = ggml_time_us();

    // Compute the softmax of logits and calculate entropy
    llama_sample_softmax(nullptr, candidates);

    float entropy = 0.0f;
    for (size_t i = 0; i < candidates->size; ++i) {
        entropy += -candidates->data[i].p * logf(candidates->data[i].p);
    }

    // Compute the absolute difference between negative log probability and entropy for each candidate
    std::vector<float> shifted_scores;
    for (size_t i = 0; i < candidates->size; ++i) {
        float shifted_score = fabsf(-logf(candidates->data[i].p) - entropy);
        shifted_scores.push_back(shifted_score);
    }

    // Sort tokens based on the shifted_scores and their corresponding indices
    std::vector<size_t> indices(candidates->size);
    std::iota(indices.begin(), indices.end(), 0);

    std::sort(indices.begin(), indices.end(), [&](size_t a, size_t b) {
        return shifted_scores[a] < shifted_scores[b];
    });

    // Compute the cumulative probabilities
    float cum_sum = 0.0f;
    size_t last_idx = indices.size();

    for (size_t i = 0; i < indices.size(); ++i) {
        size_t idx = indices[i];
        cum_sum += candidates->data[idx].p;

        // Check if the running sum is greater than typical or if we have kept at least min_keep tokens
        if (cum_sum > p && i >= min_keep - 1) {
            last_idx = i + 1;
            break;
        }
    }

    // Resize the output vector to keep only the locally typical tokens
    std::vector<llama_token_data> new_candidates;
    for (size_t i = 0; i < last_idx; ++i) {
        size_t idx = indices[i];
        new_candidates.push_back(candidates->data[idx]);
    }

    // Replace the data in candidates with the new_candidates data
    std::copy(new_candidates.begin(), new_candidates.end(), candidates->data);
    candidates->size = new_candidates.size();

    if (ctx) {
        ctx->t_sample_us += ggml_time_us() - t_start_sample_us;
    }
}

void llama_sample_temperature(struct llama_context * ctx, llama_token_data_array * candidates_p, float temp) {
    const int64_t t_start_sample_us = ggml_time_us();

    for (size_t i = 0; i < candidates_p->size; ++i) {
        candidates_p->data[i].logit /= temp;
    }

    if (ctx) {
        ctx->t_sample_us += ggml_time_us() - t_start_sample_us;
    }
}

void llama_sample_repetition_penalty(struct llama_context * ctx, llama_token_data_array * candidates, const llama_token * last_tokens, size_t last_tokens_size, float penalty) {
    if (last_tokens_size == 0 || penalty == 1.0f) {
        return;
    }

    const int64_t t_start_sample_us = ggml_time_us();

    for (size_t i = 0; i < candidates->size; ++i) {
        const auto * token_iter = std::find(last_tokens, last_tokens + last_tokens_size, candidates->data[i].id);
        if (token_iter == last_tokens + last_tokens_size) {
            continue;
        }

        // The academic publication that described this technique actually just only divided, but that would cause tokens with negative logits to become more likely, which is obviously wrong.
        // This is common fix for this problem, which is to multiply by the penalty instead of dividing.
        if (candidates->data[i].logit <= 0) {
            candidates->data[i].logit *= penalty;
        } else {
            candidates->data[i].logit /= penalty;
        }
    }

    candidates->sorted = false;

    if (ctx) {
        ctx->t_sample_us += ggml_time_us() - t_start_sample_us;
    }
}

void llama_sample_frequency_and_presence_penalties(struct llama_context * ctx, llama_token_data_array * candidates, const llama_token * last_tokens_p, size_t last_tokens_size, float alpha_frequency, float alpha_presence) {
    if (last_tokens_size == 0 || (alpha_frequency == 0.0f && alpha_presence == 0.0f)) {
        return;
    }

    const int64_t t_start_sample_us = ggml_time_us();

    // Create a frequency map to count occurrences of each token in last_tokens
    std::unordered_map<llama_token, int> token_count;
    for (size_t i = 0; i < last_tokens_size; ++i) {
        token_count[last_tokens_p[i]]++;
    }

    // Apply frequency and presence penalties to the candidates
    for (size_t i = 0; i < candidates->size; ++i) {
        auto token_iter = token_count.find(candidates->data[i].id);
        if (token_iter == token_count.end()) {
            continue;
        }

        int count = token_iter->second;
        candidates->data[i].logit -= float(count) * alpha_frequency + float(count > 0) * alpha_presence;
    }

    candidates->sorted = false;

    if (ctx) {
        ctx->t_sample_us += ggml_time_us() - t_start_sample_us;
    }
}


llama_token llama_sample_token_mirostat(struct llama_context * ctx, llama_token_data_array * candidates, float tau, float eta, int m, float * mu) {
    assert(ctx);
    auto N = float(llama_n_vocab(ctx));
    int64_t t_start_sample_us;
    t_start_sample_us = ggml_time_us();

    llama_sample_softmax(nullptr, candidates);

    // Estimate s_hat using the most probable m tokens
    float s_hat = 0.0;
    float sum_ti_bi = 0.0;
    float sum_ti_sq = 0.0;
    for (size_t i = 0; i < size_t(m - 1) && i < candidates->size - 1; ++i) {
        float t_i = logf(float(i + 2) / float(i + 1));
        float b_i = logf(candidates->data[i].p / candidates->data[i + 1].p);
        sum_ti_bi += t_i * b_i;
        sum_ti_sq += t_i * t_i;
    }
    s_hat = sum_ti_bi / sum_ti_sq;

    // Compute k from the estimated s_hat and target surprise value
    float epsilon_hat = s_hat - 1;
    float k = powf((epsilon_hat * powf(2, *mu)) / (1 - powf(N, -epsilon_hat)), 1 / s_hat);

    // Sample the next word X using top-k sampling
    llama_sample_top_k(nullptr, candidates, int(k), 1);
    if (ctx) {
        ctx->t_sample_us += ggml_time_us() - t_start_sample_us;
    }
    llama_token X = llama_sample_token(ctx, candidates);
    t_start_sample_us = ggml_time_us();

    // Compute error as the difference between observed surprise and target surprise value
    size_t X_idx = std::distance(candidates->data, std::find_if(candidates->data, candidates->data + candidates->size, [&](const llama_token_data & candidate) {
        return candidate.id == X;
    }));
    float observed_surprise = -log2f(candidates->data[X_idx].p);
    float e = observed_surprise - tau;

    // Update mu using the learning rate and error
    *mu = *mu - eta * e;

    if (ctx) {
        ctx->t_sample_us += ggml_time_us() - t_start_sample_us;
        ctx->n_sample++;
    }
    return X;
}

llama_token llama_sample_token_mirostat_v2(struct llama_context * ctx, llama_token_data_array * candidates, float tau, float eta, float * mu) {
    assert(ctx);
    int64_t t_start_sample_us;
    t_start_sample_us = ggml_time_us();

    llama_sample_softmax(ctx, candidates);

    // Truncate the words with surprise values greater than mu
    candidates->size = std::distance(candidates->data, std::find_if(candidates->data, candidates->data + candidates->size, [&](const llama_token_data & candidate) {
        return -log2f(candidate.p) > *mu;
    }));

    if (candidates->size == 0) {
        candidates->size = 1;
    }

    // Normalize the probabilities of the remaining words
    llama_sample_softmax(ctx, candidates);

    // Sample the next word X from the remaining words
    if (ctx) {
        ctx->t_sample_us += ggml_time_us() - t_start_sample_us;
    }
    llama_token X = llama_sample_token(ctx, candidates);
    t_start_sample_us = ggml_time_us();

    // Compute error as the difference between observed surprise and target surprise value
    size_t X_idx = std::distance(candidates->data, std::find_if(candidates->data, candidates->data + candidates->size, [&](const llama_token_data & candidate) {
        return candidate.id == X;
    }));
    float observed_surprise = -log2f(candidates->data[X_idx].p);
    float e = observed_surprise - tau;

    // Update mu using the learning rate and error
    *mu = *mu - eta * e;

    if (ctx) {
        ctx->t_sample_us += ggml_time_us() - t_start_sample_us;
    }
    return X;
}

llama_token llama_sample_token_greedy(struct llama_context * ctx, llama_token_data_array * candidates) {
    const int64_t t_start_sample_us = ggml_time_us();

    // Find max element
    auto * max_iter = std::max_element(candidates->data, candidates->data + candidates->size, [](const llama_token_data & a, const llama_token_data & b) {
        return a.logit < b.logit;
    });

    llama_token result = max_iter->id;
    if (ctx) {
        ctx->t_sample_us += ggml_time_us() - t_start_sample_us;
        ctx->n_sample++;
    }
    return result;
}

llama_token llama_sample_token(struct llama_context * ctx, llama_token_data_array * candidates) {
    assert(ctx);
    const int64_t t_start_sample_us = ggml_time_us();
    llama_sample_softmax(nullptr, candidates);

    std::vector<float> probs;
    probs.reserve(candidates->size);
    for (size_t i = 0; i < candidates->size; ++i) {
        probs.push_back(candidates->data[i].p);
    }

    std::discrete_distribution<> dist(probs.begin(), probs.end());
    auto & rng = ctx->rng;
    int idx = dist(rng);

    llama_token result = candidates->data[idx].id;

    ctx->t_sample_us += ggml_time_us() - t_start_sample_us;
    ctx->n_sample++;
    return result;
}

//
// quantization
//

static void llama_convert_tensor_internal(const llama_load_tensor & tensor, llama_buffer & output, const int nelements, const int nthread) {
    if (output.size < nelements * sizeof(float)) {
        output.resize(nelements * sizeof(float));
    }
    float * f32_output = (float *) output.addr;

    quantize_fns_t qtype;
    if (ggml_is_quantized(tensor.type)) {
        qtype = ggml_internal_get_quantize_fn(tensor.type);
        if (qtype.dequantize_row_q == NULL) {
            throw std::runtime_error(format("type %s unsupported for integer quantization: no dequantization available", ggml_type_name(tensor.type)));
        }
    } else if (tensor.type != GGML_TYPE_F16) {
        throw std::runtime_error(format("cannot dequantize/convert tensor type %s", ggml_type_name(tensor.type)));
    }

    if (nthread < 2) {
        if (tensor.type == GGML_TYPE_F16) {
            ggml_fp16_to_fp32_row((ggml_fp16_t *)tensor.data, f32_output, nelements);
        } else if (ggml_is_quantized(tensor.type)) {
            qtype.dequantize_row_q(tensor.data, f32_output, nelements);
        } else {
            LLAMA_ASSERT(false); // unreachable
        }
        return;
    }

    auto block_size = tensor.type == GGML_TYPE_F16 ? 1 : (size_t)ggml_blck_size(tensor.type);
    auto block_size_bytes = ggml_type_size(tensor.type);

    LLAMA_ASSERT(nelements % block_size == 0);
    auto nblocks = nelements / block_size;
    auto blocks_per_thread = nblocks / nthread;
    auto spare_blocks = nblocks - (blocks_per_thread * nthread); // if blocks aren't divisible by thread count

    std::vector<std::thread> workers;
    for (auto tnum = 0, in_buff_offs = 0, out_buff_offs = 0; tnum < nthread; tnum++) {
        auto thr_blocks = blocks_per_thread + (tnum == nthread - 1 ? spare_blocks : 0); // num blocks for this thread
        auto thr_elems = thr_blocks * block_size; // number of elements for this thread
        auto thr_block_bytes = thr_blocks * block_size_bytes; // number of input bytes for this thread

        auto compute = [qtype] (ggml_type typ, uint8_t * inbuf, float * outbuf, int nels) {
            if (typ == GGML_TYPE_F16) {
                ggml_fp16_to_fp32_row((ggml_fp16_t *)inbuf, outbuf, nels);
            } else {
                qtype.dequantize_row_q(inbuf, outbuf, nels);
            }
        };
        workers.push_back(std::thread(compute, tensor.type, tensor.data + in_buff_offs, f32_output + out_buff_offs, thr_elems));
        in_buff_offs += thr_block_bytes;
        out_buff_offs += thr_elems;
    }
    for (auto & worker : workers) {
        worker.join();
    }

}

static void llama_model_quantize_internal(const std::string & fname_inp, const std::string & fname_out, const llama_model_quantize_params * params) {
    ggml_type quantized_type;
    llama_ftype ftype = params->ftype;
    int nthread = params->nthread;

    switch (params->ftype) {
        case LLAMA_FTYPE_MOSTLY_Q4_0: quantized_type = GGML_TYPE_Q4_0; break;
        case LLAMA_FTYPE_MOSTLY_Q4_1: quantized_type = GGML_TYPE_Q4_1; break;
        case LLAMA_FTYPE_MOSTLY_Q5_0: quantized_type = GGML_TYPE_Q5_0; break;
        case LLAMA_FTYPE_MOSTLY_Q5_1: quantized_type = GGML_TYPE_Q5_1; break;
        case LLAMA_FTYPE_MOSTLY_Q8_0: quantized_type = GGML_TYPE_Q8_0; break;
        case LLAMA_FTYPE_MOSTLY_F16: quantized_type = GGML_TYPE_F16; break;
        case LLAMA_FTYPE_ALL_F32: quantized_type = GGML_TYPE_F32; break;

#ifdef GGML_USE_K_QUANTS
        // K-quants
        case LLAMA_FTYPE_MOSTLY_Q2_K:   quantized_type = GGML_TYPE_Q2_K; break;
        case LLAMA_FTYPE_MOSTLY_Q3_K_S:
        case LLAMA_FTYPE_MOSTLY_Q3_K_M:
        case LLAMA_FTYPE_MOSTLY_Q3_K_L: quantized_type = GGML_TYPE_Q3_K; break;
        case LLAMA_FTYPE_MOSTLY_Q4_K_S:
        case LLAMA_FTYPE_MOSTLY_Q4_K_M: quantized_type = GGML_TYPE_Q4_K; break;
        case LLAMA_FTYPE_MOSTLY_Q5_K_S:
        case LLAMA_FTYPE_MOSTLY_Q5_K_M: quantized_type = GGML_TYPE_Q5_K; break;
        case LLAMA_FTYPE_MOSTLY_Q6_K:   quantized_type = GGML_TYPE_Q6_K; break;
#endif
        default: throw std::runtime_error(format("invalid output file type %d\n", ftype));
    }

    if (nthread <= 0) {
        nthread = std::thread::hardware_concurrency();
    }

    std::unique_ptr<llama_model_loader> model_loader(new llama_model_loader(fname_inp, /*use_mmap*/ false,
                                                                            /*vocab_only*/ false));
    llama_file_saver file_saver(fname_out.c_str(), model_loader->file_loaders.at(0).get(), params->ftype);

#ifdef GGML_USE_K_QUANTS
    int n_attention_wv    = 0;
    int n_feed_forward_w2 = 0;
    for (auto& tensor : model_loader->tensors_map.tensors) {
        if (tensor.name.find("attention.wv.weight") != std::string::npos) {
            ++n_attention_wv;
        }
        else if (tensor.name.find("feed_forward.w2.weight") != std::string::npos) {
            ++n_feed_forward_w2;
        }
    }

    int i_attention_wv = 0;
    int i_feed_forward_w2 = 0;
#endif

    size_t total_size_org = 0;
    size_t total_size_new = 0;
    std::vector<int64_t> hist_all(1 << 4, 0);

    std::vector<std::thread> workers;
    std::mutex mutex;

    size_t idx = 0;
    for (llama_load_tensor & tensor : model_loader->tensors_map.tensors) {
        llama_buffer read_data;
        read_data.resize(tensor.size);
        tensor.data = read_data.addr;
        model_loader->load_data_for(tensor);

        printf("[%4zu/%4zu] %36s - %16s, type = %6s, ",
               ++idx, model_loader->tensors_map.tensors.size(),
               tensor.name.c_str(), llama_format_tensor_shape(tensor.ne).c_str(),
               ggml_type_name(tensor.type));

        // This used to be a regex, but <regex> has an extreme cost to compile times.
        bool quantize = tensor.name.rfind("weight") == tensor.name.size() - 6; // ends with 'weight'?

        // quantize only 2D tensors
        quantize &= (tensor.ne.size() == 2);
        quantize &= params->quantize_output_tensor || tensor.name != "output.weight";
        quantize &= quantized_type != tensor.type;

        enum ggml_type new_type;
        void * new_data;
        size_t new_size;
        llama_buffer work;

        if (!quantize) {
            new_type = tensor.type;
            new_data = tensor.data;
            new_size = tensor.size;
            printf("size = %8.3f MB\n", tensor.size/1024.0/1024.0);
        } else {
            new_type = quantized_type;
#ifdef GGML_USE_K_QUANTS
            if (tensor.name == "output.weight") {
               new_type = GGML_TYPE_Q6_K;
            } else if (tensor.name.find("attention.wv.weight") != std::string::npos) {
                if      (ftype == LLAMA_FTYPE_MOSTLY_Q3_K_M || ftype == LLAMA_FTYPE_MOSTLY_Q2_K) new_type = GGML_TYPE_Q4_K;
                else if (ftype == LLAMA_FTYPE_MOSTLY_Q3_K_L) new_type = GGML_TYPE_Q5_K;
                else if ((ftype == LLAMA_FTYPE_MOSTLY_Q4_K_M || ftype == LLAMA_FTYPE_MOSTLY_Q5_K_M) &&
                         (i_attention_wv < n_attention_wv/8 || i_attention_wv >= 7*n_attention_wv/8 ||
                         (i_attention_wv - n_attention_wv/8)%3 == 2)) new_type = GGML_TYPE_Q6_K;
                ++i_attention_wv;
            } else if (tensor.name.find("feed_forward.w2.weight") != std::string::npos) {
                if      (ftype == LLAMA_FTYPE_MOSTLY_Q3_K_M || ftype == LLAMA_FTYPE_MOSTLY_Q2_K) new_type = GGML_TYPE_Q4_K;
                else if (ftype == LLAMA_FTYPE_MOSTLY_Q3_K_L) new_type = GGML_TYPE_Q5_K;
                else if ((ftype == LLAMA_FTYPE_MOSTLY_Q4_K_M || ftype == LLAMA_FTYPE_MOSTLY_Q5_K_M) &&
                         (i_feed_forward_w2 < n_feed_forward_w2/8 || i_feed_forward_w2 >= 7*n_feed_forward_w2/8 ||
                         (i_feed_forward_w2 - n_feed_forward_w2/8)%3 == 2)) new_type = GGML_TYPE_Q6_K;
                ++i_feed_forward_w2;
            } else if (tensor.name.find("attention.wo.weight") != std::string::npos) {
                if      (ftype == LLAMA_FTYPE_MOSTLY_Q3_K_M || ftype == LLAMA_FTYPE_MOSTLY_Q2_K) new_type = GGML_TYPE_Q4_K;
                else if (ftype == LLAMA_FTYPE_MOSTLY_Q3_K_L) new_type = GGML_TYPE_Q5_K;
            }
#endif

            float * f32_data;
            size_t nelements = tensor.ne.at(0) * tensor.ne.at(1);
            llama_buffer f32_conv_buf;

            if (tensor.type == GGML_TYPE_F32) {
                f32_data = (float *) tensor.data;
            } else if (ggml_is_quantized(tensor.type) && !params->allow_requantize) {
                throw std::runtime_error(format("requantizing from type %s is disabled", ggml_type_name(tensor.type)));
            } else {
                llama_convert_tensor_internal(tensor, f32_conv_buf, nelements, nthread);
                f32_data = (float *) f32_conv_buf.addr;
            }

            printf("quantizing .. ");
            fflush(stdout);

            work.resize(nelements * 4); // upper bound on size
            new_data = work.addr;
            std::vector<int64_t> hist_cur(1 << 4, 0);

            int chunk_size = 32 * 512;
            const int nchunk = (nelements + chunk_size - 1)/chunk_size;
            const int nthread_use = nthread > 1 ? std::max(1, std::min(nthread, nchunk)) : 1;
            if (nthread_use < 2) {
                new_size = ggml_quantize_chunk(new_type, f32_data, new_data, 0, nelements, hist_cur.data());
            } else {
                size_t counter = 0;
                new_size = 0;
                auto compute = [&mutex, &counter, &hist_cur, &new_size, new_type, f32_data, new_data, nelements, chunk_size] () {
                    std::vector<int64_t> local_hist;
                    size_t local_size = 0;
                    while (true) {
                        std::unique_lock<std::mutex> lock(mutex);
                        size_t first = counter; counter += chunk_size;
                        if (first >= nelements) {
                            if (!local_hist.empty()) {
                                for (int j=0; j<int(local_hist.size()); ++j) {
                                    hist_cur[j] += local_hist[j];
                                }
                                new_size += local_size;
                            }
                            break;
                        }
                        lock.unlock();
                        size_t last = std::min(nelements, first + chunk_size);
                        if (local_hist.empty()) {
                            local_hist.resize(hist_cur.size(), 0);
                        }
                        local_size += ggml_quantize_chunk(new_type, f32_data, new_data, first, last - first, local_hist.data());
                    }
                };
                if ((int) workers.size() < nthread_use - 1) {
                    workers.resize(nthread_use - 1);
                }
                for (int it = 0; it < nthread_use - 1; ++it) {
                    workers[it] = std::thread(compute);
                }
                compute();
                for (int it = 0; it < nthread_use - 1; ++it) {
                    workers[it].join();
                }
            }

            printf("size = %8.2f MB -> %8.2f MB | hist: ", tensor.size/1024.0/1024.0, new_size/1024.0/1024.0);
            int64_t tot_count = 0;
            for (size_t i = 0; i < hist_cur.size(); i++) {
                hist_all[i] += hist_cur[i];
                tot_count += hist_cur[i];
            }

            if (tot_count > 0) {
                for (size_t i = 0; i < hist_cur.size(); i++) {
                    printf("%5.3f ", hist_cur[i] / float(nelements));
                }
            }
            printf("\n");
        }
        total_size_org += tensor.size;
        total_size_new += new_size;
        file_saver.write_tensor(tensor, new_type, new_data, new_size);
    }

    printf("%s: model size  = %8.2f MB\n", __func__, total_size_org/1024.0/1024.0);
    printf("%s: quant size  = %8.2f MB\n", __func__, total_size_new/1024.0/1024.0);

    {
        int64_t sum_all = 0;
        for (size_t i = 0; i < hist_all.size(); i++) {
            sum_all += hist_all[i];
        }

        if (sum_all > 0) {
            printf("%s: hist: ", __func__);
            for (size_t i = 0; i < hist_all.size(); i++) {
                printf("%5.3f ", hist_all[i] / float(sum_all));
            }
            printf("\n");
        }
    }
}



//
// interface implementation
//

struct llama_context * llama_init_from_file(
                             const char * path_model,
            struct llama_context_params   params) {
    ggml_time_init();

    llama_context * ctx = new llama_context;

    if (params.seed < 0) {
        params.seed = time(NULL);
    }

    unsigned cur_percentage = 0;
    if (params.progress_callback == NULL) {
        params.progress_callback_user_data = &cur_percentage;
        params.progress_callback = [](float progress, void * ctx) {
            unsigned * cur_percentage_p = (unsigned *) ctx;
            unsigned percentage = (unsigned) (100 * progress);
            while (percentage > *cur_percentage_p) {
                *cur_percentage_p = percentage;
                fprintf(stderr, ".");
                fflush(stderr);
                if (percentage >= 100) {
                    fprintf(stderr, "\n");
                }
            }
        };
    }

    ctx->rng = std::mt19937(params.seed);
    ctx->logits_all = params.logits_all;

    ggml_type memory_type = params.f16_kv ? GGML_TYPE_F16 : GGML_TYPE_F32;

    if (!llama_model_load(path_model, *ctx, params.n_ctx, params.n_batch, params.n_gpu_layers, params.main_gpu,
                params.tensor_split, params.low_vram, memory_type, params.use_mmap, params.use_mlock,
                params.vocab_only, params.progress_callback, params.progress_callback_user_data)) {
        fprintf(stderr, "%s: failed to load model\n", __func__);
        llama_free(ctx);
        return nullptr;
    }

    // reserve memory for context buffers
    if (!params.vocab_only) {
        if (!kv_cache_init(ctx->model.hparams, ctx->model.kv_self, memory_type, ctx->model.hparams.n_ctx, params.n_gpu_layers)) {
            fprintf(stderr, "%s: kv_cache_init() failed for self-attention cache\n", __func__);
            llama_free(ctx);
            return nullptr;
        }

        {
            const size_t memory_size = ggml_nbytes(ctx->model.kv_self.k) + ggml_nbytes(ctx->model.kv_self.v);
            fprintf(stderr, "%s: kv self size  = %7.2f MB\n", __func__, memory_size / 1024.0 / 1024.0);
        }

        const auto & hparams = ctx->model.hparams;

        // resized during inference
        if (params.logits_all) {
            ctx->logits.reserve(hparams.n_ctx*hparams.n_vocab);
        } else {
            ctx->logits.reserve(hparams.n_vocab);
        }

        if (params.embedding){
            ctx->embedding.resize(hparams.n_embd);
        }

        ctx->buf_compute.resize(MEM_REQ_EVAL().at(ctx->model.type));

        ctx->buf_scratch[0].resize(MEM_REQ_SCRATCH0().at(ctx->model.type));
        ctx->buf_scratch[1].resize(MEM_REQ_SCRATCH1().at(ctx->model.type));
    }

#ifdef GGML_USE_METAL
    if (params.n_gpu_layers > 0) {
        // this allocates all Metal resources and memory buffers
        ctx->ctx_metal = ggml_metal_init();

        void *data_ptr = NULL;
        size_t data_size = 0;
        if (params.use_mmap) {
            data_ptr = ctx->model.mapping->addr;
            data_size= ctx->model.mapping->size;
        } else {
            data_ptr = ggml_get_mem_buffer(ctx->model.ctx);
            data_size= ggml_get_mem_size(ctx->model.ctx);
        }

#define LLAMA_METAL_CHECK_BUF(result)                                          \
    if (!(result)) {                                                           \
        fprintf(stderr, "%s: failed to add buffer\n", __func__);               \
        llama_free(ctx);                                                       \
        return NULL;                                                           \
    }

        LLAMA_METAL_CHECK_BUF(ggml_metal_add_buffer(ctx->ctx_metal, "data", data_ptr, data_size));
        LLAMA_METAL_CHECK_BUF(ggml_metal_add_buffer(ctx->ctx_metal, "eval", ctx->buf_compute.addr, ctx->buf_compute.size));

        LLAMA_METAL_CHECK_BUF(ggml_metal_add_buffer(ctx->ctx_metal, "kv",   ctx->model.kv_self.buf.addr, ctx->model.kv_self.buf.size));
        LLAMA_METAL_CHECK_BUF(ggml_metal_add_buffer(ctx->ctx_metal, "scr0", ctx->buf_scratch[0].addr,    ctx->buf_scratch[0].size));
        LLAMA_METAL_CHECK_BUF(ggml_metal_add_buffer(ctx->ctx_metal, "scr1", ctx->buf_scratch[1].addr,    ctx->buf_scratch[1].size));
#undef LLAMA_METAL_CHECK_BUF
    }
#endif

    return ctx;
}

void llama_free(struct llama_context * ctx) {
    delete ctx;
}

int llama_model_quantize(
        const char * fname_inp,
        const char * fname_out,
        const llama_model_quantize_params *params) {
    try {
        llama_model_quantize_internal(fname_inp, fname_out, params);
        return 0;
    } catch (const std::exception & err) {
        fprintf(stderr, "%s: failed to quantize: %s\n", __func__, err.what());
        return 1;
    }
}

int llama_apply_lora_from_file_internal(struct llama_context * ctx, const char * path_lora, const char * path_base_model, int n_threads) {
    fprintf(stderr, "%s: applying lora adapter from '%s' - please wait ...\n", __func__, path_lora);

    auto & model = ctx->model;

    const int64_t t_start_lora_us = ggml_time_us();

    auto fin = std::ifstream(path_lora, std::ios::binary);
    if (!fin) {
        fprintf(stderr, "%s: failed to open '%s'\n", __func__, path_lora);
        return 1;
    }

    // verify magic and version
    {
        uint32_t magic;
        fin.read((char *) &magic, sizeof(magic));
        if (magic != LLAMA_FILE_MAGIC_GGLA) {
            fprintf(stderr, "%s: bad file magic\n", __func__);
            return 1;
        }
        uint32_t format_version;
        fin.read((char *) &format_version, sizeof(format_version));

        if (format_version != 1) {
            fprintf(stderr, "%s: unsupported file version\n", __func__ );
            return 1;
        }
    }

    int32_t lora_r;
    int32_t lora_alpha;
    fin.read((char *) &lora_r, sizeof(lora_r));
    fin.read((char *) &lora_alpha, sizeof(lora_alpha));
    float scaling = (float)lora_alpha / (float)lora_r;

    fprintf(stderr, "%s: r = %d, alpha = %d, scaling = %.2f\n", __func__, lora_r, lora_alpha, scaling);


    // create a temporary ggml context to store the lora tensors
    // todo: calculate size from biggest possible tensor
    std::vector<uint8_t> lora_buf(1024ull * 1024ull * 1024ull);
    struct ggml_init_params params;
    params.mem_size   = lora_buf.size();
    params.mem_buffer = lora_buf.data();
    params.no_alloc   = false;

    ggml_context * lora_ctx = ggml_init(params);
    std::unordered_map<std::string, struct ggml_tensor *> lora_tensors;

    // create a name -> tensor map of the model to accelerate lookups
    std::unordered_map<std::string, struct ggml_tensor*> model_tensors;
    for (auto & kv: model.tensors_by_name) {
        model_tensors.insert(kv);
    }


    // load base model
    std::unique_ptr<llama_model_loader> model_loader;
    ggml_context * base_ctx = NULL;
    llama_buffer base_buf;
    if (path_base_model) {
        fprintf(stderr, "%s: loading base model from '%s'\n", __func__, path_base_model);
        model_loader.reset(new llama_model_loader(path_base_model, /*use_mmap*/ true, /*vocab_only*/ false));

        size_t ctx_size;
        size_t mmapped_size;
        model_loader->calc_sizes(&ctx_size, &mmapped_size);
        base_buf.resize(ctx_size);

        ggml_init_params base_params;
        base_params.mem_size   = base_buf.size;
        base_params.mem_buffer = base_buf.addr;
        base_params.no_alloc   = model_loader->use_mmap;

        base_ctx = ggml_init(base_params);

        model_loader->ggml_ctx = base_ctx;

        // maybe this should in llama_model_loader
        if (model_loader->use_mmap) {
            model_loader->mapping.reset(new llama_mmap(&model_loader->file_loaders.at(0)->file, /* prefetch */ 0));
        }
    }

    // read tensors and apply
    bool warned = false;
    int n_tensors = 0;
    while (true) {
        int32_t n_dims;
        int32_t length;
        int32_t ftype;

        fin.read(reinterpret_cast<char *>(&n_dims), sizeof(n_dims));
        fin.read(reinterpret_cast<char *>(&length), sizeof(length));
        fin.read(reinterpret_cast<char *>(&ftype),  sizeof(ftype));
        if (fin.eof()) {
            break;
        }

        int32_t ne[2] = { 1, 1 };
        for (int i = 0; i < n_dims; ++i) {
            fin.read(reinterpret_cast<char *>(&ne[i]), sizeof(ne[i]));
        }

        std::string name;
        {
            char buf[1024];
            fin.read(buf, length);
            name = std::string(buf, length);
        }

        // check for lora suffix and get the type of tensor
        const std::string lora_suffix = ".lora";
        size_t pos = name.rfind(lora_suffix);
        if (pos == std::string::npos) {
            fprintf(stderr, "%s: error: '%s' is not a lora tensor\n", __func__, name.c_str());
            return 1;
        }

        std::string lora_type = name.substr(pos + lora_suffix.length());
        std::string base_name = name;
        base_name.erase(pos);
        // fprintf(stderr, "%s: %s => %s (lora type %s) ", __func__, name.c_str(),base_name.c_str(), lora_type.c_str());

        if (model_tensors.find(base_name) == model_tensors.end()) {
            fprintf(stderr, "%s: unknown tensor '%s' in lora adapter\n", __func__, name.data());
            return 1;
        }

        // create ggml tensor
        ggml_type wtype;
        switch (ftype) {
            case 0: wtype = GGML_TYPE_F32;  break;
            case 1: wtype = GGML_TYPE_F16;  break;
            default:
                    {
                        fprintf(stderr, "%s: invalid tensor data type '%d'\n",
                                __func__, ftype);
                        return false;
                    }
        }
        ggml_tensor* lora_tensor;
        if (n_dims == 2) {
            lora_tensor = ggml_new_tensor_2d(lora_ctx, wtype, ne[0], ne[1]);
        }
        else {
            fprintf(stderr, "%s: unsupported tensor dimension %d\n", __func__, n_dims);
            return 1;
        }

        // load tensor data
        size_t offset = fin.tellg();
        size_t tensor_data_size = ggml_nbytes(lora_tensor);
        offset = (offset + 31) & -32;
        fin.seekg(offset);
        fin.read((char*)lora_tensor->data, tensor_data_size);

        lora_tensors[name] = lora_tensor;

        // check if we have both A and B tensors and apply
        if (lora_tensors.find(base_name + ".loraA") != lora_tensors.end() &&
            lora_tensors.find(base_name + ".loraB") != lora_tensors.end()) {

            ggml_tensor * dest_t = model_tensors[base_name];
            ggml_tensor * base_t;
            if (model_loader) {
                // load from base model
                if (model_loader->tensors_map.name_to_idx.find(base_name) == model_loader->tensors_map.name_to_idx.end()) {
                    fprintf(stderr, "%s: error: tensor '%s' not found in base model\n", __func__, base_name.c_str());
                    return 1;
                }
                size_t idx = model_loader->tensors_map.name_to_idx[base_name];
                llama_load_tensor & lt = model_loader->tensors_map.tensors[idx];
                base_t = model_loader->get_tensor(base_name, { (uint32_t)dest_t->ne[0], (uint32_t)dest_t->ne[1] }, GGML_BACKEND_CPU);
                lt.data = (uint8_t *) lt.ggml_tensor->data;
                model_loader->load_data_for(lt);
                lt.ggml_tensor->data = lt.data;
            }
            else {
                base_t = dest_t;
            }

            if (ggml_is_quantized(base_t->type)) {
                if (!warned) {
                    fprintf(stderr, "%s: warning: using a lora adapter with a quantized model may result in poor quality, "
                                    "use a f16 or f32 base model with --lora-base\n", __func__);
                    warned = true;
                }
            }

            ggml_tensor * loraA = lora_tensors[base_name + ".loraA"];
            ggml_tensor * loraB = lora_tensors[base_name + ".loraB"];

            if (base_t->ne[0] != loraA->ne[1] || base_t->ne[1] != loraB->ne[1]) {
                fprintf(stderr, "%s: incompatible tensor dimensions (%" PRId64 " and %" PRId64 ");"
                               " are you sure that this adapter is for this model?\n", __func__, base_t->ne[0], loraA->ne[1]);
                return 1;
            }

            // w = w + BA*s
            ggml_tensor * BA = ggml_mul_mat(lora_ctx, loraA, loraB);

            if (scaling != 1.0f) {
                ggml_tensor * scale_tensor = ggml_new_f32(lora_ctx, scaling);
                BA = ggml_scale_inplace(lora_ctx, BA, scale_tensor);
            }

            ggml_tensor * r;
            if (base_t == dest_t) {
                r = ggml_add_inplace(lora_ctx, dest_t, BA);
            }
            else {
                r = ggml_add(lora_ctx, base_t, BA);
                r = ggml_cpy(lora_ctx, r, dest_t);
            }

            struct ggml_cgraph gf = ggml_build_forward(r);
            gf.n_threads = n_threads;
            ggml_graph_compute(lora_ctx, &gf);

            // we won't need these tensors again, reset the context to save memory
            ggml_free(lora_ctx);
            lora_ctx = ggml_init(params);
            lora_tensors.clear();

            n_tensors++;
            if (n_tensors % 4 == 0) {
                fprintf(stderr, ".");
            }
        }
    }

    // TODO: this should be in a destructor, it will leak on failure
    ggml_free(lora_ctx);
    if (base_ctx) {
        ggml_free(base_ctx);
    }

    const int64_t t_lora_us = ggml_time_us() - t_start_lora_us;
    fprintf(stderr, " done (%.2f ms)\n", t_lora_us / 1000.0);

    return 0;
}

int llama_apply_lora_from_file(struct llama_context * ctx, const char * path_lora, const char * path_base_model, int n_threads) {
    try {
        return llama_apply_lora_from_file_internal(ctx, path_lora, path_base_model, n_threads);
    } catch (const std::exception & err) {
        fprintf(stderr, "%s: failed to apply lora adapter: %s\n", __func__, err.what());
        return 1;
    }
}

int llama_get_kv_cache_token_count(const struct llama_context * ctx) {
    return ctx->model.kv_self.n;
}

#define LLAMA_MAX_RNG_STATE (64*1024)

void llama_set_rng_seed(struct llama_context * ctx, int seed) {
    if (seed < 0) {
        seed = time(NULL);
    }
    ctx->rng.seed(seed);
}

// Returns the *maximum* size of the state
size_t llama_get_state_size(const struct llama_context * ctx) {
    // we don't know size of rng until we actually serialize it. so reserve more than enough memory for its serialized state.
    // for reference, std::mt19937(1337) serializes to 6701 bytes.
    const size_t s_rng_size        = sizeof(size_t);
    const size_t s_rng             = LLAMA_MAX_RNG_STATE;
    const size_t s_logits_capacity = sizeof(size_t);
    const size_t s_logits_size     = sizeof(size_t);
    const size_t s_logits          = ctx->logits.capacity() * sizeof(float);
    const size_t s_embedding_size  = sizeof(size_t);
    const size_t s_embedding       = ctx->embedding.size() * sizeof(float);
    const size_t s_kv_size         = sizeof(size_t);
    const size_t s_kv_ntok         = sizeof(int);
    const size_t s_kv              = ctx->model.kv_self.buf.size;

    const size_t s_total = (
        + s_rng_size
        + s_rng
        + s_logits_capacity
        + s_logits_size
        + s_logits
        + s_embedding_size
        + s_embedding
        + s_kv_size
        + s_kv_ntok
        + s_kv
    );

    return s_total;
}

// Copies the state to the specified destination address
size_t llama_copy_state_data(struct llama_context * ctx, uint8_t * dst) {
    uint8_t * out = dst;

    // copy rng
    {
        std::stringstream rng_ss;
        rng_ss << ctx->rng;

        const size_t rng_size = rng_ss.str().size();
        char rng_buf[LLAMA_MAX_RNG_STATE];

        memset(&rng_buf[0], 0, LLAMA_MAX_RNG_STATE);
        memcpy(&rng_buf[0], rng_ss.str().data(), rng_ss.str().size());

        memcpy(out, &rng_size,   sizeof(rng_size));    out += sizeof(rng_size);
        memcpy(out, &rng_buf[0], LLAMA_MAX_RNG_STATE); out += LLAMA_MAX_RNG_STATE;
    }

    // copy logits
    {
        const size_t logits_cap  = ctx->logits.capacity();
        const size_t logits_size = ctx->logits.size();

        memcpy(out, &logits_cap,  sizeof(logits_cap));  out += sizeof(logits_cap);
        memcpy(out, &logits_size, sizeof(logits_size)); out += sizeof(logits_size);

        if (logits_size) {
            memcpy(out, ctx->logits.data(), logits_size * sizeof(float));
        }

        out += logits_cap * sizeof(float);
    }

    // copy embeddings
    {
        const size_t embedding_size = ctx->embedding.size();

        memcpy(out, &embedding_size, sizeof(embedding_size)); out += sizeof(embedding_size);

        if (embedding_size) {
            memcpy(out, ctx->embedding.data(), embedding_size * sizeof(float));
            out += embedding_size * sizeof(float);
        }
    }

    // copy kv cache
    {
        const auto & kv_self = ctx->model.kv_self;
        const auto & hparams = ctx->model.hparams;
        const int    n_layer = hparams.n_layer;
        const int    n_embd  = hparams.n_embd;
        const int    n_ctx   = hparams.n_ctx;

        const size_t kv_size = kv_self.buf.size;
        const int    kv_ntok = llama_get_kv_cache_token_count(ctx);

        memcpy(out, &kv_size, sizeof(kv_size)); out += sizeof(kv_size);
        memcpy(out, &kv_ntok, sizeof(kv_ntok)); out += sizeof(kv_ntok);

        if (kv_size) {
            const size_t elt_size = ggml_element_size(kv_self.k);

            char buffer[4096];

            ggml_context * cpy_ctx = ggml_init({ sizeof(buffer), buffer, /* no_alloc */ true });
            ggml_cgraph gf{};
            gf.n_threads = 1;

            ggml_tensor * kout3d = ggml_new_tensor_3d(cpy_ctx, kv_self.k->type, n_embd, kv_ntok, n_layer);
            kout3d->data = out;
            out += ggml_nbytes(kout3d);

            ggml_tensor * vout3d = ggml_new_tensor_3d(cpy_ctx, kv_self.v->type, kv_ntok, n_embd, n_layer);
            vout3d->data = out;
            out += ggml_nbytes(vout3d);

            ggml_tensor * k3d = ggml_view_3d(cpy_ctx, kv_self.k,
                n_embd, kv_ntok, n_layer,
                elt_size*n_embd, elt_size*n_embd*n_ctx, 0);

            ggml_tensor * v3d = ggml_view_3d(cpy_ctx, kv_self.v,
                kv_ntok, n_embd, n_layer,
                elt_size*n_ctx, elt_size*n_ctx*n_embd, 0);

            ggml_build_forward_expand(&gf, ggml_cpy(cpy_ctx, k3d, kout3d));
            ggml_build_forward_expand(&gf, ggml_cpy(cpy_ctx, v3d, vout3d));
            ggml_graph_compute(cpy_ctx, &gf);

            ggml_free(cpy_ctx);
        }
    }

    const size_t written  = out - dst;
    const size_t max_size = llama_get_state_size(ctx);

    LLAMA_ASSERT(written <= max_size);

    return written;
}

// Sets the state reading from the specified source address
size_t llama_set_state_data(struct llama_context * ctx, uint8_t * src) {
    uint8_t * inp = src;

    // set rng
    {
        size_t rng_size;
        char   rng_buf[LLAMA_MAX_RNG_STATE];

        memcpy(&rng_size,   inp, sizeof(rng_size));    inp += sizeof(rng_size);
        memcpy(&rng_buf[0], inp, LLAMA_MAX_RNG_STATE); inp += LLAMA_MAX_RNG_STATE;

        std::stringstream rng_ss;
        rng_ss.str(std::string(&rng_buf[0], rng_size));
        rng_ss >> ctx->rng;

        LLAMA_ASSERT(rng_ss.fail() == false);
    }

    // set logits
    {
        size_t logits_cap;
        size_t logits_size;

        memcpy(&logits_cap,  inp, sizeof(logits_cap));  inp += sizeof(logits_cap);
        memcpy(&logits_size, inp, sizeof(logits_size)); inp += sizeof(logits_size);

        LLAMA_ASSERT(ctx->logits.capacity() == logits_cap);

        if (logits_size) {
            ctx->logits.resize(logits_size);
            memcpy(ctx->logits.data(), inp, logits_size * sizeof(float));
        }

        inp += logits_cap * sizeof(float);
    }

    // set embeddings
    {
        size_t embedding_size;

        memcpy(&embedding_size, inp, sizeof(embedding_size)); inp += sizeof(embedding_size);

        LLAMA_ASSERT(ctx->embedding.capacity() == embedding_size);

        if (embedding_size) {
            memcpy(ctx->embedding.data(), inp, embedding_size * sizeof(float));
            inp += embedding_size * sizeof(float);
        }
    }

    // set kv cache
    {
        const auto & kv_self = ctx->model.kv_self;
        const auto & hparams = ctx->model.hparams;
        const int    n_layer = hparams.n_layer;
        const int    n_embd  = hparams.n_embd;
        const int    n_ctx   = hparams.n_ctx;

        size_t kv_size;
        int kv_ntok;

        memcpy(&kv_size, inp, sizeof(kv_size)); inp += sizeof(kv_size);
        memcpy(&kv_ntok, inp, sizeof(kv_ntok)); inp += sizeof(kv_ntok);

        if (kv_size) {
            LLAMA_ASSERT(kv_self.buf.size == kv_size);

            const size_t elt_size = ggml_element_size(kv_self.k);

            char buffer[4096];

            ggml_context * cpy_ctx = ggml_init({ sizeof(buffer), buffer, /* no_alloc */ true });
            ggml_cgraph gf{};
            gf.n_threads = 1;

            ggml_tensor * kin3d = ggml_new_tensor_3d(cpy_ctx, kv_self.k->type, n_embd, kv_ntok, n_layer);
            kin3d->data = (void *) inp;
            inp += ggml_nbytes(kin3d);

            ggml_tensor * vin3d = ggml_new_tensor_3d(cpy_ctx, kv_self.v->type, kv_ntok, n_embd, n_layer);
            vin3d->data = (void *) inp;
            inp += ggml_nbytes(vin3d);

            ggml_tensor * k3d = ggml_view_3d(cpy_ctx, kv_self.k,
                n_embd, kv_ntok, n_layer,
                elt_size*n_embd, elt_size*n_embd*n_ctx, 0);

            ggml_tensor * v3d = ggml_view_3d(cpy_ctx, kv_self.v,
                kv_ntok, n_embd, n_layer,
                elt_size*n_ctx, elt_size*n_ctx*n_embd, 0);

            ggml_build_forward_expand(&gf, ggml_cpy(cpy_ctx, kin3d, k3d));
            ggml_build_forward_expand(&gf, ggml_cpy(cpy_ctx, vin3d, v3d));
            ggml_graph_compute(cpy_ctx, &gf);

            ggml_free(cpy_ctx);
        }

        ctx->model.kv_self.n = kv_ntok;
    }

    const size_t nread    = inp - src;
    const size_t max_size = llama_get_state_size(ctx);

    LLAMA_ASSERT(nread <= max_size);

    return nread;
}

bool llama_load_session_file(struct llama_context * ctx, const char * path_session, llama_token * tokens_out, size_t n_token_capacity, size_t * n_token_count_out) {
    llama_file file(path_session, "rb");

    // sanity checks
    {
        const uint32_t magic   = file.read_u32();
        const uint32_t version = file.read_u32();

        if (magic != LLAMA_SESSION_MAGIC || version != LLAMA_SESSION_VERSION) {
            fprintf(stderr, "%s : unknown (magic, version) for session file: %08x, %08x\n", __func__, magic, version);
            return false;
        }

        llama_hparams session_hparams;
        file.read_raw(&session_hparams, sizeof(llama_hparams));

        if (session_hparams != ctx->model.hparams) {
            fprintf(stderr, "%s : model hparams didn't match from session file!\n", __func__);
            return false;
        }
    }

    // load the prompt
    {
        const uint32_t n_token_count = file.read_u32();

        if (n_token_count > n_token_capacity) {
            fprintf(stderr, "%s : token count in session file exceeded capacity! %u > %zu\n", __func__, n_token_count, n_token_capacity);
            return false;
        }

        file.read_raw(tokens_out, sizeof(llama_token) * n_token_count);
        *n_token_count_out = n_token_count;
    }

    // restore the context state
    {
        const size_t n_state_size_cur = file.size - file.tell();
        const size_t n_state_size_max = llama_get_state_size(ctx);

        if (n_state_size_cur > n_state_size_max) {
            fprintf(stderr, "%s : the state size in session file is too big! max %zu, got %zu\n", __func__, n_state_size_max, n_state_size_cur);
            return false;
        }

        std::vector<uint8_t> state_data(n_state_size_max);
        file.read_raw(state_data.data(), n_state_size_cur);

        llama_set_state_data(ctx, state_data.data());
    }

    return true;
}

bool llama_save_session_file(struct llama_context * ctx, const char * path_session, const llama_token * tokens, size_t n_token_count) {
    llama_file file(path_session, "wb");

    file.write_u32(LLAMA_SESSION_MAGIC);
    file.write_u32(LLAMA_SESSION_VERSION);

    file.write_raw(&ctx->model.hparams, sizeof(llama_hparams));

    // save the prompt
    file.write_u32((uint32_t) n_token_count);
    file.write_raw(tokens, sizeof(llama_token) * n_token_count);

    // save the context state
    {
        const size_t n_state_size_max = llama_get_state_size(ctx);

        std::vector<uint8_t> state_data(n_state_size_max);
        const size_t n_state_size_cur = llama_copy_state_data(ctx, state_data.data());

        file.write_raw(state_data.data(), n_state_size_cur);
    }

    return true;
}

int llama_eval(
        struct llama_context * ctx,
           const llama_token * tokens,
                         int   n_tokens,
                         int   n_past,
                         int   n_threads) {
    if (!llama_eval_internal(*ctx, tokens, n_tokens, n_past, n_threads, nullptr)) {
        fprintf(stderr, "%s: failed to eval\n", __func__);
        return 1;
    }

    // get a more accurate load time, upon first eval
    // TODO: fix this
    if (!ctx->has_evaluated_once) {
        ctx->t_load_us = ggml_time_us() - ctx->t_start_us;
        ctx->has_evaluated_once = true;
    }

    return 0;
}

<<<<<<< HEAD
int llama_eval_float(
        struct llama_context * ctx,
           const float * input,
                         int   n_tokens,
                         int   n_past,
                         int   n_threads) {
    const auto & model   = ctx->model;

    const int64_t t_start_us = ggml_time_us();

    const int N = n_tokens;

    auto & buf_compute   = ctx->buf_compute;

    struct ggml_init_params params = {
        /*.mem_size   =*/ buf_compute.size,
        /*.mem_buffer =*/ buf_compute.addr,
        /*.no_alloc   =*/ false,
    };

    struct ggml_context * ctx0 = ggml_init(params);

    struct ggml_tensor *inpL =
      ggml_new_tensor_2d(ctx0, GGML_TYPE_F32, model.hparams.n_embd, N);
    memcpy(inpL->data, input, N * model.hparams.n_embd * ggml_element_size(inpL));
    if (!llama_eval_internal_tensor(*ctx, ctx0, inpL, N, n_past, n_threads, t_start_us)) {
=======
int llama_eval_export(struct llama_context * ctx, const char * fname) {
    const int n_batch = 1;
    const int n_ctx   = 512 - n_batch;

    const std::vector<llama_token> tmp(n_batch, llama_token_bos());

    if (!llama_eval_internal(*ctx, tmp.data(), tmp.size(), n_ctx, 1, fname)) {
>>>>>>> fc45a81b
        fprintf(stderr, "%s: failed to eval\n", __func__);
        return 1;
    }

<<<<<<< HEAD
    // get a more accurate load time, upon first eval
    // TODO: fix this
    if (!ctx->has_evaluated_once) {
        ctx->t_load_us = ggml_time_us() - ctx->t_start_us;
        ctx->has_evaluated_once = true;
    }

=======
>>>>>>> fc45a81b
    return 0;
}

int llama_tokenize(
        struct llama_context * ctx,
                  const char * text,
                 llama_token * tokens,
                         int   n_max_tokens,
                        bool   add_bos) {
    auto res = llama_tokenize(ctx->vocab, text, add_bos);

    if (n_max_tokens < (int) res.size()) {
        fprintf(stderr, "%s: too many tokens\n", __func__);
        return -((int) res.size());
    }

    for (size_t i = 0; i < res.size(); i++) {
        tokens[i] = res[i];
    }

    return res.size();
}

int llama_n_vocab(const struct llama_context * ctx) {
    return ctx->vocab.id_to_token.size();
}

int llama_n_ctx(const struct llama_context * ctx) {
    return ctx->model.hparams.n_ctx;
}

int llama_n_embd(const struct llama_context * ctx) {
    return ctx->model.hparams.n_embd;
}

int llama_get_vocab(
        const struct llama_context * ctx,
        const char * * strings,
        float  * scores,
        int capacity) {
    int n = std::min(capacity, (int) ctx->vocab.id_to_token.size());
    for (int i = 0; i<n; ++i) {
        strings[i] = ctx->vocab.id_to_token[i].tok.c_str();
        scores[i]  = ctx->vocab.id_to_token[i].score;
    }
    return n;
}

float * llama_get_logits(struct llama_context * ctx) {
    return ctx->logits.data();
}

float * llama_get_embeddings(struct llama_context * ctx) {
    return ctx->embedding.data();
}

const char * llama_token_to_str(const struct llama_context * ctx, llama_token token) {
    if (token >= llama_n_vocab(ctx)) {
        return nullptr;
    }

    return ctx->vocab.id_to_token[token].tok.c_str();
}

llama_token llama_token_bos() {
    return 1;
}

llama_token llama_token_eos() {
    return 2;
}

llama_token llama_token_nl() {
    return 13;
}


void llama_print_timings(struct llama_context * ctx) {
    const int64_t t_end_us = ggml_time_us();

    const int32_t n_sample = std::max(1, ctx->n_sample);
    const int32_t n_eval   = std::max(1, ctx->n_eval);
    const int32_t n_p_eval = std::max(1, ctx->n_p_eval);

    fprintf(stderr, "\n");
    fprintf(stderr, "%s:        load time = %8.2f ms\n", __func__, ctx->t_load_us / 1000.0);
    fprintf(stderr, "%s:      sample time = %8.2f ms / %5d runs   (%8.2f ms per token)\n", __func__, 1e-3 * ctx->t_sample_us, n_sample, 1e-3 * ctx->t_sample_us / n_sample);
    fprintf(stderr, "%s: prompt eval time = %8.2f ms / %5d tokens (%8.2f ms per token)\n", __func__, 1e-3 * ctx->t_p_eval_us, n_p_eval, 1e-3 * ctx->t_p_eval_us / n_p_eval);
    fprintf(stderr, "%s:        eval time = %8.2f ms / %5d runs   (%8.2f ms per token)\n", __func__, 1e-3 * ctx->t_eval_us,   n_eval,   1e-3 * ctx->t_eval_us   / n_eval);
    fprintf(stderr, "%s:       total time = %8.2f ms\n", __func__, (t_end_us - ctx->t_start_us)/1000.0);
}

void llama_reset_timings(struct llama_context * ctx) {
    ctx->t_start_us = ggml_time_us();
    ctx->t_sample_us = ctx->n_sample = 0;
    ctx->t_eval_us   = ctx->n_eval   = 0;
    ctx->t_p_eval_us = ctx->n_p_eval = 0;
}

const char * llama_print_system_info(void) {
    static std::string s;

    s  = "";
    s += "AVX = "         + std::to_string(ggml_cpu_has_avx())         + " | ";
    s += "AVX2 = "        + std::to_string(ggml_cpu_has_avx2())        + " | ";
    s += "AVX512 = "      + std::to_string(ggml_cpu_has_avx512())      + " | ";
    s += "AVX512_VBMI = " + std::to_string(ggml_cpu_has_avx512_vbmi()) + " | ";
    s += "AVX512_VNNI = " + std::to_string(ggml_cpu_has_avx512_vnni()) + " | ";
    s += "FMA = "         + std::to_string(ggml_cpu_has_fma())         + " | ";
    s += "NEON = "        + std::to_string(ggml_cpu_has_neon())        + " | ";
    s += "ARM_FMA = "     + std::to_string(ggml_cpu_has_arm_fma())     + " | ";
    s += "F16C = "        + std::to_string(ggml_cpu_has_f16c())        + " | ";
    s += "FP16_VA = "     + std::to_string(ggml_cpu_has_fp16_va())     + " | ";
    s += "WASM_SIMD = "   + std::to_string(ggml_cpu_has_wasm_simd())   + " | ";
    s += "BLAS = "        + std::to_string(ggml_cpu_has_blas())        + " | ";
    s += "SSE3 = "        + std::to_string(ggml_cpu_has_sse3())        + " | ";
    s += "VSX = "         + std::to_string(ggml_cpu_has_vsx())         + " | ";

    return s.c_str();
}

// For internal test use
std::vector<std::pair<std::string, struct ggml_tensor *>>& llama_internal_get_tensor_map(struct llama_context * ctx) {
    return ctx->model.tensors_by_name;
}<|MERGE_RESOLUTION|>--- conflicted
+++ resolved
@@ -1342,7 +1342,6 @@
     }
 }
 
-<<<<<<< HEAD
 static bool llama_eval_internal_tensor(
             llama_context& lctx,
             ggml_context* ctx0,
@@ -1350,32 +1349,8 @@
             const int   n_tokens,
             const int   n_past,
             const int   n_threads,
+            const char * cgraph_fname,
             const int64_t t_start_us) {
-=======
-// evaluate the transformer
-//
-//   - lctx:         llama context
-//   - tokens:       new batch of tokens to process
-//   - n_past:       the context size so far
-//   - n_threads:    number of threads to use
-//   - cgraph_fname: filename of the exported computation graph
-//
-static bool llama_eval_internal(
-        llama_context &  lctx,
-    const llama_token *  tokens,
-            const int    n_tokens,
-            const int    n_past,
-            const int    n_threads,
-            const char * cgraph_fname) {
-
-    // enforce that the first token is BOS
-    if (n_past == 0 && tokens[0] != llama_token_bos()) {
-        fprintf(stderr, "%s: first token must be BOS\n", __func__);
-        return false;
-    }
-
-    const int64_t t_start_us = ggml_time_us();
->>>>>>> fc45a81b
 
     const int N = n_tokens;
 
@@ -1384,14 +1359,7 @@
 
     const auto & kv_self = model.kv_self;
 
-<<<<<<< HEAD
-    const int n_embd  = hparams.n_embd;
-    const int n_layer = hparams.n_layer;
-    const int n_ctx   = hparams.n_ctx;
-    const int n_head  = hparams.n_head;
-    const int n_vocab = hparams.n_vocab;
-    const int n_rot   = hparams.n_embd/hparams.n_head;
-=======
+
     LLAMA_ASSERT(!!kv_self.ctx);
 
     const int n_embd       = hparams.n_embd;
@@ -1401,26 +1369,15 @@
     const int n_vocab      = hparams.n_vocab;
     const int n_rot        = hparams.n_embd/hparams.n_head;
     const int n_gpu_layers = model.n_gpu_layers;
->>>>>>> fc45a81b
 
     auto & mem_per_token = lctx.mem_per_token;
-
-    LLAMA_ASSERT(!!kv_self.ctx);
 
     // for big prompts, if BLAS is enabled, it is better to use only one thread
     // otherwise, the threads are spin-lock waiting for the BLAS calls and are degrading the performance
     ggml_cgraph gf = {};
     gf.n_threads = N >= 32 && ggml_cpu_has_blas() && !ggml_cpu_has_gpublas() ? 1 : n_threads;
 
-<<<<<<< HEAD
-=======
-    struct ggml_tensor * embd = ggml_new_tensor_1d(ctx0, GGML_TYPE_I32, N);
-    ggml_set_name(embd, "embd");
-    memcpy(embd->data, tokens, N*ggml_element_size(embd));
-
     struct ggml_tensor * cur;
-    struct ggml_tensor * inpL = ggml_get_rows(ctx0, model.tok_embeddings, embd);
->>>>>>> fc45a81b
 
     const int i_gpu_start = n_layer - n_gpu_layers;
     (void) i_gpu_start;
@@ -1802,7 +1759,8 @@
     const llama_token * tokens,
             const int   n_tokens,
             const int   n_past,
-            const int   n_threads) {
+            const int   n_threads,
+            const char * cgraph_fname) {
 
     // enforce that the first token is BOS
     if (n_past == 0 && tokens[0] != llama_token_bos()) {
@@ -1832,7 +1790,7 @@
     memcpy(embd->data, tokens, N*ggml_element_size(embd));
 
     struct ggml_tensor * inpL = ggml_get_rows(ctx0, model.tok_embeddings, embd);
-    return llama_eval_internal_tensor(lctx, ctx0, inpL, N, n_past, n_threads, t_start_us);
+    return llama_eval_internal_tensor(lctx, ctx0, inpL, N, n_past, n_threads, cgraph_fname, t_start_us);
 }
 
 //
@@ -3414,7 +3372,7 @@
     return 0;
 }
 
-<<<<<<< HEAD
+
 int llama_eval_float(
         struct llama_context * ctx,
            const float * input,
@@ -3440,21 +3398,11 @@
     struct ggml_tensor *inpL =
       ggml_new_tensor_2d(ctx0, GGML_TYPE_F32, model.hparams.n_embd, N);
     memcpy(inpL->data, input, N * model.hparams.n_embd * ggml_element_size(inpL));
-    if (!llama_eval_internal_tensor(*ctx, ctx0, inpL, N, n_past, n_threads, t_start_us)) {
-=======
-int llama_eval_export(struct llama_context * ctx, const char * fname) {
-    const int n_batch = 1;
-    const int n_ctx   = 512 - n_batch;
-
-    const std::vector<llama_token> tmp(n_batch, llama_token_bos());
-
-    if (!llama_eval_internal(*ctx, tmp.data(), tmp.size(), n_ctx, 1, fname)) {
->>>>>>> fc45a81b
+    if (!llama_eval_internal_tensor(*ctx, ctx0, inpL, N, n_past, n_threads, nullptr, t_start_us)) {
         fprintf(stderr, "%s: failed to eval\n", __func__);
         return 1;
     }
 
-<<<<<<< HEAD
     // get a more accurate load time, upon first eval
     // TODO: fix this
     if (!ctx->has_evaluated_once) {
@@ -3462,8 +3410,20 @@
         ctx->has_evaluated_once = true;
     }
 
-=======
->>>>>>> fc45a81b
+    return 0;
+}
+
+int llama_eval_export(struct llama_context * ctx, const char * fname) {
+    const int n_batch = 1;
+    const int n_ctx   = 512 - n_batch;
+
+    const std::vector<llama_token> tmp(n_batch, llama_token_bos());
+
+    if (!llama_eval_internal(*ctx, tmp.data(), tmp.size(), n_ctx, 1, fname)) {
+        fprintf(stderr, "%s: failed to eval\n", __func__);
+        return 1;
+    }
+
     return 0;
 }
 
