#define LLAMA_API_INTERNAL
#include "llama.h"

#include "ggml.h"

#include "ggml-alloc.h"

#ifdef GGML_USE_CUBLAS
#include "ggml-cuda.h"
#endif
#if defined(GGML_USE_CLBLAST)
#include "ggml-opencl.h"
#endif

#ifdef GGML_USE_METAL
#  include "ggml-metal.h"
#endif
#ifdef GGML_USE_MPI
#  include "ggml-mpi.h"
#endif
#ifdef GGML_USE_K_QUANTS
#  ifndef QK_K
#    ifdef GGML_QKK_64
#      define QK_K 64
#    else
#      define QK_K 256
#    endif
#  endif
#endif

#ifdef __has_include
    #if __has_include(<unistd.h>)
        #include <unistd.h>
        #if defined(_POSIX_MAPPED_FILES)
            #include <sys/mman.h>
        #endif
        #if defined(_POSIX_MEMLOCK_RANGE)
            #include <sys/resource.h>
        #endif
    #endif
#endif

#if defined(_WIN32)
    #define WIN32_LEAN_AND_MEAN
    #ifndef NOMINMAX
        #define NOMINMAX
    #endif
    #include <windows.h>
    #include <io.h>
    #include <stdio.h> // for _fseeki64
#endif

#include <algorithm>
#include <array>
#include <cassert>
#include <cinttypes>
#include <climits>
#include <cstdarg>
#include <cstddef>
#include <cstdint>
#include <cstdio>
#include <cstring>
#include <ctime>
#include <fstream>
#include <initializer_list>
#include <map>
#include <memory>
#include <mutex>
#include <numeric>
#include <queue>
#include <random>
#include <regex>
#include <sstream>
#include <thread>
#include <unordered_map>
#include <set>

#if defined(_MSC_VER)
#pragma warning(disable: 4244 4267) // possible loss of data
#endif

#ifdef __GNUC__
#ifdef __MINGW32__
#define LLAMA_ATTRIBUTE_FORMAT(...) __attribute__((format(gnu_printf, __VA_ARGS__)))
#else
#define LLAMA_ATTRIBUTE_FORMAT(...) __attribute__((format(printf, __VA_ARGS__)))
#endif
#else
#define LLAMA_ATTRIBUTE_FORMAT(...)
#endif

//
// logging
//

LLAMA_ATTRIBUTE_FORMAT(2, 3)
static void llama_log_internal        (ggml_log_level level, const char* format, ...);
static void llama_log_callback_default(ggml_log_level level, const char * text, void * user_data);

#define LLAMA_LOG_INFO(...)  llama_log_internal(GGML_LOG_LEVEL_INFO , __VA_ARGS__)
#define LLAMA_LOG_WARN(...)  llama_log_internal(GGML_LOG_LEVEL_WARN , __VA_ARGS__)
#define LLAMA_LOG_ERROR(...) llama_log_internal(GGML_LOG_LEVEL_ERROR, __VA_ARGS__)

//
// helpers
//

static size_t utf8_len(char src) {
    const size_t lookup[] = { 1, 1, 1, 1, 1, 1, 1, 1, 1, 1, 1, 1, 2, 2, 3, 4 };
    uint8_t highbits = static_cast<uint8_t>(src) >> 4;
    return lookup[highbits];
}

static void replace_all(std::string & s, const std::string & search, const std::string & replace) {
    std::string result;
    for (size_t pos = 0; ; pos += search.length()) {
        auto new_pos = s.find(search, pos);
        if (new_pos == std::string::npos) {
            result += s.substr(pos, s.size() - pos);
            break;
        }
        result += s.substr(pos, new_pos - pos) + replace;
        pos = new_pos;
    }
    s = std::move(result);
}
#ifdef GGML_USE_CPU_HBM
#include <hbwmalloc.h>
#endif

static void zeros(std::ofstream & file, size_t n) {
    char zero = 0;
    for (size_t i = 0; i < n; ++i) {
        file.write(&zero, 1);
    }
}

LLAMA_ATTRIBUTE_FORMAT(1, 2)
static std::string format(const char * fmt, ...) {
    va_list ap;
    va_list ap2;
    va_start(ap, fmt);
    va_copy(ap2, ap);
    int size = vsnprintf(NULL, 0, fmt, ap);
    GGML_ASSERT(size >= 0 && size < INT_MAX); // NOLINT
    std::vector<char> buf(size + 1);
    int size2 = vsnprintf(buf.data(), size + 1, fmt, ap2);
    GGML_ASSERT(size2 == size);
    va_end(ap2);
    va_end(ap);
    return std::string(buf.data(), size);
}

//
// gguf constants (sync with gguf.py)
//

enum llm_arch {
    LLM_ARCH_LLAMA,
    LLM_ARCH_FALCON,
    LLM_ARCH_BAICHUAN,
    LLM_ARCH_GPT2,
    LLM_ARCH_GPTJ,
    LLM_ARCH_GPTNEOX,
    LLM_ARCH_MPT,
    LLM_ARCH_STARCODER,
    LLM_ARCH_UNKNOWN,
};

static std::map<llm_arch, std::string> LLM_ARCH_NAMES = {
    { LLM_ARCH_LLAMA,           "llama"     },
    { LLM_ARCH_FALCON,          "falcon"    },
    { LLM_ARCH_GPT2,            "gpt2"      },
    { LLM_ARCH_GPTJ,            "gptj"      },
    { LLM_ARCH_GPTNEOX,         "gptneox"   },
    { LLM_ARCH_MPT,             "mpt"       },
    { LLM_ARCH_BAICHUAN,        "baichuan"  },
    { LLM_ARCH_STARCODER,       "starcoder" },
};

enum llm_kv {
    LLM_KV_GENERAL_ARCHITECTURE,
    LLM_KV_GENERAL_QUANTIZATION_VERSION,
    LLM_KV_GENERAL_ALIGNMENT,
    LLM_KV_GENERAL_NAME,
    LLM_KV_GENERAL_AUTHOR,
    LLM_KV_GENERAL_URL,
    LLM_KV_GENERAL_DESCRIPTION,
    LLM_KV_GENERAL_LICENSE,
    LLM_KV_GENERAL_SOURCE_URL,
    LLM_KV_GENERAL_SOURCE_HF_REPO,

    LLM_KV_CONTEXT_LENGTH,
    LLM_KV_EMBEDDING_LENGTH,
    LLM_KV_BLOCK_COUNT,
    LLM_KV_FEED_FORWARD_LENGTH,
    LLM_KV_USE_PARALLEL_RESIDUAL,
    LLM_KV_TENSOR_DATA_LAYOUT,

    LLM_KV_ATTENTION_HEAD_COUNT,
    LLM_KV_ATTENTION_HEAD_COUNT_KV,
    LLM_KV_ATTENTION_MAX_ALIBI_BIAS,
    LLM_KV_ATTENTION_CLAMP_KQV,
    LLM_KV_ATTENTION_LAYERNORM_EPS,
    LLM_KV_ATTENTION_LAYERNORM_RMS_EPS,

    LLM_KV_ROPE_DIMENSION_COUNT,
    LLM_KV_ROPE_FREQ_BASE,
    LLM_KV_ROPE_SCALE_LINEAR,

    LLM_KV_TOKENIZER_MODEL,
    LLM_KV_TOKENIZER_LIST,
    LLM_KV_TOKENIZER_TOKEN_TYPE,
    LLM_KV_TOKENIZER_SCORES,
    LLM_KV_TOKENIZER_MERGES,
    LLM_KV_TOKENIZER_BOS_ID,
    LLM_KV_TOKENIZER_EOS_ID,
    LLM_KV_TOKENIZER_UNK_ID,
    LLM_KV_TOKENIZER_SEP_ID,
    LLM_KV_TOKENIZER_PAD_ID,
    LLM_KV_TOKENIZER_HF_JSON,
    LLM_KV_TOKENIZER_RWKV,
};

static std::map<llm_kv, std::string> LLM_KV_NAMES = {
    { LLM_KV_GENERAL_ARCHITECTURE,          "general.architecture"                  },
    { LLM_KV_GENERAL_QUANTIZATION_VERSION,  "general.quantization_version"          },
    { LLM_KV_GENERAL_ALIGNMENT,             "general.alignment"                     },
    { LLM_KV_GENERAL_NAME,                  "general.name"                          },
    { LLM_KV_GENERAL_AUTHOR,                "general.author"                        },
    { LLM_KV_GENERAL_URL,                   "general.url"                           },
    { LLM_KV_GENERAL_DESCRIPTION,           "general.description"                   },
    { LLM_KV_GENERAL_LICENSE,               "general.license"                       },
    { LLM_KV_GENERAL_SOURCE_URL,            "general.source.url"                    },
    { LLM_KV_GENERAL_SOURCE_HF_REPO,        "general.source.huggingface.repository" },

    { LLM_KV_CONTEXT_LENGTH,                "%s.context_length"        },
    { LLM_KV_EMBEDDING_LENGTH,              "%s.embedding_length"      },
    { LLM_KV_BLOCK_COUNT,                   "%s.block_count"           },
    { LLM_KV_FEED_FORWARD_LENGTH,           "%s.feed_forward_length"   },
    { LLM_KV_USE_PARALLEL_RESIDUAL,         "%s.use_parallel_residual" },
    { LLM_KV_TENSOR_DATA_LAYOUT,            "%s.tensor_data_layout"    },

    { LLM_KV_ATTENTION_HEAD_COUNT,          "%s.attention.head_count"             },
    { LLM_KV_ATTENTION_HEAD_COUNT_KV,       "%s.attention.head_count_kv"          },
    { LLM_KV_ATTENTION_MAX_ALIBI_BIAS,      "%s.attention.max_alibi_bias"         },
    { LLM_KV_ATTENTION_CLAMP_KQV,           "%s.attention.clamp_kqv"              },
    { LLM_KV_ATTENTION_LAYERNORM_EPS,       "%s.attention.layer_norm_epsilon"     },
    { LLM_KV_ATTENTION_LAYERNORM_RMS_EPS,   "%s.attention.layer_norm_rms_epsilon" },

    { LLM_KV_ROPE_DIMENSION_COUNT,          "%s.rope.dimension_count" },
    { LLM_KV_ROPE_FREQ_BASE,                "%s.rope.freq_base"       },
    { LLM_KV_ROPE_SCALE_LINEAR,             "%s.rope.scale_linear"    },

    { LLM_KV_TOKENIZER_MODEL,               "tokenizer.ggml.model"              },
    { LLM_KV_TOKENIZER_LIST,                "tokenizer.ggml.tokens"             },
    { LLM_KV_TOKENIZER_TOKEN_TYPE,          "tokenizer.ggml.token_type"         },
    { LLM_KV_TOKENIZER_SCORES,              "tokenizer.ggml.scores"             },
    { LLM_KV_TOKENIZER_MERGES,              "tokenizer.ggml.merges"             },
    { LLM_KV_TOKENIZER_BOS_ID,              "tokenizer.ggml.bos_token_id"       },
    { LLM_KV_TOKENIZER_EOS_ID,              "tokenizer.ggml.eos_token_id"       },
    { LLM_KV_TOKENIZER_UNK_ID,              "tokenizer.ggml.unknown_token_id"   },
    { LLM_KV_TOKENIZER_SEP_ID,              "tokenizer.ggml.seperator_token_id" },
    { LLM_KV_TOKENIZER_PAD_ID,              "tokenizer.ggml.padding_token_id"   },
    { LLM_KV_TOKENIZER_HF_JSON,             "tokenizer.huggingface.json"        },
    { LLM_KV_TOKENIZER_RWKV,                "tokenizer.rwkv.world"              },
};

struct LLM_KV {
    LLM_KV(llm_arch arch) : arch(arch) {}

    llm_arch arch;

    std::string operator()(llm_kv kv) const {
        return ::format(LLM_KV_NAMES[kv].c_str(), LLM_ARCH_NAMES[arch].c_str());
    }
};

enum llm_tensor {
    LLM_TENSOR_TOKEN_EMBD,
    LLM_TENSOR_POS_EMBD,
    LLM_TENSOR_OUTPUT,
    LLM_TENSOR_OUTPUT_NORM,
    LLM_TENSOR_ROPE_FREQS,
    LLM_TENSOR_ATTN_Q,
    LLM_TENSOR_ATTN_K,
    LLM_TENSOR_ATTN_V,
    LLM_TENSOR_ATTN_QKV,
    LLM_TENSOR_ATTN_OUT,
    LLM_TENSOR_ATTN_NORM,
    LLM_TENSOR_ATTN_NORM_2,
    LLM_TENSOR_ATTN_ROT_EMBD,
    LLM_TENSOR_FFN_GATE,
    LLM_TENSOR_FFN_DOWN,
    LLM_TENSOR_FFN_UP,
    LLM_TENSOR_FFN_NORM,
};

static std::map<llm_arch, std::map<llm_tensor, std::string>> LLM_TENSOR_NAMES = {
    {
        LLM_ARCH_LLAMA,
        {
            { LLM_TENSOR_TOKEN_EMBD,      "token_embd" },
            { LLM_TENSOR_OUTPUT_NORM,     "output_norm" },
            { LLM_TENSOR_OUTPUT,          "output" },
            { LLM_TENSOR_ROPE_FREQS,      "rope_freqs" },
            { LLM_TENSOR_ATTN_NORM,       "blk.%d.attn_norm" },
            { LLM_TENSOR_ATTN_Q,          "blk.%d.attn_q" },
            { LLM_TENSOR_ATTN_K,          "blk.%d.attn_k" },
            { LLM_TENSOR_ATTN_V,          "blk.%d.attn_v" },
            { LLM_TENSOR_ATTN_OUT,        "blk.%d.attn_output" },
            { LLM_TENSOR_ATTN_ROT_EMBD,   "blk.%d.attn_rot_embd" },
            { LLM_TENSOR_FFN_NORM,        "blk.%d.ffn_norm" },
            { LLM_TENSOR_FFN_GATE,        "blk.%d.ffn_gate" },
            { LLM_TENSOR_FFN_DOWN,        "blk.%d.ffn_down" },
            { LLM_TENSOR_FFN_UP,          "blk.%d.ffn_up" },
        },
    },
    {
        LLM_ARCH_BAICHUAN,
        {
            { LLM_TENSOR_TOKEN_EMBD,      "token_embd" },
            { LLM_TENSOR_OUTPUT_NORM,     "output_norm" },
            { LLM_TENSOR_OUTPUT,          "output" },
            { LLM_TENSOR_ROPE_FREQS,      "rope_freqs" },
            { LLM_TENSOR_ATTN_NORM,       "blk.%d.attn_norm" },
            { LLM_TENSOR_ATTN_Q,          "blk.%d.attn_q" },
            { LLM_TENSOR_ATTN_K,          "blk.%d.attn_k" },
            { LLM_TENSOR_ATTN_V,          "blk.%d.attn_v" },
            { LLM_TENSOR_ATTN_OUT,        "blk.%d.attn_output" },
            { LLM_TENSOR_ATTN_ROT_EMBD,   "blk.%d.attn_rot_embd" },
            { LLM_TENSOR_FFN_NORM,        "blk.%d.ffn_norm" },
            { LLM_TENSOR_FFN_GATE,        "blk.%d.ffn_gate" },
            { LLM_TENSOR_FFN_DOWN,        "blk.%d.ffn_down" },
            { LLM_TENSOR_FFN_UP,          "blk.%d.ffn_up" },
        },
    },
    {
        LLM_ARCH_FALCON,
        {
            { LLM_TENSOR_TOKEN_EMBD,      "token_embd" },
            { LLM_TENSOR_OUTPUT_NORM,     "output_norm" },
            { LLM_TENSOR_OUTPUT,          "output" },
            { LLM_TENSOR_ATTN_NORM,       "blk.%d.attn_norm" },
            { LLM_TENSOR_ATTN_NORM_2,     "blk.%d.attn_norm_2" },
            { LLM_TENSOR_ATTN_QKV,        "blk.%d.attn_qkv" },
            { LLM_TENSOR_ATTN_OUT,        "blk.%d.attn_output" },
            { LLM_TENSOR_FFN_DOWN,        "blk.%d.ffn_down" },
            { LLM_TENSOR_FFN_UP,          "blk.%d.ffn_up" },
        },
    },
    {
        LLM_ARCH_GPT2,
        {
            { LLM_TENSOR_TOKEN_EMBD,      "token_embd" },
        },
    },
    {
        LLM_ARCH_GPTJ,
        {
            { LLM_TENSOR_TOKEN_EMBD,      "token_embd" },
        },
    },
    {
        LLM_ARCH_GPTNEOX,
        {
            { LLM_TENSOR_TOKEN_EMBD,      "token_embd" },
            { LLM_TENSOR_OUTPUT_NORM,     "output_norm" },
            { LLM_TENSOR_OUTPUT,          "output" },
            { LLM_TENSOR_ATTN_NORM,       "blk.%d.attn_norm" },
            { LLM_TENSOR_ATTN_QKV,        "blk.%d.attn_qkv" },
            { LLM_TENSOR_ATTN_OUT,        "blk.%d.attn_output" },
            { LLM_TENSOR_FFN_NORM,        "blk.%d.ffn_norm" },
            { LLM_TENSOR_FFN_DOWN,        "blk.%d.ffn_down" },
            { LLM_TENSOR_FFN_UP,          "blk.%d.ffn_up" },
        },
    },
    {
        LLM_ARCH_MPT,
        {
            { LLM_TENSOR_TOKEN_EMBD,      "token_embd" },
        },
    },
    {
        LLM_ARCH_STARCODER,
        {
            { LLM_TENSOR_TOKEN_EMBD,      "token_embd" },
            { LLM_TENSOR_POS_EMBD,        "position_embd" },
            { LLM_TENSOR_OUTPUT_NORM,     "output_norm" },
            { LLM_TENSOR_OUTPUT,          "output" },
            { LLM_TENSOR_ATTN_NORM,       "blk.%d.attn_norm" },
            { LLM_TENSOR_ATTN_QKV,        "blk.%d.attn_qkv" },
            { LLM_TENSOR_ATTN_OUT,        "blk.%d.attn_output" },
            { LLM_TENSOR_FFN_NORM,        "blk.%d.ffn_norm" },
            { LLM_TENSOR_FFN_UP,          "blk.%d.ffn_up" },
            { LLM_TENSOR_FFN_DOWN,        "blk.%d.ffn_down" },
        },
    },
    {
        LLM_ARCH_UNKNOWN,
        {
            { LLM_TENSOR_TOKEN_EMBD,      "token_embd" },
        },
    },
};

static llm_arch llm_arch_from_string(const std::string & name) {
    for (const auto & kv : LLM_ARCH_NAMES) { // NOLINT
        if (kv.second == name) {
            return kv.first;
        }
    }

    return LLM_ARCH_UNKNOWN;
}

// helper to handle gguf constants
// usage:
//
//   const auto tn = LLM_TN(LLM_ARCH_LLAMA);
//
//   std::string name = tn(LLM_TENSOR_OUTPUT);                     -> "output"
//   std::string name = tn(LLM_TENSOR_TOKEN_EMBD, "bias");         -> "token_embd.bias"
//   std::string name = tn(LLM_TENSOR_ATTN_NORM, "weight", 3);     -> "blk.3.attn_norm.weight"
//
struct LLM_TN {
    LLM_TN(llm_arch arch) : arch(arch) {}

    llm_arch arch;

    std::string operator()(llm_tensor tensor) const {
        return LLM_TENSOR_NAMES[arch].at(tensor);
    }

    std::string operator()(llm_tensor tensor, const std::string & suffix) const {
        return LLM_TENSOR_NAMES[arch].at(tensor) + "." + suffix;
    }

    std::string operator()(llm_tensor tensor, int bid) const {
        return ::format(LLM_TENSOR_NAMES[arch].at(tensor).c_str(), bid);
    }

    std::string operator()(llm_tensor tensor, const std::string & suffix, int bid) const {
        return ::format(LLM_TENSOR_NAMES[arch].at(tensor).c_str(), bid) + "." + suffix;
    }
};

//
// gguf helpers
//

#define GGUF_GET_KEY(ctx, dst, func, type, req, key) \
do { \
    const std::string skey(key); \
    const int kid = gguf_find_key(ctx, skey.c_str()); \
    if (kid >= 0) { \
        enum gguf_type ktype = gguf_get_kv_type(ctx, kid); \
        if (ktype != (type)) { \
            throw std::runtime_error(format("key %s has wrong type: %s", skey.c_str(), gguf_type_name(ktype))); \
        } \
        (dst) = func(ctx, kid); \
    } else if (req) { \
        throw std::runtime_error(format("key not found in model: %s", skey.c_str())); \
    } \
} while (0)

//
// ggml helpers
//

static void ggml_graph_compute_helper(std::vector<uint8_t> & buf, ggml_cgraph * graph, int n_threads) {
    struct ggml_cplan plan = ggml_graph_plan(graph, n_threads);

    if (plan.work_size > 0) {
        buf.resize(plan.work_size);
        plan.work_data = buf.data();
    }

    ggml_graph_compute(graph, &plan);
}

//
// llama helpers
//

#ifdef GGML_USE_CUBLAS
#   define llama_host_malloc(n)  ggml_cuda_host_malloc(n)
#   define llama_host_free(data) ggml_cuda_host_free(data)
#elif GGML_USE_METAL
#   define llama_host_malloc(n)  ggml_metal_host_malloc(n)
#   define llama_host_free(data) ggml_metal_host_free(data)
#elif GGML_USE_CPU_HBM
#   define llama_host_malloc(n)  hbw_malloc(n)
#   define llama_host_free(data) if (data != NULL) hbw_free(data)
#else
#   define llama_host_malloc(n)  malloc(n)
#   define llama_host_free(data) free(data)
#endif

#if defined(_WIN32)
static std::string llama_format_win_err(DWORD err) {
    LPSTR buf;
    size_t size = FormatMessageA(FORMAT_MESSAGE_ALLOCATE_BUFFER | FORMAT_MESSAGE_FROM_SYSTEM | FORMAT_MESSAGE_IGNORE_INSERTS,
                                 NULL, err, MAKELANGID(LANG_NEUTRAL, SUBLANG_DEFAULT), (LPSTR)&buf, 0, NULL);
    if (!size) {
        return "FormatMessageA failed";
    }
    std::string ret(buf, size);
    LocalFree(buf);
    return ret;
}
#endif

struct llama_buffer {
    void * data = NULL;
    size_t size = 0;

    // fallback to malloc / free
    // useful in cases where CUDA can try to allocate PINNED memory
    bool fallback = false;

    void resize(size_t n) {
        llama_host_free(data);

        data = llama_host_malloc(n);
        if (!data) {
            fallback = true;
            data = malloc(n);
        } else {
            fallback = false;
        }

        GGML_ASSERT(data);
        size = n;
    }

    ~llama_buffer() {
        if (data) {
            if (fallback) { // NOLINT
                free(data);
            } else {
                llama_host_free(data);
            }
        }

        data = NULL;
    }
};

struct llama_file {
    // use FILE * so we don't have to re-open the file to mmap
    FILE * fp;
    size_t size;

    llama_file(const char * fname, const char * mode) {
        fp = std::fopen(fname, mode);
        if (fp == NULL) {
            throw std::runtime_error(format("failed to open %s: %s", fname, strerror(errno)));
        }
        seek(0, SEEK_END);
        size = tell();
        seek(0, SEEK_SET);
    }

    size_t tell() const {
#ifdef _WIN32
        __int64 ret = _ftelli64(fp);
#else
        long ret = std::ftell(fp);
#endif
        GGML_ASSERT(ret != -1); // this really shouldn't fail
        return (size_t) ret;
    }

    void seek(size_t offset, int whence) const {
#ifdef _WIN32
        int ret = _fseeki64(fp, (__int64) offset, whence);
#else
        int ret = std::fseek(fp, (long) offset, whence);
#endif
        GGML_ASSERT(ret == 0); // same
    }

    void read_raw(void * ptr, size_t len) const {
        if (len == 0) {
            return;
        }
        errno = 0;
        std::size_t ret = std::fread(ptr, len, 1, fp);
        if (ferror(fp)) {
            throw std::runtime_error(format("read error: %s", strerror(errno)));
        }
        if (ret != 1) {
            throw std::runtime_error(std::string("unexpectedly reached end of file"));
        }
    }

    uint32_t read_u32() const {
        uint32_t ret;
        read_raw(&ret, sizeof(ret));
        return ret;
    }

    void write_raw(const void * ptr, size_t len) const {
        if (len == 0) {
            return;
        }
        errno = 0;
        size_t ret = std::fwrite(ptr, len, 1, fp);
        if (ret != 1) {
            throw std::runtime_error(format("write error: %s", strerror(errno)));
        }
    }

    void write_u32(std::uint32_t val) const {
        write_raw(&val, sizeof(val));
    }

    ~llama_file() {
        if (fp) {
            std::fclose(fp);
        }
    }
};

struct llama_mmap {
    void * addr;
    size_t size;

    llama_mmap(const llama_mmap &) = delete;

#ifdef _POSIX_MAPPED_FILES
    static constexpr bool SUPPORTED = true;

    llama_mmap(struct llama_file * file, size_t prefetch = (size_t) -1 /* -1 = max value */, bool numa = false) {
        size = file->size;
        int fd = fileno(file->fp);
        int flags = MAP_SHARED;
        // prefetch/readahead impairs performance on NUMA systems
        if (numa) { prefetch = 0; }
#ifdef __linux__
        if (prefetch) { flags |= MAP_POPULATE; }
#endif
        addr = mmap(NULL, file->size, PROT_READ, flags, fd, 0);
        if (addr == MAP_FAILED) {
            throw std::runtime_error(format("mmap failed: %s", strerror(errno)));
        }

        if (prefetch > 0) {
            // Advise the kernel to preload the mapped memory
            if (posix_madvise(addr, std::min(file->size, prefetch), POSIX_MADV_WILLNEED)) {
                fprintf(stderr, "warning: posix_madvise(.., POSIX_MADV_WILLNEED) failed: %s\n",
                        strerror(errno));
            }
        }
        if (numa) {
            // advise the kernel not to use readahead
            // (because the next page might not belong on the same node)
            if (posix_madvise(addr, file->size, POSIX_MADV_RANDOM)) {
                fprintf(stderr, "warning: posix_madvise(.., POSIX_MADV_RANDOM) failed: %s\n",
                        strerror(errno));
            }
        }
    }

    ~llama_mmap() {
        munmap(addr, size);
    }
#elif defined(_WIN32)
    static constexpr bool SUPPORTED = true;

    llama_mmap(struct llama_file * file, bool prefetch = true, bool numa = false) {
        (void) numa;

        size = file->size;

        HANDLE hFile = (HANDLE) _get_osfhandle(_fileno(file->fp));

        HANDLE hMapping = CreateFileMappingA(hFile, NULL, PAGE_READONLY, 0, 0, NULL);
        DWORD error = GetLastError();

        if (hMapping == NULL) {
            throw std::runtime_error(format("CreateFileMappingA failed: %s", llama_format_win_err(error).c_str()));
        }

        addr = MapViewOfFile(hMapping, FILE_MAP_READ, 0, 0, 0);
        error = GetLastError();
        CloseHandle(hMapping);

        if (addr == NULL) {
            throw std::runtime_error(format("MapViewOfFile failed: %s", llama_format_win_err(error).c_str()));
        }

        #ifndef USE_FAILSAFE
        if (prefetch) {
            // PrefetchVirtualMemory is only present on Windows 8 and above, so we dynamically load it
            BOOL (WINAPI *pPrefetchVirtualMemory) (HANDLE, ULONG_PTR, PWIN32_MEMORY_RANGE_ENTRY, ULONG);
            HMODULE hKernel32 = GetModuleHandleW(L"kernel32.dll");

            // may fail on pre-Windows 8 systems
            pPrefetchVirtualMemory = reinterpret_cast<decltype(pPrefetchVirtualMemory)> (GetProcAddress(hKernel32, "PrefetchVirtualMemory"));

            if (pPrefetchVirtualMemory) {
                // advise the kernel to preload the mapped memory
                WIN32_MEMORY_RANGE_ENTRY range;
                range.VirtualAddress = addr;
                range.NumberOfBytes = (SIZE_T)size;
                if (!pPrefetchVirtualMemory(GetCurrentProcess(), 1, &range, 0)) {
                    fprintf(stderr, "warning: PrefetchVirtualMemory failed: %s\n",
                            llama_format_win_err(GetLastError()).c_str());
                }
            }
        }
        #else
        printf("\nPrefetchVirtualMemory skipped in compatibility mode.\n");
        #endif
    }

    ~llama_mmap() {
        if (!UnmapViewOfFile(addr)) {
            fprintf(stderr, "warning: UnmapViewOfFile failed: %s\n",
                    llama_format_win_err(GetLastError()).c_str());
        }
    }
#else
    static constexpr bool SUPPORTED = false;

    llama_mmap(struct llama_file * file, bool prefetch = true, bool numa = false) {
        (void) file;
        (void) prefetch;
        (void) numa;

        throw std::runtime_error(std::string("mmap not supported"));
    }
#endif
};

// Represents some region of memory being locked using mlock or VirtualLock;
// will automatically unlock on destruction.
struct llama_mlock {
    void * addr = NULL;
    size_t size = 0;

    bool failed_already = false;

    llama_mlock() {}
    llama_mlock(const llama_mlock &) = delete;

    ~llama_mlock() {
        if (size) {
            raw_unlock(addr, size);
        }
    }

    void init(void * ptr) {
        GGML_ASSERT(addr == NULL && size == 0); // NOLINT
        addr = ptr;
    }

    void grow_to(size_t target_size) {
        GGML_ASSERT(addr);
        if (failed_already) {
            return;
        }
        size_t granularity = lock_granularity();
        target_size = (target_size + granularity - 1) & ~(granularity - 1);
        if (target_size > size) {
            if (raw_lock((uint8_t *) addr + size, target_size - size)) {
                size = target_size;
            } else {
                failed_already = true;
            }
        }
    }

#ifdef _POSIX_MEMLOCK_RANGE
    static constexpr bool SUPPORTED = true;

    static size_t lock_granularity() {
        return (size_t) sysconf(_SC_PAGESIZE);
    }

    #ifdef __APPLE__
        #define MLOCK_SUGGESTION \
            "Try increasing the sysctl values 'vm.user_wire_limit' and 'vm.global_user_wire_limit' and/or " \
            "decreasing 'vm.global_no_user_wire_amount'.  Also try increasing RLIMIT_MLOCK (ulimit -l).\n"
    #else
        #define MLOCK_SUGGESTION \
            "Try increasing RLIMIT_MLOCK ('ulimit -l' as root).\n"
    #endif

    bool raw_lock(const void * addr, size_t size) const {
        if (!mlock(addr, size)) {
            return true;
        }

        char* errmsg = std::strerror(errno);
        bool suggest = (errno == ENOMEM);

        // Check if the resource limit is fine after all
        struct rlimit lock_limit;
        if (suggest && getrlimit(RLIMIT_MEMLOCK, &lock_limit)) {
            suggest = false;
        }
        if (suggest && (lock_limit.rlim_max > lock_limit.rlim_cur + size)) {
            suggest = false;
        }

        fprintf(stderr, "warning: failed to mlock %zu-byte buffer (after previously locking %zu bytes): %s\n%s",
                size, this->size, errmsg, suggest ? MLOCK_SUGGESTION : "");
        return false;
    }

    #undef MLOCK_SUGGESTION

    static void raw_unlock(void * addr, size_t size) {
        if (munlock(addr, size)) {
            fprintf(stderr, "warning: failed to munlock buffer: %s\n", std::strerror(errno));
        }
    }
#elif defined(_WIN32)
    static constexpr bool SUPPORTED = true;

    static size_t lock_granularity() {
        SYSTEM_INFO si;
        GetSystemInfo(&si);
        return (size_t) si.dwPageSize;
    }

    bool raw_lock(void * ptr, size_t len) const {
        for (int tries = 1; ; tries++) {
            if (VirtualLock(ptr, len)) {
                return true;
            }
            if (tries == 2) {
                fprintf(stderr, "warning: failed to VirtualLock %zu-byte buffer (after previously locking %zu bytes): %s\n",
                    len, size, llama_format_win_err(GetLastError()).c_str());
                return false;
            }

            // It failed but this was only the first try; increase the working
            // set size and try again.
            SIZE_T min_ws_size, max_ws_size;
            if (!GetProcessWorkingSetSize(GetCurrentProcess(), &min_ws_size, &max_ws_size)) {
                fprintf(stderr, "warning: GetProcessWorkingSetSize failed: %s\n",
                        llama_format_win_err(GetLastError()).c_str());
                return false;
            }
            // Per MSDN: "The maximum number of pages that a process can lock
            // is equal to the number of pages in its minimum working set minus
            // a small overhead."
            // Hopefully a megabyte is enough overhead:
            size_t increment = len + 1048576;
            // The minimum must be <= the maximum, so we need to increase both:
            min_ws_size += increment;
            max_ws_size += increment;
            if (!SetProcessWorkingSetSize(GetCurrentProcess(), min_ws_size, max_ws_size)) {
                fprintf(stderr, "warning: SetProcessWorkingSetSize failed: %s\n",
                        llama_format_win_err(GetLastError()).c_str());
                return false;
            }
        }
    }

    static void raw_unlock(void * ptr, size_t len) {
        if (!VirtualUnlock(ptr, len)) {
            fprintf(stderr, "warning: failed to VirtualUnlock buffer: %s\n",
                    llama_format_win_err(GetLastError()).c_str());
        }
    }
#else
    static constexpr bool SUPPORTED = false;

    static size_t lock_granularity() {
        return (size_t) 65536;
    }

    bool raw_lock(const void * addr, size_t len) const {
        fprintf(stderr, "warning: mlock not supported on this system\n");
        return false;
    }

    static void raw_unlock(const void * addr, size_t len) {}
#endif
};

typedef void (*offload_func_t)(struct ggml_tensor * tensor);

static void llama_nop(struct ggml_tensor * tensor) { // don't offload by default
    (void) tensor;
}

static std::string llama_token_to_str(const struct llama_context * ctx, llama_token token) {
    std::vector<char> result(8, 0);
    const int n_tokens = llama_token_to_piece(llama_get_model(ctx), token, result.data(), result.size());
    if (n_tokens < 0) {
        result.resize(-n_tokens);
        int check = llama_token_to_piece(llama_get_model(ctx), token, result.data(), result.size());
        GGML_ASSERT(check == -n_tokens);
    } else {
        result.resize(n_tokens);
    }

    return std::string(result.data(), result.size());
}

//
// globals
//

struct llama_state {
    // We save the log callback globally
    ggml_log_callback log_callback = llama_log_callback_default;
    void * log_callback_user_data = nullptr;
};

static llama_state g_state;

// available llama models
enum e_model {
    MODEL_UNKNOWN,
    MODEL_1B,
    MODEL_3B,
    MODEL_7B,
    MODEL_13B,
    MODEL_15B,
    MODEL_30B,
    MODEL_34B,
    MODEL_40B,
    MODEL_65B,
    MODEL_70B,
};

static const size_t kB = 1024;
static const size_t MB = kB*kB;
static const size_t GB = kB*kB*kB;

struct llama_hparams {
    bool     vocab_only;
    uint32_t n_vocab;
    uint32_t n_ctx_train; // context size the model was trained on
    uint32_t n_embd;
    uint32_t n_head;
    uint32_t n_head_kv;
    uint32_t n_layer;
    uint32_t n_rot;
    uint32_t n_ff;

    float f_norm_eps;
    float f_norm_rms_eps;

    float rope_freq_base_train;
    float rope_freq_scale_train;

    bool operator!=(const llama_hparams & other) const {
        return static_cast<bool>(memcmp(this, &other, sizeof(llama_hparams))); // NOLINT
    }

    uint32_t n_gqa() const {
        return n_head/n_head_kv;
    }

    uint32_t n_embd_head() const {
        return n_embd/n_head;
    }

    uint32_t n_embd_gqa() const {
        return n_embd/n_gqa();
    }
};

struct llama_cparams {
    uint32_t n_ctx;       // context size used during inference
    uint32_t n_batch;
    uint32_t n_threads;       // number of threads to use for generation
    uint32_t n_threads_batch; // number of threads to use for batch processing

    float rope_freq_base;
    float rope_freq_scale;

    bool mul_mat_q;
};

struct llama_layer {
    // normalization
    struct ggml_tensor * attn_norm;
    struct ggml_tensor * attn_norm_b;
    struct ggml_tensor * attn_norm_2;
    struct ggml_tensor * attn_norm_2_b;

    // attention
    struct ggml_tensor * wq;
    struct ggml_tensor * wk;
    struct ggml_tensor * wv;
    struct ggml_tensor * wo;
    struct ggml_tensor * wqkv;

    // attention bias
    struct ggml_tensor * bo;
    struct ggml_tensor * bqkv;

    // normalization
    struct ggml_tensor * ffn_norm;
    struct ggml_tensor * ffn_norm_b;

    // ff
    struct ggml_tensor * w1; // ffn_gate
    struct ggml_tensor * w2; // ffn_down
    struct ggml_tensor * w3; // ffn_up

    // ff bias
    struct ggml_tensor * b2; // ffn_down
    struct ggml_tensor * b3; // ffn_up
};

struct llama_kv_cell {
    llama_pos pos   = -1;
    llama_pos delta = 0;

    std::set<llama_seq_id> seq_id;

    bool has_seq_id(const llama_seq_id & id) const {
        return seq_id.find(id) != seq_id.end();
    }
};

// ring-buffer of cached KV data
struct llama_kv_cache {
    bool has_shift = false;

    uint32_t head = 0;
    uint32_t size = 0;

    // computed before each graph build
    uint32_t n = 0;

    std::vector<llama_kv_cell> cells;

    struct ggml_tensor * k = NULL;
    struct ggml_tensor * v = NULL;

    struct ggml_context * ctx = NULL;

    llama_buffer buf;

    ~llama_kv_cache() {
        if (ctx) {
            ggml_free(ctx);
        }

#ifdef GGML_USE_CUBLAS
        ggml_cuda_free_data(k);
        ggml_cuda_free_data(v);
#endif // GGML_USE_CUBLAS
    }
};

struct llama_vocab {
    using id    = int32_t;
    using token = std::string;
    using ttype = llama_token_type;

    struct token_data {
        token text;
        float score;
        ttype type;
    };

    enum llama_vocab_type type = LLAMA_VOCAB_TYPE_SPM;

    std::unordered_map<token, id> token_to_id;
    std::vector<token_data>       id_to_token;

    std::map<std::pair<std::string, std::string>, int> bpe_ranks;

    // default LLaMA special tokens
    id special_bos_id = 1;
    id special_eos_id = 2;
    id special_unk_id = 0;
    id special_sep_id = -1;
    id special_pad_id = -1;

    id linefeed_id = 13;

    int find_bpe_rank(std::string token_left, std::string token_right) const {
        replace_all(token_left,  " ",  "\u0120");
        replace_all(token_left,  "\n", "\u010A");
        replace_all(token_right, " ",  "\u0120");
        replace_all(token_right, "\n", "\u010A");

        auto it = bpe_ranks.find(std::make_pair(token_left, token_right));
        if (it == bpe_ranks.end()) {
            return -1;
        }

        return it->second;
    }
};

struct llama_model {
    e_model     type  = MODEL_UNKNOWN;
    llm_arch    arch  = LLM_ARCH_UNKNOWN;
    llama_ftype ftype = LLAMA_FTYPE_ALL_F32;

    std::string name = "n/a";

    llama_hparams hparams = {};
    llama_vocab   vocab;

    struct ggml_tensor * tok_embeddings;
    struct ggml_tensor * pos_embeddings;

    struct ggml_tensor * output_norm;
    struct ggml_tensor * output_norm_b;
    struct ggml_tensor * output;

    std::vector<llama_layer> layers;

    int n_gpu_layers;

    // context
    struct ggml_context * ctx = NULL;

    // the model memory buffer
    llama_buffer buf;

    // model memory mapped file
    std::unique_ptr<llama_mmap> mapping;

    // objects representing data potentially being locked in memory
    llama_mlock mlock_buf;
    llama_mlock mlock_mmap;

    // for quantize-stats only
    std::vector<std::pair<std::string, struct ggml_tensor *>> tensors_by_name;

    int64_t t_load_us = 0;
    int64_t t_start_us = 0;

    ~llama_model() {
        if (ctx) {
            ggml_free(ctx);
        }

#ifdef GGML_USE_CUBLAS
        for (size_t i = 0; i < tensors_by_name.size(); ++i) {
            ggml_cuda_free_data(tensors_by_name[i].second);
        }
        ggml_cuda_free_scratch();
#elif defined(GGML_USE_CLBLAST)
        for (size_t i = 0; i < tensors_by_name.size(); ++i) {
            ggml_cl_free_data(tensors_by_name[i].second);
        }
#endif
    }
};

struct llama_context {
    llama_context(const llama_model & model) : model(model), t_start_us(model.t_start_us), t_load_us(model.t_load_us) {}
    ~llama_context() {
#ifdef GGML_USE_METAL
        if (ctx_metal) {
            ggml_metal_free(ctx_metal);
        }
#endif
        if (alloc) {
            ggml_allocr_free(alloc);
        }
    }

    llama_cparams cparams;

    const llama_model & model;

    // key + value cache for the self attention
    struct llama_kv_cache kv_self;

    std::mt19937 rng;

    bool has_evaluated_once = false;

    int64_t t_start_us;
    int64_t t_load_us;
    int64_t t_sample_us = 0;
    int64_t t_p_eval_us = 0;
    int64_t t_eval_us   = 0;

    int32_t n_sample = 0; // number of tokens sampled
    int32_t n_p_eval = 0; // number of tokens in eval calls for the prompt (with batch size > 1)
    int32_t n_eval   = 0; // number of eval calls

    // decode output (2-dimensional array: [n_tokens][n_vocab])
    std::vector<float> logits;
    bool logits_all = false;

    // input embedding (1-dimensional array: [n_embd])
    std::vector<float> embedding;

    // reusable buffer for `struct ggml_graph_plan.work_data`
    std::vector<uint8_t> work_buffer;

    // memory buffers used to evaluate the model
    llama_buffer buf_compute;

    llama_buffer buf_alloc;
    ggml_allocr * alloc = NULL;

#ifdef GGML_USE_METAL
    ggml_metal_context * ctx_metal = NULL;
#endif

#ifdef GGML_USE_MPI
    ggml_mpi_context * ctx_mpi = NULL;
#endif
};

//
// kv cache helpers
//

static bool llama_kv_cache_init(
        const struct llama_hparams & hparams,
             struct llama_kv_cache & cache,
                         ggml_type   wtype,
                          uint32_t   n_ctx,
                               int   n_gpu_layers) {
    const uint32_t n_embd  = hparams.n_embd_gqa();
    const uint32_t n_layer = hparams.n_layer;

    const int64_t n_mem      = n_layer*n_ctx;
    const int64_t n_elements = n_embd*n_mem;

    cache.has_shift = false;

    cache.head = 0;
    cache.size = n_ctx;

    cache.cells.clear();
    cache.cells.resize(n_ctx);

    cache.buf.resize(2u*n_elements*ggml_type_size(wtype) + 2u*MB);

    struct ggml_init_params params;
    params.mem_size   = cache.buf.size;
    params.mem_buffer = cache.buf.data;
    params.no_alloc   = false;

    cache.ctx = ggml_init(params);

    if (!cache.ctx) {
        LLAMA_LOG_ERROR("%s: failed to allocate memory for kv cache\n", __func__);
        return false;
    }

    cache.k = ggml_new_tensor_1d(cache.ctx, wtype, n_elements);
    cache.v = ggml_new_tensor_1d(cache.ctx, wtype, n_elements);
    ggml_set_name(cache.k, "cache_k");
    ggml_set_name(cache.v, "cache_v");

    (void) n_gpu_layers;
#ifdef GGML_USE_CUBLAS
    size_t vram_kv_cache = 0;

    if (n_gpu_layers > (int)n_layer + 1) {
        ggml_cuda_assign_buffers_no_scratch(cache.v);
        LLAMA_LOG_INFO("%s: offloading v cache to GPU\n", __func__);
        vram_kv_cache += ggml_nbytes(cache.v);
    }
    if (n_gpu_layers > (int)n_layer + 2) {
        ggml_cuda_assign_buffers_no_scratch(cache.k);
        LLAMA_LOG_INFO("%s: offloading k cache to GPU\n", __func__);
        vram_kv_cache += ggml_nbytes(cache.k);
    }
    if (vram_kv_cache > 0) {
        LLAMA_LOG_INFO("%s: VRAM kv self = %.2f MB\n", __func__, vram_kv_cache / 1024.0 / 1024.0);
    }
#endif // GGML_USE_CUBLAS

    return true;
}

// find an empty slot of size "n_tokens" in the cache
// updates the cache head
static bool llama_kv_cache_find_slot(
             struct llama_kv_cache & cache,
          const struct llama_batch & batch) {
    const uint32_t n_ctx    = cache.size;
    const uint32_t n_tokens = batch.n_tokens;

    if (n_tokens > n_ctx) {
        LLAMA_LOG_ERROR("%s: n_tokens=%d > n_ctx=%d\n", __func__, n_tokens, n_ctx);
        return false;
    }

    uint32_t n_tested = 0;

    while (true) {
        if (cache.head + n_tokens > n_ctx) {
            cache.head = 0;
            n_tested   += n_ctx - cache.head;
            continue;
        }

        bool found = true;
        for (uint32_t i = 0; i < n_tokens; i++) {
            if (cache.cells[cache.head + i].pos >= 0) {
                found = false;
                cache.head += i + 1;
                n_tested   += i + 1;
                break;
            }
        }

        if (found) {
            break;
        }

        if (n_tested >= n_ctx) {
            //LLAMA_LOG_ERROR("%s: failed to find a slot for %d tokens\n", __func__, n_tokens);
            return false;
        }
    }

    for (uint32_t i = 0; i < n_tokens; i++) {
        cache.cells[cache.head + i].pos = batch.pos[i];
        cache.cells[cache.head + i].seq_id.insert(batch.seq_id[i]);
    }

    return true;
}

// find how many cells are currently in use
static int32_t llama_kv_cache_cell_max(const struct llama_kv_cache & cache) {
    for (uint32_t i = cache.size - 1; i > 0; --i) {
        if (cache.cells[i].pos >= 0 && !cache.cells[i].seq_id.empty()) {
            return i + 1;
        }
    }

    return 0;
}

static void llama_kv_cache_tokens_rm(struct llama_kv_cache & cache, int32_t c0, int32_t c1) {
    if (c0 < 0) c0 = 0;
    if (c1 < 0) c1 = cache.size;

    for (int32_t i = c0; i < c1; ++i) {
        cache.cells[i].pos = -1;
        cache.cells[i].seq_id.clear();
    }
}

static void llama_kv_cache_seq_rm(
             struct llama_kv_cache & cache,
                      llama_seq_id   seq_id,
                         llama_pos   p0,
                         llama_pos   p1) {
    for (uint32_t i = 0; i < cache.size; ++i) {
        if (cache.cells[i].has_seq_id(seq_id) && cache.cells[i].pos >= p0 && cache.cells[i].pos < p1) {
            cache.cells[i].seq_id.erase(seq_id);
            if (cache.cells[i].seq_id.empty()) {
                cache.cells[i].pos = -1;
            }
        }
    }
}

static void llama_kv_cache_seq_cp(
             struct llama_kv_cache & cache,
                      llama_seq_id   seq_id_src,
                      llama_seq_id   seq_id_dst,
                         llama_pos   p0,
                         llama_pos   p1) {
    for (uint32_t i = 0; i < cache.size; ++i) {
        if (cache.cells[i].has_seq_id(seq_id_src) && cache.cells[i].pos >= p0 && cache.cells[i].pos < p1) {
            cache.cells[i].seq_id.insert(seq_id_dst);
        }
    }
}

static void llama_kv_cache_seq_keep(struct llama_kv_cache & cache, llama_seq_id seq_id) {
    for (uint32_t i = 0; i < cache.size; ++i) {
        if (!cache.cells[i].has_seq_id(seq_id)) {
            cache.cells[i].pos = -1;
            cache.cells[i].seq_id.clear();
        }
    }
}

static void llama_kv_cache_seq_shift(
             struct llama_kv_cache & cache,
                      llama_seq_id   seq_id,
                         llama_pos   p0,
                         llama_pos   p1,
                         llama_pos   delta) {
    for (uint32_t i = 0; i < cache.size; ++i) {
        if (cache.cells[i].has_seq_id(seq_id) && cache.cells[i].pos >= p0 && cache.cells[i].pos < p1) {
            cache.cells[i].pos += delta;
            if (cache.cells[i].pos < 0) {
                cache.cells[i].pos = -1;
                cache.cells[i].seq_id.clear();
            } else {
                cache.has_shift = true;
                cache.cells[i].delta = delta;
            }
        }
    }
}

//
// model loading and saving
//

enum llama_fver {
    GGUF_FILE_VERSION_V1 = 1,
    GGUF_FILE_VERSION_V2 = 2,
};

static const char * llama_file_version_name(llama_fver version) {
    switch (version) {
        case GGUF_FILE_VERSION_V1: return "GGUF V1 (support until nov 2023)";
        case GGUF_FILE_VERSION_V2: return "GGUF V2 (latest)";
    }

    return "unknown";
}

static std::string llama_format_tensor_shape(const std::vector<int64_t> & ne) {
    char buf[256];
    snprintf(buf, sizeof(buf), "%5" PRId64, ne.at(0));
    for (size_t i = 1; i < ne.size(); i++) {
        snprintf(buf + strlen(buf), sizeof(buf) - strlen(buf), ", %5" PRId64, ne.at(i));
    }
    return buf;
}

static std::string llama_format_tensor_shape(const struct ggml_tensor * t) {
    char buf[256];
    snprintf(buf, sizeof(buf), "%5" PRId64, t->ne[0]);
    for (int i = 1; i < GGML_MAX_DIMS; i++) {
        snprintf(buf + strlen(buf), sizeof(buf) - strlen(buf), ", %5" PRId64, t->ne[i]);
    }
    return buf;
}

struct llama_model_loader {
    int n_kv      = 0;
    int n_tensors = 0;
    int n_created = 0;

    int64_t n_elements = 0;
    size_t  n_bytes    = 0;

    bool use_mmap = false;

    llama_file  file;
    llama_ftype ftype;
    llama_fver  fver;

    std::unique_ptr<llama_mmap> mapping;

    struct gguf_context * ctx_gguf = NULL;
    struct ggml_context * ctx_meta = NULL;

    llama_model_loader(const std::string & fname, bool use_mmap) : file(fname.c_str(), "rb") {
        struct gguf_init_params params = {
            /*.no_alloc = */ true,
            /*.ctx      = */ &ctx_meta,
        };

        ctx_gguf = gguf_init_from_file(fname.c_str(), params);
        if (!ctx_gguf) {
            throw std::runtime_error(format("%s: failed to load model from %s\n", __func__, fname.c_str()));
        }

        n_kv      = gguf_get_n_kv(ctx_gguf);
        n_tensors = gguf_get_n_tensors(ctx_gguf);

        fver = (enum llama_fver ) gguf_get_version(ctx_gguf);

        for (int i = 0; i < n_tensors; i++) {
            const char * name = gguf_get_tensor_name(ctx_gguf, i);
            struct ggml_tensor * t = ggml_get_tensor(ctx_meta, name);
            n_elements += ggml_nelements(t);
            n_bytes    += ggml_nbytes(t);
        }

        LLAMA_LOG_INFO("%s: loaded meta data with %d key-value pairs and %d tensors from %s (version %s)\n",
                __func__, n_kv, n_tensors, fname.c_str(), llama_file_version_name(fver));

        // determine file type based on the number of tensors for each quantization and print meta data
        // TODO: make optional
        if(false) //disable this log for now
        {
            std::map<enum ggml_type, uint32_t> n_type;

            uint32_t n_type_max = 0;
            enum ggml_type type_max = GGML_TYPE_F32;

            for (int i = 0; i < n_tensors; i++) {
                const char * name = gguf_get_tensor_name(ctx_gguf, i);
                struct ggml_tensor * meta = ggml_get_tensor(ctx_meta, name);

                n_type[meta->type]++;

                if (n_type_max < n_type[meta->type]) {
                    n_type_max = n_type[meta->type];
                    type_max   = meta->type;
                }

                LLAMA_LOG_INFO("%s: - tensor %4d: %32s %-8s [ %s ]\n", __func__, i, name, ggml_type_name(meta->type), llama_format_tensor_shape(meta).c_str());
            }

            switch (type_max) {
                case GGML_TYPE_F32:  ftype = LLAMA_FTYPE_ALL_F32;       break;
                case GGML_TYPE_F16:  ftype = LLAMA_FTYPE_MOSTLY_F16;    break;
                case GGML_TYPE_Q4_0: ftype = LLAMA_FTYPE_MOSTLY_Q4_0;   break;
                case GGML_TYPE_Q4_1: ftype = LLAMA_FTYPE_MOSTLY_Q4_1;   break;
                case GGML_TYPE_Q5_0: ftype = LLAMA_FTYPE_MOSTLY_Q5_0;   break;
                case GGML_TYPE_Q5_1: ftype = LLAMA_FTYPE_MOSTLY_Q5_1;   break;
                case GGML_TYPE_Q8_0: ftype = LLAMA_FTYPE_MOSTLY_Q8_0;   break;
                case GGML_TYPE_Q2_K: ftype = LLAMA_FTYPE_MOSTLY_Q2_K;   break;
                case GGML_TYPE_Q3_K: ftype = LLAMA_FTYPE_MOSTLY_Q3_K_M; break;
                case GGML_TYPE_Q4_K: ftype = LLAMA_FTYPE_MOSTLY_Q4_K_M; break;
                case GGML_TYPE_Q5_K: ftype = LLAMA_FTYPE_MOSTLY_Q5_K_M; break;
                case GGML_TYPE_Q6_K: ftype = LLAMA_FTYPE_MOSTLY_Q6_K;   break;
                default:
                     {
                         LLAMA_LOG_WARN("%s: unknown type %s\n", __func__, ggml_type_name(type_max));
                         ftype = LLAMA_FTYPE_ALL_F32;
                     } break;
            }

            // this is a way to mark that we have "guessed" the file type
            ftype = (llama_ftype) (ftype | LLAMA_FTYPE_GUESSED);

            {
                const int kid = gguf_find_key(ctx_gguf, "general.file_type");
                if (kid >= 0) {
                    ftype = (llama_ftype) gguf_get_val_u32(ctx_gguf, kid);
                }
            }

            for (int i = 0; i < n_kv; i++) {
                const char * name         = gguf_get_key(ctx_gguf, i);
                const enum gguf_type type = gguf_get_kv_type(ctx_gguf, i);

                LLAMA_LOG_INFO("%s: - kv %3d: %42s %-8s\n", __func__, i, name, gguf_type_name(type));
            }

            // print type counts
            for (auto & kv : n_type) {
                if (kv.second == 0) {
                    continue;
                }

                LLAMA_LOG_INFO("%s: - type %4s: %4d tensors\n", __func__, ggml_type_name(kv.first), kv.second);
            }
        }

        if (!llama_mmap::SUPPORTED) {
            LLAMA_LOG_WARN("%s: mmap is not supported on this platform\n", __func__);
            use_mmap = false;
        }

        this->use_mmap = use_mmap;
    }

    ~llama_model_loader() {
        if (ctx_gguf) {
            gguf_free(ctx_gguf);
        }
        if (ctx_meta) {
            ggml_free(ctx_meta);
        }
    }

    std::string get_arch_name() const {
        const auto kv = LLM_KV(LLM_ARCH_UNKNOWN);

        std::string arch_name;
        GGUF_GET_KEY(ctx_gguf, arch_name, gguf_get_val_str, GGUF_TYPE_STRING, false, kv(LLM_KV_GENERAL_ARCHITECTURE));

        return arch_name;
    }

    enum llm_arch get_arch() const {
        const std::string arch_name = get_arch_name();

        return llm_arch_from_string(arch_name);
    }

    const char * get_tensor_name(int i) const {
        return gguf_get_tensor_name(ctx_gguf, i);
    }

    struct ggml_tensor * get_tensor_meta(int i) const {
        return ggml_get_tensor(ctx_meta, get_tensor_name(i));
    }

    void calc_sizes(size_t & ctx_size_p, size_t & mmapped_size_p) const {
        ctx_size_p     = 0;
        mmapped_size_p = 0;

        for (int i = 0; i < n_tensors; i++) {
            struct ggml_tensor * meta = get_tensor_meta(i);
            ctx_size_p += sizeof(struct ggml_tensor) + GGML_OBJECT_SIZE;
            (use_mmap ? mmapped_size_p : ctx_size_p) += ggml_nbytes_pad(meta);
        }
    }

    struct ggml_tensor * create_tensor_for(struct ggml_context * ctx, struct ggml_tensor * meta, ggml_backend backend) {
        if (backend != GGML_BACKEND_CPU) {
            ggml_set_no_alloc(ctx, true);
        }

        struct ggml_tensor * tensor = ggml_dup_tensor(ctx, meta);
        tensor->backend = backend; // TODO: ggml_set_backend
        ggml_set_name(tensor, ggml_get_name(meta));

        if (backend != GGML_BACKEND_CPU) {
            ggml_set_no_alloc(ctx, use_mmap);
        }

        n_created++;

        return tensor;
    }

    struct ggml_tensor * create_tensor(struct ggml_context * ctx, const std::string & name, const std::vector<int64_t> & ne, ggml_backend backend) {
        struct ggml_tensor * cur = ggml_get_tensor(ctx_meta, name.c_str());

        if (cur == NULL) {
            throw std::runtime_error(format("%s: tensor '%s' not found", __func__, name.c_str()));
        }

        {
            bool is_ok = true;
            for (size_t i = 0; i < ne.size(); ++i) {
                if (ne[i] != cur->ne[i]) {
                    is_ok = false;
                    break;
                }
            }
            if (!is_ok) {
                throw std::runtime_error(
                        format("%s: tensor '%s' has wrong shape; expected %s, got %s",
                            __func__, name.c_str(),
                            llama_format_tensor_shape(ne).c_str(),
                            llama_format_tensor_shape(cur).c_str()));
            }
        }

        return create_tensor_for(ctx, cur, backend);
    }

    void done_getting_tensors() const {
        if (n_created != n_tensors) {
            throw std::runtime_error(format("%s: wrong number of tensors; expected %d, got %d", __func__, n_tensors, n_created));
        }
    }

    size_t file_offset(const char * name) const {
        const int idx = gguf_find_tensor(ctx_gguf, name);

        if (idx < 0) {
            throw std::runtime_error(format("%s: tensor '%s' not found in the file", __func__, name));
        }

        return gguf_get_data_offset(ctx_gguf) + gguf_get_tensor_offset(ctx_gguf, idx);
    }

    void load_data_for(struct ggml_tensor * cur) const {
        const size_t offs = file_offset(ggml_get_name(cur));

        if (use_mmap) {
            cur->data = (uint8_t *) mapping->addr + offs;
        } else {
            file.seek(offs, SEEK_SET);
            file.read_raw(cur->data, ggml_nbytes(cur));
        }
    }

    void load_all_data(struct ggml_context * ctx, llama_progress_callback progress_callback, void * progress_callback_user_data, llama_mlock * lmlock) {
        size_t size_data = 0;
        size_t size_lock = 0;
        size_t size_pref = 0; // prefetch

        for (int i = 0; i < gguf_get_n_tensors(ctx_gguf); i++) {
            struct ggml_tensor * cur = ggml_get_tensor(ctx, gguf_get_tensor_name(ctx_gguf, i));
            size_data += ggml_nbytes(cur);
            if (cur->backend == GGML_BACKEND_CPU) {
                size_pref += ggml_nbytes(cur);
            }
        }

        if (use_mmap) {
            mapping.reset(new llama_mmap(&file, size_pref, ggml_is_numa()));
            if (lmlock) {
                lmlock->init(mapping->addr);
            }
        }

        size_t done_size = 0;
        for (int i = 0; i < gguf_get_n_tensors(ctx_gguf); i++) {
            struct ggml_tensor * cur = ggml_get_tensor(ctx, gguf_get_tensor_name(ctx_gguf, i));
            GGML_ASSERT(cur); // unused tensors should have been caught by load_data already

            if (progress_callback) {
                progress_callback((float) done_size / size_data, progress_callback_user_data);
            }

            // allocate temp buffer if not using mmap
            if (!use_mmap && cur->data == NULL) {
                GGML_ASSERT(cur->backend != GGML_BACKEND_CPU);
                #ifdef GGML_USE_CPU_HBM
                cur->data = (uint8_t*)hbw_malloc(ggml_nbytes(cur));
                #else
                cur->data = (uint8_t*)malloc(ggml_nbytes(cur));
                #endif
            }

            load_data_for(cur);

            switch (cur->backend) {
                case GGML_BACKEND_CPU:
                    if (use_mmap && lmlock) {
                        size_lock += ggml_nbytes(cur);
                        lmlock->grow_to(size_lock);
                    }
                    break;
#ifdef GGML_USE_CUBLAS
                case GGML_BACKEND_GPU:
                case GGML_BACKEND_GPU_SPLIT:
                    // old code:
                    //ggml_cuda_transform_tensor(lt.data, lt.ggml_tensor);

                    // TODO: test if this works !!
                    ggml_cuda_transform_tensor(cur->data, cur);
                    if (!use_mmap) {
                        free(cur->data);
                    }
                    break;
#elif defined(GGML_USE_CLBLAST)
                case GGML_BACKEND_GPU:
                    ggml_cl_transform_tensor(cur->data, cur);
                    if (!use_mmap) {
                        free(cur->data);
                    }
                    break;
#endif
                default:
                    continue;
            }

            done_size += ggml_nbytes(cur);
        }
    }
};

//
// load LLaMA models
//

static std::string llama_model_arch_name(llm_arch arch) {
    auto it = LLM_ARCH_NAMES.find(arch);
    if (it == LLM_ARCH_NAMES.end()) {
        return "unknown";
    }
    return it->second;
}

static std::string llama_model_ftype_name(llama_ftype ftype) {
    if (ftype & LLAMA_FTYPE_GUESSED) {
        return llama_model_ftype_name((enum llama_ftype) (ftype & ~LLAMA_FTYPE_GUESSED)) + " (guessed)";
    }

    switch (ftype) {
        case LLAMA_FTYPE_ALL_F32:     return "all F32";
        case LLAMA_FTYPE_MOSTLY_F16:  return "mostly F16";
        case LLAMA_FTYPE_MOSTLY_Q4_0: return "mostly Q4_0";
        case LLAMA_FTYPE_MOSTLY_Q4_1: return "mostly Q4_1";
        case LLAMA_FTYPE_MOSTLY_Q4_1_SOME_F16:
                                      return "mostly Q4_1, some F16";
        case LLAMA_FTYPE_MOSTLY_Q5_0: return "mostly Q5_0";
        case LLAMA_FTYPE_MOSTLY_Q5_1: return "mostly Q5_1";
        case LLAMA_FTYPE_MOSTLY_Q8_0: return "mostly Q8_0";

        // K-quants
        case LLAMA_FTYPE_MOSTLY_Q2_K:   return "mostly Q2_K";
        case LLAMA_FTYPE_MOSTLY_Q3_K_S: return "mostly Q3_K - Small";
        case LLAMA_FTYPE_MOSTLY_Q3_K_M: return "mostly Q3_K - Medium";
        case LLAMA_FTYPE_MOSTLY_Q3_K_L: return "mostly Q3_K - Large";
        case LLAMA_FTYPE_MOSTLY_Q4_K_S: return "mostly Q4_K - Small";
        case LLAMA_FTYPE_MOSTLY_Q4_K_M: return "mostly Q4_K - Medium";
        case LLAMA_FTYPE_MOSTLY_Q5_K_S: return "mostly Q5_K - Small";
        case LLAMA_FTYPE_MOSTLY_Q5_K_M: return "mostly Q5_K - Medium";
        case LLAMA_FTYPE_MOSTLY_Q6_K:   return "mostly Q6_K";

        default: return "unknown, may not work";
    }
}

static const char * llama_model_type_name(e_model type) {
    switch (type) {
        case MODEL_1B:  return "1B";
        case MODEL_3B:  return "3B";
        case MODEL_7B:  return "7B";
        case MODEL_13B: return "13B";
        case MODEL_15B: return "15B";
        case MODEL_30B: return "30B";
        case MODEL_34B: return "34B";
        case MODEL_40B: return "40B";
        case MODEL_65B: return "65B";
        case MODEL_70B: return "70B";
        default:        return "?B";
    }
}

static void llm_load_arch(llama_model_loader & ml, llama_model & model) {
    model.arch = ml.get_arch();
    if (model.arch == LLM_ARCH_UNKNOWN) {
        throw std::runtime_error("unknown model architecture: '" + ml.get_arch_name() + "'");
    }
}

static void llm_load_hparams(
        llama_model_loader & ml,
        llama_model & model) {
    struct gguf_context * ctx = ml.ctx_gguf;

    const auto kv = LLM_KV(model.arch);

    auto & hparams = model.hparams;

    // get general kv
    GGUF_GET_KEY(ctx, model.name, gguf_get_val_str, GGUF_TYPE_STRING, false, kv(LLM_KV_GENERAL_NAME));

    // get hparams kv
    GGUF_GET_KEY(ctx, hparams.n_vocab,        gguf_get_arr_n,   GGUF_TYPE_ARRAY,  true, kv(LLM_KV_TOKENIZER_LIST));
    GGUF_GET_KEY(ctx, hparams.n_ctx_train,    gguf_get_val_u32, GGUF_TYPE_UINT32, true, kv(LLM_KV_CONTEXT_LENGTH));
    GGUF_GET_KEY(ctx, hparams.n_embd,         gguf_get_val_u32, GGUF_TYPE_UINT32, true, kv(LLM_KV_EMBEDDING_LENGTH));
    GGUF_GET_KEY(ctx, hparams.n_ff,           gguf_get_val_u32, GGUF_TYPE_UINT32, true, kv(LLM_KV_FEED_FORWARD_LENGTH));
    GGUF_GET_KEY(ctx, hparams.n_head,         gguf_get_val_u32, GGUF_TYPE_UINT32, true, kv(LLM_KV_ATTENTION_HEAD_COUNT));
    GGUF_GET_KEY(ctx, hparams.n_layer,        gguf_get_val_u32, GGUF_TYPE_UINT32, true, kv(LLM_KV_BLOCK_COUNT));

    // n_head_kv is optional, default to n_head
    hparams.n_head_kv = hparams.n_head;
    GGUF_GET_KEY(ctx, hparams.n_head_kv, gguf_get_val_u32, GGUF_TYPE_UINT32, false, kv(LLM_KV_ATTENTION_HEAD_COUNT_KV));

    // rope_freq_base (optional)
    hparams.rope_freq_base_train = 10000.0f;
    GGUF_GET_KEY(ctx, hparams.rope_freq_base_train, gguf_get_val_f32, GGUF_TYPE_FLOAT32, false, kv(LLM_KV_ROPE_FREQ_BASE));

    // rope_freq_scale (inverse of the kv) is optional
    float ropescale = 1.0f;
    GGUF_GET_KEY(ctx, ropescale, gguf_get_val_f32, GGUF_TYPE_FLOAT32, false, kv(LLM_KV_ROPE_SCALE_LINEAR));
    hparams.rope_freq_scale_train = 1.0f/ropescale;

    // sanity check for n_rot (optional)
    {
        hparams.n_rot = hparams.n_embd / hparams.n_head;

        GGUF_GET_KEY(ctx, hparams.n_rot, gguf_get_val_u32, GGUF_TYPE_UINT32, false, kv(LLM_KV_ROPE_DIMENSION_COUNT));

        if (model.arch == LLM_ARCH_LLAMA || model.arch == LLM_ARCH_FALCON) {
            if (hparams.n_rot != hparams.n_embd / hparams.n_head) {
                throw std::runtime_error(format("invalid n_rot: %u, expected %u", hparams.n_rot, hparams.n_embd / hparams.n_head));
            }
        }
        // gpt-neox n_rot = rotary_pct * (n_embd / n_head)
        // gpt-j n_rot = rotary_dim
    }

    // arch-specific KVs
    switch (model.arch) {
        case LLM_ARCH_LLAMA:
            {
                GGUF_GET_KEY(ctx, hparams.f_norm_rms_eps, gguf_get_val_f32, GGUF_TYPE_FLOAT32, true, kv(LLM_KV_ATTENTION_LAYERNORM_RMS_EPS));

                switch (hparams.n_layer) {
                    case 26: model.type = e_model::MODEL_3B; break;
                    case 32: model.type = e_model::MODEL_7B; break;
                    case 40: model.type = e_model::MODEL_13B; break;
                    case 48: model.type = e_model::MODEL_34B; break;
                    case 60: model.type = e_model::MODEL_30B; break;
                    case 80: model.type = hparams.n_head == hparams.n_head_kv ? e_model::MODEL_65B : e_model::MODEL_70B; break;
                    default: model.type = e_model::MODEL_UNKNOWN;
                }
            } break;
        case LLM_ARCH_FALCON:
            {
                GGUF_GET_KEY(ctx, hparams.f_norm_eps, gguf_get_val_f32, GGUF_TYPE_FLOAT32, true, kv(LLM_KV_ATTENTION_LAYERNORM_EPS));

                switch (hparams.n_layer) {
                    case 32: model.type = e_model::MODEL_7B; break;
                    case 60: model.type = e_model::MODEL_40B; break;
                    default: model.type = e_model::MODEL_UNKNOWN;
                }
            } break;
        case LLM_ARCH_BAICHUAN:
            {
                GGUF_GET_KEY(ctx, hparams.f_norm_rms_eps, gguf_get_val_f32, GGUF_TYPE_FLOAT32, true, kv(LLM_KV_ATTENTION_LAYERNORM_RMS_EPS));
                switch (hparams.n_layer) {
                    case 32: model.type = e_model::MODEL_7B; break;
                    case 40: model.type = e_model::MODEL_13B; break;
                    default: model.type = e_model::MODEL_UNKNOWN;
                }
            } break;
        case LLM_ARCH_STARCODER:
            {
                GGUF_GET_KEY(ctx, hparams.f_norm_eps, gguf_get_val_f32, GGUF_TYPE_FLOAT32, true, kv(LLM_KV_ATTENTION_LAYERNORM_EPS));
                switch (hparams.n_layer) {
                    case 24: model.type = e_model::MODEL_1B; break;
                    case 36: model.type = e_model::MODEL_3B; break;
                    case 42: model.type = e_model::MODEL_7B; break;
                    case 40: model.type = e_model::MODEL_15B; break;
                    default: model.type = e_model::MODEL_UNKNOWN;
                }
            } break;
        default: (void)0;
    }

    model.ftype = ml.ftype;
}

// TODO: This should probably be in llama.h
static std::vector<llama_vocab::id> llama_tokenize_internal(const llama_vocab & vocab, std::string raw_text, bool bos);
static llama_token llama_byte_to_token(const llama_vocab & vocab, uint8_t ch);

static void llm_load_vocab(
        llama_model_loader & ml,
        llama_model & model) {
    auto & vocab = model.vocab;

    struct gguf_context * ctx = ml.ctx_gguf;

    const auto kv = LLM_KV(model.arch);

    const int token_idx = gguf_find_key(ctx, kv(LLM_KV_TOKENIZER_LIST).c_str());
    if (token_idx == -1) {
        throw std::runtime_error("cannot find tokenizer vocab in model file\n");
    }

    const float * scores = nullptr;
    const int score_idx = gguf_find_key(ctx, kv(LLM_KV_TOKENIZER_SCORES).c_str());
    if (score_idx != -1) {
        scores = (const float * ) gguf_get_arr_data(ctx, score_idx);
    }

    const int * toktypes = nullptr;
    const int toktype_idx = gguf_find_key(ctx, kv(LLM_KV_TOKENIZER_TOKEN_TYPE).c_str());
    if (toktype_idx != -1) {
        toktypes = (const int * ) gguf_get_arr_data(ctx, toktype_idx);
    }

    // determine vocab type
    {
        std::string tokenizer_name;

        GGUF_GET_KEY(ctx, tokenizer_name, gguf_get_val_str, GGUF_TYPE_STRING, true, kv(LLM_KV_TOKENIZER_MODEL));

        if (tokenizer_name == "llama") {
            vocab.type = LLAMA_VOCAB_TYPE_SPM;

            // default special tokens
            vocab.special_bos_id = 1;
            vocab.special_eos_id = 2;
            vocab.special_unk_id = 0;
            vocab.special_sep_id = -1;
            vocab.special_pad_id = -1;
        } else if (tokenizer_name == "gpt2") {
            vocab.type = LLAMA_VOCAB_TYPE_BPE;

            // read bpe merges and populate bpe ranks
            const int merges_keyidx = gguf_find_key(ctx, kv(LLM_KV_TOKENIZER_MERGES).c_str());
            if (merges_keyidx == -1) {
                throw std::runtime_error("cannot find tokenizer merges in model file\n");
            }

            const int n_merges = gguf_get_arr_n(ctx, merges_keyidx);

            for (int i = 0; i < n_merges; i++) {
                const std::string word = gguf_get_arr_str(ctx, merges_keyidx, i);

                std::string first;
                std::string second;

                const size_t pos = word.find(' ', 1);

                if (pos != std::string::npos) {
                    first  = word.substr(0, pos);
                    second = word.substr(pos + 1);
                }

                vocab.bpe_ranks.emplace(std::make_pair(first, second), i);
            }

            // default special tokens
            vocab.special_bos_id = 11;
            vocab.special_eos_id = 11;
            vocab.special_unk_id = -1;
            vocab.special_sep_id = -1;
            vocab.special_pad_id = -1;
        } else {
            LLAMA_LOG_WARN("%s: unknown tokenizer: '%s'", __func__, tokenizer_name.c_str());
            LLAMA_LOG_WARN("%s: using default tokenizer: 'llama'", __func__);

            vocab.type = LLAMA_VOCAB_TYPE_SPM;
        }
    }

    const uint32_t n_vocab = gguf_get_arr_n(ctx, token_idx);

    vocab.id_to_token.resize(n_vocab);

    for (uint32_t i = 0; i < n_vocab; i++) {
        std::string word = gguf_get_arr_str(ctx, token_idx, i);

        vocab.token_to_id[word] = i;

        auto & token_data = vocab.id_to_token[i];
        token_data.text  = std::move(word);
        token_data.score = scores ? scores[i] : 0.0f;
        token_data.type  = toktypes ? (llama_token_type) toktypes[i] : LLAMA_TOKEN_TYPE_NORMAL;
    }

    // determine the newline token: LLaMA "<0x0A>" == 10 == '\n', Falcon 193 == '\n'
    if (vocab.type == LLAMA_VOCAB_TYPE_SPM) {
        vocab.linefeed_id = llama_byte_to_token(vocab, '\n');
    } else {
        vocab.linefeed_id = llama_tokenize_internal(vocab, "\n", false)[0];
    }

    // special tokens
    GGUF_GET_KEY(ctx, vocab.special_bos_id, gguf_get_val_u32, GGUF_TYPE_UINT32, false, kv(LLM_KV_TOKENIZER_BOS_ID));
    GGUF_GET_KEY(ctx, vocab.special_eos_id, gguf_get_val_u32, GGUF_TYPE_UINT32, false, kv(LLM_KV_TOKENIZER_EOS_ID));
    GGUF_GET_KEY(ctx, vocab.special_unk_id, gguf_get_val_u32, GGUF_TYPE_UINT32, false, kv(LLM_KV_TOKENIZER_UNK_ID));
    GGUF_GET_KEY(ctx, vocab.special_sep_id, gguf_get_val_u32, GGUF_TYPE_UINT32, false, kv(LLM_KV_TOKENIZER_SEP_ID));
    GGUF_GET_KEY(ctx, vocab.special_pad_id, gguf_get_val_u32, GGUF_TYPE_UINT32, false, kv(LLM_KV_TOKENIZER_PAD_ID));
}

static void llm_load_print_meta(llama_model_loader & ml, llama_model & model) {
    const auto & hparams = model.hparams;
    const auto & vocab   = model.vocab;

    // hparams
    LLAMA_LOG_INFO("%s: format           = %s\n",     __func__, llama_file_version_name(ml.fver));
    LLAMA_LOG_INFO("%s: arch             = %s\n",     __func__, LLM_ARCH_NAMES.at(model.arch).c_str());
    LLAMA_LOG_INFO("%s: vocab type       = %s\n",     __func__, vocab.type == LLAMA_VOCAB_TYPE_SPM ? "SPM" : "BPE"); // TODO: fix
    LLAMA_LOG_INFO("%s: n_vocab          = %u\n",     __func__, hparams.n_vocab);
    LLAMA_LOG_INFO("%s: n_merges         = %u\n",     __func__, (int) vocab.bpe_ranks.size());
    LLAMA_LOG_INFO("%s: n_ctx_train      = %u\n",     __func__, hparams.n_ctx_train);
    LLAMA_LOG_INFO("%s: n_embd           = %u\n",     __func__, hparams.n_embd);
    LLAMA_LOG_INFO("%s: n_head           = %u\n",     __func__, hparams.n_head);
    LLAMA_LOG_INFO("%s: n_head_kv        = %u\n",     __func__, hparams.n_head_kv);
    LLAMA_LOG_INFO("%s: n_layer          = %u\n",     __func__, hparams.n_layer);
    LLAMA_LOG_INFO("%s: n_rot            = %u\n",     __func__, hparams.n_rot); // a.k.a. n_embd_head, n_head_dim
    LLAMA_LOG_INFO("%s: n_gqa            = %u\n",     __func__, hparams.n_gqa());
    LLAMA_LOG_INFO("%s: f_norm_eps       = %.1e\n",   __func__, hparams.f_norm_eps);
    LLAMA_LOG_INFO("%s: f_norm_rms_eps   = %.1e\n",   __func__, hparams.f_norm_rms_eps);
    LLAMA_LOG_INFO("%s: n_ff             = %u\n",     __func__, hparams.n_ff);
    LLAMA_LOG_INFO("%s: freq_base_train  = %.1f\n",   __func__, hparams.rope_freq_base_train);
    LLAMA_LOG_INFO("%s: freq_scale_train = %g\n",     __func__, hparams.rope_freq_scale_train);
    LLAMA_LOG_INFO("%s: model type       = %s\n",     __func__, llama_model_type_name(model.type));
    LLAMA_LOG_INFO("%s: model ftype      = %s\n",     __func__, llama_model_ftype_name(model.ftype).c_str());
    LLAMA_LOG_INFO("%s: model params     = %.2f B\n", __func__, ml.n_elements*1e-9);
    if (ml.n_bytes < GB) {
        LLAMA_LOG_INFO("%s: model size       = %.2f MiB (%.2f BPW) \n", __func__, ml.n_bytes/1024.0/1024.0, ml.n_bytes*8.0/ml.n_elements);
    } else {
        LLAMA_LOG_INFO("%s: model size       = %.2f GiB (%.2f BPW) \n", __func__, ml.n_bytes/1024.0/1024.0/1024.0, ml.n_bytes*8.0/ml.n_elements);
    }

    // general kv
    LLAMA_LOG_INFO("%s: general.name   = %s\n",    __func__, model.name.c_str());

    // special tokens
    if (vocab.special_bos_id != -1) { LLAMA_LOG_INFO( "%s: BOS token = %d '%s'\n", __func__, vocab.special_bos_id, vocab.id_to_token[vocab.special_bos_id].text.c_str() ); }
    if (vocab.special_eos_id != -1) { LLAMA_LOG_INFO( "%s: EOS token = %d '%s'\n", __func__, vocab.special_eos_id, vocab.id_to_token[vocab.special_eos_id].text.c_str() ); }
    if (vocab.special_unk_id != -1) { LLAMA_LOG_INFO( "%s: UNK token = %d '%s'\n", __func__, vocab.special_unk_id, vocab.id_to_token[vocab.special_unk_id].text.c_str() ); }
    if (vocab.special_sep_id != -1) { LLAMA_LOG_INFO( "%s: SEP token = %d '%s'\n", __func__, vocab.special_sep_id, vocab.id_to_token[vocab.special_sep_id].text.c_str() ); }
    if (vocab.special_pad_id != -1) { LLAMA_LOG_INFO( "%s: PAD token = %d '%s'\n", __func__, vocab.special_pad_id, vocab.id_to_token[vocab.special_pad_id].text.c_str() ); }
    if (vocab.linefeed_id    != -1) { LLAMA_LOG_INFO( "%s: LF token  = %d '%s'\n", __func__, vocab.linefeed_id,    vocab.id_to_token[vocab.linefeed_id].text.c_str() );    }
}

static void llm_load_tensors(
        llama_model_loader & ml,
        llama_model & model,
        int n_gpu_layers,
        int main_gpu,
        const float * tensor_split,
        bool use_mlock,
        llama_progress_callback progress_callback,
        void * progress_callback_user_data) {
    model.t_start_us = ggml_time_us();

    auto & ctx     = model.ctx;
    auto & hparams = model.hparams;

    model.n_gpu_layers = n_gpu_layers;

    size_t ctx_size;
    size_t mmapped_size;

    ml.calc_sizes(ctx_size, mmapped_size);

    LLAMA_LOG_INFO("%s: ggml ctx size = %7.2f MB\n", __func__, ctx_size/1024.0/1024.0);

    // create the ggml context
    {
        model.buf.resize(ctx_size);
        if (use_mlock) {
            model.mlock_buf.init   (model.buf.data);
            model.mlock_buf.grow_to(model.buf.size);
        }

        struct ggml_init_params params;
        /*.mem_size   =*/ params.mem_size = model.buf.size;
        /*.mem_buffer =*/ params.mem_buffer = model.buf.data;
        /*.no_alloc   =*/ params.no_alloc = ml.use_mmap;


        model.ctx = ggml_init(params);
        if (!model.ctx) {
            throw std::runtime_error(format("ggml_init() failed"));
        }
    }

    (void) main_gpu;
#ifdef GGML_USE_CUBLAS
    LLAMA_LOG_INFO("%s: using " GGML_CUDA_NAME " for GPU acceleration\n", __func__);
    ggml_cuda_set_main_device(main_gpu);
#define LLAMA_BACKEND_OFFLOAD       GGML_BACKEND_GPU
#define LLAMA_BACKEND_OFFLOAD_SPLIT GGML_BACKEND_GPU_SPLIT
#elif defined(GGML_USE_CLBLAST)
    LLAMA_LOG_INFO("%s: using OpenCL for GPU acceleration\n", __func__);
#define LLAMA_BACKEND_OFFLOAD       GGML_BACKEND_GPU
#define LLAMA_BACKEND_OFFLOAD_SPLIT GGML_BACKEND_GPU
#else
#define LLAMA_BACKEND_OFFLOAD       GGML_BACKEND_CPU
#define LLAMA_BACKEND_OFFLOAD_SPLIT GGML_BACKEND_CPU
#endif

    // prepare memory for the weights
    size_t vram_weights = 0;
    {
        const int64_t n_embd     = hparams.n_embd;
        const int64_t n_embd_gqa = hparams.n_embd_gqa();
        const int64_t n_layer    = hparams.n_layer;
        const int64_t n_vocab    = hparams.n_vocab;

        const auto tn = LLM_TN(model.arch);
        switch (model.arch) {
            case LLM_ARCH_LLAMA:
                {
                    model.tok_embeddings = ml.create_tensor(ctx, tn(LLM_TENSOR_TOKEN_EMBD, "weight"), {n_embd, n_vocab}, GGML_BACKEND_CPU);

                    // output
                    {
                        ggml_backend backend_norm;
                        ggml_backend backend_output;

                        if (n_gpu_layers > int(n_layer)) {
                            // norm is not performance relevant on its own but keeping it in VRAM reduces data copying
                            // on Windows however this is detrimental unless everything is on the GPU
#ifndef _WIN32
                            backend_norm = LLAMA_BACKEND_OFFLOAD;
#else
                            backend_norm = n_gpu_layers <= (int) n_layer + 2 ? GGML_BACKEND_CPU : LLAMA_BACKEND_OFFLOAD;
#endif // _WIN32

                            backend_output = LLAMA_BACKEND_OFFLOAD_SPLIT;
                        } else {
                            backend_norm   = GGML_BACKEND_CPU;
                            backend_output = GGML_BACKEND_CPU;
                        }

                        model.output_norm = ml.create_tensor(ctx, tn(LLM_TENSOR_OUTPUT_NORM, "weight"), {n_embd},          backend_norm);
                        model.output      = ml.create_tensor(ctx, tn(LLM_TENSOR_OUTPUT,      "weight"), {n_embd, n_vocab}, backend_output);

                        if (backend_norm == GGML_BACKEND_GPU) {
                            vram_weights += ggml_nbytes(model.output_norm);
                        }
                        if (backend_output == GGML_BACKEND_GPU_SPLIT) {
                            vram_weights += ggml_nbytes(model.output);
                        }
                    }

                    const uint32_t n_ff = hparams.n_ff;

                    const int i_gpu_start = n_layer - n_gpu_layers;

                    model.layers.resize(n_layer);

                    for (uint32_t i = 0; i < n_layer; ++i) {
                        const ggml_backend backend = int(i) < i_gpu_start ? GGML_BACKEND_CPU : LLAMA_BACKEND_OFFLOAD; // NOLINT
                        const ggml_backend backend_split = int(i) < i_gpu_start ? GGML_BACKEND_CPU : LLAMA_BACKEND_OFFLOAD_SPLIT; // NOLINT

                        auto & layer = model.layers[i];

                        layer.attn_norm = ml.create_tensor(ctx, tn(LLM_TENSOR_ATTN_NORM, "weight", i), {n_embd}, backend);

                        layer.wq = ml.create_tensor(ctx, tn(LLM_TENSOR_ATTN_Q,   "weight", i), {n_embd, n_embd},     backend_split);
                        layer.wk = ml.create_tensor(ctx, tn(LLM_TENSOR_ATTN_K,   "weight", i), {n_embd, n_embd_gqa}, backend_split);
                        layer.wv = ml.create_tensor(ctx, tn(LLM_TENSOR_ATTN_V,   "weight", i), {n_embd, n_embd_gqa}, backend_split);
                        layer.wo = ml.create_tensor(ctx, tn(LLM_TENSOR_ATTN_OUT, "weight", i), {n_embd, n_embd},     backend_split);

                        layer.ffn_norm = ml.create_tensor(ctx, tn(LLM_TENSOR_FFN_NORM, "weight", i), {n_embd}, backend);

                        layer.w1 = ml.create_tensor(ctx, tn(LLM_TENSOR_FFN_GATE, "weight", i), {n_embd,   n_ff}, backend_split);
                        layer.w2 = ml.create_tensor(ctx, tn(LLM_TENSOR_FFN_DOWN, "weight", i), {  n_ff, n_embd}, backend_split);
                        layer.w3 = ml.create_tensor(ctx, tn(LLM_TENSOR_FFN_UP,   "weight", i), {n_embd,   n_ff}, backend_split);

                        if (backend == GGML_BACKEND_GPU) {
                            vram_weights +=
                                ggml_nbytes(layer.attn_norm) + ggml_nbytes(layer.wq) + ggml_nbytes(layer.wk)       +
                                ggml_nbytes(layer.wv)        + ggml_nbytes(layer.wo) + ggml_nbytes(layer.ffn_norm) +
                                ggml_nbytes(layer.w1)        + ggml_nbytes(layer.w2) + ggml_nbytes(layer.w3);
                        }
                    }
                } break;
            case LLM_ARCH_BAICHUAN:
                {
                    model.tok_embeddings = ml.create_tensor(ctx, tn(LLM_TENSOR_TOKEN_EMBD, "weight"), {n_embd, n_vocab}, GGML_BACKEND_CPU);
                    {
                        ggml_backend backend_norm;
                        ggml_backend backend_output;

                        if (n_gpu_layers > int(n_layer)) {
                            // norm is not performance relevant on its own but keeping it in VRAM reduces data copying
                            // on Windows however this is detrimental unless everything is on the GPU
#ifndef _WIN32
                            backend_norm = LLAMA_BACKEND_OFFLOAD;
#else
                            backend_norm = n_gpu_layers <= (int) n_layer + 2 ? GGML_BACKEND_CPU : LLAMA_BACKEND_OFFLOAD;
#endif // _WIN32

                            backend_output = LLAMA_BACKEND_OFFLOAD_SPLIT;
                        } else {
                            backend_norm   = GGML_BACKEND_CPU;
                            backend_output = GGML_BACKEND_CPU;
                        }

                        model.output_norm = ml.create_tensor(ctx, tn(LLM_TENSOR_OUTPUT_NORM, "weight"), {n_embd},          backend_norm);
                        model.output      = ml.create_tensor(ctx, tn(LLM_TENSOR_OUTPUT,      "weight"), {n_embd, n_vocab}, backend_output);

                        if (backend_norm == GGML_BACKEND_GPU) {
                            vram_weights += ggml_nbytes(model.output_norm);
                        }
                        if (backend_output == GGML_BACKEND_GPU_SPLIT) {
                            vram_weights += ggml_nbytes(model.output);
                        }
                    }

                    const uint32_t n_ff = hparams.n_ff;

                    const int i_gpu_start = n_layer - n_gpu_layers;

                    model.layers.resize(n_layer);

                    for (uint32_t i = 0; i < n_layer; ++i) {
                        const ggml_backend backend = int(i) < i_gpu_start ? GGML_BACKEND_CPU : LLAMA_BACKEND_OFFLOAD; // NOLINT
                        const ggml_backend backend_split = int(i) < i_gpu_start ? GGML_BACKEND_CPU : LLAMA_BACKEND_OFFLOAD_SPLIT; // NOLINT

                        auto & layer = model.layers[i];

                        layer.attn_norm = ml.create_tensor(ctx, tn(LLM_TENSOR_ATTN_NORM, "weight", i), {n_embd}, backend);

                        layer.wq = ml.create_tensor(ctx, tn(LLM_TENSOR_ATTN_Q,   "weight", i), {n_embd, n_embd},     backend_split);
                        layer.wk = ml.create_tensor(ctx, tn(LLM_TENSOR_ATTN_K,   "weight", i), {n_embd, n_embd_gqa}, backend_split);
                        layer.wv = ml.create_tensor(ctx, tn(LLM_TENSOR_ATTN_V,   "weight", i), {n_embd, n_embd_gqa}, backend_split);
                        layer.wo = ml.create_tensor(ctx, tn(LLM_TENSOR_ATTN_OUT, "weight", i), {n_embd, n_embd},     backend_split);

                        layer.ffn_norm = ml.create_tensor(ctx, tn(LLM_TENSOR_FFN_NORM, "weight", i), {n_embd}, backend);

                        layer.w1 = ml.create_tensor(ctx, tn(LLM_TENSOR_FFN_GATE, "weight", i), {n_embd,   n_ff}, backend_split);
                        layer.w2 = ml.create_tensor(ctx, tn(LLM_TENSOR_FFN_DOWN, "weight", i), {  n_ff, n_embd}, backend_split);
                        layer.w3 = ml.create_tensor(ctx, tn(LLM_TENSOR_FFN_UP,   "weight", i), {n_embd,   n_ff}, backend_split);

                        if (backend == GGML_BACKEND_GPU) {
                            vram_weights +=
                                ggml_nbytes(layer.attn_norm) + ggml_nbytes(layer.wq) + ggml_nbytes(layer.wk)       +
                                ggml_nbytes(layer.wv)        + ggml_nbytes(layer.wo) + ggml_nbytes(layer.ffn_norm) +
                                ggml_nbytes(layer.w1)        + ggml_nbytes(layer.w2) + ggml_nbytes(layer.w3);
                        }
                    }
                } break;
            case LLM_ARCH_FALCON:
                {
                    // TODO: CPU-only for now

                    model.tok_embeddings = ml.create_tensor(ctx, tn(LLM_TENSOR_TOKEN_EMBD, "weight"), {n_embd, n_vocab}, GGML_BACKEND_CPU);

                    // output
                    {
                        ggml_backend backend_norm;
                        ggml_backend backend_output;

                        if (n_gpu_layers > int(n_layer)) {
                            // norm is not performance relevant on its own but keeping it in VRAM reduces data copying
                            // on Windows however this is detrimental unless everything is on the GPU
#ifndef _WIN32
                            backend_norm = LLAMA_BACKEND_OFFLOAD;
#else
                            backend_norm = n_gpu_layers <= (int) n_layer + 2 ? GGML_BACKEND_CPU : LLAMA_BACKEND_OFFLOAD;
#endif // _WIN32

                            backend_output = LLAMA_BACKEND_OFFLOAD_SPLIT;
                        } else {
                            backend_norm   = GGML_BACKEND_CPU;
                            backend_output = GGML_BACKEND_CPU;
                        }

                        model.output_norm   = ml.create_tensor(ctx, tn(LLM_TENSOR_OUTPUT_NORM, "weight"), {n_embd},          backend_norm);
                        model.output_norm_b = ml.create_tensor(ctx, tn(LLM_TENSOR_OUTPUT_NORM, "bias"),   {n_embd},          backend_norm);
                        model.output        = ml.create_tensor(ctx, tn(LLM_TENSOR_OUTPUT,      "weight"), {n_embd, n_vocab}, backend_output);

                        if (backend_norm == GGML_BACKEND_GPU) {
                            vram_weights += ggml_nbytes(model.output_norm);
                            vram_weights += ggml_nbytes(model.output_norm_b);
                        }
                        if (backend_output == GGML_BACKEND_GPU_SPLIT) {
                            vram_weights += ggml_nbytes(model.output);
                        }
                    }

                    const uint32_t n_ff = hparams.n_ff;

                    const int i_gpu_start = n_layer - n_gpu_layers;

                    model.layers.resize(n_layer);

                    for (uint32_t i = 0; i < n_layer; ++i) {
                        const ggml_backend backend       = int(i) < i_gpu_start ? GGML_BACKEND_CPU : LLAMA_BACKEND_OFFLOAD; // NOLINT
                        const ggml_backend backend_split = int(i) < i_gpu_start ? GGML_BACKEND_CPU : LLAMA_BACKEND_OFFLOAD_SPLIT; // NOLINT

                        auto & layer = model.layers[i];

                        layer.attn_norm   = ml.create_tensor(ctx, tn(LLM_TENSOR_ATTN_NORM,   "weight", i), {n_embd}, backend);
                        layer.attn_norm_b = ml.create_tensor(ctx, tn(LLM_TENSOR_ATTN_NORM,   "bias", i),   {n_embd}, backend);

                        if (gguf_find_tensor(ml.ctx_gguf, tn(LLM_TENSOR_ATTN_NORM_2, "weight", i).c_str()) >= 0) {
                            layer.attn_norm_2   = ml.create_tensor(ctx, tn(LLM_TENSOR_ATTN_NORM_2, "weight", i), {n_embd}, backend);
                            layer.attn_norm_2_b = ml.create_tensor(ctx, tn(LLM_TENSOR_ATTN_NORM_2, "bias", i),   {n_embd}, backend);

                            if (backend == GGML_BACKEND_GPU) {
                                vram_weights += ggml_nbytes(layer.attn_norm_2);
                                vram_weights += ggml_nbytes(layer.attn_norm_2_b);
                            }
                        }

                        layer.wqkv = ml.create_tensor(ctx, tn(LLM_TENSOR_ATTN_QKV, "weight", i), {n_embd, n_embd + 2*n_embd_gqa}, backend_split);
                        layer.wo   = ml.create_tensor(ctx, tn(LLM_TENSOR_ATTN_OUT, "weight", i), {n_embd, n_embd},                backend_split);

                        layer.w2 = ml.create_tensor(ctx, tn(LLM_TENSOR_FFN_DOWN, "weight", i), {  n_ff, n_embd}, backend_split);
                        layer.w3 = ml.create_tensor(ctx, tn(LLM_TENSOR_FFN_UP,   "weight", i), {n_embd,   n_ff}, backend_split);

                        if (backend == GGML_BACKEND_GPU) {
                            vram_weights +=
                                ggml_nbytes(layer.attn_norm) + ggml_nbytes(layer.attn_norm_b) +
                                ggml_nbytes(layer.wqkv)      + ggml_nbytes(layer.wo)          +
                                ggml_nbytes(layer.w2)        + ggml_nbytes(layer.w3);
                        }
                    }
                } break;
            case LLM_ARCH_STARCODER:
                {
                    model.tok_embeddings = ml.create_tensor(ctx, tn(LLM_TENSOR_TOKEN_EMBD, "weight"), {n_embd, n_vocab}, GGML_BACKEND_CPU);
                    model.pos_embeddings = ml.create_tensor(ctx, tn(LLM_TENSOR_POS_EMBD, "weight"), {n_embd, hparams.n_ctx_train}, GGML_BACKEND_CPU);

                    // output
                    {
                        ggml_backend backend_norm;
                        ggml_backend backend_output;

                        if (n_gpu_layers > int(n_layer)) {
                            // norm is not performance relevant on its own but keeping it in VRAM reduces data copying
                            // on Windows however this is detrimental unless everything is on the GPU
#ifndef _WIN32
                            backend_norm = LLAMA_BACKEND_OFFLOAD;
#else
                            backend_norm = n_gpu_layers <= (int) n_layer + 2 ? GGML_BACKEND_CPU : LLAMA_BACKEND_OFFLOAD;
#endif // _WIN32

                            backend_output = LLAMA_BACKEND_OFFLOAD_SPLIT;
                        } else {
                            backend_norm   = GGML_BACKEND_CPU;
                            backend_output = GGML_BACKEND_CPU;
                        }

                        model.output_norm   = ml.create_tensor(ctx, tn(LLM_TENSOR_OUTPUT_NORM, "weight"), {n_embd},          backend_norm);
                        model.output_norm_b = ml.create_tensor(ctx, tn(LLM_TENSOR_OUTPUT_NORM, "bias"),   {n_embd},          backend_norm);
                        model.output        = ml.create_tensor(ctx, tn(LLM_TENSOR_OUTPUT,      "weight"), {n_embd, n_vocab}, backend_output);

                        if (backend_norm == GGML_BACKEND_GPU) {
                            vram_weights += ggml_nbytes(model.output_norm);
                            vram_weights += ggml_nbytes(model.output_norm_b);
                        }
                        if (backend_output == GGML_BACKEND_GPU_SPLIT) {
                            vram_weights += ggml_nbytes(model.output);
                        }
                    }

                    const uint32_t n_ff = hparams.n_ff;

                    const int i_gpu_start = n_layer - n_gpu_layers;

                    model.layers.resize(n_layer);

                    for (uint32_t i = 0; i < n_layer; ++i) {
                        const ggml_backend backend       = int(i) < i_gpu_start ? GGML_BACKEND_CPU : LLAMA_BACKEND_OFFLOAD; // NOLINT
                        const ggml_backend backend_split = int(i) < i_gpu_start ? GGML_BACKEND_CPU : LLAMA_BACKEND_OFFLOAD_SPLIT; // NOLINT

                        auto & layer = model.layers[i];

                        layer.attn_norm   = ml.create_tensor(ctx, tn(LLM_TENSOR_ATTN_NORM,   "weight", i), {n_embd}, backend);
                        layer.attn_norm_b = ml.create_tensor(ctx, tn(LLM_TENSOR_ATTN_NORM,   "bias", i),   {n_embd}, backend);

                        layer.wqkv = ml.create_tensor(ctx, tn(LLM_TENSOR_ATTN_QKV, "weight", i), {n_embd, n_embd + 2*n_embd_gqa}, backend_split);
                        layer.bqkv = ml.create_tensor(ctx, tn(LLM_TENSOR_ATTN_QKV, "bias", i),   {n_embd + 2*n_embd_gqa},         backend_split);

                        layer.wo   = ml.create_tensor(ctx, tn(LLM_TENSOR_ATTN_OUT, "weight", i), {n_embd, n_embd},   backend_split);
                        layer.bo   = ml.create_tensor(ctx, tn(LLM_TENSOR_ATTN_OUT, "bias", i),   {n_embd},           backend_split);

                        layer.ffn_norm   = ml.create_tensor(ctx, tn(LLM_TENSOR_FFN_NORM, "weight", i), {n_embd}, backend);
                        layer.ffn_norm_b = ml.create_tensor(ctx, tn(LLM_TENSOR_FFN_NORM, "bias", i),   {n_embd}, backend);

                        layer.w2 = ml.create_tensor(ctx, tn(LLM_TENSOR_FFN_DOWN, "weight", i), {n_ff, n_embd}, backend_split);
                        layer.b2 = ml.create_tensor(ctx, tn(LLM_TENSOR_FFN_DOWN, "bias", i),   {n_embd},       backend_split);

                        layer.w3 = ml.create_tensor(ctx, tn(LLM_TENSOR_FFN_UP,   "weight", i), {n_embd,   n_ff}, backend_split);
                        layer.b3 = ml.create_tensor(ctx, tn(LLM_TENSOR_FFN_UP,   "bias", i),   {n_ff},           backend_split);

                        if (backend == GGML_BACKEND_GPU) {
                            vram_weights +=
                                ggml_nbytes(layer.attn_norm) + ggml_nbytes(layer.attn_norm_b) +
                                ggml_nbytes(layer.wqkv)      + ggml_nbytes(layer.bqkv)        +
                                ggml_nbytes(layer.wo)        + ggml_nbytes(layer.bo)          +
                                ggml_nbytes(layer.ffn_norm)  + ggml_nbytes(layer.ffn_norm_b)  +
                                ggml_nbytes(layer.w2)        + ggml_nbytes(layer.b2)          +
                                ggml_nbytes(layer.w3)        + ggml_nbytes(layer.b3);
                        }
                    }
                } break;
            default:
                throw std::runtime_error("unknown architecture");
        }
    }

    ml.done_getting_tensors();

    // print memory requirements
    {
        // this is the total memory required to run the inference
        size_t mem_required =
            ctx_size +
            mmapped_size - vram_weights; // weights in VRAM not in memory

        LLAMA_LOG_INFO("%s: mem required  = %7.2f MB\n", __func__, mem_required / 1024.0 / 1024.0);

#if defined(GGML_USE_CUBLAS) || defined(GGML_USE_CLBLAST)
        const int n_gpu = std::min(n_gpu_layers, int(hparams.n_layer));

        LLAMA_LOG_INFO("%s: offloading %d repeating layers to GPU\n", __func__, n_gpu);
        if (n_gpu_layers > (int) hparams.n_layer) {
            LLAMA_LOG_INFO("%s: offloading non-repeating layers to GPU\n", __func__);
        }

#ifdef GGML_USE_CUBLAS
        const int max_backend_supported_layers = hparams.n_layer + 3;
<<<<<<< HEAD
#if defined(GGML_USE_HIPBLAS)
        const int max_offloadable_layers = low_vram ? hparams.n_layer + 3 : hparams.n_layer + 3;
#else
        const int max_offloadable_layers = low_vram ? hparams.n_layer + 1 : hparams.n_layer + 3;
#endif
        if (n_gpu_layers > (int) hparams.n_layer + 1) {
            if (low_vram) {
                LLAMA_LOG_INFO("%s: cannot offload v cache to GPU due to low VRAM option\n", __func__);
            } else {
                LLAMA_LOG_INFO("%s: offloading v cache to GPU\n", __func__);
                vram_kv_cache += hparams.kv_size() / 2;
            }
        }
        if (n_gpu_layers > (int) hparams.n_layer + 2) {
            if (low_vram) {
                LLAMA_LOG_WARN("%s: cannot offload k cache to GPU due to low VRAM option\n", __func__);
            } else {
                LLAMA_LOG_INFO("%s: offloading k cache to GPU\n", __func__);
                vram_kv_cache += hparams.kv_size() / 2;
            }
        }
=======
        const int max_offloadable_layers = hparams.n_layer + 3;
>>>>>>> 40e07a60
#elif defined(GGML_USE_CLBLAST)
        const int max_backend_supported_layers = hparams.n_layer + 1;
        const int max_offloadable_layers = hparams.n_layer + 1;
#endif // GGML_USE_CUBLAS

        LLAMA_LOG_INFO("%s: offloaded %d/%d layers to GPU\n", __func__, std::min(n_gpu_layers, max_offloadable_layers), max_backend_supported_layers);
        LLAMA_LOG_INFO("%s: VRAM used: %.2f MB\n", __func__, vram_weights / 1024.0 / 1024.0);
#else
        (void) n_gpu_layers;
#endif // defined(GGML_USE_CUBLAS) || defined(GGML_USE_CLBLAST)
    }

    // populate `tensors_by_name`
    for (int i = 0; i < ml.n_tensors; ++i) {
        struct ggml_tensor * cur = ggml_get_tensor(ctx, ml.get_tensor_name(i));
        model.tensors_by_name.emplace_back(ggml_get_name(cur), cur);
    }

    (void) tensor_split;
#ifdef GGML_USE_CUBLAS
    {
        ggml_cuda_set_tensor_split(tensor_split);
    }
#endif

    ml.load_all_data(ctx, progress_callback, progress_callback_user_data, use_mlock ? &model.mlock_mmap : NULL);

    if (progress_callback) {
        progress_callback(1.0f, progress_callback_user_data);
    }

    model.mapping = std::move(ml.mapping);

    // loading time will be recalculate after the first eval, so
    // we take page faults deferred by mmap() into consideration
    model.t_load_us = ggml_time_us() - model.t_start_us;
}

static bool llama_model_load(
        const std::string & fname,
        llama_model & model,
        int n_gpu_layers,
        int main_gpu,
        const float * tensor_split,
        bool use_mmap,
        bool use_mlock,
        bool vocab_only,
        llama_progress_callback progress_callback,
        void *progress_callback_user_data) {
    try {
        llama_model_loader ml(fname, use_mmap);

        model.hparams.vocab_only = vocab_only;

        llm_load_arch   (ml, model);
        llm_load_hparams(ml, model);
        llm_load_vocab  (ml, model);

        llm_load_print_meta(ml, model);

        if (model.hparams.n_vocab != model.vocab.id_to_token.size()) {
            throw std::runtime_error("vocab size mismatch");
        }

        if (vocab_only) {
            LLAMA_LOG_INFO("%s: vocab only - skipping tensors\n", __func__);
            return true;
        }

        llm_load_tensors(
                ml, model, n_gpu_layers,
                main_gpu, tensor_split,
                use_mlock, progress_callback, progress_callback_user_data);
    } catch (const std::exception & err) {
        LLAMA_LOG_ERROR("error loading model: %s\n", err.what());
        return false;
    }

    return true;
}

static struct ggml_cgraph * llm_build_llama(
         llama_context & lctx,
     const llama_batch & batch) {
    const auto & model   = lctx.model;
    const auto & hparams = model.hparams;
    const auto & cparams = lctx.cparams;

    const auto & kv_self = lctx.kv_self;

    GGML_ASSERT(!!kv_self.ctx);

    const int64_t n_embd      = hparams.n_embd;
    const int64_t n_layer     = hparams.n_layer;
    const int64_t n_ctx       = cparams.n_ctx;
    const int64_t n_head      = hparams.n_head;
    const int64_t n_head_kv   = hparams.n_head_kv;
    const int64_t n_embd_head = hparams.n_embd_head();
    const int64_t n_embd_gqa  = hparams.n_embd_gqa();

    GGML_ASSERT(n_embd_head == hparams.n_rot);

    const float freq_base    = cparams.rope_freq_base;
    const float freq_scale   = cparams.rope_freq_scale;
    const float norm_rms_eps = hparams.f_norm_rms_eps;

    const int n_gpu_layers = model.n_gpu_layers;

    const int32_t n_tokens = batch.n_tokens;
    const int32_t n_kv     = ggml_allocr_is_measure(lctx.alloc) ? n_ctx            : kv_self.n;
    const int32_t kv_head  = ggml_allocr_is_measure(lctx.alloc) ? n_ctx - n_tokens : kv_self.head;

    const bool do_rope_shift = ggml_allocr_is_measure(lctx.alloc) || kv_self.has_shift;

    //printf("n_kv = %d\n", n_kv);

    auto & buf_compute = lctx.buf_compute;

    struct ggml_init_params params = {
        /*.mem_size   =*/ buf_compute.size,
        /*.mem_buffer =*/ buf_compute.data,
        /*.no_alloc   =*/ false,
    };

    params.no_alloc = true;

    struct ggml_context * ctx0 = ggml_init(params);

    ggml_cgraph * gf = ggml_new_graph(ctx0);

    struct ggml_tensor * cur;
    struct ggml_tensor * inpL;

    if (batch.token) {
        struct ggml_tensor * inp_tokens = ggml_new_tensor_1d(ctx0, GGML_TYPE_I32, n_tokens);

        ggml_allocr_alloc(lctx.alloc, inp_tokens);
        if (!ggml_allocr_is_measure(lctx.alloc)) {
            memcpy(inp_tokens->data, batch.token, n_tokens*ggml_element_size(inp_tokens));
        }
        ggml_set_name(inp_tokens, "inp_tokens");

        inpL = ggml_get_rows(ctx0, model.tok_embeddings, inp_tokens);
    } else {
#ifdef GGML_USE_MPI
        GGML_ASSERT(false && "not implemented");
#endif

        inpL = ggml_new_tensor_2d(ctx0, GGML_TYPE_F32, n_embd, n_tokens);

        ggml_allocr_alloc(lctx.alloc, inpL);
        if (!ggml_allocr_is_measure(lctx.alloc)) {
            memcpy(inpL->data, batch.embd, n_tokens * n_embd * ggml_element_size(inpL));
        }
    }

    const int i_gpu_start = n_layer - n_gpu_layers;
    (void) i_gpu_start;

    // offload functions set the tensor output backend to GPU
    // tensors are GPU-accelerated if any input or the output has been offloaded
    offload_func_t offload_func_nr = llama_nop; // nr = non-repeating
    offload_func_t offload_func_kq = llama_nop;
    offload_func_t offload_func_v  = llama_nop;

#ifdef GGML_USE_CUBLAS
    if (n_gpu_layers > n_layer) {
        offload_func_nr = ggml_cuda_assign_buffers_no_alloc;
    }
    if (n_gpu_layers > n_layer + 1) {
        offload_func_v  = ggml_cuda_assign_buffers_no_alloc;
    }
    if (n_gpu_layers > n_layer + 2) {
        offload_func_kq = ggml_cuda_assign_buffers_no_alloc;
    }
#endif // GGML_USE_CUBLAS

    // KQ_scale
    struct ggml_tensor * KQ_scale = ggml_new_tensor_1d(ctx0, GGML_TYPE_F32, 1);
    ggml_set_name(KQ_scale, "1/sqrt(n_embd_head)");
    ggml_allocr_alloc(lctx.alloc, KQ_scale);
    if (!ggml_allocr_is_measure(lctx.alloc)) {
        ggml_set_f32(KQ_scale, 1.0f/sqrtf(float(n_embd_head)));
    }

    // KQ_mask (mask for 1 head, it will be broadcasted to all heads)
    struct ggml_tensor * KQ_mask = ggml_new_tensor_3d(ctx0, GGML_TYPE_F32, n_kv, n_tokens, 1);
    offload_func_kq(KQ_mask);
    ggml_set_name(KQ_mask, "KQ_mask");
    ggml_allocr_alloc(lctx.alloc, KQ_mask);
    if (!ggml_allocr_is_measure(lctx.alloc)) {
        float * data = (float *) KQ_mask->data;
        memset(data, 0, ggml_nbytes(KQ_mask));

        for (int h = 0; h < 1; ++h) {
            for (int j = 0; j < n_tokens; ++j) {
                const llama_pos    pos    = batch.pos[j];
                const llama_seq_id seq_id = batch.seq_id[j];

                for (int i = 0; i < n_kv; ++i) {
                    if (!kv_self.cells[i].has_seq_id(seq_id) || kv_self.cells[i].pos > pos) {
                        data[h*(n_kv*n_tokens) + j*n_kv + i] = -INFINITY;
                    }
                }
            }
        }
    }

    // KQ_pos - contains the positions
    struct ggml_tensor * KQ_pos = ggml_new_tensor_1d(ctx0, GGML_TYPE_I32, n_tokens);
    offload_func_kq(KQ_pos);
    ggml_set_name(KQ_pos, "KQ_pos");
    ggml_allocr_alloc(lctx.alloc, KQ_pos);
    if (!ggml_allocr_is_measure(lctx.alloc)) {
        int * data = (int *) KQ_pos->data;
        for (int i = 0; i < n_tokens; ++i) {
            data[i] = batch.pos[i];
        }
    }

    // shift the entire K-cache if needed
    if (do_rope_shift) {
        struct ggml_tensor * K_shift = ggml_new_tensor_1d(ctx0, GGML_TYPE_I32, n_ctx);
        offload_func_kq(K_shift);
        ggml_set_name(K_shift, "K_shift");
        ggml_allocr_alloc(lctx.alloc, K_shift);
        if (!ggml_allocr_is_measure(lctx.alloc)) {
            int * data = (int *) K_shift->data;
            for (int i = 0; i < n_ctx; ++i) {
                data[i] = kv_self.cells[i].delta;
            }
        }

        for (int il = 0; il < n_layer; ++il) {
            struct ggml_tensor * tmp =
                    ggml_rope_custom_inplace(ctx0,
                        ggml_view_3d(ctx0, kv_self.k,
                            n_embd_head, n_head_kv, n_ctx,
                            ggml_element_size(kv_self.k)*n_embd_head,
                            ggml_element_size(kv_self.k)*n_embd_gqa,
                            ggml_element_size(kv_self.k)*n_embd_gqa*n_ctx*il),
                        K_shift, n_embd_head, 0, 0, freq_base, freq_scale);
            offload_func_kq(tmp);
            ggml_build_forward_expand(gf, tmp);
        }
    }

    for (int il = 0; il < n_layer; ++il) {
        ggml_format_name(inpL, "layer_inp_%d", il);

        offload_func_t offload_func = llama_nop;

#ifdef GGML_USE_CUBLAS
        if (il >= i_gpu_start) {
            offload_func = ggml_cuda_assign_buffers_no_alloc;
        }
#endif // GGML_USE_CUBLAS

        struct ggml_tensor * inpSA = inpL;

        // norm
        {
            cur = ggml_rms_norm(ctx0, inpL, norm_rms_eps);
            offload_func(cur);
            ggml_set_name(cur, "rms_norm_0");

            // cur = cur*attn_norm(broadcasted)
            cur = ggml_mul(ctx0, cur, model.layers[il].attn_norm);
            offload_func(cur);
            ggml_set_name(cur, "attention_norm_0");
        }

        // self-attention
        {
            // compute Q and K and RoPE them
            struct ggml_tensor * tmpk = ggml_mul_mat(ctx0, model.layers[il].wk, cur);
            offload_func_kq(tmpk);
            ggml_set_name(tmpk, "tmpk");

            struct ggml_tensor * tmpq = ggml_mul_mat(ctx0, model.layers[il].wq, cur);
            offload_func_kq(tmpq);
            ggml_set_name(tmpq, "tmpq");

            struct ggml_tensor * Kcur = ggml_rope_custom(ctx0, ggml_reshape_3d(ctx0, tmpk, n_embd_head, n_head_kv, n_tokens), KQ_pos, n_embd_head, 0, 0, freq_base, freq_scale);
            offload_func_kq(Kcur);
            ggml_set_name(Kcur, "Kcur");

            struct ggml_tensor * Qcur = ggml_rope_custom(ctx0, ggml_reshape_3d(ctx0, tmpq, n_embd_head, n_head,    n_tokens), KQ_pos, n_embd_head, 0, 0, freq_base, freq_scale);
            offload_func_kq(Qcur);
            ggml_set_name(Qcur, "Qcur");

            // store key and value to memory
            {
                // compute the transposed [n_tokens, n_embd] V matrix

                struct ggml_tensor * tmpv = ggml_mul_mat(ctx0, model.layers[il].wv, cur);
                offload_func_v(tmpv);
                ggml_set_name(tmpv, "tmpv");

                struct ggml_tensor * Vcur = ggml_transpose(ctx0, ggml_reshape_2d(ctx0, tmpv, n_embd_gqa, n_tokens));
                offload_func_v(Vcur);
                ggml_set_name(Vcur, "Vcur");

                struct ggml_tensor * k = ggml_view_1d(ctx0, kv_self.k, n_tokens*n_embd_gqa, (ggml_element_size(kv_self.k)*n_embd_gqa)*(il*n_ctx + kv_head));
                offload_func_kq(k);
                ggml_set_name(k, "k");

                struct ggml_tensor * v = ggml_view_2d(ctx0, kv_self.v, n_tokens, n_embd_gqa,
                        (   n_ctx)*ggml_element_size(kv_self.v),
                        (il*n_ctx)*ggml_element_size(kv_self.v)*n_embd_gqa + kv_head*ggml_element_size(kv_self.v));
                offload_func_v(v);
                ggml_set_name(v, "v");

                // important: storing RoPE-ed version of K in the KV cache!
                ggml_build_forward_expand(gf, ggml_cpy(ctx0, Kcur, k));
                ggml_build_forward_expand(gf, ggml_cpy(ctx0, Vcur, v));
            }

            struct ggml_tensor * Q = ggml_permute(ctx0, Qcur, 0, 2, 1, 3);
            offload_func_kq(Q);
            ggml_set_name(Q, "Q");

            struct ggml_tensor * K =
                ggml_view_3d(ctx0, kv_self.k,
                        n_embd_head, n_kv, n_head_kv,
                        ggml_element_size(kv_self.k)*n_embd_gqa,
                        ggml_element_size(kv_self.k)*n_embd_head,
                        ggml_element_size(kv_self.k)*n_embd_gqa*n_ctx*il);
            offload_func_kq(K);
            ggml_set_name(K, "K");

            // K * Q
            struct ggml_tensor * KQ = ggml_mul_mat(ctx0, K, Q);
            offload_func_kq(KQ);
            ggml_set_name(KQ, "KQ");

            // KQ_scaled = KQ / sqrt(n_embd_head)
            // KQ_scaled shape [n_kv, n_tokens, n_head, 1]
            struct ggml_tensor * KQ_scaled = ggml_scale(ctx0, KQ, KQ_scale);
            offload_func_kq(KQ_scaled);
            ggml_set_name(KQ_scaled, "KQ_scaled");

            // KQ_masked = mask_past(KQ_scaled)
            struct ggml_tensor * KQ_masked = ggml_add(ctx0, KQ_scaled, KQ_mask);
            offload_func_kq(KQ_masked);
            ggml_set_name(KQ_masked, "KQ_masked");

            // KQ = soft_max(KQ_masked)
            struct ggml_tensor * KQ_soft_max = ggml_soft_max(ctx0, KQ_masked);
            offload_func_v(KQ_soft_max);
            ggml_set_name(KQ_soft_max, "KQ_soft_max");

            // split cached V into n_head heads
            struct ggml_tensor * V =
                ggml_view_3d(ctx0, kv_self.v,
                        n_kv, n_embd_head, n_head_kv,
                        ggml_element_size(kv_self.v)*n_ctx,
                        ggml_element_size(kv_self.v)*n_ctx*n_embd_head,
                        ggml_element_size(kv_self.v)*n_ctx*n_embd_gqa*il);
            offload_func_v(V);
            ggml_set_name(V, "V");

#if 1
            struct ggml_tensor * KQV = ggml_mul_mat(ctx0, V, KQ_soft_max);
            offload_func_v(KQV);
            ggml_set_name(KQV, "KQV");
#else
            // make V contiguous in memory to speed up the matmul, however we waste time on the copy
            // on M1 this is faster for the perplexity computation, but ~5% slower for the single-token generation
            // is there a better way?
            struct ggml_tensor * V_cont = ggml_cpy(ctx0, V, ggml_new_tensor_3d(ctx0, kv_self.v->type, n_ctx, n_embd_head, n_head));
            struct ggml_tensor * KQV = ggml_mul_mat(ctx0, V_cont, KQ_soft_max);
#endif

            // KQV_merged = KQV.permute(0, 2, 1, 3)
            struct ggml_tensor * KQV_merged = ggml_permute(ctx0, KQV, 0, 2, 1, 3);
            offload_func_v(KQV_merged);
            ggml_set_name(KQV_merged, "KQV_merged");

            // cur = KQV_merged.contiguous().view(n_embd, n_tokens)
            cur = ggml_cont_2d(ctx0, KQV_merged, n_embd, n_tokens);
            offload_func_v(cur);
            ggml_set_name(cur, "KQV_merged_contiguous");

            // projection (no bias)
            cur = ggml_mul_mat(ctx0,
                    model.layers[il].wo,
                    cur);
            offload_func(cur);
            ggml_set_name(cur, "result_wo");
        }

        struct ggml_tensor * inpFF = ggml_add(ctx0, cur, inpSA);
        offload_func(inpFF);
        ggml_set_name(inpFF, "inpFF");

        // feed-forward network
        {
            // norm
            {
                cur = ggml_rms_norm(ctx0, inpFF, norm_rms_eps);
                offload_func(cur);
                ggml_set_name(cur, "rms_norm_1");

                // cur = cur*ffn_norm(broadcasted)
                cur = ggml_mul(ctx0, cur, model.layers[il].ffn_norm);
                offload_func(cur);
                ggml_set_name(cur, "ffn_norm");
            }

            struct ggml_tensor * tmp = ggml_mul_mat(ctx0,
                    model.layers[il].w3,
                    cur);
            offload_func(tmp);
            ggml_set_name(tmp, "result_w3");

            cur = ggml_mul_mat(ctx0,
                    model.layers[il].w1,
                    cur);
            offload_func(cur);
            ggml_set_name(cur, "result_w1");

            // SILU activation
            cur = ggml_silu(ctx0, cur);
            offload_func(cur);
            ggml_set_name(cur, "silu");

            cur = ggml_mul(ctx0, cur, tmp);
            offload_func(cur);
            ggml_set_name(cur, "silu_x_result_w3");

            cur = ggml_mul_mat(ctx0,
                    model.layers[il].w2,
                    cur);
            offload_func(cur);
            ggml_set_name(cur, "result_w2");
        }

        cur = ggml_add(ctx0, cur, inpFF);
        offload_func(cur);
        ggml_set_name(cur, "inpFF_+_result_w2");

        // input for next layer
        inpL = cur;
    }

    cur = inpL;

    // norm
    {
        cur = ggml_rms_norm(ctx0, cur, norm_rms_eps);
        offload_func_nr(cur);
        ggml_set_name(cur, "rms_norm_2");

        // cur = cur*norm(broadcasted)
        cur = ggml_mul(ctx0, cur, model.output_norm);
        // offload_func_nr(cur); // TODO CPU + GPU mirrored backend
        ggml_set_name(cur, "result_norm");
    }

    // lm_head
    cur = ggml_mul_mat(ctx0, model.output, cur);
    ggml_set_name(cur, "result_output");

    ggml_build_forward_expand(gf, cur);

    ggml_free(ctx0);

    return gf;
}

static struct ggml_cgraph * llm_build_baichaun(
         llama_context & lctx,
     const llama_batch & batch) {
    const auto & model   = lctx.model;
    const auto & hparams = model.hparams;
    const auto & cparams = lctx.cparams;

    const auto & kv_self = lctx.kv_self;

    GGML_ASSERT(!!kv_self.ctx);

    const int64_t n_embd      = hparams.n_embd;
    const int64_t n_layer     = hparams.n_layer;
    const int64_t n_ctx       = cparams.n_ctx;
    const int64_t n_head      = hparams.n_head;
    const int64_t n_head_kv   = hparams.n_head_kv;
    const int64_t n_embd_head = hparams.n_embd_head();
    const int64_t n_embd_gqa  = hparams.n_embd_gqa();

    GGML_ASSERT(n_embd_head == hparams.n_rot);

    const float freq_base    = cparams.rope_freq_base;
    const float freq_scale   = cparams.rope_freq_scale;
    const float norm_rms_eps = hparams.f_norm_rms_eps;

    const int n_gpu_layers = model.n_gpu_layers;

    const int32_t n_tokens = batch.n_tokens;
    const int32_t n_kv     = ggml_allocr_is_measure(lctx.alloc) ? n_ctx            : kv_self.n;
    const int32_t kv_head  = ggml_allocr_is_measure(lctx.alloc) ? n_ctx - n_tokens : kv_self.head;

    const bool do_rope_shift = ggml_allocr_is_measure(lctx.alloc) || kv_self.has_shift;

    auto & buf_compute = lctx.buf_compute;

    struct ggml_init_params params = {
        /*.mem_size   =*/ buf_compute.size,
        /*.mem_buffer =*/ buf_compute.data,
        /*.no_alloc   =*/ false,
    };

    params.no_alloc = true;

    struct ggml_context * ctx0 = ggml_init(params);

    ggml_cgraph * gf = ggml_new_graph(ctx0);

    struct ggml_tensor * cur;
    struct ggml_tensor * inpL;

    if (batch.token) {
        struct ggml_tensor * inp_tokens = ggml_new_tensor_1d(ctx0, GGML_TYPE_I32, n_tokens);

        ggml_allocr_alloc(lctx.alloc, inp_tokens);
        if (!ggml_allocr_is_measure(lctx.alloc)) {
            memcpy(inp_tokens->data, batch.token, n_tokens*ggml_element_size(inp_tokens));
        }
        ggml_set_name(inp_tokens, "inp_tokens");

        inpL = ggml_get_rows(ctx0, model.tok_embeddings, inp_tokens);
    } else {
#ifdef GGML_USE_MPI
        GGML_ASSERT(false && "not implemented");
#endif

        inpL = ggml_new_tensor_2d(ctx0, GGML_TYPE_F32, n_embd, n_tokens);

        ggml_allocr_alloc(lctx.alloc, inpL);
        if (!ggml_allocr_is_measure(lctx.alloc)) {
            memcpy(inpL->data, batch.embd, n_tokens * n_embd * ggml_element_size(inpL));
        }
    }

    const int i_gpu_start = n_layer - n_gpu_layers;
    (void) i_gpu_start;

    // offload functions set the tensor output backend to GPU
    // tensors are GPU-accelerated if any input or the output has been offloaded
    offload_func_t offload_func_nr = llama_nop; // nr = non-repeating
    offload_func_t offload_func_kq = llama_nop;
    offload_func_t offload_func_v  = llama_nop;

#ifdef GGML_USE_CUBLAS
    if (n_gpu_layers > n_layer) {
        offload_func_nr = ggml_cuda_assign_buffers_no_alloc;
    }
    if (n_gpu_layers > n_layer + 1) {
        offload_func_v  = ggml_cuda_assign_buffers_no_alloc;
    }
    if (n_gpu_layers > n_layer + 2) {
        offload_func_kq = ggml_cuda_assign_buffers_no_alloc;
    }
#endif // GGML_USE_CUBLAS

    // KQ_scale
    struct ggml_tensor * KQ_scale = ggml_new_tensor_1d(ctx0, GGML_TYPE_F32, 1);
    ggml_set_name(KQ_scale, "1/sqrt(n_embd_head)");
    ggml_allocr_alloc(lctx.alloc, KQ_scale);
    if (!ggml_allocr_is_measure(lctx.alloc)) {
        ggml_set_f32(KQ_scale, 1.0f/sqrtf(float(n_embd)/n_head));
    }

    // KQ_mask (mask for 1 head, it will be broadcasted to all heads)
    struct ggml_tensor * KQ_mask = ggml_new_tensor_3d(ctx0, GGML_TYPE_F32, n_kv, n_tokens, 1);
    offload_func_kq(KQ_mask);
    ggml_set_name(KQ_mask, "KQ_mask");
    ggml_allocr_alloc(lctx.alloc, KQ_mask);
    if (!ggml_allocr_is_measure(lctx.alloc)) {
        float * data = (float *) KQ_mask->data;
        memset(data, 0, ggml_nbytes(KQ_mask));

        for (int h = 0; h < 1; ++h) {
            for (int j = 0; j < n_tokens; ++j) {
                const llama_pos    pos    = batch.pos[j];
                const llama_seq_id seq_id = batch.seq_id[j];

                for (int i = 0; i < n_kv; ++i) {
                    if (!kv_self.cells[i].has_seq_id(seq_id) || kv_self.cells[i].pos > pos) {
                        data[h*(n_kv*n_tokens) + j*n_kv + i] = -INFINITY;
                    }
                }
            }
        }
    }

    // KQ_pos - contains the positions
    struct ggml_tensor * KQ_pos = ggml_new_tensor_1d(ctx0, GGML_TYPE_I32, n_tokens);
    offload_func_kq(KQ_pos);
    ggml_set_name(KQ_pos, "KQ_pos");
    ggml_allocr_alloc(lctx.alloc, KQ_pos);
    if (!ggml_allocr_is_measure(lctx.alloc)) {
        int * data = (int *) KQ_pos->data;
        for (int i = 0; i < n_tokens; ++i) {
            data[i] = batch.pos[i];
        }
    }

    // shift the entire K-cache if needed
    if (do_rope_shift) {
        struct ggml_tensor * K_shift = ggml_new_tensor_1d(ctx0, GGML_TYPE_I32, n_ctx);
        offload_func_kq(K_shift);
        ggml_set_name(K_shift, "K_shift");
        ggml_allocr_alloc(lctx.alloc, K_shift);
        if (!ggml_allocr_is_measure(lctx.alloc)) {
            int * data = (int *) K_shift->data;
            for (int i = 0; i < n_ctx; ++i) {
                data[i] = kv_self.cells[i].delta;
            }
        }

        for (int il = 0; il < n_layer; ++il) {
            struct ggml_tensor * tmp =
                    ggml_rope_custom_inplace(ctx0,
                        ggml_view_3d(ctx0, kv_self.k,
                            n_embd_head, n_head_kv, n_ctx,
                            ggml_element_size(kv_self.k)*n_embd_head,
                            ggml_element_size(kv_self.k)*n_embd_gqa,
                            ggml_element_size(kv_self.k)*n_embd_gqa*n_ctx*il),
                        K_shift, n_embd_head, 0, 0, freq_base, freq_scale);
            offload_func_kq(tmp);
            ggml_build_forward_expand(gf, tmp);
        }
    }

    for (int il = 0; il < n_layer; ++il) {
        ggml_format_name(inpL, "layer_inp_%d", il);

        offload_func_t offload_func = llama_nop;

#ifdef GGML_USE_CUBLAS
        if (il >= i_gpu_start) {
            offload_func = ggml_cuda_assign_buffers_no_alloc;
        }
#endif // GGML_USE_CUBLAS

        struct ggml_tensor * inpSA = inpL;

        // norm
        {
            cur = ggml_rms_norm(ctx0, inpL, norm_rms_eps);
            offload_func(cur);
            ggml_set_name(cur, "rms_norm_0");

            // cur = cur*attn_norm(broadcasted)
            cur = ggml_mul(ctx0, cur, model.layers[il].attn_norm);
            offload_func(cur);
            ggml_set_name(cur, "attention_norm_0");
        }

        // self-attention
        {
            // compute Q and K and RoPE them
            struct ggml_tensor * tmpk = ggml_mul_mat(ctx0, model.layers[il].wk, cur);
            offload_func_kq(tmpk);
            ggml_set_name(tmpk, "tmpk");

            struct ggml_tensor * tmpq = ggml_mul_mat(ctx0, model.layers[il].wq, cur);
            offload_func_kq(tmpq);
            ggml_set_name(tmpq, "tmpq");

            struct ggml_tensor * Kcur;
            struct ggml_tensor * Qcur;
            switch (model.type) {
                case MODEL_7B:
                    Kcur = ggml_rope_custom(ctx0, ggml_reshape_3d(ctx0, tmpk, n_embd_head, n_head_kv, n_tokens), KQ_pos, n_embd_head, 0, 0, freq_base, freq_scale);
                    Qcur = ggml_rope_custom(ctx0, ggml_reshape_3d(ctx0, tmpq, n_embd_head, n_head, n_tokens),    KQ_pos, n_embd_head, 0, 0, freq_base, freq_scale);
                    break;
                case MODEL_13B:
                    Kcur = ggml_reshape_3d(ctx0, tmpk, n_embd/n_head, n_head, n_tokens);
                    Qcur = ggml_reshape_3d(ctx0, tmpq, n_embd/n_head, n_head, n_tokens);
                    break;
                default:
                    GGML_ASSERT(false);
            }

            offload_func_kq(Kcur);
            ggml_set_name(Kcur, "Kcur");

            offload_func_kq(Qcur);
            ggml_set_name(Qcur, "Qcur");

            // store key and value to memory
            {
                // compute the transposed [n_tokens, n_embd] V matrix

                struct ggml_tensor * tmpv = ggml_mul_mat(ctx0, model.layers[il].wv, cur);
                offload_func_v(tmpv);
                ggml_set_name(tmpv, "tmpv");

                struct ggml_tensor * Vcur = ggml_transpose(ctx0, ggml_reshape_2d(ctx0, tmpv, n_embd_gqa, n_tokens));
                offload_func_v(Vcur);
                ggml_set_name(Vcur, "Vcur");

                struct ggml_tensor * k = ggml_view_1d(ctx0, kv_self.k, n_tokens*n_embd_gqa, (ggml_element_size(kv_self.k)*n_embd_gqa)*(il*n_ctx + kv_head));
                offload_func_kq(k);
                ggml_set_name(k, "k");

                struct ggml_tensor * v = ggml_view_2d(ctx0, kv_self.v, n_tokens, n_embd_gqa,
                        (   n_ctx)*ggml_element_size(kv_self.v),
                        (il*n_ctx)*ggml_element_size(kv_self.v)*n_embd_gqa + kv_head*ggml_element_size(kv_self.v));
                offload_func_v(v);
                ggml_set_name(v, "v");

                // important: storing RoPE-ed version of K in the KV cache!
                ggml_build_forward_expand(gf, ggml_cpy(ctx0, Kcur, k));
                ggml_build_forward_expand(gf, ggml_cpy(ctx0, Vcur, v));
            }

            struct ggml_tensor * Q = ggml_permute(ctx0, Qcur, 0, 2, 1, 3);
            offload_func_kq(Q);
            ggml_set_name(Q, "Q");

            struct ggml_tensor * K =
                ggml_view_3d(ctx0, kv_self.k,
                        n_embd_head, n_kv, n_head_kv,
                        ggml_element_size(kv_self.k)*n_embd_gqa,
                        ggml_element_size(kv_self.k)*n_embd_head,
                        ggml_element_size(kv_self.k)*n_embd_gqa*n_ctx*il);
            offload_func_kq(K);
            ggml_set_name(K, "K");

            // K * Q
            struct ggml_tensor * KQ = ggml_mul_mat(ctx0, K, Q);
            offload_func_kq(KQ);
            ggml_set_name(KQ, "KQ");

            // KQ_scaled = KQ / sqrt(n_embd_head)
            // KQ_scaled shape [n_past + n_tokens, n_tokens, n_head, 1]
            struct ggml_tensor * KQ_scaled = ggml_scale(ctx0, KQ, KQ_scale);
            offload_func_kq(KQ_scaled);
            ggml_set_name(KQ_scaled, "KQ_scaled");

            struct ggml_tensor * KQ_masked;
            struct ggml_tensor * KQ_scaled_alibi;

            switch (model.type) {
                case MODEL_7B:
                    KQ_masked = ggml_add(ctx0, KQ_scaled, KQ_mask);
                    break;
                case MODEL_13B:
                    // TODO: replace with ggml_add()
                    KQ_scaled_alibi = ggml_alibi(ctx0, KQ_scaled, /*n_past*/ 0, n_head, 8);
                    ggml_set_name(KQ_scaled_alibi, "KQ_scaled_alibi");
                    KQ_masked = ggml_add(ctx0, KQ_scaled_alibi, KQ_mask);
                    break;
                default:
                    GGML_ASSERT(false);
            }

            // KQ = soft_max(KQ_masked)
            struct ggml_tensor * KQ_soft_max = ggml_soft_max(ctx0, KQ_masked);
            offload_func_v(KQ_soft_max);
            ggml_set_name(KQ_soft_max, "KQ_soft_max");

            // split cached V into n_head heads
            struct ggml_tensor * V =
                ggml_view_3d(ctx0, kv_self.v,
                        n_kv, n_embd_head, n_head_kv,
                        ggml_element_size(kv_self.v)*n_ctx,
                        ggml_element_size(kv_self.v)*n_ctx*n_embd_head,
                        ggml_element_size(kv_self.v)*n_ctx*n_embd_gqa*il);
            offload_func_v(V);
            ggml_set_name(V, "V");

            struct ggml_tensor * KQV = ggml_mul_mat(ctx0, V, KQ_soft_max);
            offload_func_v(KQV);
            ggml_set_name(KQV, "KQV");

            // KQV_merged = KQV.permute(0, 2, 1, 3)
            struct ggml_tensor * KQV_merged = ggml_permute(ctx0, KQV, 0, 2, 1, 3);
            offload_func_v(KQV_merged);
            ggml_set_name(KQV_merged, "KQV_merged");

            // cur = KQV_merged.contiguous().view(n_embd, n_tokens)
            cur = ggml_cont_2d(ctx0, KQV_merged, n_embd, n_tokens);
            offload_func_v(cur);
            ggml_set_name(cur, "KQV_merged_contiguous");

            // projection (no bias)
            cur = ggml_mul_mat(ctx0,
                    model.layers[il].wo,
                    cur);
            offload_func(cur);
            ggml_set_name(cur, "result_wo");
        }

        struct ggml_tensor * inpFF = ggml_add(ctx0, cur, inpSA);
        offload_func(inpFF);
        ggml_set_name(inpFF, "inpFF");

        // feed-forward network
        {
            // norm
            {
                cur = ggml_rms_norm(ctx0, inpFF, norm_rms_eps);
                offload_func(cur);
                ggml_set_name(cur, "rms_norm_1");

                // cur = cur*ffn_norm(broadcasted)
                cur = ggml_mul(ctx0, cur, model.layers[il].ffn_norm);
                offload_func(cur);
                ggml_set_name(cur, "ffn_norm");
            }

            struct ggml_tensor * tmp = ggml_mul_mat(ctx0,
                    model.layers[il].w3,
                    cur);
            offload_func(tmp);
            ggml_set_name(tmp, "result_w3");

            cur = ggml_mul_mat(ctx0,
                    model.layers[il].w1,
                    cur);
            offload_func(cur);
            ggml_set_name(cur, "result_w1");

            // SILU activation
            cur = ggml_silu(ctx0, cur);
            offload_func(cur);
            ggml_set_name(cur, "silu");

            cur = ggml_mul(ctx0, cur, tmp);
            offload_func(cur);
            ggml_set_name(cur, "silu_x_result_w3");

            cur = ggml_mul_mat(ctx0,
                    model.layers[il].w2,
                    cur);
            offload_func(cur);
            ggml_set_name(cur, "result_w2");
        }

        cur = ggml_add(ctx0, cur, inpFF);
        offload_func(cur);
        ggml_set_name(cur, "inpFF_+_result_w2");

        // input for next layer
        inpL = cur;
    }

    cur = inpL;

    // norm
    {
        cur = ggml_rms_norm(ctx0, cur, norm_rms_eps);
        offload_func_nr(cur);
        ggml_set_name(cur, "rms_norm_2");

        // cur = cur*norm(broadcasted)
        cur = ggml_mul(ctx0, cur, model.output_norm);
        // offload_func_nr(cur); // TODO CPU + GPU mirrored backend
        ggml_set_name(cur, "result_norm");
    }

    // lm_head
    cur = ggml_mul_mat(ctx0, model.output, cur);
    ggml_set_name(cur, "result_output");

    ggml_build_forward_expand(gf, cur);

    ggml_free(ctx0);

    return gf;
}

static struct ggml_cgraph * llm_build_falcon(
         llama_context & lctx,
     const llama_batch & batch) {
    const auto & model   = lctx.model;
    const auto & hparams = model.hparams;
    const auto & cparams = lctx.cparams;

    const auto & kv_self = lctx.kv_self;

    GGML_ASSERT(!!kv_self.ctx);

    const int64_t n_embd      = hparams.n_embd;
    const int64_t n_layer     = hparams.n_layer;
    const int64_t n_ctx       = cparams.n_ctx;
    const int64_t n_head      = hparams.n_head;
    const int64_t n_head_kv   = hparams.n_head_kv;
    const int64_t n_embd_head = hparams.n_embd_head();
    const int64_t n_embd_gqa  = hparams.n_embd_gqa();

    GGML_ASSERT(n_embd_head == hparams.n_rot);

    const float freq_base  = cparams.rope_freq_base;
    const float freq_scale = cparams.rope_freq_scale;
    const float norm_eps   = hparams.f_norm_eps;

    const int n_gpu_layers = model.n_gpu_layers;

    const int32_t n_tokens = batch.n_tokens;
    const int32_t n_kv     = ggml_allocr_is_measure(lctx.alloc) ? n_ctx            : kv_self.n;
    const int32_t kv_head  = ggml_allocr_is_measure(lctx.alloc) ? n_ctx - n_tokens : kv_self.head;

    const bool do_rope_shift = ggml_allocr_is_measure(lctx.alloc) || kv_self.has_shift;

    //printf("kv_head = %d, n_kv = %d, n_tokens = %d, n_ctx = %d, is_measure = %d, has_shift = %d\n",
    //        kv_head, n_kv, n_tokens, n_ctx, ggml_allocr_is_measure(lctx.alloc), kv_self.has_shift);

    auto & buf_compute = lctx.buf_compute;

    struct ggml_init_params params = {
        /*.mem_size   =*/ buf_compute.size,
        /*.mem_buffer =*/ buf_compute.data,
        /*.no_alloc   =*/ false,
    };

    params.no_alloc = true;

    struct ggml_context * ctx0 = ggml_init(params);

    ggml_cgraph * gf = ggml_new_graph(ctx0);

    struct ggml_tensor * cur;
    struct ggml_tensor * inpL;

    if (batch.token) {
        struct ggml_tensor * inp_tokens = ggml_new_tensor_1d(ctx0, GGML_TYPE_I32, n_tokens);

        ggml_allocr_alloc(lctx.alloc, inp_tokens);
        if (!ggml_allocr_is_measure(lctx.alloc)) {
            memcpy(inp_tokens->data, batch.token, n_tokens*ggml_element_size(inp_tokens));
        }
        ggml_set_name(inp_tokens, "inp_tokens");

        inpL = ggml_get_rows(ctx0, model.tok_embeddings, inp_tokens);
    } else {
#ifdef GGML_USE_MPI
        GGML_ASSERT(false && "not implemented");
#endif

        inpL = ggml_new_tensor_2d(ctx0, GGML_TYPE_F32, n_embd, n_tokens);

        ggml_allocr_alloc(lctx.alloc, inpL);
        if (!ggml_allocr_is_measure(lctx.alloc)) {
            memcpy(inpL->data, batch.embd, n_tokens * n_embd * ggml_element_size(inpL));
        }
    }

    const int i_gpu_start = n_layer - n_gpu_layers;
    (void) i_gpu_start;

    // offload functions set the tensor output backend to GPU
    // tensors are GPU-accelerated if any input or the output has been offloaded
    offload_func_t offload_func_nr = llama_nop; // nr = non-repeating
    offload_func_t offload_func_kq = llama_nop;
    offload_func_t offload_func_v  = llama_nop;

#ifdef GGML_USE_CUBLAS
    if (n_gpu_layers > n_layer) {
        offload_func_nr = ggml_cuda_assign_buffers_no_alloc;
    }
    if (n_gpu_layers > n_layer + 1) {
        offload_func_v  = ggml_cuda_assign_buffers_no_alloc;
    }
    if (n_gpu_layers > n_layer + 2) {
        offload_func_kq = ggml_cuda_assign_buffers_no_alloc;
    }
#endif // GGML_USE_CUBLAS

    // KQ_scale
    struct ggml_tensor * KQ_scale = ggml_new_tensor_1d(ctx0, GGML_TYPE_F32, 1);
    ggml_set_name(KQ_scale, "1/sqrt(n_embd_head)");
    ggml_allocr_alloc(lctx.alloc, KQ_scale);
    if (!ggml_allocr_is_measure(lctx.alloc)) {
        ggml_set_f32(KQ_scale, 1.0f/sqrtf(float(n_embd)/n_head));
    }

    // KQ_mask (mask for 1 head, it will be broadcasted to all heads)
    struct ggml_tensor * KQ_mask = ggml_new_tensor_3d(ctx0, GGML_TYPE_F32, n_kv, n_tokens, 1);
    offload_func_kq(KQ_mask);
    ggml_set_name(KQ_mask, "KQ_mask");
    ggml_allocr_alloc(lctx.alloc, KQ_mask);
    if (!ggml_allocr_is_measure(lctx.alloc)) {
        float * data = (float *) KQ_mask->data;
        memset(data, 0, ggml_nbytes(KQ_mask));

        for (int h = 0; h < 1; ++h) {
            for (int j = 0; j < n_tokens; ++j) {
                const llama_pos    pos    = batch.pos[j];
                const llama_seq_id seq_id = batch.seq_id[j];

                for (int i = 0; i < n_kv; ++i) {
                    if (!kv_self.cells[i].has_seq_id(seq_id) || kv_self.cells[i].pos > pos) {
                        data[h*(n_kv*n_tokens) + j*n_kv + i] = -INFINITY;
                    }
                }
            }
        }
    }

    // KQ_pos - contains the positions
    struct ggml_tensor * KQ_pos = ggml_new_tensor_1d(ctx0, GGML_TYPE_I32, n_tokens);
    offload_func_kq(KQ_pos);
    ggml_set_name(KQ_pos, "KQ_pos");
    ggml_allocr_alloc(lctx.alloc, KQ_pos);
    if (!ggml_allocr_is_measure(lctx.alloc)) {
        int * data = (int *) KQ_pos->data;
        for (int i = 0; i < n_tokens; ++i) {
            data[i] = batch.pos[i];
        }
    }

    // shift the entire K-cache if needed
    if (do_rope_shift) {
        struct ggml_tensor * K_shift = ggml_new_tensor_1d(ctx0, GGML_TYPE_I32, n_ctx);
        offload_func_kq(K_shift);
        ggml_set_name(K_shift, "K_shift");
        ggml_allocr_alloc(lctx.alloc, K_shift);
        if (!ggml_allocr_is_measure(lctx.alloc)) {
            int * data = (int *) K_shift->data;
            for (int i = 0; i < n_ctx; ++i) {
                data[i] = kv_self.cells[i].delta;
            }
        }

        for (int il = 0; il < n_layer; ++il) {
            struct ggml_tensor * tmp =
                    ggml_rope_custom_inplace(ctx0,
                        ggml_view_3d(ctx0, kv_self.k,
                            n_embd_head, n_head_kv, n_ctx,
                            ggml_element_size(kv_self.k)*n_embd_head,
                            ggml_element_size(kv_self.k)*n_embd_gqa,
                            ggml_element_size(kv_self.k)*n_embd_gqa*n_ctx*il),
                        K_shift, n_embd_head, 2, 0, freq_base, freq_scale);
            offload_func_kq(tmp);
            ggml_build_forward_expand(gf, tmp);
        }
    }

    for (int il = 0; il < n_layer; ++il) {
        struct ggml_tensor * attn_norm;

        offload_func_t offload_func = llama_nop;

#ifdef GGML_USE_CUBLAS
        if (il >= i_gpu_start) {
            offload_func = ggml_cuda_assign_buffers_no_alloc;
        }
#endif // GGML_USE_CUBLAS

        // self-attention
        // TODO: refactor into common function (shared with LLaMA)
        {
            attn_norm = ggml_norm(ctx0, inpL, norm_eps);
            offload_func(attn_norm);

            attn_norm = ggml_add(ctx0,
                    ggml_mul(ctx0, attn_norm, model.layers[il].attn_norm),
                    model.layers[il].attn_norm_b);
            offload_func(attn_norm->src[0]);
            offload_func(attn_norm);

            if (model.layers[il].attn_norm_2) { // Falcon-40B
                cur = ggml_norm(ctx0, inpL, norm_eps);
                offload_func(cur);

                cur = ggml_add(ctx0,
                        ggml_mul(ctx0, cur, model.layers[il].attn_norm_2),
                        model.layers[il].attn_norm_2_b);
                offload_func(cur->src[0]);
                offload_func(cur);
            } else { // Falcon 7B
                cur = attn_norm;
            }

            // compute QKV

            cur = ggml_mul_mat(ctx0, model.layers[il].wqkv, cur);
            offload_func_kq(cur);

            // Note that the strides for Kcur, Vcur are set up so that the
            // resulting views are misaligned with the tensor's storage
            // (by applying the K/V offset we shift the tensor's original
            // view to stick out behind the viewed QKV tensor's allocated
            // memory, so to say). This is ok because no actual accesses
            // happen to that out-of-range memory, but it can require some
            // trickery when trying to accurately dump these views for
            // debugging.

            const size_t wsize = ggml_type_size(cur->type);

            // TODO: these 2 ggml_conts are technically not needed, but we add them until CUDA support for
            //       non-contiguous views is added for the rope operator
            struct ggml_tensor * tmpq = ggml_cont(ctx0, ggml_view_3d(
                ctx0, cur, n_embd_head, n_head, n_tokens,
                wsize * n_embd_head,
                wsize * n_embd_head * (n_head + 2 * n_head_kv),
                0));
            offload_func_kq(tmpq);

            struct ggml_tensor * tmpk = ggml_cont(ctx0, ggml_view_3d(
                ctx0, cur, n_embd_head, n_head_kv, n_tokens,
                wsize * n_embd_head,
                wsize * n_embd_head * (n_head + 2 * n_head_kv),
                wsize * n_embd_head *  n_head));
            offload_func_kq(tmpk);

            struct ggml_tensor * tmpv = ggml_view_3d(
                ctx0, cur, n_embd_head, n_head_kv, n_tokens,
                wsize * n_embd_head,
                wsize * n_embd_head * (n_head + 2 * n_head_kv),
                wsize * n_embd_head * (n_head +     n_head_kv));
            offload_func_v(tmpv);

            // using mode = 2 for neox mode
            struct ggml_tensor * Qcur = ggml_rope_custom(ctx0, tmpq, KQ_pos, n_embd_head, 2, 0, freq_base, freq_scale);
            offload_func_kq(Qcur);
            struct ggml_tensor * Kcur = ggml_rope_custom(ctx0, tmpk, KQ_pos, n_embd_head, 2, 0, freq_base, freq_scale);
            offload_func_kq(Kcur);

            {
                struct ggml_tensor * Vcur = ggml_transpose(ctx0, ggml_reshape_2d(ctx0, ggml_cont(ctx0, tmpv), n_embd_gqa, n_tokens));
                offload_func_v(Vcur);
                offload_func_v(Vcur->src[0]->src[0]);
                ggml_set_name(Vcur, "Vcur");

                struct ggml_tensor * k = ggml_view_1d(ctx0, kv_self.k, n_tokens*n_embd_gqa, (ggml_element_size(kv_self.k)*n_embd_gqa)*(il*n_ctx + kv_head));
                offload_func_kq(k);
                ggml_set_name(k, "k");

                struct ggml_tensor * v = ggml_view_2d(ctx0, kv_self.v, n_tokens, n_embd_gqa,
                        (   n_ctx)*ggml_element_size(kv_self.v),
                        (il*n_ctx)*ggml_element_size(kv_self.v)*n_embd_gqa + kv_head*ggml_element_size(kv_self.v));
                offload_func_v(v);

                ggml_build_forward_expand(gf, ggml_cpy(ctx0, Kcur, k));
                ggml_build_forward_expand(gf, ggml_cpy(ctx0, Vcur, v));
            }

            struct ggml_tensor * Q = ggml_permute(ctx0, Qcur, 0, 2, 1, 3);
            offload_func_kq(Q);
            ggml_set_name(Q, "Q");

            struct ggml_tensor * K =
                ggml_view_3d(ctx0, kv_self.k,
                        n_embd_head, n_kv, n_head_kv,
                        ggml_element_size(kv_self.k)*n_embd_gqa,
                        ggml_element_size(kv_self.k)*n_embd_head,
                        ggml_element_size(kv_self.k)*n_embd_gqa*n_ctx*il);
            offload_func_kq(K);
            ggml_set_name(K, "K");

            struct ggml_tensor * KQ = ggml_mul_mat(ctx0, K, Q);
            offload_func_kq(KQ);
            ggml_set_name(KQ, "KQ");

            struct ggml_tensor * KQ_scaled = ggml_scale(ctx0, KQ, KQ_scale);
            offload_func_kq(KQ_scaled);
            ggml_set_name(KQ_scaled, "KQ_scaled");

            struct ggml_tensor * KQ_masked = ggml_add(ctx0, KQ_scaled, KQ_mask);
            offload_func_kq(KQ_masked);
            ggml_set_name(KQ_masked, "KQ_masked");

            struct ggml_tensor * KQ_soft_max = ggml_soft_max(ctx0, KQ_masked);
            offload_func_v(KQ_soft_max);
            ggml_set_name(KQ_soft_max, "KQ_soft_max");

            struct ggml_tensor * V =
                ggml_view_3d(ctx0, kv_self.v,
                        n_kv, n_embd_head, n_head_kv,
                        ggml_element_size(kv_self.v)*n_ctx,
                        ggml_element_size(kv_self.v)*n_ctx*n_embd_head,
                        ggml_element_size(kv_self.v)*n_ctx*n_embd_gqa*il);
            offload_func_v(V);
            ggml_set_name(V, "V");

            struct ggml_tensor * KQV = ggml_mul_mat(ctx0, V, KQ_soft_max);
            offload_func_v(KQV);
            ggml_set_name(KQV, "KQV");

            struct ggml_tensor * KQV_merged = ggml_permute(ctx0, KQV, 0, 2, 1, 3);
            offload_func_v(KQV_merged);
            ggml_set_name(KQV_merged, "KQV_merged");

            cur = ggml_cont_2d(ctx0, KQV_merged, n_embd, n_tokens);
            offload_func_v(cur);
            ggml_set_name(cur, "KQV_merged_contiguous");

            cur = ggml_mul_mat(ctx0, model.layers[il].wo, cur);
            offload_func(cur);
            ggml_set_name(cur, "result_wo");
        }

        struct ggml_tensor * attn_out = cur;

        // feed forward
        {
            struct ggml_tensor * inpFF = attn_norm;

            cur = ggml_mul_mat(ctx0, model.layers[il].w3, inpFF);
            offload_func(cur);

            cur = ggml_gelu(ctx0, cur);
            offload_func(cur);
            cur = ggml_mul_mat(ctx0, model.layers[il].w2, cur);
            offload_func(cur);
        }

        cur = ggml_add(ctx0, cur, attn_out);
        offload_func(cur);
        cur = ggml_add(ctx0, cur, inpL);
        offload_func(cur);

        // input for next layer
        inpL = cur;
    }

    cur = inpL;

    // norm
    {
        cur = ggml_norm(ctx0, cur, norm_eps);
        offload_func_nr(cur);

        cur = ggml_add(ctx0,
                ggml_mul(ctx0, cur, model.output_norm),
                model.output_norm_b);
        ggml_set_name(cur, "result_norm");
    }

    cur = ggml_mul_mat(ctx0, model.output, cur);
    ggml_set_name(cur, "result_output");

    ggml_build_forward_expand(gf, cur);

    ggml_free(ctx0);

    return gf;
}

static struct ggml_cgraph * llm_build_starcoder(
         llama_context & lctx,
     const llama_batch & batch) {
    const auto & model   = lctx.model;
    const auto & hparams = model.hparams;
    const auto & cparams = lctx.cparams;

    const auto & kv_self = lctx.kv_self;

    GGML_ASSERT(!!kv_self.ctx);

    const int64_t n_embd      = hparams.n_embd;
    const int64_t n_layer     = hparams.n_layer;
    const int64_t n_ctx       = cparams.n_ctx;
    const int64_t n_head      = hparams.n_head;
    const int64_t n_head_kv   = hparams.n_head_kv;
    const int64_t n_embd_head = hparams.n_embd_head();
    const int64_t n_embd_gqa  = hparams.n_embd_gqa();

    GGML_ASSERT(n_embd_head == hparams.n_rot);

    const float norm_eps = hparams.f_norm_eps;

    const int32_t n_tokens = batch.n_tokens;
    const int32_t n_kv     = ggml_allocr_is_measure(lctx.alloc) ? n_ctx            : kv_self.n;
    const int32_t kv_head  = ggml_allocr_is_measure(lctx.alloc) ? n_ctx - n_tokens : kv_self.head;

    auto & buf_compute = lctx.buf_compute;

    struct ggml_init_params params = {
        /*.mem_size   =*/ buf_compute.size,
        /*.mem_buffer =*/ buf_compute.data,
        /*.no_alloc   =*/ false,
    };

    params.no_alloc = true;

    struct ggml_context * ctx0 = ggml_init(params);

    ggml_cgraph * gf = ggml_new_graph(ctx0);

    struct ggml_tensor * cur;
    struct ggml_tensor * token;
    struct ggml_tensor * position;
    struct ggml_tensor * inpL;

    if (batch.token) {
        struct ggml_tensor * inp_tokens = ggml_new_tensor_1d(ctx0, GGML_TYPE_I32, n_tokens);

        ggml_allocr_alloc(lctx.alloc, inp_tokens);
        if (!ggml_allocr_is_measure(lctx.alloc)) {
            memcpy(inp_tokens->data, batch.token, n_tokens*ggml_element_size(inp_tokens));
        }
        ggml_set_name(inp_tokens, "inp_tokens");

        token = ggml_get_rows(ctx0, model.tok_embeddings, inp_tokens);
    } else {
#ifdef GGML_USE_MPI
        GGML_ASSERT(false && "not implemented");
#endif

        token = ggml_new_tensor_2d(ctx0, GGML_TYPE_F32, n_embd, n_tokens);

        ggml_allocr_alloc(lctx.alloc, token);
        if (!ggml_allocr_is_measure(lctx.alloc)) {
            memcpy(token->data, batch.embd, n_tokens * n_embd * ggml_element_size(token));
        }
    }

    {
        // Compute position embeddings.
        struct ggml_tensor * inp_positions = ggml_new_tensor_1d(ctx0, GGML_TYPE_I32, n_tokens);
        ggml_allocr_alloc(lctx.alloc, inp_positions);
        if (!ggml_allocr_is_measure(lctx.alloc)) {
            for (int i = 0; i < n_tokens; ++i) {
                ((int32_t *) inp_positions->data)[i] = batch.pos[i];
            }
        }
        ggml_set_name(inp_positions, "inp_positions");

        position = ggml_get_rows(ctx0, model.pos_embeddings, inp_positions);
    }

    // KQ_scale
    struct ggml_tensor * KQ_scale = ggml_new_tensor_1d(ctx0, GGML_TYPE_F32, 1);
    ggml_set_name(KQ_scale, "1/sqrt(n_embd_head)");
    ggml_allocr_alloc(lctx.alloc, KQ_scale);
    if (!ggml_allocr_is_measure(lctx.alloc)) {
        ggml_set_f32(KQ_scale, 1.0f/sqrtf(float(n_embd)/n_head));
    }

    // KQ_mask (mask for 1 head, it will be broadcasted to all heads)
    struct ggml_tensor * KQ_mask = ggml_new_tensor_3d(ctx0, GGML_TYPE_F32, n_kv, n_tokens, 1);
    ggml_set_name(KQ_mask, "KQ_mask");
    ggml_allocr_alloc(lctx.alloc, KQ_mask);
    if (!ggml_allocr_is_measure(lctx.alloc)) {
        float * data = (float *) KQ_mask->data;
        memset(data, 0, ggml_nbytes(KQ_mask));

        for (int h = 0; h < 1; ++h) {
            for (int j = 0; j < n_tokens; ++j) {
                const llama_pos    pos    = batch.pos[j];
                const llama_seq_id seq_id = batch.seq_id[j];

                for (int i = 0; i < n_kv; ++i) {
                    if (!kv_self.cells[i].has_seq_id(seq_id) || kv_self.cells[i].pos > pos) {
                        data[h*(n_kv*n_tokens) + j*n_kv + i] = -INFINITY;
                    }
                }
            }
        }
    }

    inpL = ggml_add(ctx0, token, position);
    ggml_set_name(inpL, "inpL");

    for (int il = 0; il < n_layer; ++il) {
        {
            // Norm
            cur = ggml_norm(ctx0, inpL, norm_eps);
            cur = ggml_add(ctx0, ggml_mul(ctx0, cur, model.layers[il].attn_norm), model.layers[il].attn_norm_b);
        }

        {
            // Self Attention
            cur = ggml_add(ctx0, ggml_mul_mat(ctx0, model.layers[il].wqkv, cur), model.layers[il].bqkv);

            struct ggml_tensor * tmpq = ggml_view_2d(ctx0, cur, n_embd, n_tokens, cur->nb[1], 0*sizeof(float)*n_embd);
            struct ggml_tensor * tmpk = ggml_view_2d(ctx0, cur, n_embd_gqa, n_tokens, cur->nb[1], sizeof(float)*n_embd);
            struct ggml_tensor * tmpv = ggml_view_2d(ctx0, cur, n_embd_gqa, n_tokens, cur->nb[1], sizeof(float)*(n_embd + n_embd_gqa));

            struct ggml_tensor * Qcur = tmpq;
            struct ggml_tensor * Kcur = tmpk;

            {
                struct ggml_tensor * Vcur = ggml_transpose(ctx0, ggml_reshape_2d(ctx0, ggml_cont(ctx0, tmpv), n_embd_gqa, n_tokens));
                ggml_set_name(Vcur, "Vcur");

                struct ggml_tensor * k = ggml_view_1d(ctx0, kv_self.k, n_tokens*n_embd_gqa, (ggml_element_size(kv_self.k)*n_embd_gqa)*(il*n_ctx + kv_head));
                ggml_set_name(k, "k");

                struct ggml_tensor * v = ggml_view_2d(ctx0, kv_self.v, n_tokens, n_embd_gqa,
                        (   n_ctx)*ggml_element_size(kv_self.v),
                        (il*n_ctx)*ggml_element_size(kv_self.v)*n_embd_gqa + kv_head*ggml_element_size(kv_self.v));

                ggml_build_forward_expand(gf, ggml_cpy(ctx0, Kcur, k));
                ggml_build_forward_expand(gf, ggml_cpy(ctx0, Vcur, v));
            }

            struct ggml_tensor * Q =
                ggml_permute(ctx0,
                        ggml_cpy(ctx0,
                            Qcur,
                            ggml_new_tensor_3d(ctx0, GGML_TYPE_F32, n_embd_head, n_head, n_tokens)),
                        0, 2, 1, 3);
            ggml_set_name(Q, "Q");

            struct ggml_tensor * K =
                ggml_view_3d(ctx0, kv_self.k,
                        n_embd_head, n_kv, n_head_kv,
                        ggml_element_size(kv_self.k)*n_embd_gqa,
                        ggml_element_size(kv_self.k)*n_embd_head,
                        ggml_element_size(kv_self.k)*n_embd_gqa*n_ctx*il);
            ggml_set_name(K, "K");

            // K * Q
            struct ggml_tensor * KQ = ggml_mul_mat(ctx0, K, Q);
            ggml_set_name(KQ, "KQ");

            // KQ_scaled = KQ / sqrt(n_embd_head)
            // KQ_scaled shape [n_past + n_tokens, n_tokens, n_head, 1]
            struct ggml_tensor * KQ_scaled = ggml_scale_inplace(ctx0, KQ, KQ_scale);
            ggml_set_name(KQ_scaled, "KQ_scaled");

            // KQ_masked = mask_past(KQ_scaled)
            struct ggml_tensor * KQ_masked = ggml_add(ctx0, KQ_scaled, KQ_mask);
            ggml_set_name(KQ_masked, "KQ_masked");

            // KQ = soft_max(KQ_masked)
            struct ggml_tensor * KQ_soft_max = ggml_soft_max_inplace(ctx0, KQ_masked);
            ggml_set_name(KQ_soft_max, "KQ_soft_max");

            // split cached V into n_head heads
            struct ggml_tensor * V =
                ggml_view_3d(ctx0, kv_self.v,
                        n_kv, n_embd_head, n_head_kv,
                        ggml_element_size(kv_self.v)*n_ctx,
                        ggml_element_size(kv_self.v)*n_ctx*n_embd_head,
                        ggml_element_size(kv_self.v)*n_ctx*n_embd_gqa*il);
            ggml_set_name(V, "V");

            struct ggml_tensor * KQV = ggml_mul_mat(ctx0, V, KQ_soft_max);
            ggml_set_name(KQV, "KQV");

            // KQV_merged = KQV.permute(0, 2, 1, 3)
            struct ggml_tensor * KQV_merged = ggml_permute(ctx0, KQV, 0, 2, 1, 3);
            ggml_set_name(KQV_merged, "KQV_merged");

            // cur = KQV_merged.contiguous().view(n_embd, n_tokens)
            cur = ggml_cont_2d(ctx0, KQV_merged, n_embd, n_tokens);
            ggml_set_name(cur, "KQV_merged_contiguous");
        }

        // Projection
        cur = ggml_add(ctx0, ggml_mul_mat(ctx0, model.layers[il].wo, cur), model.layers[il].bo);

        // Add the input
        cur = ggml_add(ctx0, cur, inpL);

        struct ggml_tensor * inpFF = cur;

        // FF
        {
            // Norm
            {
                cur = ggml_norm(ctx0, inpFF, norm_eps);
                cur = ggml_add(ctx0, ggml_mul(ctx0, cur, model.layers[il].ffn_norm), model.layers[il].ffn_norm_b);
            }

            cur = ggml_add(ctx0, ggml_mul_mat(ctx0, model.layers[il].w3, cur), model.layers[il].b3);

            // GELU activation
            cur = ggml_gelu(ctx0, cur);

            // Projection
            cur = ggml_add(ctx0, ggml_mul_mat(ctx0, model.layers[il].w2, cur), model.layers[il].b2);
        }

        inpL = ggml_add(ctx0, cur, inpFF);
    }

    // Output Norm
    {
        cur = ggml_norm(ctx0, inpL, norm_eps);
        cur = ggml_add(ctx0, ggml_mul(ctx0, cur, model.output_norm), model.output_norm_b);
    }
    ggml_set_name(cur, "result_norm");

    cur = ggml_mul_mat(ctx0, model.output, cur);
    ggml_set_name(cur, "result_output");

    ggml_build_forward_expand(gf, cur);
    ggml_free(ctx0);

    return gf;
}

static struct ggml_cgraph * llama_build_graph(
         llama_context & lctx,
     const llama_batch & batch) {
    const auto & model = lctx.model;

    struct ggml_cgraph * result = NULL;

    switch (model.arch) {
        case LLM_ARCH_LLAMA:
            {
                result = llm_build_llama(lctx, batch);
            } break;
        case LLM_ARCH_BAICHUAN:
            {
                result = llm_build_baichaun(lctx, batch);
            } break;
        case LLM_ARCH_FALCON:
            {
                result = llm_build_falcon(lctx, batch);
            } break;
        case LLM_ARCH_STARCODER:
            {
                result = llm_build_starcoder(lctx, batch);
            } break;
        default:
            GGML_ASSERT(false);
    }

    return result;
}

// decode a batch of tokens by evaluating the transformer
//
//   - lctx:      llama context
//   - batch:     batch to evaluate
//   - n_threads: number of threads to use
//
// return 0 on success
// return positive int on warning
// return negative int on error
//
static int llama_decode_internal(
         llama_context & lctx,
           llama_batch   batch) {
    const uint32_t n_tokens = batch.n_tokens;

    if (n_tokens == 0) {
        LLAMA_LOG_ERROR("%s: n_tokens == 0", __func__);
        return -1;
    }

    const auto & model   = lctx.model;
    const auto & hparams = model.hparams;
    const auto & cparams = lctx.cparams;

    const auto n_batch = cparams.n_batch;

    GGML_ASSERT(n_tokens <= n_batch);

    int n_threads = n_tokens == 1 ? cparams.n_threads : cparams.n_threads_batch;
    GGML_ASSERT((!batch.token && batch.embd) || (batch.token && !batch.embd)); // NOLINT

    const int64_t t_start_us = ggml_time_us();

#ifdef GGML_USE_MPI
    // TODO: needs fix after #3228
    GGML_ASSERT(false && "not implemented");
    //ggml_mpi_eval_init(lctx.ctx_mpi, &n_tokens, &n_past, &n_threads);
#endif

    GGML_ASSERT(n_threads > 0);

    auto & kv_self = lctx.kv_self;

    GGML_ASSERT(!!kv_self.ctx);

    const int64_t n_embd  = hparams.n_embd;
    const int64_t n_vocab = hparams.n_vocab;

    // helpers for smoother batch API transistion
    // after deprecating the llama_eval calls, these will be removed
    std::vector<llama_pos>    pos;
    std::vector<llama_seq_id> seq_id;

    if (batch.pos == nullptr) {
        pos.resize(n_tokens);
        for (uint32_t i = 0; i < n_tokens; i++) {
            pos[i] = batch.all_pos_0 + i*batch.all_pos_1;
        }

        batch.pos = pos.data();
    }

    if (batch.seq_id == nullptr) {
        seq_id.resize(n_tokens);
        for (uint32_t i = 0; i < n_tokens; i++) {
            seq_id[i] = batch.all_seq_id;
        }

        batch.seq_id = seq_id.data();
    }

    // we always start to search for a free slot from the start of the cache
    // TODO: better strategies can be implemented
    kv_self.head = 0;

    if (!llama_kv_cache_find_slot(kv_self, batch)) {
        return 1;
    }

    // a heuristic, to avoid attending the full cache if it is not yet utilized
    // after enough generations, the benefit from this heuristic disappears
    // if we start defragmenting the cache, the benefit from this will be more important
    //kv_self.n = std::max(32, GGML_PAD(llama_kv_cache_cell_max(kv_self), 32));   // TODO: this might be better for CUDA?
    kv_self.n = std::min((int32_t) cparams.n_ctx, std::max(32, llama_kv_cache_cell_max(kv_self)));

    //printf("kv_self.n = %d\n", kv_self.n);

    ggml_allocr_reset(lctx.alloc);

    ggml_cgraph * gf = llama_build_graph(lctx, batch);

    ggml_allocr_alloc_graph(lctx.alloc, gf);

#ifdef GGML_USE_CUBLAS
    for (int i = 0; i < gf->n_leafs; i++) {
        ggml_tensor * node = gf->leafs[i];
        if (node->backend == GGML_BACKEND_GPU && node->extra == NULL) {
            ggml_cuda_assign_scratch_offset(node, (char*)node->data - (char *) lctx.buf_alloc.data);
            ggml_cuda_copy_to_device(node);
        }
    }

    for (int i = 0; i < gf->n_nodes; i++) {
        ggml_tensor * node = gf->nodes[i];
        if (node->backend == GGML_BACKEND_GPU && node->extra == NULL) {
            ggml_cuda_assign_scratch_offset(node, (char*)node->data - (char *) lctx.buf_alloc.data);
        }
    }

    ggml_cuda_set_mul_mat_q(cparams.mul_mat_q);
#endif

    // LLAMA_LOG_INFO("graph build time: %.3f ms (%d nodes, %d leafs)\n", (ggml_time_us() - t_start_us)/1000.0, gf->n_nodes, gf->n_leafs);

    // for big prompts, if BLAS is enabled, it is better to use only one thread
    // otherwise, the threads are spin-lock waiting for the BLAS calls and are degrading the performance
    // TODO: this is mostly important for Apple Silicon where CBLAS is still performing very well
    //       we still need some threads to process all non-mul_mat ops, but not too much to avoid interfering
    //       with the BLAS calls. need a better solution
    if (n_tokens >= 32 && ggml_cpu_has_blas() && !ggml_cpu_has_gpublas()) {
        n_threads = std::min(4, n_threads);
    }

    // If all tensors can be run on the GPU then using more than 1 thread is detrimental.
    const bool full_offload_supported = model.arch == LLM_ARCH_LLAMA ||
        model.arch == LLM_ARCH_BAICHUAN ||
        model.arch == LLM_ARCH_FALCON;
    const bool fully_offloaded = model.n_gpu_layers >= (int) hparams.n_layer + 3;
    if (ggml_cpu_has_cublas() && full_offload_supported && fully_offloaded) {
        n_threads = 1;
    }

    struct ggml_tensor * res        = gf->nodes[gf->n_nodes - 1];
    struct ggml_tensor * embeddings = gf->nodes[gf->n_nodes - 2];

    GGML_ASSERT(strcmp(res->name,        "result_output") == 0);
    GGML_ASSERT(strcmp(embeddings->name, "result_norm")   == 0);

#if GGML_USE_MPI
    const int64_t n_layer = hparams.n_layer;
    ggml_mpi_graph_compute_pre(lctx.ctx_mpi, gf, n_layer);
#endif

#ifdef GGML_USE_METAL
    if (lctx.ctx_metal) {
        ggml_metal_set_n_cb     (lctx.ctx_metal, n_threads);
        ggml_metal_graph_compute(lctx.ctx_metal, gf);
    } else {
        ggml_graph_compute_helper(lctx.work_buffer, gf, n_threads);
    }
#else
    ggml_graph_compute_helper(lctx.work_buffer, gf, n_threads);
#endif

#if GGML_USE_MPI
    ggml_mpi_graph_compute_post(lctx.ctx_mpi, gf, n_layer);
#endif

    // update the kv ring buffer
    lctx.kv_self.head      += n_tokens;
    lctx.kv_self.has_shift  = false;

#ifdef GGML_PERF
    // print timing information per ggml operation (for debugging purposes)
    // requires GGML_PERF to be defined
    ggml_graph_print(gf);
#endif

    // plot the computation graph in dot format (for debugging purposes)
    //if (n_past%100 == 0) {
    //    ggml_graph_dump_dot(gf, NULL, "llama.dot");
    //}

    // extract logits
    {
        auto & logits_out = lctx.logits;

        if (batch.logits) {
            logits_out.resize(n_vocab * n_tokens);
            for (uint32_t i = 0; i < n_tokens; i++) {
                if (batch.logits[i] == 0) {
                    continue;
                }
                memcpy(logits_out.data() + (n_vocab*i), (float *) ggml_get_data(res) + (n_vocab*i), sizeof(float)*n_vocab);
            }
        } else if (lctx.logits_all) {
            logits_out.resize(n_vocab * n_tokens);
            memcpy(logits_out.data(), (float *) ggml_get_data(res), sizeof(float)*n_vocab*n_tokens);
        } else {
            logits_out.resize(n_vocab);
            memcpy(logits_out.data(), (float *) ggml_get_data(res) + (n_vocab*(n_tokens - 1)), sizeof(float)*n_vocab);
        }
    }

    // extract embeddings
    if (!lctx.embedding.empty()) {
        auto & embedding_out = lctx.embedding;

        embedding_out.resize(n_embd);
        memcpy(embedding_out.data(), (float *) ggml_get_data(embeddings) + (n_embd*(n_tokens - 1)), sizeof(float)*n_embd);
    }

    // measure the performance only for the single-token evals
    if (n_tokens == 1) {
        lctx.t_eval_us += ggml_time_us() - t_start_us;
        lctx.n_eval++;
    }
    else if (n_tokens > 1) {
        lctx.t_p_eval_us += ggml_time_us() - t_start_us;
        lctx.n_p_eval += n_tokens;
    }

    // get a more accurate load time, upon first eval
    // TODO: fix this
    if (!lctx.has_evaluated_once) {
        lctx.t_load_us = ggml_time_us() - lctx.t_start_us;
        lctx.has_evaluated_once = true;
    }

    return 0;
}

//
// tokenizer
//

static enum llama_vocab_type llama_vocab_get_type(const llama_vocab & vocab) {
    return vocab.type;
}

static bool llama_is_normal_token(const llama_vocab & vocab, llama_token id) {
    return vocab.id_to_token[id].type == LLAMA_TOKEN_TYPE_NORMAL;
}

static bool llama_is_unknown_token(const llama_vocab & vocab, llama_token id) {
    return vocab.id_to_token[id].type == LLAMA_TOKEN_TYPE_UNKNOWN;
}

static bool llama_is_control_token(const llama_vocab & vocab, llama_token id) {
    return vocab.id_to_token[id].type == LLAMA_TOKEN_TYPE_CONTROL;
}

static bool llama_is_byte_token(const llama_vocab & vocab, llama_token id) {
    return vocab.id_to_token[id].type == LLAMA_TOKEN_TYPE_BYTE;
}

static uint8_t llama_token_to_byte(const llama_vocab & vocab, llama_token id) {
    GGML_ASSERT(llama_is_byte_token(vocab, id));
    const auto& token_data = vocab.id_to_token.at(id);
    auto buf = token_data.text.substr(3, 2);
    return strtol(buf.c_str(), NULL, 16);
}

static llama_token llama_byte_to_token(const llama_vocab & vocab, uint8_t ch) {
    char buf[7];
    int result = snprintf(buf, sizeof(buf), "<0x%02X>", ch);
    GGML_ASSERT(0 <= result && result < 7);
    return vocab.token_to_id.at(buf);
}

static void llama_escape_whitespace(std::string & text) {
    replace_all(text, " ", "\xe2\x96\x81");
}

static void llama_unescape_whitespace(std::string & word) {
    replace_all(word, "\xe2\x96\x81", " ");
}

struct llm_symbol {
    using index = int;
    index prev;
    index next;
    const char * text;
    size_t n;
};

static_assert(std::is_trivially_copyable<llm_symbol>::value, "llm_symbol is not trivially copyable");

// SPM tokenizer
// original implementation:
// https://github.com/ggerganov/llama.cpp/commit/074bea2eb1f1349a0118239c4152914aecaa1be4

struct llm_bigram_spm {
    struct comparator {
        bool operator()(llm_bigram_spm & l, llm_bigram_spm & r) {
            return (l.score < r.score) || (l.score == r.score && l.left > r.left);
        }
    };
    using queue_storage = std::vector<llm_bigram_spm>;
    using queue = std::priority_queue<llm_bigram_spm, queue_storage, comparator>;
    llm_symbol::index left;
    llm_symbol::index right;
    float score;
    size_t size;
};

struct llm_tokenizer_spm {
    llm_tokenizer_spm(const llama_vocab & vocab): vocab(vocab) {}

    void tokenize(const std::string & text, std::vector<llama_vocab::id> & output) {
        // split string into utf8 chars
        int index = 0;
        size_t offs = 0;
        while (offs < text.size()) {
            llm_symbol sym;
            size_t len = utf8_len(text[offs]);
            sym.text = text.c_str() + offs;
            sym.n = std::min(len, text.size() - offs);
            offs += sym.n;
            sym.prev = index - 1;
            sym.next = offs == text.size() ? -1 : index + 1;
            index++;
            symbols.emplace_back(sym);
        }

        // seed the work queue with all possible 2-character tokens.
        for (size_t i = 1; i < symbols.size(); ++i) {
            try_add_bigram(i - 1, i);
        }

        // keep substituting the highest frequency pairs for as long as we can.
        while (!work_queue.empty()) {
            auto bigram = work_queue.top();
            work_queue.pop();

            auto & left_sym = symbols[bigram.left];
            auto & right_sym = symbols[bigram.right];

            // if one of the symbols already got merged, skip it.
            if (left_sym.n == 0 || right_sym.n == 0 ||
                left_sym.n + right_sym.n != bigram.size) {
                continue;
            }

            // merge the right sym into the left one
            left_sym.n += right_sym.n;
            right_sym.n = 0;

            //LLAMA_LOG_INFO("left = '%*s' size = %zu\n", (int) left_sym.n, left_sym.text, bigram.size);

            // remove the right sym from the chain
            left_sym.next = right_sym.next;
            if (right_sym.next >= 0) {
                symbols[right_sym.next].prev = bigram.left;
            }

            // find more substitutions
            try_add_bigram(left_sym.prev, bigram.left);
            try_add_bigram(bigram.left, left_sym.next);
        }

        for (int i = 0; i != -1; i = symbols[i].next) {
            auto & symbol = symbols[i];
            resegment(symbol, output);
        }
    }

private:
    void resegment(llm_symbol & symbol, std::vector<llama_vocab::id> & output) {
        auto text = std::string(symbol.text, symbol.n);
        auto token = vocab.token_to_id.find(text);

        // Do we need to support is_unused?
        if (token != vocab.token_to_id.end()) {
            output.push_back((*token).second);
            return;
        }

        const auto p = rev_merge.find(text);

        if (p == rev_merge.end()) {
            // output any symbols that did not form tokens as bytes.
            for (int j = 0; j < (int)symbol.n; ++j) {
                llama_vocab::id token_id = llama_byte_to_token(vocab, symbol.text[j]);
                output.push_back(token_id);
            }
            return;
        }

        resegment(symbols[p->second.first],  output);
        resegment(symbols[p->second.second], output);
    }

    void try_add_bigram(int left, int right) {
        if (left == -1 || right == -1) {
            return;
        }

        const std::string text = std::string(symbols[left].text, symbols[left].n + symbols[right].n);
        auto token = vocab.token_to_id.find(text);

        if (token == vocab.token_to_id.end()) {
            return;
        }

        if (static_cast<size_t>((*token).second) >= vocab.id_to_token.size()) {
            return;
        }

        const auto & tok_data = vocab.id_to_token[(*token).second];

        llm_bigram_spm bigram;
        bigram.left  = left;
        bigram.right = right;
        bigram.score = tok_data.score;
        bigram.size  = text.size();

        work_queue.push(bigram);

        // Do we need to support is_unused?
        rev_merge[text] = std::make_pair(left, right);
    }

    const llama_vocab & vocab;

    std::vector<llm_symbol> symbols;
    llm_bigram_spm::queue work_queue;

    std::map<std::string, std::pair<int, int>> rev_merge;
};

// BPE tokenizer
// adapted from https://github.com/cmp-nct/ggllm.cpp [MIT License]
// tried to simplify unicode stuff, so most likely does not work 100% correctly!

// TODO: there are a lot of common parts between spm and bpe tokenizers, should be refactored and reused

struct llm_bigram_bpe {
    struct comparator {
        bool operator()(const llm_bigram_bpe & l, const llm_bigram_bpe & r) const {
            return l.rank > r.rank || (l.rank == r.rank && l.left > r.left);
        }
    };

    using queue_storage = std::vector<llm_bigram_bpe>;
    using queue = std::priority_queue<llm_bigram_bpe, queue_storage, comparator>;
    llm_symbol::index left;
    llm_symbol::index right;
    std::string text;
    int rank;
    size_t size;
};

struct llm_tokenizer_bpe {
    llm_tokenizer_bpe(const llama_vocab & vocab): vocab(vocab) {}

    void tokenize(const std::string & text, std::vector<llama_vocab::id> & output) {
        int final_prev_index = -1;
        auto word_collection = bpe_gpt2_preprocess(text);

        symbols_final.clear();

        for (auto & word : word_collection) {
            work_queue = llm_bigram_bpe::queue();
            symbols.clear();

            int index = 0;
            size_t offset = 0;

            while (offset < word.size()) {
                llm_symbol sym;
                size_t char_len = std::min(word.size() - offset, (size_t) ::utf8_len(word[offset]));
                sym.text = word.c_str() + offset;
                sym.n = 1;
                sym.n = char_len;
                offset += sym.n;
                sym.prev = index - 1;
                sym.next = offset == word.size() ? -1 : index + 1;
                index++;
                symbols.emplace_back(sym);
            }
            for (size_t i = 1; i < symbols.size(); ++i) {
                add_new_bigram(i - 1, i);
            }

            // build token(s)
            while (!work_queue.empty()) {
                auto bigram = work_queue.top();
                work_queue.pop();

                auto & left_symbol = symbols[bigram.left];
                auto & right_symbol = symbols[bigram.right];

                if (left_symbol.n == 0 || right_symbol.n == 0) {
                    continue;
                }
                std::string left_token = std::string(left_symbol.text, left_symbol.n);
                std::string right_token = std::string(right_symbol.text, right_symbol.n);
                if (left_token + right_token != bigram.text) {
                    continue;  // Skip this bigram if it's outdated
                }

                // merge the right sym into the left one
                left_symbol.n += right_symbol.n;
                right_symbol.n = 0;

                // remove the right sym from the chain
                left_symbol.next = right_symbol.next;
                if (right_symbol.next >= 0) {
                    symbols[right_symbol.next].prev = bigram.left;
                }

                add_new_bigram(left_symbol.prev, bigram.left);  // left side of current symbol
                add_new_bigram(bigram.left, left_symbol.next);  // right side of current symbol
            }

            // add the fnished tokens to the final list keeping correct order for next and prev
            for (auto & sym : symbols) {
                if (sym.n > 0) {
                    sym.prev = final_prev_index;
                    sym.next = -1;
                    if (final_prev_index != -1) {
                        symbols_final[final_prev_index].next = symbols_final.size();
                    }
                    symbols_final.emplace_back(sym);
                    final_prev_index = symbols_final.size() - 1;
                }
            }
        }

        symbols = symbols_final;

        if (!symbols.empty()) {
            for (int i = 0; i != -1; i = symbols[i].next) {
                auto & symbol = symbols[i];
                if (symbol.n == 0) {
                    continue;
                }

                const std::string str = std::string(symbol.text, symbol.n);
                const auto token = vocab.token_to_id.find(str);

                if (token == vocab.token_to_id.end()) {
                    for (auto j = str.begin(); j != str.end(); ++j) {
                        std::string byte_str(1, *j);
                        auto token_multibyte = vocab.token_to_id.find(byte_str);
                        if (token_multibyte == vocab.token_to_id.end()) {
                            try {
                                llama_token token_byte = llama_byte_to_token(vocab, *j);
                                output.push_back(token_byte);
                            } catch (const std::out_of_range & err) {
                                fprintf(stderr,"ERROR: byte not found in vocab: '%s'\n", byte_str.c_str());
                            }
                        } else {
                            output.push_back((*token_multibyte).second);
                        }
                    }
                } else {
                    output.push_back((*token).second);
                }
            }
        }
    }

private:
    void add_new_bigram(int left, int right) {
        if (left == -1 || right == -1) {
            return;
        }

        std::string left_token  = std::string(symbols[left].text,  symbols[left].n);
        std::string right_token = std::string(symbols[right].text, symbols[right].n);

        int rank_found = -1;

        rank_found = vocab.find_bpe_rank(left_token, right_token);

        if (rank_found < 0) {
            return;
        }

        llm_bigram_bpe bigram;

        bigram.left  = left;
        bigram.right = right;
        bigram.text  = left_token + right_token;
        bigram.size  = left_token.size() + right_token.size();
        bigram.rank  = rank_found;

        work_queue.push(bigram);
    }

    // probably not 100% correct
    static std::vector<std::string> bpe_gpt2_preprocess(const std::string & text) {
        std::vector<std::string> words;

        // ref: https://github.com/openai/gpt-2/blob/a74da5d99abaaba920de8131d64da2862a8f213b/src/encoder.py#L53
        const std::string pattern = R"('s|'t|'re|'ve|'m|'ll|'d| ?[[:alpha:]]+| ?[[:digit:]]+| ?[^\s[:alpha:][:digit:]]+|\s+(?!\S)|\s+)";
        const std::regex re(pattern);

        auto words_begin = std::sregex_iterator(text.begin(), text.end(), re);
        auto words_end = std::sregex_iterator();
        auto n_words = std::distance(words_begin, words_end);
        words.reserve(n_words);
        for (auto it = words_begin; it != words_end; ++it) {
            words.push_back(it->str());
        }
        return words;

    }

    const llama_vocab & vocab;

    std::vector<llm_symbol> symbols;
    std::vector<llm_symbol> symbols_final;

    llm_bigram_bpe::queue work_queue;
};

static std::vector<llama_vocab::id> llama_tokenize_internal(const llama_vocab & vocab, std::string raw_text, bool bos) {
    std::vector<llama_vocab::id> output;

    // OG tokenizer behavior:
    //
    // tokenizer.encode('', add_bos=True)  returns [1]
    // tokenizer.encode('', add_bos=False) returns []

    if (bos && vocab.special_bos_id != -1) {
        output.push_back(vocab.special_bos_id);
    }

    if (raw_text.empty()) {
        return output;
    }

    switch (vocab.type) {
        case LLAMA_VOCAB_TYPE_SPM:
            {
                // without adding this leading whitespace, we do not get the same results as the original tokenizer
                raw_text = " " + raw_text;

                llm_tokenizer_spm tokenizer(vocab);
                llama_escape_whitespace(raw_text);
                tokenizer.tokenize(raw_text, output);
            } break;
        case LLAMA_VOCAB_TYPE_BPE:
            {
                llm_tokenizer_bpe tokenizer(vocab);
                tokenizer.tokenize(raw_text, output);
            } break;
    }

    return output;
}

//
// grammar - internal
//

struct llama_partial_utf8 {
    uint32_t value;    // bit value so far (unshifted)
    int      n_remain; // num bytes remaining; -1 indicates invalid sequence
};

struct llama_grammar {
    const std::vector<std::vector<llama_grammar_element>>   rules;
    std::vector<std::vector<const llama_grammar_element *>> stacks;

    // buffer for partially generated UTF-8 sequence from accepted tokens
    llama_partial_utf8                                      partial_utf8;
};

struct llama_grammar_candidate {
    size_t               index;
    const uint32_t     * code_points;
    llama_partial_utf8   partial_utf8;
};

// Decodes a UTF-8 string which may end in an incomplete sequence. Adds a terminating 0 for use as
// pointer. If an invalid sequence is encountered, returns `llama_partial_utf8.n_remain == -1`.
static std::pair<std::vector<uint32_t>, llama_partial_utf8> decode_utf8(
        const char         * src,
        llama_partial_utf8   partial_start) {
    static const int      lookup[] = { 1, 1, 1, 1, 1, 1, 1, 1, 0, 0, 0, 0, 2, 2, 3, 4 };
    const char          * pos      = src;
    std::vector<uint32_t> code_points;
    uint32_t              value    = partial_start.value;
    int                   n_remain = partial_start.n_remain;

    // continue previous decode, if applicable
    while (*pos != 0 && n_remain > 0) {
        uint8_t next_byte = static_cast<uint8_t>(*pos);
        if ((next_byte >> 6) != 2) {
            // invalid sequence, abort
            code_points.push_back(0);
            return std::make_pair(std::move(code_points), llama_partial_utf8{ 0, -1 });
        }
        value = (value << 6) + (next_byte & 0x3F);
        ++pos;
        --n_remain;
    }

    if (partial_start.n_remain > 0 && n_remain == 0) {
        code_points.push_back(value);
    }

    // decode any subsequent utf-8 sequences, which may end in an incomplete one
    while (*pos != 0) {
        uint8_t  first_byte = static_cast<uint8_t>(*pos);
        uint8_t  highbits   = first_byte >> 4;
                 n_remain   = lookup[highbits] - 1;

        if (n_remain < 0) {
            // invalid sequence, abort
            code_points.clear();
            code_points.push_back(0);
            return std::make_pair(std::move(code_points), llama_partial_utf8{ 0, n_remain });
        }

        uint8_t  mask       = (1 << (7 - n_remain)) - 1;
                 value      = first_byte & mask;
        ++pos;
        while (*pos != 0 && n_remain > 0) {
            value = (value << 6) + (static_cast<uint8_t>(*pos) & 0x3F);
            ++pos;
            --n_remain;
        }
        if (n_remain == 0) {
            code_points.push_back(value);
        }
    }
    code_points.push_back(0);

    return std::make_pair(std::move(code_points), llama_partial_utf8{ value, n_remain });
}

// returns true iff pos points to the end of one of the definitions of a rule
static bool llama_grammar_is_end_of_sequence(const llama_grammar_element * pos) {
    switch (pos->type) {
        case LLAMA_GRETYPE_END: return true;  // NOLINT
        case LLAMA_GRETYPE_ALT: return true;  // NOLINT
        default:                return false;
    }
}

// returns true iff chr satisfies the char range at pos (regular or inverse range)
// asserts that pos is pointing to a char range element
static std::pair<bool, const llama_grammar_element *> llama_grammar_match_char(
        const llama_grammar_element * pos,
        const uint32_t                chr) {

    bool found            = false;
    bool is_positive_char = pos->type == LLAMA_GRETYPE_CHAR;

    GGML_ASSERT(is_positive_char || pos->type == LLAMA_GRETYPE_CHAR_NOT); // NOLINT

    do {
        if (pos[1].type == LLAMA_GRETYPE_CHAR_RNG_UPPER) {
            // inclusive range, e.g. [a-z]
            found = found || (pos->value <= chr && chr <= pos[1].value);
            pos += 2;
        } else {
            // exact char match, e.g. [a] or "a"
            found = found || pos->value == chr;
            pos += 1;
        }
    } while (pos->type == LLAMA_GRETYPE_CHAR_ALT);

    return std::make_pair(found == is_positive_char, pos);
}

// returns true iff some continuation of the given partial UTF-8 sequence could satisfy the char
// range at pos (regular or inverse range)
// asserts that pos is pointing to a char range element
static bool llama_grammar_match_partial_char(
        const llama_grammar_element * pos,
        const llama_partial_utf8      partial_utf8) {

    bool is_positive_char = pos->type == LLAMA_GRETYPE_CHAR;
    GGML_ASSERT(is_positive_char || pos->type == LLAMA_GRETYPE_CHAR_NOT);

    uint32_t partial_value = partial_utf8.value;
    int      n_remain      = partial_utf8.n_remain;

    // invalid sequence or 7-bit char split across 2 bytes (overlong)
    if (n_remain < 0 || (n_remain == 1 && partial_value < 2)) {
        return false;
    }

    // range of possible code points this partial UTF-8 sequence could complete to
    uint32_t low  = partial_value << (n_remain * 6);
    uint32_t high = low | ((1 << (n_remain * 6)) - 1);

    if (low == 0) {
        if (n_remain == 2) {
            low = 1 << 11;
        } else if (n_remain == 3) {
            low = 1 << 16;
        }
    }

    do {
        if (pos[1].type == LLAMA_GRETYPE_CHAR_RNG_UPPER) {
            // inclusive range, e.g. [a-z]
            if (pos->value <= high && low <= pos[1].value) {
                return is_positive_char;
            }
            pos += 2;
        } else {
            // exact char match, e.g. [a] or "a"
            if (low <= pos->value && pos->value <= high) {
                return is_positive_char;
            }
            pos += 1;
        }
    } while (pos->type == LLAMA_GRETYPE_CHAR_ALT);

    return !is_positive_char;
}


// transforms a grammar pushdown stack into N possible stacks, all ending
// at a character range (terminal element)
static void llama_grammar_advance_stack(
        const std::vector<std::vector<llama_grammar_element>>   & rules,
        const std::vector<const llama_grammar_element *>        & stack,
        std::vector<std::vector<const llama_grammar_element *>> & new_stacks) {

    if (stack.empty()) {
        new_stacks.emplace_back(stack);
        return;
    }

    const llama_grammar_element * pos = stack.back();

    switch (pos->type) {
        case LLAMA_GRETYPE_RULE_REF: {
            const size_t                  rule_id = static_cast<size_t>(pos->value);
            const llama_grammar_element * subpos  = rules[rule_id].data();
            do {
                // init new stack without the top (pos)
                std::vector<const llama_grammar_element *> new_stack(stack.begin(), stack.end() - 1);
                if (!llama_grammar_is_end_of_sequence(pos + 1)) {
                    // if this rule ref is followed by another element, add that to stack
                    new_stack.push_back(pos + 1);
                }
                if (!llama_grammar_is_end_of_sequence(subpos)) {
                    // if alternate is nonempty, add to stack
                    new_stack.push_back(subpos);
                }
                llama_grammar_advance_stack(rules, new_stack, new_stacks);
                while (!llama_grammar_is_end_of_sequence(subpos)) {
                    // scan to end of alternate def
                    subpos++;
                }
                if (subpos->type == LLAMA_GRETYPE_ALT) {
                    // there's another alternate def of this rule to process
                    subpos++;
                } else {
                    break;
                }
            } while (true);
            break;
        }
        case LLAMA_GRETYPE_CHAR:
        case LLAMA_GRETYPE_CHAR_NOT:
            new_stacks.emplace_back(stack);
            break;
        default:
            // end of alternate (LLAMA_GRETYPE_END, LLAMA_GRETYPE_ALT) or middle of char range
            // (LLAMA_GRETYPE_CHAR_ALT, LLAMA_GRETYPE_CHAR_RNG_UPPER); stack should never be left on
            // those
            GGML_ASSERT(false);
    }
}

// takes a set of possible pushdown stacks on a grammar, which are required to
// be positioned at a character range (see `llama_grammar_advance_stack`), and
// produces the N possible stacks if the given char is accepted at those
// positions
static std::vector<std::vector<const llama_grammar_element *>> llama_grammar_accept(
        const std::vector<std::vector<llama_grammar_element>>         & rules,
        const std::vector<std::vector<const llama_grammar_element *>> & stacks,
        const uint32_t                                                  chr) {

    std::vector<std::vector<const llama_grammar_element *>> new_stacks;

    for (const auto & stack : stacks) {
        if (stack.empty()) {
            continue;
        }

        auto match = llama_grammar_match_char(stack.back(), chr);
        if (match.first) {
            const llama_grammar_element * pos = match.second;

            // update top of stack to next element, if any
            std::vector<const llama_grammar_element *> new_stack(stack.begin(), stack.end() - 1);
            if (!llama_grammar_is_end_of_sequence(pos)) {
                new_stack.push_back(pos);
            }
            llama_grammar_advance_stack(rules, new_stack, new_stacks);
        }
    }

    return new_stacks;
}

static std::vector<llama_grammar_candidate> llama_grammar_reject_candidates(
        const std::vector<std::vector<llama_grammar_element>>         & rules,
        const std::vector<std::vector<const llama_grammar_element *>> & stacks,
        const std::vector<llama_grammar_candidate>                    & candidates);

static std::vector<llama_grammar_candidate> llama_grammar_reject_candidates_for_stack(
        const std::vector<std::vector<llama_grammar_element>> & rules,
        const std::vector<const llama_grammar_element *>      & stack,
        const std::vector<llama_grammar_candidate>            & candidates) {

    std::vector<llama_grammar_candidate> rejects;

    if (stack.empty()) {
        for (auto tok : candidates) {
            if (*tok.code_points != 0 || tok.partial_utf8.n_remain != 0) {
                rejects.push_back(tok);
            }
        }
        return rejects;
    }

    const llama_grammar_element * stack_pos = stack.back();

    std::vector<llama_grammar_candidate> next_candidates;
    for (auto tok : candidates) {
        if (*tok.code_points == 0) {
            // reached end of full codepoints in token, reject iff it ended in a partial sequence
            // that cannot satisfy this position in grammar
            if (tok.partial_utf8.n_remain != 0 &&
                    !llama_grammar_match_partial_char(stack_pos, tok.partial_utf8)) {
                rejects.push_back(tok);
            }
        } else if (llama_grammar_match_char(stack_pos, *tok.code_points).first) {
            next_candidates.push_back({ tok.index, tok.code_points + 1, tok.partial_utf8 });
        } else {
            rejects.push_back(tok);
        }
    }

    const auto * stack_pos_after = llama_grammar_match_char(stack_pos, 0).second;

    // update top of stack to next element, if any
    std::vector<const llama_grammar_element *> stack_after(stack.begin(), stack.end() - 1);
    if (!llama_grammar_is_end_of_sequence(stack_pos_after)) {
        stack_after.push_back(stack_pos_after);
    }
    std::vector<std::vector<const llama_grammar_element *>> next_stacks;
    llama_grammar_advance_stack(rules, stack_after, next_stacks);

    auto next_rejects = llama_grammar_reject_candidates(rules, next_stacks, next_candidates);
    for (auto tok : next_rejects) {
        rejects.push_back({ tok.index, tok.code_points - 1, tok.partial_utf8 });
    }

    return rejects;
}

static std::vector<llama_grammar_candidate> llama_grammar_reject_candidates(
        const std::vector<std::vector<llama_grammar_element>>         & rules,
        const std::vector<std::vector<const llama_grammar_element *>> & stacks,
        const std::vector<llama_grammar_candidate>                    & candidates) {
    GGML_ASSERT(!stacks.empty()); // REVIEW

    if (candidates.empty()) {
        return std::vector<llama_grammar_candidate>();
    }

    auto rejects = llama_grammar_reject_candidates_for_stack(rules, stacks.front(), candidates);

    for (size_t i = 1, size = stacks.size(); i < size; ++i) {
        rejects = llama_grammar_reject_candidates_for_stack(rules, stacks[i], rejects);
    }
    return rejects;
}

//
// grammar - external
//

struct llama_grammar * llama_grammar_init(
            const llama_grammar_element ** rules,
                                 size_t    n_rules,
                                 size_t    start_rule_index) {
    const llama_grammar_element * pos;

    // copy rule definitions into vectors
    std::vector<std::vector<llama_grammar_element>> vec_rules(n_rules);
    for (size_t i = 0; i < n_rules; i++) {
        for (pos = rules[i]; pos->type != LLAMA_GRETYPE_END; pos++) {
            vec_rules[i].push_back(*pos);
        }
        vec_rules[i].push_back({LLAMA_GRETYPE_END, 0});
    }

    // loop over alternates of start rule to build initial stacks
    std::vector<std::vector<const llama_grammar_element *>> stacks;
    pos = rules[start_rule_index];
    do {
        std::vector<const llama_grammar_element *> stack;
        if (!llama_grammar_is_end_of_sequence(pos)) {
            // if alternate is nonempty, add to stack
            stack.push_back(pos);
        }
        llama_grammar_advance_stack(vec_rules, stack, stacks);
        while (!llama_grammar_is_end_of_sequence(pos)) {
            // scan to end of alternate def
            pos++;
        }
        if (pos->type == LLAMA_GRETYPE_ALT) {
            // there's another alternate def of this rule to process
            pos++;
        } else {
            break;
        }
    } while (true);

    return new llama_grammar{ std::move(vec_rules), std::move(stacks), {} };
}

void llama_grammar_free(struct llama_grammar * grammar) {
    delete grammar;
}

struct llama_grammar * llama_grammar_copy(const struct llama_grammar * grammar) {
    llama_grammar * result = new llama_grammar{ grammar->rules, grammar->stacks, grammar->partial_utf8 };

    // redirect elements in stacks to point to new rules
    for (size_t is = 0; is < result->stacks.size(); is++) {
        for (size_t ie = 0; ie < result->stacks[is].size(); ie++) {
            for (size_t ir0 = 0; ir0 < grammar->rules.size(); ir0++) {
                for (size_t ir1 = 0; ir1 < grammar->rules[ir0].size(); ir1++) {
                    if (grammar->stacks[is][ie] == &grammar->rules[ir0][ir1]) {
                         result->stacks[is][ie]  =  &result->rules[ir0][ir1];
                    }
                }
            }
        }
    }

    return result;
}

//
// sampling
//

void llama_set_rng_seed(struct llama_context * ctx, uint32_t seed) {
    if (seed == LLAMA_DEFAULT_SEED) {
        seed = time(NULL);
    }
    ctx->rng.seed(seed);
}

void llama_sample_softmax(struct llama_context * ctx, llama_token_data_array * candidates) {
    GGML_ASSERT(candidates->size > 0);

    const int64_t t_start_sample_us = ggml_time_us();

    // Sort the logits in descending order
    if (!candidates->sorted) {
        std::sort(candidates->data, candidates->data + candidates->size, [](const llama_token_data & a, const llama_token_data & b) {
            return a.logit > b.logit;
        });
        candidates->sorted = true;
    }

    float max_l = candidates->data[0].logit;
    float cum_sum = 0.0f;
    for (size_t i = 0; i < candidates->size; ++i) {
        float p = expf(candidates->data[i].logit - max_l);
        candidates->data[i].p = p;
        cum_sum += p;
    }
    for (size_t i = 0; i < candidates->size; ++i) {
        candidates->data[i].p /= cum_sum;
    }

    if (ctx) {
        ctx->t_sample_us += ggml_time_us() - t_start_sample_us;
    }
}

void llama_sample_top_k(struct llama_context * ctx, llama_token_data_array * candidates, int k, size_t min_keep) {
    const int64_t t_start_sample_us = ggml_time_us();

    k = std::max(k, (int) min_keep);
    k = std::min(k, (int) candidates->size);

    // Sort scores in descending order
    if (!candidates->sorted) {
        auto comp = [](const llama_token_data & a, const llama_token_data & b) {
            return a.logit > b.logit;
        };
        if (k == (int) candidates->size) {
            std::sort(candidates->data, candidates->data + candidates->size, comp);
        } else {
            std::partial_sort(candidates->data, candidates->data + k, candidates->data + candidates->size, comp);
        }
        candidates->sorted = true;
    }
    candidates->size = k;

    if (ctx) {
        ctx->t_sample_us += ggml_time_us() - t_start_sample_us;
    }
}

void llama_sample_top_p(struct llama_context * ctx, llama_token_data_array * candidates, float p, size_t min_keep) {
    if (p >= 1.0f) {
        return;
    }

    llama_sample_softmax(ctx, candidates);

    const int64_t t_start_sample_us = ggml_time_us();

    // Compute the cumulative probabilities
    float cum_sum = 0.0f;
    size_t last_idx = candidates->size;

    for (size_t i = 0; i < candidates->size; ++i) {
        cum_sum += candidates->data[i].p;

        // Check if the running sum is at least p or if we have kept at least min_keep tokens
        // we set the last index to i+1 to indicate that the current iterate should be included in the set
        if (cum_sum >= p && i + 1 >= min_keep) {
            last_idx = i + 1;
            break;
        }
    }

    // Resize the output vector to keep only the top-p tokens
    candidates->size = last_idx;

    if (ctx) {
        ctx->t_sample_us += ggml_time_us() - t_start_sample_us;
    }
}

void llama_sample_tail_free(struct llama_context * ctx, llama_token_data_array * candidates, float z, size_t min_keep) {
    if (z >= 1.0f || candidates->size <= 2) {
        return;
    }

    llama_sample_softmax(nullptr, candidates);
    const int64_t t_start_sample_us = ggml_time_us();

    // Compute the first and second derivatives
    std::vector<float> first_derivatives(candidates->size - 1);
    std::vector<float> second_derivatives(candidates->size - 2);

    for (size_t i = 0; i < first_derivatives.size(); ++i) {
        first_derivatives[i] = candidates->data[i].p - candidates->data[i + 1].p;
    }
    for (size_t i = 0; i < second_derivatives.size(); ++i) {
        second_derivatives[i] = first_derivatives[i] - first_derivatives[i + 1];
    }

    // Calculate absolute value of second derivatives
    for (size_t i = 0; i < second_derivatives.size(); ++i) {
        second_derivatives[i] = std::abs(second_derivatives[i]);
    }

    // Normalize the second derivatives
    {
        const float second_derivatives_sum = std::accumulate(second_derivatives.begin(), second_derivatives.end(), 0.0f);

        if (second_derivatives_sum > 1e-6f) {
            for (float & value : second_derivatives) {
                value /= second_derivatives_sum;
            }
        } else {
            for (float & value : second_derivatives) {
                value = 1.0f / second_derivatives.size();
            }
        }
    }

    float cum_sum = 0.0f;
    size_t last_idx = candidates->size;
    for (size_t i = 0; i < second_derivatives.size(); ++i) {
        cum_sum += second_derivatives[i];

        // Check if the running sum is greater than z or if we have kept at least min_keep tokens
        if (cum_sum > z && i >= min_keep) {
            last_idx = i;
            break;
        }
    }

    // Resize the output vector to keep only the tokens above the tail location
    candidates->size = last_idx;

    if (ctx) {
        ctx->t_sample_us += ggml_time_us() - t_start_sample_us;
    }
}

void llama_sample_typical(struct llama_context * ctx, llama_token_data_array * candidates, float p, size_t min_keep) {
    // Reference implementation:
    // https://github.com/huggingface/transformers/compare/main...cimeister:typical-sampling:typical-pr
    if (p >= 1.0f) {
        return;
    }

    // Compute the softmax of logits and calculate entropy
    llama_sample_softmax(nullptr, candidates);

    const int64_t t_start_sample_us = ggml_time_us();

    float entropy = 0.0f;
    for (size_t i = 0; i < candidates->size; ++i) {
        if(candidates->data[i].p>0)
        {
            entropy += -candidates->data[i].p * logf(candidates->data[i].p);
        }
    }

    // Compute the absolute difference between negative log probability and entropy for each candidate
    std::vector<float> shifted_scores;
    for (size_t i = 0; i < candidates->size; ++i) {
        float shifted_score = fabsf(-logf(candidates->data[i].p) - entropy);
        shifted_scores.push_back(shifted_score);
    }

    // Sort tokens based on the shifted_scores and their corresponding indices
    std::vector<size_t> indices(candidates->size);
    std::iota(indices.begin(), indices.end(), 0);

    std::sort(indices.begin(), indices.end(), [&](size_t a, size_t b) {
        return shifted_scores[a] < shifted_scores[b];
    });

    // Compute the cumulative probabilities
    float cum_sum = 0.0f;
    size_t last_idx = indices.size();

    for (size_t i = 0; i < indices.size(); ++i) {
        size_t idx = indices[i];
        cum_sum += candidates->data[idx].p;

        // Check if the running sum is greater than typical or if we have kept at least min_keep tokens
        if (cum_sum > p && i >= min_keep - 1) {
            last_idx = i + 1;
            break;
        }
    }

    // Resize the output vector to keep only the locally typical tokens
    std::vector<llama_token_data> new_candidates;
    for (size_t i = 0; i < last_idx; ++i) {
        size_t idx = indices[i];
        new_candidates.push_back(candidates->data[idx]);
    }

    // Replace the data in candidates with the new_candidates data
    std::copy(new_candidates.begin(), new_candidates.end(), candidates->data);
    candidates->size = new_candidates.size();

    if (ctx) {
        ctx->t_sample_us += ggml_time_us() - t_start_sample_us;
    }
}

void llama_sample_temp(struct llama_context * ctx, llama_token_data_array * candidates_p, float temp) {
    const int64_t t_start_sample_us = ggml_time_us();

    for (size_t i = 0; i < candidates_p->size; ++i) {
        candidates_p->data[i].logit /= temp;
    }

    if (ctx) {
        ctx->t_sample_us += ggml_time_us() - t_start_sample_us;
    }
}

void llama_sample_temperature(struct llama_context * ctx, llama_token_data_array * candidates_p, float temp) {
    llama_sample_temp(ctx, candidates_p, temp);
}

void llama_sample_repetition_penalty(struct llama_context * ctx, llama_token_data_array * candidates, const llama_token * last_tokens, size_t last_tokens_size, float penalty) {
    if (last_tokens_size == 0 || penalty == 1.0f) {
        return;
    }

    const int64_t t_start_sample_us = ggml_time_us();

    for (size_t i = 0; i < candidates->size; ++i) {
        const auto * token_iter = std::find(last_tokens, last_tokens + last_tokens_size, candidates->data[i].id);
        if (token_iter == last_tokens + last_tokens_size) {
            continue;
        }

        // The academic publication that described this technique actually just only divided, but that would cause tokens with negative logits to become more likely, which is obviously wrong.
        // This is common fix for this problem, which is to multiply by the penalty instead of dividing.
        if (candidates->data[i].logit <= 0) {
            candidates->data[i].logit *= penalty;
        } else {
            candidates->data[i].logit /= penalty;
        }
    }

    candidates->sorted = false;

    if (ctx) {
        ctx->t_sample_us += ggml_time_us() - t_start_sample_us;
    }
}

void llama_sample_frequency_and_presence_penalties(struct llama_context * ctx, llama_token_data_array * candidates, const llama_token * last_tokens_p, size_t last_tokens_size, float alpha_frequency, float alpha_presence) {
    if (last_tokens_size == 0 || (alpha_frequency == 0.0f && alpha_presence == 0.0f)) {
        return;
    }

    const int64_t t_start_sample_us = ggml_time_us();

    // Create a frequency map to count occurrences of each token in last_tokens
    std::unordered_map<llama_token, int> token_count;
    for (size_t i = 0; i < last_tokens_size; ++i) {
        token_count[last_tokens_p[i]]++;
    }

    // Apply frequency and presence penalties to the candidates
    for (size_t i = 0; i < candidates->size; ++i) {
        auto token_iter = token_count.find(candidates->data[i].id);
        if (token_iter == token_count.end()) {
            continue;
        }

        int count = token_iter->second;
        candidates->data[i].logit -= float(count) * alpha_frequency + float(count > 0) * alpha_presence;
    }

    candidates->sorted = false;

    if (ctx) {
        ctx->t_sample_us += ggml_time_us() - t_start_sample_us;
    }
}

void llama_sample_grammar(struct llama_context * ctx, llama_token_data_array * candidates, const struct llama_grammar * grammar) {
    GGML_ASSERT(ctx);
    const int64_t t_start_sample_us = ggml_time_us();

    bool allow_eos = false;
    for (const auto & stack : grammar->stacks) {
        if (stack.empty()) {
            allow_eos = true;
            break;
        }
    }

    const llama_token eos = llama_token_eos(ctx);

    std::vector<std::pair<std::vector<uint32_t>, llama_partial_utf8>> candidates_decoded;
    std::vector<llama_grammar_candidate>                              candidates_grammar;

    for (size_t i = 0; i < candidates->size; ++i) {
        const llama_token id    = candidates->data[i].id;
        const std::string piece = llama_token_to_str(ctx, id);
        if (id == eos) {
            if (!allow_eos) {
                candidates->data[i].logit = -INFINITY;
            }
        } else if (piece.empty() || piece[0] == 0) {
            candidates->data[i].logit = -INFINITY;
        } else {
            candidates_decoded.push_back(decode_utf8(piece.c_str(), grammar->partial_utf8));
            candidates_grammar.push_back({ i, candidates_decoded.back().first.data(), candidates_decoded.back().second });
        }
    }

    const auto rejects = llama_grammar_reject_candidates(grammar->rules, grammar->stacks, candidates_grammar);
    for (const auto & reject : rejects) {
        candidates->data[reject.index].logit = -INFINITY;
    }

    ctx->t_sample_us += ggml_time_us() - t_start_sample_us;
}

static void llama_log_softmax(float * array, size_t size) {
    float max_l = *std::max_element(array, array + size);
    float sum = 0.f;
    for (size_t i = 0; i < size; ++i) {
        float p = expf(array[i] - max_l);
        sum += p;
        array[i] = p;
    }

    for (size_t i = 0; i < size; ++i) {
        array[i] = logf(array[i] / sum);
    }
}

void llama_sample_classifier_free_guidance(
          struct llama_context * ctx,
        llama_token_data_array * candidates,
          struct llama_context * guidance_ctx,
                         float   scale) {
    int64_t t_start_sample_us = ggml_time_us();

    GGML_ASSERT(ctx);

    auto n_vocab = llama_n_vocab(llama_get_model(ctx));

    GGML_ASSERT(n_vocab == (int)candidates->size);
    GGML_ASSERT(!candidates->sorted);

    std::vector<float> logits_base;
    logits_base.reserve(candidates->size);
    for (size_t i = 0; i < candidates->size; ++i) {
        logits_base.push_back(candidates->data[i].logit);
    }
    llama_log_softmax(logits_base.data(), candidates->size);

    float* logits_guidance = llama_get_logits(guidance_ctx);
    llama_log_softmax(logits_guidance, n_vocab);

    for (int i = 0; i < n_vocab; ++i) {
        float logit_guidance = logits_guidance[i];
        float logit_base = logits_base[i];
        candidates->data[i].logit = scale * (logit_base - logit_guidance) + logit_guidance;
    }

    if (ctx) {
        ctx->t_sample_us += ggml_time_us() - t_start_sample_us;
    }
}

llama_token llama_sample_token_mirostat(struct llama_context * ctx, llama_token_data_array * candidates, float tau, float eta, int m, float * mu) {
    GGML_ASSERT(ctx);

    auto N = float(llama_n_vocab(llama_get_model(ctx)));
    int64_t t_start_sample_us;
    t_start_sample_us = ggml_time_us();

    llama_sample_softmax(nullptr, candidates);

    // Estimate s_hat using the most probable m tokens
    float s_hat = 0.0;
    float sum_ti_bi = 0.0;
    float sum_ti_sq = 0.0;
    for (size_t i = 0; i < size_t(m - 1) && i < candidates->size - 1; ++i) {
        float t_i = logf(float(i + 2) / float(i + 1));
        float b_i = logf(candidates->data[i].p / candidates->data[i + 1].p);
        sum_ti_bi += t_i * b_i;
        sum_ti_sq += t_i * t_i;
    }
    s_hat = sum_ti_bi / sum_ti_sq;

    // Compute k from the estimated s_hat and target surprise value
    float epsilon_hat = s_hat - 1;
    float k = powf((epsilon_hat * powf(2, *mu)) / (1 - powf(N, -epsilon_hat)), 1 / s_hat);

    // Sample the next word X using top-k sampling
    llama_sample_top_k(nullptr, candidates, int(k), 1);
    if (ctx) {
        ctx->t_sample_us += ggml_time_us() - t_start_sample_us;
    }
    llama_token X = llama_sample_token(ctx, candidates);
    t_start_sample_us = ggml_time_us();

    // Compute error as the difference between observed surprise and target surprise value
    size_t X_idx = std::distance(candidates->data, std::find_if(candidates->data, candidates->data + candidates->size, [&](const llama_token_data & candidate) {
        return candidate.id == X;
    }));
    float observed_surprise = -log2f(candidates->data[X_idx].p);
    float e = observed_surprise - tau;

    // Update mu using the learning rate and error
    *mu = *mu - eta * e;

    if (ctx) {
        ctx->t_sample_us += ggml_time_us() - t_start_sample_us;
    }
    return X;
}

llama_token llama_sample_token_mirostat_v2(struct llama_context * ctx, llama_token_data_array * candidates, float tau, float eta, float * mu) {
    int64_t t_start_sample_us;
    t_start_sample_us = ggml_time_us();

    llama_sample_softmax(ctx, candidates);

    // Truncate the words with surprise values greater than mu
    candidates->size = std::distance(candidates->data, std::find_if(candidates->data, candidates->data + candidates->size, [&](const llama_token_data & candidate) {
        return -log2f(candidate.p) > *mu;
    }));

    if (candidates->size == 0) {
        candidates->size = 1;
    }

    if (ctx) {
        ctx->t_sample_us += ggml_time_us() - t_start_sample_us;
    }

    // Normalize the probabilities of the remaining words
    llama_sample_softmax(ctx, candidates);

    // Sample the next word X from the remaining words
    llama_token X = llama_sample_token(ctx, candidates);
    t_start_sample_us = ggml_time_us();

    // Compute error as the difference between observed surprise and target surprise value
    size_t X_idx = std::distance(candidates->data, std::find_if(candidates->data, candidates->data + candidates->size, [&](const llama_token_data & candidate) {
        return candidate.id == X;
    }));
    float observed_surprise = -log2f(candidates->data[X_idx].p);
    float e = observed_surprise - tau;

    // Update mu using the learning rate and error
    *mu = *mu - eta * e;

    if (ctx) {
        ctx->t_sample_us += ggml_time_us() - t_start_sample_us;
    }
    return X;
}

llama_token llama_sample_token_greedy(struct llama_context * ctx, llama_token_data_array * candidates) {
    const int64_t t_start_sample_us = ggml_time_us();

    // Find max element
    auto * max_iter = std::max_element(candidates->data, candidates->data + candidates->size, [](const llama_token_data & a, const llama_token_data & b) {
        return a.logit < b.logit;
    });

    llama_token result = max_iter->id;
    if (ctx) {
        ctx->t_sample_us += ggml_time_us() - t_start_sample_us;
        ctx->n_sample++;
    }
    return result;
}

llama_token llama_sample_token(struct llama_context * ctx, llama_token_data_array * candidates) {
    GGML_ASSERT(ctx);

    const int64_t t_start_sample_us = ggml_time_us();
    llama_sample_softmax(nullptr, candidates);

    std::vector<float> probs;
    probs.reserve(candidates->size);
    for (size_t i = 0; i < candidates->size; ++i) {
        probs.push_back(candidates->data[i].p);
    }

    std::discrete_distribution<> dist(probs.begin(), probs.end());
    auto & rng = ctx->rng;
    int idx = dist(rng);

    llama_token result = candidates->data[idx].id;

    ctx->t_sample_us += ggml_time_us() - t_start_sample_us;
    ctx->n_sample++;
    return result;
}

void llama_grammar_accept_token(struct llama_context * ctx, struct llama_grammar * grammar, llama_token token) {
    const int64_t t_start_sample_us = ggml_time_us();

    if (token == llama_token_eos(ctx)) {
        for (const auto & stack : grammar->stacks) {
            if (stack.empty()) {
                return;
            }
        }
        GGML_ASSERT(false);
    }

    const std::string piece = llama_token_to_str(ctx, token);

    // Note terminating 0 in decoded string
    const auto   decoded     = decode_utf8(piece.c_str(), grammar->partial_utf8);
    const auto & code_points = decoded.first;
    for (auto it = code_points.begin(), end = code_points.end() - 1; it != end; ++it) {
        grammar->stacks = llama_grammar_accept(grammar->rules, grammar->stacks, *it);
    }
    grammar->partial_utf8 = decoded.second;
    GGML_ASSERT(!grammar->stacks.empty());

    ctx->t_sample_us += ggml_time_us() - t_start_sample_us;
}

//
// Beam search
//

struct llama_beam {
    std::vector<llama_token> tokens;
    float p;  // Cumulative beam probability (renormalized relative to all beams)
    bool eob; // Initialize end-of-beam to false. Callback sets this to true.
    // Sort beams by probability. In case of ties, prefer beams at eob.
    bool operator<(const llama_beam & rhs) const {
        return std::make_pair(p, eob) < std::make_pair(rhs.p, rhs.eob);
    }
    // Shift off first n tokens and discard them.
    void shift_tokens(const size_t n) {
        if (n) {
            std::copy(tokens.begin() + n, tokens.end(), tokens.begin());
            tokens.resize(tokens.size() - n);
        }
    }
    llama_beam_view view() const { return {tokens.data(), tokens.size(), p, eob}; }
};

// A struct for calculating logit-related info.
struct llama_logit_info {
    const float * const logits;
    const int n_vocab;
    const float max_l;
    const float normalizer;
    struct sum_exp {
        float max_l;
        float operator()(float sum, float l) const { return sum + std::exp(l - max_l); }
    };
    llama_logit_info(llama_context * ctx)
      : logits(llama_get_logits(ctx))
      , n_vocab(llama_n_vocab(llama_get_model(ctx)))
      , max_l(*std::max_element(logits, logits + n_vocab))
      , normalizer(1.0f / std::accumulate(logits, logits + n_vocab, 0.0f, sum_exp{max_l}))
      { }
    llama_token_data get_token_data(const llama_token token_id) const {
        constexpr auto p = std::numeric_limits<float>::quiet_NaN();  // never used
        return {token_id, logits[token_id], p};
    }
    // Return top k token_data by logit.
    std::vector<llama_token_data> top_k(size_t k) {
        std::vector<llama_token_data> min_heap;  // min-heap by logit
        const llama_token k_min = std::min(static_cast<llama_token>(k), n_vocab);
        min_heap.reserve(k_min);
        for (llama_token token_id = 0 ; token_id < k_min ; ++token_id) {
            min_heap.push_back(get_token_data(token_id));
        }
        auto comp = [](const llama_token_data & a, const llama_token_data & b) { return a.logit > b.logit; };
        std::make_heap(min_heap.begin(), min_heap.end(), comp);
        for (llama_token token_id = k_min ; token_id < n_vocab ; ++token_id) {
            if (min_heap.front().logit < logits[token_id]) {
                std::pop_heap(min_heap.begin(), min_heap.end(), comp);
                min_heap.back().id = token_id;
                min_heap.back().logit = logits[token_id];
                std::push_heap(min_heap.begin(), min_heap.end(), comp);
            }
        }
        return min_heap;
    }
    float probability_from_logit(float logit) const {
        return normalizer * std::exp(logit - max_l);
    }
};

struct llama_beam_search_data {
    llama_context * ctx;
    size_t n_beams;
    int n_past;
    int n_predict;
    std::vector<llama_beam> beams;
    std::vector<llama_beam> next_beams;

    // Re-calculated on each loop iteration
    size_t common_prefix_length;

    // Used to communicate to/from callback on beams state.
    std::vector<llama_beam_view> beam_views;

    llama_beam_search_data(llama_context * ctx, size_t n_beams, int n_past, int n_predict)
      : ctx(ctx)
      , n_beams(n_beams)
      , n_past(n_past)
      , n_predict(n_predict)
      , beam_views(n_beams) {
        beams.reserve(n_beams);
        next_beams.reserve(n_beams);
    }

    // Collapse beams to a single beam given by index.
    void collapse_beams(const size_t beam_idx) {
        if (0u < beam_idx) {
            std::swap(beams[0], beams[beam_idx]);
        }
        beams.resize(1);
    }

    // Min-heaps are used to efficiently collect the top-k elements (k=n_beams).
    // The repetative patterns below reflect the 2 stages of heaps:
    //  * Gather elements until the vector is full, then call std::make_heap() on it.
    //  * If the heap is full and a new element is found that should be included, pop the
    //    least element to the back(), replace it with the new, then push it into the heap.
    void fill_next_beams_by_top_probabilities(llama_beam & beam) {
        // Min-heaps use a greater-than comparator.
        const auto comp = [](const llama_beam & a, const llama_beam & b) { return a.p > b.p; };
        if (beam.eob) {
            // beam is at end-of-sentence, so just copy it to next_beams if its probability is high enough.
            if (next_beams.size() < n_beams) {
                next_beams.push_back(std::move(beam));
                if (next_beams.size() == n_beams) {
                    std::make_heap(next_beams.begin(), next_beams.end(), comp);
                }
            } else if (next_beams.front().p < beam.p) {
                std::pop_heap(next_beams.begin(), next_beams.end(), comp);
                next_beams.back() = std::move(beam);
                std::push_heap(next_beams.begin(), next_beams.end(), comp);
            }
        } else {
            // beam is not at end-of-sentence, so branch with next top_k tokens.
            if (!beam.tokens.empty()) {
                llama_decode(ctx, llama_batch_get_one(beam.tokens.data(), beam.tokens.size(), n_past, 0));
            }
            llama_logit_info logit_info(ctx);
            std::vector<llama_token_data> next_tokens = logit_info.top_k(n_beams);
            size_t i=0;
            if (next_beams.size() < n_beams) {
                for (; next_beams.size() < n_beams ; ++i) {
                    llama_beam next_beam = beam;
                    next_beam.tokens.push_back(next_tokens[i].id);
                    next_beam.p *= logit_info.probability_from_logit(next_tokens[i].logit);
                    next_beams.push_back(std::move(next_beam));
                }
                std::make_heap(next_beams.begin(), next_beams.end(), comp);
            } else {
                for (; next_beams.front().p == 0.0f ; ++i) {
                    std::pop_heap(next_beams.begin(), next_beams.end(), comp);
                    next_beams.back() = beam;
                    next_beams.back().tokens.push_back(next_tokens[i].id);
                    next_beams.back().p *= logit_info.probability_from_logit(next_tokens[i].logit);
                    std::push_heap(next_beams.begin(), next_beams.end(), comp);
                }
            }
            for (; i < n_beams ; ++i) {
                const float next_p = beam.p * logit_info.probability_from_logit(next_tokens[i].logit);
                if (next_beams.front().p < next_p) {
                    std::pop_heap(next_beams.begin(), next_beams.end(), comp);
                    next_beams.back() = beam;
                    next_beams.back().tokens.push_back(next_tokens[i].id);
                    next_beams.back().p = next_p;
                    std::push_heap(next_beams.begin(), next_beams.end(), comp);
                }
            }
        }
    }

    // Find common_prefix_length based on beams.
    // Requires beams is not empty.
    size_t find_common_prefix_length() {
        size_t common_prefix_length = beams[0].tokens.size();
        for (size_t i = 1 ; i < beams.size() ; ++i) {
            common_prefix_length = std::min(common_prefix_length, beams[i].tokens.size());
            for (size_t j = 0 ; j < common_prefix_length ; ++j) {
                if (beams[0].tokens[j] != beams[i].tokens[j]) {
                    common_prefix_length = j;
                    break;
                }
            }
        }
        return common_prefix_length;
    }

    // Construct beams_state to send back to caller via the callback function.
    // Side effect: set common_prefix_length = find_common_prefix_length();
    llama_beams_state get_beams_state(const bool last_call) {
        for (size_t i = 0 ; i < beams.size() ; ++i) {
            beam_views[i] = beams[i].view();
        }
        common_prefix_length = find_common_prefix_length();
        return {beam_views.data(), beams.size(), common_prefix_length, last_call};
    }

    // Loop:
    //  * while i < n_predict, AND
    //  * any of the beams have not yet reached end-of-beam (eob), AND
    //  * the highest probability beam(s) (plural in case of ties) are not at end-of-sentence
    //    (since all other beam probabilities can only decrease)
    void loop(const llama_beam_search_callback_fn_t callback, void * const callback_data) {
        beams.push_back({{}, 1.0f, false});  // Start with one empty beam w/ probability = 1.0 and !eob.
        const auto not_eob = [](const llama_beam & beam) { return !beam.eob; };
        for (int i = 0 ; i < n_predict && std::any_of(beams.begin(),beams.end(),not_eob) &&
                       !beams[top_beam_index()].eob ; ++i) {
            callback(callback_data, get_beams_state(false));  // Sets common_prefix_length
            update_beams_from_beam_views();   // Update values (p,eob) that callback may have changed.
            if (common_prefix_length) {
                llama_decode(ctx, llama_batch_get_one(beams[0].tokens.data(), common_prefix_length, n_past, 0));
                n_past += common_prefix_length;
            }
            // Zero-out next_beam probabilities to place them last in following min-heap.
            std::for_each(next_beams.begin(), next_beams.end(), [](llama_beam & beam) { beam.p = 0.0f; });
            for (llama_beam & beam : beams) {
                beam.shift_tokens(common_prefix_length);
                fill_next_beams_by_top_probabilities(beam);
            }
            // next_beams become the beams of next/final iteration. Swap them to re-use memory.
            beams.swap(next_beams);
            renormalize_beam_probabilities(beams);
        }
        collapse_beams(top_beam_index());
        callback(callback_data, get_beams_state(true));
    }

    // As beams grow, the cumulative probabilities decrease.
    // Renormalize them to avoid floating point underflow.
    static void renormalize_beam_probabilities(std::vector<llama_beam> & beams) {
        const auto sum_p = [](float sum, llama_beam & beam) { return sum + beam.p; };
        const float inv_sum = 1.0f / std::accumulate(beams.begin(), beams.end(), 0.0f, sum_p);
        std::for_each(beams.begin(), beams.end(), [=](llama_beam & beam) { beam.p *= inv_sum; });
    }

    // Assumes beams is non-empty.  Uses llama_beam::operator<() for ordering.
    size_t top_beam_index() {
        return std::max_element(beams.begin(), beams.end()) - beams.begin();
    }

    // Copy (p,eob) for each beam which may have been changed by the callback.
    void update_beams_from_beam_views() {
        for (size_t i = 0 ; i < beams.size() ; ++i) {
            beams[i].p = beam_views[i].p;
            beams[i].eob = beam_views[i].eob;
        }
    }
};

void llama_beam_search(llama_context * ctx,
                       llama_beam_search_callback_fn_t callback, void * callback_data,
                       size_t n_beams, int n_past, int n_predict) {
    assert(ctx);
    const int64_t t_start_sample_us = ggml_time_us();

    llama_beam_search_data beam_search_data(ctx, n_beams, n_past, n_predict);

    beam_search_data.loop(callback, callback_data);

    ctx->t_sample_us += ggml_time_us() - t_start_sample_us;
    ctx->n_sample++;
}

//
// quantization
//

template <typename T>
struct no_init {
    T value;
    no_init() { /* do nothing */ }
};

static void llama_convert_tensor_internal(
    struct ggml_tensor * tensor, std::vector<no_init<float>> & output, std::vector<std::thread> & workers,
    const size_t nelements, const int nthread
) {
    if (output.size() < nelements) {
        output.resize(nelements);
    }
    float * f32_output = (float *) output.data();

    ggml_type_traits_t qtype;
    if (ggml_is_quantized(tensor->type)) {
        qtype = ggml_internal_get_type_traits(tensor->type);
        if (qtype.to_float == NULL) {
            throw std::runtime_error(format("type %s unsupported for integer quantization: no dequantization available", ggml_type_name(tensor->type)));
        }
    } else if (tensor->type != GGML_TYPE_F16) {
        throw std::runtime_error(format("cannot dequantize/convert tensor type %s", ggml_type_name(tensor->type)));
    }

    if (nthread < 2) {
        if (tensor->type == GGML_TYPE_F16) {
            ggml_fp16_to_fp32_row((ggml_fp16_t *)tensor->data, f32_output, nelements);
        } else if (ggml_is_quantized(tensor->type)) {
            qtype.to_float(tensor->data, f32_output, nelements);
        } else {
            GGML_ASSERT(false); // unreachable
        }
        return;
    }

    auto block_size = tensor->type == GGML_TYPE_F16 ? 1 : (size_t)ggml_blck_size(tensor->type);
    auto block_size_bytes = ggml_type_size(tensor->type);

    GGML_ASSERT(nelements % block_size == 0);
    auto nblocks = nelements / block_size;
    auto blocks_per_thread = nblocks / nthread;
    auto spare_blocks = nblocks - (blocks_per_thread * nthread); // if blocks aren't divisible by thread count

    for (auto tnum = 0, in_buff_offs = 0, out_buff_offs = 0; tnum < nthread; tnum++) {
        auto thr_blocks = blocks_per_thread + (tnum == nthread - 1 ? spare_blocks : 0); // num blocks for this thread
        auto thr_elems = thr_blocks * block_size; // number of elements for this thread
        auto thr_block_bytes = thr_blocks * block_size_bytes; // number of input bytes for this thread

        auto compute = [qtype] (ggml_type typ, uint8_t * inbuf, float * outbuf, int nels) {
            if (typ == GGML_TYPE_F16) {
                ggml_fp16_to_fp32_row((ggml_fp16_t *)inbuf, outbuf, nels);
            } else {
                qtype.to_float(inbuf, outbuf, nels);
            }
        };
        workers.emplace_back(compute, tensor->type, (uint8_t *) tensor->data + in_buff_offs, f32_output + out_buff_offs, thr_elems);
        in_buff_offs += thr_block_bytes;
        out_buff_offs += thr_elems;
    }
    for (auto & w : workers) { w.join(); }
    workers.clear();
}

#ifdef GGML_USE_K_QUANTS
static ggml_type get_k_quant_type(
    ggml_type new_type, const ggml_tensor * tensor, const llama_model & model, llama_ftype ftype, int * i_attention_wv,
    int n_attention_wv, int * i_feed_forward_w2, int n_feed_forward_w2
) {
    const std::string name = ggml_get_name(tensor);
    // TODO: avoid hardcoded tensor names - use the TN_* constants
    const auto tn = LLM_TN(model.arch);

    auto use_more_bits = [](int i_layer, int num_layers) -> bool {
        return i_layer < num_layers/8 || i_layer >= 7*num_layers/8 || (i_layer - num_layers/8)%3 == 2;
    };

    if (name == tn(LLM_TENSOR_OUTPUT, "weight")) {
        int nx = tensor->ne[0];
        if (model.arch == LLM_ARCH_FALCON || nx % QK_K != 0) {
            new_type = GGML_TYPE_Q8_0;
        }
        else if (new_type != GGML_TYPE_Q8_0) {
            new_type = GGML_TYPE_Q6_K;
        }
    } else if (name.find("attn_v.weight") != std::string::npos) {
        if      (ftype == LLAMA_FTYPE_MOSTLY_Q2_K) new_type = GGML_TYPE_Q3_K;
        else if (ftype == LLAMA_FTYPE_MOSTLY_Q3_K_M) {
            new_type = *i_attention_wv < 2 ? GGML_TYPE_Q5_K : GGML_TYPE_Q4_K;
        }
        else if (ftype == LLAMA_FTYPE_MOSTLY_Q3_K_L) new_type = GGML_TYPE_Q5_K;
        else if ((ftype == LLAMA_FTYPE_MOSTLY_Q4_K_M || ftype == LLAMA_FTYPE_MOSTLY_Q5_K_M) &&
                use_more_bits(*i_attention_wv, n_attention_wv)) new_type = GGML_TYPE_Q6_K;
        else if (ftype == LLAMA_FTYPE_MOSTLY_Q4_K_S && *i_attention_wv < 4) new_type = GGML_TYPE_Q5_K;
        else if (QK_K == 64 && (ftype == LLAMA_FTYPE_MOSTLY_Q4_K_S || ftype == LLAMA_FTYPE_MOSTLY_Q3_K_S) &&
                (*i_attention_wv < n_attention_wv/8 || *i_attention_wv >= 7*n_attention_wv/8)) new_type = GGML_TYPE_Q6_K;
        if (model.type == MODEL_70B) {
            // In the 70B model we have 8 heads sharing the same attn_v weights. As a result, the attn_v.weight tensor is
            // 8x smaller compared to attn_q.weight. Hence, we can get a nice boost in quantization accuracy with
            // nearly negligible increase in model size by quantizing this tensor with more bits:
            if (new_type == GGML_TYPE_Q3_K || new_type == GGML_TYPE_Q4_K) new_type = GGML_TYPE_Q5_K;
        }
        ++*i_attention_wv;
    } else if (name.find("ffn_down.weight") != std::string::npos) {
        if      (ftype == LLAMA_FTYPE_MOSTLY_Q2_K) new_type = GGML_TYPE_Q3_K;
        else if (ftype == LLAMA_FTYPE_MOSTLY_Q3_K_M) {
            new_type = *i_feed_forward_w2 < 2 ? GGML_TYPE_Q5_K
                     : model.arch != LLM_ARCH_FALCON || use_more_bits(*i_feed_forward_w2, n_feed_forward_w2) ? GGML_TYPE_Q4_K
                     : GGML_TYPE_Q3_K;
        }
        else if (ftype == LLAMA_FTYPE_MOSTLY_Q3_K_L) {
            new_type = model.arch == LLM_ARCH_FALCON ? GGML_TYPE_Q4_K : GGML_TYPE_Q5_K;
        }
        else if (ftype == LLAMA_FTYPE_MOSTLY_Q4_K_M) {
            if (model.arch == LLM_ARCH_FALCON) {
                new_type = *i_feed_forward_w2 < 2 ? GGML_TYPE_Q6_K :
                           use_more_bits(*i_feed_forward_w2, n_feed_forward_w2) ? GGML_TYPE_Q5_K : GGML_TYPE_Q4_K;
            } else {
                if (use_more_bits(*i_feed_forward_w2, n_feed_forward_w2)) new_type = GGML_TYPE_Q6_K;
            }
        }
        else if (ftype == LLAMA_FTYPE_MOSTLY_Q5_K_M && use_more_bits(*i_feed_forward_w2, n_feed_forward_w2)) new_type = GGML_TYPE_Q6_K;
        else if (ftype == LLAMA_FTYPE_MOSTLY_Q4_K_S && model.arch != LLM_ARCH_FALCON && *i_feed_forward_w2 < 4) {
            new_type = GGML_TYPE_Q5_K;
        }
        ++*i_feed_forward_w2;
    } else if (name.find("attn_output.weight") != std::string::npos) {
        if (model.arch != LLM_ARCH_FALCON) {
            if      (ftype == LLAMA_FTYPE_MOSTLY_Q2_K  ) new_type = GGML_TYPE_Q3_K;
            else if (ftype == LLAMA_FTYPE_MOSTLY_Q3_K_M) new_type = GGML_TYPE_Q4_K;
            else if (ftype == LLAMA_FTYPE_MOSTLY_Q3_K_L) new_type = GGML_TYPE_Q5_K;
        } else {
            if (ftype == LLAMA_FTYPE_MOSTLY_Q3_K_L) new_type = GGML_TYPE_Q4_K;
        }
    }
    else if (name.find("attn_qkv.weight") != std::string::npos) {
        if (ftype == LLAMA_FTYPE_MOSTLY_Q3_K_M || ftype == LLAMA_FTYPE_MOSTLY_Q3_K_L) new_type = GGML_TYPE_Q4_K;
        else if (ftype == LLAMA_FTYPE_MOSTLY_Q4_K_M) new_type = GGML_TYPE_Q5_K;
        else if (ftype == LLAMA_FTYPE_MOSTLY_Q5_K_M) new_type = GGML_TYPE_Q6_K;
    }
    else if (name.find("ffn_gate.weight") != std::string::npos || name.find("ffn_up.weight") != std::string::npos) {
        if (ftype == LLAMA_FTYPE_MOSTLY_Q2_K) new_type = GGML_TYPE_Q3_K;
    }
    // This can be used to reduce the size of the Q5_K_S model.
    // The associated PPL increase is fully in line with the size reduction
    //else {
    //    if (ftype == LLAMA_FTYPE_MOSTLY_Q5_K_S) new_type = GGML_TYPE_Q4_K;
    //}
    bool convert_incompatible_tensor = false;
    if (new_type == GGML_TYPE_Q2_K || new_type == GGML_TYPE_Q3_K || new_type == GGML_TYPE_Q4_K ||
        new_type == GGML_TYPE_Q5_K || new_type == GGML_TYPE_Q6_K) {
        int nx = tensor->ne[0];
        int ny = tensor->ne[1];
        if (nx % QK_K != 0) {
            LLAMA_LOG_WARN("\n\n%s : tensor cols %d x %d are not divisible by %d, required for k-quants\n", __func__, nx, ny, QK_K);
            convert_incompatible_tensor = true;
        }
    }
    if (convert_incompatible_tensor) {
        if (name == tn(LLM_TENSOR_OUTPUT, "weight")) {
            new_type = GGML_TYPE_F16; //fall back to F16 instead of just failing.
            LLAMA_LOG_WARN("F16 will be used for this tensor instead.\n");
        } else if (name == tn(LLM_TENSOR_TOKEN_EMBD, "weight")) {
            new_type = GGML_TYPE_Q4_0; //fall back to Q4_0 instead of just failing.
            LLAMA_LOG_WARN("Q4_0 will be used for this tensor instead.\n");
        } else {
            throw std::runtime_error("Unsupported tensor size encountered\n");
        }
    }

    return new_type;
}
#endif

static void llama_model_quantize_internal(const std::string & fname_inp, const std::string & fname_out, const llama_model_quantize_params * params) {
    ggml_type quantized_type;
    llama_ftype ftype = params->ftype;

    switch (params->ftype) {
        case LLAMA_FTYPE_MOSTLY_Q4_0: quantized_type = GGML_TYPE_Q4_0; break;
        case LLAMA_FTYPE_MOSTLY_Q4_1: quantized_type = GGML_TYPE_Q4_1; break;
        case LLAMA_FTYPE_MOSTLY_Q5_0: quantized_type = GGML_TYPE_Q5_0; break;
        case LLAMA_FTYPE_MOSTLY_Q5_1: quantized_type = GGML_TYPE_Q5_1; break;
        case LLAMA_FTYPE_MOSTLY_Q8_0: quantized_type = GGML_TYPE_Q8_0; break;
        case LLAMA_FTYPE_MOSTLY_F16:  quantized_type = GGML_TYPE_F16;  break;
        case LLAMA_FTYPE_ALL_F32:     quantized_type = GGML_TYPE_F32;  break;

#ifdef GGML_USE_K_QUANTS
        // K-quants
        case LLAMA_FTYPE_MOSTLY_Q2_K:   quantized_type = GGML_TYPE_Q2_K; break;
        case LLAMA_FTYPE_MOSTLY_Q3_K_S:
        case LLAMA_FTYPE_MOSTLY_Q3_K_M:
        case LLAMA_FTYPE_MOSTLY_Q3_K_L: quantized_type = GGML_TYPE_Q3_K; break;
        case LLAMA_FTYPE_MOSTLY_Q4_K_S:
        case LLAMA_FTYPE_MOSTLY_Q4_K_M: quantized_type = GGML_TYPE_Q4_K; break;
        case LLAMA_FTYPE_MOSTLY_Q5_K_S:
        case LLAMA_FTYPE_MOSTLY_Q5_K_M: quantized_type = GGML_TYPE_Q5_K; break;
        case LLAMA_FTYPE_MOSTLY_Q6_K:   quantized_type = GGML_TYPE_Q6_K; break;
#endif
        default: throw std::runtime_error(format("invalid output file type %d\n", ftype));
    }

    int nthread = params->nthread;

    if (nthread <= 0) {
        nthread = std::thread::hardware_concurrency();
    }

    // mmap consistently increases speed Linux, and also increases speed on Windows with
    // hot cache. It may cause a slowdown on macOS, possibly related to free memory.
#if defined(__linux__) || defined(_WIN32)
    constexpr bool use_mmap = true;
#else
    constexpr bool use_mmap = false;
#endif

    llama_model_loader ml(fname_inp, use_mmap);
    if (ml.use_mmap) {
        ml.mapping.reset(new llama_mmap(&ml.file, /* prefetch */ 0, ggml_is_numa()));
    }

    llama_model model;
    llm_load_arch(ml, model);
    llm_load_hparams(ml, model);

    if (params->only_copy) {
        ftype = model.ftype;
    }

    const size_t align = GGUF_DEFAULT_ALIGNMENT;
    struct gguf_context * ctx_out = gguf_init_empty();

    // copy the KV pairs from the input file
    gguf_set_kv     (ctx_out, ml.ctx_gguf);
    gguf_set_val_u32(ctx_out, "general.quantization_version", GGML_QNT_VERSION);
    gguf_set_val_u32(ctx_out, "general.file_type", ftype);

#ifdef GGML_USE_K_QUANTS
    int n_attention_wv    = 0;
    int n_feed_forward_w2 = 0;

    for (int i = 0; i < ml.n_tensors; ++i) {
        struct ggml_tensor * meta = ml.get_tensor_meta(i);

        const std::string name = ggml_get_name(meta);

        // TODO: avoid hardcoded tensor names - use the TN_* constants
        if (name.find("attn_v.weight") != std::string::npos) {
            ++n_attention_wv;
        }
        else if (name.find("ffn_down.weight") != std::string::npos) {
            ++n_feed_forward_w2;
        }
    }
    if (n_attention_wv != n_feed_forward_w2 || (uint32_t)n_attention_wv != model.hparams.n_layer) {
        LLAMA_LOG_WARN("%s ============ Strange model: n_attention_wv = %d, n_feed_forward_w2 = %d, hparams.n_layer = %d\n",
                __func__, n_attention_wv, n_feed_forward_w2, model.hparams.n_layer);
    }

    int i_attention_wv = 0;
    int i_feed_forward_w2 = 0;
#endif

    size_t total_size_org = 0;
    size_t total_size_new = 0;
    std::vector<int64_t> hist_all(1 << 4, 0);

    std::vector<std::thread> workers;
    workers.reserve(nthread);
    std::mutex mutex;

    int idx = 0;

    std::vector<no_init<uint8_t>> read_data;
    std::vector<no_init<uint8_t>> work;
    std::vector<no_init<float>> f32_conv_buf;

    // populate the original tensors so we get an initial meta data
    for (int i = 0; i < ml.n_tensors; ++i) {
        struct ggml_tensor * meta = ml.get_tensor_meta(i);
        gguf_add_tensor(ctx_out, meta);
    }

    std::ofstream fout(fname_out, std::ios::binary);

    const size_t meta_size = gguf_get_meta_size(ctx_out);

    LLAMA_LOG_INFO("%s: meta size = %zu bytes\n", __func__, meta_size);

    // placeholder for the meta data
    ::zeros(fout, meta_size);

    for (int i = 0; i < ml.n_tensors; ++i) {
        struct ggml_tensor * tensor = ml.get_tensor_meta(i);

        const std::string name = ggml_get_name(tensor);

        if (!ml.use_mmap) {
            if (read_data.size() < ggml_nbytes(tensor)) {
                read_data.resize(ggml_nbytes(tensor));
            }
            tensor->data = read_data.data();
        }
        ml.load_data_for(tensor);

        LLAMA_LOG_INFO("[%4d/%4d] %36s - [%s], type = %6s, ",
               ++idx, ml.n_tensors,
               ggml_get_name(tensor),
               llama_format_tensor_shape(tensor).c_str(),
               ggml_type_name(tensor->type));

        // This used to be a regex, but <regex> has an extreme cost to compile times.
        bool quantize = name.rfind("weight") == name.size() - 6; // ends with 'weight'?

        // quantize only 2D tensors
        quantize &= (tensor->n_dims == 2);
        quantize &= params->quantize_output_tensor || name != "output.weight";
        quantize &= !params->only_copy;

        enum ggml_type new_type;
        void * new_data;
        size_t new_size;

        if (quantize) {
            new_type = quantized_type;
#ifdef GGML_USE_K_QUANTS
            new_type = get_k_quant_type(
                new_type, tensor, model, ftype, &i_attention_wv, n_attention_wv, &i_feed_forward_w2, n_feed_forward_w2
            );
#endif
            // If we've decided to quantize to the same type the tensor is already
            // in then there's nothing to do.
            quantize = tensor->type != new_type;
        }
        if (!quantize) {
            new_type = tensor->type;
            new_data = tensor->data;
            new_size = ggml_nbytes(tensor);
            LLAMA_LOG_INFO("size = %8.3f MB\n", ggml_nbytes(tensor)/1024.0/1024.0);
        } else {
            const size_t nelements = ggml_nelements(tensor);

            float * f32_data;

            if (tensor->type == GGML_TYPE_F32) {
                f32_data = (float *) tensor->data;
            } else if (ggml_is_quantized(tensor->type) && !params->allow_requantize) {
                throw std::runtime_error(format("requantizing from type %s is disabled", ggml_type_name(tensor->type)));
            } else {
                llama_convert_tensor_internal(tensor, f32_conv_buf, workers, nelements, nthread);
                f32_data = (float *) f32_conv_buf.data();
            }

            LLAMA_LOG_INFO("quantizing to %s .. ", ggml_type_name(new_type));
            fflush(stdout);

            if (work.size() < nelements * 4) {
                work.resize(nelements * 4); // upper bound on size
            }
            new_data = work.data();
            std::array<int64_t, 1 << 4> hist_cur = {};

            static const int chunk_size = 32 * 512;
            const int nchunk = (nelements + chunk_size - 1)/chunk_size;
            const int nthread_use = nthread > 1 ? std::max(1, std::min(nthread, nchunk)) : 1;
            if (nthread_use < 2) {
                new_size = ggml_quantize_chunk(new_type, f32_data, new_data, 0, nelements, hist_cur.data());
            } else {
                size_t counter = 0;
                new_size = 0;
                auto compute = [&mutex, &counter, &hist_cur, &new_size, new_type, f32_data, new_data, nelements]() {
                    std::array<int64_t, 1 << 4> local_hist = {};
                    size_t local_size = 0;
                    while (true) {
                        std::unique_lock<std::mutex> lock(mutex);
                        size_t first = counter; counter += chunk_size;
                        if (first >= nelements) {
                            if (local_size > 0) {
                                for (int j=0; j<int(local_hist.size()); ++j) {
                                    hist_cur[j] += local_hist[j];
                                }
                                new_size += local_size;
                            }
                            break;
                        }
                        lock.unlock();
                        size_t last = std::min(nelements, first + chunk_size);
                        local_size += ggml_quantize_chunk(new_type, f32_data, new_data, first, last - first, local_hist.data());
                    }
                };
                for (int it = 0; it < nthread_use - 1; ++it) {
                    workers.emplace_back(compute);
                }
                compute();
                for (auto & w : workers) { w.join(); }
                workers.clear();
            }

            LLAMA_LOG_INFO("size = %8.2f MB -> %8.2f MB | hist: ", ggml_nbytes(tensor)/1024.0/1024.0, new_size/1024.0/1024.0);
            int64_t tot_count = 0;
            for (size_t i = 0; i < hist_cur.size(); i++) {
                hist_all[i] += hist_cur[i];
                tot_count += hist_cur[i];
            }

            if (tot_count > 0) {
                for (size_t i = 0; i < hist_cur.size(); i++) {
                    LLAMA_LOG_INFO("%5.3f ", hist_cur[i] / float(nelements));
                }
            }
            LLAMA_LOG_INFO("\n");
        }
        total_size_org += ggml_nbytes(tensor);
        total_size_new += new_size;

        // update the gguf meta data as we go
        gguf_set_tensor_type(ctx_out, name.c_str(), new_type);
        gguf_set_tensor_data(ctx_out, name.c_str(), new_data, new_size);

        // write tensor data + padding
        fout.write((const char *) new_data, new_size);
        zeros(fout, GGML_PAD(new_size, align) - new_size);
    }

    // go back to beginning of file and write the updated meta data
    {
        fout.seekp(0);
        std::vector<uint8_t> data(gguf_get_meta_size(ctx_out));
        gguf_get_meta_data(ctx_out, data.data());
        fout.write((const char *) data.data(), data.size());
    }

    fout.close();

    gguf_free(ctx_out);

    LLAMA_LOG_INFO("%s: model size  = %8.2f MB\n", __func__, total_size_org/1024.0/1024.0);
    LLAMA_LOG_INFO("%s: quant size  = %8.2f MB\n", __func__, total_size_new/1024.0/1024.0);

    // print histogram for all tensors
    {
        int64_t sum_all = 0;
        for (size_t i = 0; i < hist_all.size(); i++) {
            sum_all += hist_all[i];
        }

        if (sum_all > 0) {
            LLAMA_LOG_INFO("%s: hist: ", __func__);
            for (size_t i = 0; i < hist_all.size(); i++) {
                LLAMA_LOG_INFO("%5.3f ", hist_all[i] / float(sum_all));
            }
            LLAMA_LOG_INFO("\n");
        }
    }
}

static int llama_apply_lora_from_file_internal(
    const struct llama_model & model, const char * path_lora, float scale, const char * path_base_model, int n_threads
) {
    LLAMA_LOG_INFO("%s: applying lora adapter from '%s' - please wait ...\n", __func__, path_lora);

    const int64_t t_start_lora_us = ggml_time_us();

    auto fin = std::ifstream(path_lora, std::ios::binary);
    if (!fin) {
        LLAMA_LOG_ERROR("%s: failed to open '%s'\n", __func__, path_lora);
        return 1;
    }

    // verify magic and version
    {
        uint32_t magic;
        fin.read((char *) &magic, sizeof(magic));
        uint32_t format_version;
        fin.read((char *) &format_version, sizeof(format_version));

        if (format_version != 1) {
            LLAMA_LOG_ERROR("%s: unsupported file version\n", __func__ );
            return 1;
        }
    }

    int32_t lora_r;
    int32_t lora_alpha;
    fin.read((char *) &lora_r, sizeof(lora_r));
    fin.read((char *) &lora_alpha, sizeof(lora_alpha));
    float scaling = scale * (float)lora_alpha / (float)lora_r;

    LLAMA_LOG_INFO("%s: r = %d, alpha = %d, scaling = %.2f\n", __func__, lora_r, lora_alpha, scaling);

    // create a temporary ggml context to store the lora tensors
    // todo: calculate size from biggest possible tensor
    std::vector<uint8_t> lora_buf(1024ull * 1024ull * 1024ull);
    struct ggml_init_params params;
    params.mem_size   = lora_buf.size();
    params.mem_buffer = lora_buf.data();
    params.no_alloc   = false;

    ggml_context * lora_ctx = ggml_init(params);
    std::unordered_map<std::string, struct ggml_tensor *> lora_tensors;

    // create a name -> tensor map of the model to accelerate lookups
    std::unordered_map<std::string, struct ggml_tensor*> model_tensors;
    for (const auto & kv : model.tensors_by_name) {
        model_tensors.insert(kv);
    }

    // load base model
    std::unique_ptr<llama_model_loader> ml;
    ggml_context * base_ctx = NULL;
    std::vector<uint8_t> base_buf;
    if (path_base_model) {
        LLAMA_LOG_INFO("%s: loading base model from '%s'\n", __func__, path_base_model);
        ml.reset(new llama_model_loader(path_base_model, /*use_mmap*/ true));

        size_t ctx_size;
        size_t mmapped_size;
        ml->calc_sizes(ctx_size, mmapped_size);
        base_buf.resize(ctx_size);

        ggml_init_params base_params;
        base_params.mem_size   = base_buf.size();
        base_params.mem_buffer = base_buf.data();
        base_params.no_alloc   = ml->use_mmap;

        base_ctx = ggml_init(base_params);

        // maybe this should in llama_model_loader
        if (ml->use_mmap) {
            ml->mapping.reset(new llama_mmap(&ml->file, /* prefetch */ 0, ggml_is_numa()));
        }
    }

    // read tensors and apply
    bool warned = false;
    int n_tensors = 0;

    std::vector<uint8_t> work_buffer;

    while (true) {
        int32_t n_dims;
        int32_t length;
        int32_t ftype;

        fin.read(reinterpret_cast<char *>(&n_dims), sizeof(n_dims));
        fin.read(reinterpret_cast<char *>(&length), sizeof(length));
        fin.read(reinterpret_cast<char *>(&ftype),  sizeof(ftype));
        if (fin.eof()) {
            break;
        }

        int32_t ne[2] = { 1, 1 };
        for (int i = 0; i < n_dims; ++i) {
            fin.read(reinterpret_cast<char *>(&ne[i]), sizeof(ne[i]));
        }

        std::string name;
        {
            char buf[1024];
            fin.read(buf, length);
            name = std::string(buf, length);
        }

        // check for lora suffix and get the type of tensor
        const std::string lora_suffix = ".lora";
        size_t pos = name.rfind(lora_suffix);
        if (pos == std::string::npos) {
            LLAMA_LOG_ERROR("%s: error: '%s' is not a lora tensor\n", __func__, name.c_str());
            return 1;
        }

        std::string lora_type = name.substr(pos + lora_suffix.length());
        std::string base_name = name;
        base_name.erase(pos);
        // LLAMA_LOG_INFO("%s: %s => %s (lora type %s) \n", __func__, name.c_str(),base_name.c_str(), lora_type.c_str());

        if (model_tensors.find(base_name) == model_tensors.end()) {
            LLAMA_LOG_ERROR("%s: unknown tensor '%s' in lora adapter\n", __func__, name.data());
            return 1;
        }

        // create ggml tensor
        ggml_type wtype;
        switch (ftype) {
            case 0: wtype = GGML_TYPE_F32;  break;
            case 1: wtype = GGML_TYPE_F16;  break;
            default:
                    {
                        LLAMA_LOG_ERROR("%s: invalid tensor data type '%d'\n",
                                __func__, ftype);
                        return false;
                    }
        }
        ggml_tensor * lora_tensor;
        if (n_dims == 2) {
            lora_tensor = ggml_new_tensor_2d(lora_ctx, wtype, ne[0], ne[1]);
        }
        else {
            LLAMA_LOG_ERROR("%s: unsupported tensor dimension %d\n", __func__, n_dims);
            return 1;
        }
        ggml_set_name(lora_tensor, "lora_tensor");

        // load tensor data
        size_t offset = fin.tellg();
        size_t tensor_data_size = ggml_nbytes(lora_tensor);
        offset = (offset + 31) & -32;
        fin.seekg(offset);
        fin.read((char*)lora_tensor->data, tensor_data_size);

        lora_tensors[name] = lora_tensor;

        // check if we have both A and B tensors and apply
        if (lora_tensors.find(base_name + ".loraA") != lora_tensors.end() &&
            lora_tensors.find(base_name + ".loraB") != lora_tensors.end()) {

            ggml_tensor * dest_t = model_tensors[base_name];

            offload_func_t offload_func = llama_nop;
            offload_func_t offload_func_force_inplace = llama_nop;

#ifdef GGML_USE_CUBLAS
            if (dest_t->backend == GGML_BACKEND_GPU || dest_t->backend == GGML_BACKEND_GPU_SPLIT) {
                if (dest_t->type != GGML_TYPE_F16) {
                    throw std::runtime_error(format(
                        "%s: error: the simultaneous use of LoRAs and GPU acceleration is only supported for f16 models", __func__));
                }
                offload_func = ggml_cuda_assign_buffers;
                offload_func_force_inplace = ggml_cuda_assign_buffers_force_inplace;
            }
#endif // GGML_USE_CUBLAS

            ggml_tensor * base_t;
            if (ml) {
                struct gguf_context * ctx_gguf = ml->ctx_gguf;

                // load from base model
                if (gguf_find_tensor(ctx_gguf, base_name.c_str()) < 0) {
                    // TODO: throw
                    LLAMA_LOG_ERROR("%s: error: tensor '%s' not found in base model\n", __func__, base_name.c_str());
                    return 1;
                }

                // TODO: not tested!! maybe not working!
                base_t = ml->create_tensor(base_ctx, base_name, { (uint32_t)dest_t->ne[0], (uint32_t)dest_t->ne[1] }, GGML_BACKEND_CPU);
                ml->load_data_for(base_t);
            } else {
                base_t = dest_t;
            }

            if (ggml_is_quantized(base_t->type)) {
                if (!warned) {
                    LLAMA_LOG_WARN("%s: warning: using a lora adapter with a quantized model may result in poor quality, "
                                   "use a f16 or f32 base model with --lora-base\n", __func__);
                    warned = true;
                }
            }

            ggml_tensor * loraA = lora_tensors[base_name + ".loraA"];
            GGML_ASSERT(loraA->type == GGML_TYPE_F32);
            ggml_set_name(loraA, "loraA");

            ggml_tensor * loraB = lora_tensors[base_name + ".loraB"];
            GGML_ASSERT(loraB->type == GGML_TYPE_F32);
            ggml_set_name(loraB, "loraB");

            if (base_t->ne[0] != loraA->ne[1] || base_t->ne[1] != loraB->ne[1]) {
                LLAMA_LOG_ERROR("%s: incompatible tensor dimensions (%" PRId64 " and %" PRId64 ");"
                                " are you sure that this adapter is for this model?\n", __func__, base_t->ne[0], loraA->ne[1]);
                return 1;
            }

            // w = w + BA*s
            ggml_tensor * BA = ggml_mul_mat(lora_ctx, loraA, loraB);
            offload_func(BA);
            ggml_set_name(BA, "BA");

            if (scaling != 1.0f) {
                ggml_tensor * scale_tensor = ggml_new_f32(lora_ctx, scaling);
                ggml_set_name(scale_tensor, "scale_tensor");

                BA = ggml_scale_inplace(lora_ctx, BA, scale_tensor);
                offload_func(BA);
                ggml_set_name(BA, "BA_scaled");
            }

            ggml_tensor * r;
            if (base_t == dest_t) {
                r = ggml_add_inplace(lora_ctx, dest_t, BA);
                offload_func_force_inplace(r);
                ggml_set_name(r, "r_add_inplace");
            }
            else {
                r = ggml_add(lora_ctx, base_t, BA);
                offload_func(r);
                ggml_set_name(r, "r_add");

                r = ggml_cpy(lora_ctx, r, dest_t);
                offload_func(r);
                ggml_set_name(r, "r_cpy");
            }

            struct ggml_cgraph * gf = ggml_new_graph(lora_ctx);
            ggml_build_forward_expand(gf, r);

            ggml_graph_compute_helper(work_buffer, gf, n_threads);

            // we won't need these tensors again, reset the context to save memory
            ggml_free(lora_ctx);
            lora_ctx = ggml_init(params);
            lora_tensors.clear();

            n_tensors++;
            if (n_tensors % 4 == 0) {
                LLAMA_LOG_INFO(".");
            }
        }
    }

    // TODO: this should be in a destructor, it will leak on failure
    ggml_free(lora_ctx);
    if (base_ctx) {
        ggml_free(base_ctx);
    }

    const int64_t t_lora_us = ggml_time_us() - t_start_lora_us;
    LLAMA_LOG_INFO(" done (%.2f ms)\n", t_lora_us / 1000.0);

    return 0;
}

//
// interface implementation
//
struct llama_model_params llama_model_default_params() {
    struct llama_model_params result = {
        /*.n_gpu_layers                =*/ 0,
        /*.main_gpu                    =*/ 0,
        /*.tensor_split                =*/ nullptr,
        /*.progress_callback           =*/ nullptr,
        /*.progress_callback_user_data =*/ nullptr,
        /*.vocab_only                  =*/ false,
        /*.use_mmap                    =*/ true,
        /*.use_mlock                   =*/ false,
    };

#ifdef GGML_USE_METAL
    result.n_gpu_layers = 1;
#endif

    return result;
}

struct llama_context_params llama_context_default_params() {
    struct llama_context_params result = {
        /*.seed                        =*/ LLAMA_DEFAULT_SEED,
        /*.n_ctx                       =*/ 512,
        /*.n_batch                     =*/ 512,
        /*.n_threads                   =*/ GGML_DEFAULT_N_THREADS, // TODO: better default
        /*.n_threads_batch             =*/ GGML_DEFAULT_N_THREADS,
        /*.rope_freq_base              =*/ 0.0f,
        /*.rope_freq_scale             =*/ 0.0f,
        /*.mul_mat_q                   =*/ true,
        /*.f16_kv                      =*/ true,
        /*.logits_all                  =*/ false,
        /*.embedding                   =*/ false,
    };

    return result;
}

struct llama_model_quantize_params llama_model_quantize_default_params() {
    struct llama_model_quantize_params result = {
        /*.nthread                     =*/ 0,
        /*.ftype                       =*/ LLAMA_FTYPE_MOSTLY_Q5_1,
        /*.allow_requantize            =*/ false,
        /*.quantize_output_tensor      =*/ true,
        /*.only_copy                   =*/ false,
    };

    return result;
}

int llama_max_devices(void) {
    return LLAMA_MAX_DEVICES;
}

bool llama_mmap_supported(void) {
    return llama_mmap::SUPPORTED;
}

bool llama_mlock_supported(void) {
    return llama_mlock::SUPPORTED;
}

void llama_backend_init(bool numa) {
    ggml_time_init();

    // needed to initialize f16 tables
    {
        struct ggml_init_params params = { 0, NULL, false };
        struct ggml_context * ctx = ggml_init(params);
        ggml_free(ctx);
    }

    if (numa) {
        ggml_numa_init();
    }

#ifdef GGML_USE_MPI
    ggml_mpi_backend_init();
#endif
}

void llama_backend_free(void) {
#ifdef GGML_USE_MPI
    ggml_mpi_backend_free();
#endif
}

int64_t llama_time_us(void) {
    return ggml_time_us();
}

struct llama_model * llama_load_model_from_file(
                             const char * path_model,
              struct llama_model_params   params) {
    ggml_time_init();

    llama_model * model = new llama_model;

    unsigned cur_percentage = 0;
    if (params.progress_callback == NULL) {
        params.progress_callback_user_data = &cur_percentage;
        params.progress_callback = [](float progress, void * ctx) {
            unsigned * cur_percentage_p = (unsigned *) ctx;
            unsigned percentage = (unsigned) (100 * progress);
            while (percentage > *cur_percentage_p) {
                *cur_percentage_p = percentage;
                LLAMA_LOG_INFO(".");
                if (percentage >= 100) {
                    LLAMA_LOG_INFO("\n");
                }
            }
        };
    }

    if (!llama_model_load(path_model, *model, params.n_gpu_layers,
                params.main_gpu, params.tensor_split,
                params.use_mmap, params.use_mlock, params.vocab_only,
                params.progress_callback, params.progress_callback_user_data)) {
        LLAMA_LOG_ERROR("%s: failed to load model\n", __func__);
        delete model;
        return nullptr;
    }

    return model;
}

void llama_free_model(struct llama_model * model) {
    delete model;
}

struct llama_context * llama_new_context_with_model(
                 struct llama_model * model,
        struct llama_context_params   params) {

    if (!model) {
        return nullptr;
    }

    llama_context * ctx = new llama_context(*model);

    const auto & hparams = model->hparams;
    auto       & cparams = ctx->cparams;

    cparams.n_batch         = params.n_batch;
    cparams.n_ctx           = params.n_ctx == 0           ? hparams.n_ctx_train           : params.n_ctx;
    cparams.rope_freq_base  = params.rope_freq_base == 0  ? hparams.rope_freq_base_train  : params.rope_freq_base;
    cparams.rope_freq_scale = params.rope_freq_scale == 0 ? hparams.rope_freq_scale_train : params.rope_freq_scale;
    cparams.n_threads       = params.n_threads;
    cparams.n_threads_batch = params.n_threads_batch;
    cparams.mul_mat_q       = params.mul_mat_q;

    if (params.seed == LLAMA_DEFAULT_SEED) {
        params.seed = time(NULL);
    }

    LLAMA_LOG_INFO("%s: n_ctx      = %u\n",     __func__, cparams.n_ctx);
    LLAMA_LOG_INFO("%s: freq_base  = %.1f\n",   __func__, cparams.rope_freq_base);
    LLAMA_LOG_INFO("%s: freq_scale = %g\n",     __func__, cparams.rope_freq_scale);

    ctx->rng = std::mt19937(params.seed);
    ctx->logits_all = params.logits_all;

    ggml_type memory_type = params.f16_kv ? GGML_TYPE_F16 : GGML_TYPE_F32;

    // reserve memory for context buffers
    if (!hparams.vocab_only) {
        if (!llama_kv_cache_init(ctx->model.hparams, ctx->kv_self, memory_type, cparams.n_ctx, model->n_gpu_layers)) {
            LLAMA_LOG_ERROR("%s: llama_kv_cache_init() failed for self-attention cache\n", __func__);
            llama_free(ctx);
            return nullptr;
        }

        {
            const size_t memory_size = ggml_nbytes(ctx->kv_self.k) + ggml_nbytes(ctx->kv_self.v);
            LLAMA_LOG_INFO("%s: kv self size  = %7.2f MB\n", __func__, memory_size / 1024.0 / 1024.0);
        }

        // resized during inference
        if (params.logits_all) {
            ctx->logits.reserve(cparams.n_ctx*hparams.n_vocab);
        } else {
            ctx->logits.reserve(hparams.n_vocab);
        }

        if (params.embedding){
            ctx->embedding.resize(hparams.n_embd);
        }

        {
            static const size_t tensor_alignment = 32;
            // the compute buffer is used to store the tensor and graph structs, while the allocator buffer is used for the tensor data
            ctx->buf_compute.resize(ggml_tensor_overhead()*GGML_MAX_NODES + ggml_graph_overhead());

            // create measure allocator
            ctx->alloc = ggml_allocr_new_measure(tensor_alignment);

            // build worst-case graph
            int n_tokens = (int)std::min(cparams.n_ctx, cparams.n_batch);
            int n_past = cparams.n_ctx - n_tokens;
            llama_token token = llama_token_bos(ctx); // not actually used by llama_build_graph, but required to choose between token and embedding inputs graph
            ggml_cgraph * gf = llama_build_graph(*ctx, llama_batch_get_one(&token, n_tokens, n_past, 0));

#ifdef GGML_USE_METAL
            if (model->n_gpu_layers > 0) {
                ctx->ctx_metal = ggml_metal_init(1);
                if (!ctx->ctx_metal) {
                    LLAMA_LOG_ERROR("%s: ggml_metal_init() failed\n", __func__);
                    llama_free(ctx);
                    return NULL;
                }
                ggml_metal_log_set_callback(llama_log_callback_default, NULL);
                //ggml_metal_graph_find_concurrency(ctx->ctx_metal, gf, false);
                //ggml_allocr_set_parse_seq(ctx->alloc, ggml_metal_get_concur_list(ctx->ctx_metal), ggml_metal_if_optimized(ctx->ctx_metal));
            }
#endif
            // measure memory requirements for the graph
            size_t alloc_size = ggml_allocr_alloc_graph(ctx->alloc, gf) + tensor_alignment;

            LLAMA_LOG_INFO("%s: compute buffer total size = %.2f MB\n", __func__, (ctx->buf_compute.size + alloc_size) / 1024.0 / 1024.0);

            // recreate allocator with exact memory requirements
            ggml_allocr_free(ctx->alloc);

            ctx->buf_alloc.resize(alloc_size);
            ctx->alloc = ggml_allocr_new(ctx->buf_alloc.data, ctx->buf_alloc.size, tensor_alignment);
#ifdef GGML_USE_METAL
            if (ctx->ctx_metal) {
                //ggml_allocr_set_parse_seq(ctx->alloc, ggml_metal_get_concur_list(ctx->ctx_metal), ggml_metal_if_optimized(ctx->ctx_metal));
            }
#endif
#ifdef GGML_USE_CUBLAS
            ggml_cuda_set_scratch_size(alloc_size);
            LLAMA_LOG_INFO("%s: VRAM scratch buffer: %.2f MB\n", __func__, alloc_size / 1024.0 / 1024.0);

            // calculate total VRAM usage
            auto add_tensor = [](const ggml_tensor * t, size_t & size) {
                if (t->backend == GGML_BACKEND_GPU || t->backend == GGML_BACKEND_GPU_SPLIT) {
                    size += ggml_nbytes(t);
                }
            };
            size_t model_vram_size = 0;
            for (const auto & kv : model->tensors_by_name) {
                add_tensor(kv.second, model_vram_size);
            }

            size_t kv_vram_size = 0;
            add_tensor(ctx->kv_self.k, kv_vram_size);
            add_tensor(ctx->kv_self.v, kv_vram_size);

            size_t ctx_vram_size = alloc_size + kv_vram_size;
            size_t total_vram_size = model_vram_size + ctx_vram_size;

            LLAMA_LOG_INFO("%s: total VRAM used: %.2f MB (model: %.2f MB, context: %.2f MB)\n", __func__,
                    total_vram_size / 1024.0 / 1024.0,
                    model_vram_size / 1024.0 / 1024.0,
                    ctx_vram_size / 1024.0 / 1024.0);
#endif
        }

#ifdef GGML_USE_METAL
        if (model->n_gpu_layers > 0) {
            // this allocates all Metal resources and memory buffers

            void * data_ptr  = NULL;
            size_t data_size = 0;

            if (ctx->model.mapping) {
                data_ptr  = ctx->model.mapping->addr;
                data_size = ctx->model.mapping->size;
            } else {
                data_ptr  = ggml_get_mem_buffer(ctx->model.ctx);
                data_size = ggml_get_mem_size  (ctx->model.ctx);
            }

            const size_t max_size = ggml_get_max_tensor_size(ctx->model.ctx);

            LLAMA_LOG_INFO("%s: max tensor size = %8.2f MB\n", __func__, max_size/1024.0/1024.0);

#define LLAMA_METAL_CHECK_BUF(result)                            \
            if (!(result)) {                                             \
                LLAMA_LOG_ERROR("%s: failed to add buffer\n", __func__); \
                llama_free(ctx);                                         \
                return NULL;                                             \
            }

            LLAMA_METAL_CHECK_BUF(ggml_metal_add_buffer(ctx->ctx_metal, "data",  data_ptr, data_size, max_size));
            LLAMA_METAL_CHECK_BUF(ggml_metal_add_buffer(ctx->ctx_metal, "kv",    ctx->kv_self.buf.data, ctx->kv_self.buf.size, 0));
            LLAMA_METAL_CHECK_BUF(ggml_metal_add_buffer(ctx->ctx_metal, "alloc", ctx->buf_alloc.data, ctx->buf_alloc.size, 0));
#undef LLAMA_METAL_CHECK_BUF
        }
#endif
    }

#ifdef GGML_USE_MPI
    ctx->ctx_mpi = ggml_mpi_init();

    if (ggml_mpi_rank(ctx->ctx_mpi) > 0) {
        // Enter a blocking eval loop with dummy input, letting rank=0 drive the process
        // TODO: needs fix after #3228
        GGML_ASSERT(false && "not implemented");
        //const std::vector<llama_token> tmp(ctx->model.hparams.n_ctx, llama_token_bos(ctx));
        //while (!llama_eval(ctx, tmp.data(), tmp.size(), 0, 0)) {};
        llama_backend_free();
        exit(1);
    }
#endif

    return ctx;
}

void llama_free(struct llama_context * ctx) {
    delete ctx;
}

const llama_model * llama_get_model(const struct llama_context * ctx) {
    return &ctx->model;
}

int llama_n_ctx(const struct llama_context * ctx) {
    return ctx->cparams.n_ctx;
}

enum llama_vocab_type llama_vocab_type(const struct llama_model * model) {
    return model->vocab.type;
}

int llama_n_vocab(const struct llama_model * model) {
    return model->vocab.id_to_token.size();
}

int llama_n_ctx_train(const struct llama_model * model) {
    return model->hparams.n_ctx_train;
}

int llama_n_embd(const struct llama_model * model) {
    return model->hparams.n_embd;
}

int llama_model_desc(const struct llama_model * model, char * buf, size_t buf_size) {
    return snprintf(buf, buf_size, "%s %s %s",
            llama_model_arch_name(model->arch).c_str(),
            llama_model_type_name(model->type),
            llama_model_ftype_name(model->ftype).c_str());
}

uint64_t llama_model_size(const struct llama_model * model) {
    uint64_t size = 0;
    for (const auto & it : model->tensors_by_name) {
        size += ggml_nbytes(it.second);
    }
    return size;
}

uint64_t llama_model_n_params(const struct llama_model * model) {
    uint64_t nparams = 0;
    for (const auto & it : model->tensors_by_name) {
        nparams += ggml_nelements(it.second);
    }
    return nparams;
}

struct ggml_tensor * llama_get_model_tensor(struct llama_model * model, const char * name) {
    return ggml_get_tensor(model->ctx, name);
}

int llama_model_quantize(
        const char * fname_inp,
        const char * fname_out,
        const llama_model_quantize_params * params) {
    try {
        llama_model_quantize_internal(fname_inp, fname_out, params);
        return 0;
    } catch (const std::exception & err) {
        LLAMA_LOG_ERROR("%s: failed to quantize: %s\n", __func__, err.what());
        return 1;
    }
}

int llama_apply_lora_from_file(struct llama_context * ctx, const char * path_lora, float scale, const char * path_base_model, int n_threads) {
    try {
        return llama_apply_lora_from_file_internal(ctx->model, path_lora, scale, path_base_model, n_threads);
    } catch (const std::exception & err) {
        LLAMA_LOG_ERROR("%s: failed to apply lora adapter: %s\n", __func__, err.what());
        return 1;
    }
}

int llama_model_apply_lora_from_file(const struct llama_model * model, const char * path_lora, float scale, const char * path_base_model, int n_threads) {
    try {
        return llama_apply_lora_from_file_internal(*model, path_lora, scale, path_base_model, n_threads);
    } catch (const std::exception & err) {
        LLAMA_LOG_ERROR("%s: failed to apply lora adapter: %s\n", __func__, err.what());
        return 1;
    }
}

int llama_get_kv_cache_token_count(const struct llama_context * ctx) {
    return ctx->kv_self.head;
}

void llama_kv_cache_tokens_rm(struct llama_context * ctx, int32_t c0, int32_t c1) {
    llama_kv_cache_tokens_rm(ctx->kv_self, c0, c1);
}

void llama_kv_cache_seq_rm(struct llama_context * ctx, llama_seq_id seq_id, llama_pos p0, llama_pos p1) {
    llama_kv_cache_seq_rm(ctx->kv_self, seq_id, p0, p1);
}

void llama_kv_cache_seq_cp(struct llama_context * ctx, llama_seq_id seq_id_src, llama_seq_id seq_id_dst, llama_pos p0, llama_pos p1) {
    llama_kv_cache_seq_cp(ctx->kv_self, seq_id_src, seq_id_dst, p0, p1);
}

void llama_kv_cache_seq_keep(struct llama_context * ctx, llama_seq_id seq_id) {
    llama_kv_cache_seq_keep(ctx->kv_self, seq_id);
}

void llama_kv_cache_seq_shift(struct llama_context * ctx, llama_seq_id seq_id, llama_pos p0, llama_pos p1, llama_pos delta) {
    llama_kv_cache_seq_shift(ctx->kv_self, seq_id, p0, p1, delta);
}

// Returns the *maximum* size of the state
size_t llama_get_state_size(const struct llama_context * ctx) {
    // we don't know size of rng until we actually serialize it. so reserve more than enough memory for its serialized state.
    // for reference, std::mt19937(1337) serializes to 6701 bytes.
    const size_t s_rng_size        = sizeof(size_t);
    const size_t s_rng             = LLAMA_MAX_RNG_STATE;
    const size_t s_logits_capacity = sizeof(size_t);
    const size_t s_logits_size     = sizeof(size_t);
    const size_t s_logits          = ctx->logits.capacity() * sizeof(float);
    const size_t s_embedding_size  = sizeof(size_t);
    const size_t s_embedding       = ctx->embedding.size() * sizeof(float);
    const size_t s_kv_size         = sizeof(size_t);
    const size_t s_kv_ntok         = sizeof(int);
    const size_t s_kv              = ctx->kv_self.buf.size;

    const size_t s_total = (
        + s_rng_size
        + s_rng
        + s_logits_capacity
        + s_logits_size
        + s_logits
        + s_embedding_size
        + s_embedding
        + s_kv_size
        + s_kv_ntok
        + s_kv
    );

    return s_total;
}

// llama_context_data
struct llama_data_context {
    virtual void write(const void * src, size_t size) = 0;
    virtual size_t get_size_written() = 0;
    virtual ~llama_data_context() = default;
};

struct llama_data_buffer_context : llama_data_context {
    uint8_t * ptr;
    size_t size_written = 0;

    llama_data_buffer_context(uint8_t * p) : ptr(p) {}

    void write(const void * src, size_t size) override {
        memcpy(ptr, src, size);
        ptr += size;
        size_written += size;
    }

    size_t get_size_written() override {
        return size_written;
    }
};

struct llama_data_file_context : llama_data_context {
    llama_file * file;
    size_t size_written = 0;

    llama_data_file_context(llama_file * f) : file(f) {}

    void write(const void * src, size_t size) override {
        file->write_raw(src, size);
        size_written += size;
    }

    size_t get_size_written() override {
        return size_written;
    }
};

/** copy state data into either a buffer or file depending on the passed in context
 *
 * file context:
 * llama_file file("/path", "wb");
 * llama_data_file_context data_ctx(&file);
 * llama_copy_state_data(ctx, &data_ctx);
 *
 * buffer context:
 * std::vector<uint8_t> buf(max_size, 0);
 * llama_data_buffer_context data_ctx(&buf.data());
 * llama_copy_state_data(ctx, &data_ctx);
 *
*/
static void llama_copy_state_data_internal(struct llama_context * ctx, llama_data_context * data_ctx) {
    // TODO: does not support multi-sequence states
    {
        const auto & kv_self = ctx->kv_self;
        for (uint32_t i = 0; i < kv_self.head; ++i) {
            GGML_ASSERT(kv_self.cells[i].pos == (int32_t) i);
            GGML_ASSERT(kv_self.cells[i].seq_id.size() == 1);
            GGML_ASSERT(kv_self.cells[i].has_seq_id(0));
        }
    }

    // copy rng
    {
        std::stringstream rng_ss;
        rng_ss << ctx->rng;

        const size_t rng_size = rng_ss.str().size();
        char rng_buf[LLAMA_MAX_RNG_STATE];

        memset(&rng_buf[0], 0, LLAMA_MAX_RNG_STATE);
        memcpy(&rng_buf[0], rng_ss.str().data(), rng_ss.str().size());

        data_ctx->write(&rng_size,   sizeof(rng_size));
        data_ctx->write(&rng_buf[0], LLAMA_MAX_RNG_STATE);
    }

    // copy logits
    {
        const size_t logits_cap  = ctx->logits.capacity();
        const size_t logits_size = ctx->logits.size();

        data_ctx->write(&logits_cap,  sizeof(logits_cap));
        data_ctx->write(&logits_size, sizeof(logits_size));

        if (logits_size) {
            data_ctx->write(ctx->logits.data(), logits_size * sizeof(float));
        }

        // If there is a gap between the size and the capacity, write padding
        size_t padding_size = (logits_cap - logits_size) * sizeof(float);
        if (padding_size > 0) {
            std::vector<uint8_t> padding(padding_size, 0); // Create a buffer filled with zeros
            data_ctx->write(padding.data(), padding_size);
        }
    }

    // copy embeddings
    {
        const size_t embedding_size = ctx->embedding.size();

        data_ctx->write(&embedding_size, sizeof(embedding_size));

        if (embedding_size) {
            data_ctx->write(ctx->embedding.data(), embedding_size * sizeof(float));
        }
    }

    // copy kv cache
    {
        const auto & kv_self = ctx->kv_self;
        const auto & hparams = ctx->model.hparams;
        const auto & cparams = ctx->cparams;

        const int    n_layer = hparams.n_layer;
        const int    n_embd  = hparams.n_embd_gqa();
        const int    n_ctx   = cparams.n_ctx;

        const size_t kv_size = kv_self.buf.size;
        const int    kv_ntok = kv_self.head;

        data_ctx->write(&kv_size, sizeof(kv_size));
        data_ctx->write(&kv_ntok, sizeof(kv_ntok));

        if (kv_size) {
            const size_t elt_size = ggml_element_size(kv_self.k);

            ggml_context * cpy_ctx = ggml_init({ 4096, NULL, /* no_alloc */ true });
            ggml_cgraph gf{};

            ggml_tensor * kout3d = ggml_new_tensor_3d(cpy_ctx, kv_self.k->type, n_embd, kv_ntok, n_layer);
            std::vector<uint8_t> kout3d_data(ggml_nbytes(kout3d), 0);
            kout3d->data = kout3d_data.data();

            ggml_tensor * vout3d = ggml_new_tensor_3d(cpy_ctx, kv_self.v->type, kv_ntok, n_embd, n_layer);
            std::vector<uint8_t> vout3d_data(ggml_nbytes(vout3d), 0);
            vout3d->data = vout3d_data.data();

            ggml_tensor * k3d = ggml_view_3d(cpy_ctx, kv_self.k,
                n_embd, kv_ntok, n_layer,
                elt_size*n_embd, elt_size*n_embd*n_ctx, 0);

            ggml_tensor * v3d = ggml_view_3d(cpy_ctx, kv_self.v,
                kv_ntok, n_embd, n_layer,
                elt_size*n_ctx, elt_size*n_ctx*n_embd, 0);

            ggml_build_forward_expand(&gf, ggml_cpy(cpy_ctx, k3d, kout3d));
            ggml_build_forward_expand(&gf, ggml_cpy(cpy_ctx, v3d, vout3d));
            ggml_graph_compute_helper(ctx->work_buffer, &gf, /*n_threads*/ 1);

            ggml_free(cpy_ctx);

            // our data is now in the kout3d_data and vout3d_data buffers
            // write them to file
            data_ctx->write(kout3d_data.data(), kout3d_data.size());
            data_ctx->write(vout3d_data.data(), vout3d_data.size());
        }
    }
}

size_t llama_copy_state_data(struct llama_context * ctx, uint8_t * dst) {
    llama_data_buffer_context data_ctx(dst);
    llama_copy_state_data_internal(ctx, &data_ctx);

    return data_ctx.get_size_written();
}

// Sets the state reading from the specified source address
size_t llama_set_state_data(struct llama_context * ctx, uint8_t * src) {
    uint8_t * inp = src;

    // set rng
    {
        size_t rng_size;
        char   rng_buf[LLAMA_MAX_RNG_STATE];

        memcpy(&rng_size,   inp, sizeof(rng_size));    inp += sizeof(rng_size);
        memcpy(&rng_buf[0], inp, LLAMA_MAX_RNG_STATE); inp += LLAMA_MAX_RNG_STATE;

        std::stringstream rng_ss;
        rng_ss.str(std::string(&rng_buf[0], rng_size));
        rng_ss >> ctx->rng;

        GGML_ASSERT(!rng_ss.fail());
    }

    // set logits
    {
        size_t logits_cap;
        size_t logits_size;

        memcpy(&logits_cap,  inp, sizeof(logits_cap));  inp += sizeof(logits_cap);
        memcpy(&logits_size, inp, sizeof(logits_size)); inp += sizeof(logits_size);

        GGML_ASSERT(ctx->logits.capacity() == logits_cap);

        if (logits_size) {
            ctx->logits.resize(logits_size);
            memcpy(ctx->logits.data(), inp, logits_size * sizeof(float));
        }

        inp += logits_cap * sizeof(float);
    }

    // set embeddings
    {
        size_t embedding_size;

        memcpy(&embedding_size, inp, sizeof(embedding_size)); inp += sizeof(embedding_size);

        GGML_ASSERT(ctx->embedding.capacity() == embedding_size);

        if (embedding_size) {
            memcpy(ctx->embedding.data(), inp, embedding_size * sizeof(float));
            inp += embedding_size * sizeof(float);
        }
    }

    // set kv cache
    {
        const auto & kv_self = ctx->kv_self;
        const auto & hparams = ctx->model.hparams;
        const auto & cparams = ctx->cparams;

        const int    n_layer = hparams.n_layer;
        const int    n_embd  = hparams.n_embd_gqa();
        const int    n_ctx   = cparams.n_ctx;

        size_t kv_size;
        int kv_ntok;

        memcpy(&kv_size, inp, sizeof(kv_size)); inp += sizeof(kv_size);
        memcpy(&kv_ntok, inp, sizeof(kv_ntok)); inp += sizeof(kv_ntok);

        if (kv_size) {
            GGML_ASSERT(kv_self.buf.size == kv_size);

            const size_t elt_size = ggml_element_size(kv_self.k);

            ggml_context * cpy_ctx = ggml_init({ 4096, NULL, /* no_alloc */ true });
            ggml_cgraph gf{};

            ggml_tensor * kin3d = ggml_new_tensor_3d(cpy_ctx, kv_self.k->type, n_embd, kv_ntok, n_layer);
            kin3d->data = (void *) inp;
            inp += ggml_nbytes(kin3d);

            ggml_tensor * vin3d = ggml_new_tensor_3d(cpy_ctx, kv_self.v->type, kv_ntok, n_embd, n_layer);
            vin3d->data = (void *) inp;
            inp += ggml_nbytes(vin3d);

            ggml_tensor * k3d = ggml_view_3d(cpy_ctx, kv_self.k,
                n_embd, kv_ntok, n_layer,
                elt_size*n_embd, elt_size*n_embd*n_ctx, 0);

            ggml_tensor * v3d = ggml_view_3d(cpy_ctx, kv_self.v,
                kv_ntok, n_embd, n_layer,
                elt_size*n_ctx, elt_size*n_ctx*n_embd, 0);

            ggml_build_forward_expand(&gf, ggml_cpy(cpy_ctx, kin3d, k3d));
            ggml_build_forward_expand(&gf, ggml_cpy(cpy_ctx, vin3d, v3d));
            ggml_graph_compute_helper(ctx->work_buffer, &gf, /*n_threads*/ 1);

            ggml_free(cpy_ctx);
        }

        ctx->kv_self.head = kv_ntok;
        ctx->kv_self.size = kv_size;
    }

    const size_t nread    = inp - src;
    const size_t max_size = llama_get_state_size(ctx);

    GGML_ASSERT(nread <= max_size);

    return nread;
}

static bool llama_load_session_file_internal(struct llama_context * ctx, const char * path_session, llama_token * tokens_out, size_t n_token_capacity, size_t * n_token_count_out) {
    llama_file file(path_session, "rb");

    // sanity checks
    {
        const uint32_t magic   = file.read_u32();
        const uint32_t version = file.read_u32();

        if (magic != LLAMA_SESSION_MAGIC || version != LLAMA_SESSION_VERSION) {
            LLAMA_LOG_ERROR("%s : unknown (magic, version) for session file: %08x, %08x\n", __func__, magic, version);
            return false;
        }

        llama_hparams session_hparams;
        file.read_raw(&session_hparams, sizeof(llama_hparams));

        if (session_hparams != ctx->model.hparams) {
            LLAMA_LOG_INFO("%s : model hparams didn't match from session file!\n", __func__);
            return false;
        }
    }

    // load the prompt
    {
        const uint32_t n_token_count = file.read_u32();

        if (n_token_count > n_token_capacity) {
            LLAMA_LOG_ERROR("%s : token count in session file exceeded capacity! %u > %zu\n", __func__, n_token_count, n_token_capacity);
            return false;
        }

        file.read_raw(tokens_out, sizeof(llama_token) * n_token_count);
        *n_token_count_out = n_token_count;
    }

    // restore the context state
    {
        const size_t n_state_size_cur = file.size - file.tell();
        const size_t n_state_size_max = llama_get_state_size(ctx);

        if (n_state_size_cur > n_state_size_max) {
            LLAMA_LOG_ERROR("%s : the state size in session file is too big! max %zu, got %zu\n", __func__, n_state_size_max, n_state_size_cur);
            return false;
        }

        std::vector<uint8_t> state_data(n_state_size_max);
        file.read_raw(state_data.data(), n_state_size_cur);

        llama_set_state_data(ctx, state_data.data());
    }

    return true;
}

bool llama_load_session_file(struct llama_context * ctx, const char * path_session, llama_token * tokens_out, size_t n_token_capacity, size_t * n_token_count_out) {
    try {
        return llama_load_session_file_internal(ctx, path_session, tokens_out, n_token_capacity, n_token_count_out);
    } catch (const std::exception & err) {
        LLAMA_LOG_ERROR("error loading session file: %s\n", err.what());
        return false;
    }
}

bool llama_save_session_file(struct llama_context * ctx, const char * path_session, const llama_token * tokens, size_t n_token_count) {
    llama_file file(path_session, "wb");

    file.write_u32(LLAMA_SESSION_MAGIC);
    file.write_u32(LLAMA_SESSION_VERSION);

    file.write_raw(&ctx->model.hparams, sizeof(llama_hparams));

    // save the prompt
    file.write_u32((uint32_t) n_token_count);
    file.write_raw(tokens, sizeof(llama_token) * n_token_count);

    // save the context state using stream saving
    llama_data_file_context data_ctx(&file);
    llama_copy_state_data_internal(ctx, &data_ctx);

    return true;
}

int llama_eval(
        struct llama_context * ctx,
                 llama_token * tokens,
                     int32_t   n_tokens,
                         int   n_past) {
    llama_kv_cache_tokens_rm(ctx->kv_self, n_past, -1);

    const int ret = llama_decode_internal(*ctx, llama_batch_get_one(tokens, n_tokens, n_past, 0));
    if (ret < 0) {
        LLAMA_LOG_ERROR("%s: failed to decode, ret = %d\n", __func__, ret);
    }

    return ret;
}

int llama_eval_embd(
            struct llama_context * ctx,
                           float * embd,
                         int32_t   n_tokens,
                             int   n_past) {
    llama_kv_cache_tokens_rm(ctx->kv_self, n_past, -1);

    llama_batch batch = { n_tokens, nullptr, embd, nullptr, nullptr, nullptr, n_past, 1, 0, };

    const int ret = llama_decode_internal(*ctx, batch);
    if (ret < 0) {
        LLAMA_LOG_ERROR("%s: failed to decode, ret = %d\n", __func__, ret);
    }

    return ret;
}

void llama_set_n_threads(struct llama_context * ctx, uint32_t n_threads, uint32_t n_threads_batch) {
    ctx->cparams.n_threads       = n_threads;
    ctx->cparams.n_threads_batch = n_threads_batch;
}

struct llama_batch llama_batch_get_one(
             llama_token * tokens,
                 int32_t   n_tokens,
               llama_pos   pos_0,
            llama_seq_id   seq_id) {
    return {
        /*n_tokens    =*/ n_tokens,
        /*tokens      =*/ tokens,
        /*embd        =*/ nullptr,
        /*pos         =*/ nullptr,
        /*seq_id      =*/ nullptr,
        /*logits      =*/ nullptr,
        /*all_pos_0   =*/ pos_0,
        /*all_pos_1   =*/ 1,
        /*all_seq_id  =*/ seq_id,
    };
}

struct llama_batch llama_batch_init(int32_t n_tokens, int32_t embd) {
    llama_batch batch = { -1, nullptr, nullptr, nullptr, nullptr, nullptr, 0, 0, 0, };

    if (embd) {
        batch.embd = (float *) malloc(sizeof(float) * n_tokens * embd);
    } else {
        batch.token = (llama_token *) malloc(sizeof(llama_token) * n_tokens);
    }

    batch.pos    = (llama_pos *)    malloc(sizeof(llama_pos)    * n_tokens);
    batch.seq_id = (llama_seq_id *) malloc(sizeof(llama_seq_id) * n_tokens);
    batch.logits = (int8_t *)       malloc(sizeof(int8_t)       * n_tokens);

    return batch;
}

void llama_batch_free(struct llama_batch batch) {
    if (batch.token)  free(batch.token);
    if (batch.embd)   free(batch.embd);
    if (batch.pos)    free(batch.pos);
    if (batch.seq_id) free(batch.seq_id);
    if (batch.logits) free(batch.logits);
}

int llama_decode(
        struct llama_context * ctx,
          struct llama_batch   batch) {
    const int ret = llama_decode_internal(*ctx, batch);
    if (ret < 0) {
        LLAMA_LOG_ERROR("%s: failed to decode, ret = %d\n", __func__, ret);
    }

    return ret;
}

float * llama_get_logits(struct llama_context * ctx) {
    return ctx->logits.data();
}

float * llama_get_logits_ith(struct llama_context * ctx, int32_t i) {
    return ctx->logits.data() + i*ctx->model.hparams.n_vocab;
}

float * llama_get_embeddings(struct llama_context * ctx) {
    return ctx->embedding.data();
}

const char * llama_token_get_text(const struct llama_context * ctx, llama_token token) {
    return ctx->model.vocab.id_to_token[token].text.c_str();
}

float llama_token_get_score(const struct llama_context * ctx, llama_token token) {
    return ctx->model.vocab.id_to_token[token].score;
}

llama_token_type llama_token_get_type(const struct llama_context * ctx, llama_token token) {
    return ctx->model.vocab.id_to_token[token].type;
}

llama_token llama_token_bos(const struct llama_context * ctx) {
    return ctx->model.vocab.special_bos_id;
}

llama_token llama_token_eos(const struct llama_context * ctx) {
    return ctx->model.vocab.special_eos_id;
}

llama_token llama_token_nl(const struct llama_context * ctx) {
    return ctx->model.vocab.linefeed_id;
}

int llama_tokenize(
    const struct llama_model * model,
                  const char * text,
                         int   text_len,
                 llama_token * tokens,
                         int   n_max_tokens,
                        bool   add_bos) {
    auto res = llama_tokenize_internal(model->vocab, std::string(text, text_len), add_bos);

    if (n_max_tokens < (int) res.size()) {
        // LLAMA_LOG_ERROR("%s: too many tokens\n", __func__);
        return -((int) res.size());
    }

    for (size_t i = 0; i < res.size(); i++) {
        tokens[i] = res[i];
    }

    return res.size();
}

// does not write null-terminator to buf
int llama_token_to_piece(const struct llama_model * model, llama_token token, char * buf, int length) {
    if (0 <= token && token < llama_n_vocab(model)) {
        if (llama_is_normal_token(model->vocab, token)) {
            std::string result = model->vocab.id_to_token[token].text;
            if (llama_vocab_get_type(model->vocab) == LLAMA_VOCAB_TYPE_SPM) {
                llama_unescape_whitespace(result);
            }
            if (length < (int) result.length()) {
                return -result.length();
            }
            memcpy(buf, result.c_str(), result.length());
            return result.length();
        } else if (llama_is_unknown_token(model->vocab, token)) { // NOLINT
            if (length < 3) {
                return -3;
            }
            buf[0] = '\xe2';
            buf[1] = '\x96';
            buf[2] = '\x85';
            return 3;
        } else if (llama_is_control_token(model->vocab, token)) {
            // do nothing
        } else if (llama_is_byte_token(model->vocab, token)) {
            if (length < 1) {
                return -1;
            }
            buf[0] = llama_token_to_byte(model->vocab, token);
            return 1;
        }
    }
    return 0;
}

struct llama_timings llama_get_timings(struct llama_context * ctx) {
    struct llama_timings result = {
        /*.t_start_ms  =*/ 1e-3 * ctx->t_start_us,
        /*.t_end_ms    =*/ 1.00 * ggml_time_ms(),
        /*.t_load_ms   =*/ 1e-3 * ctx->t_load_us,
        /*.t_sample_ms =*/ 1e-3 * ctx->t_sample_us,
        /*.t_p_eval_ms =*/ 1e-3 * ctx->t_p_eval_us,
        /*.t_eval_ms   =*/ 1e-3 * ctx->t_eval_us,

        /*.n_sample =*/ std::max(1, ctx->n_sample),
        /*.n_p_eval =*/ std::max(1, ctx->n_p_eval),
        /*.n_eval   =*/ std::max(1, ctx->n_eval),
    };

    return result;
}

void llama_print_timings(struct llama_context * ctx) {
    const llama_timings timings = llama_get_timings(ctx);

    LLAMA_LOG_INFO("\n");
    LLAMA_LOG_INFO("%s:        load time = %8.2f ms\n", __func__, timings.t_load_ms);
    LLAMA_LOG_INFO("%s:      sample time = %8.2f ms / %5d runs   (%8.2f ms per token, %8.2f tokens per second)\n",
            __func__, timings.t_sample_ms, timings.n_sample, timings.t_sample_ms / timings.n_sample, 1e3 / timings.t_sample_ms * timings.n_sample);
    LLAMA_LOG_INFO("%s: prompt eval time = %8.2f ms / %5d tokens (%8.2f ms per token, %8.2f tokens per second)\n",
            __func__, timings.t_p_eval_ms, timings.n_p_eval, timings.t_p_eval_ms / timings.n_p_eval, 1e3 / timings.t_p_eval_ms * timings.n_p_eval);
    LLAMA_LOG_INFO("%s:        eval time = %8.2f ms / %5d runs   (%8.2f ms per token, %8.2f tokens per second)\n",
            __func__, timings.t_eval_ms, timings.n_eval, timings.t_eval_ms / timings.n_eval, 1e3 / timings.t_eval_ms * timings.n_eval);
    LLAMA_LOG_INFO("%s:       total time = %8.2f ms\n", __func__, (timings.t_end_ms - timings.t_start_ms));
}

void llama_reset_timings(struct llama_context * ctx) {
    ctx->t_start_us = ggml_time_us();
    ctx->t_sample_us = ctx->n_sample = 0;
    ctx->t_eval_us   = ctx->n_eval   = 0;
    ctx->t_p_eval_us = ctx->n_p_eval = 0;
}

const char * llama_print_system_info(void) {
    static std::string s;

    s  = "";
    s += "AVX = "         + std::to_string(ggml_cpu_has_avx())         + " | ";
    s += "AVX2 = "        + std::to_string(ggml_cpu_has_avx2())        + " | ";
    s += "AVX512 = "      + std::to_string(ggml_cpu_has_avx512())      + " | ";
    s += "AVX512_VBMI = " + std::to_string(ggml_cpu_has_avx512_vbmi()) + " | ";
    s += "AVX512_VNNI = " + std::to_string(ggml_cpu_has_avx512_vnni()) + " | ";
    s += "FMA = "         + std::to_string(ggml_cpu_has_fma())         + " | ";
    s += "NEON = "        + std::to_string(ggml_cpu_has_neon())        + " | ";
    s += "ARM_FMA = "     + std::to_string(ggml_cpu_has_arm_fma())     + " | ";
    s += "F16C = "        + std::to_string(ggml_cpu_has_f16c())        + " | ";
    s += "FP16_VA = "     + std::to_string(ggml_cpu_has_fp16_va())     + " | ";
    s += "WASM_SIMD = "   + std::to_string(ggml_cpu_has_wasm_simd())   + " | ";
    s += "BLAS = "        + std::to_string(ggml_cpu_has_blas())        + " | ";
    s += "SSE3 = "        + std::to_string(ggml_cpu_has_sse3())        + " | ";
    s += "SSSE3 = "       + std::to_string(ggml_cpu_has_ssse3())       + " | ";
    s += "VSX = "         + std::to_string(ggml_cpu_has_vsx())         + " | ";

    return s.c_str();
}

void llama_dump_timing_info_yaml(FILE * stream, const llama_context * ctx) {
    fprintf(stream, "\n");
    fprintf(stream, "###########\n");
    fprintf(stream, "# Timings #\n");
    fprintf(stream, "###########\n");
    fprintf(stream, "\n");

    fprintf(stream, "mst_eval: %.2f  # ms / token during generation\n",
            1.0e-3 * ctx->t_eval_us / ctx->n_eval);
    fprintf(stream, "mst_p_eval: %.2f  # ms / token during prompt processing\n",
            1.0e-3 * ctx->t_p_eval_us / ctx->n_p_eval);
    fprintf(stream, "mst_sample: %.2f  # ms / token during sampling\n",
            1.0e-3 * ctx->t_sample_us / ctx->n_sample);
    fprintf(stream, "n_eval: %d  # number of tokens generated (excluding the first one)\n", ctx->n_eval);
    fprintf(stream, "n_p_eval: %d  # number of tokens processed in batches at the beginning\n", ctx->n_p_eval);
    fprintf(stream, "n_sample: %d  # number of sampled tokens\n", ctx->n_sample);
    fprintf(stream, "t_eval_us: %" PRId64 "  # total microseconds spent generating tokens\n", ctx->t_eval_us);
    fprintf(stream, "t_load_us: %" PRId64 "  # total microseconds spent loading the model\n", ctx->t_load_us);
    fprintf(stream, "t_p_eval_us: %" PRId64 "  # total microseconds spent prompt processing\n", ctx->t_p_eval_us);
    fprintf(stream, "t_sample_us: %" PRId64 "  # total microseconds spent sampling\n", ctx->t_sample_us);
    fprintf(stream, "ts_eval: %.2f  # tokens / second during generation\n",
            1.0e6 * ctx->n_eval / ctx->t_eval_us);
    fprintf(stream, "ts_p_eval: %.2f  # tokens / second during prompt processing\n",
            1.0e6 * ctx->n_p_eval / ctx->t_p_eval_us);
    fprintf(stream, "ts_sample: %.2f  # tokens / second during sampling\n",
            1.0e6 * ctx->n_sample / ctx->t_sample_us);
}

// For internal test use
const std::vector<std::pair<std::string, struct ggml_tensor *>> & llama_internal_get_tensor_map(
    struct llama_context * ctx
) {
    return ctx->model.tensors_by_name;
}

void llama_log_set(ggml_log_callback log_callback, void * user_data) {
    g_state.log_callback = log_callback ? log_callback : llama_log_callback_default;
    g_state.log_callback_user_data = user_data;
}

static void llama_log_internal_v(ggml_log_level level, const char * format, va_list args) {
    va_list args_copy;
    va_copy(args_copy, args);
    char buffer[128];
    int len = vsnprintf(buffer, 128, format, args);
    if (len < 128) {
        g_state.log_callback(level, buffer, g_state.log_callback_user_data);
    } else {
        char* buffer2 = new char[len+1];
        vsnprintf(buffer2, len+1, format, args_copy);
        buffer2[len] = 0;
        g_state.log_callback(level, buffer2, g_state.log_callback_user_data);
        delete[] buffer2;
    }
    va_end(args_copy);
}

static void llama_log_internal(ggml_log_level level, const char * format, ...) {
    va_list args;
    va_start(args, format);
    llama_log_internal_v(level, format, args);
    va_end(args);
}

static void llama_log_callback_default(ggml_log_level level, const char * text, void * user_data) {
    (void) level;
    (void) user_data;
    fputs(text, stderr);
    fflush(stderr);
}<|MERGE_RESOLUTION|>--- conflicted
+++ resolved
@@ -2468,31 +2468,7 @@
 
 #ifdef GGML_USE_CUBLAS
         const int max_backend_supported_layers = hparams.n_layer + 3;
-<<<<<<< HEAD
-#if defined(GGML_USE_HIPBLAS)
-        const int max_offloadable_layers = low_vram ? hparams.n_layer + 3 : hparams.n_layer + 3;
-#else
-        const int max_offloadable_layers = low_vram ? hparams.n_layer + 1 : hparams.n_layer + 3;
-#endif
-        if (n_gpu_layers > (int) hparams.n_layer + 1) {
-            if (low_vram) {
-                LLAMA_LOG_INFO("%s: cannot offload v cache to GPU due to low VRAM option\n", __func__);
-            } else {
-                LLAMA_LOG_INFO("%s: offloading v cache to GPU\n", __func__);
-                vram_kv_cache += hparams.kv_size() / 2;
-            }
-        }
-        if (n_gpu_layers > (int) hparams.n_layer + 2) {
-            if (low_vram) {
-                LLAMA_LOG_WARN("%s: cannot offload k cache to GPU due to low VRAM option\n", __func__);
-            } else {
-                LLAMA_LOG_INFO("%s: offloading k cache to GPU\n", __func__);
-                vram_kv_cache += hparams.kv_size() / 2;
-            }
-        }
-=======
         const int max_offloadable_layers = hparams.n_layer + 3;
->>>>>>> 40e07a60
 #elif defined(GGML_USE_CLBLAST)
         const int max_backend_supported_layers = hparams.n_layer + 1;
         const int max_offloadable_layers = hparams.n_layer + 1;
