#!/bin/bash
#
# Helper script for deploying llama.cpp server with a single Bash command
#
# - Works on Linux and macOS
# - Supports: CPU, CUDA, Metal
# - Can run all GGUF models from HuggingFace
# - Can serve requests in parallel
# - Always builds latest llama.cpp from GitHub
#
# Limitations
#
# - Chat templates are poorly supported (base models recommended)
# - Might be unstable!
#
# Usage:
#   ./server-llm.sh [--port] [--repo] [--wtype] [--backend] [--gpu-id] [--n-parallel] [--n-kv] [--verbose] [-non-interactive]
#
#   --port:            port number, default is 8888
#   --repo:            path to a repo containing GGUF model files
#   --wtype:           weights type (f16, q8_0, q4_0, q4_1), default is user-input
#   --backend:         cpu, cuda, metal, depends on the OS
#   --gpu-id:          gpu id, default is 0
#   --n-parallel:      number of parallel requests, default is 8
#   --n-kv:            KV cache size, default is 4096
#   --verbose:         verbose output
#   --non-interactive: run without asking a permission to run
#
# Example:
#
#   bash -c "$(curl -s https://ggml.ai/server-llm.sh)"
#

set -e

# required utils: curl, git, make
if ! command -v curl &> /dev/null; then
    printf "[-] curl not found\n"
    exit 1
fi
if ! command -v git &> /dev/null; then
    printf "[-] git not found\n"
    exit 1
fi
if ! command -v make &> /dev/null; then
    printf "[-] make not found\n"
    exit 1
fi

# parse arguments
is_interactive=1
port=8888
repo=""
wtype=""
backend="cpu"

# if macOS, use metal backend by default
if [[ "$OSTYPE" == "darwin"* ]]; then
    backend="metal"
elif command -v nvcc &> /dev/null; then
    backend="cuda"
fi

gpu_id=0
n_parallel=8
n_kv=4096
verbose=0

function print_usage {
    printf "Usage:\n"
    printf "  ./server-llm.sh [--port] [--repo] [--wtype] [--backend] [--gpu-id] [--n-parallel] [--n-kv] [--verbose] [-non-interactive]\n\n"
    printf "  --port:             port number, default is 8888\n"
    printf "  --repo:             path to a repo containing GGUF model files\n"
    printf "  --wtype:            weights type (f16, q8_0, q4_0, q4_1), default is user-input\n"
    printf "  --backend:          cpu, cuda, metal, depends on the OS\n"
    printf "  --gpu-id:           gpu id, default is 0\n"
    printf "  --n-parallel:       number of parallel requests, default is 8\n"
    printf "  --n-kv:             KV cache size, default is 4096\n"
    printf "  --verbose:          verbose output\n\n"
    printf "  --non-interactive:  run without asking a permission to run\n"
    printf "Example:\n\n"
    printf '  bash -c "$(curl -s https://ggml.ai/server-llm.sh)"\n\n'
}

while [[ $# -gt 0 ]]; do
    key="$1"
    case $key in
        --non-interactive)
            is_interactive=0
            shift
            ;;
        --port)
            port="$2"
            shift
            shift
            ;;
        --repo)
            repo="$2"
            shift
            shift
            ;;
        --wtype)
            wtype="$2"
            shift
            shift
            ;;
        --backend)
            backend="$2"
            shift
            shift
            ;;
        --gpu-id)
            gpu_id="$2"
            shift
            shift
            ;;
        --n-parallel)
            n_parallel="$2"
            shift
            shift
            ;;
        --n-kv)
            n_kv="$2"
            shift
            shift
            ;;
        --verbose)
            verbose=1
            shift
            ;;
        --help)
            print_usage
            exit 0
            ;;
        *)
            echo "Unknown argument: $key"
            print_usage
            exit 1
            ;;
    esac
done

# available weights types
wtypes=("F16" "Q8_0" "Q4_0" "Q4_1" "Q5_0" "Q5_1" "Q6_K" "Q5_K_M" "Q5_K_S" "Q4_K_M" "Q4_K_S" "Q3_K_L" "Q3_K_M" "Q3_K_S" "Q2_K")

wfiles=()
for wt in "${wtypes[@]}"; do
    wfiles+=("")
done

# map wtype input to index
if [[ ! -z "$wtype" ]]; then
    iw=-1
    is=0
    for wt in "${wtypes[@]}"; do
        # uppercase
        uwt=$(echo "$wt" | tr '[:lower:]' '[:upper:]')
        if [[ "$uwt" == "$wtype" ]]; then
            iw=$is
            break
        fi
        is=$((is+1))
    done

    if [[ $iw -eq -1 ]]; then
        printf "[-] Invalid weight type: %s\n" "$wtype"
        exit 1
    fi

    wtype="$iw"
fi

# sample repos
repos=(
    "https://huggingface.co/TheBloke/Llama-2-7B-GGUF"
    "https://huggingface.co/TheBloke/Llama-2-13B-GGUF"
    "https://huggingface.co/TheBloke/Llama-2-70B-GGUF"
    "https://huggingface.co/TheBloke/CodeLlama-7B-GGUF"
    "https://huggingface.co/TheBloke/CodeLlama-13B-GGUF"
    "https://huggingface.co/TheBloke/CodeLlama-34B-GGUF"
    "https://huggingface.co/TheBloke/Mistral-7B-v0.1-GGUF"
    "https://huggingface.co/TheBloke/zephyr-7B-beta-GGUF"
    "https://huggingface.co/TheBloke/OpenHermes-2-Mistral-7B-GGUF"
    "https://huggingface.co/TheBloke/CausalLM-7B-GGUF"
)
if [ $is_interactive -eq 1 ]; then
    printf "\n"
    printf "[I] This is a helper script for deploying llama.cpp's server on this machine.\n\n"
    printf "    Based on the options that follow, the script might download a model file\n"
    printf "    from the internet, which can be a few GBs in size. The script will also\n"
    printf "    build the latest llama.cpp source code from GitHub, which can be unstable.\n"
    printf "\n"
    printf "    Upon success, an HTTP server will be started and it will serve the selected\n"
    printf "    model using llama.cpp for demonstration purposes.\n"
    printf "\n"
    printf "    Please note:\n"
    printf "\n"
    printf "    - All new data will be stored in the current folder\n"
    printf "    - The server will be listening on all network interfaces\n"
    printf "    - The server will run with default settings which are not always optimal\n"
    printf "    - Do not judge the quality of a model based on the results from this script\n"
    printf "    - Do not use this script to benchmark llama.cpp\n"
    printf "    - Do not use this script in production\n"
    printf "    - This script is only for demonstration purposes\n"
    printf "\n"
    printf "    If you don't know what you are doing, please press Ctrl-C to abort now\n"
    printf "\n"
    printf "    Press Enter to continue ...\n\n"

    read
fi

if [[ -z "$repo" ]]; then
    printf "[+] No repo provided from the command line\n"
    printf "    Please select a number from the list below or enter an URL:\n\n"

    is=0
    for r in "${repos[@]}"; do
        printf "    %2d) %s\n" $is "$r"
        is=$((is+1))
    done

    # ask for repo until index of sample repo is provided or an URL
    while [[ -z "$repo" ]]; do
        printf "\n    Or choose one from: https://huggingface.co/models?sort=trending&search=gguf\n\n"
        read -p "[+] Select repo: " repo

        # check if the input is a number
        if [[ "$repo" =~ ^[0-9]+$ ]]; then
            if [[ "$repo" -ge 0 && "$repo" -lt ${#repos[@]} ]]; then
                repo="${repos[$repo]}"
            else
                printf "[-] Invalid repo index: %s\n" "$repo"
                repo=""
            fi
        elif [[ "$repo" =~ ^https?:// ]]; then
            repo="$repo"
        else
            printf "[-] Invalid repo URL: %s\n" "$repo"
            repo=""
        fi
    done
fi

# remove suffix
repo=$(echo "$repo" | sed -E 's/\/tree\/main$//g')

printf "[+] Checking for GGUF model files in %s\n" "$repo"

# find GGUF files in the source
# TODO: better logic
model_tree="${repo%/}/tree/main"
model_files=$(curl -s "$model_tree" | grep -i "\\.gguf</span>" | sed -E 's/.*<span class="truncate group-hover:underline">(.*)<\/span><\/a>/\1/g')

# list all files in the provided git repo
printf "[+] Model files:\n\n"
for file in $model_files; do
    # determine iw by grepping the filename with wtypes
    iw=-1
    is=0
    for wt in "${wtypes[@]}"; do
        # uppercase
        ufile=$(echo "$file" | tr '[:lower:]' '[:upper:]')
        if [[ "$ufile" =~ "$wt" ]]; then
            iw=$is
            break
        fi
        is=$((is+1))
    done

    if [[ $iw -eq -1 ]]; then
        continue
    fi

    wfiles[$iw]="$file"

    have=" "
    if [[ -f "$file" ]]; then
        have="*"
    fi

    printf "    %2d) %s %s\n" $iw "$have" "$file"
done

wfile="${wfiles[$wtype]}"

# ask for weights type until provided and available
while [[ -z "$wfile" ]]; do
    printf "\n"
    read -p "[+] Select weight type: " wtype
    wfile="${wfiles[$wtype]}"

    if [[ -z "$wfile" ]]; then
        printf "[-] Invalid weight type: %s\n" "$wtype"
        wtype=""
    fi
done

printf "[+] Selected weight type: %s (%s)\n" "$wtype" "$wfile"

url="${repo%/}/resolve/main/$wfile"

# check file if the model has been downloaded before
chk="$wfile.chk"

# check if we should download the file
# - if $wfile does not exist
# - if $wfile exists but $chk does not exist
# - if $wfile exists and $chk exists but $wfile is newer than $chk
# TODO: better logic using git lfs info

do_download=0

if [[ ! -f "$wfile" ]]; then
    do_download=1
elif [[ ! -f "$chk" ]]; then
    do_download=1
elif [[ "$wfile" -nt "$chk" ]]; then
    do_download=1
fi

if [[ $do_download -eq 1 ]]; then
    printf "[+] Downloading weights from %s\n" "$url"

    # download the weights file
    curl -o "$wfile" -# -L "$url"

    # create a check file if successful
    if [[ $? -eq 0 ]]; then
        printf "[+] Creating check file %s\n" "$chk"
        touch "$chk"
    fi
else
    printf "[+] Using cached weights %s\n" "$wfile"
fi

# get latest llama.cpp and build

printf "[+] Downloading latest llama.cpp\n"

llama_cpp_dir="__llama_cpp_port_${port}__"

if [[ -d "$llama_cpp_dir" && ! -f "$llama_cpp_dir/__ggml_script__" ]]; then
    # if the dir exists and there isn't a file "__ggml_script__" in it, abort
    printf "[-] Directory %s already exists\n" "$llama_cpp_dir"
    printf "[-] Please remove it and try again\n"
    exit 1
elif [[ -d "$llama_cpp_dir" ]]; then
    printf "[+] Directory %s already exists\n" "$llama_cpp_dir"
    printf "[+] Using cached llama.cpp\n"

    cd "$llama_cpp_dir"
    git reset --hard
    git fetch
    git checkout origin/master

    cd ..
else
    printf "[+] Cloning llama.cpp\n"

    git clone https://github.com/ggerganov/llama.cpp "$llama_cpp_dir"
fi

# mark that that the directory is made by this script
touch "$llama_cpp_dir/__ggml_script__"

if [[ $verbose -eq 1 ]]; then
    set -x
fi

# build
cd "$llama_cpp_dir"

make clean

log="--silent"
if [[ $verbose -eq 1 ]]; then
    log=""
fi

if [[ "$backend" == "cuda" ]]; then
    printf "[+] Building with CUDA backend\n"
    LLAMA_CUDA=1 make -j llama-server $log
elif [[ "$backend" == "cpu" ]]; then
    printf "[+] Building with CPU backend\n"
    make -j llama-server $log
elif [[ "$backend" == "metal" ]]; then
    printf "[+] Building with Metal backend\n"
<<<<<<< HEAD
    make -j server $log
=======
    make -j llama-server $log
>>>>>>> f8ec8877
else
    printf "[-] Unknown backend: %s\n" "$backend"
    exit 1
fi

# run the server

printf "[+] Running server\n"

args=""
if [[ "$backend" == "cuda" ]]; then
    export CUDA_VISIBLE_DEVICES=$gpu_id
    args="-ngl 999"
elif [[ "$backend" == "cpu" ]]; then
    args="-ngl 0"
elif [[ "$backend" == "metal" ]]; then
    args="-ngl 999"
else
    printf "[-] Unknown backend: %s\n" "$backend"
    exit 1
fi

if [[ $verbose -eq 1 ]]; then
    args="$args --verbose"
fi

./llama-server -m "../$wfile" --host 0.0.0.0 --port "$port" -c $n_kv -np "$n_parallel" $args

exit 0<|MERGE_RESOLUTION|>--- conflicted
+++ resolved
@@ -386,11 +386,7 @@
     make -j llama-server $log
 elif [[ "$backend" == "metal" ]]; then
     printf "[+] Building with Metal backend\n"
-<<<<<<< HEAD
-    make -j server $log
-=======
     make -j llama-server $log
->>>>>>> f8ec8877
 else
     printf "[-] Unknown backend: %s\n" "$backend"
     exit 1
