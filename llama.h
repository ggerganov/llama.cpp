--- conflicted
+++ resolved
@@ -255,12 +255,7 @@
         enum ggml_type type_v; // data type for V cache
 
         // Keep the booleans together to avoid misalignment during copy-by-value.
-<<<<<<< HEAD
-        bool mul_mat_q;   // if true, use experimental mul_mat_q kernels (DEPRECATED - always true)
         bool logits_all;  // the llama_decode() call computes all logits, not just the last one (DEPRECATED - set llama_batch.logits instead)
-=======
-        bool logits_all;  // the llama_eval() call computes all logits, not just the last one (DEPRECATED - set llama_batch.logits instead)
->>>>>>> 494c8703
         bool embedding;   // embedding mode only
         bool offload_kqv; // whether to offload the KQV ops (including the KV cache) to GPU
         bool do_pooling;  // whether to pool (sum) embedding results by sequence id (ignored if no pooling layer)
