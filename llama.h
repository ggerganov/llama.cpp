--- conflicted
+++ resolved
@@ -86,10 +86,7 @@
         LLAMA_VOCAB_PRE_TYPE_OLMO           = 12,
         LLAMA_VOCAB_PRE_TYPE_DBRX           = 13,
         LLAMA_VOCAB_PRE_TYPE_SMAUG          = 14,
-<<<<<<< HEAD
-=======
         LLAMA_VOCAB_PRE_TYPE_PORO           = 15,
->>>>>>> f8ec8877
     };
 
     // note: these values should be synchronized with ggml_rope
