--- conflicted
+++ resolved
@@ -292,17 +292,12 @@
 
         ggml_backend_sched_eval_callback cb_eval;
         void * cb_eval_user_data;
-<<<<<<< HEAD
+
         ggml_backend_sched_split_done_callback cb_split_done;
         void * cb_split_done_user_data;
-        
-        enum ggml_type type_k; // data type for K cache
-        enum ggml_type type_v; // data type for V cache
-=======
-
+      
         enum ggml_type type_k; // data type for K cache [EXPERIMENTAL]
         enum ggml_type type_v; // data type for V cache [EXPERIMENTAL]
->>>>>>> 852aafb1
 
         // Keep the booleans together to avoid misalignment during copy-by-value.
         bool logits_all;  // the llama_decode() call computes all logits, not just the last one (DEPRECATED - set llama_batch.logits instead)
