#ifndef LLAMA_H
#define LLAMA_H

#include "ggml.h"
#ifdef GGML_USE_CUBLAS
#include "ggml-cuda.h"
#define LLAMA_MAX_DEVICES GGML_CUDA_MAX_DEVICES
#else
#define LLAMA_MAX_DEVICES 1
#endif // GGML_USE_CUBLAS
#include <stddef.h>
#include <stdint.h>
#include <stdbool.h>

#ifdef LLAMA_SHARED
#    if defined(_WIN32) && !defined(__MINGW32__)
#        ifdef LLAMA_BUILD
#            define LLAMA_API __declspec(dllexport)
#        else
#            define LLAMA_API __declspec(dllimport)
#        endif
#    else
#        define LLAMA_API __attribute__ ((visibility ("default")))
#    endif
#else
#    define LLAMA_API
#endif

#ifdef __GNUC__
#    define DEPRECATED(func, hint) func __attribute__((deprecated(hint)))
#elif defined(_MSC_VER)
#    define DEPRECATED(func, hint) __declspec(deprecated(hint)) func
#else
#    define DEPRECATED(func, hint) func
#endif

#define LLAMA_FILE_MAGIC_GGJT        0x67676a74u // 'ggjt'
#define LLAMA_FILE_MAGIC_GGLA        0x67676c61u // 'ggla'
#define LLAMA_FILE_MAGIC_GGMF        0x67676d66u // 'ggmf'
#define LLAMA_FILE_MAGIC_GGML        0x67676d6cu // 'ggml'
#define LLAMA_FILE_MAGIC_GGSN        0x6767736eu // 'ggsn'

#define LLAMA_FILE_VERSION           3
#define LLAMA_FILE_MAGIC             LLAMA_FILE_MAGIC_GGJT
#define LLAMA_FILE_MAGIC_UNVERSIONED LLAMA_FILE_MAGIC_GGML
#define LLAMA_SESSION_MAGIC          LLAMA_FILE_MAGIC_GGSN
#define LLAMA_SESSION_VERSION        1

#define LLAMA_DEFAULT_SEED           0xFFFFFFFF

#if defined(GGML_USE_CUBLAS) || defined(GGML_USE_CLBLAST) || defined(GGML_USE_METAL)
// Defined when llama.cpp is compiled with support for offloading model layers to GPU.
#define LLAMA_SUPPORTS_GPU_OFFLOAD
#endif

#ifdef __cplusplus
extern "C" {
#endif

    //
    // C interface
    //
    // TODO: show sample usage
    //

    struct llama_model;
    struct llama_context;

    typedef int llama_token;

    typedef struct llama_token_data {
        llama_token id; // token id
        float logit;    // log-odds of the token
        float p;        // probability of the token
    } llama_token_data;

    typedef struct llama_token_data_array {
        llama_token_data * data;
        size_t size;
        bool sorted;
    } llama_token_data_array;

    typedef void (*llama_progress_callback)(float progress, void *ctx);

<<<<<<< HEAD
    enum llama_log_level {
        LLAMA_LOG_LEVEL_ERROR = 2,
        LLAMA_LOG_LEVEL_WARN  = 3,
        LLAMA_LOG_LEVEL_INFO  = 4
    };
    typedef void (*llama_log_callback)(llama_log_level level, const char * text, void * user_data);

    struct llama_context_params {
        uint32_t seed;                         // RNG seed, -1 for random
        int32_t  n_ctx;                        // text context
        int32_t  n_batch;                      // prompt processing batch size
        int32_t  n_gpu_layers;                 // number of layers to store in VRAM
        int32_t  main_gpu;                     // the GPU that is used for scratch and small tensors
=======
   struct llama_context_params {
        uint32_t seed;         // RNG seed, -1 for random
        int32_t  n_ctx;        // text context
        int32_t  n_batch;      // prompt processing batch size
        int32_t  n_gqa;        // grouped-query attention (TEMP - will be moved to model hparams)
        int32_t  n_gpu_layers; // number of layers to store in VRAM
        int32_t  main_gpu;     // the GPU that is used for scratch and small tensors
>>>>>>> 70d26ac3

        const float * tensor_split; // how to split layers across multiple GPUs (size: LLAMA_MAX_DEVICES)

        // ref: https://github.com/ggerganov/llama.cpp/pull/2054
        float    rope_freq_base;  // RoPE base frequency
        float    rope_freq_scale; // RoPE frequency scaling factor

        // called with a progress value between 0 and 1, pass NULL to disable
        llama_progress_callback progress_callback;
        // context pointer passed to the progress callback
        void * progress_callback_user_data;

        // Keep the booleans together to avoid misalignment during copy-by-value.
        bool low_vram;   // if true, reduce VRAM usage at the cost of performance
        bool f16_kv;     // use fp16 for KV cache
        bool logits_all; // the llama_eval() call computes all logits, not just the last one
        bool vocab_only; // only load the vocabulary, no weights
        bool use_mmap;   // use mmap if possible
        bool use_mlock;  // force system to keep model in RAM
        bool embedding;  // embedding mode only
    };
    // model file types
    enum llama_ftype {
        LLAMA_FTYPE_ALL_F32              = 0,
        LLAMA_FTYPE_MOSTLY_F16           = 1, // except 1d tensors
        LLAMA_FTYPE_MOSTLY_Q4_0          = 2, // except 1d tensors
        LLAMA_FTYPE_MOSTLY_Q4_1          = 3, // except 1d tensors
        LLAMA_FTYPE_MOSTLY_Q4_1_SOME_F16 = 4, // tok_embeddings.weight and output.weight are F16
        // LLAMA_FTYPE_MOSTLY_Q4_2       = 5, // support has been removed
        // LLAMA_FTYPE_MOSTLY_Q4_3       = 6, // support has been removed
        LLAMA_FTYPE_MOSTLY_Q8_0          = 7, // except 1d tensors
        LLAMA_FTYPE_MOSTLY_Q5_0          = 8, // except 1d tensors
        LLAMA_FTYPE_MOSTLY_Q5_1          = 9, // except 1d tensors
        LLAMA_FTYPE_MOSTLY_Q2_K          = 10,// except 1d tensors
        LLAMA_FTYPE_MOSTLY_Q3_K_S        = 11,// except 1d tensors
        LLAMA_FTYPE_MOSTLY_Q3_K_M        = 12,// except 1d tensors
        LLAMA_FTYPE_MOSTLY_Q3_K_L        = 13,// except 1d tensors
        LLAMA_FTYPE_MOSTLY_Q4_K_S        = 14,// except 1d tensors
        LLAMA_FTYPE_MOSTLY_Q4_K_M        = 15,// except 1d tensors
        LLAMA_FTYPE_MOSTLY_Q5_K_S        = 16,// except 1d tensors
        LLAMA_FTYPE_MOSTLY_Q5_K_M        = 17,// except 1d tensors
        LLAMA_FTYPE_MOSTLY_Q6_K          = 18,// except 1d tensors
    };

    // model quantization parameters
    typedef struct llama_model_quantize_params {
        int nthread;                 // number of threads to use for quantizing, if <=0 will use std::thread::hardware_concurrency()
        enum llama_ftype   ftype;    // quantize to this llama_ftype
        bool allow_requantize;       // allow quantizing non-f32/f16 tensors
        bool quantize_output_tensor; // quantize output.weight
    } llama_model_quantize_params;

    // performance timing information
    struct llama_timings {
        double t_start_ms;
        double t_end_ms;
        double t_load_ms;
        double t_sample_ms;
        double t_p_eval_ms;
        double t_eval_ms;

        int32_t n_sample;
        int32_t n_p_eval;
        int32_t n_eval;
    };

    // Set callback for all future logging events.
    // If this is not called, or NULL is supplied, everything is output on stderr.
    LLAMA_API void llama_log_set(llama_log_callback log_callback, void * user_data);

    LLAMA_API int llama_max_devices();

    LLAMA_API struct llama_context_params llama_context_default_params();
    LLAMA_API struct llama_model_quantize_params llama_model_quantize_default_params();

    LLAMA_API bool llama_mmap_supported();
    LLAMA_API bool llama_mlock_supported();

    // TODO: not great API - very likely to change
    // Initialize the llama + ggml backend
    // If numa is true, use NUMA optimizations
    // Call once at the start of the program
    LLAMA_API void llama_backend_init(bool numa);
    // Call once at the end of the program - currently only used for MPI
    LLAMA_API void llama_backend_free();

    LLAMA_API int64_t llama_time_us();

    LLAMA_API struct llama_model * llama_load_model_from_file(
                             const char * path_model,
            struct llama_context_params   params);

    LLAMA_API void llama_free_model(struct llama_model * model);

    LLAMA_API struct llama_context * llama_new_context_with_model(
                     struct llama_model * model,
            struct llama_context_params   params);

    // Various functions for loading a ggml llama model.
    // Allocate (almost) all memory needed for the model.
    // Return NULL on failure
    LLAMA_API DEPRECATED(struct llama_context * llama_init_from_file(
                             const char * path_model,
            struct llama_context_params   params),
            "please use llama_load_model_from_file combined with llama_new_context_with_model instead");

    // Frees all allocated memory
    LLAMA_API void llama_free(struct llama_context * ctx);

    // Returns 0 on success
    LLAMA_API int llama_model_quantize(
            const char * fname_inp,
            const char * fname_out,
            const llama_model_quantize_params * params);

    // Apply a LoRA adapter to a loaded model
    // path_base_model is the path to a higher quality model to use as a base for
    // the layers modified by the adapter. Can be NULL to use the current loaded model.
    // The model needs to be reloaded before applying a new adapter, otherwise the adapter
    // will be applied on top of the previous one
    // Returns 0 on success
    LLAMA_API DEPRECATED(int llama_apply_lora_from_file(
            struct llama_context * ctx,
                      const char * path_lora,
                      const char * path_base_model,
                             int   n_threads),
            "please use llama_model_apply_lora_from_file instead");

    LLAMA_API int llama_model_apply_lora_from_file(
            const struct llama_model * model,
                      const char * path_lora,
                      const char * path_base_model,
                             int   n_threads);

    // Returns the number of tokens in the KV cache
    LLAMA_API int llama_get_kv_cache_token_count(const struct llama_context * ctx);

    // Sets the current rng seed.
    LLAMA_API void llama_set_rng_seed(struct llama_context * ctx, uint32_t seed);

    // Returns the maximum size in bytes of the state (rng, logits, embedding
    // and kv_cache) - will often be smaller after compacting tokens
    LLAMA_API size_t llama_get_state_size(const struct llama_context * ctx);

    // Copies the state to the specified destination address.
    // Destination needs to have allocated enough memory.
    // Returns the number of bytes copied
    LLAMA_API size_t llama_copy_state_data(struct llama_context * ctx, uint8_t * dst);

    // Set the state reading from the specified address
    // Returns the number of bytes read
    LLAMA_API size_t llama_set_state_data(struct llama_context * ctx, uint8_t * src);

    // Save/load session file
    LLAMA_API bool llama_load_session_file(struct llama_context * ctx, const char * path_session, llama_token * tokens_out, size_t n_token_capacity, size_t * n_token_count_out);
    LLAMA_API bool llama_save_session_file(struct llama_context * ctx, const char * path_session, const llama_token * tokens, size_t n_token_count);

    // Run the llama inference to obtain the logits and probabilities for the next token.
    // tokens + n_tokens is the provided batch of new tokens to process
    // n_past is the number of tokens to use from previous eval calls
    // Returns 0 on success
    LLAMA_API int llama_eval(
            struct llama_context * ctx,
               const llama_token * tokens,
                             int   n_tokens,
                             int   n_past,
                             int   n_threads);

    // Same as llama_eval, but use float matrix input directly.
    LLAMA_API int llama_eval_embd(
            struct llama_context * ctx,
                     const float * embd,
                             int   n_tokens,
                             int   n_past,
                             int   n_threads);

    // Export a static computation graph for context of 511 and batch size of 1
    // NOTE: since this functionality is mostly for debugging and demonstration purposes, we hardcode these
    //       parameters here to keep things simple
    // IMPORTANT: do not use for anything else other than debugging and testing!
    LLAMA_API int llama_eval_export(struct llama_context * ctx, const char * fname);

    // Convert the provided text into tokens.
    // The tokens pointer must be large enough to hold the resulting tokens.
    // Returns the number of tokens on success, no more than n_max_tokens
    // Returns a negative number on failure - the number of tokens that would have been returned
    // TODO: not sure if correct
    LLAMA_API int llama_tokenize(
            struct llama_context * ctx,
                      const char * text,
                     llama_token * tokens,
                             int   n_max_tokens,
                            bool   add_bos);

    LLAMA_API int llama_tokenize_with_model(
        const struct llama_model * model,
                      const char * text,
                     llama_token * tokens,
                             int   n_max_tokens,
                            bool   add_bos);

    LLAMA_API int llama_n_vocab(const struct llama_context * ctx);
    LLAMA_API int llama_n_ctx  (const struct llama_context * ctx);
    LLAMA_API int llama_n_embd (const struct llama_context * ctx);

    LLAMA_API int llama_n_vocab_from_model(const struct llama_model * model);
    LLAMA_API int llama_n_ctx_from_model  (const struct llama_model * model);
    LLAMA_API int llama_n_embd_from_model (const struct llama_model * model);

    // Get the vocabulary as output parameters.
    // Returns number of results.
    LLAMA_API int llama_get_vocab(
            const struct llama_context * ctx,
                          const char * * strings,
                                 float * scores,
                                   int   capacity);

    LLAMA_API int llama_get_vocab_from_model(
              const struct llama_model * model,
                          const char * * strings,
                                 float * scores,
                                   int   capacity);

    // Token logits obtained from the last call to llama_eval()
    // The logits for the last token are stored in the last row
    // Can be mutated in order to change the probabilities of the next token
    // Rows: n_tokens
    // Cols: n_vocab
    LLAMA_API float * llama_get_logits(struct llama_context * ctx);

    // Get the embeddings for the input
    // shape: [n_embd] (1-dimensional)
    LLAMA_API float * llama_get_embeddings(struct llama_context * ctx);

    // Token Id -> String. Uses the vocabulary in the provided context
    LLAMA_API const char * llama_token_to_str(
            const struct llama_context * ctx,
                           llama_token   token);

    LLAMA_API const char * llama_token_to_str_with_model(
              const struct llama_model * model,
                           llama_token   token);

    // Special tokens
    LLAMA_API llama_token llama_token_bos();  // beginning-of-sentence
    LLAMA_API llama_token llama_token_eos();  // end-of-sentence
    LLAMA_API llama_token llama_token_nl();   // next-line

    // Sampling functions

    /// @details Repetition penalty described in CTRL academic paper https://arxiv.org/abs/1909.05858, with negative logit fix.
    LLAMA_API void llama_sample_repetition_penalty(struct llama_context * ctx, llama_token_data_array * candidates, const llama_token * last_tokens, size_t last_tokens_size, float penalty);

    /// @details Frequency and presence penalties described in OpenAI API https://platform.openai.com/docs/api-reference/parameter-details.
    LLAMA_API void llama_sample_frequency_and_presence_penalties(struct llama_context * ctx, llama_token_data_array * candidates, const llama_token * last_tokens, size_t last_tokens_size, float alpha_frequency, float alpha_presence);

    /// @details Apply classifier-free guidance to the logits as described in academic paper "Stay on topic with Classifier-Free Guidance" https://arxiv.org/abs/2306.17806
    /// @param candidates A vector of `llama_token_data` containing the candidate tokens, the logits must be directly extracted from the original generation context without being sorted.
    /// @params guidance_ctx A separate context from the same model. Other than a negative prompt at the beginning, it should have all generated and user input tokens copied from the main context.
    /// @params scale Guidance strength. 1.0f means no guidance. Higher values mean stronger guidance.
    LLAMA_API void llama_sample_classifier_free_guidance(
              struct llama_context * ctx,
            llama_token_data_array * candidates,
              struct llama_context * guidance_ctx,
                             float   scale);

    /// @details Sorts candidate tokens by their logits in descending order and calculate probabilities based on logits.
    LLAMA_API void llama_sample_softmax(struct llama_context * ctx, llama_token_data_array * candidates);

    /// @details Top-K sampling described in academic paper "The Curious Case of Neural Text Degeneration" https://arxiv.org/abs/1904.09751
    LLAMA_API void llama_sample_top_k(struct llama_context * ctx, llama_token_data_array * candidates, int k, size_t min_keep);

    /// @details Nucleus sampling described in academic paper "The Curious Case of Neural Text Degeneration" https://arxiv.org/abs/1904.09751
    LLAMA_API void llama_sample_top_p(struct llama_context * ctx, llama_token_data_array * candidates, float p, size_t min_keep);

    /// @details Tail Free Sampling described in https://www.trentonbricken.com/Tail-Free-Sampling/.
    LLAMA_API void llama_sample_tail_free(struct llama_context * ctx, llama_token_data_array * candidates, float z, size_t min_keep);

    /// @details Locally Typical Sampling implementation described in the paper https://arxiv.org/abs/2202.00666.
    LLAMA_API void llama_sample_typical(struct llama_context * ctx, llama_token_data_array * candidates, float p, size_t min_keep);
    LLAMA_API void llama_sample_temperature(struct llama_context * ctx, llama_token_data_array * candidates, float temp);

    /// @details Mirostat 1.0 algorithm described in the paper https://arxiv.org/abs/2007.14966. Uses tokens instead of words.
    /// @param candidates A vector of `llama_token_data` containing the candidate tokens, their probabilities (p), and log-odds (logit) for the current position in the generated text.
    /// @param tau  The target cross-entropy (or surprise) value you want to achieve for the generated text. A higher value corresponds to more surprising or less predictable text, while a lower value corresponds to less surprising or more predictable text.
    /// @param eta The learning rate used to update `mu` based on the error between the target and observed surprisal of the sampled word. A larger learning rate will cause `mu` to be updated more quickly, while a smaller learning rate will result in slower updates.
    /// @param m The number of tokens considered in the estimation of `s_hat`. This is an arbitrary value that is used to calculate `s_hat`, which in turn helps to calculate the value of `k`. In the paper, they use `m = 100`, but you can experiment with different values to see how it affects the performance of the algorithm.
    /// @param mu Maximum cross-entropy. This value is initialized to be twice the target cross-entropy (`2 * tau`) and is updated in the algorithm based on the error between the target and observed surprisal.
    LLAMA_API llama_token llama_sample_token_mirostat(struct llama_context * ctx, llama_token_data_array * candidates, float tau, float eta, int m, float * mu);

    /// @details Mirostat 2.0 algorithm described in the paper https://arxiv.org/abs/2007.14966. Uses tokens instead of words.
    /// @param candidates A vector of `llama_token_data` containing the candidate tokens, their probabilities (p), and log-odds (logit) for the current position in the generated text.
    /// @param tau  The target cross-entropy (or surprise) value you want to achieve for the generated text. A higher value corresponds to more surprising or less predictable text, while a lower value corresponds to less surprising or more predictable text.
    /// @param eta The learning rate used to update `mu` based on the error between the target and observed surprisal of the sampled word. A larger learning rate will cause `mu` to be updated more quickly, while a smaller learning rate will result in slower updates.
    /// @param mu Maximum cross-entropy. This value is initialized to be twice the target cross-entropy (`2 * tau`) and is updated in the algorithm based on the error between the target and observed surprisal.
    LLAMA_API llama_token llama_sample_token_mirostat_v2(struct llama_context * ctx, llama_token_data_array * candidates, float tau, float eta, float * mu);

    /// @details Selects the token with the highest probability.
    LLAMA_API llama_token llama_sample_token_greedy(struct llama_context * ctx, llama_token_data_array * candidates);

    /// @details Randomly selects a token from the candidates based on their probabilities.
    LLAMA_API llama_token llama_sample_token(struct llama_context * ctx, llama_token_data_array * candidates);

    // Performance information
    LLAMA_API struct llama_timings llama_get_timings(struct llama_context * ctx);
    LLAMA_API void llama_print_timings(struct llama_context * ctx);
    LLAMA_API void llama_reset_timings(struct llama_context * ctx);

    // Print system information
    LLAMA_API const char * llama_print_system_info(void);

#ifdef __cplusplus
}
#endif

// Internal API to be implemented by llama.cpp and used by tests/benchmarks only
#ifdef LLAMA_API_INTERNAL

#include <vector>
#include <string>
struct ggml_tensor;

const std::vector<std::pair<std::string, struct ggml_tensor *>>& llama_internal_get_tensor_map(struct llama_context * ctx);

#endif

#endif // LLAMA_H<|MERGE_RESOLUTION|>--- conflicted
+++ resolved
@@ -82,7 +82,6 @@
 
     typedef void (*llama_progress_callback)(float progress, void *ctx);
 
-<<<<<<< HEAD
     enum llama_log_level {
         LLAMA_LOG_LEVEL_ERROR = 2,
         LLAMA_LOG_LEVEL_WARN  = 3,
@@ -91,20 +90,12 @@
     typedef void (*llama_log_callback)(llama_log_level level, const char * text, void * user_data);
 
     struct llama_context_params {
-        uint32_t seed;                         // RNG seed, -1 for random
-        int32_t  n_ctx;                        // text context
-        int32_t  n_batch;                      // prompt processing batch size
-        int32_t  n_gpu_layers;                 // number of layers to store in VRAM
-        int32_t  main_gpu;                     // the GPU that is used for scratch and small tensors
-=======
-   struct llama_context_params {
         uint32_t seed;         // RNG seed, -1 for random
         int32_t  n_ctx;        // text context
         int32_t  n_batch;      // prompt processing batch size
         int32_t  n_gqa;        // grouped-query attention (TEMP - will be moved to model hparams)
         int32_t  n_gpu_layers; // number of layers to store in VRAM
         int32_t  main_gpu;     // the GPU that is used for scratch and small tensors
->>>>>>> 70d26ac3
 
         const float * tensor_split; // how to split layers across multiple GPUs (size: LLAMA_MAX_DEVICES)
 
