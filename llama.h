#ifndef LLAMA_H
#define LLAMA_H

#include "ggml.h"
#include "ggml-backend.h"

#include <stddef.h>
#include <stdint.h>
#include <stdio.h>
#include <stdbool.h>

#ifdef LLAMA_SHARED
#    if defined(_WIN32) && !defined(__MINGW32__)
#        ifdef LLAMA_BUILD
#            define LLAMA_API __declspec(dllexport)
#        else
#            define LLAMA_API __declspec(dllimport)
#        endif
#    else
#        define LLAMA_API __attribute__ ((visibility ("default")))
#    endif
#else
#    define LLAMA_API
#endif

#ifdef __GNUC__
#    define DEPRECATED(func, hint) func __attribute__((deprecated(hint)))
#elif defined(_MSC_VER)
#    define DEPRECATED(func, hint) __declspec(deprecated(hint)) func
#else
#    define DEPRECATED(func, hint) func
#endif

#define LLAMA_DEFAULT_SEED 0xFFFFFFFF

#define LLAMA_MAX_RNG_STATE (64*1024)

#define LLAMA_FILE_MAGIC_GGLA 0x67676c61u // 'ggla'
#define LLAMA_FILE_MAGIC_GGSN 0x6767736eu // 'ggsn'
#define LLAMA_FILE_MAGIC_GGSQ 0x67677371u // 'ggsq'

#define LLAMA_SESSION_MAGIC   LLAMA_FILE_MAGIC_GGSN
#define LLAMA_SESSION_VERSION 6

#define LLAMA_STATE_SEQ_MAGIC   LLAMA_FILE_MAGIC_GGSQ
#define LLAMA_STATE_SEQ_VERSION 1

#ifdef __cplusplus
extern "C" {
#endif

    //
    // C interface
    //
    // TODO: show sample usage
    //

    struct llama_model;
    struct llama_context;

    typedef int32_t llama_pos;
    typedef int32_t llama_token;
    typedef int32_t llama_seq_id;

    enum llama_vocab_type {
        LLAMA_VOCAB_TYPE_NONE = 0, // For models without vocab
        LLAMA_VOCAB_TYPE_SPM  = 1, // LLaMA tokenizer based on byte-level BPE with byte fallback
        LLAMA_VOCAB_TYPE_BPE  = 2, // GPT-2 tokenizer based on byte-level BPE
        LLAMA_VOCAB_TYPE_WPM  = 3, // BERT tokenizer based on WordPiece
    };

    // pre-tokenization types
    enum llama_vocab_pre_type {
        LLAMA_VOCAB_PRE_TYPE_DEFAULT        = 0,
        LLAMA_VOCAB_PRE_TYPE_LLAMA3         = 1,
        LLAMA_VOCAB_PRE_TYPE_DEEPSEEK_LLM   = 2,
        LLAMA_VOCAB_PRE_TYPE_DEEPSEEK_CODER = 3,
        LLAMA_VOCAB_PRE_TYPE_FALCON         = 4,
        LLAMA_VOCAB_PRE_TYPE_MPT            = 5,
        LLAMA_VOCAB_PRE_TYPE_STARCODER      = 6,
        LLAMA_VOCAB_PRE_TYPE_GPT2           = 7,
        LLAMA_VOCAB_PRE_TYPE_REFACT         = 8,
        LLAMA_VOCAB_PRE_TYPE_COMMAND_R      = 9,
<<<<<<< HEAD
        LLAMA_VOCAB_PRE_TYPE_QWEN2          = 10,
=======
        LLAMA_VOCAB_PRE_TYPE_OLMO           = 10,
        LLAMA_VOCAB_PRE_TYPE_DBRX           = 11,
>>>>>>> 1fd9c174
    };

    // note: these values should be synchronized with ggml_rope
    // TODO: maybe move this enum to ggml.h (ggml_rope_type)
    enum llama_rope_type {
        LLAMA_ROPE_TYPE_NONE = -1,
        LLAMA_ROPE_TYPE_NORM =  0,
        LLAMA_ROPE_TYPE_NEOX =  2,
        LLAMA_ROPE_TYPE_GLM  =  4,
    };

    enum llama_token_type {
        LLAMA_TOKEN_TYPE_UNDEFINED    = 0,
        LLAMA_TOKEN_TYPE_NORMAL       = 1,
        LLAMA_TOKEN_TYPE_UNKNOWN      = 2,
        LLAMA_TOKEN_TYPE_CONTROL      = 3,
        LLAMA_TOKEN_TYPE_USER_DEFINED = 4,
        LLAMA_TOKEN_TYPE_UNUSED       = 5,
        LLAMA_TOKEN_TYPE_BYTE         = 6,
    };

    // model file types
    enum llama_ftype {
        LLAMA_FTYPE_ALL_F32              = 0,
        LLAMA_FTYPE_MOSTLY_F16           = 1,  // except 1d tensors
        LLAMA_FTYPE_MOSTLY_Q4_0          = 2,  // except 1d tensors
        LLAMA_FTYPE_MOSTLY_Q4_1          = 3,  // except 1d tensors
        LLAMA_FTYPE_MOSTLY_Q4_1_SOME_F16 = 4,  // tok_embeddings.weight and output.weight are F16
        // LLAMA_FTYPE_MOSTLY_Q4_2       = 5,  // support has been removed
        // LLAMA_FTYPE_MOSTLY_Q4_3       = 6,  // support has been removed
        LLAMA_FTYPE_MOSTLY_Q8_0          = 7,  // except 1d tensors
        LLAMA_FTYPE_MOSTLY_Q5_0          = 8,  // except 1d tensors
        LLAMA_FTYPE_MOSTLY_Q5_1          = 9,  // except 1d tensors
        LLAMA_FTYPE_MOSTLY_Q2_K          = 10, // except 1d tensors
        LLAMA_FTYPE_MOSTLY_Q3_K_S        = 11, // except 1d tensors
        LLAMA_FTYPE_MOSTLY_Q3_K_M        = 12, // except 1d tensors
        LLAMA_FTYPE_MOSTLY_Q3_K_L        = 13, // except 1d tensors
        LLAMA_FTYPE_MOSTLY_Q4_K_S        = 14, // except 1d tensors
        LLAMA_FTYPE_MOSTLY_Q4_K_M        = 15, // except 1d tensors
        LLAMA_FTYPE_MOSTLY_Q5_K_S        = 16, // except 1d tensors
        LLAMA_FTYPE_MOSTLY_Q5_K_M        = 17, // except 1d tensors
        LLAMA_FTYPE_MOSTLY_Q6_K          = 18, // except 1d tensors
        LLAMA_FTYPE_MOSTLY_IQ2_XXS       = 19, // except 1d tensors
        LLAMA_FTYPE_MOSTLY_IQ2_XS        = 20, // except 1d tensors
        LLAMA_FTYPE_MOSTLY_Q2_K_S        = 21, // except 1d tensors
        LLAMA_FTYPE_MOSTLY_IQ3_XS        = 22, // except 1d tensors
        LLAMA_FTYPE_MOSTLY_IQ3_XXS       = 23, // except 1d tensors
        LLAMA_FTYPE_MOSTLY_IQ1_S         = 24, // except 1d tensors
        LLAMA_FTYPE_MOSTLY_IQ4_NL        = 25, // except 1d tensors
        LLAMA_FTYPE_MOSTLY_IQ3_S         = 26, // except 1d tensors
        LLAMA_FTYPE_MOSTLY_IQ3_M         = 27, // except 1d tensors
        LLAMA_FTYPE_MOSTLY_IQ2_S         = 28, // except 1d tensors
        LLAMA_FTYPE_MOSTLY_IQ2_M         = 29, // except 1d tensors
        LLAMA_FTYPE_MOSTLY_IQ4_XS        = 30, // except 1d tensors
        LLAMA_FTYPE_MOSTLY_IQ1_M         = 31, // except 1d tensors
        LLAMA_FTYPE_MOSTLY_BF16          = 32, // except 1d tensors

        LLAMA_FTYPE_GUESSED = 1024, // not specified in the model file
    };

    enum llama_rope_scaling_type {
        LLAMA_ROPE_SCALING_TYPE_UNSPECIFIED = -1,
        LLAMA_ROPE_SCALING_TYPE_NONE        = 0,
        LLAMA_ROPE_SCALING_TYPE_LINEAR      = 1,
        LLAMA_ROPE_SCALING_TYPE_YARN        = 2,
        LLAMA_ROPE_SCALING_TYPE_MAX_VALUE   = LLAMA_ROPE_SCALING_TYPE_YARN,
    };

    enum llama_pooling_type {
        LLAMA_POOLING_TYPE_UNSPECIFIED = -1,
        LLAMA_POOLING_TYPE_NONE = 0,
        LLAMA_POOLING_TYPE_MEAN = 1,
        LLAMA_POOLING_TYPE_CLS  = 2,
    };

    enum llama_split_mode {
        LLAMA_SPLIT_MODE_NONE    = 0, // single GPU
        LLAMA_SPLIT_MODE_LAYER   = 1, // split layers and KV across GPUs
        LLAMA_SPLIT_MODE_ROW     = 2, // split rows across GPUs
    };

    typedef struct llama_token_data {
        llama_token id; // token id
        float logit;    // log-odds of the token
        float p;        // probability of the token
    } llama_token_data;

    typedef struct llama_token_data_array {
        llama_token_data * data;
        size_t size;
        bool sorted;
    } llama_token_data_array;

    typedef bool (*llama_progress_callback)(float progress, void * user_data);

    // Input data for llama_decode
    // A llama_batch object can contain input about one or many sequences
    // The provided arrays (i.e. token, embd, pos, etc.) must have size of n_tokens
    //
    // - token  : the token ids of the input (used when embd is NULL)
    // - embd   : token embeddings (i.e. float vector of size n_embd) (used when token is NULL)
    // - pos    : the positions of the respective token in the sequence
    // - seq_id : the sequence to which the respective token belongs
    // - logits : if zero, the logits (and/or the embeddings) for the respective token will not be output
    //
    typedef struct llama_batch {
        int32_t n_tokens;

        llama_token  *  token;
        float        *  embd;
        llama_pos    *  pos;
        int32_t      *  n_seq_id;
        llama_seq_id ** seq_id;
        int8_t       *  logits; // TODO: rename this to "output"

        // NOTE: helpers for smooth API transition - can be deprecated in the future
        //       for future-proof code, use the above fields instead and ignore everything below
        //
        // pos[i] = all_pos_0 + i*all_pos_1
        //
        llama_pos    all_pos_0;  // used if pos == NULL
        llama_pos    all_pos_1;  // used if pos == NULL
        llama_seq_id all_seq_id; // used if seq_id == NULL
    } llama_batch;

    enum llama_model_kv_override_type {
        LLAMA_KV_OVERRIDE_TYPE_INT,
        LLAMA_KV_OVERRIDE_TYPE_FLOAT,
        LLAMA_KV_OVERRIDE_TYPE_BOOL,
        LLAMA_KV_OVERRIDE_TYPE_STR,
    };

    struct llama_model_kv_override {
        enum llama_model_kv_override_type tag;

        char key[128];

        union {
            int64_t val_i64;
            double  val_f64;
            bool    val_bool;
            char    val_str[128];
        };
    };

    struct llama_model_params {
        int32_t n_gpu_layers; // number of layers to store in VRAM
        enum llama_split_mode split_mode; // how to split the model across multiple GPUs

        // main_gpu interpretation depends on split_mode:
        // LLAMA_SPLIT_NONE: the GPU that is used for the entire model
        // LLAMA_SPLIT_ROW: the GPU that is used for small tensors and intermediate results
        // LLAMA_SPLIT_LAYER: ignored
        int32_t main_gpu;

        // proportion of the model (layers or rows) to offload to each GPU, size: llama_max_devices()
        const float * tensor_split;

        // Called with a progress value between 0.0 and 1.0. Pass NULL to disable.
        // If the provided progress_callback returns true, model loading continues.
        // If it returns false, model loading is immediately aborted.
        llama_progress_callback progress_callback;

        // context pointer passed to the progress callback
        void * progress_callback_user_data;

        // override key-value pairs of the model meta data
        const struct llama_model_kv_override * kv_overrides;

        // Keep the booleans together to avoid misalignment during copy-by-value.
        bool vocab_only;    // only load the vocabulary, no weights
        bool use_mmap;      // use mmap if possible
        bool use_mlock;     // force system to keep model in RAM
        bool check_tensors; // validate model tensor data
    };

    struct llama_context_params {
        uint32_t seed;              // RNG seed, -1 for random
        uint32_t n_ctx;             // text context, 0 = from model
        uint32_t n_batch;           // logical maximum batch size that can be submitted to llama_decode
        uint32_t n_ubatch;          // physical maximum batch size
        uint32_t n_seq_max;         // max number of sequences (i.e. distinct states for recurrent models)
        uint32_t n_threads;         // number of threads to use for generation
        uint32_t n_threads_batch;   // number of threads to use for batch processing

        enum llama_rope_scaling_type rope_scaling_type; // RoPE scaling type, from `enum llama_rope_scaling_type`
        enum llama_pooling_type      pooling_type;      // whether to pool (sum) embedding results by sequence id
                                                        // (ignored if no pooling layer)

        // ref: https://github.com/ggerganov/llama.cpp/pull/2054
        float    rope_freq_base;   // RoPE base frequency, 0 = from model
        float    rope_freq_scale;  // RoPE frequency scaling factor, 0 = from model
        float    yarn_ext_factor;  // YaRN extrapolation mix factor, negative = from model
        float    yarn_attn_factor; // YaRN magnitude scaling factor
        float    yarn_beta_fast;   // YaRN low correction dim
        float    yarn_beta_slow;   // YaRN high correction dim
        uint32_t yarn_orig_ctx;    // YaRN original context size
        float    defrag_thold;     // defragment the KV cache if holes/size > thold, < 0 disabled (default)

        ggml_backend_sched_eval_callback cb_eval;
        void * cb_eval_user_data;

        enum ggml_type type_k; // data type for K cache
        enum ggml_type type_v; // data type for V cache

        // Keep the booleans together to avoid misalignment during copy-by-value.
        bool logits_all;  // the llama_decode() call computes all logits, not just the last one (DEPRECATED - set llama_batch.logits instead)
        bool embeddings;  // if true, extract embeddings (together with logits)
        bool offload_kqv; // whether to offload the KQV ops (including the KV cache) to GPU
        bool flash_attn;  // whether to use flash attention

        // Abort callback
        // if it returns true, execution of llama_decode() will be aborted
        // currently works only with CPU execution
        ggml_abort_callback abort_callback;
        void *              abort_callback_data;
    };

    // model quantization parameters
    typedef struct llama_model_quantize_params {
        int32_t nthread;                     // number of threads to use for quantizing, if <=0 will use std::thread::hardware_concurrency()
        enum llama_ftype ftype;              // quantize to this llama_ftype
        enum ggml_type output_tensor_type;   // output tensor type
        enum ggml_type token_embedding_type; // itoken embeddings tensor type
        bool allow_requantize;               // allow quantizing non-f32/f16 tensors
        bool quantize_output_tensor;         // quantize output.weight
        bool only_copy;                      // only copy tensors - ftype, allow_requantize and quantize_output_tensor are ignored
        bool pure;                           // quantize all tensors to the default type
        bool keep_split;                     // quantize to the same number of shards
        void * imatrix;                      // pointer to importance matrix data
        void * kv_overrides;                 // pointer to vector containing overrides
    } llama_model_quantize_params;

    // grammar types
    struct llama_grammar;

    // grammar element type
    enum llama_gretype {
        // end of rule definition
        LLAMA_GRETYPE_END            = 0,

        // start of alternate definition for rule
        LLAMA_GRETYPE_ALT            = 1,

        // non-terminal element: reference to rule
        LLAMA_GRETYPE_RULE_REF       = 2,

        // terminal element: character (code point)
        LLAMA_GRETYPE_CHAR           = 3,

        // inverse char(s) ([^a], [^a-b] [^abc])
        LLAMA_GRETYPE_CHAR_NOT       = 4,

        // modifies a preceding LLAMA_GRETYPE_CHAR or LLAMA_GRETYPE_CHAR_ALT to
        // be an inclusive range ([a-z])
        LLAMA_GRETYPE_CHAR_RNG_UPPER = 5,

        // modifies a preceding LLAMA_GRETYPE_CHAR or
        // LLAMA_GRETYPE_CHAR_RNG_UPPER to add an alternate char to match ([ab], [a-zA])
        LLAMA_GRETYPE_CHAR_ALT       = 6,
    };

    typedef struct llama_grammar_element {
        enum llama_gretype type;
        uint32_t           value; // Unicode code point or rule ID
    } llama_grammar_element;

    // performance timing information
    struct llama_timings {
        double t_start_ms;
        double t_end_ms;
        double t_load_ms;
        double t_sample_ms;
        double t_p_eval_ms;
        double t_eval_ms;

        int32_t n_sample;
        int32_t n_p_eval;
        int32_t n_eval;
    };

    // used in chat template
    typedef struct llama_chat_message {
        const char * role;
        const char * content;
    } llama_chat_message;

    // Helpers for getting default parameters
    LLAMA_API struct llama_model_params llama_model_default_params(void);
    LLAMA_API struct llama_context_params llama_context_default_params(void);
    LLAMA_API struct llama_model_quantize_params llama_model_quantize_default_params(void);

    // Initialize the llama + ggml backend
    // If numa is true, use NUMA optimizations
    // Call once at the start of the program
    LLAMA_API void llama_backend_init(void);

    //optional:
    LLAMA_API void llama_numa_init(enum ggml_numa_strategy numa);

    // Call once at the end of the program - currently only used for MPI
    LLAMA_API void llama_backend_free(void);

    LLAMA_API struct llama_model * llama_load_model_from_file(
                             const char * path_model,
            struct llama_model_params     params);

    LLAMA_API void llama_free_model(struct llama_model * model);

    LLAMA_API struct llama_context * llama_new_context_with_model(
                     struct llama_model * model,
            struct llama_context_params   params);

    // Frees all allocated memory
    LLAMA_API void llama_free(struct llama_context * ctx);

    LLAMA_API int64_t llama_time_us(void);

    LLAMA_API size_t llama_max_devices(void);

    LLAMA_API bool llama_supports_mmap       (void);
    LLAMA_API bool llama_supports_mlock      (void);
    LLAMA_API bool llama_supports_gpu_offload(void);

    LLAMA_API const struct llama_model * llama_get_model(const struct llama_context * ctx);

    LLAMA_API uint32_t llama_n_ctx      (const struct llama_context * ctx);
    LLAMA_API uint32_t llama_n_batch    (const struct llama_context * ctx);
    LLAMA_API uint32_t llama_n_ubatch   (const struct llama_context * ctx);
    LLAMA_API uint32_t llama_n_seq_max  (const struct llama_context * ctx);

    LLAMA_API enum llama_pooling_type llama_pooling_type(const struct llama_context * ctx);

    LLAMA_API enum llama_vocab_type   llama_vocab_type  (const struct llama_model   * model);
    LLAMA_API enum llama_rope_type    llama_rope_type   (const struct llama_model   * model);

    LLAMA_API int32_t llama_n_vocab    (const struct llama_model * model);
    LLAMA_API int32_t llama_n_ctx_train(const struct llama_model * model);
    LLAMA_API int32_t llama_n_embd     (const struct llama_model * model);
    LLAMA_API int32_t llama_n_layer    (const struct llama_model * model);

    // Get the model's RoPE frequency scaling factor
    LLAMA_API float llama_rope_freq_scale_train(const struct llama_model * model);

    // Functions to access the model's GGUF metadata scalar values
    // - The functions return the length of the string on success, or -1 on failure
    // - The output string is always null-terminated and cleared on failure
    // - GGUF array values are not supported by these functions

    // Get metadata value as a string by key name
    LLAMA_API int32_t llama_model_meta_val_str(const struct llama_model * model, const char * key, char * buf, size_t buf_size);

    // Get the number of metadata key/value pairs
    LLAMA_API int32_t llama_model_meta_count(const struct llama_model * model);

    // Get metadata key name by index
    LLAMA_API int32_t llama_model_meta_key_by_index(const struct llama_model * model, int32_t i, char * buf, size_t buf_size);

    // Get metadata value as a string by index
    LLAMA_API int32_t llama_model_meta_val_str_by_index(const struct llama_model * model, int32_t i, char * buf, size_t buf_size);

    // Get a string describing the model type
    LLAMA_API int32_t llama_model_desc(const struct llama_model * model, char * buf, size_t buf_size);

    // Returns the total size of all the tensors in the model in bytes
    LLAMA_API uint64_t llama_model_size(const struct llama_model * model);

    // Returns the total number of parameters in the model
    LLAMA_API uint64_t llama_model_n_params(const struct llama_model * model);

    // Get a llama model tensor
    LLAMA_API struct ggml_tensor * llama_get_model_tensor(struct llama_model * model, const char * name);

    // Returns 0 on success
    LLAMA_API uint32_t llama_model_quantize(
            const char * fname_inp,
            const char * fname_out,
            const llama_model_quantize_params * params);

    // Apply a LoRA adapter to a loaded model
    // path_base_model is the path to a higher quality model to use as a base for
    // the layers modified by the adapter. Can be NULL to use the current loaded model.
    // The model needs to be reloaded before applying a new adapter, otherwise the adapter
    // will be applied on top of the previous one
    // Returns 0 on success
    LLAMA_API int32_t llama_model_apply_lora_from_file(
            const struct llama_model * model,
                          const char * path_lora,
                               float   scale,
                          const char * path_base_model,
                             int32_t   n_threads);

    // Apply a loaded control vector to a llama_context, or if data is NULL, clear
    // the currently loaded vector.
    // n_embd should be the size of a single layer's control, and data should point
    // to an n_embd x n_layers buffer starting from layer 1.
    // il_start and il_end are the layer range the vector should apply to (both inclusive)
    // See llama_control_vector_load in common to load a control vector.
    LLAMA_API int32_t llama_control_vector_apply(
            struct llama_context * lctx,
                     const float * data,
                          size_t   len,
                         int32_t   n_embd,
                         int32_t   il_start,
                         int32_t   il_end);

    //
    // KV cache
    //

    // Information associated with an individual cell in the KV cache view.
    struct llama_kv_cache_view_cell {
        // The position for this cell. Takes KV cache shifts into account.
        // May be negative if the cell is not populated.
        llama_pos pos;
    };

    // An updateable view of the KV cache.
    struct llama_kv_cache_view {
        // Number of KV cache cells. This will be the same as the context size.
        int32_t n_cells;

        // Maximum number of sequences that can exist in a cell. It's not an error
        // if there are more sequences in a cell than this value, however they will
        // not be visible in the view cells_sequences.
        int32_t n_seq_max;

        // Number of tokens in the cache. For example, if there are two populated
        // cells, the first with 1 sequence id in it and the second with 2 sequence
        // ids then you'll have 3 tokens.
        int32_t token_count;

        // Number of populated cache cells.
        int32_t used_cells;

        // Maximum contiguous empty slots in the cache.
        int32_t max_contiguous;

        // Index to the start of the max_contiguous slot range. Can be negative
        // when cache is full.
        int32_t max_contiguous_idx;

        // Information for an individual cell.
        struct llama_kv_cache_view_cell * cells;

        // The sequences for each cell. There will be n_seq_max items per cell.
        llama_seq_id * cells_sequences;
    };

    // Create an empty KV cache view. (use only for debugging purposes)
    LLAMA_API struct llama_kv_cache_view llama_kv_cache_view_init(const struct llama_context * ctx, int32_t n_seq_max);

    // Free a KV cache view. (use only for debugging purposes)
    LLAMA_API void llama_kv_cache_view_free(struct llama_kv_cache_view * view);

    // Update the KV cache view structure with the current state of the KV cache. (use only for debugging purposes)
    LLAMA_API void llama_kv_cache_view_update(const struct llama_context * ctx, struct llama_kv_cache_view * view);

    // Returns the number of tokens in the KV cache (slow, use only for debug)
    // If a KV cell has multiple sequences assigned to it, it will be counted multiple times
    LLAMA_API int32_t llama_get_kv_cache_token_count(const struct llama_context * ctx);

    // Returns the number of used KV cells (i.e. have at least one sequence assigned to them)
    LLAMA_API int32_t llama_get_kv_cache_used_cells(const struct llama_context * ctx);

    // Clear the KV cache - both cell info is erased and KV data is zeroed
    LLAMA_API void llama_kv_cache_clear(
            struct llama_context * ctx);

    // Removes all tokens that belong to the specified sequence and have positions in [p0, p1)
    // Returns false if a partial sequence cannot be removed. Removing a whole sequence never fails
    // seq_id < 0 : match any sequence
    // p0 < 0     : [0,  p1]
    // p1 < 0     : [p0, inf)
    LLAMA_API bool llama_kv_cache_seq_rm(
            struct llama_context * ctx,
                    llama_seq_id   seq_id,
                       llama_pos   p0,
                       llama_pos   p1);

    // Copy all tokens that belong to the specified sequence to another sequence
    // Note that this does not allocate extra KV cache memory - it simply assigns the tokens to the new sequence
    // p0 < 0 : [0,  p1]
    // p1 < 0 : [p0, inf)
    LLAMA_API void llama_kv_cache_seq_cp(
            struct llama_context * ctx,
                    llama_seq_id   seq_id_src,
                    llama_seq_id   seq_id_dst,
                       llama_pos   p0,
                       llama_pos   p1);

    // Removes all tokens that do not belong to the specified sequence
    LLAMA_API void llama_kv_cache_seq_keep(
            struct llama_context * ctx,
                    llama_seq_id   seq_id);

    // Adds relative position "delta" to all tokens that belong to the specified sequence and have positions in [p0, p1)
    // If the KV cache is RoPEd, the KV data is updated accordingly:
    //   - lazily on next llama_decode()
    //   - explicitly with llama_kv_cache_update()
    // p0 < 0 : [0,  p1]
    // p1 < 0 : [p0, inf)
    LLAMA_API void llama_kv_cache_seq_add(
            struct llama_context * ctx,
                    llama_seq_id   seq_id,
                       llama_pos   p0,
                       llama_pos   p1,
                       llama_pos   delta);

    // Integer division of the positions by factor of `d > 1`
    // If the KV cache is RoPEd, the KV data is updated accordingly:
    //   - lazily on next llama_decode()
    //   - explicitly with llama_kv_cache_update()
    // p0 < 0 : [0,  p1]
    // p1 < 0 : [p0, inf)
    LLAMA_API void llama_kv_cache_seq_div(
            struct llama_context * ctx,
                    llama_seq_id   seq_id,
                       llama_pos   p0,
                       llama_pos   p1,
                             int   d);

    // Returns the largest position present in the KV cache for the specified sequence
    LLAMA_API llama_pos llama_kv_cache_seq_pos_max(
            struct llama_context * ctx,
                    llama_seq_id   seq_id);

    // Defragment the KV cache
    // This will be applied:
    //   - lazily on next llama_decode()
    //   - explicitly with llama_kv_cache_update()
    LLAMA_API void llama_kv_cache_defrag(struct llama_context * ctx);

    // Apply the KV cache updates (such as K-shifts, defragmentation, etc.)
    LLAMA_API void llama_kv_cache_update(struct llama_context * ctx);

    //
    // State / sessions
    //

    // Returns the maximum size in bytes of the state (rng, logits, embedding
    // and kv_cache) - will often be smaller after compacting tokens
    LLAMA_API size_t llama_state_get_size(const struct llama_context * ctx);
    LLAMA_API DEPRECATED(size_t llama_get_state_size(const struct llama_context * ctx),
        "use llama_state_get_size instead");

    // Copies the state to the specified destination address.
    // Destination needs to have allocated enough memory.
    // Returns the number of bytes copied
    LLAMA_API size_t llama_state_get_data(
            struct llama_context * ctx,
                         uint8_t * dst);
    LLAMA_API DEPRECATED(size_t llama_copy_state_data(
            struct llama_context * ctx,
                         uint8_t * dst),
        "use llama_state_get_data instead");

    // Set the state reading from the specified address
    // Returns the number of bytes read
    LLAMA_API size_t llama_state_set_data(
            struct llama_context * ctx,
                   const uint8_t * src);
    LLAMA_API DEPRECATED(size_t llama_set_state_data(
            struct llama_context * ctx,
                   const uint8_t * src),
        "use llama_state_set_data instead");

    // Save/load session file
    LLAMA_API bool llama_state_load_file(
            struct llama_context * ctx,
                      const char * path_session,
                     llama_token * tokens_out,
                          size_t   n_token_capacity,
                          size_t * n_token_count_out);
    LLAMA_API DEPRECATED(bool llama_load_session_file(
            struct llama_context * ctx,
                      const char * path_session,
                     llama_token * tokens_out,
                          size_t   n_token_capacity,
                          size_t * n_token_count_out),
        "use llama_state_load_file instead");

    LLAMA_API bool llama_state_save_file(
            struct llama_context * ctx,
                      const char * path_session,
               const llama_token * tokens,
                          size_t   n_token_count);
    LLAMA_API DEPRECATED(bool llama_save_session_file(
            struct llama_context * ctx,
                      const char * path_session,
               const llama_token * tokens,
                          size_t   n_token_count),
        "use llama_state_save_file instead");

    // Get the exact size needed to copy the KV cache of a single sequence
    LLAMA_API size_t llama_state_seq_get_size(
            struct llama_context * ctx,
                    llama_seq_id   seq_id);

    // Copy the KV cache of a single sequence into the specified buffer
    LLAMA_API size_t llama_state_seq_get_data(
            struct llama_context * ctx,
                         uint8_t * dst,
                    llama_seq_id   seq_id);

    // Copy the sequence data (originally copied with `llama_state_seq_get_data`) into the specified sequence
    // Returns:
    //  - Positive: Ok
    //  - Zero: Failed to load
    LLAMA_API size_t llama_state_seq_set_data(
            struct llama_context * ctx,
                   const uint8_t * src,
                    llama_seq_id   dest_seq_id);

    LLAMA_API size_t llama_state_seq_save_file(
            struct llama_context * ctx,
                      const char * filepath,
                    llama_seq_id   seq_id,
               const llama_token * tokens,
                          size_t   n_token_count);

    LLAMA_API size_t llama_state_seq_load_file(
            struct llama_context * ctx,
                      const char * filepath,
                    llama_seq_id   dest_seq_id,
                     llama_token * tokens_out,
                          size_t   n_token_capacity,
                          size_t * n_token_count_out);

    //
    // Decoding
    //

    // Return batch for single sequence of tokens starting at pos_0
    //
    // NOTE: this is a helper function to facilitate transition to the new batch API - avoid using it
    //
    LLAMA_API struct llama_batch llama_batch_get_one(
                  llama_token * tokens,
                      int32_t   n_tokens,
                    llama_pos   pos_0,
                 llama_seq_id   seq_id);

    // Allocates a batch of tokens on the heap that can hold a maximum of n_tokens
    // Each token can be assigned up to n_seq_max sequence ids
    // The batch has to be freed with llama_batch_free()
    // If embd != 0, llama_batch.embd will be allocated with size of n_tokens * embd * sizeof(float)
    // Otherwise, llama_batch.token will be allocated to store n_tokens llama_token
    // The rest of the llama_batch members are allocated with size n_tokens
    // All members are left uninitialized
    LLAMA_API struct llama_batch llama_batch_init(
            int32_t n_tokens,
            int32_t embd,
            int32_t n_seq_max);

    // Frees a batch of tokens allocated with llama_batch_init()
    LLAMA_API void llama_batch_free(struct llama_batch batch);

    // Positive return values does not mean a fatal error, but rather a warning.
    //   0 - success
    //   1 - could not find a KV slot for the batch (try reducing the size of the batch or increase the context)
    // < 0 - error
    LLAMA_API int32_t llama_decode(
            struct llama_context * ctx,
              struct llama_batch   batch);

    // Set the number of threads used for decoding
    // n_threads is the number of threads used for generation (single token)
    // n_threads_batch is the number of threads used for prompt and batch processing (multiple tokens)
    LLAMA_API void llama_set_n_threads(struct llama_context * ctx, uint32_t n_threads, uint32_t n_threads_batch);

    // Set whether to use causal attention or not
    // If set to true, the model will only attend to the past tokens
    LLAMA_API void llama_set_causal_attn(struct llama_context * ctx, bool causal_attn);

    // Set abort callback
    LLAMA_API void llama_set_abort_callback(struct llama_context * ctx, ggml_abort_callback abort_callback, void * abort_callback_data);

    // Wait until all computations are finished
    // This is automatically done when using one of the functions below to obtain the computation results
    // and is not necessary to call it explicitly in most cases
    LLAMA_API void llama_synchronize(struct llama_context * ctx);

    // Token logits obtained from the last call to llama_decode()
    // The logits for which llama_batch.logits[i] != 0 are stored contiguously
    // in the order they have appeared in the batch.
    // Rows: number of tokens for which llama_batch.logits[i] != 0
    // Cols: n_vocab
    LLAMA_API float * llama_get_logits(struct llama_context * ctx);

    // Logits for the ith token. For positive indices, Equivalent to:
    // llama_get_logits(ctx) + ctx->output_ids[i]*n_vocab
    // Negative indicies can be used to access logits in reverse order, -1 is the last logit.
    // returns NULL for invalid ids.
    LLAMA_API float * llama_get_logits_ith(struct llama_context * ctx, int32_t i);

    // Get all output token embeddings.
    // when pooling_type == LLAMA_POOLING_TYPE_NONE or when using a generative model,
    // the embeddings for which llama_batch.logits[i] != 0 are stored contiguously
    // in the order they have appeared in the batch.
    // shape: [n_outputs*n_embd]
    // Otherwise, returns NULL.
    LLAMA_API float * llama_get_embeddings(struct llama_context * ctx);

    // Get the embeddings for the ith token. For positive indices, Equivalent to:
    // llama_get_embeddings(ctx) + ctx->output_ids[i]*n_embd
    // Negative indicies can be used to access embeddings in reverse order, -1 is the last embedding.
    // shape: [n_embd] (1-dimensional)
    // returns NULL for invalid ids.
    LLAMA_API float * llama_get_embeddings_ith(struct llama_context * ctx, int32_t i);

    // Get the embeddings for a sequence id
    // Returns NULL if pooling_type is LLAMA_POOLING_TYPE_NONE
    // shape: [n_embd] (1-dimensional)
    LLAMA_API float * llama_get_embeddings_seq(struct llama_context * ctx, llama_seq_id seq_id);

    //
    // Vocab
    //

    LLAMA_API const char * llama_token_get_text(const struct llama_model * model, llama_token token);

    LLAMA_API float llama_token_get_score(const struct llama_model * model, llama_token token);

    LLAMA_API enum llama_token_type llama_token_get_type(const struct llama_model * model, llama_token token);

    // Check if the token is supposed to end generation (end-of-generation, eg. EOS, EOT, etc.)
    LLAMA_API bool llama_token_is_eog(const struct llama_model * model, llama_token token);

    // Special tokens
    LLAMA_API llama_token llama_token_bos(const struct llama_model * model); // beginning-of-sentence
    LLAMA_API llama_token llama_token_eos(const struct llama_model * model); // end-of-sentence
    LLAMA_API llama_token llama_token_cls(const struct llama_model * model); // classification
    LLAMA_API llama_token llama_token_sep(const struct llama_model * model); // sentence separator
    LLAMA_API llama_token llama_token_nl (const struct llama_model * model); // next-line

    // Returns -1 if unknown, 1 for true or 0 for false.
    LLAMA_API int32_t         llama_add_bos_token(const struct llama_model * model);

    // Returns -1 if unknown, 1 for true or 0 for false.
    LLAMA_API int32_t         llama_add_eos_token(const struct llama_model * model);

    // Codellama infill tokens
    LLAMA_API llama_token llama_token_prefix(const struct llama_model * model); // Beginning of infill prefix
    LLAMA_API llama_token llama_token_middle(const struct llama_model * model); // Beginning of infill middle
    LLAMA_API llama_token llama_token_suffix(const struct llama_model * model); // Beginning of infill suffix
    LLAMA_API llama_token llama_token_eot   (const struct llama_model * model); // End of infill middle

    //
    // Tokenization
    //

    /// @details Convert the provided text into tokens.
    /// @param tokens The tokens pointer must be large enough to hold the resulting tokens.
    /// @return Returns the number of tokens on success, no more than n_tokens_max
    /// @return Returns a negative number on failure - the number of tokens that would have been returned
    /// @param parse_special Allow tokenizing special and/or control tokens which otherwise are not exposed and treated
    ///                      as plaintext. Does not insert a leading space.
    LLAMA_API int32_t llama_tokenize(
        const struct llama_model * model,
                      const char * text,
                         int32_t   text_len,
                     llama_token * tokens,
                         int32_t   n_tokens_max,
                            bool   add_special,
                            bool   parse_special);

    // Token Id -> Piece.
    // Uses the vocabulary in the provided context.
    // Does not write null terminator to the buffer.
    // User code is responsible to remove the leading whitespace of the first non-BOS token when decoding multiple tokens.
    // @param special If true, special tokens are rendered in the output.
    LLAMA_API int32_t llama_token_to_piece(
              const struct llama_model * model,
                           llama_token   token,
                                  char * buf,
                               int32_t   length,
                                  bool   special);

    /// Apply chat template. Inspired by hf apply_chat_template() on python.
    /// Both "model" and "custom_template" are optional, but at least one is required. "custom_template" has higher precedence than "model"
    /// NOTE: This function does not use a jinja parser. It only support a pre-defined list of template. See more: https://github.com/ggerganov/llama.cpp/wiki/Templates-supported-by-llama_chat_apply_template
    /// @param tmpl A Jinja template to use for this chat. If this is nullptr, the model’s default chat template will be used instead.
    /// @param chat Pointer to a list of multiple llama_chat_message
    /// @param n_msg Number of llama_chat_message in this chat
    /// @param add_ass Whether to end the prompt with the token(s) that indicate the start of an assistant message.
    /// @param buf A buffer to hold the output formatted prompt. The recommended alloc size is 2 * (total number of characters of all messages)
    /// @param length The size of the allocated buffer
    /// @return The total number of bytes of the formatted prompt. If is it larger than the size of buffer, you may need to re-alloc it and then re-apply the template.
    LLAMA_API int32_t llama_chat_apply_template(
              const struct llama_model * model,
                            const char * tmpl,
       const struct llama_chat_message * chat,
                                size_t   n_msg,
                                  bool   add_ass,
                                  char * buf,
                               int32_t   length);

    //
    // Grammar
    //

    LLAMA_API struct llama_grammar * llama_grammar_init(
            const llama_grammar_element ** rules,
                                 size_t    n_rules,
                                 size_t    start_rule_index);

    LLAMA_API void llama_grammar_free(struct llama_grammar * grammar);

    LLAMA_API struct llama_grammar * llama_grammar_copy(const struct llama_grammar * grammar);

    //
    // Sampling functions
    //

    // Sets the current rng seed.
    LLAMA_API void llama_set_rng_seed(struct llama_context * ctx, uint32_t seed);

    /// @details Repetition penalty described in CTRL academic paper https://arxiv.org/abs/1909.05858, with negative logit fix.
    /// @details Frequency and presence penalties described in OpenAI API https://platform.openai.com/docs/api-reference/parameter-details.
    LLAMA_API void llama_sample_repetition_penalties(
            struct llama_context * ctx,
          llama_token_data_array * candidates,
               const llama_token * last_tokens,
                          size_t   penalty_last_n,
                           float   penalty_repeat,
                           float   penalty_freq,
                           float   penalty_present);

    /// @details Apply classifier-free guidance to the logits as described in academic paper "Stay on topic with Classifier-Free Guidance" https://arxiv.org/abs/2306.17806
    /// @param logits Logits extracted from the original generation context.
    /// @param logits_guidance Logits extracted from a separate context from the same model. Other than a negative prompt at the beginning, it should have all generated and user input tokens copied from the main context.
    /// @param scale Guidance strength. 1.0f means no guidance. Higher values mean stronger guidance.
    LLAMA_API void llama_sample_apply_guidance(
              struct llama_context * ctx,
                             float * logits,
                             float * logits_guidance,
                             float   scale);

    /// @details Sorts candidate tokens by their logits in descending order and calculate probabilities based on logits.
    LLAMA_API void llama_sample_softmax(
            struct llama_context * ctx,
          llama_token_data_array * candidates);

    /// @details Top-K sampling described in academic paper "The Curious Case of Neural Text Degeneration" https://arxiv.org/abs/1904.09751
    LLAMA_API void llama_sample_top_k(
            struct llama_context * ctx,
          llama_token_data_array * candidates,
                         int32_t   k,
                          size_t   min_keep);

    /// @details Nucleus sampling described in academic paper "The Curious Case of Neural Text Degeneration" https://arxiv.org/abs/1904.09751
    LLAMA_API void llama_sample_top_p(
            struct llama_context * ctx,
          llama_token_data_array * candidates,
                           float   p,
                          size_t   min_keep);

    /// @details Minimum P sampling as described in https://github.com/ggerganov/llama.cpp/pull/3841
    LLAMA_API void llama_sample_min_p(
            struct llama_context * ctx,
          llama_token_data_array * candidates,
                           float   p,
                          size_t   min_keep);

    /// @details Tail Free Sampling described in https://www.trentonbricken.com/Tail-Free-Sampling/.
    LLAMA_API void llama_sample_tail_free(
            struct llama_context * ctx,
          llama_token_data_array * candidates,
                           float   z,
                          size_t   min_keep);

    /// @details Locally Typical Sampling implementation described in the paper https://arxiv.org/abs/2202.00666.
    LLAMA_API void llama_sample_typical(
            struct llama_context * ctx,
          llama_token_data_array * candidates,
                           float   p,
                          size_t   min_keep);

    /// @details Dynamic temperature implementation described in the paper https://arxiv.org/abs/2309.02772.
    LLAMA_API void llama_sample_entropy(
            struct llama_context * ctx,
          llama_token_data_array * candidates_p,
                           float   min_temp,
                           float   max_temp,
                           float   exponent_val);

    LLAMA_API void llama_sample_temp(
            struct llama_context * ctx,
          llama_token_data_array * candidates,
                           float   temp);

    /// @details Apply constraints from grammar
    LLAMA_API void llama_sample_grammar(
            struct llama_context * ctx,
          llama_token_data_array * candidates,
      const struct llama_grammar * grammar);

    /// @details Mirostat 1.0 algorithm described in the paper https://arxiv.org/abs/2007.14966. Uses tokens instead of words.
    /// @param candidates A vector of `llama_token_data` containing the candidate tokens, their probabilities (p), and log-odds (logit) for the current position in the generated text.
    /// @param tau  The target cross-entropy (or surprise) value you want to achieve for the generated text. A higher value corresponds to more surprising or less predictable text, while a lower value corresponds to less surprising or more predictable text.
    /// @param eta The learning rate used to update `mu` based on the error between the target and observed surprisal of the sampled word. A larger learning rate will cause `mu` to be updated more quickly, while a smaller learning rate will result in slower updates.
    /// @param m The number of tokens considered in the estimation of `s_hat`. This is an arbitrary value that is used to calculate `s_hat`, which in turn helps to calculate the value of `k`. In the paper, they use `m = 100`, but you can experiment with different values to see how it affects the performance of the algorithm.
    /// @param mu Maximum cross-entropy. This value is initialized to be twice the target cross-entropy (`2 * tau`) and is updated in the algorithm based on the error between the target and observed surprisal.
    LLAMA_API llama_token llama_sample_token_mirostat(
            struct llama_context * ctx,
          llama_token_data_array * candidates,
                           float   tau,
                           float   eta,
                         int32_t   m,
                           float * mu);

    /// @details Mirostat 2.0 algorithm described in the paper https://arxiv.org/abs/2007.14966. Uses tokens instead of words.
    /// @param candidates A vector of `llama_token_data` containing the candidate tokens, their probabilities (p), and log-odds (logit) for the current position in the generated text.
    /// @param tau  The target cross-entropy (or surprise) value you want to achieve for the generated text. A higher value corresponds to more surprising or less predictable text, while a lower value corresponds to less surprising or more predictable text.
    /// @param eta The learning rate used to update `mu` based on the error between the target and observed surprisal of the sampled word. A larger learning rate will cause `mu` to be updated more quickly, while a smaller learning rate will result in slower updates.
    /// @param mu Maximum cross-entropy. This value is initialized to be twice the target cross-entropy (`2 * tau`) and is updated in the algorithm based on the error between the target and observed surprisal.
    LLAMA_API llama_token llama_sample_token_mirostat_v2(
            struct llama_context * ctx,
          llama_token_data_array * candidates,
                           float   tau,
                           float   eta,
                           float * mu);

    /// @details Selects the token with the highest probability.
    ///          Does not compute the token probabilities. Use llama_sample_softmax() instead.
    LLAMA_API llama_token llama_sample_token_greedy(
            struct llama_context * ctx,
          llama_token_data_array * candidates);

    /// @details Randomly selects a token from the candidates based on their probabilities using the RNG of ctx.
    LLAMA_API llama_token llama_sample_token(
            struct llama_context * ctx,
          llama_token_data_array * candidates);

    /// @details Accepts the sampled token into the grammar
    LLAMA_API void llama_grammar_accept_token(
            struct llama_context * ctx,
            struct llama_grammar * grammar,
                     llama_token   token);

    //
    // Beam search
    //

    struct llama_beam_view {
        const llama_token * tokens;

        size_t n_tokens;
        float  p;        // Cumulative beam probability (renormalized relative to all beams)
        bool   eob;      // Callback should set this to true when a beam is at end-of-beam.
    };

    // Passed to beam_search_callback function.
    // Whenever 0 < common_prefix_length, this number of tokens should be copied from any of the beams
    // (e.g. beams[0]) as they will be removed (shifted) from all beams in all subsequent callbacks.
    // These pointers are valid only during the synchronous callback, so should not be saved.
    struct llama_beams_state {
        struct llama_beam_view * beam_views;

        size_t n_beams;               // Number of elements in beam_views[].
        size_t common_prefix_length;  // Current max length of prefix tokens shared by all beams.
        bool   last_call;             // True iff this is the last callback invocation.
    };

    // Type of pointer to the beam_search_callback function.
    // void* callback_data is any custom data passed to llama_beam_search, that is subsequently
    // passed back to beam_search_callback. This avoids having to use global variables in the callback.
    typedef void (*llama_beam_search_callback_fn_t)(void * callback_data, struct llama_beams_state);

    /// @details Deterministically returns entire sentence constructed by a beam search.
    /// @param ctx Pointer to the llama_context.
    /// @param callback Invoked for each iteration of the beam_search loop, passing in beams_state.
    /// @param callback_data A pointer that is simply passed back to callback.
    /// @param n_beams Number of beams to use.
    /// @param n_past Number of tokens already evaluated.
    /// @param n_predict Maximum number of tokens to predict. EOS may occur earlier.
    LLAMA_API void llama_beam_search(
                   struct llama_context * ctx,
        llama_beam_search_callback_fn_t   callback,
                                   void * callback_data,
                                 size_t   n_beams,
                                int32_t   n_past,
                                int32_t   n_predict);

    /// @details Build a split GGUF final path for this chunk.
    ///          llama_split_path(split_path, sizeof(split_path), "/models/ggml-model-q4_0", 2, 4) => split_path = "/models/ggml-model-q4_0-00002-of-00004.gguf"
    //  Returns the split_path length.
    LLAMA_API int llama_split_path(char * split_path, size_t maxlen, const char * path_prefix, int split_no, int split_count);

    /// @details Extract the path prefix from the split_path if and only if the split_no and split_count match.
    ///          llama_split_prefix(split_prefix, 64, "/models/ggml-model-q4_0-00002-of-00004.gguf", 2, 4) => split_prefix = "/models/ggml-model-q4_0"
    //  Returns the split_prefix length.
    LLAMA_API int llama_split_prefix(char * split_prefix, size_t maxlen, const char * split_path, int split_no, int split_count);

    // Performance information
    LLAMA_API struct llama_timings llama_get_timings(struct llama_context * ctx);

    LLAMA_API void llama_print_timings(struct llama_context * ctx);
    LLAMA_API void llama_reset_timings(struct llama_context * ctx);

    // Print system information
    LLAMA_API const char * llama_print_system_info(void);

    // Set callback for all future logging events.
    // If this is not called, or NULL is supplied, everything is output on stderr.
    LLAMA_API void llama_log_set(ggml_log_callback log_callback, void * user_data);

    LLAMA_API void llama_dump_timing_info_yaml(FILE * stream, const struct llama_context * ctx);

#ifdef __cplusplus
}
#endif

// Internal API to be implemented by llama.cpp and used by tests/benchmarks only
#ifdef LLAMA_API_INTERNAL

#include <random>
#include <string>
#include <vector>

struct ggml_tensor;

struct llama_partial_utf8 {
    uint32_t value;    // bit value so far (unshifted)
    int      n_remain; // num bytes remaining; -1 indicates invalid sequence
};

struct llama_grammar {
    const std::vector<std::vector<llama_grammar_element>>   rules;
    std::vector<std::vector<const llama_grammar_element *>> stacks;

    // buffer for partially generated UTF-8 sequence from accepted tokens
    llama_partial_utf8                                      partial_utf8;
};

struct llama_grammar_candidate {
    size_t               index;
    const uint32_t     * code_points;
    llama_partial_utf8   partial_utf8;
};

const std::vector<std::pair<std::string, struct ggml_tensor *>> & llama_internal_get_tensor_map(
    struct llama_context * ctx
);

void llama_grammar_accept(
        const std::vector<std::vector<llama_grammar_element>>         & rules,
        const std::vector<std::vector<const llama_grammar_element *>> & stacks,
        const uint32_t                                                  chr,
        std::vector<std::vector<const llama_grammar_element *>>       & new_stacks);

std::pair<std::vector<uint32_t>, llama_partial_utf8> decode_utf8(
        const std::string & src,
        llama_partial_utf8   partial_start);

// Randomly selects a token from the candidates based on their probabilities using given std::mt19937.
// This is a temporary workaround in order to fix race conditions when sampling with multiple sequences.
llama_token llama_sample_token_with_rng(struct llama_context * ctx, llama_token_data_array * candidates, std::mt19937 & rng);

#endif // LLAMA_API_INTERNAL

#endif // LLAMA_H<|MERGE_RESOLUTION|>--- conflicted
+++ resolved
@@ -81,12 +81,9 @@
         LLAMA_VOCAB_PRE_TYPE_GPT2           = 7,
         LLAMA_VOCAB_PRE_TYPE_REFACT         = 8,
         LLAMA_VOCAB_PRE_TYPE_COMMAND_R      = 9,
-<<<<<<< HEAD
         LLAMA_VOCAB_PRE_TYPE_QWEN2          = 10,
-=======
-        LLAMA_VOCAB_PRE_TYPE_OLMO           = 10,
-        LLAMA_VOCAB_PRE_TYPE_DBRX           = 11,
->>>>>>> 1fd9c174
+        LLAMA_VOCAB_PRE_TYPE_OLMO           = 11,
+        LLAMA_VOCAB_PRE_TYPE_DBRX           = 12,
     };
 
     // note: these values should be synchronized with ggml_rope
