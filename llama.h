--- conflicted
+++ resolved
@@ -55,16 +55,13 @@
         bool f16_kv;     // use fp16 for KV cache
         bool logits_all; // the llama_eval() call computes all logits, not just the last one
         bool vocab_only; // only load the vocabulary, no weights
-<<<<<<< HEAD
+        bool use_mlock;  // force system to keep model in RAM
+        bool embedding;  // embedding mode only
 
         // called with a progress value between 0 and 1, pass NULL to disable
         llama_progress_callback progress_callback;
         // context pointer passed to the progress callback
         void * progress_callback_user_data;
-=======
-        bool use_mlock;  // force system to keep model in RAM
-        bool embedding;  // embedding mode only
->>>>>>> 04c6f5ed
     };
 
     LLAMA_API struct llama_context_params llama_context_default_params();
