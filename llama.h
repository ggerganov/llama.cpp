#ifndef LLAMA_H
#define LLAMA_H

#include "ggml.h"
#ifdef GGML_USE_CUBLAS
#include "ggml-cuda.h"
#define LLAMA_MAX_DEVICES GGML_CUDA_MAX_DEVICES
#else
#define LLAMA_MAX_DEVICES 1
#endif // GGML_USE_CUBLAS
#include <stddef.h>
#include <stdint.h>
#include <stdbool.h>

#ifdef LLAMA_SHARED
#    if defined(_WIN32) && !defined(__MINGW32__)
#        ifdef LLAMA_BUILD
#            define LLAMA_API __declspec(dllexport)
#        else
#            define LLAMA_API __declspec(dllimport)
#        endif
#    else
#        define LLAMA_API __attribute__ ((visibility ("default")))
#    endif
#else
#    define LLAMA_API
#endif

#define LLAMA_FILE_MAGIC_GGJT        0x67676a74u // 'ggjt'
#define LLAMA_FILE_MAGIC_GGLA        0x67676c61u // 'ggla'
#define LLAMA_FILE_MAGIC_GGMF        0x67676d66u // 'ggmf'
#define LLAMA_FILE_MAGIC_GGML        0x67676d6cu // 'ggml'
#define LLAMA_FILE_MAGIC_GGSN        0x6767736eu // 'ggsn'

#define LLAMA_FILE_VERSION           3
#define LLAMA_FILE_MAGIC             LLAMA_FILE_MAGIC_GGJT
#define LLAMA_FILE_MAGIC_UNVERSIONED LLAMA_FILE_MAGIC_GGML
#define LLAMA_SESSION_MAGIC          LLAMA_FILE_MAGIC_GGSN
#define LLAMA_SESSION_VERSION        1

#if defined(GGML_USE_CUBLAS) || defined(GGML_USE_CLBLAST) || defined(GGML_USE_METAL)
// Defined when llama.cpp is compiled with support for offloading model layers to GPU.
#define LLAMA_SUPPORTS_GPU_OFFLOAD
#endif

#ifdef __cplusplus
extern "C" {
#endif

    //
    // C interface
    //
    // TODO: show sample usage
    //

    struct llama_context;

    typedef int llama_token;

    typedef struct llama_token_data {
        llama_token id; // token id
        float logit;    // log-odds of the token
        float p;        // probability of the token
    } llama_token_data;

    typedef struct llama_token_data_array {
        llama_token_data * data;
        size_t size;
        bool sorted;
    } llama_token_data_array;

    typedef void (*llama_progress_callback)(float progress, void *ctx);

    struct llama_context_params {
        int n_ctx;                             // text context
        int n_batch;                           // prompt processing batch size
        int n_gpu_layers;                      // number of layers to store in VRAM
        int main_gpu;                          // the GPU that is used for scratch and small tensors
        float tensor_split[LLAMA_MAX_DEVICES]; // how to split layers across multiple GPUs
        bool low_vram;                         // if true, reduce VRAM usage at the cost of performance
        int seed;                              // RNG seed, -1 for random

        bool f16_kv;     // use fp16 for KV cache
        bool logits_all; // the llama_eval() call computes all logits, not just the last one
        bool vocab_only; // only load the vocabulary, no weights
        bool use_mmap;   // use mmap if possible
        bool use_mlock;  // force system to keep model in RAM
        bool embedding;  // embedding mode only

        // called with a progress value between 0 and 1, pass NULL to disable
        llama_progress_callback progress_callback;
        // context pointer passed to the progress callback
        void * progress_callback_user_data;
    };

    // model file types
    enum llama_ftype {
        LLAMA_FTYPE_ALL_F32              = 0,
        LLAMA_FTYPE_MOSTLY_F16           = 1, // except 1d tensors
        LLAMA_FTYPE_MOSTLY_Q4_0          = 2, // except 1d tensors
        LLAMA_FTYPE_MOSTLY_Q4_1          = 3, // except 1d tensors
        LLAMA_FTYPE_MOSTLY_Q4_1_SOME_F16 = 4, // tok_embeddings.weight and output.weight are F16
        // LLAMA_FTYPE_MOSTLY_Q4_2       = 5, // support has been removed
        // LLAMA_FTYPE_MOSTLY_Q4_3       = 6, // support has been removed
        LLAMA_FTYPE_MOSTLY_Q8_0          = 7, // except 1d tensors
        LLAMA_FTYPE_MOSTLY_Q5_0          = 8, // except 1d tensors
        LLAMA_FTYPE_MOSTLY_Q5_1          = 9, // except 1d tensors
        LLAMA_FTYPE_MOSTLY_Q2_K          = 10,// except 1d tensors
        LLAMA_FTYPE_MOSTLY_Q3_K_S        = 11,// except 1d tensors
        LLAMA_FTYPE_MOSTLY_Q3_K_M        = 12,// except 1d tensors
        LLAMA_FTYPE_MOSTLY_Q3_K_L        = 13,// except 1d tensors
        LLAMA_FTYPE_MOSTLY_Q4_K_S        = 14,// except 1d tensors
        LLAMA_FTYPE_MOSTLY_Q4_K_M        = 15,// except 1d tensors
        LLAMA_FTYPE_MOSTLY_Q5_K_S        = 16,// except 1d tensors
        LLAMA_FTYPE_MOSTLY_Q5_K_M        = 17,// except 1d tensors
        LLAMA_FTYPE_MOSTLY_Q6_K          = 18,// except 1d tensors
    };

    // model quantization parameters
    typedef struct llama_model_quantize_params {
        int nthread;                 // number of threads to use for quantizing, if <=0 will use std::thread::hardware_concurrency()
        enum llama_ftype   ftype;    // quantize to this llama_ftype
        bool allow_requantize;       // allow quantizing non-f32/f16 tensors
        bool quantize_output_tensor; // quantize output.weight
    } llama_model_quantize_params;

    LLAMA_API struct llama_context_params llama_context_default_params();
    LLAMA_API struct llama_model_quantize_params llama_model_quantize_default_params();

    LLAMA_API bool llama_mmap_supported();
    LLAMA_API bool llama_mlock_supported();

    // TODO: not great API - very likely to change
    // Initialize the llama + ggml backend
    // Call once at the start of the program
    LLAMA_API void llama_init_backend();

    LLAMA_API int64_t llama_time_us();

    // Various functions for loading a ggml llama model.
    // Allocate (almost) all memory needed for the model.
    // Return NULL on failure
    LLAMA_API struct llama_context * llama_init_from_file(
                             const char * path_model,
            struct llama_context_params   params);

    // Frees all allocated memory
    LLAMA_API void llama_free(struct llama_context * ctx);

    // Returns 0 on success
    LLAMA_API int llama_model_quantize(
            const char * fname_inp,
            const char * fname_out,
            const llama_model_quantize_params * params);

    // Apply a LoRA adapter to a loaded model
    // path_base_model is the path to a higher quality model to use as a base for
    // the layers modified by the adapter. Can be NULL to use the current loaded model.
    // The model needs to be reloaded before applying a new adapter, otherwise the adapter
    // will be applied on top of the previous one
    // Returns 0 on success
    LLAMA_API int llama_apply_lora_from_file(
            struct llama_context * ctx,
                      const char * path_lora,
                      const char * path_base_model,
                             int   n_threads);

    // Returns the number of tokens in the KV cache
    LLAMA_API int llama_get_kv_cache_token_count(const struct llama_context * ctx);

    // Sets the current rng seed.
    LLAMA_API void llama_set_rng_seed(struct llama_context * ctx, int seed);

    // Returns the maximum size in bytes of the state (rng, logits, embedding
    // and kv_cache) - will often be smaller after compacting tokens
    LLAMA_API size_t llama_get_state_size(const struct llama_context * ctx);

    // Copies the state to the specified destination address.
    // Destination needs to have allocated enough memory.
    // Returns the number of bytes copied
    LLAMA_API size_t llama_copy_state_data(struct llama_context * ctx, uint8_t * dst);

    // Set the state reading from the specified address
    // Returns the number of bytes read
    LLAMA_API size_t llama_set_state_data(struct llama_context * ctx, uint8_t * src);

    // Save/load session file
    LLAMA_API bool llama_load_session_file(struct llama_context * ctx, const char * path_session, llama_token * tokens_out, size_t n_token_capacity, size_t * n_token_count_out);
    LLAMA_API bool llama_save_session_file(struct llama_context * ctx, const char * path_session, const llama_token * tokens, size_t n_token_count);

    // Run the llama inference to obtain the logits and probabilities for the next token.
    // tokens + n_tokens is the provided batch of new tokens to process
    // n_past is the number of tokens to use from previous eval calls
    // Returns 0 on success
    LLAMA_API int llama_eval(
            struct llama_context * ctx,
               const llama_token * tokens,
                             int   n_tokens,
                             int   n_past,
                             int   n_threads);

<<<<<<< HEAD
    LLAMA_API int llama_eval_float(
            struct llama_context * ctx,
               const float * embds,
                             int   n_tokens,
                             int   n_past,
                             int   n_threads);
=======
    // Export a static computation graph for context of 511 and batch size of 1
    // NOTE: since this functionality is mostly for debugging and demonstration purposes, we hardcode these
    //       parameters here to keep things simple
    // IMPORTANT: do not use for anything else other than debugging and testing!
    LLAMA_API int llama_eval_export(struct llama_context * ctx, const char * fname);
>>>>>>> fc45a81b

    // Convert the provided text into tokens.
    // The tokens pointer must be large enough to hold the resulting tokens.
    // Returns the number of tokens on success, no more than n_max_tokens
    // Returns a negative number on failure - the number of tokens that would have been returned
    // TODO: not sure if correct
    LLAMA_API int llama_tokenize(
            struct llama_context * ctx,
                      const char * text,
                     llama_token * tokens,
                             int   n_max_tokens,
                            bool   add_bos);

    LLAMA_API int llama_n_vocab(const struct llama_context * ctx);
    LLAMA_API int llama_n_ctx  (const struct llama_context * ctx);
    LLAMA_API int llama_n_embd (const struct llama_context * ctx);

    // Get the vocabulary as output parameters.
    // Returns number of results.
    LLAMA_API int llama_get_vocab(
            const struct llama_context * ctx,
                          const char * * strings,
                                 float * scores,
                                   int   capacity);

    // Token logits obtained from the last call to llama_eval()
    // The logits for the last token are stored in the last row
    // Can be mutated in order to change the probabilities of the next token
    // Rows: n_tokens
    // Cols: n_vocab
    LLAMA_API float * llama_get_logits(struct llama_context * ctx);

    // Get the embeddings for the input
    // shape: [n_embd] (1-dimensional)
    LLAMA_API float * llama_get_embeddings(struct llama_context * ctx);

    // Token Id -> String. Uses the vocabulary in the provided context
    LLAMA_API const char * llama_token_to_str(const struct llama_context * ctx, llama_token token);

    // Special tokens
    LLAMA_API llama_token llama_token_bos();  // beginning-of-sentence
    LLAMA_API llama_token llama_token_eos();  // end-of-sentence
    LLAMA_API llama_token llama_token_nl();   // next-line

    // Sampling functions

    /// @details Repetition penalty described in CTRL academic paper https://arxiv.org/abs/1909.05858, with negative logit fix.
    LLAMA_API void llama_sample_repetition_penalty(struct llama_context * ctx, llama_token_data_array * candidates, const llama_token * last_tokens, size_t last_tokens_size, float penalty);

    /// @details Frequency and presence penalties described in OpenAI API https://platform.openai.com/docs/api-reference/parameter-details.
    LLAMA_API void llama_sample_frequency_and_presence_penalties(struct llama_context * ctx, llama_token_data_array * candidates, const llama_token * last_tokens, size_t last_tokens_size, float alpha_frequency, float alpha_presence);

    /// @details Sorts candidate tokens by their logits in descending order and calculate probabilities based on logits.
    LLAMA_API void llama_sample_softmax(struct llama_context * ctx, llama_token_data_array * candidates);

    /// @details Top-K sampling described in academic paper "The Curious Case of Neural Text Degeneration" https://arxiv.org/abs/1904.09751
    LLAMA_API void llama_sample_top_k(struct llama_context * ctx, llama_token_data_array * candidates, int k, size_t min_keep);

    /// @details Nucleus sampling described in academic paper "The Curious Case of Neural Text Degeneration" https://arxiv.org/abs/1904.09751
    LLAMA_API void llama_sample_top_p(struct llama_context * ctx, llama_token_data_array * candidates, float p, size_t min_keep);

    /// @details Tail Free Sampling described in https://www.trentonbricken.com/Tail-Free-Sampling/.
    LLAMA_API void llama_sample_tail_free(struct llama_context * ctx, llama_token_data_array * candidates, float z, size_t min_keep);

    /// @details Locally Typical Sampling implementation described in the paper https://arxiv.org/abs/2202.00666.
    LLAMA_API void llama_sample_typical(struct llama_context * ctx, llama_token_data_array * candidates, float p, size_t min_keep);
    LLAMA_API void llama_sample_temperature(struct llama_context * ctx, llama_token_data_array * candidates, float temp);

    /// @details Mirostat 1.0 algorithm described in the paper https://arxiv.org/abs/2007.14966. Uses tokens instead of words.
    /// @param candidates A vector of `llama_token_data` containing the candidate tokens, their probabilities (p), and log-odds (logit) for the current position in the generated text.
    /// @param tau  The target cross-entropy (or surprise) value you want to achieve for the generated text. A higher value corresponds to more surprising or less predictable text, while a lower value corresponds to less surprising or more predictable text.
    /// @param eta The learning rate used to update `mu` based on the error between the target and observed surprisal of the sampled word. A larger learning rate will cause `mu` to be updated more quickly, while a smaller learning rate will result in slower updates.
    /// @param m The number of tokens considered in the estimation of `s_hat`. This is an arbitrary value that is used to calculate `s_hat`, which in turn helps to calculate the value of `k`. In the paper, they use `m = 100`, but you can experiment with different values to see how it affects the performance of the algorithm.
    /// @param mu Maximum cross-entropy. This value is initialized to be twice the target cross-entropy (`2 * tau`) and is updated in the algorithm based on the error between the target and observed surprisal.
    LLAMA_API llama_token llama_sample_token_mirostat(struct llama_context * ctx, llama_token_data_array * candidates, float tau, float eta, int m, float * mu);

    /// @details Mirostat 2.0 algorithm described in the paper https://arxiv.org/abs/2007.14966. Uses tokens instead of words.
    /// @param candidates A vector of `llama_token_data` containing the candidate tokens, their probabilities (p), and log-odds (logit) for the current position in the generated text.
    /// @param tau  The target cross-entropy (or surprise) value you want to achieve for the generated text. A higher value corresponds to more surprising or less predictable text, while a lower value corresponds to less surprising or more predictable text.
    /// @param eta The learning rate used to update `mu` based on the error between the target and observed surprisal of the sampled word. A larger learning rate will cause `mu` to be updated more quickly, while a smaller learning rate will result in slower updates.
    /// @param mu Maximum cross-entropy. This value is initialized to be twice the target cross-entropy (`2 * tau`) and is updated in the algorithm based on the error between the target and observed surprisal.
    LLAMA_API llama_token llama_sample_token_mirostat_v2(struct llama_context * ctx, llama_token_data_array * candidates, float tau, float eta, float * mu);

    /// @details Selects the token with the highest probability.
    LLAMA_API llama_token llama_sample_token_greedy(struct llama_context * ctx, llama_token_data_array * candidates);

    /// @details Randomly selects a token from the candidates based on their probabilities.
    LLAMA_API llama_token llama_sample_token(struct llama_context * ctx, llama_token_data_array * candidates);

    // Performance information
    LLAMA_API void llama_print_timings(struct llama_context * ctx);
    LLAMA_API void llama_reset_timings(struct llama_context * ctx);

    // Print system information
    LLAMA_API const char * llama_print_system_info(void);

#ifdef __cplusplus
}
#endif

// Internal API to be implemented by llama.cpp and used by tests/benchmarks only
#ifdef LLAMA_API_INTERNAL

#include <vector>
#include <string>
struct ggml_tensor;

std::vector<std::pair<std::string, struct ggml_tensor *>>& llama_internal_get_tensor_map(struct llama_context * ctx);

#endif

#endif // LLAMA_H<|MERGE_RESOLUTION|>--- conflicted
+++ resolved
@@ -199,20 +199,19 @@
                              int   n_past,
                              int   n_threads);
 
-<<<<<<< HEAD
+    // Same as llama_eval, but use float matrix input directly.
     LLAMA_API int llama_eval_float(
             struct llama_context * ctx,
                const float * embds,
                              int   n_tokens,
                              int   n_past,
                              int   n_threads);
-=======
+
     // Export a static computation graph for context of 511 and batch size of 1
     // NOTE: since this functionality is mostly for debugging and demonstration purposes, we hardcode these
     //       parameters here to keep things simple
     // IMPORTANT: do not use for anything else other than debugging and testing!
     LLAMA_API int llama_eval_export(struct llama_context * ctx, const char * fname);
->>>>>>> fc45a81b
 
     // Convert the provided text into tokens.
     // The tokens pointer must be large enough to hold the resulting tokens.
