#!/usr/bin/env python

import gguf
import argparse
import concurrent.futures
import copy
import enum
import faulthandler
import functools
import io
import itertools
import json
import math
import mmap
import pickle
import re
import signal
import struct
import sys
import zipfile
import numpy as np

from abc import ABCMeta, abstractmethod
from dataclasses import dataclass
from pathlib import Path
from typing import (IO, TYPE_CHECKING, Any, Callable, Dict, Iterable, List, Literal, Optional, Sequence, Tuple, TypeVar, Union)
from sentencepiece import SentencePieceProcessor  # type: ignore

if TYPE_CHECKING:
    from typing_extensions import TypeAlias

if hasattr(faulthandler, 'register') and hasattr(signal, 'SIGUSR1'):
    faulthandler.register(signal.SIGUSR1)

NDArray: 'TypeAlias' = 'np.ndarray[Any, Any]'

ARCH=gguf.MODEL_ARCH.LLAMA
NAMES=gguf.MODEL_TENSOR_NAMES[ARCH]

#
# data types
#

@dataclass(frozen=True)
class UnquantizedDataType:
    name: str

DT_F16  = UnquantizedDataType('F16')
DT_F32  = UnquantizedDataType('F32')
DT_I32  = UnquantizedDataType('I32')
DT_BF16 = UnquantizedDataType('BF16')

DataType = Union[UnquantizedDataType]

DATA_TYPE_TO_NUMPY: Dict[DataType, 'np.dtype[Any]'] = {
    DT_BF16: np.dtype(np.uint16),
    DT_F16:  np.dtype(np.float16),
    DT_F32:  np.dtype(np.float32),
    DT_I32:  np.dtype(np.int32),
}

NUMPY_TYPE_TO_DATA_TYPE: Dict['np.dtype[Any]', DataType] = \
    {dtype: data_type for (data_type, dtype) in DATA_TYPE_TO_NUMPY.items()}

SAFETENSORS_DATA_TYPES: Dict[str, DataType] = {
    'BF16': DT_BF16,
    'F16': DT_F16,
    'F32': DT_F32,
    'I32': DT_I32,
}

class GGMLFileType(enum.Enum):
    AllF32    = 0
    MostlyF16 = 1  # except 1d tensors

    def type_for_tensor(self, name: str, tensor: 'LazyTensor') -> DataType:
        if len(tensor.shape) == 1:
            # 1D tensors are always F32.
            return DT_F32
        elif self == GGMLFileType.AllF32:
            return DT_F32
        elif self == GGMLFileType.MostlyF16:
            return DT_F16
        else:
            raise ValueError(self)


#
# hparams loading
#

@dataclass
class Params:
    n_vocab:    int
    n_embd:     int
    n_mult:     int
    n_layer:    int
    n_ctx:      int
    n_ff:       int
    n_head:     int
    n_head_kv:  int
    f_norm_eps: float

    @staticmethod
    def find_n_mult(n_ff: int, n_embd: int) -> int:
        # hardcoded magic range
        for n_mult in range(8192, 1, -1):
            calc_ff = (((8*n_embd) // 3 + n_mult - 1) // n_mult)*n_mult
            if calc_ff == n_ff:
                return n_mult
        raise Exception(f"failed to find n_mult for (n_ff={n_ff}, n_embd={n_embd}).")

    @staticmethod
    def guessed(model: 'LazyModel') -> 'Params':
        # try transformer naming first
        n_vocab, n_embd = model["model.embed_tokens.weight"].shape if "model.embed_tokens.weight" in model else model["tok_embeddings.weight"].shape

        # try transformer naming first
        if "model.layers.0.self_attn.q_proj.weight" in model:
            n_layer=next(i for i in itertools.count() if f"model.layers.{i}.self_attn.q_proj.weight" not in model)
        elif "model.layers.0.self_attn.W_pack.weight" in model:   # next: try baichuan naming
            n_layer=next(i for i in itertools.count() if f"model.layers.{i}.self_attn.W_pack.weight" not in model)
        else:
            n_layer=next(i for i in itertools.count() if f"layers.{i}.attention.wq.weight" not in model)

        if n_layer < 1:
            raise Exception("failed to guess 'n_layer'. This model is unknown or unsupported.\n"
                            "Suggestion: provide 'config.json' of the model in the same directory containing model files.")

        n_head = n_embd // 128 # guessed
        n_mult = 256           # guessed

        # TODO: verify this
        n_ff = int(2 * (4 * n_embd) / 3)
        n_ff = n_mult * ((n_ff + n_mult - 1) // n_mult)

        return Params(
            n_vocab    = n_vocab,
            n_embd     = n_embd,
            n_mult     = n_mult,
            n_layer    = n_layer,
            n_ctx      = -1,
            n_ff       = n_ff,
            n_head     = n_head,
            n_head_kv  = n_head,
            f_norm_eps = 1e-5,
        )

    @staticmethod
    def loadHFTransformerJson(model: 'LazyModel', config_path: 'Path') -> 'Params':
        config = json.load(open(config_path))

        n_vocab    = config["vocab_size"]
        n_embd     = config["hidden_size"]
        n_layer    = config["num_hidden_layers"]
        n_ff       = config["intermediate_size"]
        n_head     = config["num_attention_heads"]
        n_head_kv  = config["num_key_value_heads"] if "num_key_value_heads" in config else n_head
        f_norm_eps = config["rms_norm_eps"]

        n_mult = Params.find_n_mult(n_ff, n_embd)

        if "max_sequence_length" in config:
            n_ctx = config["max_sequence_length"]
        elif "max_position_embeddings" in config:
            n_ctx = config["max_position_embeddings"]
        else:
            raise Exception("failed to guess 'n_ctx'. This model is unknown or unsupported.\n"
                            "Suggestion: provide 'config.json' of the model in the same directory containing model files.")

        return Params(
            n_vocab    = n_vocab,
            n_embd     = n_embd,
            n_mult     = n_mult,
            n_layer    = n_layer,
            n_ctx      = n_ctx,
            n_ff       = n_ff,
            n_head     = n_head,
            n_head_kv  = n_head_kv,
            f_norm_eps = f_norm_eps,
        )

    # LLaMA v2 70B params.json
    # {"dim": 8192, "multiple_of": 4096, "ffn_dim_multiplier": 1.3, "n_heads": 64, "n_kv_heads": 8, "n_layers": 80, "norm_eps": 1e-05, "vocab_size": -1
    @staticmethod
    def loadOriginalParamsJson(model: 'LazyModel', config_path: 'Path') -> 'Params':
        config = json.load(open(config_path))

        n_vocab    = config["vocab_size"]
        n_embd     = config["dim"]
        n_layer    = config["n_layers"]
        n_mult     = config["multiple_of"]
        n_ctx      = 2048 if config["norm_eps"] == 1e-06 else 4096 # hack to determine LLaMA v1 vs v2
        n_ff       = -1
        n_head     = config["n_heads"]
        n_head_kv  = config["n_kv_heads"] if "n_kv_heads" in config else n_head
        f_norm_eps = config["norm_eps"]

        if n_vocab == -1:
            n_vocab = model["tok_embeddings.weight"].shape[0]

        if n_ff == -1:
            n_ff = model["layers.0.feed_forward.w1.weight"].shape[0]

        return Params(
            n_vocab    = n_vocab,
            n_embd     = n_embd,
            n_mult     = n_mult,
            n_layer    = n_layer,
            n_ctx      = n_ctx,
            n_ff       = n_ff,
            n_head     = n_head,
            n_head_kv  = n_head_kv,
            f_norm_eps = f_norm_eps,
        )

    @staticmethod
    def load(model_plus: 'ModelPlus') -> 'Params':
        hf_config_path   = model_plus.paths[0].parent / "config.json"
        orig_config_path = model_plus.paths[0].parent / "params.json"

        if hf_config_path.exists():
            params = Params.loadHFTransformerJson(model_plus.model, hf_config_path)
        elif orig_config_path.exists():
            params = Params.loadOriginalParamsJson(model_plus.model, orig_config_path)
        else:
            params = Params.guessed(model_plus.model)

        return params


#
# vocab
#

class BpeVocab:
    def __init__(self, fname_tokenizer: Path, fname_added_tokens: Optional[Path]) -> None:
        self.bpe_tokenizer = json.loads(open(str(fname_tokenizer), encoding="utf-8").read())
        added_tokens: Dict[str, int]
        if fname_added_tokens is not None:
            added_tokens = json.load(open(fname_added_tokens, encoding="utf-8"))
        else:
            added_tokens = {}

        vocab_size: int = len(self.bpe_tokenizer)
        expected_ids    = list(range(vocab_size, vocab_size + len(added_tokens)))
        actual_ids      = sorted(added_tokens.values())
        if expected_ids != actual_ids:
            raise Exception(f"Expected added token IDs to be sequential and start at {len(added_tokens)}; got {actual_ids}")

        items = sorted(added_tokens.items(), key=lambda text_idx: text_idx[1])
        self.added_tokens_list    = [text for (text, idx) in items]
        self.vocab_size_base: int = vocab_size
        self.vocab_size: int      = self.vocab_size_base + len(self.added_tokens_list)
        self.fname_tokenizer      = fname_tokenizer
        self.fname_added_tokens   = fname_added_tokens

    def bpe_tokens(self) -> Iterable[Tuple[bytes, float]]:
        tokenizer = self.bpe_tokenizer
        from transformers.models.gpt2 import tokenization_gpt2
        byte_encoder = tokenization_gpt2.bytes_to_unicode()
        byte_decoder = {v: k for k, v in byte_encoder.items()}
        for i, item in enumerate(tokenizer):
            text: bytes = item.encode("utf-8")
            score: float = -i
<<<<<<< HEAD
            yield text, score, 4
=======
            yield text, score, gguf.TokenType.USER_DEFINED
>>>>>>> 0b53b8b0

    def added_tokens(self) -> Iterable[Tuple[bytes, float]]:
        for text in self.added_tokens_list:
            score = -1000.0
<<<<<<< HEAD
            yield text.encode("utf-8"), score, 4
=======
            yield text.encode("utf-8"), score, gguf.TokenType.USER_DEFINED
>>>>>>> 0b53b8b0

    def all_tokens(self) -> Iterable[Tuple[bytes, float]]:
        yield from self.bpe_tokens()
        yield from self.added_tokens()

    def __repr__(self) -> str:
        return f"BpeVocab with {self.vocab_size_base} base tokens and {len(self.added_tokens_list)} added tokens>"


class SentencePieceVocab:
    def __init__(self, fname_tokenizer: Path, fname_added_tokens: Optional[Path]) -> None:
        self.sentencepiece_tokenizer = SentencePieceProcessor(str(fname_tokenizer))
        added_tokens: Dict[str, int]
        if fname_added_tokens is not None:
            added_tokens = json.load(open(fname_added_tokens, encoding="utf-8"))
        else:
            added_tokens = {}
        vocab_size: int = self.sentencepiece_tokenizer.vocab_size()
        expected_ids = list(range(vocab_size, vocab_size + len(added_tokens)))
        actual_ids   = sorted(added_tokens.values())
        if expected_ids != actual_ids:
            raise Exception(f"Expected added token IDs to be sequential and start at {len(added_tokens)}; got {actual_ids}")

        items = sorted(added_tokens.items(), key=lambda text_idx: text_idx[1])
        self.added_tokens_list = [text for (text, idx) in items]
        self.vocab_size_base: int = vocab_size
        self.vocab_size: int = self.vocab_size_base + len(self.added_tokens_list)
        self.fname_tokenizer = fname_tokenizer
        self.fname_added_tokens = fname_added_tokens

    def sentencepiece_tokens(self) -> Iterable[Tuple[bytes, float]]:
        tokenizer = self.sentencepiece_tokenizer
        for i in range(tokenizer.vocab_size()):
            piece = tokenizer.id_to_piece(i)
            text: bytes = piece.encode("utf-8")
            score: float = tokenizer.get_score(i)

<<<<<<< HEAD
            toktype = 1  # defualt to normal token type
            if tokenizer.is_unknown(i):
                toktype = 2
            if tokenizer.is_control(i):
                toktype = 3

            # NOTE: I think added_tokens are user defined.
            # ref: https://github.com/google/sentencepiece/blob/master/src/sentencepiece_model.proto
            # if tokenizer.is_user_defined(i): toktype = 4

            if tokenizer.is_unused(i):
                toktype = 5
            if tokenizer.is_byte(i):
                toktype = 6
=======
            toktype = gguf.TokenType.NORMAL
            if tokenizer.is_unknown(i):
                toktype = gguf.TokenType.UNKNOWN
            if tokenizer.is_control(i):
                toktype = gguf.TokenType.CONTROL

            # NOTE: I think added_tokens are user defined.
            # ref: https://github.com/google/sentencepiece/blob/master/src/sentencepiece_model.proto
            # if tokenizer.is_user_defined(i): toktype = gguf.TokenType.USER_DEFINED

            if tokenizer.is_unused(i):
                toktype = gguf.TokenType.UNUSED
            if tokenizer.is_byte(i):
                toktype = gguf.TokenType.BYTE
>>>>>>> 0b53b8b0

            yield text, score, toktype

    def added_tokens(self) -> Iterable[Tuple[bytes, float]]:
        for text in self.added_tokens_list:
            score = -1000.0
<<<<<<< HEAD
            yield text.encode("utf-8"), score, 4
=======
            yield text.encode("utf-8"), score, gguf.TokenType.USER_DEFINED
>>>>>>> 0b53b8b0

    def all_tokens(self) -> Iterable[Tuple[bytes, float]]:
        yield from self.sentencepiece_tokens()
        yield from self.added_tokens()

    def __repr__(self) -> str:
        return f"<SentencePieceVocab with {self.vocab_size_base} base tokens and {len(self.added_tokens_list)} added tokens>"

Vocab = Union[BpeVocab, SentencePieceVocab]


#
# data loading
# TODO: reuse (probably move to gguf.py?)
#

def permute(weights: NDArray, n_head: int, n_head_kv: int) -> NDArray:
    #print( "permute debug " + str(weights.shape[0]) + " x " + str(weights.shape[1]) + " nhead " + str(n_head) + " nheadkv " + str(n_kv_head) )
    if n_head_kv is not None and n_head != n_head_kv:
        n_head //= n_head_kv
    return (weights.reshape(n_head, 2, weights.shape[0] // n_head // 2, *weights.shape[1:])
                .swapaxes(1, 2)
                .reshape(weights.shape))


class Tensor(metaclass=ABCMeta):
    data_type: DataType

    @abstractmethod
    def astype(self, data_type: DataType) -> 'Tensor': ...
    @abstractmethod
    def permute(self, n_head: int, n_head_kv: int) -> 'Tensor': ...
    @abstractmethod
    def permute_part(self, n_part: int, n_head: int) -> 'UnquantizedTensor': ...
    @abstractmethod
    def part(self, n_part: int) -> 'UnquantizedTensor': ...
    @abstractmethod
    def to_ggml(self) -> 'GGMLCompatibleTensor': ...


def bf16_to_fp32(bf16_arr: np.ndarray) -> np.ndarray:
    assert bf16_arr.dtype == np.uint16, f"Input array should be of dtype uint16, but got {bf16_arr.dtype}"
    fp32_arr = bf16_arr.astype(np.uint32) << 16
    return fp32_arr.view(np.float32)


class UnquantizedTensor(Tensor):
    def __init__(self, ndarray: NDArray) -> None:
        assert isinstance(ndarray, np.ndarray)
        self.ndarray = ndarray
        self.data_type = NUMPY_TYPE_TO_DATA_TYPE[ndarray.dtype]

    def astype(self, data_type: DataType) -> Tensor:
        dtype = DATA_TYPE_TO_NUMPY[data_type]
        if self.data_type == DT_BF16:
            self.ndarray = bf16_to_fp32(self.ndarray)
        return UnquantizedTensor(self.ndarray.astype(dtype))

    def to_ggml(self) -> 'UnquantizedTensor':
        return self

    def permute_part(self, n_part: int, n_head: int) -> 'UnquantizedTensor':
        r = self.ndarray.shape[0] // 3
        return UnquantizedTensor(permute(self.ndarray[r * n_part : r * n_part + r, ...], n_head))

    def part(self, n_part: int) -> 'UnquantizedTensor':
        r = self.ndarray.shape[0] // 3
        return UnquantizedTensor(self.ndarray[r * n_part : r * n_part + r, ...])

    def permute(self, n_head: int, n_head_kv: int) -> 'UnquantizedTensor':
        return UnquantizedTensor(permute(self.ndarray, n_head, n_head_kv))


def load_unquantized(lazy_tensor: 'LazyTensor', expected_dtype: Any = None, convert: bool = False) -> NDArray:
    tensor = lazy_tensor.load()
    assert isinstance(tensor, UnquantizedTensor)

    # double-check:
    actual_shape = list(tensor.ndarray.shape)
    assert actual_shape == lazy_tensor.shape, (actual_shape, lazy_tensor.shape)
    if expected_dtype is not None and expected_dtype != tensor.ndarray.dtype:
        if convert:
            tensor.ndarray = tensor.ndarray.astype(expected_dtype)
        else:
            raise ValueError(f'expected this tensor to have dtype {expected_dtype}, got {tensor.ndarray.dtype}')

    return tensor.ndarray


GGMLCompatibleTensor = Union[UnquantizedTensor]


class DeferredPermutedTensor(Tensor):
    def __init__(self, base: Tensor, n_head: int, n_head_kv: int) -> None:
        self.base = base
        self.n_head = n_head
        self.data_type = self.base.data_type

    def astype(self, data_type: DataType) -> Tensor:
        return self.base.astype(data_type).permute(self.n_head, self.n_head_kv)

    def to_ggml(self) -> GGMLCompatibleTensor:
        return self.base.to_ggml().permute(self.n_head, self.n_head_kv)

    def permute(self, n_head: int, n_head_kv: int) -> Tensor:
        raise Exception("shouldn't permute twice")


@dataclass
class LazyTensor:
    _load: Callable[[], Tensor]
    shape: List[int]
    data_type: DataType
    description: str

    def load(self) -> Tensor:
        ret = self._load()
        assert ret.data_type == self.data_type, (self.data_type, ret.data_type, self.description)
        return ret

    def astype(self, data_type: DataType) -> 'LazyTensor':
        self.validate_conversion_to(data_type)

        def load() -> Tensor:
            return self.load().astype(data_type)
        return LazyTensor(load, self.shape, data_type, f'convert({data_type}) {self.description}')

    def validate_conversion_to(self, data_type: DataType) -> None:
        if data_type == self.data_type:
            return


LazyModel = Dict[str, LazyTensor]


@dataclass
class ModelPlus:
    model: LazyModel
    paths: List[Path]  # Where this was read from.
    format: Literal['ggml', 'torch', 'safetensors']
    vocab: Optional[Vocab]  # For GGML models (which have vocab built in), the vocab.


def merge_sharded(models: List[LazyModel]) -> LazyModel:
    # Original LLaMA models have each file contain one part of each tensor.
    # Use a dict instead of a set to preserve order.
    names = {name: None for model in models for name in model}

    def convert(name: str) -> LazyTensor:
        lazy_tensors: List[LazyTensor] = [model[name] for model in models]
        if len(lazy_tensors) == 1:
            # only one file; don't go through this procedure since there might
            # be quantized tensors
            return lazy_tensors[0]
        if len(lazy_tensors[0].shape) == 1:
            # the tensor is just duplicated in every file
            return lazy_tensors[0]
        if name.startswith('tok_embeddings.') or \
           name.endswith('.attention.wo.weight') or \
           name.endswith('.feed_forward.w2.weight'):
            # split by columns
            axis = 1
        else:
            # split by rows
            axis = 0
        concatenated_shape = list(lazy_tensors[0].shape)
        concatenated_shape[axis] = sum(tensor.shape[axis] for tensor in lazy_tensors)

        def load() -> UnquantizedTensor:
            ndarrays = [load_unquantized(tensor) for tensor in lazy_tensors]
            concatenated: NDArray = np.concatenate(ndarrays, axis=axis)
            return UnquantizedTensor(concatenated)
        description = 'concatenated[[' + '] | ['.join(lt.description for lt in lazy_tensors) + ']]'
        return LazyTensor(load, concatenated_shape, lazy_tensors[0].data_type, description)
    return {name: convert(name) for name in names}


def merge_multifile_models(models_plus: List[ModelPlus]) -> ModelPlus:
    formats = set(mp.format for mp in models_plus)
    assert len(formats) == 1, "different formats?"
    format = formats.pop()
    paths = [path for mp in models_plus for path in mp.paths]
    # Use the first non-None vocab, if any.
    try:
        vocab = next(mp.vocab for mp in models_plus if mp.vocab is not None)
    except StopIteration:
        vocab = None

    if any("model.embed_tokens.weight" in mp.model for mp in models_plus):
        # Transformers models put different tensors in different files, but
        # don't split indivdual tensors between files.
        model: LazyModel = {}
        for mp in models_plus:
            model.update(mp.model)
    else:
        model = merge_sharded([mp.model for mp in models_plus])

    return ModelPlus(model, paths, format, vocab)


def permute_lazy(lazy_tensor: LazyTensor, n_head: int, n_head_kv: int) -> LazyTensor:
    def load() -> Tensor:
        return lazy_tensor.load().permute(n_head, n_head_kv)
    return LazyTensor(load, lazy_tensor.shape, lazy_tensor.data_type, f'permute({n_head}, {n_head_kv}) ' + lazy_tensor.description)

def permute_part_lazy(lazy_tensor: LazyTensor, n_part: int, n_head: int) -> LazyTensor:
    def load() -> Tensor:
        return lazy_tensor.load().permute_part(n_part, n_head)
    s = lazy_tensor.shape.copy()
    s[0] = s[0] // 3
    return LazyTensor(load, s, lazy_tensor.data_type, f'permute({n_head}) ' + lazy_tensor.description)

def part_lazy(lazy_tensor: LazyTensor, n_part: int) -> LazyTensor:
    def load() -> Tensor:
        return lazy_tensor.load().part(n_part)
    s = lazy_tensor.shape.copy()
    s[0] = s[0] // 3
    return LazyTensor(load, s, lazy_tensor.data_type, 'part ' + lazy_tensor.description)


# Functionality that simulates `torch.load` but where individual tensors are
# only loaded into memory on demand, not all at once.
# PyTorch can't do this natively as of time of writing:
# - https://github.com/pytorch/pytorch/issues/64327
# This allows us to de-shard without multiplying RAM usage, and also
# conveniently drops the PyTorch dependency (though we still need numpy).


@dataclass
class LazyStorageKind:
    data_type: DataType


@dataclass
class LazyStorage:
    load: Callable[[int, int], NDArray]
    kind: LazyStorageKind
    description: str


class LazyUnpickler(pickle.Unpickler):
    def __init__(self, fp: IO[bytes], data_base_path: str, zip_file: zipfile.ZipFile):
        super().__init__(fp)
        self.data_base_path = data_base_path
        self.zip_file = zip_file

    def persistent_load(self, pid: Any) -> Any:
        assert pid[0] == 'storage'
        assert isinstance(pid[1], LazyStorageKind)
        data_type = pid[1].data_type
        filename_stem = pid[2]
        filename = self.data_base_path + '/' + filename_stem
        info = self.zip_file.getinfo(filename)

        def load(offset: int, elm_count: int) -> NDArray:
            dtype = DATA_TYPE_TO_NUMPY.get(data_type)
            if dtype is None:
                raise Exception("tensor stored in unsupported format")
            fp = self.zip_file.open(info)
            fp.seek(offset * dtype.itemsize)
            size = elm_count * dtype.itemsize
            data = fp.read(size)
            assert len(data) == size
            return np.frombuffer(data, dtype)
        description = f'storage data_type={data_type} path-in-zip={filename} path={self.zip_file.filename}'
        return LazyStorage(load=load, kind=pid[1], description=description)

    # @staticmethod
    def lazy_rebuild_tensor_v2(storage: Any, storage_offset: Any, size: Any, stride: Any,
                               # pyright: ignore[reportSelfClsParameterName]
                               requires_grad: Any, backward_hooks: Any, metadata: Any = None) -> LazyTensor:
        assert isinstance(storage, LazyStorage)

        def load() -> UnquantizedTensor:
            elm_count = stride[0] * size[0]
            return UnquantizedTensor(storage.load(storage_offset, elm_count).reshape(size))
        description = f'pickled storage_offset={storage_offset} in {storage.description}'
        return LazyTensor(load, list(size), storage.kind.data_type, description)

    # @staticmethod
    def rebuild_from_type_v2(func, new_type, args, state):
        return func(*args)

    CLASSES: Dict[Any, Any] = {
        ('torch._tensor', '_rebuild_from_type_v2'): rebuild_from_type_v2,
        ('torch._utils', '_rebuild_tensor_v2'): lazy_rebuild_tensor_v2,
        ('torch', 'BFloat16Storage'): LazyStorageKind(DT_BF16),
        ('torch', 'HalfStorage'): LazyStorageKind(DT_F16),
        ('torch', 'FloatStorage'): LazyStorageKind(DT_F32),
        ('torch', 'IntStorage'): LazyStorageKind(DT_I32),
        ('torch', 'Tensor'): LazyTensor,
    }

    def find_class(self, module: str, name: str) -> Any:
        if not module.startswith('torch'):
            return super().find_class(module, name)
        return self.CLASSES[(module, name)]


def lazy_load_torch_file(outer_fp: IO[bytes], path: Path) -> ModelPlus:
    zf = zipfile.ZipFile(outer_fp)
    pickle_paths = [name for name in zf.namelist() if name.endswith('.pkl')]
    assert len(pickle_paths) == 1, pickle_paths
    pickle_fp = zf.open(pickle_paths[0], 'r')
    unpickler = LazyUnpickler(pickle_fp,
                              data_base_path=pickle_paths[0][:-4],
                              zip_file=zf)
    model = unpickler.load()
    as_dict = dict(model.items())
    return ModelPlus(model=as_dict, paths=[path], format='torch', vocab=None)


def lazy_load_safetensors_file(fp: IO[bytes], path: Path) -> ModelPlus:
    header_size, = struct.unpack('<Q', fp.read(8))
    header: Dict[str, Dict[str, Any]] = json.loads(fp.read(header_size))
    # Use mmap for the actual data to avoid race conditions with the file offset.
    mapped = memoryview(mmap.mmap(fp.fileno(), 0, access=mmap.ACCESS_READ))
    byte_buf = mapped[8 + header_size:]

    def convert(info: Dict[str, Any]) -> LazyTensor:
        data_type = SAFETENSORS_DATA_TYPES[info['dtype']]
        numpy_dtype = DATA_TYPE_TO_NUMPY[data_type]
        shape: List[int] = info['shape']
        begin, end = info['data_offsets']
        assert 0 <= begin <= end <= len(byte_buf)
        assert end - begin == math.prod(shape) * numpy_dtype.itemsize
        buf = byte_buf[begin:end]

        def load() -> UnquantizedTensor:
            return UnquantizedTensor(np.frombuffer(buf, dtype=numpy_dtype).reshape(shape))
        description = f'safetensors begin={begin} end={end} type={data_type} path={path}'
        return LazyTensor(load, shape, data_type, description)
    model = {name: convert(info) for (name, info) in header.items() if name != '__metadata__'}
    return ModelPlus(model=model, paths=[path], format='safetensors', vocab=None)


def must_read(fp: IO[bytes], length: int) -> bytes:
    ret = fp.read(length)
    if len(ret) < length:
        raise Exception("unexpectedly reached end of file")
    return ret


@functools.lru_cache(maxsize=None)
def lazy_load_file(path: Path) -> ModelPlus:
    fp = open(path, 'rb')
    first8 = fp.read(8)
    fp.seek(0)
    if first8[:2] == b'PK':
        # A zip file, i.e. PyTorch format
        return lazy_load_torch_file(fp, path)
    elif struct.unpack('<Q', first8)[0] < 16 * 1024 * 1024:
        # Probably safetensors
        return lazy_load_safetensors_file(fp, path)
    else:
        raise ValueError(f"unknown format: {path}")


In = TypeVar('In')
Out = TypeVar('Out')

def bounded_parallel_map(func: Callable[[In], Out], iterable: Iterable[In], concurrency: int) -> Iterable[Out]:
    '''Parallel map, but with backpressure.  If the caller doesn't call `next`
    fast enough, this will stop calling `func` at some point rather than
    letting results pile up in memory.  Specifically, there is a max of one
    output value buffered per thread.'''
    with concurrent.futures.ThreadPoolExecutor() as executor:
        futures: List[concurrent.futures.Future[Out]] = []
        items_rev = list(iterable)[::-1]
        for i in range(min(concurrency, len(items_rev))):
            futures.append(executor.submit(func, items_rev.pop()))
        while futures:
            result = futures.pop(0).result()
            if items_rev:
                futures.append(executor.submit(func, items_rev.pop()))
            yield result


def check_vocab_size(params: Params, vocab: Vocab) -> None:
    if params.n_vocab != vocab.vocab_size:
        assert isinstance(vocab, BpeVocab) or isinstance(vocab, SentencePieceVocab)
        if params.n_vocab == vocab.vocab_size_base:
            print("Ignoring added_tokens.json since model matches vocab size without it.")
            vocab.added_tokens_list = []
            vocab.vocab_size = vocab.vocab_size_base
            return
        msg = f"Vocab size mismatch (model has {params.n_vocab}, but {vocab.fname_tokenizer}"
        if vocab.fname_added_tokens is not None:
            msg += f" combined with {vocab.fname_added_tokens}"
        msg += f" has {vocab.vocab_size})."
        if vocab.vocab_size < params.n_vocab < vocab.vocab_size + 20 and vocab.fname_added_tokens is None:
            msg += f"  Most likely you are missing added_tokens.json (should be in {vocab.fname_tokenizer.parent})."
        raise Exception(msg)


class OutputFile:
    def __init__(self, fname_out: Path) -> None:
        self.gguf = gguf.GGUFWriter(fname_out, gguf.MODEL_ARCH_NAMES[ARCH])

    def add_meta_arch(self, params: Params) -> None:
        self.gguf.add_name                ("llama")
        self.gguf.add_context_length      (params.n_ctx)
        self.gguf.add_embedding_length    (params.n_embd)
        self.gguf.add_block_count         (params.n_layer)
        self.gguf.add_feed_forward_length (params.n_ff)
        self.gguf.add_rope_dimension_count(params.n_embd // params.n_head)
        self.gguf.add_head_count          (params.n_head)
        self.gguf.add_head_count_kv       (params.n_head_kv)
        self.gguf.add_layer_norm_rms_eps  (params.f_norm_eps)

    def add_meta_vocab(self, vocab: Vocab) -> None:
        tokens = []
        scores = []
        toktypes = []
<<<<<<< HEAD
        # NOTE: `all_tokens` returns the the base vocabulary and added tokens
        # TODO: add special tokens?
=======
>>>>>>> 0b53b8b0
        for text, score, toktype in vocab.all_tokens():
            tokens.append(text)
            scores.append(score)
            toktypes.append(toktype)

        self.gguf.add_tokenizer_model("llama")
        self.gguf.add_token_list(tokens)
        self.gguf.add_token_scores(scores)
        self.gguf.add_token_types(toktypes)
<<<<<<< HEAD
=======

        # TODO: added / special tokens
>>>>>>> 0b53b8b0

    def add_tensor_info(self, name: str, tensor: LazyTensor) -> None:
        n_elements = 1
        for dim in tensor.shape:
            n_elements *= dim
        data_type = DATA_TYPE_TO_NUMPY[tensor.data_type]
        data_nbytes = n_elements * data_type.itemsize
        self.gguf.add_tensor_info(name, tensor.shape, data_type, data_nbytes)

    def write_meta(self) -> None:
        self.gguf.write_header_to_file()
        self.gguf.write_kv_data_to_file()

    def write_tensor_info(self) -> None:
        self.gguf.write_ti_data_to_file()

    def close(self) -> None:
        self.gguf.close()

    @staticmethod
    def write_vocab_only(fname_out: Path, params: Params, vocab: Vocab) -> None:
        check_vocab_size(params, vocab)

        of = OutputFile(fname_out)

        # meta data
        of.add_meta_arch(params)
        of.add_meta_vocab(vocab)
        of.write_meta()

        of.close()

    @staticmethod
    def write_all(fname_out: Path, params: Params, model: LazyModel, vocab: Vocab) -> None:
        check_vocab_size(params, vocab)

        of = OutputFile(fname_out)

        # meta data
        of.add_meta_arch(params)
        of.add_meta_vocab(vocab)

        # tensor info
        for name, lazy_tensor in model.items():
            of.add_tensor_info(name, lazy_tensor)

        of.write_meta()
        of.write_tensor_info()

        def do_item(item: Tuple[str, LazyTensor]) -> NDArray:
            name, lazy_tensor = item
            return lazy_tensor.load().to_ggml().ndarray

        # tensor data
        ndarrays = bounded_parallel_map(do_item, model.items(), concurrency=8)
        for i, ((name, lazy_tensor), ndarray) in enumerate(zip(model.items(), ndarrays)):
            size = ' x '.join(f"{dim:6d}" for dim in lazy_tensor.shape)
            padi = len(str(len(model)))
            print(f"[{i+1:{padi}d}/{len(model)}] Writing tensor {name:38s} | size {size:16} | type {lazy_tensor.data_type}")
            of.gguf.write_tensor_data(ndarray)

        of.close()

def pick_output_type(model: LazyModel, output_type_str: Optional[str]) -> GGMLFileType:
    wq_type = model[NAMES[gguf.MODEL_TENSOR.ATTN_Q].format(bid=0)+".weight"].data_type

    if output_type_str == "f32" or (output_type_str is None and wq_type == DT_F32):
        return GGMLFileType.AllF32
    if output_type_str == "f16" or (output_type_str is None and wq_type in (DT_F16, DT_BF16)):
        return GGMLFileType.MostlyF16

    name_to_type = {name: lazy_tensor.data_type for (name, lazy_tensor) in model.items()}

    raise Exception(f"Unexpected combination of types: {name_to_type}")

def convert_to_output_type(model: LazyModel, output_type: GGMLFileType) -> LazyModel:
    return {name: tensor.astype(output_type.type_for_tensor(name, tensor))
            for (name, tensor) in model.items()}

def convert_model_names(model: LazyModel, params: Params) -> LazyModel:
    tmap = gguf.get_tensor_name_map(ARCH, params.n_layer)

    tmp = model

    # HF models permut or pack some of the tensors, so we need to undo that
    for i in itertools.count():
        if f"model.layers.{i}.self_attn.q_proj.weight" in model:
            print(f"Permuting layer {i}")
            tmp[f"model.layers.{i}.self_attn.q_proj.weight"] = permute_lazy(model[f"model.layers.{i}.self_attn.q_proj.weight"], params.n_head, params.n_head)
            tmp[f"model.layers.{i}.self_attn.k_proj.weight"] = permute_lazy(model[f"model.layers.{i}.self_attn.k_proj.weight"], params.n_head, params.n_head_kv)
           #tmp[f"model.layers.{i}.self_attn.v_proj.weight"] =              model[f"model.layers.{i}.self_attn.v_proj.weight"]
        elif f"model.layers.{i}.self_attn.W_pack.weight" in model:
            print(f"Unpacking and permuting layer {i}")
            tmp[f"model.layers.{i}.self_attn.q_proj.weight"] = permute_part_lazy(model[f"model.layers.{i}.self_attn.W_pack.weight"], 0, params.n_head, params.n_head)
            tmp[f"model.layers.{i}.self_attn.k_proj.weight"] = permute_part_lazy(model[f"model.layers.{i}.self_attn.W_pack.weight"], 1, params.n_head, params.n_head_kv)
            tmp[f"model.layers.{i}.self_attn.v_proj.weight"] = part_lazy        (model[f"model.layers.{i}.self_attn.W_pack.weight"], 2)
        else:
            break

    out: LazyModel = {}
    for name, lazy_tensor in model.items():
        name_new = name

        if name in tmap:
            name_new = tmap[name]
        elif name.endswith(".weight") and name[:-7] in tmap:
            name_new = tmap[name[:-7]] + ".weight"
        elif name.endswith(".bias") and name[:-5] in tmap:
            name_new = tmap[name[:-5]] + ".bias"
        else:
            raise Exception(f"Unexpected tensor name: {name}")

        if gguf.should_skip_tensor_TMP(ARCH, params.n_layer, name_new):
            print(f"skipping tensor {name_new}")
            continue
        else:
            print(f"{name:48s} -> {name_new:40s} | {lazy_tensor.data_type} | {lazy_tensor.shape}")
            out[name_new] = lazy_tensor

    return out

def nth_multifile_path(path: Path, n: int) -> Optional[Path]:
    '''Given any path belonging to a multi-file model (e.g. foo.bin.1), return
    the nth path in the model.
    '''
    # Support the following patterns:
    patterns: List[Tuple[str, str]] = [
        # - x.00.pth, x.01.pth, etc.
        (r'\.[0-9]{2}\.pth$', f'.{n:02}.pth'),
        # - x-00001-of-00002.bin, x-00002-of-00002.bin, etc.
        (r'-[0-9]{5}-of-(.*)$', fr'-{n:05}-of-\1'),
        # x.bin, x.bin.1, etc.
        (r'(\.[0-9]+)?$', r'\1' if n == 0 else fr'\1.{n}')
    ]
    for regex, replacement in patterns:
        if re.search(regex, path.name):
            new_path = path.with_name(re.sub(regex, replacement, path.name))
            if new_path.exists():
                return new_path
    return None


def find_multifile_paths(path: Path) -> List[Path]:
    '''Given any path belonging to a multi-file model (e.g. foo.bin.1), return
    the whole list of paths in the model.
    '''
    ret: List[Path] = []
    for i in itertools.count():
        nth_path = nth_multifile_path(path, i)
        if nth_path is None:
            break
        ret.append(nth_path)
    if not ret:
        # No matches.  This should only happen if the file was named, e.g.,
        # foo.0, and there was no file named foo.  Oh well, try to process it
        # as a single file.
        return [path]
    return ret


def load_some_model(path: Path) -> ModelPlus:
    '''Load a model of any supported format.'''
    # Be extra-friendly and accept either a file or a directory:
    if path.is_dir():
        # Check if it's a set of safetensors files first
        files = list(path.glob("model-00001-of-*.safetensors"))
        if not files:
            # Try the PyTorch patterns too, with lower priority
            globs = ["consolidated.00.pth", "pytorch_model-00001-of-*.bin", "*.pt", "pytorch_model.bin"]
            files = [file for glob in globs for file in path.glob(glob)]
        if not files:
            raise Exception(f"Can't find model in directory {path}")
        if len(files) > 1:
            raise Exception(f"Found multiple models in {path}, not sure which to pick: {files}")
        path = files[0]

    paths = find_multifile_paths(path)
    models_plus: List[ModelPlus] = []
    for path in paths:
        print(f"Loading model file {path}")
        models_plus.append(lazy_load_file(path))

    model_plus = merge_multifile_models(models_plus)
    return model_plus


def load_vocab(path: Path, vocabtype: Optional[str]) -> Union[BpeVocab, SentencePieceVocab]:
    # Be extra-friendly and accept either a file or a directory.  Also, if it's
    # a directory, it might be the model directory, and tokenizer.model might
    # be in the parent of that.
    if path.is_dir():
        vocab_file = "tokenizer.model"
        if vocabtype == 'bpe':
            vocab_file = "vocab.json"
        path2 = path / vocab_file
        # Use `.parent` instead of /.. to handle the symlink case better.
        path3 = path.parent / vocab_file
        if path2.exists():
            path = path2
        elif path3.exists():
            path = path3
        else:
            raise FileNotFoundError(
                f"Could not find tokenizer.model in {path} or its parent; "
                "if it's in another directory, pass the directory as --vocab-dir")

    print(f"Loading vocab file '{path}', type '{vocabtype}'")

    added_tokens_path = path.parent / "added_tokens.json"
    if vocabtype == "bpe":
        return BpeVocab(path, added_tokens_path if added_tokens_path.exists() else None)
    elif vocabtype == "spm":
        return SentencePieceVocab(path, added_tokens_path if added_tokens_path.exists() else None)
    else:
        raise ValueError(f"Unsupported vocabulary type {vocabtype}")


def default_outfile(model_paths: List[Path], file_type: GGMLFileType) -> Path:
    namestr = {
        GGMLFileType.AllF32:    "f32",
        GGMLFileType.MostlyF16: "f16",
    }[file_type]
    ret = model_paths[0].parent / f"ggml-model-{namestr}.gguf"
    if ret in model_paths:
        sys.stderr.write(
            f"Error: Default output path ({ret}) would overwrite the input. "
            "Please explicitly specify a path using --outfile.\n")
        sys.exit(1)
    return ret


def do_dump_model(model_plus: ModelPlus) -> None:
    print(f"model_plus.paths = {model_plus.paths!r}")
    print(f"model_plus.format = {model_plus.format!r}")
    print(f"model_plus.vocab = {model_plus.vocab!r}")
    for name, lazy_tensor in model_plus.model.items():
        print(f"{name}: shape={lazy_tensor.shape} type={lazy_tensor.data_type}; {lazy_tensor.description}")


def main(args_in: Optional[List[str]] = None) -> None:
    parser = argparse.ArgumentParser(description="Convert a LLaMa model to a GGML compatible file")
    parser.add_argument("--dump",        action="store_true",    help="don't convert, just show what's in the model")
    parser.add_argument("--dump-single", action="store_true",    help="don't convert, just show what's in a single model file")
    parser.add_argument("--vocab-only",  action="store_true",    help="extract only the vocab")
    parser.add_argument("--outtype",     choices=["f32", "f16"], help="output format (default: based on input)")
    parser.add_argument("--vocab-dir",   type=Path,              help="directory containing tokenizer.model, if separate from model file")
    parser.add_argument("--outfile",     type=Path,              help="path to write to; default: based on input")
    parser.add_argument("model",         type=Path,              help="directory containing model file, or model file itself (*.pth, *.pt, *.bin)")
    parser.add_argument("--vocabtype",   choices=["spm", "bpe"], help="vocab format (default: spm)", default="spm")
    parser.add_argument("--ctx",         type=int,               help="model training context (default: based on input)")
    args = parser.parse_args(args_in)

    if args.dump_single:
        model_plus = lazy_load_file(args.model)
        do_dump_model(model_plus)

    model_plus = load_some_model(args.model)

    params = Params.load(model_plus)
    if params.n_ctx == -1:
        if args.ctx is None:
            raise Exception("The model doesn't have a context size, and you didn't specify one with --ctx\n"
                            "Please specify one with --ctx:\n"
                            " - LLaMA v1: --ctx 2048\n"
                            " - LLaMA v2: --ctx 4096\n")
        params.n_ctx = args.ctx

    print(f"params = {params}")

    vocab: Vocab
    if args.vocab_only:
        vocab = load_vocab(args.vocab_dir or args.model, args.vocabtype)
        assert args.outfile, "need --outfile if using --vocab-only"
        outfile = args.outfile
        OutputFile.write_vocab_only(outfile, params, vocab)
        print(f"Wrote {outfile}")
    else:
        if args.dump:
            do_dump_model(model_plus)
            return

        if model_plus.vocab is not None and args.vocab_dir is None:
            vocab = model_plus.vocab
        else:
            vocab_dir = args.vocab_dir if args.vocab_dir else model_plus.paths[0].parent
            vocab = load_vocab(vocab_dir, args.vocabtype)

        model       = model_plus.model
        model       = convert_model_names(model, params)
        output_type = pick_output_type(model, args.outtype)
        model       = convert_to_output_type(model, output_type)
        outfile     = args.outfile or default_outfile(model_plus.paths, output_type)

        OutputFile.write_all(outfile, params, model, vocab)
        print(f"Wrote {outfile}")


if __name__ == '__main__':
    main()<|MERGE_RESOLUTION|>--- conflicted
+++ resolved
@@ -263,20 +263,12 @@
         for i, item in enumerate(tokenizer):
             text: bytes = item.encode("utf-8")
             score: float = -i
-<<<<<<< HEAD
-            yield text, score, 4
-=======
             yield text, score, gguf.TokenType.USER_DEFINED
->>>>>>> 0b53b8b0
 
     def added_tokens(self) -> Iterable[Tuple[bytes, float]]:
         for text in self.added_tokens_list:
             score = -1000.0
-<<<<<<< HEAD
-            yield text.encode("utf-8"), score, 4
-=======
             yield text.encode("utf-8"), score, gguf.TokenType.USER_DEFINED
->>>>>>> 0b53b8b0
 
     def all_tokens(self) -> Iterable[Tuple[bytes, float]]:
         yield from self.bpe_tokens()
@@ -314,22 +306,6 @@
             text: bytes = piece.encode("utf-8")
             score: float = tokenizer.get_score(i)
 
-<<<<<<< HEAD
-            toktype = 1  # defualt to normal token type
-            if tokenizer.is_unknown(i):
-                toktype = 2
-            if tokenizer.is_control(i):
-                toktype = 3
-
-            # NOTE: I think added_tokens are user defined.
-            # ref: https://github.com/google/sentencepiece/blob/master/src/sentencepiece_model.proto
-            # if tokenizer.is_user_defined(i): toktype = 4
-
-            if tokenizer.is_unused(i):
-                toktype = 5
-            if tokenizer.is_byte(i):
-                toktype = 6
-=======
             toktype = gguf.TokenType.NORMAL
             if tokenizer.is_unknown(i):
                 toktype = gguf.TokenType.UNKNOWN
@@ -344,18 +320,13 @@
                 toktype = gguf.TokenType.UNUSED
             if tokenizer.is_byte(i):
                 toktype = gguf.TokenType.BYTE
->>>>>>> 0b53b8b0
 
             yield text, score, toktype
 
     def added_tokens(self) -> Iterable[Tuple[bytes, float]]:
         for text in self.added_tokens_list:
             score = -1000.0
-<<<<<<< HEAD
-            yield text.encode("utf-8"), score, 4
-=======
             yield text.encode("utf-8"), score, gguf.TokenType.USER_DEFINED
->>>>>>> 0b53b8b0
 
     def all_tokens(self) -> Iterable[Tuple[bytes, float]]:
         yield from self.sentencepiece_tokens()
@@ -770,11 +741,8 @@
         tokens = []
         scores = []
         toktypes = []
-<<<<<<< HEAD
         # NOTE: `all_tokens` returns the the base vocabulary and added tokens
         # TODO: add special tokens?
-=======
->>>>>>> 0b53b8b0
         for text, score, toktype in vocab.all_tokens():
             tokens.append(text)
             scores.append(score)
@@ -784,11 +752,6 @@
         self.gguf.add_token_list(tokens)
         self.gguf.add_token_scores(scores)
         self.gguf.add_token_types(toktypes)
-<<<<<<< HEAD
-=======
-
-        # TODO: added / special tokens
->>>>>>> 0b53b8b0
 
     def add_tensor_info(self, name: str, tensor: LazyTensor) -> None:
         n_elements = 1
