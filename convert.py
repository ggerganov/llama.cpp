--- conflicted
+++ resolved
@@ -24,13 +24,10 @@
 from concurrent.futures import ProcessPoolExecutor, ThreadPoolExecutor
 from dataclasses import dataclass
 from pathlib import Path
-<<<<<<< HEAD
 from typing import TYPE_CHECKING, Any, Callable, ClassVar, IO, Iterable, Literal, Protocol, TypeVar, runtime_checkable
+# TEMPORARY IMPORT - TODO REMOVE
 import importlib
 gguf = importlib.import_module("gguf-py.gguf")
-=======
-from typing import TYPE_CHECKING, Any, Callable, ClassVar, IO, Iterable, Literal, Protocol, TypeVar, runtime_checkable, Optional
->>>>>>> cd93a28c
 
 import numpy as np
 from sentencepiece import SentencePieceProcessor
@@ -1273,15 +1270,10 @@
     @staticmethod
     def write_all(
         fname_out: Path, ftype: GGMLFileType, params: Params, model: LazyModel, vocab: BaseVocab, svocab: gguf.SpecialVocab,
-<<<<<<< HEAD
-        split_arguments: gguf.SplitArguments, concurrency: int = DEFAULT_CONCURRENCY, endianess: gguf.GGUFEndian = gguf.GGUFEndian.LITTLE
-=======
-        concurrency: int = DEFAULT_CONCURRENCY, endianess: gguf.GGUFEndian = gguf.GGUFEndian.LITTLE,
-        pad_vocab: bool = False,
-        metadata: Metadata = None,
->>>>>>> cd93a28c
+        split_arguments: gguf.SplitArguments, concurrency: int = DEFAULT_CONCURRENCY, endianess: gguf.GGUFEndian = gguf.GGUFEndian.LITTLE,
+        pad_vocab: bool = False, metadata: Metadata = None,
     ) -> None:
-        check_vocab_size(params, vocab, pad_vocab=args.pad_vocab)
+        check_vocab_size(params, vocab, pad_vocab=pad_vocab)
         of = OutputFile(fname_out, split_arguments, endianess=endianess)
 
         # meta data
@@ -1718,16 +1710,10 @@
 
     logger.info(f"Writing {outfile}, format {ftype}")
 
-<<<<<<< HEAD
     OutputFile.write_all(outfile, ftype, params, model, vocab, special_vocab, split_arguments,
-                         concurrency=args.concurrency, endianess=endianess, pad_vocab=args.pad_vocab)
+                         concurrency=args.concurrency, endianess=endianess, pad_vocab=args.pad_vocab, metadata=metadata)
     if not args.dry_run:
         logger.info(f"Wrote {outfile}")
-=======
-    OutputFile.write_all(outfile, ftype, params, model, vocab, special_vocab,
-                         concurrency=args.concurrency, endianess=endianess, pad_vocab=args.pad_vocab, metadata=metadata)
-    logger.info(f"Wrote {outfile}")
->>>>>>> cd93a28c
 
 
 if __name__ == '__main__':
