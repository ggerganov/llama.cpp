--- conflicted
+++ resolved
@@ -271,11 +271,6 @@
             throw std::runtime_error(format("MapViewOfFile failed: %s", llama_format_win_err(error).c_str()));
         }
 
-<<<<<<< HEAD
-        #ifndef USE_FAILSAFE
-        #if _WIN32_WINNT >= _WIN32_WINNT_WIN8
-=======
->>>>>>> b5ffb284
         if (prefetch) {
             // The PrefetchVirtualMemory API is only present on Windows 8 and above, so we
             // will dynamically load it using GetProcAddress.
@@ -299,15 +294,6 @@
                 }
             }
         }
-<<<<<<< HEAD
-        #else
-        #pragma message("warning: You are building for pre-Windows 8; prefetch not supported")
-        #endif // _WIN32_WINNT >= _WIN32_WINNT_WIN8
-        #else
-        printf("\nPrefetchVirtualMemory skipped in compatibility mode.\n");
-        #endif
-=======
->>>>>>> b5ffb284
     }
 
     ~llama_mmap() {
