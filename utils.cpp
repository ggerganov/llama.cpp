#include "utils.h"

#include <cassert>
#include <cstring>
#include <fstream>
#include <regex>
#include <iostream>
#include <iterator>
#include <string>
#include <math.h>

 #if defined(_MSC_VER) || defined(__MINGW32__)
 #include <malloc.h> // using malloc.h with MSC/MINGW
 #elif !defined(__FreeBSD__) && !defined(__NetBSD__)
 #include <alloca.h>
 #endif

bool gpt_params_parse(int argc, char ** argv, gpt_params & params) {
    // determine sensible default number of threads.
    // std::thread::hardware_concurrency may not be equal to the number of cores, or may return 0.
#ifdef __linux__
    std::ifstream cpuinfo("/proc/cpuinfo");
    params.n_threads = std::count(std::istream_iterator<std::string>(cpuinfo),
                                  std::istream_iterator<std::string>(),
                                  std::string("processor"));
#endif
    if (params.n_threads == 0) {
        params.n_threads = std::max(1, (int32_t) std::thread::hardware_concurrency());
    }

    for (int i = 1; i < argc; i++) {
        std::string arg = argv[i];

        if (arg == "-s" || arg == "--seed") {
            params.seed = std::stoi(argv[++i]);
        } else if (arg == "-t" || arg == "--threads") {
            params.n_threads = std::stoi(argv[++i]);
        } else if (arg == "-p" || arg == "--prompt") {
            params.prompt = argv[++i];
        } else if (arg == "-f" || arg == "--file") {
            std::ifstream file(argv[++i]);
<<<<<<< HEAD

            std::copy(std::istreambuf_iterator<char>(file),
                    std::istreambuf_iterator<char>(),
                    back_inserter(params.prompt));
=======
            std::copy(std::istreambuf_iterator<char>(file), std::istreambuf_iterator<char>(), back_inserter(params.prompt));
            if (params.prompt.back() == '\n') {
                params.prompt.pop_back();
            }
>>>>>>> 4545539d
        } else if (arg == "-n" || arg == "--n_predict") {
            params.n_predict = std::stoi(argv[++i]);
        } else if (arg == "--top_k") {
            params.top_k = std::stoi(argv[++i]);
        } else if (arg == "-c" || arg == "--ctx_size") {
            params.n_ctx = std::stoi(argv[++i]);
        } else if (arg == "--memory_f16") {
            params.memory_f16 = true;
        } else if (arg == "--top_p") {
            params.top_p = std::stof(argv[++i]);
        } else if (arg == "--temp") {
            params.temp = std::stof(argv[++i]);
        } else if (arg == "--repeat_last_n") {
            params.repeat_last_n = std::stoi(argv[++i]);
        } else if (arg == "--repeat_penalty") {
            params.repeat_penalty = std::stof(argv[++i]);
        } else if (arg == "-b" || arg == "--batch_size") {
            params.n_batch = std::stoi(argv[++i]);
        } else if (arg == "-m" || arg == "--model") {
            params.model = argv[++i];
        } else if (arg == "-i" || arg == "--interactive") {
            params.interactive = true;
        } else if (arg == "-ins" || arg == "--instruct") {
            params.instruct = true;
        } else if (arg == "--color") {
            params.use_color = true;
        } else if (arg == "-r" || arg == "--reverse-prompt") {
<<<<<<< HEAD
            params.antiprompt = argv[++i];
        } else if (arg == "--perplexity") {
            params.perplexity = true;
=======
            params.antiprompt.push_back(argv[++i]);
        } else if (arg == "--ignore-eos") {
            params.ignore_eos = true;
>>>>>>> 4545539d
        } else if (arg == "-h" || arg == "--help") {
            gpt_print_usage(argc, argv, params);
            exit(0);
        } else if (arg == "--random-prompt") {
            params.random_prompt = true;
        } else {
            fprintf(stderr, "error: unknown argument: %s\n", arg.c_str());
            gpt_print_usage(argc, argv, params);
            exit(0);
        }
    }

    return true;
}

void gpt_print_usage(int /*argc*/, char ** argv, const gpt_params & params) {
    fprintf(stderr, "usage: %s [options]\n", argv[0]);
    fprintf(stderr, "\n");
    fprintf(stderr, "options:\n");
    fprintf(stderr, "  -h, --help            show this help message and exit\n");
    fprintf(stderr, "  -i, --interactive     run in interactive mode\n");
    fprintf(stderr, "  -ins, --instruct      run in instruction mode (use with Alpaca models)\n");
    fprintf(stderr, "  -r PROMPT, --reverse-prompt PROMPT\n");
    fprintf(stderr, "                        in interactive mode, poll user input upon seeing PROMPT (can be\n");
    fprintf(stderr, "                        specified more than once for multiple prompts).\n");
    fprintf(stderr, "  --color               colorise output to distinguish prompt and user input from generations\n");
    fprintf(stderr, "  -s SEED, --seed SEED  RNG seed (default: -1)\n");
    fprintf(stderr, "  -t N, --threads N     number of threads to use during computation (default: %d)\n", params.n_threads);
    fprintf(stderr, "  -p PROMPT, --prompt PROMPT\n");
    fprintf(stderr, "                        prompt to start generation with (default: empty)\n");
    fprintf(stderr, "  --random-prompt       start with a randomized prompt.\n");
    fprintf(stderr, "  -f FNAME, --file FNAME\n");
    fprintf(stderr, "                        prompt file to start generation.\n");
    fprintf(stderr, "  -n N, --n_predict N   number of tokens to predict (default: %d)\n", params.n_predict);
    fprintf(stderr, "  --top_k N             top-k sampling (default: %d)\n", params.top_k);
    fprintf(stderr, "  --top_p N             top-p sampling (default: %.1f)\n", params.top_p);
    fprintf(stderr, "  --repeat_last_n N     last n tokens to consider for penalize (default: %d)\n", params.repeat_last_n);
    fprintf(stderr, "  --repeat_penalty N    penalize repeat sequence of tokens (default: %.1f)\n", params.repeat_penalty);
    fprintf(stderr, "  -c N, --ctx_size N    size of the prompt context (default: %d)\n", params.n_ctx);
    fprintf(stderr, "  --ignore-eos          ignore end of stream token and continue generating\n");
    fprintf(stderr, "  --memory_f16          use f16 instead of f32 for memory key+value\n");
    fprintf(stderr, "  --temp N              temperature (default: %.1f)\n", params.temp);
    fprintf(stderr, "  -b N, --batch_size N  batch size for prompt processing (default: %d)\n", params.n_batch);
    fprintf(stderr, "  --perplexity          compute perplexity over the prompt\n");
    fprintf(stderr, "  -m FNAME, --model FNAME\n");
    fprintf(stderr, "                        model path (default: %s)\n", params.model.c_str());
    fprintf(stderr, "\n");
}

std::string gpt_random_prompt(std::mt19937 & rng) {
    const int r = rng() % 10;
    switch (r) {
        case 0: return "So";
        case 1: return "Once upon a time";
        case 2: return "When";
        case 3: return "The";
        case 4: return "After";
        case 5: return "If";
        case 6: return "import";
        case 7: return "He";
        case 8: return "She";
        case 9: return "They";
        default: return "To";
    }

    return "The";
}

void replace(std::string & str, const std::string & needle, const std::string & replacement) {
    size_t pos = 0;
    while ((pos = str.find(needle, pos)) != std::string::npos) {
        str.replace(pos, needle.length(), replacement);
        pos += replacement.length();
    }
}

std::map<std::string, int32_t> json_parse(const std::string & fname) {
    std::map<std::string, int32_t> result;

    // read file into string
    std::string json;
    {
        std::ifstream ifs(fname);
        if (!ifs) {
            fprintf(stderr, "Failed to open %s\n", fname.c_str());
            exit(1);
        }

        json = std::string((std::istreambuf_iterator<char>(ifs)),
                (std::istreambuf_iterator<char>()));
    }

    if (json[0] != '{') {
        return result;
    }

    // parse json
    {
        bool has_key  = false;
        bool in_token = false;

        std::string str_key = "";
        std::string str_val = "";

        int n = json.size();
        for (int i = 1; i < n; ++i) {
            if (!in_token) {
                if (json[i] == ' ') continue;
                if (json[i] == '"') {
                    in_token = true;
                    continue;
                }
            } else {
                if (json[i] == '\\' && i+1 < n) {
                    if (has_key == false) {
                        str_key += json[i];
                    } else {
                        str_val += json[i];
                    }
                    ++i;
                } else if (json[i] == '"') {
                    if (has_key == false) {
                        has_key = true;
                        ++i;
                        while (json[i] == ' ') ++i;
                        ++i; // :
                        while (json[i] == ' ') ++i;
                        if (json[i] != '\"') {
                            while (json[i] != ',' && json[i] != '}') {
                                str_val += json[i++];
                            }
                            has_key = false;
                        } else {
                            in_token = true;
                            continue;
                        }
                    } else {
                        has_key = false;
                    }

                    ::replace(str_key, "\\u0120", " " ); // \u0120 -> space
                    ::replace(str_key, "\\u010a", "\n"); // \u010a -> new line
                    ::replace(str_key, "\\\"",    "\""); // \\\"   -> "

                    try {
                        result[str_key] = std::stoi(str_val);
                    } catch (...) {
                        //fprintf(stderr, "%s: ignoring key '%s' with value '%s'\n", fname.c_str(), str_key.c_str(), str_val.c_str());

                    }
                    str_key = "";
                    str_val = "";
                    in_token = false;
                    continue;
                }
                if (has_key == false) {
                    str_key += json[i];
                } else {
                    str_val += json[i];
                }
            }
        }
    }

    return result;
}

std::vector<gpt_vocab::id> gpt_tokenize(const gpt_vocab & vocab, const std::string & text) {
    std::vector<std::string> words;

    // first split the text into words
    {
        std::string str = text;
        std::string pat = R"('s|'t|'re|'ve|'m|'ll|'d| ?[[:alpha:]]+| ?[[:digit:]]+| ?[^\s[:alpha:][:digit:]]+|\s+(?!\S)|\s+)";

        std::regex re(pat);
        std::smatch m;

        while (std::regex_search(str, m, re)) {
            for (auto x : m) {
                words.push_back(x);
            }
            str = m.suffix();
        }
    }

    // find the longest tokens that form the words:
    std::vector<gpt_vocab::id> tokens;
    for (const auto & word : words) {
        if (word.size() == 0) continue;

        int i = 0;
        int n = word.size();
        while (i < n) {
            int j = n;
            while (j > i) {
                auto it = vocab.token_to_id.find(word.substr(i, j-i));
                if (it != vocab.token_to_id.end()) {
                    tokens.push_back(it->second);
                    i = j;
                    break;
                }
                --j;
            }
            if (i == n) {
                break;
            }
            if (j == i) {
                auto sub = word.substr(i, 1);
                if (vocab.token_to_id.find(sub) != vocab.token_to_id.end()) {
                    tokens.push_back(vocab.token_to_id.at(sub));
                } else {
                    fprintf(stderr, "%s: unknown token '%s'\n", __func__, sub.data());
                }
                ++i;
            }
        }
    }

    return tokens;
}

// TODO: Calculate this constant from the vocabulary
#define MAX_TOKEN_LEN 18
// SentencePiece implementation after https://guillaume-be.github.io/2020-05-30/sentence_piece
std::vector<gpt_vocab::id> llama_tokenize(const gpt_vocab & vocab, const std::string & text, bool bos) {
    std::vector<gpt_vocab::id> res;
    std::vector<int> score;
    std::vector<gpt_vocab::id> prev;
    int len = text.length();

    score.resize(len + 1);
    prev.resize(len + 1);

    // Forward pass
    for (int i = 0; i < len; i++) {
        int max_len = std::min(len - i, MAX_TOKEN_LEN);
        for (int sub_len = 1; sub_len <= max_len; sub_len++) {
            auto sub = text.substr(i, sub_len);
            auto token = vocab.token_to_id.find(sub);
            if (token != vocab.token_to_id.end()) {
                int token_score = sub.length() * sub.length();
                int local_score = score[i] + token_score;
                int next = i + sub_len;
                if (score[next] < local_score) {
                    score[next] = local_score;
                    prev[next] = (*token).second;
                }
            }
        }
    }

    // Backward pass
    int i = len;
    while (i > 0) {
        gpt_vocab::id token_id = prev[i];
        if (token_id == 0) {
            // TODO: Return error or something more meaningful
            printf("failed to tokenize string at %d!\n", i);
            break;
        }
        res.push_back(token_id);
        auto token = (*vocab.id_to_token.find(token_id)).second;
        i -= token.length();
    }

    if (bos) {
        res.push_back(1); // TODO: replace with vocab.bos
    }

    // Pieces are in reverse order so correct that
    std::reverse(res.begin(), res.end());

    return res;
}

bool gpt_vocab_init(const std::string & fname, gpt_vocab & vocab) {
    printf("%s: loading vocab from '%s'\n", __func__, fname.c_str());

    vocab.token_to_id = ::json_parse(fname);

    for (const auto & kv : vocab.token_to_id) {
        vocab.id_to_token[kv.second] = kv.first;
    }

    printf("%s: vocab size = %d\n", __func__, (int) vocab.token_to_id.size());

    // print the vocabulary
    //for (auto kv : vocab.token_to_id) {
    //    printf("'%s' -> %d\n", kv.first.data(), kv.second);
    //}

    return true;
}


void sample_top_k(std::vector<std::pair<double, gpt_vocab::id>> & logits_id, int top_k) {
    // find the top K tokens
    std::partial_sort(
            logits_id.begin(),
            logits_id.begin() + top_k, logits_id.end(),
            [](const std::pair<double, gpt_vocab::id> & a, const std::pair<double, gpt_vocab::id> & b) {
        return a.first > b.first;
    });

    logits_id.resize(top_k);
}

gpt_vocab::id llama_sample_top_p_top_k(
        const gpt_vocab & vocab,
        const float * logits,
        std::vector<gpt_vocab::id> & last_n_tokens,
        double repeat_penalty,
        int top_k,
        double top_p,
        double temp,
        std::mt19937 & rng) {
    int n_logits = vocab.id_to_token.size();

    std::vector<std::pair<double, gpt_vocab::id>> logits_id;
    logits_id.reserve(n_logits);

    {
        const double scale = 1.0/temp;
        for (int i = 0; i < n_logits; ++i) {
            // repetition penalty from CTRL paper (https://arxiv.org/abs/1909.05858)
            // credit https://github.com/facebookresearch/llama/compare/main...shawwn:llama:main
            if (std::find(last_n_tokens.begin(), last_n_tokens.end(), i) != last_n_tokens.end()) {
                // if score < 0 then repetition penalty has to multiplied to reduce the previous token probability
                if (logits[i] < 0.0) {
                    logits_id.push_back(std::make_pair(logits[i]*scale*repeat_penalty, i));
                } else {
                    logits_id.push_back(std::make_pair(logits[i]*scale/repeat_penalty, i));
                }
            } else {
                logits_id.push_back(std::make_pair(logits[i]*scale, i));
            }
        }
    }

    sample_top_k(logits_id, top_k);

    double maxl = -INFINITY;
    for (const auto & kv : logits_id) {
        maxl = std::max(maxl, kv.first);
    }

    // compute probs for the top K tokens
    std::vector<double> probs;
    probs.reserve(logits_id.size());

    double sum = 0.0;
    for (const auto & kv : logits_id) {
        double p = exp(kv.first - maxl);
        probs.push_back(p);
        sum += p;
    }

    // normalize the probs
    for (auto & p : probs) {
        p /= sum;
    }

    if (top_p < 1.0f) {
        double cumsum = 0.0f;
        for (int i = 0; i < (int) probs.size(); i++) {
            cumsum += probs[i];
            if (cumsum >= top_p) {
                probs.resize(i + 1);
                logits_id.resize(i + 1);
                break;
            }
        }

        cumsum = 1.0/cumsum;
        for (int i = 0; i < (int) probs.size(); i++) {
            probs[i] *= cumsum;
        }
    }

    //printf("\n");
    //for (int i = 0; i < (int) 10; i++) {
    //    printf("%d: '%s' %f\n", i, vocab.id_to_token.at(logits_id[i].second).c_str(), probs[i]);
    //}
    //printf("\n\n");
    //exit(0);

    std::discrete_distribution<> dist(probs.begin(), probs.end());
    int idx = dist(rng);

    return logits_id[idx].second;
}


size_t ggml_quantize_q4_0(float * src, void * dst, int n, int k, int qk, int64_t * hist) {
    const int nb = k / qk;
    const size_t bs = (sizeof(float) + sizeof(uint8_t)*qk/2);
    const size_t row_size = nb*bs;

    assert(k % qk == 0);

    const size_t pp_size = qk / 2;
    uint8_t *pp = static_cast<uint8_t*>(alloca(pp_size));

    char * pdst = (char *) dst;

    for (int j = 0; j < n; j += k) {
        uint8_t * pd = (uint8_t *) (pdst + (j/k)*row_size + 0*bs);
        uint8_t * pb = (uint8_t *) (pdst + (j/k)*row_size + 0*bs + sizeof(float));

        for (int i = 0; i < nb; i++) {
            float amax = 0.0f; // absolute max

            {
                for (int l = 0; l < qk; l++) {
                    const float v = src[j + i*qk + l];
                    amax = std::max(amax, fabsf(v));
                }

                const float d = amax / ((1 << 3) - 1);
                const float id = d ? 1.0f/d : 0.0f;

                *(float *) pd = d;
                pd += bs;

                for (int l = 0; l < qk; l += 2) {
                    const float v0 = (src[j + i*qk + l + 0])*id;
                    const float v1 = (src[j + i*qk + l + 1])*id;

                    const uint8_t vi0 = ((int8_t) (round(v0))) + 8;
                    const uint8_t vi1 = ((int8_t) (round(v1))) + 8;

                    assert(vi0 >= 0 && vi0 < 16);
                    assert(vi1 >= 0 && vi1 < 16);

                    hist[vi0]++;
                    hist[vi1]++;

                    pp[l/2] = vi0 | (vi1 << 4);
                }

                memcpy(pb, pp, pp_size);
                pb += bs;
            }
        }
    }

    return (n/k)*row_size;
}

size_t ggml_quantize_q4_1(float * src, void * dst, int n, int k, int qk, int64_t * hist) {
    const int nb = k / qk;
    const size_t bs = (2*sizeof(float) + sizeof(uint8_t)*qk/2);
    const size_t row_size = nb*bs;

    assert(k % qk == 0);

    const size_t pp_size = qk / 2;
    uint8_t *pp = static_cast<uint8_t*>(alloca(pp_size));

    char * pdst = (char *) dst;

    for (int j = 0; j < n; j += k) {
        uint8_t * pd = (uint8_t *) (pdst + (j/k)*row_size + 0*bs);
        uint8_t * pm = (uint8_t *) (pdst + (j/k)*row_size + 0*bs +   sizeof(float));
        uint8_t * pb = (uint8_t *) (pdst + (j/k)*row_size + 0*bs + 2*sizeof(float));

        //printf("n = %d, k = %d, nb = %d, row_size = %d, j = %d, pm = %p, pd = %p, pb = %p\n", n, k, nb, row_size, j, pm, pd, pb);

        for (int i = 0; i < nb; i++) {
            float min = std::numeric_limits<float>::max();
            float max = std::numeric_limits<float>::min();

            {
                for (int l = 0; l < qk; l++) {
                    const float v = src[j + i*qk + l];
                    if (v < min) min = v;
                    if (v > max) max = v;
                }

                const float d = (max - min) / ((1 << 4) - 1);
                const float id = d ? 1.0f/d : 0.0f;

                *(float *) pd = d;
                *(float *) pm = min;
                pd += bs;
                pm += bs;

                for (int l = 0; l < qk; l += 2) {
                    const float v0 = (src[j + i*qk + l + 0] - min)*id;
                    const float v1 = (src[j + i*qk + l + 1] - min)*id;

                    const uint8_t vi0 = round(v0);
                    const uint8_t vi1 = round(v1);

                    assert(vi0 >= 0 && vi0 < 16);
                    assert(vi1 >= 0 && vi1 < 16);

                    hist[vi0]++;
                    hist[vi1]++;

                    pp[l/2] = vi0 | (vi1 << 4);
                }

                memcpy(pb, pp, pp_size);
                pb += bs;
            }
        }
    }

    return (n/k)*row_size;
}<|MERGE_RESOLUTION|>--- conflicted
+++ resolved
@@ -39,17 +39,10 @@
             params.prompt = argv[++i];
         } else if (arg == "-f" || arg == "--file") {
             std::ifstream file(argv[++i]);
-<<<<<<< HEAD
-
-            std::copy(std::istreambuf_iterator<char>(file),
-                    std::istreambuf_iterator<char>(),
-                    back_inserter(params.prompt));
-=======
             std::copy(std::istreambuf_iterator<char>(file), std::istreambuf_iterator<char>(), back_inserter(params.prompt));
             if (params.prompt.back() == '\n') {
                 params.prompt.pop_back();
             }
->>>>>>> 4545539d
         } else if (arg == "-n" || arg == "--n_predict") {
             params.n_predict = std::stoi(argv[++i]);
         } else if (arg == "--top_k") {
@@ -77,15 +70,11 @@
         } else if (arg == "--color") {
             params.use_color = true;
         } else if (arg == "-r" || arg == "--reverse-prompt") {
-<<<<<<< HEAD
-            params.antiprompt = argv[++i];
+            params.antiprompt.push_back(argv[++i]);
         } else if (arg == "--perplexity") {
             params.perplexity = true;
-=======
-            params.antiprompt.push_back(argv[++i]);
         } else if (arg == "--ignore-eos") {
             params.ignore_eos = true;
->>>>>>> 4545539d
         } else if (arg == "-h" || arg == "--help") {
             gpt_print_usage(argc, argv, params);
             exit(0);
