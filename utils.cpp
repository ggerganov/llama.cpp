--- conflicted
+++ resolved
@@ -63,14 +63,11 @@
             params.model = argv[++i];
         } else if (arg == "-i" || arg == "--interactive") {
             params.interactive = true;
-<<<<<<< HEAD
         } else if (arg == "--embedding") {
             params.embedding = true;
         } else if (arg == "--interactive-start") {
             params.interactive = true;
-=======
         } else if (arg == "--interactive-first") {
->>>>>>> ee8a7887
             params.interactive_start = true;
         } else if (arg == "-ins" || arg == "--instruct") {
             params.instruct = true;
