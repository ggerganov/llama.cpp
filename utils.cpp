--- conflicted
+++ resolved
@@ -66,16 +66,13 @@
             params.model = argv[++i];
         } else if (arg == "-i" || arg == "--interactive") {
             params.interactive = true;
-<<<<<<< HEAD
         } else if (arg == "--embedding") {
             params.embedding = true;
         } else if (arg == "--interactive-start") {
             params.interactive = true;
             params.interactive_start = true;
-=======
         } else if (arg == "-ins" || arg == "--instruct") {
             params.instruct = true;
->>>>>>> da0e9fe9
         } else if (arg == "--color") {
             params.use_color = true;
         } else if (arg == "-r" || arg == "--reverse-prompt") {
